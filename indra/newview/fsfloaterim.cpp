/** 
 * @file fsfloaterim.cpp
 * @brief FSFloaterIM class definition
 *
 * $LicenseInfo:firstyear=2009&license=viewerlgpl$
 * Second Life Viewer Source Code
 * Copyright (C) 2010, Linden Research, Inc.
 * 
 * This library is free software; you can redistribute it and/or
 * modify it under the terms of the GNU Lesser General Public
 * License as published by the Free Software Foundation;
 * version 2.1 of the License only.
 * 
 * This library is distributed in the hope that it will be useful,
 * but WITHOUT ANY WARRANTY; without even the implied warranty of
 * MERCHANTABILITY or FITNESS FOR A PARTICULAR PURPOSE.  See the GNU
 * Lesser General Public License for more details.
 * 
 * You should have received a copy of the GNU Lesser General Public
 * License along with this library; if not, write to the Free Software
 * Foundation, Inc., 51 Franklin Street, Fifth Floor, Boston, MA  02110-1301  USA
 * 
 * Linden Research, Inc., 945 Battery Street, San Francisco, CA  94111  USA
 * http://www.firestormviewer.org
 * $/LicenseInfo$
 */

// Original file: llimfloater.cpp

#include "llviewerprecompiledheaders.h"

#include "fsfloaterim.h"

#include "fschathistory.h"
#include "fschatoptionsmenu.h"
#include "fscommon.h"
#include "fsdata.h"
#include "fsfloaterimcontainer.h" // to replace separate IM Floaters with multifloater container
#include "fsfloaternearbychat.h"
#include "fspanelimcontrolpanel.h"
#include "llagent.h"
#include "llappviewer.h"
#include "llautoreplace.h"
#include "llavataractions.h"
#include "llavatarnamecache.h"
#include "llbutton.h"
#include "llchannelmanager.h"
#include "llchatentry.h"
#include "llcheckboxctrl.h"
#include "llchiclet.h"
#include "llchicletbar.h"
#include "llconsole.h"
#include "llfloaterabout.h"		// for sysinfo button -Zi
#include "llfloateravatarpicker.h"
#include "llfloaterreg.h"
#include "llfloatersearchreplace.h"
#include "llgroupactions.h"
#include "llinventoryfunctions.h"
#include "llinventorymodel.h"
#include "lllayoutstack.h"
#include "lllogchat.h"
#include "llnotifications.h"
#include "llnotificationsutil.h"
#include "llnotificationtemplate.h"		// <FS:Zi> Viewer version popup
#include "llrootview.h"
#include "llscreenchannel.h"
#include "llspeakers.h"
#include "llsyswellwindow.h"
#include "lltextbox.h"
#include "lltrans.h"
#include "lltransientfloatermgr.h"
#include "llversioninfo.h"
#include "llviewerchat.h"
#include "llviewerregion.h"
#include "llviewerwindow.h"
#include "llvoicechannel.h"
#include "rlvactions.h"
#include "rlvhandler.h"

const F32 ME_TYPING_TIMEOUT = 4.0f;
const F32 OTHER_TYPING_TIMEOUT = 9.0f;
const F32 NAME_REFRESH_TIMEOUT = 300.0f;

floater_showed_signal_t FSFloaterIM::sIMFloaterShowedSignal;

FSFloaterIMTimer::FSFloaterIMTimer(FSFloaterIMTimer::callback_t callback) :
	LLEventTimer(0.1f),
	mCallback(callback)
{ }

BOOL FSFloaterIMTimer::tick()
{
	if (!mCallback.empty())
	{
		mCallback();
	}

	return FALSE;
}


FSFloaterIM::FSFloaterIM(const LLUUID& session_id)
  : LLTransientDockableFloater(NULL, true, session_id),
  LLEventTimer(0.1f),
	mControlPanel(NULL),
	mSessionID(session_id),
	mLastMessageIndex(-1),
	mPendingMessages(0),
	mDialog(IM_NOTHING_SPECIAL),
	mChatHistory(NULL),
	mInputEditor(NULL),
	mSavedTitle(),
	mTypingStart(),
	mShouldSendTypingState(false),
	mMeTyping(false),
	mOtherTyping(false),
	mTypingTimer(),
	mTypingTimeoutTimer(),
	mSessionInitialized(false),
	mChatLayoutPanel(NULL),
	mInputPanels(NULL),
	mChatLayoutPanelHeight(0),
	mAvatarNameCacheConnection(),
	mVoiceChannel(NULL),
	mMeTypingTimer(),
	mOtherTypingTimer(),
	mRefreshNameTimer(),
	mUnreadMessagesNotificationPanel(NULL),
	mUnreadMessagesNotificationTextBox(NULL),
	mApplyRect(true),
	mIMFloaterTimer(NULL)
{
	initIMSession(session_id);
	
	switch (mDialog)
	{
		case IM_NOTHING_SPECIAL:
		case IM_SESSION_P2P_INVITE:
			mFactoryMap["panel_im_control_panel"] = LLCallbackMap(createPanelIMControl, this);
			break;
		case IM_SESSION_CONFERENCE_START:
			mFactoryMap["panel_im_control_panel"] = LLCallbackMap(createPanelAdHocControl, this);
			break;
		case IM_SESSION_GROUP_START:
			setCanSnooze(TRUE);
			mFactoryMap["panel_im_control_panel"] = LLCallbackMap(createPanelGroupControl, this);
			break;
		case IM_SESSION_INVITE:
			if (gAgent.isInGroup(mSessionID))
			{
				setCanSnooze(TRUE);
				mFactoryMap["panel_im_control_panel"] = LLCallbackMap(createPanelGroupControl, this);
			}
			else
			{
				mFactoryMap["panel_im_control_panel"] = LLCallbackMap(createPanelAdHocControl, this);
			}
			break;
		default: break;
	}

	mCommitCallbackRegistrar.add("IMSession.Menu.Action", boost::bind(&FSFloaterIM::doToSelected, this, _2));
	mEnableCallbackRegistrar.add("IMSession.Menu.Enable", boost::bind(&FSFloaterIM::checkEnabled, this, _2));

	mEnableCallbackRegistrar.add("ChatOptions.Check", boost::bind(&FSFloaterIM::onChatOptionsCheckContextMenuItem, this, _2));
	mCommitCallbackRegistrar.add("ChatOptions.Action", boost::bind(&FSFloaterIM::onChatOptionsContextMenuItemClicked, this, _2));
	mEnableCallbackRegistrar.add("ChatOptions.Visible", boost::bind(&FSFloaterIM::onChatOptionsVisibleContextMenuItem, this, _2));
	mEnableCallbackRegistrar.add("ChatOptions.Enable", boost::bind(&FSFloaterIM::onChatOptionsEnableContextMenuItem, this, _2));

	setOverlapsScreenChannel(true);

	LLTransientFloaterMgr::getInstance()->addControlView(LLTransientFloaterMgr::IM, this);

	// only dock when chiclets are visible, or the floater will get stuck in the top left
	// FIRE-9984 -Zi
	bool disable_chiclets = gSavedSettings.getBOOL("FSDisableIMChiclets");
	setDocked(!disable_chiclets);
	// make sure to save position and size with chiclets disabled (torn off floater does that)
	setTornOff(disable_chiclets);

	mRefreshNameTimer.setTimerExpirySec(NAME_REFRESH_TIMEOUT);

	mIMFloaterTimer = new FSFloaterIMTimer(boost::bind(&FSFloaterIM::timedUpdate, this));
}

// virtual
BOOL FSFloaterIM::focusFirstItem(BOOL prefer_text_fields, BOOL focus_flash)
{
	mInputEditor->setFocus(TRUE);
	onTabInto();
	if(focus_flash)
	{
		gFocusMgr.triggerFocusFlash();
	}
	return TRUE;
}

void FSFloaterIM::onFocusLost()
{
	LLIMModel::getInstance()->resetActiveSessionID();
	
	LLChicletBar::getInstance()->getChicletPanel()->setChicletToggleState(mSessionID, false);
}

void FSFloaterIM::onFocusReceived()
{
	LLIMModel::getInstance()->setActiveSessionID(mSessionID);

	LLChicletBar::getInstance()->getChicletPanel()->setChicletToggleState(mSessionID, true);

	if (getVisible())
	{
		LLIMModel::instance().sendNoUnreadMessages(mSessionID);
	}
}

// virtual
void FSFloaterIM::onClose(bool app_quitting)
{
	mEventTimer.stop();

	setTyping(false);

	// The source of much argument and design thrashing
	// Should the window hide or the session close when the X is clicked?
	//
	// Last change:
	// EXT-3516 X Button should end IM session, _ button should hide
	
	
	// AO: Make sure observers are removed on close
	mVoiceChannelStateChangeConnection.disconnect();
	if(LLVoiceClient::instanceExists())
	{
		LLVoiceClient::getInstance()->removeObserver((LLVoiceClientStatusObserver*)this);
	}
	
	//<FS:ND> FIRE-6077 et al: Always clean up observers when the floater dies
	LLAvatarTracker::instance().removeParticularFriendObserver(mOtherParticipantUUID, this);
	//</FS:ND> FIRE-6077 et al
	
	gIMMgr->leaveSession(mSessionID);
}

void FSFloaterIM::onSnooze()
{
	LLIMModel::LLIMSession* session = LLIMModel::instance().findIMSession(mSessionID);

	if (session == NULL)
	{
		LL_WARNS("FSFloaterIM") << "Empty session." << LL_ENDL;
		return;
	}

	bool is_call_with_chat = session->isGroupSessionType()
			|| session->isAdHocSessionType() || session->isP2PSessionType();

	LLVoiceChannel* voice_channel = LLIMModel::getInstance()->getVoiceChannel(mSessionID);

	if (is_call_with_chat && voice_channel != NULL && voice_channel->isActive())
	{
		LLSD payload;
		payload["session_id"] = mSessionID;
		payload["snooze"] = true;
		LLNotificationsUtil::add("ConfirmLeaveCall", LLSD(), payload, confirmLeaveCallCallback);
		return;
	}

	confirmSnooze();
}

void FSFloaterIM::confirmSnooze()
{
	if (gSavedSettings.getBOOL("FSEnablePerGroupSnoozeDuration"))
	{
		LLSD args;
		args["DURATION"] = gSavedSettings.getS32("GroupSnoozeTime");

		LLNotificationsUtil::add("SnoozeDuration", args, LLSD(), boost::bind(&FSFloaterIM::snoozeDurationCallback, this, _1, _2));
		return;
	}

	snooze();
}

void FSFloaterIM::snoozeDurationCallback(const LLSD& notification, const LLSD& response)
{
	S32 option = LLNotificationsUtil::getSelectedOption(notification, response);
	if (0 == option)
	{
		std::istringstream duration_str(response["duration"].asString());
		S32 duration(-1);
		if (duration_str >> duration && duration >= 0)
		{
			snooze(duration);
		}
		else
		{
			LLNotificationsUtil::add("SnoozeDurationInvalidInput");
		}
	}
}

void FSFloaterIM::snooze(S32 duration /*= -1*/)
{
	LLIMModel::LLIMSession* session = LLIMModel::instance().findIMSession(mSessionID);

	if (!session)
	{
		LL_WARNS("FSFloaterIM") << "Empty session." << LL_ENDL;
		return;
	}

	session->mSnoozeTime = duration;
	session->mCloseAction = LLIMModel::LLIMSession::CLOSE_SNOOZE;

	LLFloater::onClickCloseBtn();
}

/* static */
void FSFloaterIM::newIMCallback(const LLSD& data){
	
	if (data["num_unread"].asInteger() > 0 || data["from_id"].asUUID().isNull())
	{
		LLUUID session_id = data["session_id"].asUUID();

		FSFloaterIM* floater = LLFloaterReg::findTypedInstance<FSFloaterIM>("fs_impanel", session_id);
		if (floater == NULL) return;

		// update if visible or max pending messages exceeded, otherwise will be updated when opened
		static LLCachedControl<S32> fsMaxPendingIMMessages(gSavedSettings, "FSMaxPendingIMMessages");
		floater->mPendingMessages++;
		if (floater->getVisible() || floater->mPendingMessages > fsMaxPendingIMMessages)
		{
			floater->updateMessages();
		}
	}
}

void FSFloaterIM::onVisibilityChange(BOOL new_visibility)
{
	LLVoiceChannel* voice_channel = LLIMModel::getInstance()->getVoiceChannel(mSessionID);

	if (new_visibility && voice_channel &&
		voice_channel->getState() == LLVoiceChannel::STATE_CONNECTED)
	{
		LLFloaterReg::showInstance("voice_call", mSessionID);
	}
	else
	{
		LLFloaterReg::hideInstance("voice_call", mSessionID);
	}
}

void FSFloaterIM::sendMsgFromInputEditor(EChatType type)
{
	if (gAgent.isGodlike()
		|| (mDialog != IM_NOTHING_SPECIAL)
		|| !mOtherParticipantUUID.isNull())
	{
		// <FS:Techwolf Lupindo> fsdata support
		if (mDialog == IM_NOTHING_SPECIAL && FSData::instance().isSupport(mOtherParticipantUUID) && FSData::instance().isAgentFlag(gAgentID, FSData::NO_SUPPORT))
		{
			return;
		}
		// </FS:Techwolf Lupindo>
		
		if (mInputEditor)
		{
			LLWString text = mInputEditor->getWText();
			LLWStringUtil::trim(text);
			LLWStringUtil::replaceChar(text,182,'\n'); // Convert paragraph symbols back into newlines.
			if(!text.empty())
			{
				if(type == CHAT_TYPE_OOC)
				{
					std::string tempText = wstring_to_utf8str( text );
					tempText = gSavedSettings.getString("FSOOCPrefix") + " " + tempText + " " + gSavedSettings.getString("FSOOCPostfix");
					text = utf8str_to_wstring(tempText);
				}

				// Truncate and convert to UTF8 for transport
				std::string utf8_text = wstring_to_utf8str(text);
				
				// Convert OOC and MU* style poses
				utf8_text = FSCommon::applyAutoCloseOoc(utf8_text);
				utf8_text = FSCommon::applyMuPose(utf8_text);
				
				// <FS:Techwolf Lupindo> Support group chat prefix
				static LLCachedControl<bool> chat_prefix_support(gSavedSettings, "FSSupportGroupChatPrefix3");
				static LLCachedControl<bool> chat_prefix_testing(gSavedSettings, "FSSupportGroupChatPrefixTesting");
				if ((chat_prefix_support || chat_prefix_testing) && FSData::getInstance()->isFirestormGroup(mSessionID))
				{
					// <FS:PP> FIRE-7075: Skin indicator
					static LLCachedControl<std::string> FSInternalSkinCurrent(gSavedSettings, "FSInternalSkinCurrent");
					std::string skin_indicator(FSInternalSkinCurrent);
					LLStringUtil::toLower(skin_indicator);
					if (skin_indicator == "starlight cui")
					{
						skin_indicator = "sc"; // Separate "s" (StarLight) from "sc" (StarLight CUI)
					}
					else
					{
						skin_indicator = skin_indicator.substr(0, 1); // "FS 4.4.1f os", "FS 4.4.1v", "FS 4.4.1a", "FS 4.4.1s os", "FS 4.4.1m os" etc.
					}
					// </FS:PP>
					
					//Address size check
#if ADDRESS_SIZE == 32
					std::string str_address_size_tag = "32";
#else
					std::string str_address_size_tag = "";
#endif
					
					//OpenSim check
					std::string str_opensim_tag;
#ifdef OPENSIM
					str_opensim_tag = " os";
#endif
					
					//Operating System check
#if LL_WINDOWS
					std::string str_operating_system_tag = "W";
#elif LL_LINUX
					std::string str_operating_system_tag = "L";
#elif LL_DARWIN
					std::string str_operating_system_tag = "M";
#endif
					
					//RLV check
					std::string str_rlv_enabled = "";
					if(RlvHandler::isEnabled())
						str_rlv_enabled = "*";
					
					
					// Text mode check
					std::string str_viewer_mode = "";
					
					// Unfortunately, we have to cheat a little here. Ideally we'd have
					// a method defined to check if the viewer is running in Text Mode.
					// For now, we will use the same method as used in llappviewer.cpp(LLAppViewer::getViewerInfo())
					static LLCachedControl<std::string> FSViewerMode(gSavedSettings, "SessionSettingsFile");
					std::string viewer_mode(FSViewerMode);
					LLStringUtil::toLower(viewer_mode);
					if(viewer_mode == "settings_text.xml")
						str_viewer_mode = "T";
					
					
					//Build it up
					size_t insert_pos = is_irc_me_prefix(utf8_text) ? 4 : 0;
					
					//For testing/beta groups, we display the build version since it doesn't speed by and this might change often
<<<<<<< HEAD
					if(chat_prefix_testing && FSData::getInstance()->isTestingGroup(mSessionID))
						utf8_text.insert(insert_pos, ("(" + str_address_size_tag + str_operating_system_tag + " " + LLVersionInfo::getInstance()->getBuildVersion() + skin_indicator + str_viewer_mode + str_rlv_enabled + str_opensim_tag + ") "));
					
					//For release support groups, only display the short version(Major.Minor.Patch) since chat can speed by. This makes it easier on Support's eyes.
					else if(chat_prefix_support && FSData::getInstance()->isSupportGroup(mSessionID))
						utf8_text.insert(insert_pos, ("(" + str_address_size_tag + str_operating_system_tag + " " + LLVersionInfo::getInstance()->getShortVersion() + skin_indicator + str_viewer_mode + str_rlv_enabled + str_opensim_tag + ") "));
=======
					if(FSData::getInstance()->isTestingGroup(mSessionID))
					{
						if(chat_prefix_testing)
							utf8_text.insert(insert_pos, ("(" + str_address_size_tag + str_operating_system_tag + " " + LLVersionInfo::getBuildVersion() + skin_indicator + str_viewer_mode + str_rlv_enabled + str_opensim_tag + ") "));
					}
					//For release support groups, only display the short version(Major.Minor.Patch) since chat can speed by. This makes it easier on Support's eyes.
					else if(FSData::getInstance()->isSupportGroup(mSessionID))
					{
						if(chat_prefix_support)
							utf8_text.insert(insert_pos, ("(" + str_address_size_tag + str_operating_system_tag + " " + LLVersionInfo::getShortVersion() + skin_indicator + str_viewer_mode + str_rlv_enabled + str_opensim_tag + ") "));
					}
>>>>>>> 06ecf803
				}
				
				// <FS:Techwolf Lupindo> Allow user to send system info.
				if (mDialog == IM_NOTHING_SPECIAL && utf8_text.find("/sysinfo") == 0)
				{
					LLSD system_info = FSData::getSystemInfo();
					utf8_text = system_info["Part1"].asString() + system_info["Part2"].asString();
				}
				// </FS:Techwolf Lupindo>
				
				sendMsg(utf8_text);
				
				mInputEditor->setText(LLStringUtil::null);
			}
		}
	}
	else
	{
		LL_INFOS("FSFloaterIM") << "Cannot send IM to everyone unless you're a god." << LL_ENDL;
	}

	setTyping(false);
}

void FSFloaterIM::onChatSearchButtonClicked()
{
	LLFloaterSearchReplace::show(mChatHistory);
}

void FSFloaterIM::sendMsg(const std::string& msg)
{
	//	const std::string utf8_text = utf8str_truncate(msg, MAX_MSG_BUF_SIZE - 1);
	// [RLVa:KB] - Checked: 2010-11-30 (RLVa-1.3.0)
	// <FS:CR> Don't truncate our messages, they're broken up as part of FIRE-787
	//std::string utf8_text = utf8str_truncate(msg, MAX_MSG_BUF_SIZE - 1);
	std::string utf8_text = msg;
	// </FS:CR>
	
	if ( (RlvActions::hasBehaviour(RLV_BHVR_SENDIM)) || (RlvActions::hasBehaviour(RLV_BHVR_SENDIMTO)) )
	{
		const LLIMModel::LLIMSession* pIMSession = LLIMModel::instance().findIMSession(mSessionID);
		RLV_ASSERT(pIMSession);
		
		bool fRlvFilter = !pIMSession;
		if (pIMSession)
		{
			switch (pIMSession->mSessionType)
			{
				case LLIMModel::LLIMSession::P2P_SESSION:	// One-on-one IM
					fRlvFilter = !RlvActions::canSendIM(mOtherParticipantUUID);
					break;
				case LLIMModel::LLIMSession::GROUP_SESSION:	// Group chat
					fRlvFilter = !RlvActions::canSendIM(mSessionID);
					break;
				case LLIMModel::LLIMSession::ADHOC_SESSION:	// Conference chat: allow if all participants can be sent an IM
				{
					if (!pIMSession->mSpeakers)
					{
						fRlvFilter = true;
						break;
					}
					
					LLSpeakerMgr::speaker_list_t speakers;
					pIMSession->mSpeakers->getSpeakerList(&speakers, TRUE);
					for (LLSpeakerMgr::speaker_list_t::const_iterator itSpeaker = speakers.begin();
						 itSpeaker != speakers.end(); ++itSpeaker)
					{
						const LLSpeaker* pSpeaker = *itSpeaker;
						if ( (gAgent.getID() != pSpeaker->mID) && (!RlvActions::canSendIM(pSpeaker->mID)) )
						{
							fRlvFilter = true;
							break;
						}
					}
				}
					break;
				default:
					fRlvFilter = true;
					break;
			}
		}
		
		if (fRlvFilter)
		{
			utf8_text = RlvStrings::getString(RLV_STRING_BLOCKED_SENDIM);
		}
	}
	// [/RLVa:KB]
	
	if (mSessionInitialized)
	{
		LLIMModel::sendMessage(utf8_text, mSessionID, mOtherParticipantUUID, mDialog);
	}
	else
	{
		//queue up the message to send once the session is initialized
		mQueuedMsgsForInit.append(utf8_text);
	}
	
	updateMessages();
}

FSFloaterIM::~FSFloaterIM()
{
	delete mIMFloaterTimer;

	mEventTimer.stop();

	LLTransientFloaterMgr::getInstance()->removeControlView(LLTransientFloaterMgr::IM, (LLView*)this);
	mVoiceChannelStateChangeConnection.disconnect();
	if(LLVoiceClient::instanceExists())
	{
		LLVoiceClient::getInstance()->removeObserver((LLVoiceClientStatusObserver*)this);
	}
	
	LLIMModel::LLIMSession* pIMSession = LLIMModel::instance().findIMSession(mSessionID);
	if ((pIMSession) && (pIMSession->mSessionType == LLIMModel::LLIMSession::P2P_SESSION))
	{
		LLAvatarTracker::instance().removeParticularFriendObserver(mOtherParticipantUUID, this);
	}
	
	// Clean up any stray name cache connections
	if (mAvatarNameCacheConnection.connected())
	{
		mAvatarNameCacheConnection.disconnect();
	}
}

void FSFloaterIM::onVoiceChannelStateChanged(const LLVoiceChannel::EState& old_state, const LLVoiceChannel::EState& new_state)
{
	LL_DEBUGS("FSFloaterIM") << "FSFloaterIM::onVoiceChannelStateChanged" << LL_ENDL;
	updateButtons(new_state >= LLVoiceChannel::STATE_CALL_STARTED);
}

void FSFloaterIM::doToSelected(const LLSD& userdata)
{
	const std::string command = userdata.asString();

	if (command == "offer_tp")
	{
		LLAvatarActions::offerTeleport(mOtherParticipantUUID);
	}
	else if (command == "request_tp")
	{
		LLAvatarActions::teleportRequest(mOtherParticipantUUID);
	}
	else if (command == "share")
	{
		LLAvatarActions::share(mOtherParticipantUUID);
	}
	else if (command == "add_participant")
	{
		onAddButtonClicked();
	}
	else if (command == "pay")
	{
		LLAvatarActions::pay(mOtherParticipantUUID);
	}
	else if (command == "show_profile")
	{
		LLAvatarActions::showProfile(mOtherParticipantUUID);
	}
	else if (command == "group_info")
	{
		LLGroupActions::show(mSessionID);
	}
	else if (command == "call")
	{
		gIMMgr->startCall(mSessionID);
	}
	else if (command == "end_call")
	{
		gIMMgr->endCall(mSessionID);
	}
	else if (command == "volume")
	{
		LLFloaterReg::showInstance("fs_voice_controls");
	}
	else if (command == "add_friend")
	{
		LLAvatarActions::requestFriendshipDialog(mOtherParticipantUUID);
	}
	else if (command == "history")
	{
		if (gSavedSettings.getBOOL("FSUseBuiltInHistory"))
		{
			LLFloaterReg::showInstance("preview_conversation", mSessionID, TRUE);
		}
		else
		{
			gViewerWindow->getWindow()->openFile(LLLogChat::makeLogFileName(LLIMModel::instance().getHistoryFileName(mSessionID)));
		}
	}
	else
	{
		LL_WARNS("FSFloaterIM") << "Unhandled command '" << command << "'. Ignoring." << LL_ENDL;
	}
}

bool FSFloaterIM::checkEnabled(const LLSD& userdata)
{
	const std::string command = userdata.asString();

	if (command == "enable_offer_tp")
	{
		return LLAvatarActions::canOfferTeleport(mOtherParticipantUUID);
	}
	return false;
}

void FSFloaterIM::onChatOptionsContextMenuItemClicked(const LLSD& userdata)
{
	FSChatOptionsMenu::onMenuItemClick(userdata, this);
}

bool FSFloaterIM::onChatOptionsCheckContextMenuItem(const LLSD& userdata)
{
	return FSChatOptionsMenu::onMenuItemCheck(userdata, this);
}

bool FSFloaterIM::onChatOptionsVisibleContextMenuItem(const LLSD& userdata)
{
	return FSChatOptionsMenu::onMenuItemVisible(userdata, this);
}

bool FSFloaterIM::onChatOptionsEnableContextMenuItem(const LLSD& userdata)
{
	return FSChatOptionsMenu::onMenuItemEnable(userdata, this);
}

// support sysinfo button -Zi
void FSFloaterIM::onSysinfoButtonClicked()
{
	LLSD system_info = FSData::getSystemInfo();
	LLSD args;
	args["SYSINFO"] = system_info["Part1"].asString() + system_info["Part2"].asString();
	args["Part1"] = system_info["Part1"];
	args["Part2"] = system_info["Part2"];
	LLNotificationsUtil::add("SendSysinfoToIM",args,LLSD(),boost::bind(&FSFloaterIM::onSendSysinfo,this,_1,_2));
}

BOOL FSFloaterIM::onSendSysinfo(const LLSD& notification, const LLSD& response)
{
	S32 option = LLNotificationsUtil::getSelectedOption(notification,response);

	if (option == 0)
	{
		std::string part1 = notification["substitutions"]["Part1"];
		std::string part2 = notification["substitutions"]["Part2"];
		if (mSessionInitialized)
		{
			LLIMModel::sendMessage(part1, mSessionID, mOtherParticipantUUID, mDialog);
			LLIMModel::sendMessage(part2, mSessionID, mOtherParticipantUUID, mDialog);
		}
		else
		{
			//queue up the message to send once the session is initialized
			mQueuedMsgsForInit.append(part1);
			mQueuedMsgsForInit.append(part2);
		}
		return TRUE;
	}
	return FALSE;
}

void FSFloaterIM::onSysinfoButtonVisibilityChanged(const LLSD& yes)
{
	getChild<LLUICtrl>("send_sysinfo_btn_panel")->setVisible(yes.asBoolean() /* && mIsSupportIM */);
}
// support sysinfo button -Zi

void FSFloaterIM::onChange(EStatusType status, const std::string &channelURI, bool proximal)
{
	if(status == STATUS_JOINING || status == STATUS_LEFT_CHANNEL)
	{
		return;
	}
	
	updateCallButton();
}

void FSFloaterIM::updateCallButton()
{
	// hide/show call button
	bool voice_enabled = LLVoiceClient::getInstance()->voiceEnabled() && LLVoiceClient::getInstance()->isVoiceWorking();
	LLIMModel::LLIMSession* session = LLIMModel::instance().findIMSession(mSessionID);
	
	if (!session)
	{
		getChild<LLButton>("call_btn")->setEnabled(FALSE);
		return;
	}
	
	bool session_initialized = session->mSessionInitialized;
	bool callback_enabled = session->mCallBackEnabled;

	BOOL enable_connect = session_initialized
	&& voice_enabled
	&& callback_enabled;

	getChild<LLButton>("call_btn")->setEnabled(enable_connect);
}

void FSFloaterIM::updateButtons(bool is_call_started)
{
	LL_DEBUGS("FSFloaterIM") << "FSFloaterIM::updateButtons" << LL_ENDL;
	getChildView("end_call_btn_panel")->setVisible( is_call_started);
	getChildView("voice_ctrls_btn_panel")->setVisible( is_call_started);
	getChildView("call_btn_panel")->setVisible( ! is_call_started);
	updateCallButton();
}

void FSFloaterIM::changed(U32 mask)
{
	LL_DEBUGS("FSFloaterIM") << "FSFloaterIM::changed(U32 mask)" << LL_ENDL;
	
	if(LLAvatarActions::isFriend(mOtherParticipantUUID))
	{
		bool is_online = LLAvatarTracker::instance().isBuddyOnline(mOtherParticipantUUID);
		getChild<LLButton>("teleport_btn")->setEnabled(is_online);
		getChild<LLButton>("call_btn")->setEnabled(is_online);
		getChild<LLButton>("add_friend_btn")->setEnabled(FALSE);
	}
	else
	{
		// If friendship dissolved, enable buttons by default because we don't
		// know about their online status anymore
		getChild<LLButton>("teleport_btn")->setEnabled(TRUE);
		getChild<LLButton>("call_btn")->setEnabled(TRUE);
		getChild<LLButton>("add_friend_btn")->setEnabled(TRUE);
	}
}

// </AO> Callbacks for llimcontrol panel, merged into this floater

//virtual
BOOL FSFloaterIM::postBuild()
{
	const LLUUID& other_party_id = LLIMModel::getInstance()->getOtherParticipantID(mSessionID);
	if (other_party_id.notNull())
	{
		mOtherParticipantUUID = other_party_id;
	}

	mControlPanel->setSessionId(mSessionID);
	
	// AO: always hide the control panel to start.
	LL_DEBUGS("FSFloaterIM") << "mControlPanel->getParent()" << mControlPanel->getParent() << LL_ENDL;
	mControlPanel->getParent()->setVisible(FALSE);

	LL_DEBUGS("FSFloaterIM") << "buttons setup in IM start" << LL_ENDL;

	LLButton* button = getChild<LLButton>("slide_left_btn");
	button->setVisible(mControlPanel->getParent()->getVisible());
	button->setClickedCallback(boost::bind(&FSFloaterIM::onSlide, this));

	button = getChild<LLButton>("slide_right_btn");
	button->setVisible(!mControlPanel->getParent()->getVisible());
	button->setClickedCallback(boost::bind(&FSFloaterIM::onSlide, this));

	// support sysinfo button -Zi
	mSysinfoButton = getChild<LLButton>("send_sysinfo_btn");
	onSysinfoButtonVisibilityChanged(FALSE);
	
	// type-specfic controls
	LLIMModel::LLIMSession* pIMSession = LLIMModel::instance().findIMSession(mSessionID);
	if (pIMSession)
	{
		switch (pIMSession->mSessionType)
		{
			case LLIMModel::LLIMSession::P2P_SESSION:	// One-on-one IM
			{
				LL_DEBUGS("FSFloaterIM") << "LLIMModel::LLIMSession::P2P_SESSION" << LL_ENDL;
				getChild<LLLayoutPanel>("slide_panel")->setVisible(FALSE);
				getChild<LLLayoutPanel>("gprofile_panel")->setVisible(FALSE);
				getChild<LLLayoutPanel>("end_call_btn_panel")->setVisible(FALSE);
				getChild<LLLayoutPanel>("voice_ctrls_btn_panel")->setVisible(FALSE);
				
				LL_DEBUGS("FSFloaterIM") << "adding FSFloaterIM removing/adding particularfriendobserver" << LL_ENDL;
				LLAvatarTracker::instance().removeParticularFriendObserver(mOtherParticipantUUID, this);
				LLAvatarTracker::instance().addParticularFriendObserver(mOtherParticipantUUID, this);
				
				// Disable "Add friend" button for friends.
				LL_DEBUGS("FSFloaterIM") << "add_friend_btn check start" << LL_ENDL;
				getChild<LLButton>("add_friend_btn")->setEnabled(!LLAvatarActions::isFriend(mOtherParticipantUUID));
				
				// Disable "Teleport" button if friend is offline
				if(LLAvatarActions::isFriend(mOtherParticipantUUID))
				{
					LL_DEBUGS("FSFloaterIM") << "LLAvatarActions::isFriend - tp button" << LL_ENDL;
					getChild<LLButton>("teleport_btn")->setEnabled(LLAvatarTracker::instance().isBuddyOnline(mOtherParticipantUUID));
				}

				// support sysinfo button -Zi
				mSysinfoButton->setClickedCallback(boost::bind(&FSFloaterIM::onSysinfoButtonClicked, this));
				// this needs to be extended to fsdata awareness, once we have it. -Zi
				// mIsSupportIM=fsdata(partnerUUID).isSupport(); // pseudocode something like this
				onSysinfoButtonVisibilityChanged(gSavedSettings.getBOOL("SysinfoButtonInIM"));
				gSavedSettings.getControl("SysinfoButtonInIM")->getCommitSignal()->connect(boost::bind(&FSFloaterIM::onSysinfoButtonVisibilityChanged, this, _2));
				// support sysinfo button -Zi

				break;
			}
			case LLIMModel::LLIMSession::GROUP_SESSION:	// Group chat
			{
				LL_DEBUGS("FSFloaterIM") << "LLIMModel::LLIMSession::GROUP_SESSION start" << LL_ENDL;
				getChild<LLLayoutPanel>("profile_panel")->setVisible(FALSE);
				getChild<LLLayoutPanel>("friend_panel")->setVisible(FALSE);
				getChild<LLLayoutPanel>("tp_panel")->setVisible(FALSE);
				getChild<LLLayoutPanel>("share_panel")->setVisible(FALSE);
				getChild<LLLayoutPanel>("pay_panel")->setVisible(FALSE);
				getChild<LLLayoutPanel>("end_call_btn_panel")->setVisible(FALSE);
				getChild<LLLayoutPanel>("voice_ctrls_btn_panel")->setVisible(FALSE);
				getChild<LLLayoutPanel>("add_participant_panel")->setVisible(FALSE);
				
				LL_DEBUGS("FSFloaterIM") << "LLIMModel::LLIMSession::GROUP_SESSION end" << LL_ENDL;
				break;
			}
			case LLIMModel::LLIMSession::ADHOC_SESSION:	// Conference chat
			{
				LL_DEBUGS("FSFloaterIM") << "LLIMModel::LLIMSession::ADHOC_SESSION  start" << LL_ENDL;
				getChild<LLLayoutPanel>("profile_panel")->setVisible(FALSE);
				getChild<LLLayoutPanel>("gprofile_panel")->setVisible(FALSE);
				getChild<LLLayoutPanel>("friend_panel")->setVisible(FALSE);
				getChild<LLLayoutPanel>("tp_panel")->setVisible(FALSE);
				getChild<LLLayoutPanel>("share_panel")->setVisible(FALSE);
				getChild<LLLayoutPanel>("pay_panel")->setVisible(FALSE);
				getChild<LLLayoutPanel>("end_call_btn_panel")->setVisible(FALSE);
				getChild<LLLayoutPanel>("voice_ctrls_btn_panel")->setVisible(FALSE);
				LL_DEBUGS("FSFloaterIM") << "LLIMModel::LLIMSession::ADHOC_SESSION end" << LL_ENDL;
				break;
			}
			default:
				LL_DEBUGS("FSFloaterIM") << "default buttons start" << LL_ENDL;
				getChild<LLLayoutPanel>("end_call_btn_panel")->setVisible(FALSE);
				getChild<LLLayoutPanel>("voice_ctrls_btn_panel")->setVisible(FALSE);
				LL_DEBUGS("FSFloaterIM") << "default buttons end" << LL_ENDL;
				break;
		}
	}
	mVoiceChannel = LLIMModel::getInstance()->getVoiceChannel(mSessionID);
	if(mVoiceChannel)
	{
		LL_DEBUGS("FSFloaterIM") << "voice_channel start" << LL_ENDL;
		mVoiceChannelStateChangeConnection = mVoiceChannel->setStateChangedCallback(boost::bind(&FSFloaterIM::onVoiceChannelStateChanged, this, _1, _2));
		
		//call (either p2p, group or ad-hoc) can be already in started state
		updateButtons(mVoiceChannel->getState() >= LLVoiceChannel::STATE_CALL_STARTED);
		LL_DEBUGS("FSFloaterIM") << "voice_channel end" << LL_ENDL;
	}
	LLVoiceClient::getInstance()->addObserver((LLVoiceClientStatusObserver*)this);
	
	// </AO>
	
	mInputEditor = getChild<LLChatEntry>("chat_editor");
	mChatHistory = getChild<FSChatHistory>("chat_history");
	mChatLayoutPanel = getChild<LLLayoutPanel>("chat_layout_panel");
	mInputPanels = getChild<LLLayoutStack>("input_panels");
	mChatLayoutPanelHeight = mChatLayoutPanel->getRect().getHeight();
	mInputEditorPad = mChatLayoutPanelHeight - mInputEditor->getRect().getHeight();

	mUnreadMessagesNotificationPanel = getChild<LLLayoutPanel>("unread_messages_holder");
	mUnreadMessagesNotificationTextBox = getChild<LLTextBox>("unread_messages_text");
	mChatHistory->setUnreadMessagesUpdateCallback(boost::bind(&FSFloaterIM::updateUnreadMessageNotification, this, _1));

	mInputEditor->setAutoreplaceCallback(boost::bind(&LLAutoReplace::autoreplaceCallback, LLAutoReplace::getInstance(), _1, _2, _3, _4, _5));
	mInputEditor->setFocusReceivedCallback(boost::bind(&FSFloaterIM::onInputEditorFocusReceived, this));
	mInputEditor->setFocusLostCallback(boost::bind(&FSFloaterIM::onInputEditorFocusLost, this));
	mInputEditor->setKeystrokeCallback(boost::bind(&FSFloaterIM::onInputEditorKeystroke, this));
	mInputEditor->setTextExpandedCallback(boost::bind(&FSFloaterIM::reshapeChatLayoutPanel, this));
	mInputEditor->setCommitOnFocusLost(FALSE);
	mInputEditor->setPassDelete(TRUE);
	mInputEditor->setFont(LLViewerChat::getChatFont());
	mInputEditor->enableSingleLineMode(gSavedSettings.getBOOL("FSUseSingleLineChatEntry"));
	mInputEditor->setCommitCallback(boost::bind(&FSFloaterIM::sendMsgFromInputEditor, this, CHAT_TYPE_NORMAL));

	getChild<LLButton>("send_chat")->setCommitCallback(boost::bind(&FSFloaterIM::sendMsgFromInputEditor, this, CHAT_TYPE_NORMAL));

	getChild<LLButton>("chat_search_btn")->setCommitCallback(boost::bind(&FSFloaterIM::onChatSearchButtonClicked, this));

	bool isFSSupportGroup = FSData::getInstance()->isFirestormGroup(mSessionID);
	bool isFSTestingGroup = FSData::getInstance()->isTestingGroup(mSessionID);
	
	//We can show the testing group button simply by checking testing group
	childSetVisible("testing_panel", isFSTestingGroup);
	//But we cannot with the support group button, because testing groups are also support groups
	childSetVisible("support_panel", isFSSupportGroup && !isFSTestingGroup);

	// <FS:Zi> Viewer version popup
	if (isFSSupportGroup || isFSTestingGroup)
	{
		// check if the dialog was set to ignore
		LLNotificationTemplatePtr templatep = LLNotifications::instance().getTemplate("FirstJoinSupportGroup2");
		if (!templatep.get()->mForm->getIgnored())
		{
			// if not, give the user a choice, whether to enable the version prefix or not
			LLSD args;
			LLNotificationsUtil::add("FirstJoinSupportGroup2", args, LLSD(),boost::bind(&FSFloaterIM::enableViewerVersionCallback, this, _1, _2));
		}
	}
	// </FS:Zi> Viewer version popup

	// only dock when chiclets are visible, or the floater will get stuck in the top left
	// FIRE-9984 -Zi
	bool disable_chiclets = gSavedSettings.getBOOL("FSDisableIMChiclets");
	setDocked(!disable_chiclets);

	mTypingStart = LLTrans::getString("IM_typing_start_string");

	// Disable input editor if session cannot accept text
	LLIMModel::LLIMSession* im_session =
		LLIMModel::instance().findIMSession(mSessionID);
	if (im_session && !im_session->mTextIMPossible)
	{
		mInputEditor->setEnabled(FALSE);
		mInputEditor->setLabel(LLTrans::getString("IM_unavailable_text_label"));
	}

	if (im_session && im_session->isP2PSessionType())
	{
		mTypingStart.setArg("[NAME]", im_session->mName);
		updateSessionName(im_session->mName, im_session->mName);
		fetchAvatarName(im_session->mOtherParticipantID);
	}
	else
	{
		std::string session_name(LLIMModel::instance().getName(mSessionID));
		updateSessionName(session_name, session_name);
	}
	
	//*TODO if session is not initialized yet, add some sort of a warning message like "starting session...blablabla"
	//see LLFloaterIMPanel for how it is done (IB)

	// don't call dockable floater functions when chiclets are disabled, it will dock the floater
	// FIRE-9984 -Zi
	if (isChatMultiTab() || disable_chiclets)
	{
		return LLFloater::postBuild();
	}
	else
	{
		return LLDockableFloater::postBuild();
	}
}

void FSFloaterIM::updateSessionName(const std::string& ui_title,
									const std::string& ui_label)
{
	// <FS:Ansariel> FIRE-7874: Name is missing on tab if announcing incoming IMs is enabled and sender's name is not in name cache
	mSavedTitle = ui_title;

	mInputEditor->setLabel(LLTrans::getString("IM_to_label") + " " + ui_label);
	setTitle(ui_title);
}

void FSFloaterIM::fetchAvatarName(LLUUID& agent_id)
{
	if (agent_id.notNull())
	{
		if (mAvatarNameCacheConnection.connected())
		{
			mAvatarNameCacheConnection.disconnect();
		}
		mAvatarNameCacheConnection = LLAvatarNameCache::get(agent_id,
															boost::bind(&FSFloaterIM::onAvatarNameCache, this, _1, _2));
	}
}

void FSFloaterIM::onAvatarNameCache(const LLUUID& agent_id,
									const LLAvatarName& av_name)
{
	mAvatarNameCacheConnection.disconnect();

	std::string name = av_name.getCompleteName();
	if (LLAvatarName::useDisplayNames())
	{
		switch (gSavedSettings.getS32("FSIMTabNameFormat"))
		{
			// Display name
			case 0:
				name = av_name.getDisplayName();
				break;
			// Username
			case 1:
				name = av_name.getUserNameForDisplay();
				break;
			// Display name (username)
			case 2:
				// Do nothing - we already set the complete name as default
				break;
			// Username (display name)
			case 3:
				if (av_name.isDisplayNameDefault())
				{
					name = av_name.getUserNameForDisplay();
				}
				else
				{
					name = av_name.getUserNameForDisplay() + " (" + av_name.getDisplayName() + ")";
				}
				break;
			default:
				// Do nothing - we already set the complete name as default
				break;
		}
	}

	updateSessionName(name, name);
	mTypingStart.setArg("[NAME]", name);
	if (mOtherTyping)
	{
		setTitle((gSavedSettings.getBOOL("FSTypingChevronPrefix") ? "> " : "") + mTypingStart.getString());
	}
	LL_DEBUGS("FSFloaterIM") << "Setting IM tab name to '" << name << "'" << LL_ENDL;
}

void FSFloaterIM::timedUpdate()
{
	if (mMeTyping)
	{
		// Send an additional Start Typing packet every ME_TYPING_TIMEOUT seconds
		if (mMeTypingTimer.getElapsedTimeF32() > ME_TYPING_TIMEOUT && false == mShouldSendTypingState && mDialog == IM_NOTHING_SPECIAL)
		{
			LL_DEBUGS("TypingMsgs") << "Send additional Start Typing packet" << LL_ENDL;
			LLIMModel::instance().sendTypingState(mSessionID, mOtherParticipantUUID, TRUE);
			mMeTypingTimer.reset();
		}

		// Time out if user hasn't typed for a while.
		if (mTypingTimeoutTimer.getElapsedTimeF32() > LLAgent::TYPING_TIMEOUT_SECS)
		{
			setTyping(false);
			LL_DEBUGS("TypingMsgs") << "Send stop typing due to timeout" << LL_ENDL;
		}
	}

	// Clear <name is typing> message if no data received for OTHER_TYPING_TIMEOUT seconds
	if (mOtherTyping && mOtherTypingTimer.getElapsedTimeF32() > OTHER_TYPING_TIMEOUT)
	{
		LL_DEBUGS("TypingMsgs") << "Received: is typing cleared due to timeout" << LL_ENDL;
		removeTypingIndicator();
		mOtherTyping = false;
	}

	if (mRefreshNameTimer.checkExpirationAndReset(NAME_REFRESH_TIMEOUT))
	{
		LLIMModel::LLIMSession* im_session = LLIMModel::instance().findIMSession(mSessionID);
		if (im_session && im_session->isP2PSessionType())
		{
			fetchAvatarName(im_session->mOtherParticipantID);
		}
	}
}

// static
void* FSFloaterIM::createPanelIMControl(void* userdata)
{
	FSFloaterIM *self = (FSFloaterIM*)userdata;
	self->mControlPanel = new FSPanelIMControlPanel();
	self->mControlPanel->setXMLFilename("panel_fs_im_control_panel.xml");
	return self->mControlPanel;
}


// static
void* FSFloaterIM::createPanelGroupControl(void* userdata)
{
	FSFloaterIM *self = (FSFloaterIM*)userdata;
	self->mControlPanel = new FSPanelGroupControlPanel(self->mSessionID);
	self->mControlPanel->setXMLFilename("panel_fs_group_control_panel.xml");
	return self->mControlPanel;
}

// static
void* FSFloaterIM::createPanelAdHocControl(void* userdata)
{
	FSFloaterIM *self = (FSFloaterIM*)userdata;
	self->mControlPanel = new FSPanelAdHocControlPanel(self->mSessionID);
	self->mControlPanel->setXMLFilename("panel_fs_adhoc_control_panel.xml");
	return self->mControlPanel;
}

void FSFloaterIM::onSlide()
{
	mControlPanel->getParent()->setVisible(!mControlPanel->getParent()->getVisible());

	gSavedSettings.setBOOL("IMShowControlPanel", mControlPanel->getParent()->getVisible());

	getChild<LLButton>("slide_left_btn")->setVisible(mControlPanel->getParent()->getVisible());
	getChild<LLButton>("slide_right_btn")->setVisible(!mControlPanel->getParent()->getVisible());
}

//static
FSFloaterIM* FSFloaterIM::show(const LLUUID& session_id)
{
	closeHiddenIMToasts();

	if (!gIMMgr->hasSession(session_id)) return NULL;

	if (!isChatMultiTab())
	{
		//hide all
		LLFloaterReg::const_instance_list_t& inst_list = LLFloaterReg::getFloaterList("fs_impanel");
		for (LLFloaterReg::const_instance_list_t::const_iterator iter = inst_list.begin();
			 iter != inst_list.end(); ++iter)
		{
			FSFloaterIM* floater = dynamic_cast<FSFloaterIM*>(*iter);
			if (floater && floater->isDocked())
			{
				floater->setVisible(false);
			}
		}
	}

	bool exist = findInstance(session_id);

	FSFloaterIM* floater = getInstance(session_id);
	if (!floater)
	{
		return NULL;
	}

	if (isChatMultiTab())
	{
		FSFloaterIMContainer* floater_container = FSFloaterIMContainer::getInstance();

		// do not add existed floaters to avoid adding torn off instances
		if (!exist)
		{
			//		LLTabContainer::eInsertionPoint i_pt = user_initiated ? LLTabContainer::RIGHT_OF_CURRENT : LLTabContainer::END;
			// TODO: mantipov: use LLTabContainer::RIGHT_OF_CURRENT if it exists
			LLTabContainer::eInsertionPoint i_pt = LLTabContainer::END;
			
			if (floater_container)
			{
				floater_container->addFloater(floater, TRUE, i_pt);
			}
		}

		floater->mApplyRect = false;
		floater->openFloater(floater->getKey());
		floater->mApplyRect = true;
		floater->setFocus(TRUE);
	}
	else
	{
		// Docking may move chat window, hide it before moving, or user will see how window "jumps"
		floater->setVisible(false);

		// only dock when chiclets are visible, or the floater will get stuck in the top left
		// FIRE-9984 -Zi
		if (floater->getDockControl() == NULL && !gSavedSettings.getBOOL("FSDisableIMChiclets"))
		{
			LLChiclet* chiclet =
					LLChicletBar::getInstance()->getChicletPanel()->findChiclet<LLChiclet>(
							session_id);
			if (chiclet == NULL)
			{
				LL_ERRS() << "Dock chiclet for FSFloaterIM doesn't exists" << LL_ENDL;
			}
			else
			{
				LLChicletBar::getInstance()->getChicletPanel()->scrollToChiclet(chiclet);
			}

			// <FS:Ansariel> Group notices, IMs and chiclets position
			//floater->setDockControl(new LLDockControl(chiclet, floater, floater->getDockTongue(),
			//		LLDockControl::BOTTOM));
			if (gSavedSettings.getBOOL("InternalShowGroupNoticesTopRight"))
			{
				floater->setDockControl(new LLDockControl(chiclet, floater, floater->getDockTongue(),
						LLDockControl::BOTTOM));
			}
			else
			{
				floater->setDockControl(new LLDockControl(chiclet, floater, floater->getDockTongue(),
						LLDockControl::TOP));
			}
			// </FS:Ansariel> Group notices, IMs and chiclets position
		}

		// window is positioned, now we can show it.
		floater->setVisible(TRUE);
	}

	return floater;
}

void FSFloaterIM::setDocked(bool docked, bool pop_on_undock)
{
	// update notification channel state
	LLNotificationsUI::LLScreenChannel* channel = static_cast<LLNotificationsUI::LLScreenChannel*>
		(LLNotificationsUI::LLChannelManager::getInstance()->
											findChannelByID(LLUUID(gSavedSettings.getString("NotificationChannelUUID"))));
	
	if(!isChatMultiTab())
	{
		LLTransientDockableFloater::setDocked(docked, pop_on_undock);
	}

	// update notification channel state
	if(channel)
	{
		channel->updateShowToastsState();
		channel->redrawToasts();
	}
}

void FSFloaterIM::setVisible(BOOL visible)
{
	LLNotificationsUI::LLScreenChannel* channel = static_cast<LLNotificationsUI::LLScreenChannel*>
		(LLNotificationsUI::LLChannelManager::getInstance()->
											findChannelByID(LLUUID(gSavedSettings.getString("NotificationChannelUUID"))));
	LLTransientDockableFloater::setVisible(visible);

	// update notification channel state
	if(channel)
	{
		channel->updateShowToastsState();
		channel->redrawToasts();
	}

	BOOL is_minimized = visible && isChatMultiTab()
		? FSFloaterIMContainer::getInstance()->isMinimized()
		: !visible;

	if (!is_minimized && mChatHistory && mInputEditor)
	{
		//only if floater was construced and initialized from xml
		updateMessages();
		FSFloaterIMContainer* im_container = FSFloaterIMContainer::getInstance();
		
		//prevent stealing focus when opening a background IM tab (EXT-5387, checking focus for EXT-6781)
		// If this is docked, is the selected tab, and the im container has focus, put focus in the input ctrl -KC
		bool is_active = im_container->getActiveFloater() == this && im_container->hasFocus();
		if (!isChatMultiTab() || is_active || hasFocus())
		{
			mInputEditor->setFocus(TRUE);
		}
	}

	if(!visible)
	{
		LLIMChiclet* chiclet = LLChicletBar::getInstance()->getChicletPanel()->findChiclet<LLIMChiclet>(mSessionID);
		if(chiclet)
		{
			chiclet->setToggleState(false);
		}
	}
	
	if (visible && isInVisibleChain())
	{
		sIMFloaterShowedSignal(mSessionID);
		gConsole->addSession(mSessionID);
	}
	else
	{
		gConsole->removeSession(mSessionID);
	}
}

void FSFloaterIM::setMinimized(BOOL b)
{
	handleMinimized(b);

	LLTransientDockableFloater::setMinimized(b);
}

BOOL FSFloaterIM::getVisible()
{
	if(isChatMultiTab())
	{
		FSFloaterIMContainer* im_container = FSFloaterIMContainer::getInstance();
		
		// Treat inactive floater as invisible.
		bool is_active = im_container->getActiveFloater() == this;
	
		//torn off floater is always inactive
		if (!is_active && getHost() != im_container)
		{
			return LLTransientDockableFloater::getVisible();
		}

		// getVisible() returns TRUE when Tabbed IM window is minimized.
		return is_active && !im_container->isMinimized() && im_container->getVisible();
	}
	else
	{
		return LLTransientDockableFloater::getVisible();
	}
}

//static
bool FSFloaterIM::toggle(const LLUUID& session_id)
{
	if(!isChatMultiTab())
	{
		FSFloaterIM* floater = LLFloaterReg::findTypedInstance<FSFloaterIM>("fs_impanel", session_id);
		if (floater && floater->getVisible() && floater->hasFocus())
		{
			// clicking on chiclet to close floater just hides it to maintain existing
			// scroll/text entry state
			floater->setVisible(false);
			return false;
		}
		else if(floater && (!floater->isDocked() || (floater->getVisible() && !floater->hasFocus())))
		{
			floater->setVisible(TRUE);
			floater->setFocus(TRUE);
			return true;
		}
	}

	// ensure the list of messages is updated when floater is made visible
	show(session_id);
	return true;
}

//static
FSFloaterIM* FSFloaterIM::findInstance(const LLUUID& session_id)
{
	return LLFloaterReg::findTypedInstance<FSFloaterIM>("fs_impanel", session_id);
}

FSFloaterIM* FSFloaterIM::getInstance(const LLUUID& session_id)
{
	return LLFloaterReg::getTypedInstance<FSFloaterIM>("fs_impanel", session_id);
}

void FSFloaterIM::sessionInitReplyReceived(const LLUUID& im_session_id)
{
	mSessionInitialized = true;

	//will be different only for an ad-hoc im session
	if (mSessionID != im_session_id)
	{
		mSessionID = im_session_id;
		setKey(im_session_id);
		mControlPanel->setSessionId(im_session_id);
	}

	// updating "Call" button from group/ad-hoc control panel here to enable it without placing into draw() (EXT-4796)
	LLIMModel::LLIMSession* session = LLIMModel::instance().findIMSession(im_session_id);
	if (session)
	{
		if ((session->isGroupSessionType() && gAgent.isInGroup(im_session_id)) || session->isAdHocSessionType())
		{
			updateCallButton();
		}
	}
	
	//*TODO here we should remove "starting session..." warning message if we added it in postBuild() (IB)


	//need to send delayed messaged collected while waiting for session initialization
	if (mQueuedMsgsForInit.size())
	{
		LLSD::array_iterator iter;
		for ( iter = mQueuedMsgsForInit.beginArray();
					iter != mQueuedMsgsForInit.endArray(); ++iter)
		{
			LLIMModel::sendMessage(iter->asString(), mSessionID,
				mOtherParticipantUUID, mDialog);
		}

		mQueuedMsgsForInit.clear();
	}
}

void FSFloaterIM::updateMessages()
{
	//<FS:HG> FS-1734 seperate name and text styles for moderator
	bool highlight_mods_chat = gSavedSettings.getBOOL("FSHighlightGroupMods");


	std::list<LLSD> messages;

	// we shouldn't reset unread message counters if IM floater doesn't have focus
	LLIMModel::instance().getMessages(mSessionID, messages, mLastMessageIndex + 1, hasFocus());

	if (messages.size())
	{
		LLSD chat_args;
		chat_args["use_plain_text_chat_history"] = gSavedSettings.getBOOL("PlainTextChatHistory");
		chat_args["show_names_for_p2p_conv"] = gSavedSettings.getBOOL("IMShowNamesForP2PConv");
		chat_args["show_time"] = gSavedSettings.getBOOL("FSShowTimestampsIM");
		
		LLIMModel::LLIMSession* pIMSession = LLIMModel::instance().findIMSession(mSessionID);
		RLV_ASSERT(pIMSession);

		chat_args["is_p2p"] = pIMSession->isP2PSessionType();

		std::ostringstream message;
		std::list<LLSD>::const_reverse_iterator iter = messages.rbegin();
		std::list<LLSD>::const_reverse_iterator iter_end = messages.rend();
		for (; iter != iter_end; ++iter)
		{
			LLSD msg = *iter;

			std::string time = msg["time"].asString();
			LLUUID from_id = msg["from_id"].asUUID();
			std::string from = msg["from"].asString();
			std::string message = msg["message"].asString();
			bool is_history = msg["is_history"].asBoolean();

			LLChat chat;
			chat.mFromID = from_id;
			chat.mSessionID = mSessionID;
			chat.mFromName = from;
			chat.mTimeStr = time;
			chat.mChatStyle = is_history ? CHAT_STYLE_HISTORY : chat.mChatStyle;
			
			// Bold group moderators' chat -KC
			//<FS:HG> FS-1734 seperate name and text styles for moderator
			//if (!is_history && bold_mods_chat && pIMSession && pIMSession->mSpeakers)
			if (!is_history && highlight_mods_chat && pIMSession && pIMSession->mSpeakers)
			{
				LLPointer<LLSpeaker> speakerp = pIMSession->mSpeakers->findSpeaker(from_id);
				if (speakerp && speakerp->mIsModerator)
				{
					chat.mChatStyle = CHAT_STYLE_MODERATOR;
				}
			}

			// process offer notification
			if (msg.has("notification_id"))
			{
				chat.mNotifId = msg["notification_id"].asUUID();
				// if notification exists - embed it
				if (LLNotificationsUtil::find(chat.mNotifId) != NULL)
				{
					// remove embedded notification from channel
					LLNotificationsUI::LLScreenChannel* channel = static_cast<LLNotificationsUI::LLScreenChannel*>
							(LLNotificationsUI::LLChannelManager::getInstance()->
																findChannelByID(LLUUID(gSavedSettings.getString("NotificationChannelUUID"))));
					if (getVisible())
					{
						// toast will be automatically closed since it is not storable toast
						channel->hideToast(chat.mNotifId);
					}
				}
				// if notification doesn't exist - try to use next message which should be log entry
				else
				{
					continue;
				}
			}
			//process text message
			else
			{
				chat.mText = message;
			}
			
			mChatHistory->appendMessage(chat, chat_args);
			mLastMessageIndex = msg["index"].asInteger();

			// if it is a notification - next message is a notification history log, so skip it
			if (chat.mNotifId.notNull() && LLNotificationsUtil::find(chat.mNotifId) != NULL)
			{
				if (++iter == iter_end)
				{
					break;
				}
				else
				{
					mLastMessageIndex++;
				}
			}
		}
	}

	mPendingMessages = 0;
}

void FSFloaterIM::reloadMessages(bool clean_messages/* = false*/)
{
	if (clean_messages)
	{
		LLIMModel::LLIMSession * sessionp = LLIMModel::instance().findIMSession(mSessionID);

		if (NULL != sessionp)
		{
			sessionp->loadHistory();
		}
	}

	mChatHistory->clear();
	mLastMessageIndex = -1;
	updateMessages();
}

void FSFloaterIM::onInputEditorFocusReceived()
{
	// Allow enabling the FSFloaterIM input editor only if session can accept text
	LLIMModel::LLIMSession* im_session =
		LLIMModel::instance().findIMSession(mSessionID);
	//TODO: While disabled lllineeditor can receive focus we need to check if it is enabled (EK)
	if (im_session && im_session->mTextIMPossible && mInputEditor->getEnabled())
	{
		//in disconnected state IM input editor should be disabled
		mInputEditor->setEnabled(!gDisconnected);
	}
}

void FSFloaterIM::onInputEditorFocusLost()
{
	setTyping(false);
}

void FSFloaterIM::onInputEditorKeystroke()
{
	std::string text = mInputEditor->getText();
	if (!text.empty())
	{
		setTyping(true);
	}
	else
	{
		// Deleting all text counts as stopping typing.
		setTyping(false);
	}
}

void FSFloaterIM::setTyping(bool typing)
{
	if ( typing )
	{
		// Started or proceeded typing, reset the typing timeout timer
		mTypingTimeoutTimer.reset();
	}

	if ( mMeTyping != typing )
	{
		// Typing state is changed
		mMeTyping = typing;
		// So, should send current state
		mShouldSendTypingState = true;
		// In case typing is started, send state after some delay
		mTypingTimer.reset();
	}

	// Don't want to send typing indicators to multiple people, potentially too
	// much network traffic. Only send in person-to-person IMs.
	// <FS:Techwolf Lupindo> fsdata support
	//if ( mShouldSendTypingState && mDialog == IM_NOTHING_SPECIAL )
	if ( mShouldSendTypingState && mDialog == IM_NOTHING_SPECIAL && !(FSData::instance().isSupport(mOtherParticipantUUID) && FSData::instance().isAgentFlag(gAgentID, FSData::NO_SUPPORT)))
	// </FS:Techwolf Lupindo>
	{
		if ( mMeTyping )
		{
			if ( mTypingTimer.getElapsedTimeF32() > 1.f )
			{
				// Still typing, send 'start typing' notification
				LLIMModel::instance().sendTypingState(mSessionID, mOtherParticipantUUID, TRUE);
				mShouldSendTypingState = false;
				mMeTypingTimer.reset();
			}
		}
		else
		{
			// Send 'stop typing' notification immediately
			LLIMModel::instance().sendTypingState(mSessionID, mOtherParticipantUUID, FALSE);
			mShouldSendTypingState = false;
		}
	}

	LLIMSpeakerMgr* speaker_mgr = LLIMModel::getInstance()->getSpeakerManager(mSessionID);
	if (speaker_mgr)
		speaker_mgr->setSpeakerTyping(gAgent.getID(), FALSE);

}

void FSFloaterIM::processIMTyping(const LLUUID& from_id, BOOL typing)
{
	if ( typing )
	{
		// other user started typing
		addTypingIndicator(from_id);
		mOtherTypingTimer.reset();
	}
	else
	{
		// other user stopped typing
		removeTypingIndicator(from_id);
	}
}

void FSFloaterIM::processAgentListUpdates(const LLSD& body)
{
	loadInitialInvitedIDs();

	uuid_vec_t joined_uuids;

	if (body.isMap() && body.has("agent_updates") && body["agent_updates"].isMap())
	{
		LLSD::map_const_iterator update_it;
		for(update_it = body["agent_updates"].beginMap();
			update_it != body["agent_updates"].endMap();
			++update_it)
		{
			LLUUID agent_id(update_it->first);
			LLSD agent_data = update_it->second;

			if (agent_data.isMap())
			{
				// store the new participants in joined_uuids
				if (agent_data.has("transition") && agent_data["transition"].asString() == "ENTER")
				{
					joined_uuids.push_back(agent_id);
				}

				// process the moderator mutes
				if (agent_id == gAgentID && agent_data.has("info") && agent_data["info"].has("mutes"))
				{
					BOOL moderator_muted_text = agent_data["info"]["mutes"]["text"].asBoolean();
					mInputEditor->setEnabled(!moderator_muted_text);
					std::string label;
					if (moderator_muted_text)
						label = LLTrans::getString("IM_muted_text_label");
					else
						label = LLTrans::getString("IM_to_label") + " " + LLIMModel::instance().getName(mSessionID);
					mInputEditor->setLabel(label);

					if (moderator_muted_text)
						LLNotificationsUtil::add("TextChatIsMutedByModerator");
				}
			}
		}
	}

	// the vectors need to be sorted for computing the intersection and difference
	std::sort(mInvitedParticipants.begin(), mInvitedParticipants.end());
	std::sort(joined_uuids.begin(), joined_uuids.end());

	uuid_vec_t intersection; // uuids of invited residents who have joined the conversation
	std::set_intersection(mInvitedParticipants.begin(), mInvitedParticipants.end(),
						  joined_uuids.begin(), joined_uuids.end(),
						  std::back_inserter(intersection));

	if (intersection.size() > 0)
	{
		sendParticipantsAddedNotification(intersection);
	}

	// Remove all joined participants from invited array.
	// The difference between the two vectors (the elements in mInvitedParticipants which are not in joined_uuids)
	// is placed at the beginning of mInvitedParticipants, then all other elements are erased.
	mInvitedParticipants.erase(std::set_difference(mInvitedParticipants.begin(), mInvitedParticipants.end(),
												   joined_uuids.begin(), joined_uuids.end(),
												   mInvitedParticipants.begin()),
							   mInvitedParticipants.end());
}

void FSFloaterIM::sendParticipantsAddedNotification(const uuid_vec_t& uuids)
{
	std::string names_string;
	LLAvatarActions::buildResidentsString(uuids, names_string);
	LLStringUtil::format_map_t args;
	args["[NAME]"] = names_string;
	
	sendMsg(getString(uuids.size() > 1 ? "multiple_participants_added" : "participant_added", args));
}

void FSFloaterIM::updateChatHistoryStyle()
{
	mChatHistory->clear();
	mLastMessageIndex = -1;
	updateMessages();
}

void FSFloaterIM::processChatHistoryStyleUpdate(const LLSD& newvalue)
{
	LLFontGL* font = LLViewerChat::getChatFont();
	LLFloaterReg::const_instance_list_t& inst_list = LLFloaterReg::getFloaterList("fs_impanel");
	for (LLFloaterReg::const_instance_list_t::const_iterator iter = inst_list.begin();
		 iter != inst_list.end(); ++iter)
	{
		FSFloaterIM* floater = dynamic_cast<FSFloaterIM*>(*iter);
		if (floater)
		{
			floater->updateChatHistoryStyle();
			floater->mInputEditor->setFont(font);

			// Re-set the current text to make style update instant
			std::string text = floater->mInputEditor->getText();
			floater->mInputEditor->clear();
			floater->mInputEditor->setText(text);
		}
	}
}

void FSFloaterIM::processSessionUpdate(const LLSD& session_update)
{
	// *TODO : verify following code when moderated mode will be implemented
	if ( false && session_update.has("moderated_mode") &&
		 session_update["moderated_mode"].has("voice") )
	{
		BOOL voice_moderated = session_update["moderated_mode"]["voice"];
		const std::string session_label = LLIMModel::instance().getName(mSessionID);

		if (voice_moderated)
		{
			setTitle(session_label + std::string(" ") + LLTrans::getString("IM_moderated_chat_label"));
		}
		else
		{
			setTitle(session_label);
		}

		// *TODO : uncomment this when/if LLPanelActiveSpeakers panel will be added
		//update the speakers dropdown too
		//mSpeakerPanel->setVoiceModerationCtrlMode(voice_moderated);
	}
}

BOOL FSFloaterIM::handleDragAndDrop(S32 x, S32 y, MASK mask,
						   BOOL drop, EDragAndDropType cargo_type,
						   void *cargo_data, EAcceptance *accept,
						   std::string& tooltip_msg)
{
	if (cargo_type == DAD_PERSON)
	{
		if (dropPerson(static_cast<LLUUID*>(cargo_data), drop))
		{
			*accept = ACCEPT_YES_MULTI;
		}
		else
		{
			*accept = ACCEPT_NO;
		}
	}

	else if (mDialog == IM_NOTHING_SPECIAL)
	{
		LLToolDragAndDrop::handleGiveDragAndDrop(mOtherParticipantUUID, mSessionID, drop,
												 cargo_type, cargo_data, accept);
	}

	// handle case for dropping calling cards (and folders of calling cards) onto invitation panel for invites
	else if (isInviteAllowed() && !mIsP2PChat)
	{
		*accept = ACCEPT_NO;

		if (cargo_type == DAD_CALLINGCARD)
		{
			if (dropCallingCard((LLInventoryItem*)cargo_data, drop))
			{
				*accept = ACCEPT_YES_MULTI;
			}
		}
		else if (cargo_type == DAD_CATEGORY)
		{
			if (dropCategory((LLInventoryCategory*)cargo_data, drop))
			{
				*accept = ACCEPT_YES_MULTI;
			}
		}
	}
	return TRUE;
}

bool FSFloaterIM::dropCallingCard(LLInventoryItem* item, bool drop)
{
	bool rv = true;
	if(item && item->getCreatorUUID().notNull())
	{
		uuid_vec_t ids;
		ids.push_back(item->getCreatorUUID());
		if (canAddSelectedToChat(ids))
		{
			if (drop)
			{
				mPendingParticipants.push_back(item->getCreatorUUID());
				mEventTimer.start();
			}
		}
		else
		{
			rv = false;
		}
	}
	else
	{
		// set to false if creator uuid is null.
		rv = false;
	}
	return rv;
}

bool FSFloaterIM::dropCategory(LLInventoryCategory* category, bool drop)
{
	bool rv = true;
	if(category)
	{
		LLInventoryModel::cat_array_t cats;
		LLInventoryModel::item_array_t items;
		LLUniqueBuddyCollector buddies;
		gInventory.collectDescendentsIf(category->getUUID(),
										cats,
										items,
										LLInventoryModel::EXCLUDE_TRASH,
										buddies);
		S32 count = items.size();
		if(count == 0)
		{
			rv = false;
		}
		else
		{
			uuid_vec_t ids;
			ids.reserve(count);
			for(S32 i = 0; i < count; ++i)
			{
				ids.push_back(items.at(i)->getCreatorUUID());
			}

			if (canAddSelectedToChat(ids))
			{
				if (drop)
				{
					mPendingParticipants.insert(mPendingParticipants.end(), ids.begin(), ids.end());
					mEventTimer.start();
				}
			}
			else
			{
				rv = false;
			}
		}
	}
	return rv;
}

bool FSFloaterIM::dropPerson(LLUUID* person_id, bool drop)
{
	bool res = person_id && person_id->notNull();
	if(res)
	{
		uuid_vec_t ids;
		ids.push_back(*person_id);

		res = canAddSelectedToChat(ids);
		if(res && drop)
		{
			// these people will be added during the next draw() call
			// (so they can be added all at once)
			mPendingParticipants.push_back(*person_id);
			mEventTimer.start();
		}
	}

	return res;
}

//virtual
BOOL FSFloaterIM::tick()
{
	// add people who were added via dropPerson()
	if (!mPendingParticipants.empty())
	{
		addSessionParticipants(mPendingParticipants);
		mPendingParticipants.clear();
	}

	mEventTimer.stop();

	return FALSE;
}

// virtual
BOOL FSFloaterIM::handleKeyHere( KEY key, MASK mask )
{
	BOOL handled = FALSE;
	
	if (key == KEY_RETURN)
	{
		if (mask == MASK_ALT)
		{
			mInputEditor->updateHistory();
			sendMsgFromInputEditor(CHAT_TYPE_OOC);
			handled = TRUE;
		}
		else if (mask == (MASK_SHIFT | MASK_CONTROL))
		{
			if (!gSavedSettings.getBOOL("FSUseSingleLineChatEntry"))
			{
				if ((wstring_utf8_length(mInputEditor->getWText()) + wchar_utf8_length('\n')) > mInputEditor->getMaxTextLength())
				{
					LLUI::getInstance()->reportBadKeystroke();
				}
				else
				{
					mInputEditor->insertLinefeed();
				}
			}
			else
			{
				if ((wstring_utf8_length(mInputEditor->getWText()) + wchar_utf8_length(llwchar(182))) > mInputEditor->getMaxTextLength())
				{
					LLUI::getInstance()->reportBadKeystroke();
				}
				else
				{
					LLWString line_break(1, llwchar(182));
					mInputEditor->insertText(line_break);
				}
			}
			handled = TRUE;
		}
	}

	return handled;
}

BOOL FSFloaterIM::isInviteAllowed() const
{
	return ( (IM_SESSION_CONFERENCE_START == mDialog)
			 || (IM_SESSION_INVITE == mDialog && !gAgent.isInGroup(mSessionID))
			 || mIsP2PChat);
}

BOOL FSFloaterIM::inviteToSession(const uuid_vec_t& ids)
{
	LLViewerRegion* region = gAgent.getRegion();
	bool is_region_exist = region != NULL;

	if (is_region_exist)
	{
		size_t count = ids.size();

		if (isInviteAllowed() && (count > 0))
		{
			LL_DEBUGS("FSFloaterIM") << "FSFloaterIM::inviteToSession() - inviting participants" << LL_ENDL;

			std::string url = region->getCapability("ChatSessionRequest");

			LLSD data;
			data["params"] = LLSD::emptyArray();
			for (size_t i = 0; i < count; ++i)
			{
				data["params"].append(ids[i]);
			}
			data["method"] = "invite";
			data["session-id"] = mSessionID;

			LLCoreHttpUtil::HttpCoroutineAdapter::callbackHttpPost( url, data );
		}
		else
		{
			LL_DEBUGS("FSFloaterIM") << "LLFloaterIMSession::inviteToSession -"
									 << " no need to invite agents for "
									 << mDialog << LL_ENDL;
			// successful add, because everyone that needed to get added
			// was added.
		}
	}

	return is_region_exist;
}

void FSFloaterIM::addTypingIndicator(const LLUUID& from_id)
{
	// We may have lost a "stop-typing" packet, don't add it twice
	if (from_id.notNull() && !mOtherTyping)
	{
		mOtherTyping = true;

		// Save and set new title
		mSavedTitle = getTitle();
		setTitle((gSavedSettings.getBOOL("FSTypingChevronPrefix") ? "> " : "") + mTypingStart.getString());

		// Update speaker
		LLIMSpeakerMgr* speaker_mgr = LLIMModel::getInstance()->getSpeakerManager(mSessionID);
		if ( speaker_mgr )
		{
			speaker_mgr->setSpeakerTyping(from_id, TRUE);
		}
	}
}

void FSFloaterIM::removeTypingIndicator(const LLUUID& from_id)
{
	if ( mOtherTyping )
	{
		mOtherTyping = false;

		// Revert the title to saved one
		setTitle(mSavedTitle);

		if (from_id.notNull())
		{
			// Update speaker
			LLIMSpeakerMgr* speaker_mgr = LLIMModel::getInstance()->getSpeakerManager(mSessionID);
			if ( speaker_mgr )
			{
				speaker_mgr->setSpeakerTyping(from_id, FALSE);
			}
		}
		// Ansariel: Transplant of STORM-1975; Typing notifications are only sent in P2P sessions,
		//           so we can use mOtherParticipantUUID here and don't need LLIMInfo (Kitty said
		//           it's dangerous to use the stored LLIMInfo in LL's version!)
		else if (mDialog == IM_NOTHING_SPECIAL && mOtherParticipantUUID.notNull())
		{
			// Update speaker
			LLIMSpeakerMgr* speaker_mgr = LLIMModel::getInstance()->getSpeakerManager(mSessionID);
			if ( speaker_mgr )
			{
				speaker_mgr->setSpeakerTyping(mOtherParticipantUUID, FALSE);
			}
		}
	}
}

// static
void FSFloaterIM::closeHiddenIMToasts()
{
	class IMToastMatcher: public LLNotificationsUI::LLScreenChannel::Matcher
	{
	public:
		bool matches(const LLNotificationPtr notification) const
		{
			// "notifytoast" type of notifications is reserved for IM notifications
			return "notifytoast" == notification->getType();
		}
	};

	LLNotificationsUI::LLScreenChannel* channel = LLNotificationsUI::LLChannelManager::getNotificationScreenChannel();
	if (channel != NULL)
	{
		channel->closeHiddenToasts(IMToastMatcher());
	}
}
// static
void FSFloaterIM::confirmLeaveCallCallback(const LLSD& notification, const LLSD& response)
{
	S32 option = LLNotificationsUtil::getSelectedOption(notification, response);
	const LLSD& payload = notification["payload"];
	LLUUID session_id = payload["session_id"];
	bool snooze = payload["snooze"].asBoolean();

	FSFloaterIM* im_floater = LLFloaterReg::findTypedInstance<FSFloaterIM>("fs_impanel", session_id);
	if (option == 0 && im_floater != NULL)
	{
		LLIMModel::LLIMSession* session = LLIMModel::instance().findIMSession(session_id);
		if (session)
		{
			if (snooze)
			{
				im_floater->confirmSnooze();
				return;
			}

			session->mCloseAction = LLIMModel::LLIMSession::CLOSE_DEFAULT;
		}
		im_floater->closeFloater();
	}

	return;
}

// static
bool FSFloaterIM::isChatMultiTab()
{
	// Restart is required in order to change chat window type.
	static bool is_single_window = gSavedSettings.getS32("FSChatWindow") == 1;
	return is_single_window;
}

// static
void FSFloaterIM::initIMFloater()
{
	// This is called on viewer start up
	// init chat window type before user changed it in preferences
	isChatMultiTab();
}

//static
void FSFloaterIM::sRemoveTypingIndicator(const LLSD& data)
{
	LLUUID session_id = data["session_id"];
	if (session_id.isNull()) return;

	LLUUID from_id = data["from_id"];
	if (gAgentID == from_id || LLUUID::null == from_id) return;

	FSFloaterIM* floater = FSFloaterIM::findInstance(session_id);
	if (!floater) return;

	if (IM_NOTHING_SPECIAL != floater->mDialog) return;

	floater->removeTypingIndicator();
}

void FSFloaterIM::onNewIMReceived(const LLUUID& session_id)
{
	if (isChatMultiTab())
	{
		if (FSFloaterIM::findInstance(session_id))
		{
			return;
		}

		FSFloaterIM* new_tab = FSFloaterIM::getInstance(session_id);
		FSFloaterIMContainer::getInstance()->addNewSession(new_tab);
	}
}

void FSFloaterIM::onClickCloseBtn(bool app_quitting)
{
	LLIMModel::LLIMSession* session = LLIMModel::instance().findIMSession(
				mSessionID);

	if (session == NULL)
	{
		LL_WARNS("FSFloaterIM") << "Empty session." << LL_ENDL;
		return;
	}

	bool is_call_with_chat = session->isGroupSessionType()
			|| session->isAdHocSessionType() || session->isP2PSessionType();

	LLVoiceChannel* voice_channel = LLIMModel::getInstance()->getVoiceChannel(mSessionID);

	if (is_call_with_chat && voice_channel != NULL && voice_channel->isActive())
	{
		LLSD payload;
		payload["session_id"] = mSessionID;
		payload["snooze"] = false;
		LLNotificationsUtil::add("ConfirmLeaveCall", LLSD(), payload, confirmLeaveCallCallback);
		return;
	}

	session->mCloseAction = LLIMModel::LLIMSession::CLOSE_DEFAULT;

	LLFloater::onClickCloseBtn();
}

// <FS:Zi> Viewer version popup
BOOL FSFloaterIM::enableViewerVersionCallback(const LLSD& notification,const LLSD& response)
{
	S32 option=LLNotificationsUtil::getSelectedOption(notification,response);

	BOOL result=FALSE;
	if(option==0)		// "yes"
	{
		result=TRUE;
	}

	gSavedSettings.setBOOL("FSSupportGroupChatPrefix3",result);
	gSavedSettings.setBOOL("FSSupportGroupChatPrefixTesting",result);
	return result;
}
// </FS:Zi>

// <FS:CR> FIRE-11734
//static
void FSFloaterIM::clearAllOpenHistories()
{
	LLFloaterReg::const_instance_list_t& inst_list = LLFloaterReg::getFloaterList("fs_impanel");
	for (LLFloaterReg::const_instance_list_t::const_iterator iter = inst_list.begin();
		 iter != inst_list.end(); ++iter)
	{
		FSFloaterIM* floater = dynamic_cast<FSFloaterIM*>(*iter);
		if (floater)
		{
			floater->reloadMessages(true);
		}
	}
	
	FSFloaterNearbyChat* nearby_chat = LLFloaterReg::getTypedInstance<FSFloaterNearbyChat>("fs_nearby_chat", LLSD());
	if (nearby_chat)
	{
		nearby_chat->reloadMessages(true);
	}
}

void FSFloaterIM::initIMSession(const LLUUID& session_id)
{
	// Change the floater key to bind it to a new session.
	setKey(session_id);
	
	mSessionID = session_id;
	LLIMModel::LLIMSession* session = LLIMModel::instance().findIMSession(mSessionID);
	
	if (session)
	{
		mIsP2PChat = session->isP2PSessionType();
		mSessionInitialized = session->mSessionInitialized;
		mDialog = session->mType;
	}
}

void FSFloaterIM::reshapeChatLayoutPanel()
{
	mChatLayoutPanel->reshape(mChatLayoutPanel->getRect().getWidth(), mInputEditor->getRect().getHeight() + mInputEditorPad, FALSE);
}

boost::signals2::connection FSFloaterIM::setIMFloaterShowedCallback(const floater_showed_signal_t::slot_type& cb)
{
	return FSFloaterIM::sIMFloaterShowedSignal.connect(cb);
}

void FSFloaterIM::updateUnreadMessageNotification(S32 unread_messages)
{
	if (unread_messages == 0 || !gSavedSettings.getBOOL("FSNotifyUnreadIMMessages"))
	{
		mUnreadMessagesNotificationPanel->setVisible(FALSE);
	}
	else
	{
		mUnreadMessagesNotificationTextBox->setTextArg("[NUM]", llformat("%d", unread_messages));
		mUnreadMessagesNotificationPanel->setVisible(TRUE);
	}
}

void FSFloaterIM::onAddButtonClicked()
{
	LLView* button = findChild<LLButton>("add_participant_btn");
	LLFloater* root_floater = this;
	LLFloaterAvatarPicker* picker = LLFloaterAvatarPicker::show(boost::bind(&FSFloaterIM::addSessionParticipants, this, _1), TRUE, TRUE, FALSE, root_floater->getName(), button);
	if (!picker)
	{
		return;
	}

	// Need to disable 'ok' button when selected users are already in conversation.
	picker->setOkBtnEnableCb(boost::bind(&FSFloaterIM::canAddSelectedToChat, this, _1));
	
	if (root_floater)
	{
		root_floater->addDependentFloater(picker);
	}

	LLTransientFloaterMgr::getInstance()->addControlView(LLTransientFloaterMgr::IM, picker);
}

bool FSFloaterIM::canAddSelectedToChat(const uuid_vec_t& uuids)
{
	if (!LLIMModel::instance().findIMSession(mSessionID)
		|| mDialog == IM_SESSION_GROUP_START
		|| (mDialog == IM_SESSION_INVITE && gAgent.isInGroup(mSessionID)))
	{
		return false;
	}

	if (mIsP2PChat)
	{
		// For a P2P session just check if we are not adding the other participant.

		for (uuid_vec_t::const_iterator id = uuids.begin();
				id != uuids.end(); ++id)
		{
			if (*id == mOtherParticipantUUID)
			{
				return false;
			}
		}
	}
	else
	{
		// For a conference session we need to check against the list from LLSpeakerMgr,
		// because this list may change when participants join or leave the session.

		// Ansariel: Disabled the check because the sim doesn't clear somebody off the
		//           speaker list if they crash or relog and they can't be re-added in that case.
		/*
		LLSpeakerMgr::speaker_list_t speaker_list;
		LLIMSpeakerMgr* speaker_mgr = LLIMModel::getInstance()->getSpeakerManager(mSessionID);
		if (speaker_mgr)
		{
			speaker_mgr->getSpeakerList(&speaker_list, true);
		}
	
		for (uuid_vec_t::const_iterator id = uuids.begin();
				id != uuids.end(); ++id)
		{
			for (LLSpeakerMgr::speaker_list_t::const_iterator it = speaker_list.begin();
					it != speaker_list.end(); ++it)
			{
				const LLPointer<LLSpeaker>& speaker = *it;
				if (*id == speaker->mID)
				{
					return false;
				}
			}
		}
		*/
	}

	return true;
}

void FSFloaterIM::addSessionParticipants(const uuid_vec_t& uuids)
{
	if (mIsP2PChat)
	{
		LLSD payload;
		LLSD args;

		LLNotificationsUtil::add("ConfirmAddingChatParticipants", args, payload,
				boost::bind(&FSFloaterIM::addP2PSessionParticipants, this, _1, _2, uuids));
	}
	else
	{
		if(findInstance(mSessionID))
		{
			// remember whom we have invited, to notify others later, when the invited ones actually join
			mInvitedParticipants.insert(mInvitedParticipants.end(), uuids.begin(), uuids.end());
		}
		
		inviteToSession(uuids);
	}
}

void FSFloaterIM::addP2PSessionParticipants(const LLSD& notification, const LLSD& response, const uuid_vec_t& uuids)
{
	S32 option = LLNotificationsUtil::getSelectedOption(notification, response);
	if (option != 0)
	{
		return;
	}

	LLVoiceChannel* voice_channel = LLIMModel::getInstance()->getVoiceChannel(mSessionID);

	// first check whether this is a voice session
	bool is_voice_call = voice_channel != NULL && voice_channel->isActive();

	uuid_vec_t temp_ids;
	uuid_vec_t invited_ids;

	// Add the initial participant of a P2P session
	temp_ids.push_back(mOtherParticipantUUID);
	temp_ids.insert(temp_ids.end(), uuids.begin(), uuids.end());

	LLUUID session_id = mSessionID;

	// then we can close the current session
	if(findInstance(mSessionID))
	{
		// remember whom we have invited, to notify others later, when the invited ones actually join
		mInvitedParticipants.insert(mInvitedParticipants.end(), uuids.begin(), uuids.end());

		invited_ids.insert(invited_ids.end(), mInvitedParticipants.begin(), mInvitedParticipants.end());

		// Ansariel: This will result in the floater actually being closed as opposed in CHUI!
		onClose(false);
	}

	// Start a new ad hoc voice call if we invite new participants to a P2P call,
	// or start a text chat otherwise.
	if (is_voice_call)
	{
		session_id = LLAvatarActions::startAdhocCall(temp_ids, session_id);
	}
	else
	{
		session_id = LLAvatarActions::startConference(temp_ids, session_id);
	}

	LLIMModel::LLIMSession* session = LLIMModel::instance().findIMSession(session_id);
	if (session)
	{
		session->mInitialInvitedIDs = invited_ids;
	}
}

void FSFloaterIM::loadInitialInvitedIDs()
{
	LLIMModel::LLIMSession* session = LLIMModel::instance().findIMSession(mSessionID);
	if (session && !session->mInitialInvitedIDs.empty())
	{
		mInvitedParticipants = session->mInitialInvitedIDs;
		session->mInitialInvitedIDs.clear();
	}
}

void FSFloaterIM::handleMinimized(bool minimized)
{
	if (minimized)
	{
		gConsole->removeSession(mSessionID);
	}
	else
	{
		gConsole->addSession(mSessionID);
		if (mChatHistory)
		{
			updateMessages();
		}
	}
}

bool FSFloaterIM::applyRectControl()
{
	bool res = true;

	// We need to do some sort of hack here to prevent torn-off floaters from
	// jumping around if clicking on the IM chiclets: Clicking on a chiclet to
	// switch to a particular IM floater will call FSFloaterIM::show() and in
	// the process LLFloater::applyControlsAndPosition(). Depending on the result
	// of the call to applyRectControl(), applyPositioning() positioning is
	// called that will ultimately set the position of the floater depending
	// of the position of the last floater in the group. However, this doesn't
	// work properly and will cause floaters to jump. To prevent this, we only
	// apply the rect if not called by FSFloaterIM::show(). To prevent an
	// additionally misplaced floater caused by cascading a group of IM floaters,
	// we force LLFloater::applyRectControl() into the path where no cascaded
	// position is going to be applied by temporarily clear the instance name
	// of the floater. -AH
	if (mApplyRect)
	{
		std::string name = mInstanceName;
		mInstanceName.clear();
		res = LLFloater::applyRectControl();
		mInstanceName = name;
	}

	return res;
}<|MERGE_RESOLUTION|>--- conflicted
+++ resolved
@@ -450,26 +450,17 @@
 					size_t insert_pos = is_irc_me_prefix(utf8_text) ? 4 : 0;
 					
 					//For testing/beta groups, we display the build version since it doesn't speed by and this might change often
-<<<<<<< HEAD
-					if(chat_prefix_testing && FSData::getInstance()->isTestingGroup(mSessionID))
-						utf8_text.insert(insert_pos, ("(" + str_address_size_tag + str_operating_system_tag + " " + LLVersionInfo::getInstance()->getBuildVersion() + skin_indicator + str_viewer_mode + str_rlv_enabled + str_opensim_tag + ") "));
-					
-					//For release support groups, only display the short version(Major.Minor.Patch) since chat can speed by. This makes it easier on Support's eyes.
-					else if(chat_prefix_support && FSData::getInstance()->isSupportGroup(mSessionID))
-						utf8_text.insert(insert_pos, ("(" + str_address_size_tag + str_operating_system_tag + " " + LLVersionInfo::getInstance()->getShortVersion() + skin_indicator + str_viewer_mode + str_rlv_enabled + str_opensim_tag + ") "));
-=======
 					if(FSData::getInstance()->isTestingGroup(mSessionID))
 					{
 						if(chat_prefix_testing)
-							utf8_text.insert(insert_pos, ("(" + str_address_size_tag + str_operating_system_tag + " " + LLVersionInfo::getBuildVersion() + skin_indicator + str_viewer_mode + str_rlv_enabled + str_opensim_tag + ") "));
+							utf8_text.insert(insert_pos, ("(" + str_address_size_tag + str_operating_system_tag + " " + LLVersionInfo::getInstance()->getBuildVersion() + skin_indicator + str_viewer_mode + str_rlv_enabled + str_opensim_tag + ") "));
 					}
 					//For release support groups, only display the short version(Major.Minor.Patch) since chat can speed by. This makes it easier on Support's eyes.
 					else if(FSData::getInstance()->isSupportGroup(mSessionID))
 					{
 						if(chat_prefix_support)
-							utf8_text.insert(insert_pos, ("(" + str_address_size_tag + str_operating_system_tag + " " + LLVersionInfo::getShortVersion() + skin_indicator + str_viewer_mode + str_rlv_enabled + str_opensim_tag + ") "));
+							utf8_text.insert(insert_pos, ("(" + str_address_size_tag + str_operating_system_tag + " " + LLVersionInfo::getInstance()->getShortVersion() + skin_indicator + str_viewer_mode + str_rlv_enabled + str_opensim_tag + ") "));
 					}
->>>>>>> 06ecf803
 				}
 				
 				// <FS:Techwolf Lupindo> Allow user to send system info.
