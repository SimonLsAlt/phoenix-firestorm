version 28
// The version number above should be implemented IF AND ONLY IF some
// change has been made that is sufficiently important to justify
// resetting the graphics preferences of all users to the recommended
// defaults.  This should be as rare an event as we can manage.

// NOTE: This is mostly identical to featuretable_mac.txt with a few differences
// Should be combined into one table

//
// Generates lists of feature mask that can be applied on top of each other.
//
//		//		Begin comments
//		list <name>
//		Starts a feature list named <name>
//		<name> <available> <recommended>
//		<name> is the name of a feature
//		<available> is 0 or 1, whether the feature is available
//		<recommended> is an F32 which is the recommended value
//
// For now, the first list read sets up all of the default values
//


//
// All contains everything at their default settings for high end machines
// NOTE: All settings are set to the MIN of applied values, including 'all'!
//
list all
RenderAnisotropic			1	1
RenderAvatarCloth			1	1
RenderAvatarLODFactor		1	1.0
RenderAvatarPhysicsLODFactor 1	1.0
RenderAvatarMaxNonImpostors 1   12
RenderAvatarVP				1	1
RenderCubeMap				1	1
RenderDelayVBUpdate			1	0
RenderFarClip				1	256
RenderFlexTimeFactor		1	1.0
RenderFogRatio				1	4.0
RenderGamma					1	0
RenderGlowResolutionPow		1	9
RenderGround				1	1
RenderLocalLights			1	1
RenderMaxPartCount			1	8192
RenderObjectBump			1	1
RenderReflectionDetail		1	4
RenderTerrainDetail			1	1
RenderTerrainLODFactor		1	2.0
RenderTransparentWater		1	1
RenderTreeLODFactor			1	1.0
RenderVBOEnable				1	1
RenderVBOMappingDisable		1	1
RenderVolumeLODFactor		1	4.0
UseStartScreen				1	1
UseOcclusion				1	1
VertexShaderEnable			1	1
WindLightUseAtmosShaders	1	1
WLSkyDetail					1	128
Disregard128DefaultDrawDistance	1	1
Disregard96DefaultDrawDistance	1	1
RenderTextureMemoryMultiple		1	1.0
RenderCompressTextures		1	0
RenderShaderLightingMaxLevel		1	3
RenderDeferred				1	1
RenderDeferredSSAO			1	1
RenderShadowDetail			1	2
RenderFSAASamples			1	16
RenderMaxTextureIndex		1	16

//
// Low Graphics Settings (fixed function)
//
list LowFixedFunction
RenderAnisotropic			1	0
RenderAvatarCloth			1	0
RenderAvatarLODFactor		1	0
RenderAvatarPhysicsLODFactor 1	0
RenderAvatarMaxNonImpostors 1   3
RenderAvatarVP				1	0
RenderFarClip				1	64
RenderFlexTimeFactor		1	0
RenderGlowResolutionPow		1	8
RenderLocalLights			1	0
RenderMaxPartCount			1	0
RenderObjectBump			1	0
RenderReflectionDetail		1	0
RenderTerrainDetail			1	0
RenderTerrainLODFactor		1	1
RenderTransparentWater		1	0
RenderTreeLODFactor			1	0
RenderVolumeLODFactor		1	0.5
VertexShaderEnable			1	1
WindLightUseAtmosShaders	1	0
RenderDeferred				1	0
RenderDeferredSSAO			1	0
RenderShadowDetail			1	0
WLSkyDetail					1	48
RenderFSAASamples			1	0

//
// Low Graphics Settings
//
list Low
RenderAnisotropic			1	0
RenderAvatarCloth			1	0
RenderAvatarLODFactor		1	0
RenderAvatarPhysicsLODFactor 1	0
RenderAvatarMaxNonImpostors 1   3
RenderAvatarVP				1	0
RenderFarClip				1	64
RenderFlexTimeFactor		1	0
RenderGlowResolutionPow		1	8
RenderLocalLights			1	0
RenderMaxPartCount			1	256
RenderObjectBump			1	0
RenderReflectionDetail		1	0
RenderTerrainDetail			1	0
RenderTerrainLODFactor		1	1
RenderTransparentWater		1	0
RenderTreeLODFactor			1	0
<<<<<<< HEAD
RenderUseImpostors			1	1
RenderVolumeLODFactor		1	1.5
=======
RenderVolumeLODFactor		1	0.5
>>>>>>> 9367a378
VertexShaderEnable			1	0
WindLightUseAtmosShaders	1	0
RenderDeferred				1	0
RenderDeferredSSAO			1	0
RenderShadowDetail			1	0
WLSkyDetail					1	48
RenderFSAASamples			1	0

//
// Medium Low Graphics Settings
//
list LowMid
RenderAnisotropic			1	0
RenderAvatarCloth			1	0
RenderAvatarLODFactor		1	0.5
RenderAvatarPhysicsLODFactor 1	0.75
RenderAvatarVP				1	1
RenderFarClip				1	96
RenderFlexTimeFactor		1	1.0
RenderGlowResolutionPow		1	8
RenderMaxPartCount			1	2048
RenderObjectBump			1	1
RenderLocalLights			1	1
RenderReflectionDetail		1	0
RenderTerrainDetail			1	1
RenderTerrainLODFactor		1	1.0
RenderTransparentWater		1	1
RenderTreeLODFactor			1	0.5
<<<<<<< HEAD
RenderUseImpostors			1	1
RenderVolumeLODFactor		1	2.0
=======
RenderVolumeLODFactor		1	1.125
>>>>>>> 9367a378
VertexShaderEnable			1	1
WindLightUseAtmosShaders	1	0
RenderDeferred				1	0
RenderDeferredSSAO			1	0
RenderShadowDetail			1	0
WLSkyDetail					1	48
RenderFSAASamples			1	0

//
// Medium Graphics Settings (standard)
//
list Mid
RenderAnisotropic			1	1
RenderAvatarCloth			1	0
RenderAvatarLODFactor		1	1.0
RenderAvatarPhysicsLODFactor 1	1.0
RenderAvatarVP				1	1
RenderFarClip				1	128
RenderFlexTimeFactor		1	1.0
RenderGlowResolutionPow		1	9
RenderMaxPartCount			1	4096
RenderObjectBump			1	1
RenderLocalLights			1	1
RenderReflectionDetail		1	0
RenderTerrainDetail			1	1
RenderTerrainLODFactor		1	2.0
RenderTransparentWater		1	1
RenderTreeLODFactor			1	0.5
<<<<<<< HEAD
RenderUseImpostors			1	1
RenderVolumeLODFactor		1	2.0
=======
RenderVolumeLODFactor		1	1.125
>>>>>>> 9367a378
VertexShaderEnable			1	1
WindLightUseAtmosShaders	1	1
RenderDeferred				1	0
RenderDeferredSSAO			1	0
RenderShadowDetail			1	0
WLSkyDetail					1	48
RenderFSAASamples			1	2

//
// Medium High Graphics Settings
//
list MidHigh
RenderAnisotropic			1	1
RenderAvatarCloth			1	0
RenderAvatarLODFactor		1	1.0
RenderAvatarPhysicsLODFactor 1	1.0
RenderAvatarVP				1	1
RenderFarClip				1	128
RenderFlexTimeFactor		1	1.0
RenderGlowResolutionPow		1	9
RenderMaxPartCount			1	4096
RenderObjectBump			1	1
RenderLocalLights			1	1
RenderReflectionDetail		1	0
RenderTerrainDetail			1	1
RenderTerrainLODFactor		1	2.0
RenderTransparentWater		1	1
RenderTreeLODFactor			1	0.5
<<<<<<< HEAD
RenderUseImpostors			1	1
RenderVolumeLODFactor		1	2.0
=======
RenderVolumeLODFactor		1	1.125
>>>>>>> 9367a378
VertexShaderEnable			1	1
WindLightUseAtmosShaders	1	1
RenderDeferred				1	0
RenderDeferredSSAO			1	0
RenderShadowDetail			1	0
WLSkyDetail					1	48
RenderFSAASamples			1	2

//
// High Graphics Settings
//
list High
RenderAnisotropic			1	1
RenderAvatarCloth			1	0
RenderAvatarLODFactor		1	1.0
RenderAvatarPhysicsLODFactor 1	1.0
RenderAvatarVP				1	1
RenderFarClip				1	128
RenderFlexTimeFactor		1	1.0
RenderGlowResolutionPow		1	9
RenderMaxPartCount			1	4096
RenderObjectBump			1	1
RenderLocalLights			1	1
RenderReflectionDetail		1	0
RenderTerrainDetail			1	1
RenderTerrainLODFactor		1	2.0
RenderTransparentWater		1	1
RenderTreeLODFactor			1	0.5
<<<<<<< HEAD
RenderUseImpostors			1	1
RenderVolumeLODFactor		1	2.0
=======
RenderVolumeLODFactor		1	1.125
>>>>>>> 9367a378
VertexShaderEnable			1	1
WindLightUseAtmosShaders	1	1
RenderDeferred				1	0
RenderDeferredSSAO			1	0
RenderShadowDetail			1	0
WLSkyDetail					1	48
RenderFSAASamples			1	2

//
// High Ultra Graphics Settings (deferred)
//
list HighUltra
RenderAnisotropic			1	1
RenderAvatarCloth			1	0
RenderAvatarLODFactor		1	1.0
RenderAvatarPhysicsLODFactor 1	1.0
RenderAvatarVP				1	1
RenderFarClip				1	128
RenderFlexTimeFactor		1	1.0
RenderGlowResolutionPow		1	9
RenderMaxPartCount			1	4096
RenderObjectBump			1	1
RenderLocalLights			1	1
RenderReflectionDetail		1	0
RenderTerrainDetail			1	1
RenderTerrainLODFactor		1	2.0
RenderTransparentWater		1	1
RenderTreeLODFactor			1	0.5
<<<<<<< HEAD
RenderUseImpostors			1	1
RenderVolumeLODFactor		1	2.0
=======
RenderVolumeLODFactor		1	1.125
>>>>>>> 9367a378
VertexShaderEnable			1	1
WindLightUseAtmosShaders	1	1
RenderDeferred				1	1
RenderDeferredSSAO			1	0
RenderShadowDetail			1	0
WLSkyDetail					1	48
RenderFSAASamples			1	2

//
// Ultra graphics (REALLY PURTY!)
//
list Ultra
RenderAnisotropic			1	1
RenderAvatarCloth			1	1
RenderAvatarLODFactor		1	1.0
RenderAvatarPhysicsLODFactor 1	1.0
RenderAvatarVP				1	1
RenderFarClip				1	256
RenderFlexTimeFactor		1	1.0
RenderGlowResolutionPow		1	9
RenderLocalLights			1	1
RenderMaxPartCount			1	8192
RenderObjectBump			1	1
RenderReflectionDetail		1	4
RenderTerrainDetail			1	1
RenderTerrainLODFactor		1	2.0
RenderTransparentWater		1	1
RenderTreeLODFactor			1	1.0
<<<<<<< HEAD
RenderUseImpostors			1	1
RenderVolumeLODFactor		1	3.0
=======
RenderVolumeLODFactor		1	2.0
>>>>>>> 9367a378
VertexShaderEnable			1	1
WindLightUseAtmosShaders	1	1
WLSkyDetail					1	128
RenderDeferred				1	1
RenderDeferredSSAO			1	1
RenderShadowDetail			1	2
RenderFSAASamples			1	2

//
// Class Unknown Hardware (unknown)
//
list Unknown
RenderVBOEnable				1	0
RenderShadowDetail			1	0
RenderDeferred				1	0
RenderDeferredSSAO			1	0

//
// Class 0 Hardware (just old)
//
list Class0
RenderVBOEnable				1	1

//
// Class 1 Hardware
//
list Class1
RenderVBOEnable				1	1

//
// Class 2 Hardware
//
list Class2
RenderVBOEnable				1	1

//
// Class 3 Hardware
//
list Class3
RenderVBOEnable				1	1

//
// Class 4 Hardware 
//
list Class4
RenderVBOEnable				1	1

//
// Class 5 Hardware 
//
list Class5
RenderVBOEnable				1	1

//
// VRAM > 512MB
//
//list VRAMGT512
//RenderCompressTextures		1	0

//
// No Pixel Shaders available
//
list NoPixelShaders
RenderAvatarVP				0	0
RenderAvatarCloth			0	0
RenderReflectionDetail		0	0
VertexShaderEnable			0	0
WindLightUseAtmosShaders	0	0
RenderDeferred				0	0
RenderDeferredSSAO			0	0
RenderShadowDetail			0	0

//
// No Vertex Shaders available
//
list NoVertexShaders
RenderAvatarVP				0	0
RenderAvatarCloth			0	0
RenderReflectionDetail		0	0
VertexShaderEnable			0	0
WindLightUseAtmosShaders	0	0
RenderDeferred				0	0
RenderDeferredSSAO			0	0
RenderShadowDetail			0	0

//
// GL_ARB_map_buffer_range exists
//
list MapBufferRange
RenderVBOMappingDisable		1	1



// "Default" setups for safe, low, medium, high
//
list safe
RenderAnisotropic			1	0
RenderAvatarCloth			0	0
RenderAvatarVP				0	0
RenderObjectBump			0	0
RenderMaxPartCount			1	1024
RenderTerrainDetail 		1	0
RenderVBOEnable				1	0
RenderReflectionDetail		0	0
WindLightUseAtmosShaders	0	0
RenderDeferred				0	0
RenderDeferredSSAO			0	0
RenderShadowDetail			0	0


//
// CPU based feature masks
//

// 1Ghz or less (equiv)
list CPUSlow
RenderMaxPartCount			1	1024

//
// RAM based feature masks
//
list RAM256MB
RenderObjectBump			0	0

//
// Graphics card based feature masks
//
list OpenGLPre15
RenderVBOEnable				1	0

list OpenGLPre30
RenderDeferred				0	0
RenderMaxTextureIndex		1	1

list Intel
RenderAnisotropic			1	0
// Avoid some Intel crashes on Linux
RenderCubeMap				0	0
RenderFSAASamples			1	0

list GeForce2
RenderAnisotropic			1	0
RenderMaxPartCount			1	2048
RenderTerrainDetail			1	0
RenderVBOEnable				1	1

list SiS
UseOcclusion				0	0


list Intel_830M
RenderTerrainDetail			1	0
RenderVBOEnable				1	0

list Intel_845G					
RenderTerrainDetail			1	0
RenderVBOEnable				1	0

list Intel_855GM				
RenderTerrainDetail			1	0
RenderVBOEnable				1	0

list Intel_865G			
RenderTerrainDetail			1	0
RenderVBOEnable				1	0

list Intel_900		
RenderTerrainDetail			1	0
RenderVBOEnable				1	0

list Intel_915GM	
RenderTerrainDetail			1	0
RenderVBOEnable				1	0

list Intel_915G					
RenderTerrainDetail			1	0
RenderVBOEnable				1	0

list Intel_945GM			
RenderTerrainDetail			1	0
RenderVBOEnable				1	0

list Intel_945G
RenderTerrainDetail			1	0
RenderVBOEnable				1	0

list Intel_950
RenderTerrainDetail			1	0
RenderVBOEnable				1	0

list Intel_965
RenderTerrainDetail			1	0
RenderVBOEnable				1	0
UseOcclusion				0	0

list Intel_G33
RenderTerrainDetail			1	0
RenderVBOEnable				1	0

list Intel_Bear_Lake	
RenderTerrainDetail			1	0
RenderVBOEnable				1	0

list Intel_Broadwater 
RenderTerrainDetail			1	0
RenderVBOEnable				1	0

list Intel_Brookdale	
RenderTerrainDetail			1	0
RenderVBOEnable				1	0

list Intel_Montara
RenderTerrainDetail			1	0
RenderVBOEnable				1	0

list Intel_Springdale
RenderTerrainDetail			1	0
RenderVBOEnable				1	0


list ATI_FireGL_5200
RenderVBOEnable				1	0
WindLightUseAtmosShaders	0	0


list ATI_Mobility_Radeon_7xxx
RenderVBOEnable				0	0

list ATI_Radeon_7xxx
RenderVBOEnable				0	0

list ATI_All-in-Wonder_Radeon
RenderVBOEnable				0	0

list ATI_All-in-Wonder_7500
RenderVBOEnable				0	0

list ATI_Mobility_Radeon_9600
Disregard96DefaultDrawDistance	1	0


/// tweaked ATI to 96 Draw distance

list ATI_Radeon_9000
Disregard96DefaultDrawDistance	1	0
list ATI_Radeon_9200
Disregard96DefaultDrawDistance	1	0
list ATI_Radeon_9500
Disregard96DefaultDrawDistance	1	0
list ATI_Radeon_9600
Disregard96DefaultDrawDistance	1	0

/// tweaked ATI to 128 draw distance

list ATI_Radeon_X300 
Disregard128DefaultDrawDistance	1	0
list ATI_Radeon_X400 
Disregard128DefaultDrawDistance	1	0
list ATI_Radeon_X500 
Disregard128DefaultDrawDistance	1	0
list ATI_Radeon_X600 
Disregard128DefaultDrawDistance	1	0
list ATI_Radeon_X700 
Disregard128DefaultDrawDistance	1	0
list ATI_Radeon_X1300 
Disregard128DefaultDrawDistance	1	0
UseStartScreen					0	0
list ATI_Radeon_X1400 
Disregard128DefaultDrawDistance	1	0
list ATI_Radeon_X1500 
Disregard128DefaultDrawDistance	1	0
UseStartScreen					0	0
list ATI_Radeon_X1600 
Disregard128DefaultDrawDistance	1	0
list ATI_Radeon_X1700 
Disregard128DefaultDrawDistance	1	0
list ATI_Mobility_Radeon_X1xxx
Disregard128DefaultDrawDistance	1	0
list ATI_Radeon_HD_2300
Disregard128DefaultDrawDistance	1	0
list ATI_Radeon_HD_2400
Disregard128DefaultDrawDistance	1	0
list ATI_ASUS_AH24xx
Disregard128DefaultDrawDistance	1	0


// Avatar hardware skinning causes invisible avatars
// on various ATI chipsets on drivers before 8.2

list ATIOldDriver
RenderAvatarVP				0	0
RenderAvatarCloth			0	0
// Avoid driver crashes with some features on Linux with old ATI drivers
UseOcclusion				0	0
WindLightUseAtmosShaders	0	0


/// Tweaked NVIDIA

list NVIDIA_GeForce_FX_5100
Disregard96DefaultDrawDistance	1	0
list NVIDIA_GeForce_FX_5200
Disregard96DefaultDrawDistance	1	0
list NVIDIA_GeForce_FX_5500
Disregard96DefaultDrawDistance	1	0
list NVIDIA_GeForce_FX_5600
Disregard96DefaultDrawDistance	1	0

list NVIDIA_GeForce_FX_Go5100
Disregard96DefaultDrawDistance	1	0
list NVIDIA_GeForce_FX_Go5200
Disregard96DefaultDrawDistance	1	0
list NVIDIA_GeForce_FX_Go5300
Disregard96DefaultDrawDistance	1	0
list NVIDIA_GeForce_FX_Go5500
Disregard96DefaultDrawDistance	1	0
list NVIDIA_GeForce_FX_Go5600
Disregard96DefaultDrawDistance	1	0

list NVIDIA_GeForce_6100
Disregard128DefaultDrawDistance	1	0
list NVIDIA_GeForce_6200
Disregard128DefaultDrawDistance	1	0
list NVIDIA_GeForce_6500
Disregard128DefaultDrawDistance	1	0
list NVIDIA_GeForce_6600
Disregard128DefaultDrawDistance	1	0

list NVIDIA_G73
Disregard128DefaultDrawDistance	1	0

list NVIDIA_GeForce_Go_6100
RenderVBOEnable				1	0
Disregard128DefaultDrawDistance	1	0
list NVIDIA_GeForce_Go_6200
RenderVBOEnable				1	0
Disregard128DefaultDrawDistance	1	0
list NVIDIA_GeForce_Go_6500
RenderVBOEnable				1	0
Disregard128DefaultDrawDistance	1	0
list NVIDIA_GeForce_Go_6600
RenderVBOEnable				1	0
Disregard128DefaultDrawDistance	1	0
list NVIDIA_GeForce_Go_6700
RenderVBOEnable				1	0
Disregard128DefaultDrawDistance	1	0
list NVIDIA_GeForce_Go_6800
RenderVBOEnable				1	0
Disregard128DefaultDrawDistance	1	0
list NVIDIA_GeForce_Go_6
RenderVBOEnable				1	0
Disregard128DefaultDrawDistance	1	0

list NVIDIA_GeForce_7000
RenderShaderLightingMaxLevel	1	2
list NVIDIA_GeForce_7100
RenderShaderLightingMaxLevel	1	2
list NVIDIA_GeForce_7200
Disregard128DefaultDrawDistance	1	0
RenderShaderLightingMaxLevel	1	2
list NVIDIA_GeForce_7300
Disregard128DefaultDrawDistance	1	0
RenderShaderLightingMaxLevel	1	2
list NVIDIA_GeForce_7400
Disregard128DefaultDrawDistance	1	0
RenderShaderLightingMaxLevel	1	2
list NVIDIA_GeForce_7500
RenderShaderLightingMaxLevel	1	2
list NVIDIA_GeForce_7600
RenderShaderLightingMaxLevel	1	2
list NVIDIA_GeForce_7700
RenderShaderLightingMaxLevel	1	2
list NVIDIA_GeForce_7800
RenderShaderLightingMaxLevel	1	2
list NVIDIA_GeForce_7900
RenderShaderLightingMaxLevel	1	2

list NVIDIA_GeForce_Go_7200
Disregard128DefaultDrawDistance	1	0
RenderShaderLightingMaxLevel	1	2
list NVIDIA_GeForce_Go_7300
Disregard128DefaultDrawDistance	1	0
RenderShaderLightingMaxLevel	1	2
list NVIDIA_GeForce_Go_7300_LE
RenderShaderLightingMaxLevel	1	2
list NVIDIA_GeForce_Go_7400
Disregard128DefaultDrawDistance	1	0
RenderShaderLightingMaxLevel	1	2
list NVIDIA_GeForce_Go_7600
RenderShaderLightingMaxLevel	1	2
list NVIDIA_GeForce_Go_7700
RenderShaderLightingMaxLevel	1	2
list NVIDIA_GeForce_Go_7800
RenderShaderLightingMaxLevel	1	2
list NVIDIA_GeForce_Go_7900
RenderShaderLightingMaxLevel	1	2
<|MERGE_RESOLUTION|>--- conflicted
+++ resolved
@@ -119,12 +119,7 @@
 RenderTerrainLODFactor		1	1
 RenderTransparentWater		1	0
 RenderTreeLODFactor			1	0
-<<<<<<< HEAD
-RenderUseImpostors			1	1
 RenderVolumeLODFactor		1	1.5
-=======
-RenderVolumeLODFactor		1	0.5
->>>>>>> 9367a378
 VertexShaderEnable			1	0
 WindLightUseAtmosShaders	1	0
 RenderDeferred				1	0
@@ -153,12 +148,7 @@
 RenderTerrainLODFactor		1	1.0
 RenderTransparentWater		1	1
 RenderTreeLODFactor			1	0.5
-<<<<<<< HEAD
-RenderUseImpostors			1	1
 RenderVolumeLODFactor		1	2.0
-=======
-RenderVolumeLODFactor		1	1.125
->>>>>>> 9367a378
 VertexShaderEnable			1	1
 WindLightUseAtmosShaders	1	0
 RenderDeferred				1	0
@@ -187,12 +177,7 @@
 RenderTerrainLODFactor		1	2.0
 RenderTransparentWater		1	1
 RenderTreeLODFactor			1	0.5
-<<<<<<< HEAD
-RenderUseImpostors			1	1
 RenderVolumeLODFactor		1	2.0
-=======
-RenderVolumeLODFactor		1	1.125
->>>>>>> 9367a378
 VertexShaderEnable			1	1
 WindLightUseAtmosShaders	1	1
 RenderDeferred				1	0
@@ -221,12 +206,7 @@
 RenderTerrainLODFactor		1	2.0
 RenderTransparentWater		1	1
 RenderTreeLODFactor			1	0.5
-<<<<<<< HEAD
-RenderUseImpostors			1	1
 RenderVolumeLODFactor		1	2.0
-=======
-RenderVolumeLODFactor		1	1.125
->>>>>>> 9367a378
 VertexShaderEnable			1	1
 WindLightUseAtmosShaders	1	1
 RenderDeferred				1	0
@@ -255,12 +235,7 @@
 RenderTerrainLODFactor		1	2.0
 RenderTransparentWater		1	1
 RenderTreeLODFactor			1	0.5
-<<<<<<< HEAD
-RenderUseImpostors			1	1
 RenderVolumeLODFactor		1	2.0
-=======
-RenderVolumeLODFactor		1	1.125
->>>>>>> 9367a378
 VertexShaderEnable			1	1
 WindLightUseAtmosShaders	1	1
 RenderDeferred				1	0
@@ -289,12 +264,7 @@
 RenderTerrainLODFactor		1	2.0
 RenderTransparentWater		1	1
 RenderTreeLODFactor			1	0.5
-<<<<<<< HEAD
-RenderUseImpostors			1	1
 RenderVolumeLODFactor		1	2.0
-=======
-RenderVolumeLODFactor		1	1.125
->>>>>>> 9367a378
 VertexShaderEnable			1	1
 WindLightUseAtmosShaders	1	1
 RenderDeferred				1	1
@@ -323,12 +293,7 @@
 RenderTerrainLODFactor		1	2.0
 RenderTransparentWater		1	1
 RenderTreeLODFactor			1	1.0
-<<<<<<< HEAD
-RenderUseImpostors			1	1
 RenderVolumeLODFactor		1	3.0
-=======
-RenderVolumeLODFactor		1	2.0
->>>>>>> 9367a378
 VertexShaderEnable			1	1
 WindLightUseAtmosShaders	1	1
 WLSkyDetail					1	128
