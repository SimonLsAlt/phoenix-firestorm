--- conflicted
+++ resolved
@@ -70,52 +70,19 @@
 RenderUseStreamVBO			1	1
 RenderFSAASamples			1	16
 RenderMaxTextureIndex		1	16
-<<<<<<< HEAD
+RenderMirrors				1	1
 RenderGLContextCoreProfile         1   1
 RenderGLMultiThreadedTextures      1   0
 RenderGLMultiThreadedMedia         1   1
 RenderReflectionProbeResolution 1 128
 RenderScreenSpaceReflections 1  1
 
-=======
-RenderMirrors				1	1
-
-//
-// Low Graphics Settings (fixed function)
-//
-list LowFixedFunction
-RenderAnisotropic			1	0
-RenderAvatarCloth			1	0
-RenderAvatarLODFactor		1	0
-RenderAvatarPhysicsLODFactor 1	0
-RenderAvatarMaxNonImpostors 1   3
-RenderAvatarMaxComplexity          1	25000
-RenderFarClip				1	64
-RenderFlexTimeFactor		1	0
-RenderGlowResolutionPow		1	8
-RenderLocalLights			1	0
-RenderMaxPartCount			1	0
-RenderObjectBump			1	0
-RenderReflectionDetail		1	0
-RenderTerrainDetail			1	0
-RenderTerrainLODFactor		1	1
-RenderTransparentWater		1	0
-RenderTreeLODFactor			1	0
-RenderVolumeLODFactor		1	1.125
-WindLightUseAtmosShaders	1	0
-RenderDeferred				1	0
-RenderDeferredSSAO			1	0
-RenderUseAdvancedAtmospherics 1 0
-RenderShadowDetail			1	0
-WLSkyDetail					1	48
-RenderFSAASamples			1	0
 RenderMirrors				1	0
 RenderHeroProbeResolution	1	256
 RenderHeroProbeDistance		1	4
 RenderHeroProbeUpdateRate	1   6
 RenderHeroProbeConservativeUpdateMultiplier 1 16
 
->>>>>>> 738b39fb
 
 //
 // Low Graphics Settings
@@ -145,19 +112,12 @@
 RenderShadowDetail			1	0
 WLSkyDetail					1	96
 RenderFSAASamples			1	0
-<<<<<<< HEAD
 RenderScreenSpaceReflections 1  0
 RenderReflectionProbeLevel  1   0
 RenderMirrors				1	0
 RenderHeroProbeResolution	1	256
 RenderHeroProbeDistance		1	4
 RenderHeroProbeUpdateRate	1	4
-=======
-RenderMirrors				1	0
-RenderHeroProbeResolution	1	256
-RenderHeroProbeDistance		1	4
-RenderHeroProbeUpdateRate	1   6
->>>>>>> 738b39fb
 RenderHeroProbeConservativeUpdateMultiplier 1 16
 
 //
@@ -188,11 +148,8 @@
 RenderShadowDetail			1	0
 WLSkyDetail					1	96
 RenderFSAASamples			1	0
-<<<<<<< HEAD
 RenderScreenSpaceReflections 1  0
 RenderReflectionProbeLevel  1   0
-=======
->>>>>>> 738b39fb
 RenderMirrors				1	0
 RenderHeroProbeResolution	1	256
 RenderHeroProbeDistance		1	6
@@ -225,13 +182,10 @@
 RenderShadowDetail			1	0
 WLSkyDetail					1	96
 RenderFSAASamples			1	2
-<<<<<<< HEAD
 RenderReflectionsEnabled    1   1
 RenderReflectionProbeDetail	1	0
 RenderScreenSpaceReflections 1  0
 RenderReflectionProbeLevel  1   1
-=======
->>>>>>> 738b39fb
 RenderMirrors				1	0
 RenderHeroProbeResolution	1	512
 RenderHeroProbeDistance		1	6
@@ -264,13 +218,10 @@
 RenderShadowDetail			1	0
 WLSkyDetail					1	96
 RenderFSAASamples			1	2
-<<<<<<< HEAD
 RenderReflectionsEnabled    1   1
 RenderReflectionProbeDetail	1	1
 RenderScreenSpaceReflections 1  0
 RenderReflectionProbeLevel  1   2
-=======
->>>>>>> 738b39fb
 RenderMirrors				1	0
 RenderHeroProbeResolution	1	512
 RenderHeroProbeDistance		1	6
@@ -303,17 +254,12 @@
 RenderShadowDetail			1	1
 WLSkyDetail					1	96
 RenderFSAASamples			1	2
-<<<<<<< HEAD
 RenderReflectionsEnabled    1   1
 RenderReflectionProbeDetail	1	1
 RenderScreenSpaceReflections 1  0
 RenderReflectionProbeLevel  1   3
 RenderMirrors				1	0
 RenderHeroProbeResolution	1	1024
-=======
-RenderMirrors				1	0
-RenderHeroProbeResolution	1	512
->>>>>>> 738b39fb
 RenderHeroProbeDistance		1	8
 RenderHeroProbeUpdateRate	1	2
 RenderHeroProbeConservativeUpdateMultiplier 1 8
@@ -344,17 +290,12 @@
 RenderShadowDetail			1	2
 WLSkyDetail					1	96
 RenderFSAASamples			1	2
-<<<<<<< HEAD
 RenderReflectionsEnabled    1   1
 RenderReflectionProbeDetail	1	1
 RenderScreenSpaceReflections 1  0
 RenderReflectionProbeLevel  1   3
 RenderMirrors				1	0
 RenderHeroProbeResolution	1	1024
-=======
-RenderMirrors				1	0
-RenderHeroProbeResolution	1	512
->>>>>>> 738b39fb
 RenderHeroProbeDistance		1	16
 RenderHeroProbeUpdateRate	1	1
 RenderHeroProbeConservativeUpdateMultiplier 1 4
@@ -385,17 +326,12 @@
 RenderUseAdvancedAtmospherics 1 0
 RenderShadowDetail			1	2
 RenderFSAASamples			1	2
-<<<<<<< HEAD
 RenderReflectionsEnabled    1   1
 RenderReflectionProbeDetail	1	1
 RenderScreenSpaceReflections 1  0
 RenderReflectionProbeLevel  1   3
-RenderMirrors				1	1
+RenderMirrors				1	0
 RenderHeroProbeResolution	1	2048
-=======
-RenderMirrors				1	0
-RenderHeroProbeResolution	1	1024
->>>>>>> 738b39fb
 RenderHeroProbeDistance		1	16
 RenderHeroProbeUpdateRate	1	1
 RenderHeroProbeConservativeUpdateMultiplier 1 4
