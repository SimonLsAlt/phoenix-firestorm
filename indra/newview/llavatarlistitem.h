/** 
 * @file llavatarlistitem.h
 * @brief avatar list item header file
 *
 * $LicenseInfo:firstyear=2009&license=viewerlgpl$
 * Second Life Viewer Source Code
 * Copyright (C) 2010, Linden Research, Inc.
 * 
 * This library is free software; you can redistribute it and/or
 * modify it under the terms of the GNU Lesser General Public
 * License as published by the Free Software Foundation;
 * version 2.1 of the License only.
 * 
 * This library is distributed in the hope that it will be useful,
 * but WITHOUT ANY WARRANTY; without even the implied warranty of
 * MERCHANTABILITY or FITNESS FOR A PARTICULAR PURPOSE.  See the GNU
 * Lesser General Public License for more details.
 * 
 * You should have received a copy of the GNU Lesser General Public
 * License along with this library; if not, write to the Free Software
 * Foundation, Inc., 51 Franklin Street, Fifth Floor, Boston, MA  02110-1301  USA
 * 
 * Linden Research, Inc., 945 Battery Street, San Francisco, CA  94111  USA
 * $/LicenseInfo$
 */

#ifndef LL_LLAVATARLISTITEM_H
#define LL_LLAVATARLISTITEM_H

#include <boost/signals2.hpp>

#include "llpanel.h"
#include "llbutton.h"
#include "lltextbox.h"
#include "llstyle.h"

#include "llcallingcard.h" // for LLFriendObserver

class LLAvatarIconCtrl;
class LLOutputMonitorCtrl;
class LLAvatarName;
class LLIconCtrl;
class LLUICtrl;

class LLAvatarListItem : public LLPanel, public LLFriendObserver
{
public:
	struct Params : public LLInitParam::Block<Params, LLPanel::Params>
	{
		Optional<LLStyle::Params>	default_style,
									voice_call_invited_style,
									voice_call_joined_style,
									voice_call_left_style,
									online_style,
									offline_style,
									group_moderator_style;


		Optional<S32>				name_right_pad;

		Params();
	};

	typedef enum e_item_state_type {
		IS_DEFAULT,
		IS_VOICE_INVITED,
		IS_VOICE_JOINED,
		IS_VOICE_LEFT,
		IS_ONLINE,
		IS_OFFLINE,
		IS_GROUPMOD,
	} EItemState;

	/**
	 * Creates an instance of LLAvatarListItem.
	 *
	 * It is not registered with LLDefaultChildRegistry. It is built via LLUICtrlFactory::buildPanel
	 * or via registered LLCallbackMap depend on passed parameter.
	 * 
	 * @param not_from_ui_factory if true instance will be build with LLUICtrlFactory::buildPanel 
	 * otherwise it should be registered via LLCallbackMap before creating.
	 */
	LLAvatarListItem(bool not_from_ui_factory = true);
	virtual ~LLAvatarListItem();

	virtual BOOL postBuild();

	/**
	 * Processes notification from speaker indicator to update children when indicator's visibility is changed.
	 */
	// <FS:Ansariel> LL refactoring error
    //virtual void handleVisibilityChange ( BOOL new_visibility );
	virtual void onVisibilityChange ( BOOL new_visibility );
	// </FS:Ansariel>
	virtual S32	notifyParent(const LLSD& info);
	virtual void onMouseLeave(S32 x, S32 y, MASK mask);
	virtual void onMouseEnter(S32 x, S32 y, MASK mask);
	virtual void setValue(const LLSD& value);
	virtual void changed(U32 mask); // from LLFriendObserver

	void setOnline(bool online);
	void updateAvatarName(); // re-query the name cache
	void setAvatarName(const std::string& name);
	void setAvatarToolTip(const std::string& tooltip);
	void setHighlight(const std::string& highlight);
	void setState(EItemState item_style);
	void setAvatarId(const LLUUID& id, const LLUUID& session_id, bool ignore_status_changes = false, bool is_resident = true);
	void setLastInteractionTime(U32 secs_since);
	//Show/hide profile/info btn, translating speaker indicator and avatar name coordinates accordingly
	void setShowProfileBtn(bool show);
	void setShowInfoBtn(bool show);
	void setShowVoiceVolume(bool show);
	void showSpeakingIndicator(bool show);
	void showDisplayName(bool show, bool updateName = true);
	void showUsername(bool show, bool updateName = true);
	void setShowPermissions(bool show);
	void showLastInteractionTime(bool show);
	void setAvatarIconVisible(bool visible);
	void setShowCompleteName(bool show) { mShowCompleteName = show;};
// [RLVa:KB] - Checked: RLVa-1.2.0
	void setRlvCheckShowNames(bool fRlvCheckShowNames);
	void updateRlvRestrictions();
// [/RLVa:KB]
	
	const LLUUID& getAvatarId() const;
	std::string getAvatarName() const;
	std::string getUserName() const { return mUserName; }
	std::string getAvatarToolTip() const;
	bool getShowingBothNames() const;

	void onInfoBtnClick();
	void onVolumeChange(const LLSD& data);
	void onProfileBtnClick();
	void onPermissionOnlineClick();
	void onPermissionEditMineClick();
	void onPermissionMapClick();

<<<<<<< HEAD
	/*virtual*/ BOOL handleDoubleClick(S32 x, S32 y, MASK mask);
// [SL:KB] - Patch: UI-AvatarListDndShare | Checked: 2011-06-19 (Catznip-2.6.0c) | Added: Catznip-2.6.0c
	/*virtual*/ BOOL handleDragAndDrop(S32 x, S32 y, MASK mask, BOOL drop, EDragAndDropType cargo_type, void *cargo_data, 
	                                   EAcceptance *accept, std::string& tooltip_msg);
// [/SL:KB]
=======
	/*virtual*/ bool handleDoubleClick(S32 x, S32 y, MASK mask);
>>>>>>> 2817d6c6

protected:
	/**
	 * Contains indicator to show voice activity. 
	 */
	LLOutputMonitorCtrl* mSpeakingIndicator;

	LLAvatarIconCtrl* mAvatarIcon;

	/// Indicator for permission to see me online.
	LLButton* mBtnPermissionOnline;
	/// Indicator for permission to see my position on the map.
	LLButton* mBtnPermissionMap;
	/// Indicator for permission to edit my objects.
	LLButton* mBtnPermissionEditMine;
	/// Indicator for permission to edit their objects.
	LLIconCtrl* mIconPermissionEditTheirs;
	void confirmModifyRights(bool grant, S32 rights);
	void rightsConfirmationCallback(const LLSD& notification,
									const LLSD& response, S32 rights);

	//radar_specific
	bool mShowDisplayName;
	bool mShowUsername;

	// <FS:Ansariel> Add callback for user volume change
	boost::signals2::connection mVoiceLevelChangeCallbackConnection;
	void onUserVoiceLevelChange(const LLUUID& avatar_id);
	void updateVoiceLevelSlider();

private:

	typedef enum e_online_status {
		E_OFFLINE,
		E_ONLINE,
		E_UNKNOWN,
	} EOnlineStatus;

	/**
	 * Enumeration of item elements in order from right to left.
	 * 
	 * updateChildren() assumes that indexes are in the such order to process avatar icon easier.
	 * assume that child indexes are in back order: the first in Enum is the last (right) in the item
	 *
	 * @see updateChildren()
	 */
	typedef enum e_avatar_item_child {
		ALIC_SPEAKER_INDICATOR,
		ALIC_PROFILE_BUTTON,
		ALIC_INFO_BUTTON,
		ALIC_VOLUME_SLIDER,
		ALIC_PERMISSION_ONLINE,
		ALIC_PERMISSION_MAP,
		ALIC_PERMISSION_EDIT_MINE,
		ALIC_PERMISSION_EDIT_THEIRS,
		ALIC_INTERACTION_TIME,
		ALIC_NAME,
		ALIC_ICON,
		ALIC_COUNT,
	} EAvatarListItemChildIndex;

	void setNameInternal(const std::string& name, const std::string& highlight);
	void onAvatarNameCache(const LLAvatarName& av_name);


	std::string formatSeconds(U32 secs);

	typedef std::map<EItemState, LLColor4> icon_color_map_t;
	static icon_color_map_t& getItemIconColorMap();

	/**
	 * Initializes widths of all children to use them while changing visibility of any of them.
	 *
	 * @see updateChildren()
	 */
	static void initChildrenWidths(LLAvatarListItem* self);

	/**
	 * Updates position and rectangle of visible children to fit all available item's width.
	 */
	void updateChildren();

	/**
	 * Update visibility of active permissions icons.
	 *
	 * Need to call updateChildren() afterwards to sort out their layout.
	 */
	bool showPermissions(bool visible);

	/**
	 * Gets child view specified by index.
	 *
	 * This method implemented via switch by all EAvatarListItemChildIndex values.
	 * It is used to not store children in array or vector to avoid of increasing memory usage.
	 */
	LLView* getItemChildView(EAvatarListItemChildIndex child_index);

	LLTextBox* mAvatarName;
	LLTextBox* mLastInteractionTime;
	LLStyle::Params mAvatarNameStyle;
	
	LLButton* mInfoBtn;
	LLButton* mProfileBtn;
	LLUICtrl* mVoiceSlider;

	LLUUID mAvatarId;
	std::string mHighlihtSubstring; // substring to highlight
	EOnlineStatus mOnlineStatus;
	//Flag indicating that info/profile button shouldn't be shown at all.
	//Speaker indicator and avatar name coords are translated accordingly
	bool mShowInfoBtn;
	bool mShowVoiceVolume;
	bool mShowProfileBtn;
// [RLVa:KB] - Checked: RLVa-1.2.0
	bool mRlvCheckShowNames;
// [/RLVa:KB]
	std::string mUserName; //KC - username cache used for sorting

	/// indicates whether to show icons representing permissions granted
	bool mShowPermissions;

	/// true when the mouse pointer is hovering over this item
	bool mHovered;
	
	bool mShowCompleteName;
	std::string mGreyOutUsername;

	void fetchAvatarName();
	boost::signals2::connection mAvatarNameCacheConnection;

	static bool	sStaticInitialized; // this variable is introduced to improve code readability
	static S32  sLeftPadding; // padding to first left visible child (icon or name)
	static S32  sNameRightPadding; // right padding from name to next visible child

	/**
	 * Contains widths of each child specified by EAvatarListItemChildIndex
	 * including padding to the next right one.
	 *
	 * @see initChildrenWidths()
	 */
	static S32 sChildrenWidths[ALIC_COUNT];

};

#endif //LL_LLAVATARLISTITEM_H<|MERGE_RESOLUTION|>--- conflicted
+++ resolved
@@ -135,15 +135,11 @@
 	void onPermissionEditMineClick();
 	void onPermissionMapClick();
 
-<<<<<<< HEAD
-	/*virtual*/ BOOL handleDoubleClick(S32 x, S32 y, MASK mask);
+	/*virtual*/ bool handleDoubleClick(S32 x, S32 y, MASK mask);
 // [SL:KB] - Patch: UI-AvatarListDndShare | Checked: 2011-06-19 (Catznip-2.6.0c) | Added: Catznip-2.6.0c
 	/*virtual*/ BOOL handleDragAndDrop(S32 x, S32 y, MASK mask, BOOL drop, EDragAndDropType cargo_type, void *cargo_data, 
 	                                   EAcceptance *accept, std::string& tooltip_msg);
 // [/SL:KB]
-=======
-	/*virtual*/ bool handleDoubleClick(S32 x, S32 y, MASK mask);
->>>>>>> 2817d6c6
 
 protected:
 	/**
