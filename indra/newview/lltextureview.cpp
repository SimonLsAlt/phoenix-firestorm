/** 
 * @file lltextureview.cpp
 * @brief LLTextureView class implementation
 *
 * $LicenseInfo:firstyear=2001&license=viewerlgpl$
 * Second Life Viewer Source Code
 * Copyright (C) 2012-2013, Linden Research, Inc.
 * 
 * This library is free software; you can redistribute it and/or
 * modify it under the terms of the GNU Lesser General Public
 * License as published by the Free Software Foundation;
 * version 2.1 of the License only.
 * 
 * This library is distributed in the hope that it will be useful,
 * but WITHOUT ANY WARRANTY; without even the implied warranty of
 * MERCHANTABILITY or FITNESS FOR A PARTICULAR PURPOSE.  See the GNU
 * Lesser General Public License for more details.
 * 
 * You should have received a copy of the GNU Lesser General Public
 * License along with this library; if not, write to the Free Software
 * Foundation, Inc., 51 Franklin Street, Fifth Floor, Boston, MA  02110-1301  USA
 * 
 * Linden Research, Inc., 945 Battery Street, San Francisco, CA  94111  USA
 * $/LicenseInfo$
 */

#include "llviewerprecompiledheaders.h"

#include <set>

#include "lltextureview.h"

#include "llrect.h"
#include "llerror.h"
#include "lllfsthread.h"
#include "llui.h"
#include "llimageworker.h"
#include "llrender.h"

#include "lltooltip.h"
#include "llappviewer.h"
#include "llmeshrepository.h"
#include "llselectmgr.h"
#include "llviewertexlayer.h"
#include "lltexturecache.h"
#include "lltexturefetch.h"
#include "llviewercontrol.h"
#include "llviewerobject.h"
#include "llviewerobjectlist.h"
#include "llviewertexture.h"
#include "llviewertexturelist.h"
#include "llviewerwindow.h"
#include "llwindow.h"
#include "llvovolume.h"
#include "llviewerstats.h"
#include "llworld.h"

// For avatar texture view
#include "llvoavatarself.h"
#include "lltexlayer.h"

extern F32 texmem_lower_bound_scale;

LLTextureView *gTextureView = NULL;

#define HIGH_PRIORITY 100000000.f

//static
std::set<LLViewerFetchedTexture*> LLTextureView::sDebugImages;

////////////////////////////////////////////////////////////////////////////

static std::string title_string1a("Tex UUID Area  DDis(Req)  DecodePri(Fetch)     [download] pk/max");
static std::string title_string1b("Tex UUID Area  DDis(Req)  Fetch(DecodePri)     [download] pk/max");
static std::string title_string2("State");
static std::string title_string3("Pkt Bnd");
static std::string title_string4("  W x H (Dis) Mem");

static S32 title_x1 = 0;
static S32 title_x2 = 460;
static S32 title_x3 = title_x2 + 40;
static S32 title_x4 = title_x3 + 46;
static S32 texture_bar_height = 8;

////////////////////////////////////////////////////////////////////////////

class LLTextureBar : public LLView
{
public:
	LLPointer<LLViewerFetchedTexture> mImagep;
	S32 mHilite;

public:
	struct Params : public LLInitParam::Block<Params, LLView::Params>
	{
		Mandatory<LLTextureView*> texture_view;
		Params()
		:	texture_view("texture_view")
		{
			changeDefault(mouse_opaque, false);
		}
	};
	LLTextureBar(const Params& p)
	:	LLView(p),
		mHilite(0),
		mTextureView(p.texture_view)
	{}

	virtual void draw();
	virtual BOOL handleMouseDown(S32 x, S32 y, MASK mask);
	virtual LLRect getRequiredRect();	// Return the height of this object, given the set options.

// Used for sorting
	struct sort
	{
		bool operator()(const LLView* i1, const LLView* i2)
		{
			LLTextureBar* bar1p = (LLTextureBar*)i1;
			LLTextureBar* bar2p = (LLTextureBar*)i2;
			LLViewerFetchedTexture *i1p = bar1p->mImagep;
			LLViewerFetchedTexture *i2p = bar2p->mImagep;
			F32 pri1 = i1p->getMaxVirtualSize();
			F32 pri2 = i2p->getMaxVirtualSize();
			if (pri1 > pri2)
				return true;
			else if (pri2 > pri1)
				return false;
			else
				return i1p->getID() < i2p->getID();
		}
	};

	struct sort_fetch
	{
		bool operator()(const LLView* i1, const LLView* i2)
		{
			LLTextureBar* bar1p = (LLTextureBar*)i1;
			LLTextureBar* bar2p = (LLTextureBar*)i2;
			LLViewerFetchedTexture *i1p = bar1p->mImagep;
			LLViewerFetchedTexture *i2p = bar2p->mImagep;
			U32 pri1 = i1p->getFetchPriority() ;
			U32 pri2 = i2p->getFetchPriority() ;
			if (pri1 > pri2)
				return true;
			else if (pri2 > pri1)
				return false;
			else
				return i1p->getID() < i2p->getID();
		}
	};	
private:
	LLTextureView* mTextureView;
};

void LLTextureBar::draw()
{
	if (!mImagep)
	{
		return;
	}

	LLColor4 color;
	if (mImagep->getID() == LLAppViewer::getTextureFetch()->mDebugID)
	{
		color = LLColor4::cyan2;
	}
	else if (mHilite)
	{
		S32 idx = llclamp(mHilite,1,3);
		if (idx==1) color = LLColor4::orange;
		else if (idx==2) color = LLColor4::yellow;
		else color = LLColor4::pink2;
	}
	else if (mImagep->mDontDiscard)
	{
		color = LLColor4::green4;
	}
	else if (mImagep->getMaxVirtualSize() <= 0.0f)
	{
		color = LLColor4::grey; color[VALPHA] = .7f;
	}
	else
	{
		color = LLColor4::white; color[VALPHA] = .7f;
	}

	// We need to draw:
	// The texture UUID or name
	// The progress bar for the texture, highlighted if it's being download
	// Various numerical stats.
	std::string tex_str;
	S32 left, right;
	S32 top = 0;
	S32 bottom = top + 6;
	LLColor4 clr;

	LLGLSUIDefault gls_ui;
	
	// Name, pixel_area, requested pixel area, decode priority
	std::string uuid_str;
	mImagep->mID.toString(uuid_str);
	uuid_str = uuid_str.substr(0,7);
	
    tex_str = llformat("%s %7.0f %d(%d)",
        uuid_str.c_str(),
        mImagep->mMaxVirtualSize,
        mImagep->mDesiredDiscardLevel,
        mImagep->mRequestedDiscardLevel);


	LLFontGL::getFontMonospace()->renderUTF8(tex_str, 0, title_x1, getRect().getHeight(),
									 color, LLFontGL::LEFT, LLFontGL::TOP);

	// State
	// Hack: mirrored from lltexturefetch.cpp
	struct { const std::string desc; LLColor4 color; } fetch_state_desc[] = {
		{ "---", LLColor4::red },	// INVALID
		{ "INI", LLColor4::white },	// INIT
		// <FS:Ansariel> Unique state codes
		//{ "DSK", LLColor4::cyan },	// LOAD_FROM_TEXTURE_CACHE
		{ "CCH", LLColor4::cyan },	// LOAD_FROM_TEXTURE_CACHE
		{ "DSK", LLColor4::blue },	// CACHE_POST
		{ "NET", LLColor4::green },	// LOAD_FROM_NETWORK
		{ "SIM", LLColor4::green },	// LOAD_FROM_SIMULATOR // <FS:Ansariel> OpenSim compatibility
		{ "HTW", LLColor4::green },	// WAIT_HTTP_RESOURCE
		// <FS:Ansariel> Unique state codes
		//{ "HTW", LLColor4::green },	// WAIT_HTTP_RESOURCE2
		{ "HTI", LLColor4::green },	// WAIT_HTTP_RESOURCE2
		{ "REQ", LLColor4::yellow },// SEND_HTTP_REQ
		{ "HTP", LLColor4::green },	// WAIT_HTTP_REQ
		{ "DEC", LLColor4::yellow },// DECODE_IMAGE
		{ "DEU", LLColor4::green }, // DECODE_IMAGE_UPDATE
		{ "WRT", LLColor4::purple },// WRITE_TO_CACHE
		{ "WWT", LLColor4::orange },// WAIT_ON_WRITE
		{ "END", LLColor4::red },   // DONE
#define LAST_STATE 14
		{ "CRE", LLColor4::magenta }, // LAST_STATE+1
		{ "FUL", LLColor4::green }, // LAST_STATE+2
		{ "BAD", LLColor4::red }, // LAST_STATE+3
		{ "MIS", LLColor4::red }, // LAST_STATE+4
		{ "---", LLColor4::white }, // LAST_STATE+5
	};
	const S32 fetch_state_desc_size = (S32)LL_ARRAY_SIZE(fetch_state_desc);
	S32 state =
		mImagep->mNeedsCreateTexture ? LAST_STATE+1 :
		mImagep->mFullyLoaded ? LAST_STATE+2 :
		mImagep->mMinDiscardLevel > 0 ? LAST_STATE+3 :
		mImagep->mIsMissingAsset ? LAST_STATE+4 :
		!mImagep->mIsFetching ? LAST_STATE+5 :
		mImagep->mFetchState;
	state = llclamp(state,0,fetch_state_desc_size-1);

	LLFontGL::getFontMonospace()->renderUTF8(fetch_state_desc[state].desc, 0, title_x2, getRect().getHeight(),
									 fetch_state_desc[state].color,
									 LLFontGL::LEFT, LLFontGL::TOP);
	gGL.getTexUnit(0)->unbind(LLTexUnit::TT_TEXTURE);

	// Draw the progress bar.
	S32 bar_width = 100;
	S32 bar_left = 260;
	left = bar_left;
	right = left + bar_width;

	gGL.color4f(0.f, 0.f, 0.f, 0.75f);
	gl_rect_2d(left, top, right, bottom);

	F32 data_progress = mImagep->mDownloadProgress;
	
	if (data_progress > 0.0f)
	{
		// Downloaded bytes
		right = left + llfloor(data_progress * (F32)bar_width);
		if (right > left)
		{
			gGL.color4f(0.f, 0.f, 1.f, 0.75f);
			gl_rect_2d(left, top, right, bottom);
		}
	}

	S32 pip_width = 6;
	S32 pip_space = 14;
	S32 pip_x = title_x3 + pip_space/2;
	
	// Draw the packet pip
	const F32 pip_max_time = 5.f;
	F32 last_event = mImagep->mLastPacketTimer.getElapsedTimeF32();
	if (last_event < pip_max_time)
	{
		clr = LLColor4::white; 
	}
	else
	{
		last_event = mImagep->mRequestDeltaTime;
		if (last_event < pip_max_time)
		{
			clr = LLColor4::green;
		}
		else
		{
			last_event = mImagep->mFetchDeltaTime;
			if (last_event < pip_max_time)
			{
				clr = LLColor4::yellow;
			}
		}
	}
	if (last_event < pip_max_time)
	{
		clr.setAlpha(1.f - last_event/pip_max_time);
		gGL.color4fv(clr.mV);
		gl_rect_2d(pip_x, top, pip_x + pip_width, bottom);
	}
	pip_x += pip_width + pip_space;

	// we don't want to show bind/resident pips for textures using the default texture
	if (mImagep->hasGLTexture())
	{
		// Draw the bound pip
		last_event = mImagep->getTimePassedSinceLastBound();
		if (last_event < 1.f)
		{
			clr = mImagep->getMissed() ? LLColor4::red : LLColor4::magenta1;
			clr.setAlpha(1.f - last_event);
			gGL.color4fv(clr.mV);
			gl_rect_2d(pip_x, top, pip_x + pip_width, bottom);
		}
	}
	pip_x += pip_width + pip_space;

	
	{
		LLGLSUIDefault gls_ui;
		// draw the packet data
// 		{
// 			std::string num_str = llformat("%3d/%3d", mImagep->mLastPacket+1, mImagep->mPackets);
// 			LLFontGL::getFontMonospace()->renderUTF8(num_str, 0, bar_left + 100, getRect().getHeight(), color,
// 											 LLFontGL::LEFT, LLFontGL::TOP);
// 		}
		
		// draw the image size at the end
		{
			std::string num_str = llformat("%3dx%3d (%2d) %7d", mImagep->getWidth(), mImagep->getHeight(),
				mImagep->getDiscardLevel(), mImagep->hasGLTexture() ? mImagep->getTextureMemory().value() : 0);
			LLFontGL::getFontMonospace()->renderUTF8(num_str, 0, title_x4, getRect().getHeight(), color,
											LLFontGL::LEFT, LLFontGL::TOP);
		}
	}

}

BOOL LLTextureBar::handleMouseDown(S32 x, S32 y, MASK mask)
{
	if ((mask & (MASK_CONTROL|MASK_SHIFT|MASK_ALT)) == MASK_ALT)
	{
		LLAppViewer::getTextureFetch()->mDebugID = mImagep->getID();
		return TRUE;
	}
	return LLView::handleMouseDown(x,y,mask);
}

LLRect LLTextureBar::getRequiredRect()
{
	LLRect rect;

	rect.mTop = texture_bar_height;

	return rect;
}

////////////////////////////////////////////////////////////////////////////

class LLAvatarTexBar : public LLView
{
public:
	struct Params : public LLInitParam::Block<Params, LLView::Params>
	{
		Mandatory<LLTextureView*>	texture_view;
		Params()
		:	texture_view("texture_view")
		{
			S32 line_height = LLFontGL::getFontMonospace()->getLineHeight();
			changeDefault(rect, LLRect(0,0,100,line_height * 4));
		}
	};

	LLAvatarTexBar(const Params& p)
	:	LLView(p),
		mTextureView(p.texture_view)
	{}

	virtual void draw();	
	virtual BOOL handleMouseDown(S32 x, S32 y, MASK mask);
	virtual LLRect getRequiredRect();	// Return the height of this object, given the set options.

private:
	LLTextureView* mTextureView;
};

void LLAvatarTexBar::draw()
{	
	// <FS:Ansariel> Speed-up
	//if (!gSavedSettings.getBOOL("DebugAvatarRezTime")) return;
	static LLCachedControl<bool> debugAvatarRezTime(gSavedSettings, "DebugAvatarRezTime");
	if (!debugAvatarRezTime) return;

	LLVOAvatarSelf* avatarp = gAgentAvatarp;
	if (!avatarp) return;

	const S32 line_height = LLFontGL::getFontMonospace()->getLineHeight();
	const S32 v_offset = 0;
	const S32 l_offset = 3;

	//----------------------------------------------------------------------------
	LLGLSUIDefault gls_ui;
	LLColor4 color;
	
	U32 line_num = 1;
	for (LLAvatarAppearanceDefines::LLAvatarAppearanceDictionary::BakedTextures::const_iterator baked_iter = LLAvatarAppearance::getDictionary()->getBakedTextures().begin();
		 baked_iter != LLAvatarAppearance::getDictionary()->getBakedTextures().end();
		 ++baked_iter)
	{
		const LLAvatarAppearanceDefines::EBakedTextureIndex baked_index = baked_iter->first;
		const LLViewerTexLayerSet *layerset = avatarp->debugGetLayerSet(baked_index);
		if (!layerset) continue;
		const LLViewerTexLayerSetBuffer *layerset_buffer = layerset->getViewerComposite();
		if (!layerset_buffer) continue;

		LLColor4 text_color = LLColor4::white;

		// <FS:Ansariel> [Legacy Bake]
		if (layerset_buffer->uploadNeeded())
		{
			text_color = LLColor4::red;
		}
 		if (layerset_buffer->uploadInProgress())
		{
			text_color = LLColor4::magenta;
		}
		// </FS:Ansariel> [Legacy Bake]

		std::string text = layerset_buffer->dumpTextureInfo();
		LLFontGL::getFontMonospace()->renderUTF8(text, 0, l_offset, v_offset + line_height*line_num,
												 text_color, LLFontGL::LEFT, LLFontGL::TOP); //, LLFontGL::BOLD, LLFontGL::DROP_SHADOW_SOFT);
		line_num++;
	}
	// <FS:Ansariel> Replace frequently called gSavedSettings
	//const U32 texture_timeout = gSavedSettings.getU32("AvatarBakedTextureUploadTimeout");
	//const U32 override_tex_discard_level = gSavedSettings.getU32("TextureDiscardLevel");
	static LLCachedControl<U32> sAvatarBakedTextureUploadTimeout(gSavedSettings, "AvatarBakedTextureUploadTimeout");
	static LLCachedControl<U32> sTextureDiscardLevel(gSavedSettings, "TextureDiscardLevel");
	const U32 texture_timeout = sAvatarBakedTextureUploadTimeout();
	const U32 override_tex_discard_level = sTextureDiscardLevel();
	// </FS:Ansariel>
	
	LLColor4 header_color(1.f, 1.f, 1.f, 0.9f);

	const std::string texture_timeout_str = texture_timeout ? llformat("%d",texture_timeout) : "Disabled";
	const std::string override_tex_discard_level_str = override_tex_discard_level ? llformat("%d",override_tex_discard_level) : "Disabled";
	std::string header_text = llformat("[ Timeout('AvatarBakedTextureUploadTimeout'):%s ] [ LOD_Override('TextureDiscardLevel'):%s ]", texture_timeout_str.c_str(), override_tex_discard_level_str.c_str());
	LLFontGL::getFontMonospace()->renderUTF8(header_text, 0, l_offset, v_offset + line_height*line_num,
											 header_color, LLFontGL::LEFT, LLFontGL::TOP); //, LLFontGL::BOLD, LLFontGL::DROP_SHADOW_SOFT);
	line_num++;
	std::string section_text = "Avatar Textures Information:";
	LLFontGL::getFontMonospace()->renderUTF8(section_text, 0, 0, v_offset + line_height*line_num,
											 header_color, LLFontGL::LEFT, LLFontGL::TOP, LLFontGL::BOLD, LLFontGL::DROP_SHADOW_SOFT);
}

BOOL LLAvatarTexBar::handleMouseDown(S32 x, S32 y, MASK mask)
{
	return FALSE;
}

LLRect LLAvatarTexBar::getRequiredRect()
{
	LLRect rect;
	rect.mTop = 100;
	if (!gSavedSettings.getBOOL("DebugAvatarRezTime")) rect.mTop = 0;
	return rect;
}

////////////////////////////////////////////////////////////////////////////

class LLGLTexMemBar : public LLView
{
public:
	struct Params : public LLInitParam::Block<Params, LLView::Params>
	{
		Mandatory<LLTextureView*>	texture_view;
		Params()
		:	texture_view("texture_view")
		{
			S32 line_height = LLFontGL::getFontMonospace()->getLineHeight();
			changeDefault(rect, LLRect(0,0,100,line_height * 4));
		}
	};

	LLGLTexMemBar(const Params& p)
	:	LLView(p),
		mTextureView(p.texture_view)
	{}

	virtual void draw();	
	virtual BOOL handleMouseDown(S32 x, S32 y, MASK mask);
	virtual LLRect getRequiredRect();	// Return the height of this object, given the set options.

private:
	LLTextureView* mTextureView;
};

void LLGLTexMemBar::draw()
{
	F32 discard_bias = LLViewerTexture::sDesiredDiscardBias;
	F32 cache_usage = LLAppViewer::getTextureCache()->getUsage().valueInUnits<LLUnits::Megabytes>();
	F32 cache_max_usage = LLAppViewer::getTextureCache()->getMaxUsage().valueInUnits<LLUnits::Megabytes>();
	S32 line_height = LLFontGL::getFontMonospace()->getLineHeight();
	S32 v_offset = 0;//(S32)((texture_bar_height + 2.2f) * mTextureView->mNumTextureBars + 2.0f);
	F32Bytes total_texture_downloaded = gTotalTextureData;
	F32Bytes total_object_downloaded = gTotalObjectData;
	U32 total_http_requests = LLAppViewer::getTextureFetch()->getTotalNumHTTPRequests();
	U32 total_active_cached_objects = LLWorld::getInstance()->getNumOfActiveCachedObjects();
	U32 total_objects = gObjectList.getNumObjects();
	F32 x_right = 0.0;

	//----------------------------------------------------------------------------
	LLGLSUIDefault gls_ui;
	LLColor4 text_color(1.f, 1.f, 1.f, 0.75f);
	LLColor4 color;

	// Gray background using completely magic numbers
	gGL.color4f(0.f, 0.f, 0.f, 0.25f);
	// const LLRect & rect(getRect());
	// gl_rect_2d(-4, v_offset, rect.mRight - rect.mLeft + 2, v_offset + line_height*4);

	std::string text = "";
	LLFontGL::getFontMonospace()->renderUTF8(text, 0, 0, v_offset + line_height*6,
											 text_color, LLFontGL::LEFT, LLFontGL::TOP);

    LLTrace::Recording& recording = LLViewerStats::instance().getRecording();

    F64 cacheHits     = recording.getSampleCount(LLTextureFetch::sCacheHit);
    F64 cacheAttempts = recording.getSampleCount(LLTextureFetch::sCacheAttempt);

	F32 cacheHitRate = (cacheAttempts > 0.0) ? F32((cacheHits / cacheAttempts) * 100.0f) : 0.0f;

    U32 cacheReadLatMin = U32(recording.getMin(LLTextureFetch::sCacheReadLatency).value() * 1000.0f);
    U32 cacheReadLatMed = U32(recording.getMean(LLTextureFetch::sCacheReadLatency).value() * 1000.0f);
    U32 cacheReadLatMax = U32(recording.getMax(LLTextureFetch::sCacheReadLatency).value() * 1000.0f);

    U32 texDecodeLatMin = U32(recording.getMin(LLTextureFetch::sTexDecodeLatency).value() * 1000.0f);
    U32 texDecodeLatMed = U32(recording.getMean(LLTextureFetch::sTexDecodeLatency).value() * 1000.0f);
    U32 texDecodeLatMax = U32(recording.getMax(LLTextureFetch::sTexDecodeLatency).value() * 1000.0f);

    U32 texFetchLatMin = U32(recording.getMin(LLTextureFetch::sTexFetchLatency).value() * 1000.0f);
    U32 texFetchLatMed = U32(recording.getMean(LLTextureFetch::sTexFetchLatency).value() * 1000.0f);
    U32 texFetchLatMax = U32(recording.getMax(LLTextureFetch::sTexFetchLatency).value() * 1000.0f);

<<<<<<< HEAD
    text = llformat("GL Free: %d MB Sys Free: %d MB GL Tex: %d MB FBO: %d MB Bias: %.2f Cache: %.1f/%.1f MB",
=======
    text = llformat("GL Free: %d MB Sys Free: %d MB FBO: %d MB Bias: %.2f(%d MB) Cache: %.1f/%.1f MB",
>>>>>>> a02459de
                    gViewerWindow->getWindow()->getAvailableVRAMMegabytes(),
                    LLMemory::getAvailableMemKB()/1024,
					LLImageGL::getTextureBytesAllocated() / 1024 / 1024,
					LLRenderTarget::sBytesAllocated/(1024*1024),
					discard_bias,
                    (S32)LLViewerTexture::sFreeVRAMMegabytes,
					cache_usage,
					cache_max_usage);
	//, cache_entries, cache_max_entries

	// <FS:Ansariel> Texture memory bars
	//LLFontGL::getFontMonospace()->renderUTF8(text, 0, 0, v_offset + line_height*6,
	LLFontGL::getFontMonospace()->renderUTF8(text, 0, 0, v_offset + line_height*7,
	// </FS:Ansariel>
											 text_color, LLFontGL::LEFT, LLFontGL::TOP);

	// <FS:Ansariel> Texture memory bars
	S32 bar_left = 0;
	constexpr S32 bar_width = 200;
	constexpr S32 bar_space = 10;
	S32 top = line_height*6 - 2 + v_offset;
	S32 bottom = top - 6;
	S32 left = bar_left;
	S32 right = left + bar_width;
	F32 bar_scale;
	
	gGL.getTexUnit(0)->unbind(LLTexUnit::TT_TEXTURE);

	// VRAM Mem Bar
	text = "VRAM";
	LLFontGL::getFontMonospace()->renderUTF8(text, 0, left, v_offset + line_height*6,
									 text_color, LLFontGL::LEFT, LLFontGL::TOP);
	left += 35;
	right = left + bar_width;
	
	gGL.color4f(0.5f, 0.5f, 0.5f, 0.75f);
	gl_rect_2d(left, top, right, bottom);

	U32 gpu_used = gGLManager.mVRAM - gViewerWindow->getWindow()->getAvailableVRAMMegabytes();
	color = (gpu_used < llfloor(gGLManager.mVRAM * texmem_lower_bound_scale)) ? LLColor4::green :
		(gpu_used < gGLManager.mVRAM) ? LLColor4::yellow : LLColor4::red;
	color[VALPHA] = .75f;

	bar_scale = (F32)bar_width / gGLManager.mVRAM;
	right = left + llfloor(gpu_used * bar_scale);

	gl_rect_2d(left, top, right, bottom, color);
	// </FS:Ansariel>
	// <FS:Beq> Texture cache bars
	bar_left = left + bar_width + bar_space;
	left = bar_left;
	// VRAM Mem Bar
	text = "CACHE";
	LLFontGL::getFontMonospace()->renderUTF8(text, 0, left, v_offset + line_height*6,
									 text_color, LLFontGL::LEFT, LLFontGL::TOP);

	left += 35;
	right = left + bar_width;
	
	gGL.color4f(0.5f, 0.5f, 0.5f, 0.75f);
	gl_rect_2d(left, top, right, bottom);

    color = (cache_usage < cache_max_usage * 0.8f)? LLColor4::green :
	    (cache_usage < cache_max_usage)? LLColor4::yellow : LLColor4::red;
	color[VALPHA] = .75f;

	bar_scale = (F32)bar_width / cache_max_usage;
	right = left + llfloor(cache_usage * bar_scale);

	gl_rect_2d(left, top, right, bottom, color);
	// </FS:Beq>

	U32 cache_read(0U), cache_write(0U), res_wait(0U);
	LLAppViewer::getTextureFetch()->getStateStats(&cache_read, &cache_write, &res_wait);
	
	// <FS:Ansariel> Fast cache stats
	//text = llformat("Net Tot Tex: %.1f MB Tot Obj: %.1f MB #Objs/#Cached: %d/%d Tot Htp: %d Cread: %u Cwrite: %u Rwait: %u",
	text = llformat("Net Tot Tex: %.1f MB Tot Obj: %.1f MB #Objs/#Cached: %d/%d Tot Htp: %d Cread: %u Cwrite: %u Rwait: %u FCread: %u",
	// </FS:Ansariel>
					total_texture_downloaded.valueInUnits<LLUnits::Megabytes>(),
					total_object_downloaded.valueInUnits<LLUnits::Megabytes>(),
					total_objects, 
					total_active_cached_objects,
					total_http_requests,
					cache_read,
					cache_write,
					// <FS:Ansariel> Fast cache stats
					//res_wait);
					res_wait,
					LLViewerTextureList::sNumFastCacheReads);
					// </FS:Ansariel>

	LLFontGL::getFontMonospace()->renderUTF8(text, 0, 0, v_offset + line_height*5,
											 text_color, LLFontGL::LEFT, LLFontGL::TOP);

    text = llformat("CacheHitRate: %3.2f Read: %d/%d/%d Decode: %d/%d/%d Fetch: %d/%d/%d",
                    cacheHitRate,
                    cacheReadLatMin,
                    cacheReadLatMed,
                    cacheReadLatMax,
                    texDecodeLatMin,
                    texDecodeLatMed,
                    texDecodeLatMax,
                    texFetchLatMin,
                    texFetchLatMed,
                    texFetchLatMax);

	LLFontGL::getFontMonospace()->renderUTF8(text, 0, 0, v_offset + line_height*4,
											 text_color, LLFontGL::LEFT, LLFontGL::TOP);

	//----------------------------------------------------------------------------

	// <FS:Ansariel> Fast cache stats
	//text = llformat("Textures: %d Fetch: %d(%d) Pkts:%d(%d) Cache R/W: %d/%d LFS:%d RAW:%d HTP:%d DEC:%d CRE:%d ",
	text = llformat("Tex: %d Fetch: %d(%d) Pkts:%d(%d) CAC R/W: %d/%d LFS:%d RAW:%d HTP:%d DEC:%d CRE:%d FCA:%d ",
	// </FS:Ansariel>
					gTextureList.getNumImages(),
					LLAppViewer::getTextureFetch()->getNumRequests(), LLAppViewer::getTextureFetch()->getNumDeletes(),
					LLAppViewer::getTextureFetch()->mPacketCount, LLAppViewer::getTextureFetch()->mBadPacketCount, 
					LLAppViewer::getTextureCache()->getNumReads(), LLAppViewer::getTextureCache()->getNumWrites(),
					LLLFSThread::sLocal->getPending(),
					LLImageRaw::sRawImageCount,
					LLAppViewer::getTextureFetch()->getNumHTTPRequests(),
					LLAppViewer::getImageDecodeThread()->getPending(), 
					// <FS:Ansariel> Fast cache stats
					//gTextureList.mCreateTextureList.size());
					gTextureList.mCreateTextureList.size(),
					gTextureList.mFastCacheList.size());
					// </FS:Ansariel>

	x_right = 550.0;
	LLFontGL::getFontMonospace()->renderUTF8(text, 0, 0, v_offset + line_height*3,
											 text_color, LLFontGL::LEFT, LLFontGL::TOP,
											 LLFontGL::NORMAL, LLFontGL::NO_SHADOW, S32_MAX, S32_MAX,
											 &x_right, FALSE);

	// <FS:Ansariel> Move BW figures further to the right to prevent overlapping
	left = 575;
	F32Kilobits bandwidth( LLAppViewer::getTextureFetch()->getTextureBandwidth() );
	// <FS:Ansariel> Speed-up
	//F32Kilobits max_bandwidth = gSavedSettings.getF32("ThrottleBandwidthKBPS");
	static LLCachedControl<F32> throttleBandwidthKBPS(gSavedSettings, "ThrottleBandwidthKBPS");
	F32Kilobits max_bandwidth( (F32)throttleBandwidthKBPS );
	// </FS:Ansariel> Speed-upx
	color = bandwidth.value() > max_bandwidth.value() ? LLColor4::red : bandwidth.value() > max_bandwidth.value() * .75f ? LLColor4::yellow : text_color;
	color[VALPHA] = text_color[VALPHA];
	text = llformat("BW:%.0f/%.0f",bandwidth.value(), max_bandwidth.value());
	LLFontGL::getFontMonospace()->renderUTF8(text, 0, x_right, v_offset + line_height*3,
											 color, LLFontGL::LEFT, LLFontGL::TOP);
	
	// Mesh status line
	text = llformat("Mesh: Reqs(Tot/Htp/Big): %u/%u/%u Rtr/Err: %u/%u Cread/Cwrite: %u/%u Low/At/High: %d/%d/%d",
					LLMeshRepository::sMeshRequestCount, LLMeshRepository::sHTTPRequestCount, LLMeshRepository::sHTTPLargeRequestCount,
					LLMeshRepository::sHTTPRetryCount, LLMeshRepository::sHTTPErrorCount,
					LLMeshRepository::sCacheReads, LLMeshRepository::sCacheWrites,
					LLMeshRepoThread::sRequestLowWater, LLMeshRepoThread::sRequestWaterLevel, LLMeshRepoThread::sRequestHighWater);
	LLFontGL::getFontMonospace()->renderUTF8(text, 0, 0, v_offset + line_height*2,
											 text_color, LLFontGL::LEFT, LLFontGL::TOP);

	// Header for texture table columns
	S32 dx1 = 0;
	if (LLAppViewer::getTextureFetch()->mDebugPause)
	{
		LLFontGL::getFontMonospace()->renderUTF8(std::string("!"), 0, title_x1, v_offset + line_height,
										 text_color, LLFontGL::LEFT, LLFontGL::TOP);
		dx1 += 8;
	}
	if (mTextureView->mFreezeView)
	{
		LLFontGL::getFontMonospace()->renderUTF8(std::string("*"), 0, title_x1, v_offset + line_height,
										 text_color, LLFontGL::LEFT, LLFontGL::TOP);
		dx1 += 8;
	}
	if (mTextureView->mOrderFetch)
	{
		LLFontGL::getFontMonospace()->renderUTF8(title_string1b, 0, title_x1+dx1, v_offset + line_height,
										 text_color, LLFontGL::LEFT, LLFontGL::TOP);
	}
	else
	{	
		LLFontGL::getFontMonospace()->renderUTF8(title_string1a, 0, title_x1+dx1, v_offset + line_height,
										 text_color, LLFontGL::LEFT, LLFontGL::TOP);
	}
	
	LLFontGL::getFontMonospace()->renderUTF8(title_string2, 0, title_x2, v_offset + line_height,
									 text_color, LLFontGL::LEFT, LLFontGL::TOP);

	LLFontGL::getFontMonospace()->renderUTF8(title_string3, 0, title_x3, v_offset + line_height,
									 text_color, LLFontGL::LEFT, LLFontGL::TOP);

	LLFontGL::getFontMonospace()->renderUTF8(title_string4, 0, title_x4, v_offset + line_height,
									 text_color, LLFontGL::LEFT, LLFontGL::TOP);
}

BOOL LLGLTexMemBar::handleMouseDown(S32 x, S32 y, MASK mask)
{
	return FALSE;
}

LLRect LLGLTexMemBar::getRequiredRect()
{
	LLRect rect;
	// <FS:Ansariel> Texture memory bars
	//rect.mTop = 78; //LLFontGL::getFontMonospace()->getLineHeight() * 6;
	rect.mTop = 93;
	// </FS:Ansariel>
	return rect;
}

////////////////////////////////////////////////////////////////////////////
class LLGLTexSizeBar
{
public:
	LLGLTexSizeBar(S32 index, S32 left, S32 bottom, S32 right, S32 line_height)
	{
		mIndex = index ;
		mLeft = left ;
		mBottom = bottom ;
		mRight = right ;
		mLineHeight = line_height ;
		mTopLoaded = 0 ;
		mTopBound = 0 ;
		mScale = 1.0f ;
	}

	void setTop(S32 loaded, S32 bound, F32 scale) {mTopLoaded = loaded ; mTopBound = bound; mScale = scale ;}

	void draw();	
	BOOL handleHover(S32 x, S32 y, MASK mask, BOOL set_pick_size) ;
	
private:
	S32 mIndex ;
	S32 mLeft ;
	S32 mBottom ;
	S32 mRight ;
	S32 mTopLoaded ;
	S32 mTopBound ;
	S32 mLineHeight ;
	F32 mScale ;
};

BOOL LLGLTexSizeBar::handleHover(S32 x, S32 y, MASK mask, BOOL set_pick_size) 
{
	if(y > mBottom && (y < mBottom + (S32)(mTopLoaded * mScale) || y < mBottom + (S32)(mTopBound * mScale)))
	{
		LLImageGL::setCurTexSizebar(mIndex, set_pick_size);
	}
	return TRUE ;
}
void LLGLTexSizeBar::draw()
{
	LLGLSUIDefault gls_ui;

	if(LLImageGL::sCurTexSizeBar == mIndex)
	{
		LLColor4 text_color(1.f, 1.f, 1.f, 0.75f);	
		std::string text;
	
		text = llformat("%d", mTopLoaded) ;
		LLFontGL::getFontMonospace()->renderUTF8(text, 0, mLeft, mBottom + (S32)(mTopLoaded * mScale) + mLineHeight,
									 text_color, LLFontGL::LEFT, LLFontGL::TOP);

		text = llformat("%d", mTopBound) ;
		LLFontGL::getFontMonospace()->renderUTF8(text, 0, (mLeft + mRight) / 2, mBottom + (S32)(mTopBound * mScale) + mLineHeight,
									 text_color, LLFontGL::LEFT, LLFontGL::TOP);
	}

	LLColor4 loaded_color(1.0f, 0.0f, 0.0f, 0.75f);
	LLColor4 bound_color(1.0f, 1.0f, 0.0f, 0.75f);
	gl_rect_2d(mLeft, mBottom + (S32)(mTopLoaded * mScale), (mLeft + mRight) / 2, mBottom, loaded_color) ;
	gl_rect_2d((mLeft + mRight) / 2, mBottom + (S32)(mTopBound * mScale), mRight, mBottom, bound_color) ;
}
////////////////////////////////////////////////////////////////////////////

LLTextureView::LLTextureView(const LLTextureView::Params& p)
	:	LLContainerView(p),
		mFreezeView(FALSE),
		mOrderFetch(FALSE),
		mPrintList(FALSE),
		mNumTextureBars(0)
{
	setVisible(FALSE);
	
	setDisplayChildren(TRUE);
	mGLTexMemBar = 0;
	mAvatarTexBar = 0;
}

LLTextureView::~LLTextureView()
{
	// Children all cleaned up by default view destructor.
	delete mGLTexMemBar;
	mGLTexMemBar = 0;
	
	delete mAvatarTexBar;
	mAvatarTexBar = 0;
}

typedef std::pair<F32,LLViewerFetchedTexture*> decode_pair_t;
struct compare_decode_pair
{
	bool operator()(const decode_pair_t& a, const decode_pair_t& b) const
	{
		return a.first > b.first;
	}
};

struct KillView
{
	void operator()(LLView* viewp)
	{
		viewp->getParent()->removeChild(viewp);
		viewp->die();
	}
};

void LLTextureView::draw()
{
	if (!mFreezeView)
	{
// 		LLViewerObject *objectp;
// 		S32 te;

		for_each(mTextureBars.begin(), mTextureBars.end(), KillView());
		mTextureBars.clear();
			
		if (mGLTexMemBar)
		{
			removeChild(mGLTexMemBar);
			mGLTexMemBar->die();
			mGLTexMemBar = 0;
		}

		if (mAvatarTexBar)
		{
			removeChild(mAvatarTexBar);
			mAvatarTexBar->die();
			mAvatarTexBar = 0;
		}

		typedef std::multiset<decode_pair_t, compare_decode_pair > display_list_t;
		display_list_t display_image_list;
	
		if (mPrintList)
		{
			LL_INFOS() << "ID\tMEM\tBOOST\tPRI\tWIDTH\tHEIGHT\tDISCARD" << LL_ENDL;
		}
	
		for (LLViewerTextureList::image_priority_list_t::iterator iter = gTextureList.mImageList.begin();
			 iter != gTextureList.mImageList.end(); )
		{
			LLPointer<LLViewerFetchedTexture> imagep = *iter++;
			if(!imagep->hasFetcher())
			{
				continue ;
			}

			S32 cur_discard = imagep->getDiscardLevel();
			S32 desired_discard = imagep->mDesiredDiscardLevel;
			
			if (mPrintList)
			{
				S32 tex_mem = imagep->hasGLTexture() ? imagep->getTextureMemory().value() : 0 ;
				LL_INFOS() << imagep->getID()
						<< "\t" << tex_mem
						<< "\t" << imagep->getBoostLevel()
						<< "\t" << imagep->getMaxVirtualSize()
						<< "\t" << imagep->getWidth()
						<< "\t" << imagep->getHeight()
						<< "\t" << cur_discard
						<< LL_ENDL;
			}

			if (imagep->getID() == LLAppViewer::getTextureFetch()->mDebugID)
			{
//				static S32 debug_count = 0;
//				++debug_count; // for breakpoints
			}
			
			F32 pri;
			if (mOrderFetch)
			{
				pri = ((F32)imagep->mFetchPriority)/256.f;
			}
			else
			{
				pri = imagep->getMaxVirtualSize();
			}
			pri = llclamp(pri, 0.0f, HIGH_PRIORITY-1.f);
			
			if (sDebugImages.find(imagep) != sDebugImages.end())
			{
				pri += 4*HIGH_PRIORITY;
			}

			if (!mOrderFetch)
			{
				if (pri < HIGH_PRIORITY && LLSelectMgr::getInstance())
				{
					struct f : public LLSelectedTEFunctor
					{
						LLViewerFetchedTexture* mImage;
						f(LLViewerFetchedTexture* image) : mImage(image) {}
						virtual bool apply(LLViewerObject* object, S32 te)
						{
							return (mImage == object->getTEImage(te));
						}
					} func(imagep);
					const bool firstonly = true;
					bool match = LLSelectMgr::getInstance()->getSelection()->applyToTEs(&func, firstonly);
					if (match)
					{
						pri += 3*HIGH_PRIORITY;
					}
				}

				if (pri < HIGH_PRIORITY && (cur_discard< 0 || desired_discard < cur_discard))
				{
					LLSelectNode* hover_node = LLSelectMgr::instance().getHoverNode();
					if (hover_node)
					{
						LLViewerObject *objectp = hover_node->getObject();
						if (objectp)
						{
							S32 tex_count = objectp->getNumTEs();
							for (S32 i = 0; i < tex_count; i++)
							{
								if (imagep == objectp->getTEImage(i))
								{
									pri += 2*HIGH_PRIORITY;
									break;
								}
							}
						}
					}
				}

				if (pri > 0.f && pri < HIGH_PRIORITY)
				{
					if (imagep->mLastPacketTimer.getElapsedTimeF32() < 1.f ||
						imagep->mFetchDeltaTime < 0.25f)
					{
						pri += 1*HIGH_PRIORITY;
					}
				}
			}
			
	 		if (pri > 0.0f)
			{
				display_image_list.insert(std::make_pair(pri, imagep));
			}
		}
		
		if (mPrintList)
		{
			mPrintList = FALSE;
		}
		
		static S32 max_count = 50;
		S32 count = 0;
		mNumTextureBars = 0 ;
		for (display_list_t::iterator iter = display_image_list.begin();
			 iter != display_image_list.end(); iter++)
		{
			LLViewerFetchedTexture* imagep = iter->second;
			S32 hilite = 0;
			F32 pri = iter->first;
			if (pri >= 1 * HIGH_PRIORITY)
			{
				hilite = (S32)((pri+1) / HIGH_PRIORITY) - 1;
			}
			if ((hilite || count < max_count-10) && (count < max_count))
			{
				if (addBar(imagep, hilite))
				{
					count++;
				}
			}
		}

		if (mOrderFetch)
			sortChildren(LLTextureBar::sort_fetch());
		else
			sortChildren(LLTextureBar::sort());

		LLGLTexMemBar::Params tmbp;
		LLRect tmbr;
		tmbp.name("gl texmem bar");
		tmbp.rect(tmbr);
		tmbp.follows.flags = FOLLOWS_LEFT|FOLLOWS_TOP;
		tmbp.texture_view(this);
		mGLTexMemBar = LLUICtrlFactory::create<LLGLTexMemBar>(tmbp);
		addChild(mGLTexMemBar);
		sendChildToFront(mGLTexMemBar);

		LLAvatarTexBar::Params atbp;
		LLRect atbr;
		atbp.name("gl avatartex bar");
		atbp.texture_view(this);
		atbp.rect(atbr);
		mAvatarTexBar = LLUICtrlFactory::create<LLAvatarTexBar>(atbp);
		addChild(mAvatarTexBar);
		sendChildToFront(mAvatarTexBar);

		reshape(getRect().getWidth(), getRect().getHeight(), TRUE);

		LLUI::popMatrix();
		LLUI::pushMatrix();
		LLUI::translate((F32)getRect().mLeft, (F32)getRect().mBottom);

		for (child_list_const_iter_t child_iter = getChildList()->begin();
			 child_iter != getChildList()->end(); ++child_iter)
		{
			LLView *viewp = *child_iter;
			if (viewp->getRect().mBottom < 0)
			{
				viewp->setVisible(FALSE);
			}
		}
	}
	
	LLContainerView::draw();

}

BOOL LLTextureView::addBar(LLViewerFetchedTexture *imagep, S32 hilite)
{
	llassert(imagep);
	
	LLTextureBar *barp;
	LLRect r;

	mNumTextureBars++;

	LLTextureBar::Params tbp;
	tbp.name("texture bar");
	tbp.rect(r);
	tbp.texture_view(this);
	barp = LLUICtrlFactory::create<LLTextureBar>(tbp);
	barp->mImagep = imagep;	
	barp->mHilite = hilite;

	addChild(barp);
	mTextureBars.push_back(barp);

	return TRUE;
}

BOOL LLTextureView::handleMouseDown(S32 x, S32 y, MASK mask)
{
	if ((mask & (MASK_CONTROL|MASK_SHIFT|MASK_ALT)) == (MASK_ALT|MASK_SHIFT))
	{
		mPrintList = TRUE;
		return TRUE;
	}
	if ((mask & (MASK_CONTROL|MASK_SHIFT|MASK_ALT)) == (MASK_CONTROL|MASK_SHIFT))
	{
		LLAppViewer::getTextureFetch()->mDebugPause = !LLAppViewer::getTextureFetch()->mDebugPause;
		return TRUE;
	}
	if (mask & MASK_SHIFT)
	{
		mFreezeView = !mFreezeView;
		return TRUE;
	}
	if (mask & MASK_CONTROL)
	{
		mOrderFetch = !mOrderFetch;
		return TRUE;
	}
	return LLView::handleMouseDown(x,y,mask);
}

BOOL LLTextureView::handleMouseUp(S32 x, S32 y, MASK mask)
{
	return FALSE;
}

BOOL LLTextureView::handleKey(KEY key, MASK mask, BOOL called_from_parent)
{
	return FALSE;
}

<|MERGE_RESOLUTION|>--- conflicted
+++ resolved
@@ -554,11 +554,7 @@
     U32 texFetchLatMed = U32(recording.getMean(LLTextureFetch::sTexFetchLatency).value() * 1000.0f);
     U32 texFetchLatMax = U32(recording.getMax(LLTextureFetch::sTexFetchLatency).value() * 1000.0f);
 
-<<<<<<< HEAD
-    text = llformat("GL Free: %d MB Sys Free: %d MB GL Tex: %d MB FBO: %d MB Bias: %.2f Cache: %.1f/%.1f MB",
-=======
-    text = llformat("GL Free: %d MB Sys Free: %d MB FBO: %d MB Bias: %.2f(%d MB) Cache: %.1f/%.1f MB",
->>>>>>> a02459de
+    text = llformat("GL Free: %d MB Sys Free: %d MB GL Tex: %d MB FBO: %d MB Bias: %.2f (%d MB) Cache: %.1f/%.1f MB",
                     gViewerWindow->getWindow()->getAvailableVRAMMegabytes(),
                     LLMemory::getAvailableMemKB()/1024,
 					LLImageGL::getTextureBytesAllocated() / 1024 / 1024,
