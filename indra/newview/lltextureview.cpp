/** 
 * @file lltextureview.cpp
 * @brief LLTextureView class implementation
 *
 * $LicenseInfo:firstyear=2001&license=viewerlgpl$
 * Second Life Viewer Source Code
 * Copyright (C) 2012-2013, Linden Research, Inc.
 * 
 * This library is free software; you can redistribute it and/or
 * modify it under the terms of the GNU Lesser General Public
 * License as published by the Free Software Foundation;
 * version 2.1 of the License only.
 * 
 * This library is distributed in the hope that it will be useful,
 * but WITHOUT ANY WARRANTY; without even the implied warranty of
 * MERCHANTABILITY or FITNESS FOR A PARTICULAR PURPOSE.  See the GNU
 * Lesser General Public License for more details.
 * 
 * You should have received a copy of the GNU Lesser General Public
 * License along with this library; if not, write to the Free Software
 * Foundation, Inc., 51 Franklin Street, Fifth Floor, Boston, MA  02110-1301  USA
 * 
 * Linden Research, Inc., 945 Battery Street, San Francisco, CA  94111  USA
 * $/LicenseInfo$
 */

#include "llviewerprecompiledheaders.h"

#include <set>

#include "lltextureview.h"

#include "llrect.h"
#include "llerror.h"
#include "lllfsthread.h"
#include "llui.h"
#include "llimageworker.h"
#include "llrender.h"

#include "lltooltip.h"
#include "llappviewer.h"
#include "llmeshrepository.h"
#include "llselectmgr.h"
#include "llviewertexlayer.h"
#include "lltexturecache.h"
#include "lltexturefetch.h"
#include "llviewercontrol.h"
#include "llviewerobject.h"
#include "llviewerobjectlist.h"
#include "llviewertexture.h"
#include "llviewertexturelist.h"
#include "llvovolume.h"
#include "llviewerstats.h"
#include "llworld.h"

// For avatar texture view
#include "llvoavatarself.h"
#include "lltexlayer.h"

extern F32 texmem_lower_bound_scale;

LLTextureView *gTextureView = NULL;

#define HIGH_PRIORITY 100000000.f

//static
std::set<LLViewerFetchedTexture*> LLTextureView::sDebugImages;

////////////////////////////////////////////////////////////////////////////

static std::string title_string1a("Tex UUID Area  DDis(Req)  DecodePri(Fetch)     [download] pk/max");
static std::string title_string1b("Tex UUID Area  DDis(Req)  Fetch(DecodePri)     [download] pk/max");
static std::string title_string2("State");
static std::string title_string3("Pkt Bnd");
static std::string title_string4("  W x H (Dis) Mem");

static S32 title_x1 = 0;
static S32 title_x2 = 460;
static S32 title_x3 = title_x2 + 40;
static S32 title_x4 = title_x3 + 46;
static S32 texture_bar_height = 8;

////////////////////////////////////////////////////////////////////////////

class LLTextureBar : public LLView
{
public:
	LLPointer<LLViewerFetchedTexture> mImagep;
	S32 mHilite;

public:
	struct Params : public LLInitParam::Block<Params, LLView::Params>
	{
		Mandatory<LLTextureView*> texture_view;
		Params()
		:	texture_view("texture_view")
		{
			changeDefault(mouse_opaque, false);
		}
	};
	LLTextureBar(const Params& p)
	:	LLView(p),
		mHilite(0),
		mTextureView(p.texture_view)
	{}

	virtual void draw();
	virtual BOOL handleMouseDown(S32 x, S32 y, MASK mask);
	virtual LLRect getRequiredRect();	// Return the height of this object, given the set options.

// Used for sorting
	struct sort
	{
		bool operator()(const LLView* i1, const LLView* i2)
		{
			LLTextureBar* bar1p = (LLTextureBar*)i1;
			LLTextureBar* bar2p = (LLTextureBar*)i2;
			LLViewerFetchedTexture *i1p = bar1p->mImagep;
			LLViewerFetchedTexture *i2p = bar2p->mImagep;
			F32 pri1 = i1p->getDecodePriority(); // i1p->mRequestedDownloadPriority
			F32 pri2 = i2p->getDecodePriority(); // i2p->mRequestedDownloadPriority
			if (pri1 > pri2)
				return true;
			else if (pri2 > pri1)
				return false;
			else
				return i1p->getID() < i2p->getID();
		}
	};

	struct sort_fetch
	{
		bool operator()(const LLView* i1, const LLView* i2)
		{
			LLTextureBar* bar1p = (LLTextureBar*)i1;
			LLTextureBar* bar2p = (LLTextureBar*)i2;
			LLViewerFetchedTexture *i1p = bar1p->mImagep;
			LLViewerFetchedTexture *i2p = bar2p->mImagep;
			U32 pri1 = i1p->getFetchPriority() ;
			U32 pri2 = i2p->getFetchPriority() ;
			if (pri1 > pri2)
				return true;
			else if (pri2 > pri1)
				return false;
			else
				return i1p->getID() < i2p->getID();
		}
	};	
private:
	LLTextureView* mTextureView;
};

void LLTextureBar::draw()
{
	if (!mImagep)
	{
		return;
	}

	LLColor4 color;
	if (mImagep->getID() == LLAppViewer::getTextureFetch()->mDebugID)
	{
		color = LLColor4::cyan2;
	}
	else if (mHilite)
	{
		S32 idx = llclamp(mHilite,1,3);
		if (idx==1) color = LLColor4::orange;
		else if (idx==2) color = LLColor4::yellow;
		else color = LLColor4::pink2;
	}
	else if (mImagep->mDontDiscard)
	{
		color = LLColor4::green4;
	}
	else if (mImagep->getBoostLevel() > LLGLTexture::BOOST_ALM)
	{
		color = LLColor4::magenta; // except none and alm
	}
	else if (mImagep->getDecodePriority() <= 0.0f)
	{
		color = LLColor4::grey; color[VALPHA] = .7f;
	}
	else
	{
		color = LLColor4::white; color[VALPHA] = .7f;
	}

	// We need to draw:
	// The texture UUID or name
	// The progress bar for the texture, highlighted if it's being download
	// Various numerical stats.
	std::string tex_str;
	S32 left, right;
	S32 top = 0;
	S32 bottom = top + 6;
	LLColor4 clr;

	LLGLSUIDefault gls_ui;
	
	// Name, pixel_area, requested pixel area, decode priority
	std::string uuid_str;
	mImagep->mID.toString(uuid_str);
	uuid_str = uuid_str.substr(0,7);
	if (mTextureView->mOrderFetch)
	{
		tex_str = llformat("%s %7.0f %d(%d) 0x%08x(%8.0f)",
						   uuid_str.c_str(),
						   mImagep->mMaxVirtualSize,
						   mImagep->mDesiredDiscardLevel,
						   mImagep->mRequestedDiscardLevel,
						   mImagep->mFetchPriority,
						   mImagep->getDecodePriority());
	}
	else
	{
		tex_str = llformat("%s %7.0f %d(%d) %8.0f(0x%08x)",
						   uuid_str.c_str(),
						   mImagep->mMaxVirtualSize,
						   mImagep->mDesiredDiscardLevel,
						   mImagep->mRequestedDiscardLevel,
						   mImagep->getDecodePriority(),
						   mImagep->mFetchPriority);
	}

	LLFontGL::getFontMonospace()->renderUTF8(tex_str, 0, title_x1, getRect().getHeight(),
									 color, LLFontGL::LEFT, LLFontGL::TOP);

	// State
	// Hack: mirrored from lltexturefetch.cpp
	struct { const std::string desc; LLColor4 color; } fetch_state_desc[] = {
		{ "---", LLColor4::red },	// INVALID
		{ "INI", LLColor4::white },	// INIT
		// <FS:Ansariel> Unique state codes
		//{ "DSK", LLColor4::cyan },	// LOAD_FROM_TEXTURE_CACHE
		{ "CCH", LLColor4::cyan },	// LOAD_FROM_TEXTURE_CACHE
		{ "DSK", LLColor4::blue },	// CACHE_POST
		{ "NET", LLColor4::green },	// LOAD_FROM_NETWORK
		{ "SIM", LLColor4::green },	// LOAD_FROM_SIMULATOR // <FS:Ansariel> OpenSim compatibility
		{ "HTW", LLColor4::green },	// WAIT_HTTP_RESOURCE
		// <FS:Ansariel> Unique state codes
		//{ "HTW", LLColor4::green },	// WAIT_HTTP_RESOURCE2
		{ "HTI", LLColor4::green },	// WAIT_HTTP_RESOURCE2
		{ "REQ", LLColor4::yellow },// SEND_HTTP_REQ
		{ "HTP", LLColor4::green },	// WAIT_HTTP_REQ
		{ "DEC", LLColor4::yellow },// DECODE_IMAGE
		{ "DEU", LLColor4::green }, // DECODE_IMAGE_UPDATE
		{ "WRT", LLColor4::purple },// WRITE_TO_CACHE
		{ "WWT", LLColor4::orange },// WAIT_ON_WRITE
		{ "END", LLColor4::red },   // DONE
#define LAST_STATE 14
		{ "CRE", LLColor4::magenta }, // LAST_STATE+1
		{ "FUL", LLColor4::green }, // LAST_STATE+2
		{ "BAD", LLColor4::red }, // LAST_STATE+3
		{ "MIS", LLColor4::red }, // LAST_STATE+4
		{ "---", LLColor4::white }, // LAST_STATE+5
	};
	const S32 fetch_state_desc_size = (S32)LL_ARRAY_SIZE(fetch_state_desc);
	S32 state =
		mImagep->mNeedsCreateTexture ? LAST_STATE+1 :
		mImagep->mFullyLoaded ? LAST_STATE+2 :
		mImagep->mMinDiscardLevel > 0 ? LAST_STATE+3 :
		mImagep->mIsMissingAsset ? LAST_STATE+4 :
		!mImagep->mIsFetching ? LAST_STATE+5 :
		mImagep->mFetchState;
	state = llclamp(state,0,fetch_state_desc_size-1);

	LLFontGL::getFontMonospace()->renderUTF8(fetch_state_desc[state].desc, 0, title_x2, getRect().getHeight(),
									 fetch_state_desc[state].color,
									 LLFontGL::LEFT, LLFontGL::TOP);
	gGL.getTexUnit(0)->unbind(LLTexUnit::TT_TEXTURE);

	// Draw the progress bar.
	S32 bar_width = 100;
	S32 bar_left = 260;
	left = bar_left;
	right = left + bar_width;

	gGL.color4f(0.f, 0.f, 0.f, 0.75f);
	gl_rect_2d(left, top, right, bottom);

	F32 data_progress = mImagep->mDownloadProgress;
	
	if (data_progress > 0.0f)
	{
		// Downloaded bytes
		right = left + llfloor(data_progress * (F32)bar_width);
		if (right > left)
		{
			gGL.color4f(0.f, 0.f, 1.f, 0.75f);
			gl_rect_2d(left, top, right, bottom);
		}
	}

	S32 pip_width = 6;
	S32 pip_space = 14;
	S32 pip_x = title_x3 + pip_space/2;
	
	// Draw the packet pip
	const F32 pip_max_time = 5.f;
	F32 last_event = mImagep->mLastPacketTimer.getElapsedTimeF32();
	if (last_event < pip_max_time)
	{
		clr = LLColor4::white; 
	}
	else
	{
		last_event = mImagep->mRequestDeltaTime;
		if (last_event < pip_max_time)
		{
			clr = LLColor4::green;
		}
		else
		{
			last_event = mImagep->mFetchDeltaTime;
			if (last_event < pip_max_time)
			{
				clr = LLColor4::yellow;
			}
		}
	}
	if (last_event < pip_max_time)
	{
		clr.setAlpha(1.f - last_event/pip_max_time);
		gGL.color4fv(clr.mV);
		gl_rect_2d(pip_x, top, pip_x + pip_width, bottom);
	}
	pip_x += pip_width + pip_space;

	// we don't want to show bind/resident pips for textures using the default texture
	if (mImagep->hasGLTexture())
	{
		// Draw the bound pip
		last_event = mImagep->getTimePassedSinceLastBound();
		if (last_event < 1.f)
		{
			clr = mImagep->getMissed() ? LLColor4::red : LLColor4::magenta1;
			clr.setAlpha(1.f - last_event);
			gGL.color4fv(clr.mV);
			gl_rect_2d(pip_x, top, pip_x + pip_width, bottom);
		}
	}
	pip_x += pip_width + pip_space;

	
	{
		LLGLSUIDefault gls_ui;
		// draw the packet data
// 		{
// 			std::string num_str = llformat("%3d/%3d", mImagep->mLastPacket+1, mImagep->mPackets);
// 			LLFontGL::getFontMonospace()->renderUTF8(num_str, 0, bar_left + 100, getRect().getHeight(), color,
// 											 LLFontGL::LEFT, LLFontGL::TOP);
// 		}
		
		// draw the image size at the end
		{
			std::string num_str = llformat("%3dx%3d (%2d) %7d", mImagep->getWidth(), mImagep->getHeight(),
				mImagep->getDiscardLevel(), mImagep->hasGLTexture() ? mImagep->getTextureMemory().value() : 0);
			LLFontGL::getFontMonospace()->renderUTF8(num_str, 0, title_x4, getRect().getHeight(), color,
											LLFontGL::LEFT, LLFontGL::TOP);
		}
	}

}

BOOL LLTextureBar::handleMouseDown(S32 x, S32 y, MASK mask)
{
	if ((mask & (MASK_CONTROL|MASK_SHIFT|MASK_ALT)) == MASK_ALT)
	{
		LLAppViewer::getTextureFetch()->mDebugID = mImagep->getID();
		return TRUE;
	}
	return LLView::handleMouseDown(x,y,mask);
}

LLRect LLTextureBar::getRequiredRect()
{
	LLRect rect;

	rect.mTop = texture_bar_height;

	return rect;
}

////////////////////////////////////////////////////////////////////////////

class LLAvatarTexBar : public LLView
{
public:
	struct Params : public LLInitParam::Block<Params, LLView::Params>
	{
		Mandatory<LLTextureView*>	texture_view;
		Params()
		:	texture_view("texture_view")
		{
			S32 line_height = LLFontGL::getFontMonospace()->getLineHeight();
			changeDefault(rect, LLRect(0,0,100,line_height * 4));
		}
	};

	LLAvatarTexBar(const Params& p)
	:	LLView(p),
		mTextureView(p.texture_view)
	{}

	virtual void draw();	
	virtual BOOL handleMouseDown(S32 x, S32 y, MASK mask);
	virtual LLRect getRequiredRect();	// Return the height of this object, given the set options.

private:
	LLTextureView* mTextureView;
};

void LLAvatarTexBar::draw()
{	
	// <FS:Ansariel> Speed-up
	//if (!gSavedSettings.getBOOL("DebugAvatarRezTime")) return;
	static LLCachedControl<bool> debugAvatarRezTime(gSavedSettings, "DebugAvatarRezTime");
	if (!debugAvatarRezTime) return;

	LLVOAvatarSelf* avatarp = gAgentAvatarp;
	if (!avatarp) return;

	const S32 line_height = LLFontGL::getFontMonospace()->getLineHeight();
	const S32 v_offset = 0;
	const S32 l_offset = 3;

	//----------------------------------------------------------------------------
	LLGLSUIDefault gls_ui;
	LLColor4 color;
	
	U32 line_num = 1;
	for (LLAvatarAppearanceDefines::LLAvatarAppearanceDictionary::BakedTextures::const_iterator baked_iter = LLAvatarAppearance::getDictionary()->getBakedTextures().begin();
		 baked_iter != LLAvatarAppearance::getDictionary()->getBakedTextures().end();
		 ++baked_iter)
	{
		const LLAvatarAppearanceDefines::EBakedTextureIndex baked_index = baked_iter->first;
		const LLViewerTexLayerSet *layerset = avatarp->debugGetLayerSet(baked_index);
		if (!layerset) continue;
		const LLViewerTexLayerSetBuffer *layerset_buffer = layerset->getViewerComposite();
		if (!layerset_buffer) continue;

		LLColor4 text_color = LLColor4::white;

		// <FS:Ansariel> [Legacy Bake]
		if (layerset_buffer->uploadNeeded())
		{
			text_color = LLColor4::red;
		}
 		if (layerset_buffer->uploadInProgress())
		{
			text_color = LLColor4::magenta;
		}
		// </FS:Ansariel> [Legacy Bake]

		std::string text = layerset_buffer->dumpTextureInfo();
		LLFontGL::getFontMonospace()->renderUTF8(text, 0, l_offset, v_offset + line_height*line_num,
												 text_color, LLFontGL::LEFT, LLFontGL::TOP); //, LLFontGL::BOLD, LLFontGL::DROP_SHADOW_SOFT);
		line_num++;
	}
	// <FS:Ansariel> Replace frequently called gSavedSettings
	//const U32 texture_timeout = gSavedSettings.getU32("AvatarBakedTextureUploadTimeout");
	//const U32 override_tex_discard_level = gSavedSettings.getU32("TextureDiscardLevel");
	static LLCachedControl<U32> sAvatarBakedTextureUploadTimeout(gSavedSettings, "AvatarBakedTextureUploadTimeout");
	static LLCachedControl<U32> sTextureDiscardLevel(gSavedSettings, "TextureDiscardLevel");
	const U32 texture_timeout = sAvatarBakedTextureUploadTimeout();
	const U32 override_tex_discard_level = sTextureDiscardLevel();
	// </FS:Ansariel>
	
	LLColor4 header_color(1.f, 1.f, 1.f, 0.9f);

	const std::string texture_timeout_str = texture_timeout ? llformat("%d",texture_timeout) : "Disabled";
	const std::string override_tex_discard_level_str = override_tex_discard_level ? llformat("%d",override_tex_discard_level) : "Disabled";
	std::string header_text = llformat("[ Timeout('AvatarBakedTextureUploadTimeout'):%s ] [ LOD_Override('TextureDiscardLevel'):%s ]", texture_timeout_str.c_str(), override_tex_discard_level_str.c_str());
	LLFontGL::getFontMonospace()->renderUTF8(header_text, 0, l_offset, v_offset + line_height*line_num,
											 header_color, LLFontGL::LEFT, LLFontGL::TOP); //, LLFontGL::BOLD, LLFontGL::DROP_SHADOW_SOFT);
	line_num++;
	std::string section_text = "Avatar Textures Information:";
	LLFontGL::getFontMonospace()->renderUTF8(section_text, 0, 0, v_offset + line_height*line_num,
											 header_color, LLFontGL::LEFT, LLFontGL::TOP, LLFontGL::BOLD, LLFontGL::DROP_SHADOW_SOFT);
}

BOOL LLAvatarTexBar::handleMouseDown(S32 x, S32 y, MASK mask)
{
	return FALSE;
}

LLRect LLAvatarTexBar::getRequiredRect()
{
	LLRect rect;
	rect.mTop = 100;
	if (!gSavedSettings.getBOOL("DebugAvatarRezTime")) rect.mTop = 0;
	return rect;
}

////////////////////////////////////////////////////////////////////////////

class LLGLTexMemBar : public LLView
{
public:
	struct Params : public LLInitParam::Block<Params, LLView::Params>
	{
		Mandatory<LLTextureView*>	texture_view;
		Params()
		:	texture_view("texture_view")
		{
			S32 line_height = LLFontGL::getFontMonospace()->getLineHeight();
			changeDefault(rect, LLRect(0,0,100,line_height * 4));
		}
	};

	LLGLTexMemBar(const Params& p)
	:	LLView(p),
		mTextureView(p.texture_view)
	{}

	virtual void draw();	
	virtual BOOL handleMouseDown(S32 x, S32 y, MASK mask);
	virtual LLRect getRequiredRect();	// Return the height of this object, given the set options.

private:
	LLTextureView* mTextureView;
};

void LLGLTexMemBar::draw()
{
	S32Megabytes bound_mem = LLViewerTexture::sBoundTextureMemory;
 	S32Megabytes max_bound_mem = LLViewerTexture::sMaxBoundTextureMemory;
	S32Megabytes total_mem = LLViewerTexture::sTotalTextureMemory;
	S32Megabytes max_total_mem = LLViewerTexture::sMaxTotalTextureMem;
	F32 discard_bias = LLViewerTexture::sDesiredDiscardBias;
	F32 cache_usage = LLAppViewer::getTextureCache()->getUsage().valueInUnits<LLUnits::Megabytes>();
	F32 cache_max_usage = LLAppViewer::getTextureCache()->getMaxUsage().valueInUnits<LLUnits::Megabytes>();
	S32 line_height = LLFontGL::getFontMonospace()->getLineHeight();
	S32 v_offset = 0;//(S32)((texture_bar_height + 2.2f) * mTextureView->mNumTextureBars + 2.0f);
	F32Bytes total_texture_downloaded = gTotalTextureData;
	F32Bytes total_object_downloaded = gTotalObjectData;
	U32 total_http_requests = LLAppViewer::getTextureFetch()->getTotalNumHTTPRequests();
	U32 total_active_cached_objects = LLWorld::getInstance()->getNumOfActiveCachedObjects();
	U32 total_objects = gObjectList.getNumObjects();
	F32 x_right = 0.0;

	//----------------------------------------------------------------------------
	LLGLSUIDefault gls_ui;
	LLColor4 text_color(1.f, 1.f, 1.f, 0.75f);
	LLColor4 color;

	// Gray background using completely magic numbers
	gGL.color4f(0.f, 0.f, 0.f, 0.25f);
	// const LLRect & rect(getRect());
	// gl_rect_2d(-4, v_offset, rect.mRight - rect.mLeft + 2, v_offset + line_height*4);

	std::string text = "";
	LLFontGL::getFontMonospace()->renderUTF8(text, 0, 0, v_offset + line_height*6,
											 text_color, LLFontGL::LEFT, LLFontGL::TOP);

    LLTrace::Recording& recording = LLViewerStats::instance().getRecording();

    F64 cacheHits     = recording.getSampleCount(LLTextureFetch::sCacheHit);
    F64 cacheAttempts = recording.getSampleCount(LLTextureFetch::sCacheAttempt);

	F32 cacheHitRate = (cacheAttempts > 0.0) ? F32((cacheHits / cacheAttempts) * 100.0f) : 0.0f;

    U32 cacheReadLatMin = U32(recording.getMin(LLTextureFetch::sCacheReadLatency).value() * 1000.0f);
    U32 cacheReadLatMed = U32(recording.getMean(LLTextureFetch::sCacheReadLatency).value() * 1000.0f);
    U32 cacheReadLatMax = U32(recording.getMax(LLTextureFetch::sCacheReadLatency).value() * 1000.0f);

    U32 texDecodeLatMin = U32(recording.getMin(LLTextureFetch::sTexDecodeLatency).value() * 1000.0f);
    U32 texDecodeLatMed = U32(recording.getMean(LLTextureFetch::sTexDecodeLatency).value() * 1000.0f);
    U32 texDecodeLatMax = U32(recording.getMax(LLTextureFetch::sTexDecodeLatency).value() * 1000.0f);

    U32 texFetchLatMin = U32(recording.getMin(LLTextureFetch::sTexFetchLatency).value() * 1000.0f);
    U32 texFetchLatMed = U32(recording.getMean(LLTextureFetch::sTexFetchLatency).value() * 1000.0f);
    U32 texFetchLatMax = U32(recording.getMax(LLTextureFetch::sTexFetchLatency).value() * 1000.0f);

	text = llformat("GL Tot: %d/%d MB GL Free: %d Sys Free: %d MB Bound: %4d/%4d MB FBO: %d MB Raw Tot: %d MB Bias: %.2f Cache: %.1f/%.1f MB",
					total_mem.value(),
					max_total_mem.value(),
                    LLImageGLThread::getFreeVRAMMegabytes(),
                    LLMemory::getAvailableMemKB()/1024,
					bound_mem.value(),
					max_bound_mem.value(),
					LLRenderTarget::sBytesAllocated/(1024*1024),
					LLImageRaw::sGlobalRawMemory >> 20,
					discard_bias,
					cache_usage,
					cache_max_usage);
	//, cache_entries, cache_max_entries

	// <FS:Ansariel> Texture memory bars
	//LLFontGL::getFontMonospace()->renderUTF8(text, 0, 0, v_offset + line_height*6,
	LLFontGL::getFontMonospace()->renderUTF8(text, 0, 0, v_offset + line_height*7,
	// </FS:Ansariel>
											 text_color, LLFontGL::LEFT, LLFontGL::TOP);

	// <FS:Ansariel> Texture memory bars
	S32 bar_left = 0;
	S32 bar_width = 200;
	S32 bar_space = 32;
	S32 top = line_height*6 - 2 + v_offset;
	S32 bottom = top - 6;
	S32 left = bar_left;
	S32 right = left + bar_width;
	F32 bar_scale;
	
	gGL.getTexUnit(0)->unbind(LLTexUnit::TT_TEXTURE);

	// GL Mem Bar

	left = bar_left;
	text = "GL";
	LLFontGL::getFontMonospace()->renderUTF8(text, 0, left, v_offset + line_height*6,
											 text_color, LLFontGL::LEFT, LLFontGL::TOP);
	
	left = bar_left+20;
	right = left + bar_width;
	
	gGL.color4f(0.5f, 0.5f, 0.5f, 0.75f); // grey
	gl_rect_2d(left, top, right, bottom);

	bar_scale = (F32)bar_width / (max_total_mem.value() * 1.5f);
	right = left + llfloor(total_mem.value() * bar_scale);
	right = llclamp(right, bar_left, bar_left + bar_width);
	
	color = (total_mem.value() < llfloor(max_total_mem.value() * texmem_lower_bound_scale)) ? LLColor4::green :
		(total_mem.value() < max_total_mem.value()) ? LLColor4::yellow : LLColor4::red;
	color[VALPHA] = .75f;

	gl_rect_2d(left, top, right, bottom, color); // red/yellow/green

	//
	bar_left += bar_width + bar_space;
	//top = bottom - 2; bottom = top - 6;
	
	// Bound Mem Bar

	left = bar_left;
	text = "Bound";
	LLFontGL::getFontMonospace()->renderUTF8(text, 0, left, v_offset + line_height*6,
									 text_color, LLFontGL::LEFT, LLFontGL::TOP);
	left = bar_left + 42;
	right = left + bar_width;
	
	gGL.color4f(0.5f, 0.5f, 0.5f, 0.75f);
	gl_rect_2d(left, top, right, bottom);

	color = (bound_mem.value() < llfloor(max_bound_mem.value() * texmem_lower_bound_scale)) ? LLColor4::green :
		(bound_mem.value() < max_bound_mem.value()) ? LLColor4::yellow : LLColor4::red;
	color[VALPHA] = .75f;

	bar_scale = (F32)bar_width / (max_bound_mem.value() * 1.5f);
	right = left + llfloor(bound_mem.value() * bar_scale);

	gl_rect_2d(left, top, right, bottom, color);

	bar_left = left + bar_width + 10;

	// VRAM Mem Bar

	left = bar_left;
	text = "VRAM";
	LLFontGL::getFontMonospace()->renderUTF8(text, 0, left, v_offset + line_height*6,
									 text_color, LLFontGL::LEFT, LLFontGL::TOP);
	left = bar_left + 35;
	right = left + bar_width;
	
	gGL.color4f(0.5f, 0.5f, 0.5f, 0.75f);
	gl_rect_2d(left, top, right, bottom);

	S32 gpu_used = LLImageGLThread::getFreeVRAMMegabytes();
	color = (gpu_used < llfloor(gGLManager.mVRAM * texmem_lower_bound_scale)) ? LLColor4::green :
		(gpu_used < gGLManager.mVRAM) ? LLColor4::yellow : LLColor4::red;
	color[VALPHA] = .75f;

	bar_scale = (F32)bar_width / gGLManager.mVRAM;
	right = left + llfloor(gpu_used * bar_scale);

	gl_rect_2d(left, top, right, bottom, color);
	// </FS:Ansariel>

	U32 cache_read(0U), cache_write(0U), res_wait(0U);
	LLAppViewer::getTextureFetch()->getStateStats(&cache_read, &cache_write, &res_wait);
	
	// <FS:Ansariel> Fast cache stats
	//text = llformat("Net Tot Tex: %.1f MB Tot Obj: %.1f MB #Objs/#Cached: %d/%d Tot Htp: %d Cread: %u Cwrite: %u Rwait: %u",
	text = llformat("Net Tot Tex: %.1f MB Tot Obj: %.1f MB #Objs/#Cached: %d/%d Tot Htp: %d Cread: %u Cwrite: %u Rwait: %u FCread: %u",
	// </FS:Ansariel>
					total_texture_downloaded.valueInUnits<LLUnits::Megabytes>(),
					total_object_downloaded.valueInUnits<LLUnits::Megabytes>(),
					total_objects, 
					total_active_cached_objects,
					total_http_requests,
					cache_read,
					cache_write,
					// <FS:Ansariel> Fast cache stats
					//res_wait);
					res_wait,
					LLViewerTextureList::sNumFastCacheReads);
					// </FS:Ansariel>

	LLFontGL::getFontMonospace()->renderUTF8(text, 0, 0, v_offset + line_height*5,
											 text_color, LLFontGL::LEFT, LLFontGL::TOP);

    text = llformat("CacheHitRate: %3.2f Read: %d/%d/%d Decode: %d/%d/%d Fetch: %d/%d/%d",
                    cacheHitRate,
                    cacheReadLatMin,
                    cacheReadLatMed,
                    cacheReadLatMax,
                    texDecodeLatMin,
                    texDecodeLatMed,
                    texDecodeLatMax,
                    texFetchLatMin,
                    texFetchLatMed,
                    texFetchLatMax);

	LLFontGL::getFontMonospace()->renderUTF8(text, 0, 0, v_offset + line_height*4,
											 text_color, LLFontGL::LEFT, LLFontGL::TOP);

	//----------------------------------------------------------------------------

	// <FS:Ansariel> Fast cache stats
	//text = llformat("Textures: %d Fetch: %d(%d) Pkts:%d(%d) Cache R/W: %d/%d LFS:%d RAW:%d HTP:%d DEC:%d CRE:%d ",
	text = llformat("Tex: %d Fetch: %d(%d) Pkts:%d(%d) CAC R/W: %d/%d LFS:%d RAW:%d HTP:%d DEC:%d CRE:%d FCA:%d ",
	// </FS:Ansariel>
					gTextureList.getNumImages(),
					LLAppViewer::getTextureFetch()->getNumRequests(), LLAppViewer::getTextureFetch()->getNumDeletes(),
					LLAppViewer::getTextureFetch()->mPacketCount, LLAppViewer::getTextureFetch()->mBadPacketCount, 
					LLAppViewer::getTextureCache()->getNumReads(), LLAppViewer::getTextureCache()->getNumWrites(),
					LLLFSThread::sLocal->getPending(),
					LLImageRaw::sRawImageCount,
					LLAppViewer::getTextureFetch()->getNumHTTPRequests(),
					LLAppViewer::getImageDecodeThread()->getPending(), 
					// <FS:Ansariel> Fast cache stats
					//gTextureList.mCreateTextureList.size());
					gTextureList.mCreateTextureList.size(),
					gTextureList.mFastCacheList.size());
					// </FS:Ansariel>

	x_right = 550.0;
	LLFontGL::getFontMonospace()->renderUTF8(text, 0, 0, v_offset + line_height*3,
											 text_color, LLFontGL::LEFT, LLFontGL::TOP,
											 LLFontGL::NORMAL, LLFontGL::NO_SHADOW, S32_MAX, S32_MAX,
											 &x_right, /*use_ellipses*/FALSE, /*use_color*/FALSE);

<<<<<<< HEAD
	// <FS:Ansariel> Move BW figures further to the right to prevent overlapping
	left = 575;
	F32Kilobits bandwidth( LLAppViewer::getTextureFetch()->getTextureBandwidth() );
	// <FS:Ansariel> Speed-up
	//F32Kilobits max_bandwidth = gSavedSettings.getF32("ThrottleBandwidthKBPS");
	static LLCachedControl<F32> throttleBandwidthKBPS(gSavedSettings, "ThrottleBandwidthKBPS");
	F32Kilobits max_bandwidth( (F32)throttleBandwidthKBPS );
	// </FS:Ansariel> Speed-upx
	color = bandwidth.value() > max_bandwidth.value() ? LLColor4::red : bandwidth.value() > max_bandwidth.value() * .75f ? LLColor4::yellow : text_color;
=======
	F32Kilobits bandwidth(LLAppViewer::getTextureFetch()->getTextureBandwidth());
	F32Kilobits max_bandwidth(gSavedSettings.getF32("ThrottleBandwidthKBPS"));
	color = bandwidth > max_bandwidth ? LLColor4::red : bandwidth > max_bandwidth*.75f ? LLColor4::yellow : text_color;
>>>>>>> 68612324
	color[VALPHA] = text_color[VALPHA];
	text = llformat("BW:%.0f/%.0f",bandwidth.value(), max_bandwidth.value());
	LLFontGL::getFontMonospace()->renderUTF8(text, 0, x_right, v_offset + line_height*3,
											 color, LLFontGL::LEFT, LLFontGL::TOP);
	
	// Mesh status line
	text = llformat("Mesh: Reqs(Tot/Htp/Big): %u/%u/%u Rtr/Err: %u/%u Cread/Cwrite: %u/%u Low/At/High: %d/%d/%d",
					LLMeshRepository::sMeshRequestCount, LLMeshRepository::sHTTPRequestCount, LLMeshRepository::sHTTPLargeRequestCount,
					LLMeshRepository::sHTTPRetryCount, LLMeshRepository::sHTTPErrorCount,
					LLMeshRepository::sCacheReads, LLMeshRepository::sCacheWrites,
					LLMeshRepoThread::sRequestLowWater, LLMeshRepoThread::sRequestWaterLevel, LLMeshRepoThread::sRequestHighWater);
	LLFontGL::getFontMonospace()->renderUTF8(text, 0, 0, v_offset + line_height*2,
											 text_color, LLFontGL::LEFT, LLFontGL::TOP);

	// Header for texture table columns
	S32 dx1 = 0;
	if (LLAppViewer::getTextureFetch()->mDebugPause)
	{
		LLFontGL::getFontMonospace()->renderUTF8(std::string("!"), 0, title_x1, v_offset + line_height,
										 text_color, LLFontGL::LEFT, LLFontGL::TOP);
		dx1 += 8;
	}
	if (mTextureView->mFreezeView)
	{
		LLFontGL::getFontMonospace()->renderUTF8(std::string("*"), 0, title_x1, v_offset + line_height,
										 text_color, LLFontGL::LEFT, LLFontGL::TOP);
		dx1 += 8;
	}
	if (mTextureView->mOrderFetch)
	{
		LLFontGL::getFontMonospace()->renderUTF8(title_string1b, 0, title_x1+dx1, v_offset + line_height,
										 text_color, LLFontGL::LEFT, LLFontGL::TOP);
	}
	else
	{	
		LLFontGL::getFontMonospace()->renderUTF8(title_string1a, 0, title_x1+dx1, v_offset + line_height,
										 text_color, LLFontGL::LEFT, LLFontGL::TOP);
	}
	
	LLFontGL::getFontMonospace()->renderUTF8(title_string2, 0, title_x2, v_offset + line_height,
									 text_color, LLFontGL::LEFT, LLFontGL::TOP);

	LLFontGL::getFontMonospace()->renderUTF8(title_string3, 0, title_x3, v_offset + line_height,
									 text_color, LLFontGL::LEFT, LLFontGL::TOP);

	LLFontGL::getFontMonospace()->renderUTF8(title_string4, 0, title_x4, v_offset + line_height,
									 text_color, LLFontGL::LEFT, LLFontGL::TOP);
}

BOOL LLGLTexMemBar::handleMouseDown(S32 x, S32 y, MASK mask)
{
	return FALSE;
}

LLRect LLGLTexMemBar::getRequiredRect()
{
	LLRect rect;
	// <FS:Ansariel> Texture memory bars
	//rect.mTop = 78; //LLFontGL::getFontMonospace()->getLineHeight() * 6;
	rect.mTop = 93;
	// </FS:Ansariel>
	return rect;
}

////////////////////////////////////////////////////////////////////////////
class LLGLTexSizeBar
{
public:
	LLGLTexSizeBar(S32 index, S32 left, S32 bottom, S32 right, S32 line_height)
	{
		mIndex = index ;
		mLeft = left ;
		mBottom = bottom ;
		mRight = right ;
		mLineHeight = line_height ;
		mTopLoaded = 0 ;
		mTopBound = 0 ;
		mScale = 1.0f ;
	}

	void setTop(S32 loaded, S32 bound, F32 scale) {mTopLoaded = loaded ; mTopBound = bound; mScale = scale ;}

	void draw();	
	BOOL handleHover(S32 x, S32 y, MASK mask, BOOL set_pick_size) ;
	
private:
	S32 mIndex ;
	S32 mLeft ;
	S32 mBottom ;
	S32 mRight ;
	S32 mTopLoaded ;
	S32 mTopBound ;
	S32 mLineHeight ;
	F32 mScale ;
};

BOOL LLGLTexSizeBar::handleHover(S32 x, S32 y, MASK mask, BOOL set_pick_size) 
{
	if(y > mBottom && (y < mBottom + (S32)(mTopLoaded * mScale) || y < mBottom + (S32)(mTopBound * mScale)))
	{
		LLImageGL::setCurTexSizebar(mIndex, set_pick_size);
	}
	return TRUE ;
}
void LLGLTexSizeBar::draw()
{
	LLGLSUIDefault gls_ui;

	if(LLImageGL::sCurTexSizeBar == mIndex)
	{
		LLColor4 text_color(1.f, 1.f, 1.f, 0.75f);	
		std::string text;
	
		text = llformat("%d", mTopLoaded) ;
		LLFontGL::getFontMonospace()->renderUTF8(text, 0, mLeft, mBottom + (S32)(mTopLoaded * mScale) + mLineHeight,
									 text_color, LLFontGL::LEFT, LLFontGL::TOP);

		text = llformat("%d", mTopBound) ;
		LLFontGL::getFontMonospace()->renderUTF8(text, 0, (mLeft + mRight) / 2, mBottom + (S32)(mTopBound * mScale) + mLineHeight,
									 text_color, LLFontGL::LEFT, LLFontGL::TOP);
	}

	LLColor4 loaded_color(1.0f, 0.0f, 0.0f, 0.75f);
	LLColor4 bound_color(1.0f, 1.0f, 0.0f, 0.75f);
	gl_rect_2d(mLeft, mBottom + (S32)(mTopLoaded * mScale), (mLeft + mRight) / 2, mBottom, loaded_color) ;
	gl_rect_2d((mLeft + mRight) / 2, mBottom + (S32)(mTopBound * mScale), mRight, mBottom, bound_color) ;
}
////////////////////////////////////////////////////////////////////////////

LLTextureView::LLTextureView(const LLTextureView::Params& p)
	:	LLContainerView(p),
		mFreezeView(FALSE),
		mOrderFetch(FALSE),
		mPrintList(FALSE),
		mNumTextureBars(0)
{
	setVisible(FALSE);
	
	setDisplayChildren(TRUE);
	mGLTexMemBar = 0;
	mAvatarTexBar = 0;
}

LLTextureView::~LLTextureView()
{
	// Children all cleaned up by default view destructor.
	delete mGLTexMemBar;
	mGLTexMemBar = 0;
	
	delete mAvatarTexBar;
	mAvatarTexBar = 0;
}

typedef std::pair<F32,LLViewerFetchedTexture*> decode_pair_t;
struct compare_decode_pair
{
	bool operator()(const decode_pair_t& a, const decode_pair_t& b) const
	{
		return a.first > b.first;
	}
};

struct KillView
{
	void operator()(LLView* viewp)
	{
		viewp->getParent()->removeChild(viewp);
		viewp->die();
	}
};

void LLTextureView::draw()
{
	if (!mFreezeView)
	{
// 		LLViewerObject *objectp;
// 		S32 te;

		for_each(mTextureBars.begin(), mTextureBars.end(), KillView());
		mTextureBars.clear();
			
		if (mGLTexMemBar)
		{
			removeChild(mGLTexMemBar);
			mGLTexMemBar->die();
			mGLTexMemBar = 0;
		}

		if (mAvatarTexBar)
		{
			removeChild(mAvatarTexBar);
			mAvatarTexBar->die();
			mAvatarTexBar = 0;
		}

		typedef std::multiset<decode_pair_t, compare_decode_pair > display_list_t;
		display_list_t display_image_list;
	
		if (mPrintList)
		{
			LL_INFOS() << "ID\tMEM\tBOOST\tPRI\tWIDTH\tHEIGHT\tDISCARD" << LL_ENDL;
		}
	
		for (LLViewerTextureList::image_priority_list_t::iterator iter = gTextureList.mImageList.begin();
			 iter != gTextureList.mImageList.end(); )
		{
			LLPointer<LLViewerFetchedTexture> imagep = *iter++;
			if(!imagep->hasFetcher())
			{
				continue ;
			}

			S32 cur_discard = imagep->getDiscardLevel();
			S32 desired_discard = imagep->mDesiredDiscardLevel;
			
			if (mPrintList)
			{
				S32 tex_mem = imagep->hasGLTexture() ? imagep->getTextureMemory().value() : 0 ;
				LL_INFOS() << imagep->getID()
						<< "\t" << tex_mem
						<< "\t" << imagep->getBoostLevel()
						<< "\t" << imagep->getDecodePriority()
						<< "\t" << imagep->getWidth()
						<< "\t" << imagep->getHeight()
						<< "\t" << cur_discard
						<< LL_ENDL;
			}

			if (imagep->getID() == LLAppViewer::getTextureFetch()->mDebugID)
			{
			}
			
			F32 pri;
			if (mOrderFetch)
			{
				pri = ((F32)imagep->mFetchPriority)/256.f;
			}
			else
			{
				pri = imagep->getDecodePriority();
			}
			pri = llclamp(pri, 0.0f, HIGH_PRIORITY-1.f);
			
			if (sDebugImages.find(imagep) != sDebugImages.end())
			{
				pri += 4*HIGH_PRIORITY;
			}

			if (!mOrderFetch)
			{
				if (pri < HIGH_PRIORITY && LLSelectMgr::getInstance())
				{
					struct f : public LLSelectedTEFunctor
					{
						LLViewerFetchedTexture* mImage;
						f(LLViewerFetchedTexture* image) : mImage(image) {}
						virtual bool apply(LLViewerObject* object, S32 te)
						{
							return (mImage == object->getTEImage(te));
						}
					} func(imagep);
					const bool firstonly = true;
					bool match = LLSelectMgr::getInstance()->getSelection()->applyToTEs(&func, firstonly);
					if (match)
					{
						pri += 3*HIGH_PRIORITY;
					}
				}

				if (pri < HIGH_PRIORITY && (cur_discard< 0 || desired_discard < cur_discard))
				{
					LLSelectNode* hover_node = LLSelectMgr::instance().getHoverNode();
					if (hover_node)
					{
						LLViewerObject *objectp = hover_node->getObject();
						if (objectp)
						{
							S32 tex_count = objectp->getNumTEs();
							for (S32 i = 0; i < tex_count; i++)
							{
								if (imagep == objectp->getTEImage(i))
								{
									pri += 2*HIGH_PRIORITY;
									break;
								}
							}
						}
					}
				}

				if (pri > 0.f && pri < HIGH_PRIORITY)
				{
					if (imagep->mLastPacketTimer.getElapsedTimeF32() < 1.f ||
						imagep->mFetchDeltaTime < 0.25f)
					{
						pri += 1*HIGH_PRIORITY;
					}
				}
			}
			
	 		if (pri > 0.0f)
			{
				display_image_list.insert(std::make_pair(pri, imagep));
			}
		}
		
		if (mPrintList)
		{
			mPrintList = FALSE;
		}
		
		static S32 max_count = 50;
		S32 count = 0;
		mNumTextureBars = 0 ;
		for (display_list_t::iterator iter = display_image_list.begin();
			 iter != display_image_list.end(); iter++)
		{
			LLViewerFetchedTexture* imagep = iter->second;
			S32 hilite = 0;
			F32 pri = iter->first;
			if (pri >= 1 * HIGH_PRIORITY)
			{
				hilite = (S32)((pri+1) / HIGH_PRIORITY) - 1;
			}
			if ((hilite || count < max_count-10) && (count < max_count))
			{
				if (addBar(imagep, hilite))
				{
					count++;
				}
			}
		}

		if (mOrderFetch)
			sortChildren(LLTextureBar::sort_fetch());
		else
			sortChildren(LLTextureBar::sort());

		LLGLTexMemBar::Params tmbp;
		LLRect tmbr;
		tmbp.name("gl texmem bar");
		tmbp.rect(tmbr);
		tmbp.follows.flags = FOLLOWS_LEFT|FOLLOWS_TOP;
		tmbp.texture_view(this);
		mGLTexMemBar = LLUICtrlFactory::create<LLGLTexMemBar>(tmbp);
		addChild(mGLTexMemBar);
		sendChildToFront(mGLTexMemBar);

		LLAvatarTexBar::Params atbp;
		LLRect atbr;
		atbp.name("gl avatartex bar");
		atbp.texture_view(this);
		atbp.rect(atbr);
		mAvatarTexBar = LLUICtrlFactory::create<LLAvatarTexBar>(atbp);
		addChild(mAvatarTexBar);
		sendChildToFront(mAvatarTexBar);

		reshape(getRect().getWidth(), getRect().getHeight(), TRUE);

		LLUI::popMatrix();
		LLUI::pushMatrix();
		LLUI::translate((F32)getRect().mLeft, (F32)getRect().mBottom);

		for (child_list_const_iter_t child_iter = getChildList()->begin();
			 child_iter != getChildList()->end(); ++child_iter)
		{
			LLView *viewp = *child_iter;
			if (viewp->getRect().mBottom < 0)
			{
				viewp->setVisible(FALSE);
			}
		}
	}
	
	LLContainerView::draw();

}

BOOL LLTextureView::addBar(LLViewerFetchedTexture *imagep, S32 hilite)
{
	llassert(imagep);
	
	LLTextureBar *barp;
	LLRect r;

	mNumTextureBars++;

	LLTextureBar::Params tbp;
	tbp.name("texture bar");
	tbp.rect(r);
	tbp.texture_view(this);
	barp = LLUICtrlFactory::create<LLTextureBar>(tbp);
	barp->mImagep = imagep;	
	barp->mHilite = hilite;

	addChild(barp);
	mTextureBars.push_back(barp);

	return TRUE;
}

BOOL LLTextureView::handleMouseDown(S32 x, S32 y, MASK mask)
{
	if ((mask & (MASK_CONTROL|MASK_SHIFT|MASK_ALT)) == (MASK_ALT|MASK_SHIFT))
	{
		mPrintList = TRUE;
		return TRUE;
	}
	if ((mask & (MASK_CONTROL|MASK_SHIFT|MASK_ALT)) == (MASK_CONTROL|MASK_SHIFT))
	{
		LLAppViewer::getTextureFetch()->mDebugPause = !LLAppViewer::getTextureFetch()->mDebugPause;
		return TRUE;
	}
	if (mask & MASK_SHIFT)
	{
		mFreezeView = !mFreezeView;
		return TRUE;
	}
	if (mask & MASK_CONTROL)
	{
		mOrderFetch = !mOrderFetch;
		return TRUE;
	}
	return LLView::handleMouseDown(x,y,mask);
}

BOOL LLTextureView::handleMouseUp(S32 x, S32 y, MASK mask)
{
	return FALSE;
}

BOOL LLTextureView::handleKey(KEY key, MASK mask, BOOL called_from_parent)
{
	return FALSE;
}

<|MERGE_RESOLUTION|>--- conflicted
+++ resolved
@@ -742,7 +742,6 @@
 											 LLFontGL::NORMAL, LLFontGL::NO_SHADOW, S32_MAX, S32_MAX,
 											 &x_right, /*use_ellipses*/FALSE, /*use_color*/FALSE);
 
-<<<<<<< HEAD
 	// <FS:Ansariel> Move BW figures further to the right to prevent overlapping
 	left = 575;
 	F32Kilobits bandwidth( LLAppViewer::getTextureFetch()->getTextureBandwidth() );
@@ -752,11 +751,6 @@
 	F32Kilobits max_bandwidth( (F32)throttleBandwidthKBPS );
 	// </FS:Ansariel> Speed-upx
 	color = bandwidth.value() > max_bandwidth.value() ? LLColor4::red : bandwidth.value() > max_bandwidth.value() * .75f ? LLColor4::yellow : text_color;
-=======
-	F32Kilobits bandwidth(LLAppViewer::getTextureFetch()->getTextureBandwidth());
-	F32Kilobits max_bandwidth(gSavedSettings.getF32("ThrottleBandwidthKBPS"));
-	color = bandwidth > max_bandwidth ? LLColor4::red : bandwidth > max_bandwidth*.75f ? LLColor4::yellow : text_color;
->>>>>>> 68612324
 	color[VALPHA] = text_color[VALPHA];
 	text = llformat("BW:%.0f/%.0f",bandwidth.value(), max_bandwidth.value());
 	LLFontGL::getFontMonospace()->renderUTF8(text, 0, x_right, v_offset + line_height*3,
