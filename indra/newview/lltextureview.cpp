--- conflicted
+++ resolved
@@ -554,13 +554,8 @@
     U32 texFetchLatMed = U32(recording.getMean(LLTextureFetch::sTexFetchLatency).value() * 1000.0f);
     U32 texFetchLatMax = U32(recording.getMax(LLTextureFetch::sTexFetchLatency).value() * 1000.0f);
 
-<<<<<<< HEAD
-    text = llformat("GL Free: %d MB Sys Free: %d MB GL Tex: %d MB FBO: %d MB Bias: %.2f (%d MB) Cache: %.1f/%.1f MB",
-                    gViewerWindow->getWindow()->getAvailableVRAMMegabytes(),
-=======
-    text = llformat("Est. Free: %d MB Sys Free: %d MB FBO: %d MB Bias: %.2f Cache: %.1f/%.1f MB",
+    text = llformat("Est. Free: %d MB Sys Free: %d MB GL Tex: %d MB FBO: %d MB Bias: %.2f (%d MB) Cache: %.1f/%.1f MB",
                     (S32)LLViewerTexture::sFreeVRAMMegabytes,
->>>>>>> f9473e8a
                     LLMemory::getAvailableMemKB()/1024,
 					LLImageGL::getTextureBytesAllocated() / 1024 / 1024,
 					LLRenderTarget::sBytesAllocated/(1024*1024),
@@ -597,7 +592,7 @@
 	gGL.color4f(0.5f, 0.5f, 0.5f, 0.75f);
 	gl_rect_2d(left, top, right, bottom);
 
-	U32 gpu_used = gGLManager.mVRAM - gViewerWindow->getWindow()->getAvailableVRAMMegabytes();
+	U32 gpu_used = gGLManager.mVRAM - (S32)LLViewerTexture::sFreeVRAMMegabytes;
 	color = (gpu_used < llfloor(gGLManager.mVRAM * texmem_lower_bound_scale)) ? LLColor4::green :
 		(gpu_used < gGLManager.mVRAM) ? LLColor4::yellow : LLColor4::red;
 	color[VALPHA] = .75f;
