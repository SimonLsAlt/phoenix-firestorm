/** 
 * @file lltextureview.cpp
 * @brief LLTextureView class implementation
 *
 * $LicenseInfo:firstyear=2001&license=viewerlgpl$
 * Second Life Viewer Source Code
 * Copyright (C) 2012-2013, Linden Research, Inc.
 * 
 * This library is free software; you can redistribute it and/or
 * modify it under the terms of the GNU Lesser General Public
 * License as published by the Free Software Foundation;
 * version 2.1 of the License only.
 * 
 * This library is distributed in the hope that it will be useful,
 * but WITHOUT ANY WARRANTY; without even the implied warranty of
 * MERCHANTABILITY or FITNESS FOR A PARTICULAR PURPOSE.  See the GNU
 * Lesser General Public License for more details.
 * 
 * You should have received a copy of the GNU Lesser General Public
 * License along with this library; if not, write to the Free Software
 * Foundation, Inc., 51 Franklin Street, Fifth Floor, Boston, MA  02110-1301  USA
 * 
 * Linden Research, Inc., 945 Battery Street, San Francisco, CA  94111  USA
 * $/LicenseInfo$
 */

#include "llviewerprecompiledheaders.h"

#include <set>

#include "lltextureview.h"

#include "llrect.h"
#include "llerror.h"
#include "lllfsthread.h"
#include "llui.h"
#include "llimageworker.h"
#include "llrender.h"

#include "lltooltip.h"
#include "llappviewer.h"
#include "llmeshrepository.h"
#include "llselectmgr.h"
#include "llviewertexlayer.h"
#include "lltexturecache.h"
#include "lltexturefetch.h"
#include "llviewercontrol.h"
#include "llviewerobject.h"
#include "llviewerobjectlist.h"
#include "llviewertexture.h"
#include "llviewertexturelist.h"
#include "llviewerwindow.h"
#include "llwindow.h"
#include "llvovolume.h"
#include "llviewerstats.h"
#include "llworld.h"

// For avatar texture view
#include "llvoavatarself.h"
#include "lltexlayer.h"

extern F32 texmem_lower_bound_scale;

LLTextureView *gTextureView = NULL;

#define HIGH_PRIORITY 100000000.f

//static
std::set<LLViewerFetchedTexture*> LLTextureView::sDebugImages;

////////////////////////////////////////////////////////////////////////////

static std::string title_string1a("Tex UUID Area  DDis(Req)  DecodePri(Fetch)     [download] pk/max");
static std::string title_string1b("Tex UUID Area  DDis(Req)  Fetch(DecodePri)     [download] pk/max");
static std::string title_string2("State");
static std::string title_string3("Pkt Bnd");
static std::string title_string4("  W x H (Dis) Mem");

static S32 title_x1 = 0;
static S32 title_x2 = 460;
static S32 title_x3 = title_x2 + 40;
static S32 title_x4 = title_x3 + 46;
static S32 texture_bar_height = 8;

////////////////////////////////////////////////////////////////////////////

class LLTextureBar : public LLView
{
public:
	LLPointer<LLViewerFetchedTexture> mImagep;
	S32 mHilite;

public:
	struct Params : public LLInitParam::Block<Params, LLView::Params>
	{
		Mandatory<LLTextureView*> texture_view;
		Params()
		:	texture_view("texture_view")
		{
			changeDefault(mouse_opaque, false);
		}
	};
	LLTextureBar(const Params& p)
	:	LLView(p),
		mHilite(0),
		mTextureView(p.texture_view)
	{}

	virtual void draw();
	virtual BOOL handleMouseDown(S32 x, S32 y, MASK mask);
	virtual LLRect getRequiredRect();	// Return the height of this object, given the set options.

// Used for sorting
	struct sort
	{
		bool operator()(const LLView* i1, const LLView* i2)
		{
			LLTextureBar* bar1p = (LLTextureBar*)i1;
			LLTextureBar* bar2p = (LLTextureBar*)i2;
			LLViewerFetchedTexture *i1p = bar1p->mImagep;
			LLViewerFetchedTexture *i2p = bar2p->mImagep;
			F32 pri1 = i1p->getMaxVirtualSize();
			F32 pri2 = i2p->getMaxVirtualSize();
			if (pri1 > pri2)
				return true;
			else if (pri2 > pri1)
				return false;
			else
				return i1p->getID() < i2p->getID();
		}
	};

	struct sort_fetch
	{
		bool operator()(const LLView* i1, const LLView* i2)
		{
			LLTextureBar* bar1p = (LLTextureBar*)i1;
			LLTextureBar* bar2p = (LLTextureBar*)i2;
			LLViewerFetchedTexture *i1p = bar1p->mImagep;
			LLViewerFetchedTexture *i2p = bar2p->mImagep;
			U32 pri1 = i1p->getFetchPriority() ;
			U32 pri2 = i2p->getFetchPriority() ;
			if (pri1 > pri2)
				return true;
			else if (pri2 > pri1)
				return false;
			else
				return i1p->getID() < i2p->getID();
		}
	};	
private:
	LLTextureView* mTextureView;
};

void LLTextureBar::draw()
{
	if (!mImagep)
	{
		return;
	}

	LLColor4 color;
	if (mImagep->getID() == LLAppViewer::getTextureFetch()->mDebugID)
	{
		color = LLColor4::cyan2;
	}
	else if (mHilite)
	{
		S32 idx = llclamp(mHilite,1,3);
		if (idx==1) color = LLColor4::orange;
		else if (idx==2) color = LLColor4::yellow;
		else color = LLColor4::pink2;
	}
	else if (mImagep->mDontDiscard)
	{
		color = LLColor4::green4;
	}
	else if (mImagep->getMaxVirtualSize() <= 0.0f)
	{
		color = LLColor4::grey; color[VALPHA] = .7f;
	}
	else
	{
		color = LLColor4::white; color[VALPHA] = .7f;
	}

	// We need to draw:
	// The texture UUID or name
	// The progress bar for the texture, highlighted if it's being download
	// Various numerical stats.
	std::string tex_str;
	S32 left, right;
	S32 top = 0;
	S32 bottom = top + 6;
	LLColor4 clr;

	LLGLSUIDefault gls_ui;
	
	// Name, pixel_area, requested pixel area, decode priority
	std::string uuid_str;
	mImagep->mID.toString(uuid_str);
	uuid_str = uuid_str.substr(0,7);
	
    tex_str = llformat("%s %7.0f %d(%d)",
        uuid_str.c_str(),
        mImagep->mMaxVirtualSize,
        mImagep->mDesiredDiscardLevel,
        mImagep->mRequestedDiscardLevel);


	LLFontGL::getFontMonospace()->renderUTF8(tex_str, 0, title_x1, getRect().getHeight(),
									 color, LLFontGL::LEFT, LLFontGL::TOP);

	// State
	// Hack: mirrored from lltexturefetch.cpp
	struct { const std::string desc; LLColor4 color; } fetch_state_desc[] = {
		{ "---", LLColor4::red },	// INVALID
		{ "INI", LLColor4::white },	// INIT
		// <FS:Ansariel> Unique state codes
		//{ "DSK", LLColor4::cyan },	// LOAD_FROM_TEXTURE_CACHE
		{ "CCH", LLColor4::cyan },	// LOAD_FROM_TEXTURE_CACHE
		{ "DSK", LLColor4::blue },	// CACHE_POST
		{ "NET", LLColor4::green },	// LOAD_FROM_NETWORK
		{ "SIM", LLColor4::green },	// LOAD_FROM_SIMULATOR // <FS:Ansariel> OpenSim compatibility
		{ "HTW", LLColor4::green },	// WAIT_HTTP_RESOURCE
		// <FS:Ansariel> Unique state codes
		//{ "HTW", LLColor4::green },	// WAIT_HTTP_RESOURCE2
		{ "HTI", LLColor4::green },	// WAIT_HTTP_RESOURCE2
		{ "REQ", LLColor4::yellow },// SEND_HTTP_REQ
		{ "HTP", LLColor4::green },	// WAIT_HTTP_REQ
		{ "DEC", LLColor4::yellow },// DECODE_IMAGE
		{ "DEU", LLColor4::green }, // DECODE_IMAGE_UPDATE
		{ "WRT", LLColor4::purple },// WRITE_TO_CACHE
		{ "WWT", LLColor4::orange },// WAIT_ON_WRITE
		{ "END", LLColor4::red },   // DONE
#define LAST_STATE 14
		{ "CRE", LLColor4::magenta }, // LAST_STATE+1
		{ "FUL", LLColor4::green }, // LAST_STATE+2
		{ "BAD", LLColor4::red }, // LAST_STATE+3
		{ "MIS", LLColor4::red }, // LAST_STATE+4
		{ "---", LLColor4::white }, // LAST_STATE+5
	};
	const S32 fetch_state_desc_size = (S32)LL_ARRAY_SIZE(fetch_state_desc);
	S32 state =
		mImagep->mNeedsCreateTexture ? LAST_STATE+1 :
		mImagep->mFullyLoaded ? LAST_STATE+2 :
		mImagep->mMinDiscardLevel > 0 ? LAST_STATE+3 :
		mImagep->mIsMissingAsset ? LAST_STATE+4 :
		!mImagep->mIsFetching ? LAST_STATE+5 :
		mImagep->mFetchState;
	state = llclamp(state,0,fetch_state_desc_size-1);

	LLFontGL::getFontMonospace()->renderUTF8(fetch_state_desc[state].desc, 0, title_x2, getRect().getHeight(),
									 fetch_state_desc[state].color,
									 LLFontGL::LEFT, LLFontGL::TOP);
	gGL.getTexUnit(0)->unbind(LLTexUnit::TT_TEXTURE);

	// Draw the progress bar.
	S32 bar_width = 100;
	S32 bar_left = 260;
	left = bar_left;
	right = left + bar_width;

	gGL.color4f(0.f, 0.f, 0.f, 0.75f);
	gl_rect_2d(left, top, right, bottom);

	F32 data_progress = mImagep->mDownloadProgress;
	
	if (data_progress > 0.0f)
	{
		// Downloaded bytes
		right = left + llfloor(data_progress * (F32)bar_width);
		if (right > left)
		{
			gGL.color4f(0.f, 0.f, 1.f, 0.75f);
			gl_rect_2d(left, top, right, bottom);
		}
	}

	S32 pip_width = 6;
	S32 pip_space = 14;
	S32 pip_x = title_x3 + pip_space/2;
	
	// Draw the packet pip
	const F32 pip_max_time = 5.f;
	F32 last_event = mImagep->mLastPacketTimer.getElapsedTimeF32();
	if (last_event < pip_max_time)
	{
		clr = LLColor4::white; 
	}
	else
	{
		last_event = mImagep->mRequestDeltaTime;
		if (last_event < pip_max_time)
		{
			clr = LLColor4::green;
		}
		else
		{
			last_event = mImagep->mFetchDeltaTime;
			if (last_event < pip_max_time)
			{
				clr = LLColor4::yellow;
			}
		}
	}
	if (last_event < pip_max_time)
	{
		clr.setAlpha(1.f - last_event/pip_max_time);
		gGL.color4fv(clr.mV);
		gl_rect_2d(pip_x, top, pip_x + pip_width, bottom);
	}
	pip_x += pip_width + pip_space;

	// we don't want to show bind/resident pips for textures using the default texture
	if (mImagep->hasGLTexture())
	{
		// Draw the bound pip
		last_event = mImagep->getTimePassedSinceLastBound();
		if (last_event < 1.f)
		{
			clr = mImagep->getMissed() ? LLColor4::red : LLColor4::magenta1;
			clr.setAlpha(1.f - last_event);
			gGL.color4fv(clr.mV);
			gl_rect_2d(pip_x, top, pip_x + pip_width, bottom);
		}
	}
	pip_x += pip_width + pip_space;

	
	{
		LLGLSUIDefault gls_ui;
		// draw the packet data
// 		{
// 			std::string num_str = llformat("%3d/%3d", mImagep->mLastPacket+1, mImagep->mPackets);
// 			LLFontGL::getFontMonospace()->renderUTF8(num_str, 0, bar_left + 100, getRect().getHeight(), color,
// 											 LLFontGL::LEFT, LLFontGL::TOP);
// 		}
		
		// draw the image size at the end
		{
			std::string num_str = llformat("%3dx%3d (%2d) %7d", mImagep->getWidth(), mImagep->getHeight(),
				mImagep->getDiscardLevel(), mImagep->hasGLTexture() ? mImagep->getTextureMemory().value() : 0);
			LLFontGL::getFontMonospace()->renderUTF8(num_str, 0, title_x4, getRect().getHeight(), color,
											LLFontGL::LEFT, LLFontGL::TOP);
		}
	}

}

BOOL LLTextureBar::handleMouseDown(S32 x, S32 y, MASK mask)
{
	if ((mask & (MASK_CONTROL|MASK_SHIFT|MASK_ALT)) == MASK_ALT)
	{
		LLAppViewer::getTextureFetch()->mDebugID = mImagep->getID();
		return TRUE;
	}
	return LLView::handleMouseDown(x,y,mask);
}

LLRect LLTextureBar::getRequiredRect()
{
	LLRect rect;

	rect.mTop = texture_bar_height;

	return rect;
}

////////////////////////////////////////////////////////////////////////////

class LLAvatarTexBar : public LLView
{
public:
	struct Params : public LLInitParam::Block<Params, LLView::Params>
	{
		Mandatory<LLTextureView*>	texture_view;
		Params()
		:	texture_view("texture_view")
		{
			S32 line_height = LLFontGL::getFontMonospace()->getLineHeight();
			changeDefault(rect, LLRect(0,0,100,line_height * 4));
		}
	};

	LLAvatarTexBar(const Params& p)
	:	LLView(p),
		mTextureView(p.texture_view)
	{}

	virtual void draw();	
	virtual BOOL handleMouseDown(S32 x, S32 y, MASK mask);
	virtual LLRect getRequiredRect();	// Return the height of this object, given the set options.

private:
	LLTextureView* mTextureView;
};

void LLAvatarTexBar::draw()
{	
	// <FS:Ansariel> Speed-up
	//if (!gSavedSettings.getBOOL("DebugAvatarRezTime")) return;
	static LLCachedControl<bool> debugAvatarRezTime(gSavedSettings, "DebugAvatarRezTime");
	if (!debugAvatarRezTime) return;

	LLVOAvatarSelf* avatarp = gAgentAvatarp;
	if (!avatarp) return;

	const S32 line_height = LLFontGL::getFontMonospace()->getLineHeight();
	const S32 v_offset = 0;
	const S32 l_offset = 3;

	//----------------------------------------------------------------------------
	LLGLSUIDefault gls_ui;
	LLColor4 color;
	
	U32 line_num = 1;
	for (LLAvatarAppearanceDefines::LLAvatarAppearanceDictionary::BakedTextures::const_iterator baked_iter = LLAvatarAppearance::getDictionary()->getBakedTextures().begin();
		 baked_iter != LLAvatarAppearance::getDictionary()->getBakedTextures().end();
		 ++baked_iter)
	{
		const LLAvatarAppearanceDefines::EBakedTextureIndex baked_index = baked_iter->first;
		const LLViewerTexLayerSet *layerset = avatarp->debugGetLayerSet(baked_index);
		if (!layerset) continue;
		const LLViewerTexLayerSetBuffer *layerset_buffer = layerset->getViewerComposite();
		if (!layerset_buffer) continue;

		LLColor4 text_color = LLColor4::white;

		// <FS:Ansariel> [Legacy Bake]
		if (layerset_buffer->uploadNeeded())
		{
			text_color = LLColor4::red;
		}
 		if (layerset_buffer->uploadInProgress())
		{
			text_color = LLColor4::magenta;
		}
		// </FS:Ansariel> [Legacy Bake]

		std::string text = layerset_buffer->dumpTextureInfo();
		LLFontGL::getFontMonospace()->renderUTF8(text, 0, l_offset, v_offset + line_height*line_num,
												 text_color, LLFontGL::LEFT, LLFontGL::TOP); //, LLFontGL::BOLD, LLFontGL::DROP_SHADOW_SOFT);
		line_num++;
	}
	// <FS:Ansariel> Replace frequently called gSavedSettings
	//const U32 texture_timeout = gSavedSettings.getU32("AvatarBakedTextureUploadTimeout");
	//const U32 override_tex_discard_level = gSavedSettings.getU32("TextureDiscardLevel");
	static LLCachedControl<U32> sAvatarBakedTextureUploadTimeout(gSavedSettings, "AvatarBakedTextureUploadTimeout");
	static LLCachedControl<U32> sTextureDiscardLevel(gSavedSettings, "TextureDiscardLevel");
	const U32 texture_timeout = sAvatarBakedTextureUploadTimeout();
	const U32 override_tex_discard_level = sTextureDiscardLevel();
	// </FS:Ansariel>
	
	LLColor4 header_color(1.f, 1.f, 1.f, 0.9f);

	const std::string texture_timeout_str = texture_timeout ? llformat("%d",texture_timeout) : "Disabled";
	const std::string override_tex_discard_level_str = override_tex_discard_level ? llformat("%d",override_tex_discard_level) : "Disabled";
	std::string header_text = llformat("[ Timeout('AvatarBakedTextureUploadTimeout'):%s ] [ LOD_Override('TextureDiscardLevel'):%s ]", texture_timeout_str.c_str(), override_tex_discard_level_str.c_str());
	LLFontGL::getFontMonospace()->renderUTF8(header_text, 0, l_offset, v_offset + line_height*line_num,
											 header_color, LLFontGL::LEFT, LLFontGL::TOP); //, LLFontGL::BOLD, LLFontGL::DROP_SHADOW_SOFT);
	line_num++;
	std::string section_text = "Avatar Textures Information:";
	LLFontGL::getFontMonospace()->renderUTF8(section_text, 0, 0, v_offset + line_height*line_num,
											 header_color, LLFontGL::LEFT, LLFontGL::TOP, LLFontGL::BOLD, LLFontGL::DROP_SHADOW_SOFT);
}

BOOL LLAvatarTexBar::handleMouseDown(S32 x, S32 y, MASK mask)
{
	return FALSE;
}

LLRect LLAvatarTexBar::getRequiredRect()
{
	LLRect rect;
	rect.mTop = 100;
	if (!gSavedSettings.getBOOL("DebugAvatarRezTime")) rect.mTop = 0;
	return rect;
}

////////////////////////////////////////////////////////////////////////////

class LLGLTexMemBar : public LLView
{
public:
	struct Params : public LLInitParam::Block<Params, LLView::Params>
	{
		Mandatory<LLTextureView*>	texture_view;
		Params()
		:	texture_view("texture_view")
		{
			S32 line_height = LLFontGL::getFontMonospace()->getLineHeight();
			changeDefault(rect, LLRect(0,0,100,line_height * 4));
		}
	};

	LLGLTexMemBar(const Params& p)
	:	LLView(p),
		mTextureView(p.texture_view)
	{}

	virtual void draw();	
	virtual BOOL handleMouseDown(S32 x, S32 y, MASK mask);
	virtual LLRect getRequiredRect();	// Return the height of this object, given the set options.

private:
	LLTextureView* mTextureView;
};

void LLGLTexMemBar::draw()
{
	F32 discard_bias = LLViewerTexture::sDesiredDiscardBias;
	F32 cache_usage = LLAppViewer::getTextureCache()->getUsage().valueInUnits<LLUnits::Megabytes>();
	F32 cache_max_usage = LLAppViewer::getTextureCache()->getMaxUsage().valueInUnits<LLUnits::Megabytes>();
	S32 line_height = LLFontGL::getFontMonospace()->getLineHeight();
	S32 v_offset = 0;//(S32)((texture_bar_height + 2.2f) * mTextureView->mNumTextureBars + 2.0f);
	F32Bytes total_texture_downloaded = gTotalTextureData;
	F32Bytes total_object_downloaded = gTotalObjectData;
	U32 total_http_requests = LLAppViewer::getTextureFetch()->getTotalNumHTTPRequests();
	U32 total_active_cached_objects = LLWorld::getInstance()->getNumOfActiveCachedObjects();
	U32 total_objects = gObjectList.getNumObjects();
	F32 x_right = 0.0;

	//----------------------------------------------------------------------------
	LLGLSUIDefault gls_ui;
	LLColor4 text_color(1.f, 1.f, 1.f, 0.75f);
	LLColor4 color;

	// Gray background using completely magic numbers
	gGL.color4f(0.f, 0.f, 0.f, 0.25f);
	// const LLRect & rect(getRect());
	// gl_rect_2d(-4, v_offset, rect.mRight - rect.mLeft + 2, v_offset + line_height*4);

	std::string text = "";
	LLFontGL::getFontMonospace()->renderUTF8(text, 0, 0, v_offset + line_height*6,
											 text_color, LLFontGL::LEFT, LLFontGL::TOP);

    LLTrace::Recording& recording = LLViewerStats::instance().getRecording();

    F64 cacheHits     = recording.getSampleCount(LLTextureFetch::sCacheHit);
    F64 cacheAttempts = recording.getSampleCount(LLTextureFetch::sCacheAttempt);

	F32 cacheHitRate = (cacheAttempts > 0.0) ? F32((cacheHits / cacheAttempts) * 100.0f) : 0.0f;

    U32 cacheReadLatMin = U32(recording.getMin(LLTextureFetch::sCacheReadLatency).value() * 1000.0f);
    U32 cacheReadLatMed = U32(recording.getMean(LLTextureFetch::sCacheReadLatency).value() * 1000.0f);
    U32 cacheReadLatMax = U32(recording.getMax(LLTextureFetch::sCacheReadLatency).value() * 1000.0f);

    U32 texDecodeLatMin = U32(recording.getMin(LLTextureFetch::sTexDecodeLatency).value() * 1000.0f);
    U32 texDecodeLatMed = U32(recording.getMean(LLTextureFetch::sTexDecodeLatency).value() * 1000.0f);
    U32 texDecodeLatMax = U32(recording.getMax(LLTextureFetch::sTexDecodeLatency).value() * 1000.0f);

    U32 texFetchLatMin = U32(recording.getMin(LLTextureFetch::sTexFetchLatency).value() * 1000.0f);
    U32 texFetchLatMed = U32(recording.getMean(LLTextureFetch::sTexFetchLatency).value() * 1000.0f);
    U32 texFetchLatMax = U32(recording.getMax(LLTextureFetch::sTexFetchLatency).value() * 1000.0f);

    text = llformat("GL Free: %d MB Sys Free: %d MB GL Tex: %d MB FBO: %d MB Bias: %.2f Cache: %.1f/%.1f MB",
                    gViewerWindow->getWindow()->getAvailableVRAMMegabytes(),
                    LLMemory::getAvailableMemKB()/1024,
					LLImageGL::getTextureBytesAllocated() / 1024 / 1024,
					LLRenderTarget::sBytesAllocated/(1024*1024),
					discard_bias,
					cache_usage,
					cache_max_usage);
	//, cache_entries, cache_max_entries

	// <FS:Ansariel> Texture memory bars
	//LLFontGL::getFontMonospace()->renderUTF8(text, 0, 0, v_offset + line_height*6,
	LLFontGL::getFontMonospace()->renderUTF8(text, 0, 0, v_offset + line_height*7,
	// </FS:Ansariel>
											 text_color, LLFontGL::LEFT, LLFontGL::TOP);

	// <FS:Ansariel> Texture memory bars
	S32 bar_left = 0;
	constexpr S32 bar_width = 200;
	constexpr S32 bar_space = 10;
	S32 top = line_height*6 - 2 + v_offset;
	S32 bottom = top - 6;
	S32 left = bar_left;
	S32 right = left + bar_width;
	F32 bar_scale;
	
	gGL.getTexUnit(0)->unbind(LLTexUnit::TT_TEXTURE);

	// VRAM Mem Bar
	text = "VRAM";
	LLFontGL::getFontMonospace()->renderUTF8(text, 0, left, v_offset + line_height*6,
									 text_color, LLFontGL::LEFT, LLFontGL::TOP);
	left += 35;
	right = left + bar_width;
	
	gGL.color4f(0.5f, 0.5f, 0.5f, 0.75f);
	gl_rect_2d(left, top, right, bottom);

	U32 gpu_used = gGLManager.mVRAM - gViewerWindow->getWindow()->getAvailableVRAMMegabytes();
	color = (gpu_used < llfloor(gGLManager.mVRAM * texmem_lower_bound_scale)) ? LLColor4::green :
		(gpu_used < gGLManager.mVRAM) ? LLColor4::yellow : LLColor4::red;
	color[VALPHA] = .75f;

	bar_scale = (F32)bar_width / gGLManager.mVRAM;
	right = left + llfloor(gpu_used * bar_scale);

	gl_rect_2d(left, top, right, bottom, color);
	// </FS:Ansariel>
	// <FS:Beq> Texture cache bars
	bar_left = left + bar_width + bar_space;
	left = bar_left;
	// VRAM Mem Bar
	text = "CACHE";
	LLFontGL::getFontMonospace()->renderUTF8(text, 0, left, v_offset + line_height*6,
									 text_color, LLFontGL::LEFT, LLFontGL::TOP);

	left += 35;
	right = left + bar_width;
	
	gGL.color4f(0.5f, 0.5f, 0.5f, 0.75f);
	gl_rect_2d(left, top, right, bottom);

    color = (cache_usage < cache_max_usage * 0.8f)? LLColor4::green :
	    (cache_usage < cache_max_usage)? LLColor4::yellow : LLColor4::red;
	color[VALPHA] = .75f;

	bar_scale = (F32)bar_width / cache_max_usage;
	right = left + llfloor(cache_usage * bar_scale);

	gl_rect_2d(left, top, right, bottom, color);
	// </FS:Beq>

	U32 cache_read(0U), cache_write(0U), res_wait(0U);
	LLAppViewer::getTextureFetch()->getStateStats(&cache_read, &cache_write, &res_wait);
	
	// <FS:Ansariel> Fast cache stats
	//text = llformat("Net Tot Tex: %.1f MB Tot Obj: %.1f MB #Objs/#Cached: %d/%d Tot Htp: %d Cread: %u Cwrite: %u Rwait: %u",
	text = llformat("Net Tot Tex: %.1f MB Tot Obj: %.1f MB #Objs/#Cached: %d/%d Tot Htp: %d Cread: %u Cwrite: %u Rwait: %u FCread: %u",
	// </FS:Ansariel>
					total_texture_downloaded.valueInUnits<LLUnits::Megabytes>(),
					total_object_downloaded.valueInUnits<LLUnits::Megabytes>(),
					total_objects, 
					total_active_cached_objects,
					total_http_requests,
					cache_read,
					cache_write,
					// <FS:Ansariel> Fast cache stats
					//res_wait);
					res_wait,
					LLViewerTextureList::sNumFastCacheReads);
					// </FS:Ansariel>

	LLFontGL::getFontMonospace()->renderUTF8(text, 0, 0, v_offset + line_height*5,
											 text_color, LLFontGL::LEFT, LLFontGL::TOP);

    text = llformat("CacheHitRate: %3.2f Read: %d/%d/%d Decode: %d/%d/%d Fetch: %d/%d/%d",
                    cacheHitRate,
                    cacheReadLatMin,
                    cacheReadLatMed,
                    cacheReadLatMax,
                    texDecodeLatMin,
                    texDecodeLatMed,
                    texDecodeLatMax,
                    texFetchLatMin,
                    texFetchLatMed,
                    texFetchLatMax);

	LLFontGL::getFontMonospace()->renderUTF8(text, 0, 0, v_offset + line_height*4,
											 text_color, LLFontGL::LEFT, LLFontGL::TOP);

	//----------------------------------------------------------------------------

	// <FS:Ansariel> Fast cache stats
	//text = llformat("Textures: %d Fetch: %d(%d) Pkts:%d(%d) Cache R/W: %d/%d LFS:%d RAW:%d HTP:%d DEC:%d CRE:%d ",
	text = llformat("Tex: %d Fetch: %d(%d) Pkts:%d(%d) CAC R/W: %d/%d LFS:%d RAW:%d HTP:%d DEC:%d CRE:%d FCA:%d ",
	// </FS:Ansariel>
					gTextureList.getNumImages(),
					LLAppViewer::getTextureFetch()->getNumRequests(), LLAppViewer::getTextureFetch()->getNumDeletes(),
					LLAppViewer::getTextureFetch()->mPacketCount, LLAppViewer::getTextureFetch()->mBadPacketCount, 
					LLAppViewer::getTextureCache()->getNumReads(), LLAppViewer::getTextureCache()->getNumWrites(),
					LLLFSThread::sLocal->getPending(),
					LLImageRaw::sRawImageCount,
					LLAppViewer::getTextureFetch()->getNumHTTPRequests(),
					LLAppViewer::getImageDecodeThread()->getPending(), 
					// <FS:Ansariel> Fast cache stats
					//gTextureList.mCreateTextureList.size());
					gTextureList.mCreateTextureList.size(),
					gTextureList.mFastCacheList.size());
					// </FS:Ansariel>

	x_right = 550.0;
	LLFontGL::getFontMonospace()->renderUTF8(text, 0, 0, v_offset + line_height*3,
											 text_color, LLFontGL::LEFT, LLFontGL::TOP,
<<<<<<< HEAD
											 LLFontGL::NORMAL, LLFontGL::NO_SHADOW, S32_MAX, S32_MAX,
											 &x_right, FALSE);
=======
											 LLFontGL::NORMAL, LLFontGL::NO_SHADOW, S32_MAX, S32_MAX, &x_right);
>>>>>>> bb984bee

	// <FS:Ansariel> Move BW figures further to the right to prevent overlapping
	left = 575;
	F32Kilobits bandwidth( LLAppViewer::getTextureFetch()->getTextureBandwidth() );
	// <FS:Ansariel> Speed-up
	//F32Kilobits max_bandwidth = gSavedSettings.getF32("ThrottleBandwidthKBPS");
	static LLCachedControl<F32> throttleBandwidthKBPS(gSavedSettings, "ThrottleBandwidthKBPS");
	F32Kilobits max_bandwidth( (F32)throttleBandwidthKBPS );
	// </FS:Ansariel> Speed-upx
	color = bandwidth.value() > max_bandwidth.value() ? LLColor4::red : bandwidth.value() > max_bandwidth.value() * .75f ? LLColor4::yellow : text_color;
	color[VALPHA] = text_color[VALPHA];
	text = llformat("BW:%.0f/%.0f",bandwidth.value(), max_bandwidth.value());
	LLFontGL::getFontMonospace()->renderUTF8(text, 0, x_right, v_offset + line_height*3,
											 color, LLFontGL::LEFT, LLFontGL::TOP);
	
	// Mesh status line
	text = llformat("Mesh: Reqs(Tot/Htp/Big): %u/%u/%u Rtr/Err: %u/%u Cread/Cwrite: %u/%u Low/At/High: %d/%d/%d",
					LLMeshRepository::sMeshRequestCount, LLMeshRepository::sHTTPRequestCount, LLMeshRepository::sHTTPLargeRequestCount,
					LLMeshRepository::sHTTPRetryCount, LLMeshRepository::sHTTPErrorCount,
					LLMeshRepository::sCacheReads, LLMeshRepository::sCacheWrites,
					LLMeshRepoThread::sRequestLowWater, LLMeshRepoThread::sRequestWaterLevel, LLMeshRepoThread::sRequestHighWater);
	LLFontGL::getFontMonospace()->renderUTF8(text, 0, 0, v_offset + line_height*2,
											 text_color, LLFontGL::LEFT, LLFontGL::TOP);

	// Header for texture table columns
	S32 dx1 = 0;
	if (LLAppViewer::getTextureFetch()->mDebugPause)
	{
		LLFontGL::getFontMonospace()->renderUTF8(std::string("!"), 0, title_x1, v_offset + line_height,
										 text_color, LLFontGL::LEFT, LLFontGL::TOP);
		dx1 += 8;
	}
	if (mTextureView->mFreezeView)
	{
		LLFontGL::getFontMonospace()->renderUTF8(std::string("*"), 0, title_x1, v_offset + line_height,
										 text_color, LLFontGL::LEFT, LLFontGL::TOP);
		dx1 += 8;
	}
	if (mTextureView->mOrderFetch)
	{
		LLFontGL::getFontMonospace()->renderUTF8(title_string1b, 0, title_x1+dx1, v_offset + line_height,
										 text_color, LLFontGL::LEFT, LLFontGL::TOP);
	}
	else
	{	
		LLFontGL::getFontMonospace()->renderUTF8(title_string1a, 0, title_x1+dx1, v_offset + line_height,
										 text_color, LLFontGL::LEFT, LLFontGL::TOP);
	}
	
	LLFontGL::getFontMonospace()->renderUTF8(title_string2, 0, title_x2, v_offset + line_height,
									 text_color, LLFontGL::LEFT, LLFontGL::TOP);

	LLFontGL::getFontMonospace()->renderUTF8(title_string3, 0, title_x3, v_offset + line_height,
									 text_color, LLFontGL::LEFT, LLFontGL::TOP);

	LLFontGL::getFontMonospace()->renderUTF8(title_string4, 0, title_x4, v_offset + line_height,
									 text_color, LLFontGL::LEFT, LLFontGL::TOP);
}

BOOL LLGLTexMemBar::handleMouseDown(S32 x, S32 y, MASK mask)
{
	return FALSE;
}

LLRect LLGLTexMemBar::getRequiredRect()
{
	LLRect rect;
	// <FS:Ansariel> Texture memory bars
	//rect.mTop = 78; //LLFontGL::getFontMonospace()->getLineHeight() * 6;
	rect.mTop = 93;
	// </FS:Ansariel>
	return rect;
}

////////////////////////////////////////////////////////////////////////////
class LLGLTexSizeBar
{
public:
	LLGLTexSizeBar(S32 index, S32 left, S32 bottom, S32 right, S32 line_height)
	{
		mIndex = index ;
		mLeft = left ;
		mBottom = bottom ;
		mRight = right ;
		mLineHeight = line_height ;
		mTopLoaded = 0 ;
		mTopBound = 0 ;
		mScale = 1.0f ;
	}

	void setTop(S32 loaded, S32 bound, F32 scale) {mTopLoaded = loaded ; mTopBound = bound; mScale = scale ;}

	void draw();	
	BOOL handleHover(S32 x, S32 y, MASK mask, BOOL set_pick_size) ;
	
private:
	S32 mIndex ;
	S32 mLeft ;
	S32 mBottom ;
	S32 mRight ;
	S32 mTopLoaded ;
	S32 mTopBound ;
	S32 mLineHeight ;
	F32 mScale ;
};

BOOL LLGLTexSizeBar::handleHover(S32 x, S32 y, MASK mask, BOOL set_pick_size) 
{
	if(y > mBottom && (y < mBottom + (S32)(mTopLoaded * mScale) || y < mBottom + (S32)(mTopBound * mScale)))
	{
		LLImageGL::setCurTexSizebar(mIndex, set_pick_size);
	}
	return TRUE ;
}
void LLGLTexSizeBar::draw()
{
	LLGLSUIDefault gls_ui;

	if(LLImageGL::sCurTexSizeBar == mIndex)
	{
		LLColor4 text_color(1.f, 1.f, 1.f, 0.75f);	
		std::string text;
	
		text = llformat("%d", mTopLoaded) ;
		LLFontGL::getFontMonospace()->renderUTF8(text, 0, mLeft, mBottom + (S32)(mTopLoaded * mScale) + mLineHeight,
									 text_color, LLFontGL::LEFT, LLFontGL::TOP);

		text = llformat("%d", mTopBound) ;
		LLFontGL::getFontMonospace()->renderUTF8(text, 0, (mLeft + mRight) / 2, mBottom + (S32)(mTopBound * mScale) + mLineHeight,
									 text_color, LLFontGL::LEFT, LLFontGL::TOP);
	}

	LLColor4 loaded_color(1.0f, 0.0f, 0.0f, 0.75f);
	LLColor4 bound_color(1.0f, 1.0f, 0.0f, 0.75f);
	gl_rect_2d(mLeft, mBottom + (S32)(mTopLoaded * mScale), (mLeft + mRight) / 2, mBottom, loaded_color) ;
	gl_rect_2d((mLeft + mRight) / 2, mBottom + (S32)(mTopBound * mScale), mRight, mBottom, bound_color) ;
}
////////////////////////////////////////////////////////////////////////////

LLTextureView::LLTextureView(const LLTextureView::Params& p)
	:	LLContainerView(p),
		mFreezeView(FALSE),
		mOrderFetch(FALSE),
		mPrintList(FALSE),
		mNumTextureBars(0)
{
	setVisible(FALSE);
	
	setDisplayChildren(TRUE);
	mGLTexMemBar = 0;
	mAvatarTexBar = 0;
}

LLTextureView::~LLTextureView()
{
	// Children all cleaned up by default view destructor.
	delete mGLTexMemBar;
	mGLTexMemBar = 0;
	
	delete mAvatarTexBar;
	mAvatarTexBar = 0;
}

typedef std::pair<F32,LLViewerFetchedTexture*> decode_pair_t;
struct compare_decode_pair
{
	bool operator()(const decode_pair_t& a, const decode_pair_t& b) const
	{
		return a.first > b.first;
	}
};

struct KillView
{
	void operator()(LLView* viewp)
	{
		viewp->getParent()->removeChild(viewp);
		viewp->die();
	}
};

void LLTextureView::draw()
{
	if (!mFreezeView)
	{
// 		LLViewerObject *objectp;
// 		S32 te;

		for_each(mTextureBars.begin(), mTextureBars.end(), KillView());
		mTextureBars.clear();
			
		if (mGLTexMemBar)
		{
			removeChild(mGLTexMemBar);
			mGLTexMemBar->die();
			mGLTexMemBar = 0;
		}

		if (mAvatarTexBar)
		{
			removeChild(mAvatarTexBar);
			mAvatarTexBar->die();
			mAvatarTexBar = 0;
		}

		typedef std::multiset<decode_pair_t, compare_decode_pair > display_list_t;
		display_list_t display_image_list;
	
		if (mPrintList)
		{
			LL_INFOS() << "ID\tMEM\tBOOST\tPRI\tWIDTH\tHEIGHT\tDISCARD" << LL_ENDL;
		}
	
		for (LLViewerTextureList::image_priority_list_t::iterator iter = gTextureList.mImageList.begin();
			 iter != gTextureList.mImageList.end(); )
		{
			LLPointer<LLViewerFetchedTexture> imagep = *iter++;
			if(!imagep->hasFetcher())
			{
				continue ;
			}

			S32 cur_discard = imagep->getDiscardLevel();
			S32 desired_discard = imagep->mDesiredDiscardLevel;
			
			if (mPrintList)
			{
				S32 tex_mem = imagep->hasGLTexture() ? imagep->getTextureMemory().value() : 0 ;
				LL_INFOS() << imagep->getID()
						<< "\t" << tex_mem
						<< "\t" << imagep->getBoostLevel()
						<< "\t" << imagep->getMaxVirtualSize()
						<< "\t" << imagep->getWidth()
						<< "\t" << imagep->getHeight()
						<< "\t" << cur_discard
						<< LL_ENDL;
			}

			if (imagep->getID() == LLAppViewer::getTextureFetch()->mDebugID)
			{
//				static S32 debug_count = 0;
//				++debug_count; // for breakpoints
			}
			
			F32 pri;
			if (mOrderFetch)
			{
				pri = ((F32)imagep->mFetchPriority)/256.f;
			}
			else
			{
				pri = imagep->getMaxVirtualSize();
			}
			pri = llclamp(pri, 0.0f, HIGH_PRIORITY-1.f);
			
			if (sDebugImages.find(imagep) != sDebugImages.end())
			{
				pri += 4*HIGH_PRIORITY;
			}

			if (!mOrderFetch)
			{
				if (pri < HIGH_PRIORITY && LLSelectMgr::getInstance())
				{
					struct f : public LLSelectedTEFunctor
					{
						LLViewerFetchedTexture* mImage;
						f(LLViewerFetchedTexture* image) : mImage(image) {}
						virtual bool apply(LLViewerObject* object, S32 te)
						{
							return (mImage == object->getTEImage(te));
						}
					} func(imagep);
					const bool firstonly = true;
					bool match = LLSelectMgr::getInstance()->getSelection()->applyToTEs(&func, firstonly);
					if (match)
					{
						pri += 3*HIGH_PRIORITY;
					}
				}

				if (pri < HIGH_PRIORITY && (cur_discard< 0 || desired_discard < cur_discard))
				{
					LLSelectNode* hover_node = LLSelectMgr::instance().getHoverNode();
					if (hover_node)
					{
						LLViewerObject *objectp = hover_node->getObject();
						if (objectp)
						{
							S32 tex_count = objectp->getNumTEs();
							for (S32 i = 0; i < tex_count; i++)
							{
								if (imagep == objectp->getTEImage(i))
								{
									pri += 2*HIGH_PRIORITY;
									break;
								}
							}
						}
					}
				}

				if (pri > 0.f && pri < HIGH_PRIORITY)
				{
					if (imagep->mLastPacketTimer.getElapsedTimeF32() < 1.f ||
						imagep->mFetchDeltaTime < 0.25f)
					{
						pri += 1*HIGH_PRIORITY;
					}
				}
			}
			
	 		if (pri > 0.0f)
			{
				display_image_list.insert(std::make_pair(pri, imagep));
			}
		}
		
		if (mPrintList)
		{
			mPrintList = FALSE;
		}
		
		static S32 max_count = 50;
		S32 count = 0;
		mNumTextureBars = 0 ;
		for (display_list_t::iterator iter = display_image_list.begin();
			 iter != display_image_list.end(); iter++)
		{
			LLViewerFetchedTexture* imagep = iter->second;
			S32 hilite = 0;
			F32 pri = iter->first;
			if (pri >= 1 * HIGH_PRIORITY)
			{
				hilite = (S32)((pri+1) / HIGH_PRIORITY) - 1;
			}
			if ((hilite || count < max_count-10) && (count < max_count))
			{
				if (addBar(imagep, hilite))
				{
					count++;
				}
			}
		}

		if (mOrderFetch)
			sortChildren(LLTextureBar::sort_fetch());
		else
			sortChildren(LLTextureBar::sort());

		LLGLTexMemBar::Params tmbp;
		LLRect tmbr;
		tmbp.name("gl texmem bar");
		tmbp.rect(tmbr);
		tmbp.follows.flags = FOLLOWS_LEFT|FOLLOWS_TOP;
		tmbp.texture_view(this);
		mGLTexMemBar = LLUICtrlFactory::create<LLGLTexMemBar>(tmbp);
		addChild(mGLTexMemBar);
		sendChildToFront(mGLTexMemBar);

		LLAvatarTexBar::Params atbp;
		LLRect atbr;
		atbp.name("gl avatartex bar");
		atbp.texture_view(this);
		atbp.rect(atbr);
		mAvatarTexBar = LLUICtrlFactory::create<LLAvatarTexBar>(atbp);
		addChild(mAvatarTexBar);
		sendChildToFront(mAvatarTexBar);

		reshape(getRect().getWidth(), getRect().getHeight(), TRUE);

		LLUI::popMatrix();
		LLUI::pushMatrix();
		LLUI::translate((F32)getRect().mLeft, (F32)getRect().mBottom);

		for (child_list_const_iter_t child_iter = getChildList()->begin();
			 child_iter != getChildList()->end(); ++child_iter)
		{
			LLView *viewp = *child_iter;
			if (viewp->getRect().mBottom < 0)
			{
				viewp->setVisible(FALSE);
			}
		}
	}
	
	LLContainerView::draw();

}

BOOL LLTextureView::addBar(LLViewerFetchedTexture *imagep, S32 hilite)
{
	llassert(imagep);
	
	LLTextureBar *barp;
	LLRect r;

	mNumTextureBars++;

	LLTextureBar::Params tbp;
	tbp.name("texture bar");
	tbp.rect(r);
	tbp.texture_view(this);
	barp = LLUICtrlFactory::create<LLTextureBar>(tbp);
	barp->mImagep = imagep;	
	barp->mHilite = hilite;

	addChild(barp);
	mTextureBars.push_back(barp);

	return TRUE;
}

BOOL LLTextureView::handleMouseDown(S32 x, S32 y, MASK mask)
{
	if ((mask & (MASK_CONTROL|MASK_SHIFT|MASK_ALT)) == (MASK_ALT|MASK_SHIFT))
	{
		mPrintList = TRUE;
		return TRUE;
	}
	if ((mask & (MASK_CONTROL|MASK_SHIFT|MASK_ALT)) == (MASK_CONTROL|MASK_SHIFT))
	{
		LLAppViewer::getTextureFetch()->mDebugPause = !LLAppViewer::getTextureFetch()->mDebugPause;
		return TRUE;
	}
	if (mask & MASK_SHIFT)
	{
		mFreezeView = !mFreezeView;
		return TRUE;
	}
	if (mask & MASK_CONTROL)
	{
		mOrderFetch = !mOrderFetch;
		return TRUE;
	}
	return LLView::handleMouseDown(x,y,mask);
}

BOOL LLTextureView::handleMouseUp(S32 x, S32 y, MASK mask)
{
	return FALSE;
}

BOOL LLTextureView::handleKey(KEY key, MASK mask, BOOL called_from_parent)
{
	return FALSE;
}

<|MERGE_RESOLUTION|>--- conflicted
+++ resolved
@@ -687,12 +687,7 @@
 	x_right = 550.0;
 	LLFontGL::getFontMonospace()->renderUTF8(text, 0, 0, v_offset + line_height*3,
 											 text_color, LLFontGL::LEFT, LLFontGL::TOP,
-<<<<<<< HEAD
-											 LLFontGL::NORMAL, LLFontGL::NO_SHADOW, S32_MAX, S32_MAX,
-											 &x_right, FALSE);
-=======
 											 LLFontGL::NORMAL, LLFontGL::NO_SHADOW, S32_MAX, S32_MAX, &x_right);
->>>>>>> bb984bee
 
 	// <FS:Ansariel> Move BW figures further to the right to prevent overlapping
 	left = 575;
