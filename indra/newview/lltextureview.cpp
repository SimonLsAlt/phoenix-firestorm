/**
 * @file lltextureview.cpp
 * @brief LLTextureView class implementation
 *
 * $LicenseInfo:firstyear=2001&license=viewerlgpl$
 * Second Life Viewer Source Code
 * Copyright (C) 2012-2013, Linden Research, Inc.
 *
 * This library is free software; you can redistribute it and/or
 * modify it under the terms of the GNU Lesser General Public
 * License as published by the Free Software Foundation;
 * version 2.1 of the License only.
 *
 * This library is distributed in the hope that it will be useful,
 * but WITHOUT ANY WARRANTY; without even the implied warranty of
 * MERCHANTABILITY or FITNESS FOR A PARTICULAR PURPOSE.  See the GNU
 * Lesser General Public License for more details.
 *
 * You should have received a copy of the GNU Lesser General Public
 * License along with this library; if not, write to the Free Software
 * Foundation, Inc., 51 Franklin Street, Fifth Floor, Boston, MA  02110-1301  USA
 *
 * Linden Research, Inc., 945 Battery Street, San Francisco, CA  94111  USA
 * $/LicenseInfo$
 */

#include "llviewerprecompiledheaders.h"

#include <set>

#include "lltextureview.h"

#include "llrect.h"
#include "llerror.h"
#include "lllfsthread.h"
#include "llui.h"
#include "llimageworker.h"
#include "llrender.h"

#include "lltooltip.h"
#include "llappviewer.h"
#include "llmeshrepository.h"
#include "llselectmgr.h"
#include "llviewertexlayer.h"
#include "lltexturecache.h"
#include "lltexturefetch.h"
#include "llviewercontrol.h"
#include "llviewerobject.h"
#include "llviewerobjectlist.h"
#include "llviewertexture.h"
#include "llviewertexturelist.h"
#include "llviewerwindow.h"
#include "llwindow.h"
#include "llvovolume.h"
#include "llviewerstats.h"
#include "llworld.h"

// For avatar texture view
#include "llvoavatarself.h"
#include "lltexlayer.h"

extern F32 texmem_lower_bound_scale;

LLTextureView *gTextureView = NULL;

#define HIGH_PRIORITY 100000000.f

//static
std::set<LLViewerFetchedTexture*> LLTextureView::sDebugImages;

////////////////////////////////////////////////////////////////////////////

static std::string title_string1a("Tex UUID Area  DDis(Req)  DecodePri(Fetch)     [download] pk/max");
static std::string title_string1b("Tex UUID Area  DDis(Req)  Fetch(DecodePri)     [download] pk/max");
static std::string title_string2("State");
static std::string title_string3("Pkt Bnd");
static std::string title_string4("  W x H (Dis) Mem");

static S32 title_x1 = 0;
static S32 title_x2 = 460;
static S32 title_x3 = title_x2 + 40;
static S32 title_x4 = title_x3 + 46;
static S32 texture_bar_height = 8;

////////////////////////////////////////////////////////////////////////////

class LLTextureBar : public LLView
{
public:
    LLPointer<LLViewerFetchedTexture> mImagep;
    S32 mHilite;

public:
<<<<<<< HEAD
	struct Params : public LLInitParam::Block<Params, LLView::Params>
	{
		Mandatory<LLTextureView*> texture_view;
		Params()
		:	texture_view("texture_view")
		{
			changeDefault(mouse_opaque, false);
		}
	};
	LLTextureBar(const Params& p)
	:	LLView(p),
		mHilite(0),
		mTextureView(p.texture_view)
	{}

	virtual void draw();
	virtual bool handleMouseDown(S32 x, S32 y, MASK mask);
	virtual LLRect getRequiredRect();	// Return the height of this object, given the set options.
=======
    struct Params : public LLInitParam::Block<Params, LLView::Params>
    {
        Mandatory<LLTextureView*> texture_view;
        Params()
        :   texture_view("texture_view")
        {
            changeDefault(mouse_opaque, false);
        }
    };
    LLTextureBar(const Params& p)
    :   LLView(p),
        mHilite(0),
        mTextureView(p.texture_view)
    {}

    virtual void draw();
    virtual bool handleMouseDown(S32 x, S32 y, MASK mask);
    virtual LLRect getRequiredRect();   // Return the height of this object, given the set options.
>>>>>>> 1a8a5404

// Used for sorting
    struct sort
    {
        bool operator()(const LLView* i1, const LLView* i2)
        {
            LLTextureBar* bar1p = (LLTextureBar*)i1;
            LLTextureBar* bar2p = (LLTextureBar*)i2;
            LLViewerFetchedTexture *i1p = bar1p->mImagep;
            LLViewerFetchedTexture *i2p = bar2p->mImagep;
            F32 pri1 = i1p->getMaxVirtualSize();
            F32 pri2 = i2p->getMaxVirtualSize();
            if (pri1 > pri2)
                return true;
            else if (pri2 > pri1)
                return false;
            else
                return i1p->getID() < i2p->getID();
        }
    };

    struct sort_fetch
    {
        bool operator()(const LLView* i1, const LLView* i2)
        {
            LLTextureBar* bar1p = (LLTextureBar*)i1;
            LLTextureBar* bar2p = (LLTextureBar*)i2;
            LLViewerFetchedTexture *i1p = bar1p->mImagep;
            LLViewerFetchedTexture *i2p = bar2p->mImagep;
            U32 pri1 = i1p->getFetchPriority() ;
            U32 pri2 = i2p->getFetchPriority() ;
            if (pri1 > pri2)
                return true;
            else if (pri2 > pri1)
                return false;
            else
                return i1p->getID() < i2p->getID();
        }
    };
private:
    LLTextureView* mTextureView;
};

void LLTextureBar::draw()
{
    if (!mImagep)
    {
        return;
    }

    LLColor4 color;
    if (mImagep->getID() == LLAppViewer::getTextureFetch()->mDebugID)
    {
        color = LLColor4::cyan2;
    }
    else if (mHilite)
    {
        S32 idx = llclamp(mHilite,1,3);
        if (idx==1) color = LLColor4::orange;
        else if (idx==2) color = LLColor4::yellow;
        else color = LLColor4::pink2;
    }
    else if (mImagep->mDontDiscard)
    {
        color = LLColor4::green4;
    }
    else if (mImagep->getMaxVirtualSize() <= 0.0f)
    {
        color = LLColor4::grey; color[VALPHA] = .7f;
    }
    else
    {
        color = LLColor4::white; color[VALPHA] = .7f;
    }

    // We need to draw:
    // The texture UUID or name
    // The progress bar for the texture, highlighted if it's being download
    // Various numerical stats.
    std::string tex_str;
    S32 left, right;
    S32 top = 0;
    S32 bottom = top + 6;
    LLColor4 clr;

    LLGLSUIDefault gls_ui;

    // Name, pixel_area, requested pixel area, decode priority
    std::string uuid_str;
    mImagep->mID.toString(uuid_str);
    uuid_str = uuid_str.substr(0,7);

    tex_str = llformat("%s %7.0f %d(%d)",
        uuid_str.c_str(),
        mImagep->mMaxVirtualSize,
        mImagep->mDesiredDiscardLevel,
        mImagep->mRequestedDiscardLevel);


<<<<<<< HEAD
	LLFontGL::getFontMonospace()->renderUTF8(tex_str, 0, title_x1, getRect().getHeight(),
									 color, LLFontGL::LEFT, LLFontGL::TOP);

	// State
	// Hack: mirrored from lltexturefetch.cpp
	struct { const std::string desc; LLColor4 color; } fetch_state_desc[] = {
		{ "---", LLColor4::red },	// INVALID
		{ "INI", LLColor4::white },	// INIT
		// <FS:Ansariel> Unique state codes
		//{ "DSK", LLColor4::cyan },	// LOAD_FROM_TEXTURE_CACHE
		{ "CCH", LLColor4::cyan },	// LOAD_FROM_TEXTURE_CACHE
		{ "DSK", LLColor4::blue },	// CACHE_POST
		{ "NET", LLColor4::green },	// LOAD_FROM_NETWORK
		{ "SIM", LLColor4::green },	// LOAD_FROM_SIMULATOR // <FS:Ansariel> OpenSim compatibility
		{ "HTW", LLColor4::green },	// WAIT_HTTP_RESOURCE
		// <FS:Ansariel> Unique state codes
		//{ "HTW", LLColor4::green },	// WAIT_HTTP_RESOURCE2
		{ "HTI", LLColor4::green },	// WAIT_HTTP_RESOURCE2
		{ "REQ", LLColor4::yellow },// SEND_HTTP_REQ
		{ "HTP", LLColor4::green },	// WAIT_HTTP_REQ
		{ "DEC", LLColor4::yellow },// DECODE_IMAGE
		{ "DEU", LLColor4::green }, // DECODE_IMAGE_UPDATE
		{ "WRT", LLColor4::purple },// WRITE_TO_CACHE
		{ "WWT", LLColor4::orange },// WAIT_ON_WRITE
		{ "END", LLColor4::red },   // DONE
=======
    LLFontGL::getFontMonospace()->renderUTF8(tex_str, 0, title_x1, getRect().getHeight(),
                                     color, LLFontGL::LEFT, LLFontGL::TOP);

    // State
    // Hack: mirrored from lltexturefetch.cpp
    struct { const std::string desc; LLColor4 color; } fetch_state_desc[] = {
        { "---", LLColor4::red },   // INVALID
        { "INI", LLColor4::white }, // INIT
        // <FS:Ansariel> Unique state codes
        //{ "DSK", LLColor4::cyan },    // LOAD_FROM_TEXTURE_CACHE
        { "CCH", LLColor4::cyan },  // LOAD_FROM_TEXTURE_CACHE
        { "DSK", LLColor4::blue },  // CACHE_POST
        { "NET", LLColor4::green }, // LOAD_FROM_NETWORK
        { "SIM", LLColor4::green }, // LOAD_FROM_SIMULATOR // <FS:Ansariel> OpenSim compatibility
        { "HTW", LLColor4::green }, // WAIT_HTTP_RESOURCE
        // <FS:Ansariel> Unique state codes
        //{ "HTW", LLColor4::green },   // WAIT_HTTP_RESOURCE2
        { "HTI", LLColor4::green }, // WAIT_HTTP_RESOURCE2
        { "REQ", LLColor4::yellow },// SEND_HTTP_REQ
        { "HTP", LLColor4::green }, // WAIT_HTTP_REQ
        { "DEC", LLColor4::yellow },// DECODE_IMAGE
        { "DEU", LLColor4::green }, // DECODE_IMAGE_UPDATE
        { "WRT", LLColor4::purple },// WRITE_TO_CACHE
        { "WWT", LLColor4::orange },// WAIT_ON_WRITE
        { "END", LLColor4::red },   // DONE
>>>>>>> 1a8a5404
#define LAST_STATE 14
        { "CRE", LLColor4::magenta }, // LAST_STATE+1
        { "FUL", LLColor4::green }, // LAST_STATE+2
        { "BAD", LLColor4::red }, // LAST_STATE+3
        { "MIS", LLColor4::red }, // LAST_STATE+4
        { "---", LLColor4::white }, // LAST_STATE+5
    };
    const S32 fetch_state_desc_size = (S32)LL_ARRAY_SIZE(fetch_state_desc);
    S32 state =
        mImagep->mNeedsCreateTexture ? LAST_STATE+1 :
        mImagep->mFullyLoaded ? LAST_STATE+2 :
        mImagep->mMinDiscardLevel > 0 ? LAST_STATE+3 :
        mImagep->mIsMissingAsset ? LAST_STATE+4 :
        !mImagep->mIsFetching ? LAST_STATE+5 :
        mImagep->mFetchState;
    state = llclamp(state,0,fetch_state_desc_size-1);

    LLFontGL::getFontMonospace()->renderUTF8(fetch_state_desc[state].desc, 0, title_x2, getRect().getHeight(),
                                     fetch_state_desc[state].color,
                                     LLFontGL::LEFT, LLFontGL::TOP);
    gGL.getTexUnit(0)->unbind(LLTexUnit::TT_TEXTURE);

    // Draw the progress bar.
    S32 bar_width = 100;
    S32 bar_left = 260;
    left = bar_left;
    right = left + bar_width;

    gGL.color4f(0.f, 0.f, 0.f, 0.75f);
    gl_rect_2d(left, top, right, bottom);

    F32 data_progress = mImagep->mDownloadProgress;

    if (data_progress > 0.0f)
    {
        // Downloaded bytes
        right = left + llfloor(data_progress * (F32)bar_width);
        if (right > left)
        {
            gGL.color4f(0.f, 0.f, 1.f, 0.75f);
            gl_rect_2d(left, top, right, bottom);
        }
    }

    S32 pip_width = 6;
    S32 pip_space = 14;
    S32 pip_x = title_x3 + pip_space/2;

    // Draw the packet pip
    const F32 pip_max_time = 5.f;
    F32 last_event = mImagep->mLastPacketTimer.getElapsedTimeF32();
    if (last_event < pip_max_time)
    {
        clr = LLColor4::white;
    }
    else
    {
        last_event = mImagep->mRequestDeltaTime;
        if (last_event < pip_max_time)
        {
            clr = LLColor4::green;
        }
        else
        {
            last_event = mImagep->mFetchDeltaTime;
            if (last_event < pip_max_time)
            {
                clr = LLColor4::yellow;
            }
        }
    }
    if (last_event < pip_max_time)
    {
        clr.setAlpha(1.f - last_event/pip_max_time);
        gGL.color4fv(clr.mV);
        gl_rect_2d(pip_x, top, pip_x + pip_width, bottom);
    }
    pip_x += pip_width + pip_space;

    // we don't want to show bind/resident pips for textures using the default texture
    if (mImagep->hasGLTexture())
    {
        // Draw the bound pip
        last_event = mImagep->getTimePassedSinceLastBound();
        if (last_event < 1.f)
        {
            clr = mImagep->getMissed() ? LLColor4::red : LLColor4::magenta1;
            clr.setAlpha(1.f - last_event);
            gGL.color4fv(clr.mV);
            gl_rect_2d(pip_x, top, pip_x + pip_width, bottom);
        }
    }
    pip_x += pip_width + pip_space;


    {
        LLGLSUIDefault gls_ui;
        // draw the packet data
//      {
//          std::string num_str = llformat("%3d/%3d", mImagep->mLastPacket+1, mImagep->mPackets);
//          LLFontGL::getFontMonospace()->renderUTF8(num_str, 0, bar_left + 100, getRect().getHeight(), color,
//                                           LLFontGL::LEFT, LLFontGL::TOP);
//      }

        // draw the image size at the end
        {
            std::string num_str = llformat("%3dx%3d (%2d) %7d", mImagep->getWidth(), mImagep->getHeight(),
                mImagep->getDiscardLevel(), mImagep->hasGLTexture() ? mImagep->getTextureMemory().value() : 0);
            LLFontGL::getFontMonospace()->renderUTF8(num_str, 0, title_x4, getRect().getHeight(), color,
                                            LLFontGL::LEFT, LLFontGL::TOP);
        }
    }

}

bool LLTextureBar::handleMouseDown(S32 x, S32 y, MASK mask)
{
<<<<<<< HEAD
	if ((mask & (MASK_CONTROL|MASK_SHIFT|MASK_ALT)) == MASK_ALT)
	{
		LLAppViewer::getTextureFetch()->mDebugID = mImagep->getID();
		return true;
	}
	return LLView::handleMouseDown(x,y,mask);
=======
    if ((mask & (MASK_CONTROL|MASK_SHIFT|MASK_ALT)) == MASK_ALT)
    {
        LLAppViewer::getTextureFetch()->mDebugID = mImagep->getID();
        return true;
    }
    return LLView::handleMouseDown(x,y,mask);
>>>>>>> 1a8a5404
}

LLRect LLTextureBar::getRequiredRect()
{
    LLRect rect;

    rect.mTop = texture_bar_height;

    return rect;
}

////////////////////////////////////////////////////////////////////////////

class LLAvatarTexBar : public LLView
{
public:
<<<<<<< HEAD
	struct Params : public LLInitParam::Block<Params, LLView::Params>
	{
		Mandatory<LLTextureView*>	texture_view;
		Params()
		:	texture_view("texture_view")
		{
			S32 line_height = LLFontGL::getFontMonospace()->getLineHeight();
			changeDefault(rect, LLRect(0,0,100,line_height * 4));
		}
	};

	LLAvatarTexBar(const Params& p)
	:	LLView(p),
		mTextureView(p.texture_view)
	{}

	virtual void draw();	
	virtual bool handleMouseDown(S32 x, S32 y, MASK mask);
	virtual LLRect getRequiredRect();	// Return the height of this object, given the set options.
=======
    struct Params : public LLInitParam::Block<Params, LLView::Params>
    {
        Mandatory<LLTextureView*>   texture_view;
        Params()
        :   texture_view("texture_view")
        {
            S32 line_height = LLFontGL::getFontMonospace()->getLineHeight();
            changeDefault(rect, LLRect(0,0,100,line_height * 4));
        }
    };

    LLAvatarTexBar(const Params& p)
    :   LLView(p),
        mTextureView(p.texture_view)
    {}

    virtual void draw();
    virtual bool handleMouseDown(S32 x, S32 y, MASK mask);
    virtual LLRect getRequiredRect();   // Return the height of this object, given the set options.
>>>>>>> 1a8a5404

private:
    LLTextureView* mTextureView;
};

void LLAvatarTexBar::draw()
<<<<<<< HEAD
{	
	// <FS:Ansariel> Speed-up
	//if (!gSavedSettings.getBOOL("DebugAvatarRezTime")) return;
	static LLCachedControl<bool> debugAvatarRezTime(gSavedSettings, "DebugAvatarRezTime");
	if (!debugAvatarRezTime) return;

	LLVOAvatarSelf* avatarp = gAgentAvatarp;
	if (!avatarp) return;

	const S32 line_height = LLFontGL::getFontMonospace()->getLineHeight();
	const S32 v_offset = 0;
	const S32 l_offset = 3;

	//----------------------------------------------------------------------------
	LLGLSUIDefault gls_ui;
	LLColor4 color;
	
	U32 line_num = 1;
	for (LLAvatarAppearanceDefines::LLAvatarAppearanceDictionary::BakedTextures::const_iterator baked_iter = LLAvatarAppearance::getDictionary()->getBakedTextures().begin();
		 baked_iter != LLAvatarAppearance::getDictionary()->getBakedTextures().end();
		 ++baked_iter)
	{
		const LLAvatarAppearanceDefines::EBakedTextureIndex baked_index = baked_iter->first;
		const LLViewerTexLayerSet *layerset = avatarp->debugGetLayerSet(baked_index);
		if (!layerset) continue;
		const LLViewerTexLayerSetBuffer *layerset_buffer = layerset->getViewerComposite();
		if (!layerset_buffer) continue;

		LLColor4 text_color = LLColor4::white;

		// <FS:Ansariel> [Legacy Bake]
		if (layerset_buffer->uploadNeeded())
		{
			text_color = LLColor4::red;
		}
 		if (layerset_buffer->uploadInProgress())
		{
			text_color = LLColor4::magenta;
		}
		// </FS:Ansariel> [Legacy Bake]

		std::string text = layerset_buffer->dumpTextureInfo();
		LLFontGL::getFontMonospace()->renderUTF8(text, 0, l_offset, v_offset + line_height*line_num,
												 text_color, LLFontGL::LEFT, LLFontGL::TOP); //, LLFontGL::BOLD, LLFontGL::DROP_SHADOW_SOFT);
		line_num++;
	}
	// <FS:Ansariel> Replace frequently called gSavedSettings
	//const U32 texture_timeout = gSavedSettings.getU32("AvatarBakedTextureUploadTimeout");
	//const U32 override_tex_discard_level = gSavedSettings.getU32("TextureDiscardLevel");
	static LLCachedControl<U32> sAvatarBakedTextureUploadTimeout(gSavedSettings, "AvatarBakedTextureUploadTimeout");
	static LLCachedControl<U32> sTextureDiscardLevel(gSavedSettings, "TextureDiscardLevel");
	const U32 texture_timeout = sAvatarBakedTextureUploadTimeout();
	const U32 override_tex_discard_level = sTextureDiscardLevel();
	// </FS:Ansariel>
	
	LLColor4 header_color(1.f, 1.f, 1.f, 0.9f);

	const std::string texture_timeout_str = texture_timeout ? llformat("%d",texture_timeout) : "Disabled";
	const std::string override_tex_discard_level_str = override_tex_discard_level ? llformat("%d",override_tex_discard_level) : "Disabled";
	std::string header_text = llformat("[ Timeout('AvatarBakedTextureUploadTimeout'):%s ] [ LOD_Override('TextureDiscardLevel'):%s ]", texture_timeout_str.c_str(), override_tex_discard_level_str.c_str());
	LLFontGL::getFontMonospace()->renderUTF8(header_text, 0, l_offset, v_offset + line_height*line_num,
											 header_color, LLFontGL::LEFT, LLFontGL::TOP); //, LLFontGL::BOLD, LLFontGL::DROP_SHADOW_SOFT);
	line_num++;
	std::string section_text = "Avatar Textures Information:";
	LLFontGL::getFontMonospace()->renderUTF8(section_text, 0, 0, v_offset + line_height*line_num,
											 header_color, LLFontGL::LEFT, LLFontGL::TOP, LLFontGL::BOLD, LLFontGL::DROP_SHADOW_SOFT);
=======
{
    // <FS:Ansariel> Speed-up
    //if (!gSavedSettings.getBOOL("DebugAvatarRezTime")) return;
    static LLCachedControl<bool> debugAvatarRezTime(gSavedSettings, "DebugAvatarRezTime");
    if (!debugAvatarRezTime) return;

    LLVOAvatarSelf* avatarp = gAgentAvatarp;
    if (!avatarp) return;

    const S32 line_height = LLFontGL::getFontMonospace()->getLineHeight();
    const S32 v_offset = 0;
    const S32 l_offset = 3;

    //----------------------------------------------------------------------------
    LLGLSUIDefault gls_ui;
    LLColor4 color;

    U32 line_num = 1;
    for (LLAvatarAppearanceDefines::LLAvatarAppearanceDictionary::BakedTextures::const_iterator baked_iter = LLAvatarAppearance::getDictionary()->getBakedTextures().begin();
         baked_iter != LLAvatarAppearance::getDictionary()->getBakedTextures().end();
         ++baked_iter)
    {
        const LLAvatarAppearanceDefines::EBakedTextureIndex baked_index = baked_iter->first;
        const LLViewerTexLayerSet *layerset = avatarp->debugGetLayerSet(baked_index);
        if (!layerset) continue;
        const LLViewerTexLayerSetBuffer *layerset_buffer = layerset->getViewerComposite();
        if (!layerset_buffer) continue;

        LLColor4 text_color = LLColor4::white;

        // <FS:Ansariel> [Legacy Bake]
        if (layerset_buffer->uploadNeeded())
        {
            text_color = LLColor4::red;
        }
        if (layerset_buffer->uploadInProgress())
        {
            text_color = LLColor4::magenta;
        }
        // </FS:Ansariel> [Legacy Bake]

        std::string text = layerset_buffer->dumpTextureInfo();
        LLFontGL::getFontMonospace()->renderUTF8(text, 0, l_offset, v_offset + line_height*line_num,
                                                 text_color, LLFontGL::LEFT, LLFontGL::TOP); //, LLFontGL::BOLD, LLFontGL::DROP_SHADOW_SOFT);
        line_num++;
    }
    // <FS:Ansariel> Replace frequently called gSavedSettings
    //const U32 override_tex_discard_level = gSavedSettings.getU32("TextureDiscardLevel");
    static LLCachedControl<U32> sAvatarBakedTextureUploadTimeout(gSavedSettings, "AvatarBakedTextureUploadTimeout");
    static LLCachedControl<U32> sTextureDiscardLevel(gSavedSettings, "TextureDiscardLevel");
    const U32 override_tex_discard_level = sTextureDiscardLevel();
    // </FS:Ansariel>

    LLColor4 header_color(1.f, 1.f, 1.f, 0.9f);

    const std::string override_tex_discard_level_str = override_tex_discard_level ? llformat("%d",override_tex_discard_level) : "Disabled";
    std::string header_text = llformat("[ Timeout:60 ] [ LOD_Override('TextureDiscardLevel'):%s ]", override_tex_discard_level_str.c_str());
    LLFontGL::getFontMonospace()->renderUTF8(header_text, 0, l_offset, v_offset + line_height*line_num,
                                             header_color, LLFontGL::LEFT, LLFontGL::TOP); //, LLFontGL::BOLD, LLFontGL::DROP_SHADOW_SOFT);
    line_num++;
    std::string section_text = "Avatar Textures Information:";
    LLFontGL::getFontMonospace()->renderUTF8(section_text, 0, 0, v_offset + line_height*line_num,
                                             header_color, LLFontGL::LEFT, LLFontGL::TOP, LLFontGL::BOLD, LLFontGL::DROP_SHADOW_SOFT);
>>>>>>> 1a8a5404
}

bool LLAvatarTexBar::handleMouseDown(S32 x, S32 y, MASK mask)
{
<<<<<<< HEAD
	return false;
=======
    return false;
>>>>>>> 1a8a5404
}

LLRect LLAvatarTexBar::getRequiredRect()
{
    LLRect rect;
    rect.mTop = 100;
    if (!gSavedSettings.getBOOL("DebugAvatarRezTime")) rect.mTop = 0;
    return rect;
}

////////////////////////////////////////////////////////////////////////////

class LLGLTexMemBar : public LLView
{
public:
<<<<<<< HEAD
	struct Params : public LLInitParam::Block<Params, LLView::Params>
	{
		Mandatory<LLTextureView*>	texture_view;
		Params()
		:	texture_view("texture_view")
		{
			S32 line_height = LLFontGL::getFontMonospace()->getLineHeight();
			changeDefault(rect, LLRect(0,0,100,line_height * 4));
		}
	};

	LLGLTexMemBar(const Params& p)
	:	LLView(p),
		mTextureView(p.texture_view)
	{}

	virtual void draw();	
	virtual bool handleMouseDown(S32 x, S32 y, MASK mask);
	virtual LLRect getRequiredRect();	// Return the height of this object, given the set options.
=======
    struct Params : public LLInitParam::Block<Params, LLView::Params>
    {
        Mandatory<LLTextureView*>   texture_view;
        Params()
        :   texture_view("texture_view")
        {
            S32 line_height = LLFontGL::getFontMonospace()->getLineHeight();
            changeDefault(rect, LLRect(0,0,100,line_height * 4));
        }
    };

    LLGLTexMemBar(const Params& p)
    :   LLView(p),
        mTextureView(p.texture_view)
    {}

    virtual void draw();
    virtual bool handleMouseDown(S32 x, S32 y, MASK mask);
    virtual LLRect getRequiredRect();   // Return the height of this object, given the set options.
>>>>>>> 1a8a5404

private:
    LLTextureView* mTextureView;
};

void LLGLTexMemBar::draw()
{
    F32 discard_bias = LLViewerTexture::sDesiredDiscardBias;
    F32 cache_usage = LLAppViewer::getTextureCache()->getUsage().valueInUnits<LLUnits::Megabytes>();
    F32 cache_max_usage = LLAppViewer::getTextureCache()->getMaxUsage().valueInUnits<LLUnits::Megabytes>();
    S32 line_height = LLFontGL::getFontMonospace()->getLineHeight();
    S32 v_offset = 0;//(S32)((texture_bar_height + 2.2f) * mTextureView->mNumTextureBars + 2.0f);
    F32Bytes total_texture_downloaded = gTotalTextureData;
    F32Bytes total_object_downloaded = gTotalObjectData;
    U32 total_http_requests = LLAppViewer::getTextureFetch()->getTotalNumHTTPRequests();
    U32 total_active_cached_objects = LLWorld::getInstance()->getNumOfActiveCachedObjects();
    U32 total_objects = gObjectList.getNumObjects();
    F32 x_right = 0.0;

    //----------------------------------------------------------------------------
    LLGLSUIDefault gls_ui;
    LLColor4 text_color(1.f, 1.f, 1.f, 0.75f);
    LLColor4 color;

    // Gray background using completely magic numbers
    gGL.color4f(0.f, 0.f, 0.f, 0.25f);
    // const LLRect & rect(getRect());
    // gl_rect_2d(-4, v_offset, rect.mRight - rect.mLeft + 2, v_offset + line_height*4);

    std::string text = "";
    LLFontGL::getFontMonospace()->renderUTF8(text, 0, 0, v_offset + line_height*6,
                                             text_color, LLFontGL::LEFT, LLFontGL::TOP);

    LLTrace::Recording& recording = LLViewerStats::instance().getRecording();

    F64 cacheHits     = recording.getSampleCount(LLTextureFetch::sCacheHit);
    F64 cacheAttempts = recording.getSampleCount(LLTextureFetch::sCacheAttempt);

    F32 cacheHitRate = (cacheAttempts > 0.0) ? F32((cacheHits / cacheAttempts) * 100.0f) : 0.0f;

    U32 cacheReadLatMin = U32(recording.getMin(LLTextureFetch::sCacheReadLatency).value() * 1000.0f);
    U32 cacheReadLatMed = U32(recording.getMean(LLTextureFetch::sCacheReadLatency).value() * 1000.0f);
    U32 cacheReadLatMax = U32(recording.getMax(LLTextureFetch::sCacheReadLatency).value() * 1000.0f);

    U32 texDecodeLatMin = U32(recording.getMin(LLTextureFetch::sTexDecodeLatency).value() * 1000.0f);
    U32 texDecodeLatMed = U32(recording.getMean(LLTextureFetch::sTexDecodeLatency).value() * 1000.0f);
    U32 texDecodeLatMax = U32(recording.getMax(LLTextureFetch::sTexDecodeLatency).value() * 1000.0f);

    U32 texFetchLatMin = U32(recording.getMin(LLTextureFetch::sTexFetchLatency).value() * 1000.0f);
    U32 texFetchLatMed = U32(recording.getMean(LLTextureFetch::sTexFetchLatency).value() * 1000.0f);
    U32 texFetchLatMax = U32(recording.getMax(LLTextureFetch::sTexFetchLatency).value() * 1000.0f);

<<<<<<< HEAD
    text = llformat("Est. Free: %d MB Sys Free: %d MB GL Tex: %d MB FBO: %d MB Bias: %.2f (%d MB) Cache: %.1f/%.1f MB",
                    (S32)LLViewerTexture::sFreeVRAMMegabytes,
                    LLMemory::getAvailableMemKB()/1024,
					LLImageGL::getTextureBytesAllocated() / 1024 / 1024,
					LLRenderTarget::sBytesAllocated/(1024*1024),
					discard_bias,
					cache_usage,
					cache_max_usage);
	//, cache_entries, cache_max_entries

	// <FS:Ansariel> Texture memory bars
	//LLFontGL::getFontMonospace()->renderUTF8(text, 0, 0, v_offset + line_height*6,
	LLFontGL::getFontMonospace()->renderUTF8(text, 0, 0, v_offset + line_height*7,
	// </FS:Ansariel>
											 text_color, LLFontGL::LEFT, LLFontGL::TOP);

	// <FS:Ansariel> Texture memory bars
	S32 bar_left = 0;
	constexpr S32 bar_width = 200;
	constexpr S32 bar_space = 10;
	S32 top = line_height*6 - 2 + v_offset;
	S32 bottom = top - 6;
	S32 left = bar_left;
	S32 right = left + bar_width;
	F32 bar_scale;
	
	gGL.getTexUnit(0)->unbind(LLTexUnit::TT_TEXTURE);

	// VRAM Mem Bar
	text = "VRAM";
	LLFontGL::getFontMonospace()->renderUTF8(text, 0, left, v_offset + line_height*6,
									 text_color, LLFontGL::LEFT, LLFontGL::TOP);
	left += 35;
	right = left + bar_width;
	
	gGL.color4f(0.5f, 0.5f, 0.5f, 0.75f);
	gl_rect_2d(left, top, right, bottom);

	U32 gpu_used = gGLManager.mVRAM - (S32)LLViewerTexture::sFreeVRAMMegabytes;
	color = (gpu_used < llfloor(gGLManager.mVRAM * texmem_lower_bound_scale)) ? LLColor4::green :
		(gpu_used < gGLManager.mVRAM) ? LLColor4::yellow : LLColor4::red;
	color[VALPHA] = .75f;

	bar_scale = (F32)bar_width / gGLManager.mVRAM;
	right = left + llfloor(gpu_used * bar_scale);

	gl_rect_2d(left, top, right, bottom, color);
	// </FS:Ansariel>
	// <FS:Beq> Texture cache bars
	bar_left = left + bar_width + bar_space;
	left = bar_left;
	// VRAM Mem Bar
	text = "CACHE";
	LLFontGL::getFontMonospace()->renderUTF8(text, 0, left, v_offset + line_height*6,
									 text_color, LLFontGL::LEFT, LLFontGL::TOP);

	left += 35;
	right = left + bar_width;
	
	gGL.color4f(0.5f, 0.5f, 0.5f, 0.75f);
	gl_rect_2d(left, top, right, bottom);

    color = (cache_usage < cache_max_usage * 0.8f)? LLColor4::green :
	    (cache_usage < cache_max_usage)? LLColor4::yellow : LLColor4::red;
	color[VALPHA] = .75f;

	bar_scale = (F32)bar_width / cache_max_usage;
	right = left + llfloor(cache_usage * bar_scale);

	gl_rect_2d(left, top, right, bottom, color);
	// </FS:Beq>

	U32 cache_read(0U), cache_write(0U), res_wait(0U);
	LLAppViewer::getTextureFetch()->getStateStats(&cache_read, &cache_write, &res_wait);
	
	// <FS:Ansariel> Fast cache stats
	//text = llformat("Net Tot Tex: %.1f MB Tot Obj: %.1f MB #Objs/#Cached: %d/%d Tot Htp: %d Cread: %u Cwrite: %u Rwait: %u",
	text = llformat("Net Tot Tex: %.1f MB Tot Obj: %.1f MB #Objs/#Cached: %d/%d Tot Htp: %d Cread: %u Cwrite: %u Rwait: %u FCread: %u",
	// </FS:Ansariel>
					total_texture_downloaded.valueInUnits<LLUnits::Megabytes>(),
					total_object_downloaded.valueInUnits<LLUnits::Megabytes>(),
					total_objects, 
					total_active_cached_objects,
					total_http_requests,
					cache_read,
					cache_write,
					// <FS:Ansariel> Fast cache stats
					//res_wait);
					res_wait,
					LLViewerTextureList::sNumFastCacheReads);
					// </FS:Ansariel>

	LLFontGL::getFontMonospace()->renderUTF8(text, 0, 0, v_offset + line_height*5,
											 text_color, LLFontGL::LEFT, LLFontGL::TOP);
=======
    text = llformat("Est. Free: %d MB Sys Free: %d MB GL Tex: %d MB FBO: %d MB Bias: %.2f Cache: %.1f/%.1f MB",
                    (S32)LLViewerTexture::sFreeVRAMMegabytes,
                    LLMemory::getAvailableMemKB()/1024,
                    LLImageGL::getTextureBytesAllocated() / 1024 / 1024,
                    LLRenderTarget::sBytesAllocated/(1024*1024),
                    discard_bias,
                    cache_usage,
                    cache_max_usage);
    //, cache_entries, cache_max_entries

    // <FS:Ansariel> Texture memory bars
    //LLFontGL::getFontMonospace()->renderUTF8(text, 0, 0, v_offset + line_height*6,
    LLFontGL::getFontMonospace()->renderUTF8(text, 0, 0, v_offset + line_height*7,
    // </FS:Ansariel>
                                             text_color, LLFontGL::LEFT, LLFontGL::TOP);

    // <FS:Ansariel> Texture memory bars
    S32 bar_left = 0;
    constexpr S32 bar_width = 200;
    constexpr S32 bar_space = 10;
    S32 top = line_height*6 - 2 + v_offset;
    S32 bottom = top - 6;
    S32 left = bar_left;
    S32 right = left + bar_width;
    F32 bar_scale;

    gGL.getTexUnit(0)->unbind(LLTexUnit::TT_TEXTURE);

    // VRAM Mem Bar
    text = "VRAM";
    LLFontGL::getFontMonospace()->renderUTF8(text, 0, left, v_offset + line_height*6,
                                     text_color, LLFontGL::LEFT, LLFontGL::TOP);
    left += 35;
    right = left + bar_width;

    gGL.color4f(0.5f, 0.5f, 0.5f, 0.75f);
    gl_rect_2d(left, top, right, bottom);

    U32 gpu_used = gGLManager.mVRAM - (S32)LLViewerTexture::sFreeVRAMMegabytes;
    color = (gpu_used < llfloor(gGLManager.mVRAM * texmem_lower_bound_scale)) ? LLColor4::green :
        (gpu_used < gGLManager.mVRAM) ? LLColor4::yellow : LLColor4::red;
    color[VALPHA] = .75f;

    bar_scale = (F32)bar_width / gGLManager.mVRAM;
    right = left + llfloor(gpu_used * bar_scale);

    gl_rect_2d(left, top, right, bottom, color);
    // </FS:Ansariel>
    // <FS:Beq> Texture cache bars
    bar_left = left + bar_width + bar_space;
    left = bar_left;
    // VRAM Mem Bar
    text = "CACHE";
    LLFontGL::getFontMonospace()->renderUTF8(text, 0, left, v_offset + line_height*6,
                                     text_color, LLFontGL::LEFT, LLFontGL::TOP);

    left += 35;
    right = left + bar_width;

    gGL.color4f(0.5f, 0.5f, 0.5f, 0.75f);
    gl_rect_2d(left, top, right, bottom);

    color = (cache_usage < cache_max_usage * 0.8f)? LLColor4::green :
        (cache_usage < cache_max_usage)? LLColor4::yellow : LLColor4::red;
    color[VALPHA] = .75f;

    bar_scale = (F32)bar_width / cache_max_usage;
    right = left + llfloor(cache_usage * bar_scale);

    gl_rect_2d(left, top, right, bottom, color);
    // </FS:Beq>

    U32 cache_read(0U), cache_write(0U), res_wait(0U);
    LLAppViewer::getTextureFetch()->getStateStats(&cache_read, &cache_write, &res_wait);

    // <FS:Ansariel> Fast cache stats
    //text = llformat("Net Tot Tex: %.1f MB Tot Obj: %.1f MB #Objs/#Cached: %d/%d Tot Htp: %d Cread: %u Cwrite: %u Rwait: %u",
    text = llformat("Net Tot Tex: %.1f MB Tot Obj: %.1f MB #Objs/#Cached: %d/%d Tot Htp: %d Cread: %u Cwrite: %u Rwait: %u FCread: %u",
    // </FS:Ansariel>
                    total_texture_downloaded.valueInUnits<LLUnits::Megabytes>(),
                    total_object_downloaded.valueInUnits<LLUnits::Megabytes>(),
                    total_objects,
                    total_active_cached_objects,
                    total_http_requests,
                    cache_read,
                    cache_write,
                    // <FS:Ansariel> Fast cache stats
                    //res_wait);
                    res_wait,
                    LLViewerTextureList::sNumFastCacheReads);
                    // </FS:Ansariel>

    LLFontGL::getFontMonospace()->renderUTF8(text, 0, 0, v_offset + line_height*5,
                                             text_color, LLFontGL::LEFT, LLFontGL::TOP);
>>>>>>> 1a8a5404

    text = llformat("CacheHitRate: %3.2f Read: %d/%d/%d Decode: %d/%d/%d Fetch: %d/%d/%d",
                    cacheHitRate,
                    cacheReadLatMin,
                    cacheReadLatMed,
                    cacheReadLatMax,
                    texDecodeLatMin,
                    texDecodeLatMed,
                    texDecodeLatMax,
                    texFetchLatMin,
                    texFetchLatMed,
                    texFetchLatMax);

<<<<<<< HEAD
	LLFontGL::getFontMonospace()->renderUTF8(text, 0, 0, v_offset + line_height*4,
											 text_color, LLFontGL::LEFT, LLFontGL::TOP);

	//----------------------------------------------------------------------------

	// <FS:Ansariel> Fast cache stats
	//text = llformat("Textures: %d Fetch: %d(%d) Pkts:%d(%d) Cache R/W: %d/%d LFS:%d RAW:%d HTP:%d DEC:%d CRE:%d ",
	text = llformat("Tex: %d Fetch: %d(%d) Pkts:%d(%d) CAC R/W: %d/%d LFS:%d RAW:%d HTP:%d DEC:%d CRE:%d FCA:%d ",
	// </FS:Ansariel>
					gTextureList.getNumImages(),
					LLAppViewer::getTextureFetch()->getNumRequests(), LLAppViewer::getTextureFetch()->getNumDeletes(),
					LLAppViewer::getTextureFetch()->mPacketCount, LLAppViewer::getTextureFetch()->mBadPacketCount, 
					LLAppViewer::getTextureCache()->getNumReads(), LLAppViewer::getTextureCache()->getNumWrites(),
					LLLFSThread::sLocal->getPending(),
					LLImageRaw::sRawImageCount,
					LLAppViewer::getTextureFetch()->getNumHTTPRequests(),
					LLAppViewer::getImageDecodeThread()->getPending(), 
					// <FS:Ansariel> Fast cache stats
					//gTextureList.mCreateTextureList.size());
					gTextureList.mCreateTextureList.size(),
					gTextureList.mFastCacheList.size());
					// </FS:Ansariel>

	x_right = 550.0;
	LLFontGL::getFontMonospace()->renderUTF8(text, 0, 0, v_offset + line_height*3,
											 text_color, LLFontGL::LEFT, LLFontGL::TOP,
											 LLFontGL::NORMAL, LLFontGL::NO_SHADOW, S32_MAX, S32_MAX, &x_right);

	// <FS:Ansariel> Move BW figures further to the right to prevent overlapping
	left = 575;
	F32Kilobits bandwidth( LLAppViewer::getTextureFetch()->getTextureBandwidth() );
	// <FS:Ansariel> Speed-up
	//F32Kilobits max_bandwidth = gSavedSettings.getF32("ThrottleBandwidthKBPS");
	static LLCachedControl<F32> throttleBandwidthKBPS(gSavedSettings, "ThrottleBandwidthKBPS");
	F32Kilobits max_bandwidth( (F32)throttleBandwidthKBPS );
	// </FS:Ansariel> Speed-upx
	color = bandwidth.value() > max_bandwidth.value() ? LLColor4::red : bandwidth.value() > max_bandwidth.value() * .75f ? LLColor4::yellow : text_color;
	color[VALPHA] = text_color[VALPHA];
	text = llformat("BW:%.0f/%.0f",bandwidth.value(), max_bandwidth.value());
	LLFontGL::getFontMonospace()->renderUTF8(text, 0, x_right, v_offset + line_height*3,
											 color, LLFontGL::LEFT, LLFontGL::TOP);
	
	// Mesh status line
	text = llformat("Mesh: Reqs(Tot/Htp/Big): %u/%u/%u Rtr/Err: %u/%u Cread/Cwrite: %u/%u Low/At/High: %d/%d/%d",
					LLMeshRepository::sMeshRequestCount, LLMeshRepository::sHTTPRequestCount, LLMeshRepository::sHTTPLargeRequestCount,
					LLMeshRepository::sHTTPRetryCount, LLMeshRepository::sHTTPErrorCount,
					LLMeshRepository::sCacheReads, LLMeshRepository::sCacheWrites,
					LLMeshRepoThread::sRequestLowWater, LLMeshRepoThread::sRequestWaterLevel, LLMeshRepoThread::sRequestHighWater);
	LLFontGL::getFontMonospace()->renderUTF8(text, 0, 0, v_offset + line_height*2,
											 text_color, LLFontGL::LEFT, LLFontGL::TOP);

	// Header for texture table columns
	S32 dx1 = 0;
	if (LLAppViewer::getTextureFetch()->mDebugPause)
	{
		LLFontGL::getFontMonospace()->renderUTF8(std::string("!"), 0, title_x1, v_offset + line_height,
										 text_color, LLFontGL::LEFT, LLFontGL::TOP);
		dx1 += 8;
	}
	if (mTextureView->mFreezeView)
	{
		LLFontGL::getFontMonospace()->renderUTF8(std::string("*"), 0, title_x1, v_offset + line_height,
										 text_color, LLFontGL::LEFT, LLFontGL::TOP);
		dx1 += 8;
	}
	if (mTextureView->mOrderFetch)
	{
		LLFontGL::getFontMonospace()->renderUTF8(title_string1b, 0, title_x1+dx1, v_offset + line_height,
										 text_color, LLFontGL::LEFT, LLFontGL::TOP);
	}
	else
	{	
		LLFontGL::getFontMonospace()->renderUTF8(title_string1a, 0, title_x1+dx1, v_offset + line_height,
										 text_color, LLFontGL::LEFT, LLFontGL::TOP);
	}
	
	LLFontGL::getFontMonospace()->renderUTF8(title_string2, 0, title_x2, v_offset + line_height,
									 text_color, LLFontGL::LEFT, LLFontGL::TOP);

	LLFontGL::getFontMonospace()->renderUTF8(title_string3, 0, title_x3, v_offset + line_height,
									 text_color, LLFontGL::LEFT, LLFontGL::TOP);

	LLFontGL::getFontMonospace()->renderUTF8(title_string4, 0, title_x4, v_offset + line_height,
									 text_color, LLFontGL::LEFT, LLFontGL::TOP);
=======
    LLFontGL::getFontMonospace()->renderUTF8(text, 0, 0, v_offset + line_height*4,
                                             text_color, LLFontGL::LEFT, LLFontGL::TOP);

    //----------------------------------------------------------------------------

    // <FS:Ansariel> Fast cache stats
    //text = llformat("Textures: %d Fetch: %d(%d) Pkts:%d(%d) Cache R/W: %d/%d LFS:%d RAW:%d HTP:%d DEC:%d CRE:%d ",
    text = llformat("Tex: %d Fetch: %d(%d) Pkts:%d(%d) CAC R/W: %d/%d LFS:%d RAW:%d HTP:%d DEC:%d CRE:%d FCA:%d ",
    // </FS:Ansariel>
                    gTextureList.getNumImages(),
                    LLAppViewer::getTextureFetch()->getNumRequests(), LLAppViewer::getTextureFetch()->getNumDeletes(),
                    LLAppViewer::getTextureFetch()->mPacketCount, LLAppViewer::getTextureFetch()->mBadPacketCount,
                    LLAppViewer::getTextureCache()->getNumReads(), LLAppViewer::getTextureCache()->getNumWrites(),
                    LLLFSThread::sLocal->getPending(),
                    LLImageRaw::sRawImageCount,
                    LLAppViewer::getTextureFetch()->getNumHTTPRequests(),
                    LLAppViewer::getImageDecodeThread()->getPending(),
                    // <FS:Ansariel> Fast cache stats
                    //gTextureList.mCreateTextureList.size());
                    gTextureList.mCreateTextureList.size(),
                    gTextureList.mFastCacheList.size());
                    // </FS:Ansariel>

    x_right = 550.0;
    LLFontGL::getFontMonospace()->renderUTF8(text, 0, 0, v_offset + line_height*3,
                                             text_color, LLFontGL::LEFT, LLFontGL::TOP,
                                             LLFontGL::NORMAL, LLFontGL::NO_SHADOW, S32_MAX, S32_MAX, &x_right);

    // <FS:Ansariel> Move BW figures further to the right to prevent overlapping
    left = 575;
    F32Kilobits bandwidth( LLAppViewer::getTextureFetch()->getTextureBandwidth() );
    // <FS:Ansariel> Speed-up
    //F32Kilobits max_bandwidth = gSavedSettings.getF32("ThrottleBandwidthKBPS");
    static LLCachedControl<F32> throttleBandwidthKBPS(gSavedSettings, "ThrottleBandwidthKBPS");
    F32Kilobits max_bandwidth( (F32)throttleBandwidthKBPS );
    // </FS:Ansariel> Speed-upx
    color = bandwidth.value() > max_bandwidth.value() ? LLColor4::red : bandwidth.value() > max_bandwidth.value() * .75f ? LLColor4::yellow : text_color;
    color[VALPHA] = text_color[VALPHA];
    text = llformat("BW:%.0f/%.0f",bandwidth.value(), max_bandwidth.value());
    LLFontGL::getFontMonospace()->renderUTF8(text, 0, x_right, v_offset + line_height*3,
                                             color, LLFontGL::LEFT, LLFontGL::TOP);

    // Mesh status line
    text = llformat("Mesh: Reqs(Tot/Htp/Big): %u/%u/%u Rtr/Err: %u/%u Cread/Cwrite: %u/%u Low/At/High: %d/%d/%d",
                    LLMeshRepository::sMeshRequestCount, LLMeshRepository::sHTTPRequestCount, LLMeshRepository::sHTTPLargeRequestCount,
                    LLMeshRepository::sHTTPRetryCount, LLMeshRepository::sHTTPErrorCount,
                    LLMeshRepository::sCacheReads, LLMeshRepository::sCacheWrites,
                    LLMeshRepoThread::sRequestLowWater, LLMeshRepoThread::sRequestWaterLevel, LLMeshRepoThread::sRequestHighWater);
    LLFontGL::getFontMonospace()->renderUTF8(text, 0, 0, v_offset + line_height*2,
                                             text_color, LLFontGL::LEFT, LLFontGL::TOP);

    // Header for texture table columns
    S32 dx1 = 0;
    if (LLAppViewer::getTextureFetch()->mDebugPause)
    {
        LLFontGL::getFontMonospace()->renderUTF8(std::string("!"), 0, title_x1, v_offset + line_height,
                                         text_color, LLFontGL::LEFT, LLFontGL::TOP);
        dx1 += 8;
    }
    if (mTextureView->mFreezeView)
    {
        LLFontGL::getFontMonospace()->renderUTF8(std::string("*"), 0, title_x1, v_offset + line_height,
                                         text_color, LLFontGL::LEFT, LLFontGL::TOP);
        dx1 += 8;
    }
    if (mTextureView->mOrderFetch)
    {
        LLFontGL::getFontMonospace()->renderUTF8(title_string1b, 0, title_x1+dx1, v_offset + line_height,
                                         text_color, LLFontGL::LEFT, LLFontGL::TOP);
    }
    else
    {
        LLFontGL::getFontMonospace()->renderUTF8(title_string1a, 0, title_x1+dx1, v_offset + line_height,
                                         text_color, LLFontGL::LEFT, LLFontGL::TOP);
    }

    LLFontGL::getFontMonospace()->renderUTF8(title_string2, 0, title_x2, v_offset + line_height,
                                     text_color, LLFontGL::LEFT, LLFontGL::TOP);

    LLFontGL::getFontMonospace()->renderUTF8(title_string3, 0, title_x3, v_offset + line_height,
                                     text_color, LLFontGL::LEFT, LLFontGL::TOP);

    LLFontGL::getFontMonospace()->renderUTF8(title_string4, 0, title_x4, v_offset + line_height,
                                     text_color, LLFontGL::LEFT, LLFontGL::TOP);
>>>>>>> 1a8a5404
}

bool LLGLTexMemBar::handleMouseDown(S32 x, S32 y, MASK mask)
{
<<<<<<< HEAD
	return false;
=======
    return false;
>>>>>>> 1a8a5404
}

LLRect LLGLTexMemBar::getRequiredRect()
{
<<<<<<< HEAD
	LLRect rect;
	// <FS:Ansariel> Texture memory bars
	//rect.mTop = 78; //LLFontGL::getFontMonospace()->getLineHeight() * 6;
	rect.mTop = 93;
	// </FS:Ansariel>
	return rect;
=======
    LLRect rect;
    // <FS:Ansariel> Texture memory bars
    //rect.mTop = 78; //LLFontGL::getFontMonospace()->getLineHeight() * 6;
    rect.mTop = 93;
    // </FS:Ansariel>
    return rect;
>>>>>>> 1a8a5404
}

////////////////////////////////////////////////////////////////////////////
class LLGLTexSizeBar
{
public:
<<<<<<< HEAD
	LLGLTexSizeBar(S32 index, S32 left, S32 bottom, S32 right, S32 line_height)
	{
		mIndex = index ;
		mLeft = left ;
		mBottom = bottom ;
		mRight = right ;
		mLineHeight = line_height ;
		mTopLoaded = 0 ;
		mTopBound = 0 ;
		mScale = 1.0f ;
	}

	void setTop(S32 loaded, S32 bound, F32 scale) {mTopLoaded = loaded ; mTopBound = bound; mScale = scale ;}

	void draw();	
	bool handleHover(S32 x, S32 y, MASK mask, bool set_pick_size) ;
	
=======
    LLGLTexSizeBar(S32 index, S32 left, S32 bottom, S32 right, S32 line_height)
    {
        mIndex = index ;
        mLeft = left ;
        mBottom = bottom ;
        mRight = right ;
        mLineHeight = line_height ;
        mTopLoaded = 0 ;
        mTopBound = 0 ;
        mScale = 1.0f ;
    }

    void setTop(S32 loaded, S32 bound, F32 scale) {mTopLoaded = loaded ; mTopBound = bound; mScale = scale ;}

    void draw();
    bool handleHover(S32 x, S32 y, MASK mask, bool set_pick_size) ;

>>>>>>> 1a8a5404
private:
    S32 mIndex ;
    S32 mLeft ;
    S32 mBottom ;
    S32 mRight ;
    S32 mTopLoaded ;
    S32 mTopBound ;
    S32 mLineHeight ;
    F32 mScale ;
};

<<<<<<< HEAD
bool LLGLTexSizeBar::handleHover(S32 x, S32 y, MASK mask, bool set_pick_size) 
{
	if(y > mBottom && (y < mBottom + (S32)(mTopLoaded * mScale) || y < mBottom + (S32)(mTopBound * mScale)))
	{
		LLImageGL::setCurTexSizebar(mIndex, set_pick_size);
	}
	return true ;
=======
bool LLGLTexSizeBar::handleHover(S32 x, S32 y, MASK mask, bool set_pick_size)
{
    if(y > mBottom && (y < mBottom + (S32)(mTopLoaded * mScale) || y < mBottom + (S32)(mTopBound * mScale)))
    {
        LLImageGL::setCurTexSizebar(mIndex, set_pick_size);
    }
    return true ;
>>>>>>> 1a8a5404
}
void LLGLTexSizeBar::draw()
{
    LLGLSUIDefault gls_ui;

    if(LLImageGL::sCurTexSizeBar == mIndex)
    {
        LLColor4 text_color(1.f, 1.f, 1.f, 0.75f);
        std::string text;

        text = llformat("%d", mTopLoaded) ;
        LLFontGL::getFontMonospace()->renderUTF8(text, 0, mLeft, mBottom + (S32)(mTopLoaded * mScale) + mLineHeight,
                                     text_color, LLFontGL::LEFT, LLFontGL::TOP);

        text = llformat("%d", mTopBound) ;
        LLFontGL::getFontMonospace()->renderUTF8(text, 0, (mLeft + mRight) / 2, mBottom + (S32)(mTopBound * mScale) + mLineHeight,
                                     text_color, LLFontGL::LEFT, LLFontGL::TOP);
    }

    LLColor4 loaded_color(1.0f, 0.0f, 0.0f, 0.75f);
    LLColor4 bound_color(1.0f, 1.0f, 0.0f, 0.75f);
    gl_rect_2d(mLeft, mBottom + (S32)(mTopLoaded * mScale), (mLeft + mRight) / 2, mBottom, loaded_color) ;
    gl_rect_2d((mLeft + mRight) / 2, mBottom + (S32)(mTopBound * mScale), mRight, mBottom, bound_color) ;
}
////////////////////////////////////////////////////////////////////////////

LLTextureView::LLTextureView(const LLTextureView::Params& p)
<<<<<<< HEAD
	:	LLContainerView(p),
		mFreezeView(false),
		mOrderFetch(false),
		mPrintList(false),
		mNumTextureBars(0)
{
	setVisible(false);
	
	setDisplayChildren(true);
	mGLTexMemBar = 0;
	mAvatarTexBar = 0;
=======
    :   LLContainerView(p),
        mFreezeView(false),
        mOrderFetch(false),
        mPrintList(false),
        mNumTextureBars(0)
{
    setVisible(false);

    setDisplayChildren(true);
    mGLTexMemBar = 0;
    mAvatarTexBar = 0;
>>>>>>> 1a8a5404
}

LLTextureView::~LLTextureView()
{
    // Children all cleaned up by default view destructor.
    delete mGLTexMemBar;
    mGLTexMemBar = 0;

    delete mAvatarTexBar;
    mAvatarTexBar = 0;
}

typedef std::pair<F32,LLViewerFetchedTexture*> decode_pair_t;
struct compare_decode_pair
{
    bool operator()(const decode_pair_t& a, const decode_pair_t& b) const
    {
        return a.first > b.first;
    }
};

struct KillView
{
    void operator()(LLView* viewp)
    {
        viewp->getParent()->removeChild(viewp);
        viewp->die();
    }
};

void LLTextureView::draw()
{
<<<<<<< HEAD
	if (!mFreezeView)
	{
// 		LLViewerObject *objectp;
// 		S32 te;

		for_each(mTextureBars.begin(), mTextureBars.end(), KillView());
		mTextureBars.clear();
			
		if (mGLTexMemBar)
		{
			removeChild(mGLTexMemBar);
			mGLTexMemBar->die();
			mGLTexMemBar = 0;
		}

		if (mAvatarTexBar)
		{
			removeChild(mAvatarTexBar);
			mAvatarTexBar->die();
			mAvatarTexBar = 0;
		}

		typedef std::multiset<decode_pair_t, compare_decode_pair > display_list_t;
		display_list_t display_image_list;
	
		if (mPrintList)
		{
			LL_INFOS() << "ID\tMEM\tBOOST\tPRI\tWIDTH\tHEIGHT\tDISCARD" << LL_ENDL;
		}
	
		for (LLViewerTextureList::image_priority_list_t::iterator iter = gTextureList.mImageList.begin();
			 iter != gTextureList.mImageList.end(); )
		{
			LLPointer<LLViewerFetchedTexture> imagep = *iter++;
			if(!imagep->hasFetcher())
			{
				continue ;
			}

			S32 cur_discard = imagep->getDiscardLevel();
			S32 desired_discard = imagep->mDesiredDiscardLevel;
			
			if (mPrintList)
			{
				S32 tex_mem = imagep->hasGLTexture() ? imagep->getTextureMemory().value() : 0 ;
				LL_INFOS() << imagep->getID()
						<< "\t" << tex_mem
						<< "\t" << imagep->getBoostLevel()
						<< "\t" << imagep->getMaxVirtualSize()
						<< "\t" << imagep->getWidth()
						<< "\t" << imagep->getHeight()
						<< "\t" << cur_discard
						<< LL_ENDL;
			}

			if (imagep->getID() == LLAppViewer::getTextureFetch()->mDebugID)
			{
//				static S32 debug_count = 0;
//				++debug_count; // for breakpoints
			}
			
			F32 pri;
			if (mOrderFetch)
			{
				pri = ((F32)imagep->mFetchPriority)/256.f;
			}
			else
			{
				pri = imagep->getMaxVirtualSize();
			}
			pri = llclamp(pri, 0.0f, HIGH_PRIORITY-1.f);
			
			if (sDebugImages.find(imagep) != sDebugImages.end())
			{
				pri += 4*HIGH_PRIORITY;
			}

			if (!mOrderFetch)
			{
				if (pri < HIGH_PRIORITY && LLSelectMgr::getInstance())
				{
					struct f : public LLSelectedTEFunctor
					{
						LLViewerFetchedTexture* mImage;
						f(LLViewerFetchedTexture* image) : mImage(image) {}
						virtual bool apply(LLViewerObject* object, S32 te)
						{
							return (mImage == object->getTEImage(te));
						}
					} func(imagep);
					const bool firstonly = true;
					bool match = LLSelectMgr::getInstance()->getSelection()->applyToTEs(&func, firstonly);
					if (match)
					{
						pri += 3*HIGH_PRIORITY;
					}
				}

				if (pri < HIGH_PRIORITY && (cur_discard< 0 || desired_discard < cur_discard))
				{
					LLSelectNode* hover_node = LLSelectMgr::instance().getHoverNode();
					if (hover_node)
					{
						LLViewerObject *objectp = hover_node->getObject();
						if (objectp)
						{
							S32 tex_count = objectp->getNumTEs();
							for (S32 i = 0; i < tex_count; i++)
							{
								if (imagep == objectp->getTEImage(i))
								{
									pri += 2*HIGH_PRIORITY;
									break;
								}
							}
						}
					}
				}

				if (pri > 0.f && pri < HIGH_PRIORITY)
				{
					if (imagep->mLastPacketTimer.getElapsedTimeF32() < 1.f ||
						imagep->mFetchDeltaTime < 0.25f)
					{
						pri += 1*HIGH_PRIORITY;
					}
				}
			}
			
	 		if (pri > 0.0f)
			{
				display_image_list.insert(std::make_pair(pri, imagep));
			}
		}
		
		if (mPrintList)
		{
			mPrintList = false;
		}
		
		static S32 max_count = 50;
		S32 count = 0;
		mNumTextureBars = 0 ;
		for (display_list_t::iterator iter = display_image_list.begin();
			 iter != display_image_list.end(); iter++)
		{
			LLViewerFetchedTexture* imagep = iter->second;
			S32 hilite = 0;
			F32 pri = iter->first;
			if (pri >= 1 * HIGH_PRIORITY)
			{
				hilite = (S32)((pri+1) / HIGH_PRIORITY) - 1;
			}
			if ((hilite || count < max_count-10) && (count < max_count))
			{
				if (addBar(imagep, hilite))
				{
					count++;
				}
			}
		}

		if (mOrderFetch)
			sortChildren(LLTextureBar::sort_fetch());
		else
			sortChildren(LLTextureBar::sort());

		LLGLTexMemBar::Params tmbp;
		LLRect tmbr;
		tmbp.name("gl texmem bar");
		tmbp.rect(tmbr);
		tmbp.follows.flags = FOLLOWS_LEFT|FOLLOWS_TOP;
		tmbp.texture_view(this);
		mGLTexMemBar = LLUICtrlFactory::create<LLGLTexMemBar>(tmbp);
		addChild(mGLTexMemBar);
		sendChildToFront(mGLTexMemBar);

		LLAvatarTexBar::Params atbp;
		LLRect atbr;
		atbp.name("gl avatartex bar");
		atbp.texture_view(this);
		atbp.rect(atbr);
		mAvatarTexBar = LLUICtrlFactory::create<LLAvatarTexBar>(atbp);
		addChild(mAvatarTexBar);
		sendChildToFront(mAvatarTexBar);

		reshape(getRect().getWidth(), getRect().getHeight(), true);

		LLUI::popMatrix();
		LLUI::pushMatrix();
		LLUI::translate((F32)getRect().mLeft, (F32)getRect().mBottom);

		for (child_list_const_iter_t child_iter = getChildList()->begin();
			 child_iter != getChildList()->end(); ++child_iter)
		{
			LLView *viewp = *child_iter;
			if (viewp->getRect().mBottom < 0)
			{
				viewp->setVisible(false);
			}
		}
	}
	
	LLContainerView::draw();
=======
    if (!mFreezeView)
    {
//      LLViewerObject *objectp;
//      S32 te;

        for_each(mTextureBars.begin(), mTextureBars.end(), KillView());
        mTextureBars.clear();

        if (mGLTexMemBar)
        {
            removeChild(mGLTexMemBar);
            mGLTexMemBar->die();
            mGLTexMemBar = 0;
        }

        if (mAvatarTexBar)
        {
            removeChild(mAvatarTexBar);
            mAvatarTexBar->die();
            mAvatarTexBar = 0;
        }

        typedef std::multiset<decode_pair_t, compare_decode_pair > display_list_t;
        display_list_t display_image_list;

        if (mPrintList)
        {
            LL_INFOS() << "ID\tMEM\tBOOST\tPRI\tWIDTH\tHEIGHT\tDISCARD" << LL_ENDL;
        }

        for (LLViewerTextureList::image_priority_list_t::iterator iter = gTextureList.mImageList.begin();
             iter != gTextureList.mImageList.end(); )
        {
            LLPointer<LLViewerFetchedTexture> imagep = *iter++;
            if(!imagep->hasFetcher())
            {
                continue ;
            }

            S32 cur_discard = imagep->getDiscardLevel();
            S32 desired_discard = imagep->mDesiredDiscardLevel;

            if (mPrintList)
            {
                S32 tex_mem = imagep->hasGLTexture() ? imagep->getTextureMemory().value() : 0 ;
                LL_INFOS() << imagep->getID()
                        << "\t" << tex_mem
                        << "\t" << imagep->getBoostLevel()
                        << "\t" << imagep->getMaxVirtualSize()
                        << "\t" << imagep->getWidth()
                        << "\t" << imagep->getHeight()
                        << "\t" << cur_discard
                        << LL_ENDL;
            }

            if (imagep->getID() == LLAppViewer::getTextureFetch()->mDebugID)
            {
//              static S32 debug_count = 0;
//              ++debug_count; // for breakpoints
            }

            F32 pri;
            if (mOrderFetch)
            {
                pri = ((F32)imagep->mFetchPriority)/256.f;
            }
            else
            {
                pri = imagep->getMaxVirtualSize();
            }
            pri = llclamp(pri, 0.0f, HIGH_PRIORITY-1.f);

            if (sDebugImages.find(imagep) != sDebugImages.end())
            {
                pri += 4*HIGH_PRIORITY;
            }

            if (!mOrderFetch)
            {
                if (pri < HIGH_PRIORITY && LLSelectMgr::getInstance())
                {
                    struct f : public LLSelectedTEFunctor
                    {
                        LLViewerFetchedTexture* mImage;
                        f(LLViewerFetchedTexture* image) : mImage(image) {}
                        virtual bool apply(LLViewerObject* object, S32 te)
                        {
                            return (mImage == object->getTEImage(te));
                        }
                    } func(imagep);
                    const bool firstonly = true;
                    bool match = LLSelectMgr::getInstance()->getSelection()->applyToTEs(&func, firstonly);
                    if (match)
                    {
                        pri += 3*HIGH_PRIORITY;
                    }
                }

                if (pri < HIGH_PRIORITY && (cur_discard< 0 || desired_discard < cur_discard))
                {
                    LLSelectNode* hover_node = LLSelectMgr::instance().getHoverNode();
                    if (hover_node)
                    {
                        LLViewerObject *objectp = hover_node->getObject();
                        if (objectp)
                        {
                            S32 tex_count = objectp->getNumTEs();
                            for (S32 i = 0; i < tex_count; i++)
                            {
                                if (imagep == objectp->getTEImage(i))
                                {
                                    pri += 2*HIGH_PRIORITY;
                                    break;
                                }
                            }
                        }
                    }
                }

                if (pri > 0.f && pri < HIGH_PRIORITY)
                {
                    if (imagep->mLastPacketTimer.getElapsedTimeF32() < 1.f ||
                        imagep->mFetchDeltaTime < 0.25f)
                    {
                        pri += 1*HIGH_PRIORITY;
                    }
                }
            }

            if (pri > 0.0f)
            {
                display_image_list.insert(std::make_pair(pri, imagep));
            }
        }

        if (mPrintList)
        {
            mPrintList = false;
        }

        static S32 max_count = 50;
        S32 count = 0;
        mNumTextureBars = 0 ;
        for (display_list_t::iterator iter = display_image_list.begin();
             iter != display_image_list.end(); iter++)
        {
            LLViewerFetchedTexture* imagep = iter->second;
            S32 hilite = 0;
            F32 pri = iter->first;
            if (pri >= 1 * HIGH_PRIORITY)
            {
                hilite = (S32)((pri+1) / HIGH_PRIORITY) - 1;
            }
            if ((hilite || count < max_count-10) && (count < max_count))
            {
                if (addBar(imagep, hilite))
                {
                    count++;
                }
            }
        }

        if (mOrderFetch)
            sortChildren(LLTextureBar::sort_fetch());
        else
            sortChildren(LLTextureBar::sort());

        LLGLTexMemBar::Params tmbp;
        LLRect tmbr;
        tmbp.name("gl texmem bar");
        tmbp.rect(tmbr);
        tmbp.follows.flags = FOLLOWS_LEFT|FOLLOWS_TOP;
        tmbp.texture_view(this);
        mGLTexMemBar = LLUICtrlFactory::create<LLGLTexMemBar>(tmbp);
        addChild(mGLTexMemBar);
        sendChildToFront(mGLTexMemBar);

        LLAvatarTexBar::Params atbp;
        LLRect atbr;
        atbp.name("gl avatartex bar");
        atbp.texture_view(this);
        atbp.rect(atbr);
        mAvatarTexBar = LLUICtrlFactory::create<LLAvatarTexBar>(atbp);
        addChild(mAvatarTexBar);
        sendChildToFront(mAvatarTexBar);

        reshape(getRect().getWidth(), getRect().getHeight(), true);

        LLUI::popMatrix();
        LLUI::pushMatrix();
        LLUI::translate((F32)getRect().mLeft, (F32)getRect().mBottom);

        for (child_list_const_iter_t child_iter = getChildList()->begin();
             child_iter != getChildList()->end(); ++child_iter)
        {
            LLView *viewp = *child_iter;
            if (viewp->getRect().mBottom < 0)
            {
                viewp->setVisible(false);
            }
        }
    }

    LLContainerView::draw();
>>>>>>> 1a8a5404

}

bool LLTextureView::addBar(LLViewerFetchedTexture *imagep, S32 hilite)
{
    llassert(imagep);

    LLTextureBar *barp;
    LLRect r;

    mNumTextureBars++;

    LLTextureBar::Params tbp;
    tbp.name("texture bar");
    tbp.rect(r);
    tbp.texture_view(this);
    barp = LLUICtrlFactory::create<LLTextureBar>(tbp);
    barp->mImagep = imagep;
    barp->mHilite = hilite;

    addChild(barp);
    mTextureBars.push_back(barp);

<<<<<<< HEAD
	return true;
=======
    return true;
>>>>>>> 1a8a5404
}

bool LLTextureView::handleMouseDown(S32 x, S32 y, MASK mask)
{
<<<<<<< HEAD
	if ((mask & (MASK_CONTROL|MASK_SHIFT|MASK_ALT)) == (MASK_ALT|MASK_SHIFT))
	{
		mPrintList = true;
		return true;
	}
	if ((mask & (MASK_CONTROL|MASK_SHIFT|MASK_ALT)) == (MASK_CONTROL|MASK_SHIFT))
	{
		LLAppViewer::getTextureFetch()->mDebugPause = !LLAppViewer::getTextureFetch()->mDebugPause;
		return true;
	}
	if (mask & MASK_SHIFT)
	{
		mFreezeView = !mFreezeView;
		return true;
	}
	if (mask & MASK_CONTROL)
	{
		mOrderFetch = !mOrderFetch;
		return true;
	}
	return LLView::handleMouseDown(x,y,mask);
=======
    if ((mask & (MASK_CONTROL|MASK_SHIFT|MASK_ALT)) == (MASK_ALT|MASK_SHIFT))
    {
        mPrintList = true;
        return true;
    }
    if ((mask & (MASK_CONTROL|MASK_SHIFT|MASK_ALT)) == (MASK_CONTROL|MASK_SHIFT))
    {
        LLAppViewer::getTextureFetch()->mDebugPause = !LLAppViewer::getTextureFetch()->mDebugPause;
        return true;
    }
    if (mask & MASK_SHIFT)
    {
        mFreezeView = !mFreezeView;
        return true;
    }
    if (mask & MASK_CONTROL)
    {
        mOrderFetch = !mOrderFetch;
        return true;
    }
    return LLView::handleMouseDown(x,y,mask);
>>>>>>> 1a8a5404
}

bool LLTextureView::handleMouseUp(S32 x, S32 y, MASK mask)
{
<<<<<<< HEAD
	return false;
=======
    return false;
>>>>>>> 1a8a5404
}

bool LLTextureView::handleKey(KEY key, MASK mask, bool called_from_parent)
{
<<<<<<< HEAD
	return false;
=======
    return false;
>>>>>>> 1a8a5404
}

<|MERGE_RESOLUTION|>--- conflicted
+++ resolved
@@ -91,26 +91,6 @@
     S32 mHilite;
 
 public:
-<<<<<<< HEAD
-	struct Params : public LLInitParam::Block<Params, LLView::Params>
-	{
-		Mandatory<LLTextureView*> texture_view;
-		Params()
-		:	texture_view("texture_view")
-		{
-			changeDefault(mouse_opaque, false);
-		}
-	};
-	LLTextureBar(const Params& p)
-	:	LLView(p),
-		mHilite(0),
-		mTextureView(p.texture_view)
-	{}
-
-	virtual void draw();
-	virtual bool handleMouseDown(S32 x, S32 y, MASK mask);
-	virtual LLRect getRequiredRect();	// Return the height of this object, given the set options.
-=======
     struct Params : public LLInitParam::Block<Params, LLView::Params>
     {
         Mandatory<LLTextureView*> texture_view;
@@ -129,7 +109,6 @@
     virtual void draw();
     virtual bool handleMouseDown(S32 x, S32 y, MASK mask);
     virtual LLRect getRequiredRect();   // Return the height of this object, given the set options.
->>>>>>> 1a8a5404
 
 // Used for sorting
     struct sort
@@ -229,33 +208,6 @@
         mImagep->mRequestedDiscardLevel);
 
 
-<<<<<<< HEAD
-	LLFontGL::getFontMonospace()->renderUTF8(tex_str, 0, title_x1, getRect().getHeight(),
-									 color, LLFontGL::LEFT, LLFontGL::TOP);
-
-	// State
-	// Hack: mirrored from lltexturefetch.cpp
-	struct { const std::string desc; LLColor4 color; } fetch_state_desc[] = {
-		{ "---", LLColor4::red },	// INVALID
-		{ "INI", LLColor4::white },	// INIT
-		// <FS:Ansariel> Unique state codes
-		//{ "DSK", LLColor4::cyan },	// LOAD_FROM_TEXTURE_CACHE
-		{ "CCH", LLColor4::cyan },	// LOAD_FROM_TEXTURE_CACHE
-		{ "DSK", LLColor4::blue },	// CACHE_POST
-		{ "NET", LLColor4::green },	// LOAD_FROM_NETWORK
-		{ "SIM", LLColor4::green },	// LOAD_FROM_SIMULATOR // <FS:Ansariel> OpenSim compatibility
-		{ "HTW", LLColor4::green },	// WAIT_HTTP_RESOURCE
-		// <FS:Ansariel> Unique state codes
-		//{ "HTW", LLColor4::green },	// WAIT_HTTP_RESOURCE2
-		{ "HTI", LLColor4::green },	// WAIT_HTTP_RESOURCE2
-		{ "REQ", LLColor4::yellow },// SEND_HTTP_REQ
-		{ "HTP", LLColor4::green },	// WAIT_HTTP_REQ
-		{ "DEC", LLColor4::yellow },// DECODE_IMAGE
-		{ "DEU", LLColor4::green }, // DECODE_IMAGE_UPDATE
-		{ "WRT", LLColor4::purple },// WRITE_TO_CACHE
-		{ "WWT", LLColor4::orange },// WAIT_ON_WRITE
-		{ "END", LLColor4::red },   // DONE
-=======
     LLFontGL::getFontMonospace()->renderUTF8(tex_str, 0, title_x1, getRect().getHeight(),
                                      color, LLFontGL::LEFT, LLFontGL::TOP);
 
@@ -281,7 +233,6 @@
         { "WRT", LLColor4::purple },// WRITE_TO_CACHE
         { "WWT", LLColor4::orange },// WAIT_ON_WRITE
         { "END", LLColor4::red },   // DONE
->>>>>>> 1a8a5404
 #define LAST_STATE 14
         { "CRE", LLColor4::magenta }, // LAST_STATE+1
         { "FUL", LLColor4::green }, // LAST_STATE+2
@@ -399,21 +350,12 @@
 
 bool LLTextureBar::handleMouseDown(S32 x, S32 y, MASK mask)
 {
-<<<<<<< HEAD
-	if ((mask & (MASK_CONTROL|MASK_SHIFT|MASK_ALT)) == MASK_ALT)
-	{
-		LLAppViewer::getTextureFetch()->mDebugID = mImagep->getID();
-		return true;
-	}
-	return LLView::handleMouseDown(x,y,mask);
-=======
     if ((mask & (MASK_CONTROL|MASK_SHIFT|MASK_ALT)) == MASK_ALT)
     {
         LLAppViewer::getTextureFetch()->mDebugID = mImagep->getID();
         return true;
     }
     return LLView::handleMouseDown(x,y,mask);
->>>>>>> 1a8a5404
 }
 
 LLRect LLTextureBar::getRequiredRect()
@@ -430,27 +372,6 @@
 class LLAvatarTexBar : public LLView
 {
 public:
-<<<<<<< HEAD
-	struct Params : public LLInitParam::Block<Params, LLView::Params>
-	{
-		Mandatory<LLTextureView*>	texture_view;
-		Params()
-		:	texture_view("texture_view")
-		{
-			S32 line_height = LLFontGL::getFontMonospace()->getLineHeight();
-			changeDefault(rect, LLRect(0,0,100,line_height * 4));
-		}
-	};
-
-	LLAvatarTexBar(const Params& p)
-	:	LLView(p),
-		mTextureView(p.texture_view)
-	{}
-
-	virtual void draw();	
-	virtual bool handleMouseDown(S32 x, S32 y, MASK mask);
-	virtual LLRect getRequiredRect();	// Return the height of this object, given the set options.
-=======
     struct Params : public LLInitParam::Block<Params, LLView::Params>
     {
         Mandatory<LLTextureView*>   texture_view;
@@ -470,81 +391,12 @@
     virtual void draw();
     virtual bool handleMouseDown(S32 x, S32 y, MASK mask);
     virtual LLRect getRequiredRect();   // Return the height of this object, given the set options.
->>>>>>> 1a8a5404
 
 private:
     LLTextureView* mTextureView;
 };
 
 void LLAvatarTexBar::draw()
-<<<<<<< HEAD
-{	
-	// <FS:Ansariel> Speed-up
-	//if (!gSavedSettings.getBOOL("DebugAvatarRezTime")) return;
-	static LLCachedControl<bool> debugAvatarRezTime(gSavedSettings, "DebugAvatarRezTime");
-	if (!debugAvatarRezTime) return;
-
-	LLVOAvatarSelf* avatarp = gAgentAvatarp;
-	if (!avatarp) return;
-
-	const S32 line_height = LLFontGL::getFontMonospace()->getLineHeight();
-	const S32 v_offset = 0;
-	const S32 l_offset = 3;
-
-	//----------------------------------------------------------------------------
-	LLGLSUIDefault gls_ui;
-	LLColor4 color;
-	
-	U32 line_num = 1;
-	for (LLAvatarAppearanceDefines::LLAvatarAppearanceDictionary::BakedTextures::const_iterator baked_iter = LLAvatarAppearance::getDictionary()->getBakedTextures().begin();
-		 baked_iter != LLAvatarAppearance::getDictionary()->getBakedTextures().end();
-		 ++baked_iter)
-	{
-		const LLAvatarAppearanceDefines::EBakedTextureIndex baked_index = baked_iter->first;
-		const LLViewerTexLayerSet *layerset = avatarp->debugGetLayerSet(baked_index);
-		if (!layerset) continue;
-		const LLViewerTexLayerSetBuffer *layerset_buffer = layerset->getViewerComposite();
-		if (!layerset_buffer) continue;
-
-		LLColor4 text_color = LLColor4::white;
-
-		// <FS:Ansariel> [Legacy Bake]
-		if (layerset_buffer->uploadNeeded())
-		{
-			text_color = LLColor4::red;
-		}
- 		if (layerset_buffer->uploadInProgress())
-		{
-			text_color = LLColor4::magenta;
-		}
-		// </FS:Ansariel> [Legacy Bake]
-
-		std::string text = layerset_buffer->dumpTextureInfo();
-		LLFontGL::getFontMonospace()->renderUTF8(text, 0, l_offset, v_offset + line_height*line_num,
-												 text_color, LLFontGL::LEFT, LLFontGL::TOP); //, LLFontGL::BOLD, LLFontGL::DROP_SHADOW_SOFT);
-		line_num++;
-	}
-	// <FS:Ansariel> Replace frequently called gSavedSettings
-	//const U32 texture_timeout = gSavedSettings.getU32("AvatarBakedTextureUploadTimeout");
-	//const U32 override_tex_discard_level = gSavedSettings.getU32("TextureDiscardLevel");
-	static LLCachedControl<U32> sAvatarBakedTextureUploadTimeout(gSavedSettings, "AvatarBakedTextureUploadTimeout");
-	static LLCachedControl<U32> sTextureDiscardLevel(gSavedSettings, "TextureDiscardLevel");
-	const U32 texture_timeout = sAvatarBakedTextureUploadTimeout();
-	const U32 override_tex_discard_level = sTextureDiscardLevel();
-	// </FS:Ansariel>
-	
-	LLColor4 header_color(1.f, 1.f, 1.f, 0.9f);
-
-	const std::string texture_timeout_str = texture_timeout ? llformat("%d",texture_timeout) : "Disabled";
-	const std::string override_tex_discard_level_str = override_tex_discard_level ? llformat("%d",override_tex_discard_level) : "Disabled";
-	std::string header_text = llformat("[ Timeout('AvatarBakedTextureUploadTimeout'):%s ] [ LOD_Override('TextureDiscardLevel'):%s ]", texture_timeout_str.c_str(), override_tex_discard_level_str.c_str());
-	LLFontGL::getFontMonospace()->renderUTF8(header_text, 0, l_offset, v_offset + line_height*line_num,
-											 header_color, LLFontGL::LEFT, LLFontGL::TOP); //, LLFontGL::BOLD, LLFontGL::DROP_SHADOW_SOFT);
-	line_num++;
-	std::string section_text = "Avatar Textures Information:";
-	LLFontGL::getFontMonospace()->renderUTF8(section_text, 0, 0, v_offset + line_height*line_num,
-											 header_color, LLFontGL::LEFT, LLFontGL::TOP, LLFontGL::BOLD, LLFontGL::DROP_SHADOW_SOFT);
-=======
 {
     // <FS:Ansariel> Speed-up
     //if (!gSavedSettings.getBOOL("DebugAvatarRezTime")) return;
@@ -608,16 +460,11 @@
     std::string section_text = "Avatar Textures Information:";
     LLFontGL::getFontMonospace()->renderUTF8(section_text, 0, 0, v_offset + line_height*line_num,
                                              header_color, LLFontGL::LEFT, LLFontGL::TOP, LLFontGL::BOLD, LLFontGL::DROP_SHADOW_SOFT);
->>>>>>> 1a8a5404
 }
 
 bool LLAvatarTexBar::handleMouseDown(S32 x, S32 y, MASK mask)
 {
-<<<<<<< HEAD
-	return false;
-=======
     return false;
->>>>>>> 1a8a5404
 }
 
 LLRect LLAvatarTexBar::getRequiredRect()
@@ -633,27 +480,6 @@
 class LLGLTexMemBar : public LLView
 {
 public:
-<<<<<<< HEAD
-	struct Params : public LLInitParam::Block<Params, LLView::Params>
-	{
-		Mandatory<LLTextureView*>	texture_view;
-		Params()
-		:	texture_view("texture_view")
-		{
-			S32 line_height = LLFontGL::getFontMonospace()->getLineHeight();
-			changeDefault(rect, LLRect(0,0,100,line_height * 4));
-		}
-	};
-
-	LLGLTexMemBar(const Params& p)
-	:	LLView(p),
-		mTextureView(p.texture_view)
-	{}
-
-	virtual void draw();	
-	virtual bool handleMouseDown(S32 x, S32 y, MASK mask);
-	virtual LLRect getRequiredRect();	// Return the height of this object, given the set options.
-=======
     struct Params : public LLInitParam::Block<Params, LLView::Params>
     {
         Mandatory<LLTextureView*>   texture_view;
@@ -673,7 +499,6 @@
     virtual void draw();
     virtual bool handleMouseDown(S32 x, S32 y, MASK mask);
     virtual LLRect getRequiredRect();   // Return the height of this object, given the set options.
->>>>>>> 1a8a5404
 
 private:
     LLTextureView* mTextureView;
@@ -726,102 +551,6 @@
     U32 texFetchLatMed = U32(recording.getMean(LLTextureFetch::sTexFetchLatency).value() * 1000.0f);
     U32 texFetchLatMax = U32(recording.getMax(LLTextureFetch::sTexFetchLatency).value() * 1000.0f);
 
-<<<<<<< HEAD
-    text = llformat("Est. Free: %d MB Sys Free: %d MB GL Tex: %d MB FBO: %d MB Bias: %.2f (%d MB) Cache: %.1f/%.1f MB",
-                    (S32)LLViewerTexture::sFreeVRAMMegabytes,
-                    LLMemory::getAvailableMemKB()/1024,
-					LLImageGL::getTextureBytesAllocated() / 1024 / 1024,
-					LLRenderTarget::sBytesAllocated/(1024*1024),
-					discard_bias,
-					cache_usage,
-					cache_max_usage);
-	//, cache_entries, cache_max_entries
-
-	// <FS:Ansariel> Texture memory bars
-	//LLFontGL::getFontMonospace()->renderUTF8(text, 0, 0, v_offset + line_height*6,
-	LLFontGL::getFontMonospace()->renderUTF8(text, 0, 0, v_offset + line_height*7,
-	// </FS:Ansariel>
-											 text_color, LLFontGL::LEFT, LLFontGL::TOP);
-
-	// <FS:Ansariel> Texture memory bars
-	S32 bar_left = 0;
-	constexpr S32 bar_width = 200;
-	constexpr S32 bar_space = 10;
-	S32 top = line_height*6 - 2 + v_offset;
-	S32 bottom = top - 6;
-	S32 left = bar_left;
-	S32 right = left + bar_width;
-	F32 bar_scale;
-	
-	gGL.getTexUnit(0)->unbind(LLTexUnit::TT_TEXTURE);
-
-	// VRAM Mem Bar
-	text = "VRAM";
-	LLFontGL::getFontMonospace()->renderUTF8(text, 0, left, v_offset + line_height*6,
-									 text_color, LLFontGL::LEFT, LLFontGL::TOP);
-	left += 35;
-	right = left + bar_width;
-	
-	gGL.color4f(0.5f, 0.5f, 0.5f, 0.75f);
-	gl_rect_2d(left, top, right, bottom);
-
-	U32 gpu_used = gGLManager.mVRAM - (S32)LLViewerTexture::sFreeVRAMMegabytes;
-	color = (gpu_used < llfloor(gGLManager.mVRAM * texmem_lower_bound_scale)) ? LLColor4::green :
-		(gpu_used < gGLManager.mVRAM) ? LLColor4::yellow : LLColor4::red;
-	color[VALPHA] = .75f;
-
-	bar_scale = (F32)bar_width / gGLManager.mVRAM;
-	right = left + llfloor(gpu_used * bar_scale);
-
-	gl_rect_2d(left, top, right, bottom, color);
-	// </FS:Ansariel>
-	// <FS:Beq> Texture cache bars
-	bar_left = left + bar_width + bar_space;
-	left = bar_left;
-	// VRAM Mem Bar
-	text = "CACHE";
-	LLFontGL::getFontMonospace()->renderUTF8(text, 0, left, v_offset + line_height*6,
-									 text_color, LLFontGL::LEFT, LLFontGL::TOP);
-
-	left += 35;
-	right = left + bar_width;
-	
-	gGL.color4f(0.5f, 0.5f, 0.5f, 0.75f);
-	gl_rect_2d(left, top, right, bottom);
-
-    color = (cache_usage < cache_max_usage * 0.8f)? LLColor4::green :
-	    (cache_usage < cache_max_usage)? LLColor4::yellow : LLColor4::red;
-	color[VALPHA] = .75f;
-
-	bar_scale = (F32)bar_width / cache_max_usage;
-	right = left + llfloor(cache_usage * bar_scale);
-
-	gl_rect_2d(left, top, right, bottom, color);
-	// </FS:Beq>
-
-	U32 cache_read(0U), cache_write(0U), res_wait(0U);
-	LLAppViewer::getTextureFetch()->getStateStats(&cache_read, &cache_write, &res_wait);
-	
-	// <FS:Ansariel> Fast cache stats
-	//text = llformat("Net Tot Tex: %.1f MB Tot Obj: %.1f MB #Objs/#Cached: %d/%d Tot Htp: %d Cread: %u Cwrite: %u Rwait: %u",
-	text = llformat("Net Tot Tex: %.1f MB Tot Obj: %.1f MB #Objs/#Cached: %d/%d Tot Htp: %d Cread: %u Cwrite: %u Rwait: %u FCread: %u",
-	// </FS:Ansariel>
-					total_texture_downloaded.valueInUnits<LLUnits::Megabytes>(),
-					total_object_downloaded.valueInUnits<LLUnits::Megabytes>(),
-					total_objects, 
-					total_active_cached_objects,
-					total_http_requests,
-					cache_read,
-					cache_write,
-					// <FS:Ansariel> Fast cache stats
-					//res_wait);
-					res_wait,
-					LLViewerTextureList::sNumFastCacheReads);
-					// </FS:Ansariel>
-
-	LLFontGL::getFontMonospace()->renderUTF8(text, 0, 0, v_offset + line_height*5,
-											 text_color, LLFontGL::LEFT, LLFontGL::TOP);
-=======
     text = llformat("Est. Free: %d MB Sys Free: %d MB GL Tex: %d MB FBO: %d MB Bias: %.2f Cache: %.1f/%.1f MB",
                     (S32)LLViewerTexture::sFreeVRAMMegabytes,
                     LLMemory::getAvailableMemKB()/1024,
@@ -916,7 +645,6 @@
 
     LLFontGL::getFontMonospace()->renderUTF8(text, 0, 0, v_offset + line_height*5,
                                              text_color, LLFontGL::LEFT, LLFontGL::TOP);
->>>>>>> 1a8a5404
 
     text = llformat("CacheHitRate: %3.2f Read: %d/%d/%d Decode: %d/%d/%d Fetch: %d/%d/%d",
                     cacheHitRate,
@@ -930,92 +658,6 @@
                     texFetchLatMed,
                     texFetchLatMax);
 
-<<<<<<< HEAD
-	LLFontGL::getFontMonospace()->renderUTF8(text, 0, 0, v_offset + line_height*4,
-											 text_color, LLFontGL::LEFT, LLFontGL::TOP);
-
-	//----------------------------------------------------------------------------
-
-	// <FS:Ansariel> Fast cache stats
-	//text = llformat("Textures: %d Fetch: %d(%d) Pkts:%d(%d) Cache R/W: %d/%d LFS:%d RAW:%d HTP:%d DEC:%d CRE:%d ",
-	text = llformat("Tex: %d Fetch: %d(%d) Pkts:%d(%d) CAC R/W: %d/%d LFS:%d RAW:%d HTP:%d DEC:%d CRE:%d FCA:%d ",
-	// </FS:Ansariel>
-					gTextureList.getNumImages(),
-					LLAppViewer::getTextureFetch()->getNumRequests(), LLAppViewer::getTextureFetch()->getNumDeletes(),
-					LLAppViewer::getTextureFetch()->mPacketCount, LLAppViewer::getTextureFetch()->mBadPacketCount, 
-					LLAppViewer::getTextureCache()->getNumReads(), LLAppViewer::getTextureCache()->getNumWrites(),
-					LLLFSThread::sLocal->getPending(),
-					LLImageRaw::sRawImageCount,
-					LLAppViewer::getTextureFetch()->getNumHTTPRequests(),
-					LLAppViewer::getImageDecodeThread()->getPending(), 
-					// <FS:Ansariel> Fast cache stats
-					//gTextureList.mCreateTextureList.size());
-					gTextureList.mCreateTextureList.size(),
-					gTextureList.mFastCacheList.size());
-					// </FS:Ansariel>
-
-	x_right = 550.0;
-	LLFontGL::getFontMonospace()->renderUTF8(text, 0, 0, v_offset + line_height*3,
-											 text_color, LLFontGL::LEFT, LLFontGL::TOP,
-											 LLFontGL::NORMAL, LLFontGL::NO_SHADOW, S32_MAX, S32_MAX, &x_right);
-
-	// <FS:Ansariel> Move BW figures further to the right to prevent overlapping
-	left = 575;
-	F32Kilobits bandwidth( LLAppViewer::getTextureFetch()->getTextureBandwidth() );
-	// <FS:Ansariel> Speed-up
-	//F32Kilobits max_bandwidth = gSavedSettings.getF32("ThrottleBandwidthKBPS");
-	static LLCachedControl<F32> throttleBandwidthKBPS(gSavedSettings, "ThrottleBandwidthKBPS");
-	F32Kilobits max_bandwidth( (F32)throttleBandwidthKBPS );
-	// </FS:Ansariel> Speed-upx
-	color = bandwidth.value() > max_bandwidth.value() ? LLColor4::red : bandwidth.value() > max_bandwidth.value() * .75f ? LLColor4::yellow : text_color;
-	color[VALPHA] = text_color[VALPHA];
-	text = llformat("BW:%.0f/%.0f",bandwidth.value(), max_bandwidth.value());
-	LLFontGL::getFontMonospace()->renderUTF8(text, 0, x_right, v_offset + line_height*3,
-											 color, LLFontGL::LEFT, LLFontGL::TOP);
-	
-	// Mesh status line
-	text = llformat("Mesh: Reqs(Tot/Htp/Big): %u/%u/%u Rtr/Err: %u/%u Cread/Cwrite: %u/%u Low/At/High: %d/%d/%d",
-					LLMeshRepository::sMeshRequestCount, LLMeshRepository::sHTTPRequestCount, LLMeshRepository::sHTTPLargeRequestCount,
-					LLMeshRepository::sHTTPRetryCount, LLMeshRepository::sHTTPErrorCount,
-					LLMeshRepository::sCacheReads, LLMeshRepository::sCacheWrites,
-					LLMeshRepoThread::sRequestLowWater, LLMeshRepoThread::sRequestWaterLevel, LLMeshRepoThread::sRequestHighWater);
-	LLFontGL::getFontMonospace()->renderUTF8(text, 0, 0, v_offset + line_height*2,
-											 text_color, LLFontGL::LEFT, LLFontGL::TOP);
-
-	// Header for texture table columns
-	S32 dx1 = 0;
-	if (LLAppViewer::getTextureFetch()->mDebugPause)
-	{
-		LLFontGL::getFontMonospace()->renderUTF8(std::string("!"), 0, title_x1, v_offset + line_height,
-										 text_color, LLFontGL::LEFT, LLFontGL::TOP);
-		dx1 += 8;
-	}
-	if (mTextureView->mFreezeView)
-	{
-		LLFontGL::getFontMonospace()->renderUTF8(std::string("*"), 0, title_x1, v_offset + line_height,
-										 text_color, LLFontGL::LEFT, LLFontGL::TOP);
-		dx1 += 8;
-	}
-	if (mTextureView->mOrderFetch)
-	{
-		LLFontGL::getFontMonospace()->renderUTF8(title_string1b, 0, title_x1+dx1, v_offset + line_height,
-										 text_color, LLFontGL::LEFT, LLFontGL::TOP);
-	}
-	else
-	{	
-		LLFontGL::getFontMonospace()->renderUTF8(title_string1a, 0, title_x1+dx1, v_offset + line_height,
-										 text_color, LLFontGL::LEFT, LLFontGL::TOP);
-	}
-	
-	LLFontGL::getFontMonospace()->renderUTF8(title_string2, 0, title_x2, v_offset + line_height,
-									 text_color, LLFontGL::LEFT, LLFontGL::TOP);
-
-	LLFontGL::getFontMonospace()->renderUTF8(title_string3, 0, title_x3, v_offset + line_height,
-									 text_color, LLFontGL::LEFT, LLFontGL::TOP);
-
-	LLFontGL::getFontMonospace()->renderUTF8(title_string4, 0, title_x4, v_offset + line_height,
-									 text_color, LLFontGL::LEFT, LLFontGL::TOP);
-=======
     LLFontGL::getFontMonospace()->renderUTF8(text, 0, 0, v_offset + line_height*4,
                                              text_color, LLFontGL::LEFT, LLFontGL::TOP);
 
@@ -1100,60 +742,27 @@
 
     LLFontGL::getFontMonospace()->renderUTF8(title_string4, 0, title_x4, v_offset + line_height,
                                      text_color, LLFontGL::LEFT, LLFontGL::TOP);
->>>>>>> 1a8a5404
 }
 
 bool LLGLTexMemBar::handleMouseDown(S32 x, S32 y, MASK mask)
 {
-<<<<<<< HEAD
-	return false;
-=======
     return false;
->>>>>>> 1a8a5404
 }
 
 LLRect LLGLTexMemBar::getRequiredRect()
 {
-<<<<<<< HEAD
-	LLRect rect;
-	// <FS:Ansariel> Texture memory bars
-	//rect.mTop = 78; //LLFontGL::getFontMonospace()->getLineHeight() * 6;
-	rect.mTop = 93;
-	// </FS:Ansariel>
-	return rect;
-=======
     LLRect rect;
     // <FS:Ansariel> Texture memory bars
     //rect.mTop = 78; //LLFontGL::getFontMonospace()->getLineHeight() * 6;
     rect.mTop = 93;
     // </FS:Ansariel>
     return rect;
->>>>>>> 1a8a5404
 }
 
 ////////////////////////////////////////////////////////////////////////////
 class LLGLTexSizeBar
 {
 public:
-<<<<<<< HEAD
-	LLGLTexSizeBar(S32 index, S32 left, S32 bottom, S32 right, S32 line_height)
-	{
-		mIndex = index ;
-		mLeft = left ;
-		mBottom = bottom ;
-		mRight = right ;
-		mLineHeight = line_height ;
-		mTopLoaded = 0 ;
-		mTopBound = 0 ;
-		mScale = 1.0f ;
-	}
-
-	void setTop(S32 loaded, S32 bound, F32 scale) {mTopLoaded = loaded ; mTopBound = bound; mScale = scale ;}
-
-	void draw();	
-	bool handleHover(S32 x, S32 y, MASK mask, bool set_pick_size) ;
-	
-=======
     LLGLTexSizeBar(S32 index, S32 left, S32 bottom, S32 right, S32 line_height)
     {
         mIndex = index ;
@@ -1171,7 +780,6 @@
     void draw();
     bool handleHover(S32 x, S32 y, MASK mask, bool set_pick_size) ;
 
->>>>>>> 1a8a5404
 private:
     S32 mIndex ;
     S32 mLeft ;
@@ -1183,15 +791,6 @@
     F32 mScale ;
 };
 
-<<<<<<< HEAD
-bool LLGLTexSizeBar::handleHover(S32 x, S32 y, MASK mask, bool set_pick_size) 
-{
-	if(y > mBottom && (y < mBottom + (S32)(mTopLoaded * mScale) || y < mBottom + (S32)(mTopBound * mScale)))
-	{
-		LLImageGL::setCurTexSizebar(mIndex, set_pick_size);
-	}
-	return true ;
-=======
 bool LLGLTexSizeBar::handleHover(S32 x, S32 y, MASK mask, bool set_pick_size)
 {
     if(y > mBottom && (y < mBottom + (S32)(mTopLoaded * mScale) || y < mBottom + (S32)(mTopBound * mScale)))
@@ -1199,7 +798,6 @@
         LLImageGL::setCurTexSizebar(mIndex, set_pick_size);
     }
     return true ;
->>>>>>> 1a8a5404
 }
 void LLGLTexSizeBar::draw()
 {
@@ -1227,19 +825,6 @@
 ////////////////////////////////////////////////////////////////////////////
 
 LLTextureView::LLTextureView(const LLTextureView::Params& p)
-<<<<<<< HEAD
-	:	LLContainerView(p),
-		mFreezeView(false),
-		mOrderFetch(false),
-		mPrintList(false),
-		mNumTextureBars(0)
-{
-	setVisible(false);
-	
-	setDisplayChildren(true);
-	mGLTexMemBar = 0;
-	mAvatarTexBar = 0;
-=======
     :   LLContainerView(p),
         mFreezeView(false),
         mOrderFetch(false),
@@ -1251,7 +836,6 @@
     setDisplayChildren(true);
     mGLTexMemBar = 0;
     mAvatarTexBar = 0;
->>>>>>> 1a8a5404
 }
 
 LLTextureView::~LLTextureView()
@@ -1284,212 +868,6 @@
 
 void LLTextureView::draw()
 {
-<<<<<<< HEAD
-	if (!mFreezeView)
-	{
-// 		LLViewerObject *objectp;
-// 		S32 te;
-
-		for_each(mTextureBars.begin(), mTextureBars.end(), KillView());
-		mTextureBars.clear();
-			
-		if (mGLTexMemBar)
-		{
-			removeChild(mGLTexMemBar);
-			mGLTexMemBar->die();
-			mGLTexMemBar = 0;
-		}
-
-		if (mAvatarTexBar)
-		{
-			removeChild(mAvatarTexBar);
-			mAvatarTexBar->die();
-			mAvatarTexBar = 0;
-		}
-
-		typedef std::multiset<decode_pair_t, compare_decode_pair > display_list_t;
-		display_list_t display_image_list;
-	
-		if (mPrintList)
-		{
-			LL_INFOS() << "ID\tMEM\tBOOST\tPRI\tWIDTH\tHEIGHT\tDISCARD" << LL_ENDL;
-		}
-	
-		for (LLViewerTextureList::image_priority_list_t::iterator iter = gTextureList.mImageList.begin();
-			 iter != gTextureList.mImageList.end(); )
-		{
-			LLPointer<LLViewerFetchedTexture> imagep = *iter++;
-			if(!imagep->hasFetcher())
-			{
-				continue ;
-			}
-
-			S32 cur_discard = imagep->getDiscardLevel();
-			S32 desired_discard = imagep->mDesiredDiscardLevel;
-			
-			if (mPrintList)
-			{
-				S32 tex_mem = imagep->hasGLTexture() ? imagep->getTextureMemory().value() : 0 ;
-				LL_INFOS() << imagep->getID()
-						<< "\t" << tex_mem
-						<< "\t" << imagep->getBoostLevel()
-						<< "\t" << imagep->getMaxVirtualSize()
-						<< "\t" << imagep->getWidth()
-						<< "\t" << imagep->getHeight()
-						<< "\t" << cur_discard
-						<< LL_ENDL;
-			}
-
-			if (imagep->getID() == LLAppViewer::getTextureFetch()->mDebugID)
-			{
-//				static S32 debug_count = 0;
-//				++debug_count; // for breakpoints
-			}
-			
-			F32 pri;
-			if (mOrderFetch)
-			{
-				pri = ((F32)imagep->mFetchPriority)/256.f;
-			}
-			else
-			{
-				pri = imagep->getMaxVirtualSize();
-			}
-			pri = llclamp(pri, 0.0f, HIGH_PRIORITY-1.f);
-			
-			if (sDebugImages.find(imagep) != sDebugImages.end())
-			{
-				pri += 4*HIGH_PRIORITY;
-			}
-
-			if (!mOrderFetch)
-			{
-				if (pri < HIGH_PRIORITY && LLSelectMgr::getInstance())
-				{
-					struct f : public LLSelectedTEFunctor
-					{
-						LLViewerFetchedTexture* mImage;
-						f(LLViewerFetchedTexture* image) : mImage(image) {}
-						virtual bool apply(LLViewerObject* object, S32 te)
-						{
-							return (mImage == object->getTEImage(te));
-						}
-					} func(imagep);
-					const bool firstonly = true;
-					bool match = LLSelectMgr::getInstance()->getSelection()->applyToTEs(&func, firstonly);
-					if (match)
-					{
-						pri += 3*HIGH_PRIORITY;
-					}
-				}
-
-				if (pri < HIGH_PRIORITY && (cur_discard< 0 || desired_discard < cur_discard))
-				{
-					LLSelectNode* hover_node = LLSelectMgr::instance().getHoverNode();
-					if (hover_node)
-					{
-						LLViewerObject *objectp = hover_node->getObject();
-						if (objectp)
-						{
-							S32 tex_count = objectp->getNumTEs();
-							for (S32 i = 0; i < tex_count; i++)
-							{
-								if (imagep == objectp->getTEImage(i))
-								{
-									pri += 2*HIGH_PRIORITY;
-									break;
-								}
-							}
-						}
-					}
-				}
-
-				if (pri > 0.f && pri < HIGH_PRIORITY)
-				{
-					if (imagep->mLastPacketTimer.getElapsedTimeF32() < 1.f ||
-						imagep->mFetchDeltaTime < 0.25f)
-					{
-						pri += 1*HIGH_PRIORITY;
-					}
-				}
-			}
-			
-	 		if (pri > 0.0f)
-			{
-				display_image_list.insert(std::make_pair(pri, imagep));
-			}
-		}
-		
-		if (mPrintList)
-		{
-			mPrintList = false;
-		}
-		
-		static S32 max_count = 50;
-		S32 count = 0;
-		mNumTextureBars = 0 ;
-		for (display_list_t::iterator iter = display_image_list.begin();
-			 iter != display_image_list.end(); iter++)
-		{
-			LLViewerFetchedTexture* imagep = iter->second;
-			S32 hilite = 0;
-			F32 pri = iter->first;
-			if (pri >= 1 * HIGH_PRIORITY)
-			{
-				hilite = (S32)((pri+1) / HIGH_PRIORITY) - 1;
-			}
-			if ((hilite || count < max_count-10) && (count < max_count))
-			{
-				if (addBar(imagep, hilite))
-				{
-					count++;
-				}
-			}
-		}
-
-		if (mOrderFetch)
-			sortChildren(LLTextureBar::sort_fetch());
-		else
-			sortChildren(LLTextureBar::sort());
-
-		LLGLTexMemBar::Params tmbp;
-		LLRect tmbr;
-		tmbp.name("gl texmem bar");
-		tmbp.rect(tmbr);
-		tmbp.follows.flags = FOLLOWS_LEFT|FOLLOWS_TOP;
-		tmbp.texture_view(this);
-		mGLTexMemBar = LLUICtrlFactory::create<LLGLTexMemBar>(tmbp);
-		addChild(mGLTexMemBar);
-		sendChildToFront(mGLTexMemBar);
-
-		LLAvatarTexBar::Params atbp;
-		LLRect atbr;
-		atbp.name("gl avatartex bar");
-		atbp.texture_view(this);
-		atbp.rect(atbr);
-		mAvatarTexBar = LLUICtrlFactory::create<LLAvatarTexBar>(atbp);
-		addChild(mAvatarTexBar);
-		sendChildToFront(mAvatarTexBar);
-
-		reshape(getRect().getWidth(), getRect().getHeight(), true);
-
-		LLUI::popMatrix();
-		LLUI::pushMatrix();
-		LLUI::translate((F32)getRect().mLeft, (F32)getRect().mBottom);
-
-		for (child_list_const_iter_t child_iter = getChildList()->begin();
-			 child_iter != getChildList()->end(); ++child_iter)
-		{
-			LLView *viewp = *child_iter;
-			if (viewp->getRect().mBottom < 0)
-			{
-				viewp->setVisible(false);
-			}
-		}
-	}
-	
-	LLContainerView::draw();
-=======
     if (!mFreezeView)
     {
 //      LLViewerObject *objectp;
@@ -1694,7 +1072,6 @@
     }
 
     LLContainerView::draw();
->>>>>>> 1a8a5404
 
 }
 
@@ -1718,38 +1095,11 @@
     addChild(barp);
     mTextureBars.push_back(barp);
 
-<<<<<<< HEAD
-	return true;
-=======
     return true;
->>>>>>> 1a8a5404
 }
 
 bool LLTextureView::handleMouseDown(S32 x, S32 y, MASK mask)
 {
-<<<<<<< HEAD
-	if ((mask & (MASK_CONTROL|MASK_SHIFT|MASK_ALT)) == (MASK_ALT|MASK_SHIFT))
-	{
-		mPrintList = true;
-		return true;
-	}
-	if ((mask & (MASK_CONTROL|MASK_SHIFT|MASK_ALT)) == (MASK_CONTROL|MASK_SHIFT))
-	{
-		LLAppViewer::getTextureFetch()->mDebugPause = !LLAppViewer::getTextureFetch()->mDebugPause;
-		return true;
-	}
-	if (mask & MASK_SHIFT)
-	{
-		mFreezeView = !mFreezeView;
-		return true;
-	}
-	if (mask & MASK_CONTROL)
-	{
-		mOrderFetch = !mOrderFetch;
-		return true;
-	}
-	return LLView::handleMouseDown(x,y,mask);
-=======
     if ((mask & (MASK_CONTROL|MASK_SHIFT|MASK_ALT)) == (MASK_ALT|MASK_SHIFT))
     {
         mPrintList = true;
@@ -1771,24 +1121,15 @@
         return true;
     }
     return LLView::handleMouseDown(x,y,mask);
->>>>>>> 1a8a5404
 }
 
 bool LLTextureView::handleMouseUp(S32 x, S32 y, MASK mask)
 {
-<<<<<<< HEAD
-	return false;
-=======
     return false;
->>>>>>> 1a8a5404
 }
 
 bool LLTextureView::handleKey(KEY key, MASK mask, bool called_from_parent)
 {
-<<<<<<< HEAD
-	return false;
-=======
     return false;
->>>>>>> 1a8a5404
-}
-
+}
+
