--- conflicted
+++ resolved
@@ -42,16 +42,8 @@
 
 	//vertex buffer for holding all particles
 	static LLPointer<LLVertexBuffer> sVB;
-<<<<<<< HEAD
-	// <FS> Fix particle flashing
-	//static S32 sVBSlotCursor;
-	static S32 sVBSlotFree[LL_MAX_PARTICLE_COUNT];
-	static S32* sVBSlotCursor;
-	// </FS>
-=======
 	static S32 sVBSlotFree[LL_MAX_PARTICLE_COUNT];
 	static S32 *sVBSlotCursor;
->>>>>>> af9069ed
 
 	static void initClass();
 	static void restoreGL();
