/**
 * @file llvopartgroup.h
 * @brief Group of particle systems
 *
 * $LicenseInfo:firstyear=2001&license=viewerlgpl$
 * Second Life Viewer Source Code
 * Copyright (C) 2010, Linden Research, Inc.
 *
 * This library is free software; you can redistribute it and/or
 * modify it under the terms of the GNU Lesser General Public
 * License as published by the Free Software Foundation;
 * version 2.1 of the License only.
 *
 * This library is distributed in the hope that it will be useful,
 * but WITHOUT ANY WARRANTY; without even the implied warranty of
 * MERCHANTABILITY or FITNESS FOR A PARTICULAR PURPOSE.  See the GNU
 * Lesser General Public License for more details.
 *
 * You should have received a copy of the GNU Lesser General Public
 * License along with this library; if not, write to the Free Software
 * Foundation, Inc., 51 Franklin Street, Fifth Floor, Boston, MA  02110-1301  USA
 *
 * Linden Research, Inc., 945 Battery Street, San Francisco, CA  94111  USA
 * $/LicenseInfo$
 */

#ifndef LL_LLVOPARTGROUP_H
#define LL_LLVOPARTGROUP_H

#include "llviewerobject.h"
#include "v3math.h"
#include "v3color.h"
#include "llframetimer.h"
#include "llviewerpartsim.h"
#include "llvertexbuffer.h"

class LLViewerPartGroup;

class LLVOPartGroup : public LLAlphaObject
{
public:

<<<<<<< HEAD
	static void initClass();
	static void restoreGL();
	static void destroyGL();

	enum
	{
		VERTEX_DATA_MASK =	LLVertexBuffer::MAP_VERTEX |
							LLVertexBuffer::MAP_NORMAL |
							LLVertexBuffer::MAP_TEXCOORD0 |
							LLVertexBuffer::MAP_COLOR |
							LLVertexBuffer::MAP_EMISSIVE |
							LLVertexBuffer::MAP_TEXTURE_INDEX
	};

	LLVOPartGroup(const LLUUID &id, const LLPCode pcode, LLViewerRegion *regionp);

	/*virtual*/ bool    isActive() const; // Whether this object needs to do an idleUpdate.
	void idleUpdate(LLAgent &agent, const F64 &time);

	virtual F32 getBinRadius();
	virtual void updateSpatialExtents(LLVector4a& newMin, LLVector4a& newMax);
	virtual U32 getPartitionType() const;
	
	/*virtual*/ bool lineSegmentIntersect(const LLVector4a& start, const LLVector4a& end,
										  S32 face,
										  bool pick_transparent,
										  bool pick_rigged,
                                          bool pick_unselectable,
										  S32* face_hit,
										  LLVector4a* intersection,
										  LLVector2* tex_coord,
										  LLVector4a* normal,
										  LLVector4a* tangent);

	/*virtual*/ void setPixelAreaAndAngle(LLAgent &agent);
	/*virtual*/ void updateTextures();

	/*virtual*/ LLDrawable* createDrawable(LLPipeline *pipeline);
	/*virtual*/ bool        updateGeometry(LLDrawable *drawable);
	void		getGeometry(const LLViewerPart& part,							
								LLStrider<LLVector4a>& verticesp);
				
				void		getGeometry(S32 idx,
								LLStrider<LLVector4a>& verticesp,
								LLStrider<LLVector3>& normalsp, 
								LLStrider<LLVector2>& texcoordsp,
								LLStrider<LLColor4U>& colorsp, 
								LLStrider<LLColor4U>& emissivep,
								LLStrider<U16>& indicesp);

	void updateFaceSize(S32 idx) { }
	F32 getPartSize(S32 idx);
	void getBlendFunc(S32 idx, LLRender::eBlendFactor& src, LLRender::eBlendFactor& dst);
	LLUUID getPartOwner(S32 idx);
	LLUUID getPartSource(S32 idx);

	void setViewerPartGroup(LLViewerPartGroup *part_groupp)		{ mViewerPartGroupp = part_groupp; }
	LLViewerPartGroup* getViewerPartGroup()	{ return mViewerPartGroupp; }
=======
    static void initClass();
    static void restoreGL();
    static void destroyGL();

    enum
    {
        VERTEX_DATA_MASK =  LLVertexBuffer::MAP_VERTEX |
                            LLVertexBuffer::MAP_NORMAL |
                            LLVertexBuffer::MAP_TEXCOORD0 |
                            LLVertexBuffer::MAP_COLOR |
                            LLVertexBuffer::MAP_EMISSIVE |
                            LLVertexBuffer::MAP_TEXTURE_INDEX
    };

    LLVOPartGroup(const LLUUID &id, const LLPCode pcode, LLViewerRegion *regionp);

    /*virtual*/ BOOL    isActive() const; // Whether this object needs to do an idleUpdate.
    void idleUpdate(LLAgent &agent, const F64 &time);

    virtual F32 getBinRadius();
    virtual void updateSpatialExtents(LLVector4a& newMin, LLVector4a& newMax);
    virtual U32 getPartitionType() const;

    /*virtual*/ BOOL lineSegmentIntersect(const LLVector4a& start, const LLVector4a& end,
                                          S32 face,
                                          BOOL pick_transparent,
                                          BOOL pick_rigged,
                                          BOOL pick_unselectable,
                                          S32* face_hit,
                                          LLVector4a* intersection,
                                          LLVector2* tex_coord,
                                          LLVector4a* normal,
                                          LLVector4a* tangent);

    /*virtual*/ void setPixelAreaAndAngle(LLAgent &agent);
    /*virtual*/ void updateTextures();

    /*virtual*/ LLDrawable* createDrawable(LLPipeline *pipeline);
    /*virtual*/ BOOL        updateGeometry(LLDrawable *drawable);
    void        getGeometry(const LLViewerPart& part,
                                LLStrider<LLVector4a>& verticesp);

                void        getGeometry(S32 idx,
                                LLStrider<LLVector4a>& verticesp,
                                LLStrider<LLVector3>& normalsp,
                                LLStrider<LLVector2>& texcoordsp,
                                LLStrider<LLColor4U>& colorsp,
                                LLStrider<LLColor4U>& emissivep,
                                LLStrider<U16>& indicesp);

    void updateFaceSize(S32 idx) { }
    F32 getPartSize(S32 idx);
    void getBlendFunc(S32 idx, LLRender::eBlendFactor& src, LLRender::eBlendFactor& dst);
    LLUUID getPartOwner(S32 idx);
    LLUUID getPartSource(S32 idx);

    void setViewerPartGroup(LLViewerPartGroup *part_groupp)     { mViewerPartGroupp = part_groupp; }
    LLViewerPartGroup* getViewerPartGroup() { return mViewerPartGroupp; }
>>>>>>> e1623bb2

protected:
    ~LLVOPartGroup();

    LLViewerPartGroup *mViewerPartGroupp;

    virtual LLVector3 getCameraPosition() const;

};


class LLVOHUDPartGroup : public LLVOPartGroup
{
public:
    LLVOHUDPartGroup(const LLUUID &id, const LLPCode pcode, LLViewerRegion *regionp) :
      LLVOPartGroup(id, pcode, regionp)
    {
    }
protected:
    LLDrawable* createDrawable(LLPipeline *pipeline);
    U32 getPartitionType() const;
    virtual LLVector3 getCameraPosition() const;
};

#endif // LL_LLVOPARTGROUP_H<|MERGE_RESOLUTION|>--- conflicted
+++ resolved
@@ -1,186 +1,125 @@
-/**
- * @file llvopartgroup.h
- * @brief Group of particle systems
- *
- * $LicenseInfo:firstyear=2001&license=viewerlgpl$
- * Second Life Viewer Source Code
- * Copyright (C) 2010, Linden Research, Inc.
- *
- * This library is free software; you can redistribute it and/or
- * modify it under the terms of the GNU Lesser General Public
- * License as published by the Free Software Foundation;
- * version 2.1 of the License only.
- *
- * This library is distributed in the hope that it will be useful,
- * but WITHOUT ANY WARRANTY; without even the implied warranty of
- * MERCHANTABILITY or FITNESS FOR A PARTICULAR PURPOSE.  See the GNU
- * Lesser General Public License for more details.
- *
- * You should have received a copy of the GNU Lesser General Public
- * License along with this library; if not, write to the Free Software
- * Foundation, Inc., 51 Franklin Street, Fifth Floor, Boston, MA  02110-1301  USA
- *
- * Linden Research, Inc., 945 Battery Street, San Francisco, CA  94111  USA
- * $/LicenseInfo$
- */
-
-#ifndef LL_LLVOPARTGROUP_H
-#define LL_LLVOPARTGROUP_H
-
-#include "llviewerobject.h"
-#include "v3math.h"
-#include "v3color.h"
-#include "llframetimer.h"
-#include "llviewerpartsim.h"
-#include "llvertexbuffer.h"
-
-class LLViewerPartGroup;
-
-class LLVOPartGroup : public LLAlphaObject
-{
-public:
-
-<<<<<<< HEAD
-	static void initClass();
-	static void restoreGL();
-	static void destroyGL();
-
-	enum
-	{
-		VERTEX_DATA_MASK =	LLVertexBuffer::MAP_VERTEX |
-							LLVertexBuffer::MAP_NORMAL |
-							LLVertexBuffer::MAP_TEXCOORD0 |
-							LLVertexBuffer::MAP_COLOR |
-							LLVertexBuffer::MAP_EMISSIVE |
-							LLVertexBuffer::MAP_TEXTURE_INDEX
-	};
-
-	LLVOPartGroup(const LLUUID &id, const LLPCode pcode, LLViewerRegion *regionp);
-
-	/*virtual*/ bool    isActive() const; // Whether this object needs to do an idleUpdate.
-	void idleUpdate(LLAgent &agent, const F64 &time);
-
-	virtual F32 getBinRadius();
-	virtual void updateSpatialExtents(LLVector4a& newMin, LLVector4a& newMax);
-	virtual U32 getPartitionType() const;
-	
-	/*virtual*/ bool lineSegmentIntersect(const LLVector4a& start, const LLVector4a& end,
-										  S32 face,
-										  bool pick_transparent,
-										  bool pick_rigged,
-                                          bool pick_unselectable,
-										  S32* face_hit,
-										  LLVector4a* intersection,
-										  LLVector2* tex_coord,
-										  LLVector4a* normal,
-										  LLVector4a* tangent);
-
-	/*virtual*/ void setPixelAreaAndAngle(LLAgent &agent);
-	/*virtual*/ void updateTextures();
-
-	/*virtual*/ LLDrawable* createDrawable(LLPipeline *pipeline);
-	/*virtual*/ bool        updateGeometry(LLDrawable *drawable);
-	void		getGeometry(const LLViewerPart& part,							
-								LLStrider<LLVector4a>& verticesp);
-				
-				void		getGeometry(S32 idx,
-								LLStrider<LLVector4a>& verticesp,
-								LLStrider<LLVector3>& normalsp, 
-								LLStrider<LLVector2>& texcoordsp,
-								LLStrider<LLColor4U>& colorsp, 
-								LLStrider<LLColor4U>& emissivep,
-								LLStrider<U16>& indicesp);
-
-	void updateFaceSize(S32 idx) { }
-	F32 getPartSize(S32 idx);
-	void getBlendFunc(S32 idx, LLRender::eBlendFactor& src, LLRender::eBlendFactor& dst);
-	LLUUID getPartOwner(S32 idx);
-	LLUUID getPartSource(S32 idx);
-
-	void setViewerPartGroup(LLViewerPartGroup *part_groupp)		{ mViewerPartGroupp = part_groupp; }
-	LLViewerPartGroup* getViewerPartGroup()	{ return mViewerPartGroupp; }
-=======
-    static void initClass();
-    static void restoreGL();
-    static void destroyGL();
-
-    enum
-    {
-        VERTEX_DATA_MASK =  LLVertexBuffer::MAP_VERTEX |
-                            LLVertexBuffer::MAP_NORMAL |
-                            LLVertexBuffer::MAP_TEXCOORD0 |
-                            LLVertexBuffer::MAP_COLOR |
-                            LLVertexBuffer::MAP_EMISSIVE |
-                            LLVertexBuffer::MAP_TEXTURE_INDEX
-    };
-
-    LLVOPartGroup(const LLUUID &id, const LLPCode pcode, LLViewerRegion *regionp);
-
-    /*virtual*/ BOOL    isActive() const; // Whether this object needs to do an idleUpdate.
-    void idleUpdate(LLAgent &agent, const F64 &time);
-
-    virtual F32 getBinRadius();
-    virtual void updateSpatialExtents(LLVector4a& newMin, LLVector4a& newMax);
-    virtual U32 getPartitionType() const;
-
-    /*virtual*/ BOOL lineSegmentIntersect(const LLVector4a& start, const LLVector4a& end,
-                                          S32 face,
-                                          BOOL pick_transparent,
-                                          BOOL pick_rigged,
-                                          BOOL pick_unselectable,
-                                          S32* face_hit,
-                                          LLVector4a* intersection,
-                                          LLVector2* tex_coord,
-                                          LLVector4a* normal,
-                                          LLVector4a* tangent);
-
-    /*virtual*/ void setPixelAreaAndAngle(LLAgent &agent);
-    /*virtual*/ void updateTextures();
-
-    /*virtual*/ LLDrawable* createDrawable(LLPipeline *pipeline);
-    /*virtual*/ BOOL        updateGeometry(LLDrawable *drawable);
-    void        getGeometry(const LLViewerPart& part,
-                                LLStrider<LLVector4a>& verticesp);
-
-                void        getGeometry(S32 idx,
-                                LLStrider<LLVector4a>& verticesp,
-                                LLStrider<LLVector3>& normalsp,
-                                LLStrider<LLVector2>& texcoordsp,
-                                LLStrider<LLColor4U>& colorsp,
-                                LLStrider<LLColor4U>& emissivep,
-                                LLStrider<U16>& indicesp);
-
-    void updateFaceSize(S32 idx) { }
-    F32 getPartSize(S32 idx);
-    void getBlendFunc(S32 idx, LLRender::eBlendFactor& src, LLRender::eBlendFactor& dst);
-    LLUUID getPartOwner(S32 idx);
-    LLUUID getPartSource(S32 idx);
-
-    void setViewerPartGroup(LLViewerPartGroup *part_groupp)     { mViewerPartGroupp = part_groupp; }
-    LLViewerPartGroup* getViewerPartGroup() { return mViewerPartGroupp; }
->>>>>>> e1623bb2
-
-protected:
-    ~LLVOPartGroup();
-
-    LLViewerPartGroup *mViewerPartGroupp;
-
-    virtual LLVector3 getCameraPosition() const;
-
-};
-
-
-class LLVOHUDPartGroup : public LLVOPartGroup
-{
-public:
-    LLVOHUDPartGroup(const LLUUID &id, const LLPCode pcode, LLViewerRegion *regionp) :
-      LLVOPartGroup(id, pcode, regionp)
-    {
-    }
-protected:
-    LLDrawable* createDrawable(LLPipeline *pipeline);
-    U32 getPartitionType() const;
-    virtual LLVector3 getCameraPosition() const;
-};
-
-#endif // LL_LLVOPARTGROUP_H+/**
+ * @file llvopartgroup.h
+ * @brief Group of particle systems
+ *
+ * $LicenseInfo:firstyear=2001&license=viewerlgpl$
+ * Second Life Viewer Source Code
+ * Copyright (C) 2010, Linden Research, Inc.
+ *
+ * This library is free software; you can redistribute it and/or
+ * modify it under the terms of the GNU Lesser General Public
+ * License as published by the Free Software Foundation;
+ * version 2.1 of the License only.
+ *
+ * This library is distributed in the hope that it will be useful,
+ * but WITHOUT ANY WARRANTY; without even the implied warranty of
+ * MERCHANTABILITY or FITNESS FOR A PARTICULAR PURPOSE.  See the GNU
+ * Lesser General Public License for more details.
+ *
+ * You should have received a copy of the GNU Lesser General Public
+ * License along with this library; if not, write to the Free Software
+ * Foundation, Inc., 51 Franklin Street, Fifth Floor, Boston, MA  02110-1301  USA
+ *
+ * Linden Research, Inc., 945 Battery Street, San Francisco, CA  94111  USA
+ * $/LicenseInfo$
+ */
+
+#ifndef LL_LLVOPARTGROUP_H
+#define LL_LLVOPARTGROUP_H
+
+#include "llviewerobject.h"
+#include "v3math.h"
+#include "v3color.h"
+#include "llframetimer.h"
+#include "llviewerpartsim.h"
+#include "llvertexbuffer.h"
+
+class LLViewerPartGroup;
+
+class LLVOPartGroup : public LLAlphaObject
+{
+public:
+
+    static void initClass();
+    static void restoreGL();
+    static void destroyGL();
+
+    enum
+    {
+        VERTEX_DATA_MASK =  LLVertexBuffer::MAP_VERTEX |
+                            LLVertexBuffer::MAP_NORMAL |
+                            LLVertexBuffer::MAP_TEXCOORD0 |
+                            LLVertexBuffer::MAP_COLOR |
+                            LLVertexBuffer::MAP_EMISSIVE |
+                            LLVertexBuffer::MAP_TEXTURE_INDEX
+    };
+
+    LLVOPartGroup(const LLUUID &id, const LLPCode pcode, LLViewerRegion *regionp);
+
+    /*virtual*/ bool    isActive() const; // Whether this object needs to do an idleUpdate.
+    void idleUpdate(LLAgent &agent, const F64 &time);
+
+    virtual F32 getBinRadius();
+    virtual void updateSpatialExtents(LLVector4a& newMin, LLVector4a& newMax);
+    virtual U32 getPartitionType() const;
+
+    /*virtual*/ bool lineSegmentIntersect(const LLVector4a& start, const LLVector4a& end,
+                                          S32 face,
+                                          bool pick_transparent,
+                                          bool pick_rigged,
+                                          bool pick_unselectable,
+                                          S32* face_hit,
+                                          LLVector4a* intersection,
+                                          LLVector2* tex_coord,
+                                          LLVector4a* normal,
+                                          LLVector4a* tangent);
+
+    /*virtual*/ void setPixelAreaAndAngle(LLAgent &agent);
+    /*virtual*/ void updateTextures();
+
+    /*virtual*/ LLDrawable* createDrawable(LLPipeline *pipeline);
+    /*virtual*/ bool        updateGeometry(LLDrawable *drawable);
+    void        getGeometry(const LLViewerPart& part,
+                                LLStrider<LLVector4a>& verticesp);
+
+                void        getGeometry(S32 idx,
+                                LLStrider<LLVector4a>& verticesp,
+                                LLStrider<LLVector3>& normalsp,
+                                LLStrider<LLVector2>& texcoordsp,
+                                LLStrider<LLColor4U>& colorsp,
+                                LLStrider<LLColor4U>& emissivep,
+                                LLStrider<U16>& indicesp);
+
+    void updateFaceSize(S32 idx) { }
+    F32 getPartSize(S32 idx);
+    void getBlendFunc(S32 idx, LLRender::eBlendFactor& src, LLRender::eBlendFactor& dst);
+    LLUUID getPartOwner(S32 idx);
+    LLUUID getPartSource(S32 idx);
+
+    void setViewerPartGroup(LLViewerPartGroup *part_groupp)     { mViewerPartGroupp = part_groupp; }
+    LLViewerPartGroup* getViewerPartGroup() { return mViewerPartGroupp; }
+
+protected:
+    ~LLVOPartGroup();
+
+    LLViewerPartGroup *mViewerPartGroupp;
+
+    virtual LLVector3 getCameraPosition() const;
+
+};
+
+
+class LLVOHUDPartGroup : public LLVOPartGroup
+{
+public:
+    LLVOHUDPartGroup(const LLUUID &id, const LLPCode pcode, LLViewerRegion *regionp) :
+      LLVOPartGroup(id, pcode, regionp)
+    {
+    }
+protected:
+    LLDrawable* createDrawable(LLPipeline *pipeline);
+    U32 getPartitionType() const;
+    virtual LLVector3 getCameraPosition() const;
+};
+
+#endif // LL_LLVOPARTGROUP_H