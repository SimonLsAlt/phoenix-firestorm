/** 
 * @file llworld.h
 * @brief Collection of viewer regions in the vacinity of the user.
 *
 * Represents the whole world, so far as 3D functionality is conserned.
 * Always contains the region that the user's avatar is in along with
 * neighboring regions. As the user crosses region boundaries, new
 * regions are added to the world and distant ones are rolled up.
 *
 * $LicenseInfo:firstyear=2001&license=viewerlgpl$
 * Second Life Viewer Source Code
 * Copyright (C) 2010, Linden Research, Inc.
 * 
 * This library is free software; you can redistribute it and/or
 * modify it under the terms of the GNU Lesser General Public
 * License as published by the Free Software Foundation;
 * version 2.1 of the License only.
 * 
 * This library is distributed in the hope that it will be useful,
 * but WITHOUT ANY WARRANTY; without even the implied warranty of
 * MERCHANTABILITY or FITNESS FOR A PARTICULAR PURPOSE.  See the GNU
 * Lesser General Public License for more details.
 * 
 * You should have received a copy of the GNU Lesser General Public
 * License along with this library; if not, write to the Free Software
 * Foundation, Inc., 51 Franklin Street, Fifth Floor, Boston, MA  02110-1301  USA
 * 
 * Linden Research, Inc., 945 Battery Street, San Francisco, CA  94111  USA
 * $/LicenseInfo$
 */

#ifndef LL_LLWORLD_H
#define LL_LLWORLD_H

#include "llpatchvertexarray.h"

#include "llmath.h"
#include "v3math.h"
#include "llsingleton.h"
#include "llstring.h"
#include "llviewerpartsim.h"
#include "llviewertexture.h"
#include "llvowater.h"

class LLViewerRegion;
class LLVector3d;
class LLMessageSystem;
class LLNetMap;
class LLHost;

class LLViewerObject;
class LLSurfacePatch;

class LLCharacter;
class LLCloudPuff;
class LLCloudGroup;
class LLVOAvatar;

// LLWorld maintains a stack of unused viewer_regions and an array of pointers to viewer regions
// as simulators are connected to, viewer_regions are popped off the stack and connected as required
// as simulators are removed, they are pushed back onto the stack

class LLWorld : public LLSimpleton<LLWorld>
{
public:
    LLWorld();

    // Clear any objects, regions
    // Prepares class to be reused or destroyed
    void resetClass();

	void refreshLimits();// <AW: opensim-limits>
// <FS:CR> Aurora Sim
	void updateLimits(); // <FS:CR> Aurora Sim
	//LLViewerRegion*	addRegion(const U64 &region_handle, const LLHost &host);
	LLViewerRegion*	addRegion(const U64 &region_handle, const LLHost &host, const U32 &region_size_x, const U32 &region_size_y);
// <FS:CR> Aurora Sim
		// safe to call if already present, does the "right thing" if
		// hosts are same, or if hosts are different, etc...
	void			removeRegion(const LLHost &host);

	void	disconnectRegions(); // Send quit messages to all child regions

	LLViewerRegion*			getRegion(const LLHost &host);
	LLViewerRegion*			getRegionFromPosGlobal(const LLVector3d &pos);
	LLViewerRegion*			getRegionFromPosAgent(const LLVector3 &pos);
	LLViewerRegion*			getRegionFromHandle(const U64 &handle);
	LLViewerRegion*			getRegionFromID(const LLUUID& region_id);
	BOOL					positionRegionValidGlobal(const LLVector3d& pos);			// true if position is in valid region
	LLVector3d				clipToVisibleRegions(const LLVector3d &start_pos, const LLVector3d &end_pos);

	void					updateAgentOffset(const LLVector3d &offset);

	// All of these should be in the agent coordinate frame
	LLViewerRegion*			resolveRegionGlobal(LLVector3 &localpos, const LLVector3d &position);
	LLViewerRegion*			resolveRegionAgent(LLVector3 &localpos, const LLVector3 &position);
	F32						resolveLandHeightGlobal(const LLVector3d &position);
	F32						resolveLandHeightAgent(const LLVector3 &position);

	// Return the lowest allowed Z point to prevent objects from being moved
	// underground.
	F32 getMinAllowedZ(LLViewerObject* object, const LLVector3d &global_pos);

	// takes a line segment defined by point_a and point_b, then
	// determines the closest (to point_a) point of intersection that is
	// on the land surface or on an object of the world.
	// Stores results in "intersection" and "intersection_normal" and
	// returns a scalar value that is the normalized (by length of line segment) 
	// distance along the line from "point_a" to "intersection".
	//
	// Currently assumes point_a and point_b only differ in z-direction,
	// but it may eventually become more general.
	F32 resolveStepHeightGlobal(const LLVOAvatar* avatarp, const LLVector3d &point_a, const LLVector3d &point_b,
							LLVector3d &intersection, LLVector3 &intersection_normal,
							LLViewerObject** viewerObjectPtr=NULL);

	LLSurfacePatch *		resolveLandPatchGlobal(const LLVector3d &position);
	LLVector3				resolveLandNormalGlobal(const LLVector3d &position);		// absolute frame

	U32						getRegionWidthInPoints() const	{ return mWidth; }
	F32						getRegionScale() const			{ return mScale; }

	// region X and Y size in meters
	F32						getRegionWidthInMeters() const	{ return mWidthInMeters; }
	F32						getRegionMinHeight() const		{ return -mWidthInMeters; }
// <AW: opensim-limits>
//	F32						getRegionMaxHeight() const		{ return MAX_OBJECT_Z; }
	F32 getRegionMaxHeight() const		{ return mRegionMaxHeight; }
	F32 getRegionMinPrimScale() const	{ return mRegionMinPrimScale; }
	F32 getRegionMaxPrimScale() const	{ return mRegionMaxPrimScale; }
	F32 getRegionMaxPrimScaleNoMesh() const	{ return mRegionMaxPrimScaleNoMesh; }
	F32 getRegionMaxHollowSize() const	{ return mRegionMaxHollowSize; }
	F32 getRegionMinHoleSize() const	{ return mRegionMinHoleSize; }
// <FS:CR> Aurora Sim
	int getMaxLinkedPrims() const         { return mMaxLinkedPrims; }
	int getMaxPhysLinkedPrims() const     { return mMaxPhysLinkedPrims; }
	int getMaxInventoryItemsTransfer() const { return mMaxInventoryItemsTransfer; }
	int getAllowRenderName() const           { return mAllowRenderName; }
	bool getAllowMinimap() const             { return mAllowMinimap; }
	bool getAllowPhysicalPrims() const       { return mAllowPhysicalPrims; }
	bool getAllowRenderWater() const         { return mAllowRenderWater; }

	F32 getMaxPrimXPos() const			{ return mMaxPrimXPos; }
	F32 getMaxPrimYPos() const			{ return mMaxPrimYPos; }
	F32 getMaxPrimZPos() const			{ return mMaxPrimZPos; }
	F32 getMinPrimXPos() const			{ return mMinPrimXPos; }
	F32 getMinPrimYPos() const			{ return mMinPrimYPos; }
	F32 getMinPrimZPos() const			{ return mMinPrimZPos; }
	F32 getMaxDragDistance() const		{ return mMaxDragDistance; }
	F32 getMaxPhysPrimScale() const		{ return mMaxPhysPrimScale; }
	BOOL getSkyUseClassicClouds() const	{ return mClassicCloudsEnabled; }
	BOOL getAllowParcelWindLight() const{ return mAllowParcelWindLight; }
	BOOL getEnableTeenMode() const		{ return mEnableTeenMode; }
	BOOL getEnforceMaxBuild() const		{ return mEnforceMaxBuild; }
	BOOL getLockedDrawDistance() const	{ return mLockedDrawDistance; }

	F32 getDrawDistance() const			{ return mDrawDistance; }
	F32 getTerrainDetailScale() const	{ return mTerrainDetailScale; }

	//setters
	void setRegionMaxHeight(F32 val);
	void setRegionMinPrimScale(F32 val);
	void setRegionMaxPrimScale(F32 val);
	void setRegionMaxPrimScaleNoMesh(F32 val);
	void setRegionMaxHollowSize(F32 val);
	void setRegionMinHoleSize(F32 val);
	
	void setMaxLinkedPrims(S32 val);
	void setMaxPhysLinkedPrims(S32 val);
	void setMaxInventoryItemsTransfer(S32 val);
	void setAllowRenderName(S32 val);
	void setAllowMinimap(BOOL val);
	void setAllowPhysicalPrims(BOOL val);
	void setAllowRenderWater(BOOL val);

	void setMaxPrimXPos(F32 val);
	void setMaxPrimYPos(F32 val);
	void setMaxPrimZPos(F32 val);
	void setMinPrimXPos(F32 val);
	void setMinPrimYPos(F32 val);
	void setMinPrimZPos(F32 val);
	void setMaxDragDistance(F32 val);
	void setMaxPhysPrimScale(F32 val);
	void setSkyUseClassicClouds(BOOL val);
	void setAllowParcelWindLight(BOOL val);
	void setEnableTeenMode(BOOL val);
	void setEnforceMaxBuild(BOOL val);
	void setLockedDrawDistance(BOOL val);

	void setDrawDistance(F32 val);
	void setTerrainDetailScale(F32 val);
// <FS:CR> Aurora Sim
// </AW: opensim-limits>
	void					updateRegions(F32 max_update_time);
	void					updateVisibilities();
	void					updateParticles();
	void					updateClouds(const F32 dt);
	LLCloudGroup *			findCloudGroup(const LLCloudPuff &puff);

	void					renderPropertyLines();

	void resetStats();
	void updateNetStats(); // Update network statistics for all the regions...

	void printPacketsLost();
	void requestCacheMisses();

	// deal with map object updates in the world.
	static void processCoarseUpdate(LLMessageSystem* msg, void** user_data);

	F32 getLandFarClip() const;
	void setLandFarClip(const F32 far_clip);

	LLViewerTexture *getDefaultWaterTexture();
	void updateWaterObjects();

    void precullWaterObjects(LLCamera& camera, LLCullResult* cull, bool include_void_water);

	void waterHeightRegionInfo(std::string const& sim_name, F32 water_height);
	void shiftRegions(const LLVector3& offset);

	void setSpaceTimeUSec(const U64MicrosecondsImplicit space_time_usec);
	U64MicrosecondsImplicit getSpaceTimeUSec() const;

	void getInfo(LLSD& info);
	U32  getNumOfActiveCachedObjects() const {return mNumOfActiveCachedObjects;}

	void clearAllVisibleObjects();
public:
	typedef std::list<LLViewerRegion*> region_list_t;
	const region_list_t& getRegionList() const { return mActiveRegionList; }

	typedef boost::signals2::signal<void(LLViewerRegion*)> region_remove_signal_t;
	boost::signals2::connection setRegionRemovedCallback(const region_remove_signal_t::slot_type& cb);

	// Returns lists of avatar IDs and their world-space positions within a given distance of a point.
	// All arguments are optional. Given containers will be emptied and then filled.
	// Not supplying origin or radius input returns data on all avatars in the known regions.
	void getAvatars(
		uuid_vec_t* avatar_ids = NULL,
		std::vector<LLVector3d>* positions = NULL, 
		const LLVector3d& relative_to = LLVector3d(), F32 radius = FLT_MAX) const;
// [RLVa:KB] - Checked: RLVa-2.0.1
	bool getAvatar(const LLUUID& idAvatar, LLVector3d& posAvatar) const;
// [/RLVa:KB]

	// Returns 'true' if the region is in mRegionList,
	// 'false' if the region has been removed due to region change
	// or if the circuit to this simulator had been lost.
	bool isRegionListed(const LLViewerRegion* region) const;

<<<<<<< HEAD
    // <FS:Ansariel> [FS performance floater]
    //S32 getNearbyAvatarsAndCompl(std::vector<LLCharacter*> &valid_nearby_avs);
=======
    S32 getNearbyAvatarsAndCompl(std::vector<LLCharacter*> &valid_nearby_avs);
>>>>>>> 9e352924

private:
	region_list_t	mActiveRegionList;
	region_list_t	mRegionList;
	region_list_t	mVisibleRegionList;
	region_list_t	mCulledRegionList;

	region_remove_signal_t mRegionRemovedSignal;

	// Number of points on edge
// <FS:CR> Aurora Sim
	//static const U32 mWidth;
	static U32 mWidth;
// </FS:CR> Aurora Sim

	// meters/point, therefore mWidth * mScale = meters per edge
	static const F32 mScale;

// <FS:CR> Aurora Sim
	//static const F32 mWidthInMeters;
	static F32 mWidthInMeters;
// </FS:CR> Aurora Sim
// <AW: opensim-limits>
	F32 mRegionMaxHeight;
	F32 mRegionMinPrimScale;
	F32 mRegionMaxPrimScale;
	F32 mRegionMaxPrimScaleNoMesh;
	F32 mRegionMaxHollowSize;
	F32 mRegionMinHoleSize;
// <FS:CR> Aurora Sim
	S32 mMaxLinkedPrims;
	S32 mMaxPhysLinkedPrims;
	S32 mMaxInventoryItemsTransfer;
	S32 mAllowRenderName;
	BOOL mAllowMinimap;
	BOOL mAllowPhysicalPrims;
	BOOL mAllowRenderWater;

	F32		mMaxPrimXPos;
	F32		mMaxPrimYPos;
	F32		mMaxPrimZPos;
	F32		mMinPrimXPos;
	F32		mMinPrimYPos;
	F32		mMinPrimZPos;
	F32     mMaxDragDistance;
	F32		mMaxPhysPrimScale;
	BOOL    mAllowParcelWindLight;
	BOOL    mEnableTeenMode;
	BOOL    mEnforceMaxBuild;
	BOOL	mLockedDrawDistance;

	F32 mDrawDistance;
	F32 mTerrainDetailScale;
// <FS:CR> Aurora Sim
	bool mLimitsNeedRefresh;
// </AW: opensim-limits>
	F32 mLandFarClip;					// Far clip distance for land.
	LLPatchVertexArray		mLandPatch;
	S32 mLastPacketsIn;
	S32 mLastPacketsOut;
	S32 mLastPacketsLost;
	U32 mNumOfActiveCachedObjects;
	U64MicrosecondsImplicit mSpaceTimeUSec;

	BOOL mClassicCloudsEnabled;

	////////////////////////////
	//
	// Data for "Fake" objects
	//

	std::list<LLPointer<LLVOWater> > mHoleWaterObjects;
	LLPointer<LLVOWater> mEdgeWaterObjects[8];

	LLPointer<LLViewerTexture> mDefaultWaterTexturep;
};


void process_enable_simulator(LLMessageSystem *mesgsys, void **user_data);
void process_disable_simulator(LLMessageSystem *mesgsys, void **user_data);

void process_region_handshake(LLMessageSystem* msg, void** user_data);

void send_agent_pause();
void send_agent_resume();

#endif<|MERGE_RESOLUTION|>--- conflicted
+++ resolved
@@ -249,12 +249,8 @@
 	// or if the circuit to this simulator had been lost.
 	bool isRegionListed(const LLViewerRegion* region) const;
 
-<<<<<<< HEAD
     // <FS:Ansariel> [FS performance floater]
     //S32 getNearbyAvatarsAndCompl(std::vector<LLCharacter*> &valid_nearby_avs);
-=======
-    S32 getNearbyAvatarsAndCompl(std::vector<LLCharacter*> &valid_nearby_avs);
->>>>>>> 9e352924
 
 private:
 	region_list_t	mActiveRegionList;
