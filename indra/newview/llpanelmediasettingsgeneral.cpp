--- conflicted
+++ resolved
@@ -112,84 +112,6 @@
 // static
 void LLPanelMediaSettingsGeneral::draw()
 {
-<<<<<<< HEAD
-	// housekeeping
-	LLPanel::draw();
-
-	// TODO: we need to call this repeatedly until the floater panels are fully
-	// created but once we have a valid answer, we should stop looking here - the
-	// commit callback will handle it
-	checkHomeUrlPassesWhitelist();
-
-	// enable/disable pixel values image entry based on auto scale checkbox 
-	if (!mAutoScale->getValue().asBoolean())
-	{
-		getChildView( LLMediaEntry::WIDTH_PIXELS_KEY )->setEnabled( true );
-		getChildView( LLMediaEntry::HEIGHT_PIXELS_KEY )->setEnabled( true );
-	}
-	else
-	{
-		getChildView( LLMediaEntry::WIDTH_PIXELS_KEY )->setEnabled( false );
-		getChildView( LLMediaEntry::HEIGHT_PIXELS_KEY )->setEnabled( false );
-	};
-
-	// enable/disable UI based on type of media
-	bool reset_button_is_active = true;
-	if (mPreviewMedia)
-	{
-		if (LLPluginClassMedia* media_plugin = mPreviewMedia->getMediaPlugin())
-		{
-			// turn off volume (if we can) for preview. Note: this really only
-			// works for QuickTime movies right now - no way to control the 
-			// volume of a flash app embedded in a page for example
-			media_plugin->setVolume( 0 );
-
-			// some controls are only appropriate for time or browser type plugins
-			// so we selectively enable/disable them - need to do it in draw
-			// because the information from plugins arrives assynchronously
-			if (media_plugin->pluginSupportsMediaTime())
-			{
-				getChildView( LLMediaEntry::CURRENT_URL_KEY )->setEnabled( false );
-				reset_button_is_active = false;
-				getChildView("current_url_label")->setEnabled(false );
-				getChildView( LLMediaEntry::AUTO_LOOP_KEY )->setEnabled( true );
-			}
-			else
-			{
-				getChildView( LLMediaEntry::CURRENT_URL_KEY )->setEnabled( true );
-				reset_button_is_active = true;
-				getChildView("current_url_label")->setEnabled(true );
-				getChildView( LLMediaEntry::AUTO_LOOP_KEY )->setEnabled( false );
-			};
-		};
-	};
-
-	// current URL can change over time, update it here
-	updateCurrentUrl();
-	
-	LLPermissions perm;
-	bool user_can_press_reset = mMediaEditable;
-
-	// several places modify this widget so we must collect states in one place
-	if ( reset_button_is_active )
-	{
-		// user has perms to press reset button and it is active
-		if ( user_can_press_reset )
-		{
-			getChildView("current_url_reset_btn")->setEnabled(true );
-		}
-		// user does not has perms to press reset button and it is active
-		else
-		{
-			getChildView("current_url_reset_btn")->setEnabled(false );
-		};
-	}
-	else
-	// reset button is inactive so we just slam it to off - other states don't matter
-	{
-		getChildView("current_url_reset_btn")->setEnabled(false );
-	};
-=======
     // housekeeping
     LLPanel::draw();
 
@@ -199,7 +121,7 @@
     checkHomeUrlPassesWhitelist();
 
     // enable/disable pixel values image entry based on auto scale checkbox
-    if ( mAutoScale->getValue().asBoolean() == false )
+    if (!mAutoScale->getValue().asBoolean())
     {
         getChildView( LLMediaEntry::WIDTH_PIXELS_KEY )->setEnabled( true );
         getChildView( LLMediaEntry::HEIGHT_PIXELS_KEY )->setEnabled( true );
@@ -212,10 +134,9 @@
 
     // enable/disable UI based on type of media
     bool reset_button_is_active = true;
-    if( mPreviewMedia )
-    {
-        LLPluginClassMedia* media_plugin = mPreviewMedia->getMediaPlugin();
-        if( media_plugin )
+    if (mPreviewMedia)
+    {
+        if (LLPluginClassMedia* media_plugin = mPreviewMedia->getMediaPlugin())
         {
             // turn off volume (if we can) for preview. Note: this really only
             // works for QuickTime movies right now - no way to control the
@@ -225,8 +146,7 @@
             // some controls are only appropriate for time or browser type plugins
             // so we selectively enable/disable them - need to do it in draw
             // because the information from plugins arrives assynchronously
-            bool show_time_controls = media_plugin->pluginSupportsMediaTime();
-            if ( show_time_controls )
+            if (media_plugin->pluginSupportsMediaTime())
             {
                 getChildView( LLMediaEntry::CURRENT_URL_KEY )->setEnabled( false );
                 reset_button_is_active = false;
@@ -268,7 +188,6 @@
     {
         getChildView("current_url_reset_btn")->setEnabled(false );
     };
->>>>>>> c06fb4e0
 }
 
 ////////////////////////////////////////////////////////////////////////////////
