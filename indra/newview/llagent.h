/** 
 * @file llagent.h
 * @brief LLAgent class header file
 *
 * $LicenseInfo:firstyear=2000&license=viewerlgpl$
 * Second Life Viewer Source Code
 * Copyright (C) 2010, Linden Research, Inc.
 * 
 * This library is free software; you can redistribute it and/or
 * modify it under the terms of the GNU Lesser General Public
 * License as published by the Free Software Foundation;
 * version 2.1 of the License only.
 * 
 * This library is distributed in the hope that it will be useful,
 * but WITHOUT ANY WARRANTY; without even the implied warranty of
 * MERCHANTABILITY or FITNESS FOR A PARTICULAR PURPOSE.  See the GNU
 * Lesser General Public License for more details.
 * 
 * You should have received a copy of the GNU Lesser General Public
 * License along with this library; if not, write to the Free Software
 * Foundation, Inc., 51 Franklin Street, Fifth Floor, Boston, MA  02110-1301  USA
 * 
 * Linden Research, Inc., 945 Battery Street, San Francisco, CA  94111  USA
 * $/LicenseInfo$
 */

#ifndef LL_LLAGENT_H
#define LL_LLAGENT_H

#include "indra_constants.h"
#include "llevent.h" 				// LLObservable base class
#include "llagentconstants.h"
#include "llagentdata.h" 			// gAgentID, gAgentSessionID
#include "llcharacter.h"
#include "llcoordframe.h"			// for mFrameAgent
#include "llavatarappearancedefines.h"
#include "llpermissionsflags.h"
#include "llviewerinventory.h"	// <FS:CR> Needed for LLViewerInventoryItem

#include <boost/function.hpp>
#include <boost/shared_ptr.hpp>
#include <boost/signals2.hpp>

extern const BOOL 	ANIMATE;
extern const U8 	AGENT_STATE_TYPING;  // Typing indication
extern const U8 	AGENT_STATE_EDITING; // Set when agent has objects selected

class LLChat;
class LLViewerRegion;
class LLMotion;
class LLToolset;
class LLMessageSystem;
class LLPermissions;
class LLHost;
class LLFriendObserver;
class LLPickInfo;
class LLViewerObject;
class LLAgentDropGroupViewerNode;
class LLAgentAccess;
class LLSLURL;
class LLPauseRequestHandle;
class LLUIColor;
class LLTeleportRequest;

typedef boost::shared_ptr<LLTeleportRequest> LLTeleportRequestPtr;

//--------------------------------------------------------------------
// Types
//--------------------------------------------------------------------

enum EAnimRequest
{
	ANIM_REQUEST_START,
	ANIM_REQUEST_STOP
};

struct LLGroupData
{
	LLUUID mID;
	LLUUID mInsigniaID;
	U64 mPowers;
	BOOL mAcceptNotices;
	BOOL mListInProfile;
	S32 mContribution;
	std::string mName;
};

class LLAgentListener;

class LLAgentImpl;

//------------------------------------------------------------------------
// LLAgent
//------------------------------------------------------------------------
class LLAgent : public LLOldEvents::LLObservable
{
	LOG_CLASS(LLAgent);

public:
	friend class LLAgentDropGroupViewerNode;

/********************************************************************************
 **                                                                            **
 **                    INITIALIZATION
 **/

	//--------------------------------------------------------------------
	// Constructors / Destructors
	//--------------------------------------------------------------------
public:
	LLAgent();
	virtual 		~LLAgent();
	void			init();
	void			cleanup();

	//--------------------------------------------------------------------
	// Login
	//--------------------------------------------------------------------
public:
	void			onAppFocusGained();
	void			setFirstLogin(BOOL b) 	{ mFirstLogin = b; }
	// Return TRUE if the database reported this login as the first for this particular user.
	BOOL 			isFirstLogin() const 	{ return mFirstLogin; }
	BOOL 			isInitialized() const 	{ return mInitialized; }
public:
	std::string		mMOTD; 					// Message of the day
private:
	BOOL			mInitialized;
	BOOL			mFirstLogin;
	boost::shared_ptr<LLAgentListener> mListener;

	//--------------------------------------------------------------------
	// Session
	//--------------------------------------------------------------------
public:
	const LLUUID&	getID() const				{ return gAgentID; }
	const LLUUID&	getSessionID() const		{ return gAgentSessionID; }
	// Note: NEVER send this value in the clear or over any weakly
	// encrypted channel (such as simple XOR masking).  If you are unsure
	// ask Aaron or MarkL.
	const LLUUID&	getSecureSessionID() const	{ return mSecureSessionID; }
public:
	LLUUID			mSecureSessionID; 			// Secure token for this login session
	
/**                    Initialization
 **                                                                            **
 *******************************************************************************/

/********************************************************************************
 **                                                                            **
 **                    IDENTITY
 **/

	//--------------------------------------------------------------------
	// Name
	//--------------------------------------------------------------------
public:
	//*TODO remove, is not used as of August 20, 2009
	void			buildFullname(std::string& name) const;
	void			buildFullnameAndTitle(std::string &name) const;

	//--------------------------------------------------------------------
	// Gender
	//--------------------------------------------------------------------
public:
	// On the very first login, gender isn't chosen until the user clicks
	// in a dialog.  We don't render the avatar until they choose.
	BOOL 			isGenderChosen() const 	{ return mGenderChosen; }
	void			setGenderChosen(BOOL b)	{ mGenderChosen = b; }
private:
	BOOL			mGenderChosen;

/**                    Identity
 **                                                                            **
 *******************************************************************************/

/********************************************************************************
 **                                                                            **
 **                    POSITION
 **/

  	//--------------------------------------------------------------------
 	// Position
	//--------------------------------------------------------------------
public:
	LLVector3		getPosAgentFromGlobal(const LLVector3d &pos_global) const;
	LLVector3d		getPosGlobalFromAgent(const LLVector3 &pos_agent) const;	
	const LLVector3d &getPositionGlobal() const;
	const LLVector3	&getPositionAgent();
	// Call once per frame to update position, angles (radians).
	void			updateAgentPosition(const F32 dt, const F32 yaw, const S32 mouse_x, const S32 mouse_y);	
	void			setPositionAgent(const LLVector3 &center);
protected:
	void			propagate(const F32 dt); // ! BUG ! Should roll into updateAgentPosition
private:
	mutable LLVector3d mPositionGlobal;

  	//--------------------------------------------------------------------
 	// Velocity
	//--------------------------------------------------------------------
public:
	LLVector3		getVelocity() const;
	F32				getVelocityZ() const 	{ return getVelocity().mV[VZ]; } // ! HACK !
	
  	//--------------------------------------------------------------------
	// Coordinate System
	//--------------------------------------------------------------------
public:
	const LLCoordFrame&	getFrameAgent()	const	{ return mFrameAgent; }
	void 			initOriginGlobal(const LLVector3d &origin_global); // Only to be used in ONE place
	void			resetAxes();
	void			resetAxes(const LLVector3 &look_at); // Makes reasonable left and up
	// The following three get*Axis functions return direction avatar is looking, not camera.
	const LLVector3& getAtAxis() const		{ return mFrameAgent.getAtAxis(); }
	const LLVector3& getUpAxis() const		{ return mFrameAgent.getUpAxis(); }
	const LLVector3& getLeftAxis() const	{ return mFrameAgent.getLeftAxis(); }
	LLQuaternion	getQuat() const; 		// Returns the quat that represents the rotation of the agent in the absolute frame
private:
	LLVector3d		mAgentOriginGlobal;		// Origin of agent coords from global coords
	LLCoordFrame	mFrameAgent; 			// Agent position and view, agent-region coordinates


	//--------------------------------------------------------------------
	// Home
	//--------------------------------------------------------------------
public:
	void			setStartPosition(U32 location_id); // Marks current location as start, sends information to servers
	void			setHomePosRegion(const U64& region_handle, const LLVector3& pos_region);
	BOOL			getHomePosGlobal(LLVector3d* pos_global);
private:
	BOOL 			mHaveHomePosition;
	U64				mHomeRegionHandle;
	LLVector3		mHomePosRegion;

	//--------------------------------------------------------------------
	// Region
	//--------------------------------------------------------------------
public:
	void			setRegion(LLViewerRegion *regionp);
	LLViewerRegion	*getRegion() const;
	LLHost			getRegionHost() const;
	BOOL			inPrelude();
private:
	LLViewerRegion	*mRegionp;

	//--------------------------------------------------------------------
	// History
	//--------------------------------------------------------------------
public:
	S32				getRegionsVisited() const;
	F64				getDistanceTraveled() const;	
	void			setDistanceTraveled(F64 dist) { mDistanceTraveled = dist; }
	
	const LLVector3d &getLastPositionGlobal() const { return mLastPositionGlobal; }
	void			setLastPositionGlobal(const LLVector3d &pos) { mLastPositionGlobal = pos; }
private:
	std::set<U64>	mRegionsVisited;		// Stat - what distinct regions has the avatar been to?
	F64				mDistanceTraveled;		// Stat - how far has the avatar moved?
	LLVector3d		mLastPositionGlobal;	// Used to calculate travel distance

	//------------------------------------------------------------------------
	// Inventory
	//------------------------------------------------------------------------
	public:
		bool restoreToWorld;
		LLUUID restoreToWorldGroup;
		LLViewerInventoryItem* restoreToWorldItem;
	
/**                    Position
 **                                                                            **
 *******************************************************************************/

/********************************************************************************
 **                                                                            **
 **                    ACTIONS
 **/

	//--------------------------------------------------------------------
	// Fidget
	//--------------------------------------------------------------------
	// Trigger random fidget animations
public:
	void			fidget();
	static void		stopFidget();
private:
	LLFrameTimer	mFidgetTimer;
	LLFrameTimer	mFocusObjectFadeTimer;
	LLFrameTimer	mMoveTimer;
	F32				mNextFidgetTime;
	S32				mCurrentFidget;

	//--------------------------------------------------------------------
	// Fly
	//--------------------------------------------------------------------
public:
	BOOL			getFlying() const;
	void			setFlying(BOOL fly);
	static void		toggleFlying();
	static bool		enableFlying();
	BOOL			canFly(); 			// Does this parcel allow you to fly?

	//--------------------------------------------------------------------
	// Voice
	//--------------------------------------------------------------------
public:
	bool 			isVoiceConnected() const { return mVoiceConnected; }
	void			setVoiceConnected(const bool b)	{ mVoiceConnected = b; }

	static void		pressMicrophone(const LLSD& name);
	static void		releaseMicrophone(const LLSD& name);
	static void		toggleMicrophone(const LLSD& name);
	static bool		isMicrophoneOn(const LLSD& sdname);
	static bool		isActionAllowed(const LLSD& sdname);

private:
	bool			mVoiceConnected;

	//--------------------------------------------------------------------
	// Chat
	//--------------------------------------------------------------------
public:
	void			heardChat(const LLUUID& id);
	F32				getTypingTime() 		{ return mTypingTimer.getElapsedTimeF32(); }
	LLUUID			getLastChatter() const 	{ return mLastChatterID; }
	F32				getNearChatRadius() 	{ return mNearChatRadius; }
protected:
	void 			ageChat(); 				// Helper function to prematurely age chat when agent is moving
private:
	LLFrameTimer	mChatTimer;
	LLUUID			mLastChatterID;
	F32				mNearChatRadius;
	
	//--------------------------------------------------------------------
	// Typing
	//--------------------------------------------------------------------
public:
	void			startTyping();
	void			stopTyping();
public:
	// When the agent hasn't typed anything for this duration, it leaves the 
	// typing state (for both chat and IM).
	static const F32 TYPING_TIMEOUT_SECS;
private:
	LLFrameTimer	mTypingTimer;

	//--------------------------------------------------------------------
	// AFK
	//--------------------------------------------------------------------
public:
	void			setAFK();
	void			clearAFK();
	BOOL			getAFK() const;
	static const F32 MIN_AFK_TIME;
	
	//--------------------------------------------------------------------
	// Run
	//--------------------------------------------------------------------
public:
	enum EDoubleTapRunMode
	{
		DOUBLETAP_NONE,
		DOUBLETAP_FORWARD,
		DOUBLETAP_BACKWARD,
		DOUBLETAP_SLIDELEFT,
		DOUBLETAP_SLIDERIGHT
	};

// [RLVa:KB] - Checked: 2011-05-11 (RLVa-1.3.0i) | Added: RLVa-1.3.0i
	void			setAlwaysRun();
	void			setTempRun();
	void			clearAlwaysRun();
	void			clearTempRun();
	void 			sendWalkRun();
	bool			getTempRun()			{ return mbTempRun; }
	bool			getRunning() const 		{ return (mbAlwaysRun) || (mbTempRun); }
// [/RLVa:KB]
//	void			setAlwaysRun() 			{ mbAlwaysRun = true; }
//	void			clearAlwaysRun() 		{ mbAlwaysRun = false; }
//	void			setRunning() 			{ mbRunning = true; }
//	void			clearRunning() 			{ mbRunning = false; }
//	void 			sendWalkRun(bool running);
	bool			getAlwaysRun() const 	{ return mbAlwaysRun; }
//	bool			getRunning() const 		{ return mbRunning; }
public:
	LLFrameTimer 	mDoubleTapRunTimer;
	EDoubleTapRunMode mDoubleTapRunMode;
private:
	bool 			mbAlwaysRun; 			// Should the avatar run by default rather than walk?
// [RLVa:KB] - Checked: 2011-05-11 (RLVa-1.3.0i) | Added: RLVa-1.3.0i
	bool 			mbTempRun;
// [/RLVa:KB]
//	bool 			mbRunning;				// Is the avatar trying to run right now?
	bool			mbTeleportKeepsLookAt;	// Try to keep look-at after teleport is complete

	//--------------------------------------------------------------------
	// Sit and stand
	//--------------------------------------------------------------------
public:
	void			standUp();
	/// @brief ground-sit at agent's current position
	void			sitDown();

	//--------------------------------------------------------------------
	// Do Not Disturb
	//--------------------------------------------------------------------
public:
	void			setDoNotDisturb(bool pIsDoNotDisturb);
	bool			isDoNotDisturb() const;
private:
<<<<<<< HEAD
	BOOL			mIsBusy;
	//--------------------------------------------------------------------
	// Autorespond
	//--------------------------------------------------------------------
public:
	void			setAutorespond();
	void			clearAutorespond();
	void			selectAutorespond(BOOL);
	BOOL			getAutorespond() const;
private:
	BOOL			mIsAutorespond;

public:
	void			setAutorespondNonFriends();
	void			clearAutorespondNonFriends();
	void			selectAutorespondNonFriends(BOOL);
	BOOL			getAutorespondNonFriends() const;
private:
	BOOL			mIsAutorespondNonFriends;
=======
	bool			mIsDoNotDisturb;
>>>>>>> fe8b4bf1

	//--------------------------------------------------------------------
	// Grab
	//--------------------------------------------------------------------
public:
	BOOL 			leftButtonGrabbed() const;
	BOOL 			rotateGrabbed() const;
	BOOL 			forwardGrabbed() const;
	BOOL 			backwardGrabbed() const;
	BOOL 			upGrabbed() const;
	BOOL 			downGrabbed() const;

	//--------------------------------------------------------------------
	// Controls
	//--------------------------------------------------------------------
public:
	U32 			getControlFlags(); 
	void 			setControlFlags(U32 mask); 		// Performs bitwise mControlFlags |= mask
	void 			clearControlFlags(U32 mask); 	// Performs bitwise mControlFlags &= ~mask
	BOOL			controlFlagsDirty() const;
	void			enableControlFlagReset();
	void 			resetControlFlags();
	BOOL			anyControlGrabbed() const; 		// True iff a script has taken over a control
	BOOL			isControlGrabbed(S32 control_index) const;
	// Send message to simulator to force grabbed controls to be
	// released, in case of a poorly written script.
	void			forceReleaseControls();
	void			setFlagsDirty() { mbFlagsDirty = TRUE; }

private:
	S32				mControlsTakenCount[TOTAL_CONTROLS];
	S32				mControlsTakenPassedOnCount[TOTAL_CONTROLS];
	U32				mControlFlags;					// Replacement for the mFooKey's
	BOOL 			mbFlagsDirty;
	BOOL 			mbFlagsNeedReset;				// ! HACK ! For preventing incorrect flags sent when crossing region boundaries
	static BOOL ignorePrejump;
	static BOOL PhoenixForceFly;
	void updateIgnorePrejump(const LLSD &data);
	void updatePhoenixForceFly(const LLSD &data);

	//--------------------------------------------------------------------
	// Animations
	//--------------------------------------------------------------------
public:
	void            stopCurrentAnimations();
	void			requestStopMotion(LLMotion* motion);
	void			onAnimStop(const LLUUID& id);
	void			sendAnimationRequests(LLDynamicArray<LLUUID> &anim_ids, EAnimRequest request);
	void			sendAnimationRequest(const LLUUID &anim_id, EAnimRequest request);
	void			endAnimationUpdateUI();
	void			unpauseAnimation() { mPauseRequest = NULL; }
	BOOL			getCustomAnim() const { return mCustomAnim; }
	void			setCustomAnim(BOOL anim) { mCustomAnim = anim; }
	
	typedef boost::signals2::signal<void ()> camera_signal_t;
	boost::signals2::connection setMouselookModeInCallback( const camera_signal_t::slot_type& cb );
	boost::signals2::connection setMouselookModeOutCallback( const camera_signal_t::slot_type& cb );

private:
	camera_signal_t* mMouselookModeInSignal;
	camera_signal_t* mMouselookModeOutSignal;
	BOOL            mCustomAnim; 		// Current animation is ANIM_AGENT_CUSTOMIZE ?
	LLPointer<LLPauseRequestHandle> mPauseRequest;
	BOOL			mViewsPushed; 		// Keep track of whether or not we have pushed views
	
/**                    Animation
 **                                                                            **
 *******************************************************************************/

/********************************************************************************
 **                                                                            **
 **                    MOVEMENT
 **/

	//--------------------------------------------------------------------
	// Movement from user input
	//--------------------------------------------------------------------
	// All set the appropriate animation flags.
	// All turn off autopilot and make sure the camera is behind the avatar.
	// Direction is either positive, zero, or negative
public:
	void			moveAt(S32 direction, bool reset_view = true);
	void			moveAtNudge(S32 direction);
	void			moveLeft(S32 direction);
	void			moveLeftNudge(S32 direction);
	void			moveUp(S32 direction);
	void			moveYaw(F32 mag, bool reset_view = true);
	void			movePitch(F32 mag);

	//--------------------------------------------------------------------
 	// Move the avatar's frame
	//--------------------------------------------------------------------
public:
	void			rotate(F32 angle, const LLVector3 &axis);
	void			rotate(F32 angle, F32 x, F32 y, F32 z);
	void			rotate(const LLMatrix3 &matrix);
	void			rotate(const LLQuaternion &quaternion);
	void			pitch(F32 angle);
	void			roll(F32 angle);
	void			yaw(F32 angle);
	LLVector3		getReferenceUpVector();
    F32             clampPitchToLimits(F32 angle);

	//--------------------------------------------------------------------
	// Autopilot
	//--------------------------------------------------------------------
public:
	BOOL			getAutoPilot() const				{ return mAutoPilot; }
	LLVector3d		getAutoPilotTargetGlobal() const 	{ return mAutoPilotTargetGlobal; }
	LLUUID			getAutoPilotLeaderID() const		{ return mLeaderID; }
	F32				getAutoPilotStopDistance() const	{ return mAutoPilotStopDistance; }
	F32				getAutoPilotTargetDist() const		{ return mAutoPilotTargetDist; }
	BOOL			getAutoPilotUseRotation() const		{ return mAutoPilotUseRotation; }
	LLVector3		getAutoPilotTargetFacing() const	{ return mAutoPilotTargetFacing; }
	F32				getAutoPilotRotationThreshold() const	{ return mAutoPilotRotationThreshold; }
	std::string		getAutoPilotBehaviorName() const	{ return mAutoPilotBehaviorName; }

	void			startAutoPilotGlobal(const LLVector3d &pos_global, 
										 const std::string& behavior_name = std::string(), 
										 const LLQuaternion *target_rotation = NULL, 
										 void (*finish_callback)(BOOL, void *) = NULL, void *callback_data = NULL, 
										 F32 stop_distance = 0.f, F32 rotation_threshold = 0.03f,
										 BOOL allow_flying = TRUE);
	void 			startFollowPilot(const LLUUID &leader_id, BOOL allow_flying = TRUE, F32 stop_distance = 0.5f);
	void			stopAutoPilot(BOOL user_cancel = FALSE);
	void 			setAutoPilotTargetGlobal(const LLVector3d &target_global);
	void			autoPilot(F32 *delta_yaw); 			// Autopilot walking action, angles in radians
	void			renderAutoPilotTarget();
private:
	BOOL			mAutoPilot;
	BOOL			mAutoPilotFlyOnStop;
	BOOL			mAutoPilotAllowFlying;
	LLVector3d		mAutoPilotTargetGlobal;
	F32				mAutoPilotStopDistance;
	BOOL			mAutoPilotUseRotation;
	LLVector3		mAutoPilotTargetFacing;
	F32				mAutoPilotTargetDist;
	S32				mAutoPilotNoProgressFrameCount;
	F32				mAutoPilotRotationThreshold;
	std::string		mAutoPilotBehaviorName;
	void			(*mAutoPilotFinishedCallback)(BOOL, void *);
	void*			mAutoPilotCallbackData;
	LLUUID			mLeaderID;
	
/**                    Movement
 **                                                                            **
 *******************************************************************************/

/********************************************************************************
 **                                                                            **
 **                    TELEPORT
 **/

public:
	enum ETeleportState
	{
		TELEPORT_NONE = 0,			// No teleport in progress
		TELEPORT_START = 1,			// Transition to REQUESTED.  Viewer has sent a TeleportRequest to the source simulator
		TELEPORT_REQUESTED = 2,		// Waiting for source simulator to respond
		TELEPORT_MOVING = 3,		// Viewer has received destination location from source simulator
		TELEPORT_START_ARRIVAL = 4,	// Transition to ARRIVING.  Viewer has received avatar update, etc., from destination simulator
		TELEPORT_ARRIVING = 5,		// Make the user wait while content "pre-caches"
		TELEPORT_LOCAL = 6,			// Teleporting in-sim without showing the progress screen
		TELEPORT_PENDING = 7
	};

public:
	static void 	parseTeleportMessages(const std::string& xml_filename);
	const void getTeleportSourceSLURL(LLSLURL& slurl) const;
public:
	// ! TODO ! Define ERROR and PROGRESS enums here instead of exposing the mappings.
	static std::map<std::string, std::string> sTeleportErrorMessages;
	static std::map<std::string, std::string> sTeleportProgressMessages;
private:
	LLSLURL * mTeleportSourceSLURL; 			// SLURL where last TP began

	//--------------------------------------------------------------------
	// Teleport Actions
	//--------------------------------------------------------------------
public:
	void 			teleportViaLandmark(const LLUUID& landmark_id);			// Teleport to a landmark
	void 			teleportHome()	{ teleportViaLandmark(LLUUID::null); }	// Go home
	void 			teleportViaLure(const LLUUID& lure_id, BOOL godlike);	// To an invited location
	void 			teleportViaLocation(const LLVector3d& pos_global);		// To a global location - this will probably need to be deprecated
	void			teleportViaLocationLookAt(const LLVector3d& pos_global);// To a global location, preserving camera rotation
	void 			teleportCancel();										// May or may not be allowed by server
	bool			getTeleportKeepsLookAt() { return mbTeleportKeepsLookAt; } // Whether look-at reset after teleport
//-TT Client LSL Bridge
	bool			teleportBridgeLocal(LLVector3& pos_local);					// Teleport using LSL Bridge
	bool			teleportBridgeGlobal(const LLVector3d& pos_global);				// Teleport using LSL Bridge
//-TT
protected:
	bool 			teleportCore(bool is_local = false); 					// Stuff for all teleports; returns true if the teleport can proceed


	//--------------------------------------------------------------------
	// Teleport State
	//--------------------------------------------------------------------

public:
	bool            hasRestartableFailedTeleportRequest();
	void            restartFailedTeleportRequest();
	void            clearTeleportRequest();
	void            setMaturityRatingChangeDuringTeleport(U8 pMaturityRatingChange);

private:
	friend class LLTeleportRequest;
	friend class LLTeleportRequestViaLandmark;
	friend class LLTeleportRequestViaLure;
	friend class LLTeleportRequestViaLocation;
	friend class LLTeleportRequestViaLocationLookAt;

	LLTeleportRequestPtr        mTeleportRequest;
	boost::signals2::connection mTeleportFinishedSlot;
	boost::signals2::connection mTeleportFailedSlot;

	bool            mIsMaturityRatingChangingDuringTeleport;
	U8              mMaturityRatingChange;

	bool            hasPendingTeleportRequest();
	void            startTeleportRequest();

	void 			teleportRequest(const U64& region_handle,
									const LLVector3& pos_local,				// Go to a named location home
									bool look_at_from_camera = false);
	void 			doTeleportViaLandmark(const LLUUID& landmark_id);			// Teleport to a landmark
	void 			doTeleportViaLure(const LLUUID& lure_id, BOOL godlike);	// To an invited location
	void 			doTeleportViaLocation(const LLVector3d& pos_global);		// To a global location - this will probably need to be deprecated
	void			doTeleportViaLocationLookAt(const LLVector3d& pos_global);// To a global location, preserving camera rotation

	void            handleTeleportFinished();
	void            handleTeleportFailed();
	void			handleServerBakeRegionTransition(const LLUUID& region_id);

	//--------------------------------------------------------------------
	// Teleport State
	//--------------------------------------------------------------------
public:
	ETeleportState	getTeleportState() const 						{ return mTeleportState; }
	void			setTeleportState(ETeleportState state);
private:
	ETeleportState	mTeleportState;

	//--------------------------------------------------------------------
	// Teleport Message
	//--------------------------------------------------------------------
public:
	const std::string& getTeleportMessage() const 					{ return mTeleportMessage; }
	void 			setTeleportMessage(const std::string& message) 	{ mTeleportMessage = message; }
private:
	std::string		mTeleportMessage;
	
/**                    Teleport
 **                                                                            **
 *******************************************************************************/

	// Build
public:
	bool			canEditParcel() const { return mCanEditParcel; }
private:
	bool			mCanEditParcel;

	static void parcelChangedCallback();

/********************************************************************************
 **                                                                            **
 **                    ACCESS
 **/

public:
	// Checks if agent can modify an object based on the permissions and the agent's proxy status.
	BOOL			isGrantedProxy(const LLPermissions& perm);
	BOOL			allowOperation(PermissionBit op,
								   const LLPermissions& perm,
								   U64 group_proxy_power = 0,
								   U8 god_minimum = GOD_MAINTENANCE);
	const LLAgentAccess& getAgentAccess();
	BOOL			canManageEstate() const;
	BOOL			getAdminOverride() const;
private:
	LLAgentAccess * mAgentAccess;
	
	//--------------------------------------------------------------------
	// God
	//--------------------------------------------------------------------
public:
	bool			isGodlike() const;
	bool			isGodlikeWithoutAdminMenuFakery() const;
	U8				getGodLevel() const;
	void			setAdminOverride(BOOL b);
	void			setGodLevel(U8 god_level);
	void			requestEnterGodMode();
	void			requestLeaveGodMode();

	typedef boost::function<void (U8)>         god_level_change_callback_t;
	typedef boost::signals2::signal<void (U8)> god_level_change_signal_t;
	typedef boost::signals2::connection        god_level_change_slot_t;

	god_level_change_slot_t registerGodLevelChanageListener(god_level_change_callback_t pGodLevelChangeCallback);

private:
	god_level_change_signal_t mGodLevelChangeSignal;
	

	//--------------------------------------------------------------------
	// Maturity
	//--------------------------------------------------------------------
public:
	// Note: this is a prime candidate for pulling out into a Maturity class.
	// Rather than just expose the preference setting, we're going to actually
	// expose what the client code cares about -- what the user should see
	// based on a combination of the is* and prefers* flags, combined with god bit.
	bool 			wantsPGOnly() const;
	bool 			canAccessMature() const;
	bool 			canAccessAdult() const;
	bool 			canAccessMaturityInRegion( U64 region_handle ) const;
	bool 			canAccessMaturityAtGlobal( LLVector3d pos_global ) const;
	bool 			prefersPG() const;
	bool 			prefersMature() const;
	bool 			prefersAdult() const;
	bool 			isTeen() const;
	bool 			isMature() const;
	bool 			isAdult() const;
	void 			setMaturity(char text);
	static int 		convertTextToMaturity(char text);

private:
	bool                            mIsDoSendMaturityPreferenceToServer;
	unsigned int                    mMaturityPreferenceRequestId;
	unsigned int                    mMaturityPreferenceResponseId;
	unsigned int                    mMaturityPreferenceNumRetries;
	U8                              mLastKnownRequestMaturity;
	U8                              mLastKnownResponseMaturity;

	bool            isMaturityPreferenceSyncedWithServer() const;
	void 			sendMaturityPreferenceToServer(U8 pPreferredMaturity);

	friend class LLMaturityPreferencesResponder;
	void            handlePreferredMaturityResult(U8 pServerMaturity);
	void            handlePreferredMaturityError();
	void            reportPreferredMaturitySuccess();
	void            reportPreferredMaturityError();

	// Maturity callbacks for PreferredMaturity control variable
	void 			handleMaturity(const LLSD &pNewValue);
	bool 			validateMaturity(const LLSD& newvalue);


/**                    Access
 **                                                                            **
 *******************************************************************************/

/********************************************************************************
 **                                                                            **
 **                    RENDERING
 **/

public:
	LLQuaternion	getHeadRotation();
	BOOL			needsRenderAvatar(); // TRUE when camera mode is such that your own avatar should draw
	BOOL			needsRenderHead();
	void			setShowAvatar(BOOL show) { mShowAvatar = show; }
	BOOL			getShowAvatar() const { return mShowAvatar; }
	
private:
	BOOL			mShowAvatar; 		// Should we render the avatar?
	U32				mAppearanceSerialNum;
	
	//--------------------------------------------------------------------
	// Rendering state bitmap helpers
	//--------------------------------------------------------------------
public:
	void			setRenderState(U8 newstate);
	void			clearRenderState(U8 clearstate);
	U8				getRenderState();
private:
	U8				mRenderState; // Current behavior state of agent

	//--------------------------------------------------------------------
	// HUD
	//--------------------------------------------------------------------
public:
	const LLColor4	&getEffectColor();
	void			setEffectColor(const LLColor4 &color);
private:
	LLUIColor * mEffectColor;

/**                    Rendering
 **                                                                            **
 *******************************************************************************/

/********************************************************************************
 **                                                                            **
 **                    GROUPS
 **/

public:
	const LLUUID	&getGroupID() const			{ return mGroupID; }
	// Get group information by group_id, or FALSE if not in group.
	BOOL 			getGroupData(const LLUUID& group_id, LLGroupData& data) const;
	// Get just the agent's contribution to the given group.
	S32 			getGroupContribution(const LLUUID& group_id) const;
	// Update internal datastructures and update the server.
	BOOL 			setGroupContribution(const LLUUID& group_id, S32 contribution);
	BOOL 			setUserGroupFlags(const LLUUID& group_id, BOOL accept_notices, BOOL list_in_profile);
	const std::string &getGroupName() const 	{ return mGroupName; }
	BOOL			canJoinGroups() const;
private:
	std::string		mGroupName;
	LLUUID			mGroupID;

	//--------------------------------------------------------------------
	// Group Membership
	//--------------------------------------------------------------------
public:
	// Checks against all groups in the entire agent group list.
	BOOL 			isInGroup(const LLUUID& group_id, BOOL ingnore_God_mod = FALSE) const;
protected:
	// Only used for building titles.
	BOOL			isGroupMember() const 		{ return !mGroupID.isNull(); } 
public:
	LLDynamicArray<LLGroupData> mGroups;

	//--------------------------------------------------------------------
	// Group Title
	//--------------------------------------------------------------------
public:
	void			setHideGroupTitle(BOOL hide)	{ mHideGroupTitle = hide; }
	BOOL			isGroupTitleHidden() const 		{ return mHideGroupTitle; }
private:
	std::string		mGroupTitle; 					// Honorific, like "Sir"
	BOOL			mHideGroupTitle;

	//--------------------------------------------------------------------
	// Group Powers
	//--------------------------------------------------------------------
public:
	BOOL 			hasPowerInGroup(const LLUUID& group_id, U64 power) const;
	BOOL 			hasPowerInActiveGroup(const U64 power) const;
	U64  			getPowerInGroup(const LLUUID& group_id) const;
 	U64				mGroupPowers;

	//--------------------------------------------------------------------
	// Friends
	//--------------------------------------------------------------------
public:
	void 			observeFriends();
	void 			friendsChanged();
private:
	LLFriendObserver* mFriendObserver;
	std::set<LLUUID> mProxyForAgents;

/**                    Groups
 **                                                                            **
 *******************************************************************************/

/********************************************************************************
 **                                                                            **
 **                    MESSAGING
 **/

	//--------------------------------------------------------------------
	// Send
	//--------------------------------------------------------------------
public:
	void			sendMessage(); // Send message to this agent's region
	void			sendReliableMessage();
	void 			dumpSentAppearance(const std::string& dump_prefix);
	void			sendAgentSetAppearance();
	void 			sendAgentDataUpdateRequest();
	void 			sendAgentUserInfoRequest();
	// IM to Email and Online visibility
	void			sendAgentUpdateUserInfo(bool im_to_email, const std::string& directory_visibility);

	//--------------------------------------------------------------------
	// Receive
	//--------------------------------------------------------------------
public:
	static void		processAgentDataUpdate(LLMessageSystem *msg, void **);
	static void		processAgentGroupDataUpdate(LLMessageSystem *msg, void **);
	static void		processAgentDropGroup(LLMessageSystem *msg, void **);
	static void		processScriptControlChange(LLMessageSystem *msg, void **);
	static void		processAgentCachedTextureResponse(LLMessageSystem *mesgsys, void **user_data);
	
/**                    Messaging
 **                                                                            **
 *******************************************************************************/

/********************************************************************************
 **                                                                            **
 **                    DEBUGGING
 **/

public:
	static void		dumpGroupInfo();
	static void		clearVisualParams(void *);
	friend std::ostream& operator<<(std::ostream &s, const LLAgent &sphere);

/**                    Debugging
 **                                                                            **
 *******************************************************************************/

/********************************************************************************
 **                                                                            **
 **                    Firestorm
 **/

public:
	void		togglePhantom();
	bool		getPhantom() const;
private:
	BOOL		mPhantom;

/**                    Firestorm
 **                                                                            **
 *******************************************************************************/
};

extern LLAgent gAgent;

inline bool operator==(const LLGroupData &a, const LLGroupData &b)
{
	return (a.mID == b.mID);
}

class LLAgentQueryManager
{
	friend class LLAgent;
	friend class LLAgentWearables;
	
public:
	LLAgentQueryManager();
	virtual ~LLAgentQueryManager();
	
	BOOL 			hasNoPendingQueries() const 	{ return getNumPendingQueries() == 0; }
	S32 			getNumPendingQueries() const 	{ return mNumPendingQueries; }
private:
	S32				mNumPendingQueries;
	S32				mWearablesCacheQueryID;
	U32				mUpdateSerialNum;
	S32		    	mActiveCacheQueries[LLAvatarAppearanceDefines::BAKED_NUM_INDICES];
};

extern LLAgentQueryManager gAgentQueryManager;

#endif<|MERGE_RESOLUTION|>--- conflicted
+++ resolved
@@ -407,8 +407,7 @@
 	void			setDoNotDisturb(bool pIsDoNotDisturb);
 	bool			isDoNotDisturb() const;
 private:
-<<<<<<< HEAD
-	BOOL			mIsBusy;
+	bool			mIsDoNotDisturb;
 	//--------------------------------------------------------------------
 	// Autorespond
 	//--------------------------------------------------------------------
@@ -427,9 +426,6 @@
 	BOOL			getAutorespondNonFriends() const;
 private:
 	BOOL			mIsAutorespondNonFriends;
-=======
-	bool			mIsDoNotDisturb;
->>>>>>> fe8b4bf1
 
 	//--------------------------------------------------------------------
 	// Grab
@@ -623,7 +619,6 @@
 //-TT
 protected:
 	bool 			teleportCore(bool is_local = false); 					// Stuff for all teleports; returns true if the teleport can proceed
-
 
 	//--------------------------------------------------------------------
 	// Teleport State
