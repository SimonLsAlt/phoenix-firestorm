--- conflicted
+++ resolved
@@ -228,10 +228,7 @@
 	bool beginIMSession();
 	void fileUploadLocation(const LLSD& userdata);
 	void setFavoritesFolder(const LLSD& userdata);
-<<<<<<< HEAD
-=======
 	void resetFavoritesFolder(const LLSD& userdata);
->>>>>>> 9c8bc82c
 	void purgeSelectedItems();
 	bool attachObject(const LLSD& userdata);
 	static void idle(void* user_data);
