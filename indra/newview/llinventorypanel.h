/** 
 * @file llinventorypanel.h
 * @brief LLInventoryPanel
 * class definition
 *
 * $LicenseInfo:firstyear=2001&license=viewerlgpl$
 * Second Life Viewer Source Code
 * Copyright (C) 2010, Linden Research, Inc.
 * 
 * This library is free software; you can redistribute it and/or
 * modify it under the terms of the GNU Lesser General Public
 * License as published by the Free Software Foundation;
 * version 2.1 of the License only.
 * 
 * This library is distributed in the hope that it will be useful,
 * but WITHOUT ANY WARRANTY; without even the implied warranty of
 * MERCHANTABILITY or FITNESS FOR A PARTICULAR PURPOSE.  See the GNU
 * Lesser General Public License for more details.
 * 
 * You should have received a copy of the GNU Lesser General Public
 * License along with this library; if not, write to the Free Software
 * Foundation, Inc., 51 Franklin Street, Fifth Floor, Boston, MA  02110-1301  USA
 * 
 * Linden Research, Inc., 945 Battery Street, San Francisco, CA  94111  USA
 * $/LicenseInfo$
 */

#ifndef LL_LLINVENTORYPANEL_H
#define LL_LLINVENTORYPANEL_H

#include "llassetstorage.h"
#include "llfolderviewitem.h"
#include "llfolderviewmodelinventory.h"
#include "llfloater.h"
#include "llinventory.h"
#include "llinventoryfilter.h"
#include "llinventorymodel.h"
#include "llscrollcontainer.h"
#include "lluictrlfactory.h"
#include <set>

class LLInvFVBridge;
class LLInventoryFolderViewModelBuilder;
class LLInvPanelComplObserver;
class LLFolderViewModelInventory;
class LLFolderViewGroupedItemBridge;

namespace LLInitParam
{
	template<>
	struct TypeValues<LLFolderType::EType> : public TypeValuesHelper<LLFolderType::EType>
	{
		static void declareValues();
	};
}

class LLInventoryPanel : public LLPanel
{
	//--------------------------------------------------------------------
	// Data
	//--------------------------------------------------------------------
public:
	struct Filter : public LLInitParam::Block<Filter>
	{
		Optional<U32>			sort_order;
		Optional<U32>			types;
		Optional<std::string>	search_string;

		Filter()
		:	sort_order("sort_order"),
			types("types", 0xffffffff),
			search_string("search_string")
		{}
	};

	struct StartFolder : public LLInitParam::ChoiceBlock<StartFolder>
	{
		Alternative<std::string>			name;
		Alternative<LLUUID>					id;
		Alternative<LLFolderType::EType>	type;

		StartFolder()
		:	name("name"), 
			id("id"),
			type("type")
		{}
	};

	struct Params 
	:	public LLInitParam::Block<Params, LLPanel::Params>
	{
		Optional<std::string>				sort_order_setting;
		Optional<LLInventoryModel*>			inventory;
		Optional<bool>						allow_multi_select;
		Optional<bool>						allow_drag;
		Optional<bool>						show_item_link_overlays;
		Optional<Filter>					filter;
		Optional<StartFolder>               start_folder;
		Optional<bool>						use_label_suffix;
		Optional<bool>						show_empty_message;
		Optional<bool>						suppress_folder_menu;
		Optional<bool>						show_root_folder;
		Optional<bool>						allow_drop_on_root;
		Optional<bool>						use_marketplace_folders;
		Optional<LLScrollContainer::Params>	scroll;
		Optional<bool>						accepts_drag_and_drop;
		Optional<LLFolderView::Params>		folder_view;
		Optional<LLFolderViewFolder::Params> folder;
		Optional<LLFolderViewItem::Params>	 item;

		Params()
		:	sort_order_setting("sort_order_setting"),
			inventory("", &gInventory),
			allow_multi_select("allow_multi_select", true),
			allow_drag("allow_drag", true),
			show_item_link_overlays("show_item_link_overlays", false),
			suppress_folder_menu("suppress_folder_menu", false),
			filter("filter"),
			start_folder("start_folder"),
			use_label_suffix("use_label_suffix", true),
            show_empty_message("show_empty_message", true),
            show_root_folder("show_root_folder", false),
            allow_drop_on_root("allow_drop_on_root", true),
            use_marketplace_folders("use_marketplace_folders", false),
			scroll("scroll"),
			accepts_drag_and_drop("accepts_drag_and_drop"),
			folder_view("folder_view"),
			folder("folder"),
			item("item")
		{}
	};

	struct InventoryState : public LLInitParam::Block<InventoryState>
	{
		Mandatory<LLInventoryFilter::Params> filter;
		Mandatory<LLInventorySort::Params> sort;
	};

	//--------------------------------------------------------------------
	// Initialization
	//--------------------------------------------------------------------
protected:
	LLInventoryPanel(const Params&);
	void initFromParams(const Params&);

	friend class LLUICtrlFactory;
public:
	virtual ~LLInventoryPanel();

public:
    typedef std::set<LLFolderViewItem*> selected_items_t;

	LLInventoryModel* getModel() { return mInventory; }
	LLFolderViewModelInventory& getRootViewModel() { return mInventoryViewModel; }

	// LLView methods
	void draw();
	/*virtual*/ BOOL handleKeyHere( KEY key, MASK mask );
	BOOL handleHover(S32 x, S32 y, MASK mask);
	/*virtual*/ BOOL handleDragAndDrop(S32 x, S32 y, MASK mask, BOOL drop,
								   EDragAndDropType cargo_type,
								   void* cargo_data,
								   EAcceptance* accept,
								   std::string& tooltip_msg);
	// LLUICtrl methods
	 /*virtual*/ void onFocusLost();
	 /*virtual*/ void onFocusReceived();

	// LLBadgeHolder methods
	bool addBadge(LLBadge * badge);

	// Call this method to set the selection.
	void openAllFolders();
	void closeAllFolders();
	void setSelection(const LLUUID& obj_id, BOOL take_keyboard_focus);
	void setSelectCallback(const boost::function<void (const std::deque<LLFolderViewItem*>& items, BOOL user_action)>& cb);
	void clearSelection();
    selected_items_t getSelectedItems() const;

	bool isSelectionRemovable();
	LLInventoryFilter& getFilter();
	const LLInventoryFilter& getFilter() const;
	void setFilterTypes(U64 filter, LLInventoryFilter::EFilterType = LLInventoryFilter::FILTERTYPE_OBJECT);
	void setFilterWorn();
	U32 getFilterObjectTypes() const;
	void setFilterPermMask(PermissionMask filter_perm_mask);
	U32 getFilterPermMask() const;
    void setFilterWearableTypes(U64 filter);
    void setFilterSettingsTypes(U64 filter);
    void setFilterSubString(const std::string& string);
	const std::string getFilterSubString();
	void setSinceLogoff(BOOL sl);
	void setHoursAgo(U32 hours);
	void setDateSearchDirection(U32 direction);
	BOOL getSinceLogoff();
	void setFilterLinks(U64 filter_links);
	U64 getFilterLinks();		// <FS:Zi> Filter Links Menu
	void setSearchType(LLInventoryFilter::ESearchType type);
	LLInventoryFilter::ESearchType getSearchType();
	void setTransferable(BOOL transferable); // <FS:Ansariel> FIRE-19340: search inventory by transferable permission

	void setShowFolderState(LLInventoryFilter::EFolderShow show);
	LLInventoryFilter::EFolderShow getShowFolderState();
	// This method is called when something has changed about the inventory.
	void modelChanged(U32 mask);
	LLFolderView* getRootFolder() { return mFolderRoot.get(); }
	LLUUID getRootFolderID();
	LLScrollContainer* getScrollableContainer() { return mScroller; }
    bool getAllowDropOnRoot() { return mParams.allow_drop_on_root; }
	
	void onSelectionChange(const std::deque<LLFolderViewItem*> &items, BOOL user_action);
	
	LLHandle<LLInventoryPanel> getInventoryPanelHandle() const { return getDerivedHandle<LLInventoryPanel>(); }

	// Callbacks
	void doToSelected(const LLSD& userdata);
	void onCustomAction(const LLSD& userdata); // <FS:Ansariel> Prevent warning "No callback found for: 'Inventory.CustomAction' in control: Find Links"
	void doCreate(const LLSD& userdata);
	bool beginIMSession();
	void fileUploadLocation(const LLSD& userdata);
	void setFavoritesFolder(const LLSD& userdata);
	void purgeSelectedItems();
	bool attachObject(const LLSD& userdata);
	static void idle(void* user_data);

	void updateFolderLabel(const LLUUID& folder_id);

	// <FS:Ansariel> Optional hiding of empty system folders
	void updateHideEmptySystemFolders(const LLSD &data);
	// <FS:Ansariel> Optional hiding of Inbox folder
	void updateShowInboxFolder(const LLSD &data);

	// DEBUG ONLY:
	static void dumpSelectionInformation(void* user_data);

	void openSelected();
	void unSelectAll();
	
	static void onIdle(void* user_data);

	// Find whichever inventory panel is active / on top.
	// "Auto_open" determines if we open an inventory panel if none are open.
	static LLInventoryPanel *getActiveInventoryPanel(BOOL auto_open = TRUE);

	static void openInventoryPanelAndSetSelection(BOOL auto_open,
													const LLUUID& obj_id,
													BOOL main_panel = FALSE,
													BOOL take_keyboard_focus = TAKE_FOCUS_YES,
													BOOL reset_filter = FALSE);

	void addItemID(const LLUUID& id, LLFolderViewItem* itemp);
	void removeItemID(const LLUUID& id);
	LLFolderViewItem* getItemByID(const LLUUID& id);
	LLFolderViewFolder* getFolderByID(const LLUUID& id);
	void setSelectionByID(const LLUUID& obj_id, BOOL take_keyboard_focus);
	void updateSelection();

	void setSuppressOpenItemAction(bool supress_open_item) { mSuppressOpenItemAction = supress_open_item; }

	LLFolderViewModelInventory* getFolderViewModel() { return &mInventoryViewModel; }
	const LLFolderViewModelInventory* getFolderViewModel() const { return &mInventoryViewModel; }
    
    // Clean up stuff when the folder root gets deleted
    void clearFolderRoot();

    void callbackPurgeSelectedItems(const LLSD& notification, const LLSD& response);

protected:
	void openStartFolderOrMyInventory(); // open the first level of inventory
	void onItemsCompletion();			// called when selected items are complete

    LLUUID						mSelectThisID;	
	LLInventoryModel*			mInventory;
	LLInventoryObserver*		mInventoryObserver;
	LLInvPanelComplObserver*	mCompletionObserver;
	bool						mAcceptsDragAndDrop;
	bool 						mAllowMultiSelect;
	bool 						mAllowDrag;
	bool 						mShowItemLinkOverlays; // Shows link graphic over inventory item icons
	bool						mShowEmptyMessage;
	bool						mSuppressFolderMenu;
	bool						mSuppressOpenItemAction;

	LLHandle<LLFolderView>      mFolderRoot;
	LLScrollContainer*			mScroller;

	LLUUID						mPreviousSelectedFolder;

	LLFolderViewModelInventory	mInventoryViewModel;
    LLPointer<LLFolderViewGroupedItemBridge> mGroupedItemBridge;
	Params						mParams;	// stored copy of parameter block

	std::map<LLUUID, LLFolderViewItem*> mItemMap;
	/**
	 * Pointer to LLInventoryFolderViewModelBuilder.
	 *
	 * It is set in LLInventoryPanel's constructor and can be overridden in derived classes with 
	 * another implementation.
	 * Take into account it will not be deleted by LLInventoryPanel itself.
	 */
	const LLInventoryFolderViewModelBuilder* mInvFVBridgeBuilder;


	//--------------------------------------------------------------------
	// Sorting
	//--------------------------------------------------------------------
public:
	static const std::string DEFAULT_SORT_ORDER;
	static const std::string RECENTITEMS_SORT_ORDER;
	static const std::string INHERIT_SORT_ORDER;
	
	void setSortOrder(U32 order);
	U32 getSortOrder() const;

// private:	// <FS:Zi> Make this available so we can save sort order based on sort_order_setting in XUI
	std::string					mSortOrderSetting;
	int							mClipboardState;

	//--------------------------------------------------------------------
	// Hidden folders
	//--------------------------------------------------------------------
public:
	void addHideFolderType(LLFolderType::EType folder_type);

public:
	BOOL getIsViewsInitialized() const { return mViewsInitialized; }

protected:
	// Builds the UI.  Call this once the inventory is usable.
	void 				initializeViews();

	// Specific inventory colors
	static bool                 sColorSetInitialized;
	static LLUIColor			sDefaultColor;
	static LLUIColor			sDefaultHighlightColor;
	static LLUIColor			sLibraryColor;
	static LLUIColor			sLinkColor;
	
	virtual LLFolderViewItem*	buildNewViews(const LLUUID& id);
	LLFolderViewItem*			buildNewViews(const LLUUID& id, LLInventoryObject const* objectp);
	virtual void				itemChanged(const LLUUID& item_id, U32 mask, const LLInventoryObject* model_item);
	BOOL				getIsHiddenFolderType(LLFolderType::EType folder_type) const;
	
    virtual LLFolderView * createFolderRoot(LLUUID root_id );
	virtual LLFolderViewFolder*	createFolderViewFolder(LLInvFVBridge * bridge, bool allow_drop);
	virtual LLFolderViewItem*	createFolderViewItem(LLInvFVBridge * bridge);
private:
	bool				mBuildDefaultHierarchy; // default inventory hierarchy should be created in postBuild()
	bool				mViewsInitialized; // Views have been generated
};

<<<<<<< HEAD
/************************************************************************/
/* Asset Pre-Filtered Inventory Panel related class                     */
/* Exchanges filter's flexibility for speed of generation and           */
/* improved performance                                                 */
/************************************************************************/

class LLAssetFilteredInventoryPanel : public LLInventoryPanel
{
public:
    struct Params
        : public LLInitParam::Block<Params, LLInventoryPanel::Params>
    {
        Mandatory<std::string>	filter_asset_type;

        Params() : filter_asset_type("filter_asset_type") {}
    };

    void initFromParams(const Params& p);
protected:
    LLAssetFilteredInventoryPanel(const Params& p) : LLInventoryPanel(p) {}
    friend class LLUICtrlFactory;
public:
    ~LLAssetFilteredInventoryPanel() {}

    /*virtual*/ BOOL handleDragAndDrop(S32 x, S32 y, MASK mask, BOOL drop,
        EDragAndDropType cargo_type,
        void* cargo_data,
        EAcceptance* accept,
        std::string& tooltip_msg) override;

protected:
    /*virtual*/ LLFolderViewItem*	buildNewViews(const LLUUID& id) override;
    /*virtual*/ void				itemChanged(const LLUUID& item_id, U32 mask, const LLInventoryObject* model_item) override;

private:
    LLAssetType::EType mAssetType;
};

=======

class LLInventoryFavoriteItemsPanel : public LLInventoryPanel
{
public:
    struct Params : public LLInitParam::Block<Params, LLInventoryPanel::Params>
    {};

    void initFromParams(const Params& p);
    bool isSelectionRemovable() { return false; }
    void setSelectCallback(const boost::function<void(const std::deque<LLFolderViewItem*>& items, BOOL user_action)>& cb);

protected:
    LLInventoryFavoriteItemsPanel(const Params& params);
    ~LLInventoryFavoriteItemsPanel() { mFolderChangedSignal.disconnect(); }
    void updateFavoritesRootFolder();

    boost::signals2::connection mFolderChangedSignal;
    boost::function<void(const std::deque<LLFolderViewItem*>& items, BOOL user_action)> mSelectionCallback;
    friend class LLUICtrlFactory;
};
>>>>>>> 7ae4f766
#endif // LL_LLINVENTORYPANEL_H<|MERGE_RESOLUTION|>--- conflicted
+++ resolved
@@ -349,7 +349,27 @@
 	bool				mViewsInitialized; // Views have been generated
 };
 
-<<<<<<< HEAD
+
+class LLInventoryFavoriteItemsPanel : public LLInventoryPanel
+{
+public:
+    struct Params : public LLInitParam::Block<Params, LLInventoryPanel::Params>
+    {};
+
+    void initFromParams(const Params& p);
+    bool isSelectionRemovable() { return false; }
+    void setSelectCallback(const boost::function<void(const std::deque<LLFolderViewItem*>& items, BOOL user_action)>& cb);
+
+protected:
+    LLInventoryFavoriteItemsPanel(const Params& params);
+    ~LLInventoryFavoriteItemsPanel() { mFolderChangedSignal.disconnect(); }
+    void updateFavoritesRootFolder();
+
+    boost::signals2::connection mFolderChangedSignal;
+    boost::function<void(const std::deque<LLFolderViewItem*>& items, BOOL user_action)> mSelectionCallback;
+    friend class LLUICtrlFactory;
+};
+
 /************************************************************************/
 /* Asset Pre-Filtered Inventory Panel related class                     */
 /* Exchanges filter's flexibility for speed of generation and           */
@@ -388,26 +408,4 @@
     LLAssetType::EType mAssetType;
 };
 
-=======
-
-class LLInventoryFavoriteItemsPanel : public LLInventoryPanel
-{
-public:
-    struct Params : public LLInitParam::Block<Params, LLInventoryPanel::Params>
-    {};
-
-    void initFromParams(const Params& p);
-    bool isSelectionRemovable() { return false; }
-    void setSelectCallback(const boost::function<void(const std::deque<LLFolderViewItem*>& items, BOOL user_action)>& cb);
-
-protected:
-    LLInventoryFavoriteItemsPanel(const Params& params);
-    ~LLInventoryFavoriteItemsPanel() { mFolderChangedSignal.disconnect(); }
-    void updateFavoritesRootFolder();
-
-    boost::signals2::connection mFolderChangedSignal;
-    boost::function<void(const std::deque<LLFolderViewItem*>& items, BOOL user_action)> mSelectionCallback;
-    friend class LLUICtrlFactory;
-};
->>>>>>> 7ae4f766
 #endif // LL_LLINVENTORYPANEL_H