--- conflicted
+++ resolved
@@ -179,20 +179,12 @@
     // LLBadgeHolder methods
     bool addBadge(LLBadge * badge) override;
 
-<<<<<<< HEAD
-	// Call this method to set the selection.
-	void openAllFolders();
-	void closeAllFolders();
-	void setSelection(const LLUUID& obj_id, BOOL take_keyboard_focus);
-	void setSelectCallback(const boost::function<void (const std::deque<LLFolderViewItem*>& items, BOOL user_action)>& cb);
-	void clearSelection();
-=======
     // Call this method to set the selection.
     void openAllFolders();
+    void closeAllFolders();
     void setSelection(const LLUUID& obj_id, BOOL take_keyboard_focus);
     void setSelectCallback(const boost::function<void (const std::deque<LLFolderViewItem*>& items, BOOL user_action)>& cb);
     void clearSelection();
->>>>>>> 38c2a5bd
     selected_items_t getSelectedItems() const;
 
     bool isSelectionRemovable();
@@ -206,94 +198,21 @@
     void setFilterWearableTypes(U64 filter);
     void setFilterSettingsTypes(U64 filter);
     void setFilterSubString(const std::string& string);
-<<<<<<< HEAD
-	const std::string getFilterSubString();
-	void setSinceLogoff(BOOL sl);
-	void setHoursAgo(U32 hours);
-	void setDateSearchDirection(U32 direction);
-	BOOL getSinceLogoff();
-	void setFilterLinks(U64 filter_links);
-	U64 getFilterLinks();		// <FS:Zi> Filter Links Menu
-	// <FS:Zi> FIRE-31369: Add inventory filter for coalesced objects
-	void setFilterCoalescedObjects(bool coalesced);
-	bool getFilterCoalescedObjects();
-	// </FS:Zi>
-	// <FS:Zi> FIRE-1175 - Filter Permissions Menu
-	void setFilterPermissions(PermissionMask filter_permissions);
-	PermissionMask getFilterPermissions();
-	// </FS:Zi>
-	void setSearchType(LLInventoryFilter::ESearchType type);
-	LLInventoryFilter::ESearchType getSearchType();
-
-	void setShowFolderState(LLInventoryFilter::EFolderShow show);
-	LLInventoryFilter::EFolderShow getShowFolderState();
-	// This method is called when something has changed about the inventory.
-	void modelChanged(U32 mask);
-	LLFolderView* getRootFolder() { return mFolderRoot.get(); }
-	LLUUID getRootFolderID();
-	LLScrollContainer* getScrollableContainer() { return mScroller; }
-    bool getAllowDropOnRoot() { return mParams.allow_drop_on_root; }
-    bool areViewsInitialized() { return mViewsInitialized == VIEWS_INITIALIZED && mFolderRoot.get() && !mFolderRoot.get()->needsArrange(); }
-	
-	void onSelectionChange(const std::deque<LLFolderViewItem*> &items, BOOL user_action);
-	
-	LLHandle<LLInventoryPanel> getInventoryPanelHandle() const { return getDerivedHandle<LLInventoryPanel>(); }
-
-	// Callbacks
-	void doToSelected(const LLSD& userdata);
-	void onCustomAction(const LLSD& userdata); // <FS:Ansariel> Prevent warning "No callback found for: 'Inventory.CustomAction' in control: Find Links"
-	void doCreate(const LLSD& userdata);
-	bool beginIMSession();
-	void fileUploadLocation(const LLSD& userdata);
-    void openSingleViewInventory(LLUUID folder_id = LLUUID());
-	void purgeSelectedItems();
-	bool attachObject(const LLSD& userdata);
-	static void idle(void* user_data);
-
-	void updateFolderLabel(const LLUUID& folder_id);
-
-	// <FS:Ansariel> Optional hiding of empty system folders
-	void updateHideEmptySystemFolders(const LLSD &data);
-	// <FS:Ansariel> Optional hiding of Inbox folder
-	void updateShowInboxFolder(const LLSD &data);
-
-	// DEBUG ONLY:
-	static void dumpSelectionInformation(void* user_data);
-
-	void openSelected();
-	void unSelectAll();
-	
-	static void onIdle(void* user_data);
-
-	// Find whichever inventory panel is active / on top.
-	// "Auto_open" determines if we open an inventory panel if none are open.
-	static LLInventoryPanel *getActiveInventoryPanel(BOOL auto_open = TRUE);
-
-	static void openInventoryPanelAndSetSelection(bool auto_open,
-													const LLUUID& obj_id,
-													bool use_main_panel = false,
-													bool take_keyboard_focus = true,
-													bool reset_filter = false);
-	static void setSFViewAndOpenFolder(const LLInventoryPanel* panel, const LLUUID& folder_id);
-	void addItemID(const LLUUID& id, LLFolderViewItem* itemp);
-	void removeItemID(const LLUUID& id);
-	LLFolderViewItem* getItemByID(const LLUUID& id);
-	LLFolderViewFolder* getFolderByID(const LLUUID& id);
-	void setSelectionByID(const LLUUID& obj_id, BOOL take_keyboard_focus);
-	void updateSelection();
-
-	void setSuppressOpenItemAction(bool supress_open_item) { mSuppressOpenItemAction = supress_open_item; }
-
-	LLFolderViewModelInventory* getFolderViewModel() { return &mInventoryViewModel; }
-	const LLFolderViewModelInventory* getFolderViewModel() const { return &mInventoryViewModel; }
-    
-=======
     const std::string getFilterSubString();
     void setSinceLogoff(BOOL sl);
     void setHoursAgo(U32 hours);
     void setDateSearchDirection(U32 direction);
     BOOL getSinceLogoff();
     void setFilterLinks(U64 filter_links);
+    U64 getFilterLinks();       // <FS:Zi> Filter Links Menu
+    // <FS:Zi> FIRE-31369: Add inventory filter for coalesced objects
+    void setFilterCoalescedObjects(bool coalesced);
+    bool getFilterCoalescedObjects();
+    // </FS:Zi>
+    // <FS:Zi> FIRE-1175 - Filter Permissions Menu
+    void setFilterPermissions(PermissionMask filter_permissions);
+    PermissionMask getFilterPermissions();
+    // </FS:Zi>
     void setSearchType(LLInventoryFilter::ESearchType type);
     LLInventoryFilter::ESearchType getSearchType();
 
@@ -313,6 +232,7 @@
 
     // Callbacks
     void doToSelected(const LLSD& userdata);
+    void onCustomAction(const LLSD& userdata); // <FS:Ansariel> Prevent warning "No callback found for: 'Inventory.CustomAction' in control: Find Links"
     void doCreate(const LLSD& userdata);
     bool beginIMSession();
     void fileUploadLocation(const LLSD& userdata);
@@ -322,6 +242,11 @@
     static void idle(void* user_data);
 
     void updateFolderLabel(const LLUUID& folder_id);
+
+    // <FS:Ansariel> Optional hiding of empty system folders
+    void updateHideEmptySystemFolders(const LLSD &data);
+    // <FS:Ansariel> Optional hiding of Inbox folder
+    void updateShowInboxFolder(const LLSD &data);
 
     // DEBUG ONLY:
     static void dumpSelectionInformation(void* user_data);
@@ -353,7 +278,6 @@
     LLFolderViewModelInventory* getFolderViewModel() { return &mInventoryViewModel; }
     const LLFolderViewModelInventory* getFolderViewModel() const { return &mInventoryViewModel; }
 
->>>>>>> 38c2a5bd
     // Clean up stuff when the folder root gets deleted
     void clearFolderRoot();
 
@@ -414,26 +338,16 @@
     void setSortOrder(U32 order);
     U32 getSortOrder() const;
 
-<<<<<<< HEAD
-// private:	// <FS:Zi> Make this available so we can save sort order based on sort_order_setting in XUI
-	std::string					mSortOrderSetting;
-	int							mClipboardState;
-=======
-private:
+// private: // <FS:Zi> Make this available so we can save sort order based on sort_order_setting in XUI
     std::string                 mSortOrderSetting;
     int                         mClipboardState;
->>>>>>> 38c2a5bd
 
     //--------------------------------------------------------------------
     // Hidden folders
     //--------------------------------------------------------------------
 public:
-<<<<<<< HEAD
-	void addHideFolderType(LLFolderType::EType folder_type);
-
-=======
     void addHideFolderType(LLFolderType::EType folder_type);
->>>>>>> 38c2a5bd
+
 protected:
     // Builds the UI.  Call this once the inventory is usable.
     void                initializeViews(F64 max_time);
