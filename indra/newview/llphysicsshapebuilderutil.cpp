/**
 * @file llphysicsshapebuilder.cpp
 * @brief Generic system to convert LL(Physics)VolumeParams to physics shapes
 *
 * $LicenseInfo:firstyear=2001&license=viewerlgpl$
 * Second Life Viewer Source Code
 * Copyright (C) 2010, Linden Research, Inc.
 *
 * This library is free software; you can redistribute it and/or
 * modify it under the terms of the GNU Lesser General Public
 * License as published by the Free Software Foundation;
 * version 2.1 of the License only.
 *
 * This library is distributed in the hope that it will be useful,
 * but WITHOUT ANY WARRANTY; without even the implied warranty of
 * MERCHANTABILITY or FITNESS FOR A PARTICULAR PURPOSE.  See the GNU
 * Lesser General Public License for more details.
 *
 * You should have received a copy of the GNU Lesser General Public
 * License along with this library; if not, write to the Free Software
 * Foundation, Inc., 51 Franklin Street, Fifth Floor, Boston, MA  02110-1301  USA
 *
 * Linden Research, Inc., 945 Battery Street, San Francisco, CA  94111  USA
 * $/LicenseInfo$
 */

#include "llviewerprecompiledheaders.h"

#include "llphysicsshapebuilderutil.h"

/* static */
// <FS:Beq> FIRE-23053 - analysed mesh physics is not correctly displayed for thin meshes
//void LLPhysicsShapeBuilderUtil::determinePhysicsShape( const LLPhysicsVolumeParams& volume_params, const LLVector3& scale, PhysicsShapeSpecification& specOut)
void LLPhysicsShapeBuilderUtil::determinePhysicsShape(const LLPhysicsVolumeParams& volume_params, const LLVector3& scale, bool hasDecomp, PhysicsShapeSpecification& specOut)
//</FS:Beq>
{
    const LLProfileParams& profile_params = volume_params.getProfileParams();
    const LLPathParams& path_params = volume_params.getPathParams();

    specOut.mScale = scale;

    const F32 avgScale = ( scale[VX] + scale[VY] + scale[VZ] )/3.0f;

    // count the scale elements that are small
    S32 min_size_counts = 0;
    for (S32 i = 0; i < 3; ++i)
    {
        if (scale[i] < SHAPE_BUILDER_CONVEXIFICATION_SIZE)
        {
            ++min_size_counts;
        }
    }

    const bool profile_complete = ( profile_params.getBegin() <= SHAPE_BUILDER_IMPLICIT_THRESHOLD_PATH_CUT/avgScale ) &&
        ( profile_params.getEnd() >= (1.0f - SHAPE_BUILDER_IMPLICIT_THRESHOLD_PATH_CUT/avgScale) );

    const bool path_complete =  ( path_params.getBegin() <= SHAPE_BUILDER_IMPLICIT_THRESHOLD_PATH_CUT/avgScale ) &&
        ( path_params.getEnd() >= (1.0f - SHAPE_BUILDER_IMPLICIT_THRESHOLD_PATH_CUT/avgScale) );

    const bool simple_params = ( volume_params.getHollow() <= SHAPE_BUILDER_IMPLICIT_THRESHOLD_HOLLOW/avgScale )
        && ( fabs(path_params.getShearX()) <= SHAPE_BUILDER_IMPLICIT_THRESHOLD_SHEAR/avgScale )
        && ( fabs(path_params.getShearY()) <= SHAPE_BUILDER_IMPLICIT_THRESHOLD_SHEAR/avgScale )
        && ( !volume_params.isMeshSculpt() && !volume_params.isSculpt() );

    if (simple_params && profile_complete)
    {
        // Try to create an implicit shape or convexified
        bool no_taper = ( fabs(path_params.getScaleX() - 1.0f) <= SHAPE_BUILDER_IMPLICIT_THRESHOLD_TAPER/avgScale )
            && ( fabs(path_params.getScaleY() - 1.0f) <= SHAPE_BUILDER_IMPLICIT_THRESHOLD_TAPER/avgScale );

        bool no_twist = ( fabs(path_params.getTwistBegin()) <= SHAPE_BUILDER_IMPLICIT_THRESHOLD_TWIST/avgScale )
            && ( fabs(path_params.getTwistEnd()) <= SHAPE_BUILDER_IMPLICIT_THRESHOLD_TWIST/avgScale);

        // Box
        if(
            ( profile_params.getCurveType() == LL_PCODE_PROFILE_SQUARE )
            && ( path_params.getCurveType() == LL_PCODE_PATH_LINE )
            && no_taper
            && no_twist
            )
        {
            specOut.mType = PhysicsShapeSpecification::BOX;
            if ( path_complete )
            {
                return;
            }
            else
            {
                // Side lengths
                specOut.mScale[VX] = llmax( scale[VX], SHAPE_BUILDER_MIN_GEOMETRY_SIZE );
                specOut.mScale[VY] = llmax( scale[VY], SHAPE_BUILDER_MIN_GEOMETRY_SIZE );
                specOut.mScale[VZ] = llmax( scale[VZ] * (path_params.getEnd() - path_params.getBegin()), SHAPE_BUILDER_MIN_GEOMETRY_SIZE );

                specOut.mCenter.set( 0.f, 0.f, 0.5f * scale[VZ] * ( path_params.getEnd() + path_params.getBegin() - 1.0f ) );
                return;
            }
        }

        // Sphere
        if(     path_complete
            && ( profile_params.getCurveType() == LL_PCODE_PROFILE_CIRCLE_HALF )
            && ( path_params.getCurveType() == LL_PCODE_PATH_CIRCLE )
            && ( fabs(volume_params.getTaper()) <= SHAPE_BUILDER_IMPLICIT_THRESHOLD_TAPER/avgScale )
            && no_twist
            )
        {
            if (   ( scale[VX] == scale[VZ] )
                && ( scale[VY] == scale[VZ] ) )
            {
                // perfect sphere
                specOut.mType   = PhysicsShapeSpecification::SPHERE;
                specOut.mScale  = scale;
                return;
            }
            else if (min_size_counts > 1)
            {
                // small or narrow sphere -- we can boxify
                for (S32 i=0; i<3; ++i)
                {
                    if (specOut.mScale[i] < SHAPE_BUILDER_CONVEXIFICATION_SIZE)
                    {
                        // reduce each small dimension size to split the approximation errors
                        specOut.mScale[i] *= 0.75f;
                    }
                }
                specOut.mType  = PhysicsShapeSpecification::BOX;
                return;
            }
        }

        // Cylinder
        if(    (scale[VX] == scale[VY])
            && ( profile_params.getCurveType() == LL_PCODE_PROFILE_CIRCLE )
            && ( path_params.getCurveType() == LL_PCODE_PATH_LINE )
            && ( volume_params.getBeginS() <= SHAPE_BUILDER_IMPLICIT_THRESHOLD_PATH_CUT/avgScale )
            && ( volume_params.getEndS() >= (1.0f - SHAPE_BUILDER_IMPLICIT_THRESHOLD_PATH_CUT/avgScale) )
            && no_taper
            )
        {
            if (min_size_counts > 1)
            {
                // small or narrow sphere -- we can boxify
                for (S32 i=0; i<3; ++i)
                {
                    if (specOut.mScale[i] < SHAPE_BUILDER_CONVEXIFICATION_SIZE)
                    {
                        // reduce each small dimension size to split the approximation errors
                        specOut.mScale[i] *= 0.75f;
                    }
                }

                specOut.mType = PhysicsShapeSpecification::BOX;
            }
            else
            {
                specOut.mType = PhysicsShapeSpecification::CYLINDER;
                F32 length = (volume_params.getPathParams().getEnd() - volume_params.getPathParams().getBegin()) * scale[VZ];

                specOut.mScale[VY] = specOut.mScale[VX];
                specOut.mScale[VZ] = length;
                // The minus one below fixes the fact that begin and end range from 0 to 1 not -1 to 1.
                specOut.mCenter.set( 0.f, 0.f, 0.5f * (volume_params.getPathParams().getBegin() + volume_params.getPathParams().getEnd() - 1.f) * scale[VZ] );
            }

            return;
        }
    }

    if (    (min_size_counts == 3 )
        // Possible dead code here--who wants to take it out?
        ||  (path_complete
                && profile_complete
                && ( path_params.getCurveType() == LL_PCODE_PATH_LINE )
                && (min_size_counts > 1 ) )
        )
    {
        // it isn't simple but
        // we might be able to convexify this shape if the path and profile are complete
        // or the path is linear and both path and profile are complete --> we can boxify it
        specOut.mType = PhysicsShapeSpecification::BOX;
        specOut.mScale = scale;
        return;
    }

    // Special case for big, very thin objects - bump the small dimensions up to the COLLISION_TOLERANCE
    if (min_size_counts == 1        // One dimension is small
        && avgScale > 3.f)          //  ... but others are fairly large
    {
        for (S32 i = 0; i < 3; ++i)
        {
            specOut.mScale[i] = llmax( specOut.mScale[i], COLLISION_TOLERANCE );
        }
    }

    if ( volume_params.shouldForceConvex() )
    {
        // Server distinguishes between convex of a prim vs isSculpt, but we don't care.
<<<<<<< HEAD
		specOut.mType = PhysicsShapeSpecification::USER_CONVEX;
	}	
	// Make a simpler convex shape if we can.
	else if (volume_params.isConvex()			// is convex
			|| min_size_counts > 1 )			// two or more small dimensions
	{
		specOut.mType = PhysicsShapeSpecification::PRIM_CONVEX;
	}
	// <FS:Beq> restore proper behaviour.
=======
        specOut.mType = PhysicsShapeSpecification::USER_CONVEX;
    }
    // Make a simpler convex shape if we can.
    else if (volume_params.isConvex()           // is convex
            || min_size_counts > 1 )            // two or more small dimensions
    {
        specOut.mType = PhysicsShapeSpecification::PRIM_CONVEX;
    }
    // <FS:Beq> restore proper behaviour.
>>>>>>> 1a8a5404
    // else if (volume_params.isMeshSculpt() &&
    //          // Check overall dimensions, not individual triangles.
    //          (scale.mV[0] < SHAPE_BUILDER_USER_MESH_CONVEXIFICATION_SIZE ||
    //           scale.mV[1] < SHAPE_BUILDER_USER_MESH_CONVEXIFICATION_SIZE ||
    //           scale.mV[2] < SHAPE_BUILDER_USER_MESH_CONVEXIFICATION_SIZE
    //           ) )
    // {
    //     // Server distinguishes between user-specified or default convex mesh, vs server's thin-triangle override, but we don't.
    //     specOut.mType = PhysicsShapeSpecification::PRIM_CONVEX;
    // }
<<<<<<< HEAD
	// </FS:Beq>
	else if ( volume_params.isSculpt() ) // Is a sculpt of any kind (mesh or legacy)
	{
		//<FS:Beq> [BUG-134006] Viewer code is not aligned to server code when calculating physics shape for thin objects.
		specOut.mType = PhysicsShapeSpecification::INVALID;
		// <FS:Beq> FIRE-23053 - add decomp check analysed mesh physics is not correctly displayed for thin meshes
		//		if (volume_params.isMeshSculpt()){
		if ( (volume_params.isMeshSculpt() && !hasDecomp) &&
=======
    // </FS:Beq>
    else if ( volume_params.isSculpt() ) // Is a sculpt of any kind (mesh or legacy)
    {
        //<FS:Beq> [BUG-134006] Viewer code is not aligned to server code when calculating physics shape for thin objects.
        specOut.mType = PhysicsShapeSpecification::INVALID;
        // <FS:Beq> FIRE-23053 - add decomp check analysed mesh physics is not correctly displayed for thin meshes
        //      if (volume_params.isMeshSculpt()){
        if ( (volume_params.isMeshSculpt() && !hasDecomp) &&
>>>>>>> 1a8a5404
             (scale.mV[0] < SHAPE_BUILDER_USER_MESH_CONVEXIFICATION_SIZE ||
              scale.mV[1] < SHAPE_BUILDER_USER_MESH_CONVEXIFICATION_SIZE ||
              scale.mV[2] < SHAPE_BUILDER_USER_MESH_CONVEXIFICATION_SIZE
              ) )
<<<<<<< HEAD
	    {			
			specOut.mType = PhysicsShapeSpecification::PRIM_CONVEX;
		}
		if (specOut.mType == PhysicsShapeSpecification::INVALID)
			//</FS:Beq> note: dangling if....(hopefully this will go away with PR sent to LL)
			specOut.mType = volume_params.isMeshSculpt() ? PhysicsShapeSpecification::USER_MESH : PhysicsShapeSpecification::SCULPT;
	}
	else // Resort to mesh 
	{
		specOut.mType = PhysicsShapeSpecification::PRIM_MESH;
	}
=======
        {
            specOut.mType = PhysicsShapeSpecification::PRIM_CONVEX;
        }
        if (specOut.mType == PhysicsShapeSpecification::INVALID)
            //</FS:Beq> note: dangling if....(hopefully this will go away with PR sent to LL)
            specOut.mType = volume_params.isMeshSculpt() ? PhysicsShapeSpecification::USER_MESH : PhysicsShapeSpecification::SCULPT;
    }
    else // Resort to mesh
    {
        specOut.mType = PhysicsShapeSpecification::PRIM_MESH;
    }
>>>>>>> 1a8a5404
}<|MERGE_RESOLUTION|>--- conflicted
+++ resolved
@@ -195,17 +195,6 @@
     if ( volume_params.shouldForceConvex() )
     {
         // Server distinguishes between convex of a prim vs isSculpt, but we don't care.
-<<<<<<< HEAD
-		specOut.mType = PhysicsShapeSpecification::USER_CONVEX;
-	}	
-	// Make a simpler convex shape if we can.
-	else if (volume_params.isConvex()			// is convex
-			|| min_size_counts > 1 )			// two or more small dimensions
-	{
-		specOut.mType = PhysicsShapeSpecification::PRIM_CONVEX;
-	}
-	// <FS:Beq> restore proper behaviour.
-=======
         specOut.mType = PhysicsShapeSpecification::USER_CONVEX;
     }
     // Make a simpler convex shape if we can.
@@ -215,7 +204,6 @@
         specOut.mType = PhysicsShapeSpecification::PRIM_CONVEX;
     }
     // <FS:Beq> restore proper behaviour.
->>>>>>> 1a8a5404
     // else if (volume_params.isMeshSculpt() &&
     //          // Check overall dimensions, not individual triangles.
     //          (scale.mV[0] < SHAPE_BUILDER_USER_MESH_CONVEXIFICATION_SIZE ||
@@ -226,16 +214,6 @@
     //     // Server distinguishes between user-specified or default convex mesh, vs server's thin-triangle override, but we don't.
     //     specOut.mType = PhysicsShapeSpecification::PRIM_CONVEX;
     // }
-<<<<<<< HEAD
-	// </FS:Beq>
-	else if ( volume_params.isSculpt() ) // Is a sculpt of any kind (mesh or legacy)
-	{
-		//<FS:Beq> [BUG-134006] Viewer code is not aligned to server code when calculating physics shape for thin objects.
-		specOut.mType = PhysicsShapeSpecification::INVALID;
-		// <FS:Beq> FIRE-23053 - add decomp check analysed mesh physics is not correctly displayed for thin meshes
-		//		if (volume_params.isMeshSculpt()){
-		if ( (volume_params.isMeshSculpt() && !hasDecomp) &&
-=======
     // </FS:Beq>
     else if ( volume_params.isSculpt() ) // Is a sculpt of any kind (mesh or legacy)
     {
@@ -244,24 +222,10 @@
         // <FS:Beq> FIRE-23053 - add decomp check analysed mesh physics is not correctly displayed for thin meshes
         //      if (volume_params.isMeshSculpt()){
         if ( (volume_params.isMeshSculpt() && !hasDecomp) &&
->>>>>>> 1a8a5404
              (scale.mV[0] < SHAPE_BUILDER_USER_MESH_CONVEXIFICATION_SIZE ||
               scale.mV[1] < SHAPE_BUILDER_USER_MESH_CONVEXIFICATION_SIZE ||
               scale.mV[2] < SHAPE_BUILDER_USER_MESH_CONVEXIFICATION_SIZE
               ) )
-<<<<<<< HEAD
-	    {			
-			specOut.mType = PhysicsShapeSpecification::PRIM_CONVEX;
-		}
-		if (specOut.mType == PhysicsShapeSpecification::INVALID)
-			//</FS:Beq> note: dangling if....(hopefully this will go away with PR sent to LL)
-			specOut.mType = volume_params.isMeshSculpt() ? PhysicsShapeSpecification::USER_MESH : PhysicsShapeSpecification::SCULPT;
-	}
-	else // Resort to mesh 
-	{
-		specOut.mType = PhysicsShapeSpecification::PRIM_MESH;
-	}
-=======
         {
             specOut.mType = PhysicsShapeSpecification::PRIM_CONVEX;
         }
@@ -273,5 +237,4 @@
     {
         specOut.mType = PhysicsShapeSpecification::PRIM_MESH;
     }
->>>>>>> 1a8a5404
 }