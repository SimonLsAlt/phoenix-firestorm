--- conflicted
+++ resolved
@@ -1,196 +1,169 @@
-/**
- * @file llpanellandmarks.h
- * @brief Landmarks tab for Side Bar "Places" panel
- * class definition
- *
- * $LicenseInfo:firstyear=2009&license=viewerlgpl$
- * Second Life Viewer Source Code
- * Copyright (C) 2010, Linden Research, Inc.
- *
- * This library is free software; you can redistribute it and/or
- * modify it under the terms of the GNU Lesser General Public
- * License as published by the Free Software Foundation;
- * version 2.1 of the License only.
- *
- * This library is distributed in the hope that it will be useful,
- * but WITHOUT ANY WARRANTY; without even the implied warranty of
- * MERCHANTABILITY or FITNESS FOR A PARTICULAR PURPOSE.  See the GNU
- * Lesser General Public License for more details.
- *
- * You should have received a copy of the GNU Lesser General Public
- * License along with this library; if not, write to the Free Software
- * Foundation, Inc., 51 Franklin Street, Fifth Floor, Boston, MA  02110-1301  USA
- *
- * Linden Research, Inc., 945 Battery Street, San Francisco, CA  94111  USA
- * $/LicenseInfo$
- */
-
-#ifndef LL_LLPANELLANDMARKS_H
-#define LL_LLPANELLANDMARKS_H
-
-#include "lllandmark.h"
-
-// newview
-#include "llinventorymodel.h"
-#include "lllandmarklist.h"
-#include "llpanelplacestab.h"
-#include "llremoteparcelrequest.h"
-
-class LLAccordionCtrlTab;
-class LLFolderViewItem;
-class LLMenuButton;
-class LLMenuGL;
-class LLToggleableMenu;
-class LLInventoryPanel;
-class LLPlacesInventoryPanel;
-class LLFolderViewModelItemInventory;
-
-class LLLandmarksPanel : public LLPanelPlacesTab, LLRemoteParcelInfoObserver
-{
-public:
-<<<<<<< HEAD
-	LLLandmarksPanel();
-	LLLandmarksPanel(bool is_landmark_panel);
-	virtual ~LLLandmarksPanel();
-
-	bool postBuild() override;
-	void onSearchEdit(const std::string& string) override;
-	void onShowOnMap() override;
-	void onShowProfile() override;
-	void onTeleport() override;
-	void onRemoveSelected() override;
-	void updateVerbs() override;
-	bool isSingleItemSelected() override;
-=======
-    LLLandmarksPanel();
-    LLLandmarksPanel(bool is_landmark_panel);
-    virtual ~LLLandmarksPanel();
-
-    BOOL postBuild() override;
-    void onSearchEdit(const std::string& string) override;
-    void onShowOnMap() override;
-    void onShowProfile() override;
-    void onTeleport() override;
-    void onRemoveSelected() override;
-    void updateVerbs() override;
-    bool isSingleItemSelected() override;
->>>>>>> e1623bb2
-
-    LLToggleableMenu* getSelectionMenu() override;
-    LLToggleableMenu* getSortingMenu() override;
-    LLToggleableMenu* getCreateMenu() override;
-
-    /**
-     * Processes drag-n-drop of the Landmarks and folders into trash button.
-     */
-    bool handleDragAndDropToTrash(bool drop, EDragAndDropType cargo_type, void* cargo_data, EAcceptance* accept) override;
-
-    void setCurrentSelectedList(LLPlacesInventoryPanel* inventory_list)
-    {
-        mCurrentSelectedList = inventory_list;
-    }
-
-<<<<<<< HEAD
-	/**
-	 * Selects item with "obj_id" in one of accordion tabs.
-	 */
-	void setItemSelected(const LLUUID& obj_id, bool take_keyboard_focus);
-=======
-    /**
-     * Selects item with "obj_id" in one of accordion tabs.
-     */
-    void setItemSelected(const LLUUID& obj_id, BOOL take_keyboard_focus);
->>>>>>> e1623bb2
-
-    void updateMenuVisibility(LLUICtrl* menu);
-
-    void doCreatePick(LLLandmark* landmark, const LLUUID &item_id );
-
-    void resetSelection();
-
-protected:
-    /**
-     * @return true - if current selected panel is not null and selected item is a landmark
-     */
-    bool isLandmarkSelected() const;
-    bool isFolderSelected() const;
-    void doActionOnCurSelectedLandmark(LLLandmarkList::loaded_callback_t cb);
-    LLFolderViewItem* getCurSelectedItem() const;
-    LLFolderViewModelItemInventory* getCurSelectedViewModelItem() const;
-
-    void updateSortOrder(LLInventoryPanel* panel, bool byDate);
-
-    //LLRemoteParcelInfoObserver interface
-    void processParcelInfo(const LLParcelData& parcel_data) override;
-    void setParcelID(const LLUUID& parcel_id) override;
-    void setErrorStatus(S32 status, const std::string& reason) override;
-
-    // List Commands Handlers
-    void initListCommandsHandlers();
-    void initLandmarksPanel(LLPlacesInventoryPanel* inventory_list);
-
-    LLPlacesInventoryPanel*     mCurrentSelectedList;
-
-private:
-    void initLandmarksInventoryPanel();
-
-    void onTrashButtonClick() const;
-    void onAddAction(const LLSD& command_name) const;
-    void onClipboardAction(const LLSD& command_name) const;
-    void onFoldingAction(const LLSD& command_name);
-    bool isActionChecked(const LLSD& userdata) const;
-    bool isActionEnabled(const LLSD& command_name) const;
-    void onCustomAction(const LLSD& command_name);
-
-    /**
-     * Updates context menu depending on the selected items location.
-     *
-     * For items in Trash category the menu includes the "Restore Item"
-     * context menu entry.
-     */
-    void onMenuVisibilityChange(LLUICtrl* ctrl, const LLSD& param);
-
-    /**
-     * Determines if an item can be modified via context/gear menu.
-     *
-     * It validates Places Landmarks rules first. And then LLFolderView permissions.
-     * For now it checks cut/rename/delete/paste actions.
-     */
-    bool canItemBeModified(const std::string& command_name, LLFolderViewItem* item) const;
-
-    /**
-     * Landmark actions callbacks. Fire when a landmark is loaded from the list.
-     */
-    void doShowOnMap(LLLandmark* landmark);
-    void doProcessParcelInfo(LLLandmark* landmark,
-                             LLInventoryItem* inv_item,
-                             const LLParcelData& parcel_data);
-
-private:
-    LLPlacesInventoryPanel*     mLandmarksInventoryPanel;
-    LLToggleableMenu*           mGearLandmarkMenu;
-    LLToggleableMenu*           mGearFolderMenu;
-    LLToggleableMenu*           mSortingMenu;
-    LLToggleableMenu*           mAddMenu;
-
-    bool                        isLandmarksPanel;
-
-    LLUUID                      mCreatePickItemId; // item we requested a pick for
-};
-
-
-class LLFavoritesPanel : public LLLandmarksPanel
-{
-public:
-    LLFavoritesPanel();
-
-<<<<<<< HEAD
-	bool postBuild() override;
-	void initFavoritesInventoryPanel();
-=======
-    BOOL postBuild() override;
-    void initFavoritesInventoryPanel();
->>>>>>> e1623bb2
-};
-
-#endif //LL_LLPANELLANDMARKS_H+/**
+ * @file llpanellandmarks.h
+ * @brief Landmarks tab for Side Bar "Places" panel
+ * class definition
+ *
+ * $LicenseInfo:firstyear=2009&license=viewerlgpl$
+ * Second Life Viewer Source Code
+ * Copyright (C) 2010, Linden Research, Inc.
+ *
+ * This library is free software; you can redistribute it and/or
+ * modify it under the terms of the GNU Lesser General Public
+ * License as published by the Free Software Foundation;
+ * version 2.1 of the License only.
+ *
+ * This library is distributed in the hope that it will be useful,
+ * but WITHOUT ANY WARRANTY; without even the implied warranty of
+ * MERCHANTABILITY or FITNESS FOR A PARTICULAR PURPOSE.  See the GNU
+ * Lesser General Public License for more details.
+ *
+ * You should have received a copy of the GNU Lesser General Public
+ * License along with this library; if not, write to the Free Software
+ * Foundation, Inc., 51 Franklin Street, Fifth Floor, Boston, MA  02110-1301  USA
+ *
+ * Linden Research, Inc., 945 Battery Street, San Francisco, CA  94111  USA
+ * $/LicenseInfo$
+ */
+
+#ifndef LL_LLPANELLANDMARKS_H
+#define LL_LLPANELLANDMARKS_H
+
+#include "lllandmark.h"
+
+// newview
+#include "llinventorymodel.h"
+#include "lllandmarklist.h"
+#include "llpanelplacestab.h"
+#include "llremoteparcelrequest.h"
+
+class LLAccordionCtrlTab;
+class LLFolderViewItem;
+class LLMenuButton;
+class LLMenuGL;
+class LLToggleableMenu;
+class LLInventoryPanel;
+class LLPlacesInventoryPanel;
+class LLFolderViewModelItemInventory;
+
+class LLLandmarksPanel : public LLPanelPlacesTab, LLRemoteParcelInfoObserver
+{
+public:
+    LLLandmarksPanel();
+    LLLandmarksPanel(bool is_landmark_panel);
+    virtual ~LLLandmarksPanel();
+
+    bool postBuild() override;
+    void onSearchEdit(const std::string& string) override;
+    void onShowOnMap() override;
+    void onShowProfile() override;
+    void onTeleport() override;
+    void onRemoveSelected() override;
+    void updateVerbs() override;
+    bool isSingleItemSelected() override;
+
+    LLToggleableMenu* getSelectionMenu() override;
+    LLToggleableMenu* getSortingMenu() override;
+    LLToggleableMenu* getCreateMenu() override;
+
+    /**
+     * Processes drag-n-drop of the Landmarks and folders into trash button.
+     */
+    bool handleDragAndDropToTrash(bool drop, EDragAndDropType cargo_type, void* cargo_data, EAcceptance* accept) override;
+
+    void setCurrentSelectedList(LLPlacesInventoryPanel* inventory_list)
+    {
+        mCurrentSelectedList = inventory_list;
+    }
+
+    /**
+     * Selects item with "obj_id" in one of accordion tabs.
+     */
+    void setItemSelected(const LLUUID& obj_id, bool take_keyboard_focus);
+
+    void updateMenuVisibility(LLUICtrl* menu);
+
+    void doCreatePick(LLLandmark* landmark, const LLUUID &item_id );
+
+    void resetSelection();
+
+protected:
+    /**
+     * @return true - if current selected panel is not null and selected item is a landmark
+     */
+    bool isLandmarkSelected() const;
+    bool isFolderSelected() const;
+    void doActionOnCurSelectedLandmark(LLLandmarkList::loaded_callback_t cb);
+    LLFolderViewItem* getCurSelectedItem() const;
+    LLFolderViewModelItemInventory* getCurSelectedViewModelItem() const;
+
+    void updateSortOrder(LLInventoryPanel* panel, bool byDate);
+
+    //LLRemoteParcelInfoObserver interface
+    void processParcelInfo(const LLParcelData& parcel_data) override;
+    void setParcelID(const LLUUID& parcel_id) override;
+    void setErrorStatus(S32 status, const std::string& reason) override;
+
+    // List Commands Handlers
+    void initListCommandsHandlers();
+    void initLandmarksPanel(LLPlacesInventoryPanel* inventory_list);
+
+    LLPlacesInventoryPanel*     mCurrentSelectedList;
+
+private:
+    void initLandmarksInventoryPanel();
+
+    void onTrashButtonClick() const;
+    void onAddAction(const LLSD& command_name) const;
+    void onClipboardAction(const LLSD& command_name) const;
+    void onFoldingAction(const LLSD& command_name);
+    bool isActionChecked(const LLSD& userdata) const;
+    bool isActionEnabled(const LLSD& command_name) const;
+    void onCustomAction(const LLSD& command_name);
+
+    /**
+     * Updates context menu depending on the selected items location.
+     *
+     * For items in Trash category the menu includes the "Restore Item"
+     * context menu entry.
+     */
+    void onMenuVisibilityChange(LLUICtrl* ctrl, const LLSD& param);
+
+    /**
+     * Determines if an item can be modified via context/gear menu.
+     *
+     * It validates Places Landmarks rules first. And then LLFolderView permissions.
+     * For now it checks cut/rename/delete/paste actions.
+     */
+    bool canItemBeModified(const std::string& command_name, LLFolderViewItem* item) const;
+
+    /**
+     * Landmark actions callbacks. Fire when a landmark is loaded from the list.
+     */
+    void doShowOnMap(LLLandmark* landmark);
+    void doProcessParcelInfo(LLLandmark* landmark,
+                             LLInventoryItem* inv_item,
+                             const LLParcelData& parcel_data);
+
+private:
+    LLPlacesInventoryPanel*     mLandmarksInventoryPanel;
+    LLToggleableMenu*           mGearLandmarkMenu;
+    LLToggleableMenu*           mGearFolderMenu;
+    LLToggleableMenu*           mSortingMenu;
+    LLToggleableMenu*           mAddMenu;
+
+    bool                        isLandmarksPanel;
+
+    LLUUID                      mCreatePickItemId; // item we requested a pick for
+};
+
+
+class LLFavoritesPanel : public LLLandmarksPanel
+{
+public:
+    LLFavoritesPanel();
+
+    bool postBuild() override;
+    void initFavoritesInventoryPanel();
+};
+
+#endif //LL_LLPANELLANDMARKS_H