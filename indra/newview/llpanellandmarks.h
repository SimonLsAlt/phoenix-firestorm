/**
 * @file llpanellandmarks.h
 * @brief Landmarks tab for Side Bar "Places" panel
 * class definition
 *
 * $LicenseInfo:firstyear=2009&license=viewerlgpl$
 * Second Life Viewer Source Code
 * Copyright (C) 2010, Linden Research, Inc.
 *
 * This library is free software; you can redistribute it and/or
 * modify it under the terms of the GNU Lesser General Public
 * License as published by the Free Software Foundation;
 * version 2.1 of the License only.
 *
 * This library is distributed in the hope that it will be useful,
 * but WITHOUT ANY WARRANTY; without even the implied warranty of
 * MERCHANTABILITY or FITNESS FOR A PARTICULAR PURPOSE.  See the GNU
 * Lesser General Public License for more details.
 *
 * You should have received a copy of the GNU Lesser General Public
 * License along with this library; if not, write to the Free Software
 * Foundation, Inc., 51 Franklin Street, Fifth Floor, Boston, MA  02110-1301  USA
 *
 * Linden Research, Inc., 945 Battery Street, San Francisco, CA  94111  USA
 * $/LicenseInfo$
 */

#ifndef LL_LLPANELLANDMARKS_H
#define LL_LLPANELLANDMARKS_H

#include "lllandmark.h"

// newview
#include "llinventorymodel.h"
#include "lllandmarklist.h"
#include "llpanelplacestab.h"
#include "llremoteparcelrequest.h"

class LLAccordionCtrlTab;
class LLFolderViewItem;
class LLMenuButton;
class LLMenuGL;
class LLToggleableMenu;
class LLInventoryPanel;
class LLPlacesInventoryPanel;
class LLFolderViewModelItemInventory;

class LLLandmarksPanel : public LLPanelPlacesTab, LLRemoteParcelInfoObserver
{
public:
<<<<<<< HEAD
	LLLandmarksPanel();
	LLLandmarksPanel(bool is_landmark_panel);
	virtual ~LLLandmarksPanel();

	bool postBuild() override;
	void onSearchEdit(const std::string& string) override;
	void onShowOnMap() override;
	void onShowProfile() override;
	void onTeleport() override;
	void onRemoveSelected() override;
	void updateVerbs() override;
	bool isSingleItemSelected() override;
=======
    LLLandmarksPanel();
    LLLandmarksPanel(bool is_landmark_panel);
    virtual ~LLLandmarksPanel();

    bool postBuild() override;
    void onSearchEdit(const std::string& string) override;
    void onShowOnMap() override;
    void onShowProfile() override;
    void onTeleport() override;
    void onRemoveSelected() override;
    void updateVerbs() override;
    bool isSingleItemSelected() override;
>>>>>>> 1a8a5404

    LLToggleableMenu* getSelectionMenu() override;
    LLToggleableMenu* getSortingMenu() override;
    LLToggleableMenu* getCreateMenu() override;

    /**
     * Processes drag-n-drop of the Landmarks and folders into trash button.
     */
    bool handleDragAndDropToTrash(bool drop, EDragAndDropType cargo_type, void* cargo_data, EAcceptance* accept) override;

    void setCurrentSelectedList(LLPlacesInventoryPanel* inventory_list)
    {
        mCurrentSelectedList = inventory_list;
    }

    /**
     * Selects item with "obj_id" in one of accordion tabs.
     */
    void setItemSelected(const LLUUID& obj_id, bool take_keyboard_focus);

<<<<<<< HEAD
	/**
	 * Selects item with "obj_id" in one of accordion tabs.
	 */
	void setItemSelected(const LLUUID& obj_id, bool take_keyboard_focus);
=======
    void updateMenuVisibility(LLUICtrl* menu);
>>>>>>> 1a8a5404

    void doCreatePick(LLLandmark* landmark, const LLUUID &item_id );

    void resetSelection();

    // <FS:Ansariel> FIRE-31051: Hide empty folders in Places floater when filtering
    void updateShowFolderState();

	// <FS:Ansariel> FIRE-31051: Hide empty folders in Places floater when filtering
	void updateShowFolderState();

protected:
    /**
     * @return true - if current selected panel is not null and selected item is a landmark
     */
    bool isLandmarkSelected() const;
    bool isFolderSelected() const;
    void doActionOnCurSelectedLandmark(LLLandmarkList::loaded_callback_t cb);
    LLFolderViewItem* getCurSelectedItem() const;
    LLFolderViewModelItemInventory* getCurSelectedViewModelItem() const;

    void updateSortOrder(LLInventoryPanel* panel, bool byDate);

    //LLRemoteParcelInfoObserver interface
    void processParcelInfo(const LLParcelData& parcel_data) override;
    void setParcelID(const LLUUID& parcel_id) override;
    void setErrorStatus(S32 status, const std::string& reason) override;

    // List Commands Handlers
    void initListCommandsHandlers();
    void initLandmarksPanel(LLPlacesInventoryPanel* inventory_list);

    LLPlacesInventoryPanel*     mCurrentSelectedList;

private:
    void initLandmarksInventoryPanel();

    void onTrashButtonClick() const;
    void onAddAction(const LLSD& command_name) const;
    void onClipboardAction(const LLSD& command_name) const;
    void onFoldingAction(const LLSD& command_name);
    bool isActionChecked(const LLSD& userdata) const;
    bool isActionEnabled(const LLSD& command_name) const;
    void onCustomAction(const LLSD& command_name);

    /**
     * Updates context menu depending on the selected items location.
     *
     * For items in Trash category the menu includes the "Restore Item"
     * context menu entry.
     */
    void onMenuVisibilityChange(LLUICtrl* ctrl, const LLSD& param);

    /**
     * Determines if an item can be modified via context/gear menu.
     *
     * It validates Places Landmarks rules first. And then LLFolderView permissions.
     * For now it checks cut/rename/delete/paste actions.
     */
    bool canItemBeModified(const std::string& command_name, LLFolderViewItem* item) const;

    /**
     * Landmark actions callbacks. Fire when a landmark is loaded from the list.
     */
    void doShowOnMap(LLLandmark* landmark);
    void doProcessParcelInfo(LLLandmark* landmark,
                             LLInventoryItem* inv_item,
                             const LLParcelData& parcel_data);

private:
    LLPlacesInventoryPanel*     mLandmarksInventoryPanel;
    LLToggleableMenu*           mGearLandmarkMenu;
    LLToggleableMenu*           mGearFolderMenu;
    LLToggleableMenu*           mSortingMenu;
    LLToggleableMenu*           mAddMenu;

    bool                        isLandmarksPanel;

    LLUUID                      mCreatePickItemId; // item we requested a pick for
};


class LLFavoritesPanel : public LLLandmarksPanel
{
public:
    LLFavoritesPanel();

<<<<<<< HEAD
	bool postBuild() override;
	void initFavoritesInventoryPanel();
=======
    bool postBuild() override;
    void initFavoritesInventoryPanel();
>>>>>>> 1a8a5404
};

#endif //LL_LLPANELLANDMARKS_H<|MERGE_RESOLUTION|>--- conflicted
+++ resolved
@@ -48,20 +48,6 @@
 class LLLandmarksPanel : public LLPanelPlacesTab, LLRemoteParcelInfoObserver
 {
 public:
-<<<<<<< HEAD
-	LLLandmarksPanel();
-	LLLandmarksPanel(bool is_landmark_panel);
-	virtual ~LLLandmarksPanel();
-
-	bool postBuild() override;
-	void onSearchEdit(const std::string& string) override;
-	void onShowOnMap() override;
-	void onShowProfile() override;
-	void onTeleport() override;
-	void onRemoveSelected() override;
-	void updateVerbs() override;
-	bool isSingleItemSelected() override;
-=======
     LLLandmarksPanel();
     LLLandmarksPanel(bool is_landmark_panel);
     virtual ~LLLandmarksPanel();
@@ -74,7 +60,6 @@
     void onRemoveSelected() override;
     void updateVerbs() override;
     bool isSingleItemSelected() override;
->>>>>>> 1a8a5404
 
     LLToggleableMenu* getSelectionMenu() override;
     LLToggleableMenu* getSortingMenu() override;
@@ -95,14 +80,7 @@
      */
     void setItemSelected(const LLUUID& obj_id, bool take_keyboard_focus);
 
-<<<<<<< HEAD
-	/**
-	 * Selects item with "obj_id" in one of accordion tabs.
-	 */
-	void setItemSelected(const LLUUID& obj_id, bool take_keyboard_focus);
-=======
     void updateMenuVisibility(LLUICtrl* menu);
->>>>>>> 1a8a5404
 
     void doCreatePick(LLLandmark* landmark, const LLUUID &item_id );
 
@@ -110,9 +88,6 @@
 
     // <FS:Ansariel> FIRE-31051: Hide empty folders in Places floater when filtering
     void updateShowFolderState();
-
-	// <FS:Ansariel> FIRE-31051: Hide empty folders in Places floater when filtering
-	void updateShowFolderState();
 
 protected:
     /**
@@ -190,13 +165,8 @@
 public:
     LLFavoritesPanel();
 
-<<<<<<< HEAD
-	bool postBuild() override;
-	void initFavoritesInventoryPanel();
-=======
     bool postBuild() override;
     void initFavoritesInventoryPanel();
->>>>>>> 1a8a5404
 };
 
 #endif //LL_LLPANELLANDMARKS_H