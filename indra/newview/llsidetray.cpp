--- conflicted
+++ resolved
@@ -96,84 +96,7 @@
 	return sInstance!=0;
 }
 
-<<<<<<< HEAD
 //-TT 2.6.9  LLSideTrayTab declaration is in llsidetraytab.h - leaving it there
-=======
-//////////////////////////////////////////////////////////////////////////////
-// LLSideTrayTab
-// Represents a single tab in the side tray, only used by LLSideTray
-//////////////////////////////////////////////////////////////////////////////
-
-class LLSideTrayTab: public LLPanel
-{
-	LOG_CLASS(LLSideTrayTab);
-	friend class LLUICtrlFactory;
-	friend class LLSideTray;
-public:
-	
-	struct Params 
-	:	public LLInitParam::Block<Params, LLPanel::Params>
-	{
-		// image name
-		Optional<std::string>		image;
-		Optional<std::string>		image_selected;
-		Optional<std::string>		tab_title;
-		Optional<std::string>		description;
-		Optional<LLBadge::Params>	badge;
-		
-		Params()
-		:	image("image"),
-			image_selected("image_selected"),
-			tab_title("tab_title","no title"),
-			description("description","no description"),
-			badge("badge")
-		{};
-	};
-protected:
-	LLSideTrayTab(const Params& params);
-	
-	void			dock(LLFloater* floater_tab);
-	void			undock(LLFloater* floater_tab);
-
-	LLSideTray*		getSideTray();
-	
-public:
-	virtual ~LLSideTrayTab();
-	
-    /*virtual*/ BOOL	postBuild	();
-	/*virtual*/ bool	addChild	(LLView* view, S32 tab_group);
-	
-	
-	void			reshape		(S32 width, S32 height, BOOL called_from_parent = TRUE);
-	
-	static LLSideTrayTab*  createInstance	();
-	
-	const std::string& getDescription () const { return mDescription;}
-	
-	void			onOpen		(const LLSD& key);
-	
-	void			toggleTabDocked(bool toggle_floater = true);
-	void			setDocked(bool dock);
-	bool			isDocked() const;
-
-	BOOL			handleScrollWheel(S32 x, S32 y, S32 clicks);
-
-	LLPanel*		getPanel();
-
-	LLButton*		createButton(bool allowTearOff, LLUICtrl::commit_callback_t callback);
-
-private:
-	std::string mTabTitle;
-	std::string mImage;
-	std::string mImageSelected;
-	std::string	mDescription;
-	
-	LLView*	mMainPanel;
-
-	bool			mHasBadge;
-	LLBadge::Params	mBadgeParams;
-	LLSideTrayButton*	mSideTrayButton;
-};
 
 //////////////////////////////////////////////////////////////////////////////
 // LLSideTrayButton
@@ -222,7 +145,8 @@
 			LLSideTrayTab* tab = side_tray->getTab(mTabName);
 			if (!tab) return FALSE;
 
-			tab->setDocked(false);
+            //tab->setDocked(false);
+            tab->toggleTabDocked(false);
 
 			LLFloater* floater_tab = LLFloaterReg::getInstance("side_bar_tab", tab->getName());
 			if (!floater_tab) return FALSE;
@@ -251,6 +175,34 @@
 	{
 		mBadgeDriver = driver;
 	}
+
+// [SL:KB] - Patch: UI-SideTrayDndButtonCommit | Checked: 2011-06-19 (Catznip-2.6.0c) | Added: Catznip-2.6.0c
+    /*virtual*/ BOOL handleDragAndDrop(S32 x, S32 y, MASK mask, BOOL drop, EDragAndDropType cargo_type, void* cargo_data,
+                                       EAcceptance* accept, std::string& tooltip_msg)
+    {
+        if ( (getEnabled()) && (!mDragCommitDelayTimer.getStarted()) )
+        {
+            const LLSideTray* pSideTray = LLSideTray::getInstance();
+            if ( (pSideTray->getCollapsed()) || ((pSideTray->getActiveTab()) && (pSideTray->getActiveTab()->getName() != getName())) )
+                mDragCommitDelayTimer.start();
+        }
+        else if ( (mDragCommitDelayTimer.getStarted()) && (mDragCommitDelayTimer.getElapsedTimeF32() > DELAY_DRAG_HOVER_COMMIT) )
+        {
+            onCommit();
+            mDragCommitDelayTimer.stop();
+            return TRUE;
+        }
+        return LLButton::handleDragAndDrop(x, y, mask, drop, cargo_type, cargo_data,  accept, tooltip_msg);
+
+    }
+
+    /*virtual*/ void onMouseLeave(S32 x, S32 y, MASK mask)
+    {
+        mDragCommitDelayTimer.stop();
+        LLButton::onMouseLeave(x, y, mask);
+    }
+// [/SL:KB]
+
 
 	void setVisible(BOOL visible)
 	{
@@ -270,6 +222,10 @@
 		size_t pos = getName().find("_button");
 		llassert(pos != std::string::npos);
 		mTabName = getName().substr(0, pos);
+// [SL:KB] - Patch: UI-SideTrayDndButtonCommit | Checked: 2011-06-19 (Catznip-2.6.0c) | Added: Catznip-2.6.0c
+        mDragCommitDelayTimer.stop();
+// [/SL:KB]
+
 	}
 
 	friend class LLUICtrlFactory;
@@ -289,9 +245,11 @@
 	S32		mDragLastScreenY;
 
 	std::string					mTabName;
+// [SL:KB] - Patch: UI-SideTrayDndButtonCommit | Checked: 2011-06-19 (Catznip-2.6.0c) | Added: Catznip-2.6.0c
+    LLFrameTimer mDragCommitDelayTimer;
+// [/SL:KB]
 	LLSideTrayTabBadgeDriver*	mBadgeDriver;
 };
->>>>>>> 89c28185
 
 
 ////////////////////////////////////////////////////
@@ -683,149 +641,6 @@
 LLPanel* tab_cast<LLPanel*>(LLSideTrayTab* tab) { return tab; }
 
 //////////////////////////////////////////////////////////////////////////////
-<<<<<<< HEAD
-// LLSideTrayButton
-// Side Tray tab button with "tear off" handling.
-//////////////////////////////////////////////////////////////////////////////
-
-class LLSideTrayButton : public LLButton
-{
-public:
-	/*virtual*/ BOOL handleMouseDown(S32 x, S32 y, MASK mask)
-	{
-		// Route future Mouse messages here preemptively.  (Release on mouse up.)
-		// No handler needed for focus lost since this class has no state that depends on it.
-		gFocusMgr.setMouseCapture(this);
-
-		localPointToScreen(x, y, &mDragLastScreenX, &mDragLastScreenY);
-
-		// Note: don't pass on to children
-		return TRUE;
-	}
-
-	/*virtual*/ BOOL handleHover(S32 x, S32 y, MASK mask)
-	{
-		// We only handle the click if the click both started and ended within us
-		if( !hasMouseCapture() ) return FALSE;
-
-		S32 screen_x;
-		S32 screen_y;
-		localPointToScreen(x, y, &screen_x, &screen_y);
-
-		S32 delta_x = screen_x - mDragLastScreenX;
-		S32 delta_y = screen_y - mDragLastScreenY;
-
-		LLSideTray* side_tray = LLSideTray::getInstance();
-
-		// Check if the tab we are dragging is docked.
-		if (!side_tray->isTabAttached(getName())) return FALSE;
-
-		// Same value is hardcoded in LLDragHandle::handleHover().
-		const S32 undock_threshold = 12;
-
-		// Detach a tab if it has been pulled further than undock_threshold.
-		if (delta_x <= -undock_threshold ||	delta_x >= undock_threshold	||
-			delta_y <= -undock_threshold ||	delta_y >= undock_threshold)
-		{
-			LLSideTrayTab* tab = side_tray->getTab(getName());
-			if (!tab) return FALSE;
-
-			//tab->setDocked(false);
-			tab->toggleTabDocked(false);
-			
-			LLFloater* floater_tab = LLFloaterReg::getInstance("side_bar_tab", tab->getName());
-			if (!floater_tab) return FALSE;
-
-			LLRect original_rect = floater_tab->getRect();
-			S32 header_snap_y = floater_tab->getHeaderHeight() / 2;
-			S32 snap_x = screen_x - original_rect.mLeft - original_rect.getWidth() / 2;
-			S32 snap_y = screen_y - original_rect.mTop + header_snap_y;
-
-			// Move the floater to appear "under" the mouse pointer.
-			floater_tab->setRect(original_rect.translate(snap_x, snap_y));
-
-			// Snap the mouse pointer to the center of the floater header
-			// and call 'mouse down' event handler to begin dragging.
-			floater_tab->handleMouseDown(original_rect.getWidth() / 2,
-										 original_rect.getHeight() - header_snap_y,
-										 mask);
-
-			return TRUE;
-		}
-
-		return FALSE;
-	}
-
-	void setBadgeDriver(LLSideTrayTabBadgeDriver* driver)
-	{
-		mBadgeDriver = driver;
-	}
-	
-	// [SL:KB] - Patch: UI-SideTrayDndButtonCommit | Checked: 2011-06-19 (Catznip-2.6.0c) | Added: Catznip-2.6.0c
-	/*virtual*/ BOOL handleDragAndDrop(S32 x, S32 y, MASK mask, BOOL drop, EDragAndDropType cargo_type, void* cargo_data,
-	                                   EAcceptance* accept, std::string& tooltip_msg)
-	{
-		if ( (getEnabled()) && (!mDragCommitDelayTimer.getStarted()) )
-		{
-			const LLSideTray* pSideTray = LLSideTray::getInstance();
-			if ( (pSideTray->getCollapsed()) || ((pSideTray->getActiveTab()) && (pSideTray->getActiveTab()->getName() != getName())) )
-				mDragCommitDelayTimer.start();
-		}
-		else if ( (mDragCommitDelayTimer.getStarted()) && (mDragCommitDelayTimer.getElapsedTimeF32() > DELAY_DRAG_HOVER_COMMIT) )
-		{
-			onCommit();
-			mDragCommitDelayTimer.stop();
-			return TRUE;
-		}
-	 	return LLButton::handleDragAndDrop(x, y, mask, drop, cargo_type, cargo_data,  accept, tooltip_msg);
-
-	}
-
-	/*virtual*/ void onMouseLeave(S32 x, S32 y, MASK mask)
-	{
-		mDragCommitDelayTimer.stop();
-		LLButton::onMouseLeave(x, y, mask);
-	}
-// [/SL:KB]
-
-protected:
-	LLSideTrayButton(const LLButton::Params& p)
-	: LLButton(p)
-	, mDragLastScreenX(0)
-	, mDragLastScreenY(0)
-	, mBadgeDriver(NULL)
-//	{}
-// [SL:KB] - Patch: UI-SideTrayDndButtonCommit | Checked: 2011-06-19 (Catznip-2.6.0c) | Added: Catznip-2.6.0c
-	{
-		mDragCommitDelayTimer.stop();
-	}
-// [/SL:KB]
-
-
-	friend class LLUICtrlFactory;
-
-	void draw()
-	{
-		if (mBadgeDriver)
-		{
-			setBadgeLabel(mBadgeDriver->getBadgeString());
-		}
-
-		LLButton::draw();
-	}
-
-private:
-	S32		mDragLastScreenX;
-	S32		mDragLastScreenY;
-// [SL:KB] - Patch: UI-SideTrayDndButtonCommit | Checked: 2011-06-19 (Catznip-2.6.0c) | Added: Catznip-2.6.0c
-	LLFrameTimer mDragCommitDelayTimer;
-// [/SL:KB]
-	LLSideTrayTabBadgeDriver*	mBadgeDriver;
-};
-
-//////////////////////////////////////////////////////////////////////////////
-=======
->>>>>>> 89c28185
 // LLSideTray
 //////////////////////////////////////////////////////////////////////////////
 
