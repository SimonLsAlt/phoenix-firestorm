/** 
 * @file llchathistory.cpp
 * @brief LLTextEditor base class
 *
 * $LicenseInfo:firstyear=2001&license=viewerlgpl$
 * Second Life Viewer Source Code
 * Copyright (C) 2010, Linden Research, Inc.
 * 
 * This library is free software; you can redistribute it and/or
 * modify it under the terms of the GNU Lesser General Public
 * License as published by the Free Software Foundation;
 * version 2.1 of the License only.
 * 
 * This library is distributed in the hope that it will be useful,
 * but WITHOUT ANY WARRANTY; without even the implied warranty of
 * MERCHANTABILITY or FITNESS FOR A PARTICULAR PURPOSE.  See the GNU
 * Lesser General Public License for more details.
 * 
 * You should have received a copy of the GNU Lesser General Public
 * License along with this library; if not, write to the Free Software
 * Foundation, Inc., 51 Franklin Street, Fifth Floor, Boston, MA  02110-1301  USA
 * 
 * Linden Research, Inc., 945 Battery Street, San Francisco, CA  94111  USA
 * $/LicenseInfo$
 */

#include "llviewerprecompiledheaders.h"

#include "llchathistory.h"

#include "llavatarnamecache.h"
#include "llinstantmessage.h"

#include "llimview.h"
#include "llcommandhandler.h"
#include "llpanel.h"
#include "lluictrlfactory.h"
#include "llscrollcontainer.h"
#include "llavatariconctrl.h"
#include "llcallingcard.h" //for LLAvatarTracker
#include "llagentdata.h"
#include "llavataractions.h"
#include "lltrans.h"
#include "llfloaterreg.h"
#include "llfloatersidepanelcontainer.h"
#include "llmutelist.h"
#include "llstylemap.h"
#include "llslurl.h"
#include "lllayoutstack.h"
#include "llagent.h"
#include "llnotificationsutil.h"
#include "lltoastnotifypanel.h"
#include "lltooltip.h"
#include "llviewerregion.h"
#include "llviewertexteditor.h"
#include "llworld.h"
#include "lluiconstants.h"
#include "llstring.h"
#include "llviewercontrol.h"
// [RLVa:KB] - Checked: 2010-04-22 (RLVa-1.2.0f)
#include "rlvcommon.h"
// [/RLVa:KB]

// llviewernetwork.h : SJ: Needed to find the grid we are running on
#include "llviewernetwork.h"

static LLDefaultChildRegistry::Register<LLChatHistory> r("chat_history");

const static std::string NEW_LINE(rawstr_to_utf8("\n"));

const static std::string SLURL_APP_AGENT = "secondlife:///app/agent/";
const static std::string SLURL_ABOUT = "/about";

// support for secondlife:///app/objectim/{UUID}/ SLapps
class LLObjectIMHandler : public LLCommandHandler
{
public:
	// requests will be throttled from a non-trusted browser
	LLObjectIMHandler() : LLCommandHandler("objectim", UNTRUSTED_THROTTLE) {}

	bool handle(const LLSD& params, const LLSD& query_map, LLMediaCtrl* web)
	{
		if (params.size() < 1)
		{
			return false;
		}

		LLUUID object_id;
		if (!object_id.set(params[0], FALSE))
		{
			return false;
		}

		LLSD payload;
		payload["object_id"] = object_id;
		payload["owner_id"] = query_map["owner"];
// [RLVa:KB] - Checked: 2010-11-02 (RLVa-1.2.2a) | Modified: RLVa-1.2.2a
		if (query_map.has("rlv_shownames"))
			payload["rlv_shownames"] = query_map["rlv_shownames"];
// [/RLVa:KB]
		payload["name"] = query_map["name"];
		payload["slurl"] = LLWeb::escapeURL(query_map["slurl"]);
		payload["group_owned"] = query_map["groupowned"];
		LLFloaterReg::showInstance("inspect_remote_object", payload);
		return true;
	}
};
LLObjectIMHandler gObjectIMHandler;

class LLChatHistoryHeader: public LLPanel
{
public:
	LLChatHistoryHeader()
	:	LLPanel(),
// [RLVa:KB] - Checked: 2010-04-22 (RLVa-1.2.2a) | Added: RLVa-1.2.0f
		mShowContextMenu(true), 
		mShowInfoCtrl(true),
// [/RLVa:KB]
		mPopupMenuHandleAvatar(),
		mPopupMenuHandleObject(),
		mAvatarID(),
		mSourceType(CHAT_SOURCE_UNKNOWN),
		mType(CHAT_TYPE_NORMAL), // FS:LO FIRE-1439 - Clickable avatar names on local chat radar crossing reports
		mFrom(),
		mSessionID(),
		mMinUserNameWidth(0),
		mUserNameFont(NULL)
	{}

	static LLChatHistoryHeader* createInstance(const std::string& file_name)
	{
		LLChatHistoryHeader* pInstance = new LLChatHistoryHeader;
		pInstance->buildFromFile(file_name);	
		return pInstance;
	}

	~LLChatHistoryHeader()
	{
		// Detach the info button so that it doesn't get destroyed (EXT-8463).
		hideInfoCtrl();
	}

	BOOL handleMouseUp(S32 x, S32 y, MASK mask)
	{
		return LLPanel::handleMouseUp(x,y,mask);
	}

	void onObjectIconContextMenuItemClicked(const LLSD& userdata)
	{
		std::string level = userdata.asString();

		if (level == "profile")
		{
			LLFloaterReg::showInstance("inspect_remote_object", mObjectData);
		}
		else if (level == "block")
		{
			LLMuteList::getInstance()->add(LLMute(getAvatarId(), mFrom, LLMute::OBJECT));

			LLFloaterSidePanelContainer::showPanel("people", "panel_block_list_sidetray", LLSD().with("blocked_to_select", getAvatarId()));
		}
	}

	void onAvatarIconContextMenuItemClicked(const LLSD& userdata)
	{
		std::string level = userdata.asString();

		if (level == "profile")
		{
			LLAvatarActions::showProfile(getAvatarId());
		}
		else if (level == "im")
		{
			LLAvatarActions::startIM(getAvatarId());
		}
		else if (level == "add")
		{
			LLAvatarActions::requestFriendshipDialog(getAvatarId(), mFrom);
		}
		else if (level == "remove")
		{
			LLAvatarActions::removeFriendDialog(getAvatarId());
		}
	}

	BOOL postBuild()
	{
		LLUICtrl::CommitCallbackRegistry::ScopedRegistrar registrar;

		registrar.add("AvatarIcon.Action", boost::bind(&LLChatHistoryHeader::onAvatarIconContextMenuItemClicked, this, _2));
		registrar.add("ObjectIcon.Action", boost::bind(&LLChatHistoryHeader::onObjectIconContextMenuItemClicked, this, _2));

		LLMenuGL* menu = LLUICtrlFactory::getInstance()->createFromFile<LLMenuGL>("menu_avatar_icon.xml", gMenuHolder, LLViewerMenuHolderGL::child_registry_t::instance());
		mPopupMenuHandleAvatar = menu->getHandle();

		menu = LLUICtrlFactory::getInstance()->createFromFile<LLMenuGL>("menu_object_icon.xml", gMenuHolder, LLViewerMenuHolderGL::child_registry_t::instance());
		mPopupMenuHandleObject = menu->getHandle();

		setDoubleClickCallback(boost::bind(&LLChatHistoryHeader::showInspector, this));

		setMouseEnterCallback(boost::bind(&LLChatHistoryHeader::showInfoCtrl, this));
		setMouseLeaveCallback(boost::bind(&LLChatHistoryHeader::hideInfoCtrl, this));

		return LLPanel::postBuild();
	}

	bool pointInChild(const std::string& name,S32 x,S32 y)
	{
		LLUICtrl* child = findChild<LLUICtrl>(name);
		if(!child)
			return false;
		
		LLView* parent = child->getParent();
		if(parent!=this)
		{
			x-=parent->getRect().mLeft;
			y-=parent->getRect().mBottom;
		}

		S32 local_x = x - child->getRect().mLeft ;
		S32 local_y = y - child->getRect().mBottom ;
		return 	child->pointInView(local_x, local_y);
	}

	BOOL handleRightMouseDown(S32 x, S32 y, MASK mask)
	{
		if(pointInChild("avatar_icon",x,y) || pointInChild("user_name",x,y))
		{
			showContextMenu(x,y);
			return TRUE;
		}

		return LLPanel::handleRightMouseDown(x,y,mask);
	}

	void showInspector()
	{
//		if (mAvatarID.isNull() && CHAT_SOURCE_SYSTEM != mSourceType) return;
// [RLVa:KB] - Checked: 2010-04-22 (RLVa-1.2.2a) | Added: RLVa-1.2.0f
		// Don't double-click show the inspector if we're not showing the info control
		if ( (!mShowInfoCtrl) || (mAvatarID.isNull() && CHAT_SOURCE_SYSTEM != mSourceType) ) return;
// [/RLVa:KB]
		
		if (mSourceType == CHAT_SOURCE_OBJECT)
		{
			LLFloaterReg::showInstance("inspect_remote_object", mObjectData);
		}
		//else if (mSourceType == CHAT_SOURCE_AGENT)
		else if (mSourceType == CHAT_SOURCE_AGENT || (mSourceType == CHAT_SOURCE_SYSTEM && mType == CHAT_TYPE_RADAR)) // FS:LO FIRE-1439 - Clickable avatar names on local chat radar crossing reports
		{
			LLFloaterReg::showInstance("inspect_avatar", LLSD().with("avatar_id", mAvatarID));
		}
		//if chat source is system, you may add "else" here to define behaviour.
	}

	static void onClickInfoCtrl(LLUICtrl* info_ctrl)
	{
		if (!info_ctrl) return;

		LLChatHistoryHeader* header = dynamic_cast<LLChatHistoryHeader*>(info_ctrl->getParent());	
		if (!header) return;

		header->showInspector();
	}


	const LLUUID&		getAvatarId () const { return mAvatarID;}

	void setup(const LLChat& chat, const LLStyle::Params& style_params, const LLSD& args)
	{
		mAvatarID = chat.mFromID;
		mSessionID = chat.mSessionID;
		mSourceType = chat.mSourceType;
		mType = chat.mChatType; // FS:LO FIRE-1439 - Clickable avatar names on local chat radar crossing reports

		//*TODO overly defensive thing, source type should be maintained out there
		if((chat.mFromID.isNull() && chat.mFromName.empty()) || (chat.mFromName == SYSTEM_FROM && chat.mFromID.isNull()))
		{
			mSourceType = CHAT_SOURCE_SYSTEM;
		}  

		mUserNameFont = style_params.font();
		LLTextBox* user_name = getChild<LLTextBox>("user_name");
		user_name->setReadOnlyColor(style_params.readonly_color());
		user_name->setColor(style_params.color());

		if (chat.mFromName.empty()
			//|| mSourceType == CHAT_SOURCE_SYSTEM
			// FS:LO FIRE-1439 - Clickable avatar names on local chat radar crossing reports
			|| (mSourceType == CHAT_SOURCE_SYSTEM && mType != CHAT_TYPE_RADAR)
			|| mAvatarID.isNull())
		{
			//mFrom = LLTrans::getString("SECOND_LIFE");
			//[FIX FIRE-2852] Changed function to find the right Gridname
			mFrom = LLGridManager::getInstance()->getGridLabel();
			user_name->setValue(mFrom);
			updateMinUserNameWidth();
		}
		else if (mSourceType == CHAT_SOURCE_AGENT
//				 && !mAvatarID.isNull()
				 && chat.mChatStyle != CHAT_STYLE_HISTORY)
		{
			// ...from a normal user, lookup the name and fill in later.
			// *NOTE: Do not do this for chat history logs, otherwise the viewer
			// will flood the People API with lookup requests on startup

			// Start with blank so sample data from XUI XML doesn't
			// flash on the screen
//			user_name->setValue( LLSD() );
//			LLAvatarNameCache::get(mAvatarID,
//				boost::bind(&LLChatHistoryHeader::onAvatarNameCache, this, _1, _2));
// [RLVa:KB] - Checked: 2010-11-01 (RLVa-1.2.2a) | Added: RLVa-1.2.2a
			if (!chat.mRlvNamesFiltered)
			{
				user_name->setValue( LLSD() );
				LLAvatarNameCache::get(mAvatarID,
					boost::bind(&LLChatHistoryHeader::onAvatarNameCache, this, _1, _2, chat.mChatType, chat.mFromNameGroup)); // FS:LO FIRE-5230 - Chat Console Improvement: Replacing the "IM" in front of group chat messages with the actual group name
					//boost::bind(&LLChatHistoryHeader::onAvatarNameCache, this, _1, _2, chat.mChatType));
			}
			else
			{
				// If the agent's chat was subject to @shownames=n we should display their anonimized name
				mFrom = chat.mFromName;
				// FS:LO FIRE-5230 - Chat Console Improvement: Replacing the "IM" in front of group chat messages with the actual group name
				//if (chat.mChatType == CHAT_TYPE_IM) mFrom = LLTrans::getString("IMPrefix") + " " + mFrom;
				if (chat.mChatType == CHAT_TYPE_IM)
				{
					mFrom = LLTrans::getString("IMPrefix") + " " + mFrom;
				}
				else if (chat.mChatType == CHAT_TYPE_IM_GROUP)
				{
					mFrom = LLTrans::getString("IMPrefix") + " " + chat.mFromNameGroup + mFrom;
				}
				// FS:LO FIRE-5230 - Chat Console Improvement: Replacing the "IM" in front of group chat messages with the actual group name
				user_name->setValue(mFrom);
				user_name->setToolTip(mFrom);
				setToolTip(mFrom);
				updateMinUserNameWidth();
			}
// [/RLVa:KB]
		}
		else if (chat.mChatStyle == CHAT_STYLE_HISTORY ||
				 mSourceType == CHAT_SOURCE_AGENT)
		{
			//if it's an avatar name with a username add formatting
			S32 username_start = chat.mFromName.rfind(" (");
			S32 username_end = chat.mFromName.rfind(')');
			
			if (username_start != std::string::npos &&
				username_end == (chat.mFromName.length() - 1))
			{
				mFrom = chat.mFromName.substr(0, username_start);
				user_name->setValue(mFrom);
				
				//-TT 2.6.9 - old style headers removed in FS?
				/*
				if (gSavedSettings.getBOOL("NameTagShowUsernames"))
				{
					std::string username = chat.mFromName.substr(username_start + 2);
					username = username.substr(0, username.length() - 1);
					LLStyle::Params style_params_name;
					LLColor4 userNameColor = LLUIColorTable::instance().getColor("EmphasisColor");
					style_params_name.color(userNameColor);
					style_params_name.font.name("SansSerifSmall");
					style_params_name.font.style("NORMAL");
					style_params_name.readonly_color(userNameColor);
					user_name->appendText("  - " + username, FALSE, style_params_name);
				}
				*/
				//LLAvatarNameCache::get(mAvatarID, boost::bind(&LLChatHistoryHeader::onAvatarNameCache, this, _1, _2, chat.mChatType));
				LLAvatarNameCache::get(mAvatarID, boost::bind(&LLChatHistoryHeader::onAvatarNameCache, this, _1, _2, chat.mChatType, chat.mFromNameGroup)); // FS:LO FIRE-5230 - Chat Console Improvement: Replacing the "IM" in front of group chat messages with the actual group name
			}
			else
			{
				// If the agent's chat was subject to @shownames=n we should display their anonimized name
				mFrom = chat.mFromName;
				// FS:LO FIRE-5230 - Chat Console Improvement: Replacing the "IM" in front of group chat messages with the actual group name
				//if (chat.mChatType == CHAT_TYPE_IM) mFrom = LLTrans::getString("IMPrefix") + " " + mFrom;
				if (chat.mChatType == CHAT_TYPE_IM)
				{
					mFrom = LLTrans::getString("IMPrefix") + " " + mFrom;
				}
				else if (chat.mChatType == CHAT_TYPE_IM_GROUP)
				{
					mFrom = LLTrans::getString("IMPrefix") + " " + chat.mFromNameGroup + mFrom;
				}
				// FS:LO FIRE-5230 - Chat Console Improvement: Replacing the "IM" in front of group chat messages with the actual group name
				user_name->setValue(mFrom);
				user_name->setToolTip(mFrom);
				setToolTip(mFrom);
				updateMinUserNameWidth();
			}
// [/RLVa:KB]
		}
		else
		{
			// ...from an object, just use name as given
			mFrom = chat.mFromName;
			user_name->setValue(mFrom);
			updateMinUserNameWidth();
		}


		setTimeField(chat);

		// Set up the icon.
		LLAvatarIconCtrl* icon = getChild<LLAvatarIconCtrl>("avatar_icon");
		
		// Hacky preference to hide avatar icons for people who don't like them by overdrawing them. Will change to disable soon. -AO
		bool display_mini_icon = gSavedSettings.getBOOL("ShowChatMiniIcons");
		if (!display_mini_icon)
		{
			icon->setColor(LLUIColorTable::instance().getColor("Transparent"));
		}

		if(mSourceType != CHAT_SOURCE_AGENT ||	mAvatarID.isNull())
			icon->setDrawTooltip(false);

// [RLVa:KB] - Checked: 2010-04-22 (RLVa-1.2.2a) | Added: RLVa-1.2.0f
		// Don't show the context menu, info control or avatar icon tooltip if this chat was subject to @shownames=n
		if ( (chat.mRlvNamesFiltered) && ((CHAT_SOURCE_AGENT == mSourceType) || (CHAT_SOURCE_OBJECT == mSourceType))  )
		{
			mShowInfoCtrl = mShowContextMenu = false;
			icon->setDrawTooltip(false);
		}
// [/RLVa:KB]

		switch (mSourceType)
		{
			case CHAT_SOURCE_AGENT:
				icon->setValue(chat.mFromID);
				break;
			case CHAT_SOURCE_OBJECT:
				icon->setValue(LLSD("OBJECT_Icon"));
				break;
			case CHAT_SOURCE_SYSTEM:
				//icon->setValue(LLSD("SL_Logo"));
				// FS:LO FIRE-1439 - Clickable avatar names on local chat radar crossing reports
				if(chat.mChatType == CHAT_TYPE_RADAR)
				{
					icon->setValue(chat.mFromID);
				}
				else
				{
					icon->setValue(LLSD("SL_Logo"));
				}
				// FS:LO FIRE-1439 - Clickable avatar names on local chat radar crossing reports
				break;
			case CHAT_SOURCE_UNKNOWN: 
				icon->setValue(LLSD("Unknown_Icon"));
		}

		// In case the message came from an object, save the object info
		// to be able properly show its profile.
		if ( chat.mSourceType == CHAT_SOURCE_OBJECT)
		{
			std::string slurl = args["slurl"].asString();
			if (slurl.empty())
			{
				LLViewerRegion *region = LLWorld::getInstance()->getRegionFromPosAgent(chat.mPosAgent);
				if(region)
				{
					LLSLURL region_slurl(region->getName(), chat.mPosAgent);
					slurl = region_slurl.getLocationString();
				}
			}

			LLSD payload;
			payload["object_id"]	= chat.mFromID;
			payload["name"]			= chat.mFromName;
			payload["owner_id"]		= chat.mOwnerID;
			payload["slurl"]		= LLWeb::escapeURL(slurl);

			mObjectData = payload;
		}
	}

	/*virtual*/ void draw()
	{
		LLTextBox* user_name = getChild<LLTextBox>("user_name");
		LLTextBox* time_box = getChild<LLTextBox>("time_box");

		LLRect user_name_rect = user_name->getRect();
		S32 user_name_width = user_name_rect.getWidth();
		S32 time_box_width = time_box->getRect().getWidth();

		if (time_box->getVisible() && user_name_width <= mMinUserNameWidth)
		{
			time_box->setVisible(FALSE);

			user_name_rect.mRight += time_box_width;
			user_name->reshape(user_name_rect.getWidth(), user_name_rect.getHeight());
			user_name->setRect(user_name_rect);
		}

		if (!time_box->getVisible() && user_name_width > mMinUserNameWidth + time_box_width)
		{
			user_name_rect.mRight -= time_box_width;
			user_name->reshape(user_name_rect.getWidth(), user_name_rect.getHeight());
			user_name->setRect(user_name_rect);

			time_box->setVisible(TRUE);
		}

		LLPanel::draw();
	}

	void updateMinUserNameWidth()
	{
		if (mUserNameFont)
		{
			LLTextBox* user_name = getChild<LLTextBox>("user_name");
			const LLWString& text = user_name->getWText();
			mMinUserNameWidth = mUserNameFont->getWidth(text.c_str()) + PADDING;
		}
	}

// FS:LO FIRE-5230 - Chat Console Improvement: Replacing the "IM" in front of group chat messages with the actual group name
	//void onAvatarNameCache(const LLUUID& agent_id, const LLAvatarName& av_name, EChatType chat_type)
	void onAvatarNameCache(const LLUUID& agent_id, const LLAvatarName& av_name, EChatType chat_type, std::string& group)
	{
		//mFrom = av_name.mDisplayName;
		//mFrom = av_name.mDisplayName;
		//if (chat_type == CHAT_TYPE_IM) mFrom = LLTrans::getString("IMPrefix") + " " + mFrom;
		mFrom = "";
		if (chat_type == CHAT_TYPE_IM || chat_type == CHAT_TYPE_IM_GROUP)
		{
			mFrom = LLTrans::getString("IMPrefix") + " ";
			if(group != "")
			{
				mFrom += group;
			}
		}
		mFrom += av_name.mDisplayName;
		// FS:LO FIRE-5230 - Chat Console Improvement: Replacing the "IM" in front of group chat messages with the actual group name

		LLTextBox* user_name = getChild<LLTextBox>("user_name");
		user_name->setValue( LLSD(mFrom) );
		user_name->setToolTip( av_name.mUsername );

		if (gSavedSettings.getBOOL("NameTagShowUsernames") && 
			LLAvatarNameCache::useDisplayNames() ) //&&
//			!av_name.mIsDisplayNameDefault)
		{
			LLStyle::Params style_params_name;
			LLColor4 userNameColor = LLUIColorTable::instance().getColor("EmphasisColor");
			style_params_name.color(userNameColor);
			style_params_name.font.name("SansSerifSmall");
			style_params_name.font.style("NORMAL");
			style_params_name.readonly_color(userNameColor);
			user_name->appendText("  - " + av_name.mUsername, FALSE, style_params_name);
		}
		setToolTip( av_name.mUsername );
		// name might have changed, update width
		updateMinUserNameWidth();
	}

protected:
	static const S32 PADDING = 20;

	void showContextMenu(S32 x,S32 y)
	{
// [RLVa:KB] - Checked: 2010-04-22 (RLVa-1.2.2a) | Added: RLVa-1.2.0f
		if (!mShowContextMenu)
			return;
// [/RLVa:KB]
		if(mSourceType == CHAT_SOURCE_SYSTEM)
			//showSystemContextMenu(x,y);
		// FS:LO FIRE-1439 - Clickable avatar names on local chat radar crossing reports
		{
			// FS:LO FIRE-1439 - Clickable avatar names on local chat radar crossing reports
			if(mType == CHAT_TYPE_RADAR)
			{
				showAvatarContextMenu(x,y);
			}
			else
			{
				showSystemContextMenu(x,y);
			}
		}
		// FS:LO FIRE-1439 - Clickable avatar names on local chat radar crossing reports
		if(mAvatarID.notNull() && mSourceType == CHAT_SOURCE_AGENT)
			showAvatarContextMenu(x,y);
		if(mAvatarID.notNull() && mSourceType == CHAT_SOURCE_OBJECT && SYSTEM_FROM != mFrom)
			showObjectContextMenu(x,y);
	}

	void showSystemContextMenu(S32 x,S32 y)
	{
	}
	
	void showObjectContextMenu(S32 x,S32 y)
	{
		LLMenuGL* menu = (LLMenuGL*)mPopupMenuHandleObject.get();
		if(menu)
			LLMenuGL::showPopup(this, menu, x, y);
	}
	
	void showAvatarContextMenu(S32 x,S32 y)
	{
		LLMenuGL* menu = (LLMenuGL*)mPopupMenuHandleAvatar.get();

		if(menu)
		{
			bool is_friend = LLAvatarTracker::instance().getBuddyInfo(mAvatarID) != NULL;
			
			menu->setItemEnabled("Add Friend", !is_friend);
			menu->setItemEnabled("Remove Friend", is_friend);

			if(gAgentID == mAvatarID)
			{
				menu->setItemEnabled("Add Friend", false);
				menu->setItemEnabled("Send IM", false);
				menu->setItemEnabled("Remove Friend", false);
			}

			if (mSessionID == LLIMMgr::computeSessionID(IM_NOTHING_SPECIAL, mAvatarID))
			{
				menu->setItemVisible("Send IM", false);
			}

			menu->buildDrawLabels();
			menu->updateParent(LLMenuGL::sMenuContainer);
			LLMenuGL::showPopup(this, menu, x, y);
		}
	}

	void showInfoCtrl()
	{
<<<<<<< HEAD
//		if (mAvatarID.isNull() || mFrom.empty() || SYSTEM_FROM == mFrom) return;
// [RLVa:KB] - Checked: 2010-04-22 (RLVa-1.2.2a) | Added: RLVa-1.2.0f
		if ( (!mShowInfoCtrl) || (mAvatarID.isNull() || mFrom.empty() || SYSTEM_FROM == mFrom) ) return;
// [/RLVa:KB]
=======
		if (mAvatarID.isNull() || mFrom.empty() || CHAT_SOURCE_SYSTEM == mSourceType) return;
>>>>>>> a4df79bc
				
		if (!sInfoCtrl)
		{
			// *TODO: Delete the button at exit.
			sInfoCtrl = LLUICtrlFactory::createFromFile<LLUICtrl>("inspector_info_ctrl.xml", NULL, LLPanel::child_registry_t::instance());
			if (sInfoCtrl)
			{
				sInfoCtrl->setCommitCallback(boost::bind(&LLChatHistoryHeader::onClickInfoCtrl, sInfoCtrl));
			}
		}

		if (!sInfoCtrl)
		{
			llassert(sInfoCtrl != NULL);
			return;
		}

		LLTextBox* name = getChild<LLTextBox>("user_name");
		LLRect sticky_rect = name->getRect();
		S32 icon_x = llmin(sticky_rect.mLeft + name->getTextBoundingRect().getWidth() + 7, sticky_rect.mRight - 3);
		sInfoCtrl->setOrigin(icon_x, sticky_rect.getCenterY() - sInfoCtrl->getRect().getHeight() / 2 ) ;
		addChild(sInfoCtrl);
	}

	void hideInfoCtrl()
	{
		if (!sInfoCtrl) return;

		if (sInfoCtrl->getParent() == this)
		{
			removeChild(sInfoCtrl);
		}
	}

private:
	void setTimeField(const LLChat& chat)
	{
		LLTextBox* time_box = getChild<LLTextBox>("time_box");

		LLRect rect_before = time_box->getRect();

		time_box->setValue(chat.mTimeStr);

		// set necessary textbox width to fit all text
		time_box->reshapeToFitText();
		LLRect rect_after = time_box->getRect();

		// move rect to the left to correct position...
		S32 delta_pos_x = rect_before.getWidth() - rect_after.getWidth();
		S32 delta_pos_y = rect_before.getHeight() - rect_after.getHeight();
		time_box->translate(delta_pos_x, delta_pos_y);

		//... & change width of the name control
		LLView* user_name = getChild<LLView>("user_name");
		const LLRect& user_rect = user_name->getRect();
		user_name->reshape(user_rect.getWidth() + delta_pos_x, user_rect.getHeight());
	}

protected:
	LLHandle<LLView>	mPopupMenuHandleAvatar;
	LLHandle<LLView>	mPopupMenuHandleObject;

	static LLUICtrl*	sInfoCtrl;

	LLUUID			    mAvatarID;
	LLSD				mObjectData;
	EChatSourceType		mSourceType;
	EChatType			mType; // FS:LO FIRE-1439 - Clickable avatar names on local chat radar crossing reports
	std::string			mFrom;
	LLUUID				mSessionID;
// [RLVa:KB] - Checked: 2010-04-22 (RLVa-1.2.2a) | Added: RLVa-1.2.0f
	bool                mShowContextMenu;
	bool                mShowInfoCtrl;
// [/RLVa:KB]

	S32					mMinUserNameWidth;
	const LLFontGL*		mUserNameFont;
};

LLUICtrl* LLChatHistoryHeader::sInfoCtrl = NULL;

LLChatHistory::LLChatHistory(const LLChatHistory::Params& p)
:	LLUICtrl(p),
	mMessageHeaderFilename(p.message_header),
	mMessageSeparatorFilename(p.message_separator),
	mLeftTextPad(p.left_text_pad),
	mRightTextPad(p.right_text_pad),
	mLeftWidgetPad(p.left_widget_pad),
	mRightWidgetPad(p.right_widget_pad),
	mTopSeparatorPad(p.top_separator_pad),
	mBottomSeparatorPad(p.bottom_separator_pad),
	mTopHeaderPad(p.top_header_pad),
	mBottomHeaderPad(p.bottom_header_pad),
	mIsLastMessageFromLog(false)
{
	LLTextEditor::Params editor_params(p);
	editor_params.line_spacing.pixels = llclamp(gSavedSettings.getS32("FSFontChatLineSpacingPixels"), 0, 36);
	editor_params.rect = getLocalRect();
	editor_params.follows.flags = FOLLOWS_ALL;
	editor_params.enabled = false; // read only
	editor_params.show_context_menu = "true";
	mEditor = LLUICtrlFactory::create<LLTextEditor>(editor_params, this);
}

LLChatHistory::~LLChatHistory()
{
	this->clear();
}

void LLChatHistory::initFromParams(const LLChatHistory::Params& p)
{
	static LLUICachedControl<S32> scrollbar_size ("UIScrollbarSize", 0);

	LLRect stack_rect = getLocalRect();
	stack_rect.mRight -= scrollbar_size;
	LLLayoutStack::Params layout_p;
	layout_p.rect = stack_rect;
	layout_p.follows.flags = FOLLOWS_ALL;
	layout_p.orientation = LLLayoutStack::VERTICAL;
	layout_p.mouse_opaque = false;
	
	LLLayoutStack* stackp = LLUICtrlFactory::create<LLLayoutStack>(layout_p, this);
	
	const S32 NEW_TEXT_NOTICE_HEIGHT = 20;
	
	LLLayoutPanel::Params panel_p;
	panel_p.name = "spacer";
	panel_p.background_visible = false;
	panel_p.has_border = false;
	panel_p.mouse_opaque = false;
	panel_p.min_dim = 30;
	panel_p.auto_resize = true;
	panel_p.user_resize = false;

	stackp->addPanel(LLUICtrlFactory::create<LLLayoutPanel>(panel_p), LLLayoutStack::ANIMATE);

	panel_p.name = "new_text_notice_holder";
	LLRect new_text_notice_rect = getLocalRect();
	new_text_notice_rect.mTop = new_text_notice_rect.mBottom + NEW_TEXT_NOTICE_HEIGHT;
	panel_p.rect = new_text_notice_rect;
	panel_p.background_opaque = true;
	panel_p.background_visible = true;
	panel_p.visible = false;
	panel_p.min_dim = 0;
	panel_p.auto_resize = false;
	panel_p.user_resize = false;
	mMoreChatPanel = LLUICtrlFactory::create<LLLayoutPanel>(panel_p);
	
	LLTextBox::Params text_p(p.more_chat_text);
	text_p.rect = mMoreChatPanel->getLocalRect();
	text_p.follows.flags = FOLLOWS_ALL;
	text_p.name = "more_chat_text";
	mMoreChatText = LLUICtrlFactory::create<LLTextBox>(text_p, mMoreChatPanel);
	mMoreChatText->setClickedCallback(boost::bind(&LLChatHistory::onClickMoreText, this));

	stackp->addPanel(mMoreChatPanel, LLLayoutStack::ANIMATE);
}


/*void LLChatHistory::updateTextRect()
{
	static LLUICachedControl<S32> texteditor_border ("UITextEditorBorder", 0);

	LLRect old_text_rect = mVisibleTextRect;
	mVisibleTextRect = mScroller->getContentWindowRect();
	mVisibleTextRect.stretch(-texteditor_border);
	mVisibleTextRect.mLeft += mLeftTextPad;
	mVisibleTextRect.mRight -= mRightTextPad;
	if (mVisibleTextRect != old_text_rect)
	{
		needsReflow();
	}
}*/

LLView* LLChatHistory::getSeparator()
{
	LLPanel* separator = LLUICtrlFactory::getInstance()->createFromFile<LLPanel>(mMessageSeparatorFilename, NULL, LLPanel::child_registry_t::instance());
	return separator;
}

LLView* LLChatHistory::getHeader(const LLChat& chat,const LLStyle::Params& style_params, const LLSD& args)
{
	LLChatHistoryHeader* header = LLChatHistoryHeader::createInstance(mMessageHeaderFilename);
	header->setup(chat, style_params, args);
	return header;
}

void LLChatHistory::onClickMoreText()
{
	mEditor->endOfDoc();
}

void LLChatHistory::clear()
{
	mLastFromName.clear();
	// workaround: Setting the text to an empty line before clear() gets rid of
	// the scrollbar, if present, which otherwise would get stuck until the next
	// line was appended. -Zi
	mEditor->setText(std::string(" \n"));
	mEditor->clear();
	mLastFromID = LLUUID::null;
}

<<<<<<< HEAD
void LLChatHistory::onAvatarNameCache(const LLUUID& agent_id, const LLAvatarName& av_name)
{
	mDisplayName = av_name.mDisplayName;
	mDisplayName_Username = av_name.getCompleteName();
}
=======
static LLFastTimer::DeclareTimer FTM_APPEND_MESSAGE("Append Chat Message");
>>>>>>> a4df79bc

void LLChatHistory::appendMessage(const LLChat& chat, const LLSD &args, const LLStyle::Params& input_append_params)
{
	LLFastTimer _(FTM_APPEND_MESSAGE);
	bool use_plain_text_chat_history = args["use_plain_text_chat_history"].asBoolean();
	bool hide_timestamps_nearby_chat = args["hide_timestamps_nearby_chat"].asBoolean();
	// AO: Do any display name lookups in plaintext chat headers as early as possible to give the cache maximal 
	//time to get an answer back before it's needed.
	if (use_plain_text_chat_history)
	{
		// make sure objects and agents always have at least something we can display as a name
		mDisplayName=chat.mFromName;
		mDisplayName_Username=chat.mFromName;

		// resolve display names if necessary		
		if (chat.mSourceType == CHAT_SOURCE_AGENT && gSavedSettings.getBOOL("UseDisplayNames"))
		{
			LLAvatarNameCache::get(chat.mFromID,boost::bind(&LLChatHistory::onAvatarNameCache, this, _1, _2));
		}
	}
	
	llassert(mEditor);
	if (!mEditor)
	{
		return;
	}

	mEditor->setPlainText(use_plain_text_chat_history);

	/* This system in incompatible with vertical tabs, the firestorm default.
	 * disabling until we can find a way to make it work without overdrawing text
	 * or requiring a large otherwised unused gap in the XUI.
	 *
	 
	if (!mEditor->scrolledToEnd() && chat.mFromID != gAgent.getID() && !chat.mFromName.empty())
	{
		mUnreadChatSources.insert(chat.mFromName);
		mMoreChatPanel->setVisible(TRUE);
		std::string chatters;
		for (unread_chat_source_t::iterator it = mUnreadChatSources.begin();
			it != mUnreadChatSources.end();)
		{
			chatters += *it;
			if (++it != mUnreadChatSources.end())
			{
				chatters += ", ";
			}
		}
		LLStringUtil::format_map_t args;
		args["SOURCES"] = chatters;

		if (mUnreadChatSources.size() == 1)
		{
			mMoreChatText->setValue(LLTrans::getString("unread_chat_single", args));
		}
		else
		{
			mMoreChatText->setValue(LLTrans::getString("unread_chat_multiple", args));
		}
		S32 height = mMoreChatText->getTextPixelHeight() + 5;
		mMoreChatPanel->reshape(mMoreChatPanel->getRect().getWidth(), height);
	}
	*/

	LLColor4 txt_color = LLUIColorTable::instance().getColor("White");
	LLColor4 header_name_color = LLUIColorTable::instance().getColor("ChatNameColor");
	LLViewerChat::getChatColor(chat,txt_color,false);
	LLFontGL* fontp = LLViewerChat::getChatFont();	
	std::string font_name = LLFontGL::nameFromFont(fontp);
	std::string font_size = LLFontGL::sizeFromFont(fontp);	
	LLStyle::Params style_params;
	style_params.color(txt_color);
	style_params.readonly_color(txt_color);
	style_params.font.name(font_name);
	style_params.font.size(font_size);	
	style_params.font.style(input_append_params.font.style);

	std::string prefix = chat.mText.substr(0, 4);

	// FS:LO FIRE-2899 - Faded text for IMs in nearby chat
	F32 FSIMChatHistoryFade = gSavedSettings.getF32("FSIMChatHistoryFade");

	if(FSIMChatHistoryFade > 1.0f)
	{
		FSIMChatHistoryFade = 1.0f;
		gSavedSettings.setF32("FSIMChatHistoryFade",FSIMChatHistoryFade);
	}
	// FS:LO FIRE-2899 - Faded text for IMs in nearby chat

	//IRC styled /me messages.
	bool irc_me = prefix == "/me " || prefix == "/me'";

	// Delimiter after a name in header copy/past and in plain text mode
	std::string delimiter = ": ";
	std::string shout = LLTrans::getString("shout");
	std::string whisper = LLTrans::getString("whisper");
	if (chat.mChatType == CHAT_TYPE_SHOUT || 
		chat.mChatType == CHAT_TYPE_WHISPER ||
		// FS:TS FIRE-6049: No : in radar chat header
		chat.mChatType == CHAT_TYPE_RADAR ||
		// FS:TS FIRE-6049: No : in radar chat header
		chat.mText.compare(0, shout.length(), shout) == 0 ||
		chat.mText.compare(0, whisper.length(), whisper) == 0)
	{
		delimiter = " ";
	}

	// Don't add any delimiter after name in irc styled messages
	if (irc_me || chat.mChatStyle == CHAT_STYLE_IRC)
	{
		delimiter = LLStringUtil::null;

		// italics for emotes -Zi
		if(gSavedSettings.getBOOL("EmotesUseItalic"))
			style_params.font.style = "ITALIC";
	}

	bool message_from_log = chat.mChatStyle == CHAT_STYLE_HISTORY;
	// We graying out chat history by graying out messages that contains full date in a time string
	if (message_from_log)
	{
		style_params.color(LLColor4::grey);
		style_params.readonly_color(LLColor4::grey);
	}
	
	//<FS:HG> FS-1734 seperate name and text styles for moderator

	// Bold group moderators' chat -KC 
	//if (chat.mChatStyle == CHAT_STYLE_MODERATOR)
	//{
	//	// italics for emotes -Zi
	//	style_params.font.style = (irc_me && gSavedSettings.getBOOL("EmotesUseItalic")) ? "ITALICBOLD" : "BOLD";
	//}
	bool moderator_style_active = false;
	std::string moderator_name_style = "";
	std::string moderator_txt_style = "";
	U32 moderator_name_style_value = gSavedSettings.getU32("FSModNameStyle");
	U32 moderator_txt_style_value = gSavedSettings.getU32("FSModTextStyle");

	enum ModeratorOptions
	{
		NORMAL,
		BOLD,
		ITALIC,
		BOLD_ITALIC,
		UNDERLINE,
		BOLD_UNDERLINE,
		ITALIC_UNDERLINE,
		BOLD_ITALIC_UNDERLINE
	};

	if (chat.mChatStyle == CHAT_STYLE_MODERATOR)
	{
		moderator_style_active = true;

		switch (moderator_name_style_value)
		{
			case NORMAL:
				moderator_name_style = "NORMAL";
				break;
			case BOLD:
				moderator_name_style = "BOLD";
				break;
			case ITALIC:
				moderator_name_style = "ITALIC";
				break;
			case BOLD_ITALIC:
				moderator_name_style = "BOLDITALIC";
				break;
			case UNDERLINE:
				moderator_name_style = "UNDERLINE";
				break;
			case BOLD_UNDERLINE:
				moderator_name_style = "BOLDUNDERLINE";
				break;
			case ITALIC_UNDERLINE:
				moderator_name_style = "ITALICUNDERLINE";
				break;
			case BOLD_ITALIC_UNDERLINE:
				moderator_name_style = "BOLDITALICUNDERLINE";
				break;
			default:
				moderator_name_style = "NORMAL";
				break;
		}
		style_params.font.style(moderator_name_style);

		switch (moderator_txt_style_value)
		{
			case NORMAL:
				moderator_txt_style = "NORMAL";
				break;
			case BOLD:
				moderator_txt_style = "BOLD";
				break;
			case ITALIC:
				moderator_txt_style = "ITALIC";
				break;
			case BOLD_ITALIC:
				moderator_txt_style = "BOLDITALIC";
				break;
			case UNDERLINE:
				moderator_txt_style = "UNDERLINE";
				break;
			case BOLD_UNDERLINE:
				moderator_txt_style = "BOLDUNDERLINE";
				break;
			case ITALIC_UNDERLINE:
				moderator_txt_style = "ITALICUNDERLINE";
				break;
			case BOLD_ITALIC_UNDERLINE:
				moderator_txt_style = "BOLDITALICUNDERLINE";
				break;
			default:
				moderator_txt_style = "NORMAL";
				break;
		}
		style_params.font.style(moderator_txt_style);

		if ( irc_me && gSavedSettings.getBOOL("EmotesUseItalic") )
		{
			if ( (ITALIC & moderator_name_style_value) != ITALIC )//HG: if ITALIC isn't one of the styles... add it
			{
				moderator_name_style += "ITALIC";
				style_params.font.style(moderator_name_style);
			}
			if ( (ITALIC & moderator_txt_style_value) != ITALIC )
			{
				moderator_txt_style += "ITALIC";
				style_params.font.style(moderator_txt_style);
			}
			style_params.font.style(moderator_txt_style);
		}
	}
	//</FS:HG> FS-1734 seperate name and text styles for moderator

	if (use_plain_text_chat_history)
	{		
		LLStyle::Params timestamp_style(style_params);
		if (!message_from_log)
		{
			LLColor4 timestamp_color = LLUIColorTable::instance().getColor("ChatTimestampColor");
			timestamp_style.color(timestamp_color);
			timestamp_style.readonly_color(timestamp_color);
			//<FS:HG> FS-1734 seperate name and text styles for moderator
			if ( moderator_style_active )
			{
				timestamp_style.font.style(moderator_name_style);
			}
			//</FS:HG> FS-1734 seperate name and text styles for moderator			
		}
        	// [FIRE-1641 : SJ]: Option to hide timestamps in nearby chat - only add timestamps when hide_timestamps_nearby_chat not TRUE
		// mEditor->appendText("[" + chat.mTimeStr + "] ", mEditor->getText().size() != 0, timestamp_style);
		if (!hide_timestamps_nearby_chat)
		{
		   mEditor->appendText("[" + chat.mTimeStr + "] ", mEditor->getText().size() != 0, timestamp_style);
		}
		else
		{
		   mEditor->appendLineBreakSegment(timestamp_style);
		}
<<<<<<< HEAD
=======
		mEditor->appendText("[" + chat.mTimeStr + "] ", mEditor->getLength() != 0, timestamp_style);
>>>>>>> a4df79bc

		if (utf8str_trim(chat.mFromName).size() != 0)
		{
			// Don't hotlink any messages from the system (e.g. "Second Life:"), so just add those in plain text.
			if ( chat.mSourceType == CHAT_SOURCE_OBJECT && chat.mFromID.notNull())
			{
// [RLVa:KB] - Checked: 2010-04-22 (RLVa-1.2.0f) | Added: RLVa-1.2.0f
				// NOTE-RLVa: we don't need to do any @shownames or @showloc filtering here because we'll already have an existing URL
				std::string url = chat.mURL;
				RLV_ASSERT( (url.empty()) || (std::string::npos != url.find("objectim")) );
				if ( (url.empty()) || (std::string::npos == url.find("objectim")) )
				{
// [/RLVa:KB]
					// for object IMs, create a secondlife:///app/objectim SLapp
					/*std::string*/ url = LLViewerChat::getSenderSLURL(chat, args);
// [RLVa:KB] - Checked: 2010-04-22 (RLVa-1.2.0f) | Added: RLVa-1.2.0f
				}
// [/RLVa:KB]

				// set the link for the object name to be the objectim SLapp
				// (don't let object names with hyperlinks override our objectim Url)
				LLStyle::Params link_params(style_params);
				link_params.color.control = "HTMLLinkColor";
				LLColor4 link_color = LLUIColorTable::instance().getColor("HTMLLinkColor");
				link_params.color = link_color;
				link_params.readonly_color = link_color;
				link_params.is_link = true;
				link_params.link_href = url;

				mEditor->appendText(chat.mFromName +delimiter, false, link_params);
			}
//			else if (chat.mFromName != SYSTEM_FROM && chat.mFromID.notNull() && !message_from_log)
// [RLVa:KB] - Checked: 2010-04-22 (RLVa-1.2.0f) | Added: RLVa-1.2.0f
			else if (chat.mFromName != SYSTEM_FROM && chat.mFromID.notNull() && !message_from_log && !chat.mRlvNamesFiltered)
// [/RLVa:KB]
			{
				LLStyle::Params link_params(style_params);
				link_params.overwriteFrom(LLStyleMap::instance().lookupAgent(chat.mFromID));

				// Add link to avatar's inspector and delimiter to message.
				// reset the style parameter for the header only -AO
				link_params.color(header_name_color);
				link_params.readonly_color(header_name_color);

				// FS:LO FIRE-2899 - Faded text for IMs in nearby chat
				// FS:LO FIRE-5230 - Chat Console Improvement: Replacing the "IM" in front of group chat messages with the actual group name
				//if(chat.mChatType == CHAT_TYPE_IM)
				if(chat.mChatType == CHAT_TYPE_IM || chat.mChatType == CHAT_TYPE_IM_GROUP)
				{
					link_params.color.alpha = FSIMChatHistoryFade;
					link_params.readonly_color.alpha = FSIMChatHistoryFade;
					// FS:LO FIRE-2899 - Faded text for IMs in nearby chat
					mEditor->appendText(LLTrans::getString("IMPrefix") + " ", false, link_params);
				}

				if ((gSavedSettings.getBOOL("NameTagShowUsernames")) && (gSavedSettings.getBOOL("UseDisplayNames")))
				{
					// FS:LO FIRE-5230 - Chat Console Improvement: Replacing the "IM" in front of group chat messages with the actual group name
					//mEditor->appendText(mDisplayName_Username, false, link_params);
					if (chat.mChatType == CHAT_TYPE_IM_GROUP)
					{
						mEditor->appendText(chat.mFromNameGroup + mDisplayName_Username, false, link_params);
					}
					else
					{
						//<FS:HG> FS-1734 seperate name and text styles for moderator
						if ( moderator_style_active )
						{
							link_params.font.style(moderator_name_style);
						}
						//</FS:HG> FS-1734 seperate name and text styles for moderator	
						mEditor->appendText(mDisplayName_Username, false, link_params);
					}
					// FS:LO FIRE-5230 - Chat Console Improvement: Replacing the "IM" in front of group chat messages with the actual group name
				}
				else if (gSavedSettings.getBOOL("UseDisplayNames"))
				{
					// FS:LO FIRE-5230 - Chat Console Improvement: Replacing the "IM" in front of group chat messages with the actual group name
					//mEditor->appendText(mDisplayName, false, link_params);
					if (chat.mChatType == CHAT_TYPE_IM_GROUP)
					{
						mEditor->appendText(chat.mFromNameGroup + mDisplayName, false, link_params);
					}
					else
					{
						//<FS:HG> FS-1734 seperate name and text styles for moderator
						if ( moderator_style_active )
						{
							link_params.font.style(moderator_name_style);
						}
						//</FS:HG> FS-1734 seperate name and text styles for moderator
						mEditor->appendText(mDisplayName, false, link_params);
					}
					// FS:LO FIRE-5230 - Chat Console Improvement: Replacing the "IM" in front of group chat messages with the actual group name
				}
				else
				{
					//mEditor->appendText(chat.mFromName, false, link_params);
					// FS:LO FIRE-5230 - Chat Console Improvement: Replacing the "IM" in front of group chat messages with the actual group name
					if (chat.mChatType == CHAT_TYPE_IM_GROUP)
					{
						mEditor->appendText(chat.mFromNameGroup + chat.mFromName, false, link_params);
					}
					else
					{
						//<FS:HG> FS-1734 seperate name and text styles for moderator
						if ( moderator_style_active )
						{
							link_params.font.style(moderator_name_style);
						}
						//</FS:HG> FS-1734 seperate name and text styles for moderator
						mEditor->appendText(chat.mFromName, false, link_params);
					}
					// FS:LO FIRE-5230 - Chat Console Improvement: Replacing the "IM" in front of group chat messages with the actual group name
				}
				link_params.color(txt_color);
				link_params.readonly_color(txt_color);
				mEditor->appendText(delimiter, false, style_params);
				//mEditor->appendText(std::string(link_params.link_href) + delimiter, false, link_params);
			}
			else
			{
				// FS:LO FIRE-5230 - Chat Console Improvement: Replacing the "IM" in front of group chat messages with the actual group name
				//if (chat.mChatType == CHAT_TYPE_IM)
				if (chat.mChatType == CHAT_TYPE_IM || chat.mChatType == CHAT_TYPE_IM_GROUP)
				{
					mEditor->appendText(LLTrans::getString("IMPrefix") + " " + chat.mFromName + delimiter, false, style_params);
				}
				else
				{
					mEditor->appendText(chat.mFromName + delimiter, false, style_params);
				}
			}
		}
	}
	else
	{
		LLView* view = NULL;
		LLInlineViewSegment::Params p;
		p.force_newline = true;
		p.left_pad = mLeftWidgetPad;
		p.right_pad = mRightWidgetPad;

		LLDate new_message_time = LLDate::now();

		std::string tmp_from_name(chat.mFromName);
		// FS:LO FIRE-5230 - Chat Console Improvement: Replacing the "IM" in front of group chat messages with the actual group name
		//if (chat.mChatType == CHAT_TYPE_IM) tmp_from_name = LLTrans::getString("IMPrefix") + " " + tmp_from_name;
		if (chat.mChatType == CHAT_TYPE_IM)
		{
			tmp_from_name = LLTrans::getString("IMPrefix") + " " + tmp_from_name;
		}
		else if (chat.mChatType == CHAT_TYPE_IM_GROUP)
		{
			tmp_from_name = LLTrans::getString("IMPrefix") + " " + chat.mFromNameGroup + tmp_from_name;
		}
		// FS:LO FIRE-5230 - Chat Console Improvement: Replacing the "IM" in front of group chat messages with the actual group name

		if (mLastFromName == tmp_from_name 
			&& mLastFromID == chat.mFromID
			&& mLastMessageTime.notNull() 
			&& (new_message_time.secondsSinceEpoch() - mLastMessageTime.secondsSinceEpoch()) < 60.0
			&& mIsLastMessageFromLog == message_from_log)  //distinguish between current and previous chat session's histories
		{
			view = getSeparator();
			p.top_pad = mTopSeparatorPad;
			p.bottom_pad = mBottomSeparatorPad;
		}
		else
		{
			// reset the style color parameter for the header only -AO
			style_params.color(header_name_color);
			style_params.readonly_color(header_name_color);
			view = getHeader(chat, style_params, args);
<<<<<<< HEAD
			style_params.color(txt_color);
			style_params.readonly_color(txt_color);
			
			if (mEditor->getText().size() == 0)
=======
			if (mEditor->getLength() == 0)
>>>>>>> a4df79bc
				p.top_pad = 0;
			else
				p.top_pad = mTopHeaderPad;
			p.bottom_pad = mBottomHeaderPad;
			
		}
		p.view = view;

		//Prepare the rect for the view
		LLRect target_rect = mEditor->getDocumentView()->getRect();
		// squeeze down the widget by subtracting padding off left and right
		target_rect.mLeft += mLeftWidgetPad + mEditor->getHPad();
		target_rect.mRight -= mRightWidgetPad;
		view->reshape(target_rect.getWidth(), view->getRect().getHeight());
		view->setOrigin(target_rect.mLeft, view->getRect().mBottom);

		std::string widget_associated_text = "\n[" + chat.mTimeStr + "] ";
		if (utf8str_trim(chat.mFromName).size() != 0 && chat.mFromName != SYSTEM_FROM)
			widget_associated_text += chat.mFromName + delimiter;

		mEditor->appendWidget(p, widget_associated_text, false);

		mLastFromName = chat.mFromName;
		// FS:LO FIRE-5230 - Chat Console Improvement: Replacing the "IM" in front of group chat messages with the actual group name
		//if (chat.mChatType == CHAT_TYPE_IM) mLastFromName = LLTrans::getString("IMPrefix") + " " + mLastFromName;
		if (chat.mChatType == CHAT_TYPE_IM)
		{
			mLastFromName = LLTrans::getString("IMPrefix") + " " + mLastFromName;
		}
		else if (chat.mChatType == CHAT_TYPE_IM_GROUP)
		{
			mLastFromName = LLTrans::getString("IMPrefix") + " " + chat.mFromNameGroup + mLastFromName;
		}
		// FS:LO FIRE-5230 - Chat Console Improvement: Replacing the "IM" in front of group chat messages with the actual group name
		mLastFromID = chat.mFromID;
		mLastMessageTime = new_message_time;
		mIsLastMessageFromLog = message_from_log;
	}

	if (chat.mNotifId.notNull())
	{
		LLNotificationPtr notification = LLNotificationsUtil::find(chat.mNotifId);
		if (notification != NULL)
		{
			LLIMToastNotifyPanel* notify_box = new LLIMToastNotifyPanel(
					notification, chat.mSessionID, LLRect::null, !use_plain_text_chat_history);
			//we can't set follows in xml since it broke toasts behavior
			notify_box->setFollowsLeft();
			notify_box->setFollowsRight();
			notify_box->setFollowsTop();

			ctrl_list_t ctrls = notify_box->getControlPanel()->getCtrlList();
			S32 offset = 0;
			// Children were added by addChild() which uses push_front to insert them into list,
			// so to get buttons in correct order reverse iterator is used (EXT-5906) 
			for (ctrl_list_t::reverse_iterator it = ctrls.rbegin(); it != ctrls.rend(); it++)
			{
				LLButton * button = dynamic_cast<LLButton*> (*it);
				if (button != NULL)
				{
					button->setOrigin( offset,
							button->getRect().mBottom);
					button->setLeftHPad(2 * HPAD);
					button->setRightHPad(2 * HPAD);
					// set zero width before perform autoResize()
					button->setRect(LLRect(button->getRect().mLeft,
							button->getRect().mTop, button->getRect().mLeft,
							button->getRect().mBottom));
					button->setAutoResize(true);
					button->autoResize();
					offset += HPAD + button->getRect().getWidth();
					button->setFollowsNone();
				}
			}

			//Prepare the rect for the view
			LLRect target_rect = mEditor->getDocumentView()->getRect();
			// squeeze down the widget by subtracting padding off left and right
			target_rect.mLeft += mLeftWidgetPad + mEditor->getHPad();
			target_rect.mRight -= mRightWidgetPad;
			notify_box->reshape(target_rect.getWidth(),	notify_box->getRect().getHeight());
			notify_box->setOrigin(target_rect.mLeft, notify_box->getRect().mBottom);

			LLInlineViewSegment::Params params;
			params.view = notify_box;
			params.left_pad = mLeftWidgetPad;
			params.right_pad = mRightWidgetPad;
			mEditor->appendWidget(params, "\n", false);
		}
	}
	else
	{
		std::string message = irc_me ? chat.mText.substr(3) : chat.mText;


		//MESSAGE TEXT PROCESSING
		//*HACK getting rid of redundant sender names in system notifications sent using sender name (see EXT-5010)
		if (use_plain_text_chat_history && gAgentID != chat.mFromID && chat.mFromID.notNull())
		{
			std::string slurl_about = SLURL_APP_AGENT + chat.mFromID.asString() + SLURL_ABOUT;
			if (message.length() > slurl_about.length() && 
				message.compare(0, slurl_about.length(), slurl_about) == 0)
			{
				message = message.substr(slurl_about.length(), message.length()-1);
			}
		}

		if (irc_me && !use_plain_text_chat_history)
		{
			message = chat.mFromName + message;
		}

		// FS:LO FIRE-2899 - Faded text for IMs in nearby chat
		// FS:LO FIRE-5230 - Chat Console Improvement: Replacing the "IM" in front of group chat messages with the actual group name
		//if(chat.mChatType == CHAT_TYPE_IM)
		if(chat.mSourceType != CHAT_SOURCE_OBJECT && (chat.mChatType == CHAT_TYPE_IM || chat.mChatType == CHAT_TYPE_IM_GROUP)) // FS::LO Fix for FIRE-6334; Fade IM Text into background of chat history default setting should not be 0.5; made object IM text not fade into the background as per phoenix behavior.
		{
			style_params.color.alpha = FSIMChatHistoryFade;
			style_params.readonly_color.alpha = FSIMChatHistoryFade;
			style_params.selected_color.alpha = FSIMChatHistoryFade;
		}
		// FS:LO FIRE-2899 - Faded text for IMs in nearby chat
		mEditor->appendText(message, FALSE, style_params);
	}

	mEditor->blockUndo();

	// automatically scroll to end when receiving chat from myself
	if (chat.mFromID == gAgentID)
	{
		mEditor->setCursorAndScrollToEnd();
	}
}

void LLChatHistory::draw()
{
	if (mEditor->scrolledToEnd())
	{
		mUnreadChatSources.clear();
		mMoreChatPanel->setVisible(FALSE);
	}

	LLUICtrl::draw();
}<|MERGE_RESOLUTION|>--- conflicted
+++ resolved
@@ -627,14 +627,10 @@
 
 	void showInfoCtrl()
 	{
-<<<<<<< HEAD
-//		if (mAvatarID.isNull() || mFrom.empty() || SYSTEM_FROM == mFrom) return;
+//		if (mAvatarID.isNull() || mFrom.empty() || CHAT_SOURCE_SYSTEM == mSourceType) return;
 // [RLVa:KB] - Checked: 2010-04-22 (RLVa-1.2.2a) | Added: RLVa-1.2.0f
-		if ( (!mShowInfoCtrl) || (mAvatarID.isNull() || mFrom.empty() || SYSTEM_FROM == mFrom) ) return;
+		if ( (!mShowInfoCtrl) || (mAvatarID.isNull() || mFrom.empty() || CHAT_SOURCE_SYSTEM == mSourceType) ) return;
 // [/RLVa:KB]
-=======
-		if (mAvatarID.isNull() || mFrom.empty() || CHAT_SOURCE_SYSTEM == mSourceType) return;
->>>>>>> a4df79bc
 				
 		if (!sInfoCtrl)
 		{
@@ -838,15 +834,13 @@
 	mLastFromID = LLUUID::null;
 }
 
-<<<<<<< HEAD
+static LLFastTimer::DeclareTimer FTM_APPEND_MESSAGE("Append Chat Message");
+
 void LLChatHistory::onAvatarNameCache(const LLUUID& agent_id, const LLAvatarName& av_name)
 {
 	mDisplayName = av_name.mDisplayName;
 	mDisplayName_Username = av_name.getCompleteName();
 }
-=======
-static LLFastTimer::DeclareTimer FTM_APPEND_MESSAGE("Append Chat Message");
->>>>>>> a4df79bc
 
 void LLChatHistory::appendMessage(const LLChat& chat, const LLSD &args, const LLStyle::Params& input_append_params)
 {
@@ -1084,7 +1078,7 @@
 	//</FS:HG> FS-1734 seperate name and text styles for moderator
 
 	if (use_plain_text_chat_history)
-	{		
+	{
 		LLStyle::Params timestamp_style(style_params);
 		if (!message_from_log)
 		{
@@ -1096,22 +1090,18 @@
 			{
 				timestamp_style.font.style(moderator_name_style);
 			}
-			//</FS:HG> FS-1734 seperate name and text styles for moderator			
+			//</FS:HG> FS-1734 seperate name and text styles for moderator
 		}
         	// [FIRE-1641 : SJ]: Option to hide timestamps in nearby chat - only add timestamps when hide_timestamps_nearby_chat not TRUE
-		// mEditor->appendText("[" + chat.mTimeStr + "] ", mEditor->getText().size() != 0, timestamp_style);
+		// mEditor->appendText("[" + chat.mTimeStr + "] ", mEditor->getLength() != 0, timestamp_style);
 		if (!hide_timestamps_nearby_chat)
 		{
-		   mEditor->appendText("[" + chat.mTimeStr + "] ", mEditor->getText().size() != 0, timestamp_style);
+			mEditor->appendText("[" + chat.mTimeStr + "] ", mEditor->getLength() != 0, timestamp_style);
 		}
 		else
 		{
-		   mEditor->appendLineBreakSegment(timestamp_style);
-		}
-<<<<<<< HEAD
-=======
-		mEditor->appendText("[" + chat.mTimeStr + "] ", mEditor->getLength() != 0, timestamp_style);
->>>>>>> a4df79bc
+			mEditor->appendLineBreakSegment(timestamp_style);
+		}
 
 		if (utf8str_trim(chat.mFromName).size() != 0)
 		{
@@ -1286,14 +1276,10 @@
 			style_params.color(header_name_color);
 			style_params.readonly_color(header_name_color);
 			view = getHeader(chat, style_params, args);
-<<<<<<< HEAD
 			style_params.color(txt_color);
 			style_params.readonly_color(txt_color);
 			
-			if (mEditor->getText().size() == 0)
-=======
 			if (mEditor->getLength() == 0)
->>>>>>> a4df79bc
 				p.top_pad = 0;
 			else
 				p.top_pad = mTopHeaderPad;
