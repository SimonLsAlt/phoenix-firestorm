--- conflicted
+++ resolved
@@ -304,8 +304,6 @@
 //				boost::bind(&LLChatHistoryHeader::onAvatarNameCache, this, _1, _2));
 // [RLVa:KB] - Checked: 2010-11-01 (RLVa-1.2.2a) | Added: RLVa-1.2.2a
 			if (!chat.mRlvNamesFiltered)
-<<<<<<< HEAD
-=======
 			{
 				user_name->setValue( LLSD() );
 				LLAvatarNameCache::get(mAvatarID,
@@ -331,7 +329,6 @@
 			
 			if (username_start != std::string::npos &&
 				username_end == (chat.mFromName.length() - 1))
->>>>>>> 7b0455ba
 			{
 				user_name->setValue( LLSD() );
 				LLAvatarNameCache::get(mAvatarID, boost::bind(&LLChatHistoryHeader::onAvatarNameCache, this, _1, _2));
