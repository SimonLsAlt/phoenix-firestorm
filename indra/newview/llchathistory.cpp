--- conflicted
+++ resolved
@@ -497,19 +497,16 @@
 		{
 			return canModerate(userdata);
 		}
-<<<<<<< HEAD
-// [RLVa:KB] - @pay
-		else if (level == "can_pay")
-		{
-			return RlvActions::canPayAvatar(getAvatarId());
-		}
-// [/RLVa:KB]
-=======
         else if (level == "report_abuse")
         {
             return gAgentID != mAvatarID;
         }
->>>>>>> 1f542bf5
+// [RLVa:KB] - @pay
+		else if (level == "can_pay")
+		{
+			return RlvActions::canPayAvatar(getAvatarId());
+		}
+// [/RLVa:KB]
 		else if (level == "can_ban_member")
 		{
 			return canBanGroupMember(getAvatarId());
@@ -1051,14 +1048,11 @@
 	EChatSourceType		mSourceType;
 	std::string			mFrom;
 	LLUUID				mSessionID;
-<<<<<<< HEAD
+    std::string			mText;
 // [RLVa:KB] - Checked: 2010-04-22 (RLVa-1.2.2a) | Added: RLVa-1.2.0f
 	bool                mShowContextMenu;
 	bool                mShowInfoCtrl;
 // [/RLVa:KB]
-=======
-    std::string			mText;
->>>>>>> 1f542bf5
 
 	S32					mMinUserNameWidth;
 	const LLFontGL*		mUserNameFont;
