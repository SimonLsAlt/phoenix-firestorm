/** 
 * @file llchathistory.cpp
 * @brief LLTextEditor base class
 *
 * $LicenseInfo:firstyear=2001&license=viewerlgpl$
 * Second Life Viewer Source Code
 * Copyright (C) 2010, Linden Research, Inc.
 * 
 * This library is free software; you can redistribute it and/or
 * modify it under the terms of the GNU Lesser General Public
 * License as published by the Free Software Foundation;
 * version 2.1 of the License only.
 * 
 * This library is distributed in the hope that it will be useful,
 * but WITHOUT ANY WARRANTY; without even the implied warranty of
 * MERCHANTABILITY or FITNESS FOR A PARTICULAR PURPOSE.  See the GNU
 * Lesser General Public License for more details.
 * 
 * You should have received a copy of the GNU Lesser General Public
 * License along with this library; if not, write to the Free Software
 * Foundation, Inc., 51 Franklin Street, Fifth Floor, Boston, MA  02110-1301  USA
 * 
 * Linden Research, Inc., 945 Battery Street, San Francisco, CA  94111  USA
 * $/LicenseInfo$
 */

#include "llviewerprecompiledheaders.h"

#include "llchathistory.h"

#include <boost/signals2.hpp>

#include "llavatarnamecache.h"
#include "llinstantmessage.h"

#include "llimview.h"
#include "llcommandhandler.h"
#include "llpanel.h"
#include "lluictrlfactory.h"
#include "llscrollcontainer.h"
#include "llavatariconctrl.h"
#include "llcallingcard.h" //for LLAvatarTracker
#include "llagentdata.h"
#include "llavataractions.h"
#include "lltrans.h"
#include "llfloaterreg.h"
#include "llfloatersidepanelcontainer.h"
#include "llmutelist.h"
#include "llstylemap.h"
#include "llslurl.h"
#include "lllayoutstack.h"
#include "llagent.h"
#include "llnotificationsutil.h"
#include "lltoastnotifypanel.h"
#include "lltooltip.h"
#include "llviewerregion.h"
#include "llviewertexteditor.h"
#include "llworld.h"
#include "lluiconstants.h"
#include "llstring.h"
#include "llurlaction.h"
#include "llviewercontrol.h"
#include "llviewerobjectlist.h"
#include "llmutelist.h"
// [RLVa:KB] - Checked: 2010-04-22 (RLVa-1.2.0f)
#include "rlvcommon.h"
// [/RLVa:KB]

static LLDefaultChildRegistry::Register<LLChatHistory> r("chat_history");

const static std::string NEW_LINE(rawstr_to_utf8("\n"));

const static std::string SLURL_APP_AGENT = "secondlife:///app/agent/";
const static std::string SLURL_ABOUT = "/about";

// support for secondlife:///app/objectim/{UUID}/ SLapps
class LLObjectIMHandler : public LLCommandHandler
{
public:
	// requests will be throttled from a non-trusted browser
	LLObjectIMHandler() : LLCommandHandler("objectim", UNTRUSTED_THROTTLE) {}

	bool handle(const LLSD& params, const LLSD& query_map, LLMediaCtrl* web)
	{
		if (params.size() < 1)
		{
			return false;
		}

		LLUUID object_id;
		if (!object_id.set(params[0], FALSE))
		{
			return false;
		}

		LLSD payload;
		payload["object_id"] = object_id;
		payload["owner_id"] = query_map["owner"];
// [RLVa:KB] - Checked: 2010-11-02 (RLVa-1.2.2a) | Modified: RLVa-1.2.2a
		if (query_map.has("rlv_shownames"))
			payload["rlv_shownames"] = query_map["rlv_shownames"];
// [/RLVa:KB]
		payload["name"] = query_map["name"];
		payload["slurl"] = LLWeb::escapeURL(query_map["slurl"]);
		payload["group_owned"] = query_map["groupowned"];
		LLFloaterReg::showInstance("inspect_remote_object", payload);
		return true;
	}
};
LLObjectIMHandler gObjectIMHandler;

class LLChatHistoryHeader: public LLPanel
{
public:
	LLChatHistoryHeader()
	:	LLPanel(),
<<<<<<< HEAD
		mInfoCtrl(NULL),
=======
// [RLVa:KB] - Checked: 2010-04-22 (RLVa-1.2.2a) | Added: RLVa-1.2.0f
		mShowContextMenu(true), 
		mShowInfoCtrl(true),
// [/RLVa:KB]
>>>>>>> 78d60025
		mPopupMenuHandleAvatar(),
		mPopupMenuHandleObject(),
		mAvatarID(),
		mSourceType(CHAT_SOURCE_UNKNOWN),
		mFrom(),
		mSessionID(),
		mMinUserNameWidth(0),
		mUserNameFont(NULL),
		mUserNameTextBox(NULL),
		mTimeBoxTextBox(NULL),
		mAvatarNameCacheConnection()
	{}

	static LLChatHistoryHeader* createInstance(const std::string& file_name)
	{
		LLChatHistoryHeader* pInstance = new LLChatHistoryHeader;
		pInstance->buildFromFile(file_name);	
		return pInstance;
	}

	~LLChatHistoryHeader()
	{
		if (mAvatarNameCacheConnection.connected())
		{
			mAvatarNameCacheConnection.disconnect();
		}
	}

	BOOL handleMouseUp(S32 x, S32 y, MASK mask)
	{
		return LLPanel::handleMouseUp(x,y,mask);
	}

	void onObjectIconContextMenuItemClicked(const LLSD& userdata)
	{
		std::string level = userdata.asString();

		if (level == "profile")
		{
			LLFloaterReg::showInstance("inspect_remote_object", mObjectData);
		}
		else if (level == "block")
		{
			LLMuteList::getInstance()->add(LLMute(getAvatarId(), mFrom, LLMute::OBJECT));

			LLFloaterSidePanelContainer::showPanel("people", "panel_people",
				LLSD().with("people_panel_tab_name", "blocked_panel").with("blocked_to_select", getAvatarId()));
		}
		else if (level == "map")
		{
			std::string url = "secondlife://" + mObjectData["slurl"].asString();
			LLUrlAction::showLocationOnMap(url);
		}
		else if (level == "teleport")
		{
			std::string url = "secondlife://" + mObjectData["slurl"].asString();
			LLUrlAction::teleportToLocation(url);
		}

	}

	void onAvatarIconContextMenuItemClicked(const LLSD& userdata)
	{
		std::string level = userdata.asString();

		if (level == "profile")
		{
			LLAvatarActions::showProfile(getAvatarId());
		}
		else if (level == "im")
		{
			LLAvatarActions::startIM(getAvatarId());
		}
		else if (level == "teleport")
		{
			LLAvatarActions::offerTeleport(getAvatarId());
		}
		else if (level == "request_teleport")
		{
			LLAvatarActions::teleportRequest(getAvatarId());
		}
		else if (level == "voice_call")
		{
			LLAvatarActions::startCall(getAvatarId());
		}
		else if (level == "chat_history")
		{
			LLAvatarActions::viewChatHistory(getAvatarId());
		}
		else if (level == "add")
		{
			LLAvatarActions::requestFriendshipDialog(getAvatarId(), mFrom);
		}
		else if (level == "remove")
		{
			LLAvatarActions::removeFriendDialog(getAvatarId());
		}
		else if (level == "invite_to_group")
		{
			LLAvatarActions::inviteToGroup(getAvatarId());
		}
		else if (level == "zoom_in")
		{
			handle_zoom_to_object(getAvatarId());
		}
		else if (level == "map")
		{
			LLAvatarActions::showOnMap(getAvatarId());
		}
		else if (level == "share")
		{
			LLAvatarActions::share(getAvatarId());
		}
		else if (level == "pay")
		{
			LLAvatarActions::pay(getAvatarId());
		}
		else if(level == "block_unblock")
		{
			mute(getAvatarId(), LLMute::flagVoiceChat);
		}
		else if(level == "mute_unmute")
		{
			mute(getAvatarId(), LLMute::flagTextChat);
		}
	}

	bool onAvatarIconContextMenuItemChecked(const LLSD& userdata)
	{
		std::string level = userdata.asString();

		if (level == "is_blocked")
		{
			return LLMuteList::getInstance()->isMuted(getAvatarId(), LLMute::flagVoiceChat);
		}
		if (level == "is_muted")
		{
			return LLMuteList::getInstance()->isMuted(getAvatarId(), LLMute::flagTextChat);
		}
		return false;
	}

	void mute(const LLUUID& participant_id, U32 flags)
	{
		BOOL is_muted = LLMuteList::getInstance()->isMuted(participant_id, flags);
		std::string name;
		gCacheName->getFullName(participant_id, name);
		LLMute mute(participant_id, name, LLMute::AGENT);

		if (!is_muted)
		{
			LLMuteList::getInstance()->add(mute, flags);
		}
		else
		{
			LLMuteList::getInstance()->remove(mute, flags);
		}
	}

	BOOL postBuild()
	{
		LLUICtrl::CommitCallbackRegistry::ScopedRegistrar registrar;
		LLUICtrl::EnableCallbackRegistry::ScopedRegistrar registrar_enable;

		registrar.add("AvatarIcon.Action", boost::bind(&LLChatHistoryHeader::onAvatarIconContextMenuItemClicked, this, _2));
		registrar_enable.add("AvatarIcon.Check", boost::bind(&LLChatHistoryHeader::onAvatarIconContextMenuItemChecked, this, _2));
		registrar.add("ObjectIcon.Action", boost::bind(&LLChatHistoryHeader::onObjectIconContextMenuItemClicked, this, _2));

		LLMenuGL* menu = LLUICtrlFactory::getInstance()->createFromFile<LLMenuGL>("menu_avatar_icon.xml", gMenuHolder, LLViewerMenuHolderGL::child_registry_t::instance());
		mPopupMenuHandleAvatar = menu->getHandle();

		menu = LLUICtrlFactory::getInstance()->createFromFile<LLMenuGL>("menu_object_icon.xml", gMenuHolder, LLViewerMenuHolderGL::child_registry_t::instance());
		mPopupMenuHandleObject = menu->getHandle();

		setDoubleClickCallback(boost::bind(&LLChatHistoryHeader::showInspector, this));

		setMouseEnterCallback(boost::bind(&LLChatHistoryHeader::showInfoCtrl, this));
		setMouseLeaveCallback(boost::bind(&LLChatHistoryHeader::hideInfoCtrl, this));

		mUserNameTextBox = getChild<LLTextBox>("user_name");
		mTimeBoxTextBox = getChild<LLTextBox>("time_box");

		mInfoCtrl = LLUICtrlFactory::getInstance()->createFromFile<LLUICtrl>("inspector_info_ctrl.xml", this, LLPanel::child_registry_t::instance());
		llassert(mInfoCtrl != NULL);
		mInfoCtrl->setCommitCallback(boost::bind(&LLChatHistoryHeader::onClickInfoCtrl, mInfoCtrl));
		mInfoCtrl->setVisible(FALSE);

		return LLPanel::postBuild();
	}

	bool pointInChild(const std::string& name,S32 x,S32 y)
	{
		LLUICtrl* child = findChild<LLUICtrl>(name);
		if(!child)
			return false;
		
		LLView* parent = child->getParent();
		if(parent!=this)
		{
			x-=parent->getRect().mLeft;
			y-=parent->getRect().mBottom;
		}

		S32 local_x = x - child->getRect().mLeft ;
		S32 local_y = y - child->getRect().mBottom ;
		return 	child->pointInView(local_x, local_y);
	}

	BOOL handleRightMouseDown(S32 x, S32 y, MASK mask)
	{
		if(pointInChild("avatar_icon",x,y) || pointInChild("user_name",x,y))
		{
			showContextMenu(x,y);
			return TRUE;
		}

		return LLPanel::handleRightMouseDown(x,y,mask);
	}

	void showInspector()
	{
//		if (mAvatarID.isNull() && CHAT_SOURCE_SYSTEM != mSourceType) return;
// [RLVa:KB] - Checked: 2010-04-22 (RLVa-1.2.2a) | Added: RLVa-1.2.0f
		// Don't double-click show the inspector if we're not showing the info control
		if ( (!mShowInfoCtrl) || (mAvatarID.isNull() && CHAT_SOURCE_SYSTEM != mSourceType) ) return;
// [/RLVa:KB]
		
		if (mSourceType == CHAT_SOURCE_OBJECT)
		{
			LLFloaterReg::showInstance("inspect_remote_object", mObjectData);
		}
		else if (mSourceType == CHAT_SOURCE_AGENT)
		{
			LLFloaterReg::showInstance("inspect_avatar", LLSD().with("avatar_id", mAvatarID));
		}
		//if chat source is system, you may add "else" here to define behaviour.
	}

	static void onClickInfoCtrl(LLUICtrl* info_ctrl)
	{
		if (!info_ctrl) return;

		LLChatHistoryHeader* header = dynamic_cast<LLChatHistoryHeader*>(info_ctrl->getParent());	
		if (!header) return;

		header->showInspector();
	}


	const LLUUID&		getAvatarId () const { return mAvatarID;}

	void setup(const LLChat& chat, const LLStyle::Params& style_params, const LLSD& args)
	{
		mAvatarID = chat.mFromID;
		mSessionID = chat.mSessionID;
		mSourceType = chat.mSourceType;

		//*TODO overly defensive thing, source type should be maintained out there
		if((chat.mFromID.isNull() && chat.mFromName.empty()) || (chat.mFromName == SYSTEM_FROM && chat.mFromID.isNull()))
		{
			mSourceType = CHAT_SOURCE_SYSTEM;
		}  

		mUserNameFont = style_params.font();
		LLTextBox* user_name = getChild<LLTextBox>("user_name");
		user_name->setReadOnlyColor(style_params.readonly_color());
		user_name->setColor(style_params.color());

		if (chat.mFromName.empty()
			|| mSourceType == CHAT_SOURCE_SYSTEM)
		{
			mFrom = LLTrans::getString("SECOND_LIFE");
			user_name->setValue(mFrom);
			updateMinUserNameWidth();
		}
		else if (mSourceType == CHAT_SOURCE_AGENT
				 && !mAvatarID.isNull()
				 && chat.mChatStyle != CHAT_STYLE_HISTORY)
		{
			// ...from a normal user, lookup the name and fill in later.
			// *NOTE: Do not do this for chat history logs, otherwise the viewer
			// will flood the People API with lookup requests on startup

			// Start with blank so sample data from XUI XML doesn't
			// flash on the screen
//			user_name->setValue( LLSD() );
//			fetchAvatarName();
// [RLVa:KB] - Checked: 2010-11-01 (RLVa-1.2.2a) | Added: RLVa-1.2.2a
			if (!chat.mRlvNamesFiltered)
			{
				user_name->setValue( LLSD() );
				fetchAvatarName();
			}
			else
			{
				// If the agent's chat was subject to @shownames=n we should display their anonimized name
				mFrom = chat.mFromName;
				user_name->setValue(mFrom);
				user_name->setToolTip(mFrom);
				setToolTip(mFrom);
				updateMinUserNameWidth();
			}
// [/RLVa:KB]
		}
		else if (chat.mChatStyle == CHAT_STYLE_HISTORY ||
				 mSourceType == CHAT_SOURCE_AGENT)
		{
			//if it's an avatar name with a username add formatting
			S32 username_start = chat.mFromName.rfind(" (");
			S32 username_end = chat.mFromName.rfind(')');
			
			if (username_start != std::string::npos &&
				username_end == (chat.mFromName.length() - 1))
			{
				mFrom = chat.mFromName.substr(0, username_start);
				user_name->setValue(mFrom);

				if (gSavedSettings.getBOOL("NameTagShowUsernames"))
				{
					std::string username = chat.mFromName.substr(username_start + 2);
					username = username.substr(0, username.length() - 1);
					LLStyle::Params style_params_name;
					LLColor4 userNameColor = LLUIColorTable::instance().getColor("EmphasisColor");
					style_params_name.color(userNameColor);
					style_params_name.font.name("SansSerifSmall");
					style_params_name.font.style("NORMAL");
					style_params_name.readonly_color(userNameColor);
					user_name->appendText("  - " + username, FALSE, style_params_name);
				}
			}
			else
			{
				mFrom = chat.mFromName;
				user_name->setValue(mFrom);
				updateMinUserNameWidth();
			}
		}
		else
		{
			// ...from an object, just use name as given
			mFrom = chat.mFromName;
			user_name->setValue(mFrom);
			updateMinUserNameWidth();
		}


		setTimeField(chat);

		// Set up the icon.
		LLAvatarIconCtrl* icon = getChild<LLAvatarIconCtrl>("avatar_icon");

		if(mSourceType != CHAT_SOURCE_AGENT ||	mAvatarID.isNull())
			icon->setDrawTooltip(false);

// [RLVa:KB] - Checked: 2010-04-22 (RLVa-1.2.2a) | Added: RLVa-1.2.0f
		// Don't show the context menu, info control or avatar icon tooltip if this chat was subject to @shownames=n
		if ( (chat.mRlvNamesFiltered) && ((CHAT_SOURCE_AGENT == mSourceType) || (CHAT_SOURCE_OBJECT == mSourceType))  )
		{
			mShowInfoCtrl = mShowContextMenu = false;
			icon->setDrawTooltip(false);
		}
// [/RLVa:KB]

		switch (mSourceType)
		{
			case CHAT_SOURCE_AGENT:
				icon->setValue(chat.mFromID);
				break;
			case CHAT_SOURCE_OBJECT:
				icon->setValue(LLSD("OBJECT_Icon"));
				break;
			case CHAT_SOURCE_SYSTEM:
				icon->setValue(LLSD("SL_Logo"));
				break;
			case CHAT_SOURCE_UNKNOWN: 
				icon->setValue(LLSD("Unknown_Icon"));
		}

		// In case the message came from an object, save the object info
		// to be able properly show its profile.
		if ( chat.mSourceType == CHAT_SOURCE_OBJECT)
		{
			std::string slurl = args["slurl"].asString();
			if (slurl.empty())
			{
				LLViewerRegion *region = LLWorld::getInstance()->getRegionFromPosAgent(chat.mPosAgent);
				if(region)
				{
					LLSLURL region_slurl(region->getName(), chat.mPosAgent);
					slurl = region_slurl.getLocationString();
				}
			}

			LLSD payload;
			payload["object_id"]	= chat.mFromID;
			payload["name"]			= chat.mFromName;
			payload["owner_id"]		= chat.mOwnerID;
			payload["slurl"]		= LLWeb::escapeURL(slurl);

			mObjectData = payload;
		}
	}

	/*virtual*/ void draw()
	{
		LLTextBox* user_name = mUserNameTextBox; //getChild<LLTextBox>("user_name");
		LLTextBox* time_box = mTimeBoxTextBox; //getChild<LLTextBox>("time_box");

		LLRect user_name_rect = user_name->getRect();
		S32 user_name_width = user_name_rect.getWidth();
		S32 time_box_width = time_box->getRect().getWidth();

		if (!time_box->getVisible() && user_name_width > mMinUserNameWidth)
		{
			user_name_rect.mRight -= time_box_width;
			user_name->reshape(user_name_rect.getWidth(), user_name_rect.getHeight());
			user_name->setRect(user_name_rect);

			time_box->setVisible(TRUE);
		}

		LLPanel::draw();
	}

	void updateMinUserNameWidth()
	{
		if (mUserNameFont)
		{
			LLTextBox* user_name = getChild<LLTextBox>("user_name");
			const LLWString& text = user_name->getWText();
			mMinUserNameWidth = mUserNameFont->getWidth(text.c_str()) + PADDING;
		}
	}

protected:
	static const S32 PADDING = 20;

	void showContextMenu(S32 x,S32 y)
	{
// [RLVa:KB] - Checked: 2010-04-22 (RLVa-1.2.2a) | Added: RLVa-1.2.0f
		if (!mShowContextMenu)
			return;
// [/RLVa:KB]
		if(mSourceType == CHAT_SOURCE_SYSTEM)
			showSystemContextMenu(x,y);
		if(mAvatarID.notNull() && mSourceType == CHAT_SOURCE_AGENT)
			showAvatarContextMenu(x,y);
		if(mAvatarID.notNull() && mSourceType == CHAT_SOURCE_OBJECT && SYSTEM_FROM != mFrom)
			showObjectContextMenu(x,y);
	}

	void showSystemContextMenu(S32 x,S32 y)
	{
	}
	
	void showObjectContextMenu(S32 x,S32 y)
	{
		LLMenuGL* menu = (LLMenuGL*)mPopupMenuHandleObject.get();
		if(menu)
			LLMenuGL::showPopup(this, menu, x, y);
	}
	
	void showAvatarContextMenu(S32 x,S32 y)
	{
		LLMenuGL* menu = (LLMenuGL*)mPopupMenuHandleAvatar.get();

		if(menu)
		{
			bool is_friend = LLAvatarActions::isFriend(mAvatarID);
			
			menu->setItemEnabled("Add Friend", !is_friend);
			menu->setItemEnabled("Remove Friend", is_friend);

			if(gAgentID == mAvatarID)
			{
				menu->setItemEnabled("Add Friend", false);
				menu->setItemEnabled("Send IM", false);
				menu->setItemEnabled("Remove Friend", false);
				menu->setItemEnabled("Offer Teleport",false);
				menu->setItemEnabled("Request Teleport",false);
				menu->setItemEnabled("Voice Call", false);
				menu->setItemEnabled("Chat History", false);
				menu->setItemEnabled("Invite Group", false);
				menu->setItemEnabled("Zoom In", false);
				menu->setItemEnabled("Share", false);
				menu->setItemEnabled("Pay", false);
				menu->setItemEnabled("Block Unblock", false);
				menu->setItemEnabled("Mute Text", false);
			}
			else
			{
				LLUUID currentSessionID = LLIMMgr::computeSessionID(IM_NOTHING_SPECIAL, mAvatarID);
				if (mSessionID == currentSessionID)
			{
				menu->setItemVisible("Send IM", false);
			}
				menu->setItemEnabled("Offer Teleport", LLAvatarActions::canOfferTeleport(mAvatarID));
				menu->setItemEnabled("Request Teleport", LLAvatarActions::canOfferTeleport(mAvatarID));
				menu->setItemEnabled("Voice Call", LLAvatarActions::canCall());

				// We should only show 'Zoom in' item in a nearby chat
				bool should_show_zoom = !LLIMModel::getInstance()->findIMSession(currentSessionID);
				menu->setItemVisible("Zoom In", should_show_zoom && gObjectList.findObject(mAvatarID));	
				menu->setItemEnabled("Block Unblock", LLAvatarActions::canBlock(mAvatarID));
				menu->setItemEnabled("Mute Text", LLAvatarActions::canBlock(mAvatarID));
				menu->setItemEnabled("Chat History", LLLogChat::isTranscriptExist(mAvatarID));
			}

			menu->setItemEnabled("Map", (LLAvatarTracker::instance().isBuddyOnline(mAvatarID) && is_agent_mappable(mAvatarID)) || gAgent.isGodlike() );
			menu->buildDrawLabels();
			menu->updateParent(LLMenuGL::sMenuContainer);
			LLMenuGL::showPopup(this, menu, x, y);
		}
	}

	void showInfoCtrl()
	{
<<<<<<< HEAD
		const bool isVisible = !mAvatarID.isNull() && !mFrom.empty() && CHAT_SOURCE_SYSTEM != mSourceType;
		if (isVisible)
=======
		if (mAvatarID.isNull() || mFrom.empty() || CHAT_SOURCE_SYSTEM == mSourceType) return;
// [RLVa:KB] - Checked: 2010-04-22 (RLVa-1.2.2a) | Added: RLVa-1.2.0f
		if ( (!mShowInfoCtrl) || (mAvatarID.isNull() || mFrom.empty() || CHAT_SOURCE_SYSTEM == mSourceType) ) return;
// [/RLVa:KB]
				
		if (!sInfoCtrl)
		{
			// *TODO: Delete the button at exit.
			sInfoCtrl = LLUICtrlFactory::createFromFile<LLUICtrl>("inspector_info_ctrl.xml", NULL, LLPanel::child_registry_t::instance());
			if (sInfoCtrl)
			{
				sInfoCtrl->setCommitCallback(boost::bind(&LLChatHistoryHeader::onClickInfoCtrl, sInfoCtrl));
			}
		}

		if (!sInfoCtrl)
>>>>>>> 78d60025
		{
			const LLRect sticky_rect = mUserNameTextBox->getRect();
			S32 icon_x = llmin(sticky_rect.mLeft + mUserNameTextBox->getTextBoundingRect().getWidth() + 7, sticky_rect.mRight - 3);
			mInfoCtrl->setOrigin(icon_x, sticky_rect.getCenterY() - mInfoCtrl->getRect().getHeight() / 2 ) ;
		}
		mInfoCtrl->setVisible(isVisible);
	}

	void hideInfoCtrl()
	{
		mInfoCtrl->setVisible(FALSE);
	}

private:
	void setTimeField(const LLChat& chat)
	{
		LLTextBox* time_box = getChild<LLTextBox>("time_box");

		LLRect rect_before = time_box->getRect();

		time_box->setValue(chat.mTimeStr);

		// set necessary textbox width to fit all text
		time_box->reshapeToFitText();
		LLRect rect_after = time_box->getRect();

		// move rect to the left to correct position...
		S32 delta_pos_x = rect_before.getWidth() - rect_after.getWidth();
		S32 delta_pos_y = rect_before.getHeight() - rect_after.getHeight();
		time_box->translate(delta_pos_x, delta_pos_y);

		//... & change width of the name control
		LLView* user_name = getChild<LLView>("user_name");
		const LLRect& user_rect = user_name->getRect();
		user_name->reshape(user_rect.getWidth() + delta_pos_x, user_rect.getHeight());
	}

	void fetchAvatarName()
	{
		if (mAvatarID.notNull())
		{
			if (mAvatarNameCacheConnection.connected())
			{
				mAvatarNameCacheConnection.disconnect();
			}
			mAvatarNameCacheConnection = LLAvatarNameCache::get(mAvatarID,
				boost::bind(&LLChatHistoryHeader::onAvatarNameCache, this, _1, _2));
		}
	}

	void onAvatarNameCache(const LLUUID& agent_id, const LLAvatarName& av_name)
	{
		mAvatarNameCacheConnection.disconnect();

		mFrom = av_name.getDisplayName();

		LLTextBox* user_name = getChild<LLTextBox>("user_name");
		user_name->setValue( LLSD(av_name.getDisplayName() ) );
		user_name->setToolTip( av_name.getUserName() );

		if (gSavedSettings.getBOOL("NameTagShowUsernames") && 
			av_name.useDisplayNames() &&
			!av_name.isDisplayNameDefault())
		{
			LLStyle::Params style_params_name;
			LLColor4 userNameColor = LLUIColorTable::instance().getColor("EmphasisColor");
			style_params_name.color(userNameColor);
			style_params_name.font.name("SansSerifSmall");
			style_params_name.font.style("NORMAL");
			style_params_name.readonly_color(userNameColor);
			user_name->appendText("  - " + av_name.getUserName(), FALSE, style_params_name);
		}
		setToolTip( av_name.getUserName() );
		// name might have changed, update width
		updateMinUserNameWidth();
	}

protected:
	LLHandle<LLView>	mPopupMenuHandleAvatar;
	LLHandle<LLView>	mPopupMenuHandleObject;

	LLUICtrl*			mInfoCtrl;

	LLUUID			    mAvatarID;
	LLSD				mObjectData;
	EChatSourceType		mSourceType;
	std::string			mFrom;
	LLUUID				mSessionID;
// [RLVa:KB] - Checked: 2010-04-22 (RLVa-1.2.2a) | Added: RLVa-1.2.0f
	bool                mShowContextMenu;
	bool                mShowInfoCtrl;
// [/RLVa:KB]

	S32					mMinUserNameWidth;
	const LLFontGL*		mUserNameFont;
	LLTextBox*			mUserNameTextBox;
	LLTextBox*			mTimeBoxTextBox; 

private:
	boost::signals2::connection mAvatarNameCacheConnection;
};

LLChatHistory::LLChatHistory(const LLChatHistory::Params& p)
:	LLUICtrl(p),
	mMessageHeaderFilename(p.message_header),
	mMessageSeparatorFilename(p.message_separator),
	mLeftTextPad(p.left_text_pad),
	mRightTextPad(p.right_text_pad),
	mLeftWidgetPad(p.left_widget_pad),
	mRightWidgetPad(p.right_widget_pad),
	mTopSeparatorPad(p.top_separator_pad),
	mBottomSeparatorPad(p.bottom_separator_pad),
	mTopHeaderPad(p.top_header_pad),
	mBottomHeaderPad(p.bottom_header_pad),
	mIsLastMessageFromLog(false),
	mNotifyAboutUnreadMsg(p.notify_unread_msg)
{
	LLTextEditor::Params editor_params(p);
	editor_params.rect = getLocalRect();
	editor_params.follows.flags = FOLLOWS_ALL;
	editor_params.enabled = false; // read only
	editor_params.show_context_menu = "true";
	editor_params.trusted_content = false;
	mEditor = LLUICtrlFactory::create<LLTextEditor>(editor_params, this);
	mEditor->setIsFriendCallback(LLAvatarActions::isFriend);
}

LLSD LLChatHistory::getValue() const
{
  LLSD* text=new LLSD(); 
  text->assign(mEditor->getText());
  return *text;
    
}

LLChatHistory::~LLChatHistory()
{
	this->clear();
}

void LLChatHistory::initFromParams(const LLChatHistory::Params& p)
{
	static LLUICachedControl<S32> scrollbar_size ("UIScrollbarSize", 0);

	LLRect stack_rect = getLocalRect();
	stack_rect.mRight -= scrollbar_size;
	LLLayoutStack::Params layout_p;
	layout_p.rect = stack_rect;
	layout_p.follows.flags = FOLLOWS_ALL;
	layout_p.orientation = LLLayoutStack::VERTICAL;
	layout_p.mouse_opaque = false;
	
	LLLayoutStack* stackp = LLUICtrlFactory::create<LLLayoutStack>(layout_p, this);
	
	const S32 NEW_TEXT_NOTICE_HEIGHT = 20;
	
	LLLayoutPanel::Params panel_p;
	panel_p.name = "spacer";
	panel_p.background_visible = false;
	panel_p.has_border = false;
	panel_p.mouse_opaque = false;
	panel_p.min_dim = 30;
	panel_p.auto_resize = true;
	panel_p.user_resize = false;

	stackp->addPanel(LLUICtrlFactory::create<LLLayoutPanel>(panel_p), LLLayoutStack::ANIMATE);

	panel_p.name = "new_text_notice_holder";
	LLRect new_text_notice_rect = getLocalRect();
	new_text_notice_rect.mTop = new_text_notice_rect.mBottom + NEW_TEXT_NOTICE_HEIGHT;
	panel_p.rect = new_text_notice_rect;
	panel_p.background_opaque = true;
	panel_p.background_visible = true;
	panel_p.visible = false;
	panel_p.min_dim = 0;
	panel_p.auto_resize = false;
	panel_p.user_resize = false;
	mMoreChatPanel = LLUICtrlFactory::create<LLLayoutPanel>(panel_p);
	
	LLTextBox::Params text_p(p.more_chat_text);
	text_p.rect = mMoreChatPanel->getLocalRect();
	text_p.follows.flags = FOLLOWS_ALL;
	text_p.name = "more_chat_text";
	mMoreChatText = LLUICtrlFactory::create<LLTextBox>(text_p, mMoreChatPanel);
	mMoreChatText->setClickedCallback(boost::bind(&LLChatHistory::onClickMoreText, this));

	stackp->addPanel(mMoreChatPanel, LLLayoutStack::ANIMATE);
}


/*void LLChatHistory::updateTextRect()
{
	static LLUICachedControl<S32> texteditor_border ("UITextEditorBorder", 0);

	LLRect old_text_rect = mVisibleTextRect;
	mVisibleTextRect = mScroller->getContentWindowRect();
	mVisibleTextRect.stretch(-texteditor_border);
	mVisibleTextRect.mLeft += mLeftTextPad;
	mVisibleTextRect.mRight -= mRightTextPad;
	if (mVisibleTextRect != old_text_rect)
	{
		needsReflow();
	}
}*/

LLView* LLChatHistory::getSeparator()
{
	LLPanel* separator = LLUICtrlFactory::getInstance()->createFromFile<LLPanel>(mMessageSeparatorFilename, NULL, LLPanel::child_registry_t::instance());
	return separator;
}

LLView* LLChatHistory::getHeader(const LLChat& chat,const LLStyle::Params& style_params, const LLSD& args)
{
	LLChatHistoryHeader* header = LLChatHistoryHeader::createInstance(mMessageHeaderFilename);
	header->setup(chat, style_params, args);
	return header;
}

void LLChatHistory::onClickMoreText()
{
	mEditor->endOfDoc();
}

void LLChatHistory::clear()
{
	mLastFromName.clear();
	mEditor->clear();
	mLastFromID = LLUUID::null;
}

static LLTrace::BlockTimerStatHandle FTM_APPEND_MESSAGE("Append Chat Message");

void LLChatHistory::appendMessage(const LLChat& chat, const LLSD &args, const LLStyle::Params& input_append_params)
{
	LL_RECORD_BLOCK_TIME(FTM_APPEND_MESSAGE);
	bool use_plain_text_chat_history = args["use_plain_text_chat_history"].asBoolean();
	bool square_brackets = false; // square brackets necessary for a system messages

	llassert(mEditor);
	if (!mEditor)
	{
		return;
	}

	bool from_me = chat.mFromID == gAgent.getID();
	mEditor->setPlainText(use_plain_text_chat_history);

	if (mNotifyAboutUnreadMsg && !mEditor->scrolledToEnd() && !from_me && !chat.mFromName.empty())
	{
		mUnreadChatSources.insert(chat.mFromName);
		mMoreChatPanel->setVisible(TRUE);
		std::string chatters;
		for (unread_chat_source_t::iterator it = mUnreadChatSources.begin();
			it != mUnreadChatSources.end();)
		{
			chatters += *it;
			if (++it != mUnreadChatSources.end())
			{
				chatters += ", ";
			}
		}
		LLStringUtil::format_map_t args;
		args["SOURCES"] = chatters;

		if (mUnreadChatSources.size() == 1)
		{
			mMoreChatText->setValue(LLTrans::getString("unread_chat_single", args));
		}
		else
		{
			mMoreChatText->setValue(LLTrans::getString("unread_chat_multiple", args));
		}
		S32 height = mMoreChatText->getTextPixelHeight() + 5;
		mMoreChatPanel->reshape(mMoreChatPanel->getRect().getWidth(), height);
	}

	LLColor4 txt_color = LLUIColorTable::instance().getColor("White");
	LLColor4 name_color(txt_color);

	LLViewerChat::getChatColor(chat,txt_color);
	LLFontGL* fontp = LLViewerChat::getChatFont();	
	std::string font_name = LLFontGL::nameFromFont(fontp);
	std::string font_size = LLFontGL::sizeFromFont(fontp);	

	LLStyle::Params body_message_params;
	body_message_params.color(txt_color);
	body_message_params.readonly_color(txt_color);
	body_message_params.font.name(font_name);
	body_message_params.font.size(font_size);
	body_message_params.font.style(input_append_params.font.style);

	LLStyle::Params name_params(body_message_params);
	name_params.color(name_color);
	name_params.readonly_color(name_color);

	std::string prefix = chat.mText.substr(0, 4);

	//IRC styled /me messages.
	bool irc_me = prefix == "/me " || prefix == "/me'";

	// Delimiter after a name in header copy/past and in plain text mode
	std::string delimiter = ": ";
	std::string shout = LLTrans::getString("shout");
	std::string whisper = LLTrans::getString("whisper");
	if (chat.mChatType == CHAT_TYPE_SHOUT || 
		chat.mChatType == CHAT_TYPE_WHISPER ||
		chat.mText.compare(0, shout.length(), shout) == 0 ||
		chat.mText.compare(0, whisper.length(), whisper) == 0)
	{
		delimiter = " ";
	}

	// Don't add any delimiter after name in irc styled messages
	if (irc_me || chat.mChatStyle == CHAT_STYLE_IRC)
	{
		delimiter = LLStringUtil::null;
		body_message_params.font.style = "ITALIC";
	}

	if(chat.mChatType == CHAT_TYPE_WHISPER)
	{
		body_message_params.font.style = "ITALIC";
	}
	else if(chat.mChatType == CHAT_TYPE_SHOUT)
	{
		body_message_params.font.style = "BOLD";
	}

	bool message_from_log = chat.mChatStyle == CHAT_STYLE_HISTORY;
	// We graying out chat history by graying out messages that contains full date in a time string
	if (message_from_log)
	{
		txt_color = LLColor4::grey;
		body_message_params.color(txt_color);
		body_message_params.readonly_color(txt_color);
		name_params.color(txt_color);
		name_params.readonly_color(txt_color);
	}

	bool prependNewLineState = mEditor->getText().size() != 0;

	// compact mode: show a timestamp and name
	if (use_plain_text_chat_history)
	{
		square_brackets = chat.mFromName == SYSTEM_FROM;

		LLStyle::Params timestamp_style(body_message_params);

		// out of the timestamp
		if (args["show_time"].asBoolean())
		{
		if (!message_from_log)
		{
			LLColor4 timestamp_color = LLUIColorTable::instance().getColor("ChatTimestampColor");
			timestamp_style.color(timestamp_color);
			timestamp_style.readonly_color(timestamp_color);
		}
			mEditor->appendText("[" + chat.mTimeStr + "] ", prependNewLineState, timestamp_style);
			prependNewLineState = false;
		}

        // out the opening square bracket (if need)
		if (square_brackets)
		{
			mEditor->appendText("[", prependNewLineState, body_message_params);
			prependNewLineState = false;
		}

		// names showing
		if (args["show_names_for_p2p_conv"].asBoolean() && utf8str_trim(chat.mFromName).size() != 0)
		{
			// Don't hotlink any messages from the system (e.g. "Second Life:"), so just add those in plain text.
			if ( chat.mSourceType == CHAT_SOURCE_OBJECT && chat.mFromID.notNull())
			{
// [RLVa:KB] - Checked: 2010-04-22 (RLVa-1.2.0f) | Added: RLVa-1.2.0f
				// NOTE-RLVa: we don't need to do any @shownames or @showloc filtering here because we'll already have an existing URL
				std::string url = chat.mURL;
				RLV_ASSERT( (url.empty()) || (std::string::npos != url.find("objectim")) );
				if ( (url.empty()) || (std::string::npos == url.find("objectim")) )
				{
// [/RLVa:KB]
					// for object IMs, create a secondlife:///app/objectim SLapp
					/*std::string*/ url = LLViewerChat::getSenderSLURL(chat, args);
// [RLVa:KB] - Checked: 2010-04-22 (RLVa-1.2.0f) | Added: RLVa-1.2.0f
				}
// [/RLVa:KB]

				// set the link for the object name to be the objectim SLapp
				// (don't let object names with hyperlinks override our objectim Url)
				LLStyle::Params link_params(body_message_params);
				LLColor4 link_color = LLUIColorTable::instance().getColor("HTMLLinkColor");
				link_params.color = link_color;
				link_params.readonly_color = link_color;
				link_params.is_link = true;
				link_params.link_href = url;

				mEditor->appendText(chat.mFromName + delimiter, prependNewLineState, link_params);
				prependNewLineState = false;
			}
//			else if (chat.mFromName != SYSTEM_FROM && chat.mFromID.notNull() && !message_from_log)
// [RLVa:KB] - Checked: 2010-04-22 (RLVa-1.2.0f) | Added: RLVa-1.2.0f
			else if (chat.mFromName != SYSTEM_FROM && chat.mFromID.notNull() && !message_from_log && !chat.mRlvNamesFiltered)
// [/RLVa:KB]
			{
				LLStyle::Params link_params(body_message_params);
				link_params.overwriteFrom(LLStyleMap::instance().lookupAgent(chat.mFromID));

				// Add link to avatar's inspector and delimiter to message.
				mEditor->appendText(std::string(link_params.link_href) + delimiter,
					prependNewLineState, link_params);
				prependNewLineState = false;
			}
			else
			{
				mEditor->appendText("<nolink>" + chat.mFromName + "</nolink>" + delimiter,
						prependNewLineState, body_message_params);
				prependNewLineState = false;
			}
		}
	}
	else // showing timestamp and name in the expanded mode
	{
		prependNewLineState = false;
		LLView* view = NULL;
		LLInlineViewSegment::Params p;
		p.force_newline = true;
		p.left_pad = mLeftWidgetPad;
		p.right_pad = mRightWidgetPad;

		LLDate new_message_time = LLDate::now();

		if (mLastFromName == chat.mFromName 
			&& mLastFromID == chat.mFromID
			&& mLastMessageTime.notNull() 
			&& (new_message_time.secondsSinceEpoch() - mLastMessageTime.secondsSinceEpoch()) < 60.0
			&& mIsLastMessageFromLog == message_from_log)  //distinguish between current and previous chat session's histories
		{
			view = getSeparator();
			p.top_pad = mTopSeparatorPad;
			p.bottom_pad = mBottomSeparatorPad;
		}
		else
		{
			view = getHeader(chat, name_params, args);
			if (mEditor->getLength() == 0)
				p.top_pad = 0;
			else
				p.top_pad = mTopHeaderPad;
			p.bottom_pad = mBottomHeaderPad;
			
		}
		p.view = view;

		//Prepare the rect for the view
		LLRect target_rect = mEditor->getDocumentView()->getRect();
		// squeeze down the widget by subtracting padding off left and right
		target_rect.mLeft += mLeftWidgetPad + mEditor->getHPad();
		target_rect.mRight -= mRightWidgetPad;
		view->reshape(target_rect.getWidth(), view->getRect().getHeight());
		view->setOrigin(target_rect.mLeft, view->getRect().mBottom);

		std::string widget_associated_text = "\n[" + chat.mTimeStr + "] ";
		if (utf8str_trim(chat.mFromName).size() != 0 && chat.mFromName != SYSTEM_FROM)
			widget_associated_text += chat.mFromName + delimiter;

		mEditor->appendWidget(p, widget_associated_text, false);
		mLastFromName = chat.mFromName;
		mLastFromID = chat.mFromID;
		mLastMessageTime = new_message_time;
		mIsLastMessageFromLog = message_from_log;
	}

	// body of the message processing

	// notify processing
	if (chat.mNotifId.notNull())
	{
		bool create_toast = true;
		for (LLToastNotifyPanel::instance_iter ti(LLToastNotifyPanel::beginInstances())
			, tend(LLToastNotifyPanel::endInstances()); ti != tend; ++ti)
		{
			LLToastNotifyPanel& panel = *ti;
			LLIMToastNotifyPanel * imtoastp = dynamic_cast<LLIMToastNotifyPanel *>(&panel);
			const std::string& notification_name = panel.getNotificationName();
			if (notification_name == "OfferFriendship" && panel.isControlPanelEnabled() && imtoastp)
			{
				create_toast = false;
				break;
			}
		}

		if (create_toast)
		{
		LLNotificationPtr notification = LLNotificationsUtil::find(chat.mNotifId);
		if (notification != NULL)
		{
			LLIMToastNotifyPanel* notify_box = new LLIMToastNotifyPanel(
					notification, chat.mSessionID, LLRect::null, !use_plain_text_chat_history, mEditor);

			//Prepare the rect for the view
			LLRect target_rect = mEditor->getDocumentView()->getRect();
			// squeeze down the widget by subtracting padding off left and right
			target_rect.mLeft += mLeftWidgetPad + mEditor->getHPad();
			target_rect.mRight -= mRightWidgetPad;
			notify_box->reshape(target_rect.getWidth(),	notify_box->getRect().getHeight());
			notify_box->setOrigin(target_rect.mLeft, notify_box->getRect().mBottom);

			LLInlineViewSegment::Params params;
			params.view = notify_box;
			params.left_pad = mLeftWidgetPad;
			params.right_pad = mRightWidgetPad;
			mEditor->appendWidget(params, "\n", false);
		}
	}
	}

	// usual messages showing
	else
	{
		std::string message = irc_me ? chat.mText.substr(3) : chat.mText;


		//MESSAGE TEXT PROCESSING
		//*HACK getting rid of redundant sender names in system notifications sent using sender name (see EXT-5010)
		if (use_plain_text_chat_history && !from_me && chat.mFromID.notNull())
		{
			std::string slurl_about = SLURL_APP_AGENT + chat.mFromID.asString() + SLURL_ABOUT;
			if (message.length() > slurl_about.length() && 
				message.compare(0, slurl_about.length(), slurl_about) == 0)
			{
				message = message.substr(slurl_about.length(), message.length()-1);
			}
		}

		if (irc_me && !use_plain_text_chat_history)
		{
			message = chat.mFromName + message;
		}
		
		if (square_brackets)
		{
			message += "]";
	}

		mEditor->appendText(message, prependNewLineState, body_message_params);
		prependNewLineState = false;
	}

	mEditor->blockUndo();

	// automatically scroll to end when receiving chat from myself
	if (from_me)
	{
		mEditor->setCursorAndScrollToEnd();
	}
}

void LLChatHistory::draw()
{
	if (mEditor->scrolledToEnd())
	{
		mUnreadChatSources.clear();
		mMoreChatPanel->setVisible(FALSE);
	}

	LLUICtrl::draw();
}<|MERGE_RESOLUTION|>--- conflicted
+++ resolved
@@ -114,14 +114,11 @@
 public:
 	LLChatHistoryHeader()
 	:	LLPanel(),
-<<<<<<< HEAD
 		mInfoCtrl(NULL),
-=======
 // [RLVa:KB] - Checked: 2010-04-22 (RLVa-1.2.2a) | Added: RLVa-1.2.0f
 		mShowContextMenu(true), 
 		mShowInfoCtrl(true),
 // [/RLVa:KB]
->>>>>>> 78d60025
 		mPopupMenuHandleAvatar(),
 		mPopupMenuHandleObject(),
 		mAvatarID(),
@@ -639,27 +636,11 @@
 
 	void showInfoCtrl()
 	{
-<<<<<<< HEAD
-		const bool isVisible = !mAvatarID.isNull() && !mFrom.empty() && CHAT_SOURCE_SYSTEM != mSourceType;
+//		const bool isVisible = !mAvatarID.isNull() && !mFrom.empty() && CHAT_SOURCE_SYSTEM != mSourceType;
+// [RLVa:KB] - Checked: 2010-04-22 (RLVa-1.2.2a) | Added: RLVa-1.2.0f
+		const bool isVisible = mShowInfoCtrl && !mAvatarID.isNull() && !mFrom.empty() && CHAT_SOURCE_SYSTEM != mSourceType;
+// [/RLVa:KB]
 		if (isVisible)
-=======
-		if (mAvatarID.isNull() || mFrom.empty() || CHAT_SOURCE_SYSTEM == mSourceType) return;
-// [RLVa:KB] - Checked: 2010-04-22 (RLVa-1.2.2a) | Added: RLVa-1.2.0f
-		if ( (!mShowInfoCtrl) || (mAvatarID.isNull() || mFrom.empty() || CHAT_SOURCE_SYSTEM == mSourceType) ) return;
-// [/RLVa:KB]
-				
-		if (!sInfoCtrl)
-		{
-			// *TODO: Delete the button at exit.
-			sInfoCtrl = LLUICtrlFactory::createFromFile<LLUICtrl>("inspector_info_ctrl.xml", NULL, LLPanel::child_registry_t::instance());
-			if (sInfoCtrl)
-			{
-				sInfoCtrl->setCommitCallback(boost::bind(&LLChatHistoryHeader::onClickInfoCtrl, sInfoCtrl));
-			}
-		}
-
-		if (!sInfoCtrl)
->>>>>>> 78d60025
 		{
 			const LLRect sticky_rect = mUserNameTextBox->getRect();
 			S32 icon_x = llmin(sticky_rect.mLeft + mUserNameTextBox->getTextBoundingRect().getWidth() + 7, sticky_rect.mRight - 3);
