/** 
 * @file llfloaterbuy.cpp
 * @author James Cook
 * @brief LLFloaterBuy class implementation
 *
 * $LicenseInfo:firstyear=2004&license=viewerlgpl$
 * Second Life Viewer Source Code
 * Copyright (C) 2010, Linden Research, Inc.
 * 
 * This library is free software; you can redistribute it and/or
 * modify it under the terms of the GNU Lesser General Public
 * License as published by the Free Software Foundation;
 * version 2.1 of the License only.
 * 
 * This library is distributed in the hope that it will be useful,
 * but WITHOUT ANY WARRANTY; without even the implied warranty of
 * MERCHANTABILITY or FITNESS FOR A PARTICULAR PURPOSE.  See the GNU
 * Lesser General Public License for more details.
 * 
 * You should have received a copy of the GNU Lesser General Public
 * License along with this library; if not, write to the Free Software
 * Foundation, Inc., 51 Franklin Street, Fifth Floor, Boston, MA  02110-1301  USA
 * 
 * Linden Research, Inc., 945 Battery Street, San Francisco, CA  94111  USA
 * $/LicenseInfo$
 */

/**
 * Floater that appears when buying an object, giving a preview
 * of its contents and their permissions.
 */

#include "llviewerprecompiledheaders.h"

#include "llfloaterbuy.h"

#include "llagent.h"			// for agent id
#include "llinventorymodel.h"	// for gInventory
#include "llfloaterreg.h"
#include "llinventoryicon.h"
#include "llinventorydefines.h"
#include "llinventoryfunctions.h"
#include "llnotificationsutil.h"
#include "llselectmgr.h"
#include "llscrolllistctrl.h"
#include "llviewerobject.h"
#include "lluictrlfactory.h"
#include "llviewerwindow.h"
#include "lltrans.h"

LLFloaterBuy::LLFloaterBuy(const LLSD& key)
:	LLFloater(key)
{
}

BOOL LLFloaterBuy::postBuild()
{
	getChildView("object_list")->setEnabled(FALSE);
	getChildView("item_list")->setEnabled(FALSE);

	getChild<LLUICtrl>("cancel_btn")->setCommitCallback( boost::bind(&LLFloaterBuy::onClickCancel, this));
	getChild<LLUICtrl>("buy_btn")->setCommitCallback( boost::bind(&LLFloaterBuy::onClickBuy, this));

	setDefaultBtn("cancel_btn"); // to avoid accidental buy (SL-43130)
	
	// Always center the dialog.  User can change the size,
	// but purchases are important and should be center screen.
	// This also avoids problems where the user resizes the application window
	// mid-session and the saved rect is off-center.
	center();

	return TRUE;
}

LLFloaterBuy::~LLFloaterBuy()
{
	mObjectSelection = NULL;
}

void LLFloaterBuy::reset()
{
	LLScrollListCtrl* object_list = getChild<LLScrollListCtrl>("object_list");
	if (object_list) object_list->deleteAllItems();

	LLScrollListCtrl* item_list = getChild<LLScrollListCtrl>("item_list");
	if (item_list) item_list->deleteAllItems();
}

// static
void LLFloaterBuy::show(const LLSaleInfo& sale_info)
{
	LLObjectSelectionHandle selection = LLSelectMgr::getInstance()->getSelection();

	if (selection->getRootObjectCount() != 1)
	{
		LLNotificationsUtil::add("BuyOneObjectOnly");
		return;
	}
	
	LLFloaterBuy* floater = LLFloaterReg::showTypedInstance<LLFloaterBuy>("buy_object");
	if (!floater)
		return;
	
	// Clean up the lists...
	floater->reset();
	floater->mSaleInfo = sale_info;
	floater->mObjectSelection = LLSelectMgr::getInstance()->getEditSelection();
	
	LLSelectNode* node = selection->getFirstRootNode();
	if (!node)
		return;
	
	// Set title based on sale type
	LLUIString title;
	switch (sale_info.getSaleType())
	{
	  case LLSaleInfo::FS_ORIGINAL:
		title = floater->getString("title_buy_text");
		break;
	  case LLSaleInfo::FS_COPY:
	  default:
		title = floater->getString("title_buy_copy_text");
		break;
	}
	title.setArg("[NAME]", node->mName);
	floater->setTitle(title);

	LLUUID owner_id;
	std::string owner_name;
	BOOL owners_identical = LLSelectMgr::getInstance()->selectGetOwner(owner_id, owner_name);
	if (!owners_identical)
	{
		LLNotificationsUtil::add("BuyObjectOneOwner");
		return;
	}

	LLCtrlListInterface *object_list = floater->childGetListInterface("object_list");
	if (!object_list)
	{
		return;
	}

	// Update the display
	// Display next owner permissions
	LLSD row;

	// Compute icon for this item
	std::string icon_name = LLInventoryIcon::getIconName(LLAssetType::AT_OBJECT, 
									 LLInventoryType::IT_OBJECT);

	row["columns"][0]["column"] = "icon";
	row["columns"][0]["type"] = "icon";
	row["columns"][0]["value"] = icon_name;
	
	// Append the permissions that you will acquire (not the current
	// permissions).
	U32 next_owner_mask = node->mPermissions->getMaskNextOwner();
	std::string text = node->mName;
	if (!(next_owner_mask & PERM_COPY))
	{
		text.append(floater->getString("no_copy_text"));
	}
	if (!(next_owner_mask & PERM_MODIFY))
	{
		text.append(floater->getString("no_modify_text"));
	}
	if (!(next_owner_mask & PERM_TRANSFER))
	{
		text.append(floater->getString("no_transfer_text"));
	}

	row["columns"][1]["column"] = "text";
	row["columns"][1]["value"] = text;
	row["columns"][1]["font"] = "SANSSERIF";

	// Add after columns added so appropriate heights are correct.
	object_list->addElement(row);

	floater->getChild<LLUICtrl>("buy_text")->setTextArg("[AMOUNT]", llformat("%d", sale_info.getSalePrice()));
	floater->getChild<LLUICtrl>("buy_name_text")->setTextArg("[NAME]", owner_name);

	// Must do this after the floater is created, because
	// sometimes the inventory is already there and 
	// the callback is called immediately.
	LLViewerObject* obj = selection->getFirstRootObject();
	floater->registerVOInventoryListener(obj,NULL);
	floater->requestVOInventory();
}

void LLFloaterBuy::inventoryChanged(LLViewerObject* obj,
								 LLInventoryObject::object_list_t* inv,
								 S32 serial_num,
								 void* data)
{
	if (!obj)
	{
		llwarns << "No object in LLFloaterBuy::inventoryChanged" << llendl;
		return;
	}

	if (!inv)
	{
		llwarns << "No inventory in LLFloaterBuy::inventoryChanged"
			<< llendl;
		removeVOInventoryListener();
		return;
	}

	LLCtrlListInterface *item_list = childGetListInterface("item_list");
	if (!item_list)
	{
		removeVOInventoryListener();
		return;
	}

	LLInventoryObject::object_list_t::const_iterator it = inv->begin();
	LLInventoryObject::object_list_t::const_iterator end = inv->end();
	for ( ; it != end; ++it )
	{
		LLInventoryObject* obj = (LLInventoryObject*)(*it);
			
		// Skip folders, so we know we have inventory items only
		if (obj->getType() == LLAssetType::AT_CATEGORY)
			continue;

		// Skip the mysterious blank InventoryObject 
		if (obj->getType() == LLAssetType::AT_NONE)
			continue;


		LLInventoryItem* inv_item = (LLInventoryItem*)(obj);

		// Skip items we can't transfer
		if (!inv_item->getPermissions().allowTransferTo(gAgent.getID())) 
			continue;

		// Create the line in the list
		LLSD row;

		// Compute icon for this item
		BOOL item_is_multi = FALSE;
<<<<<<< HEAD
		if(obj->getType()==LLAssetType::AT_OBJECT && (inv_item->getFlags() & LLInventoryItemFlags::II_FLAGS_OBJECT_HAS_MULTIPLE_ITEMS))
=======
		if (( inv_item->getFlags() & LLInventoryItemFlags::II_FLAGS_LANDMARK_VISITED
			|| inv_item->getFlags() & LLInventoryItemFlags::II_FLAGS_OBJECT_HAS_MULTIPLE_ITEMS)
			&& !(inv_item->getFlags() & LLInventoryItemFlags::II_FLAGS_WEARABLES_MASK))
>>>>>>> d6569db3
		{
			// multiple flag is only interesting for object types
			// landmark visited status is in inv_item->getFlags() -Zi
			item_is_multi = TRUE;
		}

		std::string icon_name = LLInventoryIcon::getIconName(inv_item->getType(), 
							 inv_item->getInventoryType(),
							 inv_item->getFlags(),
							 item_is_multi);
		row["columns"][0]["column"] = "icon";
		row["columns"][0]["type"] = "icon";
		row["columns"][0]["value"] = icon_name;
				
		// Append the permissions that you will acquire (not the current
		// permissions).
		U32 next_owner_mask = inv_item->getPermissions().getMaskNextOwner();
		std::string text = obj->getName();
		if (!(next_owner_mask & PERM_COPY))
		{
			text.append(LLTrans::getString("no_copy"));
		}
		if (!(next_owner_mask & PERM_MODIFY))
		{
			text.append(LLTrans::getString("no_modify"));
		}
		if (!(next_owner_mask & PERM_TRANSFER))
		{
			text.append(LLTrans::getString("no_transfer"));
		}

		row["columns"][1]["column"] = "text";
		row["columns"][1]["value"] = text;
		row["columns"][1]["font"] = "SANSSERIF";

		item_list->addElement(row);
	}
	removeVOInventoryListener();
}

void LLFloaterBuy::onClickBuy()
{
	// Put the items where we put new folders.
	LLUUID category_id;
	category_id = gInventory.findCategoryUUIDForType(LLFolderType::FT_OBJECT);

	// *NOTE: doesn't work for multiple object buy, which UI does not
	// currently support sale info is used for verification only, if
	// it doesn't match region info then sale is canceled.
	LLSelectMgr::getInstance()->sendBuy(gAgent.getID(), category_id, mSaleInfo );

	closeFloater();
}


void LLFloaterBuy::onClickCancel()
{
	closeFloater();
}

// virtual
void LLFloaterBuy::onClose(bool app_quitting)
{
	mObjectSelection.clear();
}<|MERGE_RESOLUTION|>--- conflicted
+++ resolved
@@ -239,16 +239,10 @@
 
 		// Compute icon for this item
 		BOOL item_is_multi = FALSE;
-<<<<<<< HEAD
-		if(obj->getType()==LLAssetType::AT_OBJECT && (inv_item->getFlags() & LLInventoryItemFlags::II_FLAGS_OBJECT_HAS_MULTIPLE_ITEMS))
-=======
 		if (( inv_item->getFlags() & LLInventoryItemFlags::II_FLAGS_LANDMARK_VISITED
 			|| inv_item->getFlags() & LLInventoryItemFlags::II_FLAGS_OBJECT_HAS_MULTIPLE_ITEMS)
 			&& !(inv_item->getFlags() & LLInventoryItemFlags::II_FLAGS_WEARABLES_MASK))
->>>>>>> d6569db3
 		{
-			// multiple flag is only interesting for object types
-			// landmark visited status is in inv_item->getFlags() -Zi
 			item_is_multi = TRUE;
 		}
 
