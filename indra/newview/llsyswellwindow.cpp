--- conflicted
+++ resolved
@@ -439,187 +439,6 @@
 }
 
 /************************************************************************/
-<<<<<<< HEAD
-/*         LLNotificationWellWindow implementation                      */
-/************************************************************************/
-
-//////////////////////////////////////////////////////////////////////////
-// PUBLIC METHODS
-LLNotificationWellWindow::WellNotificationChannel::WellNotificationChannel(LLNotificationWellWindow* well_window)
-:	LLNotificationChannel(LLNotificationChannel::Params().name(well_window->getPathname())),
-	mWellWindow(well_window)
-{
-	connectToChannel("Notifications");
-	connectToChannel("Group Notifications");
-	connectToChannel("Offer");
-}
-
-LLNotificationWellWindow::LLNotificationWellWindow(const LLSD& key)
-:	LLSysWellWindow(key)
-{
-	mNotificationUpdates.reset(new WellNotificationChannel(this));
-	mUpdateLocked = false;
-}
-
-// static
-LLNotificationWellWindow* LLNotificationWellWindow::getInstance(const LLSD& key /*= LLSD()*/)
-{
-	return LLFloaterReg::getTypedInstance<LLNotificationWellWindow>("notification_well_window", key);
-}
-
-// virtual
-BOOL LLNotificationWellWindow::postBuild()
-{
-	BOOL rv = LLSysWellWindow::postBuild();
-	setTitle(getString("title_notification_well_window"));
-	return rv;
-}
-
-// virtual
-void LLNotificationWellWindow::setVisible(BOOL visible)
-{
-	if (visible)
-	{
-		// when Notification channel is cleared, storable toasts will be added into the list.
-		clearScreenChannels();
-	}
-
-	LLSysWellWindow::setVisible(visible);
-}
-
-//---------------------------------------------------------------------------------
-void LLNotificationWellWindow::addItem(LLSysWellItem::Params p)
-{
-	LLSD value = p.notification_id;
-	// do not add clones
-	if( mMessageList->getItemByValue(value))
-		return;
-
-	LLSysWellItem* new_item = new LLSysWellItem(p);
-	if (mMessageList->addItem(new_item, value, ADD_TOP, !mUpdateLocked))
-	{
-		if( !mUpdateLocked )
-		{
-			mSysWellChiclet->updateWidget(isWindowEmpty());
-			reshapeWindow();
-		}
-		new_item->setOnItemCloseCallback(boost::bind(&LLNotificationWellWindow::onItemClose, this, _1));
-		new_item->setOnItemClickCallback(boost::bind(&LLNotificationWellWindow::onItemClick, this, _1));
-	}
-	else
-	{
-		LL_WARNS() << "Unable to add Notification into the list, notification ID: " << p.notification_id
-			<< ", title: " << p.title
-			<< LL_ENDL;
-
-		new_item->die();
-	}
-}
-
-void LLNotificationWellWindow::closeAll()
-{
-	// Need to clear notification channel, to add storable toasts into the list.
-	clearScreenChannels();
-	std::vector<LLPanel*> items;
-	mMessageList->getItems(items);
-
-	LLPersistentNotificationStorage::getInstance()->startBulkUpdate(); // <FS:ND/>
-
-	for (std::vector<LLPanel*>::iterator
-			 iter = items.begin(),
-			 iter_end = items.end();
-		 iter != iter_end; ++iter)
-	{
-		LLSysWellItem* sys_well_item = dynamic_cast<LLSysWellItem*>(*iter);
-		if (sys_well_item)
-			onItemClose(sys_well_item);
-	}
-
-	// <FS:ND> All done, renable normal mode and save.
-	LLPersistentNotificationStorage::getInstance()->endBulkUpdate();
-	LLPersistentNotificationStorage::getInstance()->saveNotifications();
-	// </FS:ND>
-}
-
-void LLNotificationWellWindow::unlockWindowUpdate()
-{
-	mUpdateLocked = false;
-	mSysWellChiclet->updateWidget(isWindowEmpty());
-
-	// Let the list rearrange itself. This is normally called during addItem if the window is not locked.
-	LLSD oNotify;
-	oNotify["rearrange"] = 1;
-	mMessageList->notify( oNotify );
-
-	reshapeWindow();
-
-}
-
-//////////////////////////////////////////////////////////////////////////
-// PRIVATE METHODS
-void LLNotificationWellWindow::initChannel() 
-{
-	LLSysWellWindow::initChannel();
-	if(mChannel)
-	{
-		mChannel->addOnStoreToastCallback(boost::bind(&LLNotificationWellWindow::onStoreToast, this, _1, _2));
-	}
-}
-
-void LLNotificationWellWindow::clearScreenChannels()
-{
-	// 1 - remove StartUp toast and channel if present
-	if(!LLNotificationsUI::LLScreenChannel::getStartUpToastShown())
-	{
-		LLNotificationsUI::LLChannelManager::getInstance()->onStartUpToastClose();
-	}
-
-	// 2 - remove toasts in Notification channel
-	if(mChannel)
-	{
-		mChannel->removeAndStoreAllStorableToasts();
-	}
-}
-
-void LLNotificationWellWindow::onStoreToast(LLPanel* info_panel, LLUUID id)
-{
-	LLSysWellItem::Params p;	
-	p.notification_id = id;
-	p.title = static_cast<LLToastPanel*>(info_panel)->getTitle();
-	addItem(p);
-}
-
-void LLNotificationWellWindow::onItemClick(LLSysWellItem* item)
-{
-	LLUUID id = item->getID();
-	LLFloaterReg::showInstance("inspect_toast", id);
-}
-
-void LLNotificationWellWindow::onItemClose(LLSysWellItem* item)
-{
-	LLUUID id = item->getID();
-	
-	if(mChannel)
-	{
-		// removeItemByID() is invoked from killToastByNotificationID() and item will removed;
-		mChannel->killToastByNotificationID(id);
-	}
-	else
-	{
-		// removeItemByID() should be called one time for each item to remove it from notification well
-		removeItemByID(id);
-	}
-
-}
-
-void LLNotificationWellWindow::onAdd( LLNotificationPtr notify )
-{
-	removeItemByID(notify->getID());
-}
-
-/************************************************************************/
-=======
->>>>>>> 358b2906
 /*         LLIMWellWindow  implementation                               */
 /************************************************************************/
 
