/**
 * @file llsyswellwindow.cpp
 * @brief                                    // TODO
 * $LicenseInfo:firstyear=2000&license=viewerlgpl$
 * Second Life Viewer Source Code
 * Copyright (C) 2010, Linden Research, Inc.
 *
 * This library is free software; you can redistribute it and/or
 * modify it under the terms of the GNU Lesser General Public
 * License as published by the Free Software Foundation;
 * version 2.1 of the License only.
 *
 * This library is distributed in the hope that it will be useful,
 * but WITHOUT ANY WARRANTY; without even the implied warranty of
 * MERCHANTABILITY or FITNESS FOR A PARTICULAR PURPOSE.  See the GNU
 * Lesser General Public License for more details.
 *
 * You should have received a copy of the GNU Lesser General Public
 * License along with this library; if not, write to the Free Software
 * Foundation, Inc., 51 Franklin Street, Fifth Floor, Boston, MA  02110-1301  USA
 *
 * Linden Research, Inc., 945 Battery Street, San Francisco, CA  94111  USA
 * $/LicenseInfo$
 */

#include "llviewerprecompiledheaders.h" // must be first include
#include "llsyswellwindow.h"

#include "llchiclet.h"
#include "llchicletbar.h"
#include "llflatlistview.h"
#include "llfloaterreg.h"
#include "llnotificationmanager.h"
#include "llnotificationsutil.h"
#include "llscriptfloater.h"
#include "llspeakers.h"
#include "lltoastpanel.h"

// Firestorm includes
#include "llagent.h"
#include "llavatarnamecache.h"
#include "llflatlistview.h"
#include "llfloaterreg.h"
#include "llnotifications.h"
#include "llscriptfloater.h"
#include "llviewercontrol.h"
#include "llviewerwindow.h"
#include "llpersistentnotificationstorage.h"

//---------------------------------------------------------------------------------
LLSysWellWindow::LLSysWellWindow(const LLSD& key) : LLTransientDockableFloater(NULL, true,  key),
<<<<<<< HEAD
													mChannel(NULL),
													mMessageList(NULL),
													mSysWellChiclet(NULL),
													NOTIFICATION_WELL_ANCHOR_NAME("notification_well_panel"),
													IM_WELL_ANCHOR_NAME("im_well_panel"),
													mIsReshapedByUser(false),
													mIsFirstOpen(true) // <FS:Ansariel> FIRE-11537: Fix well lists size appearing random
=======
                                                    mChannel(NULL),
                                                    mMessageList(NULL),
                                                    mSysWellChiclet(NULL),
                                                    NOTIFICATION_WELL_ANCHOR_NAME("notification_well_panel"),
                                                    IM_WELL_ANCHOR_NAME("im_well_panel"),
                                                    mIsReshapedByUser(false)
>>>>>>> 38c2a5bd

{
    setOverlapsScreenChannel(true);
}

//---------------------------------------------------------------------------------
BOOL LLSysWellWindow::postBuild()
{
    mMessageList = getChild<LLFlatListView>("notification_list");

    // get a corresponding channel
    initChannel();

    return LLTransientDockableFloater::postBuild();
}

// <FS:Ansariel> FIRE-11537: Fix well lists size appearing random
void LLSysWellWindow::onOpen(const LLSD& key)
{
	if (mIsFirstOpen)
	{
		mReshapedByUserControlName = mInstanceName + "_user_reshaped";
		if (!getControlGroup()->controlExists(mReshapedByUserControlName))
		{
			getControlGroup()->declareBOOL(mReshapedByUserControlName, FALSE, llformat("Has system well %s been resized by the user", mInstanceName.c_str()), LLControlVariable::PERSIST_NONDFT);
		}
		mIsReshapedByUser = getControlGroup()->getBOOL(mReshapedByUserControlName);

		mIsFirstOpen = false;
	}

	reshapeWindow();

	LLTransientDockableFloater::onOpen(key);
}
// </FS:Ansariel>

//---------------------------------------------------------------------------------
void LLSysWellWindow::setMinimized(BOOL minimize)
{
    LLTransientDockableFloater::setMinimized(minimize);
}

//---------------------------------------------------------------------------------
void LLSysWellWindow::handleReshape(const LLRect& rect, bool by_user)
{
<<<<<<< HEAD
	mIsReshapedByUser |= by_user; // mark floater that it is reshaped by user

	// <FS:Ansariel> FIRE-11537: Fix well lists size appearing random
	if (by_user)
	{
		getControlGroup()->setBOOL(mReshapedByUserControlName, TRUE);
	}
	// </FS:Ansariel>

	LLTransientDockableFloater::handleReshape(rect, by_user);
=======
    mIsReshapedByUser |= by_user; // mark floater that it is reshaped by user
    LLTransientDockableFloater::handleReshape(rect, by_user);
>>>>>>> 38c2a5bd
}

//---------------------------------------------------------------------------------
void LLSysWellWindow::onStartUpToastClick(S32 x, S32 y, MASK mask)
{
    // just set floater visible. Screen channels will be cleared.
    setVisible(TRUE);
}

void LLSysWellWindow::setSysWellChiclet(LLSysWellChiclet* chiclet)
{
    mSysWellChiclet = chiclet;
    if(NULL != mSysWellChiclet)
    {
        mSysWellChiclet->updateWidget(isWindowEmpty());
    }
}

//---------------------------------------------------------------------------------
LLSysWellWindow::~LLSysWellWindow()
{
}

//---------------------------------------------------------------------------------
void LLSysWellWindow::removeItemByID(const LLUUID& id)
{
    if(mMessageList->removeItemByValue(id))
    {
        if (NULL != mSysWellChiclet)
        {
            mSysWellChiclet->updateWidget(isWindowEmpty());
        }
        reshapeWindow();
    }
    else
    {
        LL_WARNS() << "Unable to remove notification from the list, ID: " << id
            << LL_ENDL;
    }

    // hide chiclet window if there are no items left
    if(isWindowEmpty())
    {
        setVisible(FALSE);
    }
}

 LLPanel * LLSysWellWindow::findItemByID(const LLUUID& id)
{
       return mMessageList->getItemByValue(id);
}

//---------------------------------------------------------------------------------
//---------------------------------------------------------------------------------
void LLSysWellWindow::initChannel()
{
    LLNotificationsUI::LLScreenChannelBase* channel = LLNotificationsUI::LLChannelManager::getInstance()->findChannelByID(
        LLNotificationsUI::NOTIFICATION_CHANNEL_UUID);
    mChannel = dynamic_cast<LLNotificationsUI::LLScreenChannel*>(channel);
    if(NULL == mChannel)
    {
        LL_WARNS() << "LLSysWellWindow::initChannel() - could not get a requested screen channel" << LL_ENDL;
    }
}

//---------------------------------------------------------------------------------
void LLSysWellWindow::setVisible(BOOL visible)
{
<<<<<<< HEAD
	if (visible)
	{
		if (NULL == getDockControl() && getDockTongue().notNull())
		{
			// <FS:Ansariel> Group notices, IMs and chiclets position
			//setDockControl(new LLDockControl(
			//	LLChicletBar::getInstance()->getChild<LLView>(getAnchorViewName()), this,
			//	getDockTongue(), LLDockControl::BOTTOM));
			if (gSavedSettings.getBOOL("InternalShowGroupNoticesTopRight"))
			{
				setDockControl(new LLDockControl(
					LLChicletBar::getInstance()->getChild<LLView>(getAnchorViewName()), this,
					getDockTongue(), LLDockControl::BOTTOM));
			}
			else
			{
				setDockControl(new LLDockControl(
					LLChicletBar::getInstance()->getChild<LLView>(getAnchorViewName()), this,
					getDockTongue(), LLDockControl::TOP));
			}
			// </FS:Ansariel> Group notices, IMs and chiclets position
		}
	}
=======
    if (visible)
    {
        if (NULL == getDockControl() && getDockTongue().notNull())
        {
            setDockControl(new LLDockControl(
                LLChicletBar::getInstance()->getChild<LLView>(getAnchorViewName()), this,
                getDockTongue(), LLDockControl::BOTTOM));
        }
    }
>>>>>>> 38c2a5bd

    // do not show empty window
    if (NULL == mMessageList || isWindowEmpty()) visible = FALSE;

    LLTransientDockableFloater::setVisible(visible);

    // update notification channel state
    initChannel(); // make sure the channel still exists
    if(mChannel)
    {
        mChannel->updateShowToastsState();
        mChannel->redrawToasts();
    }
}

//---------------------------------------------------------------------------------
void LLSysWellWindow::setDocked(bool docked, bool pop_on_undock)
{
    LLTransientDockableFloater::setDocked(docked, pop_on_undock);

    // update notification channel state
    if(mChannel)
    {
        mChannel->updateShowToastsState();
        mChannel->redrawToasts();
    }
}

//---------------------------------------------------------------------------------
void LLSysWellWindow::reshapeWindow()
{
    // save difference between floater height and the list height to take it into account while calculating new window height
    // it includes height from floater top to list top and from floater bottom and list bottom
    static S32 parent_list_delta_height = getRect().getHeight() - mMessageList->getRect().getHeight();

<<<<<<< HEAD
	// <FS:Ansariel> FIRE-11537: Fix well lists size appearing random
	//if (!mIsReshapedByUser) // Don't reshape Well window, if it ever was reshaped by user. See EXT-5715.
	if (gSavedSettings.getBOOL("FSLegacyNotificationWellAutoResize") || (!mIsReshapedByUser && !mIsFirstOpen))
	// </FS:Ansariel>
	{
		S32 notif_list_height = mMessageList->getItemsRect().getHeight() + 2 * mMessageList->getBorderWidth();
=======
    if (!mIsReshapedByUser) // Don't reshape Well window, if it ever was reshaped by user. See EXT-5715.
    {
        S32 notif_list_height = mMessageList->getItemsRect().getHeight() + 2 * mMessageList->getBorderWidth();
>>>>>>> 38c2a5bd

        LLRect curRect = getRect();

        S32 new_window_height = notif_list_height + parent_list_delta_height;

        if (new_window_height > MAX_WINDOW_HEIGHT)
        {
            new_window_height = MAX_WINDOW_HEIGHT;
        }
        S32 newWidth = curRect.getWidth() < MIN_WINDOW_WIDTH ? MIN_WINDOW_WIDTH : curRect.getWidth();

        curRect.setLeftTopAndSize(curRect.mLeft, curRect.mTop, newWidth, new_window_height);
        reshape(curRect.getWidth(), curRect.getHeight(), TRUE);
        setRect(curRect);
    }

    // update notification channel state
    // update on a window reshape is important only when a window is visible and docked
    if(mChannel && getVisible() && isDocked())
    {
        mChannel->updateShowToastsState();
    }
}

//---------------------------------------------------------------------------------
bool LLSysWellWindow::isWindowEmpty()
{
    return mMessageList->size() == 0;
}

// <FS:Ansariel> [FS communication UI]
/************************************************************************/
/*         RowPanel implementation                                      */
/************************************************************************/

//---------------------------------------------------------------------------------
LLIMWellWindow::RowPanel::RowPanel(const LLSysWellWindow* parent, const LLUUID& sessionId,
		S32 chicletCounter, const std::string& name, const LLUUID& otherParticipantId) :
		LLPanel(LLPanel::Params()), mChiclet(NULL)
{
	buildFromFile( "panel_fs_activeim_row.xml");

	// Choose which of the pre-created chiclets (IM/group) to use.
	// The other one gets hidden.

	LLIMChiclet::EType im_chiclet_type = LLIMChiclet::getIMSessionType(sessionId);
	switch (im_chiclet_type)
	{
	case LLIMChiclet::TYPE_GROUP:
		mChiclet = getChild<LLIMGroupChiclet>("group_chiclet");
		break;
	case LLIMChiclet::TYPE_AD_HOC:
		mChiclet = getChild<LLAdHocChiclet>("adhoc_chiclet");		
		break;
	case LLIMChiclet::TYPE_UNKNOWN: // assign mChiclet a non-null value anyway
	case LLIMChiclet::TYPE_IM:
		mChiclet = getChild<LLIMP2PChiclet>("p2p_chiclet");
		break;
	}

	// Initialize chiclet.
	mChiclet->setChicletSizeChangedCallback(boost::bind(&LLIMWellWindow::RowPanel::onChicletSizeChanged, this, mChiclet, _2));
	mChiclet->enableCounterControl(true);
	mChiclet->setCounter(chicletCounter);
	mChiclet->setSessionId(sessionId);
	mChiclet->setIMSessionName(name);
	mChiclet->setOtherParticipantId(otherParticipantId);
	mChiclet->setVisible(true);

	if (im_chiclet_type == LLIMChiclet::TYPE_IM)
	{
		LLAvatarNameCache::get(otherParticipantId,
			boost::bind(&LLIMWellWindow::RowPanel::onAvatarNameCache,
				this, _1, _2));
	}
	else
	{
		LLTextBox* contactName = getChild<LLTextBox>("contact_name");
		contactName->setValue(name);
	}

	mCloseBtn = getChild<LLButton>("hide_btn");
	mCloseBtn->setCommitCallback(boost::bind(&LLIMWellWindow::RowPanel::onClosePanel, this));
}

//---------------------------------------------------------------------------------
void LLIMWellWindow::RowPanel::onAvatarNameCache(const LLUUID& agent_id,
												 const LLAvatarName& av_name)
{
	LLTextBox* contactName = getChild<LLTextBox>("contact_name");
	contactName->setValue( av_name.getCompleteName() );
}

//---------------------------------------------------------------------------------
void LLIMWellWindow::RowPanel::onChicletSizeChanged(LLChiclet* ctrl, const LLSD& param)
{
	LLTextBox* text = getChild<LLTextBox>("contact_name");
	S32 new_text_left = mChiclet->getRect().mRight + CHICLET_HPAD;
	LLRect text_rect = text->getRect(); 
	text_rect.mLeft = new_text_left;
	text->setShape(text_rect);
}

//---------------------------------------------------------------------------------
LLIMWellWindow::RowPanel::~RowPanel()
{
}

//---------------------------------------------------------------------------------
void LLIMWellWindow::RowPanel::onClosePanel()
{
	gIMMgr->leaveSession(mChiclet->getSessionId());
	// This row panel will be removed from the list in LLSysWellWindow::sessionRemoved().
}

//---------------------------------------------------------------------------------
void LLIMWellWindow::RowPanel::onMouseEnter(S32 x, S32 y, MASK mask)
{
	setTransparentColor(LLUIColorTable::instance().getColor("SysWellItemSelected"));
}

//---------------------------------------------------------------------------------
void LLIMWellWindow::RowPanel::onMouseLeave(S32 x, S32 y, MASK mask)
{
	setTransparentColor(LLUIColorTable::instance().getColor("SysWellItemUnselected"));
}

//---------------------------------------------------------------------------------
// virtual
BOOL LLIMWellWindow::RowPanel::handleMouseDown(S32 x, S32 y, MASK mask)
{
	// Pass the mouse down event to the chiclet (EXT-596).
	if (!mChiclet->pointInView(x, y) && !mCloseBtn->getRect().pointInRect(x, y)) // prevent double call of LLIMChiclet::onMouseDown()
	{
		mChiclet->onMouseDown();
		return TRUE;
	}

	return LLPanel::handleMouseDown(x, y, mask);
}

// virtual
BOOL LLIMWellWindow::RowPanel::handleRightMouseDown(S32 x, S32 y, MASK mask)
{
	return mChiclet->handleRightMouseDown(x, y, mask);
}
// </FS:Ansariel> [FS communication UI]

/************************************************************************/
/*         ObjectRowPanel implementation                                */
/************************************************************************/

LLIMWellWindow::ObjectRowPanel::ObjectRowPanel(const LLUUID& notification_id, bool new_message/* = false*/)
 : LLPanel()
 , mChiclet(NULL)
{
    buildFromFile( "panel_active_object_row.xml");

    initChiclet(notification_id);

    LLTextBox* obj_name = getChild<LLTextBox>("object_name");
    obj_name->setValue(LLScriptFloaterManager::getObjectName(notification_id));

    mCloseBtn = getChild<LLButton>("hide_btn");
    mCloseBtn->setCommitCallback(boost::bind(&LLIMWellWindow::ObjectRowPanel::onClosePanel, this));
}

//---------------------------------------------------------------------------------
LLIMWellWindow::ObjectRowPanel::~ObjectRowPanel()
{
}

//---------------------------------------------------------------------------------
void LLIMWellWindow::ObjectRowPanel::onClosePanel()
{
    LLScriptFloaterManager::getInstance()->removeNotification(mChiclet->getSessionId());
}

void LLIMWellWindow::ObjectRowPanel::initChiclet(const LLUUID& notification_id, bool new_message/* = false*/)
{
    // Choose which of the pre-created chiclets to use.
    switch(LLScriptFloaterManager::getObjectType(notification_id))
    {
    case LLScriptFloaterManager::OBJ_GIVE_INVENTORY:
        mChiclet = getChild<LLInvOfferChiclet>("inv_offer_chiclet");
        break;
    default:
        mChiclet = getChild<LLScriptChiclet>("object_chiclet");
        break;
    }

    mChiclet->setVisible(true);
    mChiclet->setSessionId(notification_id);
}

//---------------------------------------------------------------------------------
void LLIMWellWindow::ObjectRowPanel::onMouseEnter(S32 x, S32 y, MASK mask)
{
    setTransparentColor(LLUIColorTable::instance().getColor("SysWellItemSelected"));
}

//---------------------------------------------------------------------------------
void LLIMWellWindow::ObjectRowPanel::onMouseLeave(S32 x, S32 y, MASK mask)
{
    setTransparentColor(LLUIColorTable::instance().getColor("SysWellItemUnselected"));
}

//---------------------------------------------------------------------------------
// virtual
BOOL LLIMWellWindow::ObjectRowPanel::handleMouseDown(S32 x, S32 y, MASK mask)
{
    // Pass the mouse down event to the chiclet (EXT-596).
    if (!mChiclet->pointInView(x, y) && !mCloseBtn->getRect().pointInRect(x, y)) // prevent double call of LLIMChiclet::onMouseDown()
    {
        mChiclet->onMouseDown();
        return TRUE;
    }

    return LLPanel::handleMouseDown(x, y, mask);
}

// virtual
BOOL LLIMWellWindow::ObjectRowPanel::handleRightMouseDown(S32 x, S32 y, MASK mask)
{
    return mChiclet->handleRightMouseDown(x, y, mask);
}

// <FS:Ansariel> Optional legacy notification well
/************************************************************************/
/*         LLNotificationWellWindow implementation                      */
/************************************************************************/

//////////////////////////////////////////////////////////////////////////
// PUBLIC METHODS
LLNotificationWellWindow::WellNotificationChannel::WellNotificationChannel(LLNotificationWellWindow* well_window)
:	LLNotificationChannel(LLNotificationChannel::Params().name(well_window->getPathname())),
	mWellWindow(well_window)
{
	connectToChannel("Notifications");
	connectToChannel("Group Notifications");
	connectToChannel("Offer");
}

LLNotificationWellWindow::LLNotificationWellWindow(const LLSD& key)
:	LLSysWellWindow(key)
{
	mNotificationUpdates.reset(new WellNotificationChannel(this));
	mUpdateLocked = false;
}

// static
LLNotificationWellWindow* LLNotificationWellWindow::getInstance(const LLSD& key /*= LLSD()*/)
{
	return LLFloaterReg::getTypedInstance<LLNotificationWellWindow>("notification_well_window", key);
}

// virtual
BOOL LLNotificationWellWindow::postBuild()
{
	BOOL rv = LLSysWellWindow::postBuild();
	setTitle(getString("title_notification_well_window"));
	return rv;
}

// virtual
void LLNotificationWellWindow::setVisible(BOOL visible)
{
	if (visible)
	{
		// when Notification channel is cleared, storable toasts will be added into the list.
		clearScreenChannels();
	}

	LLSysWellWindow::setVisible(visible);
}

//---------------------------------------------------------------------------------
void LLNotificationWellWindow::addItem(LLSysWellItem::Params p)
{
	LLSD value = p.notification_id;
	// do not add clones
	if( mMessageList->getItemByValue(value))
		return;

	LLSysWellItem* new_item = new LLSysWellItem(p);
	if (mMessageList->addItem(new_item, value, ADD_TOP, !mUpdateLocked))
	{
		if( !mUpdateLocked )
		{
			mSysWellChiclet->updateWidget(isWindowEmpty());
			reshapeWindow();
		}
		new_item->setOnItemCloseCallback(boost::bind(&LLNotificationWellWindow::onItemClose, this, _1));
		new_item->setOnItemClickCallback(boost::bind(&LLNotificationWellWindow::onItemClick, this, _1));
	}
	else
	{
		LL_WARNS() << "Unable to add Notification into the list, notification ID: " << p.notification_id
			<< ", title: " << p.title
			<< LL_ENDL;

		new_item->die();
	}
}

void LLNotificationWellWindow::closeAll()
{
	// Need to clear notification channel, to add storable toasts into the list.
	clearScreenChannels();
	std::vector<LLPanel*> items;
	mMessageList->getItems(items);

	LLPersistentNotificationStorage::getInstance()->startBulkUpdate(); // <FS:ND/>

	for (std::vector<LLPanel*>::iterator
			 iter = items.begin(),
			 iter_end = items.end();
		 iter != iter_end; ++iter)
	{
		LLSysWellItem* sys_well_item = dynamic_cast<LLSysWellItem*>(*iter);
		if (sys_well_item)
			onItemClose(sys_well_item);
	}

	// <FS:ND> All done, renable normal mode and save.
	LLPersistentNotificationStorage::getInstance()->endBulkUpdate();
	LLPersistentNotificationStorage::getInstance()->saveNotifications();
	// </FS:ND>
}

void LLNotificationWellWindow::unlockWindowUpdate()
{
	mUpdateLocked = false;
	mSysWellChiclet->updateWidget(isWindowEmpty());

	// Let the list rearrange itself. This is normally called during addItem if the window is not locked.
	LLSD oNotify;
	oNotify["rearrange"] = 1;
	mMessageList->notify( oNotify );

	reshapeWindow();

}

//////////////////////////////////////////////////////////////////////////
// PRIVATE METHODS
void LLNotificationWellWindow::initChannel() 
{
	LLSysWellWindow::initChannel();
	if(mChannel)
	{
		mChannel->addOnStoreToastCallback(boost::bind(&LLNotificationWellWindow::onStoreToast, this, _1, _2));
	}
}

void LLNotificationWellWindow::clearScreenChannels()
{
	// 1 - remove StartUp toast and channel if present
	if(!LLNotificationsUI::LLScreenChannel::getStartUpToastShown())
	{
		LLNotificationsUI::LLChannelManager::getInstance()->onStartUpToastClose();
	}

	// 2 - remove toasts in Notification channel
	if(mChannel)
	{
		mChannel->removeAndStoreAllStorableToasts();
	}
}

void LLNotificationWellWindow::onStoreToast(LLPanel* info_panel, LLUUID id)
{
	LLSysWellItem::Params p;	
	p.notification_id = id;
	p.title = static_cast<LLToastPanel*>(info_panel)->getTitle();
	addItem(p);
}

void LLNotificationWellWindow::onItemClick(LLSysWellItem* item)
{
	LLUUID id = item->getID();
	LLFloaterReg::showInstance("inspect_toast", id);
}

void LLNotificationWellWindow::onItemClose(LLSysWellItem* item)
{
	LLUUID id = item->getID();
	
	if(mChannel)
	{
		// removeItemByID() is invoked from killToastByNotificationID() and item will removed;
		mChannel->killToastByNotificationID(id);
	}
	else
	{
		// removeItemByID() should be called one time for each item to remove it from notification well
		removeItemByID(id);
	}

}

void LLNotificationWellWindow::onAdd( LLNotificationPtr notify )
{
	removeItemByID(notify->getID());
}
// </FS:Ansariel>

/************************************************************************/
/*         LLIMWellWindow  implementation                               */
/************************************************************************/

//////////////////////////////////////////////////////////////////////////
// PUBLIC METHODS
LLIMWellWindow::LLIMWellWindow(const LLSD& key)
: LLSysWellWindow(key)
{
	// <FS:Ansariel> [FS communication UI]
	LLIMMgr::getInstance()->addSessionObserver(this);
}

LLIMWellWindow::~LLIMWellWindow()
{
	// <FS:Ansariel> [FS communication UI]
	LLIMMgr::getInstance()->removeSessionObserver(this);
}

// static
LLIMWellWindow* LLIMWellWindow::getInstance(const LLSD& key /*= LLSD()*/)
{
    return LLFloaterReg::getTypedInstance<LLIMWellWindow>("im_well_window", key);
}


// static
LLIMWellWindow* LLIMWellWindow::findInstance(const LLSD& key /*= LLSD()*/)
{
    return LLFloaterReg::findTypedInstance<LLIMWellWindow>("im_well_window", key);
}

BOOL LLIMWellWindow::postBuild()
{
    BOOL rv = LLSysWellWindow::postBuild();
    setTitle(getString("title_im_well_window"));

    LLIMChiclet::sFindChicletsSignal.connect(boost::bind(&LLIMWellWindow::findObjectChiclet, this, _1));

<<<<<<< HEAD
	// <FS:Ansariel> [FS communication UI]
	LLIMChiclet::sFindChicletsSignal.connect(boost::bind(&LLIMWellWindow::findIMChiclet, this, _1));

	return rv;
=======
    return rv;
>>>>>>> 38c2a5bd
}

// <FS:Ansariel> [FS communication UI]
//virtual
void LLIMWellWindow::sessionAdded(const LLUUID& session_id,
								   const std::string& name, const LLUUID& other_participant_id, BOOL has_offline_msg)
{
	LLIMModel::LLIMSession* session = LLIMModel::getInstance()->findIMSession(session_id);
	if (!session) return;

	if (mMessageList->getItemByValue(session_id)) return;

	addIMRow(session_id, 0, name, other_participant_id);	
	reshapeWindow();
}

//virtual
void LLIMWellWindow::sessionRemoved(const LLUUID& sessionId)
{
	delIMRow(sessionId);
	reshapeWindow();
}

//virtual
void LLIMWellWindow::sessionIDUpdated(const LLUUID& old_session_id, const LLUUID& new_session_id)
{
	//for outgoing ad-hoc and group im sessions only
	LLChiclet* chiclet = findIMChiclet(old_session_id);
	if (chiclet)
	{
		chiclet->setSessionId(new_session_id);
		mMessageList->updateValue(old_session_id, new_session_id);
	}
}
// </FS:Ansariel> [FS communication UI]

LLChiclet* LLIMWellWindow::findObjectChiclet(const LLUUID& notification_id)
{
    if (!mMessageList) return NULL;

    LLChiclet* res = NULL;
    ObjectRowPanel* panel = mMessageList->getTypedItemByValue<ObjectRowPanel>(notification_id);
    if (panel != NULL)
    {
        res = panel->mChiclet;
    }

    return res;
}

//////////////////////////////////////////////////////////////////////////
// PRIVATE METHODS

// <FS:Ansariel> [FS communication UI]
LLChiclet* LLIMWellWindow::findIMChiclet(const LLUUID& sessionId)
{
	if (!mMessageList) return NULL;

	LLChiclet* res = NULL;
	RowPanel* panel = mMessageList->getTypedItemByValue<RowPanel>(sessionId);
	if (panel != NULL)
	{
		res = panel->mChiclet;
	}

	return res;
}

//---------------------------------------------------------------------------------
void LLIMWellWindow::addIMRow(const LLUUID& sessionId, S32 chicletCounter,
							   const std::string& name, const LLUUID& otherParticipantId)
{
	RowPanel* item = new RowPanel(this, sessionId, chicletCounter, name, otherParticipantId);
	if (mMessageList->addItem(item, sessionId))
	{
		mSysWellChiclet->updateWidget(isWindowEmpty());
	}
	else
	{
		LL_WARNS() << "Unable to add IM Row into the list, sessionID: " << sessionId
			<< ", name: " << name
			<< ", other participant ID: " << otherParticipantId
			<< LL_ENDL;

		item->die();
	}
}

//---------------------------------------------------------------------------------
void LLIMWellWindow::delIMRow(const LLUUID& sessionId)
{
	//fix for EXT-3252
	//without this line LLIMWellWindow receive onFocusLost
	//and hide itself. It was becaue somehow LLIMChicklet was in focus group for
	//LLIMWellWindow...
	//But I didn't find why this happen..
	gFocusMgr.clearLastFocusForGroup(this);

	if (mMessageList->removeItemByValue(sessionId))
	{
		mSysWellChiclet->updateWidget(isWindowEmpty());
	}
	else
	{
		LL_WARNS() << "Unable to remove IM Row from the list, sessionID: " << sessionId
			<< LL_ENDL;
	}

	// remove all toasts that belong to this session from a screen
	if(mChannel)
		mChannel->removeToastsBySessionID(sessionId);

	// hide chiclet window if there are no items left
	if(isWindowEmpty())
	{
		setVisible(FALSE);
	}
	else
	{
		setFocus(true);
	}
}
// </FS:Ansariel> [FS communication UI]

void LLIMWellWindow::addObjectRow(const LLUUID& notification_id, bool new_message/* = false*/)
{
<<<<<<< HEAD
	if (mMessageList->getItemByValue(notification_id) == NULL)
	{
		ObjectRowPanel* item = new ObjectRowPanel(notification_id, new_message);
		// <FS:Ansariel> [FS communication UI]
		//if (!mMessageList->addItem(item, notification_id))
		if (mMessageList->addItem(item, notification_id))
		{
			mSysWellChiclet->updateWidget(isWindowEmpty());
		}
		else
		// </FS:Ansariel> [FS communication UI]
		{
			LL_WARNS() << "Unable to add Object Row into the list, notificationID: " << notification_id << LL_ENDL;
			item->die();
		}
		reshapeWindow();
	}
=======
    if (mMessageList->getItemByValue(notification_id) == NULL)
    {
        ObjectRowPanel* item = new ObjectRowPanel(notification_id, new_message);
        if (!mMessageList->addItem(item, notification_id))
        {
            LL_WARNS() << "Unable to add Object Row into the list, notificationID: " << notification_id << LL_ENDL;
            item->die();
        }
        reshapeWindow();
    }
>>>>>>> 38c2a5bd
}

void LLIMWellWindow::removeObjectRow(const LLUUID& notification_id)
{
<<<<<<< HEAD
	// <FS:Ansariel> [FS communication UI]
	//if (!mMessageList->removeItemByValue(notification_id))
	if (mMessageList->removeItemByValue(notification_id))
	{
		if (mSysWellChiclet)
		{
			mSysWellChiclet->updateWidget(isWindowEmpty());
		}
	}
	else
	// </FS:Ansariel> [FS communication UI]
	{
		LL_WARNS() << "Unable to remove Object Row from the list, notificationID: " << notification_id << LL_ENDL;
	}
=======
    if (!mMessageList->removeItemByValue(notification_id))
    {
        LL_WARNS() << "Unable to remove Object Row from the list, notificationID: " << notification_id << LL_ENDL;
    }
>>>>>>> 38c2a5bd

    reshapeWindow();
    // hide chiclet window if there are no items left
    if(isWindowEmpty())
    {
        setVisible(FALSE);
    }
}


// <FS:Ansariel> [FS communication UI]
void LLIMWellWindow::addIMRow(const LLUUID& session_id)
{
	if (hasIMRow(session_id)) return;

	LLIMModel* im_model = LLIMModel::getInstance();
	addIMRow(session_id, 0, im_model->getName(session_id), im_model->getOtherParticipantID(session_id));
	reshapeWindow();
}

bool LLIMWellWindow::hasIMRow(const LLUUID& session_id)
{
	return mMessageList->getItemByValue(session_id);
}
// </FS:Ansariel> [FS communication UI]

void LLIMWellWindow::closeAll()
{
    // Generate an ignorable alert dialog if there is an active voice IM sesion
    bool need_confirmation = false;
    const LLIMModel& im_model = LLIMModel::instance();
    std::vector<LLSD> values;
    mMessageList->getValues(values);
    for (std::vector<LLSD>::iterator
             iter = values.begin(),
             iter_end = values.end();
         iter != iter_end; ++iter)
    {
        LLIMSpeakerMgr* speaker_mgr =  im_model.getSpeakerManager(*iter);
        if (speaker_mgr && speaker_mgr->isVoiceActive())
        {
            need_confirmation = true;
            break;
        }
    }
    if ( need_confirmation )
    {
        //Bring up a confirmation dialog
        LLNotificationsUtil::add
            ("ConfirmCloseAll", LLSD(), LLSD(),
             boost::bind(&LLIMWellWindow::confirmCloseAll, this, _1, _2));
    }
    else
    {
        closeAllImpl();
    }
}

void LLIMWellWindow::closeAllImpl()
{
    std::vector<LLSD> values;
    mMessageList->getValues(values);

    for (std::vector<LLSD>::iterator
             iter = values.begin(),
             iter_end = values.end();
         iter != iter_end; ++iter)
    {
        LLPanel* panel = mMessageList->getItemByValue(*iter);

<<<<<<< HEAD
		// <FS:Ansariel> [FS communication UI]
		RowPanel* im_panel = dynamic_cast <RowPanel*> (panel);
		if (im_panel)
		{
			gIMMgr->leaveSession(*iter);
			continue;
		}
		// </FS:Ansariel> [FS communication UI]

		ObjectRowPanel* obj_panel = dynamic_cast <ObjectRowPanel*> (panel);
		if (obj_panel)
		{
			LLScriptFloaterManager::instance().removeNotification(*iter);
		}
	}
=======
        ObjectRowPanel* obj_panel = dynamic_cast <ObjectRowPanel*> (panel);
        if (obj_panel)
        {
            LLScriptFloaterManager::instance().removeNotification(*iter);
        }
    }
>>>>>>> 38c2a5bd
}

bool LLIMWellWindow::confirmCloseAll(const LLSD& notification, const LLSD& response)
{
    S32 option = LLNotificationsUtil::getSelectedOption(notification, response);
    switch(option)
    {
    case 0:
        {
            closeAllImpl();
            return  true;
        }
    default:
        break;
    }
    return false;
}

<|MERGE_RESOLUTION|>--- conflicted
+++ resolved
@@ -49,22 +49,13 @@
 
 //---------------------------------------------------------------------------------
 LLSysWellWindow::LLSysWellWindow(const LLSD& key) : LLTransientDockableFloater(NULL, true,  key),
-<<<<<<< HEAD
-													mChannel(NULL),
-													mMessageList(NULL),
-													mSysWellChiclet(NULL),
-													NOTIFICATION_WELL_ANCHOR_NAME("notification_well_panel"),
-													IM_WELL_ANCHOR_NAME("im_well_panel"),
-													mIsReshapedByUser(false),
-													mIsFirstOpen(true) // <FS:Ansariel> FIRE-11537: Fix well lists size appearing random
-=======
                                                     mChannel(NULL),
                                                     mMessageList(NULL),
                                                     mSysWellChiclet(NULL),
                                                     NOTIFICATION_WELL_ANCHOR_NAME("notification_well_panel"),
                                                     IM_WELL_ANCHOR_NAME("im_well_panel"),
-                                                    mIsReshapedByUser(false)
->>>>>>> 38c2a5bd
+                                                    mIsReshapedByUser(false),
+                                                    mIsFirstOpen(true) // <FS:Ansariel> FIRE-11537: Fix well lists size appearing random
 
 {
     setOverlapsScreenChannel(true);
@@ -84,21 +75,21 @@
 // <FS:Ansariel> FIRE-11537: Fix well lists size appearing random
 void LLSysWellWindow::onOpen(const LLSD& key)
 {
-	if (mIsFirstOpen)
-	{
-		mReshapedByUserControlName = mInstanceName + "_user_reshaped";
-		if (!getControlGroup()->controlExists(mReshapedByUserControlName))
-		{
-			getControlGroup()->declareBOOL(mReshapedByUserControlName, FALSE, llformat("Has system well %s been resized by the user", mInstanceName.c_str()), LLControlVariable::PERSIST_NONDFT);
-		}
-		mIsReshapedByUser = getControlGroup()->getBOOL(mReshapedByUserControlName);
-
-		mIsFirstOpen = false;
-	}
-
-	reshapeWindow();
-
-	LLTransientDockableFloater::onOpen(key);
+    if (mIsFirstOpen)
+    {
+        mReshapedByUserControlName = mInstanceName + "_user_reshaped";
+        if (!getControlGroup()->controlExists(mReshapedByUserControlName))
+        {
+            getControlGroup()->declareBOOL(mReshapedByUserControlName, FALSE, llformat("Has system well %s been resized by the user", mInstanceName.c_str()), LLControlVariable::PERSIST_NONDFT);
+        }
+        mIsReshapedByUser = getControlGroup()->getBOOL(mReshapedByUserControlName);
+
+        mIsFirstOpen = false;
+    }
+
+    reshapeWindow();
+
+    LLTransientDockableFloater::onOpen(key);
 }
 // </FS:Ansariel>
 
@@ -111,21 +102,16 @@
 //---------------------------------------------------------------------------------
 void LLSysWellWindow::handleReshape(const LLRect& rect, bool by_user)
 {
-<<<<<<< HEAD
-	mIsReshapedByUser |= by_user; // mark floater that it is reshaped by user
-
-	// <FS:Ansariel> FIRE-11537: Fix well lists size appearing random
-	if (by_user)
-	{
-		getControlGroup()->setBOOL(mReshapedByUserControlName, TRUE);
-	}
-	// </FS:Ansariel>
-
-	LLTransientDockableFloater::handleReshape(rect, by_user);
-=======
     mIsReshapedByUser |= by_user; // mark floater that it is reshaped by user
+
+    // <FS:Ansariel> FIRE-11537: Fix well lists size appearing random
+    if (by_user)
+    {
+        getControlGroup()->setBOOL(mReshapedByUserControlName, TRUE);
+    }
+    // </FS:Ansariel>
+
     LLTransientDockableFloater::handleReshape(rect, by_user);
->>>>>>> 38c2a5bd
 }
 
 //---------------------------------------------------------------------------------
@@ -194,41 +180,29 @@
 //---------------------------------------------------------------------------------
 void LLSysWellWindow::setVisible(BOOL visible)
 {
-<<<<<<< HEAD
-	if (visible)
-	{
-		if (NULL == getDockControl() && getDockTongue().notNull())
-		{
-			// <FS:Ansariel> Group notices, IMs and chiclets position
-			//setDockControl(new LLDockControl(
-			//	LLChicletBar::getInstance()->getChild<LLView>(getAnchorViewName()), this,
-			//	getDockTongue(), LLDockControl::BOTTOM));
-			if (gSavedSettings.getBOOL("InternalShowGroupNoticesTopRight"))
-			{
-				setDockControl(new LLDockControl(
-					LLChicletBar::getInstance()->getChild<LLView>(getAnchorViewName()), this,
-					getDockTongue(), LLDockControl::BOTTOM));
-			}
-			else
-			{
-				setDockControl(new LLDockControl(
-					LLChicletBar::getInstance()->getChild<LLView>(getAnchorViewName()), this,
-					getDockTongue(), LLDockControl::TOP));
-			}
-			// </FS:Ansariel> Group notices, IMs and chiclets position
-		}
-	}
-=======
     if (visible)
     {
         if (NULL == getDockControl() && getDockTongue().notNull())
         {
-            setDockControl(new LLDockControl(
-                LLChicletBar::getInstance()->getChild<LLView>(getAnchorViewName()), this,
-                getDockTongue(), LLDockControl::BOTTOM));
-        }
-    }
->>>>>>> 38c2a5bd
+            // <FS:Ansariel> Group notices, IMs and chiclets position
+            //setDockControl(new LLDockControl(
+            //  LLChicletBar::getInstance()->getChild<LLView>(getAnchorViewName()), this,
+            //  getDockTongue(), LLDockControl::BOTTOM));
+            if (gSavedSettings.getBOOL("InternalShowGroupNoticesTopRight"))
+            {
+                setDockControl(new LLDockControl(
+                    LLChicletBar::getInstance()->getChild<LLView>(getAnchorViewName()), this,
+                    getDockTongue(), LLDockControl::BOTTOM));
+            }
+            else
+            {
+                setDockControl(new LLDockControl(
+                    LLChicletBar::getInstance()->getChild<LLView>(getAnchorViewName()), this,
+                    getDockTongue(), LLDockControl::TOP));
+            }
+            // </FS:Ansariel> Group notices, IMs and chiclets position
+        }
+    }
 
     // do not show empty window
     if (NULL == mMessageList || isWindowEmpty()) visible = FALSE;
@@ -264,18 +238,12 @@
     // it includes height from floater top to list top and from floater bottom and list bottom
     static S32 parent_list_delta_height = getRect().getHeight() - mMessageList->getRect().getHeight();
 
-<<<<<<< HEAD
-	// <FS:Ansariel> FIRE-11537: Fix well lists size appearing random
-	//if (!mIsReshapedByUser) // Don't reshape Well window, if it ever was reshaped by user. See EXT-5715.
-	if (gSavedSettings.getBOOL("FSLegacyNotificationWellAutoResize") || (!mIsReshapedByUser && !mIsFirstOpen))
-	// </FS:Ansariel>
-	{
-		S32 notif_list_height = mMessageList->getItemsRect().getHeight() + 2 * mMessageList->getBorderWidth();
-=======
-    if (!mIsReshapedByUser) // Don't reshape Well window, if it ever was reshaped by user. See EXT-5715.
+    // <FS:Ansariel> FIRE-11537: Fix well lists size appearing random
+    //if (!mIsReshapedByUser) // Don't reshape Well window, if it ever was reshaped by user. See EXT-5715.
+    if (gSavedSettings.getBOOL("FSLegacyNotificationWellAutoResize") || (!mIsReshapedByUser && !mIsFirstOpen))
+    // </FS:Ansariel>
     {
         S32 notif_list_height = mMessageList->getItemsRect().getHeight() + 2 * mMessageList->getBorderWidth();
->>>>>>> 38c2a5bd
 
         LLRect curRect = getRect();
 
@@ -313,70 +281,70 @@
 
 //---------------------------------------------------------------------------------
 LLIMWellWindow::RowPanel::RowPanel(const LLSysWellWindow* parent, const LLUUID& sessionId,
-		S32 chicletCounter, const std::string& name, const LLUUID& otherParticipantId) :
-		LLPanel(LLPanel::Params()), mChiclet(NULL)
-{
-	buildFromFile( "panel_fs_activeim_row.xml");
-
-	// Choose which of the pre-created chiclets (IM/group) to use.
-	// The other one gets hidden.
-
-	LLIMChiclet::EType im_chiclet_type = LLIMChiclet::getIMSessionType(sessionId);
-	switch (im_chiclet_type)
-	{
-	case LLIMChiclet::TYPE_GROUP:
-		mChiclet = getChild<LLIMGroupChiclet>("group_chiclet");
-		break;
-	case LLIMChiclet::TYPE_AD_HOC:
-		mChiclet = getChild<LLAdHocChiclet>("adhoc_chiclet");		
-		break;
-	case LLIMChiclet::TYPE_UNKNOWN: // assign mChiclet a non-null value anyway
-	case LLIMChiclet::TYPE_IM:
-		mChiclet = getChild<LLIMP2PChiclet>("p2p_chiclet");
-		break;
-	}
-
-	// Initialize chiclet.
-	mChiclet->setChicletSizeChangedCallback(boost::bind(&LLIMWellWindow::RowPanel::onChicletSizeChanged, this, mChiclet, _2));
-	mChiclet->enableCounterControl(true);
-	mChiclet->setCounter(chicletCounter);
-	mChiclet->setSessionId(sessionId);
-	mChiclet->setIMSessionName(name);
-	mChiclet->setOtherParticipantId(otherParticipantId);
-	mChiclet->setVisible(true);
-
-	if (im_chiclet_type == LLIMChiclet::TYPE_IM)
-	{
-		LLAvatarNameCache::get(otherParticipantId,
-			boost::bind(&LLIMWellWindow::RowPanel::onAvatarNameCache,
-				this, _1, _2));
-	}
-	else
-	{
-		LLTextBox* contactName = getChild<LLTextBox>("contact_name");
-		contactName->setValue(name);
-	}
-
-	mCloseBtn = getChild<LLButton>("hide_btn");
-	mCloseBtn->setCommitCallback(boost::bind(&LLIMWellWindow::RowPanel::onClosePanel, this));
+        S32 chicletCounter, const std::string& name, const LLUUID& otherParticipantId) :
+        LLPanel(LLPanel::Params()), mChiclet(NULL)
+{
+    buildFromFile( "panel_fs_activeim_row.xml");
+
+    // Choose which of the pre-created chiclets (IM/group) to use.
+    // The other one gets hidden.
+
+    LLIMChiclet::EType im_chiclet_type = LLIMChiclet::getIMSessionType(sessionId);
+    switch (im_chiclet_type)
+    {
+    case LLIMChiclet::TYPE_GROUP:
+        mChiclet = getChild<LLIMGroupChiclet>("group_chiclet");
+        break;
+    case LLIMChiclet::TYPE_AD_HOC:
+        mChiclet = getChild<LLAdHocChiclet>("adhoc_chiclet");
+        break;
+    case LLIMChiclet::TYPE_UNKNOWN: // assign mChiclet a non-null value anyway
+    case LLIMChiclet::TYPE_IM:
+        mChiclet = getChild<LLIMP2PChiclet>("p2p_chiclet");
+        break;
+    }
+
+    // Initialize chiclet.
+    mChiclet->setChicletSizeChangedCallback(boost::bind(&LLIMWellWindow::RowPanel::onChicletSizeChanged, this, mChiclet, _2));
+    mChiclet->enableCounterControl(true);
+    mChiclet->setCounter(chicletCounter);
+    mChiclet->setSessionId(sessionId);
+    mChiclet->setIMSessionName(name);
+    mChiclet->setOtherParticipantId(otherParticipantId);
+    mChiclet->setVisible(true);
+
+    if (im_chiclet_type == LLIMChiclet::TYPE_IM)
+    {
+        LLAvatarNameCache::get(otherParticipantId,
+            boost::bind(&LLIMWellWindow::RowPanel::onAvatarNameCache,
+                this, _1, _2));
+    }
+    else
+    {
+        LLTextBox* contactName = getChild<LLTextBox>("contact_name");
+        contactName->setValue(name);
+    }
+
+    mCloseBtn = getChild<LLButton>("hide_btn");
+    mCloseBtn->setCommitCallback(boost::bind(&LLIMWellWindow::RowPanel::onClosePanel, this));
 }
 
 //---------------------------------------------------------------------------------
 void LLIMWellWindow::RowPanel::onAvatarNameCache(const LLUUID& agent_id,
-												 const LLAvatarName& av_name)
-{
-	LLTextBox* contactName = getChild<LLTextBox>("contact_name");
-	contactName->setValue( av_name.getCompleteName() );
+                                                 const LLAvatarName& av_name)
+{
+    LLTextBox* contactName = getChild<LLTextBox>("contact_name");
+    contactName->setValue( av_name.getCompleteName() );
 }
 
 //---------------------------------------------------------------------------------
 void LLIMWellWindow::RowPanel::onChicletSizeChanged(LLChiclet* ctrl, const LLSD& param)
 {
-	LLTextBox* text = getChild<LLTextBox>("contact_name");
-	S32 new_text_left = mChiclet->getRect().mRight + CHICLET_HPAD;
-	LLRect text_rect = text->getRect(); 
-	text_rect.mLeft = new_text_left;
-	text->setShape(text_rect);
+    LLTextBox* text = getChild<LLTextBox>("contact_name");
+    S32 new_text_left = mChiclet->getRect().mRight + CHICLET_HPAD;
+    LLRect text_rect = text->getRect();
+    text_rect.mLeft = new_text_left;
+    text->setShape(text_rect);
 }
 
 //---------------------------------------------------------------------------------
@@ -387,40 +355,40 @@
 //---------------------------------------------------------------------------------
 void LLIMWellWindow::RowPanel::onClosePanel()
 {
-	gIMMgr->leaveSession(mChiclet->getSessionId());
-	// This row panel will be removed from the list in LLSysWellWindow::sessionRemoved().
+    gIMMgr->leaveSession(mChiclet->getSessionId());
+    // This row panel will be removed from the list in LLSysWellWindow::sessionRemoved().
 }
 
 //---------------------------------------------------------------------------------
 void LLIMWellWindow::RowPanel::onMouseEnter(S32 x, S32 y, MASK mask)
 {
-	setTransparentColor(LLUIColorTable::instance().getColor("SysWellItemSelected"));
+    setTransparentColor(LLUIColorTable::instance().getColor("SysWellItemSelected"));
 }
 
 //---------------------------------------------------------------------------------
 void LLIMWellWindow::RowPanel::onMouseLeave(S32 x, S32 y, MASK mask)
 {
-	setTransparentColor(LLUIColorTable::instance().getColor("SysWellItemUnselected"));
+    setTransparentColor(LLUIColorTable::instance().getColor("SysWellItemUnselected"));
 }
 
 //---------------------------------------------------------------------------------
 // virtual
 BOOL LLIMWellWindow::RowPanel::handleMouseDown(S32 x, S32 y, MASK mask)
 {
-	// Pass the mouse down event to the chiclet (EXT-596).
-	if (!mChiclet->pointInView(x, y) && !mCloseBtn->getRect().pointInRect(x, y)) // prevent double call of LLIMChiclet::onMouseDown()
-	{
-		mChiclet->onMouseDown();
-		return TRUE;
-	}
-
-	return LLPanel::handleMouseDown(x, y, mask);
+    // Pass the mouse down event to the chiclet (EXT-596).
+    if (!mChiclet->pointInView(x, y) && !mCloseBtn->getRect().pointInRect(x, y)) // prevent double call of LLIMChiclet::onMouseDown()
+    {
+        mChiclet->onMouseDown();
+        return TRUE;
+    }
+
+    return LLPanel::handleMouseDown(x, y, mask);
 }
 
 // virtual
 BOOL LLIMWellWindow::RowPanel::handleRightMouseDown(S32 x, S32 y, MASK mask)
 {
-	return mChiclet->handleRightMouseDown(x, y, mask);
+    return mChiclet->handleRightMouseDown(x, y, mask);
 }
 // </FS:Ansariel> [FS communication UI]
 
@@ -511,175 +479,175 @@
 //////////////////////////////////////////////////////////////////////////
 // PUBLIC METHODS
 LLNotificationWellWindow::WellNotificationChannel::WellNotificationChannel(LLNotificationWellWindow* well_window)
-:	LLNotificationChannel(LLNotificationChannel::Params().name(well_window->getPathname())),
-	mWellWindow(well_window)
-{
-	connectToChannel("Notifications");
-	connectToChannel("Group Notifications");
-	connectToChannel("Offer");
+:   LLNotificationChannel(LLNotificationChannel::Params().name(well_window->getPathname())),
+    mWellWindow(well_window)
+{
+    connectToChannel("Notifications");
+    connectToChannel("Group Notifications");
+    connectToChannel("Offer");
 }
 
 LLNotificationWellWindow::LLNotificationWellWindow(const LLSD& key)
-:	LLSysWellWindow(key)
-{
-	mNotificationUpdates.reset(new WellNotificationChannel(this));
-	mUpdateLocked = false;
+:   LLSysWellWindow(key)
+{
+    mNotificationUpdates.reset(new WellNotificationChannel(this));
+    mUpdateLocked = false;
 }
 
 // static
 LLNotificationWellWindow* LLNotificationWellWindow::getInstance(const LLSD& key /*= LLSD()*/)
 {
-	return LLFloaterReg::getTypedInstance<LLNotificationWellWindow>("notification_well_window", key);
+    return LLFloaterReg::getTypedInstance<LLNotificationWellWindow>("notification_well_window", key);
 }
 
 // virtual
 BOOL LLNotificationWellWindow::postBuild()
 {
-	BOOL rv = LLSysWellWindow::postBuild();
-	setTitle(getString("title_notification_well_window"));
-	return rv;
+    BOOL rv = LLSysWellWindow::postBuild();
+    setTitle(getString("title_notification_well_window"));
+    return rv;
 }
 
 // virtual
 void LLNotificationWellWindow::setVisible(BOOL visible)
 {
-	if (visible)
-	{
-		// when Notification channel is cleared, storable toasts will be added into the list.
-		clearScreenChannels();
-	}
-
-	LLSysWellWindow::setVisible(visible);
+    if (visible)
+    {
+        // when Notification channel is cleared, storable toasts will be added into the list.
+        clearScreenChannels();
+    }
+
+    LLSysWellWindow::setVisible(visible);
 }
 
 //---------------------------------------------------------------------------------
 void LLNotificationWellWindow::addItem(LLSysWellItem::Params p)
 {
-	LLSD value = p.notification_id;
-	// do not add clones
-	if( mMessageList->getItemByValue(value))
-		return;
-
-	LLSysWellItem* new_item = new LLSysWellItem(p);
-	if (mMessageList->addItem(new_item, value, ADD_TOP, !mUpdateLocked))
-	{
-		if( !mUpdateLocked )
-		{
-			mSysWellChiclet->updateWidget(isWindowEmpty());
-			reshapeWindow();
-		}
-		new_item->setOnItemCloseCallback(boost::bind(&LLNotificationWellWindow::onItemClose, this, _1));
-		new_item->setOnItemClickCallback(boost::bind(&LLNotificationWellWindow::onItemClick, this, _1));
-	}
-	else
-	{
-		LL_WARNS() << "Unable to add Notification into the list, notification ID: " << p.notification_id
-			<< ", title: " << p.title
-			<< LL_ENDL;
-
-		new_item->die();
-	}
+    LLSD value = p.notification_id;
+    // do not add clones
+    if( mMessageList->getItemByValue(value))
+        return;
+
+    LLSysWellItem* new_item = new LLSysWellItem(p);
+    if (mMessageList->addItem(new_item, value, ADD_TOP, !mUpdateLocked))
+    {
+        if( !mUpdateLocked )
+        {
+            mSysWellChiclet->updateWidget(isWindowEmpty());
+            reshapeWindow();
+        }
+        new_item->setOnItemCloseCallback(boost::bind(&LLNotificationWellWindow::onItemClose, this, _1));
+        new_item->setOnItemClickCallback(boost::bind(&LLNotificationWellWindow::onItemClick, this, _1));
+    }
+    else
+    {
+        LL_WARNS() << "Unable to add Notification into the list, notification ID: " << p.notification_id
+            << ", title: " << p.title
+            << LL_ENDL;
+
+        new_item->die();
+    }
 }
 
 void LLNotificationWellWindow::closeAll()
 {
-	// Need to clear notification channel, to add storable toasts into the list.
-	clearScreenChannels();
-	std::vector<LLPanel*> items;
-	mMessageList->getItems(items);
-
-	LLPersistentNotificationStorage::getInstance()->startBulkUpdate(); // <FS:ND/>
-
-	for (std::vector<LLPanel*>::iterator
-			 iter = items.begin(),
-			 iter_end = items.end();
-		 iter != iter_end; ++iter)
-	{
-		LLSysWellItem* sys_well_item = dynamic_cast<LLSysWellItem*>(*iter);
-		if (sys_well_item)
-			onItemClose(sys_well_item);
-	}
-
-	// <FS:ND> All done, renable normal mode and save.
-	LLPersistentNotificationStorage::getInstance()->endBulkUpdate();
-	LLPersistentNotificationStorage::getInstance()->saveNotifications();
-	// </FS:ND>
+    // Need to clear notification channel, to add storable toasts into the list.
+    clearScreenChannels();
+    std::vector<LLPanel*> items;
+    mMessageList->getItems(items);
+
+    LLPersistentNotificationStorage::getInstance()->startBulkUpdate(); // <FS:ND/>
+
+    for (std::vector<LLPanel*>::iterator
+             iter = items.begin(),
+             iter_end = items.end();
+         iter != iter_end; ++iter)
+    {
+        LLSysWellItem* sys_well_item = dynamic_cast<LLSysWellItem*>(*iter);
+        if (sys_well_item)
+            onItemClose(sys_well_item);
+    }
+
+    // <FS:ND> All done, renable normal mode and save.
+    LLPersistentNotificationStorage::getInstance()->endBulkUpdate();
+    LLPersistentNotificationStorage::getInstance()->saveNotifications();
+    // </FS:ND>
 }
 
 void LLNotificationWellWindow::unlockWindowUpdate()
 {
-	mUpdateLocked = false;
-	mSysWellChiclet->updateWidget(isWindowEmpty());
-
-	// Let the list rearrange itself. This is normally called during addItem if the window is not locked.
-	LLSD oNotify;
-	oNotify["rearrange"] = 1;
-	mMessageList->notify( oNotify );
-
-	reshapeWindow();
+    mUpdateLocked = false;
+    mSysWellChiclet->updateWidget(isWindowEmpty());
+
+    // Let the list rearrange itself. This is normally called during addItem if the window is not locked.
+    LLSD oNotify;
+    oNotify["rearrange"] = 1;
+    mMessageList->notify( oNotify );
+
+    reshapeWindow();
 
 }
 
 //////////////////////////////////////////////////////////////////////////
 // PRIVATE METHODS
-void LLNotificationWellWindow::initChannel() 
-{
-	LLSysWellWindow::initChannel();
-	if(mChannel)
-	{
-		mChannel->addOnStoreToastCallback(boost::bind(&LLNotificationWellWindow::onStoreToast, this, _1, _2));
-	}
+void LLNotificationWellWindow::initChannel()
+{
+    LLSysWellWindow::initChannel();
+    if(mChannel)
+    {
+        mChannel->addOnStoreToastCallback(boost::bind(&LLNotificationWellWindow::onStoreToast, this, _1, _2));
+    }
 }
 
 void LLNotificationWellWindow::clearScreenChannels()
 {
-	// 1 - remove StartUp toast and channel if present
-	if(!LLNotificationsUI::LLScreenChannel::getStartUpToastShown())
-	{
-		LLNotificationsUI::LLChannelManager::getInstance()->onStartUpToastClose();
-	}
-
-	// 2 - remove toasts in Notification channel
-	if(mChannel)
-	{
-		mChannel->removeAndStoreAllStorableToasts();
-	}
+    // 1 - remove StartUp toast and channel if present
+    if(!LLNotificationsUI::LLScreenChannel::getStartUpToastShown())
+    {
+        LLNotificationsUI::LLChannelManager::getInstance()->onStartUpToastClose();
+    }
+
+    // 2 - remove toasts in Notification channel
+    if(mChannel)
+    {
+        mChannel->removeAndStoreAllStorableToasts();
+    }
 }
 
 void LLNotificationWellWindow::onStoreToast(LLPanel* info_panel, LLUUID id)
 {
-	LLSysWellItem::Params p;	
-	p.notification_id = id;
-	p.title = static_cast<LLToastPanel*>(info_panel)->getTitle();
-	addItem(p);
+    LLSysWellItem::Params p;
+    p.notification_id = id;
+    p.title = static_cast<LLToastPanel*>(info_panel)->getTitle();
+    addItem(p);
 }
 
 void LLNotificationWellWindow::onItemClick(LLSysWellItem* item)
 {
-	LLUUID id = item->getID();
-	LLFloaterReg::showInstance("inspect_toast", id);
+    LLUUID id = item->getID();
+    LLFloaterReg::showInstance("inspect_toast", id);
 }
 
 void LLNotificationWellWindow::onItemClose(LLSysWellItem* item)
 {
-	LLUUID id = item->getID();
-	
-	if(mChannel)
-	{
-		// removeItemByID() is invoked from killToastByNotificationID() and item will removed;
-		mChannel->killToastByNotificationID(id);
-	}
-	else
-	{
-		// removeItemByID() should be called one time for each item to remove it from notification well
-		removeItemByID(id);
-	}
+    LLUUID id = item->getID();
+
+    if(mChannel)
+    {
+        // removeItemByID() is invoked from killToastByNotificationID() and item will removed;
+        mChannel->killToastByNotificationID(id);
+    }
+    else
+    {
+        // removeItemByID() should be called one time for each item to remove it from notification well
+        removeItemByID(id);
+    }
 
 }
 
 void LLNotificationWellWindow::onAdd( LLNotificationPtr notify )
 {
-	removeItemByID(notify->getID());
+    removeItemByID(notify->getID());
 }
 // </FS:Ansariel>
 
@@ -692,14 +660,14 @@
 LLIMWellWindow::LLIMWellWindow(const LLSD& key)
 : LLSysWellWindow(key)
 {
-	// <FS:Ansariel> [FS communication UI]
-	LLIMMgr::getInstance()->addSessionObserver(this);
+    // <FS:Ansariel> [FS communication UI]
+    LLIMMgr::getInstance()->addSessionObserver(this);
 }
 
 LLIMWellWindow::~LLIMWellWindow()
 {
-	// <FS:Ansariel> [FS communication UI]
-	LLIMMgr::getInstance()->removeSessionObserver(this);
+    // <FS:Ansariel> [FS communication UI]
+    LLIMMgr::getInstance()->removeSessionObserver(this);
 }
 
 // static
@@ -722,47 +690,43 @@
 
     LLIMChiclet::sFindChicletsSignal.connect(boost::bind(&LLIMWellWindow::findObjectChiclet, this, _1));
 
-<<<<<<< HEAD
-	// <FS:Ansariel> [FS communication UI]
-	LLIMChiclet::sFindChicletsSignal.connect(boost::bind(&LLIMWellWindow::findIMChiclet, this, _1));
-
-	return rv;
-=======
+    // <FS:Ansariel> [FS communication UI]
+    LLIMChiclet::sFindChicletsSignal.connect(boost::bind(&LLIMWellWindow::findIMChiclet, this, _1));
+
     return rv;
->>>>>>> 38c2a5bd
 }
 
 // <FS:Ansariel> [FS communication UI]
 //virtual
 void LLIMWellWindow::sessionAdded(const LLUUID& session_id,
-								   const std::string& name, const LLUUID& other_participant_id, BOOL has_offline_msg)
-{
-	LLIMModel::LLIMSession* session = LLIMModel::getInstance()->findIMSession(session_id);
-	if (!session) return;
-
-	if (mMessageList->getItemByValue(session_id)) return;
-
-	addIMRow(session_id, 0, name, other_participant_id);	
-	reshapeWindow();
+                                   const std::string& name, const LLUUID& other_participant_id, BOOL has_offline_msg)
+{
+    LLIMModel::LLIMSession* session = LLIMModel::getInstance()->findIMSession(session_id);
+    if (!session) return;
+
+    if (mMessageList->getItemByValue(session_id)) return;
+
+    addIMRow(session_id, 0, name, other_participant_id);
+    reshapeWindow();
 }
 
 //virtual
 void LLIMWellWindow::sessionRemoved(const LLUUID& sessionId)
 {
-	delIMRow(sessionId);
-	reshapeWindow();
+    delIMRow(sessionId);
+    reshapeWindow();
 }
 
 //virtual
 void LLIMWellWindow::sessionIDUpdated(const LLUUID& old_session_id, const LLUUID& new_session_id)
 {
-	//for outgoing ad-hoc and group im sessions only
-	LLChiclet* chiclet = findIMChiclet(old_session_id);
-	if (chiclet)
-	{
-		chiclet->setSessionId(new_session_id);
-		mMessageList->updateValue(old_session_id, new_session_id);
-	}
+    //for outgoing ad-hoc and group im sessions only
+    LLChiclet* chiclet = findIMChiclet(old_session_id);
+    if (chiclet)
+    {
+        chiclet->setSessionId(new_session_id);
+        mMessageList->updateValue(old_session_id, new_session_id);
+    }
 }
 // </FS:Ansariel> [FS communication UI]
 
@@ -786,131 +750,111 @@
 // <FS:Ansariel> [FS communication UI]
 LLChiclet* LLIMWellWindow::findIMChiclet(const LLUUID& sessionId)
 {
-	if (!mMessageList) return NULL;
-
-	LLChiclet* res = NULL;
-	RowPanel* panel = mMessageList->getTypedItemByValue<RowPanel>(sessionId);
-	if (panel != NULL)
-	{
-		res = panel->mChiclet;
-	}
-
-	return res;
+    if (!mMessageList) return NULL;
+
+    LLChiclet* res = NULL;
+    RowPanel* panel = mMessageList->getTypedItemByValue<RowPanel>(sessionId);
+    if (panel != NULL)
+    {
+        res = panel->mChiclet;
+    }
+
+    return res;
 }
 
 //---------------------------------------------------------------------------------
 void LLIMWellWindow::addIMRow(const LLUUID& sessionId, S32 chicletCounter,
-							   const std::string& name, const LLUUID& otherParticipantId)
-{
-	RowPanel* item = new RowPanel(this, sessionId, chicletCounter, name, otherParticipantId);
-	if (mMessageList->addItem(item, sessionId))
-	{
-		mSysWellChiclet->updateWidget(isWindowEmpty());
-	}
-	else
-	{
-		LL_WARNS() << "Unable to add IM Row into the list, sessionID: " << sessionId
-			<< ", name: " << name
-			<< ", other participant ID: " << otherParticipantId
-			<< LL_ENDL;
-
-		item->die();
-	}
+                               const std::string& name, const LLUUID& otherParticipantId)
+{
+    RowPanel* item = new RowPanel(this, sessionId, chicletCounter, name, otherParticipantId);
+    if (mMessageList->addItem(item, sessionId))
+    {
+        mSysWellChiclet->updateWidget(isWindowEmpty());
+    }
+    else
+    {
+        LL_WARNS() << "Unable to add IM Row into the list, sessionID: " << sessionId
+            << ", name: " << name
+            << ", other participant ID: " << otherParticipantId
+            << LL_ENDL;
+
+        item->die();
+    }
 }
 
 //---------------------------------------------------------------------------------
 void LLIMWellWindow::delIMRow(const LLUUID& sessionId)
 {
-	//fix for EXT-3252
-	//without this line LLIMWellWindow receive onFocusLost
-	//and hide itself. It was becaue somehow LLIMChicklet was in focus group for
-	//LLIMWellWindow...
-	//But I didn't find why this happen..
-	gFocusMgr.clearLastFocusForGroup(this);
-
-	if (mMessageList->removeItemByValue(sessionId))
-	{
-		mSysWellChiclet->updateWidget(isWindowEmpty());
-	}
-	else
-	{
-		LL_WARNS() << "Unable to remove IM Row from the list, sessionID: " << sessionId
-			<< LL_ENDL;
-	}
-
-	// remove all toasts that belong to this session from a screen
-	if(mChannel)
-		mChannel->removeToastsBySessionID(sessionId);
-
-	// hide chiclet window if there are no items left
-	if(isWindowEmpty())
-	{
-		setVisible(FALSE);
-	}
-	else
-	{
-		setFocus(true);
-	}
+    //fix for EXT-3252
+    //without this line LLIMWellWindow receive onFocusLost
+    //and hide itself. It was becaue somehow LLIMChicklet was in focus group for
+    //LLIMWellWindow...
+    //But I didn't find why this happen..
+    gFocusMgr.clearLastFocusForGroup(this);
+
+    if (mMessageList->removeItemByValue(sessionId))
+    {
+        mSysWellChiclet->updateWidget(isWindowEmpty());
+    }
+    else
+    {
+        LL_WARNS() << "Unable to remove IM Row from the list, sessionID: " << sessionId
+            << LL_ENDL;
+    }
+
+    // remove all toasts that belong to this session from a screen
+    if(mChannel)
+        mChannel->removeToastsBySessionID(sessionId);
+
+    // hide chiclet window if there are no items left
+    if(isWindowEmpty())
+    {
+        setVisible(FALSE);
+    }
+    else
+    {
+        setFocus(true);
+    }
 }
 // </FS:Ansariel> [FS communication UI]
 
 void LLIMWellWindow::addObjectRow(const LLUUID& notification_id, bool new_message/* = false*/)
 {
-<<<<<<< HEAD
-	if (mMessageList->getItemByValue(notification_id) == NULL)
-	{
-		ObjectRowPanel* item = new ObjectRowPanel(notification_id, new_message);
-		// <FS:Ansariel> [FS communication UI]
-		//if (!mMessageList->addItem(item, notification_id))
-		if (mMessageList->addItem(item, notification_id))
-		{
-			mSysWellChiclet->updateWidget(isWindowEmpty());
-		}
-		else
-		// </FS:Ansariel> [FS communication UI]
-		{
-			LL_WARNS() << "Unable to add Object Row into the list, notificationID: " << notification_id << LL_ENDL;
-			item->die();
-		}
-		reshapeWindow();
-	}
-=======
     if (mMessageList->getItemByValue(notification_id) == NULL)
     {
         ObjectRowPanel* item = new ObjectRowPanel(notification_id, new_message);
-        if (!mMessageList->addItem(item, notification_id))
+        // <FS:Ansariel> [FS communication UI]
+        //if (!mMessageList->addItem(item, notification_id))
+        if (mMessageList->addItem(item, notification_id))
+        {
+            mSysWellChiclet->updateWidget(isWindowEmpty());
+        }
+        else
+        // </FS:Ansariel> [FS communication UI]
         {
             LL_WARNS() << "Unable to add Object Row into the list, notificationID: " << notification_id << LL_ENDL;
             item->die();
         }
         reshapeWindow();
     }
->>>>>>> 38c2a5bd
 }
 
 void LLIMWellWindow::removeObjectRow(const LLUUID& notification_id)
 {
-<<<<<<< HEAD
-	// <FS:Ansariel> [FS communication UI]
-	//if (!mMessageList->removeItemByValue(notification_id))
-	if (mMessageList->removeItemByValue(notification_id))
-	{
-		if (mSysWellChiclet)
-		{
-			mSysWellChiclet->updateWidget(isWindowEmpty());
-		}
-	}
-	else
-	// </FS:Ansariel> [FS communication UI]
-	{
-		LL_WARNS() << "Unable to remove Object Row from the list, notificationID: " << notification_id << LL_ENDL;
-	}
-=======
-    if (!mMessageList->removeItemByValue(notification_id))
+    // <FS:Ansariel> [FS communication UI]
+    //if (!mMessageList->removeItemByValue(notification_id))
+    if (mMessageList->removeItemByValue(notification_id))
+    {
+        if (mSysWellChiclet)
+        {
+            mSysWellChiclet->updateWidget(isWindowEmpty());
+        }
+    }
+    else
+    // </FS:Ansariel> [FS communication UI]
     {
         LL_WARNS() << "Unable to remove Object Row from the list, notificationID: " << notification_id << LL_ENDL;
     }
->>>>>>> 38c2a5bd
 
     reshapeWindow();
     // hide chiclet window if there are no items left
@@ -924,16 +868,16 @@
 // <FS:Ansariel> [FS communication UI]
 void LLIMWellWindow::addIMRow(const LLUUID& session_id)
 {
-	if (hasIMRow(session_id)) return;
-
-	LLIMModel* im_model = LLIMModel::getInstance();
-	addIMRow(session_id, 0, im_model->getName(session_id), im_model->getOtherParticipantID(session_id));
-	reshapeWindow();
+    if (hasIMRow(session_id)) return;
+
+    LLIMModel* im_model = LLIMModel::getInstance();
+    addIMRow(session_id, 0, im_model->getName(session_id), im_model->getOtherParticipantID(session_id));
+    reshapeWindow();
 }
 
 bool LLIMWellWindow::hasIMRow(const LLUUID& session_id)
 {
-	return mMessageList->getItemByValue(session_id);
+    return mMessageList->getItemByValue(session_id);
 }
 // </FS:Ansariel> [FS communication UI]
 
@@ -981,30 +925,21 @@
     {
         LLPanel* panel = mMessageList->getItemByValue(*iter);
 
-<<<<<<< HEAD
-		// <FS:Ansariel> [FS communication UI]
-		RowPanel* im_panel = dynamic_cast <RowPanel*> (panel);
-		if (im_panel)
-		{
-			gIMMgr->leaveSession(*iter);
-			continue;
-		}
-		// </FS:Ansariel> [FS communication UI]
-
-		ObjectRowPanel* obj_panel = dynamic_cast <ObjectRowPanel*> (panel);
-		if (obj_panel)
-		{
-			LLScriptFloaterManager::instance().removeNotification(*iter);
-		}
-	}
-=======
+        // <FS:Ansariel> [FS communication UI]
+        RowPanel* im_panel = dynamic_cast <RowPanel*> (panel);
+        if (im_panel)
+        {
+            gIMMgr->leaveSession(*iter);
+            continue;
+        }
+        // </FS:Ansariel> [FS communication UI]
+
         ObjectRowPanel* obj_panel = dynamic_cast <ObjectRowPanel*> (panel);
         if (obj_panel)
         {
             LLScriptFloaterManager::instance().removeNotification(*iter);
         }
     }
->>>>>>> 38c2a5bd
 }
 
 bool LLIMWellWindow::confirmCloseAll(const LLSD& notification, const LLSD& response)
