--- conflicted
+++ resolved
@@ -215,34 +215,6 @@
                 const LLSD& query_map,
                 const std::string& grid,
                 LLMediaCtrl* web)
-<<<<<<< HEAD
-	{
-		if (!LLUI::getInstance()->mSettingGroups["config"]->getBOOL("EnableWorldMap"))
-		{
-			LLNotificationsUtil::add("NoWorldMap", LLSD(), LLSD(), std::string("SwitchToStandardSkinAndQuit"));
-			return true;
-		}
-		
-		//Make sure we have some parameters
-		if (params.size() == 0)
-		{
-			return false;
-		}
-		
-		//Get the ID
-		LLUUID id;
-		if (!id.set( params[0], false ))
-		{
-			return false;
-		}
-		
-		LLFloaterWorldMap::getInstance()->avatarTrackFromSlapp( id  ); 
-		LLFloaterReg::showInstance( "world_map", "center" );
-		
-		return true;
-	}
-};	
-=======
     {
         //Make sure we have some parameters
         if (params.size() == 0)
@@ -252,7 +224,7 @@
 
         //Get the ID
         LLUUID id;
-        if (!id.set( params[0], FALSE ))
+        if (!id.set( params[0], false ))
         {
             return false;
         }
@@ -263,7 +235,6 @@
         return true;
     }
 };
->>>>>>> c06fb4e0
 LLMapTrackAvatarHandler gMapTrackAvatar;
 
 LLFloaterWorldMap* gFloaterWorldMap = NULL;
@@ -359,52 +330,15 @@
 
 
 LLFloaterWorldMap::LLFloaterWorldMap(const LLSD& key)
-<<<<<<< HEAD
-:	LLFloater(key),
-	mInventory(NULL),
-	mInventoryObserver(NULL),
-	mFriendObserver(NULL),
-	mCompletingRegionName(),
-	mCompletingRegionPos(),
-	mWaitingForTracker(false),
-	mIsClosing(false),
-	mSetToUserPosition(true),
-	mTrackedLocation(0,0,0),
-	mTrackedStatus(LLTracker::TRACKING_NOTHING),
-	mListFriendCombo(NULL),
-	mListLandmarkCombo(NULL),
-	mListSearchResults(NULL),
-	mParcelInfoObserver(NULL) // <FS:Ansariel> Parcel details on map
-{
-	gFloaterWorldMap = this;
-	
-	mFactoryMap["objects_mapview"] = LLCallbackMap(createWorldMapView, NULL);
-	
-	mCommitCallbackRegistrar.add("WMap.Coordinates",	boost::bind(&LLFloaterWorldMap::onCoordinatesCommit, this));
-	mCommitCallbackRegistrar.add("WMap.Location",		boost::bind(&LLFloaterWorldMap::onLocationCommit, this));
-	mCommitCallbackRegistrar.add("WMap.AvatarCombo",	boost::bind(&LLFloaterWorldMap::onAvatarComboCommit, this));
-	mCommitCallbackRegistrar.add("WMap.Landmark",		boost::bind(&LLFloaterWorldMap::onLandmarkComboCommit, this));
-	mCommitCallbackRegistrar.add("WMap.SearchResult",	boost::bind(&LLFloaterWorldMap::onCommitSearchResult, this));
-	mCommitCallbackRegistrar.add("WMap.GoHome",			boost::bind(&LLFloaterWorldMap::onGoHome, this));	
-	mCommitCallbackRegistrar.add("WMap.Teleport",		boost::bind(&LLFloaterWorldMap::onClickTeleportBtn, this));	
-	mCommitCallbackRegistrar.add("WMap.ShowTarget",		boost::bind(&LLFloaterWorldMap::onShowTargetBtn, this));	
-	mCommitCallbackRegistrar.add("WMap.ShowAgent",		boost::bind(&LLFloaterWorldMap::onShowAgentBtn, this));		
-	mCommitCallbackRegistrar.add("WMap.Clear",			boost::bind(&LLFloaterWorldMap::onClearBtn, this));		
-	mCommitCallbackRegistrar.add("WMap.CopySLURL",		boost::bind(&LLFloaterWorldMap::onCopySLURL, this));
-	// <FS:Ansariel> Alchemy region tracker
-	mCommitCallbackRegistrar.add("WMap.TrackRegion",	boost::bind(&LLFloaterWorldMap::onTrackRegion, this));
-
-	gSavedSettings.getControl("PreferredMaturity")->getSignal()->connect(boost::bind(&LLFloaterWorldMap::onChangeMaturity, this));
-=======
 :   LLFloater(key),
     mInventory(NULL),
     mInventoryObserver(NULL),
     mFriendObserver(NULL),
     mCompletingRegionName(),
     mCompletingRegionPos(),
-    mWaitingForTracker(FALSE),
-    mIsClosing(FALSE),
-    mSetToUserPosition(TRUE),
+    mWaitingForTracker(false),
+    mIsClosing(false),
+    mSetToUserPosition(true),
     mTrackedLocation(0,0,0),
     mTrackedStatus(LLTracker::TRACKING_NOTHING),
     mListFriendCombo(NULL),
@@ -431,7 +365,6 @@
     mCommitCallbackRegistrar.add("WMap.TrackRegion",    boost::bind(&LLFloaterWorldMap::onTrackRegion, this));
 
     gSavedSettings.getControl("PreferredMaturity")->getSignal()->connect(boost::bind(&LLFloaterWorldMap::onChangeMaturity, this));
->>>>>>> c06fb4e0
 }
 
 // static
@@ -469,21 +402,12 @@
 
     // <FS:Ansariel> Use own expand/collapse function
     //getChild<LLPanel>("expand_btn_panel")->setMouseDownCallback(boost::bind(&LLFloaterWorldMap::onExpandCollapseBtn, this));
-<<<<<<< HEAD
-	
-	setDefaultBtn(NULL);
-	
-	onChangeMaturity();
-	
-	return true;
-=======
 
     setDefaultBtn(NULL);
 
     onChangeMaturity();
 
-    return TRUE;
->>>>>>> c06fb4e0
+    return true;
 }
 
 // virtual
@@ -532,15 +456,9 @@
         setTeleportFinishedCallback(boost::bind(&LLFloaterWorldMap::onTeleportFinished, this));
 
     bool center_on_target = (key.asString() == "center");
-<<<<<<< HEAD
-	
-	mIsClosing = false;
-	
-=======
-
-    mIsClosing = FALSE;
-
->>>>>>> c06fb4e0
+
+    mIsClosing = false;
+
     mMapView->clearLastClick();
 
     {
@@ -550,37 +468,6 @@
             mMapView->setPan(0, 0, true);
         }
         mMapView->updateVisibleBlocks();
-<<<<<<< HEAD
-		
-		// Reload items as they may have changed
-		LLWorldMap::getInstance()->reloadItems();
-		
-		// We may already have a bounding box for the regions of the world,
-		// so use that to adjust the view.
-		adjustZoomSliderBounds();
-		
-		// Could be first show
-		//LLFirstUse::useMap();
-		
-		// Start speculative download of landmarks
-		const LLUUID landmark_folder_id = gInventory.findCategoryUUIDForType(LLFolderType::FT_LANDMARK);
-		LLInventoryModelBackgroundFetch::instance().start(landmark_folder_id);
-		
-		getChild<LLUICtrl>("location")->setFocus( true);
-		gFocusMgr.triggerFocusFlash();
-		
-		buildAvatarIDList();
-		buildLandmarkIDLists();
-		
-		// If nothing is being tracked, set flag so the user position will be found
-		mSetToUserPosition = ( LLTracker::getTrackingStatus() == LLTracker::TRACKING_NOTHING );
-	}
-	
-	if (center_on_target)
-	{
-		centerOnTarget(false);
-	}
-=======
 
         // Reload items as they may have changed
         LLWorldMap::getInstance()->reloadItems();
@@ -596,7 +483,7 @@
         const LLUUID landmark_folder_id = gInventory.findCategoryUUIDForType(LLFolderType::FT_LANDMARK);
         LLInventoryModelBackgroundFetch::instance().start(landmark_folder_id);
 
-        getChild<LLUICtrl>("location")->setFocus( TRUE);
+        getChild<LLUICtrl>("location")->setFocus( true);
         gFocusMgr.triggerFocusFlash();
 
         buildAvatarIDList();
@@ -608,9 +495,8 @@
 
     if (center_on_target)
     {
-        centerOnTarget(FALSE);
-    }
->>>>>>> c06fb4e0
+        centerOnTarget(false);
+    }
 }
 
 // static
@@ -622,15 +508,9 @@
 // virtual
 bool LLFloaterWorldMap::handleHover(S32 x, S32 y, MASK mask)
 {
-<<<<<<< HEAD
-	bool handled;
-	handled = LLFloater::handleHover(x, y, mask);
-	return handled;
-=======
-    BOOL handled;
+    bool handled;
     handled = LLFloater::handleHover(x, y, mask);
     return handled;
->>>>>>> c06fb4e0
 }
 
 bool LLFloaterWorldMap::handleScrollWheel(S32 x, S32 y, S32 clicks)
@@ -663,113 +543,6 @@
 // virtual
 void LLFloaterWorldMap::draw()
 {
-<<<<<<< HEAD
-	// <FS:Ansariel> Performance improvement
-	static LLUICtrl* avatar_icon = getChild<LLUICtrl>("friends_icon");  // <FS:Ansariel> Used to be avatar_icon
-	static LLUICtrl* landmark_icon = getChild<LLUICtrl>("landmark_icon");
-	static LLUICtrl* location_icon = getChild<LLUICtrl>("location_icon");
-	static LLView* teleport_btn = getChildView("Teleport");
-	//static LLView* clear_btn = getChildView("Clear");
-	static LLView* show_destination_btn = getChildView("Show Destination");
-	static LLView* copy_slurl_btn = getChildView("copy_slurl");
-	static LLView* go_home_btn = getChildView("Go Home");
-	static LLUICtrl* zoom_slider = getChild<LLUICtrl>("zoom slider");
-	static LLView* people_chk = getChildView("people_chk");
-	static LLView* infohub_chk = getChildView("infohub_chk");
-	static LLView* land_for_sale_chk = getChildView("land_for_sale_chk");
-	static LLView* event_chk = getChildView("event_chk");
-	static LLView* events_mature_chk = getChildView("events_mature_chk");
-	static LLView* events_adult_chk = getChildView("events_adult_chk");
-	// </FS:Ansariel> Performance improvement
-
-	static LLUIColor map_track_color = LLUIColorTable::instance().getColor("MapTrackColor", LLColor4::white);
-	static LLUIColor map_track_disabled_color = LLUIColorTable::instance().getColor("MapTrackDisabledColor", LLColor4::white);
-	
-	// On orientation island, users don't have a home location yet, so don't
-	// let them teleport "home".  It dumps them in an often-crowed welcome
-	// area (infohub) and they get confused. JC
-	LLViewerRegion* regionp = gAgent.getRegion();
-	bool agent_on_prelude = (regionp && regionp->isPrelude());
-	bool enable_go_home = gAgent.isGodlike() || !agent_on_prelude;
-	// <FS:Ansariel> Performance improvement
-	//getChildView("Go Home")->setEnabled(enable_go_home);
-	go_home_btn->setEnabled(enable_go_home);
-	// </FS:Ansariel> Performance improvement
-
-	updateLocation();
-	
-	LLTracker::ETrackingStatus tracking_status = LLTracker::getTrackingStatus(); 
-	if (LLTracker::TRACKING_AVATAR == tracking_status)
-	{
-		// <FS:Ansariel> Performance improvement
-		//getChild<LLUICtrl>("avatar_icon")->setColor( map_track_color);
-		avatar_icon->setColor( map_track_color);
-		// </FS:Ansariel> Performance improvement
-	}
-	else
-	{
-		// <FS:Ansariel> Performance improvement
-		//getChild<LLUICtrl>("avatar_icon")->setColor( map_track_disabled_color);
-		avatar_icon->setColor( map_track_disabled_color);
-		// </FS:Ansariel> Performance improvement
-	}
-	
-	if (LLTracker::TRACKING_LANDMARK == tracking_status)
-	{
-		// <FS:Ansariel> Performance improvement
-		//getChild<LLUICtrl>("landmark_icon")->setColor( map_track_color);
-		landmark_icon->setColor( map_track_color);
-		// </FS:Ansariel> Performance improvement
-	}
-	else
-	{
-		// <FS:Ansariel> Performance improvement
-		//getChild<LLUICtrl>("landmark_icon")->setColor( map_track_disabled_color);
-		landmark_icon->setColor( map_track_disabled_color);
-		// </FS:Ansariel> Performance improvement
-	}
-	
-	if (LLTracker::TRACKING_LOCATION == tracking_status)
-	{
-		// <FS:Ansariel> Performance improvement
-		//getChild<LLUICtrl>("location_icon")->setColor( map_track_color);
-		location_icon->setColor( map_track_color);
-		// </FS:Ansariel> Performance improvement
-	}
-	else
-	{
-		if (mCompletingRegionName != "")
-		{
-			F64 seconds = LLTimer::getElapsedSeconds();
-			double value = fmod(seconds, 2);
-			value = 0.5 + 0.5*cos(value * F_PI);
-			LLColor4 loading_color(0.0, F32(value/2), F32(value), 1.0);
-			// <FS:Ansariel> Performance improvement
-			//getChild<LLUICtrl>("location_icon")->setColor( loading_color);
-			location_icon->setColor( loading_color);
-			// </FS:Ansariel> Performance improvement
-		}
-		else
-		{
-			// <FS:Ansariel> Performance improvement
-			//getChild<LLUICtrl>("location_icon")->setColor( map_track_disabled_color);
-			location_icon->setColor( map_track_disabled_color);
-			// </FS:Ansariel> Performance improvement
-		}
-	}
-	
-	// check for completion of tracking data
-	if (mWaitingForTracker)
-	{
-		centerOnTarget(true);
-	}
-	
-	// <FS:Ansariel> Performance improvement
-//	getChildView("Teleport")->setEnabled((bool)tracking_status);
-//	//	getChildView("Clear")->setEnabled((bool)tracking_status);
-//	getChildView("Show Destination")->setEnabled((bool)tracking_status || LLWorldMap::getInstance()->isTracking());
-//	getChildView("copy_slurl")->setEnabled((mSLURL.isValid()) );
-=======
     // <FS:Ansariel> Performance improvement
     static LLUICtrl* avatar_icon = getChild<LLUICtrl>("friends_icon");  // <FS:Ansariel> Used to be avatar_icon
     static LLUICtrl* landmark_icon = getChild<LLUICtrl>("landmark_icon");
@@ -867,44 +640,29 @@
     // check for completion of tracking data
     if (mWaitingForTracker)
     {
-        centerOnTarget(TRUE);
+        centerOnTarget(true);
     }
 
     // <FS:Ansariel> Performance improvement
-//  getChildView("Teleport")->setEnabled((BOOL)tracking_status);
-//  //  getChildView("Clear")->setEnabled((BOOL)tracking_status);
-//  getChildView("Show Destination")->setEnabled((BOOL)tracking_status || LLWorldMap::getInstance()->isTracking());
+//  getChildView("Teleport")->setEnabled((bool)tracking_status);
+//  //  getChildView("Clear")->setEnabled((bool)tracking_status);
+//  getChildView("Show Destination")->setEnabled((bool)tracking_status || LLWorldMap::getInstance()->isTracking());
 //  getChildView("copy_slurl")->setEnabled((mSLURL.isValid()) );
->>>>>>> c06fb4e0
 //// [RLVa:KB] - Checked: 2010-08-22 (RLVa-1.2.1a) | Added: RLVa-1.2.1a
 //  childSetEnabled("Go Home",
 //      (!rlv_handler_t::isEnabled()) || !(gRlvHandler.hasBehaviour(RLV_BHVR_TPLM) && gRlvHandler.hasBehaviour(RLV_BHVR_TPLOC)));
 //// [/RLVa:KB]
-<<<<<<< HEAD
-	teleport_btn->setEnabled((bool)tracking_status);
-	//clear_btn->setEnabled((bool)tracking_status);
-	show_destination_btn->setEnabled((bool)tracking_status || LLWorldMap::getInstance()->isTracking());
-	copy_slurl_btn->setEnabled((mSLURL.isValid()) );
-	go_home_btn->setEnabled((!rlv_handler_t::isEnabled()) || !(gRlvHandler.hasBehaviour(RLV_BHVR_TPLM) && gRlvHandler.hasBehaviour(RLV_BHVR_TPLOC)));
-	// </FS:Ansariel> Performance improvement
-	// <FS:Ansariel> Alchemy region tracker
-	getChild<LLButton>("track_region")->setEnabled((bool) tracking_status || LLWorldMap::getInstance()->isTracking());
-
-	setMouseOpaque(true);
-	getDragHandle()->setMouseOpaque(true);
-=======
-    teleport_btn->setEnabled((BOOL)tracking_status);
-    //clear_btn->setEnabled((BOOL)tracking_status);
-    show_destination_btn->setEnabled((BOOL)tracking_status || LLWorldMap::getInstance()->isTracking());
+    teleport_btn->setEnabled((bool)tracking_status);
+    //clear_btn->setEnabled((bool)tracking_status);
+    show_destination_btn->setEnabled((bool)tracking_status || LLWorldMap::getInstance()->isTracking());
     copy_slurl_btn->setEnabled((mSLURL.isValid()) );
     go_home_btn->setEnabled((!rlv_handler_t::isEnabled()) || !(gRlvHandler.hasBehaviour(RLV_BHVR_TPLM) && gRlvHandler.hasBehaviour(RLV_BHVR_TPLOC)));
     // </FS:Ansariel> Performance improvement
     // <FS:Ansariel> Alchemy region tracker
-    getChild<LLButton>("track_region")->setEnabled((BOOL) tracking_status || LLWorldMap::getInstance()->isTracking());
-
-    setMouseOpaque(TRUE);
-    getDragHandle()->setMouseOpaque(TRUE);
->>>>>>> c06fb4e0
+    getChild<LLButton>("track_region")->setEnabled((bool) tracking_status || LLWorldMap::getInstance()->isTracking());
+
+    setMouseOpaque(true);
+    getDragHandle()->setMouseOpaque(true);
 
     mMapView->zoom((F32)getChild<LLUICtrl>("zoom slider")->getValue().asReal());
 
@@ -1009,36 +767,6 @@
 
 void LLFloaterWorldMap::trackAvatar( const LLUUID& avatar_id, const std::string& name )
 {
-<<<<<<< HEAD
-	mShowParcelInfo = false; // <FS:Ansariel> Parcel details on map
-	LLCtrlSelectionInterface *iface = childGetSelectionInterface("friend combo");
-	if (!iface) return;
-	
-	buildAvatarIDList();
-	if(iface->setCurrentByID(avatar_id) || gAgent.isGodlike())
-	{
-		// *HACK: Adjust Z values automatically for liaisons & gods so
-		// they swoop down when they click on the map. Requested
-		// convenience.
-		if(gAgent.isGodlike())
-		{
-			getChild<LLUICtrl>("teleport_coordinate_z")->setValue(LLSD(200.f));
-		}
-		// Don't re-request info if we already have it or we won't have it in time to teleport
-		if (mTrackedStatus != LLTracker::TRACKING_AVATAR || avatar_id != mTrackedAvatarID)
-		{
-			mTrackedStatus = LLTracker::TRACKING_AVATAR;
-			mTrackedAvatarID = avatar_id;
-			LLTracker::trackAvatar(avatar_id, name);
-			centerOnTarget(true);
-		}
-	}
-	else
-	{
-		LLTracker::stopTracking(false);
-	}
-	setDefaultBtn("Teleport");
-=======
     mShowParcelInfo = false; // <FS:Ansariel> Parcel details on map
     LLCtrlSelectionInterface *iface = childGetSelectionInterface("friend combo");
     if (!iface) return;
@@ -1059,7 +787,7 @@
             mTrackedStatus = LLTracker::TRACKING_AVATAR;
             mTrackedAvatarID = avatar_id;
             LLTracker::trackAvatar(avatar_id, name);
-            centerOnTarget(TRUE);
+            centerOnTarget(true);
         }
     }
     else
@@ -1067,66 +795,22 @@
         LLTracker::stopTracking(false);
     }
     setDefaultBtn("Teleport");
->>>>>>> c06fb4e0
 }
 
 void LLFloaterWorldMap::trackLandmark( const LLUUID& landmark_item_id )
 {
-<<<<<<< HEAD
-	mShowParcelInfo = false; // <FS:Ansariel> Parcel details on map
-	LLCtrlSelectionInterface *iface = childGetSelectionInterface("landmark combo");
-	if (!iface) return;
-	
-	buildLandmarkIDLists();
-	bool found = false;
-	S32 idx;
-	for (idx = 0; idx < mLandmarkItemIDList.size(); idx++)
-	{
-		if ( mLandmarkItemIDList.at(idx) == landmark_item_id)
-		{
-			found = true;
-			break;
-		}
-	}
-	
-	if (found && iface->setCurrentByID( landmark_item_id ) ) 
-	{
-		LLUUID asset_id = mLandmarkAssetIDList.at( idx );
-		std::string name;
-		LLComboBox* combo = getChild<LLComboBox>( "landmark combo");
-		if (combo) name = combo->getSimple();
-		mTrackedStatus = LLTracker::TRACKING_LANDMARK;
-		LLTracker::trackLandmark(mLandmarkAssetIDList.at( idx ),	// assetID
-								 mLandmarkItemIDList.at( idx ), // itemID
-								 name);			// name
-		
-		if( asset_id != sHomeID )
-		{
-			// start the download process
-			gLandmarkList.getAsset( asset_id);
-		}
-		
-		// We have to download both region info and landmark data, so set busy. JC
-		//		getWindow()->incBusyCount();
-	}
-	else
-	{
-		LLTracker::stopTracking(false);
-	}
-	setDefaultBtn("Teleport");
-=======
     mShowParcelInfo = false; // <FS:Ansariel> Parcel details on map
     LLCtrlSelectionInterface *iface = childGetSelectionInterface("landmark combo");
     if (!iface) return;
 
     buildLandmarkIDLists();
-    BOOL found = FALSE;
+    bool found = false;
     S32 idx;
     for (idx = 0; idx < mLandmarkItemIDList.size(); idx++)
     {
         if ( mLandmarkItemIDList.at(idx) == landmark_item_id)
         {
-            found = TRUE;
+            found = true;
             break;
         }
     }
@@ -1156,7 +840,6 @@
         LLTracker::stopTracking(false);
     }
     setDefaultBtn("Teleport");
->>>>>>> c06fb4e0
 }
 
 
@@ -1325,37 +1008,9 @@
             std::string agent_sim_name;
             gotSimName = LLWorldMap::getInstance()->simNameFromPosGlobal( agentPos, agent_sim_name );
 // [RLVa:KB] - Checked: 2012-02-08 (RLVa-1.4.5) | Added: RLVa-1.4.5
-<<<<<<< HEAD
-			if (gRlvHandler.hasBehaviour(RLV_BHVR_SHOWLOC))
-			{
-				mSetToUserPosition = false;
-
-				// Fill out the location field
-				getChild<LLUICtrl>("location")->setValue(RlvStrings::getString(RlvStringKeys::Hidden::Region));
-				
-				// update the coordinate display with location of avatar in region
-				updateTeleportCoordsDisplay( agentPos );
-				
-				mSLURL = LLSLURL();
-			}
-			else if (gotSimName)
-// [/RLVa:KB]
-//			if ( gotSimName )
-			{
-				mSetToUserPosition = false;
-				
-				// Fill out the location field
-				getChild<LLUICtrl>("location")->setValue(agent_sim_name);
-				
-				// update the coordinate display with location of avatar in region
-				updateTeleportCoordsDisplay( agentPos );
-				
-				// Figure out where user is
-				// Set the current SLURL
-=======
             if (gRlvHandler.hasBehaviour(RLV_BHVR_SHOWLOC))
             {
-                mSetToUserPosition = FALSE;
+                mSetToUserPosition = false;
 
                 // Fill out the location field
                 getChild<LLUICtrl>("location")->setValue(RlvStrings::getString(RlvStringKeys::Hidden::Region));
@@ -1369,7 +1024,7 @@
 // [/RLVa:KB]
 //          if ( gotSimName )
             {
-                mSetToUserPosition = FALSE;
+                mSetToUserPosition = false;
 
                 // Fill out the location field
                 getChild<LLUICtrl>("location")->setValue(agent_sim_name);
@@ -1379,7 +1034,6 @@
 
                 // Figure out where user is
                 // Set the current SLURL
->>>>>>> c06fb4e0
 // <FS:CR> Aurora-sim var region teleports
                 //mSLURL = LLSLURL(agent_sim_name, gAgent.getPositionGlobal());
                 mSLURL = LLSLURL(agent_sim_name, gAgent.getPositionAgent());
@@ -1594,78 +1248,6 @@
     if (!list) return;
 
     // Delete all but the "None" entry
-<<<<<<< HEAD
-	S32 list_size = list->getItemCount();
-	if (list_size > 1)
-	{
-		list->selectItemRange(1, -1);
-		list->operateOnSelection(LLCtrlListInterface::OP_DELETE);
-	}
-	
-	mLandmarkItemIDList.clear();
-	mLandmarkAssetIDList.clear();
-	
-	// Get all of the current landmarks
-	mLandmarkAssetIDList.push_back( LLUUID::null );
-	mLandmarkItemIDList.push_back( LLUUID::null );
-	
-	mLandmarkAssetIDList.push_back( sHomeID );
-	mLandmarkItemIDList.push_back( sHomeID );
-	
-	LLInventoryModel::cat_array_t cats;
-	LLInventoryModel::item_array_t items;
-	LLIsType is_landmark(LLAssetType::AT_LANDMARK);
-	gInventory.collectDescendentsIf(gInventory.getRootFolderID(),
-									cats,
-									items,
-									LLInventoryModel::EXCLUDE_TRASH,
-									is_landmark);
-	
-	std::sort(items.begin(), items.end(), LLViewerInventoryItem::comparePointers());
-	
-	mLandmarkAssetIDList.reserve(mLandmarkAssetIDList.size() + items.size());
-	mLandmarkItemIDList.reserve(mLandmarkItemIDList.size() + items.size());
-
-	// <FS:Ansariel> Filter duplicate landmarks on world map
-	std::set<LLUUID> used_landmarks;
-	bool filterLandmarks = gSavedSettings.getBOOL("WorldmapFilterDuplicateLandmarks");
-	// </FS:Ansariel>
-	S32 count = items.size();
-	for(S32 i = 0; i < count; ++i)
-	{
-		LLInventoryItem* item = items.at(i);
-
-		// <FS:Ansariel> Filter duplicate landmarks on world map
-		if (filterLandmarks)
-		{
-			if (used_landmarks.find(item->getAssetUUID()) != used_landmarks.end())
-			{
-				continue;
-			}
-			used_landmarks.insert(item->getAssetUUID());
-		}
-		// </FS:Ansariel>
-		
-		list->addSimpleElement(item->getName(), ADD_BOTTOM, item->getUUID());
-		
-		mLandmarkAssetIDList.push_back( item->getAssetUUID() );
-		mLandmarkItemIDList.push_back( item->getUUID() );
-	}
-	
-	list->selectFirstItem();
-}
-
-
-F32 LLFloaterWorldMap::getDistanceToDestination(const LLVector3d &destination, 
-												F32 z_attenuation) const
-{
-	LLVector3d delta = destination - gAgent.getPositionGlobal();
-	// by attenuating the z-component we effectively 
-	// give more weight to the x-y plane
-	delta.mdV[VZ] *= z_attenuation;
-	F32 distance = (F32)delta.magVec();
-	return distance;
-=======
     S32 list_size = list->getItemCount();
     if (list_size > 1)
     {
@@ -1699,7 +1281,7 @@
 
     // <FS:Ansariel> Filter duplicate landmarks on world map
     std::set<LLUUID> used_landmarks;
-    BOOL filterLandmarks = gSavedSettings.getBOOL("WorldmapFilterDuplicateLandmarks");
+    bool filterLandmarks = gSavedSettings.getBOOL("WorldmapFilterDuplicateLandmarks");
     // </FS:Ansariel>
     S32 count = items.size();
     for(S32 i = 0; i < count; ++i)
@@ -1736,7 +1318,6 @@
     delta.mdV[VZ] *= z_attenuation;
     F32 distance = (F32)delta.magVec();
     return distance;
->>>>>>> c06fb4e0
 }
 
 
@@ -1988,51 +1569,12 @@
 
 void LLFloaterWorldMap::onLocationCommit()
 {
-<<<<<<< HEAD
-	if( mIsClosing )
-	{
-		return;
-	}
-	
-	clearLocationSelection(false);
-	mCompletingRegionName = "";
-	mLastRegionName = "";
-	
-	std::string str = getChild<LLUICtrl>("location")->getValue().asString();
-	
-	// Trim any leading and trailing spaces in the search target
-	std::string saved_str = str;
-	LLStringUtil::trim( str );
-	if ( str != saved_str )
-	{	// Set the value in the UI if any spaces were removed
-		getChild<LLUICtrl>("location")->setValue(str);
-	}
-
-	// Don't try completing empty name (STORM-1427).
-	if (str.empty())
-	{
-		return;
-	}
-	
-	LLStringUtil::toLower(str);
-	mCompletingRegionName = str;
-	LLWorldMap::getInstance()->setTrackingCommit();
-	if (str.length() >= 3)
-	{
-		LLWorldMapMessage::getInstance()->sendNamedRegionRequest(str);
-	}
-	else
-	{
-		str += "#";
-		LLWorldMapMessage::getInstance()->sendNamedRegionRequest(str);
-	}
-=======
     if( mIsClosing )
     {
         return;
     }
 
-    clearLocationSelection(FALSE);
+    clearLocationSelection(false);
     mCompletingRegionName = "";
     mLastRegionName = "";
 
@@ -2064,7 +1606,6 @@
         str += "#";
         LLWorldMapMessage::getInstance()->sendNamedRegionRequest(str);
     }
->>>>>>> c06fb4e0
 }
 
 void LLFloaterWorldMap::onCoordinatesCommit()
@@ -2085,28 +1626,16 @@
 
 void LLFloaterWorldMap::onClearBtn()
 {
-<<<<<<< HEAD
-	mTrackedStatus = LLTracker::TRACKING_NOTHING;
-	LLTracker::stopTracking(true);
-	LLWorldMap::getInstance()->cancelTracking();
-	mSLURL = LLSLURL();					// Clear the SLURL since it's invalid
-	mSetToUserPosition = true;	// Revert back to the current user position
-=======
     mTrackedStatus = LLTracker::TRACKING_NOTHING;
     LLTracker::stopTracking(true);
     LLWorldMap::getInstance()->cancelTracking();
     mSLURL = LLSLURL();                 // Clear the SLURL since it's invalid
-    mSetToUserPosition = TRUE;  // Revert back to the current user position
->>>>>>> c06fb4e0
+    mSetToUserPosition = true;  // Revert back to the current user position
 }
 
 void LLFloaterWorldMap::onShowTargetBtn()
 {
-<<<<<<< HEAD
-	centerOnTarget(true);
-=======
-    centerOnTarget(TRUE);
->>>>>>> c06fb4e0
+    centerOnTarget(true);
 }
 
 void LLFloaterWorldMap::onShowAgentBtn()
@@ -2184,39 +1713,6 @@
 // protected
 void LLFloaterWorldMap::centerOnTarget(bool animate)
 {
-<<<<<<< HEAD
-	LLVector3d pos_global;
-	if(LLTracker::getTrackingStatus() != LLTracker::TRACKING_NOTHING)
-	{
-		LLVector3d tracked_position = LLTracker::getTrackedPositionGlobal();
-		//RN: tracker doesn't allow us to query completion, so we check for a tracking position of
-		// absolute zero, and keep trying in the draw loop
-		if (tracked_position.isExactlyZero())
-		{
-			mWaitingForTracker = true;
-			return;
-		}
-		else
-		{
-			// We've got the position finally, so we're no longer busy. JC
-			//			getWindow()->decBusyCount();
-			pos_global = LLTracker::getTrackedPositionGlobal() - gAgentCamera.getCameraPositionGlobal();
-		}
-	}
-	else if(LLWorldMap::getInstance()->isTracking())
-	{
-		pos_global = LLWorldMap::getInstance()->getTrackedPositionGlobal() - gAgentCamera.getCameraPositionGlobal();;
-		
-		
-		
-	}
-	else
-	{
-		// default behavior = center on agent
-		pos_global.clearVec();
-	}
-	
-=======
     LLVector3d pos_global;
     if(LLTracker::getTrackingStatus() != LLTracker::TRACKING_NOTHING)
     {
@@ -2225,7 +1721,7 @@
         // absolute zero, and keep trying in the draw loop
         if (tracked_position.isExactlyZero())
         {
-            mWaitingForTracker = TRUE;
+            mWaitingForTracker = true;
             return;
         }
         else
@@ -2248,16 +1744,11 @@
         pos_global.clearVec();
     }
 
->>>>>>> c06fb4e0
     F64 map_scale = (F64)mMapView->getScale();
     mMapView->setPanWithInterpTime(-llfloor((F32)(pos_global.mdV[VX] * map_scale / REGION_WIDTH_METERS)),
                            -llfloor((F32)(pos_global.mdV[VY] * map_scale / REGION_WIDTH_METERS)),
                            !animate, 0.1f);
-<<<<<<< HEAD
-	mWaitingForTracker = false;
-=======
-    mWaitingForTracker = FALSE;
->>>>>>> c06fb4e0
+    mWaitingForTracker = false;
 }
 
 // protected
@@ -2282,67 +1773,7 @@
 // protected
 void LLFloaterWorldMap::teleport()
 {
-<<<<<<< HEAD
-	bool teleport_home = false;
-	LLVector3d pos_global;
-	LLAvatarTracker& av_tracker = LLAvatarTracker::instance();
-	
-	LLTracker::ETrackingStatus tracking_status = LLTracker::getTrackingStatus();
-	if (LLTracker::TRACKING_AVATAR == tracking_status
-		&& av_tracker.haveTrackingInfo() )
-	{
-		pos_global = av_tracker.getGlobalPos();
-		pos_global.mdV[VZ] = getChild<LLUICtrl>("teleport_coordinate_z")->getValue();
-	}
-	else if ( LLTracker::TRACKING_LANDMARK == tracking_status)
-	{
-		if( LLTracker::getTrackedLandmarkAssetID() == sHomeID )
-		{
-			teleport_home = true;
-		}
-		else
-		{
-			LLLandmark* landmark = gLandmarkList.getAsset( LLTracker::getTrackedLandmarkAssetID() );
-			LLUUID region_id;
-			if(landmark
-			   && !landmark->getGlobalPos(pos_global)
-			   && landmark->getRegionID(region_id))
-			{
-				LLLandmark::requestRegionHandle(
-												gMessageSystem,
-												gAgent.getRegionHost(),
-												region_id,
-												NULL);
-			}
-		}
-	}
-	else if ( LLTracker::TRACKING_LOCATION == tracking_status)
-	{
-		pos_global = LLTracker::getTrackedPositionGlobal();
-	}
-	else
-	{
-		make_ui_sound("UISndInvalidOp");
-	}
-	
-	// Do the teleport, which will also close the floater
-	if (teleport_home)
-	{
-		gAgent.teleportHome();
-	}
-	else if (!pos_global.isExactlyZero())
-	{
-		if(LLTracker::TRACKING_LANDMARK == tracking_status)
-		{
-			gAgent.teleportViaLandmark(LLTracker::getTrackedLandmarkAssetID());
-		}
-		else
-		{
-			gAgent.teleportViaLocation( pos_global );
-		}
-	}
-=======
-    BOOL teleport_home = FALSE;
+    bool teleport_home = false;
     LLVector3d pos_global;
     LLAvatarTracker& av_tracker = LLAvatarTracker::instance();
 
@@ -2357,7 +1788,7 @@
     {
         if( LLTracker::getTrackedLandmarkAssetID() == sHomeID )
         {
-            teleport_home = TRUE;
+            teleport_home = true;
         }
         else
         {
@@ -2400,7 +1831,6 @@
             gAgent.teleportViaLocation( pos_global );
         }
     }
->>>>>>> c06fb4e0
 }
 
 void LLFloaterWorldMap::flyToLandmark()
@@ -2417,49 +1847,12 @@
 
 void LLFloaterWorldMap::teleportToLandmark()
 {
-<<<<<<< HEAD
-	bool has_destination = false;
-	LLUUID destination_id; // Null means "home"
-	
-	if( LLTracker::getTrackedLandmarkAssetID() == sHomeID )
-	{
-		has_destination = true;
-	}
-	else
-	{
-		LLLandmark* landmark = gLandmarkList.getAsset( LLTracker::getTrackedLandmarkAssetID() );
-		LLVector3d global_pos;
-		if(landmark && landmark->getGlobalPos(global_pos))
-		{
-			destination_id = LLTracker::getTrackedLandmarkAssetID();
-			has_destination = true;
-		}
-		else if(landmark)
-		{
-			// pop up an anonymous request request.
-			LLUUID region_id;
-			if(landmark->getRegionID(region_id))
-			{
-				LLLandmark::requestRegionHandle(
-												gMessageSystem,
-												gAgent.getRegionHost(),
-												region_id,
-												NULL);
-			}
-		}
-	}
-	
-	if( has_destination )
-	{
-		gAgent.teleportViaLandmark( destination_id );
-	}
-=======
-    BOOL has_destination = FALSE;
+    bool has_destination = false;
     LLUUID destination_id; // Null means "home"
 
     if( LLTracker::getTrackedLandmarkAssetID() == sHomeID )
     {
-        has_destination = TRUE;
+        has_destination = true;
     }
     else
     {
@@ -2468,7 +1861,7 @@
         if(landmark && landmark->getGlobalPos(global_pos))
         {
             destination_id = LLTracker::getTrackedLandmarkAssetID();
-            has_destination = TRUE;
+            has_destination = true;
         }
         else if(landmark)
         {
@@ -2489,7 +1882,6 @@
     {
         gAgent.teleportViaLandmark( destination_id );
     }
->>>>>>> c06fb4e0
 }
 
 
@@ -2514,78 +1906,6 @@
 
 void LLFloaterWorldMap::updateSims(bool found_null_sim)
 {
-<<<<<<< HEAD
-	if (mCompletingRegionName == "")
-	{
-		return;
-	}
-	
-	LLScrollListCtrl *list = getChild<LLScrollListCtrl>("search_results");
-	list->operateOnAll(LLCtrlListInterface::OP_DELETE);
-	
-	// S32 name_length = mCompletingRegionName.length(); // <FS:Beq/> FIRE-23591 support map search partial matches (Patch by Kevin Cozens)
-
-	LLSD match;
-
-	S32 num_results = 0;
-
-	std::vector<std::pair <U64, LLSimInfo*> > sim_info_vec(LLWorldMap::getInstance()->getRegionMap().begin(), LLWorldMap::getInstance()->getRegionMap().end());
-	std::sort(sim_info_vec.begin(), sim_info_vec.end(), SortRegionNames());
-
-	for (std::vector<std::pair <U64, LLSimInfo*> >::const_iterator it = sim_info_vec.begin(); it != sim_info_vec.end(); ++it)
-	{
-		LLSimInfo* info = it->second;
-		std::string sim_name_lower = info->getName();
-		LLStringUtil::toLower(sim_name_lower);
-		// <FS:Beq> FIRE-23591 support map search partial matches (Patch by Kevin Cozens)
-		// if (sim_name_lower.substr(0, name_length) == mCompletingRegionName)
-		if (sim_name_lower.find(mCompletingRegionName) != std::string::npos)
-		// <FS:Beq>
-		{
-			if (sim_name_lower == mCompletingRegionName)
-			{
-				match = info->getName();
-			}
-			
-			LLSD value;
-			value["id"] = info->getName();
-			value["columns"][0]["column"] = "sim_name";
-			value["columns"][0]["value"] = info->getName();
-			list->addElement(value);
-			num_results++;
-		}
-	}
-	
-	if (found_null_sim)
-	{
-		mCompletingRegionName = "";
-	}
-	
-	if (num_results > 0)
-	{
-		// Ansariel: Let's sort the list to make it more user-friendly
-		list->sortByColumn("sim_name", true);
-
-		// if match found, highlight it and go
-		if (!match.isUndefined())
-		{
-			list->selectByValue(match);
-		}
-		// else select first found item
-		else
-		{
-			list->selectFirstItem();
-		}
-		getChild<LLUICtrl>("search_results")->setFocus(true);
-		onCommitSearchResult();
-	}
-	else
-	{
-		// if we found nothing, say "none"
-		list->setCommentText(LLTrans::getString("worldmap_results_none_found"));
-		list->operateOnAll(LLCtrlListInterface::OP_DESELECT);
-	}
-=======
     if (mCompletingRegionName == "")
     {
         return;
@@ -2635,7 +1955,7 @@
     if (num_results > 0)
     {
         // Ansariel: Let's sort the list to make it more user-friendly
-        list->sortByColumn("sim_name", TRUE);
+        list->sortByColumn("sim_name", true);
 
         // if match found, highlight it and go
         if (!match.isUndefined())
@@ -2647,7 +1967,7 @@
         {
             list->selectFirstItem();
         }
-        getChild<LLUICtrl>("search_results")->setFocus(TRUE);
+        getChild<LLUICtrl>("search_results")->setFocus(true);
         onCommitSearchResult();
     }
     else
@@ -2656,7 +1976,6 @@
         list->setCommentText(LLTrans::getString("worldmap_results_none_found"));
         list->operateOnAll(LLCtrlListInterface::OP_DESELECT);
     }
->>>>>>> c06fb4e0
 }
 
 void LLFloaterWorldMap::onTeleportFinished()
@@ -2714,28 +2033,6 @@
 
 void LLFloaterWorldMap::onChangeMaturity()
 {
-<<<<<<< HEAD
-	bool can_access_mature = gAgent.canAccessMature();
-	bool can_access_adult = gAgent.canAccessAdult();
-	
-	getChildView("events_mature_icon")->setVisible( can_access_mature);
-	getChildView("events_mature_label")->setVisible( can_access_mature);
-	getChildView("events_mature_chk")->setVisible( can_access_mature);
-	
-	getChildView("events_adult_icon")->setVisible( can_access_adult);
-	getChildView("events_adult_label")->setVisible( can_access_adult);
-	getChildView("events_adult_chk")->setVisible( can_access_adult);
-	
-	// disable mature / adult events.
-	if (!can_access_mature)
-	{
-		gSavedSettings.setBOOL("ShowMatureEvents", false);
-	}
-	if (!can_access_adult)
-	{
-		gSavedSettings.setBOOL("ShowAdultEvents", false);
-	}
-=======
     bool can_access_mature = gAgent.canAccessMature();
     bool can_access_adult = gAgent.canAccessAdult();
 
@@ -2750,13 +2047,12 @@
     // disable mature / adult events.
     if (!can_access_mature)
     {
-        gSavedSettings.setBOOL("ShowMatureEvents", FALSE);
+        gSavedSettings.setBOOL("ShowMatureEvents", false);
     }
     if (!can_access_adult)
     {
-        gSavedSettings.setBOOL("ShowAdultEvents", FALSE);
-    }
->>>>>>> c06fb4e0
+        gSavedSettings.setBOOL("ShowAdultEvents", false);
+    }
 }
 
 void LLFloaterWorldMap::onFocusLost()
@@ -2785,11 +2081,7 @@
 
     gViewerWindow->setOnWorldViewRectUpdated(boost::bind(&LLPanelHideBeacon::updatePosition, this));
 
-<<<<<<< HEAD
-	return true;
-=======
-    return TRUE;
->>>>>>> c06fb4e0
+    return true;
 }
 
 //virtual
