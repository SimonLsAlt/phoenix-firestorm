/**
 * @file llfloaterworldmap.cpp
 * @author James Cook, Tom Yedwab
 * @brief LLFloaterWorldMap class implementation
 *
 * $LicenseInfo:firstyear=2003&license=viewerlgpl$
 * Second Life Viewer Source Code
 * Copyright (C) 2010, Linden Research, Inc.
 *
 * This library is free software; you can redistribute it and/or
 * modify it under the terms of the GNU Lesser General Public
 * License as published by the Free Software Foundation;
 * version 2.1 of the License only.
 *
 * This library is distributed in the hope that it will be useful,
 * but WITHOUT ANY WARRANTY; without even the implied warranty of
 * MERCHANTABILITY or FITNESS FOR A PARTICULAR PURPOSE.  See the GNU
 * Lesser General Public License for more details.
 *
 * You should have received a copy of the GNU Lesser General Public
 * License along with this library; if not, write to the Free Software
 * Foundation, Inc., 51 Franklin Street, Fifth Floor, Boston, MA  02110-1301  USA
 *
 * Linden Research, Inc., 945 Battery Street, San Francisco, CA  94111  USA
 * $/LicenseInfo$
 */

/*
 * Map of the entire world, with multiple background images,
 * avatar tracking, teleportation by double-click, etc.
 */

#include "llviewerprecompiledheaders.h"

#include "llfloaterworldmap.h"

#include "llagent.h"
#include "llagentcamera.h"
#include "llbutton.h"
#include "llcallingcard.h"
#include "llcombobox.h"
#include "llviewercontrol.h"
#include "llcommandhandler.h"
#include "lldraghandle.h"
//#include "llfirstuse.h"
#include "llfloaterreg.h"       // getTypedInstance()
#include "llfocusmgr.h"
//#include "lliconctrl.h" // <FS:Ansariel> Use own expand/collapse function
#include "llinventoryfunctions.h"
#include "llinventorymodel.h"
#include "llinventorymodelbackgroundfetch.h"
#include "llinventoryobserver.h"
#include "lllandmarklist.h"
#include "llsearcheditor.h"
#include "llnotificationsutil.h"
#include "llregionhandle.h"
#include "llscrolllistctrl.h"
#include "llslurl.h"
#include "lltextbox.h"
#include "lltoolbarview.h"
#include "lltracker.h"
#include "lltrans.h"
#include "llviewerinventory.h"  // LLViewerInventoryItem
#include "llviewermenu.h"
#include "llviewerparcelmgr.h"
#include "llviewerregion.h"
#include "llviewerstats.h"
#include "llviewertexture.h"
#include "llviewerwindow.h"
#include "llworldmap.h"
#include "llworldmapmessage.h"
#include "llworldmapview.h"
#include "lluictrlfactory.h"
#include "llappviewer.h"
#include "llmapimagetype.h"
#include "llweb.h"
#include "llsliderctrl.h"
#include "message.h"
#include "llwindow.h"           // copyTextToClipboard()
#include <algorithm>

// [RLVa:KB] - Checked: 2010-08-22 (RLVa-1.2.1a)
#include "rlvhandler.h"
// [/RLVa:KB]
#include "llsdutil.h"
#include "llsdutil_math.h"
#include "alfloaterregiontracker.h"
#include "llstartup.h"

//---------------------------------------------------------------------------
// Constants
//---------------------------------------------------------------------------

// Merov: we switched from using the "world size" (which varies depending where the user went) to a fixed
// width of 512 regions max visible at a time. This makes the zoom slider works in a consistent way across
// sessions and doesn't prevent the user to pan the world if it was to grow a lot beyond that limit.
// Currently (01/26/09), this value allows the whole grid to be visible in a 1024x1024 window.
static const S32 MAX_VISIBLE_REGIONS = 512;


const S32 HIDE_BEACON_PAD = 133;

// It would be more logical to have this inside the method where it is used but to compile under gcc this
// struct has to be here.
struct SortRegionNames
{
    inline bool operator ()(std::pair <U64, LLSimInfo*> const& _left, std::pair <U64, LLSimInfo*> const& _right)
    {
        return(LLStringUtil::compareInsensitive(_left.second->getName(), _right.second->getName()) < 0);
    }
};

enum EPanDirection
{
    PAN_UP,
    PAN_DOWN,
    PAN_LEFT,
    PAN_RIGHT
};

// Values in pixels per region
static const F32 ZOOM_MAX = 128.f;

//---------------------------------------------------------------------------
// Globals
//---------------------------------------------------------------------------

// handle secondlife:///app/worldmap/{NAME}/{COORDS} URLs
class LLWorldMapHandler : public LLCommandHandler
{
public:
    LLWorldMapHandler() : LLCommandHandler("worldmap", UNTRUSTED_THROTTLE)
    {
    }

    virtual bool canHandleUntrusted(
        const LLSD& params,
        const LLSD& query_map,
        LLMediaCtrl* web,
        const std::string& nav_type)
    {
        if (nav_type == NAV_TYPE_CLICKED
            || nav_type == NAV_TYPE_EXTERNAL)
        {
            // NAV_TYPE_EXTERNAL will be throttled
            return true;
        }

        return false;
    }

    bool handle(const LLSD& params,
                const LLSD& query_map,
                const std::string& grid,
                LLMediaCtrl* web)
<<<<<<< HEAD
	{
		// <FS:Ansariel> FIRE-17927: Viewer crashes when opening worldmap SLURL command from login panel
		if (LLStartUp::getStartupState() < STATE_STARTED)
		{
			return true;
		}
		// </FS:Ansariel>

		if (params.size() == 0)
		{
			// support the secondlife:///app/worldmap SLapp
			LLFloaterReg::showInstance("world_map", "center");
			return true;
		}
		
		// support the secondlife:///app/worldmap/{LOCATION}/{COORDS} SLapp
		const std::string region_name = LLURI::unescape(params[0].asString());
		S32 x = (params.size() > 1) ? params[1].asInteger() : 128;
		S32 y = (params.size() > 2) ? params[2].asInteger() : 128;
		S32 z = (params.size() > 3) ? params[3].asInteger() : 0;
		
		LLFloaterWorldMap::getInstance()->trackURL(region_name, x, y, z);
		LLFloaterReg::showInstance("world_map", "center");
		
		return true;
	}
=======
    {
        if (params.size() == 0)
        {
            // support the secondlife:///app/worldmap SLapp
            LLFloaterReg::showInstance("world_map", "center");
            return true;
        }

        // support the secondlife:///app/worldmap/{LOCATION}/{COORDS} SLapp
        const std::string region_name = LLURI::unescape(params[0].asString());
        S32 x = (params.size() > 1) ? params[1].asInteger() : 128;
        S32 y = (params.size() > 2) ? params[2].asInteger() : 128;
        S32 z = (params.size() > 3) ? params[3].asInteger() : 0;

        LLFloaterWorldMap::getInstance()->trackURL(region_name, x, y, z);
        LLFloaterReg::showInstance("world_map", "center");

        return true;
    }
>>>>>>> 38c2a5bd
};
LLWorldMapHandler gWorldMapHandler;

// SocialMap handler secondlife:///app/maptrackavatar/id
class LLMapTrackAvatarHandler : public LLCommandHandler
{
public:
    LLMapTrackAvatarHandler() : LLCommandHandler("maptrackavatar", UNTRUSTED_THROTTLE)
    {
    }

    virtual bool canHandleUntrusted(
        const LLSD& params,
        const LLSD& query_map,
        LLMediaCtrl* web,
        const std::string& nav_type)
    {
        if (params.size() < 1)
        {
            return true; // don't block, will fail later
        }

        if (nav_type == NAV_TYPE_CLICKED
            || nav_type == NAV_TYPE_EXTERNAL)
        {
            // NAV_TYPE_EXTERNAL will be throttled
            return true;
        }

        return false;
    }

    bool handle(const LLSD& params,
                const LLSD& query_map,
                const std::string& grid,
                LLMediaCtrl* web)
    {
        //Make sure we have some parameters
        if (params.size() == 0)
        {
            return false;
        }

        //Get the ID
        LLUUID id;
        if (!id.set( params[0], FALSE ))
        {
            return false;
        }

        LLFloaterWorldMap::getInstance()->avatarTrackFromSlapp( id  );
        LLFloaterReg::showInstance( "world_map", "center" );

        return true;
    }
};
LLMapTrackAvatarHandler gMapTrackAvatar;

LLFloaterWorldMap* gFloaterWorldMap = NULL;

class LLMapInventoryObserver : public LLInventoryObserver
{
public:
    LLMapInventoryObserver() {}
    virtual ~LLMapInventoryObserver() {}
    virtual void changed(U32 mask);
};

void LLMapInventoryObserver::changed(U32 mask)
{
    // if there's a change we're interested in.
    if((mask & (LLInventoryObserver::CALLING_CARD | LLInventoryObserver::ADD |
                LLInventoryObserver::REMOVE)) != 0)
    {
        gFloaterWorldMap->inventoryChanged();
    }
}

class LLMapFriendObserver : public LLFriendObserver
{
public:
    LLMapFriendObserver() {}
    virtual ~LLMapFriendObserver() {}
    virtual void changed(U32 mask);
};

void LLMapFriendObserver::changed(U32 mask)
{
    // if there's a change we're interested in.
    if((mask & (LLFriendObserver::ADD | LLFriendObserver::REMOVE | LLFriendObserver::ONLINE | LLFriendObserver::POWERS)) != 0)
    {
        gFloaterWorldMap->friendsChanged();
    }
}

// <FS:Ansariel> Parcel details on map
FSWorldMapParcelInfoObserver::FSWorldMapParcelInfoObserver(const LLVector3d& pos_global)
	: LLRemoteParcelInfoObserver(),
	mPosGlobal(pos_global),
	mParcelID(LLUUID::null)
{ }

FSWorldMapParcelInfoObserver::~FSWorldMapParcelInfoObserver()
{
	if (mParcelID.notNull())
	{
		LLRemoteParcelInfoProcessor::getInstance()->removeObserver(mParcelID, this);
	}
}

void FSWorldMapParcelInfoObserver::processParcelInfo(const LLParcelData& parcel_data)
{
	if (parcel_data.parcel_id == mParcelID)
	{
		LLRemoteParcelInfoProcessor::getInstance()->removeObserver(mParcelID, this);

		if (gFloaterWorldMap)
		{
			gFloaterWorldMap->processParcelInfo(parcel_data, mPosGlobal);
		}
	}
}

// virtual
void FSWorldMapParcelInfoObserver::setParcelID(const LLUUID& parcel_id)
{
	mParcelID = parcel_id;
	LLRemoteParcelInfoProcessor::getInstance()->addObserver(mParcelID, this);
	LLRemoteParcelInfoProcessor::getInstance()->sendParcelInfoRequest(mParcelID);
}

// virtual
void FSWorldMapParcelInfoObserver::setErrorStatus(S32 status, const std::string& reason)
{
	LL_WARNS("FSWorldMapParcelInfoObserver") << "Can't handle remote parcel request." << " Http Status: " << status << ". Reason : " << reason << LL_ENDL;
}
// </FS:Ansariel> Parcel details on map

//---------------------------------------------------------------------------
// Statics
//---------------------------------------------------------------------------

// Used as a pretend asset and inventory id to mean "landmark at my home location."
const LLUUID LLFloaterWorldMap::sHomeID( "10000000-0000-0000-0000-000000000001" );

//---------------------------------------------------------------------------
// Construction and destruction
//---------------------------------------------------------------------------


LLFloaterWorldMap::LLFloaterWorldMap(const LLSD& key)
<<<<<<< HEAD
:	LLFloater(key),
	mInventory(NULL),
	mInventoryObserver(NULL),
	mFriendObserver(NULL),
	mCompletingRegionName(),
	mCompletingRegionPos(),
	mWaitingForTracker(FALSE),
	mIsClosing(FALSE),
	mSetToUserPosition(TRUE),
	mTrackedLocation(0,0,0),
	mTrackedStatus(LLTracker::TRACKING_NOTHING),
	mListFriendCombo(NULL),
	mListLandmarkCombo(NULL),
	mListSearchResults(NULL),
	mParcelInfoObserver(NULL) // <FS:Ansariel> Parcel details on map
{
	gFloaterWorldMap = this;
	
	mFactoryMap["objects_mapview"] = LLCallbackMap(createWorldMapView, NULL);
	
	mCommitCallbackRegistrar.add("WMap.Coordinates",	boost::bind(&LLFloaterWorldMap::onCoordinatesCommit, this));
	mCommitCallbackRegistrar.add("WMap.Location",		boost::bind(&LLFloaterWorldMap::onLocationCommit, this));
	mCommitCallbackRegistrar.add("WMap.AvatarCombo",	boost::bind(&LLFloaterWorldMap::onAvatarComboCommit, this));
	mCommitCallbackRegistrar.add("WMap.Landmark",		boost::bind(&LLFloaterWorldMap::onLandmarkComboCommit, this));
	mCommitCallbackRegistrar.add("WMap.SearchResult",	boost::bind(&LLFloaterWorldMap::onCommitSearchResult, this));
	mCommitCallbackRegistrar.add("WMap.GoHome",			boost::bind(&LLFloaterWorldMap::onGoHome, this));	
	mCommitCallbackRegistrar.add("WMap.Teleport",		boost::bind(&LLFloaterWorldMap::onClickTeleportBtn, this));	
	mCommitCallbackRegistrar.add("WMap.ShowTarget",		boost::bind(&LLFloaterWorldMap::onShowTargetBtn, this));	
	mCommitCallbackRegistrar.add("WMap.ShowAgent",		boost::bind(&LLFloaterWorldMap::onShowAgentBtn, this));		
	mCommitCallbackRegistrar.add("WMap.Clear",			boost::bind(&LLFloaterWorldMap::onClearBtn, this));		
	mCommitCallbackRegistrar.add("WMap.CopySLURL",		boost::bind(&LLFloaterWorldMap::onCopySLURL, this));
	// <FS:Ansariel> Alchemy region tracker
	mCommitCallbackRegistrar.add("WMap.TrackRegion",	boost::bind(&LLFloaterWorldMap::onTrackRegion, this));

	gSavedSettings.getControl("PreferredMaturity")->getSignal()->connect(boost::bind(&LLFloaterWorldMap::onChangeMaturity, this));
=======
:   LLFloater(key),
    mInventory(NULL),
    mInventoryObserver(NULL),
    mFriendObserver(NULL),
    mCompletingRegionName(),
    mCompletingRegionPos(),
    mWaitingForTracker(FALSE),
    mIsClosing(FALSE),
    mSetToUserPosition(TRUE),
    mTrackedLocation(0,0,0),
    mTrackedStatus(LLTracker::TRACKING_NOTHING),
    mListFriendCombo(NULL),
    mListLandmarkCombo(NULL),
    mListSearchResults(NULL)
{
    gFloaterWorldMap = this;

    mFactoryMap["objects_mapview"] = LLCallbackMap(createWorldMapView, NULL);

    mCommitCallbackRegistrar.add("WMap.Coordinates",    boost::bind(&LLFloaterWorldMap::onCoordinatesCommit, this));
    mCommitCallbackRegistrar.add("WMap.Location",       boost::bind(&LLFloaterWorldMap::onLocationCommit, this));
    mCommitCallbackRegistrar.add("WMap.AvatarCombo",    boost::bind(&LLFloaterWorldMap::onAvatarComboCommit, this));
    mCommitCallbackRegistrar.add("WMap.Landmark",       boost::bind(&LLFloaterWorldMap::onLandmarkComboCommit, this));
    mCommitCallbackRegistrar.add("WMap.SearchResult",   boost::bind(&LLFloaterWorldMap::onCommitSearchResult, this));
    mCommitCallbackRegistrar.add("WMap.GoHome",         boost::bind(&LLFloaterWorldMap::onGoHome, this));
    mCommitCallbackRegistrar.add("WMap.Teleport",       boost::bind(&LLFloaterWorldMap::onClickTeleportBtn, this));
    mCommitCallbackRegistrar.add("WMap.ShowTarget",     boost::bind(&LLFloaterWorldMap::onShowTargetBtn, this));
    mCommitCallbackRegistrar.add("WMap.ShowAgent",      boost::bind(&LLFloaterWorldMap::onShowAgentBtn, this));
    mCommitCallbackRegistrar.add("WMap.Clear",          boost::bind(&LLFloaterWorldMap::onClearBtn, this));
    mCommitCallbackRegistrar.add("WMap.CopySLURL",      boost::bind(&LLFloaterWorldMap::onCopySLURL, this));

    gSavedSettings.getControl("PreferredMaturity")->getSignal()->connect(boost::bind(&LLFloaterWorldMap::onChangeMaturity, this));
>>>>>>> 38c2a5bd
}

// static
void* LLFloaterWorldMap::createWorldMapView(void* data)
{
    return new LLWorldMapView();
}

BOOL LLFloaterWorldMap::postBuild()
{
    mMapView = dynamic_cast<LLWorldMapView*>(getChild<LLPanel>("objects_mapview"));
    mMapView->setPan(0, 0, true);

    LLComboBox *avatar_combo = getChild<LLComboBox>("friend combo");
    avatar_combo->selectFirstItem();
    avatar_combo->setPrearrangeCallback( boost::bind(&LLFloaterWorldMap::onAvatarComboPrearrange, this) );
    avatar_combo->setTextChangedCallback( boost::bind(&LLFloaterWorldMap::onComboTextEntry, this) );
    mListFriendCombo = dynamic_cast<LLCtrlListInterface *>(avatar_combo);

    LLSearchEditor *location_editor = getChild<LLSearchEditor>("location");
    location_editor->setFocusChangedCallback(boost::bind(&LLFloaterWorldMap::onLocationFocusChanged, this, _1));
    location_editor->setTextChangedCallback( boost::bind(&LLFloaterWorldMap::onSearchTextEntry, this));

    getChild<LLScrollListCtrl>("search_results")->setDoubleClickCallback( boost::bind(&LLFloaterWorldMap::onClickTeleportBtn, this));
    mListSearchResults = childGetListInterface("search_results");

    LLComboBox *landmark_combo = getChild<LLComboBox>( "landmark combo");
    landmark_combo->selectFirstItem();
    landmark_combo->setPrearrangeCallback( boost::bind(&LLFloaterWorldMap::onLandmarkComboPrearrange, this) );
    landmark_combo->setTextChangedCallback( boost::bind(&LLFloaterWorldMap::onComboTextEntry, this) );
    mListLandmarkCombo = dynamic_cast<LLCtrlListInterface *>(landmark_combo);

    F32 slider_zoom = mMapView->getZoom();
    getChild<LLUICtrl>("zoom slider")->setValue(slider_zoom);

<<<<<<< HEAD
    // <FS:Ansariel> Use own expand/collapse function
    //getChild<LLPanel>("expand_btn_panel")->setMouseDownCallback(boost::bind(&LLFloaterWorldMap::onExpandCollapseBtn, this));
	
	setDefaultBtn(NULL);
	
	onChangeMaturity();
	
	return TRUE;
=======
    getChild<LLPanel>("expand_btn_panel")->setMouseDownCallback(boost::bind(&LLFloaterWorldMap::onExpandCollapseBtn, this));

    setDefaultBtn(NULL);

    onChangeMaturity();

    return TRUE;
>>>>>>> 38c2a5bd
}

// virtual
LLFloaterWorldMap::~LLFloaterWorldMap()
{
<<<<<<< HEAD
	// <FS:Ansariel> Parcel details on map
	if (mParcelInfoObserver)
	{
		delete mParcelInfoObserver;
	}
	// </FS:Ansariel> Parcel details on map

	// All cleaned up by LLView destructor
=======
    // All cleaned up by LLView destructor
>>>>>>> 38c2a5bd
    mMapView = NULL;

    // Inventory deletes all observers on shutdown
    mInventory = NULL;
    mInventoryObserver = NULL;

    // avatar tracker will delete this for us.
    mFriendObserver = NULL;

    gFloaterWorldMap = NULL;

    mTeleportFinishConnection.disconnect();
}

//static
LLFloaterWorldMap* LLFloaterWorldMap::getInstance()
{
    return LLFloaterReg::getTypedInstance<LLFloaterWorldMap>("world_map");
}

// virtual
void LLFloaterWorldMap::onClose(bool app_quitting)
{
    // While we're not visible, discard the overlay images we're using
    LLWorldMap::getInstance()->clearImageRefs();
    mTeleportFinishConnection.disconnect();
}

// virtual
void LLFloaterWorldMap::onOpen(const LLSD& key)
{
    mTeleportFinishConnection = LLViewerParcelMgr::getInstance()->
        setTeleportFinishedCallback(boost::bind(&LLFloaterWorldMap::onTeleportFinished, this));

    bool center_on_target = (key.asString() == "center");

    mIsClosing = FALSE;

    mMapView->clearLastClick();

    {
        // reset pan on show, so it centers on you again
        if (!center_on_target)
        {
            mMapView->setPan(0, 0, true);
        }
        mMapView->updateVisibleBlocks();

        // Reload items as they may have changed
        LLWorldMap::getInstance()->reloadItems();

        // We may already have a bounding box for the regions of the world,
        // so use that to adjust the view.
        adjustZoomSliderBounds();

        // Could be first show
        //LLFirstUse::useMap();

        // Start speculative download of landmarks
        const LLUUID landmark_folder_id = gInventory.findCategoryUUIDForType(LLFolderType::FT_LANDMARK);
        LLInventoryModelBackgroundFetch::instance().start(landmark_folder_id);

        getChild<LLUICtrl>("location")->setFocus( TRUE);
        gFocusMgr.triggerFocusFlash();

        buildAvatarIDList();
        buildLandmarkIDLists();

        // If nothing is being tracked, set flag so the user position will be found
        mSetToUserPosition = ( LLTracker::getTrackingStatus() == LLTracker::TRACKING_NOTHING );
    }

    if (center_on_target)
    {
        centerOnTarget(FALSE);
    }
}

// static
void LLFloaterWorldMap::reloadIcons(void*)
{
    LLWorldMap::getInstance()->reloadItems();
}

// virtual
BOOL LLFloaterWorldMap::handleHover(S32 x, S32 y, MASK mask)
{
    BOOL handled;
    handled = LLFloater::handleHover(x, y, mask);
    return handled;
}

BOOL LLFloaterWorldMap::handleScrollWheel(S32 x, S32 y, S32 clicks)
{
    if (!isMinimized() && isFrontmost())
    {
        S32 map_x = x - mMapView->getRect().mLeft;
        S32 map_y = y - mMapView->getRect().mBottom;
        if (mMapView->pointInView(map_x, map_y))
        {
            F32 old_slider_zoom = (F32) getChild<LLUICtrl>("zoom slider")->getValue().asReal();
            F32 slider_zoom     = old_slider_zoom + ((F32) clicks * -0.3333f);
            getChild<LLUICtrl>("zoom slider")->setValue(LLSD(slider_zoom));
            mMapView->zoomWithPivot(slider_zoom, map_x, map_y);
            return true;
        }
    }

    return LLFloater::handleScrollWheel(x, y, clicks);
}


// virtual
void LLFloaterWorldMap::reshape( S32 width, S32 height, BOOL called_from_parent )
{
    LLFloater::reshape( width, height, called_from_parent );
}


// virtual
void LLFloaterWorldMap::draw()
{
<<<<<<< HEAD
	// <FS:Ansariel> Performance improvement
	static LLUICtrl* avatar_icon = getChild<LLUICtrl>("friends_icon");  // <FS:Ansariel> Used to be avatar_icon
	static LLUICtrl* landmark_icon = getChild<LLUICtrl>("landmark_icon");
	static LLUICtrl* location_icon = getChild<LLUICtrl>("location_icon");
	static LLView* teleport_btn = getChildView("Teleport");
	//static LLView* clear_btn = getChildView("Clear");
	static LLView* show_destination_btn = getChildView("Show Destination");
	static LLView* copy_slurl_btn = getChildView("copy_slurl");
	static LLView* go_home_btn = getChildView("Go Home");
	static LLUICtrl* zoom_slider = getChild<LLUICtrl>("zoom slider");
	static LLView* people_chk = getChildView("people_chk");
	static LLView* infohub_chk = getChildView("infohub_chk");
	static LLView* land_for_sale_chk = getChildView("land_for_sale_chk");
	static LLView* event_chk = getChildView("event_chk");
	static LLView* events_mature_chk = getChildView("events_mature_chk");
	static LLView* events_adult_chk = getChildView("events_adult_chk");
	// </FS:Ansariel> Performance improvement

	static LLUIColor map_track_color = LLUIColorTable::instance().getColor("MapTrackColor", LLColor4::white);
	static LLUIColor map_track_disabled_color = LLUIColorTable::instance().getColor("MapTrackDisabledColor", LLColor4::white);
	
	// On orientation island, users don't have a home location yet, so don't
	// let them teleport "home".  It dumps them in an often-crowed welcome
	// area (infohub) and they get confused. JC
	LLViewerRegion* regionp = gAgent.getRegion();
	bool agent_on_prelude = (regionp && regionp->isPrelude());
	bool enable_go_home = gAgent.isGodlike() || !agent_on_prelude;
	// <FS:Ansariel> Performance improvement
	//getChildView("Go Home")->setEnabled(enable_go_home);
	go_home_btn->setEnabled(enable_go_home);
	// </FS:Ansariel> Performance improvement

	updateLocation();
	
	LLTracker::ETrackingStatus tracking_status = LLTracker::getTrackingStatus(); 
	if (LLTracker::TRACKING_AVATAR == tracking_status)
	{
		// <FS:Ansariel> Performance improvement
		//getChild<LLUICtrl>("avatar_icon")->setColor( map_track_color);
		avatar_icon->setColor( map_track_color);
		// </FS:Ansariel> Performance improvement
	}
	else
	{
		// <FS:Ansariel> Performance improvement
		//getChild<LLUICtrl>("avatar_icon")->setColor( map_track_disabled_color);
		avatar_icon->setColor( map_track_disabled_color);
		// </FS:Ansariel> Performance improvement
	}
	
	if (LLTracker::TRACKING_LANDMARK == tracking_status)
	{
		// <FS:Ansariel> Performance improvement
		//getChild<LLUICtrl>("landmark_icon")->setColor( map_track_color);
		landmark_icon->setColor( map_track_color);
		// </FS:Ansariel> Performance improvement
	}
	else
	{
		// <FS:Ansariel> Performance improvement
		//getChild<LLUICtrl>("landmark_icon")->setColor( map_track_disabled_color);
		landmark_icon->setColor( map_track_disabled_color);
		// </FS:Ansariel> Performance improvement
	}
	
	if (LLTracker::TRACKING_LOCATION == tracking_status)
	{
		// <FS:Ansariel> Performance improvement
		//getChild<LLUICtrl>("location_icon")->setColor( map_track_color);
		location_icon->setColor( map_track_color);
		// </FS:Ansariel> Performance improvement
	}
	else
	{
		if (mCompletingRegionName != "")
		{
			F64 seconds = LLTimer::getElapsedSeconds();
			double value = fmod(seconds, 2);
			value = 0.5 + 0.5*cos(value * F_PI);
			LLColor4 loading_color(0.0, F32(value/2), F32(value), 1.0);
			// <FS:Ansariel> Performance improvement
			//getChild<LLUICtrl>("location_icon")->setColor( loading_color);
			location_icon->setColor( loading_color);
			// </FS:Ansariel> Performance improvement
		}
		else
		{
			// <FS:Ansariel> Performance improvement
			//getChild<LLUICtrl>("location_icon")->setColor( map_track_disabled_color);
			location_icon->setColor( map_track_disabled_color);
			// </FS:Ansariel> Performance improvement
		}
	}
	
	// check for completion of tracking data
	if (mWaitingForTracker)
	{
		centerOnTarget(TRUE);
	}
	
	// <FS:Ansariel> Performance improvement
//	getChildView("Teleport")->setEnabled((BOOL)tracking_status);
//	//	getChildView("Clear")->setEnabled((BOOL)tracking_status);
//	getChildView("Show Destination")->setEnabled((BOOL)tracking_status || LLWorldMap::getInstance()->isTracking());
//	getChildView("copy_slurl")->setEnabled((mSLURL.isValid()) );
//// [RLVa:KB] - Checked: 2010-08-22 (RLVa-1.2.1a) | Added: RLVa-1.2.1a
//	childSetEnabled("Go Home", 
//		(!rlv_handler_t::isEnabled()) || !(gRlvHandler.hasBehaviour(RLV_BHVR_TPLM) && gRlvHandler.hasBehaviour(RLV_BHVR_TPLOC)));
//// [/RLVa:KB]
	teleport_btn->setEnabled((BOOL)tracking_status);
	//clear_btn->setEnabled((BOOL)tracking_status);
	show_destination_btn->setEnabled((BOOL)tracking_status || LLWorldMap::getInstance()->isTracking());
	copy_slurl_btn->setEnabled((mSLURL.isValid()) );
	go_home_btn->setEnabled((!rlv_handler_t::isEnabled()) || !(gRlvHandler.hasBehaviour(RLV_BHVR_TPLM) && gRlvHandler.hasBehaviour(RLV_BHVR_TPLOC)));
	// </FS:Ansariel> Performance improvement
	// <FS:Ansariel> Alchemy region tracker
	getChild<LLButton>("track_region")->setEnabled((BOOL) tracking_status || LLWorldMap::getInstance()->isTracking());

	setMouseOpaque(TRUE);
	getDragHandle()->setMouseOpaque(TRUE);
=======
    static LLUIColor map_track_color = LLUIColorTable::instance().getColor("MapTrackColor", LLColor4::white);
    static LLUIColor map_track_disabled_color = LLUIColorTable::instance().getColor("MapTrackDisabledColor", LLColor4::white);

    // On orientation island, users don't have a home location yet, so don't
    // let them teleport "home".  It dumps them in an often-crowed welcome
    // area (infohub) and they get confused. JC
    LLViewerRegion* regionp = gAgent.getRegion();
    bool agent_on_prelude = (regionp && regionp->isPrelude());
    bool enable_go_home = gAgent.isGodlike() || !agent_on_prelude;
    getChildView("Go Home")->setEnabled(enable_go_home);

    updateLocation();

    LLTracker::ETrackingStatus tracking_status = LLTracker::getTrackingStatus();
    if (LLTracker::TRACKING_AVATAR == tracking_status)
    {
        getChild<LLUICtrl>("avatar_icon")->setColor( map_track_color);
    }
    else
    {
        getChild<LLUICtrl>("avatar_icon")->setColor( map_track_disabled_color);
    }

    if (LLTracker::TRACKING_LANDMARK == tracking_status)
    {
        getChild<LLUICtrl>("landmark_icon")->setColor( map_track_color);
    }
    else
    {
        getChild<LLUICtrl>("landmark_icon")->setColor( map_track_disabled_color);
    }

    if (LLTracker::TRACKING_LOCATION == tracking_status)
    {
        getChild<LLUICtrl>("location_icon")->setColor( map_track_color);
    }
    else
    {
        if (mCompletingRegionName != "")
        {
            F64 seconds = LLTimer::getElapsedSeconds();
            double value = fmod(seconds, 2);
            value = 0.5 + 0.5*cos(value * F_PI);
            LLColor4 loading_color(0.0, F32(value/2), F32(value), 1.0);
            getChild<LLUICtrl>("location_icon")->setColor( loading_color);
        }
        else
        {
            getChild<LLUICtrl>("location_icon")->setColor( map_track_disabled_color);
        }
    }

    // check for completion of tracking data
    if (mWaitingForTracker)
    {
        centerOnTarget(TRUE);
    }

    getChildView("Teleport")->setEnabled((BOOL)tracking_status);
    //  getChildView("Clear")->setEnabled((BOOL)tracking_status);
    getChildView("Show Destination")->setEnabled((BOOL)tracking_status || LLWorldMap::getInstance()->isTracking());
    getChildView("copy_slurl")->setEnabled((mSLURL.isValid()) );

    setMouseOpaque(TRUE);
    getDragHandle()->setMouseOpaque(TRUE);
>>>>>>> 38c2a5bd

    mMapView->zoom((F32)getChild<LLUICtrl>("zoom slider")->getValue().asReal());

    // Enable/disable checkboxes depending on the zoom level
    // If above threshold level (i.e. low res) -> Disable all checkboxes
    // If under threshold level (i.e. high res) -> Enable all checkboxes
    bool enable = mMapView->showRegionInfo();
<<<<<<< HEAD
	// <FS:Ansariel> Performance improvement
	//getChildView("people_chk")->setEnabled(enable);
	//getChildView("infohub_chk")->setEnabled(enable);
	//getChildView("telehub_chk")->setEnabled(enable); // <FS:Ansariel> Does not exist as of 12-02-2014!
	//getChildView("land_for_sale_chk")->setEnabled(enable);
	//getChildView("event_chk")->setEnabled(enable);
	//getChildView("events_mature_chk")->setEnabled(enable);
	//getChildView("events_adult_chk")->setEnabled(enable);
	people_chk->setEnabled(enable);
	infohub_chk->setEnabled(enable);
	land_for_sale_chk->setEnabled(enable);
	event_chk->setEnabled(enable);
	events_mature_chk->setEnabled(enable);
	events_adult_chk->setEnabled(enable);
	// </FS:Ansariel> Performance improvement
	
	LLFloater::draw();
=======
    getChildView("people_chk")->setEnabled(enable);
    getChildView("infohub_chk")->setEnabled(enable);
    getChildView("telehub_chk")->setEnabled(enable);
    getChildView("land_for_sale_chk")->setEnabled(enable);
    getChildView("event_chk")->setEnabled(enable);
    getChildView("events_mature_chk")->setEnabled(enable);
    getChildView("events_adult_chk")->setEnabled(enable);

    LLFloater::draw();
>>>>>>> 38c2a5bd
}


//-------------------------------------------------------------------------
// Internal utility functions
//-------------------------------------------------------------------------

// <FS:Ansariel> Parcel details on map
void LLFloaterWorldMap::processParcelInfo(const LLParcelData& parcel_data, const LLVector3d& pos_global)
{
	LLVector3d tracker_pos = LLTracker::getTrackedPositionGlobal();
	if (!mShowParcelInfo ||
		(tracker_pos.mdV[VX] != pos_global.mdV[VX] && tracker_pos.mdV[VY] != pos_global.mdV[VY]) ||
		LLTracker::getTrackedLocationType() != LLTracker::LOCATION_NOTHING ||
		LLTracker::getTrackingStatus() != LLTracker::TRACKING_LOCATION)
	{
		return;
	}

	LLSimInfo* sim_info = LLWorldMap::getInstance()->simInfoFromPosGlobal(pos_global);
	if (!sim_info)
	{
		return;
	}

	std::string sim_name = sim_info->getName();
	U32 locX, locY;
	from_region_handle(sim_info->getHandle(), &locX, &locY);
	F32 region_x = pos_global.mdV[VX] - locX;
	F32 region_y = pos_global.mdV[VY] - locY;
	std::string full_name = llformat("%s (%d, %d, %d)", 
									 sim_name.c_str(), 
									 ll_round(region_x), 
									 ll_round(region_y),
									 ll_round((F32)pos_global.mdV[VZ]));

	LLTracker::trackLocation(pos_global, parcel_data.name.empty() ? getString("UnnamedParcel") : parcel_data.name, full_name);
}

void LLFloaterWorldMap::requestParcelInfo(const LLVector3d& pos_global, const LLVector3d& region_origin)
{
	if (pos_global == mRequestedGlobalPos)
	{
		return;
	}

	LLViewerRegion* region = gAgent.getRegion();
	if (!region)
	{
		return;
	}

	auto pos_region = LLVector3(pos_global - region_origin);

	LLSD body;
	std::string url = region->getCapability("RemoteParcelRequest");
	if (!url.empty())
	{
		mRequestedGlobalPos = pos_global;
		if (mParcelInfoObserver)
		{
			delete mParcelInfoObserver;
		}
		mParcelInfoObserver = new FSWorldMapParcelInfoObserver(pos_global);

		LLRemoteParcelInfoProcessor::instance().requestRegionParcelInfo(url,
																		region->getRegionID(), pos_region, pos_global,
																		mParcelInfoObserver->getObserverHandle() );

	}
	else
	{
		LL_WARNS() << "Cannot request parcel details: Cap not found" << LL_ENDL;
	}
}
// </FS:Ansariel> Parcel details on map


void LLFloaterWorldMap::trackAvatar( const LLUUID& avatar_id, const std::string& name )
{
<<<<<<< HEAD
	mShowParcelInfo = false; // <FS:Ansariel> Parcel details on map
	LLCtrlSelectionInterface *iface = childGetSelectionInterface("friend combo");
	if (!iface) return;
	
	buildAvatarIDList();
	if(iface->setCurrentByID(avatar_id) || gAgent.isGodlike())
	{
		// *HACK: Adjust Z values automatically for liaisons & gods so
		// they swoop down when they click on the map. Requested
		// convenience.
		if(gAgent.isGodlike())
		{
			getChild<LLUICtrl>("teleport_coordinate_z")->setValue(LLSD(200.f));
		}
		// Don't re-request info if we already have it or we won't have it in time to teleport
		if (mTrackedStatus != LLTracker::TRACKING_AVATAR || avatar_id != mTrackedAvatarID)
		{
			mTrackedStatus = LLTracker::TRACKING_AVATAR;
			mTrackedAvatarID = avatar_id;
			LLTracker::trackAvatar(avatar_id, name);
			centerOnTarget(TRUE);
		}
	}
	else
	{
		LLTracker::stopTracking(false);
	}
	setDefaultBtn("Teleport");
=======
    LLCtrlSelectionInterface *iface = childGetSelectionInterface("friend combo");
    if (!iface) return;

    buildAvatarIDList();
    if(iface->setCurrentByID(avatar_id) || gAgent.isGodlike())
    {
        // *HACK: Adjust Z values automatically for liaisons & gods so
        // they swoop down when they click on the map. Requested
        // convenience.
        if(gAgent.isGodlike())
        {
            getChild<LLUICtrl>("teleport_coordinate_z")->setValue(LLSD(200.f));
        }
        // Don't re-request info if we already have it or we won't have it in time to teleport
        if (mTrackedStatus != LLTracker::TRACKING_AVATAR || avatar_id != mTrackedAvatarID)
        {
            mTrackedStatus = LLTracker::TRACKING_AVATAR;
            mTrackedAvatarID = avatar_id;
            LLTracker::trackAvatar(avatar_id, name);
        }
    }
    else
    {
        LLTracker::stopTracking(false);
    }
    setDefaultBtn("Teleport");
>>>>>>> 38c2a5bd
}

void LLFloaterWorldMap::trackLandmark( const LLUUID& landmark_item_id )
{
<<<<<<< HEAD
	mShowParcelInfo = false; // <FS:Ansariel> Parcel details on map
	LLCtrlSelectionInterface *iface = childGetSelectionInterface("landmark combo");
	if (!iface) return;
	
	buildLandmarkIDLists();
	BOOL found = FALSE;
	S32 idx;
	for (idx = 0; idx < mLandmarkItemIDList.size(); idx++)
	{
		if ( mLandmarkItemIDList.at(idx) == landmark_item_id)
		{
			found = TRUE;
			break;
		}
	}
	
	if (found && iface->setCurrentByID( landmark_item_id ) ) 
	{
		LLUUID asset_id = mLandmarkAssetIDList.at( idx );
		std::string name;
		LLComboBox* combo = getChild<LLComboBox>( "landmark combo");
		if (combo) name = combo->getSimple();
		mTrackedStatus = LLTracker::TRACKING_LANDMARK;
		LLTracker::trackLandmark(mLandmarkAssetIDList.at( idx ),	// assetID
								 mLandmarkItemIDList.at( idx ), // itemID
								 name);			// name
		
		if( asset_id != sHomeID )
		{
			// start the download process
			gLandmarkList.getAsset( asset_id);
		}
		
		// We have to download both region info and landmark data, so set busy. JC
		//		getWindow()->incBusyCount();
	}
	else
	{
		LLTracker::stopTracking(false);
	}
	setDefaultBtn("Teleport");
=======
    LLCtrlSelectionInterface *iface = childGetSelectionInterface("landmark combo");
    if (!iface) return;

    buildLandmarkIDLists();
    BOOL found = FALSE;
    S32 idx;
    for (idx = 0; idx < mLandmarkItemIDList.size(); idx++)
    {
        if ( mLandmarkItemIDList.at(idx) == landmark_item_id)
        {
            found = TRUE;
            break;
        }
    }

    if (found && iface->setCurrentByID( landmark_item_id ) )
    {
        LLUUID asset_id = mLandmarkAssetIDList.at( idx );
        std::string name;
        LLComboBox* combo = getChild<LLComboBox>( "landmark combo");
        if (combo) name = combo->getSimple();
        mTrackedStatus = LLTracker::TRACKING_LANDMARK;
        LLTracker::trackLandmark(mLandmarkAssetIDList.at( idx ),    // assetID
                                 mLandmarkItemIDList.at( idx ), // itemID
                                 name);         // name

        if( asset_id != sHomeID )
        {
            // start the download process
            gLandmarkList.getAsset( asset_id);
        }

        // We have to download both region info and landmark data, so set busy. JC
        //      getWindow()->incBusyCount();
    }
    else
    {
        LLTracker::stopTracking(false);
    }
    setDefaultBtn("Teleport");
>>>>>>> 38c2a5bd
}


void LLFloaterWorldMap::trackEvent(const LLItemInfo &event_info)
{
<<<<<<< HEAD
	mShowParcelInfo = false; // <FS:Ansariel> Parcel details on map
	mTrackedStatus = LLTracker::TRACKING_LOCATION;
	LLTracker::trackLocation(event_info.getGlobalPosition(), event_info.getName(), event_info.getToolTip(), LLTracker::LOCATION_EVENT);
	setDefaultBtn("Teleport");
=======
    mTrackedStatus = LLTracker::TRACKING_LOCATION;
    LLTracker::trackLocation(event_info.getGlobalPosition(), event_info.getName(), event_info.getToolTip(), LLTracker::LOCATION_EVENT);
    setDefaultBtn("Teleport");
>>>>>>> 38c2a5bd
}

void LLFloaterWorldMap::trackGenericItem(const LLItemInfo &item)
{
<<<<<<< HEAD
	mShowParcelInfo = false; // <FS:Ansariel> Parcel details on map
	mTrackedStatus = LLTracker::TRACKING_LOCATION;
	LLTracker::trackLocation(item.getGlobalPosition(), item.getName(), item.getToolTip(), LLTracker::LOCATION_ITEM);
	setDefaultBtn("Teleport");
=======
    mTrackedStatus = LLTracker::TRACKING_LOCATION;
    LLTracker::trackLocation(item.getGlobalPosition(), item.getName(), item.getToolTip(), LLTracker::LOCATION_ITEM);
    setDefaultBtn("Teleport");
>>>>>>> 38c2a5bd
}

void LLFloaterWorldMap::trackLocation(const LLVector3d& pos_global)
{
<<<<<<< HEAD
	LLSimInfo* sim_info = LLWorldMap::getInstance()->simInfoFromPosGlobal(pos_global);
	if (!sim_info)
	{
		// We haven't found a region for that point yet, leave the tracking to the world map
		LLTracker::stopTracking(false);
		LLWorldMap::getInstance()->setTracking(pos_global);
		S32 world_x = S32(pos_global.mdV[0] / 256);
		S32 world_y = S32(pos_global.mdV[1] / 256);
		LLWorldMapMessage::getInstance()->sendMapBlockRequest(world_x, world_y, world_x, world_y, true);
		setDefaultBtn("");
		
		// clicked on a non-region - turn off coord display
		enableTeleportCoordsDisplay( false );
		
		return;
	}
	if (sim_info->isDown())
	{
		// Down region. Show the blue circle of death!
		// i.e. let the world map that this and tell it it's invalid
		LLTracker::stopTracking(false);
		LLWorldMap::getInstance()->setTracking(pos_global);
		LLWorldMap::getInstance()->setTrackingInvalid();
		setDefaultBtn("");
		
		// clicked on a down region - turn off coord display
		enableTeleportCoordsDisplay( false );
		
		return;
	}
	
	std::string sim_name = sim_info->getName();
// <FS:CR> Aurora-sim var region teleports
	//F32 region_x = (F32)fmod( pos_global.mdV[VX], (F64)REGION_WIDTH_METERS );
	//F32 region_y = (F32)fmod( pos_global.mdV[VY], (F64)REGION_WIDTH_METERS );
	U32 locX, locY;
	from_region_handle(sim_info->getHandle(), &locX, &locY);
	F32 region_x = pos_global.mdV[VX] - locX;
	F32 region_y = pos_global.mdV[VY] - locY;
// </FS:CR>
	std::string full_name = llformat("%s (%d, %d, %d)", 
									 sim_name.c_str(), 
									 ll_round(region_x), 
									 ll_round(region_y),
									 ll_round((F32)pos_global.mdV[VZ]));
	
	std::string tooltip("");
	mTrackedStatus = LLTracker::TRACKING_LOCATION;
// [RLVa:KB] - Checked: 2012-02-08 (RLVa-1.4.5) | Added: RLVa-1.4.5
	LLTracker::trackLocation(pos_global, (!gRlvHandler.hasBehaviour(RLV_BHVR_SHOWLOC)) ? full_name : RlvStrings::getString(RlvStringKeys::Hidden::Generic).c_str(), tooltip);
// [/RLVa:KB]
//	LLTracker::trackLocation(pos_global, full_name, tooltip);
	LLWorldMap::getInstance()->cancelTracking();		// The floater is taking over the tracking

	// <FS:Ansariel> Parcel details on map
	if (!gRlvHandler.hasBehaviour(RLV_BHVR_SHOWLOC))
	{
		mShowParcelInfo = true;
		requestParcelInfo(pos_global, sim_info->getGlobalOrigin());
	}
	else
	{
		mShowParcelInfo = false;
	}
	// </FS:Ansariel> Parcel details on map
	
	LLVector3d coord_pos = LLTracker::getTrackedPositionGlobal();
	updateTeleportCoordsDisplay( coord_pos );
	
	// we have a valid region - turn on coord display
	enableTeleportCoordsDisplay( true );
	
	setDefaultBtn("Teleport");
}

// enable/disable teleport destination coordinates 
void LLFloaterWorldMap::enableTeleportCoordsDisplay( bool enabled )
{
// [RLVa:KB] - Checked: 2012-02-08 (RLVa-1.4.5) | Added: RLVa-1.4.5
	LLUICtrl* pCtrl = getChild<LLUICtrl>("events_label");
	pCtrl->setVisible(!gRlvHandler.hasBehaviour(RLV_BHVR_SHOWLOC));

	pCtrl = getChild<LLUICtrl>("teleport_coordinate_x");
	pCtrl->setVisible(!gRlvHandler.hasBehaviour(RLV_BHVR_SHOWLOC));
	pCtrl->setEnabled(enabled);

	pCtrl = getChild<LLUICtrl>("teleport_coordinate_y");
	pCtrl->setVisible(!gRlvHandler.hasBehaviour(RLV_BHVR_SHOWLOC));
	pCtrl->setEnabled(enabled);

	pCtrl = getChild<LLUICtrl>("teleport_coordinate_z");
	pCtrl->setVisible(!gRlvHandler.hasBehaviour(RLV_BHVR_SHOWLOC));
	pCtrl->setEnabled(enabled);
// [/RLVa:KB]
//	childSetEnabled("teleport_coordinate_x", enabled );
//	childSetEnabled("teleport_coordinate_y", enabled );
//	childSetEnabled("teleport_coordinate_z", enabled );
=======
    LLSimInfo* sim_info = LLWorldMap::getInstance()->simInfoFromPosGlobal(pos_global);
    if (!sim_info)
    {
        // We haven't found a region for that point yet, leave the tracking to the world map
        LLTracker::stopTracking(false);
        LLWorldMap::getInstance()->setTracking(pos_global);
        S32 world_x = S32(pos_global.mdV[0] / 256);
        S32 world_y = S32(pos_global.mdV[1] / 256);
        LLWorldMapMessage::getInstance()->sendMapBlockRequest(world_x, world_y, world_x, world_y, true);
        setDefaultBtn("");

        // clicked on a non-region - turn off coord display
        enableTeleportCoordsDisplay( false );

        return;
    }
    if (sim_info->isDown())
    {
        // Down region. Show the blue circle of death!
        // i.e. let the world map that this and tell it it's invalid
        LLTracker::stopTracking(false);
        LLWorldMap::getInstance()->setTracking(pos_global);
        LLWorldMap::getInstance()->setTrackingInvalid();
        setDefaultBtn("");

        // clicked on a down region - turn off coord display
        enableTeleportCoordsDisplay( false );

        return;
    }

    std::string sim_name = sim_info->getName();
    F32 region_x = (F32)fmod( pos_global.mdV[VX], (F64)REGION_WIDTH_METERS );
    F32 region_y = (F32)fmod( pos_global.mdV[VY], (F64)REGION_WIDTH_METERS );
    std::string full_name = llformat("%s (%d, %d, %d)",
                                     sim_name.c_str(),
                                     ll_round(region_x),
                                     ll_round(region_y),
                                     ll_round((F32)pos_global.mdV[VZ]));

    std::string tooltip("");
    mTrackedStatus = LLTracker::TRACKING_LOCATION;
    LLWorldMap::getInstance()->cancelTracking();        // The floater is taking over the tracking
    LLTracker::trackLocation(pos_global, full_name, tooltip);

    LLVector3d coord_pos = LLTracker::getTrackedPositionGlobal();
    updateTeleportCoordsDisplay( coord_pos );

    // we have a valid region - turn on coord display
    enableTeleportCoordsDisplay( true );

    setDefaultBtn("Teleport");
}

// enable/disable teleport destination coordinates
void LLFloaterWorldMap::enableTeleportCoordsDisplay( bool enabled )
{
    childSetEnabled("teleport_coordinate_x", enabled );
    childSetEnabled("teleport_coordinate_y", enabled );
    childSetEnabled("teleport_coordinate_z", enabled );
>>>>>>> 38c2a5bd
}

// update display of teleport destination coordinates - pos is in global coordinates
void LLFloaterWorldMap::updateTeleportCoordsDisplay( const LLVector3d& pos )
{
<<<<<<< HEAD
	// convert global specified position to a local one
// <FS:CR> Aurora-Sim var region support
	//F32 region_local_x = (F32)fmod( pos.mdV[VX], (F64)REGION_WIDTH_METERS );
	//F32 region_local_y = (F32)fmod( pos.mdV[VY], (F64)REGION_WIDTH_METERS );
	LLSimInfo* sim_info = LLWorldMap::getInstance()->simInfoFromPosGlobal(pos);
	if (sim_info)
	{
		// if we're going to update their value, we should also enable them
		enableTeleportCoordsDisplay( true );
		
		U32 locX, locY;
		from_region_handle(sim_info->getHandle(), &locX, &locY);
		F32 region_local_x = pos.mdV[VX] - locX;
		F32 region_local_y = pos.mdV[VY] - locY;
		//F32 region_local_z = (F32)fmod( pos.mdV[VZ], (F64)REGION_WIDTH_METERS );
		F32 region_local_z = (F32)pos.mdV[VZ];

		// write in the values
		childSetValue("teleport_coordinate_x", region_local_x );
		childSetValue("teleport_coordinate_y", region_local_y );
		childSetValue("teleport_coordinate_z", region_local_z );
	}
// </FS:CR>
=======
    // if we're going to update their value, we should also enable them
    enableTeleportCoordsDisplay( true );

    // convert global specified position to a local one
    F32 region_local_x = (F32)fmod( pos.mdV[VX], (F64)REGION_WIDTH_METERS );
    F32 region_local_y = (F32)fmod( pos.mdV[VY], (F64)REGION_WIDTH_METERS );
    F32 region_local_z = (F32)llclamp( pos.mdV[VZ], 0.0, (F64)REGION_HEIGHT_METERS );

    // write in the values
    childSetValue("teleport_coordinate_x", region_local_x );
    childSetValue("teleport_coordinate_y", region_local_y );
    childSetValue("teleport_coordinate_z", region_local_z );
>>>>>>> 38c2a5bd
}

void LLFloaterWorldMap::updateLocation()
{
<<<<<<< HEAD
	bool gotSimName;
	
	LLTracker::ETrackingStatus status = LLTracker::getTrackingStatus();
	
	// These values may get updated by a message, so need to check them every frame
	// The fields may be changed by the user, so only update them if the data changes
	LLVector3d pos_global = LLTracker::getTrackedPositionGlobal();
	if (pos_global.isExactlyZero())
	{
		LLVector3d agentPos = gAgent.getPositionGlobal();
		
		// Set to avatar's current postion if nothing is selected
		if ( status == LLTracker::TRACKING_NOTHING && mSetToUserPosition )
		{
			// Make sure we know where we are before setting the current user position
			std::string agent_sim_name;
			gotSimName = LLWorldMap::getInstance()->simNameFromPosGlobal( agentPos, agent_sim_name );
// [RLVa:KB] - Checked: 2012-02-08 (RLVa-1.4.5) | Added: RLVa-1.4.5
			if (gRlvHandler.hasBehaviour(RLV_BHVR_SHOWLOC))
			{
				mSetToUserPosition = FALSE;

				// Fill out the location field
				getChild<LLUICtrl>("location")->setValue(RlvStrings::getString(RlvStringKeys::Hidden::Region));
				
				// update the coordinate display with location of avatar in region
				updateTeleportCoordsDisplay( agentPos );
				
				mSLURL = LLSLURL();
			}
			else if (gotSimName)
// [/RLVa:KB]
//			if ( gotSimName )
			{
				mSetToUserPosition = FALSE;
				
				// Fill out the location field
				getChild<LLUICtrl>("location")->setValue(agent_sim_name);
				
				// update the coordinate display with location of avatar in region
				updateTeleportCoordsDisplay( agentPos );
				
				// Figure out where user is
				// Set the current SLURL
// <FS:CR> Aurora-sim var region teleports
				//mSLURL = LLSLURL(agent_sim_name, gAgent.getPositionGlobal());
				mSLURL = LLSLURL(agent_sim_name, gAgent.getPositionAgent());
// </FS:CR>
			}
		}
		
		return; // invalid location
	}
	std::string sim_name;
	// <FS:Beq pp Oren> FIRE-30768: SLURL's don't work in VarRegions
	//gotSimName = LLWorldMap::getInstance()->simNameFromPosGlobal( pos_global, sim_name );
	LLSimInfo* sim_info = LLWorldMap::getInstance()->simInfoFromPosGlobal(pos_global);
	if (sim_info)
		sim_name = sim_info->getName();
	// </FS:Beq pp Oren>
	if ((status != LLTracker::TRACKING_NOTHING) &&
		(status != mTrackedStatus || pos_global != mTrackedLocation || sim_name != mTrackedSimName))
	{
		mTrackedStatus = status;
		mTrackedLocation = pos_global;
		mTrackedSimName = sim_name;
		
		if (status == LLTracker::TRACKING_AVATAR)
		{
			// *HACK: Adjust Z values automatically for liaisons &
			// gods so they swoop down when they click on the
			// map. Requested convenience.
			if(gAgent.isGodlike())
			{
				pos_global[2] = 200;
			}
		}
		
		getChild<LLUICtrl>("location")->setValue(sim_name);
		
		// refresh coordinate display to reflect where user clicked.
		LLVector3d coord_pos = LLTracker::getTrackedPositionGlobal();
		updateTeleportCoordsDisplay( coord_pos );
		
		// simNameFromPosGlobal can fail, so don't give the user an invalid SLURL
// [RLVa:KB] - Checked: 2012-02-08 (RLVa-1.4.5) | Added: RLVa-1.4.5
		if (gRlvHandler.hasBehaviour(RLV_BHVR_SHOWLOC))
		{
			mSLURL = LLSLURL();

			childSetValue("location", RlvStrings::getString(RlvStringKeys::Hidden::Region));
		}
// <FS:Beq pp Oren> FORE-30768 Slurls in Var regions are b0rked
		// else if (gotSimName)
		else if (sim_info)
// [/RLVa:KB]
//		if ( gotSimName )
		{
			// mSLURL = LLSLURL(sim_name, pos_global);
			mSLURL = LLSLURL(sim_info->getName(), sim_info->getGlobalOrigin(), pos_global);
		}
// </FS:Beq pp Oren>
		else
		{	// Empty SLURL will disable the "Copy SLURL to clipboard" button
			mSLURL = LLSLURL();
		}

// [RLVa:KB] - Checked: 2009-07-04 (RLVa-1.0.0a)
/*
		if (gRlvHandler.hasBehaviour(RLV_BHVR_SHOWLOC))
		{
			childSetValue("location", RlvStrings::getString(RLV_STRING_HIDDEN_REGION));
			mSLURL.clear();
		}
*/
// [/RLVa:KB]
	}
=======
    bool gotSimName;

    LLTracker::ETrackingStatus status = LLTracker::getTrackingStatus();

    // These values may get updated by a message, so need to check them every frame
    // The fields may be changed by the user, so only update them if the data changes
    LLVector3d pos_global = LLTracker::getTrackedPositionGlobal();
    if (pos_global.isExactlyZero())
    {
        LLVector3d agentPos = gAgent.getPositionGlobal();

        // Set to avatar's current postion if nothing is selected
        if ( status == LLTracker::TRACKING_NOTHING && mSetToUserPosition )
        {
            // Make sure we know where we are before setting the current user position
            std::string agent_sim_name;
            gotSimName = LLWorldMap::getInstance()->simNameFromPosGlobal( agentPos, agent_sim_name );
            if ( gotSimName )
            {
                mSetToUserPosition = FALSE;

                // Fill out the location field
                getChild<LLUICtrl>("location")->setValue(agent_sim_name);

                // update the coordinate display with location of avatar in region
                updateTeleportCoordsDisplay( agentPos );

                // Figure out where user is
                // Set the current SLURL
                mSLURL = LLSLURL(agent_sim_name, gAgent.getPositionGlobal());
            }
        }

        return; // invalid location
    }
    std::string sim_name;
    gotSimName = LLWorldMap::getInstance()->simNameFromPosGlobal( pos_global, sim_name );
    if ((status != LLTracker::TRACKING_NOTHING) &&
        (status != mTrackedStatus || pos_global != mTrackedLocation || sim_name != mTrackedSimName))
    {
        mTrackedStatus = status;
        mTrackedLocation = pos_global;
        mTrackedSimName = sim_name;

        if (status == LLTracker::TRACKING_AVATAR)
        {
            // *HACK: Adjust Z values automatically for liaisons &
            // gods so they swoop down when they click on the
            // map. Requested convenience.
            if(gAgent.isGodlike())
            {
                pos_global[2] = 200;
            }
        }

        getChild<LLUICtrl>("location")->setValue(sim_name);

        // refresh coordinate display to reflect where user clicked.
        LLVector3d coord_pos = LLTracker::getTrackedPositionGlobal();
        updateTeleportCoordsDisplay( coord_pos );

        // simNameFromPosGlobal can fail, so don't give the user an invalid SLURL
        if ( gotSimName )
        {
            mSLURL = LLSLURL(sim_name, pos_global);
        }
        else
        {   // Empty SLURL will disable the "Copy SLURL to clipboard" button
            mSLURL = LLSLURL();
        }
    }
>>>>>>> 38c2a5bd
}

void LLFloaterWorldMap::trackURL(const std::string& region_name, S32 x_coord, S32 y_coord, S32 z_coord)
{
    LLSimInfo* sim_info = LLWorldMap::getInstance()->simInfoFromName(region_name);
    z_coord = llclamp(z_coord, 0, 4096);
    if (sim_info)
    {
        LLVector3 local_pos;
        local_pos.mV[VX] = (F32)x_coord;
        local_pos.mV[VY] = (F32)y_coord;
        local_pos.mV[VZ] = (F32)z_coord;
        LLVector3d global_pos = sim_info->getGlobalPos(local_pos);
        trackLocation(global_pos);
        setDefaultBtn("Teleport");
    }
    else
    {
        // fill in UI based on URL
        gFloaterWorldMap->getChild<LLUICtrl>("location")->setValue(region_name);

        // Save local coords to highlight position after region global
        // position is returned.
        gFloaterWorldMap->mCompletingRegionPos.set(
                                                   (F32)x_coord, (F32)y_coord, (F32)z_coord);

        // pass sim name to combo box
        gFloaterWorldMap->mCompletingRegionName = region_name;
        LLWorldMapMessage::getInstance()->sendNamedRegionRequest(region_name);
        LLStringUtil::toLower(gFloaterWorldMap->mCompletingRegionName);
        LLWorldMap::getInstance()->setTrackingCommit();
    }
}

void LLFloaterWorldMap::observeInventory(LLInventoryModel* model)
{
    if(mInventory)
    {
        mInventory->removeObserver(mInventoryObserver);
        delete mInventoryObserver;
        mInventory = NULL;
        mInventoryObserver = NULL;
    }
    if(model)
    {
        mInventory = model;
        mInventoryObserver = new LLMapInventoryObserver;
        // Inventory deletes all observers on shutdown
        mInventory->addObserver(mInventoryObserver);
        inventoryChanged();
    }
}

void LLFloaterWorldMap::inventoryChanged()
{
    if(!LLTracker::getTrackedLandmarkItemID().isNull())
    {
        LLUUID item_id = LLTracker::getTrackedLandmarkItemID();
        buildLandmarkIDLists();
        trackLandmark(item_id);
    }
}

void LLFloaterWorldMap::observeFriends()
{
    if(!mFriendObserver)
    {
        mFriendObserver = new LLMapFriendObserver;
        LLAvatarTracker::instance().addObserver(mFriendObserver);
        friendsChanged();
    }
}

void LLFloaterWorldMap::friendsChanged()
{
    LLAvatarTracker& t = LLAvatarTracker::instance();
    const LLUUID& avatar_id = t.getAvatarID();
    buildAvatarIDList();
    if(avatar_id.notNull())
    {
        LLCtrlSelectionInterface *iface = childGetSelectionInterface("friend combo");
        const LLRelationship* buddy_info = t.getBuddyInfo(avatar_id);
        if(!iface ||
           !iface->setCurrentByID(avatar_id) ||
           (buddy_info && !buddy_info->isRightGrantedFrom(LLRelationship::GRANT_MAP_LOCATION)) ||
           gAgent.isGodlike())
        {
            LLTracker::stopTracking(false);
        }
    }
}

// No longer really builds a list.  Instead, just updates mAvatarCombo.
void LLFloaterWorldMap::buildAvatarIDList()
{
    LLCtrlListInterface *list = mListFriendCombo;
    if (!list) return;

    // Delete all but the "None" entry
<<<<<<< HEAD
	S32 list_size = list->getItemCount();
	if (list_size > 1)
	{
		list->selectItemRange(1, -1);
		list->operateOnSelection(LLCtrlListInterface::OP_DELETE);
	}
	
	// Get all of the calling cards for avatar that are currently online
	LLCollectMappableBuddies collector;
	LLAvatarTracker::instance().applyFunctor(collector);
	LLCollectMappableBuddies::buddy_map_t::iterator it;
	LLCollectMappableBuddies::buddy_map_t::iterator end;
	it = collector.mMappable.begin();
	end = collector.mMappable.end();
	// <FS:Ansariel> Sort friend list alphabetically
	//for( ; it != end; ++it)
	//{
	//	list->addSimpleElement((*it).second, ADD_BOTTOM, (*it).first);
	//}

	std::multimap<std::string, LLUUID> buddymap;
	for( ; it != end; ++it)
	{
		buddymap.insert(std::make_pair((*it).second, (*it).first));
	}
	for (std::multimap<std::string, LLUUID>::iterator bit = buddymap.begin(); bit != buddymap.end(); ++bit)
	{
		list->addSimpleElement((*bit).first, ADD_BOTTOM, (*bit).second);
	}
	// </FS:Ansariel>
	
	list->setCurrentByID( LLAvatarTracker::instance().getAvatarID() );
	list->selectFirstItem();
=======
    S32 list_size = list->getItemCount();
    if (list_size > 1)
    {
        list->selectItemRange(1, -1);
        list->operateOnSelection(LLCtrlListInterface::OP_DELETE);
    }

    // Get all of the calling cards for avatar that are currently online
    LLCollectMappableBuddies collector;
    LLAvatarTracker::instance().applyFunctor(collector);
    LLCollectMappableBuddies::buddy_map_t::iterator it;
    LLCollectMappableBuddies::buddy_map_t::iterator end;
    it = collector.mMappable.begin();
    end = collector.mMappable.end();
    for( ; it != end; ++it)
    {
        list->addSimpleElement((*it).second, ADD_BOTTOM, (*it).first);
    }

    list->setCurrentByID( LLAvatarTracker::instance().getAvatarID() );
    list->selectFirstItem();
>>>>>>> 38c2a5bd
}


void LLFloaterWorldMap::buildLandmarkIDLists()
{
    LLCtrlListInterface *list = mListLandmarkCombo;
    if (!list) return;

    // Delete all but the "None" entry
<<<<<<< HEAD
	S32 list_size = list->getItemCount();
	if (list_size > 1)
	{
		list->selectItemRange(1, -1);
		list->operateOnSelection(LLCtrlListInterface::OP_DELETE);
	}
	
	mLandmarkItemIDList.clear();
	mLandmarkAssetIDList.clear();
	
	// Get all of the current landmarks
	mLandmarkAssetIDList.push_back( LLUUID::null );
	mLandmarkItemIDList.push_back( LLUUID::null );
	
	mLandmarkAssetIDList.push_back( sHomeID );
	mLandmarkItemIDList.push_back( sHomeID );
	
	LLInventoryModel::cat_array_t cats;
	LLInventoryModel::item_array_t items;
	LLIsType is_landmark(LLAssetType::AT_LANDMARK);
	gInventory.collectDescendentsIf(gInventory.getRootFolderID(),
									cats,
									items,
									LLInventoryModel::EXCLUDE_TRASH,
									is_landmark);
	
	std::sort(items.begin(), items.end(), LLViewerInventoryItem::comparePointers());
	
	mLandmarkAssetIDList.reserve(mLandmarkAssetIDList.size() + items.size());
	mLandmarkItemIDList.reserve(mLandmarkItemIDList.size() + items.size());

	// <FS:Ansariel> Filter duplicate landmarks on world map
	std::set<LLUUID> used_landmarks;
	BOOL filterLandmarks = gSavedSettings.getBOOL("WorldmapFilterDuplicateLandmarks");
	// </FS:Ansariel>
	S32 count = items.size();
	for(S32 i = 0; i < count; ++i)
	{
		LLInventoryItem* item = items.at(i);

		// <FS:Ansariel> Filter duplicate landmarks on world map
		if (filterLandmarks)
		{
			if (used_landmarks.find(item->getAssetUUID()) != used_landmarks.end())
			{
				continue;
			}
			used_landmarks.insert(item->getAssetUUID());
		}
		// </FS:Ansariel>
		
		list->addSimpleElement(item->getName(), ADD_BOTTOM, item->getUUID());
		
		mLandmarkAssetIDList.push_back( item->getAssetUUID() );
		mLandmarkItemIDList.push_back( item->getUUID() );
	}
	
	list->selectFirstItem();
}


F32 LLFloaterWorldMap::getDistanceToDestination(const LLVector3d &destination, 
												F32 z_attenuation) const
{
	LLVector3d delta = destination - gAgent.getPositionGlobal();
	// by attenuating the z-component we effectively 
	// give more weight to the x-y plane
	delta.mdV[VZ] *= z_attenuation;
	F32 distance = (F32)delta.magVec();
	return distance;
=======
    S32 list_size = list->getItemCount();
    if (list_size > 1)
    {
        list->selectItemRange(1, -1);
        list->operateOnSelection(LLCtrlListInterface::OP_DELETE);
    }

    mLandmarkItemIDList.clear();
    mLandmarkAssetIDList.clear();

    // Get all of the current landmarks
    mLandmarkAssetIDList.push_back( LLUUID::null );
    mLandmarkItemIDList.push_back( LLUUID::null );

    mLandmarkAssetIDList.push_back( sHomeID );
    mLandmarkItemIDList.push_back( sHomeID );

    LLInventoryModel::cat_array_t cats;
    LLInventoryModel::item_array_t items;
    LLIsType is_landmark(LLAssetType::AT_LANDMARK);
    gInventory.collectDescendentsIf(gInventory.getRootFolderID(),
                                    cats,
                                    items,
                                    LLInventoryModel::EXCLUDE_TRASH,
                                    is_landmark);

    std::sort(items.begin(), items.end(), LLViewerInventoryItem::comparePointers());

    mLandmarkAssetIDList.reserve(mLandmarkAssetIDList.size() + items.size());
    mLandmarkItemIDList.reserve(mLandmarkItemIDList.size() + items.size());

    S32 count = items.size();
    for(S32 i = 0; i < count; ++i)
    {
        LLInventoryItem* item = items.at(i);

        list->addSimpleElement(item->getName(), ADD_BOTTOM, item->getUUID());

        mLandmarkAssetIDList.push_back( item->getAssetUUID() );
        mLandmarkItemIDList.push_back( item->getUUID() );
    }

    list->selectFirstItem();
}


F32 LLFloaterWorldMap::getDistanceToDestination(const LLVector3d &destination,
                                                F32 z_attenuation) const
{
    LLVector3d delta = destination - gAgent.getPositionGlobal();
    // by attenuating the z-component we effectively
    // give more weight to the x-y plane
    delta.mdV[VZ] *= z_attenuation;
    F32 distance = (F32)delta.magVec();
    return distance;
>>>>>>> 38c2a5bd
}


void LLFloaterWorldMap::clearLocationSelection(BOOL clear_ui, BOOL dest_reached)
{
    LLCtrlListInterface *list = mListSearchResults;
    if (list && (!dest_reached || (list->getItemCount() == 1)))
    {
        list->operateOnAll(LLCtrlListInterface::OP_DELETE);
    }
    LLWorldMap::getInstance()->cancelTracking();
    mCompletingRegionName = "";
}


void LLFloaterWorldMap::clearLandmarkSelection(BOOL clear_ui)
{
    if (clear_ui || !childHasKeyboardFocus("landmark combo"))
    {
        LLCtrlListInterface *list = mListLandmarkCombo;
        if (list)
        {
            list->selectByValue( "None" );
        }
    }
}


void LLFloaterWorldMap::clearAvatarSelection(BOOL clear_ui)
{
    if (clear_ui || !childHasKeyboardFocus("friend combo"))
    {
        mTrackedStatus = LLTracker::TRACKING_NOTHING;
        LLCtrlListInterface *list = mListFriendCombo;
        if (list && list->getSelectedValue().asString() != "None")
        {
            list->selectByValue( "None" );
        }
    }
}


// Adjust the maximally zoomed out limit of the zoom slider so you
// can see the whole world, plus a little.
void LLFloaterWorldMap::adjustZoomSliderBounds()
{
    // Merov: we switched from using the "world size" (which varies depending where the user went) to a fixed
    // width of 512 regions max visible at a time. This makes the zoom slider works in a consistent way across
    // sessions and doesn't prevent the user to pan the world if it was to grow a lot beyond that limit.
    // Currently (01/26/09), this value allows the whole grid to be visible in a 1024x1024 window.
    S32 world_width_regions  = MAX_VISIBLE_REGIONS;
    S32 world_height_regions = MAX_VISIBLE_REGIONS;

    // Find how much space we have to display the world
    LLRect view_rect = mMapView->getRect();

    // View size in pixels
    S32 view_width = view_rect.getWidth();
    S32 view_height = view_rect.getHeight();

    // Pixels per region to display entire width/height
    F32 width_pixels_per_region = (F32) view_width / (F32) world_width_regions;
    F32 height_pixels_per_region = (F32) view_height / (F32) world_height_regions;

    F32 pixels_per_region = llmin(width_pixels_per_region,
                                  height_pixels_per_region);

    // Round pixels per region to an even number of slider increments
    S32 slider_units = llfloor(pixels_per_region / 0.2f);
    pixels_per_region = slider_units * 0.2f;

    // Make sure the zoom slider can be moved at least a little bit.
    // Likewise, less than the increment pixels per region is just silly.
    pixels_per_region = llclamp(pixels_per_region, 1.f, ZOOM_MAX);

    F32 min_power = log(pixels_per_region/256.f)/log(2.f);

    getChild<LLSliderCtrl>("zoom slider")->setMinValue(min_power);
}


//-------------------------------------------------------------------------
// User interface widget callbacks
//-------------------------------------------------------------------------

void LLFloaterWorldMap::onGoHome()
{
    gAgent.teleportHome();
    closeFloater();
}


void LLFloaterWorldMap::onLandmarkComboPrearrange( )
{
    if( mIsClosing )
    {
        return;
    }

    LLCtrlListInterface *list = mListLandmarkCombo;
    if (!list) return;

    LLUUID current_choice = list->getCurrentID();

    buildLandmarkIDLists();

    if( current_choice.isNull() || !list->setCurrentByID( current_choice ) )
    {
        LLTracker::stopTracking(false);
    }

}

void LLFloaterWorldMap::onComboTextEntry()
{
    // Reset the tracking whenever we start typing into any of the search fields,
    // so that hitting <enter> does an auto-complete versus teleporting us to the
    // previously selected landmark/friend.
    LLTracker::stopTracking(false);
}

void LLFloaterWorldMap::onSearchTextEntry( )
{
    onComboTextEntry();
    updateSearchEnabled();
}


void LLFloaterWorldMap::onLandmarkComboCommit()
{
    if( mIsClosing )
    {
        return;
    }

    LLCtrlListInterface *list = mListLandmarkCombo;
    if (!list) return;

    LLUUID asset_id;
    LLUUID item_id = list->getCurrentID();

    LLTracker::stopTracking(false);

    //RN: stopTracking() clears current combobox selection, need to reassert it here
    list->setCurrentByID(item_id);

    if( item_id.isNull() )
    {
    }
    else if( item_id == sHomeID )
    {
        asset_id = sHomeID;
    }
    else
    {
        LLInventoryItem* item = gInventory.getItem( item_id );
        if( item )
        {
            asset_id = item->getAssetUUID();
        }
        else
        {
            // Something went wrong, so revert to a safe value.
            item_id.setNull();
        }
    }

    trackLandmark( item_id);
    onShowTargetBtn();

    // Reset to user postion if nothing is tracked
    mSetToUserPosition = ( LLTracker::getTrackingStatus() == LLTracker::TRACKING_NOTHING );
}

// static
void LLFloaterWorldMap::onAvatarComboPrearrange( )
{
    if( mIsClosing )
    {
        return;
    }

    LLCtrlListInterface *list = mListFriendCombo;
    if (!list) return;

    LLUUID current_choice;

    if( LLAvatarTracker::instance().haveTrackingInfo() )
    {
        current_choice = LLAvatarTracker::instance().getAvatarID();
    }

    buildAvatarIDList();

    if( !list->setCurrentByID( current_choice ) || current_choice.isNull() )
    {
        LLTracker::stopTracking(false);
    }
}

void LLFloaterWorldMap::onAvatarComboCommit()
{
    if( mIsClosing )
    {
        return;
    }

    LLCtrlListInterface *list = mListFriendCombo;
    if (!list) return;

    const LLUUID& new_avatar_id = list->getCurrentID();
    if (new_avatar_id.notNull())
    {
        std::string name;
        LLComboBox* combo = getChild<LLComboBox>("friend combo");
        if (combo) name = combo->getSimple();
        trackAvatar(new_avatar_id, name);
        onShowTargetBtn();
    }
    else
    {   // Reset to user postion if nothing is tracked
        mSetToUserPosition = ( LLTracker::getTrackingStatus() == LLTracker::TRACKING_NOTHING );
    }
}

void LLFloaterWorldMap::avatarTrackFromSlapp( const LLUUID& id )
{
    trackAvatar( id, "av" );
    onShowTargetBtn();
}

void LLFloaterWorldMap::onLocationFocusChanged( LLFocusableElement* focus )
{
    updateSearchEnabled();
}

void LLFloaterWorldMap::updateSearchEnabled()
{
    if (childHasKeyboardFocus("location") &&
        getChild<LLUICtrl>("location")->getValue().asString().length() > 0)
    {
        setDefaultBtn("DoSearch");
    }
    else
    {
        setDefaultBtn(NULL);
    }
}

void LLFloaterWorldMap::onLocationCommit()
{
    if( mIsClosing )
    {
        return;
    }

    clearLocationSelection(FALSE);
    mCompletingRegionName = "";
    mLastRegionName = "";

    std::string str = getChild<LLUICtrl>("location")->getValue().asString();

    // Trim any leading and trailing spaces in the search target
    std::string saved_str = str;
    LLStringUtil::trim( str );
    if ( str != saved_str )
    {   // Set the value in the UI if any spaces were removed
        getChild<LLUICtrl>("location")->setValue(str);
    }

    // Don't try completing empty name (STORM-1427).
    if (str.empty())
    {
        return;
    }

    LLStringUtil::toLower(str);
    mCompletingRegionName = str;
    LLWorldMap::getInstance()->setTrackingCommit();
    if (str.length() >= 3)
    {
        LLWorldMapMessage::getInstance()->sendNamedRegionRequest(str);
    }
    else
    {
        str += "#";
        LLWorldMapMessage::getInstance()->sendNamedRegionRequest(str);
    }
}

void LLFloaterWorldMap::onCoordinatesCommit()
{
    if( mIsClosing )
    {
        return;
    }

    S32 x_coord = (S32)childGetValue("teleport_coordinate_x").asReal();
    S32 y_coord = (S32)childGetValue("teleport_coordinate_y").asReal();
    S32 z_coord = (S32)childGetValue("teleport_coordinate_z").asReal();

    const std::string region_name = childGetValue("location").asString();

    trackURL( region_name, x_coord, y_coord, z_coord );
}

void LLFloaterWorldMap::onClearBtn()
{
    mTrackedStatus = LLTracker::TRACKING_NOTHING;
    LLTracker::stopTracking(true);
    LLWorldMap::getInstance()->cancelTracking();
    mSLURL = LLSLURL();                 // Clear the SLURL since it's invalid
    mSetToUserPosition = TRUE;  // Revert back to the current user position
}

void LLFloaterWorldMap::onShowTargetBtn()
{
    centerOnTarget(TRUE);
}

void LLFloaterWorldMap::onShowAgentBtn()
{
    mMapView->setPanWithInterpTime(0, 0, false, 0.1f);  // false == animate
    // Set flag so user's location will be displayed if not tracking anything else
    mSetToUserPosition = true;
}

void LLFloaterWorldMap::onClickTeleportBtn()
{
    teleport();
}

void LLFloaterWorldMap::onCopySLURL()
{
    getWindow()->copyTextToClipboard(utf8str_to_wstring(mSLURL.getSLURLString()));

    LLSD args;
    args["SLURL"] = mSLURL.getSLURLString();

    LLNotificationsUtil::add("CopySLURL", args);
}

<<<<<<< HEAD
// <FS:Ansariel> Use own expand/collapse function
//void LLFloaterWorldMap::onExpandCollapseBtn()
//{
//    LLLayoutStack* floater_stack = getChild<LLLayoutStack>("floater_map_stack");
//    LLLayoutPanel* controls_panel = getChild<LLLayoutPanel>("controls_lp");
    
//    bool toggle_collapse = !controls_panel->isCollapsed();
//    floater_stack->collapsePanel(controls_panel, toggle_collapse);
//    floater_stack->updateLayout();
   
//    std::string image_name = getString(toggle_collapse ? "expand_icon" : "collapse_icon");
//    std::string tooltip = getString(toggle_collapse ? "expand_tooltip" : "collapse_tooltip");
//    getChild<LLIconCtrl>("expand_collapse_icon")->setImage(LLUI::getUIImage(image_name));
//    getChild<LLIconCtrl>("expand_collapse_icon")->setToolTip(tooltip);
//    getChild<LLPanel>("expand_btn_panel")->setToolTip(tooltip);
//}
// </FS:Ansariel>

// <FS:Ansariel> Alchemy region tracker
void LLFloaterWorldMap::onTrackRegion()
{
	ALFloaterRegionTracker* floaterp = LLFloaterReg::getTypedInstance<ALFloaterRegionTracker>("region_tracker");
	if (floaterp)
	{
		if (LLTracker::getTrackingStatus() != LLTracker::TRACKING_NOTHING)
		{
			std::string sim_name;
			LLWorldMap::getInstance()->simNameFromPosGlobal(LLTracker::getTrackedPositionGlobal(), sim_name);
			if (!sim_name.empty())
			{
				const std::string& temp_label = floaterp->getRegionLabelIfExists(sim_name);
				LLSD args, payload;
				args["REGION"] = sim_name;
				args["LABEL"] = !temp_label.empty() ? temp_label : sim_name;
				payload["name"] = sim_name;
				LLNotificationsUtil::add("RegionTrackerAdd", args, payload, boost::bind(&ALFloaterRegionTracker::onRegionAddedCallback, floaterp, _1, _2));
			}
			else
			{
				LL_WARNS() << "Cannot add region to region tracker because sim name is empty." << LL_ENDL;
			}
		}
		else
		{
			LL_WARNS() << "Cannot add region to region tracker because we aren't tracking anything." << LL_ENDL;
		}
	}
=======
void LLFloaterWorldMap::onExpandCollapseBtn()
{
    LLLayoutStack* floater_stack = getChild<LLLayoutStack>("floater_map_stack");
    LLLayoutPanel* controls_panel = getChild<LLLayoutPanel>("controls_lp");

    bool toggle_collapse = !controls_panel->isCollapsed();
    floater_stack->collapsePanel(controls_panel, toggle_collapse);
    floater_stack->updateLayout();

    std::string image_name = getString(toggle_collapse ? "expand_icon" : "collapse_icon");
    std::string tooltip = getString(toggle_collapse ? "expand_tooltip" : "collapse_tooltip");
    getChild<LLIconCtrl>("expand_collapse_icon")->setImage(LLUI::getUIImage(image_name));
    getChild<LLIconCtrl>("expand_collapse_icon")->setToolTip(tooltip);
    getChild<LLPanel>("expand_btn_panel")->setToolTip(tooltip);
>>>>>>> 38c2a5bd
}
// </FS:Ansariel>

// protected
void LLFloaterWorldMap::centerOnTarget(BOOL animate)
{
    LLVector3d pos_global;
    if(LLTracker::getTrackingStatus() != LLTracker::TRACKING_NOTHING)
    {
        LLVector3d tracked_position = LLTracker::getTrackedPositionGlobal();
        //RN: tracker doesn't allow us to query completion, so we check for a tracking position of
        // absolute zero, and keep trying in the draw loop
        if (tracked_position.isExactlyZero())
        {
            mWaitingForTracker = TRUE;
            return;
        }
        else
        {
            // We've got the position finally, so we're no longer busy. JC
            //          getWindow()->decBusyCount();
            pos_global = LLTracker::getTrackedPositionGlobal() - gAgentCamera.getCameraPositionGlobal();
        }
    }
    else if(LLWorldMap::getInstance()->isTracking())
    {
        pos_global = LLWorldMap::getInstance()->getTrackedPositionGlobal() - gAgentCamera.getCameraPositionGlobal();;



    }
    else
    {
        // default behavior = center on agent
        pos_global.clearVec();
    }

    F64 map_scale = (F64)mMapView->getScale();
    mMapView->setPanWithInterpTime(-llfloor((F32)(pos_global.mdV[VX] * map_scale / REGION_WIDTH_METERS)),
                           -llfloor((F32)(pos_global.mdV[VY] * map_scale / REGION_WIDTH_METERS)),
                           !animate, 0.1f);
    mWaitingForTracker = FALSE;
}

// protected
void LLFloaterWorldMap::fly()
{
    LLVector3d pos_global = LLTracker::getTrackedPositionGlobal();

    // Start the autopilot and close the floater,
    // so we can see where we're flying
    if (!pos_global.isExactlyZero())
    {
        gAgent.startAutoPilotGlobal( pos_global );
        closeFloater();
    }
    else
    {
        make_ui_sound("UISndInvalidOp");
    }
}


// protected
void LLFloaterWorldMap::teleport()
{
    BOOL teleport_home = FALSE;
    LLVector3d pos_global;
    LLAvatarTracker& av_tracker = LLAvatarTracker::instance();

    LLTracker::ETrackingStatus tracking_status = LLTracker::getTrackingStatus();
    if (LLTracker::TRACKING_AVATAR == tracking_status
        && av_tracker.haveTrackingInfo() )
    {
        pos_global = av_tracker.getGlobalPos();
        pos_global.mdV[VZ] = getChild<LLUICtrl>("teleport_coordinate_z")->getValue();
    }
    else if ( LLTracker::TRACKING_LANDMARK == tracking_status)
    {
        if( LLTracker::getTrackedLandmarkAssetID() == sHomeID )
        {
            teleport_home = TRUE;
        }
        else
        {
            LLLandmark* landmark = gLandmarkList.getAsset( LLTracker::getTrackedLandmarkAssetID() );
            LLUUID region_id;
            if(landmark
               && !landmark->getGlobalPos(pos_global)
               && landmark->getRegionID(region_id))
            {
                LLLandmark::requestRegionHandle(
                                                gMessageSystem,
                                                gAgent.getRegionHost(),
                                                region_id,
                                                NULL);
            }
        }
    }
    else if ( LLTracker::TRACKING_LOCATION == tracking_status)
    {
        pos_global = LLTracker::getTrackedPositionGlobal();
    }
    else
    {
        make_ui_sound("UISndInvalidOp");
    }

    // Do the teleport, which will also close the floater
    if (teleport_home)
    {
        gAgent.teleportHome();
    }
    else if (!pos_global.isExactlyZero())
    {
        if(LLTracker::TRACKING_LANDMARK == tracking_status)
        {
            gAgent.teleportViaLandmark(LLTracker::getTrackedLandmarkAssetID());
        }
        else
        {
            gAgent.teleportViaLocation( pos_global );
        }
    }
}

void LLFloaterWorldMap::flyToLandmark()
{
    LLVector3d destination_pos_global;
    if( !LLTracker::getTrackedLandmarkAssetID().isNull() )
    {
        if (LLTracker::hasLandmarkPosition())
        {
            gAgent.startAutoPilotGlobal( LLTracker::getTrackedPositionGlobal() );
        }
    }
}

void LLFloaterWorldMap::teleportToLandmark()
{
    BOOL has_destination = FALSE;
    LLUUID destination_id; // Null means "home"

    if( LLTracker::getTrackedLandmarkAssetID() == sHomeID )
    {
        has_destination = TRUE;
    }
    else
    {
        LLLandmark* landmark = gLandmarkList.getAsset( LLTracker::getTrackedLandmarkAssetID() );
        LLVector3d global_pos;
        if(landmark && landmark->getGlobalPos(global_pos))
        {
            destination_id = LLTracker::getTrackedLandmarkAssetID();
            has_destination = TRUE;
        }
        else if(landmark)
        {
            // pop up an anonymous request request.
            LLUUID region_id;
            if(landmark->getRegionID(region_id))
            {
                LLLandmark::requestRegionHandle(
                                                gMessageSystem,
                                                gAgent.getRegionHost(),
                                                region_id,
                                                NULL);
            }
        }
    }

    if( has_destination )
    {
        gAgent.teleportViaLandmark( destination_id );
    }
}


void LLFloaterWorldMap::teleportToAvatar()
{
    LLAvatarTracker& av_tracker = LLAvatarTracker::instance();
    if(av_tracker.haveTrackingInfo())
    {
        LLVector3d pos_global = av_tracker.getGlobalPos();
        gAgent.teleportViaLocation( pos_global );
    }
}


void LLFloaterWorldMap::flyToAvatar()
{
    if( LLAvatarTracker::instance().haveTrackingInfo() )
    {
        gAgent.startAutoPilotGlobal( LLAvatarTracker::instance().getGlobalPos() );
    }
}

void LLFloaterWorldMap::updateSims(bool found_null_sim)
{
<<<<<<< HEAD
	if (mCompletingRegionName == "")
	{
		return;
	}
	
	LLScrollListCtrl *list = getChild<LLScrollListCtrl>("search_results");
	list->operateOnAll(LLCtrlListInterface::OP_DELETE);
	
	// S32 name_length = mCompletingRegionName.length(); // <FS:Beq/> FIRE-23591 support map search partial matches (Patch by Kevin Cozens)

	LLSD match;

	S32 num_results = 0;

	std::vector<std::pair <U64, LLSimInfo*> > sim_info_vec(LLWorldMap::getInstance()->getRegionMap().begin(), LLWorldMap::getInstance()->getRegionMap().end());
	std::sort(sim_info_vec.begin(), sim_info_vec.end(), SortRegionNames());

	for (std::vector<std::pair <U64, LLSimInfo*> >::const_iterator it = sim_info_vec.begin(); it != sim_info_vec.end(); ++it)
	{
		LLSimInfo* info = it->second;
		std::string sim_name_lower = info->getName();
		LLStringUtil::toLower(sim_name_lower);
		// <FS:Beq> FIRE-23591 support map search partial matches (Patch by Kevin Cozens)
		// if (sim_name_lower.substr(0, name_length) == mCompletingRegionName)
		if (sim_name_lower.find(mCompletingRegionName) != std::string::npos)
		// <FS:Beq>
		{
			if (sim_name_lower == mCompletingRegionName)
			{
				match = info->getName();
			}
			
			LLSD value;
			value["id"] = info->getName();
			value["columns"][0]["column"] = "sim_name";
			value["columns"][0]["value"] = info->getName();
			list->addElement(value);
			num_results++;
		}
	}
	
	if (found_null_sim)
	{
		mCompletingRegionName = "";
	}
	
	if (num_results > 0)
	{
		// Ansariel: Let's sort the list to make it more user-friendly
		list->sortByColumn("sim_name", TRUE);

		// if match found, highlight it and go
		if (!match.isUndefined())
		{
			list->selectByValue(match);
		}
		// else select first found item
		else
		{
			list->selectFirstItem();
		}
		getChild<LLUICtrl>("search_results")->setFocus(TRUE);
		onCommitSearchResult();
	}
	else
	{
		// if we found nothing, say "none"
		list->setCommentText(LLTrans::getString("worldmap_results_none_found"));
		list->operateOnAll(LLCtrlListInterface::OP_DESELECT);
	}
=======
    if (mCompletingRegionName == "")
    {
        return;
    }

    LLScrollListCtrl *list = getChild<LLScrollListCtrl>("search_results");
    list->operateOnAll(LLCtrlListInterface::OP_DELETE);

    S32 name_length = mCompletingRegionName.length();

    LLSD match;

    S32 num_results = 0;

    std::vector<std::pair <U64, LLSimInfo*> > sim_info_vec(LLWorldMap::getInstance()->getRegionMap().begin(), LLWorldMap::getInstance()->getRegionMap().end());
    std::sort(sim_info_vec.begin(), sim_info_vec.end(), SortRegionNames());

    for (std::vector<std::pair <U64, LLSimInfo*> >::const_iterator it = sim_info_vec.begin(); it != sim_info_vec.end(); ++it)
    {
        LLSimInfo* info = it->second;
        std::string sim_name_lower = info->getName();
        LLStringUtil::toLower(sim_name_lower);

        if (sim_name_lower.substr(0, name_length) == mCompletingRegionName)
        {
            if (sim_name_lower == mCompletingRegionName)
            {
                match = info->getName();
            }

            LLSD value;
            value["id"] = info->getName();
            value["columns"][0]["column"] = "sim_name";
            value["columns"][0]["value"] = info->getName();
            list->addElement(value);
            num_results++;
        }
    }

    if (found_null_sim)
    {
        mCompletingRegionName = "";
    }

    if (num_results > 0)
    {
        // if match found, highlight it and go
        if (!match.isUndefined())
        {
            list->selectByValue(match);
        }
        // else select first found item
        else
        {
            list->selectFirstItem();
        }
        getChild<LLUICtrl>("search_results")->setFocus(TRUE);
        onCommitSearchResult();
    }
    else
    {
        // if we found nothing, say "none"
        list->setCommentText(LLTrans::getString("worldmap_results_none_found"));
        list->operateOnAll(LLCtrlListInterface::OP_DESELECT);
    }
>>>>>>> 38c2a5bd
}

void LLFloaterWorldMap::onTeleportFinished()
{
    if(isInVisibleChain())
    {
        mMapView->setPan(0, 0, TRUE);
    }
}

void LLFloaterWorldMap::onCommitSearchResult()
{
    LLCtrlListInterface *list = mListSearchResults;
    if (!list) return;

    LLSD selected_value = list->getSelectedValue();
    std::string sim_name = selected_value.asString();
    if (sim_name.empty())
    {
        return;
    }
    LLStringUtil::toLower(sim_name);

    std::map<U64, LLSimInfo*>::const_iterator it;
    for (it = LLWorldMap::getInstance()->getRegionMap().begin(); it != LLWorldMap::getInstance()->getRegionMap().end(); ++it)
    {
        LLSimInfo* info = it->second;

        if (info->isName(sim_name))
        {
            LLVector3d pos_global = info->getGlobalOrigin();

            const F64 SIM_COORD_DEFAULT = 128.0;
            LLVector3 pos_local(SIM_COORD_DEFAULT, SIM_COORD_DEFAULT, 0.0f);

            // Did this value come from a trackURL() request?
            if (!mCompletingRegionPos.isExactlyZero())
            {
                pos_local = mCompletingRegionPos;
                mCompletingRegionPos.clear();
            }
            pos_global.mdV[VX] += (F64)pos_local.mV[VX];
            pos_global.mdV[VY] += (F64)pos_local.mV[VY];
            pos_global.mdV[VZ] = (F64)pos_local.mV[VZ];

            getChild<LLUICtrl>("location")->setValue(sim_name);
            trackLocation(pos_global);
            setDefaultBtn("Teleport");
            break;
        }
    }

    onShowTargetBtn();
}

void LLFloaterWorldMap::onChangeMaturity()
{
    bool can_access_mature = gAgent.canAccessMature();
    bool can_access_adult = gAgent.canAccessAdult();

    getChildView("events_mature_icon")->setVisible( can_access_mature);
    getChildView("events_mature_label")->setVisible( can_access_mature);
    getChildView("events_mature_chk")->setVisible( can_access_mature);

    getChildView("events_adult_icon")->setVisible( can_access_adult);
    getChildView("events_adult_label")->setVisible( can_access_adult);
    getChildView("events_adult_chk")->setVisible( can_access_adult);

    // disable mature / adult events.
    if (!can_access_mature)
    {
        gSavedSettings.setBOOL("ShowMatureEvents", FALSE);
    }
    if (!can_access_adult)
    {
        gSavedSettings.setBOOL("ShowAdultEvents", FALSE);
    }
}

void LLFloaterWorldMap::onFocusLost()
{
    gViewerWindow->showCursor();
    mMapView->mPanning = false;
}

LLPanelHideBeacon::LLPanelHideBeacon() :
    mHideButton(NULL)
{
}

// static
LLPanelHideBeacon* LLPanelHideBeacon::getInstance()
{
    static LLPanelHideBeacon* panel = getPanelHideBeacon();
    return panel;
}


BOOL LLPanelHideBeacon::postBuild()
{
    mHideButton = getChild<LLButton>("hide_beacon_btn");
    mHideButton->setCommitCallback(boost::bind(&LLPanelHideBeacon::onHideButtonClick, this));

    gViewerWindow->setOnWorldViewRectUpdated(boost::bind(&LLPanelHideBeacon::updatePosition, this));

    return TRUE;
}

//virtual
void LLPanelHideBeacon::draw()
{
    if (!LLTracker::isTracking(NULL))
    {
        mHideButton->setVisible(false);
        return;
    }
    mHideButton->setVisible(true);
    updatePosition();
    LLPanel::draw();
}

//virtual
void LLPanelHideBeacon::setVisible(BOOL visible)
{
    if (gAgentCamera.getCameraMode() == CAMERA_MODE_MOUSELOOK) visible = false;

    if (visible)
    {
        updatePosition();
    }

    LLPanel::setVisible(visible);
}


//static
LLPanelHideBeacon* LLPanelHideBeacon::getPanelHideBeacon()
{
    LLPanelHideBeacon* panel = new LLPanelHideBeacon();
    panel->buildFromFile("panel_hide_beacon.xml");

    LL_INFOS() << "Build LLPanelHideBeacon panel" << LL_ENDL;

    panel->updatePosition();
    return panel;
}

void LLPanelHideBeacon::onHideButtonClick()
{
    LLFloaterWorldMap* instance = LLFloaterWorldMap::getInstance();
    if (instance)
    {
        instance->onClearBtn();
    }
}

/**
* Updates position of the panel (similar to Stand & Stop Flying panel).
*/
void LLPanelHideBeacon::updatePosition()
{
    S32 bottom_tb_center = 0;
    if (LLToolBar* toolbar_bottom = gToolBarView->getToolbar(LLToolBarEnums::TOOLBAR_BOTTOM))
    {
        bottom_tb_center = toolbar_bottom->getRect().getCenterX();
    }

    S32 left_tb_width = 0;
    if (LLToolBar* toolbar_left = gToolBarView->getToolbar(LLToolBarEnums::TOOLBAR_LEFT))
    {
        left_tb_width = toolbar_left->getRect().getWidth();
    }

    if (gToolBarView != NULL && gToolBarView->getToolbar(LLToolBarEnums::TOOLBAR_LEFT)->hasButtons())
    {
        S32 x_pos = bottom_tb_center - getRect().getWidth() / 2 - left_tb_width;
        setOrigin( x_pos + HIDE_BEACON_PAD, 0);
    }
    else
    {
        S32 x_pos = bottom_tb_center - getRect().getWidth() / 2;
        setOrigin( x_pos + HIDE_BEACON_PAD, 0);
    }
}<|MERGE_RESOLUTION|>--- conflicted
+++ resolved
@@ -153,35 +153,14 @@
                 const LLSD& query_map,
                 const std::string& grid,
                 LLMediaCtrl* web)
-<<<<<<< HEAD
-	{
-		// <FS:Ansariel> FIRE-17927: Viewer crashes when opening worldmap SLURL command from login panel
-		if (LLStartUp::getStartupState() < STATE_STARTED)
-		{
-			return true;
-		}
-		// </FS:Ansariel>
-
-		if (params.size() == 0)
-		{
-			// support the secondlife:///app/worldmap SLapp
-			LLFloaterReg::showInstance("world_map", "center");
-			return true;
-		}
-		
-		// support the secondlife:///app/worldmap/{LOCATION}/{COORDS} SLapp
-		const std::string region_name = LLURI::unescape(params[0].asString());
-		S32 x = (params.size() > 1) ? params[1].asInteger() : 128;
-		S32 y = (params.size() > 2) ? params[2].asInteger() : 128;
-		S32 z = (params.size() > 3) ? params[3].asInteger() : 0;
-		
-		LLFloaterWorldMap::getInstance()->trackURL(region_name, x, y, z);
-		LLFloaterReg::showInstance("world_map", "center");
-		
-		return true;
-	}
-=======
-    {
+    {
+        // <FS:Ansariel> FIRE-17927: Viewer crashes when opening worldmap SLURL command from login panel
+        if (LLStartUp::getStartupState() < STATE_STARTED)
+        {
+            return true;
+        }
+        // </FS:Ansariel>
+
         if (params.size() == 0)
         {
             // support the secondlife:///app/worldmap SLapp
@@ -200,7 +179,6 @@
 
         return true;
     }
->>>>>>> 38c2a5bd
 };
 LLWorldMapHandler gWorldMapHandler;
 
@@ -298,44 +276,44 @@
 
 // <FS:Ansariel> Parcel details on map
 FSWorldMapParcelInfoObserver::FSWorldMapParcelInfoObserver(const LLVector3d& pos_global)
-	: LLRemoteParcelInfoObserver(),
-	mPosGlobal(pos_global),
-	mParcelID(LLUUID::null)
+    : LLRemoteParcelInfoObserver(),
+    mPosGlobal(pos_global),
+    mParcelID(LLUUID::null)
 { }
 
 FSWorldMapParcelInfoObserver::~FSWorldMapParcelInfoObserver()
 {
-	if (mParcelID.notNull())
-	{
-		LLRemoteParcelInfoProcessor::getInstance()->removeObserver(mParcelID, this);
-	}
+    if (mParcelID.notNull())
+    {
+        LLRemoteParcelInfoProcessor::getInstance()->removeObserver(mParcelID, this);
+    }
 }
 
 void FSWorldMapParcelInfoObserver::processParcelInfo(const LLParcelData& parcel_data)
 {
-	if (parcel_data.parcel_id == mParcelID)
-	{
-		LLRemoteParcelInfoProcessor::getInstance()->removeObserver(mParcelID, this);
-
-		if (gFloaterWorldMap)
-		{
-			gFloaterWorldMap->processParcelInfo(parcel_data, mPosGlobal);
-		}
-	}
+    if (parcel_data.parcel_id == mParcelID)
+    {
+        LLRemoteParcelInfoProcessor::getInstance()->removeObserver(mParcelID, this);
+
+        if (gFloaterWorldMap)
+        {
+            gFloaterWorldMap->processParcelInfo(parcel_data, mPosGlobal);
+        }
+    }
 }
 
 // virtual
 void FSWorldMapParcelInfoObserver::setParcelID(const LLUUID& parcel_id)
 {
-	mParcelID = parcel_id;
-	LLRemoteParcelInfoProcessor::getInstance()->addObserver(mParcelID, this);
-	LLRemoteParcelInfoProcessor::getInstance()->sendParcelInfoRequest(mParcelID);
+    mParcelID = parcel_id;
+    LLRemoteParcelInfoProcessor::getInstance()->addObserver(mParcelID, this);
+    LLRemoteParcelInfoProcessor::getInstance()->sendParcelInfoRequest(mParcelID);
 }
 
 // virtual
 void FSWorldMapParcelInfoObserver::setErrorStatus(S32 status, const std::string& reason)
 {
-	LL_WARNS("FSWorldMapParcelInfoObserver") << "Can't handle remote parcel request." << " Http Status: " << status << ". Reason : " << reason << LL_ENDL;
+    LL_WARNS("FSWorldMapParcelInfoObserver") << "Can't handle remote parcel request." << " Http Status: " << status << ". Reason : " << reason << LL_ENDL;
 }
 // </FS:Ansariel> Parcel details on map
 
@@ -352,43 +330,6 @@
 
 
 LLFloaterWorldMap::LLFloaterWorldMap(const LLSD& key)
-<<<<<<< HEAD
-:	LLFloater(key),
-	mInventory(NULL),
-	mInventoryObserver(NULL),
-	mFriendObserver(NULL),
-	mCompletingRegionName(),
-	mCompletingRegionPos(),
-	mWaitingForTracker(FALSE),
-	mIsClosing(FALSE),
-	mSetToUserPosition(TRUE),
-	mTrackedLocation(0,0,0),
-	mTrackedStatus(LLTracker::TRACKING_NOTHING),
-	mListFriendCombo(NULL),
-	mListLandmarkCombo(NULL),
-	mListSearchResults(NULL),
-	mParcelInfoObserver(NULL) // <FS:Ansariel> Parcel details on map
-{
-	gFloaterWorldMap = this;
-	
-	mFactoryMap["objects_mapview"] = LLCallbackMap(createWorldMapView, NULL);
-	
-	mCommitCallbackRegistrar.add("WMap.Coordinates",	boost::bind(&LLFloaterWorldMap::onCoordinatesCommit, this));
-	mCommitCallbackRegistrar.add("WMap.Location",		boost::bind(&LLFloaterWorldMap::onLocationCommit, this));
-	mCommitCallbackRegistrar.add("WMap.AvatarCombo",	boost::bind(&LLFloaterWorldMap::onAvatarComboCommit, this));
-	mCommitCallbackRegistrar.add("WMap.Landmark",		boost::bind(&LLFloaterWorldMap::onLandmarkComboCommit, this));
-	mCommitCallbackRegistrar.add("WMap.SearchResult",	boost::bind(&LLFloaterWorldMap::onCommitSearchResult, this));
-	mCommitCallbackRegistrar.add("WMap.GoHome",			boost::bind(&LLFloaterWorldMap::onGoHome, this));	
-	mCommitCallbackRegistrar.add("WMap.Teleport",		boost::bind(&LLFloaterWorldMap::onClickTeleportBtn, this));	
-	mCommitCallbackRegistrar.add("WMap.ShowTarget",		boost::bind(&LLFloaterWorldMap::onShowTargetBtn, this));	
-	mCommitCallbackRegistrar.add("WMap.ShowAgent",		boost::bind(&LLFloaterWorldMap::onShowAgentBtn, this));		
-	mCommitCallbackRegistrar.add("WMap.Clear",			boost::bind(&LLFloaterWorldMap::onClearBtn, this));		
-	mCommitCallbackRegistrar.add("WMap.CopySLURL",		boost::bind(&LLFloaterWorldMap::onCopySLURL, this));
-	// <FS:Ansariel> Alchemy region tracker
-	mCommitCallbackRegistrar.add("WMap.TrackRegion",	boost::bind(&LLFloaterWorldMap::onTrackRegion, this));
-
-	gSavedSettings.getControl("PreferredMaturity")->getSignal()->connect(boost::bind(&LLFloaterWorldMap::onChangeMaturity, this));
-=======
 :   LLFloater(key),
     mInventory(NULL),
     mInventoryObserver(NULL),
@@ -402,7 +343,8 @@
     mTrackedStatus(LLTracker::TRACKING_NOTHING),
     mListFriendCombo(NULL),
     mListLandmarkCombo(NULL),
-    mListSearchResults(NULL)
+    mListSearchResults(NULL),
+    mParcelInfoObserver(NULL) // <FS:Ansariel> Parcel details on map
 {
     gFloaterWorldMap = this;
 
@@ -419,9 +361,10 @@
     mCommitCallbackRegistrar.add("WMap.ShowAgent",      boost::bind(&LLFloaterWorldMap::onShowAgentBtn, this));
     mCommitCallbackRegistrar.add("WMap.Clear",          boost::bind(&LLFloaterWorldMap::onClearBtn, this));
     mCommitCallbackRegistrar.add("WMap.CopySLURL",      boost::bind(&LLFloaterWorldMap::onCopySLURL, this));
+    // <FS:Ansariel> Alchemy region tracker
+    mCommitCallbackRegistrar.add("WMap.TrackRegion",    boost::bind(&LLFloaterWorldMap::onTrackRegion, this));
 
     gSavedSettings.getControl("PreferredMaturity")->getSignal()->connect(boost::bind(&LLFloaterWorldMap::onChangeMaturity, this));
->>>>>>> 38c2a5bd
 }
 
 // static
@@ -457,41 +400,27 @@
     F32 slider_zoom = mMapView->getZoom();
     getChild<LLUICtrl>("zoom slider")->setValue(slider_zoom);
 
-<<<<<<< HEAD
     // <FS:Ansariel> Use own expand/collapse function
     //getChild<LLPanel>("expand_btn_panel")->setMouseDownCallback(boost::bind(&LLFloaterWorldMap::onExpandCollapseBtn, this));
-	
-	setDefaultBtn(NULL);
-	
-	onChangeMaturity();
-	
-	return TRUE;
-=======
-    getChild<LLPanel>("expand_btn_panel")->setMouseDownCallback(boost::bind(&LLFloaterWorldMap::onExpandCollapseBtn, this));
 
     setDefaultBtn(NULL);
 
     onChangeMaturity();
 
     return TRUE;
->>>>>>> 38c2a5bd
 }
 
 // virtual
 LLFloaterWorldMap::~LLFloaterWorldMap()
 {
-<<<<<<< HEAD
-	// <FS:Ansariel> Parcel details on map
-	if (mParcelInfoObserver)
-	{
-		delete mParcelInfoObserver;
-	}
-	// </FS:Ansariel> Parcel details on map
-
-	// All cleaned up by LLView destructor
-=======
+    // <FS:Ansariel> Parcel details on map
+    if (mParcelInfoObserver)
+    {
+        delete mParcelInfoObserver;
+    }
+    // </FS:Ansariel> Parcel details on map
+
     // All cleaned up by LLView destructor
->>>>>>> 38c2a5bd
     mMapView = NULL;
 
     // Inventory deletes all observers on shutdown
@@ -614,128 +543,24 @@
 // virtual
 void LLFloaterWorldMap::draw()
 {
-<<<<<<< HEAD
-	// <FS:Ansariel> Performance improvement
-	static LLUICtrl* avatar_icon = getChild<LLUICtrl>("friends_icon");  // <FS:Ansariel> Used to be avatar_icon
-	static LLUICtrl* landmark_icon = getChild<LLUICtrl>("landmark_icon");
-	static LLUICtrl* location_icon = getChild<LLUICtrl>("location_icon");
-	static LLView* teleport_btn = getChildView("Teleport");
-	//static LLView* clear_btn = getChildView("Clear");
-	static LLView* show_destination_btn = getChildView("Show Destination");
-	static LLView* copy_slurl_btn = getChildView("copy_slurl");
-	static LLView* go_home_btn = getChildView("Go Home");
-	static LLUICtrl* zoom_slider = getChild<LLUICtrl>("zoom slider");
-	static LLView* people_chk = getChildView("people_chk");
-	static LLView* infohub_chk = getChildView("infohub_chk");
-	static LLView* land_for_sale_chk = getChildView("land_for_sale_chk");
-	static LLView* event_chk = getChildView("event_chk");
-	static LLView* events_mature_chk = getChildView("events_mature_chk");
-	static LLView* events_adult_chk = getChildView("events_adult_chk");
-	// </FS:Ansariel> Performance improvement
-
-	static LLUIColor map_track_color = LLUIColorTable::instance().getColor("MapTrackColor", LLColor4::white);
-	static LLUIColor map_track_disabled_color = LLUIColorTable::instance().getColor("MapTrackDisabledColor", LLColor4::white);
-	
-	// On orientation island, users don't have a home location yet, so don't
-	// let them teleport "home".  It dumps them in an often-crowed welcome
-	// area (infohub) and they get confused. JC
-	LLViewerRegion* regionp = gAgent.getRegion();
-	bool agent_on_prelude = (regionp && regionp->isPrelude());
-	bool enable_go_home = gAgent.isGodlike() || !agent_on_prelude;
-	// <FS:Ansariel> Performance improvement
-	//getChildView("Go Home")->setEnabled(enable_go_home);
-	go_home_btn->setEnabled(enable_go_home);
-	// </FS:Ansariel> Performance improvement
-
-	updateLocation();
-	
-	LLTracker::ETrackingStatus tracking_status = LLTracker::getTrackingStatus(); 
-	if (LLTracker::TRACKING_AVATAR == tracking_status)
-	{
-		// <FS:Ansariel> Performance improvement
-		//getChild<LLUICtrl>("avatar_icon")->setColor( map_track_color);
-		avatar_icon->setColor( map_track_color);
-		// </FS:Ansariel> Performance improvement
-	}
-	else
-	{
-		// <FS:Ansariel> Performance improvement
-		//getChild<LLUICtrl>("avatar_icon")->setColor( map_track_disabled_color);
-		avatar_icon->setColor( map_track_disabled_color);
-		// </FS:Ansariel> Performance improvement
-	}
-	
-	if (LLTracker::TRACKING_LANDMARK == tracking_status)
-	{
-		// <FS:Ansariel> Performance improvement
-		//getChild<LLUICtrl>("landmark_icon")->setColor( map_track_color);
-		landmark_icon->setColor( map_track_color);
-		// </FS:Ansariel> Performance improvement
-	}
-	else
-	{
-		// <FS:Ansariel> Performance improvement
-		//getChild<LLUICtrl>("landmark_icon")->setColor( map_track_disabled_color);
-		landmark_icon->setColor( map_track_disabled_color);
-		// </FS:Ansariel> Performance improvement
-	}
-	
-	if (LLTracker::TRACKING_LOCATION == tracking_status)
-	{
-		// <FS:Ansariel> Performance improvement
-		//getChild<LLUICtrl>("location_icon")->setColor( map_track_color);
-		location_icon->setColor( map_track_color);
-		// </FS:Ansariel> Performance improvement
-	}
-	else
-	{
-		if (mCompletingRegionName != "")
-		{
-			F64 seconds = LLTimer::getElapsedSeconds();
-			double value = fmod(seconds, 2);
-			value = 0.5 + 0.5*cos(value * F_PI);
-			LLColor4 loading_color(0.0, F32(value/2), F32(value), 1.0);
-			// <FS:Ansariel> Performance improvement
-			//getChild<LLUICtrl>("location_icon")->setColor( loading_color);
-			location_icon->setColor( loading_color);
-			// </FS:Ansariel> Performance improvement
-		}
-		else
-		{
-			// <FS:Ansariel> Performance improvement
-			//getChild<LLUICtrl>("location_icon")->setColor( map_track_disabled_color);
-			location_icon->setColor( map_track_disabled_color);
-			// </FS:Ansariel> Performance improvement
-		}
-	}
-	
-	// check for completion of tracking data
-	if (mWaitingForTracker)
-	{
-		centerOnTarget(TRUE);
-	}
-	
-	// <FS:Ansariel> Performance improvement
-//	getChildView("Teleport")->setEnabled((BOOL)tracking_status);
-//	//	getChildView("Clear")->setEnabled((BOOL)tracking_status);
-//	getChildView("Show Destination")->setEnabled((BOOL)tracking_status || LLWorldMap::getInstance()->isTracking());
-//	getChildView("copy_slurl")->setEnabled((mSLURL.isValid()) );
-//// [RLVa:KB] - Checked: 2010-08-22 (RLVa-1.2.1a) | Added: RLVa-1.2.1a
-//	childSetEnabled("Go Home", 
-//		(!rlv_handler_t::isEnabled()) || !(gRlvHandler.hasBehaviour(RLV_BHVR_TPLM) && gRlvHandler.hasBehaviour(RLV_BHVR_TPLOC)));
-//// [/RLVa:KB]
-	teleport_btn->setEnabled((BOOL)tracking_status);
-	//clear_btn->setEnabled((BOOL)tracking_status);
-	show_destination_btn->setEnabled((BOOL)tracking_status || LLWorldMap::getInstance()->isTracking());
-	copy_slurl_btn->setEnabled((mSLURL.isValid()) );
-	go_home_btn->setEnabled((!rlv_handler_t::isEnabled()) || !(gRlvHandler.hasBehaviour(RLV_BHVR_TPLM) && gRlvHandler.hasBehaviour(RLV_BHVR_TPLOC)));
-	// </FS:Ansariel> Performance improvement
-	// <FS:Ansariel> Alchemy region tracker
-	getChild<LLButton>("track_region")->setEnabled((BOOL) tracking_status || LLWorldMap::getInstance()->isTracking());
-
-	setMouseOpaque(TRUE);
-	getDragHandle()->setMouseOpaque(TRUE);
-=======
+    // <FS:Ansariel> Performance improvement
+    static LLUICtrl* avatar_icon = getChild<LLUICtrl>("friends_icon");  // <FS:Ansariel> Used to be avatar_icon
+    static LLUICtrl* landmark_icon = getChild<LLUICtrl>("landmark_icon");
+    static LLUICtrl* location_icon = getChild<LLUICtrl>("location_icon");
+    static LLView* teleport_btn = getChildView("Teleport");
+    //static LLView* clear_btn = getChildView("Clear");
+    static LLView* show_destination_btn = getChildView("Show Destination");
+    static LLView* copy_slurl_btn = getChildView("copy_slurl");
+    static LLView* go_home_btn = getChildView("Go Home");
+    static LLUICtrl* zoom_slider = getChild<LLUICtrl>("zoom slider");
+    static LLView* people_chk = getChildView("people_chk");
+    static LLView* infohub_chk = getChildView("infohub_chk");
+    static LLView* land_for_sale_chk = getChildView("land_for_sale_chk");
+    static LLView* event_chk = getChildView("event_chk");
+    static LLView* events_mature_chk = getChildView("events_mature_chk");
+    static LLView* events_adult_chk = getChildView("events_adult_chk");
+    // </FS:Ansariel> Performance improvement
+
     static LLUIColor map_track_color = LLUIColorTable::instance().getColor("MapTrackColor", LLColor4::white);
     static LLUIColor map_track_disabled_color = LLUIColorTable::instance().getColor("MapTrackDisabledColor", LLColor4::white);
 
@@ -745,32 +570,50 @@
     LLViewerRegion* regionp = gAgent.getRegion();
     bool agent_on_prelude = (regionp && regionp->isPrelude());
     bool enable_go_home = gAgent.isGodlike() || !agent_on_prelude;
-    getChildView("Go Home")->setEnabled(enable_go_home);
+    // <FS:Ansariel> Performance improvement
+    //getChildView("Go Home")->setEnabled(enable_go_home);
+    go_home_btn->setEnabled(enable_go_home);
+    // </FS:Ansariel> Performance improvement
 
     updateLocation();
 
     LLTracker::ETrackingStatus tracking_status = LLTracker::getTrackingStatus();
     if (LLTracker::TRACKING_AVATAR == tracking_status)
     {
-        getChild<LLUICtrl>("avatar_icon")->setColor( map_track_color);
+        // <FS:Ansariel> Performance improvement
+        //getChild<LLUICtrl>("avatar_icon")->setColor( map_track_color);
+        avatar_icon->setColor( map_track_color);
+        // </FS:Ansariel> Performance improvement
     }
     else
     {
-        getChild<LLUICtrl>("avatar_icon")->setColor( map_track_disabled_color);
+        // <FS:Ansariel> Performance improvement
+        //getChild<LLUICtrl>("avatar_icon")->setColor( map_track_disabled_color);
+        avatar_icon->setColor( map_track_disabled_color);
+        // </FS:Ansariel> Performance improvement
     }
 
     if (LLTracker::TRACKING_LANDMARK == tracking_status)
     {
-        getChild<LLUICtrl>("landmark_icon")->setColor( map_track_color);
+        // <FS:Ansariel> Performance improvement
+        //getChild<LLUICtrl>("landmark_icon")->setColor( map_track_color);
+        landmark_icon->setColor( map_track_color);
+        // </FS:Ansariel> Performance improvement
     }
     else
     {
-        getChild<LLUICtrl>("landmark_icon")->setColor( map_track_disabled_color);
+        // <FS:Ansariel> Performance improvement
+        //getChild<LLUICtrl>("landmark_icon")->setColor( map_track_disabled_color);
+        landmark_icon->setColor( map_track_disabled_color);
+        // </FS:Ansariel> Performance improvement
     }
 
     if (LLTracker::TRACKING_LOCATION == tracking_status)
     {
-        getChild<LLUICtrl>("location_icon")->setColor( map_track_color);
+        // <FS:Ansariel> Performance improvement
+        //getChild<LLUICtrl>("location_icon")->setColor( map_track_color);
+        location_icon->setColor( map_track_color);
+        // </FS:Ansariel> Performance improvement
     }
     else
     {
@@ -780,11 +623,17 @@
             double value = fmod(seconds, 2);
             value = 0.5 + 0.5*cos(value * F_PI);
             LLColor4 loading_color(0.0, F32(value/2), F32(value), 1.0);
-            getChild<LLUICtrl>("location_icon")->setColor( loading_color);
+            // <FS:Ansariel> Performance improvement
+            //getChild<LLUICtrl>("location_icon")->setColor( loading_color);
+            location_icon->setColor( loading_color);
+            // </FS:Ansariel> Performance improvement
         }
         else
         {
-            getChild<LLUICtrl>("location_icon")->setColor( map_track_disabled_color);
+            // <FS:Ansariel> Performance improvement
+            //getChild<LLUICtrl>("location_icon")->setColor( map_track_disabled_color);
+            location_icon->setColor( map_track_disabled_color);
+            // </FS:Ansariel> Performance improvement
         }
     }
 
@@ -794,14 +643,26 @@
         centerOnTarget(TRUE);
     }
 
-    getChildView("Teleport")->setEnabled((BOOL)tracking_status);
-    //  getChildView("Clear")->setEnabled((BOOL)tracking_status);
-    getChildView("Show Destination")->setEnabled((BOOL)tracking_status || LLWorldMap::getInstance()->isTracking());
-    getChildView("copy_slurl")->setEnabled((mSLURL.isValid()) );
+    // <FS:Ansariel> Performance improvement
+//  getChildView("Teleport")->setEnabled((BOOL)tracking_status);
+//  //  getChildView("Clear")->setEnabled((BOOL)tracking_status);
+//  getChildView("Show Destination")->setEnabled((BOOL)tracking_status || LLWorldMap::getInstance()->isTracking());
+//  getChildView("copy_slurl")->setEnabled((mSLURL.isValid()) );
+//// [RLVa:KB] - Checked: 2010-08-22 (RLVa-1.2.1a) | Added: RLVa-1.2.1a
+//  childSetEnabled("Go Home",
+//      (!rlv_handler_t::isEnabled()) || !(gRlvHandler.hasBehaviour(RLV_BHVR_TPLM) && gRlvHandler.hasBehaviour(RLV_BHVR_TPLOC)));
+//// [/RLVa:KB]
+    teleport_btn->setEnabled((BOOL)tracking_status);
+    //clear_btn->setEnabled((BOOL)tracking_status);
+    show_destination_btn->setEnabled((BOOL)tracking_status || LLWorldMap::getInstance()->isTracking());
+    copy_slurl_btn->setEnabled((mSLURL.isValid()) );
+    go_home_btn->setEnabled((!rlv_handler_t::isEnabled()) || !(gRlvHandler.hasBehaviour(RLV_BHVR_TPLM) && gRlvHandler.hasBehaviour(RLV_BHVR_TPLOC)));
+    // </FS:Ansariel> Performance improvement
+    // <FS:Ansariel> Alchemy region tracker
+    getChild<LLButton>("track_region")->setEnabled((BOOL) tracking_status || LLWorldMap::getInstance()->isTracking());
 
     setMouseOpaque(TRUE);
     getDragHandle()->setMouseOpaque(TRUE);
->>>>>>> 38c2a5bd
 
     mMapView->zoom((F32)getChild<LLUICtrl>("zoom slider")->getValue().asReal());
 
@@ -809,35 +670,23 @@
     // If above threshold level (i.e. low res) -> Disable all checkboxes
     // If under threshold level (i.e. high res) -> Enable all checkboxes
     bool enable = mMapView->showRegionInfo();
-<<<<<<< HEAD
-	// <FS:Ansariel> Performance improvement
-	//getChildView("people_chk")->setEnabled(enable);
-	//getChildView("infohub_chk")->setEnabled(enable);
-	//getChildView("telehub_chk")->setEnabled(enable); // <FS:Ansariel> Does not exist as of 12-02-2014!
-	//getChildView("land_for_sale_chk")->setEnabled(enable);
-	//getChildView("event_chk")->setEnabled(enable);
-	//getChildView("events_mature_chk")->setEnabled(enable);
-	//getChildView("events_adult_chk")->setEnabled(enable);
-	people_chk->setEnabled(enable);
-	infohub_chk->setEnabled(enable);
-	land_for_sale_chk->setEnabled(enable);
-	event_chk->setEnabled(enable);
-	events_mature_chk->setEnabled(enable);
-	events_adult_chk->setEnabled(enable);
-	// </FS:Ansariel> Performance improvement
-	
-	LLFloater::draw();
-=======
-    getChildView("people_chk")->setEnabled(enable);
-    getChildView("infohub_chk")->setEnabled(enable);
-    getChildView("telehub_chk")->setEnabled(enable);
-    getChildView("land_for_sale_chk")->setEnabled(enable);
-    getChildView("event_chk")->setEnabled(enable);
-    getChildView("events_mature_chk")->setEnabled(enable);
-    getChildView("events_adult_chk")->setEnabled(enable);
+    // <FS:Ansariel> Performance improvement
+    //getChildView("people_chk")->setEnabled(enable);
+    //getChildView("infohub_chk")->setEnabled(enable);
+    //getChildView("telehub_chk")->setEnabled(enable); // <FS:Ansariel> Does not exist as of 12-02-2014!
+    //getChildView("land_for_sale_chk")->setEnabled(enable);
+    //getChildView("event_chk")->setEnabled(enable);
+    //getChildView("events_mature_chk")->setEnabled(enable);
+    //getChildView("events_adult_chk")->setEnabled(enable);
+    people_chk->setEnabled(enable);
+    infohub_chk->setEnabled(enable);
+    land_for_sale_chk->setEnabled(enable);
+    event_chk->setEnabled(enable);
+    events_mature_chk->setEnabled(enable);
+    events_adult_chk->setEnabled(enable);
+    // </FS:Ansariel> Performance improvement
 
     LLFloater::draw();
->>>>>>> 38c2a5bd
 }
 
 
@@ -848,106 +697,77 @@
 // <FS:Ansariel> Parcel details on map
 void LLFloaterWorldMap::processParcelInfo(const LLParcelData& parcel_data, const LLVector3d& pos_global)
 {
-	LLVector3d tracker_pos = LLTracker::getTrackedPositionGlobal();
-	if (!mShowParcelInfo ||
-		(tracker_pos.mdV[VX] != pos_global.mdV[VX] && tracker_pos.mdV[VY] != pos_global.mdV[VY]) ||
-		LLTracker::getTrackedLocationType() != LLTracker::LOCATION_NOTHING ||
-		LLTracker::getTrackingStatus() != LLTracker::TRACKING_LOCATION)
-	{
-		return;
-	}
-
-	LLSimInfo* sim_info = LLWorldMap::getInstance()->simInfoFromPosGlobal(pos_global);
-	if (!sim_info)
-	{
-		return;
-	}
-
-	std::string sim_name = sim_info->getName();
-	U32 locX, locY;
-	from_region_handle(sim_info->getHandle(), &locX, &locY);
-	F32 region_x = pos_global.mdV[VX] - locX;
-	F32 region_y = pos_global.mdV[VY] - locY;
-	std::string full_name = llformat("%s (%d, %d, %d)", 
-									 sim_name.c_str(), 
-									 ll_round(region_x), 
-									 ll_round(region_y),
-									 ll_round((F32)pos_global.mdV[VZ]));
-
-	LLTracker::trackLocation(pos_global, parcel_data.name.empty() ? getString("UnnamedParcel") : parcel_data.name, full_name);
+    LLVector3d tracker_pos = LLTracker::getTrackedPositionGlobal();
+    if (!mShowParcelInfo ||
+        (tracker_pos.mdV[VX] != pos_global.mdV[VX] && tracker_pos.mdV[VY] != pos_global.mdV[VY]) ||
+        LLTracker::getTrackedLocationType() != LLTracker::LOCATION_NOTHING ||
+        LLTracker::getTrackingStatus() != LLTracker::TRACKING_LOCATION)
+    {
+        return;
+    }
+
+    LLSimInfo* sim_info = LLWorldMap::getInstance()->simInfoFromPosGlobal(pos_global);
+    if (!sim_info)
+    {
+        return;
+    }
+
+    std::string sim_name = sim_info->getName();
+    U32 locX, locY;
+    from_region_handle(sim_info->getHandle(), &locX, &locY);
+    F32 region_x = pos_global.mdV[VX] - locX;
+    F32 region_y = pos_global.mdV[VY] - locY;
+    std::string full_name = llformat("%s (%d, %d, %d)",
+                                     sim_name.c_str(),
+                                     ll_round(region_x),
+                                     ll_round(region_y),
+                                     ll_round((F32)pos_global.mdV[VZ]));
+
+    LLTracker::trackLocation(pos_global, parcel_data.name.empty() ? getString("UnnamedParcel") : parcel_data.name, full_name);
 }
 
 void LLFloaterWorldMap::requestParcelInfo(const LLVector3d& pos_global, const LLVector3d& region_origin)
 {
-	if (pos_global == mRequestedGlobalPos)
-	{
-		return;
-	}
-
-	LLViewerRegion* region = gAgent.getRegion();
-	if (!region)
-	{
-		return;
-	}
-
-	auto pos_region = LLVector3(pos_global - region_origin);
-
-	LLSD body;
-	std::string url = region->getCapability("RemoteParcelRequest");
-	if (!url.empty())
-	{
-		mRequestedGlobalPos = pos_global;
-		if (mParcelInfoObserver)
-		{
-			delete mParcelInfoObserver;
-		}
-		mParcelInfoObserver = new FSWorldMapParcelInfoObserver(pos_global);
-
-		LLRemoteParcelInfoProcessor::instance().requestRegionParcelInfo(url,
-																		region->getRegionID(), pos_region, pos_global,
-																		mParcelInfoObserver->getObserverHandle() );
-
-	}
-	else
-	{
-		LL_WARNS() << "Cannot request parcel details: Cap not found" << LL_ENDL;
-	}
+    if (pos_global == mRequestedGlobalPos)
+    {
+        return;
+    }
+
+    LLViewerRegion* region = gAgent.getRegion();
+    if (!region)
+    {
+        return;
+    }
+
+    auto pos_region = LLVector3(pos_global - region_origin);
+
+    LLSD body;
+    std::string url = region->getCapability("RemoteParcelRequest");
+    if (!url.empty())
+    {
+        mRequestedGlobalPos = pos_global;
+        if (mParcelInfoObserver)
+        {
+            delete mParcelInfoObserver;
+        }
+        mParcelInfoObserver = new FSWorldMapParcelInfoObserver(pos_global);
+
+        LLRemoteParcelInfoProcessor::instance().requestRegionParcelInfo(url,
+                                                                        region->getRegionID(), pos_region, pos_global,
+                                                                        mParcelInfoObserver->getObserverHandle() );
+
+    }
+    else
+    {
+        LL_WARNS() << "Cannot request parcel details: Cap not found" << LL_ENDL;
+    }
 }
 // </FS:Ansariel> Parcel details on map
 
 
 void LLFloaterWorldMap::trackAvatar( const LLUUID& avatar_id, const std::string& name )
 {
-<<<<<<< HEAD
-	mShowParcelInfo = false; // <FS:Ansariel> Parcel details on map
-	LLCtrlSelectionInterface *iface = childGetSelectionInterface("friend combo");
-	if (!iface) return;
-	
-	buildAvatarIDList();
-	if(iface->setCurrentByID(avatar_id) || gAgent.isGodlike())
-	{
-		// *HACK: Adjust Z values automatically for liaisons & gods so
-		// they swoop down when they click on the map. Requested
-		// convenience.
-		if(gAgent.isGodlike())
-		{
-			getChild<LLUICtrl>("teleport_coordinate_z")->setValue(LLSD(200.f));
-		}
-		// Don't re-request info if we already have it or we won't have it in time to teleport
-		if (mTrackedStatus != LLTracker::TRACKING_AVATAR || avatar_id != mTrackedAvatarID)
-		{
-			mTrackedStatus = LLTracker::TRACKING_AVATAR;
-			mTrackedAvatarID = avatar_id;
-			LLTracker::trackAvatar(avatar_id, name);
-			centerOnTarget(TRUE);
-		}
-	}
-	else
-	{
-		LLTracker::stopTracking(false);
-	}
-	setDefaultBtn("Teleport");
-=======
+    mShowParcelInfo = false; // <FS:Ansariel> Parcel details on map
     LLCtrlSelectionInterface *iface = childGetSelectionInterface("friend combo");
     if (!iface) return;
 
@@ -967,6 +787,7 @@
             mTrackedStatus = LLTracker::TRACKING_AVATAR;
             mTrackedAvatarID = avatar_id;
             LLTracker::trackAvatar(avatar_id, name);
+            centerOnTarget(TRUE);
         }
     }
     else
@@ -974,54 +795,11 @@
         LLTracker::stopTracking(false);
     }
     setDefaultBtn("Teleport");
->>>>>>> 38c2a5bd
 }
 
 void LLFloaterWorldMap::trackLandmark( const LLUUID& landmark_item_id )
 {
-<<<<<<< HEAD
-	mShowParcelInfo = false; // <FS:Ansariel> Parcel details on map
-	LLCtrlSelectionInterface *iface = childGetSelectionInterface("landmark combo");
-	if (!iface) return;
-	
-	buildLandmarkIDLists();
-	BOOL found = FALSE;
-	S32 idx;
-	for (idx = 0; idx < mLandmarkItemIDList.size(); idx++)
-	{
-		if ( mLandmarkItemIDList.at(idx) == landmark_item_id)
-		{
-			found = TRUE;
-			break;
-		}
-	}
-	
-	if (found && iface->setCurrentByID( landmark_item_id ) ) 
-	{
-		LLUUID asset_id = mLandmarkAssetIDList.at( idx );
-		std::string name;
-		LLComboBox* combo = getChild<LLComboBox>( "landmark combo");
-		if (combo) name = combo->getSimple();
-		mTrackedStatus = LLTracker::TRACKING_LANDMARK;
-		LLTracker::trackLandmark(mLandmarkAssetIDList.at( idx ),	// assetID
-								 mLandmarkItemIDList.at( idx ), // itemID
-								 name);			// name
-		
-		if( asset_id != sHomeID )
-		{
-			// start the download process
-			gLandmarkList.getAsset( asset_id);
-		}
-		
-		// We have to download both region info and landmark data, so set busy. JC
-		//		getWindow()->incBusyCount();
-	}
-	else
-	{
-		LLTracker::stopTracking(false);
-	}
-	setDefaultBtn("Teleport");
-=======
+    mShowParcelInfo = false; // <FS:Ansariel> Parcel details on map
     LLCtrlSelectionInterface *iface = childGetSelectionInterface("landmark combo");
     if (!iface) return;
 
@@ -1062,139 +840,27 @@
         LLTracker::stopTracking(false);
     }
     setDefaultBtn("Teleport");
->>>>>>> 38c2a5bd
 }
 
 
 void LLFloaterWorldMap::trackEvent(const LLItemInfo &event_info)
 {
-<<<<<<< HEAD
-	mShowParcelInfo = false; // <FS:Ansariel> Parcel details on map
-	mTrackedStatus = LLTracker::TRACKING_LOCATION;
-	LLTracker::trackLocation(event_info.getGlobalPosition(), event_info.getName(), event_info.getToolTip(), LLTracker::LOCATION_EVENT);
-	setDefaultBtn("Teleport");
-=======
+    mShowParcelInfo = false; // <FS:Ansariel> Parcel details on map
     mTrackedStatus = LLTracker::TRACKING_LOCATION;
     LLTracker::trackLocation(event_info.getGlobalPosition(), event_info.getName(), event_info.getToolTip(), LLTracker::LOCATION_EVENT);
     setDefaultBtn("Teleport");
->>>>>>> 38c2a5bd
 }
 
 void LLFloaterWorldMap::trackGenericItem(const LLItemInfo &item)
 {
-<<<<<<< HEAD
-	mShowParcelInfo = false; // <FS:Ansariel> Parcel details on map
-	mTrackedStatus = LLTracker::TRACKING_LOCATION;
-	LLTracker::trackLocation(item.getGlobalPosition(), item.getName(), item.getToolTip(), LLTracker::LOCATION_ITEM);
-	setDefaultBtn("Teleport");
-=======
+    mShowParcelInfo = false; // <FS:Ansariel> Parcel details on map
     mTrackedStatus = LLTracker::TRACKING_LOCATION;
     LLTracker::trackLocation(item.getGlobalPosition(), item.getName(), item.getToolTip(), LLTracker::LOCATION_ITEM);
     setDefaultBtn("Teleport");
->>>>>>> 38c2a5bd
 }
 
 void LLFloaterWorldMap::trackLocation(const LLVector3d& pos_global)
 {
-<<<<<<< HEAD
-	LLSimInfo* sim_info = LLWorldMap::getInstance()->simInfoFromPosGlobal(pos_global);
-	if (!sim_info)
-	{
-		// We haven't found a region for that point yet, leave the tracking to the world map
-		LLTracker::stopTracking(false);
-		LLWorldMap::getInstance()->setTracking(pos_global);
-		S32 world_x = S32(pos_global.mdV[0] / 256);
-		S32 world_y = S32(pos_global.mdV[1] / 256);
-		LLWorldMapMessage::getInstance()->sendMapBlockRequest(world_x, world_y, world_x, world_y, true);
-		setDefaultBtn("");
-		
-		// clicked on a non-region - turn off coord display
-		enableTeleportCoordsDisplay( false );
-		
-		return;
-	}
-	if (sim_info->isDown())
-	{
-		// Down region. Show the blue circle of death!
-		// i.e. let the world map that this and tell it it's invalid
-		LLTracker::stopTracking(false);
-		LLWorldMap::getInstance()->setTracking(pos_global);
-		LLWorldMap::getInstance()->setTrackingInvalid();
-		setDefaultBtn("");
-		
-		// clicked on a down region - turn off coord display
-		enableTeleportCoordsDisplay( false );
-		
-		return;
-	}
-	
-	std::string sim_name = sim_info->getName();
-// <FS:CR> Aurora-sim var region teleports
-	//F32 region_x = (F32)fmod( pos_global.mdV[VX], (F64)REGION_WIDTH_METERS );
-	//F32 region_y = (F32)fmod( pos_global.mdV[VY], (F64)REGION_WIDTH_METERS );
-	U32 locX, locY;
-	from_region_handle(sim_info->getHandle(), &locX, &locY);
-	F32 region_x = pos_global.mdV[VX] - locX;
-	F32 region_y = pos_global.mdV[VY] - locY;
-// </FS:CR>
-	std::string full_name = llformat("%s (%d, %d, %d)", 
-									 sim_name.c_str(), 
-									 ll_round(region_x), 
-									 ll_round(region_y),
-									 ll_round((F32)pos_global.mdV[VZ]));
-	
-	std::string tooltip("");
-	mTrackedStatus = LLTracker::TRACKING_LOCATION;
-// [RLVa:KB] - Checked: 2012-02-08 (RLVa-1.4.5) | Added: RLVa-1.4.5
-	LLTracker::trackLocation(pos_global, (!gRlvHandler.hasBehaviour(RLV_BHVR_SHOWLOC)) ? full_name : RlvStrings::getString(RlvStringKeys::Hidden::Generic).c_str(), tooltip);
-// [/RLVa:KB]
-//	LLTracker::trackLocation(pos_global, full_name, tooltip);
-	LLWorldMap::getInstance()->cancelTracking();		// The floater is taking over the tracking
-
-	// <FS:Ansariel> Parcel details on map
-	if (!gRlvHandler.hasBehaviour(RLV_BHVR_SHOWLOC))
-	{
-		mShowParcelInfo = true;
-		requestParcelInfo(pos_global, sim_info->getGlobalOrigin());
-	}
-	else
-	{
-		mShowParcelInfo = false;
-	}
-	// </FS:Ansariel> Parcel details on map
-	
-	LLVector3d coord_pos = LLTracker::getTrackedPositionGlobal();
-	updateTeleportCoordsDisplay( coord_pos );
-	
-	// we have a valid region - turn on coord display
-	enableTeleportCoordsDisplay( true );
-	
-	setDefaultBtn("Teleport");
-}
-
-// enable/disable teleport destination coordinates 
-void LLFloaterWorldMap::enableTeleportCoordsDisplay( bool enabled )
-{
-// [RLVa:KB] - Checked: 2012-02-08 (RLVa-1.4.5) | Added: RLVa-1.4.5
-	LLUICtrl* pCtrl = getChild<LLUICtrl>("events_label");
-	pCtrl->setVisible(!gRlvHandler.hasBehaviour(RLV_BHVR_SHOWLOC));
-
-	pCtrl = getChild<LLUICtrl>("teleport_coordinate_x");
-	pCtrl->setVisible(!gRlvHandler.hasBehaviour(RLV_BHVR_SHOWLOC));
-	pCtrl->setEnabled(enabled);
-
-	pCtrl = getChild<LLUICtrl>("teleport_coordinate_y");
-	pCtrl->setVisible(!gRlvHandler.hasBehaviour(RLV_BHVR_SHOWLOC));
-	pCtrl->setEnabled(enabled);
-
-	pCtrl = getChild<LLUICtrl>("teleport_coordinate_z");
-	pCtrl->setVisible(!gRlvHandler.hasBehaviour(RLV_BHVR_SHOWLOC));
-	pCtrl->setEnabled(enabled);
-// [/RLVa:KB]
-//	childSetEnabled("teleport_coordinate_x", enabled );
-//	childSetEnabled("teleport_coordinate_y", enabled );
-//	childSetEnabled("teleport_coordinate_z", enabled );
-=======
     LLSimInfo* sim_info = LLWorldMap::getInstance()->simInfoFromPosGlobal(pos_global);
     if (!sim_info)
     {
@@ -1227,8 +893,14 @@
     }
 
     std::string sim_name = sim_info->getName();
-    F32 region_x = (F32)fmod( pos_global.mdV[VX], (F64)REGION_WIDTH_METERS );
-    F32 region_y = (F32)fmod( pos_global.mdV[VY], (F64)REGION_WIDTH_METERS );
+// <FS:CR> Aurora-sim var region teleports
+    //F32 region_x = (F32)fmod( pos_global.mdV[VX], (F64)REGION_WIDTH_METERS );
+    //F32 region_y = (F32)fmod( pos_global.mdV[VY], (F64)REGION_WIDTH_METERS );
+    U32 locX, locY;
+    from_region_handle(sim_info->getHandle(), &locX, &locY);
+    F32 region_x = pos_global.mdV[VX] - locX;
+    F32 region_y = pos_global.mdV[VY] - locY;
+// </FS:CR>
     std::string full_name = llformat("%s (%d, %d, %d)",
                                      sim_name.c_str(),
                                      ll_round(region_x),
@@ -1237,8 +909,23 @@
 
     std::string tooltip("");
     mTrackedStatus = LLTracker::TRACKING_LOCATION;
+// [RLVa:KB] - Checked: 2012-02-08 (RLVa-1.4.5) | Added: RLVa-1.4.5
+    LLTracker::trackLocation(pos_global, (!gRlvHandler.hasBehaviour(RLV_BHVR_SHOWLOC)) ? full_name : RlvStrings::getString(RlvStringKeys::Hidden::Generic).c_str(), tooltip);
+// [/RLVa:KB]
+//  LLTracker::trackLocation(pos_global, full_name, tooltip);
     LLWorldMap::getInstance()->cancelTracking();        // The floater is taking over the tracking
-    LLTracker::trackLocation(pos_global, full_name, tooltip);
+
+    // <FS:Ansariel> Parcel details on map
+    if (!gRlvHandler.hasBehaviour(RLV_BHVR_SHOWLOC))
+    {
+        mShowParcelInfo = true;
+        requestParcelInfo(pos_global, sim_info->getGlobalOrigin());
+    }
+    else
+    {
+        mShowParcelInfo = false;
+    }
+    // </FS:Ansariel> Parcel details on map
 
     LLVector3d coord_pos = LLTracker::getTrackedPositionGlobal();
     updateTeleportCoordsDisplay( coord_pos );
@@ -1252,176 +939,57 @@
 // enable/disable teleport destination coordinates
 void LLFloaterWorldMap::enableTeleportCoordsDisplay( bool enabled )
 {
-    childSetEnabled("teleport_coordinate_x", enabled );
-    childSetEnabled("teleport_coordinate_y", enabled );
-    childSetEnabled("teleport_coordinate_z", enabled );
->>>>>>> 38c2a5bd
+// [RLVa:KB] - Checked: 2012-02-08 (RLVa-1.4.5) | Added: RLVa-1.4.5
+    LLUICtrl* pCtrl = getChild<LLUICtrl>("events_label");
+    pCtrl->setVisible(!gRlvHandler.hasBehaviour(RLV_BHVR_SHOWLOC));
+
+    pCtrl = getChild<LLUICtrl>("teleport_coordinate_x");
+    pCtrl->setVisible(!gRlvHandler.hasBehaviour(RLV_BHVR_SHOWLOC));
+    pCtrl->setEnabled(enabled);
+
+    pCtrl = getChild<LLUICtrl>("teleport_coordinate_y");
+    pCtrl->setVisible(!gRlvHandler.hasBehaviour(RLV_BHVR_SHOWLOC));
+    pCtrl->setEnabled(enabled);
+
+    pCtrl = getChild<LLUICtrl>("teleport_coordinate_z");
+    pCtrl->setVisible(!gRlvHandler.hasBehaviour(RLV_BHVR_SHOWLOC));
+    pCtrl->setEnabled(enabled);
+// [/RLVa:KB]
+//  childSetEnabled("teleport_coordinate_x", enabled );
+//  childSetEnabled("teleport_coordinate_y", enabled );
+//  childSetEnabled("teleport_coordinate_z", enabled );
 }
 
 // update display of teleport destination coordinates - pos is in global coordinates
 void LLFloaterWorldMap::updateTeleportCoordsDisplay( const LLVector3d& pos )
 {
-<<<<<<< HEAD
-	// convert global specified position to a local one
+    // convert global specified position to a local one
 // <FS:CR> Aurora-Sim var region support
-	//F32 region_local_x = (F32)fmod( pos.mdV[VX], (F64)REGION_WIDTH_METERS );
-	//F32 region_local_y = (F32)fmod( pos.mdV[VY], (F64)REGION_WIDTH_METERS );
-	LLSimInfo* sim_info = LLWorldMap::getInstance()->simInfoFromPosGlobal(pos);
-	if (sim_info)
-	{
-		// if we're going to update their value, we should also enable them
-		enableTeleportCoordsDisplay( true );
-		
-		U32 locX, locY;
-		from_region_handle(sim_info->getHandle(), &locX, &locY);
-		F32 region_local_x = pos.mdV[VX] - locX;
-		F32 region_local_y = pos.mdV[VY] - locY;
-		//F32 region_local_z = (F32)fmod( pos.mdV[VZ], (F64)REGION_WIDTH_METERS );
-		F32 region_local_z = (F32)pos.mdV[VZ];
-
-		// write in the values
-		childSetValue("teleport_coordinate_x", region_local_x );
-		childSetValue("teleport_coordinate_y", region_local_y );
-		childSetValue("teleport_coordinate_z", region_local_z );
-	}
+    //F32 region_local_x = (F32)fmod( pos.mdV[VX], (F64)REGION_WIDTH_METERS );
+    //F32 region_local_y = (F32)fmod( pos.mdV[VY], (F64)REGION_WIDTH_METERS );
+    LLSimInfo* sim_info = LLWorldMap::getInstance()->simInfoFromPosGlobal(pos);
+    if (sim_info)
+    {
+        // if we're going to update their value, we should also enable them
+        enableTeleportCoordsDisplay( true );
+
+        U32 locX, locY;
+        from_region_handle(sim_info->getHandle(), &locX, &locY);
+        F32 region_local_x = pos.mdV[VX] - locX;
+        F32 region_local_y = pos.mdV[VY] - locY;
+        //F32 region_local_z = (F32)fmod( pos.mdV[VZ], (F64)REGION_WIDTH_METERS );
+        F32 region_local_z = (F32)pos.mdV[VZ];
+
+        // write in the values
+        childSetValue("teleport_coordinate_x", region_local_x );
+        childSetValue("teleport_coordinate_y", region_local_y );
+        childSetValue("teleport_coordinate_z", region_local_z );
+    }
 // </FS:CR>
-=======
-    // if we're going to update their value, we should also enable them
-    enableTeleportCoordsDisplay( true );
-
-    // convert global specified position to a local one
-    F32 region_local_x = (F32)fmod( pos.mdV[VX], (F64)REGION_WIDTH_METERS );
-    F32 region_local_y = (F32)fmod( pos.mdV[VY], (F64)REGION_WIDTH_METERS );
-    F32 region_local_z = (F32)llclamp( pos.mdV[VZ], 0.0, (F64)REGION_HEIGHT_METERS );
-
-    // write in the values
-    childSetValue("teleport_coordinate_x", region_local_x );
-    childSetValue("teleport_coordinate_y", region_local_y );
-    childSetValue("teleport_coordinate_z", region_local_z );
->>>>>>> 38c2a5bd
 }
 
 void LLFloaterWorldMap::updateLocation()
 {
-<<<<<<< HEAD
-	bool gotSimName;
-	
-	LLTracker::ETrackingStatus status = LLTracker::getTrackingStatus();
-	
-	// These values may get updated by a message, so need to check them every frame
-	// The fields may be changed by the user, so only update them if the data changes
-	LLVector3d pos_global = LLTracker::getTrackedPositionGlobal();
-	if (pos_global.isExactlyZero())
-	{
-		LLVector3d agentPos = gAgent.getPositionGlobal();
-		
-		// Set to avatar's current postion if nothing is selected
-		if ( status == LLTracker::TRACKING_NOTHING && mSetToUserPosition )
-		{
-			// Make sure we know where we are before setting the current user position
-			std::string agent_sim_name;
-			gotSimName = LLWorldMap::getInstance()->simNameFromPosGlobal( agentPos, agent_sim_name );
-// [RLVa:KB] - Checked: 2012-02-08 (RLVa-1.4.5) | Added: RLVa-1.4.5
-			if (gRlvHandler.hasBehaviour(RLV_BHVR_SHOWLOC))
-			{
-				mSetToUserPosition = FALSE;
-
-				// Fill out the location field
-				getChild<LLUICtrl>("location")->setValue(RlvStrings::getString(RlvStringKeys::Hidden::Region));
-				
-				// update the coordinate display with location of avatar in region
-				updateTeleportCoordsDisplay( agentPos );
-				
-				mSLURL = LLSLURL();
-			}
-			else if (gotSimName)
-// [/RLVa:KB]
-//			if ( gotSimName )
-			{
-				mSetToUserPosition = FALSE;
-				
-				// Fill out the location field
-				getChild<LLUICtrl>("location")->setValue(agent_sim_name);
-				
-				// update the coordinate display with location of avatar in region
-				updateTeleportCoordsDisplay( agentPos );
-				
-				// Figure out where user is
-				// Set the current SLURL
-// <FS:CR> Aurora-sim var region teleports
-				//mSLURL = LLSLURL(agent_sim_name, gAgent.getPositionGlobal());
-				mSLURL = LLSLURL(agent_sim_name, gAgent.getPositionAgent());
-// </FS:CR>
-			}
-		}
-		
-		return; // invalid location
-	}
-	std::string sim_name;
-	// <FS:Beq pp Oren> FIRE-30768: SLURL's don't work in VarRegions
-	//gotSimName = LLWorldMap::getInstance()->simNameFromPosGlobal( pos_global, sim_name );
-	LLSimInfo* sim_info = LLWorldMap::getInstance()->simInfoFromPosGlobal(pos_global);
-	if (sim_info)
-		sim_name = sim_info->getName();
-	// </FS:Beq pp Oren>
-	if ((status != LLTracker::TRACKING_NOTHING) &&
-		(status != mTrackedStatus || pos_global != mTrackedLocation || sim_name != mTrackedSimName))
-	{
-		mTrackedStatus = status;
-		mTrackedLocation = pos_global;
-		mTrackedSimName = sim_name;
-		
-		if (status == LLTracker::TRACKING_AVATAR)
-		{
-			// *HACK: Adjust Z values automatically for liaisons &
-			// gods so they swoop down when they click on the
-			// map. Requested convenience.
-			if(gAgent.isGodlike())
-			{
-				pos_global[2] = 200;
-			}
-		}
-		
-		getChild<LLUICtrl>("location")->setValue(sim_name);
-		
-		// refresh coordinate display to reflect where user clicked.
-		LLVector3d coord_pos = LLTracker::getTrackedPositionGlobal();
-		updateTeleportCoordsDisplay( coord_pos );
-		
-		// simNameFromPosGlobal can fail, so don't give the user an invalid SLURL
-// [RLVa:KB] - Checked: 2012-02-08 (RLVa-1.4.5) | Added: RLVa-1.4.5
-		if (gRlvHandler.hasBehaviour(RLV_BHVR_SHOWLOC))
-		{
-			mSLURL = LLSLURL();
-
-			childSetValue("location", RlvStrings::getString(RlvStringKeys::Hidden::Region));
-		}
-// <FS:Beq pp Oren> FORE-30768 Slurls in Var regions are b0rked
-		// else if (gotSimName)
-		else if (sim_info)
-// [/RLVa:KB]
-//		if ( gotSimName )
-		{
-			// mSLURL = LLSLURL(sim_name, pos_global);
-			mSLURL = LLSLURL(sim_info->getName(), sim_info->getGlobalOrigin(), pos_global);
-		}
-// </FS:Beq pp Oren>
-		else
-		{	// Empty SLURL will disable the "Copy SLURL to clipboard" button
-			mSLURL = LLSLURL();
-		}
-
-// [RLVa:KB] - Checked: 2009-07-04 (RLVa-1.0.0a)
-/*
-		if (gRlvHandler.hasBehaviour(RLV_BHVR_SHOWLOC))
-		{
-			childSetValue("location", RlvStrings::getString(RLV_STRING_HIDDEN_REGION));
-			mSLURL.clear();
-		}
-*/
-// [/RLVa:KB]
-	}
-=======
     bool gotSimName;
 
     LLTracker::ETrackingStatus status = LLTracker::getTrackingStatus();
@@ -1439,26 +1007,49 @@
             // Make sure we know where we are before setting the current user position
             std::string agent_sim_name;
             gotSimName = LLWorldMap::getInstance()->simNameFromPosGlobal( agentPos, agent_sim_name );
-            if ( gotSimName )
+// [RLVa:KB] - Checked: 2012-02-08 (RLVa-1.4.5) | Added: RLVa-1.4.5
+            if (gRlvHandler.hasBehaviour(RLV_BHVR_SHOWLOC))
             {
                 mSetToUserPosition = FALSE;
 
                 // Fill out the location field
-                getChild<LLUICtrl>("location")->setValue(agent_sim_name);
+                getChild<LLUICtrl>("location")->setValue(RlvStrings::getString(RlvStringKeys::Hidden::Region));
 
                 // update the coordinate display with location of avatar in region
                 updateTeleportCoordsDisplay( agentPos );
 
+                mSLURL = LLSLURL();
+            }
+            else if (gotSimName)
+// [/RLVa:KB]
+//          if ( gotSimName )
+            {
+                mSetToUserPosition = FALSE;
+
+                // Fill out the location field
+                getChild<LLUICtrl>("location")->setValue(agent_sim_name);
+
+                // update the coordinate display with location of avatar in region
+                updateTeleportCoordsDisplay( agentPos );
+
                 // Figure out where user is
                 // Set the current SLURL
-                mSLURL = LLSLURL(agent_sim_name, gAgent.getPositionGlobal());
+// <FS:CR> Aurora-sim var region teleports
+                //mSLURL = LLSLURL(agent_sim_name, gAgent.getPositionGlobal());
+                mSLURL = LLSLURL(agent_sim_name, gAgent.getPositionAgent());
+// </FS:CR>
             }
         }
 
         return; // invalid location
     }
     std::string sim_name;
-    gotSimName = LLWorldMap::getInstance()->simNameFromPosGlobal( pos_global, sim_name );
+    // <FS:Beq pp Oren> FIRE-30768: SLURL's don't work in VarRegions
+    //gotSimName = LLWorldMap::getInstance()->simNameFromPosGlobal( pos_global, sim_name );
+    LLSimInfo* sim_info = LLWorldMap::getInstance()->simInfoFromPosGlobal(pos_global);
+    if (sim_info)
+        sim_name = sim_info->getName();
+    // </FS:Beq pp Oren>
     if ((status != LLTracker::TRACKING_NOTHING) &&
         (status != mTrackedStatus || pos_global != mTrackedLocation || sim_name != mTrackedSimName))
     {
@@ -1484,16 +1075,38 @@
         updateTeleportCoordsDisplay( coord_pos );
 
         // simNameFromPosGlobal can fail, so don't give the user an invalid SLURL
-        if ( gotSimName )
-        {
-            mSLURL = LLSLURL(sim_name, pos_global);
-        }
+// [RLVa:KB] - Checked: 2012-02-08 (RLVa-1.4.5) | Added: RLVa-1.4.5
+        if (gRlvHandler.hasBehaviour(RLV_BHVR_SHOWLOC))
+        {
+            mSLURL = LLSLURL();
+
+            childSetValue("location", RlvStrings::getString(RlvStringKeys::Hidden::Region));
+        }
+// <FS:Beq pp Oren> FORE-30768 Slurls in Var regions are b0rked
+        // else if (gotSimName)
+        else if (sim_info)
+// [/RLVa:KB]
+//      if ( gotSimName )
+        {
+            // mSLURL = LLSLURL(sim_name, pos_global);
+            mSLURL = LLSLURL(sim_info->getName(), sim_info->getGlobalOrigin(), pos_global);
+        }
+// </FS:Beq pp Oren>
         else
         {   // Empty SLURL will disable the "Copy SLURL to clipboard" button
             mSLURL = LLSLURL();
         }
-    }
->>>>>>> 38c2a5bd
+
+// [RLVa:KB] - Checked: 2009-07-04 (RLVa-1.0.0a)
+/*
+        if (gRlvHandler.hasBehaviour(RLV_BHVR_SHOWLOC))
+        {
+            childSetValue("location", RlvStrings::getString(RLV_STRING_HIDDEN_REGION));
+            mSLURL.clear();
+        }
+*/
+// [/RLVa:KB]
+    }
 }
 
 void LLFloaterWorldMap::trackURL(const std::string& region_name, S32 x_coord, S32 y_coord, S32 z_coord)
@@ -1593,41 +1206,6 @@
     if (!list) return;
 
     // Delete all but the "None" entry
-<<<<<<< HEAD
-	S32 list_size = list->getItemCount();
-	if (list_size > 1)
-	{
-		list->selectItemRange(1, -1);
-		list->operateOnSelection(LLCtrlListInterface::OP_DELETE);
-	}
-	
-	// Get all of the calling cards for avatar that are currently online
-	LLCollectMappableBuddies collector;
-	LLAvatarTracker::instance().applyFunctor(collector);
-	LLCollectMappableBuddies::buddy_map_t::iterator it;
-	LLCollectMappableBuddies::buddy_map_t::iterator end;
-	it = collector.mMappable.begin();
-	end = collector.mMappable.end();
-	// <FS:Ansariel> Sort friend list alphabetically
-	//for( ; it != end; ++it)
-	//{
-	//	list->addSimpleElement((*it).second, ADD_BOTTOM, (*it).first);
-	//}
-
-	std::multimap<std::string, LLUUID> buddymap;
-	for( ; it != end; ++it)
-	{
-		buddymap.insert(std::make_pair((*it).second, (*it).first));
-	}
-	for (std::multimap<std::string, LLUUID>::iterator bit = buddymap.begin(); bit != buddymap.end(); ++bit)
-	{
-		list->addSimpleElement((*bit).first, ADD_BOTTOM, (*bit).second);
-	}
-	// </FS:Ansariel>
-	
-	list->setCurrentByID( LLAvatarTracker::instance().getAvatarID() );
-	list->selectFirstItem();
-=======
     S32 list_size = list->getItemCount();
     if (list_size > 1)
     {
@@ -1642,14 +1220,25 @@
     LLCollectMappableBuddies::buddy_map_t::iterator end;
     it = collector.mMappable.begin();
     end = collector.mMappable.end();
+    // <FS:Ansariel> Sort friend list alphabetically
+    //for( ; it != end; ++it)
+    //{
+    //  list->addSimpleElement((*it).second, ADD_BOTTOM, (*it).first);
+    //}
+
+    std::multimap<std::string, LLUUID> buddymap;
     for( ; it != end; ++it)
     {
-        list->addSimpleElement((*it).second, ADD_BOTTOM, (*it).first);
-    }
+        buddymap.insert(std::make_pair((*it).second, (*it).first));
+    }
+    for (std::multimap<std::string, LLUUID>::iterator bit = buddymap.begin(); bit != buddymap.end(); ++bit)
+    {
+        list->addSimpleElement((*bit).first, ADD_BOTTOM, (*bit).second);
+    }
+    // </FS:Ansariel>
 
     list->setCurrentByID( LLAvatarTracker::instance().getAvatarID() );
     list->selectFirstItem();
->>>>>>> 38c2a5bd
 }
 
 
@@ -1659,78 +1248,6 @@
     if (!list) return;
 
     // Delete all but the "None" entry
-<<<<<<< HEAD
-	S32 list_size = list->getItemCount();
-	if (list_size > 1)
-	{
-		list->selectItemRange(1, -1);
-		list->operateOnSelection(LLCtrlListInterface::OP_DELETE);
-	}
-	
-	mLandmarkItemIDList.clear();
-	mLandmarkAssetIDList.clear();
-	
-	// Get all of the current landmarks
-	mLandmarkAssetIDList.push_back( LLUUID::null );
-	mLandmarkItemIDList.push_back( LLUUID::null );
-	
-	mLandmarkAssetIDList.push_back( sHomeID );
-	mLandmarkItemIDList.push_back( sHomeID );
-	
-	LLInventoryModel::cat_array_t cats;
-	LLInventoryModel::item_array_t items;
-	LLIsType is_landmark(LLAssetType::AT_LANDMARK);
-	gInventory.collectDescendentsIf(gInventory.getRootFolderID(),
-									cats,
-									items,
-									LLInventoryModel::EXCLUDE_TRASH,
-									is_landmark);
-	
-	std::sort(items.begin(), items.end(), LLViewerInventoryItem::comparePointers());
-	
-	mLandmarkAssetIDList.reserve(mLandmarkAssetIDList.size() + items.size());
-	mLandmarkItemIDList.reserve(mLandmarkItemIDList.size() + items.size());
-
-	// <FS:Ansariel> Filter duplicate landmarks on world map
-	std::set<LLUUID> used_landmarks;
-	BOOL filterLandmarks = gSavedSettings.getBOOL("WorldmapFilterDuplicateLandmarks");
-	// </FS:Ansariel>
-	S32 count = items.size();
-	for(S32 i = 0; i < count; ++i)
-	{
-		LLInventoryItem* item = items.at(i);
-
-		// <FS:Ansariel> Filter duplicate landmarks on world map
-		if (filterLandmarks)
-		{
-			if (used_landmarks.find(item->getAssetUUID()) != used_landmarks.end())
-			{
-				continue;
-			}
-			used_landmarks.insert(item->getAssetUUID());
-		}
-		// </FS:Ansariel>
-		
-		list->addSimpleElement(item->getName(), ADD_BOTTOM, item->getUUID());
-		
-		mLandmarkAssetIDList.push_back( item->getAssetUUID() );
-		mLandmarkItemIDList.push_back( item->getUUID() );
-	}
-	
-	list->selectFirstItem();
-}
-
-
-F32 LLFloaterWorldMap::getDistanceToDestination(const LLVector3d &destination, 
-												F32 z_attenuation) const
-{
-	LLVector3d delta = destination - gAgent.getPositionGlobal();
-	// by attenuating the z-component we effectively 
-	// give more weight to the x-y plane
-	delta.mdV[VZ] *= z_attenuation;
-	F32 distance = (F32)delta.magVec();
-	return distance;
-=======
     S32 list_size = list->getItemCount();
     if (list_size > 1)
     {
@@ -1762,10 +1279,25 @@
     mLandmarkAssetIDList.reserve(mLandmarkAssetIDList.size() + items.size());
     mLandmarkItemIDList.reserve(mLandmarkItemIDList.size() + items.size());
 
+    // <FS:Ansariel> Filter duplicate landmarks on world map
+    std::set<LLUUID> used_landmarks;
+    BOOL filterLandmarks = gSavedSettings.getBOOL("WorldmapFilterDuplicateLandmarks");
+    // </FS:Ansariel>
     S32 count = items.size();
     for(S32 i = 0; i < count; ++i)
     {
         LLInventoryItem* item = items.at(i);
+
+        // <FS:Ansariel> Filter duplicate landmarks on world map
+        if (filterLandmarks)
+        {
+            if (used_landmarks.find(item->getAssetUUID()) != used_landmarks.end())
+            {
+                continue;
+            }
+            used_landmarks.insert(item->getAssetUUID());
+        }
+        // </FS:Ansariel>
 
         list->addSimpleElement(item->getName(), ADD_BOTTOM, item->getUUID());
 
@@ -1786,7 +1318,6 @@
     delta.mdV[VZ] *= z_attenuation;
     F32 distance = (F32)delta.magVec();
     return distance;
->>>>>>> 38c2a5bd
 }
 
 
@@ -2129,17 +1660,16 @@
     LLNotificationsUtil::add("CopySLURL", args);
 }
 
-<<<<<<< HEAD
 // <FS:Ansariel> Use own expand/collapse function
 //void LLFloaterWorldMap::onExpandCollapseBtn()
 //{
 //    LLLayoutStack* floater_stack = getChild<LLLayoutStack>("floater_map_stack");
 //    LLLayoutPanel* controls_panel = getChild<LLLayoutPanel>("controls_lp");
-    
+
 //    bool toggle_collapse = !controls_panel->isCollapsed();
 //    floater_stack->collapsePanel(controls_panel, toggle_collapse);
 //    floater_stack->updateLayout();
-   
+
 //    std::string image_name = getString(toggle_collapse ? "expand_icon" : "collapse_icon");
 //    std::string tooltip = getString(toggle_collapse ? "expand_tooltip" : "collapse_tooltip");
 //    getChild<LLIconCtrl>("expand_collapse_icon")->setImage(LLUI::getUIImage(image_name));
@@ -2151,48 +1681,32 @@
 // <FS:Ansariel> Alchemy region tracker
 void LLFloaterWorldMap::onTrackRegion()
 {
-	ALFloaterRegionTracker* floaterp = LLFloaterReg::getTypedInstance<ALFloaterRegionTracker>("region_tracker");
-	if (floaterp)
-	{
-		if (LLTracker::getTrackingStatus() != LLTracker::TRACKING_NOTHING)
-		{
-			std::string sim_name;
-			LLWorldMap::getInstance()->simNameFromPosGlobal(LLTracker::getTrackedPositionGlobal(), sim_name);
-			if (!sim_name.empty())
-			{
-				const std::string& temp_label = floaterp->getRegionLabelIfExists(sim_name);
-				LLSD args, payload;
-				args["REGION"] = sim_name;
-				args["LABEL"] = !temp_label.empty() ? temp_label : sim_name;
-				payload["name"] = sim_name;
-				LLNotificationsUtil::add("RegionTrackerAdd", args, payload, boost::bind(&ALFloaterRegionTracker::onRegionAddedCallback, floaterp, _1, _2));
-			}
-			else
-			{
-				LL_WARNS() << "Cannot add region to region tracker because sim name is empty." << LL_ENDL;
-			}
-		}
-		else
-		{
-			LL_WARNS() << "Cannot add region to region tracker because we aren't tracking anything." << LL_ENDL;
-		}
-	}
-=======
-void LLFloaterWorldMap::onExpandCollapseBtn()
-{
-    LLLayoutStack* floater_stack = getChild<LLLayoutStack>("floater_map_stack");
-    LLLayoutPanel* controls_panel = getChild<LLLayoutPanel>("controls_lp");
-
-    bool toggle_collapse = !controls_panel->isCollapsed();
-    floater_stack->collapsePanel(controls_panel, toggle_collapse);
-    floater_stack->updateLayout();
-
-    std::string image_name = getString(toggle_collapse ? "expand_icon" : "collapse_icon");
-    std::string tooltip = getString(toggle_collapse ? "expand_tooltip" : "collapse_tooltip");
-    getChild<LLIconCtrl>("expand_collapse_icon")->setImage(LLUI::getUIImage(image_name));
-    getChild<LLIconCtrl>("expand_collapse_icon")->setToolTip(tooltip);
-    getChild<LLPanel>("expand_btn_panel")->setToolTip(tooltip);
->>>>>>> 38c2a5bd
+    ALFloaterRegionTracker* floaterp = LLFloaterReg::getTypedInstance<ALFloaterRegionTracker>("region_tracker");
+    if (floaterp)
+    {
+        if (LLTracker::getTrackingStatus() != LLTracker::TRACKING_NOTHING)
+        {
+            std::string sim_name;
+            LLWorldMap::getInstance()->simNameFromPosGlobal(LLTracker::getTrackedPositionGlobal(), sim_name);
+            if (!sim_name.empty())
+            {
+                const std::string& temp_label = floaterp->getRegionLabelIfExists(sim_name);
+                LLSD args, payload;
+                args["REGION"] = sim_name;
+                args["LABEL"] = !temp_label.empty() ? temp_label : sim_name;
+                payload["name"] = sim_name;
+                LLNotificationsUtil::add("RegionTrackerAdd", args, payload, boost::bind(&ALFloaterRegionTracker::onRegionAddedCallback, floaterp, _1, _2));
+            }
+            else
+            {
+                LL_WARNS() << "Cannot add region to region tracker because sim name is empty." << LL_ENDL;
+            }
+        }
+        else
+        {
+            LL_WARNS() << "Cannot add region to region tracker because we aren't tracking anything." << LL_ENDL;
+        }
+    }
 }
 // </FS:Ansariel>
 
@@ -2392,78 +1906,6 @@
 
 void LLFloaterWorldMap::updateSims(bool found_null_sim)
 {
-<<<<<<< HEAD
-	if (mCompletingRegionName == "")
-	{
-		return;
-	}
-	
-	LLScrollListCtrl *list = getChild<LLScrollListCtrl>("search_results");
-	list->operateOnAll(LLCtrlListInterface::OP_DELETE);
-	
-	// S32 name_length = mCompletingRegionName.length(); // <FS:Beq/> FIRE-23591 support map search partial matches (Patch by Kevin Cozens)
-
-	LLSD match;
-
-	S32 num_results = 0;
-
-	std::vector<std::pair <U64, LLSimInfo*> > sim_info_vec(LLWorldMap::getInstance()->getRegionMap().begin(), LLWorldMap::getInstance()->getRegionMap().end());
-	std::sort(sim_info_vec.begin(), sim_info_vec.end(), SortRegionNames());
-
-	for (std::vector<std::pair <U64, LLSimInfo*> >::const_iterator it = sim_info_vec.begin(); it != sim_info_vec.end(); ++it)
-	{
-		LLSimInfo* info = it->second;
-		std::string sim_name_lower = info->getName();
-		LLStringUtil::toLower(sim_name_lower);
-		// <FS:Beq> FIRE-23591 support map search partial matches (Patch by Kevin Cozens)
-		// if (sim_name_lower.substr(0, name_length) == mCompletingRegionName)
-		if (sim_name_lower.find(mCompletingRegionName) != std::string::npos)
-		// <FS:Beq>
-		{
-			if (sim_name_lower == mCompletingRegionName)
-			{
-				match = info->getName();
-			}
-			
-			LLSD value;
-			value["id"] = info->getName();
-			value["columns"][0]["column"] = "sim_name";
-			value["columns"][0]["value"] = info->getName();
-			list->addElement(value);
-			num_results++;
-		}
-	}
-	
-	if (found_null_sim)
-	{
-		mCompletingRegionName = "";
-	}
-	
-	if (num_results > 0)
-	{
-		// Ansariel: Let's sort the list to make it more user-friendly
-		list->sortByColumn("sim_name", TRUE);
-
-		// if match found, highlight it and go
-		if (!match.isUndefined())
-		{
-			list->selectByValue(match);
-		}
-		// else select first found item
-		else
-		{
-			list->selectFirstItem();
-		}
-		getChild<LLUICtrl>("search_results")->setFocus(TRUE);
-		onCommitSearchResult();
-	}
-	else
-	{
-		// if we found nothing, say "none"
-		list->setCommentText(LLTrans::getString("worldmap_results_none_found"));
-		list->operateOnAll(LLCtrlListInterface::OP_DESELECT);
-	}
-=======
     if (mCompletingRegionName == "")
     {
         return;
@@ -2472,7 +1914,7 @@
     LLScrollListCtrl *list = getChild<LLScrollListCtrl>("search_results");
     list->operateOnAll(LLCtrlListInterface::OP_DELETE);
 
-    S32 name_length = mCompletingRegionName.length();
+    // S32 name_length = mCompletingRegionName.length(); // <FS:Beq/> FIRE-23591 support map search partial matches (Patch by Kevin Cozens)
 
     LLSD match;
 
@@ -2486,8 +1928,10 @@
         LLSimInfo* info = it->second;
         std::string sim_name_lower = info->getName();
         LLStringUtil::toLower(sim_name_lower);
-
-        if (sim_name_lower.substr(0, name_length) == mCompletingRegionName)
+        // <FS:Beq> FIRE-23591 support map search partial matches (Patch by Kevin Cozens)
+        // if (sim_name_lower.substr(0, name_length) == mCompletingRegionName)
+        if (sim_name_lower.find(mCompletingRegionName) != std::string::npos)
+        // <FS:Beq>
         {
             if (sim_name_lower == mCompletingRegionName)
             {
@@ -2510,6 +1954,9 @@
 
     if (num_results > 0)
     {
+        // Ansariel: Let's sort the list to make it more user-friendly
+        list->sortByColumn("sim_name", TRUE);
+
         // if match found, highlight it and go
         if (!match.isUndefined())
         {
@@ -2529,7 +1976,6 @@
         list->setCommentText(LLTrans::getString("worldmap_results_none_found"));
         list->operateOnAll(LLCtrlListInterface::OP_DESELECT);
     }
->>>>>>> 38c2a5bd
 }
 
 void LLFloaterWorldMap::onTeleportFinished()
