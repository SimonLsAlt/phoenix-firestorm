/** 
 * @file llfloaterworldmap.cpp
 * @author James Cook, Tom Yedwab
 * @brief LLFloaterWorldMap class implementation
 *
 * $LicenseInfo:firstyear=2003&license=viewerlgpl$
 * Second Life Viewer Source Code
 * Copyright (C) 2010, Linden Research, Inc.
 * 
 * This library is free software; you can redistribute it and/or
 * modify it under the terms of the GNU Lesser General Public
 * License as published by the Free Software Foundation;
 * version 2.1 of the License only.
 * 
 * This library is distributed in the hope that it will be useful,
 * but WITHOUT ANY WARRANTY; without even the implied warranty of
 * MERCHANTABILITY or FITNESS FOR A PARTICULAR PURPOSE.  See the GNU
 * Lesser General Public License for more details.
 * 
 * You should have received a copy of the GNU Lesser General Public
 * License along with this library; if not, write to the Free Software
 * Foundation, Inc., 51 Franklin Street, Fifth Floor, Boston, MA  02110-1301  USA
 * 
 * Linden Research, Inc., 945 Battery Street, San Francisco, CA  94111  USA
 * $/LicenseInfo$
 */

/*
 * Map of the entire world, with multiple background images,
 * avatar tracking, teleportation by double-click, etc.
 */

#include "llviewerprecompiledheaders.h"

#include "llfloaterworldmap.h"

#include "llagent.h"
#include "llagentcamera.h"
#include "llbutton.h"
#include "llcallingcard.h"
#include "llcombobox.h"
#include "llviewercontrol.h"
#include "llcommandhandler.h"
#include "lldraghandle.h"
//#include "llfirstuse.h"
#include "llfloaterreg.h"		// getTypedInstance()
#include "llfocusmgr.h"
//#include "lliconctrl.h" // <FS:Ansariel> Use own expand/collapse function
#include "llinventoryfunctions.h"
#include "llinventorymodel.h"
#include "llinventorymodelbackgroundfetch.h"
#include "llinventoryobserver.h"
#include "lllandmarklist.h"
#include "llsearcheditor.h"
#include "llnotificationsutil.h"
#include "llregionhandle.h"
#include "llscrolllistctrl.h"
#include "llslurl.h"
#include "lltextbox.h"
#include "lltoolbarview.h"
#include "lltracker.h"
#include "lltrans.h"
#include "llviewerinventory.h"	// LLViewerInventoryItem
#include "llviewermenu.h"
#include "llviewerparcelmgr.h"
#include "llviewerregion.h"
#include "llviewerstats.h"
#include "llviewertexture.h"
#include "llviewerwindow.h"
#include "llworldmap.h"
#include "llworldmapmessage.h"
#include "llworldmapview.h"
#include "lluictrlfactory.h"
#include "llappviewer.h"
#include "llmapimagetype.h"
#include "llweb.h"
#include "llsliderctrl.h"
#include "message.h"
#include "llwindow.h"			// copyTextToClipboard()
#include <algorithm>

// [RLVa:KB] - Checked: 2010-08-22 (RLVa-1.2.1a)
#include "rlvhandler.h"
// [/RLVa:KB]
#include "llsdutil.h"
#include "llsdutil_math.h"
#include "alfloaterregiontracker.h"
#include "llstartup.h"

//---------------------------------------------------------------------------
// Constants
//---------------------------------------------------------------------------

// Merov: we switched from using the "world size" (which varies depending where the user went) to a fixed
// width of 512 regions max visible at a time. This makes the zoom slider works in a consistent way across
// sessions and doesn't prevent the user to pan the world if it was to grow a lot beyond that limit.
// Currently (01/26/09), this value allows the whole grid to be visible in a 1024x1024 window.
static const S32 MAX_VISIBLE_REGIONS = 512;


const S32 HIDE_BEACON_PAD = 133;

// It would be more logical to have this inside the method where it is used but to compile under gcc this
// struct has to be here.
struct SortRegionNames
{
	inline bool operator ()(std::pair <U64, LLSimInfo*> const& _left, std::pair <U64, LLSimInfo*> const& _right)
	{
		return(LLStringUtil::compareInsensitive(_left.second->getName(), _right.second->getName()) < 0);
	}
};

enum EPanDirection
{
	PAN_UP,
	PAN_DOWN,
	PAN_LEFT,
	PAN_RIGHT
};

// Values in pixels per region
static const F32 ZOOM_MAX = 128.f;

//---------------------------------------------------------------------------
// Globals
//---------------------------------------------------------------------------

// handle secondlife:///app/worldmap/{NAME}/{COORDS} URLs
class LLWorldMapHandler : public LLCommandHandler
{
public:
	// requires trusted browser to trigger
	LLWorldMapHandler() : LLCommandHandler("worldmap", UNTRUSTED_CLICK_ONLY ) { }
	
	bool handle(const LLSD& params,
                const LLSD& query_map,
                const std::string& grid,
                LLMediaCtrl* web)
	{
<<<<<<< HEAD
		// <FS:Ansariel> FIRE-17927: Viewer crashes when opening worldmap SLURL command from login panel
		if (LLStartUp::getStartupState() < STATE_STARTED)
		{
			return true;
		}
		// </FS:Ansariel>

		if (!LLUI::getInstance()->mSettingGroups["config"]->getBOOL("EnableWorldMap"))
		{
			LLNotificationsUtil::add("NoWorldMap", LLSD(), LLSD(), std::string("SwitchToStandardSkinAndQuit"));
			return true;
		}

=======
>>>>>>> 08579cdb
		if (params.size() == 0)
		{
			// support the secondlife:///app/worldmap SLapp
			LLFloaterReg::showInstance("world_map", "center");
			return true;
		}
		
		// support the secondlife:///app/worldmap/{LOCATION}/{COORDS} SLapp
		const std::string region_name = LLURI::unescape(params[0].asString());
		S32 x = (params.size() > 1) ? params[1].asInteger() : 128;
		S32 y = (params.size() > 2) ? params[2].asInteger() : 128;
		S32 z = (params.size() > 3) ? params[3].asInteger() : 0;
		
		LLFloaterWorldMap::getInstance()->trackURL(region_name, x, y, z);
		LLFloaterReg::showInstance("world_map", "center");
		
		return true;
	}
};
LLWorldMapHandler gWorldMapHandler;

// SocialMap handler secondlife:///app/maptrackavatar/id
class LLMapTrackAvatarHandler : public LLCommandHandler
{
public:
	// requires trusted browser to trigger
	LLMapTrackAvatarHandler() : LLCommandHandler("maptrackavatar", UNTRUSTED_CLICK_ONLY) 
	{ 
	}
	
	bool handle(const LLSD& params,
                const LLSD& query_map,
                const std::string& grid,
                LLMediaCtrl* web)
	{
		//Make sure we have some parameters
		if (params.size() == 0)
		{
			return false;
		}
		
		//Get the ID
		LLUUID id;
		if (!id.set( params[0], FALSE ))
		{
			return false;
		}
		
		LLFloaterWorldMap::getInstance()->avatarTrackFromSlapp( id  ); 
		LLFloaterReg::showInstance( "world_map", "center" );
		
		return true;
	}
};	
LLMapTrackAvatarHandler gMapTrackAvatar;

LLFloaterWorldMap* gFloaterWorldMap = NULL;

class LLMapInventoryObserver : public LLInventoryObserver
{
public:
	LLMapInventoryObserver() {}
	virtual ~LLMapInventoryObserver() {}
	virtual void changed(U32 mask);
};

void LLMapInventoryObserver::changed(U32 mask)
{
	// if there's a change we're interested in.
	if((mask & (LLInventoryObserver::CALLING_CARD | LLInventoryObserver::ADD |
				LLInventoryObserver::REMOVE)) != 0)
	{
		gFloaterWorldMap->inventoryChanged();
	}
}

class LLMapFriendObserver : public LLFriendObserver
{
public:
	LLMapFriendObserver() {}
	virtual ~LLMapFriendObserver() {}
	virtual void changed(U32 mask);
};

void LLMapFriendObserver::changed(U32 mask)
{
	// if there's a change we're interested in.
	if((mask & (LLFriendObserver::ADD | LLFriendObserver::REMOVE | LLFriendObserver::ONLINE | LLFriendObserver::POWERS)) != 0)
	{
		gFloaterWorldMap->friendsChanged();
	}
}

// <FS:Ansariel> Parcel details on map
FSWorldMapParcelInfoObserver::FSWorldMapParcelInfoObserver(const LLVector3d& pos_global)
	: LLRemoteParcelInfoObserver(),
	mPosGlobal(pos_global),
	mParcelID(LLUUID::null)
{ }

FSWorldMapParcelInfoObserver::~FSWorldMapParcelInfoObserver()
{
	if (mParcelID.notNull())
	{
		LLRemoteParcelInfoProcessor::getInstance()->removeObserver(mParcelID, this);
	}
}

void FSWorldMapParcelInfoObserver::processParcelInfo(const LLParcelData& parcel_data)
{
	if (parcel_data.parcel_id == mParcelID)
	{
		LLRemoteParcelInfoProcessor::getInstance()->removeObserver(mParcelID, this);

		if (gFloaterWorldMap)
		{
			gFloaterWorldMap->processParcelInfo(parcel_data, mPosGlobal);
		}
	}
}

// virtual
void FSWorldMapParcelInfoObserver::setParcelID(const LLUUID& parcel_id)
{
	mParcelID = parcel_id;
	LLRemoteParcelInfoProcessor::getInstance()->addObserver(mParcelID, this);
	LLRemoteParcelInfoProcessor::getInstance()->sendParcelInfoRequest(mParcelID);
}

// virtual
void FSWorldMapParcelInfoObserver::setErrorStatus(S32 status, const std::string& reason)
{
	LL_WARNS("FSWorldMapParcelInfoObserver") << "Can't handle remote parcel request." << " Http Status: " << status << ". Reason : " << reason << LL_ENDL;
}
// </FS:Ansariel> Parcel details on map

//---------------------------------------------------------------------------
// Statics
//---------------------------------------------------------------------------

// Used as a pretend asset and inventory id to mean "landmark at my home location."
const LLUUID LLFloaterWorldMap::sHomeID( "10000000-0000-0000-0000-000000000001" );

//---------------------------------------------------------------------------
// Construction and destruction
//---------------------------------------------------------------------------


LLFloaterWorldMap::LLFloaterWorldMap(const LLSD& key)
:	LLFloater(key),
	mInventory(NULL),
	mInventoryObserver(NULL),
	mFriendObserver(NULL),
	mCompletingRegionName(),
	mCompletingRegionPos(),
	mWaitingForTracker(FALSE),
	mIsClosing(FALSE),
	mSetToUserPosition(TRUE),
	mTrackedLocation(0,0,0),
	mTrackedStatus(LLTracker::TRACKING_NOTHING),
	mListFriendCombo(NULL),
	mListLandmarkCombo(NULL),
	mListSearchResults(NULL),
	mParcelInfoObserver(NULL) // <FS:Ansariel> Parcel details on map
{
	gFloaterWorldMap = this;
	
	mFactoryMap["objects_mapview"] = LLCallbackMap(createWorldMapView, NULL);
	
	mCommitCallbackRegistrar.add("WMap.Coordinates",	boost::bind(&LLFloaterWorldMap::onCoordinatesCommit, this));
	mCommitCallbackRegistrar.add("WMap.Location",		boost::bind(&LLFloaterWorldMap::onLocationCommit, this));
	mCommitCallbackRegistrar.add("WMap.AvatarCombo",	boost::bind(&LLFloaterWorldMap::onAvatarComboCommit, this));
	mCommitCallbackRegistrar.add("WMap.Landmark",		boost::bind(&LLFloaterWorldMap::onLandmarkComboCommit, this));
	mCommitCallbackRegistrar.add("WMap.SearchResult",	boost::bind(&LLFloaterWorldMap::onCommitSearchResult, this));
	mCommitCallbackRegistrar.add("WMap.GoHome",			boost::bind(&LLFloaterWorldMap::onGoHome, this));	
	mCommitCallbackRegistrar.add("WMap.Teleport",		boost::bind(&LLFloaterWorldMap::onClickTeleportBtn, this));	
	mCommitCallbackRegistrar.add("WMap.ShowTarget",		boost::bind(&LLFloaterWorldMap::onShowTargetBtn, this));	
	mCommitCallbackRegistrar.add("WMap.ShowAgent",		boost::bind(&LLFloaterWorldMap::onShowAgentBtn, this));		
	mCommitCallbackRegistrar.add("WMap.Clear",			boost::bind(&LLFloaterWorldMap::onClearBtn, this));		
	mCommitCallbackRegistrar.add("WMap.CopySLURL",		boost::bind(&LLFloaterWorldMap::onCopySLURL, this));
	// <FS:Ansariel> Alchemy region tracker
	mCommitCallbackRegistrar.add("WMap.TrackRegion",	boost::bind(&LLFloaterWorldMap::onTrackRegion, this));

	gSavedSettings.getControl("PreferredMaturity")->getSignal()->connect(boost::bind(&LLFloaterWorldMap::onChangeMaturity, this));
}

// static
void* LLFloaterWorldMap::createWorldMapView(void* data)
{
	return new LLWorldMapView();
}

BOOL LLFloaterWorldMap::postBuild()
{
    mMapView = dynamic_cast<LLWorldMapView*>(getChild<LLPanel>("objects_mapview"));
	
	LLComboBox *avatar_combo = getChild<LLComboBox>("friend combo");
	avatar_combo->selectFirstItem();
	avatar_combo->setPrearrangeCallback( boost::bind(&LLFloaterWorldMap::onAvatarComboPrearrange, this) );
	avatar_combo->setTextChangedCallback( boost::bind(&LLFloaterWorldMap::onComboTextEntry, this) );
	mListFriendCombo = dynamic_cast<LLCtrlListInterface *>(avatar_combo);
	
	LLSearchEditor *location_editor = getChild<LLSearchEditor>("location");
	location_editor->setFocusChangedCallback(boost::bind(&LLFloaterWorldMap::onLocationFocusChanged, this, _1));
	location_editor->setTextChangedCallback( boost::bind(&LLFloaterWorldMap::onSearchTextEntry, this));
	
	getChild<LLScrollListCtrl>("search_results")->setDoubleClickCallback( boost::bind(&LLFloaterWorldMap::onClickTeleportBtn, this));
	mListSearchResults = childGetListInterface("search_results");
	
	LLComboBox *landmark_combo = getChild<LLComboBox>( "landmark combo");
	landmark_combo->selectFirstItem();
	landmark_combo->setPrearrangeCallback( boost::bind(&LLFloaterWorldMap::onLandmarkComboPrearrange, this) );
	landmark_combo->setTextChangedCallback( boost::bind(&LLFloaterWorldMap::onComboTextEntry, this) );
	mListLandmarkCombo = dynamic_cast<LLCtrlListInterface *>(landmark_combo);
	
    F32 slider_zoom = mMapView->getZoom();
    getChild<LLUICtrl>("zoom slider")->setValue(slider_zoom);

    // <FS:Ansariel> Use own expand/collapse function
    //getChild<LLPanel>("expand_btn_panel")->setMouseDownCallback(boost::bind(&LLFloaterWorldMap::onExpandCollapseBtn, this));
	
	setDefaultBtn(NULL);
	
	onChangeMaturity();
	
	return TRUE;
}

// virtual
LLFloaterWorldMap::~LLFloaterWorldMap()
{
	// <FS:Ansariel> Parcel details on map
	if (mParcelInfoObserver)
	{
		delete mParcelInfoObserver;
	}
	// </FS:Ansariel> Parcel details on map

	// All cleaned up by LLView destructor
    mMapView = NULL;
	
	// Inventory deletes all observers on shutdown
	mInventory = NULL;
	mInventoryObserver = NULL;
	
	// avatar tracker will delete this for us.
	mFriendObserver = NULL;
	
	gFloaterWorldMap = NULL;

    mTeleportFinishConnection.disconnect();
}

//static
LLFloaterWorldMap* LLFloaterWorldMap::getInstance()
{
	return LLFloaterReg::getTypedInstance<LLFloaterWorldMap>("world_map");
}

// virtual
void LLFloaterWorldMap::onClose(bool app_quitting)
{
	// While we're not visible, discard the overlay images we're using
	LLWorldMap::getInstance()->clearImageRefs();
    mTeleportFinishConnection.disconnect();
}

// virtual
void LLFloaterWorldMap::onOpen(const LLSD& key)
{
    mTeleportFinishConnection = LLViewerParcelMgr::getInstance()->
        setTeleportFinishedCallback(boost::bind(&LLFloaterWorldMap::onTeleportFinished, this));
 
    bool center_on_target = (key.asString() == "center");
	
	mIsClosing = FALSE;
	
    mMapView->clearLastClick();
	
	{
		// reset pan on show, so it centers on you again
		if (!center_on_target)
		{
            mMapView->setPan(0, 0, true);
		}
        mMapView->updateVisibleBlocks();
		
		// Reload items as they may have changed
		LLWorldMap::getInstance()->reloadItems();
		
		// We may already have a bounding box for the regions of the world,
		// so use that to adjust the view.
		adjustZoomSliderBounds();
		
		// Could be first show
		//LLFirstUse::useMap();
		
		// Start speculative download of landmarks
		const LLUUID landmark_folder_id = gInventory.findCategoryUUIDForType(LLFolderType::FT_LANDMARK);
		LLInventoryModelBackgroundFetch::instance().start(landmark_folder_id);
		
		getChild<LLUICtrl>("location")->setFocus( TRUE);
		gFocusMgr.triggerFocusFlash();
		
		buildAvatarIDList();
		buildLandmarkIDLists();
		
		// If nothing is being tracked, set flag so the user position will be found
		mSetToUserPosition = ( LLTracker::getTrackingStatus() == LLTracker::TRACKING_NOTHING );
	}
	
	if (center_on_target)
	{
		centerOnTarget(FALSE);
	}
}

// static
void LLFloaterWorldMap::reloadIcons(void*)
{
	LLWorldMap::getInstance()->reloadItems();
}

// virtual
BOOL LLFloaterWorldMap::handleHover(S32 x, S32 y, MASK mask)
{
	BOOL handled;
	handled = LLFloater::handleHover(x, y, mask);
	return handled;
}

BOOL LLFloaterWorldMap::handleScrollWheel(S32 x, S32 y, S32 clicks)
{
    if (!isMinimized() && isFrontmost())
    {
        S32 map_x = x - mMapView->getRect().mLeft;
        S32 map_y = y - mMapView->getRect().mBottom;
        if (mMapView->pointInView(map_x, map_y))
        {
            F32 old_slider_zoom = (F32) getChild<LLUICtrl>("zoom slider")->getValue().asReal();
            F32 slider_zoom     = old_slider_zoom + ((F32) clicks * -0.3333f);
            getChild<LLUICtrl>("zoom slider")->setValue(LLSD(slider_zoom));
            mMapView->zoomWithPivot(slider_zoom, map_x, map_y);
            return true;
        }
    }

    return LLFloater::handleScrollWheel(x, y, clicks);
}


// virtual
void LLFloaterWorldMap::reshape( S32 width, S32 height, BOOL called_from_parent )
{
	LLFloater::reshape( width, height, called_from_parent );
}


// virtual
void LLFloaterWorldMap::draw()
{
	// <FS:Ansariel> Performance improvement
	static LLUICtrl* avatar_icon = getChild<LLUICtrl>("friends_icon");  // <FS:Ansariel> Used to be avatar_icon
	static LLUICtrl* landmark_icon = getChild<LLUICtrl>("landmark_icon");
	static LLUICtrl* location_icon = getChild<LLUICtrl>("location_icon");
	static LLView* teleport_btn = getChildView("Teleport");
	//static LLView* clear_btn = getChildView("Clear");
	static LLView* show_destination_btn = getChildView("Show Destination");
	static LLView* copy_slurl_btn = getChildView("copy_slurl");
	static LLView* go_home_btn = getChildView("Go Home");
	static LLUICtrl* zoom_slider = getChild<LLUICtrl>("zoom slider");
	static LLView* people_chk = getChildView("people_chk");
	static LLView* infohub_chk = getChildView("infohub_chk");
	static LLView* land_for_sale_chk = getChildView("land_for_sale_chk");
	static LLView* event_chk = getChildView("event_chk");
	static LLView* events_mature_chk = getChildView("events_mature_chk");
	static LLView* events_adult_chk = getChildView("events_adult_chk");
	// </FS:Ansariel> Performance improvement

	static LLUIColor map_track_color = LLUIColorTable::instance().getColor("MapTrackColor", LLColor4::white);
	static LLUIColor map_track_disabled_color = LLUIColorTable::instance().getColor("MapTrackDisabledColor", LLColor4::white);
	
	// On orientation island, users don't have a home location yet, so don't
	// let them teleport "home".  It dumps them in an often-crowed welcome
	// area (infohub) and they get confused. JC
	LLViewerRegion* regionp = gAgent.getRegion();
	bool agent_on_prelude = (regionp && regionp->isPrelude());
	bool enable_go_home = gAgent.isGodlike() || !agent_on_prelude;
	// <FS:Ansariel> Performance improvement
	//getChildView("Go Home")->setEnabled(enable_go_home);
	go_home_btn->setEnabled(enable_go_home);
	// </FS:Ansariel> Performance improvement

	updateLocation();
	
	LLTracker::ETrackingStatus tracking_status = LLTracker::getTrackingStatus(); 
	if (LLTracker::TRACKING_AVATAR == tracking_status)
	{
		// <FS:Ansariel> Performance improvement
		//getChild<LLUICtrl>("avatar_icon")->setColor( map_track_color);
		avatar_icon->setColor( map_track_color);
		// </FS:Ansariel> Performance improvement
	}
	else
	{
		// <FS:Ansariel> Performance improvement
		//getChild<LLUICtrl>("avatar_icon")->setColor( map_track_disabled_color);
		avatar_icon->setColor( map_track_disabled_color);
		// </FS:Ansariel> Performance improvement
	}
	
	if (LLTracker::TRACKING_LANDMARK == tracking_status)
	{
		// <FS:Ansariel> Performance improvement
		//getChild<LLUICtrl>("landmark_icon")->setColor( map_track_color);
		landmark_icon->setColor( map_track_color);
		// </FS:Ansariel> Performance improvement
	}
	else
	{
		// <FS:Ansariel> Performance improvement
		//getChild<LLUICtrl>("landmark_icon")->setColor( map_track_disabled_color);
		landmark_icon->setColor( map_track_disabled_color);
		// </FS:Ansariel> Performance improvement
	}
	
	if (LLTracker::TRACKING_LOCATION == tracking_status)
	{
		// <FS:Ansariel> Performance improvement
		//getChild<LLUICtrl>("location_icon")->setColor( map_track_color);
		location_icon->setColor( map_track_color);
		// </FS:Ansariel> Performance improvement
	}
	else
	{
		if (mCompletingRegionName != "")
		{
			F64 seconds = LLTimer::getElapsedSeconds();
			double value = fmod(seconds, 2);
			value = 0.5 + 0.5*cos(value * F_PI);
			LLColor4 loading_color(0.0, F32(value/2), F32(value), 1.0);
			// <FS:Ansariel> Performance improvement
			//getChild<LLUICtrl>("location_icon")->setColor( loading_color);
			location_icon->setColor( loading_color);
			// </FS:Ansariel> Performance improvement
		}
		else
		{
			// <FS:Ansariel> Performance improvement
			//getChild<LLUICtrl>("location_icon")->setColor( map_track_disabled_color);
			location_icon->setColor( map_track_disabled_color);
			// </FS:Ansariel> Performance improvement
		}
	}
	
	// check for completion of tracking data
	if (mWaitingForTracker)
	{
		centerOnTarget(TRUE);
	}
	
	// <FS:Ansariel> Performance improvement
//	getChildView("Teleport")->setEnabled((BOOL)tracking_status);
//	//	getChildView("Clear")->setEnabled((BOOL)tracking_status);
//	getChildView("Show Destination")->setEnabled((BOOL)tracking_status || LLWorldMap::getInstance()->isTracking());
//	getChildView("copy_slurl")->setEnabled((mSLURL.isValid()) );
//// [RLVa:KB] - Checked: 2010-08-22 (RLVa-1.2.1a) | Added: RLVa-1.2.1a
//	childSetEnabled("Go Home", 
//		(!rlv_handler_t::isEnabled()) || !(gRlvHandler.hasBehaviour(RLV_BHVR_TPLM) && gRlvHandler.hasBehaviour(RLV_BHVR_TPLOC)));
//// [/RLVa:KB]
	teleport_btn->setEnabled((BOOL)tracking_status);
	//clear_btn->setEnabled((BOOL)tracking_status);
	show_destination_btn->setEnabled((BOOL)tracking_status || LLWorldMap::getInstance()->isTracking());
	copy_slurl_btn->setEnabled((mSLURL.isValid()) );
	go_home_btn->setEnabled((!rlv_handler_t::isEnabled()) || !(gRlvHandler.hasBehaviour(RLV_BHVR_TPLM) && gRlvHandler.hasBehaviour(RLV_BHVR_TPLOC)));
	// </FS:Ansariel> Performance improvement
	// <FS:Ansariel> Alchemy region tracker
	getChild<LLButton>("track_region")->setEnabled((BOOL) tracking_status || LLWorldMap::getInstance()->isTracking());

	setMouseOpaque(TRUE);
	getDragHandle()->setMouseOpaque(TRUE);

    mMapView->zoom((F32)getChild<LLUICtrl>("zoom slider")->getValue().asReal());
	
	// Enable/disable checkboxes depending on the zoom level
	// If above threshold level (i.e. low res) -> Disable all checkboxes
	// If under threshold level (i.e. high res) -> Enable all checkboxes
    bool enable = mMapView->showRegionInfo();
	// <FS:Ansariel> Performance improvement
	//getChildView("people_chk")->setEnabled(enable);
	//getChildView("infohub_chk")->setEnabled(enable);
	//getChildView("telehub_chk")->setEnabled(enable); // <FS:Ansariel> Does not exist as of 12-02-2014!
	//getChildView("land_for_sale_chk")->setEnabled(enable);
	//getChildView("event_chk")->setEnabled(enable);
	//getChildView("events_mature_chk")->setEnabled(enable);
	//getChildView("events_adult_chk")->setEnabled(enable);
	people_chk->setEnabled(enable);
	infohub_chk->setEnabled(enable);
	land_for_sale_chk->setEnabled(enable);
	event_chk->setEnabled(enable);
	events_mature_chk->setEnabled(enable);
	events_adult_chk->setEnabled(enable);
	// </FS:Ansariel> Performance improvement
	
	LLFloater::draw();
}


//-------------------------------------------------------------------------
// Internal utility functions
//-------------------------------------------------------------------------

// <FS:Ansariel> Parcel details on map
void LLFloaterWorldMap::processParcelInfo(const LLParcelData& parcel_data, const LLVector3d& pos_global)
{
	LLVector3d tracker_pos = LLTracker::getTrackedPositionGlobal();
	if (!mShowParcelInfo ||
		(tracker_pos.mdV[VX] != pos_global.mdV[VX] && tracker_pos.mdV[VY] != pos_global.mdV[VY]) ||
		LLTracker::getTrackedLocationType() != LLTracker::LOCATION_NOTHING ||
		LLTracker::getTrackingStatus() != LLTracker::TRACKING_LOCATION)
	{
		return;
	}

	LLSimInfo* sim_info = LLWorldMap::getInstance()->simInfoFromPosGlobal(pos_global);
	if (!sim_info)
	{
		return;
	}

	std::string sim_name = sim_info->getName();
	U32 locX, locY;
	from_region_handle(sim_info->getHandle(), &locX, &locY);
	F32 region_x = pos_global.mdV[VX] - locX;
	F32 region_y = pos_global.mdV[VY] - locY;
	std::string full_name = llformat("%s (%d, %d, %d)", 
									 sim_name.c_str(), 
									 ll_round(region_x), 
									 ll_round(region_y),
									 ll_round((F32)pos_global.mdV[VZ]));

	LLTracker::trackLocation(pos_global, parcel_data.name.empty() ? getString("UnnamedParcel") : parcel_data.name, full_name);
}

void LLFloaterWorldMap::requestParcelInfo(const LLVector3d& pos_global, const LLVector3d& region_origin)
{
	if (pos_global == mRequestedGlobalPos)
	{
		return;
	}

	LLViewerRegion* region = gAgent.getRegion();
	if (!region)
	{
		return;
	}

	auto pos_region = LLVector3(pos_global - region_origin);

	LLSD body;
	std::string url = region->getCapability("RemoteParcelRequest");
	if (!url.empty())
	{
		mRequestedGlobalPos = pos_global;
		if (mParcelInfoObserver)
		{
			delete mParcelInfoObserver;
		}
		mParcelInfoObserver = new FSWorldMapParcelInfoObserver(pos_global);

		LLRemoteParcelInfoProcessor::instance().requestRegionParcelInfo(url,
																		region->getRegionID(), pos_region, pos_global,
																		mParcelInfoObserver->getObserverHandle() );

	}
	else
	{
		LL_WARNS() << "Cannot request parcel details: Cap not found" << LL_ENDL;
	}
}
// </FS:Ansariel> Parcel details on map


void LLFloaterWorldMap::trackAvatar( const LLUUID& avatar_id, const std::string& name )
{
	mShowParcelInfo = false; // <FS:Ansariel> Parcel details on map
	LLCtrlSelectionInterface *iface = childGetSelectionInterface("friend combo");
	if (!iface) return;
	
	buildAvatarIDList();
	if(iface->setCurrentByID(avatar_id) || gAgent.isGodlike())
	{
		// *HACK: Adjust Z values automatically for liaisons & gods so
		// they swoop down when they click on the map. Requested
		// convenience.
		if(gAgent.isGodlike())
		{
			getChild<LLUICtrl>("teleport_coordinate_z")->setValue(LLSD(200.f));
		}
		// Don't re-request info if we already have it or we won't have it in time to teleport
		if (mTrackedStatus != LLTracker::TRACKING_AVATAR || avatar_id != mTrackedAvatarID)
		{
			mTrackedStatus = LLTracker::TRACKING_AVATAR;
			mTrackedAvatarID = avatar_id;
			LLTracker::trackAvatar(avatar_id, name);
			centerOnTarget(TRUE);
		}
	}
	else
	{
		LLTracker::stopTracking(false);
	}
	setDefaultBtn("Teleport");
}

void LLFloaterWorldMap::trackLandmark( const LLUUID& landmark_item_id )
{
	mShowParcelInfo = false; // <FS:Ansariel> Parcel details on map
	LLCtrlSelectionInterface *iface = childGetSelectionInterface("landmark combo");
	if (!iface) return;
	
	buildLandmarkIDLists();
	BOOL found = FALSE;
	S32 idx;
	for (idx = 0; idx < mLandmarkItemIDList.size(); idx++)
	{
		if ( mLandmarkItemIDList.at(idx) == landmark_item_id)
		{
			found = TRUE;
			break;
		}
	}
	
	if (found && iface->setCurrentByID( landmark_item_id ) ) 
	{
		LLUUID asset_id = mLandmarkAssetIDList.at( idx );
		std::string name;
		LLComboBox* combo = getChild<LLComboBox>( "landmark combo");
		if (combo) name = combo->getSimple();
		mTrackedStatus = LLTracker::TRACKING_LANDMARK;
		LLTracker::trackLandmark(mLandmarkAssetIDList.at( idx ),	// assetID
								 mLandmarkItemIDList.at( idx ), // itemID
								 name);			// name
		
		if( asset_id != sHomeID )
		{
			// start the download process
			gLandmarkList.getAsset( asset_id);
		}
		
		// We have to download both region info and landmark data, so set busy. JC
		//		getWindow()->incBusyCount();
	}
	else
	{
		LLTracker::stopTracking(false);
	}
	setDefaultBtn("Teleport");
}


void LLFloaterWorldMap::trackEvent(const LLItemInfo &event_info)
{
	mShowParcelInfo = false; // <FS:Ansariel> Parcel details on map
	mTrackedStatus = LLTracker::TRACKING_LOCATION;
	LLTracker::trackLocation(event_info.getGlobalPosition(), event_info.getName(), event_info.getToolTip(), LLTracker::LOCATION_EVENT);
	setDefaultBtn("Teleport");
}

void LLFloaterWorldMap::trackGenericItem(const LLItemInfo &item)
{
	mShowParcelInfo = false; // <FS:Ansariel> Parcel details on map
	mTrackedStatus = LLTracker::TRACKING_LOCATION;
	LLTracker::trackLocation(item.getGlobalPosition(), item.getName(), item.getToolTip(), LLTracker::LOCATION_ITEM);
	setDefaultBtn("Teleport");
}

void LLFloaterWorldMap::trackLocation(const LLVector3d& pos_global)
{
	LLSimInfo* sim_info = LLWorldMap::getInstance()->simInfoFromPosGlobal(pos_global);
	if (!sim_info)
	{
		// We haven't found a region for that point yet, leave the tracking to the world map
		LLTracker::stopTracking(false);
		LLWorldMap::getInstance()->setTracking(pos_global);
		S32 world_x = S32(pos_global.mdV[0] / 256);
		S32 world_y = S32(pos_global.mdV[1] / 256);
		LLWorldMapMessage::getInstance()->sendMapBlockRequest(world_x, world_y, world_x, world_y, true);
		setDefaultBtn("");
		
		// clicked on a non-region - turn off coord display
		enableTeleportCoordsDisplay( false );
		
		return;
	}
	if (sim_info->isDown())
	{
		// Down region. Show the blue circle of death!
		// i.e. let the world map that this and tell it it's invalid
		LLTracker::stopTracking(false);
		LLWorldMap::getInstance()->setTracking(pos_global);
		LLWorldMap::getInstance()->setTrackingInvalid();
		setDefaultBtn("");
		
		// clicked on a down region - turn off coord display
		enableTeleportCoordsDisplay( false );
		
		return;
	}
	
	std::string sim_name = sim_info->getName();
// <FS:CR> Aurora-sim var region teleports
	//F32 region_x = (F32)fmod( pos_global.mdV[VX], (F64)REGION_WIDTH_METERS );
	//F32 region_y = (F32)fmod( pos_global.mdV[VY], (F64)REGION_WIDTH_METERS );
	U32 locX, locY;
	from_region_handle(sim_info->getHandle(), &locX, &locY);
	F32 region_x = pos_global.mdV[VX] - locX;
	F32 region_y = pos_global.mdV[VY] - locY;
// </FS:CR>
	std::string full_name = llformat("%s (%d, %d, %d)", 
									 sim_name.c_str(), 
									 ll_round(region_x), 
									 ll_round(region_y),
									 ll_round((F32)pos_global.mdV[VZ]));
	
	std::string tooltip("");
	mTrackedStatus = LLTracker::TRACKING_LOCATION;
// [RLVa:KB] - Checked: 2012-02-08 (RLVa-1.4.5) | Added: RLVa-1.4.5
	LLTracker::trackLocation(pos_global, (!gRlvHandler.hasBehaviour(RLV_BHVR_SHOWLOC)) ? full_name : RlvStrings::getString(RlvStringKeys::Hidden::Generic).c_str(), tooltip);
// [/RLVa:KB]
//	LLTracker::trackLocation(pos_global, full_name, tooltip);
	LLWorldMap::getInstance()->cancelTracking();		// The floater is taking over the tracking

	// <FS:Ansariel> Parcel details on map
	if (!gRlvHandler.hasBehaviour(RLV_BHVR_SHOWLOC))
	{
		mShowParcelInfo = true;
		requestParcelInfo(pos_global, sim_info->getGlobalOrigin());
	}
	else
	{
		mShowParcelInfo = false;
	}
	// </FS:Ansariel> Parcel details on map
	
	LLVector3d coord_pos = LLTracker::getTrackedPositionGlobal();
	updateTeleportCoordsDisplay( coord_pos );
	
	// we have a valid region - turn on coord display
	enableTeleportCoordsDisplay( true );
	
	setDefaultBtn("Teleport");
}

// enable/disable teleport destination coordinates 
void LLFloaterWorldMap::enableTeleportCoordsDisplay( bool enabled )
{
// [RLVa:KB] - Checked: 2012-02-08 (RLVa-1.4.5) | Added: RLVa-1.4.5
	LLUICtrl* pCtrl = getChild<LLUICtrl>("events_label");
	pCtrl->setVisible(!gRlvHandler.hasBehaviour(RLV_BHVR_SHOWLOC));

	pCtrl = getChild<LLUICtrl>("teleport_coordinate_x");
	pCtrl->setVisible(!gRlvHandler.hasBehaviour(RLV_BHVR_SHOWLOC));
	pCtrl->setEnabled(enabled);

	pCtrl = getChild<LLUICtrl>("teleport_coordinate_y");
	pCtrl->setVisible(!gRlvHandler.hasBehaviour(RLV_BHVR_SHOWLOC));
	pCtrl->setEnabled(enabled);

	pCtrl = getChild<LLUICtrl>("teleport_coordinate_z");
	pCtrl->setVisible(!gRlvHandler.hasBehaviour(RLV_BHVR_SHOWLOC));
	pCtrl->setEnabled(enabled);
// [/RLVa:KB]
//	childSetEnabled("teleport_coordinate_x", enabled );
//	childSetEnabled("teleport_coordinate_y", enabled );
//	childSetEnabled("teleport_coordinate_z", enabled );
}

// update display of teleport destination coordinates - pos is in global coordinates
void LLFloaterWorldMap::updateTeleportCoordsDisplay( const LLVector3d& pos )
{
	// convert global specified position to a local one
// <FS:CR> Aurora-Sim var region support
	//F32 region_local_x = (F32)fmod( pos.mdV[VX], (F64)REGION_WIDTH_METERS );
	//F32 region_local_y = (F32)fmod( pos.mdV[VY], (F64)REGION_WIDTH_METERS );
	LLSimInfo* sim_info = LLWorldMap::getInstance()->simInfoFromPosGlobal(pos);
	if (sim_info)
	{
		// if we're going to update their value, we should also enable them
		enableTeleportCoordsDisplay( true );
		
		U32 locX, locY;
		from_region_handle(sim_info->getHandle(), &locX, &locY);
		F32 region_local_x = pos.mdV[VX] - locX;
		F32 region_local_y = pos.mdV[VY] - locY;
		//F32 region_local_z = (F32)fmod( pos.mdV[VZ], (F64)REGION_WIDTH_METERS );
		F32 region_local_z = (F32)pos.mdV[VZ];

		// write in the values
		childSetValue("teleport_coordinate_x", region_local_x );
		childSetValue("teleport_coordinate_y", region_local_y );
		childSetValue("teleport_coordinate_z", region_local_z );
	}
// </FS:CR>
}

void LLFloaterWorldMap::updateLocation()
{
	bool gotSimName;
	
	LLTracker::ETrackingStatus status = LLTracker::getTrackingStatus();
	
	// These values may get updated by a message, so need to check them every frame
	// The fields may be changed by the user, so only update them if the data changes
	LLVector3d pos_global = LLTracker::getTrackedPositionGlobal();
	if (pos_global.isExactlyZero())
	{
		LLVector3d agentPos = gAgent.getPositionGlobal();
		
		// Set to avatar's current postion if nothing is selected
		if ( status == LLTracker::TRACKING_NOTHING && mSetToUserPosition )
		{
			// Make sure we know where we are before setting the current user position
			std::string agent_sim_name;
			gotSimName = LLWorldMap::getInstance()->simNameFromPosGlobal( agentPos, agent_sim_name );
// [RLVa:KB] - Checked: 2012-02-08 (RLVa-1.4.5) | Added: RLVa-1.4.5
			if (gRlvHandler.hasBehaviour(RLV_BHVR_SHOWLOC))
			{
				mSetToUserPosition = FALSE;

				// Fill out the location field
				getChild<LLUICtrl>("location")->setValue(RlvStrings::getString(RlvStringKeys::Hidden::Region));
				
				// update the coordinate display with location of avatar in region
				updateTeleportCoordsDisplay( agentPos );
				
				mSLURL = LLSLURL();
			}
			else if (gotSimName)
// [/RLVa:KB]
//			if ( gotSimName )
			{
				mSetToUserPosition = FALSE;
				
				// Fill out the location field
				getChild<LLUICtrl>("location")->setValue(agent_sim_name);
				
				// update the coordinate display with location of avatar in region
				updateTeleportCoordsDisplay( agentPos );
				
				// Figure out where user is
				// Set the current SLURL
// <FS:CR> Aurora-sim var region teleports
				//mSLURL = LLSLURL(agent_sim_name, gAgent.getPositionGlobal());
				mSLURL = LLSLURL(agent_sim_name, gAgent.getPositionAgent());
// </FS:CR>
			}
		}
		
		return; // invalid location
	}
	std::string sim_name;
	// <FS:Beq pp Oren> FIRE-30768: SLURL's don't work in VarRegions
	//gotSimName = LLWorldMap::getInstance()->simNameFromPosGlobal( pos_global, sim_name );
	LLSimInfo* sim_info = LLWorldMap::getInstance()->simInfoFromPosGlobal(pos_global);
	if (sim_info)
		sim_name = sim_info->getName();
	// </FS:Beq pp Oren>
	if ((status != LLTracker::TRACKING_NOTHING) &&
		(status != mTrackedStatus || pos_global != mTrackedLocation || sim_name != mTrackedSimName))
	{
		mTrackedStatus = status;
		mTrackedLocation = pos_global;
		mTrackedSimName = sim_name;
		
		if (status == LLTracker::TRACKING_AVATAR)
		{
			// *HACK: Adjust Z values automatically for liaisons &
			// gods so they swoop down when they click on the
			// map. Requested convenience.
			if(gAgent.isGodlike())
			{
				pos_global[2] = 200;
			}
		}
		
		getChild<LLUICtrl>("location")->setValue(sim_name);
		
		// refresh coordinate display to reflect where user clicked.
		LLVector3d coord_pos = LLTracker::getTrackedPositionGlobal();
		updateTeleportCoordsDisplay( coord_pos );
		
		// simNameFromPosGlobal can fail, so don't give the user an invalid SLURL
// [RLVa:KB] - Checked: 2012-02-08 (RLVa-1.4.5) | Added: RLVa-1.4.5
		if (gRlvHandler.hasBehaviour(RLV_BHVR_SHOWLOC))
		{
			mSLURL = LLSLURL();

			childSetValue("location", RlvStrings::getString(RlvStringKeys::Hidden::Region));
		}
// <FS:Beq pp Oren> FORE-30768 Slurls in Var regions are b0rked
		// else if (gotSimName)
		else if (sim_info)
// [/RLVa:KB]
//		if ( gotSimName )
		{
			// mSLURL = LLSLURL(sim_name, pos_global);
			mSLURL = LLSLURL(sim_info->getName(), sim_info->getGlobalOrigin(), pos_global);
		}
// </FS:Beq pp Oren>
		else
		{	// Empty SLURL will disable the "Copy SLURL to clipboard" button
			mSLURL = LLSLURL();
		}

// [RLVa:KB] - Checked: 2009-07-04 (RLVa-1.0.0a)
/*
		if (gRlvHandler.hasBehaviour(RLV_BHVR_SHOWLOC))
		{
			childSetValue("location", RlvStrings::getString(RLV_STRING_HIDDEN_REGION));
			mSLURL.clear();
		}
*/
// [/RLVa:KB]
	}
}

void LLFloaterWorldMap::trackURL(const std::string& region_name, S32 x_coord, S32 y_coord, S32 z_coord)
{
	LLSimInfo* sim_info = LLWorldMap::getInstance()->simInfoFromName(region_name);
	z_coord = llclamp(z_coord, 0, 4096);
	if (sim_info)
	{
		LLVector3 local_pos;
		local_pos.mV[VX] = (F32)x_coord;
		local_pos.mV[VY] = (F32)y_coord;
		local_pos.mV[VZ] = (F32)z_coord;
		LLVector3d global_pos = sim_info->getGlobalPos(local_pos);
		trackLocation(global_pos);
		setDefaultBtn("Teleport");
	}
	else
	{
		// fill in UI based on URL
		gFloaterWorldMap->getChild<LLUICtrl>("location")->setValue(region_name);
		
		// Save local coords to highlight position after region global
		// position is returned.
		gFloaterWorldMap->mCompletingRegionPos.set(
												   (F32)x_coord, (F32)y_coord, (F32)z_coord);
		
		// pass sim name to combo box
		gFloaterWorldMap->mCompletingRegionName = region_name;
		LLWorldMapMessage::getInstance()->sendNamedRegionRequest(region_name);
		LLStringUtil::toLower(gFloaterWorldMap->mCompletingRegionName);
		LLWorldMap::getInstance()->setTrackingCommit();
	}
}

void LLFloaterWorldMap::observeInventory(LLInventoryModel* model)
{
	if(mInventory)
	{
		mInventory->removeObserver(mInventoryObserver);
		delete mInventoryObserver;
		mInventory = NULL;
		mInventoryObserver = NULL;
	}
	if(model)
	{
		mInventory = model;
		mInventoryObserver = new LLMapInventoryObserver;
		// Inventory deletes all observers on shutdown
		mInventory->addObserver(mInventoryObserver);
		inventoryChanged();
	}
}

void LLFloaterWorldMap::inventoryChanged()
{
	if(!LLTracker::getTrackedLandmarkItemID().isNull())
	{
		LLUUID item_id = LLTracker::getTrackedLandmarkItemID();
		buildLandmarkIDLists();
		trackLandmark(item_id);
	}
}

void LLFloaterWorldMap::observeFriends()
{
	if(!mFriendObserver)
	{
		mFriendObserver = new LLMapFriendObserver;
		LLAvatarTracker::instance().addObserver(mFriendObserver);
		friendsChanged();
	}
}

void LLFloaterWorldMap::friendsChanged()
{
	LLAvatarTracker& t = LLAvatarTracker::instance();
	const LLUUID& avatar_id = t.getAvatarID();
	buildAvatarIDList();
	if(avatar_id.notNull())
	{
		LLCtrlSelectionInterface *iface = childGetSelectionInterface("friend combo");
		const LLRelationship* buddy_info = t.getBuddyInfo(avatar_id);
		if(!iface ||
		   !iface->setCurrentByID(avatar_id) || 
		   (buddy_info && !buddy_info->isRightGrantedFrom(LLRelationship::GRANT_MAP_LOCATION)) ||
		   gAgent.isGodlike())
		{
			LLTracker::stopTracking(false);
		}
	}
}

// No longer really builds a list.  Instead, just updates mAvatarCombo.
void LLFloaterWorldMap::buildAvatarIDList()
{
	LLCtrlListInterface *list = mListFriendCombo;
	if (!list) return;
	
    // Delete all but the "None" entry
	S32 list_size = list->getItemCount();
	if (list_size > 1)
	{
		list->selectItemRange(1, -1);
		list->operateOnSelection(LLCtrlListInterface::OP_DELETE);
	}
	
	// Get all of the calling cards for avatar that are currently online
	LLCollectMappableBuddies collector;
	LLAvatarTracker::instance().applyFunctor(collector);
	LLCollectMappableBuddies::buddy_map_t::iterator it;
	LLCollectMappableBuddies::buddy_map_t::iterator end;
	it = collector.mMappable.begin();
	end = collector.mMappable.end();
	// <FS:Ansariel> Sort friend list alphabetically
	//for( ; it != end; ++it)
	//{
	//	list->addSimpleElement((*it).second, ADD_BOTTOM, (*it).first);
	//}

	std::multimap<std::string, LLUUID> buddymap;
	for( ; it != end; ++it)
	{
		buddymap.insert(std::make_pair((*it).second, (*it).first));
	}
	for (std::multimap<std::string, LLUUID>::iterator bit = buddymap.begin(); bit != buddymap.end(); ++bit)
	{
		list->addSimpleElement((*bit).first, ADD_BOTTOM, (*bit).second);
	}
	// </FS:Ansariel>
	
	list->setCurrentByID( LLAvatarTracker::instance().getAvatarID() );
	list->selectFirstItem();
}


void LLFloaterWorldMap::buildLandmarkIDLists()
{
	LLCtrlListInterface *list = mListLandmarkCombo;
	if (!list) return;
	
    // Delete all but the "None" entry
	S32 list_size = list->getItemCount();
	if (list_size > 1)
	{
		list->selectItemRange(1, -1);
		list->operateOnSelection(LLCtrlListInterface::OP_DELETE);
	}
	
	mLandmarkItemIDList.clear();
	mLandmarkAssetIDList.clear();
	
	// Get all of the current landmarks
	mLandmarkAssetIDList.push_back( LLUUID::null );
	mLandmarkItemIDList.push_back( LLUUID::null );
	
	mLandmarkAssetIDList.push_back( sHomeID );
	mLandmarkItemIDList.push_back( sHomeID );
	
	LLInventoryModel::cat_array_t cats;
	LLInventoryModel::item_array_t items;
	LLIsType is_landmark(LLAssetType::AT_LANDMARK);
	gInventory.collectDescendentsIf(gInventory.getRootFolderID(),
									cats,
									items,
									LLInventoryModel::EXCLUDE_TRASH,
									is_landmark);
	
	std::sort(items.begin(), items.end(), LLViewerInventoryItem::comparePointers());
	
	mLandmarkAssetIDList.reserve(mLandmarkAssetIDList.size() + items.size());
	mLandmarkItemIDList.reserve(mLandmarkItemIDList.size() + items.size());

	// <FS:Ansariel> Filter duplicate landmarks on world map
	std::set<LLUUID> used_landmarks;
	BOOL filterLandmarks = gSavedSettings.getBOOL("WorldmapFilterDuplicateLandmarks");
	// </FS:Ansariel>
	S32 count = items.size();
	for(S32 i = 0; i < count; ++i)
	{
		LLInventoryItem* item = items.at(i);

		// <FS:Ansariel> Filter duplicate landmarks on world map
		if (filterLandmarks)
		{
			if (used_landmarks.find(item->getAssetUUID()) != used_landmarks.end())
			{
				continue;
			}
			used_landmarks.insert(item->getAssetUUID());
		}
		// </FS:Ansariel>
		
		list->addSimpleElement(item->getName(), ADD_BOTTOM, item->getUUID());
		
		mLandmarkAssetIDList.push_back( item->getAssetUUID() );
		mLandmarkItemIDList.push_back( item->getUUID() );
	}
	
	list->selectFirstItem();
}


F32 LLFloaterWorldMap::getDistanceToDestination(const LLVector3d &destination, 
												F32 z_attenuation) const
{
	LLVector3d delta = destination - gAgent.getPositionGlobal();
	// by attenuating the z-component we effectively 
	// give more weight to the x-y plane
	delta.mdV[VZ] *= z_attenuation;
	F32 distance = (F32)delta.magVec();
	return distance;
}


void LLFloaterWorldMap::clearLocationSelection(BOOL clear_ui, BOOL dest_reached)
{
	LLCtrlListInterface *list = mListSearchResults;
	if (list && (!dest_reached || (list->getItemCount() == 1)))
	{
		list->operateOnAll(LLCtrlListInterface::OP_DELETE);
	}
	LLWorldMap::getInstance()->cancelTracking();
	mCompletingRegionName = "";
}


void LLFloaterWorldMap::clearLandmarkSelection(BOOL clear_ui)
{
	if (clear_ui || !childHasKeyboardFocus("landmark combo"))
	{
		LLCtrlListInterface *list = mListLandmarkCombo;
		if (list)
		{
			list->selectByValue( "None" );
		}
	}
}


void LLFloaterWorldMap::clearAvatarSelection(BOOL clear_ui)
{
	if (clear_ui || !childHasKeyboardFocus("friend combo"))
	{
		mTrackedStatus = LLTracker::TRACKING_NOTHING;
		LLCtrlListInterface *list = mListFriendCombo;
		if (list && list->getSelectedValue().asString() != "None")
		{
			list->selectByValue( "None" );
		}
	}
}


// Adjust the maximally zoomed out limit of the zoom slider so you
// can see the whole world, plus a little.
void LLFloaterWorldMap::adjustZoomSliderBounds()
{
	// Merov: we switched from using the "world size" (which varies depending where the user went) to a fixed
	// width of 512 regions max visible at a time. This makes the zoom slider works in a consistent way across
	// sessions and doesn't prevent the user to pan the world if it was to grow a lot beyond that limit.
	// Currently (01/26/09), this value allows the whole grid to be visible in a 1024x1024 window.
	S32 world_width_regions	 = MAX_VISIBLE_REGIONS;
	S32 world_height_regions = MAX_VISIBLE_REGIONS;
	
	// Find how much space we have to display the world
    LLRect view_rect = mMapView->getRect();
	
	// View size in pixels
	S32 view_width = view_rect.getWidth();
	S32 view_height = view_rect.getHeight();
	
	// Pixels per region to display entire width/height
	F32 width_pixels_per_region = (F32) view_width / (F32) world_width_regions;
	F32 height_pixels_per_region = (F32) view_height / (F32) world_height_regions;
	
	F32 pixels_per_region = llmin(width_pixels_per_region,
								  height_pixels_per_region);
	
	// Round pixels per region to an even number of slider increments
	S32 slider_units = llfloor(pixels_per_region / 0.2f);
	pixels_per_region = slider_units * 0.2f;
	
	// Make sure the zoom slider can be moved at least a little bit.
	// Likewise, less than the increment pixels per region is just silly.
	pixels_per_region = llclamp(pixels_per_region, 1.f, ZOOM_MAX);
	
	F32 min_power = log(pixels_per_region/256.f)/log(2.f);
	
	getChild<LLSliderCtrl>("zoom slider")->setMinValue(min_power);
}


//-------------------------------------------------------------------------
// User interface widget callbacks
//-------------------------------------------------------------------------

void LLFloaterWorldMap::onGoHome()
{
	gAgent.teleportHome();
	closeFloater();
}


void LLFloaterWorldMap::onLandmarkComboPrearrange( )
{
	if( mIsClosing )
	{
		return;
	}
	
	LLCtrlListInterface *list = mListLandmarkCombo;
	if (!list) return;
	
	LLUUID current_choice = list->getCurrentID();
	
	buildLandmarkIDLists();
	
	if( current_choice.isNull() || !list->setCurrentByID( current_choice ) )
	{
		LLTracker::stopTracking(false);
	}
	
}

void LLFloaterWorldMap::onComboTextEntry()
{
	// Reset the tracking whenever we start typing into any of the search fields,
	// so that hitting <enter> does an auto-complete versus teleporting us to the
	// previously selected landmark/friend.
	LLTracker::stopTracking(false);
}

void LLFloaterWorldMap::onSearchTextEntry( )
{
	onComboTextEntry();
	updateSearchEnabled();
}


void LLFloaterWorldMap::onLandmarkComboCommit()
{
	if( mIsClosing )
	{
		return;
	}
	
	LLCtrlListInterface *list = mListLandmarkCombo;
	if (!list) return;
	
	LLUUID asset_id;
	LLUUID item_id = list->getCurrentID();
	
	LLTracker::stopTracking(false);
	
	//RN: stopTracking() clears current combobox selection, need to reassert it here
	list->setCurrentByID(item_id);
	
	if( item_id.isNull() )
	{
	}
	else if( item_id == sHomeID )
	{
		asset_id = sHomeID;
	}
	else
	{
		LLInventoryItem* item = gInventory.getItem( item_id );
		if( item )
		{
			asset_id = item->getAssetUUID();
		}
		else
		{
			// Something went wrong, so revert to a safe value.
			item_id.setNull();
		}
	}
	
	trackLandmark( item_id);
	onShowTargetBtn();
	
	// Reset to user postion if nothing is tracked
	mSetToUserPosition = ( LLTracker::getTrackingStatus() == LLTracker::TRACKING_NOTHING );
}

// static 
void LLFloaterWorldMap::onAvatarComboPrearrange( )
{
	if( mIsClosing )
	{
		return;
	}
	
	LLCtrlListInterface *list = mListFriendCombo;
	if (!list) return;
	
	LLUUID current_choice;
	
	if( LLAvatarTracker::instance().haveTrackingInfo() )
	{
		current_choice = LLAvatarTracker::instance().getAvatarID();
	}
	
	buildAvatarIDList();
	
	if( !list->setCurrentByID( current_choice ) || current_choice.isNull() )
	{
		LLTracker::stopTracking(false);
	}
}

void LLFloaterWorldMap::onAvatarComboCommit()
{
	if( mIsClosing )
	{
		return;
	}
	
	LLCtrlListInterface *list = mListFriendCombo;
	if (!list) return;
	
	const LLUUID& new_avatar_id = list->getCurrentID();
	if (new_avatar_id.notNull())
	{
		std::string name;
		LLComboBox* combo = getChild<LLComboBox>("friend combo");
		if (combo) name = combo->getSimple();
		trackAvatar(new_avatar_id, name);
		onShowTargetBtn();
	}
	else
	{	// Reset to user postion if nothing is tracked
		mSetToUserPosition = ( LLTracker::getTrackingStatus() == LLTracker::TRACKING_NOTHING );
	}
}

void LLFloaterWorldMap::avatarTrackFromSlapp( const LLUUID& id ) 
{
	trackAvatar( id, "av" );		
	onShowTargetBtn();
}

void LLFloaterWorldMap::onLocationFocusChanged( LLFocusableElement* focus )
{
	updateSearchEnabled();
}

void LLFloaterWorldMap::updateSearchEnabled()
{
	if (childHasKeyboardFocus("location") && 
		getChild<LLUICtrl>("location")->getValue().asString().length() > 0)
	{
		setDefaultBtn("DoSearch");
	}
	else
	{
		setDefaultBtn(NULL);
	}
}

void LLFloaterWorldMap::onLocationCommit()
{
	if( mIsClosing )
	{
		return;
	}
	
	clearLocationSelection(FALSE);
	mCompletingRegionName = "";
	mLastRegionName = "";
	
	std::string str = getChild<LLUICtrl>("location")->getValue().asString();
	
	// Trim any leading and trailing spaces in the search target
	std::string saved_str = str;
	LLStringUtil::trim( str );
	if ( str != saved_str )
	{	// Set the value in the UI if any spaces were removed
		getChild<LLUICtrl>("location")->setValue(str);
	}

	// Don't try completing empty name (STORM-1427).
	if (str.empty())
	{
		return;
	}
	
	LLStringUtil::toLower(str);
	mCompletingRegionName = str;
	LLWorldMap::getInstance()->setTrackingCommit();
	if (str.length() >= 3)
	{
		LLWorldMapMessage::getInstance()->sendNamedRegionRequest(str);
	}
	else
	{
		str += "#";
		LLWorldMapMessage::getInstance()->sendNamedRegionRequest(str);
	}
}

void LLFloaterWorldMap::onCoordinatesCommit()
{
	if( mIsClosing )
	{
		return;
	}
	
	S32 x_coord = (S32)childGetValue("teleport_coordinate_x").asReal();
	S32 y_coord = (S32)childGetValue("teleport_coordinate_y").asReal();
	S32 z_coord = (S32)childGetValue("teleport_coordinate_z").asReal();
	
	const std::string region_name = childGetValue("location").asString();
	
	trackURL( region_name, x_coord, y_coord, z_coord );
}

void LLFloaterWorldMap::onClearBtn()
{
	mTrackedStatus = LLTracker::TRACKING_NOTHING;
	LLTracker::stopTracking(true);
	LLWorldMap::getInstance()->cancelTracking();
	mSLURL = LLSLURL();					// Clear the SLURL since it's invalid
	mSetToUserPosition = TRUE;	// Revert back to the current user position
}

void LLFloaterWorldMap::onShowTargetBtn()
{
	centerOnTarget(TRUE);
}

void LLFloaterWorldMap::onShowAgentBtn()
{
    mMapView->setPanWithInterpTime(0, 0, false, 0.1f);  // false == animate
    // Set flag so user's location will be displayed if not tracking anything else
    mSetToUserPosition = true;
}

void LLFloaterWorldMap::onClickTeleportBtn()
{
	teleport();
}

void LLFloaterWorldMap::onCopySLURL()
{
	getWindow()->copyTextToClipboard(utf8str_to_wstring(mSLURL.getSLURLString()));
	
	LLSD args;
	args["SLURL"] = mSLURL.getSLURLString();
	
	LLNotificationsUtil::add("CopySLURL", args);
}

// <FS:Ansariel> Use own expand/collapse function
//void LLFloaterWorldMap::onExpandCollapseBtn()
//{
//    LLLayoutStack* floater_stack = getChild<LLLayoutStack>("floater_map_stack");
//    LLLayoutPanel* controls_panel = getChild<LLLayoutPanel>("controls_lp");
    
//    bool toggle_collapse = !controls_panel->isCollapsed();
//    floater_stack->collapsePanel(controls_panel, toggle_collapse);
//    floater_stack->updateLayout();
   
//    std::string image_name = getString(toggle_collapse ? "expand_icon" : "collapse_icon");
//    std::string tooltip = getString(toggle_collapse ? "expand_tooltip" : "collapse_tooltip");
//    getChild<LLIconCtrl>("expand_collapse_icon")->setImage(LLUI::getUIImage(image_name));
//    getChild<LLIconCtrl>("expand_collapse_icon")->setToolTip(tooltip);
//    getChild<LLPanel>("expand_btn_panel")->setToolTip(tooltip);
//}
// </FS:Ansariel>

// <FS:Ansariel> Alchemy region tracker
void LLFloaterWorldMap::onTrackRegion()
{
	ALFloaterRegionTracker* floaterp = LLFloaterReg::getTypedInstance<ALFloaterRegionTracker>("region_tracker");
	if (floaterp)
	{
		if (LLTracker::getTrackingStatus() != LLTracker::TRACKING_NOTHING)
		{
			std::string sim_name;
			LLWorldMap::getInstance()->simNameFromPosGlobal(LLTracker::getTrackedPositionGlobal(), sim_name);
			if (!sim_name.empty())
			{
				const std::string& temp_label = floaterp->getRegionLabelIfExists(sim_name);
				LLSD args, payload;
				args["REGION"] = sim_name;
				args["LABEL"] = !temp_label.empty() ? temp_label : sim_name;
				payload["name"] = sim_name;
				LLNotificationsUtil::add("RegionTrackerAdd", args, payload, boost::bind(&ALFloaterRegionTracker::onRegionAddedCallback, floaterp, _1, _2));
			}
			else
			{
				LL_WARNS() << "Cannot add region to region tracker because sim name is empty." << LL_ENDL;
			}
		}
		else
		{
			LL_WARNS() << "Cannot add region to region tracker because we aren't tracking anything." << LL_ENDL;
		}
	}
}
// </FS:Ansariel>

// protected
void LLFloaterWorldMap::centerOnTarget(BOOL animate)
{
	LLVector3d pos_global;
	if(LLTracker::getTrackingStatus() != LLTracker::TRACKING_NOTHING)
	{
		LLVector3d tracked_position = LLTracker::getTrackedPositionGlobal();
		//RN: tracker doesn't allow us to query completion, so we check for a tracking position of
		// absolute zero, and keep trying in the draw loop
		if (tracked_position.isExactlyZero())
		{
			mWaitingForTracker = TRUE;
			return;
		}
		else
		{
			// We've got the position finally, so we're no longer busy. JC
			//			getWindow()->decBusyCount();
			pos_global = LLTracker::getTrackedPositionGlobal() - gAgentCamera.getCameraPositionGlobal();
		}
	}
	else if(LLWorldMap::getInstance()->isTracking())
	{
		pos_global = LLWorldMap::getInstance()->getTrackedPositionGlobal() - gAgentCamera.getCameraPositionGlobal();;
		
		
		
	}
	else
	{
		// default behavior = center on agent
		pos_global.clearVec();
	}
	
    F64 map_scale = (F64)mMapView->getScale();
    mMapView->setPanWithInterpTime(-llfloor((F32)(pos_global.mdV[VX] * map_scale / REGION_WIDTH_METERS)),
                           -llfloor((F32)(pos_global.mdV[VY] * map_scale / REGION_WIDTH_METERS)),
                           !animate, 0.1f);
	mWaitingForTracker = FALSE;
}

// protected
void LLFloaterWorldMap::fly()
{
	LLVector3d pos_global = LLTracker::getTrackedPositionGlobal();
	
	// Start the autopilot and close the floater, 
	// so we can see where we're flying
	if (!pos_global.isExactlyZero())
	{
		gAgent.startAutoPilotGlobal( pos_global );
		closeFloater();
	}
	else
	{
		make_ui_sound("UISndInvalidOp");
	}
}


// protected
void LLFloaterWorldMap::teleport()
{
	BOOL teleport_home = FALSE;
	LLVector3d pos_global;
	LLAvatarTracker& av_tracker = LLAvatarTracker::instance();
	
	LLTracker::ETrackingStatus tracking_status = LLTracker::getTrackingStatus();
	if (LLTracker::TRACKING_AVATAR == tracking_status
		&& av_tracker.haveTrackingInfo() )
	{
		pos_global = av_tracker.getGlobalPos();
		pos_global.mdV[VZ] = getChild<LLUICtrl>("teleport_coordinate_z")->getValue();
	}
	else if ( LLTracker::TRACKING_LANDMARK == tracking_status)
	{
		if( LLTracker::getTrackedLandmarkAssetID() == sHomeID )
		{
			teleport_home = TRUE;
		}
		else
		{
			LLLandmark* landmark = gLandmarkList.getAsset( LLTracker::getTrackedLandmarkAssetID() );
			LLUUID region_id;
			if(landmark
			   && !landmark->getGlobalPos(pos_global)
			   && landmark->getRegionID(region_id))
			{
				LLLandmark::requestRegionHandle(
												gMessageSystem,
												gAgent.getRegionHost(),
												region_id,
												NULL);
			}
		}
	}
	else if ( LLTracker::TRACKING_LOCATION == tracking_status)
	{
		pos_global = LLTracker::getTrackedPositionGlobal();
	}
	else
	{
		make_ui_sound("UISndInvalidOp");
	}
	
	// Do the teleport, which will also close the floater
	if (teleport_home)
	{
		gAgent.teleportHome();
	}
	else if (!pos_global.isExactlyZero())
	{
		if(LLTracker::TRACKING_LANDMARK == tracking_status)
		{
			gAgent.teleportViaLandmark(LLTracker::getTrackedLandmarkAssetID());
		}
		else
		{
			gAgent.teleportViaLocation( pos_global );
		}
	}
}

void LLFloaterWorldMap::flyToLandmark()
{
	LLVector3d destination_pos_global;
	if( !LLTracker::getTrackedLandmarkAssetID().isNull() )
	{
		if (LLTracker::hasLandmarkPosition())
		{
			gAgent.startAutoPilotGlobal( LLTracker::getTrackedPositionGlobal() );
		}
	}
}

void LLFloaterWorldMap::teleportToLandmark()
{
	BOOL has_destination = FALSE;
	LLUUID destination_id; // Null means "home"
	
	if( LLTracker::getTrackedLandmarkAssetID() == sHomeID )
	{
		has_destination = TRUE;
	}
	else
	{
		LLLandmark* landmark = gLandmarkList.getAsset( LLTracker::getTrackedLandmarkAssetID() );
		LLVector3d global_pos;
		if(landmark && landmark->getGlobalPos(global_pos))
		{
			destination_id = LLTracker::getTrackedLandmarkAssetID();
			has_destination = TRUE;
		}
		else if(landmark)
		{
			// pop up an anonymous request request.
			LLUUID region_id;
			if(landmark->getRegionID(region_id))
			{
				LLLandmark::requestRegionHandle(
												gMessageSystem,
												gAgent.getRegionHost(),
												region_id,
												NULL);
			}
		}
	}
	
	if( has_destination )
	{
		gAgent.teleportViaLandmark( destination_id );
	}
}


void LLFloaterWorldMap::teleportToAvatar()
{
	LLAvatarTracker& av_tracker = LLAvatarTracker::instance();
	if(av_tracker.haveTrackingInfo())
	{
		LLVector3d pos_global = av_tracker.getGlobalPos();
		gAgent.teleportViaLocation( pos_global );
	}
}


void LLFloaterWorldMap::flyToAvatar()
{
	if( LLAvatarTracker::instance().haveTrackingInfo() )
	{
		gAgent.startAutoPilotGlobal( LLAvatarTracker::instance().getGlobalPos() );
	}
}

void LLFloaterWorldMap::updateSims(bool found_null_sim)
{
	if (mCompletingRegionName == "")
	{
		return;
	}
	
	LLScrollListCtrl *list = getChild<LLScrollListCtrl>("search_results");
	list->operateOnAll(LLCtrlListInterface::OP_DELETE);
	
	// S32 name_length = mCompletingRegionName.length(); // <FS:Beq/> FIRE-23591 support map search partial matches (Patch by Kevin Cozens)

	LLSD match;

	S32 num_results = 0;

	std::vector<std::pair <U64, LLSimInfo*> > sim_info_vec(LLWorldMap::getInstance()->getRegionMap().begin(), LLWorldMap::getInstance()->getRegionMap().end());
	std::sort(sim_info_vec.begin(), sim_info_vec.end(), SortRegionNames());

	for (std::vector<std::pair <U64, LLSimInfo*> >::const_iterator it = sim_info_vec.begin(); it != sim_info_vec.end(); ++it)
	{
		LLSimInfo* info = it->second;
		std::string sim_name_lower = info->getName();
		LLStringUtil::toLower(sim_name_lower);
		// <FS:Beq> FIRE-23591 support map search partial matches (Patch by Kevin Cozens)
		// if (sim_name_lower.substr(0, name_length) == mCompletingRegionName)
		if (sim_name_lower.find(mCompletingRegionName) != std::string::npos)
		// <FS:Beq>
		{
			if (sim_name_lower == mCompletingRegionName)
			{
				match = info->getName();
			}
			
			LLSD value;
			value["id"] = info->getName();
			value["columns"][0]["column"] = "sim_name";
			value["columns"][0]["value"] = info->getName();
			list->addElement(value);
			num_results++;
		}
	}
	
	if (found_null_sim)
	{
		mCompletingRegionName = "";
	}
	
	if (num_results > 0)
	{
		// Ansariel: Let's sort the list to make it more user-friendly
		list->sortByColumn("sim_name", TRUE);

		// if match found, highlight it and go
		if (!match.isUndefined())
		{
			list->selectByValue(match);
		}
		// else select first found item
		else
		{
			list->selectFirstItem();
		}
		getChild<LLUICtrl>("search_results")->setFocus(TRUE);
		onCommitSearchResult();
	}
	else
	{
		// if we found nothing, say "none"
		list->setCommentText(LLTrans::getString("worldmap_results_none_found"));
		list->operateOnAll(LLCtrlListInterface::OP_DESELECT);
	}
}

void LLFloaterWorldMap::onTeleportFinished()
{
    if(isInVisibleChain())
    {
        mMapView->setPan(0, 0, TRUE);
    }
}

void LLFloaterWorldMap::onCommitSearchResult()
{
	LLCtrlListInterface *list = mListSearchResults;
	if (!list) return;
	
	LLSD selected_value = list->getSelectedValue();
	std::string sim_name = selected_value.asString();
	if (sim_name.empty())
	{
		return;
	}
	LLStringUtil::toLower(sim_name);
	
	std::map<U64, LLSimInfo*>::const_iterator it;
	for (it = LLWorldMap::getInstance()->getRegionMap().begin(); it != LLWorldMap::getInstance()->getRegionMap().end(); ++it)
	{
		LLSimInfo* info = it->second;
		
		if (info->isName(sim_name))
		{
			LLVector3d pos_global = info->getGlobalOrigin();
			
			const F64 SIM_COORD_DEFAULT = 128.0;
			LLVector3 pos_local(SIM_COORD_DEFAULT, SIM_COORD_DEFAULT, 0.0f);
			
			// Did this value come from a trackURL() request?
			if (!mCompletingRegionPos.isExactlyZero())
			{
				pos_local = mCompletingRegionPos;
				mCompletingRegionPos.clear();
			}
			pos_global.mdV[VX] += (F64)pos_local.mV[VX];
			pos_global.mdV[VY] += (F64)pos_local.mV[VY];
			pos_global.mdV[VZ] = (F64)pos_local.mV[VZ];
			
			getChild<LLUICtrl>("location")->setValue(sim_name);
			trackLocation(pos_global);
			setDefaultBtn("Teleport");
			break;
		}
	}
	
	onShowTargetBtn();
}

void LLFloaterWorldMap::onChangeMaturity()
{
	bool can_access_mature = gAgent.canAccessMature();
	bool can_access_adult = gAgent.canAccessAdult();
	
	getChildView("events_mature_icon")->setVisible( can_access_mature);
	getChildView("events_mature_label")->setVisible( can_access_mature);
	getChildView("events_mature_chk")->setVisible( can_access_mature);
	
	getChildView("events_adult_icon")->setVisible( can_access_adult);
	getChildView("events_adult_label")->setVisible( can_access_adult);
	getChildView("events_adult_chk")->setVisible( can_access_adult);
	
	// disable mature / adult events.
	if (!can_access_mature)
	{
		gSavedSettings.setBOOL("ShowMatureEvents", FALSE);
	}
	if (!can_access_adult)
	{
		gSavedSettings.setBOOL("ShowAdultEvents", FALSE);
	}
}

void LLFloaterWorldMap::onFocusLost()
{
    gViewerWindow->showCursor();
    mMapView->mPanning = false;
}

LLPanelHideBeacon::LLPanelHideBeacon() :
	mHideButton(NULL)
{
}

// static
LLPanelHideBeacon* LLPanelHideBeacon::getInstance()
{
	static LLPanelHideBeacon* panel = getPanelHideBeacon();
	return panel;
}


BOOL LLPanelHideBeacon::postBuild()
{
	mHideButton = getChild<LLButton>("hide_beacon_btn");
	mHideButton->setCommitCallback(boost::bind(&LLPanelHideBeacon::onHideButtonClick, this));

	gViewerWindow->setOnWorldViewRectUpdated(boost::bind(&LLPanelHideBeacon::updatePosition, this));

	return TRUE;
}

//virtual
void LLPanelHideBeacon::draw()
{
	if (!LLTracker::isTracking(NULL))
	{
        mHideButton->setVisible(false);
        return;
	}
    mHideButton->setVisible(true);
	updatePosition(); 
	LLPanel::draw();
}

//virtual
void LLPanelHideBeacon::setVisible(BOOL visible)
{
	if (gAgentCamera.getCameraMode() == CAMERA_MODE_MOUSELOOK) visible = false;

	if (visible)
	{
		updatePosition();
	}

	LLPanel::setVisible(visible);
}


//static
LLPanelHideBeacon* LLPanelHideBeacon::getPanelHideBeacon()
{
	LLPanelHideBeacon* panel = new LLPanelHideBeacon();
	panel->buildFromFile("panel_hide_beacon.xml");

	LL_INFOS() << "Build LLPanelHideBeacon panel" << LL_ENDL;

	panel->updatePosition();
	return panel;
}

void LLPanelHideBeacon::onHideButtonClick()
{
	LLFloaterWorldMap* instance = LLFloaterWorldMap::getInstance();
	if (instance)
	{
		instance->onClearBtn();
	}
}

/**
* Updates position of the panel (similar to Stand & Stop Flying panel).
*/
void LLPanelHideBeacon::updatePosition()
{
	S32 bottom_tb_center = 0;
	if (LLToolBar* toolbar_bottom = gToolBarView->getToolbar(LLToolBarEnums::TOOLBAR_BOTTOM))
	{
		bottom_tb_center = toolbar_bottom->getRect().getCenterX();
	}

	S32 left_tb_width = 0;
	if (LLToolBar* toolbar_left = gToolBarView->getToolbar(LLToolBarEnums::TOOLBAR_LEFT))
	{
		left_tb_width = toolbar_left->getRect().getWidth();
	}

	if (gToolBarView != NULL && gToolBarView->getToolbar(LLToolBarEnums::TOOLBAR_LEFT)->hasButtons())
	{
		S32 x_pos = bottom_tb_center - getRect().getWidth() / 2 - left_tb_width;
		setOrigin( x_pos + HIDE_BEACON_PAD, 0);
	}
	else 
	{
		S32 x_pos = bottom_tb_center - getRect().getWidth() / 2;
		setOrigin( x_pos + HIDE_BEACON_PAD, 0);
	}
}<|MERGE_RESOLUTION|>--- conflicted
+++ resolved
@@ -137,7 +137,6 @@
                 const std::string& grid,
                 LLMediaCtrl* web)
 	{
-<<<<<<< HEAD
 		// <FS:Ansariel> FIRE-17927: Viewer crashes when opening worldmap SLURL command from login panel
 		if (LLStartUp::getStartupState() < STATE_STARTED)
 		{
@@ -145,14 +144,6 @@
 		}
 		// </FS:Ansariel>
 
-		if (!LLUI::getInstance()->mSettingGroups["config"]->getBOOL("EnableWorldMap"))
-		{
-			LLNotificationsUtil::add("NoWorldMap", LLSD(), LLSD(), std::string("SwitchToStandardSkinAndQuit"));
-			return true;
-		}
-
-=======
->>>>>>> 08579cdb
 		if (params.size() == 0)
 		{
 			// support the secondlife:///app/worldmap SLapp
