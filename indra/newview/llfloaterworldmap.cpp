--- conflicted
+++ resolved
@@ -1279,17 +1279,12 @@
     mLandmarkAssetIDList.reserve(mLandmarkAssetIDList.size() + items.size());
     mLandmarkItemIDList.reserve(mLandmarkItemIDList.size() + items.size());
 
-<<<<<<< HEAD
     // <FS:Ansariel> Filter duplicate landmarks on world map
-    std::set<LLUUID> used_landmarks;
+    uuid_set_t used_landmarks;
     bool filterLandmarks = gSavedSettings.getBOOL("WorldmapFilterDuplicateLandmarks");
     // </FS:Ansariel>
-    S32 count = items.size();
-    for(S32 i = 0; i < count; ++i)
-=======
     auto count = items.size();
     for(size_t i = 0; i < count; ++i)
->>>>>>> 22d3ea34
     {
         LLInventoryItem* item = items.at(i);
 
@@ -1919,11 +1914,7 @@
     LLScrollListCtrl *list = getChild<LLScrollListCtrl>("search_results");
     list->operateOnAll(LLCtrlListInterface::OP_DELETE);
 
-<<<<<<< HEAD
-    // S32 name_length = mCompletingRegionName.length(); // <FS:Beq/> FIRE-23591 support map search partial matches (Patch by Kevin Cozens)
-=======
-    auto name_length = mCompletingRegionName.length();
->>>>>>> 22d3ea34
+    // auto name_length = mCompletingRegionName.length(); // <FS:Beq/> FIRE-23591 support map search partial matches (Patch by Kevin Cozens)
 
     LLSD match;
 
