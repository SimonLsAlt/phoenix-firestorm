/** 
 * @file llfloaterprofiletexture.h
 * @brief LLFloaterProfileTexture class definition
 *
 * $LicenseInfo:firstyear=2022&license=viewerlgpl$
 * Second Life Viewer Source Code
 * Copyright (C) 2022, Linden Research, Inc.
 * 
 * This library is free software; you can redistribute it and/or
 * modify it under the terms of the GNU Lesser General Public
 * License as published by the Free Software Foundation;
 * version 2.1 of the License only.
 * 
 * This library is distributed in the hope that it will be useful,
 * but WITHOUT ANY WARRANTY; without even the implied warranty of
 * MERCHANTABILITY or FITNESS FOR A PARTICULAR PURPOSE.  See the GNU
 * Lesser General Public License for more details.
 * 
 * You should have received a copy of the GNU Lesser General Public
 * License along with this library; if not, write to the Free Software
 * Foundation, Inc., 51 Franklin Street, Fifth Floor, Boston, MA  02110-1301  USA
 * 
 * Linden Research, Inc., 945 Battery Street, San Francisco, CA  94111  USA
 * $/LicenseInfo$
 */

#ifndef LL_LLFLOATERPROFILETEXTURE_H
#define LL_LLFLOATERPROFILETEXTURE_H

#include "llfloater.h"
#include "lliconctrl.h"
#include "llviewertexture.h"

class LLButton;
class LLImageRaw;

class LLProfileImageCtrl: public LLIconCtrl
{
public:
    struct Params: public LLInitParam::Block<Params, LLIconCtrl::Params>
    {
    };

    LLProfileImageCtrl(const Params& p);
    virtual ~LLProfileImageCtrl();


    virtual void setValue(const LLSD& value) override;
    LLUUID getImageAssetId() { return mImageID; }
    LLPointer<LLViewerFetchedTexture> getImage() {return mImage;}
    void draw() override;

    typedef boost::signals2::signal<void(bool success, LLViewerFetchedTexture* imagep)> image_loaded_signal_t;
    boost::signals2::connection setImageLoadedCallback(const image_loaded_signal_t::slot_type& cb);
private:
    void onImageLoaded(bool success, LLViewerFetchedTexture* src_vi);
    static void onImageLoaded(BOOL success,
                              LLViewerFetchedTexture* src_vi,
                              LLImageRaw* src,
                              LLImageRaw* aux_src,
                              S32 discard_level,
                              BOOL final,
                              void* userdata);
    void releaseTexture();

    void setImageAssetId(const LLUUID& asset_id);
private:
    LLPointer<LLViewerFetchedTexture> mImage;
    LLUUID mImageID;
    S32 mImageOldBoostLevel;
    bool mWasNoDelete;
    image_loaded_signal_t* mImageLoadedSignal;
    LLLoadedCallbackEntry::source_callback_list_t mCallbackTextureList;
};

class LLFloaterProfileTexture : public LLFloater
{
public:
    LLFloaterProfileTexture(LLView* owner);
    ~LLFloaterProfileTexture();

    void draw() override;
    void onOpen(const LLSD& key) override;

    void resetAsset();
    void loadAsset(const LLUUID &image_id);

    // <FS:Ansariel> Add refresh function
    void refreshTexture();

<<<<<<< HEAD

    static void onTextureLoaded(
        bool success,
        LLViewerFetchedTexture *src_vi,
        LLImageRaw* src,
        LLImageRaw* aux_src,
        S32 discard_level,
        bool final,
        void* userdata);

    void reshape(S32 width, S32 height, bool called_from_parent = true) override;
=======
    void onImageLoaded(BOOL success, LLViewerFetchedTexture* imagep);

    void reshape(S32 width, S32 height, BOOL called_from_parent = TRUE) override;

    LLHandle<LLFloater> getHandle() const { return LLFloater::getHandle(); }
>>>>>>> c06fb4e0
protected:
    bool postBuild() override;

private:
    void updateDimensions();

    F32 mContextConeOpacity;
    S32 mLastHeight;
    S32 mLastWidth;
<<<<<<< HEAD
    bool mUpdateDimensions;
=======
>>>>>>> c06fb4e0

    LLHandle<LLView> mOwnerHandle;
    LLProfileImageCtrl* mProfileIcon;
    LLButton* mCloseButton;
};
#endif  // LL_LLFLOATERPROFILETEXTURE_H<|MERGE_RESOLUTION|>--- conflicted
+++ resolved
@@ -54,12 +54,12 @@
     boost::signals2::connection setImageLoadedCallback(const image_loaded_signal_t::slot_type& cb);
 private:
     void onImageLoaded(bool success, LLViewerFetchedTexture* src_vi);
-    static void onImageLoaded(BOOL success,
+    static void onImageLoaded(bool success,
                               LLViewerFetchedTexture* src_vi,
                               LLImageRaw* src,
                               LLImageRaw* aux_src,
                               S32 discard_level,
-                              BOOL final,
+                              bool final,
                               void* userdata);
     void releaseTexture();
 
@@ -88,25 +88,11 @@
     // <FS:Ansariel> Add refresh function
     void refreshTexture();
 
-<<<<<<< HEAD
-
-    static void onTextureLoaded(
-        bool success,
-        LLViewerFetchedTexture *src_vi,
-        LLImageRaw* src,
-        LLImageRaw* aux_src,
-        S32 discard_level,
-        bool final,
-        void* userdata);
+    void onImageLoaded(bool success, LLViewerFetchedTexture* imagep);
 
     void reshape(S32 width, S32 height, bool called_from_parent = true) override;
-=======
-    void onImageLoaded(BOOL success, LLViewerFetchedTexture* imagep);
-
-    void reshape(S32 width, S32 height, BOOL called_from_parent = TRUE) override;
 
     LLHandle<LLFloater> getHandle() const { return LLFloater::getHandle(); }
->>>>>>> c06fb4e0
 protected:
     bool postBuild() override;
 
@@ -116,10 +102,6 @@
     F32 mContextConeOpacity;
     S32 mLastHeight;
     S32 mLastWidth;
-<<<<<<< HEAD
-    bool mUpdateDimensions;
-=======
->>>>>>> c06fb4e0
 
     LLHandle<LLView> mOwnerHandle;
     LLProfileImageCtrl* mProfileIcon;
