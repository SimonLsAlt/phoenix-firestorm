/**
 * @file llpanellandmedia.cpp
 * @brief Allows configuration of "media" for a land parcel,
 *   for example movies, web pages, and audio.
 *
 * $LicenseInfo:firstyear=2007&license=viewerlgpl$
 * Second Life Viewer Source Code
 * Copyright (C) 2010, Linden Research, Inc.
 *
 * This library is free software; you can redistribute it and/or
 * modify it under the terms of the GNU Lesser General Public
 * License as published by the Free Software Foundation;
 * version 2.1 of the License only.
 *
 * This library is distributed in the hope that it will be useful,
 * but WITHOUT ANY WARRANTY; without even the implied warranty of
 * MERCHANTABILITY or FITNESS FOR A PARTICULAR PURPOSE.  See the GNU
 * Lesser General Public License for more details.
 *
 * You should have received a copy of the GNU Lesser General Public
 * License along with this library; if not, write to the Free Software
 * Foundation, Inc., 51 Franklin Street, Fifth Floor, Boston, MA  02110-1301  USA
 *
 * Linden Research, Inc., 945 Battery Street, San Francisco, CA  94111  USA
 * $/LicenseInfo$
 */

#include "llviewerprecompiledheaders.h"

#include "llpanellandmedia.h"

// viewer includes
#include "llmimetypes.h"
#include "llviewerparcelmgr.h"
#include "llviewerregion.h"
#include "llviewermedia.h"
#include "llviewerparcelmedia.h"
#include "lluictrlfactory.h"

// library includes
#include "llcheckboxctrl.h"
#include "llcombobox.h"
#include "llfloaterurlentry.h"
#include "llfocusmgr.h"
#include "lllineeditor.h"
#include "llparcel.h"
#include "lltextbox.h"
#include "llradiogroup.h"
#include "llspinctrl.h"
#include "llsdutil.h"
#include "lltexturectrl.h"
#include "roles_constants.h"
#include "llscrolllistctrl.h"

//---------------------------------------------------------------------------
// LLPanelLandMedia
//---------------------------------------------------------------------------

LLPanelLandMedia::LLPanelLandMedia(LLParcelSelectionHandle& parcel)
:   LLPanel(),
    mParcel(parcel),
    mMediaURLEdit(NULL),
    mMediaDescEdit(NULL),
    mMediaTypeCombo(NULL),
    mSetURLButton(NULL),
    mMediaHeightCtrl(NULL),
    mMediaWidthCtrl(NULL),
    mMediaSizeCtrlLabel(NULL),
    mMediaTextureCtrl(NULL),
    mMediaAutoScaleCheck(NULL),
    mMediaLoopCheck(NULL)
{
}


// virtual
LLPanelLandMedia::~LLPanelLandMedia()
{
}

bool LLPanelLandMedia::postBuild()
{

<<<<<<< HEAD
	mMediaTextureCtrl = getChild<LLTextureCtrl>("media texture");
	mMediaTextureCtrl->setCommitCallback( onCommitAny, this );
	mMediaTextureCtrl->setAllowNoTexture ( true );
	mMediaTextureCtrl->setImmediateFilterPermMask(PERM_COPY | PERM_TRANSFER);
	mMediaTextureCtrl->setDnDFilterPermMask(PERM_COPY | PERM_TRANSFER);
=======
    mMediaTextureCtrl = getChild<LLTextureCtrl>("media texture");
    mMediaTextureCtrl->setCommitCallback( onCommitAny, this );
    mMediaTextureCtrl->setAllowNoTexture ( true );
    mMediaTextureCtrl->setImmediateFilterPermMask(PERM_COPY | PERM_TRANSFER);
    mMediaTextureCtrl->setDnDFilterPermMask(PERM_COPY | PERM_TRANSFER);
>>>>>>> 1a8a5404

    mMediaAutoScaleCheck = getChild<LLCheckBoxCtrl>("media_auto_scale");
    childSetCommitCallback("media_auto_scale", onCommitAny, this);

    mMediaLoopCheck = getChild<LLCheckBoxCtrl>("media_loop");
    childSetCommitCallback("media_loop", onCommitAny, this );

    mMediaURLEdit = getChild<LLLineEditor>("media_url");
    childSetCommitCallback("media_url", onCommitAny, this );

    mMediaDescEdit = getChild<LLLineEditor>("url_description");
    childSetCommitCallback("url_description", onCommitAny, this);

    mMediaTypeCombo = getChild<LLComboBox>("media type");
    childSetCommitCallback("media type", onCommitType, this);
    populateMIMECombo();

    mMediaWidthCtrl = getChild<LLSpinCtrl>("media_size_width");
    childSetCommitCallback("media_size_width", onCommitAny, this);
    mMediaHeightCtrl = getChild<LLSpinCtrl>("media_size_height");
    childSetCommitCallback("media_size_height", onCommitAny, this);
    mMediaSizeCtrlLabel = getChild<LLTextBox>("media_size");

    mSetURLButton = getChild<LLButton>("set_media_url");
    childSetAction("set_media_url", onSetBtn, this);

<<<<<<< HEAD
	return true;
=======
    return true;
>>>>>>> 1a8a5404
}


// public
void LLPanelLandMedia::refresh()
{
<<<<<<< HEAD
	LLParcel *parcel = mParcel->getParcel();

	if (!parcel)
	{
		clearCtrls();
	}
	else
	{
		// something selected, hooray!

		// Display options
		bool can_change_media = LLViewerParcelMgr::isParcelModifiableByAgent(parcel, GP_LAND_CHANGE_MEDIA);

		mMediaURLEdit->setText(parcel->getMediaURL());
		mMediaURLEdit->setEnabled( false );

		// <FS:Ansariel> Doesn't exists as of 2014-04-14
		//getChild<LLUICtrl>("current_url")->setValue(parcel->getMediaCurrentURL());

		mMediaDescEdit->setText(parcel->getMediaDesc());
		mMediaDescEdit->setEnabled( can_change_media );

		std::string mime_type = parcel->getMediaType();
		if (mime_type.empty() || mime_type == LLMIMETypes::getDefaultMimeType())
		{
			mime_type = LLMIMETypes::getDefaultMimeTypeTranslation();
		}
		setMediaType(mime_type);
		mMediaTypeCombo->setEnabled( can_change_media );
		getChild<LLUICtrl>("mime_type")->setValue(mime_type);

		mMediaAutoScaleCheck->set( static_cast<bool>(parcel->getMediaAutoScale()) );
		mMediaAutoScaleCheck->setEnabled ( can_change_media );

		// Special code to disable looping checkbox for HTML MIME type
		// (DEV-10042 -- Parcel Media: "Loop Media" should be disabled for static media types)
		bool allow_looping = LLMIMETypes::findAllowLooping( mime_type );
		if ( allow_looping )
			mMediaLoopCheck->set( static_cast<bool>(parcel->getMediaLoop()) );
		else
			mMediaLoopCheck->set( false );
		mMediaLoopCheck->setEnabled ( can_change_media && allow_looping );
		
		// disallow media size change for mime types that don't allow it
		bool allow_resize = LLMIMETypes::findAllowResize( mime_type );
		if ( allow_resize )
			mMediaWidthCtrl->setValue( parcel->getMediaWidth() );
		else
			mMediaWidthCtrl->setValue( 0 );
		mMediaWidthCtrl->setEnabled ( can_change_media && allow_resize );

		if ( allow_resize )
			mMediaHeightCtrl->setValue( parcel->getMediaHeight() );
		else
			mMediaHeightCtrl->setValue( 0 );
		mMediaHeightCtrl->setEnabled ( can_change_media && allow_resize );

		// enable/disable for text label for completeness
		mMediaSizeCtrlLabel->setEnabled( can_change_media && allow_resize );

		mMediaTextureCtrl->setImageAssetID ( parcel->getMediaID() );
		mMediaTextureCtrl->setEnabled( can_change_media );

		mSetURLButton->setEnabled( can_change_media );

	}
=======
    LLParcel *parcel = mParcel->getParcel();

    if (!parcel)
    {
        clearCtrls();
    }
    else
    {
        // something selected, hooray!

        // Display options
        bool can_change_media = LLViewerParcelMgr::isParcelModifiableByAgent(parcel, GP_LAND_CHANGE_MEDIA);

        mMediaURLEdit->setText(parcel->getMediaURL());
        mMediaURLEdit->setEnabled( false );

        // <FS:Ansariel> Doesn't exists as of 2014-04-14
        //getChild<LLUICtrl>("current_url")->setValue(parcel->getMediaCurrentURL());

        mMediaDescEdit->setText(parcel->getMediaDesc());
        mMediaDescEdit->setEnabled( can_change_media );

        std::string mime_type = parcel->getMediaType();
        if (mime_type.empty() || mime_type == LLMIMETypes::getDefaultMimeType())
        {
            mime_type = LLMIMETypes::getDefaultMimeTypeTranslation();
        }
        setMediaType(mime_type);
        mMediaTypeCombo->setEnabled( can_change_media );
        getChild<LLUICtrl>("mime_type")->setValue(mime_type);

        mMediaAutoScaleCheck->set( static_cast<bool>(parcel->getMediaAutoScale()) );
        mMediaAutoScaleCheck->setEnabled ( can_change_media );

        // Special code to disable looping checkbox for HTML MIME type
        // (DEV-10042 -- Parcel Media: "Loop Media" should be disabled for static media types)
        bool allow_looping = LLMIMETypes::findAllowLooping( mime_type );
        if ( allow_looping )
            mMediaLoopCheck->set( static_cast<bool>(parcel->getMediaLoop()) );
        else
            mMediaLoopCheck->set( false );
        mMediaLoopCheck->setEnabled ( can_change_media && allow_looping );

        // disallow media size change for mime types that don't allow it
        bool allow_resize = LLMIMETypes::findAllowResize( mime_type );
        if ( allow_resize )
            mMediaWidthCtrl->setValue( parcel->getMediaWidth() );
        else
            mMediaWidthCtrl->setValue( 0 );
        mMediaWidthCtrl->setEnabled ( can_change_media && allow_resize );

        if ( allow_resize )
            mMediaHeightCtrl->setValue( parcel->getMediaHeight() );
        else
            mMediaHeightCtrl->setValue( 0 );
        mMediaHeightCtrl->setEnabled ( can_change_media && allow_resize );

        // enable/disable for text label for completeness
        mMediaSizeCtrlLabel->setEnabled( can_change_media && allow_resize );

        mMediaTextureCtrl->setImageAssetID ( parcel->getMediaID() );
        mMediaTextureCtrl->setEnabled( can_change_media );

        mSetURLButton->setEnabled( can_change_media );

    }
>>>>>>> 1a8a5404
}

void LLPanelLandMedia::populateMIMECombo()
{
    std::string default_mime_type = LLMIMETypes::getDefaultMimeType();
    std::string default_label;
    LLMIMETypes::mime_widget_set_map_t::const_iterator it;
    for (it = LLMIMETypes::sWidgetMap.begin(); it != LLMIMETypes::sWidgetMap.end(); ++it)
    {
        const std::string& mime_type = it->first;
        const LLMIMETypes::LLMIMEWidgetSet& info = it->second;
        if (info.mDefaultMimeType == default_mime_type)
        {
            // Add this label at the end to make UI look cleaner
            default_label = info.mLabel;
        }
        else
        {
            mMediaTypeCombo->add(info.mLabel, mime_type);
        }
    }

    mMediaTypeCombo->add( default_label, default_mime_type, ADD_BOTTOM );
}

void LLPanelLandMedia::setMediaType(const std::string& mime_type)
{
    LLParcel *parcel = mParcel->getParcel();
    if(parcel)
        parcel->setMediaType(mime_type);

    std::string media_key = LLMIMETypes::widgetType(mime_type);
    mMediaTypeCombo->setValue(media_key);

    std::string mime_str = mime_type;
    if(LLMIMETypes::getDefaultMimeType() == mime_type)
    {
        // Instead of showing predefined "none/none" we are going to show something
        // localizable - "none" for example (see EXT-6542)
        mime_str = LLMIMETypes::getDefaultMimeTypeTranslation();
    }
    getChild<LLUICtrl>("mime_type")->setValue(mime_str);
}

void LLPanelLandMedia::setMediaURL(const std::string& media_url)
{
    mMediaURLEdit->setText(media_url);
    LLParcel *parcel = mParcel->getParcel();
    if(parcel)
        parcel->setMediaCurrentURL(media_url);
    // LLViewerMedia::navigateHome();


<<<<<<< HEAD
	mMediaURLEdit->onCommit();
	// LLViewerParcelMedia::sendMediaNavigateMessage(media_url);
	// <FS:Ansariel> Doesn't exists as of 2014-04-14
	//getChild<LLUICtrl>("current_url")->setValue(media_url);
=======
    mMediaURLEdit->onCommit();
    // LLViewerParcelMedia::sendMediaNavigateMessage(media_url);
    // <FS:Ansariel> Doesn't exists as of 2014-04-14
    //getChild<LLUICtrl>("current_url")->setValue(media_url);
>>>>>>> 1a8a5404
}
std::string LLPanelLandMedia::getMediaURL()
{
    return mMediaURLEdit->getText();
}

// static
void LLPanelLandMedia::onCommitType(LLUICtrl *ctrl, void *userdata)
{
    LLPanelLandMedia *self = (LLPanelLandMedia *)userdata;
    std::string current_type = LLMIMETypes::widgetType(self->getChild<LLUICtrl>("mime_type")->getValue().asString());
    std::string new_type = self->mMediaTypeCombo->getValue();
    if(current_type != new_type)
    {
        self->getChild<LLUICtrl>("mime_type")->setValue(LLMIMETypes::findDefaultMimeType(new_type));
    }
    onCommitAny(ctrl, userdata);

}

// static
void LLPanelLandMedia::onCommitAny(LLUICtrl*, void *userdata)
{
<<<<<<< HEAD
	LLPanelLandMedia *self = (LLPanelLandMedia *)userdata;

	LLParcel* parcel = self->mParcel->getParcel();
	if (!parcel)
	{
		return;
	}

	// Extract data from UI
	std::string media_url	= self->mMediaURLEdit->getText();
	std::string media_desc	= self->mMediaDescEdit->getText();
	std::string mime_type	= self->getChild<LLUICtrl>("mime_type")->getValue().asString();
	U8 media_auto_scale		= static_cast<U8>(self->mMediaAutoScaleCheck->get());
	U8 media_loop           = static_cast<U8>(self->mMediaLoopCheck->get());
	S32 media_width			= (S32)self->mMediaWidthCtrl->get();
	S32 media_height		= (S32)self->mMediaHeightCtrl->get();
	LLUUID media_id			= self->mMediaTextureCtrl->getImageAssetID();


	self->getChild<LLUICtrl>("mime_type")->setValue(mime_type);

	// Remove leading/trailing whitespace (common when copying/pasting)
	LLStringUtil::trim(media_url);

	// Push data into current parcel
	parcel->setMediaURL(media_url);
	parcel->setMediaType(mime_type);
	parcel->setMediaDesc(media_desc);
	parcel->setMediaWidth(media_width);
	parcel->setMediaHeight(media_height);
	parcel->setMediaID(media_id);
	parcel->setMediaAutoScale ( media_auto_scale );
	parcel->setMediaLoop ( media_loop );

	// Send current parcel data upstream to server
	LLViewerParcelMgr::getInstance()->sendParcelPropertiesUpdate( parcel );

	// Might have changed properties, so let's redraw!
	self->refresh();
=======
    LLPanelLandMedia *self = (LLPanelLandMedia *)userdata;

    LLParcel* parcel = self->mParcel->getParcel();
    if (!parcel)
    {
        return;
    }

    // Extract data from UI
    std::string media_url   = self->mMediaURLEdit->getText();
    std::string media_desc  = self->mMediaDescEdit->getText();
    std::string mime_type   = self->getChild<LLUICtrl>("mime_type")->getValue().asString();
    U8 media_auto_scale     = static_cast<U8>(self->mMediaAutoScaleCheck->get());
    U8 media_loop           = static_cast<U8>(self->mMediaLoopCheck->get());
    S32 media_width         = (S32)self->mMediaWidthCtrl->get();
    S32 media_height        = (S32)self->mMediaHeightCtrl->get();
    LLUUID media_id         = self->mMediaTextureCtrl->getImageAssetID();


    self->getChild<LLUICtrl>("mime_type")->setValue(mime_type);

    // Remove leading/trailing whitespace (common when copying/pasting)
    LLStringUtil::trim(media_url);

    // Push data into current parcel
    parcel->setMediaURL(media_url);
    parcel->setMediaType(mime_type);
    parcel->setMediaDesc(media_desc);
    parcel->setMediaWidth(media_width);
    parcel->setMediaHeight(media_height);
    parcel->setMediaID(media_id);
    parcel->setMediaAutoScale ( media_auto_scale );
    parcel->setMediaLoop ( media_loop );

    // Send current parcel data upstream to server
    LLViewerParcelMgr::getInstance()->sendParcelPropertiesUpdate( parcel );

    // Might have changed properties, so let's redraw!
    self->refresh();
>>>>>>> 1a8a5404
}
// static
void LLPanelLandMedia::onSetBtn(void *userdata)
{
    LLPanelLandMedia *self = (LLPanelLandMedia *)userdata;
    self->mURLEntryFloater = LLFloaterURLEntry::show( self->getHandle(), self->getMediaURL() );
    LLFloater* parent_floater = gFloaterView->getParentFloater(self);
    if (parent_floater)
    {
        parent_floater->addDependentFloater(self->mURLEntryFloater.get());
    }
}

// static
void LLPanelLandMedia::onResetBtn(void *userdata)
{
<<<<<<< HEAD
	LLPanelLandMedia *self = (LLPanelLandMedia *)userdata;
	// <FS:Ansariel> Doesn't exists as of 2014-04-14
	//LLParcel* parcel = self->mParcel->getParcel();
	// LLViewerMedia::navigateHome();
	self->refresh();
	// <FS:Ansariel> Doesn't exists as of 2014-04-14
	//self->getChild<LLUICtrl>("current_url")->setValue(parcel->getMediaURL());
	// LLViewerParcelMedia::sendMediaNavigateMessage(parcel->getMediaURL());
=======
    LLPanelLandMedia *self = (LLPanelLandMedia *)userdata;
    // <FS:Ansariel> Doesn't exists as of 2014-04-14
    //LLParcel* parcel = self->mParcel->getParcel();
    // LLViewerMedia::navigateHome();
    self->refresh();
    // <FS:Ansariel> Doesn't exists as of 2014-04-14
    //self->getChild<LLUICtrl>("current_url")->setValue(parcel->getMediaURL());
    // LLViewerParcelMedia::sendMediaNavigateMessage(parcel->getMediaURL());
>>>>>>> 1a8a5404

}
<|MERGE_RESOLUTION|>--- conflicted
+++ resolved
@@ -81,19 +81,11 @@
 bool LLPanelLandMedia::postBuild()
 {
 
-<<<<<<< HEAD
-	mMediaTextureCtrl = getChild<LLTextureCtrl>("media texture");
-	mMediaTextureCtrl->setCommitCallback( onCommitAny, this );
-	mMediaTextureCtrl->setAllowNoTexture ( true );
-	mMediaTextureCtrl->setImmediateFilterPermMask(PERM_COPY | PERM_TRANSFER);
-	mMediaTextureCtrl->setDnDFilterPermMask(PERM_COPY | PERM_TRANSFER);
-=======
     mMediaTextureCtrl = getChild<LLTextureCtrl>("media texture");
     mMediaTextureCtrl->setCommitCallback( onCommitAny, this );
     mMediaTextureCtrl->setAllowNoTexture ( true );
     mMediaTextureCtrl->setImmediateFilterPermMask(PERM_COPY | PERM_TRANSFER);
     mMediaTextureCtrl->setDnDFilterPermMask(PERM_COPY | PERM_TRANSFER);
->>>>>>> 1a8a5404
 
     mMediaAutoScaleCheck = getChild<LLCheckBoxCtrl>("media_auto_scale");
     childSetCommitCallback("media_auto_scale", onCommitAny, this);
@@ -120,85 +112,13 @@
     mSetURLButton = getChild<LLButton>("set_media_url");
     childSetAction("set_media_url", onSetBtn, this);
 
-<<<<<<< HEAD
-	return true;
-=======
     return true;
->>>>>>> 1a8a5404
 }
 
 
 // public
 void LLPanelLandMedia::refresh()
 {
-<<<<<<< HEAD
-	LLParcel *parcel = mParcel->getParcel();
-
-	if (!parcel)
-	{
-		clearCtrls();
-	}
-	else
-	{
-		// something selected, hooray!
-
-		// Display options
-		bool can_change_media = LLViewerParcelMgr::isParcelModifiableByAgent(parcel, GP_LAND_CHANGE_MEDIA);
-
-		mMediaURLEdit->setText(parcel->getMediaURL());
-		mMediaURLEdit->setEnabled( false );
-
-		// <FS:Ansariel> Doesn't exists as of 2014-04-14
-		//getChild<LLUICtrl>("current_url")->setValue(parcel->getMediaCurrentURL());
-
-		mMediaDescEdit->setText(parcel->getMediaDesc());
-		mMediaDescEdit->setEnabled( can_change_media );
-
-		std::string mime_type = parcel->getMediaType();
-		if (mime_type.empty() || mime_type == LLMIMETypes::getDefaultMimeType())
-		{
-			mime_type = LLMIMETypes::getDefaultMimeTypeTranslation();
-		}
-		setMediaType(mime_type);
-		mMediaTypeCombo->setEnabled( can_change_media );
-		getChild<LLUICtrl>("mime_type")->setValue(mime_type);
-
-		mMediaAutoScaleCheck->set( static_cast<bool>(parcel->getMediaAutoScale()) );
-		mMediaAutoScaleCheck->setEnabled ( can_change_media );
-
-		// Special code to disable looping checkbox for HTML MIME type
-		// (DEV-10042 -- Parcel Media: "Loop Media" should be disabled for static media types)
-		bool allow_looping = LLMIMETypes::findAllowLooping( mime_type );
-		if ( allow_looping )
-			mMediaLoopCheck->set( static_cast<bool>(parcel->getMediaLoop()) );
-		else
-			mMediaLoopCheck->set( false );
-		mMediaLoopCheck->setEnabled ( can_change_media && allow_looping );
-		
-		// disallow media size change for mime types that don't allow it
-		bool allow_resize = LLMIMETypes::findAllowResize( mime_type );
-		if ( allow_resize )
-			mMediaWidthCtrl->setValue( parcel->getMediaWidth() );
-		else
-			mMediaWidthCtrl->setValue( 0 );
-		mMediaWidthCtrl->setEnabled ( can_change_media && allow_resize );
-
-		if ( allow_resize )
-			mMediaHeightCtrl->setValue( parcel->getMediaHeight() );
-		else
-			mMediaHeightCtrl->setValue( 0 );
-		mMediaHeightCtrl->setEnabled ( can_change_media && allow_resize );
-
-		// enable/disable for text label for completeness
-		mMediaSizeCtrlLabel->setEnabled( can_change_media && allow_resize );
-
-		mMediaTextureCtrl->setImageAssetID ( parcel->getMediaID() );
-		mMediaTextureCtrl->setEnabled( can_change_media );
-
-		mSetURLButton->setEnabled( can_change_media );
-
-	}
-=======
     LLParcel *parcel = mParcel->getParcel();
 
     if (!parcel)
@@ -265,7 +185,6 @@
         mSetURLButton->setEnabled( can_change_media );
 
     }
->>>>>>> 1a8a5404
 }
 
 void LLPanelLandMedia::populateMIMECombo()
@@ -319,17 +238,10 @@
     // LLViewerMedia::navigateHome();
 
 
-<<<<<<< HEAD
-	mMediaURLEdit->onCommit();
-	// LLViewerParcelMedia::sendMediaNavigateMessage(media_url);
-	// <FS:Ansariel> Doesn't exists as of 2014-04-14
-	//getChild<LLUICtrl>("current_url")->setValue(media_url);
-=======
     mMediaURLEdit->onCommit();
     // LLViewerParcelMedia::sendMediaNavigateMessage(media_url);
     // <FS:Ansariel> Doesn't exists as of 2014-04-14
     //getChild<LLUICtrl>("current_url")->setValue(media_url);
->>>>>>> 1a8a5404
 }
 std::string LLPanelLandMedia::getMediaURL()
 {
@@ -353,47 +265,6 @@
 // static
 void LLPanelLandMedia::onCommitAny(LLUICtrl*, void *userdata)
 {
-<<<<<<< HEAD
-	LLPanelLandMedia *self = (LLPanelLandMedia *)userdata;
-
-	LLParcel* parcel = self->mParcel->getParcel();
-	if (!parcel)
-	{
-		return;
-	}
-
-	// Extract data from UI
-	std::string media_url	= self->mMediaURLEdit->getText();
-	std::string media_desc	= self->mMediaDescEdit->getText();
-	std::string mime_type	= self->getChild<LLUICtrl>("mime_type")->getValue().asString();
-	U8 media_auto_scale		= static_cast<U8>(self->mMediaAutoScaleCheck->get());
-	U8 media_loop           = static_cast<U8>(self->mMediaLoopCheck->get());
-	S32 media_width			= (S32)self->mMediaWidthCtrl->get();
-	S32 media_height		= (S32)self->mMediaHeightCtrl->get();
-	LLUUID media_id			= self->mMediaTextureCtrl->getImageAssetID();
-
-
-	self->getChild<LLUICtrl>("mime_type")->setValue(mime_type);
-
-	// Remove leading/trailing whitespace (common when copying/pasting)
-	LLStringUtil::trim(media_url);
-
-	// Push data into current parcel
-	parcel->setMediaURL(media_url);
-	parcel->setMediaType(mime_type);
-	parcel->setMediaDesc(media_desc);
-	parcel->setMediaWidth(media_width);
-	parcel->setMediaHeight(media_height);
-	parcel->setMediaID(media_id);
-	parcel->setMediaAutoScale ( media_auto_scale );
-	parcel->setMediaLoop ( media_loop );
-
-	// Send current parcel data upstream to server
-	LLViewerParcelMgr::getInstance()->sendParcelPropertiesUpdate( parcel );
-
-	// Might have changed properties, so let's redraw!
-	self->refresh();
-=======
     LLPanelLandMedia *self = (LLPanelLandMedia *)userdata;
 
     LLParcel* parcel = self->mParcel->getParcel();
@@ -433,7 +304,6 @@
 
     // Might have changed properties, so let's redraw!
     self->refresh();
->>>>>>> 1a8a5404
 }
 // static
 void LLPanelLandMedia::onSetBtn(void *userdata)
@@ -450,16 +320,6 @@
 // static
 void LLPanelLandMedia::onResetBtn(void *userdata)
 {
-<<<<<<< HEAD
-	LLPanelLandMedia *self = (LLPanelLandMedia *)userdata;
-	// <FS:Ansariel> Doesn't exists as of 2014-04-14
-	//LLParcel* parcel = self->mParcel->getParcel();
-	// LLViewerMedia::navigateHome();
-	self->refresh();
-	// <FS:Ansariel> Doesn't exists as of 2014-04-14
-	//self->getChild<LLUICtrl>("current_url")->setValue(parcel->getMediaURL());
-	// LLViewerParcelMedia::sendMediaNavigateMessage(parcel->getMediaURL());
-=======
     LLPanelLandMedia *self = (LLPanelLandMedia *)userdata;
     // <FS:Ansariel> Doesn't exists as of 2014-04-14
     //LLParcel* parcel = self->mParcel->getParcel();
@@ -468,6 +328,5 @@
     // <FS:Ansariel> Doesn't exists as of 2014-04-14
     //self->getChild<LLUICtrl>("current_url")->setValue(parcel->getMediaURL());
     // LLViewerParcelMedia::sendMediaNavigateMessage(parcel->getMediaURL());
->>>>>>> 1a8a5404
-
-}
+
+}
