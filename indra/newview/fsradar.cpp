--- conflicted
+++ resolved
@@ -72,21 +72,6 @@
     LOG_CLASS(FSRadarListUpdater);
 
 public:
-<<<<<<< HEAD
-	FSRadarListUpdater(callback_t cb)
-	:	LLEventTimer(FS_RADAR_LIST_UPDATE_INTERVAL),
-		FSRadar::Updater(cb)
-	{
-		update();
-		mEventTimer.start(); 
-	}
-
-	/*virtual*/ bool tick()
-	{
-		update();
-		return false;
-	}
-=======
     FSRadarListUpdater(callback_t cb)
     :   LLEventTimer(FS_RADAR_LIST_UPDATE_INTERVAL),
         FSRadar::Updater(cb)
@@ -95,12 +80,11 @@
         mEventTimer.start();
     }
 
-    /*virtual*/ BOOL tick()
+    /*virtual*/ bool tick()
     {
         update();
-        return FALSE;
-    }
->>>>>>> c06fb4e0
+        return false;
+    }
 };
 
 //=============================================================================
@@ -148,23 +132,6 @@
 void FSRadar::radarAlertMsg(const LLUUID& agent_id, const LLAvatarName& av_name, std::string_view postMsg)
 {
 // <FS:CR> Milkshake-style radar alerts
-<<<<<<< HEAD
-	static LLCachedControl<bool> sFSMilkshakeRadarToasts(gSavedSettings, "FSMilkshakeRadarToasts", false);
-	
-	if (sFSMilkshakeRadarToasts)
-	{
-		LLSD payload = agent_id;
-		LLSD args;
-		args["NAME"] = FSRadarEntry::getRadarName(av_name);
-		args["MESSAGE"] = static_cast<std::string>(postMsg);
-		LLNotificationsUtil::add("RadarAlert",
-									args,
-									payload.with("respond_on_mousedown", true),
-									boost::bind(&LLAvatarActions::zoomIn, agent_id));
-	}
-	else
-	{
-=======
     static LLCachedControl<bool> sFSMilkshakeRadarToasts(gSavedSettings, "FSMilkshakeRadarToasts", false);
 
     if (sFSMilkshakeRadarToasts)
@@ -175,12 +142,11 @@
         args["MESSAGE"] = static_cast<std::string>(postMsg);
         LLNotificationsUtil::add("RadarAlert",
                                     args,
-                                    payload.with("respond_on_mousedown", TRUE),
+                                    payload.with("respond_on_mousedown", true),
                                     boost::bind(&LLAvatarActions::zoomIn, agent_id));
     }
     else
     {
->>>>>>> c06fb4e0
 // </FS:CR>
         LLChat chat;
         chat.mText = postMsg;
@@ -201,655 +167,6 @@
 
 void FSRadar::updateRadarList()
 {
-<<<<<<< HEAD
-	//Configuration
-	LLWorld* world = LLWorld::getInstance();
-	LLMuteList* mutelist = LLMuteList::getInstance();
-	FSAssetBlacklist* blacklist = FSAssetBlacklist::getInstance();
-	LGGContactSets* contactsets = LGGContactSets::getInstance();
-	LLLocalSpeakerMgr* speakermgr = LLLocalSpeakerMgr::getInstance();
-	LLVoiceClient* voice_client = LLVoiceClient::getInstance();
-	LLViewerParcelMgr& parcelmgr = LLViewerParcelMgr::instance();
-	LLUIColorTable& colortable = LLUIColorTable::instance();
-	LLAvatarTracker& avatartracker = LLAvatarTracker::instance();
-	FSLSLBridge& bridge = FSLSLBridge::instance();
-
-	LFSimFeatureHandler& simfeaturehandler = LFSimFeatureHandler::instance();
-	const F32 chat_range_say = simfeaturehandler.sayRange();
-	const F32 chat_range_shout = simfeaturehandler.shoutRange();
-
-	static const std::string str_chat_entering =			LLTrans::getString("entering_chat_range");
-	static const std::string str_chat_leaving =				LLTrans::getString("leaving_chat_range");
-	static const std::string str_draw_distance_entering =	LLTrans::getString("entering_draw_distance");
-	static const std::string str_draw_distance_leaving =	LLTrans::getString("leaving_draw_distance");
-	static const std::string str_region_entering =			LLTrans::getString("entering_region");
-	static const std::string str_region_entering_distance =	LLTrans::getString("entering_region_distance");
-	static const std::string str_region_leaving =			LLTrans::getString("leaving_region");
-	static const std::string str_avatar_age_alert =			LLTrans::getString("avatar_age_alert");
-
-	static LLCachedControl<bool> sRadarReportChatRangeEnter(gSavedSettings, "RadarReportChatRangeEnter");
-	static LLCachedControl<bool> sRadarReportChatRangeLeave(gSavedSettings, "RadarReportChatRangeLeave");
-	static LLCachedControl<bool> sRadarReportDrawRangeEnter(gSavedSettings, "RadarReportDrawRangeEnter");
-	static LLCachedControl<bool> sRadarReportDrawRangeLeave(gSavedSettings, "RadarReportDrawRangeLeave");
-	static LLCachedControl<bool> sRadarReportSimRangeEnter(gSavedSettings, "RadarReportSimRangeEnter");
-	static LLCachedControl<bool> sRadarReportSimRangeLeave(gSavedSettings, "RadarReportSimRangeLeave");
-	static LLCachedControl<bool> sRadarEnterChannelAlert(gSavedSettings, "RadarEnterChannelAlert");
-	static LLCachedControl<bool> sRadarLeaveChannelAlert(gSavedSettings, "RadarLeaveChannelAlert");
-	static LLCachedControl<bool> sRadarAvatarAgeAlert(gSavedSettings, "RadarAvatarAgeAlert");
-	static LLCachedControl<F32> sNearMeRange(gSavedSettings, "NearMeRange");
-	static LLCachedControl<bool> sLimitRange(gSavedSettings, "LimitRadarByRange");
-	static LLCachedControl<F32> sRenderFarClip(gSavedSettings, "RenderFarClip");
-	static LLCachedControl<bool> sFSLegacyRadarFriendColoring(gSavedSettings, "FSLegacyRadarFriendColoring");
-	static LLCachedControl<bool> sFSRadarColorNamesByDistance(gSavedSettings, "FSRadarColorNamesByDistance", false);
-	static LLCachedControl<bool> sFSRadarShowMutedAndDerendered(gSavedSettings, "FSRadarShowMutedAndDerendered");
-	static LLCachedControl<bool> sFSRadarEnhanceByBridge(gSavedSettings, "FSRadarEnhanceByBridge");
-	bool sUseLSLBridge = bridge.canUseBridge();
-
-	F32 drawRadius(sRenderFarClip);
-	const LLVector3d& posSelf = gAgent.getPositionGlobal();
-	LLUUID regionSelf;
-	if (LLViewerRegion* own_reg = gAgent.getRegion(); own_reg)
-	{
-		regionSelf = own_reg->getRegionID();
-	}
-	bool alertScripts = mRadarAlertRequest; // save the current value, so it doesn't get changed out from under us by another thread
-	time_t now = time(nullptr);
-
-	//STEP 0: Clear model data
-	mRadarEnterAlerts.clear();
-	mRadarLeaveAlerts.clear();
-	mRadarOffsetRequests.clear();
-	mRadarEntriesData.clear();
-	mAvatarStats.clear();
-
-	//STEP 1: Update our basic data model: detect Avatars & Positions in our defined range
-	std::vector<LLVector3d> positions;
-	uuid_vec_t avatar_ids;
-	if (RlvActions::canShowNearbyAgents())
-	{
-		if (sLimitRange)
-		{
-			world->getAvatars(&avatar_ids, &positions, gAgent.getPositionGlobal(), sNearMeRange);
-		}
-		else
-		{
-			world->getAvatars(&avatar_ids, &positions);
-		}
-	}
-
-	// Determine lists of new added and removed avatars
-	uuid_vec_t current_vec, added_vec, removed_vec;
-	current_vec.reserve(mEntryList.size());
-	for (const auto& [av_id, entry] : mEntryList)
-	{
-		current_vec.emplace_back(av_id);
-	}
-	LLCommonUtils::computeDifference(avatar_ids, current_vec, added_vec, removed_vec);
-
-	// Remove old avatars from our list
-	for (const auto& avid : removed_vec)
-	{
-		if (entry_map_t::iterator found = mEntryList.find(avid); found != mEntryList.end())
-		{
-			mEntryList.erase(found);
-		}
-	}
-
-	// Add new avatars
-	for (const auto& avid : added_vec)
-	{
-		mEntryList.emplace(avid, std::make_shared<FSRadarEntry>(avid));
-	}
-
-	speakermgr->update(true);
-
-	//STEP 2: Transform detected model list data into more flexible multimap data structure;
-	//TS: Count avatars in chat range and in the same region
-	U32 inChatRange{ 0 };
-	U32 inSameRegion{ 0 };
-	std::vector<LLVector3d>::const_iterator
-		pos_it = positions.begin(),
-		pos_end = positions.end();
-	uuid_vec_t::const_iterator
-		item_it = avatar_ids.begin(),
-		item_end = avatar_ids.end();
-	for (;pos_it != pos_end && item_it != item_end; ++pos_it, ++item_it)
-	{
-		//
-		//2a. For each detected av, gather up all data we would want to display or use to drive alerts
-		//
-		LLUUID avId          = static_cast<LLUUID>(*item_it);
-		LLVector3d avPos     = static_cast<LLVector3d>(*pos_it);
-
-		if (avId == gAgentID)
-		{
-			continue;
-		}
-		
-		// Skip modelling this avatar if its basic data is either inaccessible, or it's a dummy placeholder
-		auto ent = getEntry(avId);
-		if (!ent) // don't update this radar listing if data is inaccessible
-		{
-			continue;
-		}
-
-		// Try to get the avatar's viewer object - we will need it anyway later
-		LLVOAvatar* avVo = static_cast<LLVOAvatar*>(gObjectList.findObject(avId));
-
-		static LLUICachedControl<bool> sFSShowDummyAVsinRadar("FSShowDummyAVsinRadar");
-		if (!sFSShowDummyAVsinRadar && avVo && avVo->mIsDummy)
-		{
-			continue;
-		}
-
-		bool is_muted = mutelist->isMuted(avId);
-		bool is_blacklisted = blacklist->isBlacklisted(avId, LLAssetType::AT_PERSON);
-		bool should_be_ignored = is_muted || is_blacklisted;
-		ent->mIgnore = should_be_ignored;
-		if (!sFSRadarShowMutedAndDerendered && should_be_ignored)
-		{
-			continue;
-		}
-
-		LLUUID avRegion;
-		if (LLViewerRegion* reg = world->getRegionFromPosGlobal(avPos); reg)
-		{
-			avRegion = reg->getRegionID();
-		}
-		bool isInSameRegion = (avRegion == regionSelf);
-		bool isOnSameParcel = parcelmgr.inAgentParcel(avPos);
-		S32 seentime = (S32)difftime(now, ent->mFirstSeen);
-		S32 hours = (S32)(seentime / 3600);
-		S32 mins = (S32)((seentime - hours * 3600) / 60);
-		S32 secs = (S32)((seentime - hours * 3600 - mins * 60));
-		std::string avSeenStr = llformat("%d:%02d:%02d", hours, mins, secs);
-		S32 avStatusFlags     = ent->mStatus;
-		ERadarPaymentInfoFlag avFlag = FSRADAR_PAYMENT_INFO_NONE;
-		if (avStatusFlags & AVATAR_TRANSACTED)
-		{
-			avFlag = FSRADAR_PAYMENT_INFO_USED;
-		}
-		else if (avStatusFlags & AVATAR_IDENTIFIED)
-		{
-			avFlag = FSRADAR_PAYMENT_INFO_FILLED;
-		}
-		S32 avAge = ent->mAge;
-		std::string avName = ent->mName;
-		U32 lastZOffsetTime  = ent->mLastZOffsetTime;
-		F32 avZOffset = ent->mZOffset;
-		if (avPos[VZ] == AVATAR_UNKNOWN_Z_OFFSET) // if our official z position is AVATAR_UNKNOWN_Z_OFFSET, we need a correction.
-		{
-			// set correction if we have it
-			if (avZOffset > 0.1f)
-			{
-				avPos[VZ] = avZOffset;
-			}
-			
-			//schedule offset requests, if needed
-			if (sUseLSLBridge && sFSRadarEnhanceByBridge && (now > (mRadarLastBulkOffsetRequestTime + FSRADAR_COARSE_OFFSET_INTERVAL)) && (now > lastZOffsetTime + FSRADAR_COARSE_OFFSET_INTERVAL))
-			{
-				mRadarOffsetRequests.push_back(avId);
-				ent->mLastZOffsetTime = now;
-			}
-		}
-		F32 avRange = (avPos[VZ] != AVATAR_UNKNOWN_Z_OFFSET ? dist_vec(avPos, posSelf) : AVATAR_UNKNOWN_RANGE);
-		ent->mRange = avRange;
-		ent->mGlobalPos = avPos;
-		ent->mRegion = avRegion;
-
-		// Double-check range here since limiting range on calling LLWorld::getAvatars does
-		// not work if other avatar is beyond draw distance and above 1020m height. Need to
-		// use LSL bridge result to filter those out.
-		if (sLimitRange && avRange > sNearMeRange)
-		{
-			continue;
-		}
-
-		//
-		//2b. Process newly detected avatars
-		//
-		radarfields_map_t::iterator last_sweep_found_it = mLastRadarSweep.find(avId);
-		if (last_sweep_found_it == mLastRadarSweep.end())
-		{
-			// chat alerts
-			if (sRadarReportChatRangeEnter && (avRange <= chat_range_say) && avRange > AVATAR_UNKNOWN_RANGE)
-			{
-				LLStringUtil::format_map_t args;
-				args["DISTANCE"] = llformat("%3.2f", avRange);
-				std::string message = format_string(str_chat_entering, args);
-				make_ui_sound("UISndRadarChatEnter"); // <FS:PP> FIRE-6069: Radar alerts sounds
-				LLAvatarNameCache::get(avId, boost::bind(&FSRadar::radarAlertMsg, this, _1, _2, message));
-			}
-			if (sRadarReportDrawRangeEnter && (avRange <= drawRadius) && avRange > AVATAR_UNKNOWN_RANGE)
-			{
-				LLStringUtil::format_map_t args;
-				args["DISTANCE"] = llformat("%3.2f", avRange);
-				std::string message = format_string(str_draw_distance_entering, args);
-				make_ui_sound("UISndRadarDrawEnter"); // <FS:PP> FIRE-6069: Radar alerts sounds
-				LLAvatarNameCache::get(avId, boost::bind(&FSRadar::radarAlertMsg, this, _1, _2, message));
-			}
-			if (sRadarReportSimRangeEnter && isInSameRegion)
-			{
-				make_ui_sound("UISndRadarSimEnter"); // <FS:PP> FIRE-6069: Radar alerts sounds
-				if (avRange != AVATAR_UNKNOWN_RANGE) // Don't report an inaccurate range in localchat, if the true range is not known.
-				{
-					LLStringUtil::format_map_t args;
-					args["DISTANCE"] = llformat("%3.2f", avRange);
-					std::string message = format_string(str_region_entering_distance, args);
-					LLAvatarNameCache::get(avId, boost::bind(&FSRadar::radarAlertMsg, this, _1, _2, message));
-				}
-				else
-				{
-					LLAvatarNameCache::get(avId, boost::bind(&FSRadar::radarAlertMsg, this, _1, _2, str_region_entering));
-				}
-			}
-			if (sRadarEnterChannelAlert || (alertScripts))
-			{
-				// Autodetect Phoenix chat UUID compatibility. 
-				// If Leave channel alerts are not set, restrict reports to same-sim only.
-				if (!sRadarLeaveChannelAlert)
-				{
-					if (isInSameRegion)
-					{
-						mRadarEnterAlerts.push_back(avId);
-					}
-				}
-				else
-				{
-					mRadarEnterAlerts.push_back(avId);
-				}
-			}
-		}
-
-		//
-		// 2c. Process previously detected avatars
-		//
-		else
-		{
-			RadarFields rf = last_sweep_found_it->second;
-			if (sRadarReportChatRangeEnter || sRadarReportChatRangeLeave)
-			{
-				if (sRadarReportChatRangeEnter && (avRange <= chat_range_say && avRange > AVATAR_UNKNOWN_RANGE) && (rf.lastDistance > chat_range_say || rf.lastDistance == AVATAR_UNKNOWN_RANGE))
-				{
-					LLStringUtil::format_map_t args;
-					args["DISTANCE"] = llformat("%3.2f", avRange);
-					std::string message = format_string(str_chat_entering, args);
-					make_ui_sound("UISndRadarChatEnter"); // <FS:PP> FIRE-6069: Radar alerts sounds
-					LLAvatarNameCache::get(avId, boost::bind(&FSRadar::radarAlertMsg, this, _1, _2, message));
-				}
-				else if (sRadarReportChatRangeLeave && (avRange > chat_range_say || avRange == AVATAR_UNKNOWN_RANGE) && (rf.lastDistance <= chat_range_say && rf.lastDistance > AVATAR_UNKNOWN_RANGE))
-				{
-					make_ui_sound("UISndRadarChatLeave"); // <FS:PP> FIRE-6069: Radar alerts sounds
-					LLAvatarNameCache::get(avId, boost::bind(&FSRadar::radarAlertMsg, this, _1, _2, str_chat_leaving));
-				}
-			}
-			if (sRadarReportDrawRangeEnter || sRadarReportDrawRangeLeave)
-			{
-				if (sRadarReportDrawRangeEnter && (avRange <= drawRadius && avRange > AVATAR_UNKNOWN_RANGE) && (rf.lastDistance > drawRadius || rf.lastDistance == AVATAR_UNKNOWN_RANGE))
-				{
-					LLStringUtil::format_map_t args;
-					args["DISTANCE"] = llformat("%3.2f", avRange);
-					std::string message = format_string(str_draw_distance_entering, args);
-					make_ui_sound("UISndRadarDrawEnter"); // <FS:PP> FIRE-6069: Radar alerts sounds
-					LLAvatarNameCache::get(avId, boost::bind(&FSRadar::radarAlertMsg, this, _1, _2, message));
-				}
-				else if (sRadarReportDrawRangeLeave && (avRange > drawRadius || avRange == AVATAR_UNKNOWN_RANGE) && (rf.lastDistance <= drawRadius && rf.lastDistance > AVATAR_UNKNOWN_RANGE))
-				{
-					make_ui_sound("UISndRadarDrawLeave"); // <FS:PP> FIRE-6069: Radar alerts sounds
-					LLAvatarNameCache::get(avId, boost::bind(&FSRadar::radarAlertMsg, this, _1, _2, str_draw_distance_leaving));
-				}
-			}
-			if (sRadarReportSimRangeEnter || sRadarReportSimRangeLeave)
-			{
-				if (sRadarReportSimRangeEnter && isInSameRegion && avRegion != rf.lastRegion && rf.lastRegion.notNull())
-				{
-					make_ui_sound("UISndRadarSimEnter"); // <FS:PP> FIRE-6069: Radar alerts sounds
-					if (avRange != AVATAR_UNKNOWN_RANGE) // Don't report an inaccurate range in localchat, if the true range is not known.
-					{
-						LLStringUtil::format_map_t args;
-						args["DISTANCE"] = llformat("%3.2f", avRange);
-						std::string message = format_string(str_region_entering_distance, args);
-						LLAvatarNameCache::get(avId, boost::bind(&FSRadar::radarAlertMsg, this, _1, _2, message));
-					}
-					else
-					{
-						LLAvatarNameCache::get(avId, boost::bind(&FSRadar::radarAlertMsg, this, _1, _2, str_region_entering));
-					}
-				}
-				else if (sRadarReportSimRangeLeave && rf.lastRegion == regionSelf && !isInSameRegion && avRegion.notNull())
-				{
-					make_ui_sound("UISndRadarSimLeave"); // <FS:PP> FIRE-6069: Radar alerts sounds
-					LLAvatarNameCache::get(avId, boost::bind(&FSRadar::radarAlertMsg, this, _1, _2, str_region_leaving));
-				}
-			}
-			//If we were manually asked to update an external source for all existing avatars, add them to the queue.
-			if (alertScripts)
-			{
-				mRadarEnterAlerts.push_back(avId);
-			}
-		}
-
-		//
-		//2d. Prepare data for presentation view for this avatar
-		//
-		if (isInSameRegion)
-		{
-			inSameRegion++;
-		}
-
-		LLSD entry;
-		LLSD entry_options;
-
-		entry["id"] = avId;
-		entry["name"] = avName;
-		entry["in_region"] = isInSameRegion;
-		entry["on_parcel"] = isOnSameParcel;
-		entry["flags"] = avFlag;
-		entry["seen"] = avSeenStr;
-		entry["range"] = (avRange > AVATAR_UNKNOWN_RANGE ? llformat("%3.2f", avRange) : llformat(">%3.2f", drawRadius));
-		entry["typing"] = (avVo && avVo->isTyping());
-		entry["sitting"] = (avVo && (avVo->getParent() || avVo->isMotionActive(ANIM_AGENT_SIT_GROUND) || avVo->isMotionActive(ANIM_AGENT_SIT_GROUND_CONSTRAINED)));
-
-		if (!gRlvHandler.hasBehaviour(RLV_BHVR_SHOWNAMES))
-		{
-			entry["notes"] = ent->getNotes();
-			entry["age"] = (avAge > -1 ? llformat("%d", avAge) : "");
-			if (ent->hasAlertAge())
-			{
-				entry_options["age_color"] = colortable.getColor("AvatarListItemAgeAlert", LLColor4::red).get().getValue();
-
-				if (sRadarAvatarAgeAlert && !ent->hasAgeAlertPerformed())
-				{
-					make_ui_sound("UISndRadarAgeAlert");
-					LLStringUtil::format_map_t args;
-					args["AGE"] = llformat("%d", avAge);
-					std::string message = format_string(str_avatar_age_alert, args);
-					LLAvatarNameCache::get(avId, boost::bind(&FSRadar::radarAlertMsg, this, _1, _2, message));
-				}
-				ent->mAgeAlertPerformed = true;
-			}
-		}
-		else
-		{
-			entry["notes"] = LLStringUtil::null;
-			entry["age"] = "---";
-		}
-
-		//AO: Set any range colors / styles
-		LLUIColor range_color;
-		if (avRange > AVATAR_UNKNOWN_RANGE)
-		{
-			if (avRange <= chat_range_say)
-			{
-				range_color = colortable.getColor("AvatarListItemChatRange", LLColor4::red);
-				inChatRange++;
-			}
-			else if (avRange <= chat_range_shout)
-			{
-				range_color = colortable.getColor("AvatarListItemShoutRange", LLColor4::white);
-			}
-			else 
-			{
-				range_color = colortable.getColor("AvatarListItemBeyondShoutRange", LLColor4::white);
-			}
-		}
-		else
-		{
-			range_color = colortable.getColor("AvatarListItemBeyondShoutRange", LLColor4::white);
-		}
-		entry_options["range_color"] = range_color.get().getValue();
-
-		// Check if avatar is in draw distance and a VOAvatar instance actually exists
-		if (avRange <= drawRadius && avRange > AVATAR_UNKNOWN_RANGE && avVo)
-		{
-			entry_options["range_style"] = LLFontGL::BOLD;
-		}
-		else
-		{
-			entry_options["range_style"] = LLFontGL::NORMAL;
-		}
-
-		// Set friends colors / styles
-		LLFontGL::StyleFlags nameCellStyle = LLFontGL::NORMAL;
-		const LLRelationship* relation = avatartracker.getBuddyInfo(avId);
-		if (relation && !sFSLegacyRadarFriendColoring && !gRlvHandler.hasBehaviour(RLV_BHVR_SHOWNAMES))
-		{
-			nameCellStyle = (LLFontGL::StyleFlags)(nameCellStyle | LLFontGL::BOLD);
-		}
-		if (is_muted)
-		{
-			nameCellStyle = (LLFontGL::StyleFlags)(nameCellStyle | LLFontGL::ITALIC);
-		}
-		entry_options["name_style"] = nameCellStyle;
-
-		LLColor4 name_color = colortable.getColor("AvatarListItemIconDefaultColor", LLColor4::white).get();
-		name_color = contactsets->colorize(avId, (sFSRadarColorNamesByDistance ? range_color.get() : name_color), LGG_CS_RADAR);
-
-		contactsets->hasFriendColorThatShouldShow(avId, LGG_CS_RADAR, name_color);
-
-		entry_options["name_color"] = name_color.getValue();
-
-		// Voice power level indicator
-		if (voice_client->voiceEnabled() && voice_client->isVoiceWorking())
-		{
-			if (LLSpeaker* speaker = speakermgr->findSpeaker(avId); speaker && speaker->isInVoiceChannel())
-			{
-				EVoicePowerLevel power_level = voice_client->getPowerLevel(avId);
-
-				switch (power_level)
-				{
-					case VPL_PTT_Off:
-						entry["voice_level_icon"] = "Radar_VoicePTT_Off";
-						break;
-					case VPL_PTT_On:
-						entry["voice_level_icon"] = "Radar_VoicePTT_On";
-						break;
-					case VPL_Level1:
-						entry["voice_level_icon"] = "Radar_VoicePTT_Lvl1";
-						break;
-					case VPL_Level2:
-						entry["voice_level_icon"] = "Radar_VoicePTT_Lvl2";
-						break;
-					case VPL_Level3:
-						entry["voice_level_icon"] = "Radar_VoicePTT_Lvl3";
-						break;
-					default:
-						break;
-				}
-			}
-		}
-
-		// Save data for our listeners
-		LLSD entry_data;
-		entry_data["entry"] = entry;
-		entry_data["options"] = entry_options;
-		mRadarEntriesData.push_back(entry_data);
-	} // End STEP 2, all model/presentation row processing complete.
-
-	//
-	//STEP 3, process any bulk actions that require the whole model to be known first
-	//
-
-	//
-	//3a. dispatch requests for ZOffset updates, working around minimap's inaccurate height
-	//
-	if (mRadarOffsetRequests.size() > 0)
-	{
-		static const std::string prefix = "getZOffsets|";
-		std::string msg {};
-		U32 updatesPerRequest = 0;
-		while (mRadarOffsetRequests.size() > 0)
-		{
-			LLUUID avId = mRadarOffsetRequests.back();
-			mRadarOffsetRequests.pop_back();
-			msg = llformat("%s%s,", msg.c_str(), avId.asString().c_str());
-			if (++updatesPerRequest > FSRADAR_MAX_OFFSET_REQUESTS)
-			{
-				msg = msg.substr(0, msg.size() - 1);
-				bridge.viewerToLSL(prefix + msg, FSLSLBridgeRequestRadarPos_Success);
-				//LL_INFOS() << " OFFSET REQUEST SEGMENT"<< prefix << msg << LL_ENDL;
-				msg.clear();
-				updatesPerRequest = 0;
-			}
-		}
-		if (updatesPerRequest > 0)
-		{
-			msg = msg.substr(0, msg.size() - 1);
-			bridge.viewerToLSL(prefix + msg, FSLSLBridgeRequestRadarPos_Success);
-			//LL_INFOS() << " OFFSET REQUEST FINAL " << prefix << msg << LL_ENDL;
-		}
-		
-		// clear out the dispatch queue
-		mRadarOffsetRequests.clear();
-		mRadarLastBulkOffsetRequestTime = now;
-	}
-
-	//
-	//3b: process alerts for avatars that where here last frame, but gone this frame (ie, they left)
-	//    as well as dispatch all earlier detected alerts for crossing range thresholds.
-	//
-	if (RlvActions::canShowNearbyAgents())
-	{
-		for (const auto& [prevId, rf] : mLastRadarSweep)
-		{
-			if ((sFSRadarShowMutedAndDerendered || !rf.lastIgnore) && mEntryList.find(prevId) == mEntryList.end())
-			{
-				if (sRadarReportChatRangeLeave && (rf.lastDistance <= chat_range_say) && rf.lastDistance > AVATAR_UNKNOWN_RANGE)
-				{
-					make_ui_sound("UISndRadarChatLeave"); // <FS:PP> FIRE-6069: Radar alerts sounds
-					LLAvatarNameCache::get(prevId, boost::bind(&FSRadar::radarAlertMsg, this, _1, _2, str_chat_leaving));
-				}
-				if (sRadarReportDrawRangeLeave && (rf.lastDistance <= drawRadius) && rf.lastDistance > AVATAR_UNKNOWN_RANGE)
-				{
-					make_ui_sound("UISndRadarDrawLeave"); // <FS:PP> FIRE-6069: Radar alerts sounds
-					LLAvatarNameCache::get(prevId, boost::bind(&FSRadar::radarAlertMsg, this, _1, _2, str_draw_distance_leaving));
-				}
-				if (sRadarReportSimRangeLeave && (rf.lastRegion == regionSelf || rf.lastRegion.isNull()))
-				{
-					make_ui_sound("UISndRadarSimLeave"); // <FS:PP> FIRE-6069: Radar alerts sounds
-					LLAvatarNameCache::get(prevId, boost::bind(&FSRadar::radarAlertMsg, this, _1, _2, str_region_leaving));
-				}
-
-				if (sRadarLeaveChannelAlert)
-				{
-					mRadarLeaveAlerts.push_back(prevId);
-				}
-			}
-		}
-	}
-
-	static LLCachedControl<S32> sRadarAlertChannel(gSavedSettings, "RadarAlertChannel");
-	if (U32 num_entering = (U32)mRadarEnterAlerts.size(); num_entering > 0)
-	{
-		mRadarFrameCount++;
-		U32 num_this_pass = llmin(FSRADAR_MAX_AVATARS_PER_ALERT, num_entering);
-		std::string msg = llformat("%d,%d", mRadarFrameCount, num_this_pass);
-		U32 loop = 0;
-		while (loop < num_entering)
-		{
-			for (S32 i = 0; i < num_this_pass; i++)
-			{
-				msg = llformat("%s,%s", msg.c_str(), mRadarEnterAlerts[loop + i].asString().c_str());
-			}
-			LLMessageSystem* msgs = gMessageSystem;
-			msgs->newMessage("ScriptDialogReply");
-			msgs->nextBlock("AgentData");
-			msgs->addUUID("AgentID", gAgentID);
-			msgs->addUUID("SessionID", gAgentSessionID);
-			msgs->nextBlock("Data");
-			msgs->addUUID("ObjectID", gAgentID);
-			msgs->addS32("ChatChannel", sRadarAlertChannel());
-			msgs->addS32("ButtonIndex", 1);
-			msgs->addString("ButtonLabel", msg.c_str());
-			gAgent.sendReliableMessage();
-			loop += num_this_pass;
-			num_this_pass = llmin(FSRADAR_MAX_AVATARS_PER_ALERT, num_entering - loop);
-			msg = llformat("%d,%d", mRadarFrameCount, num_this_pass);
-		}
-	}
-
-	if (U32 num_leaving = (U32)mRadarLeaveAlerts.size(); num_leaving > 0)
-	{
-		mRadarFrameCount++;
-		U32 num_this_pass = llmin(FSRADAR_MAX_AVATARS_PER_ALERT, num_leaving);
-		std::string msg = llformat("%d,-%d", mRadarFrameCount, llmin(FSRADAR_MAX_AVATARS_PER_ALERT, num_leaving));
-		U32 loop = 0;
-		while (loop < num_leaving)
-		{
-			for (S32 i = 0; i < num_this_pass; i++)
-			{
-				msg = llformat("%s,%s", msg.c_str(), mRadarLeaveAlerts[loop + i].asString().c_str());
-			}
-			LLMessageSystem* msgs = gMessageSystem;
-			msgs->newMessage("ScriptDialogReply");
-			msgs->nextBlock("AgentData");
-			msgs->addUUID("AgentID", gAgentID);
-			msgs->addUUID("SessionID", gAgentSessionID);
-			msgs->nextBlock("Data");
-			msgs->addUUID("ObjectID", gAgentID);
-			msgs->addS32("ChatChannel", sRadarAlertChannel());
-			msgs->addS32("ButtonIndex", 1);
-			msgs->addString("ButtonLabel", msg.c_str());
-			gAgent.sendReliableMessage();
-			loop += num_this_pass;
-			num_this_pass = llmin(FSRADAR_MAX_AVATARS_PER_ALERT, num_leaving - loop);
-			msg = llformat("%d,-%d", mRadarFrameCount, num_this_pass);
-		}
-	}
-
-	// reset any active alert requests
-	if (alertScripts)
-	{
-		mRadarAlertRequest = false;
-	}
-
-	//
-	//STEP 4: Cache our current model data, so we can compare it with the next fresh group of model data for fast change detection.
-	//
-
-	mLastRadarSweep.clear();
-	for (const auto& [avid, entry] : mEntryList)
-	{
-		RadarFields rf;
-		rf.lastDistance = entry->mRange;
-		rf.lastIgnore = entry->mIgnore;
-		rf.lastRegion = LLUUID::null;
-		if (entry->mGlobalPos != LLVector3d(0.0, 0.0, 0.0))
-		{
-			LLViewerRegion* lastRegion = world->getRegionFromPosGlobal(entry->mGlobalPos);
-			if (lastRegion)
-			{
-				rf.lastRegion = lastRegion->getRegionID();
-			}
-		}
-		
-		mLastRadarSweep[entry->mID] = rf;
-	}
-
-	//
-	//STEP 5: Final data updates and notification of subscribers
-	//
-	if (RlvActions::canShowNearbyAgents())
-	{
-		mAvatarStats["total"] = llformat("%d", mLastRadarSweep.size() - 1);
-		mAvatarStats["region"] = llformat("%d", inSameRegion);
-		mAvatarStats["chatrange"] = llformat("%d", inChatRange);
-	}
-	else
-	{
-		mAvatarStats["total"] = "-";
-		mAvatarStats["region"] = "-";
-		mAvatarStats["chatrange"] = "-";
-	}
-
-	checkTracking();
-
-	// Inform our subscribers about updates
-	if (!mUpdateSignal.empty())
-	{
-		mUpdateSignal(mRadarEntriesData, mAvatarStats);
-	}
-=======
     //Configuration
     LLWorld* world = LLWorld::getInstance();
     LLMuteList* mutelist = LLMuteList::getInstance();
@@ -950,7 +267,7 @@
         mEntryList.emplace(avid, std::make_shared<FSRadarEntry>(avid));
     }
 
-    speakermgr->update(TRUE);
+    speakermgr->update(true);
 
     //STEP 2: Transform detected model list data into more flexible multimap data structure;
     //TS: Count avatars in chat range and in the same region
@@ -1503,7 +820,6 @@
     {
         mUpdateSignal(mRadarEntriesData, mAvatarStats);
     }
->>>>>>> c06fb4e0
 }
 
 void FSRadar::requestRadarChannelAlertSync()
@@ -1621,27 +937,15 @@
 //static
 void FSRadar::onRadarReportToClicked(const LLSD& userdata)
 {
-<<<<<<< HEAD
-	const std::string chosen_item = userdata.asString();
-	if (chosen_item == "radar_toasts")
-	{
-		gSavedSettings.setBOOL("FSMilkshakeRadarToasts", true);
-	}
-	else if (chosen_item == "radar_nearby_chat")
-	{
-		gSavedSettings.setBOOL("FSMilkshakeRadarToasts", false);
-	}
-=======
     const std::string chosen_item = userdata.asString();
     if (chosen_item == "radar_toasts")
     {
-        gSavedSettings.setBOOL("FSMilkshakeRadarToasts", TRUE);
+        gSavedSettings.setBOOL("FSMilkshakeRadarToasts", true);
     }
     else if (chosen_item == "radar_nearby_chat")
     {
-        gSavedSettings.setBOOL("FSMilkshakeRadarToasts", FALSE);
-    }
->>>>>>> c06fb4e0
+        gSavedSettings.setBOOL("FSMilkshakeRadarToasts", false);
+    }
 }
 
 //static
