/**
 * @file llpanelplaces.h
 * @brief Side Bar "Places" panel
 *
 * $LicenseInfo:firstyear=2009&license=viewerlgpl$
 * Second Life Viewer Source Code
 * Copyright (C) 2010, Linden Research, Inc.
 *
 * This library is free software; you can redistribute it and/or
 * modify it under the terms of the GNU Lesser General Public
 * License as published by the Free Software Foundation;
 * version 2.1 of the License only.
 *
 * This library is distributed in the hope that it will be useful,
 * but WITHOUT ANY WARRANTY; without even the implied warranty of
 * MERCHANTABILITY or FITNESS FOR A PARTICULAR PURPOSE.  See the GNU
 * Lesser General Public License for more details.
 *
 * You should have received a copy of the GNU Lesser General Public
 * License along with this library; if not, write to the Free Software
 * Foundation, Inc., 51 Franklin Street, Fifth Floor, Boston, MA  02110-1301  USA
 *
 * Linden Research, Inc., 945 Battery Street, San Francisco, CA  94111  USA
 * $/LicenseInfo$
 */

#ifndef LL_LLPANELPLACES_H
#define LL_LLPANELPLACES_H

#include "lltimer.h"

#include "llpanel.h"

class LLInventoryItem;
class LLFilterEditor;
class LLLandmark;

class LLPanelLandmarkInfo;
class LLPanelPlaceProfile;

class LLPanelPlaceInfo;
class LLPanelPlacesTab;
class LLParcelSelection;
class LLPlacesInventoryObserver;
class LLPlacesParcelObserver;
class LLRemoteParcelInfoObserver;
class LLTabContainer;
class LLToggleableMenu;
class LLMenuButton;
class LLLayoutStack;

typedef std::pair<LLUUID, std::string>  folder_pair_t;

class LLPanelPlaces : public LLPanel
{
public:
    LLPanelPlaces();
    virtual ~LLPanelPlaces();

    /*virtual*/ bool postBuild();
    /*virtual*/ void onOpen(const LLSD& key);
    // <FS:Ansariel> CTRL-F focusses local search editor
<<<<<<< HEAD
    /*virtual*/ BOOL handleKeyHere(KEY key, MASK mask);
=======
    /*virtual*/ bool handleKeyHere(KEY key, MASK mask);
>>>>>>> 050d2fef
    /*virtual*/ bool hasAccelerators() const { return true; }
    // </FS:Ansariel>

    // Called on parcel selection change to update place information.
    void changedParcelSelection();
    // Called once on agent inventory first change to find out when inventory gets usable
    // and to create "My Landmarks" and "Teleport History" tabs.
    void createTabs();
    // Called when we receive the global 3D position of a parcel.
    void changedGlobalPos(const LLVector3d &global_pos);

    // Opens landmark info panel when agent creates or receives landmark.
    void showAddedLandmarkInfo(const uuid_set_t& items);

    void setItem(LLInventoryItem* item);

    LLInventoryItem* getItem() { return mItem; }

    std::string getPlaceInfoType() { return mPlaceInfoType; }

    bool tabsCreated() { return mTabsCreated;}

    /*virtual*/ S32 notifyParent(const LLSD& info);

    // <FS:Ansariel> Reset (clear) filter
    void resetFilter();

private:
    void onLandmarkLoaded(LLLandmark* landmark);
    void onFilterEdit(const std::string& search_string, bool force_filter);
    void onTabSelected();

    void onTeleportButtonClicked();
    void onShowOnMapButtonClicked();
    void onEditButtonClicked();
    void onSaveButtonClicked();
    void onCancelButtonClicked();
    void onOverflowButtonClicked();
    void onOverflowMenuItemClicked(const LLSD& param);
    bool onOverflowMenuItemEnable(const LLSD& param);
    void onBackButtonClicked();
    void onProfileButtonClicked(); // <FS:Ansariel> FIRE-31033: Keep Teleport/Map/Profile buttons on places floater
    void onGearMenuClick();
    void onSortingMenuClick();
    void onAddMenuClick();
    void onRemoveButtonClicked();
    bool handleDragAndDropToTrash(bool drop, EDragAndDropType cargo_type, void* cargo_data, EAcceptance* accept);

    void togglePlaceInfoPanel(bool visible);

    /*virtual*/ void onVisibilityChange(bool new_visibility);

    void updateVerbs();

    LLPanelPlaceInfo* getCurrentInfoPanel();

    LLFilterEditor*             mFilterEditor;
    LLPanelPlacesTab*           mActivePanel;
    LLTabContainer*             mTabContainer;
    //LLPanel*                  mButtonsContainer; // <FS:Ansariel> FIRE-31033: Keep Teleport/Map/Profile buttons on places floater
    LLLayoutStack*              mFilterContainer;
    LLPanelPlaceProfile*        mPlaceProfile;
    LLPanelLandmarkInfo*        mLandmarkInfo;

    LLToggleableMenu*           mPlaceMenu;
    LLToggleableMenu*           mLandmarkMenu;

    LLButton*                   mPlaceProfileBackBtn;
    LLButton*                   mTeleportBtn;
    LLButton*                   mShowOnMapBtn;
    LLButton*                   mSaveBtn;
    LLButton*                   mCancelBtn;
    LLButton*                   mCloseBtn;
    LLMenuButton*               mOverflowBtn;
    LLButton*                   mPlaceInfoBtn; // <FS:Ansariel> FIRE-31033: Keep Teleport/Map/Profile buttons on places floater

    // Top menu
    LLMenuButton*               mGearMenuButton;
    LLMenuButton*               mSortingMenuButton;
    LLMenuButton*               mAddMenuButton;
    LLButton*                   mRemoveSelectedBtn;

    LLPlacesInventoryObserver*  mInventoryObserver;
    LLPlacesParcelObserver*     mParcelObserver;
    LLRemoteParcelInfoObserver* mRemoteParcelObserver;

    // Pointer to a landmark item or to a linked landmark
    LLPointer<LLInventoryItem>  mItem;

    // Absolute position of the location for teleport, may not
    // be available (hence zero)
    LLVector3d                  mPosGlobal;

    // Sets a period of time during which the requested place information
    // is expected to be updated and doesn't need to be reset.
    LLTimer                     mResetInfoTimer;

    // Information type currently shown in Place Information panel
    std::string                 mPlaceInfoType;

    // Region and parcel ids, to detect location changes in case of AGENT_INFO_TYPE
    LLUUID                      mRegionId;
    S32                         mParcelLocalId;

    bool                        isLandmarkEditModeOn;

    // Holds info whether "My Landmarks" and "Teleport History" tabs have been created.
    bool                        mTabsCreated;

    LLSafeHandle<LLParcelSelection> mParcel;

    boost::signals2::connection mAgentParcelChangedConnection;
};

#endif //LL_LLPANELPLACES_H<|MERGE_RESOLUTION|>--- conflicted
+++ resolved
@@ -60,11 +60,7 @@
     /*virtual*/ bool postBuild();
     /*virtual*/ void onOpen(const LLSD& key);
     // <FS:Ansariel> CTRL-F focusses local search editor
-<<<<<<< HEAD
-    /*virtual*/ BOOL handleKeyHere(KEY key, MASK mask);
-=======
     /*virtual*/ bool handleKeyHere(KEY key, MASK mask);
->>>>>>> 050d2fef
     /*virtual*/ bool hasAccelerators() const { return true; }
     // </FS:Ansariel>
 
