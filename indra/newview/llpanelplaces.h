--- conflicted
+++ resolved
@@ -57,17 +57,12 @@
     LLPanelPlaces();
     virtual ~LLPanelPlaces();
 
-<<<<<<< HEAD
-	/*virtual*/ BOOL postBuild();
-	/*virtual*/ void onOpen(const LLSD& key);
-	// <FS:Ansariel> CTRL-F focusses local search editor
-	/*virtual*/ BOOL handleKeyHere(KEY key, MASK mask);
-	/*virtual*/ bool hasAccelerators() const { return true; }
-	// </FS:Ansariel>
-=======
     /*virtual*/ BOOL postBuild();
     /*virtual*/ void onOpen(const LLSD& key);
->>>>>>> 38c2a5bd
+    // <FS:Ansariel> CTRL-F focusses local search editor
+    /*virtual*/ BOOL handleKeyHere(KEY key, MASK mask);
+    /*virtual*/ bool hasAccelerators() const { return true; }
+    // </FS:Ansariel>
 
     // Called on parcel selection change to update place information.
     void changedParcelSelection();
@@ -90,26 +85,10 @@
 
     /*virtual*/ S32 notifyParent(const LLSD& info);
 
-	// <FS:Ansariel> Reset (clear) filter
-	void resetFilter();
+    // <FS:Ansariel> Reset (clear) filter
+    void resetFilter();
 
 private:
-<<<<<<< HEAD
-	void onLandmarkLoaded(LLLandmark* landmark);
-	void onFilterEdit(const std::string& search_string, bool force_filter);
-	void onTabSelected();
-
-	void onTeleportButtonClicked();
-	void onShowOnMapButtonClicked();
-	void onEditButtonClicked();
-	void onSaveButtonClicked();
-	void onCancelButtonClicked();
-	void onOverflowButtonClicked();
-	void onOverflowMenuItemClicked(const LLSD& param);
-	bool onOverflowMenuItemEnable(const LLSD& param);
-	void onBackButtonClicked();
-	void onProfileButtonClicked(); // <FS:Ansariel> FIRE-31033: Keep Teleport/Map/Profile buttons on places floater
-=======
     void onLandmarkLoaded(LLLandmark* landmark);
     void onFilterEdit(const std::string& search_string, bool force_filter);
     void onTabSelected();
@@ -123,7 +102,7 @@
     void onOverflowMenuItemClicked(const LLSD& param);
     bool onOverflowMenuItemEnable(const LLSD& param);
     void onBackButtonClicked();
->>>>>>> 38c2a5bd
+    void onProfileButtonClicked(); // <FS:Ansariel> FIRE-31033: Keep Teleport/Map/Profile buttons on places floater
     void onGearMenuClick();
     void onSortingMenuClick();
     void onAddMenuClick();
@@ -138,37 +117,17 @@
 
     LLPanelPlaceInfo* getCurrentInfoPanel();
 
-<<<<<<< HEAD
-	LLFilterEditor*				mFilterEditor;
-	LLPanelPlacesTab*			mActivePanel;
-	LLTabContainer*				mTabContainer;
-	//LLPanel*					mButtonsContainer; // <FS:Ansariel> FIRE-31033: Keep Teleport/Map/Profile buttons on places floater
-	LLLayoutStack*				mFilterContainer;
-	LLPanelPlaceProfile*		mPlaceProfile;
-	LLPanelLandmarkInfo*		mLandmarkInfo;
-=======
     LLFilterEditor*             mFilterEditor;
     LLPanelPlacesTab*           mActivePanel;
     LLTabContainer*             mTabContainer;
-    LLPanel*                    mButtonsContainer;
+    //LLPanel*                  mButtonsContainer; // <FS:Ansariel> FIRE-31033: Keep Teleport/Map/Profile buttons on places floater
     LLLayoutStack*              mFilterContainer;
     LLPanelPlaceProfile*        mPlaceProfile;
     LLPanelLandmarkInfo*        mLandmarkInfo;
->>>>>>> 38c2a5bd
 
     LLToggleableMenu*           mPlaceMenu;
     LLToggleableMenu*           mLandmarkMenu;
 
-<<<<<<< HEAD
-	LLButton*					mPlaceProfileBackBtn;
-	LLButton*					mTeleportBtn;
-	LLButton*					mShowOnMapBtn;
-	LLButton*					mSaveBtn;
-	LLButton*					mCancelBtn;
-	LLButton*					mCloseBtn;
-	LLMenuButton*				mOverflowBtn;
-	LLButton*					mPlaceInfoBtn; // <FS:Ansariel> FIRE-31033: Keep Teleport/Map/Profile buttons on places floater
-=======
     LLButton*                   mPlaceProfileBackBtn;
     LLButton*                   mTeleportBtn;
     LLButton*                   mShowOnMapBtn;
@@ -176,7 +135,7 @@
     LLButton*                   mCancelBtn;
     LLButton*                   mCloseBtn;
     LLMenuButton*               mOverflowBtn;
->>>>>>> 38c2a5bd
+    LLButton*                   mPlaceInfoBtn; // <FS:Ansariel> FIRE-31033: Keep Teleport/Map/Profile buttons on places floater
 
     // Top menu
     LLMenuButton*               mGearMenuButton;
