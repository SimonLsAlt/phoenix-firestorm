--- conflicted
+++ resolved
@@ -38,19 +38,11 @@
 	virtual ~LLToolCamera();
 public:
 
-<<<<<<< HEAD
-	virtual BOOL	handleMouseDown(S32 x, S32 y, MASK mask);
-	virtual BOOL	handleMouseUp(S32 x, S32 y, MASK mask);
-	virtual BOOL	handleHover(S32 x, S32 y, MASK mask);
-	virtual BOOL	handleRightMouseDown(S32 x, S32 y, MASK mask);//<FS:JL> Mouse movement by Singularity
-	virtual BOOL	handleRightMouseUp(S32 x, S32 y, MASK mask);//<FS:JL> Mouse movement by Singularity
-=======
 	virtual BOOL	handleMouseDown(S32 x, S32 y, MASK mask) override;
 	virtual BOOL	handleMouseUp(S32 x, S32 y, MASK mask) override;
 	virtual BOOL	handleHover(S32 x, S32 y, MASK mask) override;
 	virtual BOOL	handleRightMouseDown(S32 x, S32 y, MASK mask) override;//<FS:JL> Mouse movement by Singularity
 	virtual BOOL	handleRightMouseUp(S32 x, S32 y, MASK mask) override;//<FS:JL> Mouse movement by Singularity
->>>>>>> bb984bee
 
 	virtual void	onMouseCaptureLost() override;
 
