--- conflicted
+++ resolved
@@ -38,17 +38,11 @@
     virtual ~LLToolCamera();
 public:
 
-<<<<<<< HEAD
-	virtual BOOL	handleMouseDown(S32 x, S32 y, MASK mask) override;
-	virtual BOOL	handleMouseUp(S32 x, S32 y, MASK mask) override;
-	virtual BOOL	handleHover(S32 x, S32 y, MASK mask) override;
-	virtual BOOL	handleRightMouseDown(S32 x, S32 y, MASK mask) override;//<FS:JL> Mouse movement by Singularity
-	virtual BOOL	handleRightMouseUp(S32 x, S32 y, MASK mask) override;//<FS:JL> Mouse movement by Singularity
-=======
     virtual BOOL    handleMouseDown(S32 x, S32 y, MASK mask) override;
     virtual BOOL    handleMouseUp(S32 x, S32 y, MASK mask) override;
     virtual BOOL    handleHover(S32 x, S32 y, MASK mask) override;
->>>>>>> 38c2a5bd
+    virtual BOOL    handleRightMouseDown(S32 x, S32 y, MASK mask) override;//<FS:JL> Mouse movement by Singularity
+    virtual BOOL    handleRightMouseUp(S32 x, S32 y, MASK mask) override;//<FS:JL> Mouse movement by Singularity
 
     virtual void    onMouseCaptureLost() override;
 
