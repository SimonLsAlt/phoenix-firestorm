--- conflicted
+++ resolved
@@ -381,72 +381,39 @@
 
 bool LLVoiceClient::isSessionTextIMPossible(const LLUUID& id)
 {
-<<<<<<< HEAD
-	if (mVoiceModule) 
-	{
-		return mVoiceModule->isSessionTextIMPossible(id);
-	}
-	else
-	{
-		return false;
-	}	
-=======
     if (mVoiceModule)
     {
         return mVoiceModule->isSessionTextIMPossible(id);
     }
     else
     {
-        return FALSE;
-    }
->>>>>>> c06fb4e0
+        return false;
+    }
 }
 
 bool LLVoiceClient::isSessionCallBackPossible(const LLUUID& id)
 {
-<<<<<<< HEAD
-	if (mVoiceModule) 
-	{
-		return mVoiceModule->isSessionCallBackPossible(id);
-	}
-	else
-	{
-		return false;
-	}	
-=======
     if (mVoiceModule)
     {
         return mVoiceModule->isSessionCallBackPossible(id);
     }
     else
     {
-        return FALSE;
-    }
->>>>>>> c06fb4e0
+        return false;
+    }
 }
 
 /* obsolete
 bool LLVoiceClient::sendTextMessage(const LLUUID& participant_id, const std::string& message)
 {
-<<<<<<< HEAD
-	if (mVoiceModule) 
-	{
-		return mVoiceModule->sendTextMessage(participant_id, message);
-	}
-	else
-	{
-		return false;
-	}	
-=======
     if (mVoiceModule)
     {
         return mVoiceModule->sendTextMessage(participant_id, message);
     }
     else
     {
-        return FALSE;
-    }
->>>>>>> c06fb4e0
+        return false;
+    }
 }
 */
 
@@ -726,25 +693,14 @@
 
 bool LLVoiceClient::getVoiceEnabled(const LLUUID& id)
 {
-<<<<<<< HEAD
-	if (mVoiceModule) 
-	{
-		return mVoiceModule->getVoiceEnabled(id);
-	} 
-	else
-	{
-		return false;
-	}
-=======
     if (mVoiceModule)
     {
         return mVoiceModule->getVoiceEnabled(id);
     }
     else
     {
-        return FALSE;
-    }
->>>>>>> c06fb4e0
+        return false;
+    }
 }
 
 std::string LLVoiceClient::getDisplayName(const LLUUID& id)
@@ -770,80 +726,43 @@
 
 bool LLVoiceClient::isParticipantAvatar(const LLUUID& id)
 {
-<<<<<<< HEAD
-	if (mVoiceModule) 
-	{
-		return mVoiceModule->isParticipantAvatar(id);
-	}
-	else
-	{
-		return false;
-	}
-=======
     if (mVoiceModule)
     {
         return mVoiceModule->isParticipantAvatar(id);
     }
     else
     {
-        return FALSE;
-    }
->>>>>>> c06fb4e0
+        return false;
+    }
 }
 
 bool LLVoiceClient::isOnlineSIP(const LLUUID& id)
 {
-<<<<<<< HEAD
-		return false;
-=======
-        return FALSE;
->>>>>>> c06fb4e0
+        return false;
 }
 
 bool LLVoiceClient::getIsSpeaking(const LLUUID& id)
 {
-<<<<<<< HEAD
-	if (mVoiceModule) 
-	{
-		return mVoiceModule->getIsSpeaking(id);
-	}
-	else
-	{
-		return false;
-	}
-=======
     if (mVoiceModule)
     {
         return mVoiceModule->getIsSpeaking(id);
     }
     else
     {
-        return FALSE;
-    }
->>>>>>> c06fb4e0
+        return false;
+    }
 }
 
 bool LLVoiceClient::getIsModeratorMuted(const LLUUID& id)
 {
-<<<<<<< HEAD
-	if (mVoiceModule) 
-	{
-		return mVoiceModule->getIsModeratorMuted(id);
-	}
-	else
-	{
-		return false;
-	}
-=======
     if (mVoiceModule)
     {
         return mVoiceModule->getIsModeratorMuted(id);
     }
     else
     {
-        return FALSE;
-    }
->>>>>>> c06fb4e0
+        return false;
+    }
 }
 
 F32 LLVoiceClient::getCurrentPower(const LLUUID& id)
@@ -860,25 +779,14 @@
 
 bool LLVoiceClient::getOnMuteList(const LLUUID& id)
 {
-<<<<<<< HEAD
-	if (mVoiceModule) 
-	{
-		return mVoiceModule->getOnMuteList(id);
-	}
-	else
-	{
-		return false;
-	}
-=======
     if (mVoiceModule)
     {
         return mVoiceModule->getOnMuteList(id);
     }
     else
     {
-        return FALSE;
-    }
->>>>>>> c06fb4e0
+        return false;
+    }
 }
 
 F32 LLVoiceClient::getUserVolume(const LLUUID& id)
@@ -1004,36 +912,7 @@
 
 class LLViewerRequiredVoiceVersion : public LLHTTPNode
 {
-<<<<<<< HEAD
-	static bool sAlertedUser;
-	virtual void post(
-					  LLHTTPNode::ResponsePtr response,
-					  const LLSD& context,
-					  const LLSD& input) const
-	{
-		//You received this messsage (most likely on region cross or
-		//teleport)
-		if ( input.has("body") && input["body"].has("major_version") )
-		{
-			int major_voice_version =
-			input["body"]["major_version"].asInteger();
-			// 			int minor_voice_version =
-			// 				input["body"]["minor_version"].asInteger();
-			LLVoiceVersionInfo versionInfo = LLVoiceClient::getInstance()->getVersion();
-			
-			if (major_voice_version > 1)
-			{
-				if (!sAlertedUser)
-				{
-					//sAlertedUser = true;
-					LLNotificationsUtil::add("VoiceVersionMismatch");
-					gSavedSettings.setBOOL("EnableVoiceChat", false); // toggles listener
-				}
-			}
-		}
-	}
-=======
-    static BOOL sAlertedUser;
+    static bool sAlertedUser;
     virtual void post(
                       LLHTTPNode::ResponsePtr response,
                       const LLSD& context,
@@ -1053,14 +932,13 @@
             {
                 if (!sAlertedUser)
                 {
-                    //sAlertedUser = TRUE;
+                    //sAlertedUser = true;
                     LLNotificationsUtil::add("VoiceVersionMismatch");
-                    gSavedSettings.setBOOL("EnableVoiceChat", FALSE); // toggles listener
+                    gSavedSettings.setBOOL("EnableVoiceChat", false); // toggles listener
                 }
             }
         }
     }
->>>>>>> c06fb4e0
 };
 
 class LLViewerParcelVoiceInfo : public LLHTTPNode
