--- conflicted
+++ resolved
@@ -86,11 +86,7 @@
                                        std::string& tooltip_msg);
     /*virtual*/ void changed(U32);
     /*virtual*/ void draw();
-<<<<<<< HEAD
-    /*virtual*/ void    onVisibilityChange ( BOOL new_visibility );
-=======
     /*virtual*/ void    onVisibilityChange ( bool new_visibility );
->>>>>>> 050d2fef
     // <FS:Ansariel> CTRL-F focusses local search editor
     /*virtual*/ bool hasAccelerators() const { return true; }
 
@@ -185,11 +181,7 @@
 
     // <FS:Zi> Sort By menu handlers
     void setSortBy(const LLSD& userdata);
-<<<<<<< HEAD
-    BOOL isSortByChecked(const LLSD& userdata);
-=======
     bool isSortByChecked(const LLSD& userdata);
->>>>>>> 050d2fef
     // </FS:Zi> Sort By menu handlers
 
     void saveTexture(const LLSD& userdata);
@@ -276,38 +268,22 @@
     // </FS:Zi>
 
     // <FS:Zi> Filter Links Menu
-<<<<<<< HEAD
-    BOOL isFilterLinksChecked(const LLSD& userdata);
-=======
     bool isFilterLinksChecked(const LLSD& userdata);
->>>>>>> 050d2fef
     void onFilterLinksChecked(const LLSD& userdata);
     // </FS:Zi> Filter Links Menu
 
     // <FS:Zi> FIRE-1175 - Filter Permissions Menu
-<<<<<<< HEAD
-    BOOL isFilterPermissionsChecked(const LLSD &userdata);
-=======
     bool isFilterPermissionsChecked(const LLSD &userdata);
->>>>>>> 050d2fef
     void onFilterPermissionsChecked(const LLSD &userdata);
     // </FS:Zi>
 
     // <FS:Zi> Extended Inventory Search
-<<<<<<< HEAD
-    BOOL isSearchTypeChecked(const LLSD& userdata);
-=======
     bool isSearchTypeChecked(const LLSD& userdata);
->>>>>>> 050d2fef
     void onSearchTypeChecked(const LLSD& userdata);
     // </FS:Zi> Extended Inventory Search
 
     // <FS:Ansariel> Keep better inventory layout
-<<<<<<< HEAD
-    bool handleDragAndDropToTrash(BOOL drop, EDragAndDropType cargo_type, EAcceptance* accept);
-=======
     bool handleDragAndDropToTrash(bool drop, EDragAndDropType cargo_type, EAcceptance* accept);
->>>>>>> 050d2fef
     static bool hasSettingsInventory();
     static bool hasMaterialsInventory();
     void updateTitle();
