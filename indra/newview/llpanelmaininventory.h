/** 
 * @file llpanelmaininventory.h
 * @brief llpanelmaininventory.h
 * class definition
 *
 * $LicenseInfo:firstyear=2001&license=viewerlgpl$
 * Second Life Viewer Source Code
 * Copyright (C) 2010, Linden Research, Inc.
 * 
 * This library is free software; you can redistribute it and/or
 * modify it under the terms of the GNU Lesser General Public
 * License as published by the Free Software Foundation;
 * version 2.1 of the License only.
 * 
 * This library is distributed in the hope that it will be useful,
 * but WITHOUT ANY WARRANTY; without even the implied warranty of
 * MERCHANTABILITY or FITNESS FOR A PARTICULAR PURPOSE.  See the GNU
 * Lesser General Public License for more details.
 * 
 * You should have received a copy of the GNU Lesser General Public
 * License along with this library; if not, write to the Free Software
 * Foundation, Inc., 51 Franklin Street, Fifth Floor, Boston, MA  02110-1301  USA
 * 
 * Linden Research, Inc., 945 Battery Street, San Francisco, CA  94111  USA
 * $/LicenseInfo$
 */

#ifndef LL_LLPANELMAININVENTORY_H
#define LL_LLPANELMAININVENTORY_H

#include "llpanel.h"
#include "llinventoryfilter.h"
#include "llinventoryobserver.h"
#include "llinventorypanel.h"
#include "lldndbutton.h"

#include "llfolderview.h"

class LLComboBox;
class LLFolderViewItem;
class LLInventoryPanel;
class LLSaveFolderState;
class LLFilterEditor;
class LLTabContainer;
class LLFloaterInventoryFinder;
class LLMenuButton;
class LLMenuGL;
class LLSidepanelInventory;
class LLToggleableMenu;
class LLFloater;
class LLComboBox;	// <FS:Zi> Filter dropdown

//~~~~~~~~~~~~~~~~~~~~~~~~~~~~~~~~~~~~~~~~~~~~~~~~~~~~~~~~~~~~~~~~~~~~~~~~~~~~~
// Class LLPanelMainInventory
//
// This is a panel used to view and control an agent's inventory,
// including all the fixin's (e.g. AllItems/RecentItems tabs, filter floaters).
//
//~~~~~~~~~~~~~~~~~~~~~~~~~~~~~~~~~~~~~~~~~~~~~~~~~~~~~~~~~~~~~~~~~~~~~~~~~~~~~
class LLPanelMainInventory : public LLPanel, LLInventoryObserver
{
public:
	friend class LLFloaterInventoryFinder;

	LLPanelMainInventory(const LLPanel::Params& p = getDefaultParams());
	~LLPanelMainInventory();

	BOOL postBuild();

	virtual BOOL handleKeyHere(KEY key, MASK mask);

	// Inherited functionality
	/*virtual*/ BOOL handleDragAndDrop(S32 x, S32 y, MASK mask, BOOL drop,
									   EDragAndDropType cargo_type,
									   void* cargo_data,
									   EAcceptance* accept,
									   std::string& tooltip_msg);
	/*virtual*/ void changed(U32);
	/*virtual*/ void draw();
	/*virtual*/ void 	onVisibilityChange ( BOOL new_visibility );
	// <FS:Ansariel> CTRL-F focusses local search editor
	/*virtual*/ bool hasAccelerators() const { return true; }

	LLInventoryPanel* getPanel() { return mActivePanel; }
	LLInventoryPanel* getActivePanel() { return mActivePanel; }
	const LLInventoryPanel* getActivePanel() const { return mActivePanel; }
	LLInventoryPanel* getAllItemsPanel();
	void selectAllItemsPanel();
	// <FS:Ansariel> FIRE-19493: "Show Original" should open main inventory panel
	void showAllItemsPanel();
	// </FS:Ansariel>

	bool isRecentItemsPanelSelected();

	const std::string& getFilterText() const { return mFilterText; }
	
	void setSelectCallback(const LLFolderView::signal_t::slot_type& cb);

	void onFilterEdit(const std::string& search_string );

	void setFocusFilterEditor();

	static void newWindow();
    static void newFolderWindow(const LLUUID& folder_id);

	void toggleFindOptions();

    void resetFilters();
    void onViewModeClick();
    void onUpFolderClicked();
    void onBackFolderClicked();
    void onForwardFolderClicked();
    void setSingleFolderViewRoot(const LLUUID& folder_id);
    bool isSingleFolderMode() { return mSingleFolderMode; }

	// <FS:Zi> Filter dropdown
	void onFilterTypeSelected(const std::string& filter_type_name);
	void updateFilterDropdown(const LLInventoryFilter* filter);
	// </FS:Zi> Filter dropdown

	void doCustomAction(const LLSD& userdata) { onCustomAction(userdata); } // <FS:Ansariel> Prevent warning "No callback found for: 'Inventory.CustomAction' in control: Find Links"

	// <FS:Ansariel> FIRE-12808: Don't save filters during settings restore
	static bool sSaveFilters;

protected:
	//
	// Misc functions
	//
	void setFilterTextFromFilter();
	void startSearch();
	
	void onSelectionChange(LLInventoryPanel *panel, const std::deque<LLFolderViewItem*>& items, BOOL user_action);

	static BOOL filtersVisible(void* user_data);
	void onClearSearch();
	static void onFoldersByName(void *user_data);
	static BOOL checkFoldersByName(void *user_data);
	
	static BOOL incrementalFind(LLFolderViewItem* first_item, const char *find_text, BOOL backward);
	void onFilterSelected();

	const std::string getFilterSubString();
	void setFilterSubString(const std::string& string);

	// menu callbacks
	void doToSelected(const LLSD& userdata);
	void closeAllFolders();
	void doCreate(const LLSD& userdata);

	// <FS:Zi> Sort By menu handlers
	void setSortBy(const LLSD& userdata);
	BOOL isSortByChecked(const LLSD& userdata);
	// </FS:Zi> Sort By menu handlers

	void saveTexture(const LLSD& userdata);
	bool isSaveTextureEnabled(const LLSD& userdata);
	void updateItemcountText();

	// <FS:Zi> Inventory Collapse and Expand Buttons
	void onCollapseButtonClicked();
	void onExpandButtonClicked();
	// </FS:Zi> Inventory Collapse and Expand Buttons
	void onFocusReceived();
	void onSelectSearchType();
	void updateSearchTypeCombo();

    LLSidepanelInventory* getParentSidepanelInventory();

private:
	LLFloaterInventoryFinder* getFinder();

	LLFilterEditor*				mFilterEditor;
	LLTabContainer*				mFilterTabs;
	LLUICtrl*					mCounterCtrl;
	LLHandle<LLFloater>			mFinderHandle;
	LLInventoryPanel*			mActivePanel;
	LLInventoryPanel*			mWornItemsPanel;
	bool						mResortActivePanel;
	LLSaveFolderState*			mSavedFolderState;
	std::string					mFilterText;
	std::string					mFilterSubString;
	S32							mItemCount;
	std::string					mItemCountString;
	S32							mCategoryCount;
	std::string					mCategoryCountString;
	LLComboBox*					mSearchTypeCombo;

<<<<<<< HEAD
	// <FS:Zi> Filter dropdown
	LLComboBox*					mFilterComboBox;
	std::map<std::string,U64>	mFilterMap;			// contains name-to-number mapping for dropdown filter types
	U64							mFilterMask;		// contains the cumulated bit filter for all dropdown filter types
	// </FS:Zi> Filter dropdown
=======
    bool mSingleFolderMode;
    LLInventorySingleFolderPanel* mSingleFolderPanelInventory;
>>>>>>> a2c61cfe

    boost::signals2::connection mFolderRootChangedConnection;

	//////////////////////////////////////////////////////////////////////////////////
	// List Commands                                                                //
protected:
	void initListCommandsHandlers();
	void updateListCommands();
	void onAddButtonClick();
	void showActionMenu(LLMenuGL* menu, std::string spawning_view_name);
	void onTrashButtonClick(); // <FS:Ansariel> Keep better inventory layout
	void onClipboardAction(const LLSD& userdata);
	BOOL isActionEnabled(const LLSD& command_name);
	BOOL isActionChecked(const LLSD& userdata);
	void onCustomAction(const LLSD& command_name);
<<<<<<< HEAD

	// <FS:Zi> FIRE-31369: Add inventory filter for coalesced objects
	void onCoalescedObjectsToggled(const LLSD& userdata);
	bool isCoalescedObjectsChecked(const LLSD& userdata);
	// </FS:Zi>

	// <FS:Zi> Filter Links Menu
	BOOL isFilterLinksChecked(const LLSD& userdata);
	void onFilterLinksChecked(const LLSD& userdata);
	// </FS:Zi> Filter Links Menu

	// <FS:Zi> FIRE-1175 - Filter Permissions Menu
	BOOL isFilterPermissionsChecked(const LLSD &userdata);
	void onFilterPermissionsChecked(const LLSD &userdata);
	// </FS:Zi>

	// <FS:Zi> Extended Inventory Search
	BOOL isSearchTypeChecked(const LLSD& userdata);
	void onSearchTypeChecked(const LLSD& userdata);
	// </FS:Zi> Extended Inventory Search

	// <FS:Ansariel> Keep better inventory layout
	bool handleDragAndDropToTrash(BOOL drop, EDragAndDropType cargo_type, EAcceptance* accept);
=======
    bool isActionVisible(const LLSD& userdata);
>>>>>>> a2c61cfe
    static bool hasSettingsInventory();
    void updateTitle();
	/**
	 * Set upload cost in "Upload" sub menu.
	 */
	void setUploadCostIfNeeded();
private:
	LLDragAndDropButton*		mTrashButton; // <FS:Ansariel> Keep better inventory layout
	LLToggleableMenu*			mMenuGearDefault;
    LLToggleableMenu*           mMenuViewDefault;
	LLToggleableMenu*			mMenuVisibility;
	LLMenuButton*				mGearMenuButton;
    LLMenuButton*               mViewMenuButton;
	LLMenuButton*				mVisibilityMenuButton;
	LLHandle<LLView>			mMenuAddHandle;

	// <FS:Zi> Inventory Collapse and Expand Buttons
	LLButton*					mCollapseBtn;
	LLButton*					mExpandBtn;
	// </FS:Zi> Inventory Collapse and Expand Buttons

	bool						mNeedUploadCost;
	// List Commands                                                              //
	////////////////////////////////////////////////////////////////////////////////
};

#endif // LL_LLPANELMAININVENTORY_H


<|MERGE_RESOLUTION|>--- conflicted
+++ resolved
@@ -186,16 +186,14 @@
 	std::string					mCategoryCountString;
 	LLComboBox*					mSearchTypeCombo;
 
-<<<<<<< HEAD
+    bool mSingleFolderMode;
+    LLInventorySingleFolderPanel* mSingleFolderPanelInventory;
+
 	// <FS:Zi> Filter dropdown
 	LLComboBox*					mFilterComboBox;
 	std::map<std::string,U64>	mFilterMap;			// contains name-to-number mapping for dropdown filter types
 	U64							mFilterMask;		// contains the cumulated bit filter for all dropdown filter types
 	// </FS:Zi> Filter dropdown
-=======
-    bool mSingleFolderMode;
-    LLInventorySingleFolderPanel* mSingleFolderPanelInventory;
->>>>>>> a2c61cfe
 
     boost::signals2::connection mFolderRootChangedConnection;
 
@@ -211,7 +209,7 @@
 	BOOL isActionEnabled(const LLSD& command_name);
 	BOOL isActionChecked(const LLSD& userdata);
 	void onCustomAction(const LLSD& command_name);
-<<<<<<< HEAD
+    bool isActionVisible(const LLSD& userdata);
 
 	// <FS:Zi> FIRE-31369: Add inventory filter for coalesced objects
 	void onCoalescedObjectsToggled(const LLSD& userdata);
@@ -235,9 +233,6 @@
 
 	// <FS:Ansariel> Keep better inventory layout
 	bool handleDragAndDropToTrash(BOOL drop, EDragAndDropType cargo_type, EAcceptance* accept);
-=======
-    bool isActionVisible(const LLSD& userdata);
->>>>>>> a2c61cfe
     static bool hasSettingsInventory();
     void updateTitle();
 	/**
