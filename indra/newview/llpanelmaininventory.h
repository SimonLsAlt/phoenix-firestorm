--- conflicted
+++ resolved
@@ -50,11 +50,7 @@
 class LLToggleableMenu;
 class LLFloater;
 class LLFloaterSidePanelContainer;
-<<<<<<< HEAD
-class LLComboBox;	// <FS:Zi> Filter dropdown
-=======
 class LLComboBox;   // <FS:Zi> Filter dropdown
->>>>>>> 1a8a5404
 
 //~~~~~~~~~~~~~~~~~~~~~~~~~~~~~~~~~~~~~~~~~~~~~~~~~~~~~~~~~~~~~~~~~~~~~~~~~~~~~
 // Class LLPanelMainInventory
@@ -71,11 +67,7 @@
     LLPanelMainInventory(const LLPanel::Params& p = getDefaultParams());
     ~LLPanelMainInventory();
 
-<<<<<<< HEAD
-	bool postBuild();
-=======
     bool postBuild();
->>>>>>> 1a8a5404
 
     enum EViewModeType
     {
@@ -84,30 +76,6 @@
         MODE_COMBINATION
     };
 
-<<<<<<< HEAD
-	virtual bool handleKeyHere(KEY key, MASK mask);
-
-	// Inherited functionality
-	/*virtual*/ bool handleDragAndDrop(S32 x, S32 y, MASK mask, bool drop,
-									   EDragAndDropType cargo_type,
-									   void* cargo_data,
-									   EAcceptance* accept,
-									   std::string& tooltip_msg);
-	/*virtual*/ void changed(U32);
-	/*virtual*/ void draw();
-	/*virtual*/ void 	onVisibilityChange ( bool new_visibility );
-	// <FS:Ansariel> CTRL-F focusses local search editor
-	/*virtual*/ bool hasAccelerators() const { return true; }
-
-	LLInventoryPanel* getPanel() { return mActivePanel; }
-	LLInventoryPanel* getActivePanel() { return mActivePanel; }
-	const LLInventoryPanel* getActivePanel() const { return mActivePanel; }
-	LLInventoryPanel* getAllItemsPanel();
-	void selectAllItemsPanel();
-	// <FS:Ansariel> FIRE-19493: "Show Original" should open main inventory panel
-	void showAllItemsPanel();
-	// </FS:Ansariel>
-=======
     virtual bool handleKeyHere(KEY key, MASK mask);
 
     // Inherited functionality
@@ -130,7 +98,6 @@
     // <FS:Ansariel> FIRE-19493: "Show Original" should open main inventory panel
     void showAllItemsPanel();
     // </FS:Ansariel>
->>>>>>> 1a8a5404
     void setActivePanel();
 
     bool isRecentItemsPanelSelected();
@@ -177,51 +144,6 @@
 
     LLInventoryFilter& getCurrentFilter();
 
-<<<<<<< HEAD
-	// <FS:Zi> Filter dropdown
-	void onFilterTypeSelected(const std::string& filter_type_name);
-	void updateFilterDropdown(const LLInventoryFilter* filter);
-	// </FS:Zi> Filter dropdown
-
-	void doCustomAction(const LLSD& userdata) { onCustomAction(userdata); } // <FS:Ansariel> Prevent warning "No callback found for: 'Inventory.CustomAction' in control: Find Links"
-
-	// <FS:Ansariel> FIRE-12808: Don't save filters during settings restore
-	static bool sSaveFilters;
-
-protected:
-	//
-	// Misc functions
-	//
-	void setFilterTextFromFilter();
-	void startSearch();
-	
-	void onSelectionChange(LLInventoryPanel *panel, const std::deque<LLFolderViewItem*>& items, bool user_action);
-
-	static bool filtersVisible(void* user_data);
-	void onClearSearch();
-	static void onFoldersByName(void *user_data);
-	static bool checkFoldersByName(void *user_data);
-	
-	static bool incrementalFind(LLFolderViewItem* first_item, const char *find_text, bool backward);
-	void onFilterSelected();
-
-	const std::string getFilterSubString();
-	void setFilterSubString(const std::string& string);
-
-	// menu callbacks
-	void doToSelected(const LLSD& userdata);
-	void closeAllFolders();
-	void doCreate(const LLSD& userdata);
-
-	// <FS:Zi> Sort By menu handlers
-	void setSortBy(const LLSD& userdata);
-	bool isSortByChecked(const LLSD& userdata);
-	// </FS:Zi> Sort By menu handlers
-
-	void saveTexture(const LLSD& userdata);
-	bool isSaveTextureEnabled(const LLSD& userdata);
-	void updateItemcountText();
-=======
     // <FS:Zi> Filter dropdown
     void onFilterTypeSelected(const std::string& filter_type_name);
     void updateFilterDropdown(const LLInventoryFilter* filter);
@@ -265,20 +187,10 @@
     void saveTexture(const LLSD& userdata);
     bool isSaveTextureEnabled(const LLSD& userdata);
     void updateItemcountText();
->>>>>>> 1a8a5404
 
     void updatePanelVisibility();
     void updateCombinationVisibility();
 
-<<<<<<< HEAD
-	// <FS:Zi> Inventory Collapse and Expand Buttons
-	void onCollapseButtonClicked();
-	void onExpandButtonClicked();
-	// </FS:Zi> Inventory Collapse and Expand Buttons
-	void onFocusReceived();
-	void onSelectSearchType();
-	void updateSearchTypeCombo();
-=======
     // <FS:Zi> Inventory Collapse and Expand Buttons
     void onCollapseButtonClicked();
     void onExpandButtonClicked();
@@ -286,7 +198,6 @@
     void onFocusReceived();
     void onSelectSearchType();
     void updateSearchTypeCombo();
->>>>>>> 1a8a5404
     void setSearchType(LLInventoryFilter::ESearchType type);
 
     LLSidepanelInventory* getParentSidepanelInventory();
@@ -328,19 +239,11 @@
     LLLayoutPanel* mCombinationListLayoutPanel;
     LLLayoutStack* mCombinationLayoutStack;
 
-<<<<<<< HEAD
-	// <FS:Zi> Filter dropdown
-	LLComboBox*					mFilterComboBox;
-	std::map<std::string,U64>	mFilterMap;			// contains name-to-number mapping for dropdown filter types
-	U64							mFilterMask;		// contains the cumulated bit filter for all dropdown filter types
-	// </FS:Zi> Filter dropdown
-=======
     // <FS:Zi> Filter dropdown
     LLComboBox*                 mFilterComboBox;
     std::map<std::string,U64>   mFilterMap;         // contains name-to-number mapping for dropdown filter types
     U64                         mFilterMask;        // contains the cumulated bit filter for all dropdown filter types
     // </FS:Zi> Filter dropdown
->>>>>>> 1a8a5404
 
     boost::signals2::connection mListViewRootUpdatedConnection;
     boost::signals2::connection mGalleryRootUpdatedConnection;
@@ -348,41 +251,6 @@
     //////////////////////////////////////////////////////////////////////////////////
     // List Commands                                                                //
 protected:
-<<<<<<< HEAD
-	void initListCommandsHandlers();
-	void updateListCommands();
-	void onAddButtonClick();
-	void showActionMenu(LLMenuGL* menu, std::string spawning_view_name);
-	void onTrashButtonClick(); // <FS:Ansariel> Keep better inventory layout
-	void onClipboardAction(const LLSD& userdata);
-	bool isActionEnabled(const LLSD& command_name);
-	bool isActionChecked(const LLSD& userdata);
-	void onCustomAction(const LLSD& command_name);
-    bool isActionVisible(const LLSD& userdata);
-
-	// <FS:Zi> FIRE-31369: Add inventory filter for coalesced objects
-	void onCoalescedObjectsToggled(const LLSD& userdata);
-	bool isCoalescedObjectsChecked(const LLSD& userdata);
-	// </FS:Zi>
-
-	// <FS:Zi> Filter Links Menu
-	bool isFilterLinksChecked(const LLSD& userdata);
-	void onFilterLinksChecked(const LLSD& userdata);
-	// </FS:Zi> Filter Links Menu
-
-	// <FS:Zi> FIRE-1175 - Filter Permissions Menu
-	bool isFilterPermissionsChecked(const LLSD &userdata);
-	void onFilterPermissionsChecked(const LLSD &userdata);
-	// </FS:Zi>
-
-	// <FS:Zi> Extended Inventory Search
-	bool isSearchTypeChecked(const LLSD& userdata);
-	void onSearchTypeChecked(const LLSD& userdata);
-	// </FS:Zi> Extended Inventory Search
-
-	// <FS:Ansariel> Keep better inventory layout
-	bool handleDragAndDropToTrash(bool drop, EDragAndDropType cargo_type, EAcceptance* accept);
-=======
     void initListCommandsHandlers();
     void updateListCommands();
     void onAddButtonClick();
@@ -416,7 +284,6 @@
 
     // <FS:Ansariel> Keep better inventory layout
     bool handleDragAndDropToTrash(bool drop, EDragAndDropType cargo_type, EAcceptance* accept);
->>>>>>> 1a8a5404
     static bool hasSettingsInventory();
     static bool hasMaterialsInventory();
     void updateTitle();
@@ -425,16 +292,6 @@
     void onCombinationRootChanged(bool gallery_clicked);
     void onCombinationGallerySelectionChanged(const LLUUID& category_id);
     void onCombinationInventorySelectionChanged(const std::deque<LLFolderViewItem*>& items, bool user_action);
-<<<<<<< HEAD
-	/**
-	 * Set upload cost in "Upload" sub menu.
-	 */
-	void setUploadCostIfNeeded();
-    void disableAddIfNeeded();
-private:
-	LLDragAndDropButton*		mTrashButton; // <FS:Ansariel> Keep better inventory layout
-	LLToggleableMenu*			mMenuGearDefault;
-=======
     /**
      * Set upload cost in "Upload" sub menu.
      */
@@ -443,7 +300,6 @@
 private:
     LLDragAndDropButton*        mTrashButton; // <FS:Ansariel> Keep better inventory layout
     LLToggleableMenu*           mMenuGearDefault;
->>>>>>> 1a8a5404
     LLToggleableMenu*           mMenuViewDefault;
     LLToggleableMenu*           mMenuVisibility;
     LLMenuButton*               mGearMenuButton;
@@ -456,16 +312,7 @@
     LLButton*                   mExpandBtn;
     // </FS:Zi> Inventory Collapse and Expand Buttons
 
-<<<<<<< HEAD
-	// <FS:Zi> Inventory Collapse and Expand Buttons
-	LLButton*					mCollapseBtn;
-	LLButton*					mExpandBtn;
-	// </FS:Zi> Inventory Collapse and Expand Buttons
-
-	bool						mNeedUploadCost;
-=======
     bool                        mNeedUploadCost;
->>>>>>> 1a8a5404
 
     bool                        mForceShowInvLayout;
     bool                        mReshapeInvLayout;
