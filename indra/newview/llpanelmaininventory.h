/**
 * @file llpanelmaininventory.h
 * @brief llpanelmaininventory.h
 * class definition
 *
 * $LicenseInfo:firstyear=2001&license=viewerlgpl$
 * Second Life Viewer Source Code
 * Copyright (C) 2010, Linden Research, Inc.
 *
 * This library is free software; you can redistribute it and/or
 * modify it under the terms of the GNU Lesser General Public
 * License as published by the Free Software Foundation;
 * version 2.1 of the License only.
 *
 * This library is distributed in the hope that it will be useful,
 * but WITHOUT ANY WARRANTY; without even the implied warranty of
 * MERCHANTABILITY or FITNESS FOR A PARTICULAR PURPOSE.  See the GNU
 * Lesser General Public License for more details.
 *
 * You should have received a copy of the GNU Lesser General Public
 * License along with this library; if not, write to the Free Software
 * Foundation, Inc., 51 Franklin Street, Fifth Floor, Boston, MA  02110-1301  USA
 *
 * Linden Research, Inc., 945 Battery Street, San Francisco, CA  94111  USA
 * $/LicenseInfo$
 */

#ifndef LL_LLPANELMAININVENTORY_H
#define LL_LLPANELMAININVENTORY_H

#include "llpanel.h"
#include "llinventoryfilter.h"
#include "llinventoryobserver.h"
#include "llinventorypanel.h"
#include "lldndbutton.h"

#include "llfolderview.h"

class LLComboBox;
class LLFolderViewItem;
class LLInventoryPanel;
class LLInventoryGallery;
class LLSaveFolderState;
class LLFilterEditor;
class LLTabContainer;
class LLFloaterInventoryFinder;
class LLMenuButton;
class LLMenuGL;
class LLSidepanelInventory;
class LLToggleableMenu;
class LLFloater;
class LLFloaterSidePanelContainer;
<<<<<<< HEAD
class LLComboBox;   // <FS:Zi> Filter dropdown
=======
class LLSidepanelInventory;
class LLPanelMarketplaceInbox;
>>>>>>> 8f658804

//~~~~~~~~~~~~~~~~~~~~~~~~~~~~~~~~~~~~~~~~~~~~~~~~~~~~~~~~~~~~~~~~~~~~~~~~~~~~~
// Class LLPanelMainInventory
//
// This is a panel used to view and control an agent's inventory,
// including all the fixin's (e.g. AllItems/RecentItems tabs, filter floaters).
//
//~~~~~~~~~~~~~~~~~~~~~~~~~~~~~~~~~~~~~~~~~~~~~~~~~~~~~~~~~~~~~~~~~~~~~~~~~~~~~
class LLPanelMainInventory : public LLPanel, LLInventoryObserver
{
public:
    friend class LLFloaterInventoryFinder;

    LLPanelMainInventory(const LLPanel::Params& p = getDefaultParams());
    ~LLPanelMainInventory();

    bool postBuild();

    enum EViewModeType
    {
        MODE_LIST,
        MODE_GALLERY,
        MODE_COMBINATION
    };

    virtual bool handleKeyHere(KEY key, MASK mask);

    // Inherited functionality
    /*virtual*/ bool handleDragAndDrop(S32 x, S32 y, MASK mask, bool drop,
                                       EDragAndDropType cargo_type,
                                       void* cargo_data,
                                       EAcceptance* accept,
                                       std::string& tooltip_msg);
    /*virtual*/ void changed(U32);
    /*virtual*/ void draw();
    /*virtual*/ void    onVisibilityChange ( bool new_visibility );
    // <FS:Ansariel> CTRL-F focusses local search editor
    /*virtual*/ bool hasAccelerators() const { return true; }

    LLInventoryPanel* getPanel() { return mActivePanel; }
    LLInventoryPanel* getActivePanel() { return mActivePanel; }
    const LLInventoryPanel* getActivePanel() const { return mActivePanel; }
    LLInventoryPanel* getAllItemsPanel();
    void selectAllItemsPanel();
    // <FS:Ansariel> FIRE-19493: "Show Original" should open main inventory panel
    void showAllItemsPanel();
    // </FS:Ansariel>
    void setActivePanel();

    bool isRecentItemsPanelSelected();

    const std::string& getFilterText() const { return mFilterText; }

    void setSelectCallback(const LLFolderView::signal_t::slot_type& cb);

    void onFilterEdit(const std::string& search_string );

    void setFocusFilterEditor();

    static LLFloaterSidePanelContainer* newWindow();
    static void newFolderWindow(LLUUID folder_id = LLUUID(), LLUUID item_to_select = LLUUID());

    void toggleFindOptions();

    void resetFilters();
    void resetAllItemsFilters();

    void findLinks(const LLUUID& item_id, const std::string& item_name);

    void onViewModeClick();
    void toggleViewMode();
    void initSingleFolderRoot(const LLUUID& start_folder_id = LLUUID::null);
    void initInventoryViews();
    void onUpFolderClicked();
    void onBackFolderClicked();
    void onForwardFolderClicked();
    void setSingleFolderViewRoot(const LLUUID& folder_id, bool clear_nav_history = true);
    void setGallerySelection(const LLUUID& item_id, bool new_window = false);
    LLUUID getSingleFolderViewRoot();
    bool isSingleFolderMode() { return mSingleFolderMode; }

    void scrollToGallerySelection();
    void scrollToInvPanelSelection();

    void setViewMode(EViewModeType mode);
    bool isListViewMode() { return (mViewMode == MODE_LIST); }
    bool isGalleryViewMode() { return (mViewMode == MODE_GALLERY); }
    bool isCombinationViewMode() { return (mViewMode == MODE_COMBINATION); }
    LLUUID getCurrentSFVRoot();
    std::string getLocalizedRootName();

    LLInventoryFilter& getCurrentFilter();

    // <FS:Zi> Filter dropdown
    void onFilterTypeSelected(const std::string& filter_type_name);
    void updateFilterDropdown(const LLInventoryFilter* filter);
    // </FS:Zi> Filter dropdown

    void doCustomAction(const LLSD& userdata) { onCustomAction(userdata); } // <FS:Ansariel> Prevent warning "No callback found for: 'Inventory.CustomAction' in control: Find Links"

    // <FS:Ansariel> FIRE-12808: Don't save filters during settings restore
    static bool sSaveFilters;

protected:
    //
    // Misc functions
    //
    void setFilterTextFromFilter();
    void startSearch();

    void onSelectionChange(LLInventoryPanel *panel, const std::deque<LLFolderViewItem*>& items, bool user_action);

    static bool filtersVisible(void* user_data);
    void onClearSearch();
    static void onFoldersByName(void *user_data);
    static bool checkFoldersByName(void *user_data);

    static bool incrementalFind(LLFolderViewItem* first_item, const char *find_text, bool backward);
    void onFilterSelected();

    const std::string getFilterSubString();
    void setFilterSubString(const std::string& string);

    // menu callbacks
    void doToSelected(const LLSD& userdata);
    void closeAllFolders();
    void doCreate(const LLSD& userdata);

    // <FS:Zi> Sort By menu handlers
    void setSortBy(const LLSD& userdata);
    bool isSortByChecked(const LLSD& userdata);
    // </FS:Zi> Sort By menu handlers

    void saveTexture(const LLSD& userdata);
    bool isSaveTextureEnabled(const LLSD& userdata);
    void updateItemcountText();

    void updatePanelVisibility();
    void updateCombinationVisibility();

    // <FS:Zi> Inventory Collapse and Expand Buttons
    void onCollapseButtonClicked();
    void onExpandButtonClicked();
    // </FS:Zi> Inventory Collapse and Expand Buttons
    void onFocusReceived();
    void onSelectSearchType();
    void updateSearchTypeCombo();
    void setSearchType(LLInventoryFilter::ESearchType type);

    LLSidepanelInventory* getParentSidepanelInventory();

private:
    LLFloaterInventoryFinder* getFinder();

    LLFilterEditor*             mFilterEditor;
    LLTabContainer*             mFilterTabs;
    LLUICtrl*                   mCounterCtrl;
    LLHandle<LLFloater>         mFinderHandle;
    LLInventoryPanel*           mActivePanel;
    LLInventoryPanel*           mAllItemsPanel = nullptr;
    LLInventoryPanel*           mRecentPanel = nullptr;
    LLInventoryPanel*           mWornItemsPanel = nullptr;
    bool                        mResortActivePanel;
    LLSaveFolderState*          mSavedFolderState;
    std::string                 mFilterText;
    std::string                 mFilterSubString;
    S32                         mItemCount;
    std::string                 mItemCountString;
    S32                         mCategoryCount;
    std::string                 mCategoryCountString;
    LLComboBox*                 mSearchTypeCombo;

    LLButton* mBackBtn;
    LLButton* mForwardBtn;
    LLButton* mUpBtn;
    LLButton* mViewModeBtn;
    LLLayoutPanel* mNavigationBtnsPanel;

    LLPanel* mDefaultViewPanel;
    LLPanel* mCombinationViewPanel;

    bool mSingleFolderMode;
    EViewModeType mViewMode;

    LLInventorySingleFolderPanel* mCombinationInventoryPanel;
    LLInventoryGallery* mCombinationGalleryPanel;
    LLPanel* mCombinationGalleryLayoutPanel;
    LLLayoutPanel* mCombinationListLayoutPanel;
    LLLayoutStack* mCombinationLayoutStack;

    // <FS:Zi> Filter dropdown
    LLComboBox*                 mFilterComboBox;
    std::map<std::string,U64>   mFilterMap;         // contains name-to-number mapping for dropdown filter types
    U64                         mFilterMask;        // contains the cumulated bit filter for all dropdown filter types
    // </FS:Zi> Filter dropdown

    boost::signals2::connection mListViewRootUpdatedConnection;
    boost::signals2::connection mGalleryRootUpdatedConnection;

    //////////////////////////////////////////////////////////////////////////////////
    // List Commands                                                                //
protected:
    void initListCommandsHandlers();
    void updateListCommands();
    void onAddButtonClick();
    void showActionMenu(LLMenuGL* menu, std::string spawning_view_name);
    void onTrashButtonClick(); // <FS:Ansariel> Keep better inventory layout
    void onClipboardAction(const LLSD& userdata);
    bool isActionEnabled(const LLSD& command_name);
    bool isActionChecked(const LLSD& userdata);
    void onCustomAction(const LLSD& command_name);
    bool isActionVisible(const LLSD& userdata);

    // <FS:Zi> FIRE-31369: Add inventory filter for coalesced objects
    void onCoalescedObjectsToggled(const LLSD& userdata);
    bool isCoalescedObjectsChecked(const LLSD& userdata);
    // </FS:Zi>

    // <FS:Zi> Filter Links Menu
    bool isFilterLinksChecked(const LLSD& userdata);
    void onFilterLinksChecked(const LLSD& userdata);
    // </FS:Zi> Filter Links Menu

    // <FS:Zi> FIRE-1175 - Filter Permissions Menu
    bool isFilterPermissionsChecked(const LLSD &userdata);
    void onFilterPermissionsChecked(const LLSD &userdata);
    // </FS:Zi>

    // <FS:Zi> Extended Inventory Search
    bool isSearchTypeChecked(const LLSD& userdata);
    void onSearchTypeChecked(const LLSD& userdata);
    // </FS:Zi> Extended Inventory Search

    // <FS:Ansariel> Keep better inventory layout
    bool handleDragAndDropToTrash(bool drop, EDragAndDropType cargo_type, EAcceptance* accept);
    static bool hasSettingsInventory();
    static bool hasMaterialsInventory();
    void updateTitle();
    void updateNavButtons();

    void onCombinationRootChanged(bool gallery_clicked);
    void onCombinationGallerySelectionChanged(const LLUUID& category_id);
    void onCombinationInventorySelectionChanged(const std::deque<LLFolderViewItem*>& items, bool user_action);
    /**
     * Set upload cost in "Upload" sub menu.
     */
    void setUploadCostIfNeeded();
    void disableAddIfNeeded();
private:
<<<<<<< HEAD
    LLDragAndDropButton*        mTrashButton; // <FS:Ansariel> Keep better inventory layout
=======
    LLSidepanelInventory*       mParentSidepanel = nullptr;
    LLPanelMarketplaceInbox*    mInboxPanel = nullptr;

>>>>>>> 8f658804
    LLToggleableMenu*           mMenuGearDefault;
    LLToggleableMenu*           mMenuViewDefault;
    LLToggleableMenu*           mMenuVisibility;
    LLMenuButton*               mGearMenuButton;
    LLMenuButton*               mViewMenuButton;
    LLMenuButton*               mVisibilityMenuButton;
    LLHandle<LLView>            mMenuAddHandle;

    // <FS:Zi> Inventory Collapse and Expand Buttons
    LLButton*                   mCollapseBtn;
    LLButton*                   mExpandBtn;
    // </FS:Zi> Inventory Collapse and Expand Buttons

    bool                        mNeedUploadCost;

    bool                        mForceShowInvLayout;
    bool                        mReshapeInvLayout;
    LLUUID                      mCombInvUUIDNeedsRename;
    // List Commands                                                              //
    ////////////////////////////////////////////////////////////////////////////////
};

#endif // LL_LLPANELMAININVENTORY_H


<|MERGE_RESOLUTION|>--- conflicted
+++ resolved
@@ -50,12 +50,9 @@
 class LLToggleableMenu;
 class LLFloater;
 class LLFloaterSidePanelContainer;
-<<<<<<< HEAD
-class LLComboBox;   // <FS:Zi> Filter dropdown
-=======
 class LLSidepanelInventory;
 class LLPanelMarketplaceInbox;
->>>>>>> 8f658804
+class LLComboBox;   // <FS:Zi> Filter dropdown
 
 //~~~~~~~~~~~~~~~~~~~~~~~~~~~~~~~~~~~~~~~~~~~~~~~~~~~~~~~~~~~~~~~~~~~~~~~~~~~~~
 // Class LLPanelMainInventory
@@ -305,13 +302,10 @@
     void setUploadCostIfNeeded();
     void disableAddIfNeeded();
 private:
-<<<<<<< HEAD
-    LLDragAndDropButton*        mTrashButton; // <FS:Ansariel> Keep better inventory layout
-=======
     LLSidepanelInventory*       mParentSidepanel = nullptr;
     LLPanelMarketplaceInbox*    mInboxPanel = nullptr;
 
->>>>>>> 8f658804
+    LLDragAndDropButton*        mTrashButton; // <FS:Ansariel> Keep better inventory layout
     LLToggleableMenu*           mMenuGearDefault;
     LLToggleableMenu*           mMenuViewDefault;
     LLToggleableMenu*           mMenuVisibility;
