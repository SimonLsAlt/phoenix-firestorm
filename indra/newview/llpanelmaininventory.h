/** 
 * @file llpanelmaininventory.h
 * @brief llpanelmaininventory.h
 * class definition
 *
 * $LicenseInfo:firstyear=2001&license=viewerlgpl$
 * Second Life Viewer Source Code
 * Copyright (C) 2010, Linden Research, Inc.
 * 
 * This library is free software; you can redistribute it and/or
 * modify it under the terms of the GNU Lesser General Public
 * License as published by the Free Software Foundation;
 * version 2.1 of the License only.
 * 
 * This library is distributed in the hope that it will be useful,
 * but WITHOUT ANY WARRANTY; without even the implied warranty of
 * MERCHANTABILITY or FITNESS FOR A PARTICULAR PURPOSE.  See the GNU
 * Lesser General Public License for more details.
 * 
 * You should have received a copy of the GNU Lesser General Public
 * License along with this library; if not, write to the Free Software
 * Foundation, Inc., 51 Franklin Street, Fifth Floor, Boston, MA  02110-1301  USA
 * 
 * Linden Research, Inc., 945 Battery Street, San Francisco, CA  94111  USA
 * $/LicenseInfo$
 */

#ifndef LL_LLPANELMAININVENTORY_H
#define LL_LLPANELMAININVENTORY_H

#include "llpanel.h"
#include "llinventoryfilter.h"
#include "llinventoryobserver.h"
#include "llinventorypanel.h"
#include "lldndbutton.h"

#include "llfolderview.h"

class LLComboBox;
class LLFolderViewItem;
class LLInventoryPanel;
class LLInventoryGallery;
class LLSaveFolderState;
class LLFilterEditor;
class LLTabContainer;
class LLFloaterInventoryFinder;
class LLMenuButton;
class LLMenuGL;
class LLSidepanelInventory;
class LLToggleableMenu;
class LLFloater;
class LLFloaterSidePanelContainer;
<<<<<<< HEAD
class LLComboBox;	// <FS:Zi> Filter dropdown
=======
>>>>>>> 18663686

//~~~~~~~~~~~~~~~~~~~~~~~~~~~~~~~~~~~~~~~~~~~~~~~~~~~~~~~~~~~~~~~~~~~~~~~~~~~~~
// Class LLPanelMainInventory
//
// This is a panel used to view and control an agent's inventory,
// including all the fixin's (e.g. AllItems/RecentItems tabs, filter floaters).
//
//~~~~~~~~~~~~~~~~~~~~~~~~~~~~~~~~~~~~~~~~~~~~~~~~~~~~~~~~~~~~~~~~~~~~~~~~~~~~~
class LLPanelMainInventory : public LLPanel, LLInventoryObserver
{
public:
	friend class LLFloaterInventoryFinder;

	LLPanelMainInventory(const LLPanel::Params& p = getDefaultParams());
	~LLPanelMainInventory();

	BOOL postBuild();

    enum EViewModeType
    {
        MODE_LIST,
        MODE_GALLERY,
        MODE_COMBINATION
    };

	virtual BOOL handleKeyHere(KEY key, MASK mask);

	// Inherited functionality
	/*virtual*/ BOOL handleDragAndDrop(S32 x, S32 y, MASK mask, BOOL drop,
									   EDragAndDropType cargo_type,
									   void* cargo_data,
									   EAcceptance* accept,
									   std::string& tooltip_msg);
	/*virtual*/ void changed(U32);
    /*virtual*/ void reshape(S32 width, S32 height, BOOL called_from_parent = TRUE);
	/*virtual*/ void draw();
<<<<<<< HEAD
	/*virtual*/ void 	onVisibilityChange ( BOOL new_visibility );
	// <FS:Ansariel> CTRL-F focusses local search editor
	/*virtual*/ bool hasAccelerators() const { return true; }
=======
	/*virtual*/ void onVisibilityChange ( BOOL new_visibility );
>>>>>>> 18663686

	LLInventoryPanel* getPanel() { return mActivePanel; }
	LLInventoryPanel* getActivePanel() { return mActivePanel; }
	const LLInventoryPanel* getActivePanel() const { return mActivePanel; }
	LLInventoryPanel* getAllItemsPanel();
	void selectAllItemsPanel();
<<<<<<< HEAD
	// <FS:Ansariel> FIRE-19493: "Show Original" should open main inventory panel
	void showAllItemsPanel();
	// </FS:Ansariel>
=======
	const LLInventoryPanel* getActivePanel() const { return mActivePanel; }
>>>>>>> 18663686
    void setActivePanel();

	bool isRecentItemsPanelSelected();

	const std::string& getFilterText() const { return mFilterText; }
	
	void setSelectCallback(const LLFolderView::signal_t::slot_type& cb);

	void onFilterEdit(const std::string& search_string );

	void setFocusFilterEditor();

	static LLFloaterSidePanelContainer* newWindow();
    static void newFolderWindow(LLUUID folder_id = LLUUID(), LLUUID item_to_select = LLUUID());

	void toggleFindOptions();

    void resetFilters();
    void resetAllItemsFilters();

    void findLinks(const LLUUID& item_id, const std::string& item_name);

    void onViewModeClick();
    void toggleViewMode();
    void onUpFolderClicked();
    void onBackFolderClicked();
    void onForwardFolderClicked();
    void setSingleFolderViewRoot(const LLUUID& folder_id, bool clear_nav_history = true);
    void setGallerySelection(const LLUUID& item_id);
    LLUUID getSingleFolderViewRoot();
    bool isSingleFolderMode() { return mSingleFolderMode; }

    void setViewMode(EViewModeType mode);
    bool isListViewMode() { return (mViewMode == MODE_LIST); }
    bool isGalleryViewMode() { return (mViewMode == MODE_GALLERY); }
    bool isCombinationViewMode() { return (mViewMode == MODE_COMBINATION); }
    LLUUID getCurrentSFVRoot();
    std::string getLocalizedRootName();

    LLInventoryFilter& getCurrentFilter();

<<<<<<< HEAD
	// <FS:Zi> Filter dropdown
	void onFilterTypeSelected(const std::string& filter_type_name);
	void updateFilterDropdown(const LLInventoryFilter* filter);
	// </FS:Zi> Filter dropdown

	void doCustomAction(const LLSD& userdata) { onCustomAction(userdata); } // <FS:Ansariel> Prevent warning "No callback found for: 'Inventory.CustomAction' in control: Find Links"

	// <FS:Ansariel> FIRE-12808: Don't save filters during settings restore
	static bool sSaveFilters;

=======
>>>>>>> 18663686
protected:
	//
	// Misc functions
	//
	void setFilterTextFromFilter();
	void startSearch();
	
	void onSelectionChange(LLInventoryPanel *panel, const std::deque<LLFolderViewItem*>& items, BOOL user_action);

	static BOOL filtersVisible(void* user_data);
	void onClearSearch();
	
	static BOOL incrementalFind(LLFolderViewItem* first_item, const char *find_text, BOOL backward);
	void onFilterSelected();

	const std::string getFilterSubString();
	void setFilterSubString(const std::string& string);

	// menu callbacks
	void doToSelected(const LLSD& userdata);
	void closeAllFolders();
	void doCreate(const LLSD& userdata);

	// <FS:Zi> Sort By menu handlers
	void setSortBy(const LLSD& userdata);
	BOOL isSortByChecked(const LLSD& userdata);
	// </FS:Zi> Sort By menu handlers

	void saveTexture(const LLSD& userdata);
	bool isSaveTextureEnabled(const LLSD& userdata);
	void updateItemcountText();

    void updateCombinationVisibility();

<<<<<<< HEAD
	// <FS:Zi> Inventory Collapse and Expand Buttons
	void onCollapseButtonClicked();
	void onExpandButtonClicked();
	// </FS:Zi> Inventory Collapse and Expand Buttons
=======
>>>>>>> 18663686
	void onFocusReceived();
	void onSelectSearchType();
	void updateSearchTypeCombo();
    void setSearchType(LLInventoryFilter::ESearchType type);

    LLSidepanelInventory* getParentSidepanelInventory();

private:
	LLFloaterInventoryFinder* getFinder();

	LLFilterEditor*				mFilterEditor;
	LLTabContainer*				mFilterTabs;
	LLUICtrl*					mCounterCtrl;
	LLHandle<LLFloater>			mFinderHandle;
	LLInventoryPanel*			mActivePanel;
	LLInventoryPanel*			mWornItemsPanel;
	bool						mResortActivePanel;
	LLSaveFolderState*			mSavedFolderState;
	std::string					mFilterText;
	std::string					mFilterSubString;
	S32							mItemCount;
	std::string					mItemCountString;
	S32							mCategoryCount;
	std::string					mCategoryCountString;
	LLComboBox*					mSearchTypeCombo;

    bool mSingleFolderMode;
    EViewModeType mViewMode;
    LLInventorySingleFolderPanel* mSingleFolderPanelInventory;
    LLInventoryGallery* mInventoryGalleryPanel;
<<<<<<< HEAD

    LLInventorySingleFolderPanel* mCombinationInventoryPanel;
    LLInventoryGallery* mCombinationGalleryPanel;

	// <FS:Zi> Filter dropdown
	LLComboBox*					mFilterComboBox;
	std::map<std::string,U64>	mFilterMap;			// contains name-to-number mapping for dropdown filter types
	U64							mFilterMask;		// contains the cumulated bit filter for all dropdown filter types
	// </FS:Zi> Filter dropdown
=======

    LLUICtrl* mCombinationScrollPanel;
    LLInventorySingleFolderPanel* mCombinationInventoryPanel;
    LLInventoryGallery* mCombinationGalleryPanel;
    LLView* mCombinationScroller;
>>>>>>> 18663686

    boost::signals2::connection mListViewRootUpdatedConnection;
    boost::signals2::connection mGalleryRootUpdatedConnection;

	//////////////////////////////////////////////////////////////////////////////////
	// List Commands                                                                //
protected:
	void initListCommandsHandlers();
	void updateListCommands();
	void onAddButtonClick();
	void showActionMenu(LLMenuGL* menu, std::string spawning_view_name);
<<<<<<< HEAD
	void onTrashButtonClick(); // <FS:Ansariel> Keep better inventory layout
=======
>>>>>>> 18663686
	void onClipboardAction(const LLSD& userdata);
	BOOL isActionEnabled(const LLSD& command_name);
	BOOL isActionChecked(const LLSD& userdata);
	void onCustomAction(const LLSD& command_name);
    bool isActionVisible(const LLSD& userdata);
<<<<<<< HEAD

	// <FS:Zi> FIRE-31369: Add inventory filter for coalesced objects
	void onCoalescedObjectsToggled(const LLSD& userdata);
	bool isCoalescedObjectsChecked(const LLSD& userdata);
	// </FS:Zi>

	// <FS:Zi> Filter Links Menu
	BOOL isFilterLinksChecked(const LLSD& userdata);
	void onFilterLinksChecked(const LLSD& userdata);
	// </FS:Zi> Filter Links Menu

	// <FS:Zi> FIRE-1175 - Filter Permissions Menu
	BOOL isFilterPermissionsChecked(const LLSD &userdata);
	void onFilterPermissionsChecked(const LLSD &userdata);
	// </FS:Zi>

	// <FS:Zi> Extended Inventory Search
	BOOL isSearchTypeChecked(const LLSD& userdata);
	void onSearchTypeChecked(const LLSD& userdata);
	// </FS:Zi> Extended Inventory Search

	// <FS:Ansariel> Keep better inventory layout
	bool handleDragAndDropToTrash(BOOL drop, EDragAndDropType cargo_type, EAcceptance* accept);
=======
>>>>>>> 18663686
    static bool hasSettingsInventory();
    void updateTitle();
    void updateNavButtons();
    
    void onCombinationRootChanged(bool gallery_clicked);
	/**
	 * Set upload cost in "Upload" sub menu.
	 */
	void setUploadCostIfNeeded();
private:
<<<<<<< HEAD
	LLDragAndDropButton*		mTrashButton; // <FS:Ansariel> Keep better inventory layout
=======
>>>>>>> 18663686
	LLToggleableMenu*			mMenuGearDefault;
    LLToggleableMenu*           mMenuViewDefault;
	LLToggleableMenu*			mMenuVisibility;
	LLMenuButton*				mGearMenuButton;
    LLMenuButton*               mViewMenuButton;
	LLMenuButton*				mVisibilityMenuButton;
	LLHandle<LLView>			mMenuAddHandle;

	// <FS:Zi> Inventory Collapse and Expand Buttons
	LLButton*					mCollapseBtn;
	LLButton*					mExpandBtn;
	// </FS:Zi> Inventory Collapse and Expand Buttons

	bool						mNeedUploadCost;

    bool                        mForceShowInvLayout;
<<<<<<< HEAD
=======
    bool                        mCombinationShapeDirty;
>>>>>>> 18663686
	// List Commands                                                              //
	////////////////////////////////////////////////////////////////////////////////
};

#endif // LL_LLPANELMAININVENTORY_H


<|MERGE_RESOLUTION|>--- conflicted
+++ resolved
@@ -50,10 +50,7 @@
 class LLToggleableMenu;
 class LLFloater;
 class LLFloaterSidePanelContainer;
-<<<<<<< HEAD
 class LLComboBox;	// <FS:Zi> Filter dropdown
-=======
->>>>>>> 18663686
 
 //~~~~~~~~~~~~~~~~~~~~~~~~~~~~~~~~~~~~~~~~~~~~~~~~~~~~~~~~~~~~~~~~~~~~~~~~~~~~~
 // Class LLPanelMainInventory
@@ -90,26 +87,18 @@
 	/*virtual*/ void changed(U32);
     /*virtual*/ void reshape(S32 width, S32 height, BOOL called_from_parent = TRUE);
 	/*virtual*/ void draw();
-<<<<<<< HEAD
-	/*virtual*/ void 	onVisibilityChange ( BOOL new_visibility );
+	/*virtual*/ void onVisibilityChange ( BOOL new_visibility );
 	// <FS:Ansariel> CTRL-F focusses local search editor
 	/*virtual*/ bool hasAccelerators() const { return true; }
-=======
-	/*virtual*/ void onVisibilityChange ( BOOL new_visibility );
->>>>>>> 18663686
 
 	LLInventoryPanel* getPanel() { return mActivePanel; }
 	LLInventoryPanel* getActivePanel() { return mActivePanel; }
 	const LLInventoryPanel* getActivePanel() const { return mActivePanel; }
 	LLInventoryPanel* getAllItemsPanel();
 	void selectAllItemsPanel();
-<<<<<<< HEAD
 	// <FS:Ansariel> FIRE-19493: "Show Original" should open main inventory panel
 	void showAllItemsPanel();
 	// </FS:Ansariel>
-=======
-	const LLInventoryPanel* getActivePanel() const { return mActivePanel; }
->>>>>>> 18663686
     void setActivePanel();
 
 	bool isRecentItemsPanelSelected();
@@ -151,7 +140,6 @@
 
     LLInventoryFilter& getCurrentFilter();
 
-<<<<<<< HEAD
 	// <FS:Zi> Filter dropdown
 	void onFilterTypeSelected(const std::string& filter_type_name);
 	void updateFilterDropdown(const LLInventoryFilter* filter);
@@ -162,8 +150,6 @@
 	// <FS:Ansariel> FIRE-12808: Don't save filters during settings restore
 	static bool sSaveFilters;
 
-=======
->>>>>>> 18663686
 protected:
 	//
 	// Misc functions
@@ -198,13 +184,10 @@
 
     void updateCombinationVisibility();
 
-<<<<<<< HEAD
 	// <FS:Zi> Inventory Collapse and Expand Buttons
 	void onCollapseButtonClicked();
 	void onExpandButtonClicked();
 	// </FS:Zi> Inventory Collapse and Expand Buttons
-=======
->>>>>>> 18663686
 	void onFocusReceived();
 	void onSelectSearchType();
 	void updateSearchTypeCombo();
@@ -235,23 +218,17 @@
     EViewModeType mViewMode;
     LLInventorySingleFolderPanel* mSingleFolderPanelInventory;
     LLInventoryGallery* mInventoryGalleryPanel;
-<<<<<<< HEAD
-
+
+    LLUICtrl* mCombinationScrollPanel;
     LLInventorySingleFolderPanel* mCombinationInventoryPanel;
     LLInventoryGallery* mCombinationGalleryPanel;
+    LLView* mCombinationScroller;
 
 	// <FS:Zi> Filter dropdown
 	LLComboBox*					mFilterComboBox;
 	std::map<std::string,U64>	mFilterMap;			// contains name-to-number mapping for dropdown filter types
 	U64							mFilterMask;		// contains the cumulated bit filter for all dropdown filter types
 	// </FS:Zi> Filter dropdown
-=======
-
-    LLUICtrl* mCombinationScrollPanel;
-    LLInventorySingleFolderPanel* mCombinationInventoryPanel;
-    LLInventoryGallery* mCombinationGalleryPanel;
-    LLView* mCombinationScroller;
->>>>>>> 18663686
 
     boost::signals2::connection mListViewRootUpdatedConnection;
     boost::signals2::connection mGalleryRootUpdatedConnection;
@@ -263,16 +240,12 @@
 	void updateListCommands();
 	void onAddButtonClick();
 	void showActionMenu(LLMenuGL* menu, std::string spawning_view_name);
-<<<<<<< HEAD
 	void onTrashButtonClick(); // <FS:Ansariel> Keep better inventory layout
-=======
->>>>>>> 18663686
 	void onClipboardAction(const LLSD& userdata);
 	BOOL isActionEnabled(const LLSD& command_name);
 	BOOL isActionChecked(const LLSD& userdata);
 	void onCustomAction(const LLSD& command_name);
     bool isActionVisible(const LLSD& userdata);
-<<<<<<< HEAD
 
 	// <FS:Zi> FIRE-31369: Add inventory filter for coalesced objects
 	void onCoalescedObjectsToggled(const LLSD& userdata);
@@ -296,8 +269,6 @@
 
 	// <FS:Ansariel> Keep better inventory layout
 	bool handleDragAndDropToTrash(BOOL drop, EDragAndDropType cargo_type, EAcceptance* accept);
-=======
->>>>>>> 18663686
     static bool hasSettingsInventory();
     void updateTitle();
     void updateNavButtons();
@@ -308,10 +279,7 @@
 	 */
 	void setUploadCostIfNeeded();
 private:
-<<<<<<< HEAD
 	LLDragAndDropButton*		mTrashButton; // <FS:Ansariel> Keep better inventory layout
-=======
->>>>>>> 18663686
 	LLToggleableMenu*			mMenuGearDefault;
     LLToggleableMenu*           mMenuViewDefault;
 	LLToggleableMenu*			mMenuVisibility;
@@ -328,10 +296,7 @@
 	bool						mNeedUploadCost;
 
     bool                        mForceShowInvLayout;
-<<<<<<< HEAD
-=======
     bool                        mCombinationShapeDirty;
->>>>>>> 18663686
 	// List Commands                                                              //
 	////////////////////////////////////////////////////////////////////////////////
 };
