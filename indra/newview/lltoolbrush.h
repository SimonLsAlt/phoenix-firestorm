/** 
 * @file lltoolbrush.h
 * @brief toolbrush class header file
 *
 * $LicenseInfo:firstyear=2002&license=viewerlgpl$
 * Second Life Viewer Source Code
 * Copyright (C) 2010, Linden Research, Inc.
 * 
 * This library is free software; you can redistribute it and/or
 * modify it under the terms of the GNU Lesser General Public
 * License as published by the Free Software Foundation;
 * version 2.1 of the License only.
 * 
 * This library is distributed in the hope that it will be useful,
 * but WITHOUT ANY WARRANTY; without even the implied warranty of
 * MERCHANTABILITY or FITNESS FOR A PARTICULAR PURPOSE.  See the GNU
 * Lesser General Public License for more details.
 * 
 * You should have received a copy of the GNU Lesser General Public
 * License along with this library; if not, write to the Free Software
 * Foundation, Inc., 51 Franklin Street, Fifth Floor, Boston, MA  02110-1301  USA
 * 
 * Linden Research, Inc., 945 Battery Street, San Francisco, CA  94111  USA
 * $/LicenseInfo$
 */

#ifndef LL_LLTOOLBRUSH_H
#define LL_LLTOOLBRUSH_H

#include "lltool.h"
#include "v3math.h"
#include "lleditmenuhandler.h"

class LLSurface;
class LLVector3d;
class LLViewerRegion;

//~~~~~~~~~~~~~~~~~~~~~~~~~~~~~~~~~~~~~~~~~~~~~~~~~~~~~~~~~~~~~~~~~~~~~~~~~~~~~
// Class LLToolBrushLand
//
// A toolbrush that modifies the land.
//~~~~~~~~~~~~~~~~~~~~~~~~~~~~~~~~~~~~~~~~~~~~~~~~~~~~~~~~~~~~~~~~~~~~~~~~~~~~~

class LLToolBrushLand : public LLTool, public LLEditMenuHandler, public LLSingleton<LLToolBrushLand>
{
	LLSINGLETON(LLToolBrushLand);
	typedef std::set<LLViewerRegion*> region_list_t;

public:
	
	// x,y in window coords, 0,0 = left,bot
<<<<<<< HEAD
	virtual bool handleMouseDown( S32 x, S32 y, MASK mask );
	virtual bool handleMouseUp( S32 x, S32 y, MASK mask );
	virtual bool handleHover( S32 x, S32 y, MASK mask );
	virtual void handleSelect();
	virtual void handleDeselect();

	// isAlwaysRendered() - return true if this is a tool that should
	// always be rendered regardless of selection.
	virtual bool isAlwaysRendered() { return true; }
=======
	virtual BOOL handleMouseDown( S32 x, S32 y, MASK mask ) override;
	virtual BOOL handleMouseUp( S32 x, S32 y, MASK mask ) override;
	virtual BOOL handleHover( S32 x, S32 y, MASK mask ) override;
	virtual void handleSelect() override;
	virtual void handleDeselect() override;

	// isAlwaysRendered() - return true if this is a tool that should
	// always be rendered regardless of selection.
	virtual BOOL isAlwaysRendered()  override { return TRUE; }
>>>>>>> cfdca912

	// Draw the area that will be affected.
	virtual void render() override;

	// on Idle is where the land modification actually occurs
	static void onIdle(void* brush_tool);  

	void onMouseCaptureLost() override;

	void modifyLandInSelectionGlobal();
<<<<<<< HEAD
	virtual void	undo();
	virtual bool	canUndo() const	{ return true; }
=======
	virtual void	undo() override;
	virtual BOOL	canUndo() const	 override { return TRUE; }
>>>>>>> cfdca912

protected:
	void brush( void );
	void modifyLandAtPointGlobal( const LLVector3d &spot, MASK mask );

	void determineAffectedRegions(region_list_t& regions,
								  const LLVector3d& spot) const;
	void renderOverlay(LLSurface& land, const LLVector3& pos_region,
					   const LLVector3& pos_world);

	// Does region allow terraform, or are we a god?
	bool canTerraformRegion(LLViewerRegion* regionp) const;

	bool canTerraformParcel(LLViewerRegion* regionp) const;

	// Modal dialog that you can't terraform the region
	void alertNoTerraformRegion(LLViewerRegion* regionp);

	void alertNoTerraformParcel();

protected:
	F32 mStartingZ;
	S32 mMouseX;
	S32 mMouseY;
	F32 mBrushSize;
	bool mGotHover;
	bool mBrushSelected;
	// Order doesn't matter and we do check for existance of regions, so use a set
	region_list_t mLastAffectedRegions;

private:
	U8 getBrushIndex();
};


#endif // LL_LLTOOLBRUSH_H<|MERGE_RESOLUTION|>--- conflicted
+++ resolved
@@ -49,27 +49,15 @@
 public:
 	
 	// x,y in window coords, 0,0 = left,bot
-<<<<<<< HEAD
-	virtual bool handleMouseDown( S32 x, S32 y, MASK mask );
-	virtual bool handleMouseUp( S32 x, S32 y, MASK mask );
-	virtual bool handleHover( S32 x, S32 y, MASK mask );
-	virtual void handleSelect();
-	virtual void handleDeselect();
-
-	// isAlwaysRendered() - return true if this is a tool that should
-	// always be rendered regardless of selection.
-	virtual bool isAlwaysRendered() { return true; }
-=======
-	virtual BOOL handleMouseDown( S32 x, S32 y, MASK mask ) override;
-	virtual BOOL handleMouseUp( S32 x, S32 y, MASK mask ) override;
-	virtual BOOL handleHover( S32 x, S32 y, MASK mask ) override;
+	virtual bool handleMouseDown( S32 x, S32 y, MASK mask ) override;
+	virtual bool handleMouseUp( S32 x, S32 y, MASK mask ) override;
+	virtual bool handleHover( S32 x, S32 y, MASK mask ) override;
 	virtual void handleSelect() override;
 	virtual void handleDeselect() override;
 
 	// isAlwaysRendered() - return true if this is a tool that should
 	// always be rendered regardless of selection.
-	virtual BOOL isAlwaysRendered()  override { return TRUE; }
->>>>>>> cfdca912
+	virtual bool isAlwaysRendered()  override { return true; }
 
 	// Draw the area that will be affected.
 	virtual void render() override;
@@ -80,13 +68,8 @@
 	void onMouseCaptureLost() override;
 
 	void modifyLandInSelectionGlobal();
-<<<<<<< HEAD
-	virtual void	undo();
-	virtual bool	canUndo() const	{ return true; }
-=======
 	virtual void	undo() override;
-	virtual BOOL	canUndo() const	 override { return TRUE; }
->>>>>>> cfdca912
+	virtual bool	canUndo() const	 override { return true; }
 
 protected:
 	void brush( void );
