/** 
 * @file llhudeffectlookat.cpp
 * @brief LLHUDEffectLookAt class implementation
 *
 * $LicenseInfo:firstyear=2002&license=viewerlgpl$
 * Second Life Viewer Source Code
 * Copyright (C) 2010, Linden Research, Inc.
 * 
 * This library is free software; you can redistribute it and/or
 * modify it under the terms of the GNU Lesser General Public
 * License as published by the Free Software Foundation;
 * version 2.1 of the License only.
 * 
 * This library is distributed in the hope that it will be useful,
 * but WITHOUT ANY WARRANTY; without even the implied warranty of
 * MERCHANTABILITY or FITNESS FOR A PARTICULAR PURPOSE.  See the GNU
 * Lesser General Public License for more details.
 * 
 * You should have received a copy of the GNU Lesser General Public
 * License along with this library; if not, write to the Free Software
 * Foundation, Inc., 51 Franklin Street, Fifth Floor, Boston, MA  02110-1301  USA
 * 
 * Linden Research, Inc., 945 Battery Street, San Francisco, CA  94111  USA
 * $/LicenseInfo$
 */

#include "llviewerprecompiledheaders.h"

#include "llhudeffectlookat.h"

#include "llrender.h"

#include "message.h"
#include "llagent.h"
#include "llagentcamera.h"
#include "llvoavatar.h"
#include "lldrawable.h"
#include "llviewerobjectlist.h"
#include "llrendersphere.h"
#include "llselectmgr.h"
#include "llglheaders.h"
#include "llhudrender.h"
#include "llresmgr.h"
#include "llviewerwindow.h"
#include "llavatarnamecache.h"
#include "llxmltree.h"
#include "llviewercontrol.h"

// [RLVa:KC] - Firestrom specific
#include "rlvhandler.h"
// [/RLVa:KC]

//BOOL LLHUDEffectLookAt::sDebugLookAt = FALSE;

// packet layout
const S32 SOURCE_AVATAR = 0;
const S32 TARGET_OBJECT = 16;
const S32 TARGET_POS = 32;
const S32 LOOKAT_TYPE = 56;
const S32 PKT_SIZE = 57;

// throttle
const F32 MAX_SENDS_PER_SEC = 4.f;

const F32 MIN_DELTAPOS_FOR_UPDATE_SQUARED = 0.05f * 0.05f;
const F32 MIN_TARGET_OFFSET_SQUARED = 0.0001f;


// can't use actual F32_MAX, because we add this to the current frametime
const F32 MAX_TIMEOUT = F32_MAX / 2.f;

/**
 * Simple data class holding values for a particular type of attention.
 */
class LLAttention
{
public:
	LLAttention()
		: mTimeout(0.f),
		  mPriority(0.f)
	{}
	LLAttention(F32 timeout, F32 priority, const std::string& name, LLColor3 color) :
	  mTimeout(timeout), mPriority(priority), mName(name), mColor(color)
	{
	}
	F32 mTimeout, mPriority;
	std::string mName;
	LLColor3 mColor;
};

/**
 * Simple data class holding a list of attentions, one for every type.
 */
class LLAttentionSet
{
public:
	LLAttentionSet(const LLAttention attentions[])
	{
		for(int i=0; i<LOOKAT_NUM_TARGETS; i++)
		{
			mAttentions[i] = attentions[i];
		}
	}
	LLAttention mAttentions[LOOKAT_NUM_TARGETS];
	LLAttention& operator[](int idx) { return mAttentions[idx]; }
};

// Default attribute set data.
// Used to initialize the global attribute set objects, one of which will be
// refered to by the hud object at any given time.
// Note that the values below are only the default values and that any or all of them
// can be overwritten with customizing data from the XML file. The actual values below
// are those that will give exactly the same look-at behavior as before the ability
// to customize was added. - MG
static const 
	LLAttention 
		BOY_ATTS[] = { // default set of masculine attentions
			LLAttention(MAX_TIMEOUT, 0, "None",			 LLColor3(0.3f, 0.3f, 0.3f)), // LOOKAT_TARGET_NONE
			LLAttention(3.f,         1, "Idle",		     LLColor3(0.5f, 0.5f, 0.5f)), // LOOKAT_TARGET_IDLE
			LLAttention(4.f,         3, "AutoListen",	 LLColor3(0.5f, 0.5f, 0.5f)), // LOOKAT_TARGET_AUTO_LISTEN
			LLAttention(2.f,         2, "FreeLook",		 LLColor3(0.5f, 0.5f, 0.9f)), // LOOKAT_TARGET_FREELOOK
			LLAttention(4.f,         3, "Respond",	     LLColor3(0.0f, 0.0f, 0.0f)), // LOOKAT_TARGET_RESPOND
			LLAttention(1.f,         4, "Hover",		 LLColor3(0.5f, 0.9f, 0.5f)), // LOOKAT_TARGET_HOVER
			LLAttention(MAX_TIMEOUT, 0, "Conversation",  LLColor3(0.1f, 0.1f, 0.5f)), // LOOKAT_TARGET_CONVERSATION
			LLAttention(MAX_TIMEOUT, 6, "Select",		 LLColor3(0.9f, 0.5f, 0.5f)), // LOOKAT_TARGET_SELECT
			LLAttention(MAX_TIMEOUT, 6, "Focus",		 LLColor3(0.9f, 0.5f, 0.9f)), // LOOKAT_TARGET_FOCUS
			LLAttention(MAX_TIMEOUT, 7, "Mouselook",	 LLColor3(0.9f, 0.9f, 0.5f)), // LOOKAT_TARGET_MOUSELOOK
			LLAttention(0.f,         8, "Clear",		 LLColor3(1.0f, 1.0f, 1.0f)), // LOOKAT_TARGET_CLEAR
		},																				
		GIRL_ATTS[] = { // default set of feminine attentions													
			LLAttention(MAX_TIMEOUT, 0, "None",			 LLColor3(0.3f, 0.3f, 0.3f)), // LOOKAT_TARGET_NONE
			LLAttention(3.f,         1, "Idle",		     LLColor3(0.5f, 0.5f, 0.5f)), // LOOKAT_TARGET_IDLE
			LLAttention(4.f,         3, "AutoListen",	 LLColor3(0.5f, 0.5f, 0.5f)), // LOOKAT_TARGET_AUTO_LISTEN
			LLAttention(2.f,         2, "FreeLook",		 LLColor3(0.5f, 0.5f, 0.9f)), // LOOKAT_TARGET_FREELOOK
			LLAttention(4.f,         3, "Respond",	     LLColor3(0.0f, 0.0f, 0.0f)), // LOOKAT_TARGET_RESPOND
			LLAttention(1.f,         4, "Hover",		 LLColor3(0.5f, 0.9f, 0.5f)), // LOOKAT_TARGET_HOVER
			LLAttention(MAX_TIMEOUT, 0, "Conversation",  LLColor3(0.1f, 0.1f, 0.5f)), // LOOKAT_TARGET_CONVERSATION
			LLAttention(MAX_TIMEOUT, 6, "Select",		 LLColor3(0.9f, 0.5f, 0.5f)), // LOOKAT_TARGET_SELECT
			LLAttention(MAX_TIMEOUT, 6, "Focus",		 LLColor3(0.9f, 0.5f, 0.9f)), // LOOKAT_TARGET_FOCUS
			LLAttention(MAX_TIMEOUT, 7, "Mouselook",	 LLColor3(0.9f, 0.9f, 0.5f)), // LOOKAT_TARGET_MOUSELOOK
			LLAttention(0.f,         8, "Clear",		 LLColor3(1.0f, 1.0f, 1.0f)), // LOOKAT_TARGET_CLEAR
		};

static LLAttentionSet
	gBoyAttentions(BOY_ATTS),
	gGirlAttentions(GIRL_ATTS);


static BOOL loadGender(LLXmlTreeNode* gender)
{
	if( !gender)
	{
		return FALSE;
	}
	std::string str;
	gender->getAttributeString("name", str);
	LLAttentionSet& attentions = (str.compare("Masculine") == 0) ? gBoyAttentions : gGirlAttentions;
	for (LLXmlTreeNode* attention_node = gender->getChildByName( "param" );
		 attention_node;
		 attention_node = gender->getNextNamedChild())
	{
		attention_node->getAttributeString("attention", str);
		LLAttention* attention;
		if     (str == "idle")         attention = &attentions[LOOKAT_TARGET_IDLE];
		else if(str == "auto_listen")  attention = &attentions[LOOKAT_TARGET_AUTO_LISTEN];
		else if(str == "freelook")     attention = &attentions[LOOKAT_TARGET_FREELOOK];
		else if(str == "respond")      attention = &attentions[LOOKAT_TARGET_RESPOND];
		else if(str == "hover")        attention = &attentions[LOOKAT_TARGET_HOVER];
		else if(str == "conversation") attention = &attentions[LOOKAT_TARGET_CONVERSATION];
		else if(str == "select")       attention = &attentions[LOOKAT_TARGET_SELECT];
		else if(str == "focus")        attention = &attentions[LOOKAT_TARGET_FOCUS];
		else if(str == "mouselook")    attention = &attentions[LOOKAT_TARGET_MOUSELOOK];
		else return FALSE;

		F32 priority, timeout;
		attention_node->getAttributeF32("priority", priority);
		attention_node->getAttributeF32("timeout", timeout);
		if(timeout < 0) timeout = MAX_TIMEOUT;
		attention->mPriority = priority;
		attention->mTimeout = timeout;
	}	
	return TRUE;
}

static BOOL loadAttentions()
{
	static BOOL first_time = TRUE;
	if( ! first_time) 
	{
		return TRUE; // maybe not ideal but otherwise it can continue to fail forever.
	}
	first_time = FALSE;
	
	std::string filename;
	filename = gDirUtilp->getExpandedFilename(LL_PATH_CHARACTER,"attentions.xml");
	LLXmlTree xml_tree;
	BOOL success = xml_tree.parseFile( filename, FALSE );
	if( !success )
	{
		return FALSE;
	}
	LLXmlTreeNode* root = xml_tree.getRoot();
	if( !root )
	{
		return FALSE;
	}

	//-------------------------------------------------------------------------
	// <linden_attentions version="1.0"> (root)
	//-------------------------------------------------------------------------
	if( !root->hasName( "linden_attentions" ) )
	{
		LL_WARNS() << "Invalid linden_attentions file header: " << filename << LL_ENDL;
		return FALSE;
	}

	std::string version;
	static LLStdStringHandle version_string = LLXmlTree::addAttributeString("version");
	if( !root->getFastAttributeString( version_string, version ) || (version != "1.0") )
	{
		LL_WARNS() << "Invalid linden_attentions file version: " << version << LL_ENDL;
		return FALSE;
	}

	//-------------------------------------------------------------------------
	// <gender>
	//-------------------------------------------------------------------------
	for (LLXmlTreeNode* child = root->getChildByName( "gender" );
		 child;
		 child = root->getNextNamedChild())
	{
		if( !loadGender( child ) )
		{
			return FALSE;
		}
	}

	return TRUE;
}




//-----------------------------------------------------------------------------
// LLHUDEffectLookAt()
//-----------------------------------------------------------------------------
LLHUDEffectLookAt::LLHUDEffectLookAt(const U8 type) : 
	LLHUDEffect(type), 
	mKillTime(0.f),
	mLastSendTime(0.f),
	//<FS:AO improve use of controls with radiogroups>
	//mDebugLookAt( LLCachedControl<bool>(gSavedPerAccountSettings, "DebugLookAt", FALSE))
	mDebugLookAt( LLCachedControl<S32>(gSavedPerAccountSettings, "DebugLookAt", FALSE))
	//</FS:AO>
{
	clearLookAtTarget();
	// parse the default sets
	loadAttentions();
	// initialize current attention set. switches when avatar sex changes.
	mAttentions = &gGirlAttentions;
}

//-----------------------------------------------------------------------------
// ~LLHUDEffectLookAt()
//-----------------------------------------------------------------------------
LLHUDEffectLookAt::~LLHUDEffectLookAt()
{
}

//-----------------------------------------------------------------------------
// packData()
//-----------------------------------------------------------------------------
void LLHUDEffectLookAt::packData(LLMessageSystem *mesgsys)
{
	// pack both target object and position
	// position interpreted as offset if target object is non-null
	ELookAtType target_type = mTargetType;
	LLVector3d target_offset_global = mTargetOffsetGlobal;
	LLViewerObject* target_object = (LLViewerObject*)mTargetObject;
	LLViewerObject* source_object = (LLViewerObject*)mSourceObject;
	LLVOAvatar* source_avatar = NULL;

	if (!source_object) //kokua TODO: find out why this happens at all and fix there
	{
		LL_DEBUGS("HUDEffect") << "NULL-Object HUDEffectLookAt message" << LL_ENDL;
		markDead();
		return;
	}

	if (source_object->isAvatar())
	{
		source_avatar = (LLVOAvatar*)source_object;
	}
	else //AW: TODO: find out why this happens at all and fix there
	{
		LL_DEBUGS("HUDEffect") << "Non-Avatar HUDEffectLookAt message for ID: " << source_object->getID().asString() << LL_ENDL;
		markDead();
		return;
	}

	bool is_self = source_avatar && source_avatar->isSelf();
	static LLCachedControl<bool> is_private(gSavedSettings, "PrivateLookAtTarget", false);
	static LLCachedControl<bool> isLocalPrivate(gSavedSettings, "PrivateLocalLookAtTarget", false);
	if (!is_self) //AW: TODO: find out why this happens at all and fix there
	{
		LL_DEBUGS("HUDEffect") << "Non-self Avatar HUDEffectLookAt message for ID: " << source_avatar->getID().asString() << LL_ENDL;
		markDead();
		return;
	}
	else if (isLocalPrivate && is_private) // AO: send nothing if we're not showing anything ourselves
	{
		markDead();
		return;
	}
	else if (is_private && target_type != LOOKAT_TARGET_AUTO_LISTEN) // AW: spoof boring lookat target to others if we still want real local effects.
	{
		//this mimicks "do nothing"
		target_type = LOOKAT_TARGET_AUTO_LISTEN;
		target_offset_global.setVec(2.5, 0.0, 0.0);
		target_object = mSourceObject;
	}
	// Pack the default data
	LLHUDEffect::packData(mesgsys);

	// Pack the type-specific data.  Uses a fun packed binary format.  Whee!
	U8 packed_data[PKT_SIZE];
	memset(packed_data, 0, PKT_SIZE);

	if (mSourceObject)
	{
		htolememcpy(&(packed_data[SOURCE_AVATAR]), mSourceObject->mID.mData, MVT_LLUUID, 16);
	}
	else
	{
		htolememcpy(&(packed_data[SOURCE_AVATAR]), LLUUID::null.mData, MVT_LLUUID, 16);
	}

	// pack both target object and position
	// position interpreted as offset if target object is non-null
	if (mTargetObject)
	{
<<<<<<< HEAD
		htonmemcpy(&(packed_data[TARGET_OBJECT]), target_object->mID.mData, MVT_LLUUID, 16);
=======
		htolememcpy(&(packed_data[TARGET_OBJECT]), mTargetObject->mID.mData, MVT_LLUUID, 16);
>>>>>>> af4329db
	}
	else
	{
		htolememcpy(&(packed_data[TARGET_OBJECT]), LLUUID::null.mData, MVT_LLUUID, 16);
	}

<<<<<<< HEAD
	htonmemcpy(&(packed_data[TARGET_POS]), target_offset_global.mdV, MVT_LLVector3d, 24);
=======
	htolememcpy(&(packed_data[TARGET_POS]), mTargetOffsetGlobal.mdV, MVT_LLVector3d, 24);
>>>>>>> af4329db

	U8 lookAtTypePacked = (U8)target_type;
	
	htolememcpy(&(packed_data[LOOKAT_TYPE]), &lookAtTypePacked, MVT_U8, 1);

	mesgsys->addBinaryDataFast(_PREHASH_TypeData, packed_data, PKT_SIZE);

	mLastSendTime = mTimer.getElapsedTimeF32();
}

//-----------------------------------------------------------------------------
// unpackData()
//-----------------------------------------------------------------------------
void LLHUDEffectLookAt::unpackData(LLMessageSystem *mesgsys, S32 blocknum)
{
	LLVector3d new_target;
	U8 packed_data[PKT_SIZE];

	LLUUID dataId;
	mesgsys->getUUIDFast(_PREHASH_Effect, _PREHASH_ID, dataId, blocknum);

	if (!gAgentCamera.mLookAt.isNull() && dataId == gAgentCamera.mLookAt->getID())
	{
		return;
	}

	LLHUDEffect::unpackData(mesgsys, blocknum);
	LLUUID source_id;
	LLUUID target_id;
	S32 size = mesgsys->getSizeFast(_PREHASH_Effect, blocknum, _PREHASH_TypeData);
	if (size != PKT_SIZE)
	{
		LL_WARNS() << "LookAt effect with bad size " << size << LL_ENDL;
		return;
	}
	mesgsys->getBinaryDataFast(_PREHASH_Effect, _PREHASH_TypeData, packed_data, PKT_SIZE, blocknum);
	
	htolememcpy(source_id.mData, &(packed_data[SOURCE_AVATAR]), MVT_LLUUID, 16);

	LLViewerObject *objp = gObjectList.findObject(source_id);
	if (objp && objp->isAvatar())
	{
		setSourceObject(objp);
	}
	else
	{
		//LL_WARNS() << "Could not find source avatar for lookat effect" << LL_ENDL;
		return;
	}

	htolememcpy(target_id.mData, &(packed_data[TARGET_OBJECT]), MVT_LLUUID, 16);

	objp = gObjectList.findObject(target_id);

	htolememcpy(new_target.mdV, &(packed_data[TARGET_POS]), MVT_LLVector3d, 24);

	if (objp)
	{
		setTargetObjectAndOffset(objp, new_target);
	}
	else if (target_id.isNull())
	{
		setTargetPosGlobal(new_target);
	}
	else
	{
		//LL_WARNS() << "Could not find target object for lookat effect" << LL_ENDL;
	}

	U8 lookAtTypeUnpacked = 0;
<<<<<<< HEAD
	htonmemcpy(&lookAtTypeUnpacked, &(packed_data[LOOKAT_TYPE]), MVT_U8, 1);
	if ((U8)LOOKAT_NUM_TARGETS > lookAtTypeUnpacked) 
	{ 
		mTargetType = (ELookAtType)lookAtTypeUnpacked; 
	} 
	else 
	{ 
		mTargetType = LOOKAT_TARGET_NONE; 
		LL_DEBUGS("HUDEffect") << "Invalid target type: " << lookAtTypeUnpacked << LL_ENDL; 
	} 
=======
	htolememcpy(&lookAtTypeUnpacked, &(packed_data[LOOKAT_TYPE]), MVT_U8, 1);
	mTargetType = (ELookAtType)lookAtTypeUnpacked;

>>>>>>> af4329db
	if (mTargetType == LOOKAT_TARGET_NONE)
	{
		clearLookAtTarget();
	}
}

//-----------------------------------------------------------------------------
// setTargetObjectAndOffset()
//-----------------------------------------------------------------------------
void LLHUDEffectLookAt::setTargetObjectAndOffset(LLViewerObject *objp, LLVector3d offset)
{
	mTargetObject = objp;
	mTargetOffsetGlobal = offset;
}

//-----------------------------------------------------------------------------
// setTargetPosGlobal()
//-----------------------------------------------------------------------------
void LLHUDEffectLookAt::setTargetPosGlobal(const LLVector3d &target_pos_global)
{
	mTargetObject = NULL;
	mTargetOffsetGlobal = target_pos_global;
}

//-----------------------------------------------------------------------------
// setLookAt()
// called by agent logic to set look at behavior locally, and propagate to sim
//-----------------------------------------------------------------------------
BOOL LLHUDEffectLookAt::setLookAt(ELookAtType target_type, LLViewerObject *object, LLVector3 position)
{
	if (!mSourceObject)
	{
		return FALSE;
	}
	
	if (target_type >= LOOKAT_NUM_TARGETS)
	{
		LL_WARNS() << "Bad target_type " << (int)target_type << " - ignoring." << LL_ENDL;
		return FALSE;
	}

	// must be same or higher priority than existing effect
	if ((*mAttentions)[target_type].mPriority < (*mAttentions)[mTargetType].mPriority)
	{
		return FALSE;
	}

	F32 current_time  = mTimer.getElapsedTimeF32();

	//<FS:LO> FIRE-23524 Option to limit look at target to a sphere around the avatar's head.
	//// type of lookat behavior or target object has changed
	//BOOL lookAtChanged = (target_type != mTargetType) || (object != mTargetObject);

	//// lookat position has moved a certain amount and we haven't just sent an update
	//lookAtChanged = lookAtChanged || ((dist_vec_squared(position, mLastSentOffsetGlobal) > MIN_DELTAPOS_FOR_UPDATE_SQUARED) && 
	//	((current_time - mLastSendTime) > (1.f / MAX_SENDS_PER_SEC)));

	//if (lookAtChanged)
	//{
	//	mLastSentOffsetGlobal = position;
	//	F32 timeout = (*mAttentions)[target_type].mTimeout;
	//	setDuration(timeout);
	//	setNeedsSendToSim(TRUE);
	//}
 //
	//if (target_type == LOOKAT_TARGET_CLEAR)
	//{
	//	clearLookAtTarget();
	//}
	//else
	//{
	//	mTargetType = target_type;
	//	mTargetObject = object;
	//	if (object)
	//	{
	//		mTargetOffsetGlobal.setVec(position);
	//	}
	//	else
	//	{
	//		mTargetOffsetGlobal = gAgent.getPosGlobalFromAgent(position);
	//	}
	//}

	static LLCachedControl<bool> s_EnableLimiter(gSavedSettings, "FSLookAtTargetLimitDistance");
	bool lookAtShouldClamp = s_EnableLimiter &&
						(*mAttentions)[mTargetType].mName != "None" &&
						(*mAttentions)[mTargetType].mName != "Idle" &&
						(*mAttentions)[mTargetType].mName != "Respond" &&
						(*mAttentions)[mTargetType].mName != "Conversation" &&
						(*mAttentions)[mTargetType].mName != "FreeLook" &&
						(*mAttentions)[mTargetType].mName != "AutoListen";

	if (!lookAtShouldClamp) //We do a similar but seperate calculation if we are doing limited distances
	{
		// type of lookat behavior or target object has changed
		bool lookAtChanged = (target_type != mTargetType) || (object != mTargetObject);

		// lookat position has moved a certain amount and we haven't just sent an update
		lookAtChanged = lookAtChanged || ((dist_vec_squared(position, mLastSentOffsetGlobal) > MIN_DELTAPOS_FOR_UPDATE_SQUARED) && 
			((current_time - mLastSendTime) > (1.f / MAX_SENDS_PER_SEC)));

		if (lookAtChanged)
		{
			mLastSentOffsetGlobal = position;
			F32 timeout = (*mAttentions)[target_type].mTimeout;
			setDuration(timeout);
			setNeedsSendToSim(TRUE);
		}
	}

	if (target_type == LOOKAT_TARGET_CLEAR)
	{
		clearLookAtTarget();
	}
	else
	{
		mTargetType = target_type;
		mTargetObject = object;
		if (object)
		{
			if (lookAtShouldClamp)
			{
				if (mTargetObject->isAvatar() && ((LLVOAvatar*)(LLViewerObject*)mTargetObject)->isSelf())
				{
					//We use this branch and mimic our mouse/first person look pose.
					mTargetOffsetGlobal.setVec(gAgent.getPosGlobalFromAgent(gAgentAvatarp->mHeadp->getWorldPosition() + position));
					mTargetObject = NULL;
				}
				else
				{
					//Otherwise, mimic looking at the object.
					mTargetOffsetGlobal.setVec(object->getPositionGlobal() + (LLVector3d)(position * object->getRotationRegion()));
					mTargetObject = NULL;
				}
			}
			else
			{
				mTargetOffsetGlobal.setVec(position);
			}
		}
		else
		{
			mTargetOffsetGlobal = gAgent.getPosGlobalFromAgent(position);
		}

		if (lookAtShouldClamp)
		{
			static LLCachedControl<F32> s_Radius(gSavedSettings, "FSLookAtTargetMaxDistance");

			LLVector3d headPosition = gAgent.getPosGlobalFromAgent(gAgentAvatarp->mHeadp->getWorldPosition());
			float distance = dist_vec(mTargetOffsetGlobal, headPosition);

			if (distance > s_Radius)
			{
				LLVector3d vecDistFromObjectToHead = mTargetOffsetGlobal - headPosition;
				vecDistFromObjectToHead *= s_Radius / distance;
				mTargetOffsetGlobal.setVec(headPosition + vecDistFromObjectToHead);
			}

			//Do the changed calculation except this time for limited distances
			// type of lookat behavior or target object has changed
			bool lookAtChanged = (target_type != mTargetType);

			// lookat position has moved a certain amount and we haven't just sent an update
			lookAtChanged = lookAtChanged ||
				((dist_vec_squared(gAgent.getPosAgentFromGlobal(mTargetOffsetGlobal), mLastSentOffsetGlobal) > MIN_DELTAPOS_FOR_UPDATE_SQUARED) && 
					((current_time - mLastSendTime) > (1.f / MAX_SENDS_PER_SEC)));

			if (lookAtChanged)
			{
				mLastSentOffsetGlobal = gAgent.getPosAgentFromGlobal(mTargetOffsetGlobal);
				F32 timeout = (*mAttentions)[target_type].mTimeout;
				setDuration(timeout);
				setNeedsSendToSim(TRUE);
			}
		}
		//</FS:LO> FIRE-23524 Option to limit look at target to a sphere around the avatar's head.

		mKillTime = mTimer.getElapsedTimeF32() + mDuration;

		update();
	}
	return TRUE;
}

//-----------------------------------------------------------------------------
// clearLookAtTarget()
//-----------------------------------------------------------------------------
void LLHUDEffectLookAt::clearLookAtTarget()
{
	mTargetObject = NULL;
	mTargetOffsetGlobal.clearVec();
	mTargetType = LOOKAT_TARGET_NONE;
	if (mSourceObject.notNull())
	{
		((LLVOAvatar*)(LLViewerObject*)mSourceObject)->stopMotion(ANIM_AGENT_HEAD_ROT);
	}
}

//-----------------------------------------------------------------------------
// markDead()
//-----------------------------------------------------------------------------
void LLHUDEffectLookAt::markDead()
{
	if (mSourceObject.notNull())
	{
		((LLVOAvatar*)(LLViewerObject*)mSourceObject)->removeAnimationData("LookAtPoint");
	}

	mSourceObject = NULL;
	clearLookAtTarget();
	LLHUDEffect::markDead();
}

void LLHUDEffectLookAt::setSourceObject(LLViewerObject* objectp)
{
	// restrict source objects to avatars
	if (objectp && objectp->isAvatar())
	{
		LLHUDEffect::setSourceObject(objectp);
	}
}

//-----------------------------------------------------------------------------
// render()
//-----------------------------------------------------------------------------
void LLHUDEffectLookAt::render()
{
	if (mDebugLookAt && mSourceObject.notNull())
	{
		static LLCachedControl<bool> hide_own(gSavedPerAccountSettings, "DebugLookAtHideOwn", false);
		static LLCachedControl<bool> is_private(gSavedSettings, "PrivateLookAtTarget", false);
		if ((hide_own || is_private) && ((LLVOAvatar*)(LLViewerObject*)mSourceObject)->isSelf())
			return;

		LLGLDisable gls_stencil(GL_STENCIL_TEST);

		LLVector3 target = mTargetPos + ((LLVOAvatar*)(LLViewerObject*)mSourceObject)->mHeadp->getWorldPosition();
		LLColor3 lookAtColor = (*mAttentions)[mTargetType].mColor;

		static LLCachedControl<U32> show_names(gSavedSettings, "DebugLookAtShowNames");
		if ((show_names > 0) && !gRlvHandler.hasBehaviour(RLV_BHVR_SHOWNAMES))
		{
			// render name for crosshair
			const LLFontGL* fontp = LLFontGL::getFont(LLFontDescriptor("SansSerif", "Small", LLFontGL::NORMAL));
			LLVector3 position = target + LLVector3(0.f, 0.f, 0.3f);

			std::string name;
			LLAvatarName nameBuffer;
			if (LLAvatarNameCache::get(mSourceObject->getID(), &nameBuffer))
			{
				switch (show_names)
				{
					case 1: // Display Name (user.name)
						name = nameBuffer.getCompleteName();
						break;
					case 2: // Display Name
						name = nameBuffer.getDisplayName();
						break;
					case 3: // First Last
						name = nameBuffer.getUserNameForDisplay();
						break;
					default: //user.name
						name = nameBuffer.getAccountName();
						break;
				}
			}

			gGL.pushMatrix();
			hud_render_utf8text(name, position, *fontp, LLFontGL::NORMAL, LLFontGL::DROP_SHADOW, -0.5f * fontp->getWidthF32(name), 3.0f, lookAtColor, FALSE);
			gGL.popMatrix();
		}

		// render crosshair
		gGL.getTexUnit(0)->unbind(LLTexUnit::TT_TEXTURE);

		gGL.matrixMode(LLRender::MM_MODELVIEW);
		gGL.pushMatrix();
		gGL.translatef(target.mV[VX], target.mV[VY], target.mV[VZ]);
		// <FS:Ansariel> FIRE-16912: Draw lines for lookat targets; by Ayamo Nozaki
		//gGL.scalef(0.3f, 0.3f, 0.3f);
		gGL.scalef(0.1f, 0.1f, 0.1f);
		// </FS:Ansariel>
		gGL.begin(LLRender::LINES);
		{
			LLColor3 color = (*mAttentions)[mTargetType].mColor;
			gGL.color3f(color.mV[VRED], color.mV[VGREEN], color.mV[VBLUE]);
			gGL.vertex3f(-1.f, 0.f, 0.f);
			gGL.vertex3f(1.f, 0.f, 0.f);

			gGL.vertex3f(0.f, -1.f, 0.f);
			gGL.vertex3f(0.f, 1.f, 0.f);

			gGL.vertex3f(0.f, 0.f, -1.f);
			gGL.vertex3f(0.f, 0.f, 1.f);

			// <FS:Ansariel> FIRE-16912: Draw lines for lookat targets; by Ayamo Nozaki
			static LLCachedControl<bool> lookAtLines(gSavedSettings, "ExodusLookAtLines", false);
			if (lookAtLines &&
				(*mAttentions)[mTargetType].mName != "None" &&
				(*mAttentions)[mTargetType].mName != "Idle" &&
				(*mAttentions)[mTargetType].mName != "AutoListen")
			{
				LLVector3 dist = ((mSourceObject->getWorldPosition()) - mTargetPos) * 10.f;

				gGL.vertex3f(0.f, 0.f, 0.f);
				gGL.vertex3f(dist.mV[VX], dist.mV[VY], dist.mV[VZ] + 0.5f);
			}
			// </FS:Ansariel>
		} gGL.end();
		gGL.popMatrix();
	}
}

//-----------------------------------------------------------------------------
// update()
//-----------------------------------------------------------------------------
void LLHUDEffectLookAt::update()
{
	// If the target object is dead, set the target object to NULL
	if (!mTargetObject.isNull() && mTargetObject->isDead())
	{
		clearLookAtTarget();
	}

	// if source avatar is null or dead, mark self as dead and return
	if (mSourceObject.isNull() || mSourceObject->isDead())
	{
		markDead();
		return;
	}

	// make sure the proper set of avatar attention are currently being used.
	LLVOAvatar* source_avatar = (LLVOAvatar*)(LLViewerObject*)mSourceObject;
	// for now the first cut will just switch on sex. future development could adjust 
	// timeouts according to avatar age and/or other features. 
	mAttentions = (source_avatar->getSex() == SEX_MALE) ? &gBoyAttentions : &gGirlAttentions;
	//printf("updated to %s\n", (source_avatar->getSex() == SEX_MALE) ? "male" : "female");

	F32 time = mTimer.getElapsedTimeF32();

	// clear out the effect if time is up
	if (mKillTime != 0.f && time > mKillTime)
	{
		if (mTargetType != LOOKAT_TARGET_NONE)
		{
			clearLookAtTarget();
			// look at timed out (only happens on own avatar), so tell everyone
			setNeedsSendToSim(TRUE);
		}
	}

	if (mTargetType != LOOKAT_TARGET_NONE)
	{
		if (calcTargetPosition())
		{
			LLMotion* head_motion = ((LLVOAvatar*)(LLViewerObject*)mSourceObject)->findMotion(ANIM_AGENT_HEAD_ROT);
			if (!head_motion || head_motion->isStopped())
			{
				((LLVOAvatar*)(LLViewerObject*)mSourceObject)->startMotion(ANIM_AGENT_HEAD_ROT);
			}
		}
	}

	// <FS:Ansariel> FIRE-12878: Don't render debug text for lookats
	//if (mDebugLookAt)
	//{
	//	((LLVOAvatar*)(LLViewerObject*)mSourceObject)->addDebugText((*mAttentions)[mTargetType].mName);
	//}
	// </FS:Ansariel>
}

/**
 * Initializes the mTargetPos member from the current mSourceObjec and mTargetObject
 * (and possibly mTargetOffsetGlobal).
 * When mTargetObject is another avatar, it sets mTargetPos to be their eyes.
 * 
 * Has the side-effect of also calling setAnimationData("LookAtPoint") with the new
 * mTargetPos on the source object which is assumed to be an avatar.
 *
 * Returns whether we successfully calculated a finite target position.
 */
bool LLHUDEffectLookAt::calcTargetPosition()
{
	LLViewerObject *target_obj = (LLViewerObject *)mTargetObject;
	LLVector3 local_offset;
	
	if (target_obj)
	{
		local_offset.setVec(mTargetOffsetGlobal);
	}
	else
	{
		local_offset = gAgent.getPosAgentFromGlobal(mTargetOffsetGlobal);
	}

	LLVOAvatar* source_avatar = (LLVOAvatar*)(LLViewerObject*)mSourceObject;
	if (!source_avatar->isBuilt())
		return false;
	
	if (target_obj && target_obj->mDrawable.notNull())
	{
		LLQuaternion target_rot;
		if (target_obj->isAvatar())
		{
			LLVOAvatar *target_av = (LLVOAvatar *)target_obj;

			BOOL looking_at_self = source_avatar->isSelf() && target_av->isSelf();

			// if selecting self, stare forward
			if (looking_at_self && mTargetOffsetGlobal.magVecSquared() < MIN_TARGET_OFFSET_SQUARED)
			{
				//sets the lookat point in front of the avatar
				mTargetOffsetGlobal.setVec(5.0, 0.0, 0.0);
				local_offset.setVec(mTargetOffsetGlobal);
			}

			// look the other avatar in the eye. note: what happens if target is self? -MG
			mTargetPos = target_av->mHeadp->getWorldPosition();
			if (mTargetType == LOOKAT_TARGET_MOUSELOOK || mTargetType == LOOKAT_TARGET_FREELOOK)
			{
				// mouselook and freelook target offsets are absolute
				target_rot = LLQuaternion::DEFAULT;
			}
			else if (looking_at_self && gAgentCamera.cameraCustomizeAvatar())
			{
				// *NOTE: We have to do this because animation
				// overrides do not set lookat behavior.
				// *TODO: animation overrides for lookat behavior.
				target_rot = target_av->mPelvisp->getWorldRotation();
			}
			else
			{
				target_rot = target_av->mRoot->getWorldRotation();
			}
		}
		else // target obj is not an avatar
		{
			if (target_obj->mDrawable->getGeneration() == -1)
			{
				mTargetPos = target_obj->getPositionAgent();
				target_rot = target_obj->getWorldRotation();
			}
			else
			{
				mTargetPos = target_obj->getRenderPosition();
				target_rot = target_obj->getRenderRotation();
			}
		}

		mTargetPos += (local_offset * target_rot);
	}
	else // no target obj or it's not drawable
	{
		mTargetPos = local_offset;
	}

	mTargetPos -= source_avatar->mHeadp->getWorldPosition();

	if (!mTargetPos.isFinite())
		return false;

	source_avatar->setAnimationData("LookAtPoint", (void *)&mTargetPos);

	return true;
}<|MERGE_RESOLUTION|>--- conflicted
+++ resolved
@@ -339,22 +339,14 @@
 	// position interpreted as offset if target object is non-null
 	if (mTargetObject)
 	{
-<<<<<<< HEAD
-		htonmemcpy(&(packed_data[TARGET_OBJECT]), target_object->mID.mData, MVT_LLUUID, 16);
-=======
-		htolememcpy(&(packed_data[TARGET_OBJECT]), mTargetObject->mID.mData, MVT_LLUUID, 16);
->>>>>>> af4329db
+		htolememcpy(&(packed_data[TARGET_OBJECT]), target_object->mID.mData, MVT_LLUUID, 16);
 	}
 	else
 	{
 		htolememcpy(&(packed_data[TARGET_OBJECT]), LLUUID::null.mData, MVT_LLUUID, 16);
 	}
 
-<<<<<<< HEAD
-	htonmemcpy(&(packed_data[TARGET_POS]), target_offset_global.mdV, MVT_LLVector3d, 24);
-=======
-	htolememcpy(&(packed_data[TARGET_POS]), mTargetOffsetGlobal.mdV, MVT_LLVector3d, 24);
->>>>>>> af4329db
+	htolememcpy(&(packed_data[TARGET_POS]), target_offset_global.mdV, MVT_LLVector3d, 24);
 
 	U8 lookAtTypePacked = (U8)target_type;
 	
@@ -425,8 +417,7 @@
 	}
 
 	U8 lookAtTypeUnpacked = 0;
-<<<<<<< HEAD
-	htonmemcpy(&lookAtTypeUnpacked, &(packed_data[LOOKAT_TYPE]), MVT_U8, 1);
+	htolememcpy(&lookAtTypeUnpacked, &(packed_data[LOOKAT_TYPE]), MVT_U8, 1);
 	if ((U8)LOOKAT_NUM_TARGETS > lookAtTypeUnpacked) 
 	{ 
 		mTargetType = (ELookAtType)lookAtTypeUnpacked; 
@@ -436,11 +427,6 @@
 		mTargetType = LOOKAT_TARGET_NONE; 
 		LL_DEBUGS("HUDEffect") << "Invalid target type: " << lookAtTypeUnpacked << LL_ENDL; 
 	} 
-=======
-	htolememcpy(&lookAtTypeUnpacked, &(packed_data[LOOKAT_TYPE]), MVT_U8, 1);
-	mTargetType = (ELookAtType)lookAtTypeUnpacked;
-
->>>>>>> af4329db
 	if (mTargetType == LOOKAT_TARGET_NONE)
 	{
 		clearLookAtTarget();
