/**
 * @file llpanelvolume.cpp
 * @brief Object editing (position, scale, etc.) in the tools floater
 *
 * $LicenseInfo:firstyear=2001&license=viewerlgpl$
 * Second Life Viewer Source Code
 * Copyright (C) 2010, Linden Research, Inc.
 *
 * This library is free software; you can redistribute it and/or
 * modify it under the terms of the GNU Lesser General Public
 * License as published by the Free Software Foundation;
 * version 2.1 of the License only.
 *
 * This library is distributed in the hope that it will be useful,
 * but WITHOUT ANY WARRANTY; without even the implied warranty of
 * MERCHANTABILITY or FITNESS FOR A PARTICULAR PURPOSE.  See the GNU
 * Lesser General Public License for more details.
 *
 * You should have received a copy of the GNU Lesser General Public
 * License along with this library; if not, write to the Free Software
 * Foundation, Inc., 51 Franklin Street, Fifth Floor, Boston, MA  02110-1301  USA
 *
 * Linden Research, Inc., 945 Battery Street, San Francisco, CA  94111  USA
 * $/LicenseInfo$
 */

#include "llviewerprecompiledheaders.h"

// file include
#include "llpanelvolume.h"

// linden library includes
#include "llclickaction.h"
#include "llerror.h"
#include "llfontgl.h"
#include "llflexibleobject.h"
#include "llmaterialtable.h"
#include "llpermissionsflags.h"
#include "llstring.h"
#include "llvolume.h"
#include "m3math.h"
#include "material_codes.h"

// project includes
#include "llbutton.h"
#include "llcheckboxctrl.h"
#include "llcolorswatch.h"
#include "lltexturectrl.h"
#include "llcombobox.h"
//#include "llfirstuse.h"
#include "llfloaterreg.h"
#include "llfocusmgr.h"
#include "llmanipscale.h"
#include "llinventorymodel.h"
//#include "llmenubutton.h" // <FS> Extended copy & paste buttons
#include "llpreviewscript.h"
#include "llresmgr.h"
#include "llselectmgr.h"
#include "llspinctrl.h"
#include "lltextbox.h"
#include "lltool.h"
#include "lltoolcomp.h"
#include "lltooldraganddrop.h"
#include "lltoolmgr.h"
#include "lltrans.h"
#include "llui.h"
#include "llviewerobject.h"
#include "llviewerregion.h"
#include "llviewerwindow.h"
#include "llvovolume.h"
#include "llworld.h"
#include "pipeline.h"
#include "llviewershadermgr.h"
#include "llnotificationsutil.h"

#include "lldrawpool.h"
#include "lluictrlfactory.h"

// For mesh physics
#include "llagent.h"
#include "llviewercontrol.h"
#include "llmeshrepository.h"

#include "llvoavatarself.h"

#include <boost/bind.hpp>


const F32 DEFAULT_GRAVITY_MULTIPLIER = 1.f;
const F32 DEFAULT_DENSITY = 1000.f;

// "Features" Tab
BOOL    LLPanelVolume::postBuild()
{
    // Flexible Objects Parameters
    {
        childSetCommitCallback("Animated Mesh Checkbox Ctrl", boost::bind(&LLPanelVolume::onCommitAnimatedMeshCheckbox, this, _1, _2), NULL);
        childSetCommitCallback("Flexible1D Checkbox Ctrl", boost::bind(&LLPanelVolume::onCommitIsFlexible, this, _1, _2), NULL);
        childSetCommitCallback("FlexNumSections",onCommitFlexible,this);
        getChild<LLUICtrl>("FlexNumSections")->setValidateBeforeCommit(precommitValidate);
        childSetCommitCallback("FlexGravity",onCommitFlexible,this);
        getChild<LLUICtrl>("FlexGravity")->setValidateBeforeCommit(precommitValidate);
        childSetCommitCallback("FlexFriction",onCommitFlexible,this);
        getChild<LLUICtrl>("FlexFriction")->setValidateBeforeCommit(precommitValidate);
        childSetCommitCallback("FlexWind",onCommitFlexible,this);
        getChild<LLUICtrl>("FlexWind")->setValidateBeforeCommit(precommitValidate);
        childSetCommitCallback("FlexTension",onCommitFlexible,this);
        getChild<LLUICtrl>("FlexTension")->setValidateBeforeCommit(precommitValidate);
        childSetCommitCallback("FlexForceX",onCommitFlexible,this);
        getChild<LLUICtrl>("FlexForceX")->setValidateBeforeCommit(precommitValidate);
        childSetCommitCallback("FlexForceY",onCommitFlexible,this);
        getChild<LLUICtrl>("FlexForceY")->setValidateBeforeCommit(precommitValidate);
        childSetCommitCallback("FlexForceZ",onCommitFlexible,this);
        getChild<LLUICtrl>("FlexForceZ")->setValidateBeforeCommit(precommitValidate);
    }

    // LIGHT Parameters
    {
        childSetCommitCallback("Light Checkbox Ctrl",onCommitIsLight,this);
        LLColorSwatchCtrl*  LightColorSwatch = getChild<LLColorSwatchCtrl>("colorswatch");
        if(LightColorSwatch){
            LightColorSwatch->setOnCancelCallback(boost::bind(&LLPanelVolume::onLightCancelColor, this, _2));
            LightColorSwatch->setOnSelectCallback(boost::bind(&LLPanelVolume::onLightSelectColor, this, _2));
            childSetCommitCallback("colorswatch",onCommitLight,this);
        }

        LLTextureCtrl* LightTexPicker = getChild<LLTextureCtrl>("light texture control");
        if (LightTexPicker)
        {
            LightTexPicker->setOnCancelCallback(boost::bind(&LLPanelVolume::onLightCancelTexture, this, _2));
            LightTexPicker->setOnSelectCallback(boost::bind(&LLPanelVolume::onLightSelectTexture, this, _2));
            childSetCommitCallback("light texture control", onCommitLight, this);
        }

        childSetCommitCallback("Light Intensity",onCommitLight,this);
        getChild<LLUICtrl>("Light Intensity")->setValidateBeforeCommit(precommitValidate);
        childSetCommitCallback("Light Radius",onCommitLight,this);
        getChild<LLUICtrl>("Light Radius")->setValidateBeforeCommit(precommitValidate);
        childSetCommitCallback("Light Falloff",onCommitLight,this);
        getChild<LLUICtrl>("Light Falloff")->setValidateBeforeCommit(precommitValidate);

        childSetCommitCallback("Light FOV", onCommitLight, this);
        getChild<LLUICtrl>("Light FOV")->setValidateBeforeCommit( precommitValidate);
        childSetCommitCallback("Light Focus", onCommitLight, this);
        getChild<LLUICtrl>("Light Focus")->setValidateBeforeCommit( precommitValidate);
        childSetCommitCallback("Light Ambiance", onCommitLight, this);
        getChild<LLUICtrl>("Light Ambiance")->setValidateBeforeCommit( precommitValidate);
    }

    // REFLECTION PROBE Parameters
    {
        childSetCommitCallback("Reflection Probe", onCommitIsReflectionProbe, this);
        childSetCommitCallback("Probe Dynamic", onCommitProbe, this);
        childSetCommitCallback("Probe Volume Type", onCommitProbe, this);
        childSetCommitCallback("Probe Ambiance", onCommitProbe, this);
        childSetCommitCallback("Probe Near Clip", onCommitProbe, this);
    }

    // PHYSICS Parameters
    {
        // PhysicsShapeType combobox
        mComboPhysicsShapeType = getChild<LLComboBox>("Physics Shape Type Combo Ctrl");
        mComboPhysicsShapeType->setCommitCallback(boost::bind(&LLPanelVolume::sendPhysicsShapeType, this, _1, mComboPhysicsShapeType));

        // PhysicsGravity
        mSpinPhysicsGravity = getChild<LLSpinCtrl>("Physics Gravity");
        mSpinPhysicsGravity->setCommitCallback(boost::bind(&LLPanelVolume::sendPhysicsGravity, this, _1, mSpinPhysicsGravity));

        // PhysicsFriction
        mSpinPhysicsFriction = getChild<LLSpinCtrl>("Physics Friction");
        mSpinPhysicsFriction->setCommitCallback(boost::bind(&LLPanelVolume::sendPhysicsFriction, this, _1, mSpinPhysicsFriction));

        // PhysicsDensity
        mSpinPhysicsDensity = getChild<LLSpinCtrl>("Physics Density");
        mSpinPhysicsDensity->setCommitCallback(boost::bind(&LLPanelVolume::sendPhysicsDensity, this, _1, mSpinPhysicsDensity));

        // PhysicsRestitution
        mSpinPhysicsRestitution = getChild<LLSpinCtrl>("Physics Restitution");
        mSpinPhysicsRestitution->setCommitCallback(boost::bind(&LLPanelVolume::sendPhysicsRestitution, this, _1, mSpinPhysicsRestitution));
    }

    // <FS> Extended copy & paste buttons
    //mMenuClipboardFeatures = getChild<LLMenuButton>("clipboard_features_params_btn");
    //mMenuClipboardLight = getChild<LLMenuButton>("clipboard_light_params_btn");
    mBtnCopyFeatures = getChild<LLButton>("copy_features_btn");
    mBtnCopyFeatures->setCommitCallback(boost::bind(&LLPanelVolume::onFSCopyFeatures, this));
    mBtnPasteFeatures = getChild<LLButton>("paste_features_btn");
    mBtnPasteFeatures->setCommitCallback(boost::bind(&LLPanelVolume::onFSPasteFeatures, this));
    // </FS>

    std::map<std::string, std::string> material_name_map;
    material_name_map["Stone"]= LLTrans::getString("Stone");
    material_name_map["Metal"]= LLTrans::getString("Metal");
    material_name_map["Glass"]= LLTrans::getString("Glass");
    material_name_map["Wood"]= LLTrans::getString("Wood");
    material_name_map["Flesh"]= LLTrans::getString("Flesh");
    material_name_map["Plastic"]= LLTrans::getString("Plastic");
    material_name_map["Rubber"]= LLTrans::getString("Rubber");
    material_name_map["Light"]= LLTrans::getString("Light");

    LLMaterialTable::basic.initTableTransNames(material_name_map);

    // material type popup
    mComboMaterial = getChild<LLComboBox>("material");
    childSetCommitCallback("material",onCommitMaterial,this);
    mComboMaterial->removeall();

    for (LLMaterialTable::info_list_t::iterator iter = LLMaterialTable::basic.mMaterialInfoList.begin();
         iter != LLMaterialTable::basic.mMaterialInfoList.end(); ++iter)
    {
        LLMaterialInfo* minfop = *iter;
        if (minfop->mMCode != LL_MCODE_LIGHT)
        {
            mComboMaterial->add(minfop->mName);
        }
    }
    mComboMaterialItemCount = mComboMaterial->getItemCount();

    // Start with everyone disabled
    clearCtrls();

    return TRUE;
}

LLPanelVolume::LLPanelVolume()
    : LLPanel(),
      mComboMaterialItemCount(0)
{
    setMouseOpaque(FALSE);

}


LLPanelVolume::~LLPanelVolume()
{
    // Children all cleaned up by default view destructor.
}

void LLPanelVolume::getState( )
{
    LLViewerObject* objectp = LLSelectMgr::getInstance()->getSelection()->getFirstRootObject();
    LLViewerObject* root_objectp = objectp;
    if(!objectp)
    {
        objectp = LLSelectMgr::getInstance()->getSelection()->getFirstObject();
        // *FIX: shouldn't we just keep the child?
        if (objectp)
        {
            LLViewerObject* parentp = objectp->getRootEdit();

            if (parentp)
            {
                root_objectp = parentp;
            }
            else
            {
                root_objectp = objectp;
            }
        }
    }

    LLVOVolume *volobjp = NULL;
    if ( objectp && (objectp->getPCode() == LL_PCODE_VOLUME))
    {
        volobjp = (LLVOVolume *)objectp;
    }
    LLVOVolume *root_volobjp = NULL;
    if (root_objectp && (root_objectp->getPCode() == LL_PCODE_VOLUME))
    {
        root_volobjp  = (LLVOVolume *)root_objectp;
    }

    if( !objectp )
    {
        //forfeit focus
        if (gFocusMgr.childHasKeyboardFocus(this))
        {
            gFocusMgr.setKeyboardFocus(NULL);
        }

        // Disable all text input fields
        clearCtrls();

        return;
    }

    LLUUID owner_id;
    std::string owner_name;
    LLSelectMgr::getInstance()->selectGetOwner(owner_id, owner_name);

    // BUG? Check for all objects being editable?
    BOOL editable = root_objectp->permModify() && !root_objectp->isPermanentEnforced();
    BOOL single_volume = LLSelectMgr::getInstance()->selectionAllPCode( LL_PCODE_VOLUME )
        && LLSelectMgr::getInstance()->getSelection()->getObjectCount() == 1;
    BOOL single_root_volume = LLSelectMgr::getInstance()->selectionAllPCode( LL_PCODE_VOLUME ) &&
        LLSelectMgr::getInstance()->getSelection()->getRootObjectCount() == 1;

    // Select Single Message
    if (single_volume)
    {
        getChildView("edit_object")->setVisible(true);
        getChildView("edit_object")->setEnabled(true);
        getChildView("select_single")->setVisible(false);
    }
    else
    {
        getChildView("edit_object")->setVisible(false);
        getChildView("select_single")->setVisible(true);
        getChildView("select_single")->setEnabled(true);
    }

    // Light properties
    BOOL is_light = volobjp && volobjp->getIsLight();
    getChild<LLUICtrl>("Light Checkbox Ctrl")->setValue(is_light);
    getChildView("Light Checkbox Ctrl")->setEnabled(editable && single_volume && volobjp);

    if (is_light && editable && single_volume)
    {
        //mLabelColor        ->setEnabled( TRUE );
        LLColorSwatchCtrl* LightColorSwatch = getChild<LLColorSwatchCtrl>("colorswatch");
        if(LightColorSwatch)
        {
            LightColorSwatch->setEnabled( TRUE );
            LightColorSwatch->setValid( TRUE );
            LightColorSwatch->set(volobjp->getLightSRGBBaseColor());
        }

        LLTextureCtrl* LightTextureCtrl = getChild<LLTextureCtrl>("light texture control");
        if (LightTextureCtrl)
        {
            LightTextureCtrl->setEnabled(TRUE);
            LightTextureCtrl->setValid(TRUE);
            LightTextureCtrl->setImageAssetID(volobjp->getLightTextureID());
        }

        getChildView("Light Intensity")->setEnabled(true);
        getChildView("Light Radius")->setEnabled(true);
        getChildView("Light Falloff")->setEnabled(true);

        getChildView("Light FOV")->setEnabled(true);
        getChildView("Light Focus")->setEnabled(true);
        getChildView("Light Ambiance")->setEnabled(true);

        getChild<LLUICtrl>("Light Intensity")->setValue(volobjp->getLightIntensity());
        getChild<LLUICtrl>("Light Radius")->setValue(volobjp->getLightRadius());
        getChild<LLUICtrl>("Light Falloff")->setValue(volobjp->getLightFalloff());

        LLVector3 params = volobjp->getSpotLightParams();
        getChild<LLUICtrl>("Light FOV")->setValue(params.mV[0]);
        getChild<LLUICtrl>("Light Focus")->setValue(params.mV[1]);
        getChild<LLUICtrl>("Light Ambiance")->setValue(params.mV[2]);

        mLightSavedColor = volobjp->getLightSRGBBaseColor();
    }
    else
    {
        getChild<LLSpinCtrl>("Light Intensity", true)->clear();
        getChild<LLSpinCtrl>("Light Radius", true)->clear();
        getChild<LLSpinCtrl>("Light Falloff", true)->clear();

        LLColorSwatchCtrl* LightColorSwatch = getChild<LLColorSwatchCtrl>("colorswatch");
        if(LightColorSwatch)
        {
            LightColorSwatch->setEnabled( FALSE );
            LightColorSwatch->setValid( FALSE );
        }
        LLTextureCtrl* LightTextureCtrl = getChild<LLTextureCtrl>("light texture control");
        if (LightTextureCtrl)
        {
            LightTextureCtrl->setEnabled(FALSE);
            LightTextureCtrl->setValid(FALSE);

            if (objectp->isAttachment())
            {
                LightTextureCtrl->setImmediateFilterPermMask(PERM_COPY | PERM_TRANSFER);
            }
            else
            {
                LightTextureCtrl->setImmediateFilterPermMask(PERM_NONE);
            }
        }

        getChildView("Light Intensity")->setEnabled(false);
        getChildView("Light Radius")->setEnabled(false);
        getChildView("Light Falloff")->setEnabled(false);

        getChildView("Light FOV")->setEnabled(false);
        getChildView("Light Focus")->setEnabled(false);
        getChildView("Light Ambiance")->setEnabled(false);
    }

    // Reflection Probe
    BOOL is_probe = volobjp && volobjp->isReflectionProbe();
    getChild<LLUICtrl>("Reflection Probe")->setValue(is_probe);
    getChildView("Reflection Probe")->setEnabled(editable && single_volume && volobjp && !volobjp->isMesh());

    bool probe_enabled = is_probe && editable && single_volume;

    getChildView("Probe Dynamic")->setEnabled(probe_enabled);
    getChildView("Probe Volume Type")->setEnabled(probe_enabled);
    getChildView("Probe Ambiance")->setEnabled(probe_enabled);
    getChildView("Probe Near Clip")->setEnabled(probe_enabled);

    if (!probe_enabled)
    {
        getChild<LLComboBox>("Probe Volume Type", true)->clear();
        getChild<LLSpinCtrl>("Probe Ambiance", true)->clear();
        getChild<LLSpinCtrl>("Probe Near Clip", true)->clear();
        getChild<LLCheckBoxCtrl>("Probe Dynamic", true)->clear();
    }
    else
    {
        std::string volume_type;
        if (volobjp->getReflectionProbeIsBox())
        {
            volume_type = "Box";
        }
        else
        {
            volume_type = "Sphere";
        }

        getChild<LLComboBox>("Probe Volume Type", true)->setValue(volume_type);
        getChild<LLSpinCtrl>("Probe Ambiance", true)->setValue(volobjp->getReflectionProbeAmbiance());
        getChild<LLSpinCtrl>("Probe Near Clip", true)->setValue(volobjp->getReflectionProbeNearClip());
        getChild<LLCheckBoxCtrl>("Probe Dynamic", true)->setValue(volobjp->getReflectionProbeIsDynamic());
    }

    // Animated Mesh
    BOOL is_animated_mesh = single_root_volume && root_volobjp && root_volobjp->isAnimatedObject();
    getChild<LLUICtrl>("Animated Mesh Checkbox Ctrl")->setValue(is_animated_mesh);
    BOOL enabled_animated_object_box = FALSE;
    if (root_volobjp && root_volobjp == volobjp)
    {
        enabled_animated_object_box = single_root_volume && root_volobjp && root_volobjp->canBeAnimatedObject() && editable;
#if 0
        if (!enabled_animated_object_box)
        {
            LL_INFOS() << "not enabled: srv " << single_root_volume << " root_volobjp " << (bool) root_volobjp << LL_ENDL;
            if (root_volobjp)
            {
                LL_INFOS() << " cba " << root_volobjp->canBeAnimatedObject()
                           << " editable " << editable << " permModify() " << root_volobjp->permModify()
                           << " ispermenf " << root_volobjp->isPermanentEnforced() << LL_ENDL;
            }
        }
#endif
        if (enabled_animated_object_box && !is_animated_mesh &&
            root_volobjp->isAttachment() && !gAgentAvatarp->canAttachMoreAnimatedObjects())
        {
            // Turning this attachment animated would cause us to exceed the limit.
            enabled_animated_object_box = false;
        }
    }
    getChildView("Animated Mesh Checkbox Ctrl")->setEnabled(enabled_animated_object_box);

    //refresh any bakes
    if (root_volobjp)
    {
        root_volobjp->refreshBakeTexture();

        LLViewerObject::const_child_list_t& child_list = root_volobjp->getChildren();
        for (LLViewerObject::child_list_t::const_iterator iter = child_list.begin();
            iter != child_list.end(); ++iter)
        {
            LLViewerObject* objectp = *iter;
            if (objectp)
            {
                objectp->refreshBakeTexture();
            }
        }

        if (gAgentAvatarp)
        {
            gAgentAvatarp->updateMeshVisibility();
        }
    }

    // Flexible properties
    BOOL is_flexible = volobjp && volobjp->isFlexible();
    getChild<LLUICtrl>("Flexible1D Checkbox Ctrl")->setValue(is_flexible);
    if (is_flexible || (volobjp && volobjp->canBeFlexible()))
    {
        getChildView("Flexible1D Checkbox Ctrl")->setEnabled(editable && single_volume && volobjp && !volobjp->isMesh() && !objectp->isPermanentEnforced());
    }
    else
    {
        getChildView("Flexible1D Checkbox Ctrl")->setEnabled(false);
    }
    if (is_flexible && editable && single_volume)
    {
        getChildView("FlexNumSections")->setVisible(true);
        getChildView("FlexGravity")->setVisible(true);
        getChildView("FlexTension")->setVisible(true);
        getChildView("FlexFriction")->setVisible(true);
        getChildView("FlexWind")->setVisible(true);
        getChildView("FlexForceX")->setVisible(true);
        getChildView("FlexForceY")->setVisible(true);
        getChildView("FlexForceZ")->setVisible(true);

        getChildView("FlexNumSections")->setEnabled(true);
        getChildView("FlexGravity")->setEnabled(true);
        getChildView("FlexTension")->setEnabled(true);
        getChildView("FlexFriction")->setEnabled(true);
        getChildView("FlexWind")->setEnabled(true);
        getChildView("FlexForceX")->setEnabled(true);
        getChildView("FlexForceY")->setEnabled(true);
        getChildView("FlexForceZ")->setEnabled(true);

        LLFlexibleObjectData *attributes = (LLFlexibleObjectData *)objectp->getParameterEntry(LLNetworkData::PARAMS_FLEXIBLE);

        getChild<LLUICtrl>("FlexNumSections")->setValue((F32)attributes->getSimulateLOD());
        getChild<LLUICtrl>("FlexGravity")->setValue(attributes->getGravity());
        getChild<LLUICtrl>("FlexTension")->setValue(attributes->getTension());
        getChild<LLUICtrl>("FlexFriction")->setValue(attributes->getAirFriction());
        getChild<LLUICtrl>("FlexWind")->setValue(attributes->getWindSensitivity());
        getChild<LLUICtrl>("FlexForceX")->setValue(attributes->getUserForce().mV[VX]);
        getChild<LLUICtrl>("FlexForceY")->setValue(attributes->getUserForce().mV[VY]);
        getChild<LLUICtrl>("FlexForceZ")->setValue(attributes->getUserForce().mV[VZ]);
    }
    else
    {
        getChild<LLSpinCtrl>("FlexNumSections", true)->clear();
        getChild<LLSpinCtrl>("FlexGravity", true)->clear();
        getChild<LLSpinCtrl>("FlexTension", true)->clear();
        getChild<LLSpinCtrl>("FlexFriction", true)->clear();
        getChild<LLSpinCtrl>("FlexWind", true)->clear();
        getChild<LLSpinCtrl>("FlexForceX", true)->clear();
        getChild<LLSpinCtrl>("FlexForceY", true)->clear();
        getChild<LLSpinCtrl>("FlexForceZ", true)->clear();

        getChildView("FlexNumSections")->setEnabled(false);
        getChildView("FlexGravity")->setEnabled(false);
        getChildView("FlexTension")->setEnabled(false);
        getChildView("FlexFriction")->setEnabled(false);
        getChildView("FlexWind")->setEnabled(false);
        getChildView("FlexForceX")->setEnabled(false);
        getChildView("FlexForceY")->setEnabled(false);
        getChildView("FlexForceZ")->setEnabled(false);
    }

    // Material properties

    // Update material part
    // slightly inefficient - materials are unique per object, not per TE
    U8 material_code = 0;
    struct f : public LLSelectedTEGetFunctor<U8>
    {
        U8 get(LLViewerObject* object, S32 te)
        {
            return object->getMaterial();
        }
    } func;
    bool material_same = LLSelectMgr::getInstance()->getSelection()->getSelectedTEValue( &func, material_code );
    std::string LEGACY_FULLBRIGHT_DESC = LLTrans::getString("Fullbright");
    if (editable && single_volume && material_same)
    {
        mComboMaterial->setEnabled( TRUE );
        if (material_code == LL_MCODE_LIGHT)
        {
            if (mComboMaterial->getItemCount() == mComboMaterialItemCount)
            {
                mComboMaterial->add(LEGACY_FULLBRIGHT_DESC);
            }
            mComboMaterial->setSimple(LEGACY_FULLBRIGHT_DESC);
        }
        else
        {
            if (mComboMaterial->getItemCount() != mComboMaterialItemCount)
            {
                mComboMaterial->remove(LEGACY_FULLBRIGHT_DESC);
            }

            mComboMaterial->setSimple(std::string(LLMaterialTable::basic.getName(material_code)));
        }
    }
    else
    {
        mComboMaterial->setEnabled( FALSE );
    }

    // Physics properties

    mSpinPhysicsGravity->set(objectp->getPhysicsGravity());
    mSpinPhysicsGravity->setEnabled(editable);

    mSpinPhysicsFriction->set(objectp->getPhysicsFriction());
    mSpinPhysicsFriction->setEnabled(editable);

    mSpinPhysicsDensity->set(objectp->getPhysicsDensity());
    mSpinPhysicsDensity->setEnabled(editable);

    mSpinPhysicsRestitution->set(objectp->getPhysicsRestitution());
    mSpinPhysicsRestitution->setEnabled(editable);

    // update the physics shape combo to include allowed physics shapes
    mComboPhysicsShapeType->removeall();
    mComboPhysicsShapeType->add(getString("None"), LLSD(1));

    BOOL isMesh = FALSE;
    LLSculptParams *sculpt_params = (LLSculptParams *)objectp->getParameterEntry(LLNetworkData::PARAMS_SCULPT);
    if (sculpt_params)
    {
        U8 sculpt_type = sculpt_params->getSculptType();
        U8 sculpt_stitching = sculpt_type & LL_SCULPT_TYPE_MASK;
        isMesh = (sculpt_stitching == LL_SCULPT_TYPE_MESH);
    }

    if(isMesh && objectp)
    {
        const LLVolumeParams &volume_params = objectp->getVolume()->getParams();
        LLUUID mesh_id = volume_params.getSculptID();
        if(gMeshRepo.hasPhysicsShape(mesh_id))
        {
            // if a mesh contains an uploaded or decomposed physics mesh,
            // allow 'Prim'
            mComboPhysicsShapeType->add(getString("Prim"), LLSD(0));
        }
    }
    else
    {
        // simple prims always allow physics shape prim
        mComboPhysicsShapeType->add(getString("Prim"), LLSD(0));
    }

    mComboPhysicsShapeType->add(getString("Convex Hull"), LLSD(2));
    mComboPhysicsShapeType->setValue(LLSD(objectp->getPhysicsShapeType()));
    mComboPhysicsShapeType->setEnabled(editable && !objectp->isPermanentEnforced() && ((root_objectp == NULL) || !root_objectp->isPermanentEnforced()));

    mObject = objectp;
    mRootObject = root_objectp;

    // <FS> Extended copy & paste buttons
    //mMenuClipboardFeatures->setEnabled(editable && single_volume && volobjp); // Note: physics doesn't need to be limited by single volume
    //mMenuClipboardLight->setEnabled(editable && single_volume && volobjp);
    mBtnCopyFeatures->setEnabled(editable && single_volume && volobjp);
    mBtnPasteFeatures->setEnabled(editable && single_volume && volobjp && !mClipboardParams.emptyMap() && (mClipboardParams.has("features") || mClipboardParams.has("light")));
    // </FS>
}

// static
bool LLPanelVolume::precommitValidate( const LLSD& data )
{
    // TODO: Richard will fill this in later.
    return TRUE; // FALSE means that validation failed and new value should not be commited.
}


void LLPanelVolume::refresh()
{
    getState();
    if (mObject.notNull() && mObject->isDead())
    {
        mObject = NULL;
    }

    if (mRootObject.notNull() && mRootObject->isDead())
    {
        mRootObject = NULL;
    }

    bool enable_mesh = false;

    LLSD sim_features;
    LLViewerRegion *region = gAgent.getRegion();
    if(region)
    {
        LLSD sim_features;
        region->getSimulatorFeatures(sim_features);
        enable_mesh = sim_features.has("PhysicsShapeTypes");
    }
    getChildView("label physicsshapetype")->setVisible(enable_mesh);
    getChildView("Physics Shape Type Combo Ctrl")->setVisible(enable_mesh);
    getChildView("Physics Gravity")->setVisible(enable_mesh);
    getChildView("Physics Friction")->setVisible(enable_mesh);
    getChildView("Physics Density")->setVisible(enable_mesh);
    getChildView("Physics Restitution")->setVisible(enable_mesh);

    /* TODO: add/remove individual physics shape types as per the PhysicsShapeTypes simulator features */
}


void LLPanelVolume::draw()
{
    LLPanel::draw();
}

// virtual
void LLPanelVolume::clearCtrls()
{
    LLPanel::clearCtrls();

    getChildView("select_single")->setEnabled(false);
    getChildView("select_single")->setVisible(true);
    getChildView("edit_object")->setEnabled(false);
    getChildView("edit_object")->setVisible(false);
    getChildView("Light Checkbox Ctrl")->setEnabled(false);;
    LLColorSwatchCtrl* LightColorSwatch = getChild<LLColorSwatchCtrl>("colorswatch");
    if(LightColorSwatch)
    {
        LightColorSwatch->setEnabled( FALSE );
        LightColorSwatch->setValid( FALSE );
    }
    LLTextureCtrl* LightTextureCtrl = getChild<LLTextureCtrl>("light texture control");
    if(LightTextureCtrl)
    {
        LightTextureCtrl->setEnabled( FALSE );
        LightTextureCtrl->setValid( FALSE );
    }

    getChildView("Light Intensity")->setEnabled(false);
    getChildView("Light Radius")->setEnabled(false);
    getChildView("Light Falloff")->setEnabled(false);

    getChildView("Reflection Probe")->setEnabled(false);;
    getChildView("Probe Volume Type")->setEnabled(false);
    getChildView("Probe Dynamic")->setEnabled(false);
    getChildView("Probe Ambiance")->setEnabled(false);
    getChildView("Probe Near Clip")->setEnabled(false);
    getChildView("Animated Mesh Checkbox Ctrl")->setEnabled(false);
<<<<<<< HEAD
	getChildView("Flexible1D Checkbox Ctrl")->setEnabled(false);
	getChildView("FlexNumSections")->setEnabled(false);
	getChildView("FlexGravity")->setEnabled(false);
	getChildView("FlexTension")->setEnabled(false);
	getChildView("FlexFriction")->setEnabled(false);
	getChildView("FlexWind")->setEnabled(false);
	getChildView("FlexForceX")->setEnabled(false);
	getChildView("FlexForceY")->setEnabled(false);
	getChildView("FlexForceZ")->setEnabled(false);

	mSpinPhysicsGravity->setEnabled(FALSE);
	mSpinPhysicsFriction->setEnabled(FALSE);
	mSpinPhysicsDensity->setEnabled(FALSE);
	mSpinPhysicsRestitution->setEnabled(FALSE);

	//<FS:Beq> physics view changes
	getChildView("PhysicsViewToggle")->setEnabled(true);
	//</FS:Beq>
	mComboMaterial->setEnabled( FALSE );

    // <FS> Extended copy & paste buttons
    //mMenuClipboardFeatures->setEnabled(false);
    //mMenuClipboardLight->setEnabled(false);
    mBtnCopyFeatures->setEnabled(FALSE);
    mBtnPasteFeatures->setEnabled(FALSE);
    // </FS>
=======
    getChildView("Flexible1D Checkbox Ctrl")->setEnabled(false);
    getChildView("FlexNumSections")->setEnabled(false);
    getChildView("FlexGravity")->setEnabled(false);
    getChildView("FlexTension")->setEnabled(false);
    getChildView("FlexFriction")->setEnabled(false);
    getChildView("FlexWind")->setEnabled(false);
    getChildView("FlexForceX")->setEnabled(false);
    getChildView("FlexForceY")->setEnabled(false);
    getChildView("FlexForceZ")->setEnabled(false);

    mSpinPhysicsGravity->setEnabled(FALSE);
    mSpinPhysicsFriction->setEnabled(FALSE);
    mSpinPhysicsDensity->setEnabled(FALSE);
    mSpinPhysicsRestitution->setEnabled(FALSE);

    mComboMaterial->setEnabled( FALSE );
>>>>>>> 38c2a5bd
}

//
// Static functions
//

void LLPanelVolume::sendIsLight()
{
    LLViewerObject* objectp = mObject;
    if (!objectp || (objectp->getPCode() != LL_PCODE_VOLUME))
    {
        return;
    }
    LLVOVolume *volobjp = (LLVOVolume *)objectp;

    BOOL value = getChild<LLUICtrl>("Light Checkbox Ctrl")->getValue();
    volobjp->setIsLight(value);
    LL_INFOS() << "update light sent" << LL_ENDL;
}

void notify_cant_select_reflection_probe()
{
    if (!gSavedSettings.getBOOL("SelectReflectionProbes"))
    {
        LLNotificationsUtil::add("CantSelectReflectionProbe");
    }
}

void LLPanelVolume::sendIsReflectionProbe()
{
    LLViewerObject* objectp = mObject;
    if (!objectp || (objectp->getPCode() != LL_PCODE_VOLUME))
    {
        return;
    }
    LLVOVolume* volobjp = (LLVOVolume*)objectp;

    BOOL value = getChild<LLUICtrl>("Reflection Probe")->getValue();
    BOOL old_value = volobjp->isReflectionProbe();

    if (value && value != old_value)
    { // defer to notification util as to whether or not we *really* make this object a reflection probe
        LLNotificationsUtil::add("ReflectionProbeApplied", LLSD(), LLSD(), boost::bind(&LLPanelVolume::doSendIsReflectionProbe, this, _1, _2));
    }
    else
    {
        if (value)
        {
            notify_cant_select_reflection_probe();
        }
        else if (objectp->flagPhantom())
        {
            LLViewerObject* root = objectp->getRootEdit();
            bool in_linkeset = root != objectp || objectp->numChildren() > 0;
            if (in_linkeset)
            {
                // In linkset with a phantom flag
                objectp->setFlags(FLAGS_PHANTOM, FALSE);
            }
        }
        volobjp->setIsReflectionProbe(value);
    }
}

void LLPanelVolume::doSendIsReflectionProbe(const LLSD & notification, const LLSD & response)
{
    S32 option = LLNotificationsUtil::getSelectedOption(notification, response);
    if (option == 0) // YES
    {
        LLViewerObject* objectp = mObject;
        if (!objectp || (objectp->getPCode() != LL_PCODE_VOLUME))
        {
            return;
        }
        LLVOVolume* volobjp = (LLVOVolume*)objectp;

        notify_cant_select_reflection_probe();
        volobjp->setIsReflectionProbe(true);

        { // has become a reflection probe, slam to a 10m sphere and pop up a message
            // warning people about the pitfalls of reflection probes

            // <FS:Zi> Let's not just slam a sphere on it if the original prim was a box-type
            //         prim, but instead keep its shape and update the interface accordingly.
            U8 probe_path_type = LL_PCODE_PATH_CIRCLE;
            U8 probe_profile_type = LL_PCODE_PROFILE_CIRCLE_HALF;

            std::string volume_type;

            if (objectp->getVolume()->getPathType() == LL_PCODE_PATH_LINE)
            {
                volobjp->setReflectionProbeIsBox(true);

                probe_path_type = LL_PCODE_PATH_LINE;
                probe_profile_type = LL_PCODE_PROFILE_SQUARE;

                volume_type = "Box";
            }
            else
            {
                volume_type = "Sphere";
            }

            getChild<LLComboBox>("Probe Volume Type", true)->setValue(volume_type);
            // </FS:Zi>

            auto* select_mgr = LLSelectMgr::getInstance();

            select_mgr->selectionUpdatePhantom(true);
            select_mgr->selectionSetGLTFMaterial(LLUUID::null);
            select_mgr->selectionSetAlphaOnly(0.f);

            LLVolumeParams params;
            // <FS:Zi> Don't change prim boxes to spheres when turning it into a reflection probe
            // params.getPathParams().setCurveType(LL_PCODE_PATH_CIRCLE);
            // params.getProfileParams().setCurveType(LL_PCODE_PROFILE_CIRCLE_HALF);
            params.getPathParams().setCurveType(probe_path_type);
            params.getProfileParams().setCurveType(probe_profile_type);
            // </FS:Zi>
            mObject->updateVolume(params);
        }
    }
    else
    {
        // cancelled, touch up UI state
        getChild<LLUICtrl>("Reflection Probe")->setValue(false);
    }
}

void LLPanelVolume::sendIsFlexible()
{
    LLViewerObject* objectp = mObject;
    if (!objectp || (objectp->getPCode() != LL_PCODE_VOLUME))
    {
        return;
    }
    LLVOVolume *volobjp = (LLVOVolume *)objectp;

    BOOL is_flexible = getChild<LLUICtrl>("Flexible1D Checkbox Ctrl")->getValue();
    //BOOL is_flexible = mCheckFlexible1D->get();

    if (is_flexible)
    {
        //LLFirstUse::useFlexible();

        if (objectp->getClickAction() == CLICK_ACTION_SIT)
        {
            LLSelectMgr::getInstance()->selectionSetClickAction(CLICK_ACTION_NONE);
        }

    }

    if (volobjp->setIsFlexible(is_flexible))
    {
        mObject->sendShapeUpdate();
        LLSelectMgr::getInstance()->selectionUpdatePhantom(volobjp->flagPhantom());
    }

    LL_INFOS() << "update flexible sent" << LL_ENDL;
}

void LLPanelVolume::sendPhysicsShapeType(LLUICtrl* ctrl, void* userdata)
{
    U8 type = ctrl->getValue().asInteger();
    LLSelectMgr::getInstance()->selectionSetPhysicsType(type);

    refreshCost();
}

void LLPanelVolume::sendPhysicsGravity(LLUICtrl* ctrl, void* userdata)
{
    F32 val = ctrl->getValue().asReal();
    LLSelectMgr::getInstance()->selectionSetGravity(val);
}

void LLPanelVolume::sendPhysicsFriction(LLUICtrl* ctrl, void* userdata)
{
    F32 val = ctrl->getValue().asReal();
    LLSelectMgr::getInstance()->selectionSetFriction(val);
}

void LLPanelVolume::sendPhysicsRestitution(LLUICtrl* ctrl, void* userdata)
{
    F32 val = ctrl->getValue().asReal();
    LLSelectMgr::getInstance()->selectionSetRestitution(val);
}

void LLPanelVolume::sendPhysicsDensity(LLUICtrl* ctrl, void* userdata)
{
    F32 val = ctrl->getValue().asReal();
    LLSelectMgr::getInstance()->selectionSetDensity(val);
}

void LLPanelVolume::refreshCost()
{
    LLViewerObject* obj = LLSelectMgr::getInstance()->getSelection()->getFirstObject();

    if (obj)
    {
        obj->getObjectCost();
    }
}

void LLPanelVolume::onLightCancelColor(const LLSD& data)
{
    LLColorSwatchCtrl*  LightColorSwatch = getChild<LLColorSwatchCtrl>("colorswatch");
    if(LightColorSwatch)
    {
        LightColorSwatch->setColor(mLightSavedColor);
    }
    onLightSelectColor(data);
}

void LLPanelVolume::onLightCancelTexture(const LLSD& data)
{
    LLTextureCtrl* LightTextureCtrl = getChild<LLTextureCtrl>("light texture control");
    LLVOVolume *volobjp = (LLVOVolume *) mObject.get();

    if (volobjp && LightTextureCtrl)
    {
        // Cancel the light texture as requested
        // NORSPEC-292
        //
        // Texture picker triggers cancel both in case of actual cancel and in case of
        // selection of "None" texture.
        LLUUID tex_id = LightTextureCtrl->getImageAssetID();
        bool is_spotlight = volobjp->isLightSpotlight();
        setLightTextureID(tex_id, LightTextureCtrl->getImageItemID(), volobjp); //updates spotlight

        if (!is_spotlight && tex_id.notNull())
        {
            LLVector3 spot_params = volobjp->getSpotLightParams();
            getChild<LLUICtrl>("Light FOV")->setValue(spot_params.mV[0]);
            getChild<LLUICtrl>("Light Focus")->setValue(spot_params.mV[1]);
            getChild<LLUICtrl>("Light Ambiance")->setValue(spot_params.mV[2]);
        }
    }
}

void LLPanelVolume::onLightSelectColor(const LLSD& data)
{
    LLViewerObject* objectp = mObject;
    if (!objectp || (objectp->getPCode() != LL_PCODE_VOLUME))
    {
        return;
    }
    LLVOVolume *volobjp = (LLVOVolume *)objectp;


    LLColorSwatchCtrl*  LightColorSwatch = getChild<LLColorSwatchCtrl>("colorswatch");
    if(LightColorSwatch)
    {
        LLColor4    clr = LightColorSwatch->get();
        LLColor3    clr3( clr );
        volobjp->setLightSRGBColor(clr3);
        mLightSavedColor = clr;
    }
}

void LLPanelVolume::onLightSelectTexture(const LLSD& data)
{
    if (mObject.isNull() || (mObject->getPCode() != LL_PCODE_VOLUME))
    {
        return;
    }
    LLVOVolume *volobjp = (LLVOVolume *) mObject.get();


    LLTextureCtrl*  LightTextureCtrl = getChild<LLTextureCtrl>("light texture control");
    if(LightTextureCtrl)
    {
        LLUUID id = LightTextureCtrl->getImageAssetID();
        setLightTextureID(id, LightTextureCtrl->getImageItemID(), volobjp);
    }
}

void LLPanelVolume::onCopyFeatures()
{
    LLViewerObject* objectp = mObject;
    if (!objectp)
    {
        return;
    }

    LLSD clipboard;

    LLVOVolume *volobjp = NULL;
    if (objectp && (objectp->getPCode() == LL_PCODE_VOLUME))
    {
        volobjp = (LLVOVolume *)objectp;
    }

    // Flexi Prim
    if (volobjp && volobjp->isFlexible())
    {
        LLFlexibleObjectData *attributes = (LLFlexibleObjectData *)objectp->getParameterEntry(LLNetworkData::PARAMS_FLEXIBLE);
        if (attributes)
        {
            clipboard["flex"]["lod"] = attributes->getSimulateLOD();
            clipboard["flex"]["gav"] = attributes->getGravity();
            clipboard["flex"]["ten"] = attributes->getTension();
            clipboard["flex"]["fri"] = attributes->getAirFriction();
            clipboard["flex"]["sen"] = attributes->getWindSensitivity();
            LLVector3 force = attributes->getUserForce();
            clipboard["flex"]["forx"] = force.mV[0];
            clipboard["flex"]["fory"] = force.mV[1];
            clipboard["flex"]["forz"] = force.mV[2];
        }
    }

    // Physics
    {
        clipboard["physics"]["shape"] = objectp->getPhysicsShapeType();
        clipboard["physics"]["gravity"] = objectp->getPhysicsGravity();
        clipboard["physics"]["friction"] = objectp->getPhysicsFriction();
        clipboard["physics"]["density"] = objectp->getPhysicsDensity();
        clipboard["physics"]["restitution"] = objectp->getPhysicsRestitution();

        U8 material_code = 0;
        struct f : public LLSelectedTEGetFunctor<U8>
        {
            U8 get(LLViewerObject* object, S32 te)
            {
                return object->getMaterial();
            }
        } func;
        bool material_same = LLSelectMgr::getInstance()->getSelection()->getSelectedTEValue(&func, material_code);
        // This should always be true since material should be per object.
        if (material_same)
        {
            clipboard["physics"]["material"] = material_code;
        }
    }

    mClipboardParams["features"] = clipboard;
}

void LLPanelVolume::onPasteFeatures()
{
    LLViewerObject* objectp = mObject;
    if (!objectp && mClipboardParams.has("features"))
    {
        return;
    }

    LLSD &clipboard = mClipboardParams["features"];

    LLVOVolume *volobjp = NULL;
    if (objectp && (objectp->getPCode() == LL_PCODE_VOLUME))
    {
        volobjp = (LLVOVolume *)objectp;
    }

    // Physics
    bool is_root = objectp->isRoot();

    // Not sure if phantom should go under physics, but doesn't fit elsewhere
    BOOL is_phantom = clipboard["is_phantom"].asBoolean() && is_root;
    LLSelectMgr::getInstance()->selectionUpdatePhantom(is_phantom);

    BOOL is_physical = clipboard["is_physical"].asBoolean() && is_root;
    LLSelectMgr::getInstance()->selectionUpdatePhysics(is_physical);

    if (clipboard.has("physics"))
    {
        objectp->setPhysicsShapeType((U8)clipboard["physics"]["shape"].asInteger());
        U8 cur_material = objectp->getMaterial();
        U8 material = (U8)clipboard["physics"]["material"].asInteger() | (cur_material & ~LL_MCODE_MASK);

        objectp->setMaterial(material);
        objectp->sendMaterialUpdate();
        objectp->setPhysicsGravity(clipboard["physics"]["gravity"].asReal());
        objectp->setPhysicsFriction(clipboard["physics"]["friction"].asReal());
        objectp->setPhysicsDensity(clipboard["physics"]["density"].asReal());
        objectp->setPhysicsRestitution(clipboard["physics"]["restitution"].asReal());
        objectp->updateFlags(TRUE);
    }

    // Flexible
    bool is_flexible = clipboard.has("flex");
    if (is_flexible && volobjp->canBeFlexible())
    {
        LLVOVolume *volobjp = (LLVOVolume *)objectp;
        BOOL update_shape = FALSE;

        // do before setParameterEntry or it will think that it is already flexi
        update_shape = volobjp->setIsFlexible(is_flexible);

        if (objectp->getClickAction() == CLICK_ACTION_SIT)
        {
            objectp->setClickAction(CLICK_ACTION_NONE);
        }

        LLFlexibleObjectData *attributes = (LLFlexibleObjectData *)objectp->getParameterEntry(LLNetworkData::PARAMS_FLEXIBLE);
        if (attributes)
        {
            LLFlexibleObjectData new_attributes;
            new_attributes = *attributes;
            new_attributes.setSimulateLOD(clipboard["flex"]["lod"].asInteger());
            new_attributes.setGravity(clipboard["flex"]["gav"].asReal());
            new_attributes.setTension(clipboard["flex"]["ten"].asReal());
            new_attributes.setAirFriction(clipboard["flex"]["fri"].asReal());
            new_attributes.setWindSensitivity(clipboard["flex"]["sen"].asReal());
            F32 fx = (F32)clipboard["flex"]["forx"].asReal();
            F32 fy = (F32)clipboard["flex"]["fory"].asReal();
            F32 fz = (F32)clipboard["flex"]["forz"].asReal();
            LLVector3 force(fx, fy, fz);
            new_attributes.setUserForce(force);
            objectp->setParameterEntry(LLNetworkData::PARAMS_FLEXIBLE, new_attributes, true);
        }

        if (update_shape)
        {
            mObject->sendShapeUpdate();
            LLSelectMgr::getInstance()->selectionUpdatePhantom(volobjp->flagPhantom());
        }
    }
    else
    {
        LLVOVolume *volobjp = (LLVOVolume *)objectp;
        if (volobjp->setIsFlexible(false))
        {
            mObject->sendShapeUpdate();
            LLSelectMgr::getInstance()->selectionUpdatePhantom(volobjp->flagPhantom());
        }
    }
}

void LLPanelVolume::onCopyLight()
{
    LLViewerObject* objectp = mObject;
    if (!objectp)
    {
        return;
    }

    LLSD clipboard;

    LLVOVolume *volobjp = NULL;
    if (objectp && (objectp->getPCode() == LL_PCODE_VOLUME))
    {
        volobjp = (LLVOVolume *)objectp;
    }

    // Light Source
    if (volobjp && volobjp->getIsLight())
    {
        clipboard["light"]["intensity"] = volobjp->getLightIntensity();
        clipboard["light"]["radius"] = volobjp->getLightRadius();
        clipboard["light"]["falloff"] = volobjp->getLightFalloff();
        LLColor3 color = volobjp->getLightSRGBColor();
        clipboard["light"]["r"] = color.mV[0];
        clipboard["light"]["g"] = color.mV[1];
        clipboard["light"]["b"] = color.mV[2];

        // Spotlight
        if (volobjp->isLightSpotlight())
        {
            LLUUID id = volobjp->getLightTextureID();
            if (id.notNull() && get_can_copy_texture(id))
            {
                clipboard["spot"]["id"] = id;
                LLVector3 spot_params = volobjp->getSpotLightParams();
                clipboard["spot"]["fov"] = spot_params.mV[0];
                clipboard["spot"]["focus"] = spot_params.mV[1];
                clipboard["spot"]["ambiance"] = spot_params.mV[2];
            }
        }
    }

    if (volobjp && volobjp->isReflectionProbe())
    {
        clipboard["reflection_probe"]["is_box"] = volobjp->getReflectionProbeIsBox();
        clipboard["reflection_probe"]["ambiance"] = volobjp->getReflectionProbeAmbiance();
        clipboard["reflection_probe"]["near_clip"] = volobjp->getReflectionProbeNearClip();
        clipboard["reflection_probe"]["dynamic"] = volobjp->getReflectionProbeIsDynamic();
    }

    mClipboardParams["light"] = clipboard;
}

void LLPanelVolume::onPasteLight()
{
    LLViewerObject* objectp = mObject;
    if (!objectp && mClipboardParams.has("light"))
    {
        return;
    }

    LLSD &clipboard = mClipboardParams["light"];

    LLVOVolume *volobjp = NULL;
    if (objectp && (objectp->getPCode() == LL_PCODE_VOLUME))
    {
        volobjp = (LLVOVolume *)objectp;
    }

    // Light Source
    if (volobjp)
    {
        if (clipboard.has("light"))
        {
            volobjp->setIsLight(TRUE);
            volobjp->setLightIntensity((F32)clipboard["light"]["intensity"].asReal());
            volobjp->setLightRadius((F32)clipboard["light"]["radius"].asReal());
            volobjp->setLightFalloff((F32)clipboard["light"]["falloff"].asReal());
            F32 r = (F32)clipboard["light"]["r"].asReal();
            F32 g = (F32)clipboard["light"]["g"].asReal();
            F32 b = (F32)clipboard["light"]["b"].asReal();
            volobjp->setLightSRGBColor(LLColor3(r, g, b));
        }
        else
        {
            volobjp->setIsLight(FALSE);
        }

        if (clipboard.has("spot"))
        {
            volobjp->setLightTextureID(clipboard["spot"]["id"].asUUID());
            LLVector3 spot_params;
            spot_params.mV[0] = (F32)clipboard["spot"]["fov"].asReal();
            spot_params.mV[1] = (F32)clipboard["spot"]["focus"].asReal();
            spot_params.mV[2] = (F32)clipboard["spot"]["ambiance"].asReal();
            volobjp->setSpotLightParams(spot_params);
        }

        if (clipboard.has("reflection_probe"))
        {
            volobjp->setIsReflectionProbe(TRUE);
            volobjp->setReflectionProbeIsBox(clipboard["reflection_probe"]["is_box"].asBoolean());
            volobjp->setReflectionProbeAmbiance((F32)clipboard["reflection_probe"]["ambiance"].asReal());
            volobjp->setReflectionProbeNearClip((F32)clipboard["reflection_probe"]["near_clip"].asReal());
            volobjp->setReflectionProbeIsDynamic(clipboard["reflection_probe"]["dynamic"].asBoolean());
        }
        else
        {
            if (objectp->flagPhantom())
            {
                LLViewerObject* root = objectp->getRootEdit();
                bool in_linkeset = root != objectp || objectp->numChildren() > 0;
                if (in_linkeset)
                {
                    // In linkset with a phantom flag
                    objectp->setFlags(FLAGS_PHANTOM, FALSE);
                }
            }

            volobjp->setIsReflectionProbe(false);
        }
    }
}

// <FS> Extended copy & paste buttons
//void LLPanelVolume::menuDoToSelected(const LLSD& userdata)
//{
//    std::string command = userdata.asString();
//
//    // paste
//    if (command == "features_paste")
//    {
//        onPasteFeatures();
//    }
//    else if (command == "light_paste")
//    {
//        onPasteLight();
//    }
//    // copy
//    else if (command == "features_copy")
//    {
//        onCopyFeatures();
//    }
//    else if (command == "light_copy")
//    {
//        onCopyLight();
//    }
//}
//
//bool LLPanelVolume::menuEnableItem(const LLSD& userdata)
//{
//    std::string command = userdata.asString();
//
//    // paste options
//    if (command == "features_paste")
//    {
//        return mClipboardParams.has("features");
//    }
//    else if (command == "light_paste")
//    {
//        return mClipboardParams.has("light");
//    }
//    return false;
//}
void LLPanelVolume::onFSCopyFeatures()
{
	onCopyFeatures();
	onCopyLight();
	mBtnPasteFeatures->setEnabled(!mClipboardParams.emptyMap() && (mClipboardParams.has("features") || mClipboardParams.has("light")));
}

void LLPanelVolume::onFSPasteFeatures()
{
	onPasteFeatures();
	onPasteLight();
}
// </FS>

// static
void LLPanelVolume::onCommitMaterial( LLUICtrl* ctrl, void* userdata )
{
    LLPanelVolume* self = (LLPanelVolume*)userdata;
    LLComboBox* box = (LLComboBox*) ctrl;

    if (box)
    {
        // apply the currently selected material to the object
        const std::string& material_name = box->getSimple();
        std::string LEGACY_FULLBRIGHT_DESC = LLTrans::getString("Fullbright");
        if (material_name != LEGACY_FULLBRIGHT_DESC)
        {
            U8 material_code = LLMaterialTable::basic.getMCode(material_name);
            if (self)
            {
                LLViewerObject* objectp = self->mObject;
                if (objectp)
                {
                    objectp->setPhysicsGravity(DEFAULT_GRAVITY_MULTIPLIER);
                    objectp->setPhysicsFriction(LLMaterialTable::basic.getFriction(material_code));
                    //currently density is always set to 1000 serverside regardless of chosen material,
                    //actual material density should be used here, if this behavior change
                    objectp->setPhysicsDensity(DEFAULT_DENSITY);
                    objectp->setPhysicsRestitution(LLMaterialTable::basic.getRestitution(material_code));
                }
            }
            LLSelectMgr::getInstance()->selectionSetMaterial(material_code);
        }
    }
}

// static
void LLPanelVolume::onCommitLight( LLUICtrl* ctrl, void* userdata )
{
    LLPanelVolume* self = (LLPanelVolume*) userdata;
    LLViewerObject* objectp = self->mObject;
    if (!objectp || (objectp->getPCode() != LL_PCODE_VOLUME))
    {
        return;
    }
    LLVOVolume *volobjp = (LLVOVolume *)objectp;


    volobjp->setLightIntensity((F32)self->getChild<LLUICtrl>("Light Intensity")->getValue().asReal());
    volobjp->setLightRadius((F32)self->getChild<LLUICtrl>("Light Radius")->getValue().asReal());
    volobjp->setLightFalloff((F32)self->getChild<LLUICtrl>("Light Falloff")->getValue().asReal());

    LLColorSwatchCtrl*  LightColorSwatch = self->getChild<LLColorSwatchCtrl>("colorswatch");
    if(LightColorSwatch)
    {
        LLColor4    clr = LightColorSwatch->get();
        volobjp->setLightSRGBColor(LLColor3(clr));
    }

    LLTextureCtrl*  LightTextureCtrl = self->getChild<LLTextureCtrl>("light texture control");
    if(LightTextureCtrl)
    {
        LLUUID id = LightTextureCtrl->getImageAssetID();
        LLUUID item_id = LightTextureCtrl->getImageItemID();
        if (id.notNull())
        {
            if (!volobjp->isLightSpotlight())
            { //this commit is making this a spot light, set UI to default params
                setLightTextureID(id, item_id, volobjp);
                LLVector3 spot_params = volobjp->getSpotLightParams();
                self->getChild<LLUICtrl>("Light FOV")->setValue(spot_params.mV[0]);
                self->getChild<LLUICtrl>("Light Focus")->setValue(spot_params.mV[1]);
                self->getChild<LLUICtrl>("Light Ambiance")->setValue(spot_params.mV[2]);
            }
            else
            { //modifying existing params, this time volobjp won't change params on its own.
                if (volobjp->getLightTextureID() != id)
                {
                    setLightTextureID(id, item_id, volobjp);
                }

                LLVector3 spot_params;
                spot_params.mV[0] = (F32) self->getChild<LLUICtrl>("Light FOV")->getValue().asReal();
                spot_params.mV[1] = (F32) self->getChild<LLUICtrl>("Light Focus")->getValue().asReal();
                spot_params.mV[2] = (F32) self->getChild<LLUICtrl>("Light Ambiance")->getValue().asReal();
                volobjp->setSpotLightParams(spot_params);
            }
        }
        else if (volobjp->isLightSpotlight())
        { //no longer a spot light
            setLightTextureID(id, item_id, volobjp);
            //self->getChildView("Light FOV")->setEnabled(FALSE);
            //self->getChildView("Light Focus")->setEnabled(FALSE);
            //self->getChildView("Light Ambiance")->setEnabled(FALSE);
        }
    }


}

//static
void LLPanelVolume::onCommitProbe(LLUICtrl* ctrl, void* userdata)
{
    LLPanelVolume* self = (LLPanelVolume*)userdata;
    LLViewerObject* objectp = self->mObject;
    if (!objectp || (objectp->getPCode() != LL_PCODE_VOLUME))
    {
        return;
    }
    LLVOVolume* volobjp = (LLVOVolume*)objectp;

    volobjp->setReflectionProbeAmbiance((F32)self->getChild<LLUICtrl>("Probe Ambiance")->getValue().asReal());
    volobjp->setReflectionProbeNearClip((F32)self->getChild<LLUICtrl>("Probe Near Clip")->getValue().asReal());
    volobjp->setReflectionProbeIsDynamic(self->getChild<LLUICtrl>("Probe Dynamic")->getValue().asBoolean());

    std::string shape_type = self->getChild<LLUICtrl>("Probe Volume Type")->getValue().asString();

    bool is_box = shape_type == "Box";

    if (volobjp->setReflectionProbeIsBox(is_box))
    {
        // make the volume match the probe
        auto* select_mgr = LLSelectMgr::getInstance();

        select_mgr->selectionUpdatePhantom(true);
        select_mgr->selectionSetGLTFMaterial(LLUUID::null);
        select_mgr->selectionSetAlphaOnly(0.f);

        U8 profile, path;

        if (!is_box)
        {
            profile = LL_PCODE_PROFILE_CIRCLE_HALF;
            path = LL_PCODE_PATH_CIRCLE;

            F32 scale = volobjp->getScale().mV[0];
            volobjp->setScale(LLVector3(scale, scale, scale), FALSE);
            LLSelectMgr::getInstance()->sendMultipleUpdate(UPD_ROTATION | UPD_POSITION | UPD_SCALE);
        }
        else
        {
            profile = LL_PCODE_PROFILE_SQUARE;
            path = LL_PCODE_PATH_LINE;
        }

        LLVolumeParams params;
        params.getProfileParams().setCurveType(profile);
        params.getPathParams().setCurveType(path);
        objectp->updateVolume(params);
    }

}

// static
void LLPanelVolume::onCommitIsLight( LLUICtrl* ctrl, void* userdata )
{
    LLPanelVolume* self = (LLPanelVolume*) userdata;
    self->sendIsLight();
}

// static
void LLPanelVolume::setLightTextureID(const LLUUID &asset_id, const LLUUID &item_id, LLVOVolume* volobjp)
{
    if (volobjp)
    {
        LLViewerInventoryItem* item = gInventory.getItem(item_id);

        if (item && volobjp->isAttachment())
        {
            const LLPermissions& perm = item->getPermissions();
            BOOL unrestricted = ((perm.getMaskBase() & PERM_ITEM_UNRESTRICTED) == PERM_ITEM_UNRESTRICTED) ? TRUE : FALSE;
            if (!unrestricted)
            {
                // Attachments are in world and in inventory simultaneously,
                // at the moment server doesn't support such a situation.
                return;
            }
        }

        if (item && !item->getPermissions().allowOperationBy(PERM_COPY, gAgent.getID()))
        {
            LLToolDragAndDrop::handleDropMaterialProtections(volobjp, item, LLToolDragAndDrop::SOURCE_AGENT, LLUUID::null);
        }
        volobjp->setLightTextureID(asset_id);
    }
}
//----------------------------------------------------------------------------

// static
void LLPanelVolume::onCommitIsReflectionProbe(LLUICtrl* ctrl, void* userdata)
{
    LLPanelVolume* self = (LLPanelVolume*)userdata;
    self->sendIsReflectionProbe();
}

//----------------------------------------------------------------------------

// static
void LLPanelVolume::onCommitFlexible( LLUICtrl* ctrl, void* userdata )
{
    LLPanelVolume* self = (LLPanelVolume*) userdata;
    LLViewerObject* objectp = self->mObject;
    if (!objectp || (objectp->getPCode() != LL_PCODE_VOLUME))
    {
        return;
    }

    LLFlexibleObjectData *attributes = (LLFlexibleObjectData *)objectp->getParameterEntry(LLNetworkData::PARAMS_FLEXIBLE);
    if (attributes)
    {
        LLFlexibleObjectData new_attributes;
        new_attributes = *attributes;


        new_attributes.setSimulateLOD(self->getChild<LLUICtrl>("FlexNumSections")->getValue().asInteger());//(S32)self->mSpinSections->get());
        new_attributes.setGravity((F32)self->getChild<LLUICtrl>("FlexGravity")->getValue().asReal());
        new_attributes.setTension((F32)self->getChild<LLUICtrl>("FlexTension")->getValue().asReal());
        new_attributes.setAirFriction((F32)self->getChild<LLUICtrl>("FlexFriction")->getValue().asReal());
        new_attributes.setWindSensitivity((F32)self->getChild<LLUICtrl>("FlexWind")->getValue().asReal());
        F32 fx = (F32)self->getChild<LLUICtrl>("FlexForceX")->getValue().asReal();
        F32 fy = (F32)self->getChild<LLUICtrl>("FlexForceY")->getValue().asReal();
        F32 fz = (F32)self->getChild<LLUICtrl>("FlexForceZ")->getValue().asReal();
        LLVector3 force(fx,fy,fz);

        new_attributes.setUserForce(force);
        objectp->setParameterEntry(LLNetworkData::PARAMS_FLEXIBLE, new_attributes, true);
    }

    // Values may fail validation
    self->refresh();
}

void LLPanelVolume::onCommitAnimatedMeshCheckbox(LLUICtrl *, void*)
{
    LLViewerObject* objectp = mObject;
    if (!objectp || (objectp->getPCode() != LL_PCODE_VOLUME))
    {
        return;
    }
    LLVOVolume *volobjp = (LLVOVolume *)objectp;
    BOOL animated_mesh = getChild<LLUICtrl>("Animated Mesh Checkbox Ctrl")->getValue();
    U32 flags = volobjp->getExtendedMeshFlags();
    U32 new_flags = flags;
    if (animated_mesh)
    {
        new_flags |= LLExtendedMeshParams::ANIMATED_MESH_ENABLED_FLAG;
    }
    else
    {
        new_flags &= ~LLExtendedMeshParams::ANIMATED_MESH_ENABLED_FLAG;
    }
    if (new_flags != flags)
    {
        volobjp->setExtendedMeshFlags(new_flags);
    }

    //refresh any bakes
    if (volobjp)
    {
        volobjp->refreshBakeTexture();

        LLViewerObject::const_child_list_t& child_list = volobjp->getChildren();
        for (LLViewerObject::child_list_t::const_iterator iter = child_list.begin();
            iter != child_list.end(); ++iter)
        {
            LLViewerObject* objectp = *iter;
            if (objectp)
            {
                objectp->refreshBakeTexture();
            }
        }

        if (gAgentAvatarp)
        {
            gAgentAvatarp->updateMeshVisibility();
        }
    }
}

void LLPanelVolume::onCommitIsFlexible(LLUICtrl *, void*)
{
    if (mObject->flagObjectPermanent())
    {
        LLNotificationsUtil::add("PathfindingLinksets_ChangeToFlexiblePath", LLSD(), LLSD(), boost::bind(&LLPanelVolume::handleResponseChangeToFlexible, this, _1, _2));
    }
    else
    {
        sendIsFlexible();
    }
}

void LLPanelVolume::handleResponseChangeToFlexible(const LLSD &pNotification, const LLSD &pResponse)
{
    if (LLNotificationsUtil::getSelectedOption(pNotification, pResponse) == 0)
    {
        sendIsFlexible();
    }
    else
    {
        getChild<LLUICtrl>("Flexible1D Checkbox Ctrl")->setValue(FALSE);
    }
}<|MERGE_RESOLUTION|>--- conflicted
+++ resolved
@@ -718,34 +718,6 @@
     getChildView("Probe Ambiance")->setEnabled(false);
     getChildView("Probe Near Clip")->setEnabled(false);
     getChildView("Animated Mesh Checkbox Ctrl")->setEnabled(false);
-<<<<<<< HEAD
-	getChildView("Flexible1D Checkbox Ctrl")->setEnabled(false);
-	getChildView("FlexNumSections")->setEnabled(false);
-	getChildView("FlexGravity")->setEnabled(false);
-	getChildView("FlexTension")->setEnabled(false);
-	getChildView("FlexFriction")->setEnabled(false);
-	getChildView("FlexWind")->setEnabled(false);
-	getChildView("FlexForceX")->setEnabled(false);
-	getChildView("FlexForceY")->setEnabled(false);
-	getChildView("FlexForceZ")->setEnabled(false);
-
-	mSpinPhysicsGravity->setEnabled(FALSE);
-	mSpinPhysicsFriction->setEnabled(FALSE);
-	mSpinPhysicsDensity->setEnabled(FALSE);
-	mSpinPhysicsRestitution->setEnabled(FALSE);
-
-	//<FS:Beq> physics view changes
-	getChildView("PhysicsViewToggle")->setEnabled(true);
-	//</FS:Beq>
-	mComboMaterial->setEnabled( FALSE );
-
-    // <FS> Extended copy & paste buttons
-    //mMenuClipboardFeatures->setEnabled(false);
-    //mMenuClipboardLight->setEnabled(false);
-    mBtnCopyFeatures->setEnabled(FALSE);
-    mBtnPasteFeatures->setEnabled(FALSE);
-    // </FS>
-=======
     getChildView("Flexible1D Checkbox Ctrl")->setEnabled(false);
     getChildView("FlexNumSections")->setEnabled(false);
     getChildView("FlexGravity")->setEnabled(false);
@@ -761,8 +733,17 @@
     mSpinPhysicsDensity->setEnabled(FALSE);
     mSpinPhysicsRestitution->setEnabled(FALSE);
 
+    //<FS:Beq> physics view changes
+    getChildView("PhysicsViewToggle")->setEnabled(true);
+    //</FS:Beq>
     mComboMaterial->setEnabled( FALSE );
->>>>>>> 38c2a5bd
+
+    // <FS> Extended copy & paste buttons
+    //mMenuClipboardFeatures->setEnabled(false);
+    //mMenuClipboardLight->setEnabled(false);
+    mBtnCopyFeatures->setEnabled(FALSE);
+    mBtnPasteFeatures->setEnabled(FALSE);
+    // </FS>
 }
 
 //
@@ -1357,15 +1338,15 @@
 //}
 void LLPanelVolume::onFSCopyFeatures()
 {
-	onCopyFeatures();
-	onCopyLight();
-	mBtnPasteFeatures->setEnabled(!mClipboardParams.emptyMap() && (mClipboardParams.has("features") || mClipboardParams.has("light")));
+    onCopyFeatures();
+    onCopyLight();
+    mBtnPasteFeatures->setEnabled(!mClipboardParams.emptyMap() && (mClipboardParams.has("features") || mClipboardParams.has("light")));
 }
 
 void LLPanelVolume::onFSPasteFeatures()
 {
-	onPasteFeatures();
-	onPasteLight();
+    onPasteFeatures();
+    onPasteLight();
 }
 // </FS>
 
