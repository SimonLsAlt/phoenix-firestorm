/**
 * @file fsfloatergrouptitles.h
 * @brief Group title overview and changer
 *
 * $LicenseInfo:firstyear=2012&license=viewerlgpl$
 * Copyright (c) 2012 Ansariel Hiller @ Second Life
 *
 * This library is free software; you can redistribute it and/or
 * modify it under the terms of the GNU Lesser General Public
 * License as published by the Free Software Foundation;
 * version 2.1 of the License only.
 *
 * This library is distributed in the hope that it will be useful,
 * but WITHOUT ANY WARRANTY; without even the implied warranty of
 * MERCHANTABILITY or FITNESS FOR A PARTICULAR PURPOSE.  See the GNU
 * Lesser General Public License for more details.
 *
 * You should have received a copy of the GNU Lesser General Public
 * License along with this library; if not, write to the Free Software
 * Foundation, Inc., 51 Franklin Street, Fifth Floor, Boston, MA  02110-1301  USA
 *
 * The Phoenix Firestorm Project, Inc., 1831 Oakwood Drive, Fairmont, Minnesota 56031-3225 USA
 * http://www.firestormviewer.org
 * $/LicenseInfo$
 */

#ifndef FS_FLOATERGROUPTITLES_H
#define FS_FLOATERGROUPTITLES_H

#include "llfloater.h"

#include "llagent.h"
#include "llgroupmgr.h"

class FSFloaterGroupTitles;
class LLFilterEditor;
class LLScrollListCtrl;

class FSGroupTitlesObserver : LLGroupMgrObserver
{

public:
    FSGroupTitlesObserver(const LLGroupData& group_data, LLHandle<FSFloaterGroupTitles> parent);
    virtual ~FSGroupTitlesObserver();

    virtual void changed(LLGroupChange gc);

protected:
    LLHandle<FSFloaterGroupTitles>  mParent;
    LLGroupData                     mGroupData;
};

class FSFloaterGroupTitles : public LLFloater, public LLGroupMgrObserver, public LLOldEvents::LLSimpleListener
{

public:
    FSFloaterGroupTitles(const LLSD &);
    virtual ~FSFloaterGroupTitles();

<<<<<<< HEAD
	/*virtual*/ bool postBuild();
	/*virtual*/ void onOpen(const LLSD& key);
	/*virtual*/ bool handleKeyHere(KEY key, MASK mask);
	/*virtual*/ bool hasAccelerators() const { return true; }
=======
    /*virtual*/ BOOL postBuild();
    /*virtual*/ void onOpen(const LLSD& key);
    /*virtual*/ BOOL handleKeyHere(KEY key, MASK mask);
    /*virtual*/ bool hasAccelerators() const { return true; }
>>>>>>> c06fb4e0

    virtual void changed(LLGroupChange gc);
    bool handleEvent(LLPointer<LLOldEvents::LLEvent> event, const LLSD& userdata); // called on agent group list changes

    void processGroupTitleResults(const LLGroupData& group_data);

private:
    void clearObservers();

    void addListItem(const LLUUID& group_id, const LLUUID& role_id, const std::string& title,
        const std::string& group_name, bool is_active, bool is_no_group = true);

    void refreshGroupTitles();
    void activateGroupTitle();
    void selectedTitleChanged();
    void openGroupInfo();
    void onFilterEdit(const std::string& search_string);

    LLButton*           mActivateButton;
    LLButton*           mRefreshButton;
    LLButton*           mInfoButton;
    LLScrollListCtrl*   mTitleList;
    LLFilterEditor*     mFilterEditor;

    std::string         mFilterSubString;
    std::string         mFilterSubStringOrig;

    typedef std::map<LLUUID, FSGroupTitlesObserver*> observer_map_t;
    observer_map_t      mGroupTitleObserverMap;
};

#endif // FS_FLOATERGROUPTITLES_H<|MERGE_RESOLUTION|>--- conflicted
+++ resolved
@@ -57,17 +57,10 @@
     FSFloaterGroupTitles(const LLSD &);
     virtual ~FSFloaterGroupTitles();
 
-<<<<<<< HEAD
-	/*virtual*/ bool postBuild();
-	/*virtual*/ void onOpen(const LLSD& key);
-	/*virtual*/ bool handleKeyHere(KEY key, MASK mask);
-	/*virtual*/ bool hasAccelerators() const { return true; }
-=======
-    /*virtual*/ BOOL postBuild();
+    /*virtual*/ bool postBuild();
     /*virtual*/ void onOpen(const LLSD& key);
-    /*virtual*/ BOOL handleKeyHere(KEY key, MASK mask);
+    /*virtual*/ bool handleKeyHere(KEY key, MASK mask);
     /*virtual*/ bool hasAccelerators() const { return true; }
->>>>>>> c06fb4e0
 
     virtual void changed(LLGroupChange gc);
     bool handleEvent(LLPointer<LLOldEvents::LLEvent> event, const LLSD& userdata); // called on agent group list changes
