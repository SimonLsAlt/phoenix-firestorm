/**
 * @file lltextureview.h
 * @brief LLTextureView class header file
 *
 * $LicenseInfo:firstyear=2001&license=viewerlgpl$
 * Second Life Viewer Source Code
 * Copyright (C) 2010, Linden Research, Inc.
 *
 * This library is free software; you can redistribute it and/or
 * modify it under the terms of the GNU Lesser General Public
 * License as published by the Free Software Foundation;
 * version 2.1 of the License only.
 *
 * This library is distributed in the hope that it will be useful,
 * but WITHOUT ANY WARRANTY; without even the implied warranty of
 * MERCHANTABILITY or FITNESS FOR A PARTICULAR PURPOSE.  See the GNU
 * Lesser General Public License for more details.
 *
 * You should have received a copy of the GNU Lesser General Public
 * License along with this library; if not, write to the Free Software
 * Foundation, Inc., 51 Franklin Street, Fifth Floor, Boston, MA  02110-1301  USA
 *
 * Linden Research, Inc., 945 Battery Street, San Francisco, CA  94111  USA
 * $/LicenseInfo$
 */

#ifndef LL_LLTEXTUREVIEW_H
#define LL_LLTEXTUREVIEW_H

#include "llcontainerview.h"

class LLViewerFetchedTexture;
class LLTextureBar;
class LLGLTexMemBar;
class LLAvatarTexBar;

class LLTextureView : public LLContainerView
{
    friend class LLTextureBar;
    friend class LLGLTexMemBar;
    friend class LLAvatarTexBar;
protected:
    LLTextureView(const Params&);
    friend class LLUICtrlFactory;
public:
    ~LLTextureView();

<<<<<<< HEAD
	void draw() override;
	bool handleMouseDown(S32 x, S32 y, MASK mask) override;
	bool handleMouseUp(S32 x, S32 y, MASK mask) override;
	bool handleKey(KEY key, MASK mask, bool called_from_parent) override;
=======
    /*virtual*/ void draw();
    /*virtual*/ BOOL handleMouseDown(S32 x, S32 y, MASK mask);
    /*virtual*/ BOOL handleMouseUp(S32 x, S32 y, MASK mask);
    /*virtual*/ BOOL handleKey(KEY key, MASK mask, BOOL called_from_parent);
>>>>>>> e1623bb2

    static void addDebugImage(LLViewerFetchedTexture* image) { sDebugImages.insert(image); }
    static void removeDebugImage(LLViewerFetchedTexture* image) { sDebugImages.insert(image); }
    static void clearDebugImages() { sDebugImages.clear(); }

private:
<<<<<<< HEAD
	bool addBar(LLViewerFetchedTexture *image, S32 hilight = 0);

private:
	bool mFreezeView;
	bool mOrderFetch;
	bool mPrintList;
	
	LLTextBox *mInfoTextp;
=======
    BOOL addBar(LLViewerFetchedTexture *image, BOOL hilight = FALSE);
    void removeAllBars();

private:
    BOOL mFreezeView;
    BOOL mOrderFetch;
    BOOL mPrintList;

    LLTextBox *mInfoTextp;
>>>>>>> e1623bb2

    std::vector<LLTextureBar*> mTextureBars;
    U32 mNumTextureBars;

    LLGLTexMemBar* mGLTexMemBar;
    LLAvatarTexBar* mAvatarTexBar;
public:
    static std::set<LLViewerFetchedTexture*> sDebugImages;
};

class LLGLTexSizeBar;

extern LLTextureView *gTextureView;
#endif // LL_TEXTURE_VIEW_H<|MERGE_RESOLUTION|>--- conflicted
+++ resolved
@@ -1,98 +1,79 @@
-/**
- * @file lltextureview.h
- * @brief LLTextureView class header file
- *
- * $LicenseInfo:firstyear=2001&license=viewerlgpl$
- * Second Life Viewer Source Code
- * Copyright (C) 2010, Linden Research, Inc.
- *
- * This library is free software; you can redistribute it and/or
- * modify it under the terms of the GNU Lesser General Public
- * License as published by the Free Software Foundation;
- * version 2.1 of the License only.
- *
- * This library is distributed in the hope that it will be useful,
- * but WITHOUT ANY WARRANTY; without even the implied warranty of
- * MERCHANTABILITY or FITNESS FOR A PARTICULAR PURPOSE.  See the GNU
- * Lesser General Public License for more details.
- *
- * You should have received a copy of the GNU Lesser General Public
- * License along with this library; if not, write to the Free Software
- * Foundation, Inc., 51 Franklin Street, Fifth Floor, Boston, MA  02110-1301  USA
- *
- * Linden Research, Inc., 945 Battery Street, San Francisco, CA  94111  USA
- * $/LicenseInfo$
- */
-
-#ifndef LL_LLTEXTUREVIEW_H
-#define LL_LLTEXTUREVIEW_H
-
-#include "llcontainerview.h"
-
-class LLViewerFetchedTexture;
-class LLTextureBar;
-class LLGLTexMemBar;
-class LLAvatarTexBar;
-
-class LLTextureView : public LLContainerView
-{
-    friend class LLTextureBar;
-    friend class LLGLTexMemBar;
-    friend class LLAvatarTexBar;
-protected:
-    LLTextureView(const Params&);
-    friend class LLUICtrlFactory;
-public:
-    ~LLTextureView();
-
-<<<<<<< HEAD
-	void draw() override;
-	bool handleMouseDown(S32 x, S32 y, MASK mask) override;
-	bool handleMouseUp(S32 x, S32 y, MASK mask) override;
-	bool handleKey(KEY key, MASK mask, bool called_from_parent) override;
-=======
-    /*virtual*/ void draw();
-    /*virtual*/ BOOL handleMouseDown(S32 x, S32 y, MASK mask);
-    /*virtual*/ BOOL handleMouseUp(S32 x, S32 y, MASK mask);
-    /*virtual*/ BOOL handleKey(KEY key, MASK mask, BOOL called_from_parent);
->>>>>>> e1623bb2
-
-    static void addDebugImage(LLViewerFetchedTexture* image) { sDebugImages.insert(image); }
-    static void removeDebugImage(LLViewerFetchedTexture* image) { sDebugImages.insert(image); }
-    static void clearDebugImages() { sDebugImages.clear(); }
-
-private:
-<<<<<<< HEAD
-	bool addBar(LLViewerFetchedTexture *image, S32 hilight = 0);
-
-private:
-	bool mFreezeView;
-	bool mOrderFetch;
-	bool mPrintList;
-	
-	LLTextBox *mInfoTextp;
-=======
-    BOOL addBar(LLViewerFetchedTexture *image, BOOL hilight = FALSE);
-    void removeAllBars();
-
-private:
-    BOOL mFreezeView;
-    BOOL mOrderFetch;
-    BOOL mPrintList;
-
-    LLTextBox *mInfoTextp;
->>>>>>> e1623bb2
-
-    std::vector<LLTextureBar*> mTextureBars;
-    U32 mNumTextureBars;
-
-    LLGLTexMemBar* mGLTexMemBar;
-    LLAvatarTexBar* mAvatarTexBar;
-public:
-    static std::set<LLViewerFetchedTexture*> sDebugImages;
-};
-
-class LLGLTexSizeBar;
-
-extern LLTextureView *gTextureView;
-#endif // LL_TEXTURE_VIEW_H+/**
+ * @file lltextureview.h
+ * @brief LLTextureView class header file
+ *
+ * $LicenseInfo:firstyear=2001&license=viewerlgpl$
+ * Second Life Viewer Source Code
+ * Copyright (C) 2010, Linden Research, Inc.
+ *
+ * This library is free software; you can redistribute it and/or
+ * modify it under the terms of the GNU Lesser General Public
+ * License as published by the Free Software Foundation;
+ * version 2.1 of the License only.
+ *
+ * This library is distributed in the hope that it will be useful,
+ * but WITHOUT ANY WARRANTY; without even the implied warranty of
+ * MERCHANTABILITY or FITNESS FOR A PARTICULAR PURPOSE.  See the GNU
+ * Lesser General Public License for more details.
+ *
+ * You should have received a copy of the GNU Lesser General Public
+ * License along with this library; if not, write to the Free Software
+ * Foundation, Inc., 51 Franklin Street, Fifth Floor, Boston, MA  02110-1301  USA
+ *
+ * Linden Research, Inc., 945 Battery Street, San Francisco, CA  94111  USA
+ * $/LicenseInfo$
+ */
+
+#ifndef LL_LLTEXTUREVIEW_H
+#define LL_LLTEXTUREVIEW_H
+
+#include "llcontainerview.h"
+
+class LLViewerFetchedTexture;
+class LLTextureBar;
+class LLGLTexMemBar;
+class LLAvatarTexBar;
+
+class LLTextureView : public LLContainerView
+{
+    friend class LLTextureBar;
+    friend class LLGLTexMemBar;
+    friend class LLAvatarTexBar;
+protected:
+    LLTextureView(const Params&);
+    friend class LLUICtrlFactory;
+public:
+    ~LLTextureView();
+
+    void draw() override;
+    bool handleMouseDown(S32 x, S32 y, MASK mask) override;
+    bool handleMouseUp(S32 x, S32 y, MASK mask) override;
+    bool handleKey(KEY key, MASK mask, bool called_from_parent) override;
+
+    static void addDebugImage(LLViewerFetchedTexture* image) { sDebugImages.insert(image); }
+    static void removeDebugImage(LLViewerFetchedTexture* image) { sDebugImages.insert(image); }
+    static void clearDebugImages() { sDebugImages.clear(); }
+
+private:
+    bool addBar(LLViewerFetchedTexture *image, S32 hilight = 0);
+
+private:
+    bool mFreezeView;
+    bool mOrderFetch;
+    bool mPrintList;
+
+    LLTextBox *mInfoTextp;
+
+    std::vector<LLTextureBar*> mTextureBars;
+    U32 mNumTextureBars;
+
+    LLGLTexMemBar* mGLTexMemBar;
+    LLAvatarTexBar* mAvatarTexBar;
+public:
+    static std::set<LLViewerFetchedTexture*> sDebugImages;
+};
+
+class LLGLTexSizeBar;
+
+extern LLTextureView *gTextureView;
+#endif // LL_TEXTURE_VIEW_H