/**
 * @file llpanelblockedlist.cpp
 * @brief Container for blocked Residents & Objects list
 *
 * $LicenseInfo:firstyear=2001&license=viewerlgpl$
 * Second Life Viewer Source Code
 * Copyright (C) 2010, Linden Research, Inc.
 *
 * This library is free software; you can redistribute it and/or
 * modify it under the terms of the GNU Lesser General Public
 * License as published by the Free Software Foundation;
 * version 2.1 of the License only.
 *
 * This library is distributed in the hope that it will be useful,
 * but WITHOUT ANY WARRANTY; without even the implied warranty of
 * MERCHANTABILITY or FITNESS FOR A PARTICULAR PURPOSE.  See the GNU
 * Lesser General Public License for more details.
 *
 * You should have received a copy of the GNU Lesser General Public
 * License along with this library; if not, write to the Free Software
 * Foundation, Inc., 51 Franklin Street, Fifth Floor, Boston, MA  02110-1301  USA
 *
 * Linden Research, Inc., 945 Battery Street, San Francisco, CA  94111  USA
 * $/LicenseInfo$
 */

#include "llviewerprecompiledheaders.h"

#include "llpanelblockedlist.h"

// library include
#include "llavatarname.h"
#include "llfiltereditor.h"
#include "llfloater.h"
#include "llfloaterreg.h"
#include "llnotificationsutil.h"
#include "llscrolllistctrl.h"
#include "llmenubutton.h"

// project include
#include "llavatarlistitem.h"
#include "llblocklist.h"
#include "llblockedlistitem.h"
#include "llfloateravatarpicker.h"
#include "llfloatersidepanelcontainer.h"
#include "llinventorylistitem.h"
#include "llinventorymodel.h"
#include "llsidetraypanelcontainer.h"
#include "llviewercontrol.h"

#include "fspanelblocklist.h"

static LLPanelInjector<LLPanelBlockedList> t_panel_blocked_list("panel_block_list_sidetray");

//
// Constants
//
const std::string BLOCKED_PARAM_NAME = "blocked_to_select";

//-----------------------------------------------------------------------------
// LLPanelBlockedList()
//-----------------------------------------------------------------------------

LLPanelBlockedList::LLPanelBlockedList()
:   LLPanel()
{
    mCommitCallbackRegistrar.add("Block.Action",    boost::bind(&LLPanelBlockedList::onCustomAction,  this, _2));
    mEnableCallbackRegistrar.add("Block.Check",     boost::bind(&LLPanelBlockedList::isActionChecked, this, _2));
}

void LLPanelBlockedList::removePicker()
{
    if(mPicker.get())
    {
        mPicker.get()->closeFloater();
    }
}

bool LLPanelBlockedList::postBuild()
{
<<<<<<< HEAD
	mBlockedList = getChild<LLBlockList>("blocked");
	mBlockedList->setCommitOnSelectionChange(true);
=======
    mBlockedList = getChild<LLBlockList>("blocked");
    mBlockedList->setCommitOnSelectionChange(true);
>>>>>>> 1a8a5404
    this->setVisibleCallback(boost::bind(&LLPanelBlockedList::removePicker, this));

    switch (gSavedSettings.getU32("BlockPeopleSortOrder"))
    {
    case E_SORT_BY_NAME:
        mBlockedList->sortByName();
        break;

    case E_SORT_BY_TYPE:
        mBlockedList->sortByType();
        break;
    default:
        LL_WARNS() << "Unrecognized sort order for blocked list" << LL_ENDL;
        break;
    }

    // Use the context menu of the Block list for the Block tab gear menu.
    LLToggleableMenu* blocked_gear_menu = mBlockedList->getContextMenu();
    if (blocked_gear_menu)
    {
        getChild<LLMenuButton>("blocked_gear_btn")->setMenu(blocked_gear_menu, LLMenuButton::MP_BOTTOM_LEFT);
    }

    getChild<LLButton>("unblock_btn")->setCommitCallback(boost::bind(&LLPanelBlockedList::unblockItem, this));
    getChild<LLFilterEditor>("blocked_filter_input")->setCommitCallback(boost::bind(&LLPanelBlockedList::onFilterEdit, this, _2));

    return LLPanel::postBuild();
}

void LLPanelBlockedList::draw()
{
    updateButtons();
    LLPanel::draw();
}

void LLPanelBlockedList::onOpen(const LLSD& key)
{
    if (key.has(BLOCKED_PARAM_NAME) && key[BLOCKED_PARAM_NAME].asUUID().notNull())
    {
        selectBlocked(key[BLOCKED_PARAM_NAME].asUUID());
    }
}

void LLPanelBlockedList::selectBlocked(const LLUUID& mute_id)
{
    mBlockedList->resetSelection();
    mBlockedList->selectItemByUUID(mute_id);
}

void LLPanelBlockedList::showPanelAndSelect(const LLUUID& idToSelect)
{
<<<<<<< HEAD
	// <FS:Ansariel> Defer handling to our blocklist panel for convenience since it is replacing LL's version
	//LLFloaterSidePanelContainer::showPanel("people", "panel_people",
	//	LLSD().with("people_panel_tab_name", "blocked_panel").with(BLOCKED_PARAM_NAME, idToSelect));
	FSPanelBlockList::showPanelAndSelect(idToSelect);
	// </FS:Ansariel>
=======
    // <FS:Ansariel> Defer handling to our blocklist panel for convenience since it is replacing LL's version
    //LLFloaterSidePanelContainer::showPanel("people", "panel_people",
    //  LLSD().with("people_panel_tab_name", "blocked_panel").with(BLOCKED_PARAM_NAME, idToSelect));
    FSPanelBlockList::showPanelAndSelect(idToSelect);
    // </FS:Ansariel>
>>>>>>> 1a8a5404
}


//////////////////////////////////////////////////////////////////////////
// Private Section
//////////////////////////////////////////////////////////////////////////
void LLPanelBlockedList::updateButtons()
{
    bool hasSelected = NULL != mBlockedList->getSelectedItem();
    getChildView("unblock_btn")->setEnabled(hasSelected);
    getChildView("blocked_gear_btn")->setEnabled(hasSelected);

    getChild<LLUICtrl>("block_limit")->setTextArg("[COUNT]", llformat("%d", mBlockedList->getMuteListSize()));
    getChild<LLUICtrl>("block_limit")->setTextArg("[LIMIT]", llformat("%d", gSavedSettings.getS32("MuteListLimit")));
}

void LLPanelBlockedList::unblockItem()
{
    LLBlockedListItem* item = mBlockedList->getBlockedItem();
    if (item)
    {
        LLMute mute(item->getUUID(), item->getName());
        LLMuteList::instance().remove(mute);
    }
}

void LLPanelBlockedList::onCustomAction(const LLSD& userdata)
{
    const std::string command_name = userdata.asString();

    if ("block_obj_by_name" == command_name)
    {
        blockObjectByName();
    }
    else if ("block_res_by_name" == command_name)
    {
        blockResidentByName();
    }
    else if ("sort_by_name" == command_name)
    {
        mBlockedList->sortByName();
        gSavedSettings.setU32("BlockPeopleSortOrder", E_SORT_BY_NAME);
    }
    else if ("sort_by_type" == command_name)
    {
        mBlockedList->sortByType();
        gSavedSettings.setU32("BlockPeopleSortOrder", E_SORT_BY_TYPE);
    }
}

bool LLPanelBlockedList::isActionChecked(const LLSD& userdata)
{
    std::string item = userdata.asString();
    U32 sort_order = gSavedSettings.getU32("BlockPeopleSortOrder");

    if ("sort_by_name" == item)
    {
        return E_SORT_BY_NAME == sort_order;
    }
    else if ("sort_by_type" == item)
    {
        return E_SORT_BY_TYPE == sort_order;
    }

    return false;
}

void LLPanelBlockedList::blockResidentByName()
{
<<<<<<< HEAD
	const bool allow_multiple = false;
	const bool close_on_select = true;
    
    LLView * button = findChild<LLButton>("plus_btn", true);
    LLFloater* root_floater = gFloaterView->getParentFloater(this);
	LLFloaterAvatarPicker * picker = LLFloaterAvatarPicker::show(boost::bind(&LLPanelBlockedList::callbackBlockPicked, this, _1, _2), 
                                                                                    allow_multiple, close_on_select, false, root_floater->getName(), button);
    
=======
    const bool allow_multiple = false;
    const bool close_on_select = true;

    LLView * button = findChild<LLButton>("plus_btn", true);
    LLFloater* root_floater = gFloaterView->getParentFloater(this);
    LLFloaterAvatarPicker * picker = LLFloaterAvatarPicker::show(boost::bind(&LLPanelBlockedList::callbackBlockPicked, this, _1, _2),
                                                                                    allow_multiple, close_on_select, false, root_floater->getName(), button);

>>>>>>> 1a8a5404
    if (root_floater)
    {
        root_floater->addDependentFloater(picker);
    }

    mPicker = picker->getHandle();
}

void LLPanelBlockedList::blockObjectByName()
{
    LLFloaterGetBlockedObjectName::show(&LLPanelBlockedList::callbackBlockByName);
}

void LLPanelBlockedList::onFilterEdit(const std::string& search_string)
{
    std::string filter = search_string;
    LLStringUtil::trimHead(filter);

    mBlockedList->setNameFilter(filter);
}

void LLPanelBlockedList::callbackBlockPicked(const uuid_vec_t& ids, const std::vector<LLAvatarName> names)
{
    if (names.empty() || ids.empty()) return;
    LLMute mute(ids[0], names[0].getUserName(), LLMute::AGENT);
    LLMuteList::getInstance()->add(mute);
    showPanelAndSelect(mute.mID);
}

//static
void LLPanelBlockedList::callbackBlockByName(const std::string& text)
{
<<<<<<< HEAD
	if (text.empty()) return;

	LLMute mute(LLUUID::null, text, LLMute::BY_NAME);
	bool success = LLMuteList::getInstance()->add(mute);
	if (!success)
	{
		LLNotificationsUtil::add("MuteByNameFailed");
	}
=======
    if (text.empty()) return;

    LLMute mute(LLUUID::null, text, LLMute::BY_NAME);
    bool success = LLMuteList::getInstance()->add(mute);
    if (!success)
    {
        LLNotificationsUtil::add("MuteByNameFailed");
    }
>>>>>>> 1a8a5404
}

//////////////////////////////////////////////////////////////////////////
//          LLFloaterGetBlockedObjectName
//////////////////////////////////////////////////////////////////////////

// Constructor/Destructor
LLFloaterGetBlockedObjectName::LLFloaterGetBlockedObjectName(const LLSD& key)
: LLFloater(key)
, mGetObjectNameCallback(NULL)
{
}

// Destroys the object
LLFloaterGetBlockedObjectName::~LLFloaterGetBlockedObjectName()
{
    gFocusMgr.releaseFocusIfNeeded( this );
}

bool LLFloaterGetBlockedObjectName::postBuild()
{
    getChild<LLButton>("OK")->      setCommitCallback(boost::bind(&LLFloaterGetBlockedObjectName::applyBlocking, this));
    getChild<LLButton>("Cancel")->  setCommitCallback(boost::bind(&LLFloaterGetBlockedObjectName::cancelBlocking, this));
    center();

    return LLFloater::postBuild();
}

bool LLFloaterGetBlockedObjectName::handleKeyHere(KEY key, MASK mask)
{
<<<<<<< HEAD
	if (key == KEY_RETURN && mask == MASK_NONE)
	{
		applyBlocking();
		return true;
	}
	else if (key == KEY_ESCAPE && mask == MASK_NONE)
	{
		cancelBlocking();
		return true;
	}

	return LLFloater::handleKeyHere(key, mask);
=======
    if (key == KEY_RETURN && mask == MASK_NONE)
    {
        applyBlocking();
        return true;
    }
    else if (key == KEY_ESCAPE && mask == MASK_NONE)
    {
        cancelBlocking();
        return true;
    }

    return LLFloater::handleKeyHere(key, mask);
>>>>>>> 1a8a5404
}

// static
LLFloaterGetBlockedObjectName* LLFloaterGetBlockedObjectName::show(get_object_name_callback_t callback)
{
    LLFloaterGetBlockedObjectName* floater = LLFloaterReg::showTypedInstance<LLFloaterGetBlockedObjectName>("mute_object_by_name");

    floater->mGetObjectNameCallback = callback;

    // *TODO: mantipov: should LLFloaterGetBlockedObjectName be closed when panel is closed?
    // old Floater dependency is not enable in panel
    // addDependentFloater(floater);

    return floater;
}

//////////////////////////////////////////////////////////////////////////
// Private Section
void LLFloaterGetBlockedObjectName::applyBlocking()
{
    if (mGetObjectNameCallback)
    {
        const std::string& text = getChild<LLUICtrl>("object_name")->getValue().asString();
        mGetObjectNameCallback(text);
    }
    closeFloater();
}

void LLFloaterGetBlockedObjectName::cancelBlocking()
{
    closeFloater();
}

//EOF<|MERGE_RESOLUTION|>--- conflicted
+++ resolved
@@ -78,13 +78,8 @@
 
 bool LLPanelBlockedList::postBuild()
 {
-<<<<<<< HEAD
-	mBlockedList = getChild<LLBlockList>("blocked");
-	mBlockedList->setCommitOnSelectionChange(true);
-=======
     mBlockedList = getChild<LLBlockList>("blocked");
     mBlockedList->setCommitOnSelectionChange(true);
->>>>>>> 1a8a5404
     this->setVisibleCallback(boost::bind(&LLPanelBlockedList::removePicker, this));
 
     switch (gSavedSettings.getU32("BlockPeopleSortOrder"))
@@ -136,19 +131,11 @@
 
 void LLPanelBlockedList::showPanelAndSelect(const LLUUID& idToSelect)
 {
-<<<<<<< HEAD
-	// <FS:Ansariel> Defer handling to our blocklist panel for convenience since it is replacing LL's version
-	//LLFloaterSidePanelContainer::showPanel("people", "panel_people",
-	//	LLSD().with("people_panel_tab_name", "blocked_panel").with(BLOCKED_PARAM_NAME, idToSelect));
-	FSPanelBlockList::showPanelAndSelect(idToSelect);
-	// </FS:Ansariel>
-=======
     // <FS:Ansariel> Defer handling to our blocklist panel for convenience since it is replacing LL's version
     //LLFloaterSidePanelContainer::showPanel("people", "panel_people",
     //  LLSD().with("people_panel_tab_name", "blocked_panel").with(BLOCKED_PARAM_NAME, idToSelect));
     FSPanelBlockList::showPanelAndSelect(idToSelect);
     // </FS:Ansariel>
->>>>>>> 1a8a5404
 }
 
 
@@ -218,16 +205,6 @@
 
 void LLPanelBlockedList::blockResidentByName()
 {
-<<<<<<< HEAD
-	const bool allow_multiple = false;
-	const bool close_on_select = true;
-    
-    LLView * button = findChild<LLButton>("plus_btn", true);
-    LLFloater* root_floater = gFloaterView->getParentFloater(this);
-	LLFloaterAvatarPicker * picker = LLFloaterAvatarPicker::show(boost::bind(&LLPanelBlockedList::callbackBlockPicked, this, _1, _2), 
-                                                                                    allow_multiple, close_on_select, false, root_floater->getName(), button);
-    
-=======
     const bool allow_multiple = false;
     const bool close_on_select = true;
 
@@ -236,7 +213,6 @@
     LLFloaterAvatarPicker * picker = LLFloaterAvatarPicker::show(boost::bind(&LLPanelBlockedList::callbackBlockPicked, this, _1, _2),
                                                                                     allow_multiple, close_on_select, false, root_floater->getName(), button);
 
->>>>>>> 1a8a5404
     if (root_floater)
     {
         root_floater->addDependentFloater(picker);
@@ -269,16 +245,6 @@
 //static
 void LLPanelBlockedList::callbackBlockByName(const std::string& text)
 {
-<<<<<<< HEAD
-	if (text.empty()) return;
-
-	LLMute mute(LLUUID::null, text, LLMute::BY_NAME);
-	bool success = LLMuteList::getInstance()->add(mute);
-	if (!success)
-	{
-		LLNotificationsUtil::add("MuteByNameFailed");
-	}
-=======
     if (text.empty()) return;
 
     LLMute mute(LLUUID::null, text, LLMute::BY_NAME);
@@ -287,7 +253,6 @@
     {
         LLNotificationsUtil::add("MuteByNameFailed");
     }
->>>>>>> 1a8a5404
 }
 
 //////////////////////////////////////////////////////////////////////////
@@ -318,20 +283,6 @@
 
 bool LLFloaterGetBlockedObjectName::handleKeyHere(KEY key, MASK mask)
 {
-<<<<<<< HEAD
-	if (key == KEY_RETURN && mask == MASK_NONE)
-	{
-		applyBlocking();
-		return true;
-	}
-	else if (key == KEY_ESCAPE && mask == MASK_NONE)
-	{
-		cancelBlocking();
-		return true;
-	}
-
-	return LLFloater::handleKeyHere(key, mask);
-=======
     if (key == KEY_RETURN && mask == MASK_NONE)
     {
         applyBlocking();
@@ -344,7 +295,6 @@
     }
 
     return LLFloater::handleKeyHere(key, mask);
->>>>>>> 1a8a5404
 }
 
 // static
