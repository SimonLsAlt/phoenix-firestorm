--- conflicted
+++ resolved
@@ -1,422 +1,330 @@
-/**
- * @file llvocache.h
- * @brief Cache of objects on the viewer.
- *
- * $LicenseInfo:firstyear=2003&license=viewerlgpl$
- * Second Life Viewer Source Code
- * Copyright (C) 2010, Linden Research, Inc.
- *
- * This library is free software; you can redistribute it and/or
- * modify it under the terms of the GNU Lesser General Public
- * License as published by the Free Software Foundation;
- * version 2.1 of the License only.
- *
- * This library is distributed in the hope that it will be useful,
- * but WITHOUT ANY WARRANTY; without even the implied warranty of
- * MERCHANTABILITY or FITNESS FOR A PARTICULAR PURPOSE.  See the GNU
- * Lesser General Public License for more details.
- *
- * You should have received a copy of the GNU Lesser General Public
- * License along with this library; if not, write to the Free Software
- * Foundation, Inc., 51 Franklin Street, Fifth Floor, Boston, MA  02110-1301  USA
- *
- * Linden Research, Inc., 945 Battery Street, San Francisco, CA  94111  USA
- * $/LicenseInfo$
- */
-
-#ifndef LL_LLVOCACHE_H
-#define LL_LLVOCACHE_H
-
-#include "lluuid.h"
-#include "lldatapacker.h"
-#include "lldir.h"
-#include "llvieweroctree.h"
-#include "llapr.h"
-#include "llgltfmaterial.h"
-
-#include <unordered_map>
-
-//---------------------------------------------------------------------------
-// Cache entries
-class LLCamera;
-
-class LLGLTFOverrideCacheEntry
-{
-public:
-    bool fromLLSD(const LLSD& data);
-    LLSD toLLSD() const;
-
-    LLUUID mObjectId;
-    U32    mLocalId = 0;
-    std::unordered_map<S32, LLSD> mSides; //override LLSD per side
-    std::unordered_map<S32, LLPointer<LLGLTFMaterial> > mGLTFMaterial; //GLTF material per side
-    U64 mRegionHandle = 0;
-};
-
-class LLVOCacheEntry
-:   public LLViewerOctreeEntryData
-{
-    LL_ALIGN_NEW
-public:
-    enum
-    {
-        //low 16-bit state
-        INACTIVE = 0x00000000,     //not visible
-        IN_QUEUE = 0x00000001,     //in visible queue, object to be created
-        WAITING  = 0x00000002,     //object creation request sent
-        ACTIVE   = 0x00000004,      //object created, and in rendering pipeline.
-
-        //high 16-bit state
-        IN_VO_TREE = 0x00010000,    //the entry is in the object cache tree.
-
-        LOW_BITS  = 0x0000ffff,
-        HIGH_BITS = 0xffff0000
-    };
-
-    struct CompareVOCacheEntry
-    {
-        bool operator()(const LLVOCacheEntry* const& lhs, const LLVOCacheEntry* const& rhs) const
-        {
-            F32 lpa = lhs->getSceneContribution();
-            F32 rpa = rhs->getSceneContribution();
-
-            //larger pixel area first
-            if(lpa > rpa)
-            {
-                return true;
-            }
-            else if(lpa < rpa)
-            {
-                return false;
-            }
-            else
-            {
-                return lhs < rhs;
-            }
-        }
-    };
-
-    struct ExtrasEntry
-    {
-        LLSD extras;
-        std::string extras_raw;
-    };
-
-protected:
-    ~LLVOCacheEntry();
-public:
-<<<<<<< HEAD
-	LLVOCacheEntry(U32 local_id, U32 crc, LLDataPackerBinaryBuffer &dp);
-	LLVOCacheEntry(LLAPRFile* apr_file);
-	LLVOCacheEntry();	
-
-	void updateEntry(U32 crc, LLDataPackerBinaryBuffer &dp);
-
-	void clearState(U32 state) {mState &= ~state;}
-	bool hasState(U32 state)   {return mState & state;}	
-	void setState(U32 state);	
-	bool isState(U32 state)    {return (mState & LOW_BITS) == state;}	
-	U32  getState() const      {return mState & LOW_BITS;}
-	
-	bool isAnyVisible(const LLVector4a& camera_origin, const LLVector4a& local_camera_origin, F32 dist_threshold);
-
-	U32 getLocalID() const			{ return mLocalID; }
-	U32 getCRC() const				{ return mCRC; }
-	S32 getHitCount() const			{ return mHitCount; }
-	S32 getCRCChangeCount() const	{ return mCRCChangeCount; }
-	
-	void calcSceneContribution(const LLVector4a& camera_origin, bool needs_update, U32 last_update, F32 dist_threshold);
-	void setSceneContribution(F32 scene_contrib) {mSceneContrib = scene_contrib;}
-	F32 getSceneContribution() const             { return mSceneContrib;}
-
-	void dump() const;
-	S32 writeToBuffer(U8 *data_buffer) const;
-	LLDataPackerBinaryBuffer *getDP();
-	void recordHit();
-	void recordDupe() { mDupeCount++; }
-	
-	/*virtual*/ void setOctreeEntry(LLViewerOctreeEntry* entry);
-
-	void setParentID(U32 id);
-	U32  getParentID() const {return mParentID;}
-	bool isChild() const {return mParentID > 0;}
-
-	void addChild(LLVOCacheEntry* entry);
-	void removeChild(LLVOCacheEntry* entry);
-	void removeAllChildren();
-	LLVOCacheEntry* getChild(); //remove the first child, and return it.
-	S32  getNumOfChildren() const  {return mChildrenList.size();}
-	
-	void setBoundingInfo(const LLVector3& pos, const LLVector3& scale); //called from processing object update message	
-	void updateParentBoundingInfo();
-	void saveBoundingSphere();
-
-	void setValid(bool valid = true) {mValid = valid;}
-	bool isValid() const {return mValid;}
-
-	void setUpdateFlags(U32 flags) {mUpdateFlags = flags;}
-	U32  getUpdateFlags() const    {return mUpdateFlags;}
-
-	static void updateDebugSettings();
-	static F32  getSquaredPixelThreshold(bool is_front);
-=======
-    LLVOCacheEntry(U32 local_id, U32 crc, LLDataPackerBinaryBuffer &dp);
-    LLVOCacheEntry(LLAPRFile* apr_file);
-    LLVOCacheEntry();
-
-    void updateEntry(U32 crc, LLDataPackerBinaryBuffer &dp);
-
-    void clearState(U32 state) {mState &= ~state;}
-    bool hasState(U32 state)   {return mState & state;}
-    void setState(U32 state);
-    bool isState(U32 state)    {return (mState & LOW_BITS) == state;}
-    U32  getState() const      {return mState & LOW_BITS;}
-
-    bool isAnyVisible(const LLVector4a& camera_origin, const LLVector4a& local_camera_origin, F32 dist_threshold);
-
-    U32 getLocalID() const          { return mLocalID; }
-    U32 getCRC() const              { return mCRC; }
-    S32 getHitCount() const         { return mHitCount; }
-    S32 getCRCChangeCount() const   { return mCRCChangeCount; }
-
-    void calcSceneContribution(const LLVector4a& camera_origin, bool needs_update, U32 last_update, F32 dist_threshold);
-    void setSceneContribution(F32 scene_contrib) {mSceneContrib = scene_contrib;}
-    F32 getSceneContribution() const             { return mSceneContrib;}
-
-    void dump() const;
-    S32 writeToBuffer(U8 *data_buffer) const;
-    LLDataPackerBinaryBuffer *getDP();
-    void recordHit();
-    void recordDupe() { mDupeCount++; }
-
-    /*virtual*/ void setOctreeEntry(LLViewerOctreeEntry* entry);
-
-    void setParentID(U32 id);
-    U32  getParentID() const {return mParentID;}
-    bool isChild() const {return mParentID > 0;}
-
-    void addChild(LLVOCacheEntry* entry);
-    void removeChild(LLVOCacheEntry* entry);
-    void removeAllChildren();
-    LLVOCacheEntry* getChild(); //remove the first child, and return it.
-    S32  getNumOfChildren() const  {return mChildrenList.size();}
-
-    void setBoundingInfo(const LLVector3& pos, const LLVector3& scale); //called from processing object update message
-    void updateParentBoundingInfo();
-    void saveBoundingSphere();
-
-    void setValid(BOOL valid = TRUE) {mValid = valid;}
-    BOOL isValid() const {return mValid;}
-
-    void setUpdateFlags(U32 flags) {mUpdateFlags = flags;}
-    U32  getUpdateFlags() const    {return mUpdateFlags;}
-
-    static void updateDebugSettings();
-    static F32  getSquaredPixelThreshold(bool is_front);
->>>>>>> e1623bb2
-
-private:
-    void updateParentBoundingInfo(const LLVOCacheEntry* child);
-
-public:
-    typedef std::map<U32, LLPointer<LLVOCacheEntry> >      vocache_entry_map_t;
-    typedef std::set<LLVOCacheEntry*>                      vocache_entry_set_t;
-    typedef std::set<LLVOCacheEntry*, CompareVOCacheEntry> vocache_entry_priority_list_t;
-
-    typedef std::unordered_map<U32, LLGLTFOverrideCacheEntry>  vocache_gltf_overrides_map_t;
-
-    S32                         mLastCameraUpdated;
-protected:
-    U32                         mLocalID;
-    U32                         mParentID;
-    U32                         mCRC;
-    U32                         mUpdateFlags; //receive from sim
-    S32                         mHitCount;
-    S32                         mDupeCount;
-    S32                         mCRCChangeCount;
-    LLDataPackerBinaryBuffer    mDP;
-    U8                          *mBuffer;
-
-    F32                         mSceneContrib; //projected scene contributuion of this object.
-    U32                         mState; //high 16 bits reserved for special use.
-    vocache_entry_set_t         mChildrenList; //children entries in a linked set.
-
-<<<<<<< HEAD
-	bool                        mValid; //if set, this entry is valid, otherwise it is invalid and will be removed.
-=======
-    BOOL                        mValid; //if set, this entry is valid, otherwise it is invalid and will be removed.
->>>>>>> e1623bb2
-
-    LLVector4a                  mBSphereCenter; //bounding sphere center
-    F32                         mBSphereRadius; //bounding sphere radius
-
-public:
-    static U32                  sMinFrameRange;
-    static F32                  sNearRadius;
-    static F32                  sRearFarRadius;
-    static F32                  sFrontPixelThreshold;
-    static F32                  sRearPixelThreshold;
-};
-
-class LLVOCacheGroup : public LLOcclusionCullingGroup
-{
-public:
-    LLVOCacheGroup(OctreeNode* node, LLViewerOctreePartition* part) : LLOcclusionCullingGroup(node, part){}
-
-    //virtual
-    void handleChildAddition(const OctreeNode* parent, OctreeNode* child);
-
-protected:
-    virtual ~LLVOCacheGroup();
-};
-
-class LLVOCachePartition : public LLViewerOctreePartition
-{
-public:
-    LLVOCachePartition(LLViewerRegion* regionp);
-    virtual ~LLVOCachePartition();
-
-    bool addEntry(LLViewerOctreeEntry* entry);
-    void removeEntry(LLViewerOctreeEntry* entry);
-    /*virtual*/ S32 cull(LLCamera &camera, bool do_occlusion);
-    void addOccluders(LLViewerOctreeGroup* gp);
-    void resetOccluders();
-    void processOccluders(LLCamera* camera);
-    void removeOccluder(LLVOCacheGroup* group);
-
-<<<<<<< HEAD
-	void setCullHistory(bool has_new_object);
-=======
-    void setCullHistory(BOOL has_new_object);
->>>>>>> e1623bb2
-
-    bool isFrontCull() const {return mFrontCull;}
-
-private:
-    void selectBackObjects(LLCamera &camera, F32 projection_area_cutoff, bool use_occlusion); //select objects behind camera.
-
-public:
-<<<<<<< HEAD
-	static bool sNeedsOcclusionCheck;
-
-private:
-	bool  mFrontCull; //the view frustum cull if set, otherwise is back sphere cull.
-	U32   mCullHistory;
-	U32   mCulledTime[LLViewerCamera::NUM_CAMERAS];
-	std::set<LLVOCacheGroup*> mOccludedGroups;
-=======
-    static BOOL sNeedsOcclusionCheck;
-
-private:
-    BOOL  mFrontCull; //the view frustum cull if set, otherwise is back sphere cull.
-    U32   mCullHistory;
-    U32   mCulledTime[LLViewerCamera::NUM_CAMERAS];
-    std::set<LLVOCacheGroup*> mOccludedGroups;
->>>>>>> e1623bb2
-
-    S32   mBackSlectionEnabled; //enable to select back objects if > 0.
-    U32   mIdleHash;
-};
-
-//
-//Note: LLVOCache is not thread-safe
-//
-class LLVOCache : public LLParamSingleton<LLVOCache>
-{
-    LLSINGLETON(LLVOCache, bool read_only);
-    ~LLVOCache() ;
-
-private:
-    struct HeaderEntryInfo
-    {
-        HeaderEntryInfo() : mIndex(0), mHandle(0), mTime(0) {}
-        S32 mIndex;
-        U64 mHandle ;
-        U32 mTime ;
-    };
-
-    struct HeaderMetaInfo
-    {
-        HeaderMetaInfo() : mVersion(0), mAddressSize(0) {}
-
-        U32 mVersion;
-        U32 mAddressSize;
-    };
-
-    struct header_entry_less
-    {
-        bool operator()(const HeaderEntryInfo* lhs, const HeaderEntryInfo* rhs) const
-        {
-            if(lhs->mTime == rhs->mTime)
-            {
-                return lhs < rhs ;
-            }
-
-            return lhs->mTime < rhs->mTime ; // older entry in front of queue (set)
-        }
-    };
-    typedef std::set<HeaderEntryInfo*, header_entry_less> header_entry_queue_t;
-    typedef std::map<U64, HeaderEntryInfo*> handle_entry_map_t;
-
-public:
-    // We need this init to be separate from constructor, since we might construct cache, purge it, then init.
-    void initCache(ELLPath location, U32 size, U32 cache_version);
-    void removeCache(ELLPath location, bool started = false) ;
-
-    void readFromCache(U64 handle, const LLUUID& id, LLVOCacheEntry::vocache_entry_map_t& cache_entry_map) ;
-    void readGenericExtrasFromCache(U64 handle, const LLUUID& id, LLVOCacheEntry::vocache_gltf_overrides_map_t& cache_extras_entry_map);
-
-<<<<<<< HEAD
-	void writeToCache(U64 handle, const LLUUID& id, const LLVOCacheEntry::vocache_entry_map_t& cache_entry_map, bool dirty_cache, bool removal_enabled);
-    void writeGenericExtrasToCache(U64 handle, const LLUUID& id, const LLVOCacheEntry::vocache_gltf_overrides_map_t& cache_extras_entry_map, bool dirty_cache, bool removal_enabled);
-	void removeEntry(U64 handle) ;
-=======
-    void writeToCache(U64 handle, const LLUUID& id, const LLVOCacheEntry::vocache_entry_map_t& cache_entry_map, BOOL dirty_cache, bool removal_enabled);
-    void writeGenericExtrasToCache(U64 handle, const LLUUID& id, const LLVOCacheEntry::vocache_gltf_overrides_map_t& cache_extras_entry_map, BOOL dirty_cache, bool removal_enabled);
-    void removeEntry(U64 handle) ;
->>>>>>> e1623bb2
-
-    U32 getCacheEntries() { return mNumEntries; }
-    U32 getCacheEntriesMax() { return mCacheSize; }
-
-private:
-    void setDirNames(ELLPath location);
-    // determine the cache filename for the region from the region handle
-    void getObjectCacheFilename(U64 handle, std::string& filename);
-    std::string getObjectCacheExtrasFilename(U64 handle);
-<<<<<<< HEAD
-	void removeFromCache(HeaderEntryInfo* entry);
-	void readCacheHeader();
-	void writeCacheHeader();
-	void clearCacheInMemory();
-	void removeCache() ;
-	void removeEntry(HeaderEntryInfo* entry) ;
-	void purgeEntries(U32 size);
-	bool updateEntry(const HeaderEntryInfo* entry);
-	
-=======
-    void removeFromCache(HeaderEntryInfo* entry);
-    void readCacheHeader();
-    void writeCacheHeader();
-    void clearCacheInMemory();
-    void removeCache() ;
-    void removeEntry(HeaderEntryInfo* entry) ;
-    void purgeEntries(U32 size);
-    BOOL updateEntry(const HeaderEntryInfo* entry);
-
->>>>>>> e1623bb2
-private:
-    bool                 mEnabled;
-    bool                 mInitialized ;
-    bool                 mReadOnly ;
-    HeaderMetaInfo       mMetaInfo;
-    U32                  mCacheSize;
-    U32                  mNumEntries;
-    std::string          mHeaderFileName ;
-    std::string          mObjectCacheDirName;
-    LLVolatileAPRPool*   mLocalAPRFilePoolp ;
-    header_entry_queue_t mHeaderEntryQueue;
-    handle_entry_map_t   mHandleEntryMap;
-};
-
-#endif+/**
+ * @file llvocache.h
+ * @brief Cache of objects on the viewer.
+ *
+ * $LicenseInfo:firstyear=2003&license=viewerlgpl$
+ * Second Life Viewer Source Code
+ * Copyright (C) 2010, Linden Research, Inc.
+ *
+ * This library is free software; you can redistribute it and/or
+ * modify it under the terms of the GNU Lesser General Public
+ * License as published by the Free Software Foundation;
+ * version 2.1 of the License only.
+ *
+ * This library is distributed in the hope that it will be useful,
+ * but WITHOUT ANY WARRANTY; without even the implied warranty of
+ * MERCHANTABILITY or FITNESS FOR A PARTICULAR PURPOSE.  See the GNU
+ * Lesser General Public License for more details.
+ *
+ * You should have received a copy of the GNU Lesser General Public
+ * License along with this library; if not, write to the Free Software
+ * Foundation, Inc., 51 Franklin Street, Fifth Floor, Boston, MA  02110-1301  USA
+ *
+ * Linden Research, Inc., 945 Battery Street, San Francisco, CA  94111  USA
+ * $/LicenseInfo$
+ */
+
+#ifndef LL_LLVOCACHE_H
+#define LL_LLVOCACHE_H
+
+#include "lluuid.h"
+#include "lldatapacker.h"
+#include "lldir.h"
+#include "llvieweroctree.h"
+#include "llapr.h"
+#include "llgltfmaterial.h"
+
+#include <unordered_map>
+
+//---------------------------------------------------------------------------
+// Cache entries
+class LLCamera;
+
+class LLGLTFOverrideCacheEntry
+{
+public:
+    bool fromLLSD(const LLSD& data);
+    LLSD toLLSD() const;
+
+    LLUUID mObjectId;
+    U32    mLocalId = 0;
+    std::unordered_map<S32, LLSD> mSides; //override LLSD per side
+    std::unordered_map<S32, LLPointer<LLGLTFMaterial> > mGLTFMaterial; //GLTF material per side
+    U64 mRegionHandle = 0;
+};
+
+class LLVOCacheEntry
+:   public LLViewerOctreeEntryData
+{
+    LL_ALIGN_NEW
+public:
+    enum
+    {
+        //low 16-bit state
+        INACTIVE = 0x00000000,     //not visible
+        IN_QUEUE = 0x00000001,     //in visible queue, object to be created
+        WAITING  = 0x00000002,     //object creation request sent
+        ACTIVE   = 0x00000004,      //object created, and in rendering pipeline.
+
+        //high 16-bit state
+        IN_VO_TREE = 0x00010000,    //the entry is in the object cache tree.
+
+        LOW_BITS  = 0x0000ffff,
+        HIGH_BITS = 0xffff0000
+    };
+
+    struct CompareVOCacheEntry
+    {
+        bool operator()(const LLVOCacheEntry* const& lhs, const LLVOCacheEntry* const& rhs) const
+        {
+            F32 lpa = lhs->getSceneContribution();
+            F32 rpa = rhs->getSceneContribution();
+
+            //larger pixel area first
+            if(lpa > rpa)
+            {
+                return true;
+            }
+            else if(lpa < rpa)
+            {
+                return false;
+            }
+            else
+            {
+                return lhs < rhs;
+            }
+        }
+    };
+
+    struct ExtrasEntry
+    {
+        LLSD extras;
+        std::string extras_raw;
+    };
+
+protected:
+    ~LLVOCacheEntry();
+public:
+    LLVOCacheEntry(U32 local_id, U32 crc, LLDataPackerBinaryBuffer &dp);
+    LLVOCacheEntry(LLAPRFile* apr_file);
+    LLVOCacheEntry();
+
+    void updateEntry(U32 crc, LLDataPackerBinaryBuffer &dp);
+
+    void clearState(U32 state) {mState &= ~state;}
+    bool hasState(U32 state)   {return mState & state;}
+    void setState(U32 state);
+    bool isState(U32 state)    {return (mState & LOW_BITS) == state;}
+    U32  getState() const      {return mState & LOW_BITS;}
+
+    bool isAnyVisible(const LLVector4a& camera_origin, const LLVector4a& local_camera_origin, F32 dist_threshold);
+
+    U32 getLocalID() const          { return mLocalID; }
+    U32 getCRC() const              { return mCRC; }
+    S32 getHitCount() const         { return mHitCount; }
+    S32 getCRCChangeCount() const   { return mCRCChangeCount; }
+
+    void calcSceneContribution(const LLVector4a& camera_origin, bool needs_update, U32 last_update, F32 dist_threshold);
+    void setSceneContribution(F32 scene_contrib) {mSceneContrib = scene_contrib;}
+    F32 getSceneContribution() const             { return mSceneContrib;}
+
+    void dump() const;
+    S32 writeToBuffer(U8 *data_buffer) const;
+    LLDataPackerBinaryBuffer *getDP();
+    void recordHit();
+    void recordDupe() { mDupeCount++; }
+
+    /*virtual*/ void setOctreeEntry(LLViewerOctreeEntry* entry);
+
+    void setParentID(U32 id);
+    U32  getParentID() const {return mParentID;}
+    bool isChild() const {return mParentID > 0;}
+
+    void addChild(LLVOCacheEntry* entry);
+    void removeChild(LLVOCacheEntry* entry);
+    void removeAllChildren();
+    LLVOCacheEntry* getChild(); //remove the first child, and return it.
+    S32  getNumOfChildren() const  {return mChildrenList.size();}
+
+    void setBoundingInfo(const LLVector3& pos, const LLVector3& scale); //called from processing object update message
+    void updateParentBoundingInfo();
+    void saveBoundingSphere();
+
+    void setValid(bool valid = true) {mValid = valid;}
+    bool isValid() const {return mValid;}
+
+    void setUpdateFlags(U32 flags) {mUpdateFlags = flags;}
+    U32  getUpdateFlags() const    {return mUpdateFlags;}
+
+    static void updateDebugSettings();
+    static F32  getSquaredPixelThreshold(bool is_front);
+
+private:
+    void updateParentBoundingInfo(const LLVOCacheEntry* child);
+
+public:
+    typedef std::map<U32, LLPointer<LLVOCacheEntry> >      vocache_entry_map_t;
+    typedef std::set<LLVOCacheEntry*>                      vocache_entry_set_t;
+    typedef std::set<LLVOCacheEntry*, CompareVOCacheEntry> vocache_entry_priority_list_t;
+
+    typedef std::unordered_map<U32, LLGLTFOverrideCacheEntry>  vocache_gltf_overrides_map_t;
+
+    S32                         mLastCameraUpdated;
+protected:
+    U32                         mLocalID;
+    U32                         mParentID;
+    U32                         mCRC;
+    U32                         mUpdateFlags; //receive from sim
+    S32                         mHitCount;
+    S32                         mDupeCount;
+    S32                         mCRCChangeCount;
+    LLDataPackerBinaryBuffer    mDP;
+    U8                          *mBuffer;
+
+    F32                         mSceneContrib; //projected scene contributuion of this object.
+    U32                         mState; //high 16 bits reserved for special use.
+    vocache_entry_set_t         mChildrenList; //children entries in a linked set.
+
+    bool                        mValid; //if set, this entry is valid, otherwise it is invalid and will be removed.
+
+    LLVector4a                  mBSphereCenter; //bounding sphere center
+    F32                         mBSphereRadius; //bounding sphere radius
+
+public:
+    static U32                  sMinFrameRange;
+    static F32                  sNearRadius;
+    static F32                  sRearFarRadius;
+    static F32                  sFrontPixelThreshold;
+    static F32                  sRearPixelThreshold;
+};
+
+class LLVOCacheGroup : public LLOcclusionCullingGroup
+{
+public:
+    LLVOCacheGroup(OctreeNode* node, LLViewerOctreePartition* part) : LLOcclusionCullingGroup(node, part){}
+
+    //virtual
+    void handleChildAddition(const OctreeNode* parent, OctreeNode* child);
+
+protected:
+    virtual ~LLVOCacheGroup();
+};
+
+class LLVOCachePartition : public LLViewerOctreePartition
+{
+public:
+    LLVOCachePartition(LLViewerRegion* regionp);
+    virtual ~LLVOCachePartition();
+
+    bool addEntry(LLViewerOctreeEntry* entry);
+    void removeEntry(LLViewerOctreeEntry* entry);
+    /*virtual*/ S32 cull(LLCamera &camera, bool do_occlusion);
+    void addOccluders(LLViewerOctreeGroup* gp);
+    void resetOccluders();
+    void processOccluders(LLCamera* camera);
+    void removeOccluder(LLVOCacheGroup* group);
+
+    void setCullHistory(bool has_new_object);
+
+    bool isFrontCull() const {return mFrontCull;}
+
+private:
+    void selectBackObjects(LLCamera &camera, F32 projection_area_cutoff, bool use_occlusion); //select objects behind camera.
+
+public:
+    static bool sNeedsOcclusionCheck;
+
+private:
+    bool  mFrontCull; //the view frustum cull if set, otherwise is back sphere cull.
+    U32   mCullHistory;
+    U32   mCulledTime[LLViewerCamera::NUM_CAMERAS];
+    std::set<LLVOCacheGroup*> mOccludedGroups;
+
+    S32   mBackSlectionEnabled; //enable to select back objects if > 0.
+    U32   mIdleHash;
+};
+
+//
+//Note: LLVOCache is not thread-safe
+//
+class LLVOCache : public LLParamSingleton<LLVOCache>
+{
+    LLSINGLETON(LLVOCache, bool read_only);
+    ~LLVOCache() ;
+
+private:
+    struct HeaderEntryInfo
+    {
+        HeaderEntryInfo() : mIndex(0), mHandle(0), mTime(0) {}
+        S32 mIndex;
+        U64 mHandle ;
+        U32 mTime ;
+    };
+
+    struct HeaderMetaInfo
+    {
+        HeaderMetaInfo() : mVersion(0), mAddressSize(0) {}
+
+        U32 mVersion;
+        U32 mAddressSize;
+    };
+
+    struct header_entry_less
+    {
+        bool operator()(const HeaderEntryInfo* lhs, const HeaderEntryInfo* rhs) const
+        {
+            if(lhs->mTime == rhs->mTime)
+            {
+                return lhs < rhs ;
+            }
+
+            return lhs->mTime < rhs->mTime ; // older entry in front of queue (set)
+        }
+    };
+    typedef std::set<HeaderEntryInfo*, header_entry_less> header_entry_queue_t;
+    typedef std::map<U64, HeaderEntryInfo*> handle_entry_map_t;
+
+public:
+    // We need this init to be separate from constructor, since we might construct cache, purge it, then init.
+    void initCache(ELLPath location, U32 size, U32 cache_version);
+    void removeCache(ELLPath location, bool started = false) ;
+
+    void readFromCache(U64 handle, const LLUUID& id, LLVOCacheEntry::vocache_entry_map_t& cache_entry_map) ;
+    void readGenericExtrasFromCache(U64 handle, const LLUUID& id, LLVOCacheEntry::vocache_gltf_overrides_map_t& cache_extras_entry_map);
+
+    void writeToCache(U64 handle, const LLUUID& id, const LLVOCacheEntry::vocache_entry_map_t& cache_entry_map, bool dirty_cache, bool removal_enabled);
+    void writeGenericExtrasToCache(U64 handle, const LLUUID& id, const LLVOCacheEntry::vocache_gltf_overrides_map_t& cache_extras_entry_map, bool dirty_cache, bool removal_enabled);
+    void removeEntry(U64 handle) ;
+
+    U32 getCacheEntries() { return mNumEntries; }
+    U32 getCacheEntriesMax() { return mCacheSize; }
+
+private:
+    void setDirNames(ELLPath location);
+    // determine the cache filename for the region from the region handle
+    void getObjectCacheFilename(U64 handle, std::string& filename);
+    std::string getObjectCacheExtrasFilename(U64 handle);
+    void removeFromCache(HeaderEntryInfo* entry);
+    void readCacheHeader();
+    void writeCacheHeader();
+    void clearCacheInMemory();
+    void removeCache() ;
+    void removeEntry(HeaderEntryInfo* entry) ;
+    void purgeEntries(U32 size);
+    bool updateEntry(const HeaderEntryInfo* entry);
+
+private:
+    bool                 mEnabled;
+    bool                 mInitialized ;
+    bool                 mReadOnly ;
+    HeaderMetaInfo       mMetaInfo;
+    U32                  mCacheSize;
+    U32                  mNumEntries;
+    std::string          mHeaderFileName ;
+    std::string          mObjectCacheDirName;
+    LLVolatileAPRPool*   mLocalAPRFilePoolp ;
+    header_entry_queue_t mHeaderEntryQueue;
+    handle_entry_map_t   mHandleEntryMap;
+};
+
+#endif