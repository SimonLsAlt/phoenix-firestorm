/**
 * @file llvocache.h
 * @brief Cache of objects on the viewer.
 *
 * $LicenseInfo:firstyear=2003&license=viewerlgpl$
 * Second Life Viewer Source Code
 * Copyright (C) 2010, Linden Research, Inc.
 *
 * This library is free software; you can redistribute it and/or
 * modify it under the terms of the GNU Lesser General Public
 * License as published by the Free Software Foundation;
 * version 2.1 of the License only.
 *
 * This library is distributed in the hope that it will be useful,
 * but WITHOUT ANY WARRANTY; without even the implied warranty of
 * MERCHANTABILITY or FITNESS FOR A PARTICULAR PURPOSE.  See the GNU
 * Lesser General Public License for more details.
 *
 * You should have received a copy of the GNU Lesser General Public
 * License along with this library; if not, write to the Free Software
 * Foundation, Inc., 51 Franklin Street, Fifth Floor, Boston, MA  02110-1301  USA
 *
 * Linden Research, Inc., 945 Battery Street, San Francisco, CA  94111  USA
 * $/LicenseInfo$
 */

#ifndef LL_LLVOCACHE_H
#define LL_LLVOCACHE_H

#include "lluuid.h"
#include "lldatapacker.h"
#include "lldir.h"
#include "llvieweroctree.h"
#include "llapr.h"
#include "llgltfmaterial.h"

#include <unordered_map>

//---------------------------------------------------------------------------
// Cache entries
class LLCamera;

class LLGLTFOverrideCacheEntry
{
public:
    static const std::string VERSION_LABEL;
    static const int VERSION;
    bool fromLLSD(const LLSD& data);
    LLSD toLLSD() const;

    LLUUID mObjectId;
    U32    mLocalId = 0;
    std::unordered_map<S32, LLSD> mSides; //override LLSD per side
    std::unordered_map<S32, LLPointer<LLGLTFMaterial> > mGLTFMaterial; //GLTF material per side
    U64 mRegionHandle = 0;
};

class LLVOCacheEntry
:   public LLViewerOctreeEntryData
{
    LL_ALIGN_NEW
public:
    enum
    {
        //low 16-bit state
        INACTIVE = 0x00000000,     //not visible
        IN_QUEUE = 0x00000001,     //in visible queue, object to be created
        WAITING  = 0x00000002,     //object creation request sent
        ACTIVE   = 0x00000004,      //object created, and in rendering pipeline.

        //high 16-bit state
        IN_VO_TREE = 0x00010000,    //the entry is in the object cache tree.

        LOW_BITS  = 0x0000ffff,
        HIGH_BITS = 0xffff0000
    };

    struct CompareVOCacheEntry
    {
        bool operator()(const LLVOCacheEntry* const& lhs, const LLVOCacheEntry* const& rhs) const
        {
            F32 lpa = lhs->getSceneContribution();
            F32 rpa = rhs->getSceneContribution();

            //larger pixel area first
            if(lpa > rpa)
            {
                return true;
            }
            else if(lpa < rpa)
            {
                return false;
            }
            else
            {
                return lhs < rhs;
            }
        }
    };

protected:
    ~LLVOCacheEntry();
public:
    LLVOCacheEntry(U32 local_id, U32 crc, LLDataPackerBinaryBuffer &dp);
    LLVOCacheEntry(LLAPRFile* apr_file);
    LLVOCacheEntry();

    void updateEntry(U32 crc, LLDataPackerBinaryBuffer &dp);

    void clearState(U32 state) {mState &= ~state;}
    bool hasState(U32 state)   {return mState & state;}
    void setState(U32 state);
    bool isState(U32 state)    {return (mState & LOW_BITS) == state;}
    U32  getState() const      {return mState & LOW_BITS;}

    bool isAnyVisible(const LLVector4a& camera_origin, const LLVector4a& local_camera_origin, F32 dist_threshold);

    U32 getLocalID() const          { return mLocalID; }
    U32 getCRC() const              { return mCRC; }
    S32 getHitCount() const         { return mHitCount; }
    S32 getCRCChangeCount() const   { return mCRCChangeCount; }

    void calcSceneContribution(const LLVector4a& camera_origin, bool needs_update, U32 last_update, F32 dist_threshold);
    void setSceneContribution(F32 scene_contrib) {mSceneContrib = scene_contrib;}
    F32 getSceneContribution() const             { return mSceneContrib;}

    void dump() const;
    S32 writeToBuffer(U8 *data_buffer) const;
    LLDataPackerBinaryBuffer *getDP();
    void recordHit();
    void recordDupe() { mDupeCount++; }

    /*virtual*/ void setOctreeEntry(LLViewerOctreeEntry* entry);

    void setParentID(U32 id);
    U32  getParentID() const {return mParentID;}
    bool isChild() const {return mParentID > 0;}

    void addChild(LLVOCacheEntry* entry);
    void removeChild(LLVOCacheEntry* entry);
    void removeAllChildren();
    LLVOCacheEntry* getChild(); //remove the first child, and return it.
    S32  getNumOfChildren() const  {return mChildrenList.size();}

    void setBoundingInfo(const LLVector3& pos, const LLVector3& scale); //called from processing object update message
    void updateParentBoundingInfo();
    void saveBoundingSphere();

    void setValid(bool valid = true) {mValid = valid;}
    bool isValid() const {return mValid;}

    void setUpdateFlags(U32 flags) {mUpdateFlags = flags;}
    U32  getUpdateFlags() const    {return mUpdateFlags;}

    static void updateDebugSettings();
    static F32  getSquaredPixelThreshold(bool is_front);

private:
    void updateParentBoundingInfo(const LLVOCacheEntry* child);

public:
    typedef std::map<U32, LLPointer<LLVOCacheEntry> >      vocache_entry_map_t;
    typedef std::set<LLVOCacheEntry*>                      vocache_entry_set_t;
    typedef std::set<LLVOCacheEntry*, CompareVOCacheEntry> vocache_entry_priority_list_t;

    typedef std::unordered_map<U32, LLGLTFOverrideCacheEntry>  vocache_gltf_overrides_map_t;

    S32                         mLastCameraUpdated;
protected:
    U32                         mLocalID;
    U32                         mParentID;
    U32                         mCRC;
    U32                         mUpdateFlags; //receive from sim
    S32                         mHitCount;
    S32                         mDupeCount;
    S32                         mCRCChangeCount;
    LLDataPackerBinaryBuffer    mDP;
    U8                          *mBuffer;

    F32                         mSceneContrib; //projected scene contributuion of this object.
    U32                         mState; //high 16 bits reserved for special use.
    vocache_entry_set_t         mChildrenList; //children entries in a linked set.

    bool                        mValid; //if set, this entry is valid, otherwise it is invalid and will be removed.

    LLVector4a                  mBSphereCenter; //bounding sphere center
    F32                         mBSphereRadius; //bounding sphere radius

public:
    static U32                  sMinFrameRange;
    static F32                  sNearRadius;
    static F32                  sRearFarRadius;
    static F32                  sFrontPixelThreshold;
    static F32                  sRearPixelThreshold;
};

class LLVOCacheGroup : public LLOcclusionCullingGroup
{
public:
    LLVOCacheGroup(OctreeNode* node, LLViewerOctreePartition* part) : LLOcclusionCullingGroup(node, part){}

    //virtual
    void handleChildAddition(const OctreeNode* parent, OctreeNode* child);

protected:
    virtual ~LLVOCacheGroup();
};

class LLVOCachePartition : public LLViewerOctreePartition
{
public:
    LLVOCachePartition(LLViewerRegion* regionp);
    virtual ~LLVOCachePartition();

    bool addEntry(LLViewerOctreeEntry* entry);
    void removeEntry(LLViewerOctreeEntry* entry);
    /*virtual*/ S32 cull(LLCamera &camera, bool do_occlusion);
    void addOccluders(LLViewerOctreeGroup* gp);
    void resetOccluders();
    void processOccluders(LLCamera* camera);
    void removeOccluder(LLVOCacheGroup* group);

    void setCullHistory(bool has_new_object);

    bool isFrontCull() const {return mFrontCull;}

private:
    void selectBackObjects(LLCamera &camera, F32 projection_area_cutoff, bool use_occlusion); //select objects behind camera.

public:
    static bool sNeedsOcclusionCheck;

private:
    bool  mFrontCull; //the view frustum cull if set, otherwise is back sphere cull.
    U32   mCullHistory;
    U32   mCulledTime[LLViewerCamera::NUM_CAMERAS];
    std::set<LLVOCacheGroup*> mOccludedGroups;

    S32   mBackSlectionEnabled; //enable to select back objects if > 0.
    U32   mIdleHash;
};

//
//Note: LLVOCache is not thread-safe
//
class LLVOCache : public LLParamSingleton<LLVOCache>
{
    LLSINGLETON(LLVOCache, bool read_only);
    ~LLVOCache() ;

private:
    struct HeaderEntryInfo
    {
        HeaderEntryInfo() : mIndex(0), mHandle(0), mTime(0) {}
        S32 mIndex;
        U64 mHandle ;
        U32 mTime ;
    };

    struct HeaderMetaInfo
    {
        HeaderMetaInfo() : mVersion(0), mAddressSize(0) {}

        U32 mVersion;
        U32 mAddressSize;
    };

    struct header_entry_less
    {
        bool operator()(const HeaderEntryInfo* lhs, const HeaderEntryInfo* rhs) const
        {
            if(lhs->mTime == rhs->mTime)
            {
                return lhs < rhs ;
            }

            return lhs->mTime < rhs->mTime ; // older entry in front of queue (set)
        }
    };
    typedef std::set<HeaderEntryInfo*, header_entry_less> header_entry_queue_t;
    typedef std::map<U64, HeaderEntryInfo*> handle_entry_map_t;

public:
    // We need this init to be separate from constructor, since we might construct cache, purge it, then init.
    void initCache(ELLPath location, U32 size, U32 cache_version);
    void removeCache(ELLPath location, bool started = false) ;

<<<<<<< HEAD
	bool readFromCache(U64 handle, const LLUUID& id, LLVOCacheEntry::vocache_entry_map_t& cache_entry_map) ;
	void readGenericExtrasFromCache(U64 handle, const LLUUID& id, LLVOCacheEntry::vocache_gltf_overrides_map_t& cache_extras_entry_map, const LLVOCacheEntry::vocache_entry_map_t& cache_entry_map);
=======
    void readFromCache(U64 handle, const LLUUID& id, LLVOCacheEntry::vocache_entry_map_t& cache_entry_map) ;
    void readGenericExtrasFromCache(U64 handle, const LLUUID& id, LLVOCacheEntry::vocache_gltf_overrides_map_t& cache_extras_entry_map);
>>>>>>> 6377610f

    void writeToCache(U64 handle, const LLUUID& id, const LLVOCacheEntry::vocache_entry_map_t& cache_entry_map, bool dirty_cache, bool removal_enabled);
    void writeGenericExtrasToCache(U64 handle, const LLUUID& id, const LLVOCacheEntry::vocache_gltf_overrides_map_t& cache_extras_entry_map, bool dirty_cache, bool removal_enabled);
<<<<<<< HEAD
	void removeEntry(U64 handle) ;
	void removeGenericExtrasForHandle(U64 handle);
=======
    void removeEntry(U64 handle) ;
>>>>>>> 6377610f

    U32 getCacheEntries() { return mNumEntries; }
    U32 getCacheEntriesMax() { return mCacheSize; }

private:
    void setDirNames(ELLPath location);
    // determine the cache filename for the region from the region handle
    void getObjectCacheFilename(U64 handle, std::string& filename);
    std::string getObjectCacheExtrasFilename(U64 handle);
    void removeFromCache(HeaderEntryInfo* entry);
    void readCacheHeader();
    void writeCacheHeader();
    void clearCacheInMemory();
    void removeCache() ;
    void removeEntry(HeaderEntryInfo* entry) ;
    void purgeEntries(U32 size);
    bool updateEntry(const HeaderEntryInfo* entry);

private:
    bool                 mEnabled;
    bool                 mInitialized ;
    bool                 mReadOnly ;
    HeaderMetaInfo       mMetaInfo;
    U32                  mCacheSize;
    U32                  mNumEntries;
    std::string          mHeaderFileName ;
    std::string          mObjectCacheDirName;
    LLVolatileAPRPool*   mLocalAPRFilePoolp ;
    header_entry_queue_t mHeaderEntryQueue;
    handle_entry_map_t   mHandleEntryMap;
};

#endif<|MERGE_RESOLUTION|>--- conflicted
+++ resolved
@@ -285,22 +285,13 @@
     void initCache(ELLPath location, U32 size, U32 cache_version);
     void removeCache(ELLPath location, bool started = false) ;
 
-<<<<<<< HEAD
-	bool readFromCache(U64 handle, const LLUUID& id, LLVOCacheEntry::vocache_entry_map_t& cache_entry_map) ;
-	void readGenericExtrasFromCache(U64 handle, const LLUUID& id, LLVOCacheEntry::vocache_gltf_overrides_map_t& cache_extras_entry_map, const LLVOCacheEntry::vocache_entry_map_t& cache_entry_map);
-=======
-    void readFromCache(U64 handle, const LLUUID& id, LLVOCacheEntry::vocache_entry_map_t& cache_entry_map) ;
-    void readGenericExtrasFromCache(U64 handle, const LLUUID& id, LLVOCacheEntry::vocache_gltf_overrides_map_t& cache_extras_entry_map);
->>>>>>> 6377610f
+    bool readFromCache(U64 handle, const LLUUID& id, LLVOCacheEntry::vocache_entry_map_t& cache_entry_map) ;
+    void readGenericExtrasFromCache(U64 handle, const LLUUID& id, LLVOCacheEntry::vocache_gltf_overrides_map_t& cache_extras_entry_map, const LLVOCacheEntry::vocache_entry_map_t& cache_entry_map);
 
     void writeToCache(U64 handle, const LLUUID& id, const LLVOCacheEntry::vocache_entry_map_t& cache_entry_map, bool dirty_cache, bool removal_enabled);
     void writeGenericExtrasToCache(U64 handle, const LLUUID& id, const LLVOCacheEntry::vocache_gltf_overrides_map_t& cache_extras_entry_map, bool dirty_cache, bool removal_enabled);
-<<<<<<< HEAD
-	void removeEntry(U64 handle) ;
-	void removeGenericExtrasForHandle(U64 handle);
-=======
     void removeEntry(U64 handle) ;
->>>>>>> 6377610f
+    void removeGenericExtrasForHandle(U64 handle);
 
     U32 getCacheEntries() { return mNumEntries; }
     U32 getCacheEntriesMax() { return mCacheSize; }
