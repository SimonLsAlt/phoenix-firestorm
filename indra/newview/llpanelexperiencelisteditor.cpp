--- conflicted
+++ resolved
@@ -1,291 +1,270 @@
-/**
- * @file llpanelexperiencelisteditor.cpp
- * @brief Editor for building a list of experiences
- *
- * $LicenseInfo:firstyear=2014&license=viewerlgpl$
- * Second Life Viewer Source Code
- * Copyright (C) 2010, Linden Research, Inc.
- *
- * This library is free software; you can redistribute it and/or
- * modify it under the terms of the GNU Lesser General Public
- * License as published by the Free Software Foundation;
- * version 2.1 of the License only.
- *
- * This library is distributed in the hope that it will be useful,
- * but WITHOUT ANY WARRANTY; without even the implied warranty of
- * MERCHANTABILITY or FITNESS FOR A PARTICULAR PURPOSE.  See the GNU
- * Lesser General Public License for more details.
- *
- * You should have received a copy of the GNU Lesser General Public
- * License along with this library; if not, write to the Free Software
- * Foundation, Inc., 51 Franklin Street, Fifth Floor, Boston, MA  02110-1301  USA
- *
- * Linden Research, Inc., 945 Battery Street, San Francisco, CA  94111  USA
- * $/LicenseInfo$
- */
-
-#include "llviewerprecompiledheaders.h"
-
-#include "llpanelexperiencelisteditor.h"
-
-#include "llbutton.h"
-#include "llexperiencecache.h"
-#include "llfloaterexperiencepicker.h"
-#include "llfloaterreg.h"
-#include "llhandle.h"
-#include "llnamelistctrl.h"
-#include "llscrolllistctrl.h"
-#include "llviewerregion.h"
-#include "llagent.h"
-#include "lltextbox.h"
-#include "lltrans.h"
-#include "llsdutil.h"
-
-
-static LLPanelInjector<LLPanelExperienceListEditor> t_panel_experience_list_editor("panel_experience_list_editor");
-
-
-LLPanelExperienceListEditor::LLPanelExperienceListEditor()
-    :mItems(NULL)
-    ,mProfile(NULL)
-    ,mRemove(NULL)
-    ,mReadonly(false)
-    ,mMaxExperienceIDs(0)
-{
-}
-
-bool LLPanelExperienceListEditor::postBuild()
-{
-<<<<<<< HEAD
-	mItems = getChild<LLNameListCtrl>("experience_list");
-	mAdd = getChild<LLButton>("btn_add");
-	mRemove = getChild<LLButton>("btn_remove");
-	mProfile = getChild<LLButton>("btn_profile");
-
-	childSetAction("btn_add", boost::bind(&LLPanelExperienceListEditor::onAdd, this));
-	childSetAction("btn_remove", boost::bind(&LLPanelExperienceListEditor::onRemove, this));
-	childSetAction("btn_profile", boost::bind(&LLPanelExperienceListEditor::onProfile, this));
-
-	mItems->setCommitCallback(boost::bind(&LLPanelExperienceListEditor::checkButtonsEnabled, this));
-	
-	checkButtonsEnabled();
-	return true;
-=======
-    mItems = getChild<LLNameListCtrl>("experience_list");
-    mAdd = getChild<LLButton>("btn_add");
-    mRemove = getChild<LLButton>("btn_remove");
-    mProfile = getChild<LLButton>("btn_profile");
-
-    childSetAction("btn_add", boost::bind(&LLPanelExperienceListEditor::onAdd, this));
-    childSetAction("btn_remove", boost::bind(&LLPanelExperienceListEditor::onRemove, this));
-    childSetAction("btn_profile", boost::bind(&LLPanelExperienceListEditor::onProfile, this));
-
-    mItems->setCommitCallback(boost::bind(&LLPanelExperienceListEditor::checkButtonsEnabled, this));
-
-    checkButtonsEnabled();
-    return TRUE;
->>>>>>> e1623bb2
-}
-
-const uuid_list_t& LLPanelExperienceListEditor::getExperienceIds() const
-{
-    return mExperienceIds;
-}
-
-void LLPanelExperienceListEditor::addExperienceIds( const uuid_vec_t& experience_ids )
-{
-    // the commented out code in this function is handled by the callback and no longer necessary!
-
-    //mExperienceIds.insert(experience_ids.begin(), experience_ids.end());
-    //onItems();
-    if(!mAddedCallback.empty())
-    {
-        for(uuid_vec_t::const_iterator it = experience_ids.begin(); it != experience_ids.end(); ++it)
-        {
-            mAddedCallback(*it);
-        }
-    }
-}
-
-
-void LLPanelExperienceListEditor::setExperienceIds( const LLSD& experience_ids )
-{
-    mExperienceIds.clear();
-    for (LLSD uuid : llsd::inArray(experience_ids))
-    {
-        // Using insert(range) doesn't work here because the conversion from
-        // LLSD to LLUUID is ambiguous: have to specify asUUID() for each entry.
-        mExperienceIds.insert(uuid.asUUID());
-    }
-    onItems();
-}
-
-void LLPanelExperienceListEditor::addExperience( const LLUUID& id )
-{
-    mExperienceIds.insert(id);
-    onItems();
-}
-void LLPanelExperienceListEditor::onAdd()
-{
-    if(!mPicker.isDead())
-    {
-        mPicker.markDead();
-    }
-
-    mKey.generateNewID();
-
-<<<<<<< HEAD
-	LLFloaterExperiencePicker* picker=LLFloaterExperiencePicker::show(boost::bind(&LLPanelExperienceListEditor::addExperienceIds, this, _1), mKey, false, true, mFilters, mAdd);
-	mPicker = picker->getDerivedHandle<LLFloaterExperiencePicker>();
-=======
-    LLFloaterExperiencePicker* picker=LLFloaterExperiencePicker::show(boost::bind(&LLPanelExperienceListEditor::addExperienceIds, this, _1), mKey, FALSE, TRUE, mFilters, mAdd);
-    mPicker = picker->getDerivedHandle<LLFloaterExperiencePicker>();
->>>>>>> e1623bb2
-}
-
-
-void LLPanelExperienceListEditor::onRemove()
-{
-    // the commented out code in this function is handled by the callback and no longer necessary!
-
-    std::vector<LLScrollListItem*> items= mItems->getAllSelected();
-    std::vector<LLScrollListItem*>::iterator it = items.begin();
-    for(/**/; it != items.end(); ++it)
-    {
-        if((*it) != NULL)
-        {
-            //mExperienceIds.erase((*it)->getValue());
-            mRemovedCallback((*it)->getValue());
-        }
-    }
-    mItems->selectFirstItem();
-    checkButtonsEnabled();
-    //onItems();
-}
-
-void LLPanelExperienceListEditor::onProfile()
-{
-    LLScrollListItem* item = mItems->getFirstSelected();
-    if(item)
-    {
-        LLFloaterReg::showInstance("experience_profile", item->getUUID(), true);
-    }
-}
-
-void LLPanelExperienceListEditor::checkButtonsEnabled()
-{
-    mAdd->setEnabled(!mReadonly);
-    int selected = mItems->getNumSelected();
-
-    bool remove_enabled = !mReadonly && selected>0;
-    if(remove_enabled && mSticky)
-    {
-        std::vector<LLScrollListItem*> items= mItems->getAllSelected();
-        std::vector<LLScrollListItem*>::iterator it = items.begin();
-        for(/**/; it != items.end() && remove_enabled; ++it)
-        {
-            if((*it) != NULL)
-            {
-                remove_enabled = !mSticky((*it)->getValue());
-            }
-        }
-
-
-    }
-    mRemove->setEnabled(remove_enabled);
-    mProfile->setEnabled(selected==1);
-}
-
-void LLPanelExperienceListEditor::onItems()
-{
-    mItems->deleteAllItems();
-
-    LLSD item;
-    uuid_list_t::iterator it = mExperienceIds.begin();
-    for(/**/; it != mExperienceIds.end(); ++it)
-    {
-        const LLUUID& experience = *it;
-        item["id"]=experience;
-        item["target"] = LLNameListCtrl::EXPERIENCE;
-        LLSD& columns = item["columns"];
-        columns[0]["column"] = "experience_name";
-        columns[0]["value"] = getString("loading");
-        mItems->addElement(item);
-
-        LLExperienceCache::instance().get(experience, boost::bind(&LLPanelExperienceListEditor::experienceDetailsCallback,
-            getDerivedHandle<LLPanelExperienceListEditor>(), _1));
-    }
-
-
-    if(mItems->getItemCount() == 0)
-    {
-        mItems->setCommentText(getString("no_results"));
-    }
-
-
-    checkButtonsEnabled();
-}
-
-void LLPanelExperienceListEditor::experienceDetailsCallback( LLHandle<LLPanelExperienceListEditor> panel, const LLSD& experience )
-{
-    if(!panel.isDead())
-    {
-        panel.get()->onExperienceDetails(experience);
-    }
-}
-
-void LLPanelExperienceListEditor::onExperienceDetails( const LLSD& experience )
-{
-    LLScrollListItem* item = mItems->getItem(experience[LLExperienceCache::EXPERIENCE_ID]);
-    if(!item)
-        return;
-
-    std::string experience_name_string = experience[LLExperienceCache::NAME].asString();
-    if (experience_name_string.empty())
-    {
-        experience_name_string = LLTrans::getString("ExperienceNameUntitled");
-    }
-
-    item->getColumn(0)->setValue(experience_name_string);
-}
-
-LLPanelExperienceListEditor::~LLPanelExperienceListEditor()
-{
-    if(!mPicker.isDead())
-    {
-        mPicker.get()->closeFloater();
-    }
-}
-
-void LLPanelExperienceListEditor::loading()
-{
-    mItems->clear();
-    mItems->setCommentText( getString("loading"));
-}
-
-void LLPanelExperienceListEditor::setReadonly( bool val )
-{
-    mReadonly = val;
-    checkButtonsEnabled();
-}
-
-void LLPanelExperienceListEditor::refreshExperienceCounter()
-{
-    if(mMaxExperienceIDs > 0)
-    {
-        LLStringUtil::format_map_t args;
-        args["[EXPERIENCES]"] = llformat("%d", mItems->getItemCount());
-        args["[MAXEXPERIENCES]"] = llformat("%d", mMaxExperienceIDs);
-        getChild<LLTextBox>("text_count")->setText(LLTrans::getString("ExperiencesCounter", args));
-    }
-}
-
-boost::signals2::connection LLPanelExperienceListEditor::setAddedCallback( list_changed_signal_t::slot_type cb )
-{
-    return mAddedCallback.connect(cb);
-}
-
-boost::signals2::connection LLPanelExperienceListEditor::setRemovedCallback( list_changed_signal_t::slot_type cb )
-{
-    return mRemovedCallback.connect(cb);
-}+/**
+ * @file llpanelexperiencelisteditor.cpp
+ * @brief Editor for building a list of experiences
+ *
+ * $LicenseInfo:firstyear=2014&license=viewerlgpl$
+ * Second Life Viewer Source Code
+ * Copyright (C) 2010, Linden Research, Inc.
+ *
+ * This library is free software; you can redistribute it and/or
+ * modify it under the terms of the GNU Lesser General Public
+ * License as published by the Free Software Foundation;
+ * version 2.1 of the License only.
+ *
+ * This library is distributed in the hope that it will be useful,
+ * but WITHOUT ANY WARRANTY; without even the implied warranty of
+ * MERCHANTABILITY or FITNESS FOR A PARTICULAR PURPOSE.  See the GNU
+ * Lesser General Public License for more details.
+ *
+ * You should have received a copy of the GNU Lesser General Public
+ * License along with this library; if not, write to the Free Software
+ * Foundation, Inc., 51 Franklin Street, Fifth Floor, Boston, MA  02110-1301  USA
+ *
+ * Linden Research, Inc., 945 Battery Street, San Francisco, CA  94111  USA
+ * $/LicenseInfo$
+ */
+
+#include "llviewerprecompiledheaders.h"
+
+#include "llpanelexperiencelisteditor.h"
+
+#include "llbutton.h"
+#include "llexperiencecache.h"
+#include "llfloaterexperiencepicker.h"
+#include "llfloaterreg.h"
+#include "llhandle.h"
+#include "llnamelistctrl.h"
+#include "llscrolllistctrl.h"
+#include "llviewerregion.h"
+#include "llagent.h"
+#include "lltextbox.h"
+#include "lltrans.h"
+#include "llsdutil.h"
+
+
+static LLPanelInjector<LLPanelExperienceListEditor> t_panel_experience_list_editor("panel_experience_list_editor");
+
+
+LLPanelExperienceListEditor::LLPanelExperienceListEditor()
+    :mItems(NULL)
+    ,mProfile(NULL)
+    ,mRemove(NULL)
+    ,mReadonly(false)
+    ,mMaxExperienceIDs(0)
+{
+}
+
+bool LLPanelExperienceListEditor::postBuild()
+{
+    mItems = getChild<LLNameListCtrl>("experience_list");
+    mAdd = getChild<LLButton>("btn_add");
+    mRemove = getChild<LLButton>("btn_remove");
+    mProfile = getChild<LLButton>("btn_profile");
+
+    childSetAction("btn_add", boost::bind(&LLPanelExperienceListEditor::onAdd, this));
+    childSetAction("btn_remove", boost::bind(&LLPanelExperienceListEditor::onRemove, this));
+    childSetAction("btn_profile", boost::bind(&LLPanelExperienceListEditor::onProfile, this));
+
+    mItems->setCommitCallback(boost::bind(&LLPanelExperienceListEditor::checkButtonsEnabled, this));
+
+    checkButtonsEnabled();
+    return true;
+}
+
+const uuid_list_t& LLPanelExperienceListEditor::getExperienceIds() const
+{
+    return mExperienceIds;
+}
+
+void LLPanelExperienceListEditor::addExperienceIds( const uuid_vec_t& experience_ids )
+{
+    // the commented out code in this function is handled by the callback and no longer necessary!
+
+    //mExperienceIds.insert(experience_ids.begin(), experience_ids.end());
+    //onItems();
+    if(!mAddedCallback.empty())
+    {
+        for(uuid_vec_t::const_iterator it = experience_ids.begin(); it != experience_ids.end(); ++it)
+        {
+            mAddedCallback(*it);
+        }
+    }
+}
+
+
+void LLPanelExperienceListEditor::setExperienceIds( const LLSD& experience_ids )
+{
+    mExperienceIds.clear();
+    for (LLSD uuid : llsd::inArray(experience_ids))
+    {
+        // Using insert(range) doesn't work here because the conversion from
+        // LLSD to LLUUID is ambiguous: have to specify asUUID() for each entry.
+        mExperienceIds.insert(uuid.asUUID());
+    }
+    onItems();
+}
+
+void LLPanelExperienceListEditor::addExperience( const LLUUID& id )
+{
+    mExperienceIds.insert(id);
+    onItems();
+}
+void LLPanelExperienceListEditor::onAdd()
+{
+    if(!mPicker.isDead())
+    {
+        mPicker.markDead();
+    }
+
+    mKey.generateNewID();
+
+    LLFloaterExperiencePicker* picker=LLFloaterExperiencePicker::show(boost::bind(&LLPanelExperienceListEditor::addExperienceIds, this, _1), mKey, false, true, mFilters, mAdd);
+    mPicker = picker->getDerivedHandle<LLFloaterExperiencePicker>();
+}
+
+
+void LLPanelExperienceListEditor::onRemove()
+{
+    // the commented out code in this function is handled by the callback and no longer necessary!
+
+    std::vector<LLScrollListItem*> items= mItems->getAllSelected();
+    std::vector<LLScrollListItem*>::iterator it = items.begin();
+    for(/**/; it != items.end(); ++it)
+    {
+        if((*it) != NULL)
+        {
+            //mExperienceIds.erase((*it)->getValue());
+            mRemovedCallback((*it)->getValue());
+        }
+    }
+    mItems->selectFirstItem();
+    checkButtonsEnabled();
+    //onItems();
+}
+
+void LLPanelExperienceListEditor::onProfile()
+{
+    LLScrollListItem* item = mItems->getFirstSelected();
+    if(item)
+    {
+        LLFloaterReg::showInstance("experience_profile", item->getUUID(), true);
+    }
+}
+
+void LLPanelExperienceListEditor::checkButtonsEnabled()
+{
+    mAdd->setEnabled(!mReadonly);
+    int selected = mItems->getNumSelected();
+
+    bool remove_enabled = !mReadonly && selected>0;
+    if(remove_enabled && mSticky)
+    {
+        std::vector<LLScrollListItem*> items= mItems->getAllSelected();
+        std::vector<LLScrollListItem*>::iterator it = items.begin();
+        for(/**/; it != items.end() && remove_enabled; ++it)
+        {
+            if((*it) != NULL)
+            {
+                remove_enabled = !mSticky((*it)->getValue());
+            }
+        }
+
+
+    }
+    mRemove->setEnabled(remove_enabled);
+    mProfile->setEnabled(selected==1);
+}
+
+void LLPanelExperienceListEditor::onItems()
+{
+    mItems->deleteAllItems();
+
+    LLSD item;
+    uuid_list_t::iterator it = mExperienceIds.begin();
+    for(/**/; it != mExperienceIds.end(); ++it)
+    {
+        const LLUUID& experience = *it;
+        item["id"]=experience;
+        item["target"] = LLNameListCtrl::EXPERIENCE;
+        LLSD& columns = item["columns"];
+        columns[0]["column"] = "experience_name";
+        columns[0]["value"] = getString("loading");
+        mItems->addElement(item);
+
+        LLExperienceCache::instance().get(experience, boost::bind(&LLPanelExperienceListEditor::experienceDetailsCallback,
+            getDerivedHandle<LLPanelExperienceListEditor>(), _1));
+    }
+
+
+    if(mItems->getItemCount() == 0)
+    {
+        mItems->setCommentText(getString("no_results"));
+    }
+
+
+    checkButtonsEnabled();
+}
+
+void LLPanelExperienceListEditor::experienceDetailsCallback( LLHandle<LLPanelExperienceListEditor> panel, const LLSD& experience )
+{
+    if(!panel.isDead())
+    {
+        panel.get()->onExperienceDetails(experience);
+    }
+}
+
+void LLPanelExperienceListEditor::onExperienceDetails( const LLSD& experience )
+{
+    LLScrollListItem* item = mItems->getItem(experience[LLExperienceCache::EXPERIENCE_ID]);
+    if(!item)
+        return;
+
+    std::string experience_name_string = experience[LLExperienceCache::NAME].asString();
+    if (experience_name_string.empty())
+    {
+        experience_name_string = LLTrans::getString("ExperienceNameUntitled");
+    }
+
+    item->getColumn(0)->setValue(experience_name_string);
+}
+
+LLPanelExperienceListEditor::~LLPanelExperienceListEditor()
+{
+    if(!mPicker.isDead())
+    {
+        mPicker.get()->closeFloater();
+    }
+}
+
+void LLPanelExperienceListEditor::loading()
+{
+    mItems->clear();
+    mItems->setCommentText( getString("loading"));
+}
+
+void LLPanelExperienceListEditor::setReadonly( bool val )
+{
+    mReadonly = val;
+    checkButtonsEnabled();
+}
+
+void LLPanelExperienceListEditor::refreshExperienceCounter()
+{
+    if(mMaxExperienceIDs > 0)
+    {
+        LLStringUtil::format_map_t args;
+        args["[EXPERIENCES]"] = llformat("%d", mItems->getItemCount());
+        args["[MAXEXPERIENCES]"] = llformat("%d", mMaxExperienceIDs);
+        getChild<LLTextBox>("text_count")->setText(LLTrans::getString("ExperiencesCounter", args));
+    }
+}
+
+boost::signals2::connection LLPanelExperienceListEditor::setAddedCallback( list_changed_signal_t::slot_type cb )
+{
+    return mAddedCallback.connect(cb);
+}
+
+boost::signals2::connection LLPanelExperienceListEditor::setRemovedCallback( list_changed_signal_t::slot_type cb )
+{
+    return mRemovedCallback.connect(cb);
+}