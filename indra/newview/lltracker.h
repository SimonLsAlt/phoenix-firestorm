/**
 * @file lltracker.h
 * @brief Container for objects user is tracking.
 *
 * $LicenseInfo:firstyear=2003&license=viewerlgpl$
 * Second Life Viewer Source Code
 * Copyright (C) 2010, Linden Research, Inc.
 *
 * This library is free software; you can redistribute it and/or
 * modify it under the terms of the GNU Lesser General Public
 * License as published by the Free Software Foundation;
 * version 2.1 of the License only.
 *
 * This library is distributed in the hope that it will be useful,
 * but WITHOUT ANY WARRANTY; without even the implied warranty of
 * MERCHANTABILITY or FITNESS FOR A PARTICULAR PURPOSE.  See the GNU
 * Lesser General Public License for more details.
 *
 * You should have received a copy of the GNU Lesser General Public
 * License along with this library; if not, write to the Free Software
 * Foundation, Inc., 51 Franklin Street, Fifth Floor, Boston, MA  02110-1301  USA
 *
 * Linden Research, Inc., 945 Battery Street, San Francisco, CA  94111  USA
 * $/LicenseInfo$
 */

// A singleton class for tracking stuff.
//
// TODO -- LLAvatarTracker functionality should probably be moved
// to the LLTracker class.


#ifndef LL_LLTRACKER_H
#define LL_LLTRACKER_H

#include "llpointer.h"
#include "llstring.h"
#include "lluuid.h"
#include "v3dmath.h"

class LLHUDText;


class LLTracker
{
public:
<<<<<<< HEAD
	enum ETrackingStatus
	{
		TRACKING_NOTHING = 0,
		TRACKING_AVATAR = 1,
		TRACKING_LANDMARK = 2,
		TRACKING_LOCATION = 3,
	};

	enum ETrackingLocationType
	{
		LOCATION_NOTHING,
		LOCATION_EVENT,
		LOCATION_ITEM,
		LOCATION_AVATAR // Ansariel: Added for avatar tracking feature
	};

	static LLTracker* instance() 
	{ 
		if (!sTrackerp)
		{
			sTrackerp = new LLTracker();
		}
		return sTrackerp; 
	}

	static void cleanupInstance() { delete sTrackerp; sTrackerp = NULL; }

	//static void drawTrackerArrow(); 
	// these are static so that they can be used a callbacks
	static ETrackingStatus getTrackingStatus() { return instance()->mTrackingStatus; }
	static ETrackingLocationType getTrackedLocationType() { return instance()->mTrackingLocationType; }
	static bool isTracking(void*) { return instance()->mTrackingStatus != TRACKING_NOTHING; }
	static void stopTracking(bool);
	static void clearFocus();
	
	static const LLUUID& getTrackedLandmarkAssetID() { return instance()->mTrackedLandmarkAssetID; }
	static const LLUUID& getTrackedLandmarkItemID()	 { return instance()->mTrackedLandmarkItemID; }

	static void	trackAvatar( const LLUUID& avatar_id, const std::string& name );
	static void	trackLandmark( const LLUUID& landmark_asset_id, const LLUUID& landmark_item_id , const std::string& name);
	static void	trackLocation(const LLVector3d& pos, const std::string& full_name, const std::string& tooltip, ETrackingLocationType location_type = LOCATION_NOTHING);

	// returns global pos of tracked thing
	static LLVector3d 	getTrackedPositionGlobal();

	static BOOL 		hasLandmarkPosition();
	static const std::string& getTrackedLocationName();

	static void drawHUDArrow();

	// Draw in-world 3D tracking stuff
	static void	render3D();

	static BOOL handleMouseDown(S32 x, S32 y);

	static LLTracker* sTrackerp;
	static BOOL sCheesyBeacon;
	
	static const std::string& getLabel() { return instance()->mLabel; }
	static const std::string& getToolTip() { return instance()->mToolTip; }

	// <FS:Ansariel> Exodus' mouselook combat feature
	void drawMarker(const LLVector3d& pos_global, const LLColor4& color, bool is_iff = false);

protected:
	LLTracker();
	~LLTracker();

	static void drawBeacon(LLVector3 pos_agent, std::string direction, LLColor4 fogged_color, F32 dist);
	static void renderBeacon( LLVector3d pos_global, 
							 const LLColor4& color, 
							 const LLColor4& color_under,
							 LLHUDText* hud_textp, 
							 const std::string& label );

	void stopTrackingAll(bool clear_ui = false);
	void stopTrackingAvatar(bool clear_ui = false);
	void stopTrackingLocation(bool clear_ui = false, bool dest_reached = false);
	void stopTrackingLandmark(bool clear_ui = false);

	//void drawMarker(const LLVector3d& pos_global, const LLColor4& color); <FS:Ansariel> Exodus' mouselook combat feature
	void setLandmarkVisited();
	void cacheLandmarkPosition();
	void purgeBeaconText();
=======
    enum ETrackingStatus
    {
        TRACKING_NOTHING = 0,
        TRACKING_AVATAR = 1,
        TRACKING_LANDMARK = 2,
        TRACKING_LOCATION = 3,
    };

    enum ETrackingLocationType
    {
        LOCATION_NOTHING,
        LOCATION_EVENT,
        LOCATION_ITEM,
    };

    static LLTracker* instance()
    {
        if (!sTrackerp)
        {
            sTrackerp = new LLTracker();
        }
        return sTrackerp;
    }

    static void cleanupInstance() { delete sTrackerp; sTrackerp = NULL; }

    //static void drawTrackerArrow();
    // these are static so that they can be used a callbacks
    static ETrackingStatus getTrackingStatus() { return instance()->mTrackingStatus; }
    static ETrackingLocationType getTrackedLocationType() { return instance()->mTrackingLocationType; }
    static bool isTracking(void*) { return instance()->mTrackingStatus != TRACKING_NOTHING; }
    static void stopTracking(bool);
    static void clearFocus();

    static const LLUUID& getTrackedLandmarkAssetID() { return instance()->mTrackedLandmarkAssetID; }
    static const LLUUID& getTrackedLandmarkItemID()  { return instance()->mTrackedLandmarkItemID; }

    static void trackAvatar( const LLUUID& avatar_id, const std::string& name );
    static void trackLandmark( const LLUUID& landmark_asset_id, const LLUUID& landmark_item_id , const std::string& name);
    static void trackLocation(const LLVector3d& pos, const std::string& full_name, const std::string& tooltip, ETrackingLocationType location_type = LOCATION_NOTHING);

    // returns global pos of tracked thing
    static LLVector3d   getTrackedPositionGlobal();

    static BOOL         hasLandmarkPosition();
    static const std::string& getTrackedLocationName();

    static void drawHUDArrow();

    // Draw in-world 3D tracking stuff
    static void render3D();

    static BOOL handleMouseDown(S32 x, S32 y);

    static LLTracker* sTrackerp;
    static BOOL sCheesyBeacon;

    static const std::string& getLabel() { return instance()->mLabel; }
    static const std::string& getToolTip() { return instance()->mToolTip; }
protected:
    LLTracker();
    ~LLTracker();

    static void drawBeacon(LLVector3 pos_agent, std::string direction, LLColor4 fogged_color, F32 dist);
    static void renderBeacon( LLVector3d pos_global,
                             const LLColor4& color,
                             const LLColor4& color_under,
                             LLHUDText* hud_textp,
                             const std::string& label );

    void stopTrackingAll(bool clear_ui = false);
    void stopTrackingAvatar(bool clear_ui = false);
    void stopTrackingLocation(bool clear_ui = false, bool dest_reached = false);
    void stopTrackingLandmark(bool clear_ui = false);

    void drawMarker(const LLVector3d& pos_global, const LLColor4& color);
    void setLandmarkVisited();
    void cacheLandmarkPosition();
    void purgeBeaconText();
>>>>>>> 38c2a5bd

protected:
    ETrackingStatus         mTrackingStatus;
    ETrackingLocationType   mTrackingLocationType;
    LLPointer<LLHUDText>    mBeaconText;
    S32 mHUDArrowCenterX;
    S32 mHUDArrowCenterY;

    LLVector3d              mTrackedPositionGlobal;

    std::string             mLabel;
    std::string             mToolTip;

    std::string             mTrackedLandmarkName;
    LLUUID                  mTrackedLandmarkAssetID;
    LLUUID                  mTrackedLandmarkItemID;
    std::vector<LLUUID> mLandmarkAssetIDList;
    std::vector<LLUUID> mLandmarkItemIDList;
    BOOL                    mHasReachedLandmark;
    BOOL                    mHasLandmarkPosition;
    BOOL                    mLandmarkHasBeenVisited;

    std::string             mTrackedLocationName;
    BOOL                    mIsTrackingLocation;
    BOOL                    mHasReachedLocation;
};


#endif
<|MERGE_RESOLUTION|>--- conflicted
+++ resolved
@@ -44,92 +44,6 @@
 class LLTracker
 {
 public:
-<<<<<<< HEAD
-	enum ETrackingStatus
-	{
-		TRACKING_NOTHING = 0,
-		TRACKING_AVATAR = 1,
-		TRACKING_LANDMARK = 2,
-		TRACKING_LOCATION = 3,
-	};
-
-	enum ETrackingLocationType
-	{
-		LOCATION_NOTHING,
-		LOCATION_EVENT,
-		LOCATION_ITEM,
-		LOCATION_AVATAR // Ansariel: Added for avatar tracking feature
-	};
-
-	static LLTracker* instance() 
-	{ 
-		if (!sTrackerp)
-		{
-			sTrackerp = new LLTracker();
-		}
-		return sTrackerp; 
-	}
-
-	static void cleanupInstance() { delete sTrackerp; sTrackerp = NULL; }
-
-	//static void drawTrackerArrow(); 
-	// these are static so that they can be used a callbacks
-	static ETrackingStatus getTrackingStatus() { return instance()->mTrackingStatus; }
-	static ETrackingLocationType getTrackedLocationType() { return instance()->mTrackingLocationType; }
-	static bool isTracking(void*) { return instance()->mTrackingStatus != TRACKING_NOTHING; }
-	static void stopTracking(bool);
-	static void clearFocus();
-	
-	static const LLUUID& getTrackedLandmarkAssetID() { return instance()->mTrackedLandmarkAssetID; }
-	static const LLUUID& getTrackedLandmarkItemID()	 { return instance()->mTrackedLandmarkItemID; }
-
-	static void	trackAvatar( const LLUUID& avatar_id, const std::string& name );
-	static void	trackLandmark( const LLUUID& landmark_asset_id, const LLUUID& landmark_item_id , const std::string& name);
-	static void	trackLocation(const LLVector3d& pos, const std::string& full_name, const std::string& tooltip, ETrackingLocationType location_type = LOCATION_NOTHING);
-
-	// returns global pos of tracked thing
-	static LLVector3d 	getTrackedPositionGlobal();
-
-	static BOOL 		hasLandmarkPosition();
-	static const std::string& getTrackedLocationName();
-
-	static void drawHUDArrow();
-
-	// Draw in-world 3D tracking stuff
-	static void	render3D();
-
-	static BOOL handleMouseDown(S32 x, S32 y);
-
-	static LLTracker* sTrackerp;
-	static BOOL sCheesyBeacon;
-	
-	static const std::string& getLabel() { return instance()->mLabel; }
-	static const std::string& getToolTip() { return instance()->mToolTip; }
-
-	// <FS:Ansariel> Exodus' mouselook combat feature
-	void drawMarker(const LLVector3d& pos_global, const LLColor4& color, bool is_iff = false);
-
-protected:
-	LLTracker();
-	~LLTracker();
-
-	static void drawBeacon(LLVector3 pos_agent, std::string direction, LLColor4 fogged_color, F32 dist);
-	static void renderBeacon( LLVector3d pos_global, 
-							 const LLColor4& color, 
-							 const LLColor4& color_under,
-							 LLHUDText* hud_textp, 
-							 const std::string& label );
-
-	void stopTrackingAll(bool clear_ui = false);
-	void stopTrackingAvatar(bool clear_ui = false);
-	void stopTrackingLocation(bool clear_ui = false, bool dest_reached = false);
-	void stopTrackingLandmark(bool clear_ui = false);
-
-	//void drawMarker(const LLVector3d& pos_global, const LLColor4& color); <FS:Ansariel> Exodus' mouselook combat feature
-	void setLandmarkVisited();
-	void cacheLandmarkPosition();
-	void purgeBeaconText();
-=======
     enum ETrackingStatus
     {
         TRACKING_NOTHING = 0,
@@ -143,6 +57,7 @@
         LOCATION_NOTHING,
         LOCATION_EVENT,
         LOCATION_ITEM,
+        LOCATION_AVATAR // Ansariel: Added for avatar tracking feature
     };
 
     static LLTracker* instance()
@@ -189,6 +104,10 @@
 
     static const std::string& getLabel() { return instance()->mLabel; }
     static const std::string& getToolTip() { return instance()->mToolTip; }
+
+    // <FS:Ansariel> Exodus' mouselook combat feature
+    void drawMarker(const LLVector3d& pos_global, const LLColor4& color, bool is_iff = false);
+
 protected:
     LLTracker();
     ~LLTracker();
@@ -205,11 +124,10 @@
     void stopTrackingLocation(bool clear_ui = false, bool dest_reached = false);
     void stopTrackingLandmark(bool clear_ui = false);
 
-    void drawMarker(const LLVector3d& pos_global, const LLColor4& color);
+    //void drawMarker(const LLVector3d& pos_global, const LLColor4& color); <FS:Ansariel> Exodus' mouselook combat feature
     void setLandmarkVisited();
     void cacheLandmarkPosition();
     void purgeBeaconText();
->>>>>>> 38c2a5bd
 
 protected:
     ETrackingStatus         mTrackingStatus;
