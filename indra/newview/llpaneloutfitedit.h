--- conflicted
+++ resolved
@@ -225,17 +225,15 @@
     LLButton*           mShowAddWearablesBtn = nullptr;
     LLButton*           mFilterBtn = nullptr;
     LLPanel*            mAddWearablesPanel;
-<<<<<<< HEAD
-    // <FS:Ansariel> Show avatar complexity in appearance floater
-    LLTextBox*          mAvatarComplexityLabel;
-    LLTextBox*          mAvatarComplexityAddingLabel;
-=======
     LLPanel*            mOutfitNameStatusPanel = nullptr;
     LLLoadingIndicator* mLoadingIndicator = nullptr;
     LLView*             mFilterPanel = nullptr;
     LLUICtrl*           mNoAddWearablesButtonBar = nullptr;
     LLUICtrl*           mAddWearablesButtonBar = nullptr;
->>>>>>> 42b1cedc
+
+    // <FS:Ansariel> Show avatar complexity in appearance floater
+    LLTextBox*          mAvatarComplexityLabel;
+    LLTextBox*          mAvatarComplexityAddingLabel;
 
     LLComboBox*         mFolderViewFilterCmbBox;
     LLComboBox*         mListViewFilterCmbBox;
