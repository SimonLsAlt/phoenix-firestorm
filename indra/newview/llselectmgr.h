/** 
 * @file llselectmgr.h
 * @brief A manager for selected objects and TEs.
 *
 * $LicenseInfo:firstyear=2001&license=viewerlgpl$
 * Second Life Viewer Source Code
 * Copyright (C) 2010, Linden Research, Inc.
 * 
 * This library is free software; you can redistribute it and/or
 * modify it under the terms of the GNU Lesser General Public
 * License as published by the Free Software Foundation;
 * version 2.1 of the License only.
 * 
 * This library is distributed in the hope that it will be useful,
 * but WITHOUT ANY WARRANTY; without even the implied warranty of
 * MERCHANTABILITY or FITNESS FOR A PARTICULAR PURPOSE.  See the GNU
 * Lesser General Public License for more details.
 * 
 * You should have received a copy of the GNU Lesser General Public
 * License along with this library; if not, write to the Free Software
 * Foundation, Inc., 51 Franklin Street, Fifth Floor, Boston, MA  02110-1301  USA
 * 
 * Linden Research, Inc., 945 Battery Street, San Francisco, CA  94111  USA
 * $/LicenseInfo$
 */

#ifndef LL_LLSELECTMGR_H
#define LL_LLSELECTMGR_H

#include "llcharacter.h"
#include "lleditmenuhandler.h"
#include "llundo.h"
#include "lluuid.h"
#include "llpointer.h"
#include "llsafehandle.h"
#include "llsaleinfo.h"
#include "llcategory.h"
#include "v3dmath.h"
#include "llquaternion.h"
#include "llcoord.h"
#include "llframetimer.h"
#include "llbbox.h"
#include "llpermissions.h"
#include "llcontrol.h"
#include "llviewerobject.h"	// LLObjectSelection::getSelectedTEValue template
#include "llmaterial.h"

#include <deque>
#include <boost/iterator/filter_iterator.hpp>
#include <boost/signals2.hpp>
#include <boost/make_shared.hpp>	// boost::make_shared

class LLMessageSystem;
class LLViewerTexture;
class LLColor4;
class LLVector3;
class LLSelectNode;

const U8 UPD_NONE      		= 0x00;
const U8 UPD_POSITION  		= 0x01;
const U8 UPD_ROTATION  		= 0x02;
const U8 UPD_SCALE     		= 0x04;
const U8 UPD_LINKED_SETS 	= 0x08;
const U8 UPD_UNIFORM 		= 0x10;	// used with UPD_SCALE

// <FS:Ansariel> Moved here to make them publically accessible
// For linked sets
const S32 MAX_CHILDREN_PER_TASK = 255;
const S32 MAX_CHILDREN_PER_PHYSICAL_TASK = 32;
// </FS:Ansariel>

// <FS:KC> show/hide build highlight
enum EFSShowHideHighlight
{
	FS_SHOW_HIDE_HIGHLIGHT_NORMAL = 0,
	FS_SHOW_HIDE_HIGHLIGHT_SHOW = 1,
	FS_SHOW_HIDE_HIGHLIGHT_HIDE = 2
};
// </FS:KC>

// This is used by the DeRezObject message to determine where to put
// derezed tasks.
enum EDeRezDestination
{
	DRD_SAVE_INTO_AGENT_INVENTORY = 0,
	DRD_ACQUIRE_TO_AGENT_INVENTORY = 1,		// try to leave copy in world
	DRD_SAVE_INTO_TASK_INVENTORY = 2,
	DRD_ATTACHMENT = 3,
	DRD_TAKE_INTO_AGENT_INVENTORY = 4,		// delete from world
	DRD_FORCE_TO_GOD_INVENTORY = 5,			// force take copy
	DRD_TRASH = 6,
	DRD_ATTACHMENT_TO_INV = 7,
	DRD_ATTACHMENT_EXISTS = 8,
	DRD_RETURN_TO_OWNER = 9,				// back to owner's inventory
	DRD_RETURN_TO_LAST_OWNER = 10,			// deeded object back to last owner's inventory

	DRD_COUNT = 11
};


const S32 SELECT_ALL_TES = -1;
const S32 SELECT_MAX_TES = 32;

// Do something to all objects in the selection manager.
// The BOOL return value can be used to indicate if all
// objects are identical (gathering information) or if
// the operation was successful.
struct LLSelectedObjectFunctor
{
	virtual ~LLSelectedObjectFunctor() {};
	virtual bool apply(LLViewerObject* object) = 0;
};

// Do something to all select nodes in the selection manager.
// The BOOL return value can be used to indicate if all
// objects are identical (gathering information) or if
// the operation was successful.
struct LLSelectedNodeFunctor
{
	virtual ~LLSelectedNodeFunctor() {};
	virtual bool apply(LLSelectNode* node) = 0;
};

struct LLSelectedTEFunctor
{
	virtual ~LLSelectedTEFunctor() {};
	virtual bool apply(LLViewerObject* object, S32 face) = 0;
};

struct LLSelectedTEMaterialFunctor
{
	virtual ~LLSelectedTEMaterialFunctor() {};
	virtual LLMaterialPtr apply(LLViewerObject* object, S32 face, LLTextureEntry* tep, LLMaterialPtr& current_material) = 0;
};

template <typename T> struct LLSelectedTEGetFunctor
{
	virtual ~LLSelectedTEGetFunctor() {};
	virtual T get(LLViewerObject* object, S32 te) = 0;
};

template <typename T> struct LLCheckIdenticalFunctor
{
	static bool same(const T& a, const T& b, const T& tolerance);
};

typedef enum e_send_type
{
	SEND_ONLY_ROOTS,
	SEND_INDIVIDUALS,
	SEND_ROOTS_FIRST, // useful for serial undos on linked sets
	SEND_CHILDREN_FIRST // useful for serial transforms of linked sets
} ESendType;

typedef enum e_grid_mode
{
	GRID_MODE_WORLD,
	GRID_MODE_LOCAL,
	GRID_MODE_REF_OBJECT
} EGridMode;

typedef enum e_action_type
{
	SELECT_ACTION_TYPE_BEGIN,
	SELECT_ACTION_TYPE_PICK,
	SELECT_ACTION_TYPE_MOVE,
	SELECT_ACTION_TYPE_ROTATE,
	SELECT_ACTION_TYPE_SCALE,
	NUM_ACTION_TYPES
}EActionType;

typedef enum e_selection_type
{
	SELECT_TYPE_WORLD,
	SELECT_TYPE_ATTACHMENT,
	SELECT_TYPE_HUD
}ESelectType;

const S32 TE_SELECT_MASK_ALL = 0xFFFFFFFF;

//<FS:Beq> Physics view in edit mode changes
void pushWireframe(LLDrawable* drawable);
//</FS:Beq>
// Contains information about a selected object, particularly which TEs are selected.
class LLSelectNode
{
public:
	LLSelectNode(LLViewerObject* object, BOOL do_glow);
	LLSelectNode(const LLSelectNode& nodep);
	~LLSelectNode();

	void selectAllTEs(BOOL b);
	void selectTE(S32 te_index, BOOL selected);
	BOOL isTESelected(S32 te_index) const;
	bool hasSelectedTE() const { return TE_SELECT_MASK_ALL & mTESelectMask; }
	S32 getLastSelectedTE() const;
	S32 getLastOperatedTE() const { return mLastTESelected; }
	S32 getTESelectMask() { return mTESelectMask; }
	void renderOneSilhouette(const LLColor4 &color);
	void setTransient(BOOL transient) { mTransient = transient; }
	BOOL isTransient() const { return mTransient; }
	LLViewerObject* getObject();
	void setObject(LLViewerObject* object);
	// *NOTE: invalidate stored textures and colors when # faces change
	void saveColors();
	void saveShinyColors();
	void saveTextures(const uuid_vec_t& textures);
	void saveTextureScaleRatios(LLRender::eTexIndex index_to_query);

	BOOL allowOperationOnNode(PermissionBit op, U64 group_proxy_power) const;

public:
	BOOL			mIndividualSelection;		// For root objects and objects individually selected

	BOOL			mTransient;
	BOOL			mValid;				// is extra information valid?
	LLPermissions*	mPermissions;
	LLSaleInfo		mSaleInfo;
	LLAggregatePermissions mAggregatePerm;
	LLAggregatePermissions mAggregateTexturePerm;
	LLAggregatePermissions mAggregateTexturePermOwner;
	std::string		mName;
	std::string		mDescription;
	LLCategory		mCategory;
	S16				mInventorySerial;
	LLVector3		mSavedPositionLocal;	// for interactively modifying object position
	LLVector3		mLastPositionLocal;
	LLVector3d		mSavedPositionGlobal;	// for interactively modifying object position
	LLVector3		mSavedScale;			// for interactively modifying object scale
	LLVector3		mLastScale;
	LLQuaternion	mSavedRotation;			// for interactively modifying object rotation
	LLQuaternion	mLastRotation;
	BOOL			mDuplicated;
	LLVector3d		mDuplicatePos;
	LLQuaternion	mDuplicateRot;
	LLUUID			mItemID;
	LLUUID			mFolderID;
	LLUUID			mFromTaskID;
	std::string		mTouchName;
	std::string		mSitName;
	U64				mCreationDate;
	std::vector<LLColor4>	mSavedColors;
	std::vector<LLColor4>	mSavedShinyColors;
	uuid_vec_t		mSavedTextures;
	std::vector<LLVector3>  mTextureScaleRatios;
	std::vector<LLVector3>	mSilhouetteVertices;	// array of vertices to render silhouette of object
	std::vector<LLVector3>	mSilhouetteNormals;	// array of normals to render silhouette of object
	BOOL					mSilhouetteExists;	// need to generate silhouette?

	LLColor4 mHighlightColor; // <FS:ND/> Color per highlighted object

protected:
	LLPointer<LLViewerObject>	mObject;
	S32				mTESelectMask;
	S32				mLastTESelected;

// <FS:ND> For const access. Need to check for isDead yourself.
public:
	LLViewerObject const* getObject() const { return mObject; } 
// </FS:ND>
};

class LLObjectSelection : public LLRefCount
{
	friend class LLSelectMgr;
	friend class LLSafeHandle<LLObjectSelection>;
	friend class LLSelectionCallbackData;

protected:
	~LLObjectSelection();

public:
	typedef std::list<LLSelectNode*> list_t;

	// Iterators
	struct is_non_null
	{
		bool operator()(LLSelectNode* node)
		{
			return (node->getObject() != NULL);
		}
	};
	typedef boost::filter_iterator<is_non_null, list_t::iterator > iterator;
	iterator begin() { return iterator(mList.begin(), mList.end()); }
	iterator end() { return iterator(mList.end(), mList.end()); }

	struct is_valid
	{
		bool operator()(LLSelectNode* node)
		{
			return (node->getObject() != NULL) && node->mValid;
		}
	};
	typedef boost::filter_iterator<is_valid, list_t::iterator > valid_iterator;
	valid_iterator valid_begin() { return valid_iterator(mList.begin(), mList.end()); }
	valid_iterator valid_end() { return valid_iterator(mList.end(), mList.end()); }

	struct is_root
	{
		bool operator()(LLSelectNode* node);
	};
	typedef boost::filter_iterator<is_root, list_t::iterator > root_iterator;
	root_iterator root_begin() { return root_iterator(mList.begin(), mList.end()); }
	root_iterator root_end() { return root_iterator(mList.end(), mList.end()); }
	
	struct is_valid_root
	{
		bool operator()(LLSelectNode* node);
	};
	typedef boost::filter_iterator<is_valid_root, list_t::iterator > valid_root_iterator;
	valid_root_iterator valid_root_begin() { return valid_root_iterator(mList.begin(), mList.end()); }
	valid_root_iterator valid_root_end() { return valid_root_iterator(mList.end(), mList.end()); }
	
	struct is_root_object
	{
		bool operator()(LLSelectNode* node);
	};
	typedef boost::filter_iterator<is_root_object, list_t::iterator > root_object_iterator;
	root_object_iterator root_object_begin() { return root_object_iterator(mList.begin(), mList.end()); }
	root_object_iterator root_object_end() { return root_object_iterator(mList.end(), mList.end()); }
	
public:
	LLObjectSelection();

	void updateEffects();

	BOOL isEmpty() const;

	LLSelectNode*	getFirstNode(LLSelectedNodeFunctor* func = NULL);
	LLSelectNode*	getFirstRootNode(LLSelectedNodeFunctor* func = NULL, BOOL non_root_ok = FALSE);
	LLViewerObject* getFirstSelectedObject(LLSelectedNodeFunctor* func, BOOL get_parent = FALSE);
	LLViewerObject*	getFirstObject();
	LLViewerObject*	getFirstRootObject(BOOL non_root_ok = FALSE);
	
	LLSelectNode*	getFirstMoveableNode(BOOL get_root_first = FALSE);

	LLViewerObject*	getFirstEditableObject(BOOL get_parent = FALSE);
	LLViewerObject*	getFirstCopyableObject(BOOL get_parent = FALSE);
	LLViewerObject* getFirstDeleteableObject();
	LLViewerObject*	getFirstMoveableObject(BOOL get_parent = FALSE);
	LLViewerObject*	getFirstUndoEnabledObject(BOOL get_parent = FALSE);

	/// Return the object that lead to this selection, possible a child
	LLViewerObject* getPrimaryObject() { return mPrimaryObject; }

	// iterate through texture entries
	template <typename T> bool getSelectedTEValue(LLSelectedTEGetFunctor<T>* func, T& res, bool has_tolerance = false, T tolerance = T());
	template <typename T> bool isMultipleTEValue(LLSelectedTEGetFunctor<T>* func, const T& ignore_value);
	
	S32 getNumNodes();
	LLSelectNode* findNode(LLViewerObject* objectp);

	// count members
	S32 getObjectCount();
	F32 getSelectedObjectCost();
	F32 getSelectedLinksetCost();
	F32 getSelectedPhysicsCost();
	F32 getSelectedLinksetPhysicsCost();
	S32 getSelectedObjectRenderCost();
	
	F32 getSelectedObjectStreamingCost(S32* total_bytes = NULL, S32* visible_bytes = NULL);
	U32 getSelectedObjectTriangleCount(S32* vcount = NULL);

	S32 getTECount();
	S32 getRootObjectCount();

	BOOL isMultipleTESelected();
	BOOL contains(LLViewerObject* object);
	BOOL contains(LLViewerObject* object, S32 te);

	// returns TRUE is any node is currenly worn as an attachment
	BOOL isAttachment();

    bool checkAnimatedObjectEstTris();
    bool checkAnimatedObjectLinkable();
    
	// Apply functors to various subsets of the selected objects
	// If firstonly is FALSE, returns the AND of all apply() calls.
	// Else returns TRUE immediately if any apply() call succeeds (i.e. OR with early exit)
	bool applyToRootObjects(LLSelectedObjectFunctor* func, bool firstonly = false);
	bool applyToObjects(LLSelectedObjectFunctor* func);
	bool applyToTEs(LLSelectedTEFunctor* func, bool firstonly = false);
	bool applyToRootNodes(LLSelectedNodeFunctor* func, bool firstonly = false);
	bool applyToNodes(LLSelectedNodeFunctor* func, bool firstonly = false);

	/*
	 * Used to apply (no-copy) textures to the selected object or
	 * selected face/faces of the object.
	 * This method moves (no-copy) texture to the object's inventory
	 * and doesn't make copy of the texture for each face.
	 * Then this only texture is used for all selected faces.
	 */
	void applyNoCopyTextureToTEs(LLViewerInventoryItem* item);

	ESelectType getSelectType() const { return mSelectType; }

private:
	void addNode(LLSelectNode *nodep);
	void addNodeAtEnd(LLSelectNode *nodep);
	void moveNodeToFront(LLSelectNode *nodep);
	void removeNode(LLSelectNode *nodep);
	void deleteAllNodes();
	void cleanupNodes();


private:
	list_t mList;
	const LLObjectSelection &operator=(const LLObjectSelection &);

	LLPointer<LLViewerObject> mPrimaryObject;
	std::map<LLPointer<LLViewerObject>, LLSelectNode*> mSelectNodeMap;
	ESelectType mSelectType;

	// <FS:Zi> Fix for crash while selecting objects with derendered child prims
	list_t mFailedNodesList;
	bool checkNode(LLSelectNode* nodep);
	// </FS:Zi>
};

typedef LLSafeHandle<LLObjectSelection> LLObjectSelectionHandle;

// Build time optimization, generate this once in .cpp file
#ifndef LLSELECTMGR_CPP
extern template class LLSelectMgr* LLSingleton<class LLSelectMgr>::getInstance();
#endif

// For use with getFirstTest()
struct LLSelectGetFirstTest;

<<<<<<< HEAD
// <FS:ND> To listened into received prop. messages
namespace nd
{
	namespace selection
	{
		class PropertiesListener
		{
		public:
			virtual void onProperties( LLSelectNode const * ) = 0;
		};

		class PropertiesServer
		{
		public:
			PropertiesServer()
				: mBatchMode( false )
			{ }

			void registerPropertyListener( nd::selection::PropertiesListener *aP) { mListener.insert( aP ); }
			void removePropertyListener( nd::selection::PropertiesListener *aP) { mListener.erase( aP ); }

			void enableBatchMode( ) { mBatchMode = true; }
			void disableBatchMode( ) { mBatchMode = false; }
			bool isBatchMode() const { return mBatchMode; }

		protected:
			void firePropertyReceived( LLSelectNode const *aNode  )
			{
				for( std::set< nd::selection::PropertiesListener * >::iterator itr = mListener.begin(); itr != mListener.end(); ++itr )
					(*itr)->onProperties( aNode );
			}

		private:
			std::set< nd::selection::PropertiesListener * > mListener;
			bool mBatchMode;
		};
	}
}
// </FS:ND>

class LLSelectMgr : public LLEditMenuHandler, public LLSingleton<LLSelectMgr>, public nd::selection::PropertiesServer
=======
// temporary storage, Ex: to attach objects after autopilot
class LLSelectionCallbackData
{
public:
    LLSelectionCallbackData();
    LLObjectSelectionHandle	getSelection() { return mSelectedObjects; }
private:
    LLObjectSelectionHandle					mSelectedObjects;
};

class LLSelectMgr : public LLEditMenuHandler, public LLSingleton<LLSelectMgr>
>>>>>>> 6b67fd12
{
	LLSINGLETON(LLSelectMgr);
	~LLSelectMgr();

public:
	static BOOL					sRectSelectInclusive;	// do we need to surround an object to pick it?
	static BOOL					sRenderHiddenSelections;	// do we show selection silhouettes that are occluded?
	static BOOL					sRenderLightRadius;	// do we show the radius of selected lights?

	static F32					sHighlightThickness;
	static F32					sHighlightUScale;
	static F32					sHighlightVScale;
	static F32					sHighlightAlpha;
	static F32					sHighlightAlphaTest;
	static F32					sHighlightUAnim;
	static F32					sHighlightVAnim;
	static LLColor4				sSilhouetteParentColor;
	static LLColor4				sSilhouetteChildColor;
	static LLColor4				sHighlightParentColor;
	static LLColor4				sHighlightChildColor;
	static LLColor4				sHighlightInspectColor;
	static LLColor4				sContextSilhouetteColor;

	LLCachedControl<bool>					mHideSelectedObjects;
	LLCachedControl<bool>					mRenderHighlightSelections;
	LLCachedControl<bool>					mAllowSelectAvatar;
	LLCachedControl<bool>					mDebugSelectMgr;

public:
	static void cleanupGlobals();

	// LLEditMenuHandler interface
	virtual BOOL canUndo() const;
	virtual void undo();

	virtual BOOL canRedo() const;
	virtual void redo();

	virtual BOOL canDoDelete() const;
	virtual void doDelete();

	virtual void deselect();
	virtual BOOL canDeselect() const;

	virtual void duplicate();
	virtual BOOL canDuplicate() const;

	void clearSelections();
	void update();
	void updateEffects(); // Update HUD effects
	void overrideObjectUpdates();

	// Returns the previous value of mForceSelection
	BOOL setForceSelection(BOOL force);

	////////////////////////////////////////////////////////////////
	// Selection methods
	////////////////////////////////////////////////////////////////

	////////////////////////////////////////////////////////////////
	// Add
	////////////////////////////////////////////////////////////////

	// This method is meant to select an object, and then select all
	// of the ancestors and descendants. This should be the normal behavior.
	//
	// *NOTE: You must hold on to the object selection handle, otherwise
	// the objects will be automatically deselected in 1 frame.
	LLObjectSelectionHandle selectObjectAndFamily(LLViewerObject* object, BOOL add_to_end = FALSE, BOOL ignore_select_owned = FALSE);

	// For when you want just a child object.
	LLObjectSelectionHandle selectObjectOnly(LLViewerObject* object, S32 face = SELECT_ALL_TES);

	// Same as above, but takes a list of objects.  Used by rectangle select.
	LLObjectSelectionHandle selectObjectAndFamily(const std::vector<LLViewerObject*>& object_list, BOOL send_to_sim = TRUE);

	// converts all objects currently highlighted to a selection, and returns it
	LLObjectSelectionHandle selectHighlightedObjects();

	LLObjectSelectionHandle setHoverObject(LLViewerObject *objectp, S32 face = -1);
	LLSelectNode *getHoverNode();
	LLSelectNode *getPrimaryHoverNode();

	// <FS:ND> Color per highlighted object
	// void highlightObjectOnly(LLViewerObject *objectp);
	void highlightObjectOnly(LLViewerObject *objectp, LLColor4 const &aColor = LLColor4() );
	// </FS:ND>

	void highlightObjectAndFamily(LLViewerObject *objectp);
	void highlightObjectAndFamily(const std::vector<LLViewerObject*>& list);

	////////////////////////////////////////////////////////////////
	// Remove
	////////////////////////////////////////////////////////////////

	void deselectObjectOnly(LLViewerObject* object, BOOL send_to_sim = TRUE);
	void deselectObjectAndFamily(LLViewerObject* object, BOOL send_to_sim = TRUE, BOOL include_entire_object = FALSE);

	// Send deselect messages to simulator, then clear the list
	void deselectAll();
	void deselectAllForStandingUp();

	// deselect only if nothing else currently referencing the selection
	void deselectUnused();

	// Deselect if the selection center is too far away from the agent.
	void deselectAllIfTooFar();

	// Removes all highlighted objects from current selection
	void deselectHighlightedObjects();

	void unhighlightObjectOnly(LLViewerObject *objectp);
	void unhighlightObjectAndFamily(LLViewerObject *objectp);
	void unhighlightAll();

	BOOL removeObjectFromSelections(const LLUUID &id);

	////////////////////////////////////////////////////////////////
	// Selection editing
	////////////////////////////////////////////////////////////////
	bool linkObjects();

	bool unlinkObjects();

	void confirmUnlinkObjects(const LLSD& notification, const LLSD& response);

	bool enableLinkObjects();

	bool enableUnlinkObjects();

	////////////////////////////////////////////////////////////////
	// Selection accessors
	////////////////////////////////////////////////////////////////
	LLObjectSelectionHandle	getHoverObjects() { return mHoverObjects; }
	LLObjectSelectionHandle	getSelection() { return mSelectedObjects; }
	// right now this just renders the selection with root/child colors instead of a single color
	LLObjectSelectionHandle	getEditSelection() { convertTransient(); return mSelectedObjects; }
	LLObjectSelectionHandle	getHighlightedObjects() { return mHighlightedObjects; }

	////////////////////////////////////////////////////////////////
	// Grid manipulation
	////////////////////////////////////////////////////////////////
	void			addGridObject(LLViewerObject* objectp);
	void			clearGridObjects();
	void			setGridMode(EGridMode mode);
	EGridMode		getGridMode() { return mGridMode; }
	void			getGrid(LLVector3& origin, LLQuaternion& rotation, LLVector3 &scale, bool for_snap_guides = false);

	BOOL getTEMode() const { return mTEMode; }
	void setTEMode(BOOL b) { mTEMode = b; }

	BOOL shouldShowSelection() const { return mShowSelection; }

	LLBBox getBBoxOfSelection() const;
	LLBBox getSavedBBoxOfSelection() const { return mSavedSelectionBBox; }

	void dump();
	void cleanup();

	void updateSilhouettes();
	void renderSilhouettes(BOOL for_hud);
	void enableSilhouette(BOOL enable) { mRenderSilhouettes = enable; }
	
	// <FS:KC> show/hide build highlight
	void setFSShowHideHighlight(EFSShowHideHighlight state) { mFSShowHideHighlight = state; }
	// </FS:KC>
	
	////////////////////////////////////////////////////////////////
	// Utility functions that operate on the current selection
	////////////////////////////////////////////////////////////////
	void saveSelectedObjectTransform(EActionType action_type);
	void saveSelectedObjectColors();
	void saveSelectedShinyColors();
	void saveSelectedObjectTextures();

	// Sets which texture channel to query for scale and rot of display
	// and depends on UI state of LLPanelFace when editing
	void setTextureChannel(LLRender::eTexIndex texIndex) { mTextureChannel = texIndex; }
	LLRender::eTexIndex getTextureChannel() { return mTextureChannel; }

	void selectionUpdatePhysics(BOOL use_physics);
	void selectionUpdateTemporary(BOOL is_temporary);
	void selectionUpdatePhantom(BOOL is_ghost);
	void selectionDump();

	BOOL selectionAllPCode(LLPCode code);		// all objects have this PCode
	BOOL selectionGetClickAction(U8 *out_action);
	bool selectionGetIncludeInSearch(bool* include_in_search_out); // true if all selected objects have same
	BOOL selectionGetGlow(F32 *glow);

	void selectionSetPhysicsType(U8 type);
	void selectionSetGravity(F32 gravity);
	void selectionSetFriction(F32 friction);
	void selectionSetDensity(F32 density);
	void selectionSetRestitution(F32 restitution);
	void selectionSetMaterial(U8 material);
	void selectionSetImage(const LLUUID& imageid); // could be item or asset id
	void selectionSetColor(const LLColor4 &color);
	void selectionSetColorOnly(const LLColor4 &color); // Set only the RGB channels
	void selectionSetAlphaOnly(const F32 alpha); // Set only the alpha channel
	void selectionRevertColors();
	void selectionRevertShinyColors();
	BOOL selectionRevertTextures();
	void selectionSetBumpmap( U8 bumpmap );
	void selectionSetTexGen( U8 texgen );
	void selectionSetShiny( U8 shiny );
	void selectionSetFullbright( U8 fullbright );
	void selectionSetMedia( U8 media_type, const LLSD &media_data );
	void selectionSetClickAction(U8 action);
	void selectionSetIncludeInSearch(bool include_in_search);
	void selectionSetGlow(const F32 glow);
	void selectionSetMaterialParams(LLSelectedTEMaterialFunctor* material_func, int specific_te = -1);
	void selectionRemoveMaterial();

	void selectionSetObjectPermissions(U8 perm_field, BOOL set, U32 perm_mask, BOOL override = FALSE);
	void selectionSetObjectName(const std::string& name);
	void selectionSetObjectDescription(const std::string& desc);
	void selectionSetObjectCategory(const LLCategory& category);
	void selectionSetObjectSaleInfo(const LLSaleInfo& sale_info);

	void selectionTexScaleAutofit(F32 repeats_per_meter);
	void adjustTexturesByScale(BOOL send_to_sim, BOOL stretch);

	bool selectionMove(const LLVector3& displ, F32 rx, F32 ry, F32 rz,
					   U32 update_type);
	void sendSelectionMove();

	void sendGodlikeRequest(const std::string& request, const std::string& parameter);


	// will make sure all selected object meet current criteria, or deselect them otherwise
	void validateSelection();

	// returns TRUE if it is possible to select this object
	BOOL canSelectObject(LLViewerObject* object, BOOL ignore_select_owned = FALSE);

	// Returns TRUE if the viewer has information on all selected objects
	BOOL selectGetAllRootsValid();
	BOOL selectGetAllValid();
	BOOL selectGetAllValidAndObjectsFound();

	// returns TRUE if you can modify all selected objects. 
	BOOL selectGetRootsModify();
	BOOL selectGetModify();

	// returns TRUE if all objects are in same region
	BOOL selectGetSameRegion();

	// returns TRUE if is all objects are non-permanent-enforced
	BOOL selectGetRootsNonPermanentEnforced();
	BOOL selectGetNonPermanentEnforced();

	// returns TRUE if is all objects are permanent
	BOOL selectGetRootsPermanent();
	BOOL selectGetPermanent();

	// returns TRUE if is all objects are character
	BOOL selectGetRootsCharacter();
	BOOL selectGetCharacter();

	// returns TRUE if is all objects are not permanent
	BOOL selectGetRootsNonPathfinding();
	BOOL selectGetNonPathfinding();

	// returns TRUE if is all objects are not permanent
	BOOL selectGetRootsNonPermanent();
	BOOL selectGetNonPermanent();

	// returns TRUE if is all objects are not character
	BOOL selectGetRootsNonCharacter();
	BOOL selectGetNonCharacter();

	BOOL selectGetEditableLinksets();
	BOOL selectGetViewableCharacters();

	// returns TRUE if selected objects can be transferred.
	BOOL selectGetRootsTransfer();

	// returns TRUE if selected objects can be copied.
	BOOL selectGetRootsCopy();
	
	BOOL selectGetCreator(LLUUID& id, std::string& name);					// TRUE if all have same creator, returns id
	BOOL selectGetOwner(LLUUID& id, std::string& name);					// TRUE if all objects have same owner, returns id
	BOOL selectGetLastOwner(LLUUID& id, std::string& name);				// TRUE if all objects have same owner, returns id

	// returns TRUE if all are the same. id is stuffed with
	// the value found if available.
	BOOL selectGetGroup(LLUUID& id); 
	BOOL selectGetPerm(	U8 which_perm, U32* mask_on, U32* mask_off);	// TRUE if all have data, returns two masks, each indicating which bits are all on and all off

	BOOL selectIsGroupOwned();											// TRUE if all root objects have valid data and are group owned.

	// returns TRUE if all the nodes are valid. Accumulates
	// permissions in the parameter.
	BOOL selectGetPermissions(LLPermissions& perm);

	// returns TRUE if all the nodes are valid. Depends onto "edit linked" state
	// Children in linksets are a bit special - they require not only move permission
	// but also modify if "edit linked" is set, since you move them relative to parent
	BOOL selectGetEditMoveLinksetPermissions(bool &move, bool &modify);
	
	// Get a bunch of useful sale information for the object(s) selected.
	// "_mixed" is true if not all objects have the same setting.
	void selectGetAggregateSaleInfo(U32 &num_for_sale,
									BOOL &is_for_sale_mixed, 
									BOOL &is_sale_price_mixed,
									S32 &total_sale_price,
									S32 &individual_sale_price);

	// returns TRUE if all nodes are valid. 
	BOOL selectGetCategory(LLCategory& category);
	
	// returns TRUE if all nodes are valid. method also stores an
	// accumulated sale info.
	BOOL selectGetSaleInfo(LLSaleInfo& sale_info);

	// returns TRUE if all nodes are valid. fills passed in object
	// with the aggregate permissions of the selection.
	BOOL selectGetAggregatePermissions(LLAggregatePermissions& ag_perm);

	// returns TRUE if all nodes are valid. fills passed in object
	// with the aggregate permissions for texture inventory items of the selection.
	BOOL selectGetAggregateTexturePermissions(LLAggregatePermissions& ag_perm);

	LLPermissions* findObjectPermissions(const LLViewerObject* object);

	BOOL isSelfAvatarSelected();

	void selectDelete();							// Delete on simulator
	void selectForceDelete();			// just delete, no into trash
	void selectDuplicate(const LLVector3& offset, BOOL select_copy);	// Duplicate on simulator
	void repeatDuplicate();
	void selectDuplicateOnRay(const LLVector3 &ray_start_region,
								const LLVector3 &ray_end_region,
								BOOL bypass_raycast,
								BOOL ray_end_is_intersection,
								const LLUUID &ray_target_id,
								BOOL copy_centers,
								BOOL copy_rotates,
								BOOL select_copy);

	void sendMultipleUpdate(U32 type);	// Position, rotation, scale all in one
	void sendOwner(const LLUUID& owner_id, const LLUUID& group_id, BOOL override = FALSE);
	void sendGroup(const LLUUID& group_id);

	// Category ID is the UUID of the folder you want to contain the purchase.
	// *NOTE: sale_info check doesn't work for multiple object buy,
	// which UI does not currently support sale info is used for
	// verification only, if it doesn't match region info then sale is
	// canceled
	void sendBuy(const LLUUID& buyer_id, const LLUUID& category_id, const LLSaleInfo sale_info);
	void sendAttach(U8 attachment_point, bool replace);
	void sendAttach(LLObjectSelectionHandle selection_handle, U8 attachment_point, bool replace);
	void sendDetach();
	void sendDropAttachment();
	void sendLink();
	void sendDelink();
	//void sendHinge(U8 type);
	//void sendDehinge();
	void sendSelect();

	void requestObjectPropertiesFamily(LLViewerObject* object);	// asks sim for creator, permissions, resources, etc.
	static void processObjectProperties(LLMessageSystem *mesgsys, void **user_data);
	static void processObjectPropertiesFamily(LLMessageSystem *mesgsys, void **user_data);
	static void processForceObjectSelect(LLMessageSystem* msg, void**);

	void requestGodInfo();

	LLVector3d		getSelectionCenterGlobal() const	{ return mSelectionCenterGlobal; }
	void			updateSelectionCenter();

    void pauseAssociatedAvatars();

	void resetAgentHUDZoom();
	void setAgentHUDZoom(F32 target_zoom, F32 current_zoom);
	void getAgentHUDZoom(F32 &target_zoom, F32 &current_zoom) const;

	void updatePointAt();

	// Internal list maintenance functions. TODO: Make these private!
	void remove(std::vector<LLViewerObject*>& objects);
	void remove(LLViewerObject* object, S32 te = SELECT_ALL_TES, BOOL undoable = TRUE);
	void removeAll();
	void addAsIndividual(LLViewerObject* object, S32 te = SELECT_ALL_TES, BOOL undoable = TRUE);
	void promoteSelectionToRoot();
	void demoteSelectionToIndividuals();

private:
	void convertTransient(); // converts temporarily selected objects to full-fledged selections
	ESelectType getSelectTypeForObject(LLViewerObject* object);
	void addAsFamily(std::vector<LLViewerObject*>& objects, BOOL add_to_end = FALSE);
	void generateSilhouette(LLSelectNode *nodep, const LLVector3& view_point);
	void updateSelectionSilhouette(LLObjectSelectionHandle object_handle, S32& num_sils_genned, std::vector<LLViewerObject*>& changed_objects);
	// Send one message to each region containing an object on selection list.
	void sendListToRegions(	const std::string& message_name,
							void (*pack_header)(void *user_data), 
							void (*pack_body)(LLSelectNode* node, void *user_data), 
							void (*log_func)(LLSelectNode* node, void *user_data), 
							void *user_data,
							ESendType send_type);
	void sendListToRegions(	LLObjectSelectionHandle selected_handle,
							const std::string& message_name,
							void (*pack_header)(void *user_data),
							void (*pack_body)(LLSelectNode* node, void *user_data),
							void (*log_func)(LLSelectNode* node, void *user_data),
							void *user_data,
							ESendType send_type);


	static void packAgentID(	void *);
	static void packAgentAndSessionID(void* user_data);
	static void packAgentAndGroupID(void* user_data);
	static void packAgentAndSessionAndGroupID(void* user_data);
	static void packAgentIDAndSessionAndAttachment(void*);
	static void packAgentGroupAndCatID(void*);
	static void packDeleteHeader(void* userdata);
	static void packDeRezHeader(void* user_data);
	static void packObjectID(	LLSelectNode* node, void *);
	static void packObjectIDAsParam(LLSelectNode* node, void *);
	static void packObjectIDAndRotation(LLSelectNode* node, void *);
	static void packObjectLocalID(LLSelectNode* node, void *);
	static void packObjectClickAction(LLSelectNode* node, void* data);
	static void packObjectIncludeInSearch(LLSelectNode* node, void* data);
	static void packObjectName(LLSelectNode* node, void* user_data);
	static void packObjectDescription(LLSelectNode* node, void* user_data);
	static void packObjectCategory(LLSelectNode* node, void* user_data);
	static void packObjectSaleInfo(LLSelectNode* node, void* user_data);
	static void packBuyObjectIDs(LLSelectNode* node, void* user_data);
	static void packDuplicate(	LLSelectNode* node, void *duplicate_data);
	static void packDuplicateHeader(void*);
	static void packDuplicateOnRayHead(void *user_data);
	static void packPermissions(LLSelectNode* node, void *user_data);
	static void packDeselect(	LLSelectNode* node, void *user_data);
	static void packMultipleUpdate(LLSelectNode* node, void *user_data);
	static void packPhysics(LLSelectNode* node, void *user_data);
	static void packShape(LLSelectNode* node, void *user_data);
	static void packOwnerHead(void *user_data);
	static void packHingeHead(void *user_data);
	static void packPermissionsHead(void* user_data);
	static void packGodlikeHead(void* user_data);
    static void logNoOp(LLSelectNode* node, void *user_data);
    static void logAttachmentRequest(LLSelectNode* node, void *user_data);
    static void logDetachRequest(LLSelectNode* node, void *user_data);
	static bool confirmDelete(const LLSD& notification, const LLSD& response, LLObjectSelectionHandle handle);

	// Get the first ID that matches test and whether or not all ids are identical in selected objects.
	void getFirst(LLSelectGetFirstTest* test);

public:
	// Observer/callback support for when object selection changes or
	// properties are received/updated
	typedef boost::signals2::signal< void ()> update_signal_t;
	update_signal_t mUpdateSignal;

private:
	LLPointer<LLViewerTexture>				mSilhouetteImagep;
	LLObjectSelectionHandle					mSelectedObjects;
	LLObjectSelectionHandle					mHoverObjects;
	LLObjectSelectionHandle					mHighlightedObjects;
	std::set<LLPointer<LLViewerObject> >	mRectSelectedObjects;
	
	std::map< LLPointer< LLViewerObject >, LLColor4 > mHighlightColor; // <FS:ND/> Color per highlighted object

	LLObjectSelection		mGridObjects;
	LLQuaternion			mGridRotation;
	LLVector3				mGridOrigin;
	LLVector3				mGridScale;
	EGridMode				mGridMode;

	BOOL					mTEMode;			// render te
	LLRender::eTexIndex	mTextureChannel; // diff, norm, or spec, depending on UI editing mode
	LLVector3d				mSelectionCenterGlobal;
	LLBBox					mSelectionBBox;

	LLVector3d				mLastSentSelectionCenterGlobal;
	BOOL					mShowSelection; // do we send the selection center name value and do we animate this selection?
	LLVector3d				mLastCameraPos;		// camera position from last generation of selection silhouette
	BOOL					mRenderSilhouettes;	// do we render the silhouette
	LLBBox					mSavedSelectionBBox;

	LLFrameTimer			mEffectsTimer;
	BOOL					mForceSelection;

    std::vector<LLAnimPauseRequest>	mPauseRequests;

// <FS:KC> show/hide build highlight
	EFSShowHideHighlight	mFSShowHideHighlight;
// </FS:KC>

// <FS:Zi> Warning when trying to duplicate while in edit linked parts/select face mode
public:
	// returns TRUE if current selection does not contain individual selections
	// (edit linked parts, select face)
	BOOL selectGetNoIndividual();
// </FS:Zi>
};

// *DEPRECATED: For callbacks or observers, use
// LLSelectMgr::getInstance()->mUpdateSignal.connect( callback )
// Update subscribers to the selection list
void dialog_refresh_all();		

// Templates
//-----------------------------------------------------------------------------
// getSelectedTEValue
//-----------------------------------------------------------------------------
template <typename T> bool LLObjectSelection::getSelectedTEValue(LLSelectedTEGetFunctor<T>* func, T& res, bool has_tolerance, T tolerance)
{
	bool have_first = false;
	bool have_selected = false;
	T selected_value = T();

	// Now iterate through all TEs to test for sameness
	bool identical = TRUE;
	for (iterator iter = begin(); iter != end(); iter++)
	{
		LLSelectNode* node = *iter;
		LLViewerObject* object = node->getObject();
		S32 selected_te = -1;
		if (object == getPrimaryObject())
		{
			selected_te = node->getLastSelectedTE();
		}
		for (S32 te = 0; te < object->getNumTEs(); ++te)
		{
			if (!node->isTESelected(te))
			{
				continue;
			}
			T value = func->get(object, te);
			if (!have_first)
			{
				have_first = true;
				if (!have_selected)
				{
					selected_value = value;
				}
			}
			else
			{
				if ( value != selected_value )
				{
                    if (!has_tolerance)
                    {
					    identical = false;
                    }
                    else if (!LLCheckIdenticalFunctor<T>::same(value, selected_value, tolerance))
                    {
                        identical = false;
                    }
				}
				if (te == selected_te)
				{
					selected_value = value;
					have_selected = true;
				}
			}
		}
		if (!identical && have_selected)
		{
			break;
		}
	}
	if (have_first || have_selected)
	{
		res = selected_value;
	}
	return identical;
}

// Templates
//-----------------------------------------------------------------------------
// isMultipleTEValue iterate through all TEs and test for uniqueness 
// with certain return value ignored when performing the test. 
// e.g. when testing if the selection has a unique non-empty homeurl :
// you can set ignore_value = "" and it will only compare among the non-empty  
// homeUrls and ignore the empty ones.
//-----------------------------------------------------------------------------
template <typename T> bool LLObjectSelection::isMultipleTEValue(LLSelectedTEGetFunctor<T>* func, const T& ignore_value)
{
	bool have_first = false;
	T selected_value = T();
	
	// Now iterate through all TEs to test for sameness
	bool unique = TRUE;
	for (iterator iter = begin(); iter != end(); iter++)
	{
		LLSelectNode* node = *iter;
		LLViewerObject* object = node->getObject();
		for (S32 te = 0; te < object->getNumTEs(); ++te)
		{
			if (!node->isTESelected(te))
			{
				continue;
			}
			T value = func->get(object, te);
			if(value == ignore_value)
			{
				continue;
			}
			if (!have_first)
			{
				have_first = true;
			}
			else
			{
				if (value !=selected_value  )
				{
					unique = false;
					return !unique;
				}
			}
		}
	}
	return !unique;
}


#endif<|MERGE_RESOLUTION|>--- conflicted
+++ resolved
@@ -427,7 +427,6 @@
 // For use with getFirstTest()
 struct LLSelectGetFirstTest;
 
-<<<<<<< HEAD
 // <FS:ND> To listened into received prop. messages
 namespace nd
 {
@@ -468,8 +467,6 @@
 }
 // </FS:ND>
 
-class LLSelectMgr : public LLEditMenuHandler, public LLSingleton<LLSelectMgr>, public nd::selection::PropertiesServer
-=======
 // temporary storage, Ex: to attach objects after autopilot
 class LLSelectionCallbackData
 {
@@ -480,8 +477,7 @@
     LLObjectSelectionHandle					mSelectedObjects;
 };
 
-class LLSelectMgr : public LLEditMenuHandler, public LLSingleton<LLSelectMgr>
->>>>>>> 6b67fd12
+class LLSelectMgr : public LLEditMenuHandler, public LLSingleton<LLSelectMgr>, public nd::selection::PropertiesServer
 {
 	LLSINGLETON(LLSelectMgr);
 	~LLSelectMgr();
