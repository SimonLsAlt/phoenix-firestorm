/**
 * @file llselectmgr.h
 * @brief A manager for selected objects and TEs.
 *
 * $LicenseInfo:firstyear=2001&license=viewerlgpl$
 * Second Life Viewer Source Code
 * Copyright (C) 2010, Linden Research, Inc.
 *
 * This library is free software; you can redistribute it and/or
 * modify it under the terms of the GNU Lesser General Public
 * License as published by the Free Software Foundation;
 * version 2.1 of the License only.
 *
 * This library is distributed in the hope that it will be useful,
 * but WITHOUT ANY WARRANTY; without even the implied warranty of
 * MERCHANTABILITY or FITNESS FOR A PARTICULAR PURPOSE.  See the GNU
 * Lesser General Public License for more details.
 *
 * You should have received a copy of the GNU Lesser General Public
 * License along with this library; if not, write to the Free Software
 * Foundation, Inc., 51 Franklin Street, Fifth Floor, Boston, MA  02110-1301  USA
 *
 * Linden Research, Inc., 945 Battery Street, San Francisco, CA  94111  USA
 * $/LicenseInfo$
 */

#ifndef LL_LLSELECTMGR_H
#define LL_LLSELECTMGR_H

#include "llcharacter.h"
#include "lleditmenuhandler.h"
#include "llundo.h"
#include "lluuid.h"
#include "llpointer.h"
#include "llsafehandle.h"
#include "llsaleinfo.h"
#include "llcategory.h"
#include "v3dmath.h"
#include "llquaternion.h"
#include "llcoord.h"
#include "llframetimer.h"
#include "llbbox.h"
#include "llpermissions.h"
#include "llcontrol.h"
#include "llviewerobject.h" // LLObjectSelection::getSelectedTEValue template
#include "llmaterial.h"

#include <deque>
#include <boost/iterator/filter_iterator.hpp>
#include <boost/signals2.hpp>
#include <boost/make_shared.hpp>    // boost::make_shared

class LLMessageSystem;
class LLViewerTexture;
class LLColor4;
class LLVector3;
class LLSelectNode;

const U8 UPD_NONE           = 0x00;
const U8 UPD_POSITION       = 0x01;
const U8 UPD_ROTATION       = 0x02;
const U8 UPD_SCALE          = 0x04;
const U8 UPD_LINKED_SETS    = 0x08;
const U8 UPD_UNIFORM        = 0x10; // used with UPD_SCALE

// <FS:Ansariel> Moved here to make them publically accessible
// For linked sets
const S32 MAX_CHILDREN_PER_TASK = 255;
const S32 MAX_CHILDREN_PER_PHYSICAL_TASK = 32;
// </FS:Ansariel>

// <FS:KC> show/hide build highlight
enum EFSShowHideHighlight
{
    FS_SHOW_HIDE_HIGHLIGHT_NORMAL = 0,
    FS_SHOW_HIDE_HIGHLIGHT_SHOW = 1,
    FS_SHOW_HIDE_HIGHLIGHT_HIDE = 2
};
// </FS:KC>

// This is used by the DeRezObject message to determine where to put
// derezed tasks.
enum EDeRezDestination
{
    DRD_SAVE_INTO_AGENT_INVENTORY = 0,
    DRD_ACQUIRE_TO_AGENT_INVENTORY = 1,     // try to leave copy in world
    DRD_SAVE_INTO_TASK_INVENTORY = 2,
    DRD_ATTACHMENT = 3,
    DRD_TAKE_INTO_AGENT_INVENTORY = 4,      // delete from world
    DRD_FORCE_TO_GOD_INVENTORY = 5,         // force take copy
    DRD_TRASH = 6,
    DRD_ATTACHMENT_TO_INV = 7,
    DRD_ATTACHMENT_EXISTS = 8,
    DRD_RETURN_TO_OWNER = 9,                // back to owner's inventory
    DRD_RETURN_TO_LAST_OWNER = 10,          // deeded object back to last owner's inventory

    DRD_COUNT = 11
};


const S32 SELECT_ALL_TES = -1;
const S32 SELECT_MAX_TES = 32;

// Do something to all objects in the selection manager.
// The bool return value can be used to indicate if all
// objects are identical (gathering information) or if
// the operation was successful.
struct LLSelectedObjectFunctor
{
    virtual ~LLSelectedObjectFunctor() {};
    virtual bool apply(LLViewerObject* object) = 0;
};

// Do something to all select nodes in the selection manager.
// The bool return value can be used to indicate if all
// objects are identical (gathering information) or if
// the operation was successful.
struct LLSelectedNodeFunctor
{
    virtual ~LLSelectedNodeFunctor() {};
    virtual bool apply(LLSelectNode* node) = 0;
};

struct LLSelectedTEFunctor
{
    virtual ~LLSelectedTEFunctor() {};
    virtual bool apply(LLViewerObject* object, S32 face) = 0;
};

struct LLSelectedTEMaterialFunctor
{
    virtual ~LLSelectedTEMaterialFunctor() {};
    virtual LLMaterialPtr apply(LLViewerObject* object, S32 face, LLTextureEntry* tep, LLMaterialPtr& current_material) = 0;
};

template <typename T> struct LLSelectedTEGetFunctor
{
    virtual ~LLSelectedTEGetFunctor() {};
    virtual T get(LLViewerObject* object, S32 te) = 0;
};

template <typename T> struct LLCheckIdenticalFunctor
{
    static bool same(const T& a, const T& b, const T& tolerance);
};

typedef enum e_send_type
{
    SEND_ONLY_ROOTS,
    SEND_INDIVIDUALS,
    SEND_ROOTS_FIRST, // useful for serial undos on linked sets
    SEND_CHILDREN_FIRST // useful for serial transforms of linked sets
} ESendType;

typedef enum e_grid_mode
{
    GRID_MODE_WORLD,
    GRID_MODE_LOCAL,
    GRID_MODE_REF_OBJECT
} EGridMode;

typedef enum e_action_type
{
    SELECT_ACTION_TYPE_BEGIN,
    SELECT_ACTION_TYPE_PICK,
    SELECT_ACTION_TYPE_MOVE,
    SELECT_ACTION_TYPE_ROTATE,
    SELECT_ACTION_TYPE_SCALE,
    NUM_ACTION_TYPES
}EActionType;

typedef enum e_selection_type
{
    SELECT_TYPE_WORLD,
    SELECT_TYPE_ATTACHMENT,
    SELECT_TYPE_HUD
}ESelectType;

typedef std::vector<LLPointer<LLGLTFMaterial> > gltf_materials_vec_t;

const S32 TE_SELECT_MASK_ALL = 0xFFFFFFFF;

//<FS:Beq> Physics view in edit mode changes
void pushWireframe(LLDrawable* drawable);
//</FS:Beq>
// Contains information about a selected object, particularly which TEs are selected.
class LLSelectNode
{
public:
<<<<<<< HEAD
	LLSelectNode(LLViewerObject* object, bool do_glow);
	LLSelectNode(const LLSelectNode& nodep);
	~LLSelectNode();

	void selectAllTEs(bool b);
	void selectTE(S32 te_index, bool selected);
	bool isTESelected(S32 te_index) const;
	bool hasSelectedTE() const { return TE_SELECT_MASK_ALL & mTESelectMask; }
	S32 getLastSelectedTE() const;
	S32 getLastOperatedTE() const { return mLastTESelected; }
	S32 getTESelectMask() { return mTESelectMask; }
	void renderOneSilhouette(const LLColor4 &color);
	void setTransient(bool transient) { mTransient = transient; }
	bool isTransient() const { return mTransient; }
	LLViewerObject* getObject();
	void setObject(LLViewerObject* object);
	// *NOTE: invalidate stored textures and colors when # faces change
=======
    LLSelectNode(LLViewerObject* object, BOOL do_glow);
    LLSelectNode(const LLSelectNode& nodep);
    ~LLSelectNode();

    void selectAllTEs(BOOL b);
    void selectTE(S32 te_index, BOOL selected);
    BOOL isTESelected(S32 te_index) const;
    bool hasSelectedTE() const { return TE_SELECT_MASK_ALL & mTESelectMask; }
    S32 getLastSelectedTE() const;
    S32 getLastOperatedTE() const { return mLastTESelected; }
    S32 getTESelectMask() { return mTESelectMask; }
    void renderOneSilhouette(const LLColor4 &color);
    void setTransient(BOOL transient) { mTransient = transient; }
    BOOL isTransient() const { return mTransient; }
    LLViewerObject* getObject();
    void setObject(LLViewerObject* object);
    // *NOTE: invalidate stored textures and colors when # faces change
>>>>>>> c06fb4e0
    // Used by tools floater's color/texture pickers to restore changes
    void saveColors();
    void saveShinyColors();
    void saveTextures(const uuid_vec_t& textures);
    void saveTextureScaleRatios(LLRender::eTexIndex index_to_query);

    // GLTF materials are applied to objects by ids,
    // overrides get applied on top of materials resulting in
    // final gltf material that users see.
    // Ids get applied and restored by tools floater,
    // overrides get applied in live material editor
    void saveGLTFMaterials(const uuid_vec_t& materials, const gltf_materials_vec_t& override_materials);

<<<<<<< HEAD
	bool allowOperationOnNode(PermissionBit op, U64 group_proxy_power) const;

public:
	bool			mIndividualSelection;		// For root objects and objects individually selected

	bool			mTransient;
	bool			mValid;				// is extra information valid?
	LLPermissions*	mPermissions;
	LLSaleInfo		mSaleInfo;
	LLAggregatePermissions mAggregatePerm;
	LLAggregatePermissions mAggregateTexturePerm;
	LLAggregatePermissions mAggregateTexturePermOwner;
	std::string		mName;
	std::string		mDescription;
	LLCategory		mCategory;
	S16				mInventorySerial;
	LLVector3		mSavedPositionLocal;	// for interactively modifying object position
	LLVector3		mLastPositionLocal;
	LLVector3d		mSavedPositionGlobal;	// for interactively modifying object position
	LLVector3		mSavedScale;			// for interactively modifying object scale
	LLVector3		mLastScale;
	LLQuaternion	mSavedRotation;			// for interactively modifying object rotation
	LLQuaternion	mLastRotation;
	bool			mDuplicated;
	LLVector3d		mDuplicatePos;
	LLQuaternion	mDuplicateRot;
	LLUUID			mItemID;
	LLUUID			mFolderID;
	LLUUID			mFromTaskID;
	std::string		mTouchName;
	std::string		mSitName;
	U64				mCreationDate;
	std::vector<LLColor4>	mSavedColors;
	std::vector<LLColor4>	mSavedShinyColors;
	uuid_vec_t		mSavedTextures;
    uuid_vec_t		mSavedGLTFMaterialIds;
    gltf_materials_vec_t mSavedGLTFOverrideMaterials;
	std::vector<LLVector3>  mTextureScaleRatios;
	std::vector<LLVector3>	mSilhouetteVertices;	// array of vertices to render silhouette of object
	std::vector<LLVector3>	mSilhouetteNormals;	// array of normals to render silhouette of object
	bool					mSilhouetteExists;	// need to generate silhouette?
=======
    BOOL allowOperationOnNode(PermissionBit op, U64 group_proxy_power) const;

public:
    BOOL            mIndividualSelection;       // For root objects and objects individually selected

    BOOL            mTransient;
    BOOL            mValid;             // is extra information valid?
    LLPermissions*  mPermissions;
    LLSaleInfo      mSaleInfo;
    LLAggregatePermissions mAggregatePerm;
    LLAggregatePermissions mAggregateTexturePerm;
    LLAggregatePermissions mAggregateTexturePermOwner;
    std::string     mName;
    std::string     mDescription;
    LLCategory      mCategory;
    S16             mInventorySerial;
    LLVector3       mSavedPositionLocal;    // for interactively modifying object position
    LLVector3       mLastPositionLocal;
    LLVector3d      mSavedPositionGlobal;   // for interactively modifying object position
    LLVector3       mSavedScale;            // for interactively modifying object scale
    LLVector3       mLastScale;
    LLQuaternion    mSavedRotation;         // for interactively modifying object rotation
    LLQuaternion    mLastRotation;
    BOOL            mDuplicated;
    LLVector3d      mDuplicatePos;
    LLQuaternion    mDuplicateRot;
    LLUUID          mItemID;
    LLUUID          mFolderID;
    LLUUID          mFromTaskID;
    std::string     mTouchName;
    std::string     mSitName;
    U64             mCreationDate;
    std::vector<LLColor4>   mSavedColors;
    std::vector<LLColor4>   mSavedShinyColors;
    uuid_vec_t      mSavedTextures;
    uuid_vec_t      mSavedGLTFMaterialIds;
    gltf_materials_vec_t mSavedGLTFOverrideMaterials;
    std::vector<LLVector3>  mTextureScaleRatios;
    std::vector<LLVector3>  mSilhouetteVertices;    // array of vertices to render silhouette of object
    std::vector<LLVector3>  mSilhouetteNormals; // array of normals to render silhouette of object
    BOOL                    mSilhouetteExists;  // need to generate silhouette?
>>>>>>> c06fb4e0

protected:
    LLPointer<LLViewerObject>   mObject;
    S32             mTESelectMask;
    S32             mLastTESelected;

// <FS:ND> For const access. Need to check for isDead yourself.
public:
    LLViewerObject const* getObject() const { return mObject; }
// </FS:ND>
};

class LLObjectSelection : public LLRefCount
{
    friend class LLSelectMgr;
    friend class LLSafeHandle<LLObjectSelection>;
    friend class LLSelectionCallbackData;

protected:
    ~LLObjectSelection();

public:
    typedef std::list<LLSelectNode*> list_t;

    // Iterators
    struct is_non_null
    {
        bool operator()(LLSelectNode* node)
        {
            return (node->getObject() != NULL);
        }
    };
    typedef boost::filter_iterator<is_non_null, list_t::iterator > iterator;
    iterator begin() { return iterator(mList.begin(), mList.end()); }
    iterator end() { return iterator(mList.end(), mList.end()); }

    struct is_valid
    {
        bool operator()(LLSelectNode* node)
        {
            return (node->getObject() != NULL) && node->mValid;
        }
    };
    typedef boost::filter_iterator<is_valid, list_t::iterator > valid_iterator;
    valid_iterator valid_begin() { return valid_iterator(mList.begin(), mList.end()); }
    valid_iterator valid_end() { return valid_iterator(mList.end(), mList.end()); }

    struct is_root
    {
        bool operator()(LLSelectNode* node);
    };
    typedef boost::filter_iterator<is_root, list_t::iterator > root_iterator;
    root_iterator root_begin() { return root_iterator(mList.begin(), mList.end()); }
    root_iterator root_end() { return root_iterator(mList.end(), mList.end()); }

    struct is_valid_root
    {
        bool operator()(LLSelectNode* node);
    };
    typedef boost::filter_iterator<is_valid_root, list_t::iterator > valid_root_iterator;
    valid_root_iterator valid_root_begin() { return valid_root_iterator(mList.begin(), mList.end()); }
    valid_root_iterator valid_root_end() { return valid_root_iterator(mList.end(), mList.end()); }

    struct is_root_object
    {
        bool operator()(LLSelectNode* node);
    };
    typedef boost::filter_iterator<is_root_object, list_t::iterator > root_object_iterator;
    root_object_iterator root_object_begin() { return root_object_iterator(mList.begin(), mList.end()); }
    root_object_iterator root_object_end() { return root_object_iterator(mList.end(), mList.end()); }

public:
<<<<<<< HEAD
	LLObjectSelection();

	void updateEffects();

	bool isEmpty() const;

	LLSelectNode*	getFirstNode(LLSelectedNodeFunctor* func = NULL);
	LLSelectNode*	getFirstRootNode(LLSelectedNodeFunctor* func = NULL, bool non_root_ok = false);
	LLViewerObject* getFirstSelectedObject(LLSelectedNodeFunctor* func, bool get_parent = false);
	LLViewerObject*	getFirstObject();
	LLViewerObject*	getFirstRootObject(bool non_root_ok = false);
	
	LLSelectNode*	getFirstMoveableNode(bool get_root_first = false);

	LLViewerObject*	getFirstEditableObject(bool get_parent = false);
	LLViewerObject*	getFirstCopyableObject(bool get_parent = false);
	LLViewerObject* getFirstDeleteableObject();
	LLViewerObject*	getFirstMoveableObject(bool get_parent = false);
	LLViewerObject*	getFirstUndoEnabledObject(bool get_parent = false);

	/// Return the object that lead to this selection, possible a child
	LLViewerObject* getPrimaryObject() { return mPrimaryObject; }

	// iterate through texture entries
	template <typename T> bool getSelectedTEValue(LLSelectedTEGetFunctor<T>* func, T& res, bool has_tolerance = false, T tolerance = T());
	template <typename T> bool isMultipleTEValue(LLSelectedTEGetFunctor<T>* func, const T& ignore_value);
	
	S32 getNumNodes();
	LLSelectNode* findNode(LLViewerObject* objectp);

	// count members
	S32 getObjectCount();
	F32 getSelectedObjectCost();
	F32 getSelectedLinksetCost();
	F32 getSelectedPhysicsCost();
	F32 getSelectedLinksetPhysicsCost();
	S32 getSelectedObjectRenderCost();
	
	F32 getSelectedObjectStreamingCost(S32* total_bytes = NULL, S32* visible_bytes = NULL);
	U32 getSelectedObjectTriangleCount(S32* vcount = NULL);

	S32 getTECount();
	S32 getRootObjectCount();

	bool isMultipleTESelected();
	bool contains(LLViewerObject* object);
	bool contains(LLViewerObject* object, S32 te);

	// returns true is any node is currenly worn as an attachment
	bool isAttachment();

    bool checkAnimatedObjectEstTris();
    bool checkAnimatedObjectLinkable();
    
	// Apply functors to various subsets of the selected objects
	// If firstonly is false, returns the AND of all apply() calls.
	// Else returns true immediately if any apply() call succeeds (i.e. OR with early exit)
	bool applyToRootObjects(LLSelectedObjectFunctor* func, bool firstonly = false);
	bool applyToObjects(LLSelectedObjectFunctor* func);
	bool applyToTEs(LLSelectedTEFunctor* func, bool firstonly = false);
	bool applyToRootNodes(LLSelectedNodeFunctor* func, bool firstonly = false);
	bool applyToNodes(LLSelectedNodeFunctor* func, bool firstonly = false);

	/*
	 * Used to apply (no-copy) textures to the selected object or
	 * selected face/faces of the object.
	 * This method moves (no-copy) texture to the object's inventory
	 * and doesn't make copy of the texture for each face.
	 * Then this only texture is used for all selected faces.
	 */
	void applyNoCopyTextureToTEs(LLViewerInventoryItem* item);
=======
    LLObjectSelection();

    void updateEffects();

    BOOL isEmpty() const;

    LLSelectNode*   getFirstNode(LLSelectedNodeFunctor* func = NULL);
    LLSelectNode*   getFirstRootNode(LLSelectedNodeFunctor* func = NULL, BOOL non_root_ok = FALSE);
    LLViewerObject* getFirstSelectedObject(LLSelectedNodeFunctor* func, BOOL get_parent = FALSE);
    LLViewerObject* getFirstObject();
    LLViewerObject* getFirstRootObject(BOOL non_root_ok = FALSE);

    LLSelectNode*   getFirstMoveableNode(BOOL get_root_first = FALSE);

    LLViewerObject* getFirstEditableObject(BOOL get_parent = FALSE);
    LLViewerObject* getFirstCopyableObject(BOOL get_parent = FALSE);
    LLViewerObject* getFirstDeleteableObject();
    LLViewerObject* getFirstMoveableObject(BOOL get_parent = FALSE);
    LLViewerObject* getFirstUndoEnabledObject(BOOL get_parent = FALSE);

    /// Return the object that lead to this selection, possible a child
    LLViewerObject* getPrimaryObject() { return mPrimaryObject; }

    // iterate through texture entries
    template <typename T> bool getSelectedTEValue(LLSelectedTEGetFunctor<T>* func, T& res, bool has_tolerance = false, T tolerance = T());
    template <typename T> bool isMultipleTEValue(LLSelectedTEGetFunctor<T>* func, const T& ignore_value);

    S32 getNumNodes();
    LLSelectNode* findNode(LLViewerObject* objectp);

    // count members
    S32 getObjectCount();
    F32 getSelectedObjectCost();
    F32 getSelectedLinksetCost();
    F32 getSelectedPhysicsCost();
    F32 getSelectedLinksetPhysicsCost();
    S32 getSelectedObjectRenderCost();

    F32 getSelectedObjectStreamingCost(S32* total_bytes = NULL, S32* visible_bytes = NULL);
    U32 getSelectedObjectTriangleCount(S32* vcount = NULL);

    S32 getTECount();
    S32 getRootObjectCount();

    BOOL isMultipleTESelected();
    BOOL contains(LLViewerObject* object);
    BOOL contains(LLViewerObject* object, S32 te);

    // returns TRUE is any node is currenly worn as an attachment
    BOOL isAttachment();

    bool checkAnimatedObjectEstTris();
    bool checkAnimatedObjectLinkable();

    // Apply functors to various subsets of the selected objects
    // If firstonly is FALSE, returns the AND of all apply() calls.
    // Else returns TRUE immediately if any apply() call succeeds (i.e. OR with early exit)
    bool applyToRootObjects(LLSelectedObjectFunctor* func, bool firstonly = false);
    bool applyToObjects(LLSelectedObjectFunctor* func);
    bool applyToTEs(LLSelectedTEFunctor* func, bool firstonly = false);
    bool applyToRootNodes(LLSelectedNodeFunctor* func, bool firstonly = false);
    bool applyToNodes(LLSelectedNodeFunctor* func, bool firstonly = false);

    /*
     * Used to apply (no-copy) textures to the selected object or
     * selected face/faces of the object.
     * This method moves (no-copy) texture to the object's inventory
     * and doesn't make copy of the texture for each face.
     * Then this only texture is used for all selected faces.
     */
    void applyNoCopyTextureToTEs(LLViewerInventoryItem* item);
>>>>>>> c06fb4e0
    /*
     * Multi-purpose function for applying PBR materials to the
     * selected object or faces, any combination of copy/mod/transfer
     * permission restrictions. This method moves the restricted
     * material to the object's inventory and doesn't make a copy of the
     * material for each face. Then this only material is used for
     * all selected faces.
     * Returns false if applying the material failed on one or more selected
     * faces.
     */
    bool applyRestrictedPbrMaterialToTEs(LLViewerInventoryItem* item);

    ESelectType getSelectType() const { return mSelectType; }

private:
    void addNode(LLSelectNode *nodep);
    void addNodeAtEnd(LLSelectNode *nodep);
    void moveNodeToFront(LLSelectNode *nodep);
    void removeNode(LLSelectNode *nodep);
    void deleteAllNodes();
    void cleanupNodes();


private:
    list_t mList;
    const LLObjectSelection &operator=(const LLObjectSelection &);

    LLPointer<LLViewerObject> mPrimaryObject;
    std::map<LLPointer<LLViewerObject>, LLSelectNode*> mSelectNodeMap;
    ESelectType mSelectType;

    // <FS:Zi> Fix for crash while selecting objects with derendered child prims
    list_t mFailedNodesList;
    bool checkNode(LLSelectNode* nodep);
    // </FS:Zi>
};

typedef LLSafeHandle<LLObjectSelection> LLObjectSelectionHandle;

// Build time optimization, generate this once in .cpp file
#ifndef LLSELECTMGR_CPP
extern template class LLSelectMgr* LLSingleton<class LLSelectMgr>::getInstance();
#endif

// For use with getFirstTest()
struct LLSelectGetFirstTest;

// <FS:ND> To listened into received prop. messages
namespace nd
{
    namespace selection
    {
        class PropertiesListener
        {
        public:
            virtual void onProperties( LLSelectNode const * ) = 0;
        };

        class PropertiesServer
        {
        public:
            PropertiesServer()
                : mBatchMode( false )
            { }

            void registerPropertyListener( nd::selection::PropertiesListener *aP) { mListener.insert( aP ); }
            void removePropertyListener( nd::selection::PropertiesListener *aP) { mListener.erase( aP ); }

            void enableBatchMode( ) { mBatchMode = true; }
            void disableBatchMode( ) { mBatchMode = false; }
            bool isBatchMode() const { return mBatchMode; }

        protected:
            void firePropertyReceived( LLSelectNode const *aNode  )
            {
                for( std::set< nd::selection::PropertiesListener * >::iterator itr = mListener.begin(); itr != mListener.end(); ++itr )
                    (*itr)->onProperties( aNode );
            }

        private:
            std::set< nd::selection::PropertiesListener * > mListener;
            bool mBatchMode;
        };
    }
}
// </FS:ND>

// temporary storage, Ex: to attach objects after autopilot
class LLSelectionCallbackData
{
public:
    LLSelectionCallbackData();
    LLObjectSelectionHandle getSelection() { return mSelectedObjects; }
private:
    LLObjectSelectionHandle                 mSelectedObjects;
};

class LLSelectMgr : public LLEditMenuHandler, public LLSimpleton<LLSelectMgr>, public nd::selection::PropertiesServer
{
public:
<<<<<<< HEAD
	static bool					sRectSelectInclusive;	// do we need to surround an object to pick it?
	static bool					sRenderHiddenSelections;	// do we show selection silhouettes that are occluded?
	static bool					sRenderLightRadius;	// do we show the radius of selected lights?

	static F32					sHighlightThickness;
	static F32					sHighlightUScale;
	static F32					sHighlightVScale;
	static F32					sHighlightAlpha;
	static F32					sHighlightAlphaTest;
	static F32					sHighlightUAnim;
	static F32					sHighlightVAnim;
	static LLColor4				sSilhouetteParentColor;
	static LLColor4				sSilhouetteChildColor;
	static LLColor4				sHighlightParentColor;
	static LLColor4				sHighlightChildColor;
	static LLColor4				sHighlightInspectColor;
	static LLColor4				sContextSilhouetteColor;

	LLCachedControl<bool>					mHideSelectedObjects;
	LLCachedControl<bool>					mRenderHighlightSelections;
	LLCachedControl<bool>					mAllowSelectAvatar;
	LLCachedControl<bool>					mDebugSelectMgr;
=======
    static BOOL                 sRectSelectInclusive;   // do we need to surround an object to pick it?
    static BOOL                 sRenderHiddenSelections;    // do we show selection silhouettes that are occluded?
    static BOOL                 sRenderLightRadius; // do we show the radius of selected lights?

    static F32                  sHighlightThickness;
    static F32                  sHighlightUScale;
    static F32                  sHighlightVScale;
    static F32                  sHighlightAlpha;
    static F32                  sHighlightAlphaTest;
    static F32                  sHighlightUAnim;
    static F32                  sHighlightVAnim;
    static LLColor4             sSilhouetteParentColor;
    static LLColor4             sSilhouetteChildColor;
    static LLColor4             sHighlightParentColor;
    static LLColor4             sHighlightChildColor;
    static LLColor4             sHighlightInspectColor;
    static LLColor4             sContextSilhouetteColor;

    LLCachedControl<bool>                   mHideSelectedObjects;
    LLCachedControl<bool>                   mRenderHighlightSelections;
    LLCachedControl<bool>                   mAllowSelectAvatar;
    LLCachedControl<bool>                   mDebugSelectMgr;
>>>>>>> c06fb4e0

public:
    LLSelectMgr();
    ~LLSelectMgr();

    static void cleanupGlobals();

<<<<<<< HEAD
	// LLEditMenuHandler interface
	virtual bool canUndo() const;
	virtual void undo();

	virtual bool canRedo() const;
	virtual void redo();

	virtual bool canDoDelete() const;
	virtual void doDelete();

	virtual void deselect();
	virtual bool canDeselect() const;

	virtual void duplicate();
	virtual bool canDuplicate() const;
=======
    // LLEditMenuHandler interface
    virtual BOOL canUndo() const;
    virtual void undo();

    virtual BOOL canRedo() const;
    virtual void redo();

    virtual BOOL canDoDelete() const;
    virtual void doDelete();

    virtual void deselect();
    virtual BOOL canDeselect() const;

    virtual void duplicate();
    virtual BOOL canDuplicate() const;
>>>>>>> c06fb4e0

    void clearSelections();
    void update();
    void updateEffects(); // Update HUD effects

    // When we edit object's position/rotation/scale we set local
    // overrides and ignore any updates (override received valeus).
    // When we send data to server, we send local values and reset
    // overrides
    void resetObjectOverrides();
    void resetObjectOverrides(LLObjectSelectionHandle selected_handle);
    void overrideObjectUpdates();

    void resetAvatarOverrides();
    void overrideAvatarUpdates();

    struct AvatarPositionOverride
    {
        AvatarPositionOverride();
        AvatarPositionOverride(LLVector3 &vec, LLQuaternion &quat, LLViewerObject *obj) :
            mLastPositionLocal(vec),
            mLastRotation(quat),
            mObject(obj)
        {
        }
        LLVector3 mLastPositionLocal;
        LLQuaternion mLastRotation;
        LLPointer<LLViewerObject> mObject;
    };

    // Avatar overrides should persist even after selection
    // was removed as long as edit floater is up
    typedef std::map<LLUUID, AvatarPositionOverride> uuid_av_override_map_t;
    uuid_av_override_map_t mAvatarOverridesMap;
public:


<<<<<<< HEAD
	// Returns the previous value of mForceSelection
	bool setForceSelection(bool force);
=======
    // Returns the previous value of mForceSelection
    BOOL setForceSelection(BOOL force);
>>>>>>> c06fb4e0

    ////////////////////////////////////////////////////////////////
    // Selection methods
    ////////////////////////////////////////////////////////////////

    ////////////////////////////////////////////////////////////////
    // Add
    ////////////////////////////////////////////////////////////////

<<<<<<< HEAD
	// This method is meant to select an object, and then select all
	// of the ancestors and descendants. This should be the normal behavior.
	//
	// *NOTE: You must hold on to the object selection handle, otherwise
	// the objects will be automatically deselected in 1 frame.
	LLObjectSelectionHandle selectObjectAndFamily(LLViewerObject* object, bool add_to_end = false, bool ignore_select_owned = false);
=======
    // This method is meant to select an object, and then select all
    // of the ancestors and descendants. This should be the normal behavior.
    //
    // *NOTE: You must hold on to the object selection handle, otherwise
    // the objects will be automatically deselected in 1 frame.
    LLObjectSelectionHandle selectObjectAndFamily(LLViewerObject* object, BOOL add_to_end = FALSE, BOOL ignore_select_owned = FALSE);
>>>>>>> c06fb4e0

    // For when you want just a child object.
    LLObjectSelectionHandle selectObjectOnly(LLViewerObject* object, S32 face = SELECT_ALL_TES);

<<<<<<< HEAD
	// Same as above, but takes a list of objects.  Used by rectangle select.
	LLObjectSelectionHandle selectObjectAndFamily(const std::vector<LLViewerObject*>& object_list, bool send_to_sim = true);
=======
    // Same as above, but takes a list of objects.  Used by rectangle select.
    LLObjectSelectionHandle selectObjectAndFamily(const std::vector<LLViewerObject*>& object_list, BOOL send_to_sim = TRUE);
>>>>>>> c06fb4e0

    // converts all objects currently highlighted to a selection, and returns it
    LLObjectSelectionHandle selectHighlightedObjects();

    LLObjectSelectionHandle setHoverObject(LLViewerObject *objectp, S32 face = -1);
    LLSelectNode *getHoverNode();
    LLSelectNode *getPrimaryHoverNode();

<<<<<<< HEAD
	void highlightObjectOnly(LLViewerObject *objectp);
	void highlightObjectAndFamily(LLViewerObject *objectp);
	void highlightObjectAndFamily(const std::vector<LLViewerObject*>& list);

	////////////////////////////////////////////////////////////////
	// Remove
	////////////////////////////////////////////////////////////////

	void deselectObjectOnly(LLViewerObject* object, bool send_to_sim = true);
	void deselectObjectAndFamily(LLViewerObject* object, bool send_to_sim = true, bool include_entire_object = false);

	// Send deselect messages to simulator, then clear the list
	void deselectAll();
	void deselectAllForStandingUp();

	// deselect only if nothing else currently referencing the selection
	void deselectUnused();

	// Deselect if the selection center is too far away from the agent.
	void deselectAllIfTooFar();

	// Removes all highlighted objects from current selection
	void deselectHighlightedObjects();

	void unhighlightObjectOnly(LLViewerObject *objectp);
	void unhighlightObjectAndFamily(LLViewerObject *objectp);
	void unhighlightAll();

	bool removeObjectFromSelections(const LLUUID &id);

	////////////////////////////////////////////////////////////////
	// Selection editing
	////////////////////////////////////////////////////////////////
	bool linkObjects();

	bool unlinkObjects();

	void confirmUnlinkObjects(const LLSD& notification, const LLSD& response);

	bool enableLinkObjects();

	bool enableUnlinkObjects();

	////////////////////////////////////////////////////////////////
	// Selection accessors
	////////////////////////////////////////////////////////////////
	LLObjectSelectionHandle	getHoverObjects() { return mHoverObjects; }
	LLObjectSelectionHandle	getSelection() { return mSelectedObjects; }
	// right now this just renders the selection with root/child colors instead of a single color
	LLObjectSelectionHandle	getEditSelection() { convertTransient(); return mSelectedObjects; }
	LLObjectSelectionHandle	getHighlightedObjects() { return mHighlightedObjects; }

	////////////////////////////////////////////////////////////////
	// Grid manipulation
	////////////////////////////////////////////////////////////////
	void			addGridObject(LLViewerObject* objectp);
	void			clearGridObjects();
	void			setGridMode(EGridMode mode);
	EGridMode		getGridMode() { return mGridMode; }
	void			getGrid(LLVector3& origin, LLQuaternion& rotation, LLVector3 &scale, bool for_snap_guides = false);

	bool getTEMode() const { return mTEMode; }
	void setTEMode(bool b) { mTEMode = b; }

	bool shouldShowSelection() const { return mShowSelection; }

	LLBBox getBBoxOfSelection() const;
	LLBBox getSavedBBoxOfSelection() const { return mSavedSelectionBBox; }

	void dump();
	void cleanup();

	void updateSilhouettes();
	void renderSilhouettes(bool for_hud);
	void enableSilhouette(bool enable) { mRenderSilhouettes = enable; }
	
	// <FS:KC> show/hide build highlight
	void setFSShowHideHighlight(EFSShowHideHighlight state) { mFSShowHideHighlight = state; }
	// </FS:KC>
	
	////////////////////////////////////////////////////////////////
	// Utility functions that operate on the current selection
	////////////////////////////////////////////////////////////////
	void saveSelectedObjectTransform(EActionType action_type);
	void saveSelectedObjectColors();
	void saveSelectedShinyColors();
	void saveSelectedObjectTextures();

	void selectionUpdatePhysics(bool use_physics);
	void selectionUpdateTemporary(bool is_temporary);
	void selectionUpdatePhantom(bool is_ghost);
	void selectionDump();

	bool selectionAllPCode(LLPCode code);		// all objects have this PCode
	bool selectionGetClickAction(U8 *out_action);
	bool selectionGetIncludeInSearch(bool* include_in_search_out); // true if all selected objects have same
	bool selectionGetGlow(F32 *glow);

	void selectionSetPhysicsType(U8 type);
	void selectionSetGravity(F32 gravity);
	void selectionSetFriction(F32 friction);
	void selectionSetDensity(F32 density);
	void selectionSetRestitution(F32 restitution);
	void selectionSetMaterial(U8 material);
	bool selectionSetImage(const LLUUID& imageid, bool isPBR=true); // <FS:Beq/> inject PBR awareness.
    bool selectionSetGLTFMaterial(const LLUUID& mat_id); // material id only
	void selectionSetColor(const LLColor4 &color);
	void selectionSetColorOnly(const LLColor4 &color); // Set only the RGB channels
	void selectionSetAlphaOnly(const F32 alpha); // Set only the alpha channel
	void selectionRevertColors();
	void selectionRevertShinyColors();
	bool selectionRevertTextures();
    void selectionRevertGLTFMaterials();
	void selectionSetBumpmap( U8 bumpmap, const LLUUID &image_id );
	void selectionSetTexGen( U8 texgen );
	void selectionSetShiny( U8 shiny, const LLUUID &image_id );
	void selectionSetFullbright( U8 fullbright );
	void selectionSetMedia( U8 media_type, const LLSD &media_data );
	void selectionSetClickAction(U8 action);
	void selectionSetIncludeInSearch(bool include_in_search);
	void selectionSetGlow(const F32 glow);
	void selectionSetMaterialParams(LLSelectedTEMaterialFunctor* material_func, int specific_te = -1);
	void selectionRemoveMaterial();

	void selectionSetObjectPermissions(U8 perm_field, bool set, U32 perm_mask, bool override = false);
	void selectionSetObjectName(const std::string& name);
	void selectionSetObjectDescription(const std::string& desc);
	void selectionSetObjectCategory(const LLCategory& category);
	void selectionSetObjectSaleInfo(const LLSaleInfo& sale_info);

	void selectionTexScaleAutofit(F32 repeats_per_meter);
	void adjustTexturesByScale(bool send_to_sim, bool stretch);

	bool selectionMove(const LLVector3& displ, F32 rx, F32 ry, F32 rz,
					   U32 update_type);
	void sendSelectionMove();

	void sendGodlikeRequest(const std::string& request, const std::string& parameter);


	// will make sure all selected object meet current criteria, or deselect them otherwise
	void validateSelection();

	// returns true if it is possible to select this object
	bool canSelectObject(LLViewerObject* object, bool ignore_select_owned = false);

	// Returns true if the viewer has information on all selected objects
	bool selectGetAllRootsValid();
	bool selectGetAllValid();
	bool selectGetAllValidAndObjectsFound();

	// returns true if you can modify all selected objects. 
	bool selectGetRootsModify();
	bool selectGetModify();

	// returns true if all objects are in same region
	bool selectGetSameRegion();

	// returns true if is all objects are non-permanent-enforced
	bool selectGetRootsNonPermanentEnforced();
	bool selectGetNonPermanentEnforced();

	// returns true if is all objects are permanent
	bool selectGetRootsPermanent();
	bool selectGetPermanent();

	// returns true if is all objects are character
	bool selectGetRootsCharacter();
	bool selectGetCharacter();

	// returns true if is all objects are not permanent
	bool selectGetRootsNonPathfinding();
	bool selectGetNonPathfinding();

	// returns true if is all objects are not permanent
	bool selectGetRootsNonPermanent();
	bool selectGetNonPermanent();

	// returns true if is all objects are not character
	bool selectGetRootsNonCharacter();
	bool selectGetNonCharacter();

	bool selectGetEditableLinksets();
	bool selectGetViewableCharacters();

	// returns true if selected objects can be transferred.
	bool selectGetRootsTransfer();

	// returns true if selected objects can be copied.
	bool selectGetRootsCopy();
	
	bool selectGetCreator(LLUUID& id, std::string& name);					// true if all have same creator, returns id
	bool selectGetOwner(LLUUID& id, std::string& name);					// true if all objects have same owner, returns id
	bool selectGetLastOwner(LLUUID& id, std::string& name);				// true if all objects have same owner, returns id

	// returns true if all are the same. id is stuffed with
	// the value found if available.
	bool selectGetGroup(LLUUID& id); 
	bool selectGetPerm(	U8 which_perm, U32* mask_on, U32* mask_off);	// true if all have data, returns two masks, each indicating which bits are all on and all off

	bool selectIsGroupOwned();											// true if all root objects have valid data and are group owned.

	// returns true if all the nodes are valid. Accumulates
	// permissions in the parameter.
	bool selectGetPermissions(LLPermissions& perm);

	// returns true if all the nodes are valid. Depends onto "edit linked" state
	// Children in linksets are a bit special - they require not only move permission
	// but also modify if "edit linked" is set, since you move them relative to parent
	bool selectGetEditMoveLinksetPermissions(bool &move, bool &modify);
	
	// Get a bunch of useful sale information for the object(s) selected.
	// "_mixed" is true if not all objects have the same setting.
	void selectGetAggregateSaleInfo(U32 &num_for_sale,
									bool &is_for_sale_mixed, 
									bool &is_sale_price_mixed,
									S32 &total_sale_price,
									S32 &individual_sale_price);

	// returns true if all nodes are valid. 
	bool selectGetCategory(LLCategory& category);
	
	// returns true if all nodes are valid. method also stores an
	// accumulated sale info.
	bool selectGetSaleInfo(LLSaleInfo& sale_info);

	// returns true if all nodes are valid. fills passed in object
	// with the aggregate permissions of the selection.
	bool selectGetAggregatePermissions(LLAggregatePermissions& ag_perm);

	// returns true if all nodes are valid. fills passed in object
	// with the aggregate permissions for texture inventory items of the selection.
	bool selectGetAggregateTexturePermissions(LLAggregatePermissions& ag_perm);

	LLPermissions* findObjectPermissions(const LLViewerObject* object);

	bool isMovableAvatarSelected();

	void selectDelete();							// Delete on simulator
	void selectForceDelete();			// just delete, no into trash
	void selectDuplicate(const LLVector3& offset, bool select_copy);	// Duplicate on simulator
	void repeatDuplicate();
	void selectDuplicateOnRay(const LLVector3 &ray_start_region,
								const LLVector3 &ray_end_region,
								bool bypass_raycast,
								bool ray_end_is_intersection,
								const LLUUID &ray_target_id,
								bool copy_centers,
								bool copy_rotates,
								bool select_copy);

	void sendMultipleUpdate(U32 type);	// Position, rotation, scale all in one
	void sendOwner(const LLUUID& owner_id, const LLUUID& group_id, bool override = false);
	void sendGroup(const LLUUID& group_id);

	// Category ID is the UUID of the folder you want to contain the purchase.
	// *NOTE: sale_info check doesn't work for multiple object buy,
	// which UI does not currently support sale info is used for
	// verification only, if it doesn't match region info then sale is
	// canceled
	void sendBuy(const LLUUID& buyer_id, const LLUUID& category_id, const LLSaleInfo sale_info);
	void sendAttach(U8 attachment_point, bool replace);
	void sendAttach(LLObjectSelectionHandle selection_handle, U8 attachment_point, bool replace);
	void sendDetach();
	void sendDropAttachment();
	void sendLink();
	void sendDelink();
	//void sendHinge(U8 type);
	//void sendDehinge();
	void sendSelect();

	void requestObjectPropertiesFamily(LLViewerObject* object);	// asks sim for creator, permissions, resources, etc.
	static void processObjectProperties(LLMessageSystem *mesgsys, void **user_data);
	static void processObjectPropertiesFamily(LLMessageSystem *mesgsys, void **user_data);
	static void processForceObjectSelect(LLMessageSystem* msg, void**);

	void requestGodInfo();

	LLVector3d		getSelectionCenterGlobal() const	{ return mSelectionCenterGlobal; }
	void			updateSelectionCenter();
=======
    void highlightObjectOnly(LLViewerObject *objectp);
    void highlightObjectAndFamily(LLViewerObject *objectp);
    void highlightObjectAndFamily(const std::vector<LLViewerObject*>& list);

    ////////////////////////////////////////////////////////////////
    // Remove
    ////////////////////////////////////////////////////////////////

    void deselectObjectOnly(LLViewerObject* object, BOOL send_to_sim = TRUE);
    void deselectObjectAndFamily(LLViewerObject* object, BOOL send_to_sim = TRUE, BOOL include_entire_object = FALSE);

    // Send deselect messages to simulator, then clear the list
    void deselectAll();
    void deselectAllForStandingUp();

    // deselect only if nothing else currently referencing the selection
    void deselectUnused();

    // Deselect if the selection center is too far away from the agent.
    void deselectAllIfTooFar();

    // Removes all highlighted objects from current selection
    void deselectHighlightedObjects();

    void unhighlightObjectOnly(LLViewerObject *objectp);
    void unhighlightObjectAndFamily(LLViewerObject *objectp);
    void unhighlightAll();

    BOOL removeObjectFromSelections(const LLUUID &id);

    ////////////////////////////////////////////////////////////////
    // Selection editing
    ////////////////////////////////////////////////////////////////
    bool linkObjects();

    bool unlinkObjects();

    void confirmUnlinkObjects(const LLSD& notification, const LLSD& response);

    bool enableLinkObjects();

    bool enableUnlinkObjects();

    ////////////////////////////////////////////////////////////////
    // Selection accessors
    ////////////////////////////////////////////////////////////////
    LLObjectSelectionHandle getHoverObjects() { return mHoverObjects; }
    LLObjectSelectionHandle getSelection() { return mSelectedObjects; }
    // right now this just renders the selection with root/child colors instead of a single color
    LLObjectSelectionHandle getEditSelection() { convertTransient(); return mSelectedObjects; }
    LLObjectSelectionHandle getHighlightedObjects() { return mHighlightedObjects; }

    ////////////////////////////////////////////////////////////////
    // Grid manipulation
    ////////////////////////////////////////////////////////////////
    void            addGridObject(LLViewerObject* objectp);
    void            clearGridObjects();
    void            setGridMode(EGridMode mode);
    EGridMode       getGridMode() { return mGridMode; }
    void            getGrid(LLVector3& origin, LLQuaternion& rotation, LLVector3 &scale, bool for_snap_guides = false);

    BOOL getTEMode() const { return mTEMode; }
    void setTEMode(BOOL b) { mTEMode = b; }

    BOOL shouldShowSelection() const { return mShowSelection; }

    LLBBox getBBoxOfSelection() const;
    LLBBox getSavedBBoxOfSelection() const { return mSavedSelectionBBox; }

    void dump();
    void cleanup();

    void updateSilhouettes();
    void renderSilhouettes(BOOL for_hud);
    void enableSilhouette(BOOL enable) { mRenderSilhouettes = enable; }

    // <FS:KC> show/hide build highlight
    void setFSShowHideHighlight(EFSShowHideHighlight state) { mFSShowHideHighlight = state; }
    // </FS:KC>

    ////////////////////////////////////////////////////////////////
    // Utility functions that operate on the current selection
    ////////////////////////////////////////////////////////////////
    void saveSelectedObjectTransform(EActionType action_type);
    void saveSelectedObjectColors();
    void saveSelectedShinyColors();
    void saveSelectedObjectTextures();

    void selectionUpdatePhysics(BOOL use_physics);
    void selectionUpdateTemporary(BOOL is_temporary);
    void selectionUpdatePhantom(BOOL is_ghost);
    void selectionDump();

    BOOL selectionAllPCode(LLPCode code);       // all objects have this PCode
    BOOL selectionGetClickAction(U8 *out_action);
    bool selectionGetIncludeInSearch(bool* include_in_search_out); // true if all selected objects have same
    BOOL selectionGetGlow(F32 *glow);

    void selectionSetPhysicsType(U8 type);
    void selectionSetGravity(F32 gravity);
    void selectionSetFriction(F32 friction);
    void selectionSetDensity(F32 density);
    void selectionSetRestitution(F32 restitution);
    void selectionSetMaterial(U8 material);
    bool selectionSetImage(const LLUUID& imageid, bool isPBR=true); // <FS:Beq/> inject PBR awareness.
    bool selectionSetGLTFMaterial(const LLUUID& mat_id); // material id only
    void selectionSetColor(const LLColor4 &color);
    void selectionSetColorOnly(const LLColor4 &color); // Set only the RGB channels
    void selectionSetAlphaOnly(const F32 alpha); // Set only the alpha channel
    void selectionRevertColors();
    void selectionRevertShinyColors();
    BOOL selectionRevertTextures();
    void selectionRevertGLTFMaterials();
    void selectionSetBumpmap( U8 bumpmap, const LLUUID &image_id );
    void selectionSetTexGen( U8 texgen );
    void selectionSetShiny( U8 shiny, const LLUUID &image_id );
    void selectionSetFullbright( U8 fullbright );
    void selectionSetMedia( U8 media_type, const LLSD &media_data );
    void selectionSetClickAction(U8 action);
    void selectionSetIncludeInSearch(bool include_in_search);
    void selectionSetGlow(const F32 glow);
    void selectionSetMaterialParams(LLSelectedTEMaterialFunctor* material_func, int specific_te = -1);
    void selectionRemoveMaterial();

    void selectionSetObjectPermissions(U8 perm_field, BOOL set, U32 perm_mask, BOOL override = FALSE);
    void selectionSetObjectName(const std::string& name);
    void selectionSetObjectDescription(const std::string& desc);
    void selectionSetObjectCategory(const LLCategory& category);
    void selectionSetObjectSaleInfo(const LLSaleInfo& sale_info);

    void selectionTexScaleAutofit(F32 repeats_per_meter);
    void adjustTexturesByScale(BOOL send_to_sim, BOOL stretch);

    bool selectionMove(const LLVector3& displ, F32 rx, F32 ry, F32 rz,
                       U32 update_type);
    void sendSelectionMove();

    void sendGodlikeRequest(const std::string& request, const std::string& parameter);


    // will make sure all selected object meet current criteria, or deselect them otherwise
    void validateSelection();

    // returns TRUE if it is possible to select this object
    BOOL canSelectObject(LLViewerObject* object, BOOL ignore_select_owned = FALSE);

    // Returns TRUE if the viewer has information on all selected objects
    BOOL selectGetAllRootsValid();
    BOOL selectGetAllValid();
    BOOL selectGetAllValidAndObjectsFound();

    // returns TRUE if you can modify all selected objects.
    BOOL selectGetRootsModify();
    BOOL selectGetModify();

    // returns TRUE if all objects are in same region
    BOOL selectGetSameRegion();

    // returns TRUE if is all objects are non-permanent-enforced
    BOOL selectGetRootsNonPermanentEnforced();
    BOOL selectGetNonPermanentEnforced();

    // returns TRUE if is all objects are permanent
    BOOL selectGetRootsPermanent();
    BOOL selectGetPermanent();

    // returns TRUE if is all objects are character
    BOOL selectGetRootsCharacter();
    BOOL selectGetCharacter();

    // returns TRUE if is all objects are not permanent
    BOOL selectGetRootsNonPathfinding();
    BOOL selectGetNonPathfinding();

    // returns TRUE if is all objects are not permanent
    BOOL selectGetRootsNonPermanent();
    BOOL selectGetNonPermanent();

    // returns TRUE if is all objects are not character
    BOOL selectGetRootsNonCharacter();
    BOOL selectGetNonCharacter();

    BOOL selectGetEditableLinksets();
    BOOL selectGetViewableCharacters();

    // returns TRUE if selected objects can be transferred.
    BOOL selectGetRootsTransfer();

    // returns TRUE if selected objects can be copied.
    BOOL selectGetRootsCopy();

    BOOL selectGetCreator(LLUUID& id, std::string& name);                   // TRUE if all have same creator, returns id
    BOOL selectGetOwner(LLUUID& id, std::string& name);                 // TRUE if all objects have same owner, returns id
    BOOL selectGetLastOwner(LLUUID& id, std::string& name);             // TRUE if all objects have same owner, returns id

    // returns TRUE if all are the same. id is stuffed with
    // the value found if available.
    BOOL selectGetGroup(LLUUID& id);
    BOOL selectGetPerm( U8 which_perm, U32* mask_on, U32* mask_off);    // TRUE if all have data, returns two masks, each indicating which bits are all on and all off

    BOOL selectIsGroupOwned();                                          // TRUE if all root objects have valid data and are group owned.

    // returns TRUE if all the nodes are valid. Accumulates
    // permissions in the parameter.
    BOOL selectGetPermissions(LLPermissions& perm);

    // returns TRUE if all the nodes are valid. Depends onto "edit linked" state
    // Children in linksets are a bit special - they require not only move permission
    // but also modify if "edit linked" is set, since you move them relative to parent
    BOOL selectGetEditMoveLinksetPermissions(bool &move, bool &modify);

    // Get a bunch of useful sale information for the object(s) selected.
    // "_mixed" is true if not all objects have the same setting.
    void selectGetAggregateSaleInfo(U32 &num_for_sale,
                                    BOOL &is_for_sale_mixed,
                                    BOOL &is_sale_price_mixed,
                                    S32 &total_sale_price,
                                    S32 &individual_sale_price);

    // returns TRUE if all nodes are valid.
    BOOL selectGetCategory(LLCategory& category);

    // returns TRUE if all nodes are valid. method also stores an
    // accumulated sale info.
    BOOL selectGetSaleInfo(LLSaleInfo& sale_info);

    // returns TRUE if all nodes are valid. fills passed in object
    // with the aggregate permissions of the selection.
    BOOL selectGetAggregatePermissions(LLAggregatePermissions& ag_perm);

    // returns TRUE if all nodes are valid. fills passed in object
    // with the aggregate permissions for texture inventory items of the selection.
    BOOL selectGetAggregateTexturePermissions(LLAggregatePermissions& ag_perm);

    LLPermissions* findObjectPermissions(const LLViewerObject* object);

    BOOL isMovableAvatarSelected();

    void selectDelete();                            // Delete on simulator
    void selectForceDelete();           // just delete, no into trash
    void selectDuplicate(const LLVector3& offset, BOOL select_copy);    // Duplicate on simulator
    void repeatDuplicate();
    void selectDuplicateOnRay(const LLVector3 &ray_start_region,
                                const LLVector3 &ray_end_region,
                                BOOL bypass_raycast,
                                BOOL ray_end_is_intersection,
                                const LLUUID &ray_target_id,
                                BOOL copy_centers,
                                BOOL copy_rotates,
                                BOOL select_copy);

    void sendMultipleUpdate(U32 type);  // Position, rotation, scale all in one
    void sendOwner(const LLUUID& owner_id, const LLUUID& group_id, BOOL override = FALSE);
    void sendGroup(const LLUUID& group_id);

    // Category ID is the UUID of the folder you want to contain the purchase.
    // *NOTE: sale_info check doesn't work for multiple object buy,
    // which UI does not currently support sale info is used for
    // verification only, if it doesn't match region info then sale is
    // canceled
    void sendBuy(const LLUUID& buyer_id, const LLUUID& category_id, const LLSaleInfo sale_info);
    void sendAttach(U8 attachment_point, bool replace);
    void sendAttach(LLObjectSelectionHandle selection_handle, U8 attachment_point, bool replace);
    void sendDetach();
    void sendDropAttachment();
    void sendLink();
    void sendDelink();
    //void sendHinge(U8 type);
    //void sendDehinge();
    void sendSelect();

    void requestObjectPropertiesFamily(LLViewerObject* object); // asks sim for creator, permissions, resources, etc.
    static void processObjectProperties(LLMessageSystem *mesgsys, void **user_data);
    static void processObjectPropertiesFamily(LLMessageSystem *mesgsys, void **user_data);
    static void processForceObjectSelect(LLMessageSystem* msg, void**);

    void requestGodInfo();

    LLVector3d      getSelectionCenterGlobal() const    { return mSelectionCenterGlobal; }
    void            updateSelectionCenter();
>>>>>>> c06fb4e0

    void pauseAssociatedAvatars();

    void resetAgentHUDZoom();
    void setAgentHUDZoom(F32 target_zoom, F32 current_zoom);
    void getAgentHUDZoom(F32 &target_zoom, F32 &current_zoom) const;

    void updatePointAt();

<<<<<<< HEAD
	// Internal list maintenance functions. TODO: Make these private!
	void remove(std::vector<LLViewerObject*>& objects);
	void remove(LLViewerObject* object, S32 te = SELECT_ALL_TES, bool undoable = true);
	void removeAll();
	void addAsIndividual(LLViewerObject* object, S32 te = SELECT_ALL_TES, bool undoable = true);
	void promoteSelectionToRoot();
	void demoteSelectionToIndividuals();

private:
	void convertTransient(); // converts temporarily selected objects to full-fledged selections
	ESelectType getSelectTypeForObject(LLViewerObject* object);
	void addAsFamily(std::vector<LLViewerObject*>& objects, bool add_to_end = false);
	void generateSilhouette(LLSelectNode *nodep, const LLVector3& view_point);
	void updateSelectionSilhouette(LLObjectSelectionHandle object_handle, S32& num_sils_genned, std::vector<LLViewerObject*>& changed_objects);
	// Send one message to each region containing an object on selection list.
	void sendListToRegions(	const std::string& message_name,
							void (*pack_header)(void *user_data), 
							void (*pack_body)(LLSelectNode* node, void *user_data), 
							void (*log_func)(LLSelectNode* node, void *user_data), 
							void *user_data,
							ESendType send_type);
	void sendListToRegions(	LLObjectSelectionHandle selected_handle,
							const std::string& message_name,
							void (*pack_header)(void *user_data),
							void (*pack_body)(LLSelectNode* node, void *user_data),
							void (*log_func)(LLSelectNode* node, void *user_data),
							void *user_data,
							ESendType send_type);


	static void packAgentID(	void *);
	static void packAgentAndSessionID(void* user_data);
	static void packAgentAndGroupID(void* user_data);
	static void packAgentAndSessionAndGroupID(void* user_data);
	static void packAgentIDAndSessionAndAttachment(void*);
	static void packAgentGroupAndCatID(void*);
	static void packDeleteHeader(void* userdata);
	static void packDeRezHeader(void* user_data);
	static void packObjectID(	LLSelectNode* node, void *);
	static void packObjectIDAsParam(LLSelectNode* node, void *);
	static void packObjectIDAndRotation(LLSelectNode* node, void *);
	static void packObjectLocalID(LLSelectNode* node, void *);
	static void packObjectClickAction(LLSelectNode* node, void* data);
	static void packObjectIncludeInSearch(LLSelectNode* node, void* data);
	static void packObjectName(LLSelectNode* node, void* user_data);
	static void packObjectDescription(LLSelectNode* node, void* user_data);
	static void packObjectCategory(LLSelectNode* node, void* user_data);
	static void packObjectSaleInfo(LLSelectNode* node, void* user_data);
	static void packBuyObjectIDs(LLSelectNode* node, void* user_data);
	static void packDuplicate(	LLSelectNode* node, void *duplicate_data);
	static void packDuplicateHeader(void*);
	static void packDuplicateOnRayHead(void *user_data);
	static void packPermissions(LLSelectNode* node, void *user_data);
	static void packDeselect(	LLSelectNode* node, void *user_data);
	static void packMultipleUpdate(LLSelectNode* node, void *user_data);
	static void packPhysics(LLSelectNode* node, void *user_data);
	static void packShape(LLSelectNode* node, void *user_data);
	static void packOwnerHead(void *user_data);
	static void packHingeHead(void *user_data);
	static void packPermissionsHead(void* user_data);
	static void packGodlikeHead(void* user_data);
=======
    // Internal list maintenance functions. TODO: Make these private!
    void remove(std::vector<LLViewerObject*>& objects);
    void remove(LLViewerObject* object, S32 te = SELECT_ALL_TES, BOOL undoable = TRUE);
    void removeAll();
    void addAsIndividual(LLViewerObject* object, S32 te = SELECT_ALL_TES, BOOL undoable = TRUE);
    void promoteSelectionToRoot();
    void demoteSelectionToIndividuals();

private:
    void convertTransient(); // converts temporarily selected objects to full-fledged selections
    ESelectType getSelectTypeForObject(LLViewerObject* object);
    void addAsFamily(std::vector<LLViewerObject*>& objects, BOOL add_to_end = FALSE);
    void generateSilhouette(LLSelectNode *nodep, const LLVector3& view_point);
    void updateSelectionSilhouette(LLObjectSelectionHandle object_handle, S32& num_sils_genned, std::vector<LLViewerObject*>& changed_objects);
    // Send one message to each region containing an object on selection list.
    void sendListToRegions( const std::string& message_name,
                            void (*pack_header)(void *user_data),
                            void (*pack_body)(LLSelectNode* node, void *user_data),
                            void (*log_func)(LLSelectNode* node, void *user_data),
                            void *user_data,
                            ESendType send_type);
    void sendListToRegions( LLObjectSelectionHandle selected_handle,
                            const std::string& message_name,
                            void (*pack_header)(void *user_data),
                            void (*pack_body)(LLSelectNode* node, void *user_data),
                            void (*log_func)(LLSelectNode* node, void *user_data),
                            void *user_data,
                            ESendType send_type);


    static void packAgentID(    void *);
    static void packAgentAndSessionID(void* user_data);
    static void packAgentAndGroupID(void* user_data);
    static void packAgentAndSessionAndGroupID(void* user_data);
    static void packAgentIDAndSessionAndAttachment(void*);
    static void packAgentGroupAndCatID(void*);
    static void packDeleteHeader(void* userdata);
    static void packDeRezHeader(void* user_data);
    static void packObjectID(   LLSelectNode* node, void *);
    static void packObjectIDAsParam(LLSelectNode* node, void *);
    static void packObjectIDAndRotation(LLSelectNode* node, void *);
    static void packObjectLocalID(LLSelectNode* node, void *);
    static void packObjectClickAction(LLSelectNode* node, void* data);
    static void packObjectIncludeInSearch(LLSelectNode* node, void* data);
    static void packObjectName(LLSelectNode* node, void* user_data);
    static void packObjectDescription(LLSelectNode* node, void* user_data);
    static void packObjectCategory(LLSelectNode* node, void* user_data);
    static void packObjectSaleInfo(LLSelectNode* node, void* user_data);
    static void packBuyObjectIDs(LLSelectNode* node, void* user_data);
    static void packDuplicate(  LLSelectNode* node, void *duplicate_data);
    static void packDuplicateHeader(void*);
    static void packDuplicateOnRayHead(void *user_data);
    static void packPermissions(LLSelectNode* node, void *user_data);
    static void packDeselect(   LLSelectNode* node, void *user_data);
    static void packMultipleUpdate(LLSelectNode* node, void *user_data);
    static void packPhysics(LLSelectNode* node, void *user_data);
    static void packShape(LLSelectNode* node, void *user_data);
    static void packOwnerHead(void *user_data);
    static void packHingeHead(void *user_data);
    static void packPermissionsHead(void* user_data);
    static void packGodlikeHead(void* user_data);
>>>>>>> c06fb4e0
    static void logNoOp(LLSelectNode* node, void *user_data);
    static void logAttachmentRequest(LLSelectNode* node, void *user_data);
    static void logDetachRequest(LLSelectNode* node, void *user_data);
    static bool confirmDelete(const LLSD& notification, const LLSD& response, LLObjectSelectionHandle handle);

    // Get the first ID that matches test and whether or not all ids are identical in selected objects.
    void getFirst(LLSelectGetFirstTest* test);

public:
    // Observer/callback support for when object selection changes or
    // properties are received/updated
    typedef boost::signals2::signal< void ()> update_signal_t;
    update_signal_t mUpdateSignal;

private:
<<<<<<< HEAD
	LLPointer<LLViewerTexture>				mSilhouetteImagep;
	LLObjectSelectionHandle					mSelectedObjects;
	LLObjectSelectionHandle					mHoverObjects;
	LLObjectSelectionHandle					mHighlightedObjects;
	std::set<LLPointer<LLViewerObject> >	mRectSelectedObjects;

	LLObjectSelection		mGridObjects;
	LLQuaternion			mGridRotation;
	LLVector3				mGridOrigin;
	LLVector3				mGridScale;
	EGridMode				mGridMode;

	bool					mTEMode;			// render te
	LLRender::eTexIndex	mTextureChannel; // diff, norm, or spec, depending on UI editing mode
	LLVector3d				mSelectionCenterGlobal;
	LLBBox					mSelectionBBox;

	LLVector3d				mLastSentSelectionCenterGlobal;
	bool					mShowSelection; // do we send the selection center name value and do we animate this selection?
	LLVector3d				mLastCameraPos;		// camera position from last generation of selection silhouette
	bool					mRenderSilhouettes;	// do we render the silhouette
	LLBBox					mSavedSelectionBBox;

	LLFrameTimer			mEffectsTimer;
	bool					mForceSelection;

    std::vector<LLAnimPauseRequest>	mPauseRequests;
=======
    LLPointer<LLViewerTexture>              mSilhouetteImagep;
    LLObjectSelectionHandle                 mSelectedObjects;
    LLObjectSelectionHandle                 mHoverObjects;
    LLObjectSelectionHandle                 mHighlightedObjects;
    std::set<LLPointer<LLViewerObject> >    mRectSelectedObjects;

    LLObjectSelection       mGridObjects;
    LLQuaternion            mGridRotation;
    LLVector3               mGridOrigin;
    LLVector3               mGridScale;
    EGridMode               mGridMode;

    BOOL                    mTEMode;            // render te
    LLRender::eTexIndex mTextureChannel; // diff, norm, or spec, depending on UI editing mode
    LLVector3d              mSelectionCenterGlobal;
    LLBBox                  mSelectionBBox;

    LLVector3d              mLastSentSelectionCenterGlobal;
    BOOL                    mShowSelection; // do we send the selection center name value and do we animate this selection?
    LLVector3d              mLastCameraPos;     // camera position from last generation of selection silhouette
    BOOL                    mRenderSilhouettes; // do we render the silhouette
    LLBBox                  mSavedSelectionBBox;

    LLFrameTimer            mEffectsTimer;
    BOOL                    mForceSelection;

    std::vector<LLAnimPauseRequest> mPauseRequests;
>>>>>>> c06fb4e0

// <FS:KC> show/hide build highlight
    EFSShowHideHighlight    mFSShowHideHighlight;
// </FS:KC>

// <FS:Zi> Warning when trying to duplicate while in edit linked parts/select face mode
public:
<<<<<<< HEAD
	// returns true if current selection does not contain individual selections
	// (edit linked parts, select face)
	bool selectGetNoIndividual();
=======
    // returns TRUE if current selection does not contain individual selections
    // (edit linked parts, select face)
    BOOL selectGetNoIndividual();
>>>>>>> c06fb4e0
// </FS:Zi>
};

// *DEPRECATED: For callbacks or observers, use
// LLSelectMgr::getInstance()->mUpdateSignal.connect( callback )
// Update subscribers to the selection list
void dialog_refresh_all();

// Templates
//-----------------------------------------------------------------------------
// getSelectedTEValue
//-----------------------------------------------------------------------------
template <typename T> bool LLObjectSelection::getSelectedTEValue(LLSelectedTEGetFunctor<T>* func, T& res, bool has_tolerance, T tolerance)
{
<<<<<<< HEAD
	bool have_first = false;
	bool have_selected = false;
	T selected_value = T();

	// Now iterate through all TEs to test for sameness
	bool identical = true;
	for (iterator iter = begin(); iter != end(); iter++)
	{
		LLSelectNode* node = *iter;
		LLViewerObject* object = node->getObject();
		S32 selected_te = -1;
		if (object == getPrimaryObject())
		{
			selected_te = node->getLastSelectedTE();
		}
		for (S32 te = 0; te < object->getNumTEs(); ++te)
		{
			if (!node->isTESelected(te))
			{
				continue;
			}
			T value = func->get(object, te);
			if (!have_first)
			{
				have_first = true;
				if (!have_selected)
				{
					selected_value = value;
				}
			}
			else
			{
				if ( value != selected_value )
				{
=======
    bool have_first = false;
    bool have_selected = false;
    T selected_value = T();

    // Now iterate through all TEs to test for sameness
    bool identical = TRUE;
    for (iterator iter = begin(); iter != end(); iter++)
    {
        LLSelectNode* node = *iter;
        LLViewerObject* object = node->getObject();
        S32 selected_te = -1;
        if (object == getPrimaryObject())
        {
            selected_te = node->getLastSelectedTE();
        }
        for (S32 te = 0; te < object->getNumTEs(); ++te)
        {
            if (!node->isTESelected(te))
            {
                continue;
            }
            T value = func->get(object, te);
            if (!have_first)
            {
                have_first = true;
                if (!have_selected)
                {
                    selected_value = value;
                }
            }
            else
            {
                if ( value != selected_value )
                {
>>>>>>> c06fb4e0
                    if (!has_tolerance)
                    {
                        identical = false;
                    }
                    else if (!LLCheckIdenticalFunctor<T>::same(value, selected_value, tolerance))
                    {
                        identical = false;
                    }
                }
                if (te == selected_te)
                {
                    selected_value = value;
                    have_selected = true;
                }
            }
        }
        if (!identical && have_selected)
        {
            break;
        }
    }
    if (have_first || have_selected)
    {
        res = selected_value;
    }
    return identical;
}

// Templates
//-----------------------------------------------------------------------------
// isMultipleTEValue iterate through all TEs and test for uniqueness
// with certain return value ignored when performing the test.
// e.g. when testing if the selection has a unique non-empty homeurl :
// you can set ignore_value = "" and it will only compare among the non-empty
// homeUrls and ignore the empty ones.
//-----------------------------------------------------------------------------
template <typename T> bool LLObjectSelection::isMultipleTEValue(LLSelectedTEGetFunctor<T>* func, const T& ignore_value)
{
<<<<<<< HEAD
	bool have_first = false;
	T selected_value = T();
	
	// Now iterate through all TEs to test for sameness
	bool unique = true;
	for (iterator iter = begin(); iter != end(); iter++)
	{
		LLSelectNode* node = *iter;
		LLViewerObject* object = node->getObject();
		for (S32 te = 0; te < object->getNumTEs(); ++te)
		{
			if (!node->isTESelected(te))
			{
				continue;
			}
			T value = func->get(object, te);
			if(value == ignore_value)
			{
				continue;
			}
			if (!have_first)
			{
				have_first = true;
			}
			else
			{
				if (value !=selected_value  )
				{
					unique = false;
					return !unique;
				}
			}
		}
	}
	return !unique;
=======
    bool have_first = false;
    T selected_value = T();

    // Now iterate through all TEs to test for sameness
    bool unique = TRUE;
    for (iterator iter = begin(); iter != end(); iter++)
    {
        LLSelectNode* node = *iter;
        LLViewerObject* object = node->getObject();
        for (S32 te = 0; te < object->getNumTEs(); ++te)
        {
            if (!node->isTESelected(te))
            {
                continue;
            }
            T value = func->get(object, te);
            if(value == ignore_value)
            {
                continue;
            }
            if (!have_first)
            {
                have_first = true;
            }
            else
            {
                if (value !=selected_value  )
                {
                    unique = false;
                    return !unique;
                }
            }
        }
    }
    return !unique;
>>>>>>> c06fb4e0
}


#endif<|MERGE_RESOLUTION|>--- conflicted
+++ resolved
@@ -187,43 +187,23 @@
 class LLSelectNode
 {
 public:
-<<<<<<< HEAD
-	LLSelectNode(LLViewerObject* object, bool do_glow);
-	LLSelectNode(const LLSelectNode& nodep);
-	~LLSelectNode();
-
-	void selectAllTEs(bool b);
-	void selectTE(S32 te_index, bool selected);
-	bool isTESelected(S32 te_index) const;
-	bool hasSelectedTE() const { return TE_SELECT_MASK_ALL & mTESelectMask; }
-	S32 getLastSelectedTE() const;
-	S32 getLastOperatedTE() const { return mLastTESelected; }
-	S32 getTESelectMask() { return mTESelectMask; }
-	void renderOneSilhouette(const LLColor4 &color);
-	void setTransient(bool transient) { mTransient = transient; }
-	bool isTransient() const { return mTransient; }
-	LLViewerObject* getObject();
-	void setObject(LLViewerObject* object);
-	// *NOTE: invalidate stored textures and colors when # faces change
-=======
-    LLSelectNode(LLViewerObject* object, BOOL do_glow);
+    LLSelectNode(LLViewerObject* object, bool do_glow);
     LLSelectNode(const LLSelectNode& nodep);
     ~LLSelectNode();
 
-    void selectAllTEs(BOOL b);
-    void selectTE(S32 te_index, BOOL selected);
-    BOOL isTESelected(S32 te_index) const;
+    void selectAllTEs(bool b);
+    void selectTE(S32 te_index, bool selected);
+    bool isTESelected(S32 te_index) const;
     bool hasSelectedTE() const { return TE_SELECT_MASK_ALL & mTESelectMask; }
     S32 getLastSelectedTE() const;
     S32 getLastOperatedTE() const { return mLastTESelected; }
     S32 getTESelectMask() { return mTESelectMask; }
     void renderOneSilhouette(const LLColor4 &color);
-    void setTransient(BOOL transient) { mTransient = transient; }
-    BOOL isTransient() const { return mTransient; }
+    void setTransient(bool transient) { mTransient = transient; }
+    bool isTransient() const { return mTransient; }
     LLViewerObject* getObject();
     void setObject(LLViewerObject* object);
     // *NOTE: invalidate stored textures and colors when # faces change
->>>>>>> c06fb4e0
     // Used by tools floater's color/texture pickers to restore changes
     void saveColors();
     void saveShinyColors();
@@ -237,56 +217,13 @@
     // overrides get applied in live material editor
     void saveGLTFMaterials(const uuid_vec_t& materials, const gltf_materials_vec_t& override_materials);
 
-<<<<<<< HEAD
-	bool allowOperationOnNode(PermissionBit op, U64 group_proxy_power) const;
+    bool allowOperationOnNode(PermissionBit op, U64 group_proxy_power) const;
 
 public:
-	bool			mIndividualSelection;		// For root objects and objects individually selected
-
-	bool			mTransient;
-	bool			mValid;				// is extra information valid?
-	LLPermissions*	mPermissions;
-	LLSaleInfo		mSaleInfo;
-	LLAggregatePermissions mAggregatePerm;
-	LLAggregatePermissions mAggregateTexturePerm;
-	LLAggregatePermissions mAggregateTexturePermOwner;
-	std::string		mName;
-	std::string		mDescription;
-	LLCategory		mCategory;
-	S16				mInventorySerial;
-	LLVector3		mSavedPositionLocal;	// for interactively modifying object position
-	LLVector3		mLastPositionLocal;
-	LLVector3d		mSavedPositionGlobal;	// for interactively modifying object position
-	LLVector3		mSavedScale;			// for interactively modifying object scale
-	LLVector3		mLastScale;
-	LLQuaternion	mSavedRotation;			// for interactively modifying object rotation
-	LLQuaternion	mLastRotation;
-	bool			mDuplicated;
-	LLVector3d		mDuplicatePos;
-	LLQuaternion	mDuplicateRot;
-	LLUUID			mItemID;
-	LLUUID			mFolderID;
-	LLUUID			mFromTaskID;
-	std::string		mTouchName;
-	std::string		mSitName;
-	U64				mCreationDate;
-	std::vector<LLColor4>	mSavedColors;
-	std::vector<LLColor4>	mSavedShinyColors;
-	uuid_vec_t		mSavedTextures;
-    uuid_vec_t		mSavedGLTFMaterialIds;
-    gltf_materials_vec_t mSavedGLTFOverrideMaterials;
-	std::vector<LLVector3>  mTextureScaleRatios;
-	std::vector<LLVector3>	mSilhouetteVertices;	// array of vertices to render silhouette of object
-	std::vector<LLVector3>	mSilhouetteNormals;	// array of normals to render silhouette of object
-	bool					mSilhouetteExists;	// need to generate silhouette?
-=======
-    BOOL allowOperationOnNode(PermissionBit op, U64 group_proxy_power) const;
-
-public:
-    BOOL            mIndividualSelection;       // For root objects and objects individually selected
-
-    BOOL            mTransient;
-    BOOL            mValid;             // is extra information valid?
+    bool            mIndividualSelection;       // For root objects and objects individually selected
+
+    bool            mTransient;
+    bool            mValid;             // is extra information valid?
     LLPermissions*  mPermissions;
     LLSaleInfo      mSaleInfo;
     LLAggregatePermissions mAggregatePerm;
@@ -303,7 +240,7 @@
     LLVector3       mLastScale;
     LLQuaternion    mSavedRotation;         // for interactively modifying object rotation
     LLQuaternion    mLastRotation;
-    BOOL            mDuplicated;
+    bool            mDuplicated;
     LLVector3d      mDuplicatePos;
     LLQuaternion    mDuplicateRot;
     LLUUID          mItemID;
@@ -320,8 +257,7 @@
     std::vector<LLVector3>  mTextureScaleRatios;
     std::vector<LLVector3>  mSilhouetteVertices;    // array of vertices to render silhouette of object
     std::vector<LLVector3>  mSilhouetteNormals; // array of normals to render silhouette of object
-    BOOL                    mSilhouetteExists;  // need to generate silhouette?
->>>>>>> c06fb4e0
+    bool                    mSilhouetteExists;  // need to generate silhouette?
 
 protected:
     LLPointer<LLViewerObject>   mObject;
@@ -394,98 +330,25 @@
     root_object_iterator root_object_end() { return root_object_iterator(mList.end(), mList.end()); }
 
 public:
-<<<<<<< HEAD
-	LLObjectSelection();
-
-	void updateEffects();
-
-	bool isEmpty() const;
-
-	LLSelectNode*	getFirstNode(LLSelectedNodeFunctor* func = NULL);
-	LLSelectNode*	getFirstRootNode(LLSelectedNodeFunctor* func = NULL, bool non_root_ok = false);
-	LLViewerObject* getFirstSelectedObject(LLSelectedNodeFunctor* func, bool get_parent = false);
-	LLViewerObject*	getFirstObject();
-	LLViewerObject*	getFirstRootObject(bool non_root_ok = false);
-	
-	LLSelectNode*	getFirstMoveableNode(bool get_root_first = false);
-
-	LLViewerObject*	getFirstEditableObject(bool get_parent = false);
-	LLViewerObject*	getFirstCopyableObject(bool get_parent = false);
-	LLViewerObject* getFirstDeleteableObject();
-	LLViewerObject*	getFirstMoveableObject(bool get_parent = false);
-	LLViewerObject*	getFirstUndoEnabledObject(bool get_parent = false);
-
-	/// Return the object that lead to this selection, possible a child
-	LLViewerObject* getPrimaryObject() { return mPrimaryObject; }
-
-	// iterate through texture entries
-	template <typename T> bool getSelectedTEValue(LLSelectedTEGetFunctor<T>* func, T& res, bool has_tolerance = false, T tolerance = T());
-	template <typename T> bool isMultipleTEValue(LLSelectedTEGetFunctor<T>* func, const T& ignore_value);
-	
-	S32 getNumNodes();
-	LLSelectNode* findNode(LLViewerObject* objectp);
-
-	// count members
-	S32 getObjectCount();
-	F32 getSelectedObjectCost();
-	F32 getSelectedLinksetCost();
-	F32 getSelectedPhysicsCost();
-	F32 getSelectedLinksetPhysicsCost();
-	S32 getSelectedObjectRenderCost();
-	
-	F32 getSelectedObjectStreamingCost(S32* total_bytes = NULL, S32* visible_bytes = NULL);
-	U32 getSelectedObjectTriangleCount(S32* vcount = NULL);
-
-	S32 getTECount();
-	S32 getRootObjectCount();
-
-	bool isMultipleTESelected();
-	bool contains(LLViewerObject* object);
-	bool contains(LLViewerObject* object, S32 te);
-
-	// returns true is any node is currenly worn as an attachment
-	bool isAttachment();
-
-    bool checkAnimatedObjectEstTris();
-    bool checkAnimatedObjectLinkable();
-    
-	// Apply functors to various subsets of the selected objects
-	// If firstonly is false, returns the AND of all apply() calls.
-	// Else returns true immediately if any apply() call succeeds (i.e. OR with early exit)
-	bool applyToRootObjects(LLSelectedObjectFunctor* func, bool firstonly = false);
-	bool applyToObjects(LLSelectedObjectFunctor* func);
-	bool applyToTEs(LLSelectedTEFunctor* func, bool firstonly = false);
-	bool applyToRootNodes(LLSelectedNodeFunctor* func, bool firstonly = false);
-	bool applyToNodes(LLSelectedNodeFunctor* func, bool firstonly = false);
-
-	/*
-	 * Used to apply (no-copy) textures to the selected object or
-	 * selected face/faces of the object.
-	 * This method moves (no-copy) texture to the object's inventory
-	 * and doesn't make copy of the texture for each face.
-	 * Then this only texture is used for all selected faces.
-	 */
-	void applyNoCopyTextureToTEs(LLViewerInventoryItem* item);
-=======
     LLObjectSelection();
 
     void updateEffects();
 
-    BOOL isEmpty() const;
+    bool isEmpty() const;
 
     LLSelectNode*   getFirstNode(LLSelectedNodeFunctor* func = NULL);
-    LLSelectNode*   getFirstRootNode(LLSelectedNodeFunctor* func = NULL, BOOL non_root_ok = FALSE);
-    LLViewerObject* getFirstSelectedObject(LLSelectedNodeFunctor* func, BOOL get_parent = FALSE);
+    LLSelectNode*   getFirstRootNode(LLSelectedNodeFunctor* func = NULL, bool non_root_ok = false);
+    LLViewerObject* getFirstSelectedObject(LLSelectedNodeFunctor* func, bool get_parent = false);
     LLViewerObject* getFirstObject();
-    LLViewerObject* getFirstRootObject(BOOL non_root_ok = FALSE);
-
-    LLSelectNode*   getFirstMoveableNode(BOOL get_root_first = FALSE);
-
-    LLViewerObject* getFirstEditableObject(BOOL get_parent = FALSE);
-    LLViewerObject* getFirstCopyableObject(BOOL get_parent = FALSE);
+    LLViewerObject* getFirstRootObject(bool non_root_ok = false);
+
+    LLSelectNode*   getFirstMoveableNode(bool get_root_first = false);
+
+    LLViewerObject* getFirstEditableObject(bool get_parent = false);
+    LLViewerObject* getFirstCopyableObject(bool get_parent = false);
     LLViewerObject* getFirstDeleteableObject();
-    LLViewerObject* getFirstMoveableObject(BOOL get_parent = FALSE);
-    LLViewerObject* getFirstUndoEnabledObject(BOOL get_parent = FALSE);
+    LLViewerObject* getFirstMoveableObject(bool get_parent = false);
+    LLViewerObject* getFirstUndoEnabledObject(bool get_parent = false);
 
     /// Return the object that lead to this selection, possible a child
     LLViewerObject* getPrimaryObject() { return mPrimaryObject; }
@@ -511,19 +374,19 @@
     S32 getTECount();
     S32 getRootObjectCount();
 
-    BOOL isMultipleTESelected();
-    BOOL contains(LLViewerObject* object);
-    BOOL contains(LLViewerObject* object, S32 te);
-
-    // returns TRUE is any node is currenly worn as an attachment
-    BOOL isAttachment();
+    bool isMultipleTESelected();
+    bool contains(LLViewerObject* object);
+    bool contains(LLViewerObject* object, S32 te);
+
+    // returns true is any node is currenly worn as an attachment
+    bool isAttachment();
 
     bool checkAnimatedObjectEstTris();
     bool checkAnimatedObjectLinkable();
 
     // Apply functors to various subsets of the selected objects
-    // If firstonly is FALSE, returns the AND of all apply() calls.
-    // Else returns TRUE immediately if any apply() call succeeds (i.e. OR with early exit)
+    // If firstonly is false, returns the AND of all apply() calls.
+    // Else returns true immediately if any apply() call succeeds (i.e. OR with early exit)
     bool applyToRootObjects(LLSelectedObjectFunctor* func, bool firstonly = false);
     bool applyToObjects(LLSelectedObjectFunctor* func);
     bool applyToTEs(LLSelectedTEFunctor* func, bool firstonly = false);
@@ -538,7 +401,6 @@
      * Then this only texture is used for all selected faces.
      */
     void applyNoCopyTextureToTEs(LLViewerInventoryItem* item);
->>>>>>> c06fb4e0
     /*
      * Multi-purpose function for applying PBR materials to the
      * selected object or faces, any combination of copy/mod/transfer
@@ -639,33 +501,9 @@
 class LLSelectMgr : public LLEditMenuHandler, public LLSimpleton<LLSelectMgr>, public nd::selection::PropertiesServer
 {
 public:
-<<<<<<< HEAD
-	static bool					sRectSelectInclusive;	// do we need to surround an object to pick it?
-	static bool					sRenderHiddenSelections;	// do we show selection silhouettes that are occluded?
-	static bool					sRenderLightRadius;	// do we show the radius of selected lights?
-
-	static F32					sHighlightThickness;
-	static F32					sHighlightUScale;
-	static F32					sHighlightVScale;
-	static F32					sHighlightAlpha;
-	static F32					sHighlightAlphaTest;
-	static F32					sHighlightUAnim;
-	static F32					sHighlightVAnim;
-	static LLColor4				sSilhouetteParentColor;
-	static LLColor4				sSilhouetteChildColor;
-	static LLColor4				sHighlightParentColor;
-	static LLColor4				sHighlightChildColor;
-	static LLColor4				sHighlightInspectColor;
-	static LLColor4				sContextSilhouetteColor;
-
-	LLCachedControl<bool>					mHideSelectedObjects;
-	LLCachedControl<bool>					mRenderHighlightSelections;
-	LLCachedControl<bool>					mAllowSelectAvatar;
-	LLCachedControl<bool>					mDebugSelectMgr;
-=======
-    static BOOL                 sRectSelectInclusive;   // do we need to surround an object to pick it?
-    static BOOL                 sRenderHiddenSelections;    // do we show selection silhouettes that are occluded?
-    static BOOL                 sRenderLightRadius; // do we show the radius of selected lights?
+    static bool                 sRectSelectInclusive;   // do we need to surround an object to pick it?
+    static bool                 sRenderHiddenSelections;    // do we show selection silhouettes that are occluded?
+    static bool                 sRenderLightRadius; // do we show the radius of selected lights?
 
     static F32                  sHighlightThickness;
     static F32                  sHighlightUScale;
@@ -685,7 +523,6 @@
     LLCachedControl<bool>                   mRenderHighlightSelections;
     LLCachedControl<bool>                   mAllowSelectAvatar;
     LLCachedControl<bool>                   mDebugSelectMgr;
->>>>>>> c06fb4e0
 
 public:
     LLSelectMgr();
@@ -693,39 +530,21 @@
 
     static void cleanupGlobals();
 
-<<<<<<< HEAD
-	// LLEditMenuHandler interface
-	virtual bool canUndo() const;
-	virtual void undo();
-
-	virtual bool canRedo() const;
-	virtual void redo();
-
-	virtual bool canDoDelete() const;
-	virtual void doDelete();
-
-	virtual void deselect();
-	virtual bool canDeselect() const;
-
-	virtual void duplicate();
-	virtual bool canDuplicate() const;
-=======
     // LLEditMenuHandler interface
-    virtual BOOL canUndo() const;
+    virtual bool canUndo() const;
     virtual void undo();
 
-    virtual BOOL canRedo() const;
+    virtual bool canRedo() const;
     virtual void redo();
 
-    virtual BOOL canDoDelete() const;
+    virtual bool canDoDelete() const;
     virtual void doDelete();
 
     virtual void deselect();
-    virtual BOOL canDeselect() const;
+    virtual bool canDeselect() const;
 
     virtual void duplicate();
-    virtual BOOL canDuplicate() const;
->>>>>>> c06fb4e0
+    virtual bool canDuplicate() const;
 
     void clearSelections();
     void update();
@@ -763,13 +582,8 @@
 public:
 
 
-<<<<<<< HEAD
-	// Returns the previous value of mForceSelection
-	bool setForceSelection(bool force);
-=======
     // Returns the previous value of mForceSelection
-    BOOL setForceSelection(BOOL force);
->>>>>>> c06fb4e0
+    bool setForceSelection(bool force);
 
     ////////////////////////////////////////////////////////////////
     // Selection methods
@@ -779,32 +593,18 @@
     // Add
     ////////////////////////////////////////////////////////////////
 
-<<<<<<< HEAD
-	// This method is meant to select an object, and then select all
-	// of the ancestors and descendants. This should be the normal behavior.
-	//
-	// *NOTE: You must hold on to the object selection handle, otherwise
-	// the objects will be automatically deselected in 1 frame.
-	LLObjectSelectionHandle selectObjectAndFamily(LLViewerObject* object, bool add_to_end = false, bool ignore_select_owned = false);
-=======
     // This method is meant to select an object, and then select all
     // of the ancestors and descendants. This should be the normal behavior.
     //
     // *NOTE: You must hold on to the object selection handle, otherwise
     // the objects will be automatically deselected in 1 frame.
-    LLObjectSelectionHandle selectObjectAndFamily(LLViewerObject* object, BOOL add_to_end = FALSE, BOOL ignore_select_owned = FALSE);
->>>>>>> c06fb4e0
+    LLObjectSelectionHandle selectObjectAndFamily(LLViewerObject* object, bool add_to_end = false, bool ignore_select_owned = false);
 
     // For when you want just a child object.
     LLObjectSelectionHandle selectObjectOnly(LLViewerObject* object, S32 face = SELECT_ALL_TES);
 
-<<<<<<< HEAD
-	// Same as above, but takes a list of objects.  Used by rectangle select.
-	LLObjectSelectionHandle selectObjectAndFamily(const std::vector<LLViewerObject*>& object_list, bool send_to_sim = true);
-=======
     // Same as above, but takes a list of objects.  Used by rectangle select.
-    LLObjectSelectionHandle selectObjectAndFamily(const std::vector<LLViewerObject*>& object_list, BOOL send_to_sim = TRUE);
->>>>>>> c06fb4e0
+    LLObjectSelectionHandle selectObjectAndFamily(const std::vector<LLViewerObject*>& object_list, bool send_to_sim = true);
 
     // converts all objects currently highlighted to a selection, and returns it
     LLObjectSelectionHandle selectHighlightedObjects();
@@ -813,288 +613,6 @@
     LLSelectNode *getHoverNode();
     LLSelectNode *getPrimaryHoverNode();
 
-<<<<<<< HEAD
-	void highlightObjectOnly(LLViewerObject *objectp);
-	void highlightObjectAndFamily(LLViewerObject *objectp);
-	void highlightObjectAndFamily(const std::vector<LLViewerObject*>& list);
-
-	////////////////////////////////////////////////////////////////
-	// Remove
-	////////////////////////////////////////////////////////////////
-
-	void deselectObjectOnly(LLViewerObject* object, bool send_to_sim = true);
-	void deselectObjectAndFamily(LLViewerObject* object, bool send_to_sim = true, bool include_entire_object = false);
-
-	// Send deselect messages to simulator, then clear the list
-	void deselectAll();
-	void deselectAllForStandingUp();
-
-	// deselect only if nothing else currently referencing the selection
-	void deselectUnused();
-
-	// Deselect if the selection center is too far away from the agent.
-	void deselectAllIfTooFar();
-
-	// Removes all highlighted objects from current selection
-	void deselectHighlightedObjects();
-
-	void unhighlightObjectOnly(LLViewerObject *objectp);
-	void unhighlightObjectAndFamily(LLViewerObject *objectp);
-	void unhighlightAll();
-
-	bool removeObjectFromSelections(const LLUUID &id);
-
-	////////////////////////////////////////////////////////////////
-	// Selection editing
-	////////////////////////////////////////////////////////////////
-	bool linkObjects();
-
-	bool unlinkObjects();
-
-	void confirmUnlinkObjects(const LLSD& notification, const LLSD& response);
-
-	bool enableLinkObjects();
-
-	bool enableUnlinkObjects();
-
-	////////////////////////////////////////////////////////////////
-	// Selection accessors
-	////////////////////////////////////////////////////////////////
-	LLObjectSelectionHandle	getHoverObjects() { return mHoverObjects; }
-	LLObjectSelectionHandle	getSelection() { return mSelectedObjects; }
-	// right now this just renders the selection with root/child colors instead of a single color
-	LLObjectSelectionHandle	getEditSelection() { convertTransient(); return mSelectedObjects; }
-	LLObjectSelectionHandle	getHighlightedObjects() { return mHighlightedObjects; }
-
-	////////////////////////////////////////////////////////////////
-	// Grid manipulation
-	////////////////////////////////////////////////////////////////
-	void			addGridObject(LLViewerObject* objectp);
-	void			clearGridObjects();
-	void			setGridMode(EGridMode mode);
-	EGridMode		getGridMode() { return mGridMode; }
-	void			getGrid(LLVector3& origin, LLQuaternion& rotation, LLVector3 &scale, bool for_snap_guides = false);
-
-	bool getTEMode() const { return mTEMode; }
-	void setTEMode(bool b) { mTEMode = b; }
-
-	bool shouldShowSelection() const { return mShowSelection; }
-
-	LLBBox getBBoxOfSelection() const;
-	LLBBox getSavedBBoxOfSelection() const { return mSavedSelectionBBox; }
-
-	void dump();
-	void cleanup();
-
-	void updateSilhouettes();
-	void renderSilhouettes(bool for_hud);
-	void enableSilhouette(bool enable) { mRenderSilhouettes = enable; }
-	
-	// <FS:KC> show/hide build highlight
-	void setFSShowHideHighlight(EFSShowHideHighlight state) { mFSShowHideHighlight = state; }
-	// </FS:KC>
-	
-	////////////////////////////////////////////////////////////////
-	// Utility functions that operate on the current selection
-	////////////////////////////////////////////////////////////////
-	void saveSelectedObjectTransform(EActionType action_type);
-	void saveSelectedObjectColors();
-	void saveSelectedShinyColors();
-	void saveSelectedObjectTextures();
-
-	void selectionUpdatePhysics(bool use_physics);
-	void selectionUpdateTemporary(bool is_temporary);
-	void selectionUpdatePhantom(bool is_ghost);
-	void selectionDump();
-
-	bool selectionAllPCode(LLPCode code);		// all objects have this PCode
-	bool selectionGetClickAction(U8 *out_action);
-	bool selectionGetIncludeInSearch(bool* include_in_search_out); // true if all selected objects have same
-	bool selectionGetGlow(F32 *glow);
-
-	void selectionSetPhysicsType(U8 type);
-	void selectionSetGravity(F32 gravity);
-	void selectionSetFriction(F32 friction);
-	void selectionSetDensity(F32 density);
-	void selectionSetRestitution(F32 restitution);
-	void selectionSetMaterial(U8 material);
-	bool selectionSetImage(const LLUUID& imageid, bool isPBR=true); // <FS:Beq/> inject PBR awareness.
-    bool selectionSetGLTFMaterial(const LLUUID& mat_id); // material id only
-	void selectionSetColor(const LLColor4 &color);
-	void selectionSetColorOnly(const LLColor4 &color); // Set only the RGB channels
-	void selectionSetAlphaOnly(const F32 alpha); // Set only the alpha channel
-	void selectionRevertColors();
-	void selectionRevertShinyColors();
-	bool selectionRevertTextures();
-    void selectionRevertGLTFMaterials();
-	void selectionSetBumpmap( U8 bumpmap, const LLUUID &image_id );
-	void selectionSetTexGen( U8 texgen );
-	void selectionSetShiny( U8 shiny, const LLUUID &image_id );
-	void selectionSetFullbright( U8 fullbright );
-	void selectionSetMedia( U8 media_type, const LLSD &media_data );
-	void selectionSetClickAction(U8 action);
-	void selectionSetIncludeInSearch(bool include_in_search);
-	void selectionSetGlow(const F32 glow);
-	void selectionSetMaterialParams(LLSelectedTEMaterialFunctor* material_func, int specific_te = -1);
-	void selectionRemoveMaterial();
-
-	void selectionSetObjectPermissions(U8 perm_field, bool set, U32 perm_mask, bool override = false);
-	void selectionSetObjectName(const std::string& name);
-	void selectionSetObjectDescription(const std::string& desc);
-	void selectionSetObjectCategory(const LLCategory& category);
-	void selectionSetObjectSaleInfo(const LLSaleInfo& sale_info);
-
-	void selectionTexScaleAutofit(F32 repeats_per_meter);
-	void adjustTexturesByScale(bool send_to_sim, bool stretch);
-
-	bool selectionMove(const LLVector3& displ, F32 rx, F32 ry, F32 rz,
-					   U32 update_type);
-	void sendSelectionMove();
-
-	void sendGodlikeRequest(const std::string& request, const std::string& parameter);
-
-
-	// will make sure all selected object meet current criteria, or deselect them otherwise
-	void validateSelection();
-
-	// returns true if it is possible to select this object
-	bool canSelectObject(LLViewerObject* object, bool ignore_select_owned = false);
-
-	// Returns true if the viewer has information on all selected objects
-	bool selectGetAllRootsValid();
-	bool selectGetAllValid();
-	bool selectGetAllValidAndObjectsFound();
-
-	// returns true if you can modify all selected objects. 
-	bool selectGetRootsModify();
-	bool selectGetModify();
-
-	// returns true if all objects are in same region
-	bool selectGetSameRegion();
-
-	// returns true if is all objects are non-permanent-enforced
-	bool selectGetRootsNonPermanentEnforced();
-	bool selectGetNonPermanentEnforced();
-
-	// returns true if is all objects are permanent
-	bool selectGetRootsPermanent();
-	bool selectGetPermanent();
-
-	// returns true if is all objects are character
-	bool selectGetRootsCharacter();
-	bool selectGetCharacter();
-
-	// returns true if is all objects are not permanent
-	bool selectGetRootsNonPathfinding();
-	bool selectGetNonPathfinding();
-
-	// returns true if is all objects are not permanent
-	bool selectGetRootsNonPermanent();
-	bool selectGetNonPermanent();
-
-	// returns true if is all objects are not character
-	bool selectGetRootsNonCharacter();
-	bool selectGetNonCharacter();
-
-	bool selectGetEditableLinksets();
-	bool selectGetViewableCharacters();
-
-	// returns true if selected objects can be transferred.
-	bool selectGetRootsTransfer();
-
-	// returns true if selected objects can be copied.
-	bool selectGetRootsCopy();
-	
-	bool selectGetCreator(LLUUID& id, std::string& name);					// true if all have same creator, returns id
-	bool selectGetOwner(LLUUID& id, std::string& name);					// true if all objects have same owner, returns id
-	bool selectGetLastOwner(LLUUID& id, std::string& name);				// true if all objects have same owner, returns id
-
-	// returns true if all are the same. id is stuffed with
-	// the value found if available.
-	bool selectGetGroup(LLUUID& id); 
-	bool selectGetPerm(	U8 which_perm, U32* mask_on, U32* mask_off);	// true if all have data, returns two masks, each indicating which bits are all on and all off
-
-	bool selectIsGroupOwned();											// true if all root objects have valid data and are group owned.
-
-	// returns true if all the nodes are valid. Accumulates
-	// permissions in the parameter.
-	bool selectGetPermissions(LLPermissions& perm);
-
-	// returns true if all the nodes are valid. Depends onto "edit linked" state
-	// Children in linksets are a bit special - they require not only move permission
-	// but also modify if "edit linked" is set, since you move them relative to parent
-	bool selectGetEditMoveLinksetPermissions(bool &move, bool &modify);
-	
-	// Get a bunch of useful sale information for the object(s) selected.
-	// "_mixed" is true if not all objects have the same setting.
-	void selectGetAggregateSaleInfo(U32 &num_for_sale,
-									bool &is_for_sale_mixed, 
-									bool &is_sale_price_mixed,
-									S32 &total_sale_price,
-									S32 &individual_sale_price);
-
-	// returns true if all nodes are valid. 
-	bool selectGetCategory(LLCategory& category);
-	
-	// returns true if all nodes are valid. method also stores an
-	// accumulated sale info.
-	bool selectGetSaleInfo(LLSaleInfo& sale_info);
-
-	// returns true if all nodes are valid. fills passed in object
-	// with the aggregate permissions of the selection.
-	bool selectGetAggregatePermissions(LLAggregatePermissions& ag_perm);
-
-	// returns true if all nodes are valid. fills passed in object
-	// with the aggregate permissions for texture inventory items of the selection.
-	bool selectGetAggregateTexturePermissions(LLAggregatePermissions& ag_perm);
-
-	LLPermissions* findObjectPermissions(const LLViewerObject* object);
-
-	bool isMovableAvatarSelected();
-
-	void selectDelete();							// Delete on simulator
-	void selectForceDelete();			// just delete, no into trash
-	void selectDuplicate(const LLVector3& offset, bool select_copy);	// Duplicate on simulator
-	void repeatDuplicate();
-	void selectDuplicateOnRay(const LLVector3 &ray_start_region,
-								const LLVector3 &ray_end_region,
-								bool bypass_raycast,
-								bool ray_end_is_intersection,
-								const LLUUID &ray_target_id,
-								bool copy_centers,
-								bool copy_rotates,
-								bool select_copy);
-
-	void sendMultipleUpdate(U32 type);	// Position, rotation, scale all in one
-	void sendOwner(const LLUUID& owner_id, const LLUUID& group_id, bool override = false);
-	void sendGroup(const LLUUID& group_id);
-
-	// Category ID is the UUID of the folder you want to contain the purchase.
-	// *NOTE: sale_info check doesn't work for multiple object buy,
-	// which UI does not currently support sale info is used for
-	// verification only, if it doesn't match region info then sale is
-	// canceled
-	void sendBuy(const LLUUID& buyer_id, const LLUUID& category_id, const LLSaleInfo sale_info);
-	void sendAttach(U8 attachment_point, bool replace);
-	void sendAttach(LLObjectSelectionHandle selection_handle, U8 attachment_point, bool replace);
-	void sendDetach();
-	void sendDropAttachment();
-	void sendLink();
-	void sendDelink();
-	//void sendHinge(U8 type);
-	//void sendDehinge();
-	void sendSelect();
-
-	void requestObjectPropertiesFamily(LLViewerObject* object);	// asks sim for creator, permissions, resources, etc.
-	static void processObjectProperties(LLMessageSystem *mesgsys, void **user_data);
-	static void processObjectPropertiesFamily(LLMessageSystem *mesgsys, void **user_data);
-	static void processForceObjectSelect(LLMessageSystem* msg, void**);
-
-	void requestGodInfo();
-
-	LLVector3d		getSelectionCenterGlobal() const	{ return mSelectionCenterGlobal; }
-	void			updateSelectionCenter();
-=======
     void highlightObjectOnly(LLViewerObject *objectp);
     void highlightObjectAndFamily(LLViewerObject *objectp);
     void highlightObjectAndFamily(const std::vector<LLViewerObject*>& list);
@@ -1103,8 +621,8 @@
     // Remove
     ////////////////////////////////////////////////////////////////
 
-    void deselectObjectOnly(LLViewerObject* object, BOOL send_to_sim = TRUE);
-    void deselectObjectAndFamily(LLViewerObject* object, BOOL send_to_sim = TRUE, BOOL include_entire_object = FALSE);
+    void deselectObjectOnly(LLViewerObject* object, bool send_to_sim = true);
+    void deselectObjectAndFamily(LLViewerObject* object, bool send_to_sim = true, bool include_entire_object = false);
 
     // Send deselect messages to simulator, then clear the list
     void deselectAll();
@@ -1123,7 +641,7 @@
     void unhighlightObjectAndFamily(LLViewerObject *objectp);
     void unhighlightAll();
 
-    BOOL removeObjectFromSelections(const LLUUID &id);
+    bool removeObjectFromSelections(const LLUUID &id);
 
     ////////////////////////////////////////////////////////////////
     // Selection editing
@@ -1156,10 +674,10 @@
     EGridMode       getGridMode() { return mGridMode; }
     void            getGrid(LLVector3& origin, LLQuaternion& rotation, LLVector3 &scale, bool for_snap_guides = false);
 
-    BOOL getTEMode() const { return mTEMode; }
-    void setTEMode(BOOL b) { mTEMode = b; }
-
-    BOOL shouldShowSelection() const { return mShowSelection; }
+    bool getTEMode() const { return mTEMode; }
+    void setTEMode(bool b) { mTEMode = b; }
+
+    bool shouldShowSelection() const { return mShowSelection; }
 
     LLBBox getBBoxOfSelection() const;
     LLBBox getSavedBBoxOfSelection() const { return mSavedSelectionBBox; }
@@ -1168,8 +686,8 @@
     void cleanup();
 
     void updateSilhouettes();
-    void renderSilhouettes(BOOL for_hud);
-    void enableSilhouette(BOOL enable) { mRenderSilhouettes = enable; }
+    void renderSilhouettes(bool for_hud);
+    void enableSilhouette(bool enable) { mRenderSilhouettes = enable; }
 
     // <FS:KC> show/hide build highlight
     void setFSShowHideHighlight(EFSShowHideHighlight state) { mFSShowHideHighlight = state; }
@@ -1183,15 +701,15 @@
     void saveSelectedShinyColors();
     void saveSelectedObjectTextures();
 
-    void selectionUpdatePhysics(BOOL use_physics);
-    void selectionUpdateTemporary(BOOL is_temporary);
-    void selectionUpdatePhantom(BOOL is_ghost);
+    void selectionUpdatePhysics(bool use_physics);
+    void selectionUpdateTemporary(bool is_temporary);
+    void selectionUpdatePhantom(bool is_ghost);
     void selectionDump();
 
-    BOOL selectionAllPCode(LLPCode code);       // all objects have this PCode
-    BOOL selectionGetClickAction(U8 *out_action);
+    bool selectionAllPCode(LLPCode code);       // all objects have this PCode
+    bool selectionGetClickAction(U8 *out_action);
     bool selectionGetIncludeInSearch(bool* include_in_search_out); // true if all selected objects have same
-    BOOL selectionGetGlow(F32 *glow);
+    bool selectionGetGlow(F32 *glow);
 
     void selectionSetPhysicsType(U8 type);
     void selectionSetGravity(F32 gravity);
@@ -1206,7 +724,7 @@
     void selectionSetAlphaOnly(const F32 alpha); // Set only the alpha channel
     void selectionRevertColors();
     void selectionRevertShinyColors();
-    BOOL selectionRevertTextures();
+    bool selectionRevertTextures();
     void selectionRevertGLTFMaterials();
     void selectionSetBumpmap( U8 bumpmap, const LLUUID &image_id );
     void selectionSetTexGen( U8 texgen );
@@ -1219,14 +737,14 @@
     void selectionSetMaterialParams(LLSelectedTEMaterialFunctor* material_func, int specific_te = -1);
     void selectionRemoveMaterial();
 
-    void selectionSetObjectPermissions(U8 perm_field, BOOL set, U32 perm_mask, BOOL override = FALSE);
+    void selectionSetObjectPermissions(U8 perm_field, bool set, U32 perm_mask, bool override = false);
     void selectionSetObjectName(const std::string& name);
     void selectionSetObjectDescription(const std::string& desc);
     void selectionSetObjectCategory(const LLCategory& category);
     void selectionSetObjectSaleInfo(const LLSaleInfo& sale_info);
 
     void selectionTexScaleAutofit(F32 repeats_per_meter);
-    void adjustTexturesByScale(BOOL send_to_sim, BOOL stretch);
+    void adjustTexturesByScale(bool send_to_sim, bool stretch);
 
     bool selectionMove(const LLVector3& displ, F32 rx, F32 ry, F32 rz,
                        U32 update_type);
@@ -1238,116 +756,116 @@
     // will make sure all selected object meet current criteria, or deselect them otherwise
     void validateSelection();
 
-    // returns TRUE if it is possible to select this object
-    BOOL canSelectObject(LLViewerObject* object, BOOL ignore_select_owned = FALSE);
-
-    // Returns TRUE if the viewer has information on all selected objects
-    BOOL selectGetAllRootsValid();
-    BOOL selectGetAllValid();
-    BOOL selectGetAllValidAndObjectsFound();
-
-    // returns TRUE if you can modify all selected objects.
-    BOOL selectGetRootsModify();
-    BOOL selectGetModify();
-
-    // returns TRUE if all objects are in same region
-    BOOL selectGetSameRegion();
-
-    // returns TRUE if is all objects are non-permanent-enforced
-    BOOL selectGetRootsNonPermanentEnforced();
-    BOOL selectGetNonPermanentEnforced();
-
-    // returns TRUE if is all objects are permanent
-    BOOL selectGetRootsPermanent();
-    BOOL selectGetPermanent();
-
-    // returns TRUE if is all objects are character
-    BOOL selectGetRootsCharacter();
-    BOOL selectGetCharacter();
-
-    // returns TRUE if is all objects are not permanent
-    BOOL selectGetRootsNonPathfinding();
-    BOOL selectGetNonPathfinding();
-
-    // returns TRUE if is all objects are not permanent
-    BOOL selectGetRootsNonPermanent();
-    BOOL selectGetNonPermanent();
-
-    // returns TRUE if is all objects are not character
-    BOOL selectGetRootsNonCharacter();
-    BOOL selectGetNonCharacter();
-
-    BOOL selectGetEditableLinksets();
-    BOOL selectGetViewableCharacters();
-
-    // returns TRUE if selected objects can be transferred.
-    BOOL selectGetRootsTransfer();
-
-    // returns TRUE if selected objects can be copied.
-    BOOL selectGetRootsCopy();
-
-    BOOL selectGetCreator(LLUUID& id, std::string& name);                   // TRUE if all have same creator, returns id
-    BOOL selectGetOwner(LLUUID& id, std::string& name);                 // TRUE if all objects have same owner, returns id
-    BOOL selectGetLastOwner(LLUUID& id, std::string& name);             // TRUE if all objects have same owner, returns id
-
-    // returns TRUE if all are the same. id is stuffed with
+    // returns true if it is possible to select this object
+    bool canSelectObject(LLViewerObject* object, bool ignore_select_owned = false);
+
+    // Returns true if the viewer has information on all selected objects
+    bool selectGetAllRootsValid();
+    bool selectGetAllValid();
+    bool selectGetAllValidAndObjectsFound();
+
+    // returns true if you can modify all selected objects.
+    bool selectGetRootsModify();
+    bool selectGetModify();
+
+    // returns true if all objects are in same region
+    bool selectGetSameRegion();
+
+    // returns true if is all objects are non-permanent-enforced
+    bool selectGetRootsNonPermanentEnforced();
+    bool selectGetNonPermanentEnforced();
+
+    // returns true if is all objects are permanent
+    bool selectGetRootsPermanent();
+    bool selectGetPermanent();
+
+    // returns true if is all objects are character
+    bool selectGetRootsCharacter();
+    bool selectGetCharacter();
+
+    // returns true if is all objects are not permanent
+    bool selectGetRootsNonPathfinding();
+    bool selectGetNonPathfinding();
+
+    // returns true if is all objects are not permanent
+    bool selectGetRootsNonPermanent();
+    bool selectGetNonPermanent();
+
+    // returns true if is all objects are not character
+    bool selectGetRootsNonCharacter();
+    bool selectGetNonCharacter();
+
+    bool selectGetEditableLinksets();
+    bool selectGetViewableCharacters();
+
+    // returns true if selected objects can be transferred.
+    bool selectGetRootsTransfer();
+
+    // returns true if selected objects can be copied.
+    bool selectGetRootsCopy();
+
+    bool selectGetCreator(LLUUID& id, std::string& name);                   // true if all have same creator, returns id
+    bool selectGetOwner(LLUUID& id, std::string& name);                 // true if all objects have same owner, returns id
+    bool selectGetLastOwner(LLUUID& id, std::string& name);             // true if all objects have same owner, returns id
+
+    // returns true if all are the same. id is stuffed with
     // the value found if available.
-    BOOL selectGetGroup(LLUUID& id);
-    BOOL selectGetPerm( U8 which_perm, U32* mask_on, U32* mask_off);    // TRUE if all have data, returns two masks, each indicating which bits are all on and all off
-
-    BOOL selectIsGroupOwned();                                          // TRUE if all root objects have valid data and are group owned.
-
-    // returns TRUE if all the nodes are valid. Accumulates
+    bool selectGetGroup(LLUUID& id);
+    bool selectGetPerm( U8 which_perm, U32* mask_on, U32* mask_off);    // true if all have data, returns two masks, each indicating which bits are all on and all off
+
+    bool selectIsGroupOwned();                                          // true if all root objects have valid data and are group owned.
+
+    // returns true if all the nodes are valid. Accumulates
     // permissions in the parameter.
-    BOOL selectGetPermissions(LLPermissions& perm);
-
-    // returns TRUE if all the nodes are valid. Depends onto "edit linked" state
+    bool selectGetPermissions(LLPermissions& perm);
+
+    // returns true if all the nodes are valid. Depends onto "edit linked" state
     // Children in linksets are a bit special - they require not only move permission
     // but also modify if "edit linked" is set, since you move them relative to parent
-    BOOL selectGetEditMoveLinksetPermissions(bool &move, bool &modify);
+    bool selectGetEditMoveLinksetPermissions(bool &move, bool &modify);
 
     // Get a bunch of useful sale information for the object(s) selected.
     // "_mixed" is true if not all objects have the same setting.
     void selectGetAggregateSaleInfo(U32 &num_for_sale,
-                                    BOOL &is_for_sale_mixed,
-                                    BOOL &is_sale_price_mixed,
+                                    bool &is_for_sale_mixed,
+                                    bool &is_sale_price_mixed,
                                     S32 &total_sale_price,
                                     S32 &individual_sale_price);
 
-    // returns TRUE if all nodes are valid.
-    BOOL selectGetCategory(LLCategory& category);
-
-    // returns TRUE if all nodes are valid. method also stores an
+    // returns true if all nodes are valid.
+    bool selectGetCategory(LLCategory& category);
+
+    // returns true if all nodes are valid. method also stores an
     // accumulated sale info.
-    BOOL selectGetSaleInfo(LLSaleInfo& sale_info);
-
-    // returns TRUE if all nodes are valid. fills passed in object
+    bool selectGetSaleInfo(LLSaleInfo& sale_info);
+
+    // returns true if all nodes are valid. fills passed in object
     // with the aggregate permissions of the selection.
-    BOOL selectGetAggregatePermissions(LLAggregatePermissions& ag_perm);
-
-    // returns TRUE if all nodes are valid. fills passed in object
+    bool selectGetAggregatePermissions(LLAggregatePermissions& ag_perm);
+
+    // returns true if all nodes are valid. fills passed in object
     // with the aggregate permissions for texture inventory items of the selection.
-    BOOL selectGetAggregateTexturePermissions(LLAggregatePermissions& ag_perm);
+    bool selectGetAggregateTexturePermissions(LLAggregatePermissions& ag_perm);
 
     LLPermissions* findObjectPermissions(const LLViewerObject* object);
 
-    BOOL isMovableAvatarSelected();
+    bool isMovableAvatarSelected();
 
     void selectDelete();                            // Delete on simulator
     void selectForceDelete();           // just delete, no into trash
-    void selectDuplicate(const LLVector3& offset, BOOL select_copy);    // Duplicate on simulator
+    void selectDuplicate(const LLVector3& offset, bool select_copy);    // Duplicate on simulator
     void repeatDuplicate();
     void selectDuplicateOnRay(const LLVector3 &ray_start_region,
                                 const LLVector3 &ray_end_region,
-                                BOOL bypass_raycast,
-                                BOOL ray_end_is_intersection,
+                                bool bypass_raycast,
+                                bool ray_end_is_intersection,
                                 const LLUUID &ray_target_id,
-                                BOOL copy_centers,
-                                BOOL copy_rotates,
-                                BOOL select_copy);
+                                bool copy_centers,
+                                bool copy_rotates,
+                                bool select_copy);
 
     void sendMultipleUpdate(U32 type);  // Position, rotation, scale all in one
-    void sendOwner(const LLUUID& owner_id, const LLUUID& group_id, BOOL override = FALSE);
+    void sendOwner(const LLUUID& owner_id, const LLUUID& group_id, bool override = false);
     void sendGroup(const LLUUID& group_id);
 
     // Category ID is the UUID of the folder you want to contain the purchase.
@@ -1375,7 +893,6 @@
 
     LLVector3d      getSelectionCenterGlobal() const    { return mSelectionCenterGlobal; }
     void            updateSelectionCenter();
->>>>>>> c06fb4e0
 
     void pauseAssociatedAvatars();
 
@@ -1385,81 +902,18 @@
 
     void updatePointAt();
 
-<<<<<<< HEAD
-	// Internal list maintenance functions. TODO: Make these private!
-	void remove(std::vector<LLViewerObject*>& objects);
-	void remove(LLViewerObject* object, S32 te = SELECT_ALL_TES, bool undoable = true);
-	void removeAll();
-	void addAsIndividual(LLViewerObject* object, S32 te = SELECT_ALL_TES, bool undoable = true);
-	void promoteSelectionToRoot();
-	void demoteSelectionToIndividuals();
-
-private:
-	void convertTransient(); // converts temporarily selected objects to full-fledged selections
-	ESelectType getSelectTypeForObject(LLViewerObject* object);
-	void addAsFamily(std::vector<LLViewerObject*>& objects, bool add_to_end = false);
-	void generateSilhouette(LLSelectNode *nodep, const LLVector3& view_point);
-	void updateSelectionSilhouette(LLObjectSelectionHandle object_handle, S32& num_sils_genned, std::vector<LLViewerObject*>& changed_objects);
-	// Send one message to each region containing an object on selection list.
-	void sendListToRegions(	const std::string& message_name,
-							void (*pack_header)(void *user_data), 
-							void (*pack_body)(LLSelectNode* node, void *user_data), 
-							void (*log_func)(LLSelectNode* node, void *user_data), 
-							void *user_data,
-							ESendType send_type);
-	void sendListToRegions(	LLObjectSelectionHandle selected_handle,
-							const std::string& message_name,
-							void (*pack_header)(void *user_data),
-							void (*pack_body)(LLSelectNode* node, void *user_data),
-							void (*log_func)(LLSelectNode* node, void *user_data),
-							void *user_data,
-							ESendType send_type);
-
-
-	static void packAgentID(	void *);
-	static void packAgentAndSessionID(void* user_data);
-	static void packAgentAndGroupID(void* user_data);
-	static void packAgentAndSessionAndGroupID(void* user_data);
-	static void packAgentIDAndSessionAndAttachment(void*);
-	static void packAgentGroupAndCatID(void*);
-	static void packDeleteHeader(void* userdata);
-	static void packDeRezHeader(void* user_data);
-	static void packObjectID(	LLSelectNode* node, void *);
-	static void packObjectIDAsParam(LLSelectNode* node, void *);
-	static void packObjectIDAndRotation(LLSelectNode* node, void *);
-	static void packObjectLocalID(LLSelectNode* node, void *);
-	static void packObjectClickAction(LLSelectNode* node, void* data);
-	static void packObjectIncludeInSearch(LLSelectNode* node, void* data);
-	static void packObjectName(LLSelectNode* node, void* user_data);
-	static void packObjectDescription(LLSelectNode* node, void* user_data);
-	static void packObjectCategory(LLSelectNode* node, void* user_data);
-	static void packObjectSaleInfo(LLSelectNode* node, void* user_data);
-	static void packBuyObjectIDs(LLSelectNode* node, void* user_data);
-	static void packDuplicate(	LLSelectNode* node, void *duplicate_data);
-	static void packDuplicateHeader(void*);
-	static void packDuplicateOnRayHead(void *user_data);
-	static void packPermissions(LLSelectNode* node, void *user_data);
-	static void packDeselect(	LLSelectNode* node, void *user_data);
-	static void packMultipleUpdate(LLSelectNode* node, void *user_data);
-	static void packPhysics(LLSelectNode* node, void *user_data);
-	static void packShape(LLSelectNode* node, void *user_data);
-	static void packOwnerHead(void *user_data);
-	static void packHingeHead(void *user_data);
-	static void packPermissionsHead(void* user_data);
-	static void packGodlikeHead(void* user_data);
-=======
     // Internal list maintenance functions. TODO: Make these private!
     void remove(std::vector<LLViewerObject*>& objects);
-    void remove(LLViewerObject* object, S32 te = SELECT_ALL_TES, BOOL undoable = TRUE);
+    void remove(LLViewerObject* object, S32 te = SELECT_ALL_TES, bool undoable = true);
     void removeAll();
-    void addAsIndividual(LLViewerObject* object, S32 te = SELECT_ALL_TES, BOOL undoable = TRUE);
+    void addAsIndividual(LLViewerObject* object, S32 te = SELECT_ALL_TES, bool undoable = true);
     void promoteSelectionToRoot();
     void demoteSelectionToIndividuals();
 
 private:
     void convertTransient(); // converts temporarily selected objects to full-fledged selections
     ESelectType getSelectTypeForObject(LLViewerObject* object);
-    void addAsFamily(std::vector<LLViewerObject*>& objects, BOOL add_to_end = FALSE);
+    void addAsFamily(std::vector<LLViewerObject*>& objects, bool add_to_end = false);
     void generateSilhouette(LLSelectNode *nodep, const LLVector3& view_point);
     void updateSelectionSilhouette(LLObjectSelectionHandle object_handle, S32& num_sils_genned, std::vector<LLViewerObject*>& changed_objects);
     // Send one message to each region containing an object on selection list.
@@ -1509,7 +963,6 @@
     static void packHingeHead(void *user_data);
     static void packPermissionsHead(void* user_data);
     static void packGodlikeHead(void* user_data);
->>>>>>> c06fb4e0
     static void logNoOp(LLSelectNode* node, void *user_data);
     static void logAttachmentRequest(LLSelectNode* node, void *user_data);
     static void logDetachRequest(LLSelectNode* node, void *user_data);
@@ -1525,35 +978,6 @@
     update_signal_t mUpdateSignal;
 
 private:
-<<<<<<< HEAD
-	LLPointer<LLViewerTexture>				mSilhouetteImagep;
-	LLObjectSelectionHandle					mSelectedObjects;
-	LLObjectSelectionHandle					mHoverObjects;
-	LLObjectSelectionHandle					mHighlightedObjects;
-	std::set<LLPointer<LLViewerObject> >	mRectSelectedObjects;
-
-	LLObjectSelection		mGridObjects;
-	LLQuaternion			mGridRotation;
-	LLVector3				mGridOrigin;
-	LLVector3				mGridScale;
-	EGridMode				mGridMode;
-
-	bool					mTEMode;			// render te
-	LLRender::eTexIndex	mTextureChannel; // diff, norm, or spec, depending on UI editing mode
-	LLVector3d				mSelectionCenterGlobal;
-	LLBBox					mSelectionBBox;
-
-	LLVector3d				mLastSentSelectionCenterGlobal;
-	bool					mShowSelection; // do we send the selection center name value and do we animate this selection?
-	LLVector3d				mLastCameraPos;		// camera position from last generation of selection silhouette
-	bool					mRenderSilhouettes;	// do we render the silhouette
-	LLBBox					mSavedSelectionBBox;
-
-	LLFrameTimer			mEffectsTimer;
-	bool					mForceSelection;
-
-    std::vector<LLAnimPauseRequest>	mPauseRequests;
-=======
     LLPointer<LLViewerTexture>              mSilhouetteImagep;
     LLObjectSelectionHandle                 mSelectedObjects;
     LLObjectSelectionHandle                 mHoverObjects;
@@ -1566,22 +990,21 @@
     LLVector3               mGridScale;
     EGridMode               mGridMode;
 
-    BOOL                    mTEMode;            // render te
+    bool                    mTEMode;            // render te
     LLRender::eTexIndex mTextureChannel; // diff, norm, or spec, depending on UI editing mode
     LLVector3d              mSelectionCenterGlobal;
     LLBBox                  mSelectionBBox;
 
     LLVector3d              mLastSentSelectionCenterGlobal;
-    BOOL                    mShowSelection; // do we send the selection center name value and do we animate this selection?
+    bool                    mShowSelection; // do we send the selection center name value and do we animate this selection?
     LLVector3d              mLastCameraPos;     // camera position from last generation of selection silhouette
-    BOOL                    mRenderSilhouettes; // do we render the silhouette
+    bool                    mRenderSilhouettes; // do we render the silhouette
     LLBBox                  mSavedSelectionBBox;
 
     LLFrameTimer            mEffectsTimer;
-    BOOL                    mForceSelection;
+    bool                    mForceSelection;
 
     std::vector<LLAnimPauseRequest> mPauseRequests;
->>>>>>> c06fb4e0
 
 // <FS:KC> show/hide build highlight
     EFSShowHideHighlight    mFSShowHideHighlight;
@@ -1589,15 +1012,9 @@
 
 // <FS:Zi> Warning when trying to duplicate while in edit linked parts/select face mode
 public:
-<<<<<<< HEAD
-	// returns true if current selection does not contain individual selections
-	// (edit linked parts, select face)
-	bool selectGetNoIndividual();
-=======
-    // returns TRUE if current selection does not contain individual selections
+    // returns true if current selection does not contain individual selections
     // (edit linked parts, select face)
-    BOOL selectGetNoIndividual();
->>>>>>> c06fb4e0
+    bool selectGetNoIndividual();
 // </FS:Zi>
 };
 
@@ -1612,48 +1029,12 @@
 //-----------------------------------------------------------------------------
 template <typename T> bool LLObjectSelection::getSelectedTEValue(LLSelectedTEGetFunctor<T>* func, T& res, bool has_tolerance, T tolerance)
 {
-<<<<<<< HEAD
-	bool have_first = false;
-	bool have_selected = false;
-	T selected_value = T();
-
-	// Now iterate through all TEs to test for sameness
-	bool identical = true;
-	for (iterator iter = begin(); iter != end(); iter++)
-	{
-		LLSelectNode* node = *iter;
-		LLViewerObject* object = node->getObject();
-		S32 selected_te = -1;
-		if (object == getPrimaryObject())
-		{
-			selected_te = node->getLastSelectedTE();
-		}
-		for (S32 te = 0; te < object->getNumTEs(); ++te)
-		{
-			if (!node->isTESelected(te))
-			{
-				continue;
-			}
-			T value = func->get(object, te);
-			if (!have_first)
-			{
-				have_first = true;
-				if (!have_selected)
-				{
-					selected_value = value;
-				}
-			}
-			else
-			{
-				if ( value != selected_value )
-				{
-=======
     bool have_first = false;
     bool have_selected = false;
     T selected_value = T();
 
     // Now iterate through all TEs to test for sameness
-    bool identical = TRUE;
+    bool identical = true;
     for (iterator iter = begin(); iter != end(); iter++)
     {
         LLSelectNode* node = *iter;
@@ -1682,7 +1063,6 @@
             {
                 if ( value != selected_value )
                 {
->>>>>>> c06fb4e0
                     if (!has_tolerance)
                     {
                         identical = false;
@@ -1721,48 +1101,11 @@
 //-----------------------------------------------------------------------------
 template <typename T> bool LLObjectSelection::isMultipleTEValue(LLSelectedTEGetFunctor<T>* func, const T& ignore_value)
 {
-<<<<<<< HEAD
-	bool have_first = false;
-	T selected_value = T();
-	
-	// Now iterate through all TEs to test for sameness
-	bool unique = true;
-	for (iterator iter = begin(); iter != end(); iter++)
-	{
-		LLSelectNode* node = *iter;
-		LLViewerObject* object = node->getObject();
-		for (S32 te = 0; te < object->getNumTEs(); ++te)
-		{
-			if (!node->isTESelected(te))
-			{
-				continue;
-			}
-			T value = func->get(object, te);
-			if(value == ignore_value)
-			{
-				continue;
-			}
-			if (!have_first)
-			{
-				have_first = true;
-			}
-			else
-			{
-				if (value !=selected_value  )
-				{
-					unique = false;
-					return !unique;
-				}
-			}
-		}
-	}
-	return !unique;
-=======
     bool have_first = false;
     T selected_value = T();
 
     // Now iterate through all TEs to test for sameness
-    bool unique = TRUE;
+    bool unique = true;
     for (iterator iter = begin(); iter != end(); iter++)
     {
         LLSelectNode* node = *iter;
@@ -1793,7 +1136,6 @@
         }
     }
     return !unique;
->>>>>>> c06fb4e0
 }
 
 
