/** 
 * @file llviewerdisplay.cpp
 * @brief LLViewerDisplay class implementation
 *
 * $LicenseInfo:firstyear=2004&license=viewerlgpl$
 * Second Life Viewer Source Code
 * Copyright (C) 2010, Linden Research, Inc.
 * 
 * This library is free software; you can redistribute it and/or
 * modify it under the terms of the GNU Lesser General Public
 * License as published by the Free Software Foundation;
 * version 2.1 of the License only.
 * 
 * This library is distributed in the hope that it will be useful,
 * but WITHOUT ANY WARRANTY; without even the implied warranty of
 * MERCHANTABILITY or FITNESS FOR A PARTICULAR PURPOSE.  See the GNU
 * Lesser General Public License for more details.
 * 
 * You should have received a copy of the GNU Lesser General Public
 * License along with this library; if not, write to the Free Software
 * Foundation, Inc., 51 Franklin Street, Fifth Floor, Boston, MA  02110-1301  USA
 * 
 * Linden Research, Inc., 945 Battery Street, San Francisco, CA  94111  USA
 * $/LicenseInfo$
 */

#include "llviewerprecompiledheaders.h"

#include "llviewerdisplay.h"

#include "llgl.h"
#include "llrender.h"
#include "llglheaders.h"
#include "llagent.h"
#include "llagentcamera.h"
#include "llviewercontrol.h"
#include "llcoord.h"
#include "llcriticaldamp.h"
#include "lldir.h"
#include "lldynamictexture.h"
#include "lldrawpoolalpha.h"
#include "llfeaturemanager.h"
//#include "llfirstuse.h"
#include "llhudmanager.h"
#include "llimagepng.h"
#include "llmemory.h"
#include "llselectmgr.h"
#include "llsky.h"
#include "llstartup.h"
#include "lltoolfocus.h"
#include "lltoolmgr.h"
#include "lltooldraganddrop.h"
#include "lltoolpie.h"
#include "lltracker.h"
#include "lltrans.h"
#include "llui.h"
#include "llviewercamera.h"
#include "llviewerobjectlist.h"
#include "llviewerparcelmgr.h"
#include "llviewerwindow.h"
#include "llvoavatarself.h"
#include "llvograss.h"
#include "llworld.h"
#include "pipeline.h"
#include "llspatialpartition.h"
#include "llappviewer.h"
#include "llstartup.h"
#include "llviewershadermgr.h"
#include "llfasttimer.h"
#include "llfloatertools.h"
#include "llviewertexturelist.h"
#include "llfocusmgr.h"
#include "llcubemap.h"
#include "llviewerregion.h"
#include "lldrawpoolwater.h"
#include "lldrawpoolbump.h"
#include "llpostprocess.h"
#include "llscenemonitor.h"

#include "llenvironment.h"
// [RLVa:KB] - Checked: 2011-05-22 (RLVa-1.3.1a)
#include "llvisualeffect.h"
#include "rlvactions.h"
#include "rlvlocks.h"
// [/RLVa:KB]
#include "llpresetsmanager.h"
#include "fsdata.h"

extern LLPointer<LLViewerTexture> gStartTexture;
extern bool gShiftFrame;

LLPointer<LLViewerTexture> gDisconnectedImagep = NULL;

// used to toggle renderer back on after teleport
BOOL		 gTeleportDisplay = FALSE;
LLFrameTimer gTeleportDisplayTimer;
LLFrameTimer gTeleportArrivalTimer;
const F32		RESTORE_GL_TIME = 5.f;	// Wait this long while reloading textures before we raise the curtain
// <FS:Ansariel> Draw Distance stepping; originally based on SpeedRez by Henri Beauchamp, licensed under LGPL
F32			gSavedDrawDistance = 0.0f;
F32			gLastDrawDistanceStep = 0.0f;
// <FS:Ansariel> FIRE-12004: Attachments getting lost on TP
LLFrameTimer gPostTeleportFinishKillObjectDelayTimer;

BOOL gForceRenderLandFence = FALSE;
BOOL gDisplaySwapBuffers = FALSE;
BOOL gDepthDirty = FALSE;
BOOL gResizeScreenTexture = FALSE;
BOOL gResizeShadowTexture = FALSE;
BOOL gWindowResized = FALSE;
BOOL gSnapshot = FALSE;
BOOL gShaderProfileFrame = FALSE;

// This is how long the sim will try to teleport you before giving up.
const F32 TELEPORT_EXPIRY = 15.0f;
// Additional time (in seconds) to wait per attachment
const F32 TELEPORT_EXPIRY_PER_ATTACHMENT = 3.f;

U32 gRecentFrameCount = 0; // number of 'recent' frames
LLFrameTimer gRecentFPSTime;
LLFrameTimer gRecentMemoryTime;
LLFrameTimer gAssetStorageLogTime;

// Rendering stuff
void pre_show_depth_buffer();
void post_show_depth_buffer();
void render_ui(F32 zoom_factor = 1.f, int subfield = 0);
void swap();
void render_hud_attachments();
void render_ui_3d();
void render_ui_2d();
void render_disconnected_background();

void display_startup()
{
	if (   !gViewerWindow
		|| !gViewerWindow->getActive()
		|| !gViewerWindow->getWindow()->getVisible() 
		|| gViewerWindow->getWindow()->getMinimized()
		|| gNonInteractive)
	{
		return; 
	}

	gPipeline.updateGL();

	// Written as branch to appease GCC which doesn't like different
	// pointer types across ternary ops
	//
	if (!LLViewerFetchedTexture::sWhiteImagep.isNull())
	{
	LLTexUnit::sWhiteTexture = LLViewerFetchedTexture::sWhiteImagep->getTexName();
	}

	LLGLSDefault gls_default;

	// Required for HTML update in login screen
	static S32 frame_count = 0;

	LLGLState::checkStates();
	LLGLState::checkTextureChannels();

	if (frame_count++ > 1) // make sure we have rendered a frame first
	{
		LLViewerDynamicTexture::updateAllInstances();
	}
    else
    {
        LL_DEBUGS("Window") << "First display_startup frame" << LL_ENDL;
    }

	LLGLState::checkStates();
	LLGLState::checkTextureChannels();

	glClear(GL_DEPTH_BUFFER_BIT | GL_COLOR_BUFFER_BIT | GL_STENCIL_BUFFER_BIT);
	LLGLSUIDefault gls_ui;
	gPipeline.disableLights();

	if (gViewerWindow)
	gViewerWindow->setup2DRender();
	gGL.getTexUnit(0)->setTextureBlendType(LLTexUnit::TB_MULT);

	gGL.color4f(1,1,1,1);
	if (gViewerWindow)
	gViewerWindow->draw();
	gGL.flush();

	LLVertexBuffer::unbind();

	LLGLState::checkStates();
	LLGLState::checkTextureChannels();

	if (gViewerWindow && gViewerWindow->getWindow())
	gViewerWindow->getWindow()->swapBuffers();

	glClear(GL_DEPTH_BUFFER_BIT);
}

static LLTrace::BlockTimerStatHandle FTM_UPDATE_CAMERA("Update Camera");

void display_update_camera()
{
	LL_RECORD_BLOCK_TIME(FTM_UPDATE_CAMERA);
	// TODO: cut draw distance down if customizing avatar?
	// TODO: cut draw distance on per-parcel basis?

	// Cut draw distance in half when customizing avatar,
	// but on the viewer only.
	F32 final_far = gAgentCamera.mDrawDistance;
	if (CAMERA_MODE_CUSTOMIZE_AVATAR == gAgentCamera.getCameraMode())
	{
		final_far *= 0.5f;
	}
// <FS:CR> Aurora sim
	if(LLWorld::getInstance()->getLockedDrawDistance())
	{
		//Reset the draw distance and do not update with the new val
		final_far = LLViewerCamera::getInstance()->getFar();
	}
// </FS:CR> Aurora sim
	LLViewerCamera::getInstance()->setFar(final_far);
	gViewerWindow->setup3DRender();
	
	// Update land visibility too
	LLWorld::getInstance()->setLandFarClip(final_far);
}

// Write some stats to LL_INFOS()
void display_stats()
{
<<<<<<< HEAD
	// <FS:Ansariel> gSavedSettings replacement
	//F32 fps_log_freq = gSavedSettings.getF32("FPSLogFrequency");
	static LLCachedControl<F32> fpsLogFrequency(gSavedSettings, "FPSLogFrequency");
	F32 fps_log_freq = (F32)fpsLogFrequency;
	// </FS:Ansariel>
=======
	LL_PROFILE_ZONE_SCOPED
	F32 fps_log_freq = gSavedSettings.getF32("FPSLogFrequency");
>>>>>>> aa7ca0ae
	if (fps_log_freq > 0.f && gRecentFPSTime.getElapsedTimeF32() >= fps_log_freq)
	{
		LL_PROFILE_ZONE_NAMED("DS - FPS");
		F32 fps = gRecentFrameCount / fps_log_freq;
		LL_INFOS() << llformat("FPS: %.02f", fps) << LL_ENDL;
		gRecentFrameCount = 0;
		gRecentFPSTime.reset();
	}
	// <FS:Ansariel> gSavedSettings replacement
	//F32 mem_log_freq = gSavedSettings.getF32("MemoryLogFrequency");
	static LLCachedControl<F32> memoryLogFrequency(gSavedSettings, "MemoryLogFrequency");
	F32 mem_log_freq = (F32)memoryLogFrequency;
	// </FS:Ansariel>
	if (mem_log_freq > 0.f && gRecentMemoryTime.getElapsedTimeF32() >= mem_log_freq)
	{
		LL_PROFILE_ZONE_NAMED("DS - Memory");
		gMemoryAllocated = U64Bytes(LLMemory::getCurrentRSS());
		U32Megabytes memory = gMemoryAllocated;
		LL_INFOS() << "MEMORY: " << memory << LL_ENDL;
		LLMemory::logMemoryInfo(TRUE) ;
		gRecentMemoryTime.reset();
	}
    F32 asset_storage_log_freq = gSavedSettings.getF32("AssetStorageLogFrequency");
    if (asset_storage_log_freq > 0.f && gAssetStorageLogTime.getElapsedTimeF32() >= asset_storage_log_freq)
    {
		LL_PROFILE_ZONE_NAMED("DS - Asset Storage");
        gAssetStorageLogTime.reset();
        gAssetStorage->logAssetStorageInfo();
    }
}

static LLTrace::BlockTimerStatHandle FTM_PICK("Picking");
static LLTrace::BlockTimerStatHandle FTM_RENDER("Render");
static LLTrace::BlockTimerStatHandle FTM_RENDER_HUD("Render HUD");
static LLTrace::BlockTimerStatHandle FTM_UPDATE_SKY("Update Sky");
static LLTrace::BlockTimerStatHandle FTM_UPDATE_DYNAMIC_TEXTURES("Update Dynamic Textures");
static LLTrace::BlockTimerStatHandle FTM_IMAGE_UPDATE("Update Images");
static LLTrace::BlockTimerStatHandle FTM_IMAGE_UPDATE_CLASS("Class");
static LLTrace::BlockTimerStatHandle FTM_IMAGE_UPDATE_BUMP("Image Update Bump");
static LLTrace::BlockTimerStatHandle FTM_IMAGE_UPDATE_LIST("List");
static LLTrace::BlockTimerStatHandle FTM_IMAGE_UPDATE_DELETE("Delete");
static LLTrace::BlockTimerStatHandle FTM_RESIZE_WINDOW("Resize Window");
static LLTrace::BlockTimerStatHandle FTM_HUD_UPDATE("HUD Update");
static LLTrace::BlockTimerStatHandle FTM_DISPLAY_UPDATE_GEOM("Update Geom");
static LLTrace::BlockTimerStatHandle FTM_TEXTURE_UNBIND("Texture Unbind");
static LLTrace::BlockTimerStatHandle FTM_TELEPORT_DISPLAY("Teleport Display");
static LLTrace::BlockTimerStatHandle FTM_EEP_UPDATE("Env Update");

// Paint the display!
void display(BOOL rebuild, F32 zoom_factor, int subfield, BOOL for_snapshot)
{
	LL_RECORD_BLOCK_TIME(FTM_RENDER);

	LLViewerCamera& camera = LLViewerCamera::instance(); // <FS:Ansariel> Factor out calls to getInstance

	if (gWindowResized)
	{ //skip render on frames where window has been resized
		LL_DEBUGS("Window") << "Resizing window" << LL_ENDL;
		LL_RECORD_BLOCK_TIME(FTM_RESIZE_WINDOW);
		gGL.flush();
		glClear(GL_COLOR_BUFFER_BIT);
		gViewerWindow->getWindow()->swapBuffers();
		LLPipeline::refreshCachedSettings();
		gPipeline.resizeScreenTexture();
		gResizeScreenTexture = FALSE;
		gWindowResized = FALSE;
		return;
	}

    if (gResizeShadowTexture)
	{ //skip render on frames where window has been resized
		gPipeline.resizeShadowTexture();
		gResizeShadowTexture = FALSE;
	}

	if (LLPipeline::sRenderDeferred)
	{ //hack to make sky show up in deferred snapshots
		for_snapshot = FALSE;
	}

	if (LLPipeline::sRenderFrameTest)
	{
		send_agent_pause();
	}

	gSnapshot = for_snapshot;

	LLGLSDefault gls_default;
	LLGLDepthTest gls_depth(GL_TRUE, GL_TRUE, GL_LEQUAL);
	
	LLVertexBuffer::unbind();

	LLGLState::checkStates();
	LLGLState::checkTextureChannels();
	
	stop_glerror();

	gPipeline.disableLights();
	
	//reset vertex buffers if needed
	gPipeline.doResetVertexBuffers();

	stop_glerror();

	// Don't draw if the window is hidden or minimized.
	// In fact, must explicitly check the minimized state before drawing.
	// Attempting to draw into a minimized window causes a GL error. JC
	if (   !gViewerWindow->getActive()
		|| !gViewerWindow->getWindow()->getVisible() 
		|| gViewerWindow->getWindow()->getMinimized() 
		|| gNonInteractive)
	{
		// Clean up memory the pools may have allocated
		if (rebuild)
		{
			stop_glerror();
			gPipeline.rebuildPools();
			stop_glerror();
		}

		// <FS:ND> FIRE-15789; Make sure there's not backlog for thousands and thousands of beam objects
		LLHUDObject::renderAllForTimer();
		// </FS:ND>

		stop_glerror();
		gViewerWindow->returnEmptyPicks();
		stop_glerror();
		return; 
	}

	gViewerWindow->checkSettings();
	
	{
		LL_RECORD_BLOCK_TIME(FTM_PICK);
		LLAppViewer::instance()->pingMainloopTimeout("Display:Pick");
		gViewerWindow->performPick();
	}
	
	LLAppViewer::instance()->pingMainloopTimeout("Display:CheckStates");
	LLGLState::checkStates();
	LLGLState::checkTextureChannels();
	
	//////////////////////////////////////////////////////////
	//
	// Logic for forcing window updates if we're in drone mode.
	//

	// *TODO: Investigate running display() during gHeadlessClient.  See if this early exit is needed DK 2011-02-18
	if (gHeadlessClient) 
	{
#if LL_WINDOWS
		static F32 last_update_time = 0.f;
		if ((gFrameTimeSeconds - last_update_time) > 1.f)
		{
			InvalidateRect((HWND)gViewerWindow->getPlatformWindow(), NULL, FALSE);
			last_update_time = gFrameTimeSeconds;
		}
#elif LL_DARWIN
		// MBW -- Do something clever here.
#endif
		// Not actually rendering, don't bother.
		return;
	}


	//
	// Bail out if we're in the startup state and don't want to try to
	// render the world.
	//
	// <FS:Ansariel> Revert to original state to prevent flickering if login progress screen is disabled
	//if (LLStartUp::getStartupState() < STATE_PRECACHE)
	if (LLStartUp::getStartupState() < STATE_STARTED)
	// </FS:Ansariel>
	{
		LLAppViewer::instance()->pingMainloopTimeout("Display:Startup");
		display_startup();
		return;
	}


	if (gShaderProfileFrame)
	{
		LLGLSLShader::initProfile();
	}

	//LLGLState::verify(FALSE);

	/////////////////////////////////////////////////
	//
	// Update GL Texture statistics (used for discard logic?)
	//

	LLAppViewer::instance()->pingMainloopTimeout("Display:TextureStats");
	stop_glerror();

	LLImageGL::updateStats(gFrameTimeSeconds);
	
// <FS:CR> Aurora sim
	//LLVOAvatar::sRenderName = gSavedSettings.getS32("AvatarNameTagMode");
	static LLCachedControl<S32> avatarNameTagMode(gSavedSettings, "AvatarNameTagMode");
	S32 RenderName = (S32)avatarNameTagMode;

	if(RenderName > LLWorld::getInstance()->getAllowRenderName())//The most restricted gets set here
		RenderName = LLWorld::getInstance()->getAllowRenderName();
	LLVOAvatar::sRenderName = RenderName;
// <FS:CR> Aurora sim

	// <FS:Ansariel> gSavedSettings replacement
	//LLVOAvatar::sRenderGroupTitles = (gSavedSettings.getBOOL("NameTagShowGroupTitles") && gSavedSettings.getS32("AvatarNameTagMode"));
	static LLCachedControl<bool> nameTagShowGroupTitles(gSavedSettings, "NameTagShowGroupTitles");
	LLVOAvatar::sRenderGroupTitles = (nameTagShowGroupTitles && LLVOAvatar::sRenderName);
	// </FS:Ansariel>
	
	gPipeline.mBackfaceCull = TRUE;
	gFrameCount++;
	gRecentFrameCount++;
	if (gFocusMgr.getAppHasFocus())
	{
		gForegroundFrameCount++;
	}

	//////////////////////////////////////////////////////////
	//
	// Display start screen if we're teleporting, and skip render
	//

	if (gTeleportDisplay)
	{
		LL_RECORD_BLOCK_TIME(FTM_TELEPORT_DISPLAY);
		LLAppViewer::instance()->pingMainloopTimeout("Display:Teleport");
		static LLCachedControl<F32> teleport_arrival_delay(gSavedSettings, "TeleportArrivalDelay");
		static LLCachedControl<F32> teleport_local_delay(gSavedSettings, "TeleportLocalDelay");

		S32 attach_count = 0;
		if (isAgentAvatarValid())
		{
			attach_count = gAgentAvatarp->getAttachmentCount();
		}
		F32 teleport_save_time = TELEPORT_EXPIRY + TELEPORT_EXPIRY_PER_ATTACHMENT * attach_count;
		F32 teleport_elapsed = gTeleportDisplayTimer.getElapsedTimeF32();
		F32 teleport_percent = teleport_elapsed * (100.f / teleport_save_time);
		if( (gAgent.getTeleportState() != LLAgent::TELEPORT_START) && (teleport_percent > 100.f) )
		{
			// Give up.  Don't keep the UI locked forever.
			LL_WARNS("Teleport") << "Giving up on teleport. elapsed time " << teleport_elapsed << " exceeds max time " << teleport_save_time << LL_ENDL;
			gAgent.setTeleportState( LLAgent::TELEPORT_NONE );
			gAgent.setTeleportMessage(std::string());
		}

		const std::string& message = gAgent.getTeleportMessage();
		switch( gAgent.getTeleportState() )
		{
		case LLAgent::TELEPORT_PENDING:
			gTeleportDisplayTimer.reset();
			gViewerWindow->setShowProgress(TRUE,!gSavedSettings.getBOOL("FSDisableTeleportScreens"));
			gViewerWindow->setProgressPercent(llmin(teleport_percent, 0.0f));
			gAgent.setTeleportMessage(LLAgent::sTeleportProgressMessages["pending"]);
			gViewerWindow->setProgressString(LLAgent::sTeleportProgressMessages["pending"]);
			break;

		case LLAgent::TELEPORT_START:
			// Transition to REQUESTED.  Viewer has sent some kind
			// of TeleportRequest to the source simulator

			// Reset view angle if in mouselook. Fixes camera angle getting stuck on teleport. -Zi
			if(gAgentCamera.cameraMouselook())
			{
				// If someone knows how to call "View.ZoomDefault" by hand, we should do that instead of
				// replicating the behavior here. -Zi
				camera.setDefaultFOV(DEFAULT_FIELD_OF_VIEW);
				if(gSavedSettings.getBOOL("FSResetCameraOnTP"))
				{
					gSavedSettings.setF32("CameraAngle", camera.getView()); // FS:LO Dont reset rightclick zoom when we teleport however. Fixes FIRE-6246.
				}
				// also, reset the marker for "currently zooming" in the mouselook zoom settings. -Zi
				LLVector3 vTemp=gSavedSettings.getVector3("_NACL_MLFovValues");
				vTemp.mV[2]=0.0f;
				gSavedSettings.setVector3("_NACL_MLFovValues",vTemp);
			}

			gTeleportDisplayTimer.reset();
			gViewerWindow->setShowProgress(TRUE,!gSavedSettings.getBOOL("FSDisableTeleportScreens"));
			gViewerWindow->setProgressPercent(llmin(teleport_percent, 0.0f));
			LL_INFOS("Teleport") << "A teleport request has been sent, setting state to TELEPORT_REQUESTED" << LL_ENDL;
			gAgent.setTeleportState( LLAgent::TELEPORT_REQUESTED );
			gAgent.setTeleportMessage(
				LLAgent::sTeleportProgressMessages["requesting"]);
			gViewerWindow->setProgressString(LLAgent::sTeleportProgressMessages["requesting"]);
			FSData::instance().selectNextMOTD();
			gViewerWindow->setProgressMessage(gAgent.mMOTD);
			break;

		case LLAgent::TELEPORT_REQUESTED:
			// Waiting for source simulator to respond
			gViewerWindow->setProgressPercent( llmin(teleport_percent, 37.5f) );
			gViewerWindow->setProgressString(message);
			break;

		case LLAgent::TELEPORT_MOVING:
			// Viewer has received destination location from source simulator
			gViewerWindow->setProgressPercent( llmin(teleport_percent, 75.f) );
			gViewerWindow->setProgressString(message);
			break;

		case LLAgent::TELEPORT_START_ARRIVAL:
			// Transition to ARRIVING.  Viewer has received avatar update, etc., from destination simulator
			gTeleportArrivalTimer.reset();
				gViewerWindow->setProgressCancelButtonVisible(FALSE, LLTrans::getString("Cancel"));
			gViewerWindow->setProgressPercent(75.f);
			LL_INFOS("Teleport") << "Changing state to TELEPORT_ARRIVING" << LL_ENDL;
			gAgent.setTeleportState( LLAgent::TELEPORT_ARRIVING );
			gAgent.setTeleportMessage(
				LLAgent::sTeleportProgressMessages["arriving"]);
			gAgent.sheduleTeleportIM();
			gTextureList.mForceResetTextureStats = TRUE;
			if(!gSavedSettings.getBOOL("FSDisableTeleportScreens"))
			{
				gAgentCamera.resetView(TRUE, TRUE);
			}

			// <FS:Ansariel> FIRE-12004: Attachments getting lost on TP
			gPostTeleportFinishKillObjectDelayTimer.reset();
			break;

		case LLAgent::TELEPORT_ARRIVING:
			// Make the user wait while content "pre-caches"
			{
				F32 arrival_fraction = (gTeleportArrivalTimer.getElapsedTimeF32() / teleport_arrival_delay());
				if( arrival_fraction > 1.f || gSavedSettings.getBOOL("FSDisableTeleportScreens") )
				{
					arrival_fraction = 1.f;
					//LLFirstUse::useTeleport();
					LL_INFOS("Teleport") << "arrival_fraction is " << arrival_fraction << " changing state to TELEPORT_NONE" << LL_ENDL;
					gAgent.setTeleportState( LLAgent::TELEPORT_NONE );
				}
				gViewerWindow->setProgressCancelButtonVisible(FALSE, LLTrans::getString("Cancel"));
				gViewerWindow->setProgressPercent(  arrival_fraction * 25.f + 75.f);
				gViewerWindow->setProgressString(message);
			}
			break;

		case LLAgent::TELEPORT_LOCAL:
			// Short delay when teleporting in the same sim (progress screen active but not shown - did not
			// fall-through from TELEPORT_START)
			{
				// <FS:CR> FIRE-8721 - Remove local teleport delay
				//if( gTeleportDisplayTimer.getElapsedTimeF32() > teleport_local_delay() )
				// </FS:CR>
				{
					//LLFirstUse::useTeleport();
					LL_INFOS("Teleport") << "State is local and gTeleportDisplayTimer " << gTeleportDisplayTimer.getElapsedTimeF32()
										 << " exceeds teleport_local_delete " << teleport_local_delay
										 << "; setting state to TELEPORT_NONE"
										 << LL_ENDL;
					gAgent.setTeleportState( LLAgent::TELEPORT_NONE );
				}
			}
			break;

		case LLAgent::TELEPORT_NONE:
			// No teleport in progress
			gViewerWindow->setShowProgress(FALSE,FALSE);
			gTeleportDisplay = FALSE;
			break;
		}
	}
    else if(LLAppViewer::instance()->logoutRequestSent())
	{
		LLAppViewer::instance()->pingMainloopTimeout("Display:Logout");
		F32 percent_done = gLogoutTimer.getElapsedTimeF32() * 100.f / gLogoutMaxTime;
		if (percent_done > 100.f)
		{
			percent_done = 100.f;
		}

		if( LLApp::isExiting() )
		{
			percent_done = 100.f;
		}
		
		gViewerWindow->setProgressPercent( percent_done );
		gViewerWindow->setProgressMessage(std::string());
	}
	else
	if (gRestoreGL)
	{
		LLAppViewer::instance()->pingMainloopTimeout("Display:RestoreGL");
		F32 percent_done = gRestoreGLTimer.getElapsedTimeF32() * 100.f / RESTORE_GL_TIME;
		if( percent_done > 100.f )
		{
			gViewerWindow->setShowProgress(FALSE,FALSE);
			gRestoreGL = FALSE;
		}
		else
		{

			if( LLApp::isExiting() )
			{
				percent_done = 100.f;
			}
			
			gViewerWindow->setProgressPercent( percent_done );
		}
		gViewerWindow->setProgressMessage(std::string());
	}

	// <FS::Ansariel> Draw Distance stepping; originally based on SpeedRez by Henri Beauchamp, licensed under LGPL
	// Progressively increase draw distance after TP when required.
	static LLCachedControl<F32> renderFarClip(gSavedSettings, "RenderFarClip");
	if (gSavedDrawDistance > 0.0f && gAgent.getTeleportState() == LLAgent::TELEPORT_NONE)
	{
		if (gLastDrawDistanceStep != renderFarClip())
		{
			LLPresetsManager::instance().setIsDrawDistanceSteppingActive(false);
			gSavedDrawDistance = 0.0f;
			gLastDrawDistanceStep = 0.0f;
			gSavedSettings.setF32("FSSavedRenderFarClip", 0.0f);
		}

		if (gTeleportArrivalTimer.getElapsedTimeF32() >=
			(F32)gSavedSettings.getU32("FSRenderFarClipSteppingInterval"))
		{
			gTeleportArrivalTimer.reset();
			F32 current = gSavedSettings.getF32("RenderFarClip");
			if (gSavedDrawDistance > current)
			{
				current *= 2.0f;
				if (current > gSavedDrawDistance)
				{
					current = gSavedDrawDistance;
				}
				gSavedSettings.setF32("RenderFarClip", current);
				gLastDrawDistanceStep = current;
			}
			if (current >= gSavedDrawDistance)
			{
				LLPresetsManager::instance().setIsDrawDistanceSteppingActive(false);
				gSavedDrawDistance = 0.0f;
				gLastDrawDistanceStep = 0.0f;
				gSavedSettings.setF32("FSSavedRenderFarClip", 0.0f);
			}
		}
	}
	// </FS::Ansariel>

	//////////////////////////
	//
	// Prepare for the next frame
	//

	/////////////////////////////
	//
	// Update the camera
	//
	//

	LLAppViewer::instance()->pingMainloopTimeout("Display:Camera");
	camera.setZoomParameters(zoom_factor, subfield); // <FS:Ansariel> Factor out calls to getInstance
	camera.setNear(MIN_NEAR_PLANE); // <FS:Ansariel> Factor out calls to getInstance

	//////////////////////////
	//
	// clear the next buffer
	// (must follow dynamic texture writing since that uses the frame buffer)
	//

	if (gDisconnected)
	{
		LLAppViewer::instance()->pingMainloopTimeout("Display:Disconnected");
		render_ui();
		swap();
	}
	
	//////////////////////////
	//
	// Set rendering options
	//
	//
	LLAppViewer::instance()->pingMainloopTimeout("Display:RenderSetup");
	stop_glerror();

	///////////////////////////////////////
	//
	// Slam lighting parameters back to our defaults.
	// Note that these are not the same as GL defaults...

	stop_glerror();
	gGL.setAmbientLightColor(LLColor4::white);
	stop_glerror();
			
	/////////////////////////////////////
	//
	// Render
	//
	// Actually push all of our triangles to the screen.
	//

	// do render-to-texture stuff here
	if (gPipeline.hasRenderDebugFeatureMask(LLPipeline::RENDER_DEBUG_FEATURE_DYNAMIC_TEXTURES))
	{
		LLAppViewer::instance()->pingMainloopTimeout("Display:DynamicTextures");
		LL_RECORD_BLOCK_TIME(FTM_UPDATE_DYNAMIC_TEXTURES);
		if (LLViewerDynamicTexture::updateAllInstances())
		{
			gGL.setColorMask(true, true);
			glClear(GL_DEPTH_BUFFER_BIT);
		}
	}

	gViewerWindow->setup3DViewport();

	gPipeline.resetFrameStats();	// Reset per-frame statistics.
	
	if (!gDisconnected)
	{
		LL_PROFILE_ZONE_NAMED("display - 1");
		LLAppViewer::instance()->pingMainloopTimeout("Display:Update");
		if (gPipeline.hasRenderType(LLPipeline::RENDER_TYPE_HUD))
		{ //don't draw hud objects in this frame
			gPipeline.toggleRenderType(LLPipeline::RENDER_TYPE_HUD);
		}

		if (gPipeline.hasRenderType(LLPipeline::RENDER_TYPE_HUD_PARTICLES))
		{ //don't draw hud particles in this frame
			gPipeline.toggleRenderType(LLPipeline::RENDER_TYPE_HUD_PARTICLES);
		}

		//upkeep gl name pools
		LLGLNamePool::upkeepPools();
		
		stop_glerror();
		display_update_camera();
		stop_glerror();
				
		{
			LL_RECORD_BLOCK_TIME(FTM_EEP_UPDATE);
            // update all the sky/atmospheric/water settings
            LLEnvironment::instance().update(&camera); // <FS:Ansariel> Factor out calls to getInstance
		}

		// *TODO: merge these two methods
		{
			LL_RECORD_BLOCK_TIME(FTM_HUD_UPDATE);
			LLHUDManager::getInstance()->updateEffects();
			LLHUDObject::updateAll();
			stop_glerror();
		}

		{
			LL_RECORD_BLOCK_TIME(FTM_DISPLAY_UPDATE_GEOM);
			const F32 max_geom_update_time = 0.005f*10.f*gFrameIntervalSeconds.value(); // 50 ms/second update time
			gPipeline.createObjects(max_geom_update_time);
			gPipeline.processPartitionQ();
			gPipeline.updateGeom(max_geom_update_time);
			stop_glerror();
		}

		gPipeline.updateGL();
		
		stop_glerror();

		S32 water_clip = 0;
		if ((LLViewerShaderMgr::instance()->getShaderLevel(LLViewerShaderMgr::SHADER_ENVIRONMENT) > 1) &&
			 (gPipeline.hasRenderType(LLPipeline::RENDER_TYPE_WATER) || 
			  gPipeline.hasRenderType(LLPipeline::RENDER_TYPE_VOIDWATER)))
		{
			if (camera.cameraUnderWater()) // <FS:Ansariel> Factor out calls to getInstance
			{
				water_clip = -1;
			}
			else
			{
				water_clip = 1;
			}
		}
		
		LLAppViewer::instance()->pingMainloopTimeout("Display:Cull");
		
		//Increment drawable frame counter
		LLDrawable::incrementVisible();

		LLSpatialGroup::sNoDelete = TRUE;
		LLTexUnit::sWhiteTexture = LLViewerFetchedTexture::sWhiteImagep->getTexName();

		S32 occlusion = LLPipeline::sUseOcclusion;
		if (gDepthDirty)
		{ //depth buffer is invalid, don't overwrite occlusion state
			LLPipeline::sUseOcclusion = llmin(occlusion, 1);
		}
		gDepthDirty = FALSE;

		LLGLState::checkStates();
		LLGLState::checkTextureChannels();
		LLGLState::checkClientArrays();

		static LLCullResult result;
		LLViewerCamera::sCurCameraID = LLViewerCamera::CAMERA_WORLD;
		LLPipeline::sUnderWaterRender = camera.cameraUnderWater(); // <FS:Ansariel> Factor out calls to getInstance
		gPipeline.updateCull(camera, result, water_clip); // <FS:Ansariel> Factor out calls to getInstance
		stop_glerror();

		LLGLState::checkStates();
		LLGLState::checkTextureChannels();
		LLGLState::checkClientArrays();

		LLAppViewer::instance()->pingMainloopTimeout("Display:Swap");
		
		{ 
			LL_PROFILE_ZONE_NAMED("display - 2")
			if (gResizeScreenTexture)
			{
				gResizeScreenTexture = FALSE;
				gPipeline.resizeScreenTexture();
			}

			gGL.setColorMask(true, true);
			glClearColor(0,0,0,0);

			LLGLState::checkStates();
			LLGLState::checkTextureChannels();
			LLGLState::checkClientArrays();

			if (!for_snapshot)
			{
				if (gFrameCount > 1)
				{ //for some reason, ATI 4800 series will error out if you 
				  //try to generate a shadow before the first frame is through
					gPipeline.generateSunShadow(camera); // <FS:Ansariel> Factor out calls to getInstance
				}

				LLVertexBuffer::unbind();

				LLGLState::checkStates();
				LLGLState::checkTextureChannels();
				LLGLState::checkClientArrays();

				glh::matrix4f proj = get_current_projection();
				glh::matrix4f mod = get_current_modelview();
				glViewport(0,0,512,512);
				LLVOAvatar::updateFreezeCounter() ;

				LLVOAvatar::updateImpostors();

				set_current_projection(proj);
				set_current_modelview(mod);
				gGL.matrixMode(LLRender::MM_PROJECTION);
				gGL.loadMatrix(proj.m);
				gGL.matrixMode(LLRender::MM_MODELVIEW);
				gGL.loadMatrix(mod.m);
				gViewerWindow->setup3DViewport();

				LLGLState::checkStates();
				LLGLState::checkTextureChannels();
				LLGLState::checkClientArrays();

			}
			glClear(GL_DEPTH_BUFFER_BIT | GL_STENCIL_BUFFER_BIT);
		}

		LLGLState::checkStates();
		LLGLState::checkClientArrays();

		//if (!for_snapshot)
		{
			LL_PROFILE_ZONE_NAMED("display - 3")
			LLAppViewer::instance()->pingMainloopTimeout("Display:Imagery");
			gPipeline.generateWaterReflection(camera); // <FS:Ansariel> Factor out calls to getInstance
			gPipeline.generateHighlight(camera); // <FS:Ansariel> Factor out calls to getInstance
			gPipeline.renderPhysicsDisplay();
		}

		LLGLState::checkStates();
		LLGLState::checkClientArrays();

		//////////////////////////////////////
		//
		// Update images, using the image stats generated during object update/culling
		//
		// Can put objects onto the retextured list.
		//
		// Doing this here gives hardware occlusion queries extra time to complete
		LLAppViewer::instance()->pingMainloopTimeout("Display:UpdateImages");
		
		{
			LL_RECORD_BLOCK_TIME(FTM_IMAGE_UPDATE);
			
			{
				LL_RECORD_BLOCK_TIME(FTM_IMAGE_UPDATE_CLASS);
				LLTrace::CountStatHandle<>* velocity_stat = LLViewerCamera::getVelocityStat();
				LLTrace::CountStatHandle<>* angular_velocity_stat = LLViewerCamera::getAngularVelocityStat();
				LLViewerTexture::updateClass(LLTrace::get_frame_recording().getPeriodMeanPerSec(*velocity_stat),
											LLTrace::get_frame_recording().getPeriodMeanPerSec(*angular_velocity_stat));
			}

			
			{
				LL_RECORD_BLOCK_TIME(FTM_IMAGE_UPDATE_BUMP);
				gBumpImageList.updateImages();  // must be called before gTextureList version so that it's textures are thrown out first.
			}

			{
				LL_RECORD_BLOCK_TIME(FTM_IMAGE_UPDATE_LIST);
				F32 max_image_decode_time = 0.050f*gFrameIntervalSeconds.value(); // 50 ms/second decode time
				max_image_decode_time = llclamp(max_image_decode_time, 0.002f, 0.005f ); // min 2ms/frame, max 5ms/frame)
				gTextureList.updateImages(max_image_decode_time);
			}

			/*{
				LL_RECORD_BLOCK_TIME(FTM_IMAGE_UPDATE_DELETE);
				//remove dead textures from GL
				LLImageGL::deleteDeadTextures();
				stop_glerror();
			}*/
		}

		LLGLState::checkStates();
		LLGLState::checkClientArrays();

		///////////////////////////////////
		//
		// StateSort
		//
		// Responsible for taking visible objects, and adding them to the appropriate draw orders.
		// In the case of alpha objects, z-sorts them first.
		// Also creates special lists for outlines and selected face rendering.
		//
		LLAppViewer::instance()->pingMainloopTimeout("Display:StateSort");
		{
			LL_PROFILE_ZONE_NAMED("display - 3")
			LLViewerCamera::sCurCameraID = LLViewerCamera::CAMERA_WORLD;
			gPipeline.stateSort(camera, result); // <FS:Ansariel> Factor out calls to getInstance
			stop_glerror();
				
			if (rebuild)
			{
				//////////////////////////////////////
				//
				// rebuildPools
				//
				//
				gPipeline.rebuildPools();
				stop_glerror();
			}
		}

		LLSceneMonitor::getInstance()->fetchQueryResult();
		
		LLGLState::checkStates();
		LLGLState::checkClientArrays();

		LLPipeline::sUseOcclusion = occlusion;

		{
			LLAppViewer::instance()->pingMainloopTimeout("Display:Sky");
			LL_RECORD_BLOCK_TIME(FTM_UPDATE_SKY);	
			gSky.updateSky();
		}

		if(gUseWireframe)
		{
			glClearColor(0.5f, 0.5f, 0.5f, 0.f);
			glClear(GL_COLOR_BUFFER_BIT);
			glPolygonMode(GL_FRONT_AND_BACK, GL_LINE);
		}

		LLAppViewer::instance()->pingMainloopTimeout("Display:RenderStart");
		
		//// render frontmost floater opaque for occlusion culling purposes
		//LLFloater* frontmost_floaterp = gFloaterView->getFrontmost();
		//// assumes frontmost floater with focus is opaque
		//if (frontmost_floaterp && gFocusMgr.childHasKeyboardFocus(frontmost_floaterp))
		//{
		//	gGL.matrixMode(LLRender::MM_MODELVIEW);
		//	gGL.pushMatrix();
		//	{
		//		gGL.getTexUnit(0)->unbind(LLTexUnit::TT_TEXTURE);

		//		glColorMask(GL_FALSE, GL_FALSE, GL_FALSE, GL_TRUE);
		//		gGL.loadIdentity();

		//		LLRect floater_rect = frontmost_floaterp->calcScreenRect();
		//		// deflate by one pixel so rounding errors don't occlude outside of floater extents
		//		floater_rect.stretch(-1);
		//		LLRectf floater_3d_rect((F32)floater_rect.mLeft / (F32)gViewerWindow->getWindowWidthScaled(), 
		//								(F32)floater_rect.mTop / (F32)gViewerWindow->getWindowHeightScaled(),
		//								(F32)floater_rect.mRight / (F32)gViewerWindow->getWindowWidthScaled(),
		//								(F32)floater_rect.mBottom / (F32)gViewerWindow->getWindowHeightScaled());
		//		floater_3d_rect.translate(-0.5f, -0.5f);
		//		gGL.translatef(0.f, 0.f, -LLViewerCamera::getInstance()->getNear());
		//		gGL.scalef(LLViewerCamera::getInstance()->getNear() * LLViewerCamera::getInstance()->getAspect() / sinf(LLViewerCamera::getInstance()->getView()), LLViewerCamera::getInstance()->getNear() / sinf(LLViewerCamera::getInstance()->getView()), 1.f);
		//		gGL.color4fv(LLColor4::white.mV);
		//		gGL.begin(LLVertexBuffer::QUADS);
		//		{
		//			gGL.vertex3f(floater_3d_rect.mLeft, floater_3d_rect.mBottom, 0.f);
		//			gGL.vertex3f(floater_3d_rect.mLeft, floater_3d_rect.mTop, 0.f);
		//			gGL.vertex3f(floater_3d_rect.mRight, floater_3d_rect.mTop, 0.f);
		//			gGL.vertex3f(floater_3d_rect.mRight, floater_3d_rect.mBottom, 0.f);
		//		}
		//		gGL.end();
		//		glColorMask(GL_TRUE, GL_TRUE, GL_TRUE, GL_TRUE);
		//	}
		//	gGL.popMatrix();
		//}

		LLPipeline::sUnderWaterRender = camera.cameraUnderWater() ? TRUE : FALSE; // <FS:Ansariel> Factor out calls to getInstance

// <FS:CR> Aurora Sim
		if (!LLWorld::getInstance()->getAllowRenderWater())
		{
			LLPipeline::sUnderWaterRender = FALSE;
		}
// </FS:CR> Aurora Sim
		LLGLState::checkStates();
		LLGLState::checkClientArrays();

		stop_glerror();

        gGL.setColorMask(true, true);

        if (LLPipeline::sRenderDeferred)
        {
            gPipeline.mDeferredScreen.bindTarget();
            glClearColor(1, 0, 1, 1);
            gPipeline.mDeferredScreen.clear();
        }
        else
        {
            gPipeline.mScreen.bindTarget();
            if (LLPipeline::sUnderWaterRender && !gPipeline.canUseWindLightShaders())
            {
                const LLColor4 &col = LLEnvironment::instance().getCurrentWater()->getWaterFogColor();
                glClearColor(col.mV[0], col.mV[1], col.mV[2], 0.f);
            }
            gPipeline.mScreen.clear();
        }

        gGL.setColorMask(true, false);

        LLAppViewer::instance()->pingMainloopTimeout("Display:RenderGeom");
		
		if (!(LLAppViewer::instance()->logoutRequestSent() && LLAppViewer::instance()->hasSavedFinalSnapshot())
				&& !gRestoreGL)
		{
			LL_PROFILE_ZONE_NAMED("display - 4")
			LLViewerCamera::sCurCameraID = LLViewerCamera::CAMERA_WORLD;

			// <FS:Ansariel> gSavedSettings replacement
			//if (gSavedSettings.getBOOL("RenderDepthPrePass") && LLGLSLShader::sNoFixedFunction)
			static LLCachedControl<bool> renderDepthPrePass(gSavedSettings, "RenderDepthPrePass");
			if (renderDepthPrePass && LLGLSLShader::sNoFixedFunction)
			// </FS:Ansariel>
			{
				gGL.setColorMask(false, false);

				static const U32 types[] = { 
					LLRenderPass::PASS_SIMPLE, 
					LLRenderPass::PASS_FULLBRIGHT, 
					LLRenderPass::PASS_SHINY 
				};

				U32 num_types = LL_ARRAY_SIZE(types);
				gOcclusionProgram.bind();
				for (U32 i = 0; i < num_types; i++)
				{
					gPipeline.renderObjects(types[i], LLVertexBuffer::MAP_VERTEX, FALSE);
				}

				gOcclusionProgram.unbind();
			}


			gGL.setColorMask(true, false);
			if (LLPipeline::sRenderDeferred)
			{
				gPipeline.renderGeomDeferred(camera); // <FS:Ansariel> Factor out calls to getInstance
			}
			else
			{
				gPipeline.renderGeom(camera, TRUE); // <FS:Ansariel> Factor out calls to getInstance
			}
			
			gGL.setColorMask(true, true);

			//store this frame's modelview matrix for use
			//when rendering next frame's occlusion queries
			for (U32 i = 0; i < 16; i++)
			{
				gGLLastModelView[i] = gGLModelView[i];
				gGLLastProjection[i] = gGLProjection[i];
			}
			stop_glerror();
		}

		{
			LL_RECORD_BLOCK_TIME(FTM_TEXTURE_UNBIND);
			for (U32 i = 0; i < gGLManager.mNumTextureImageUnits; i++)
			{ //dummy cleanup of any currently bound textures
				if (gGL.getTexUnit(i)->getCurrType() != LLTexUnit::TT_NONE)
				{
					gGL.getTexUnit(i)->unbind(gGL.getTexUnit(i)->getCurrType());
					gGL.getTexUnit(i)->disable();
				}
			}
		}

		LLAppViewer::instance()->pingMainloopTimeout("Display:RenderFlush");

        LLRenderTarget &rt = (gPipeline.sRenderDeferred ? gPipeline.mDeferredScreen : gPipeline.mScreen);
        rt.flush();

        if (rt.sUseFBO)
        {
            LLRenderTarget::copyContentsToFramebuffer(rt, 0, 0, rt.getWidth(), rt.getHeight(), 0, 0, rt.getWidth(),
                                                      rt.getHeight(), GL_DEPTH_BUFFER_BIT | GL_STENCIL_BUFFER_BIT,
                                                      GL_NEAREST);
        }

        if (LLPipeline::sRenderDeferred)
        {
			gPipeline.renderDeferredLighting(&gPipeline.mScreen);
		}

		LLPipeline::sUnderWaterRender = FALSE;

		{
			//capture the frame buffer.
			LLSceneMonitor::getInstance()->capture();
		}

		LLAppViewer::instance()->pingMainloopTimeout("Display:RenderUI");
		if (!for_snapshot)
		{
			render_ui();
			swap();
		}

		
		LLSpatialGroup::sNoDelete = FALSE;
		
		gPipeline.clearReferences();

		gPipeline.rebuildGroups();
	}

	LLAppViewer::instance()->pingMainloopTimeout("Display:FrameStats");
	
	stop_glerror();

	if (LLPipeline::sRenderFrameTest)
	{
		send_agent_resume();
		LLPipeline::sRenderFrameTest = FALSE;
	}

	display_stats();
				
	LLAppViewer::instance()->pingMainloopTimeout("Display:Done");

	gShiftFrame = false;

	if (gShaderProfileFrame)
	{
		gShaderProfileFrame = FALSE;
		LLGLSLShader::finishProfile();
	}
}

void render_hud_attachments()
{
	gGL.matrixMode(LLRender::MM_PROJECTION);
	gGL.pushMatrix();
	gGL.matrixMode(LLRender::MM_MODELVIEW);
	gGL.pushMatrix();
		
	glh::matrix4f current_proj = get_current_projection();
	glh::matrix4f current_mod = get_current_modelview();

	// clamp target zoom level to reasonable values
//	gAgentCamera.mHUDTargetZoom = llclamp(gAgentCamera.mHUDTargetZoom, 0.1f, 1.f);
// [RLVa:KB] - Checked: 2010-08-22 (RLVa-1.2.1a) | Modified: RLVa-1.0.0c
	gAgentCamera.mHUDTargetZoom = llclamp(gAgentCamera.mHUDTargetZoom, (!gRlvAttachmentLocks.hasLockedHUD()) ? 0.1f : 0.85f, 1.f);
// [/RLVa:KB]

	// smoothly interpolate current zoom level
	gAgentCamera.mHUDCurZoom = lerp(gAgentCamera.mHUDCurZoom, gAgentCamera.getAgentHUDTargetZoom(), LLSmoothInterpolation::getInterpolant(0.03f));

	if (LLPipeline::sShowHUDAttachments && !gDisconnected && setup_hud_matrices())
	{
		LLPipeline::sRenderingHUDs = TRUE;
		LLCamera hud_cam = *LLViewerCamera::getInstance();
		hud_cam.setOrigin(-1.f,0,0);
		hud_cam.setAxes(LLVector3(1,0,0), LLVector3(0,1,0), LLVector3(0,0,1));
		LLViewerCamera::updateFrustumPlanes(hud_cam, TRUE);

		// <FS:Ansariel> gSavedSettings replacement
		//bool render_particles = gPipeline.hasRenderType(LLPipeline::RENDER_TYPE_PARTICLES) && gSavedSettings.getBOOL("RenderHUDParticles");
		static LLCachedControl<bool> renderHUDParticles(gSavedSettings, "RenderHUDParticles");
		bool render_particles = gPipeline.hasRenderType(LLPipeline::RENDER_TYPE_PARTICLES) && renderHUDParticles;
		// </FS:Ansariel>
		
		//only render hud objects
		gPipeline.pushRenderTypeMask();
		
		// turn off everything
		gPipeline.andRenderTypeMask(LLPipeline::END_RENDER_TYPES);
		// turn on HUD
		gPipeline.toggleRenderType(LLPipeline::RENDER_TYPE_HUD);
		// turn on HUD particles
		gPipeline.toggleRenderType(LLPipeline::RENDER_TYPE_HUD_PARTICLES);

		// if particles are off, turn off hud-particles as well
		if (!render_particles)
		{
			// turn back off HUD particles
			gPipeline.toggleRenderType(LLPipeline::RENDER_TYPE_HUD_PARTICLES);
		}

		bool has_ui = gPipeline.hasRenderDebugFeatureMask(LLPipeline::RENDER_DEBUG_FEATURE_UI);
		if (has_ui)
		{
			gPipeline.toggleRenderDebugFeature(LLPipeline::RENDER_DEBUG_FEATURE_UI);
		}

		S32 use_occlusion = LLPipeline::sUseOcclusion;
		LLPipeline::sUseOcclusion = 0;
				
		//cull, sort, and render hud objects
		static LLCullResult result;
		LLSpatialGroup::sNoDelete = TRUE;

		LLViewerCamera::sCurCameraID = LLViewerCamera::CAMERA_WORLD;
		gPipeline.updateCull(hud_cam, result, 0, NULL, true);

		gPipeline.toggleRenderType(LLPipeline::RENDER_TYPE_BUMP);
		gPipeline.toggleRenderType(LLPipeline::RENDER_TYPE_SIMPLE);
		gPipeline.toggleRenderType(LLPipeline::RENDER_TYPE_VOLUME);
		gPipeline.toggleRenderType(LLPipeline::RENDER_TYPE_ALPHA);
		gPipeline.toggleRenderType(LLPipeline::RENDER_TYPE_ALPHA_MASK);
		gPipeline.toggleRenderType(LLPipeline::RENDER_TYPE_FULLBRIGHT_ALPHA_MASK);
		gPipeline.toggleRenderType(LLPipeline::RENDER_TYPE_FULLBRIGHT);
		gPipeline.toggleRenderType(LLPipeline::RENDER_TYPE_PASS_ALPHA);
		gPipeline.toggleRenderType(LLPipeline::RENDER_TYPE_PASS_ALPHA_MASK);
		gPipeline.toggleRenderType(LLPipeline::RENDER_TYPE_PASS_BUMP);
		gPipeline.toggleRenderType(LLPipeline::RENDER_TYPE_PASS_MATERIAL);
		gPipeline.toggleRenderType(LLPipeline::RENDER_TYPE_PASS_FULLBRIGHT);
		gPipeline.toggleRenderType(LLPipeline::RENDER_TYPE_PASS_FULLBRIGHT_ALPHA_MASK);
		gPipeline.toggleRenderType(LLPipeline::RENDER_TYPE_PASS_FULLBRIGHT_SHINY);
		gPipeline.toggleRenderType(LLPipeline::RENDER_TYPE_PASS_SHINY);
		gPipeline.toggleRenderType(LLPipeline::RENDER_TYPE_PASS_INVISIBLE);
		gPipeline.toggleRenderType(LLPipeline::RENDER_TYPE_PASS_INVISI_SHINY);
		
		gPipeline.stateSort(hud_cam, result);

		gPipeline.renderGeom(hud_cam);

		LLSpatialGroup::sNoDelete = FALSE;
		//gPipeline.clearReferences();

		render_hud_elements();

		//restore type mask
		gPipeline.popRenderTypeMask();

		if (has_ui)
		{
			gPipeline.toggleRenderDebugFeature(LLPipeline::RENDER_DEBUG_FEATURE_UI);
		}
		LLPipeline::sUseOcclusion = use_occlusion;
		LLPipeline::sRenderingHUDs = FALSE;
	}
	gGL.matrixMode(LLRender::MM_PROJECTION);
	gGL.popMatrix();
	gGL.matrixMode(LLRender::MM_MODELVIEW);
	gGL.popMatrix();
	
	set_current_projection(current_proj);
	set_current_modelview(current_mod);
}

LLRect get_whole_screen_region()
{
	// <FS:Ansariel> Factor out calls to getInstance
	LLViewerCamera& camera = LLViewerCamera::instance();

	LLRect whole_screen = gViewerWindow->getWorldViewRectScaled();
	
	// apply camera zoom transform (for high res screenshots)
	F32 zoom_factor = camera.getZoomFactor(); // <FS:Ansariel> Factor out calls to getInstance
	S16 sub_region = camera.getZoomSubRegion(); // <FS:Ansariel> Factor out calls to getInstance
	if (zoom_factor > 1.f)
	{
		S32 num_horizontal_tiles = llceil(zoom_factor);
		S32 tile_width = ll_round((F32)gViewerWindow->getWorldViewWidthScaled() / zoom_factor);
		S32 tile_height = ll_round((F32)gViewerWindow->getWorldViewHeightScaled() / zoom_factor);
		int tile_y = sub_region / num_horizontal_tiles;
		int tile_x = sub_region - (tile_y * num_horizontal_tiles);
			
		whole_screen.setLeftTopAndSize(tile_x * tile_width, gViewerWindow->getWorldViewHeightScaled() - (tile_y * tile_height), tile_width, tile_height);
	}
	return whole_screen;
}

bool get_hud_matrices(const LLRect& screen_region, glh::matrix4f &proj, glh::matrix4f &model)
{
	if (isAgentAvatarValid() && gAgentAvatarp->hasHUDAttachment())
	{
		F32 zoom_level = gAgentCamera.mHUDCurZoom;
		LLBBox hud_bbox = gAgentAvatarp->getHUDBBox();
		
		F32 hud_depth = llmax(1.f, hud_bbox.getExtentLocal().mV[VX] * 1.1f);

		// <FS:Ansariel> Factor out calls to getInstance
		//proj = gl_ortho(-0.5f * LLViewerCamera::getInstance()->getAspect(), 0.5f * LLViewerCamera::getInstance()->getAspect(), -0.5f, 0.5f, 0.f, hud_depth);
		//proj.element(2,2) = -0.01f;
		
		F32 aspect_ratio = LLViewerCamera::getInstance()->getAspect();
		proj = gl_ortho(-0.5f * aspect_ratio, 0.5f * aspect_ratio, -0.5f, 0.5f, 0.f, hud_depth);
		proj.element(2,2) = -0.01f;
		// <//FS:Ansariel> Factor out calls to getInstance
		
		glh::matrix4f mat;
		F32 scale_x = (F32)gViewerWindow->getWorldViewWidthScaled() / (F32)screen_region.getWidth();
		F32 scale_y = (F32)gViewerWindow->getWorldViewHeightScaled() / (F32)screen_region.getHeight();
		mat.set_scale(glh::vec3f(scale_x, scale_y, 1.f));
		mat.set_translate(
			glh::vec3f(clamp_rescale((F32)(screen_region.getCenterX() - screen_region.mLeft), 0.f, (F32)gViewerWindow->getWorldViewWidthScaled(), 0.5f * scale_x * aspect_ratio, -0.5f * scale_x * aspect_ratio),
					   clamp_rescale((F32)(screen_region.getCenterY() - screen_region.mBottom), 0.f, (F32)gViewerWindow->getWorldViewHeightScaled(), 0.5f * scale_y, -0.5f * scale_y),
					   0.f));
		proj *= mat;
		
		glh::matrix4f tmp_model((GLfloat*) OGL_TO_CFR_ROTATION);
		
		mat.set_scale(glh::vec3f(zoom_level, zoom_level, zoom_level));
		mat.set_translate(glh::vec3f(-hud_bbox.getCenterLocal().mV[VX] + (hud_depth * 0.5f), 0.f, 0.f));
		
		tmp_model *= mat;
		model = tmp_model;		
		return TRUE;
	}
	else
	{
		return FALSE;
	}
}

bool get_hud_matrices(glh::matrix4f &proj, glh::matrix4f &model)
{
	LLRect whole_screen = get_whole_screen_region();
	return get_hud_matrices(whole_screen, proj, model);
}

bool setup_hud_matrices()
{
	LLRect whole_screen = get_whole_screen_region();
	return setup_hud_matrices(whole_screen);
}

bool setup_hud_matrices(const LLRect& screen_region)
{
	glh::matrix4f proj, model;
	bool result = get_hud_matrices(screen_region, proj, model);
	if (!result) return result;
	
	// set up transform to keep HUD objects in front of camera
	gGL.matrixMode(LLRender::MM_PROJECTION);
	gGL.loadMatrix(proj.m);
	set_current_projection(proj);
	
	gGL.matrixMode(LLRender::MM_MODELVIEW);
	gGL.loadMatrix(model.m);
	set_current_modelview(model);
	return TRUE;
}

void render_ui(F32 zoom_factor, int subfield)
{
	LL_RECORD_BLOCK_TIME(FTM_RENDER_UI);

	LLGLState::checkStates();
	
	glh::matrix4f saved_view = get_current_modelview();

	if (!gSnapshot)
	{
		gGL.pushMatrix();
		gGL.loadMatrix(gGLLastModelView);
		set_current_modelview(copy_matrix(gGLLastModelView));
	}
	
	if(LLSceneMonitor::getInstance()->needsUpdate())
	{
		LL_RECORD_BLOCK_TIME(FTM_RENDER_UI_SCENE_MON);
		gGL.pushMatrix();
		gViewerWindow->setup2DRender();
		LLSceneMonitor::getInstance()->compare();
		gViewerWindow->setup3DRender();
		gGL.popMatrix();
	}

	// Finalize scene
	gPipeline.renderFinalize();

	{
		// SL-15709
		// NOTE: Tracy only allows one ZoneScoped per function.
		// Solutions are:
		// 1. Use a new scope
		// 2. Use named zones
		// 3. Use transient zones
		LL_RECORD_BLOCK_TIME(FTM_RENDER_HUD);
<<<<<<< HEAD
    render_hud_elements();
// [RLVa:KB] - Checked: RLVa-2.2 (@setoverlay)
		if (RlvActions::hasBehaviour(RLV_BHVR_SETOVERLAY))
		{
			LLVfxManager::instance().runEffect(EVisualEffect::RlvOverlay);
		}
// [/RLVa:KB]
		render_hud_attachments();

		LLGLSDefault gls_default;
		LLGLSUIDefault gls_ui;
		{
			gPipeline.disableLights();
		}

		{
=======
		render_hud_elements();
		render_hud_attachments();

		LLGLSDefault gls_default;
		LLGLSUIDefault gls_ui;
		{
			gPipeline.disableLights();
		}

		{
>>>>>>> aa7ca0ae
			gGL.color4f(1,1,1,1);
			if (gPipeline.hasRenderDebugFeatureMask(LLPipeline::RENDER_DEBUG_FEATURE_UI))
			{
				if (!gDisconnected)
				{
					LL_RECORD_BLOCK_TIME(FTM_RENDER_UI_3D);
					render_ui_3d();
					LLGLState::checkStates();
				}
				else
				{
					render_disconnected_background();
				}

				LL_RECORD_BLOCK_TIME(FTM_RENDER_UI_2D);
				render_ui_2d();
				LLGLState::checkStates();
			}
			gGL.flush();

			{
				LL_RECORD_BLOCK_TIME(FTM_RENDER_UI_DEBUG_TEXT);
				gViewerWindow->setup2DRender();
				gViewerWindow->updateDebugText();
				gViewerWindow->drawDebugText();
			}

			LLVertexBuffer::unbind();
		}

		if (!gSnapshot)
		{
			set_current_modelview(saved_view);
			gGL.popMatrix();
		}

	} // Tracy integration
}

static LLTrace::BlockTimerStatHandle FTM_SWAP("Swap");

void swap()
{
	LL_RECORD_BLOCK_TIME(FTM_SWAP);

	if (gDisplaySwapBuffers)
	{
		gViewerWindow->getWindow()->swapBuffers();
	}
	gDisplaySwapBuffers = TRUE;
}

void renderCoordinateAxes()
{
	gGL.getTexUnit(0)->unbind(LLTexUnit::TT_TEXTURE);
	gGL.begin(LLRender::LINES);
		gGL.color3f(1.0f, 0.0f, 0.0f);   // i direction = X-Axis = red
		gGL.vertex3f(0.0f, 0.0f, 0.0f);
		gGL.vertex3f(2.0f, 0.0f, 0.0f);
		gGL.vertex3f(3.0f, 0.0f, 0.0f);
		gGL.vertex3f(5.0f, 0.0f, 0.0f);
		gGL.vertex3f(6.0f, 0.0f, 0.0f);
		gGL.vertex3f(8.0f, 0.0f, 0.0f);
		// Make an X
		gGL.vertex3f(11.0f, 1.0f, 1.0f);
		gGL.vertex3f(11.0f, -1.0f, -1.0f);
		gGL.vertex3f(11.0f, 1.0f, -1.0f);
		gGL.vertex3f(11.0f, -1.0f, 1.0f);

		gGL.color3f(0.0f, 1.0f, 0.0f);   // j direction = Y-Axis = green
		gGL.vertex3f(0.0f, 0.0f, 0.0f);
		gGL.vertex3f(0.0f, 2.0f, 0.0f);
		gGL.vertex3f(0.0f, 3.0f, 0.0f);
		gGL.vertex3f(0.0f, 5.0f, 0.0f);
		gGL.vertex3f(0.0f, 6.0f, 0.0f);
		gGL.vertex3f(0.0f, 8.0f, 0.0f);
		// Make a Y
		gGL.vertex3f(1.0f, 11.0f, 1.0f);
		gGL.vertex3f(0.0f, 11.0f, 0.0f);
		gGL.vertex3f(-1.0f, 11.0f, 1.0f);
		gGL.vertex3f(0.0f, 11.0f, 0.0f);
		gGL.vertex3f(0.0f, 11.0f, 0.0f);
		gGL.vertex3f(0.0f, 11.0f, -1.0f);

		gGL.color3f(0.0f, 0.0f, 1.0f);   // Z-Axis = blue
		gGL.vertex3f(0.0f, 0.0f, 0.0f);
		gGL.vertex3f(0.0f, 0.0f, 2.0f);
		gGL.vertex3f(0.0f, 0.0f, 3.0f);
		gGL.vertex3f(0.0f, 0.0f, 5.0f);
		gGL.vertex3f(0.0f, 0.0f, 6.0f);
		gGL.vertex3f(0.0f, 0.0f, 8.0f);
		// Make a Z
		gGL.vertex3f(-1.0f, 1.0f, 11.0f);
		gGL.vertex3f(1.0f, 1.0f, 11.0f);
		gGL.vertex3f(1.0f, 1.0f, 11.0f);
		gGL.vertex3f(-1.0f, -1.0f, 11.0f);
		gGL.vertex3f(-1.0f, -1.0f, 11.0f);
		gGL.vertex3f(1.0f, -1.0f, 11.0f);
	gGL.end();
}


void draw_axes() 
{
	LLGLSUIDefault gls_ui;
	gGL.getTexUnit(0)->unbind(LLTexUnit::TT_TEXTURE);
	// A vertical white line at origin
	LLVector3 v = gAgent.getPositionAgent();
	gGL.begin(LLRender::LINES);
		gGL.color3f(1.0f, 1.0f, 1.0f); 
		gGL.vertex3f(0.0f, 0.0f, 0.0f);
		gGL.vertex3f(0.0f, 0.0f, 40.0f);
	gGL.end();
	// Some coordinate axes
	gGL.pushMatrix();
		gGL.translatef( v.mV[VX], v.mV[VY], v.mV[VZ] );
		renderCoordinateAxes();
	gGL.popMatrix();
}

void render_ui_3d()
{
	LLGLSPipeline gls_pipeline;

	//////////////////////////////////////
	//
	// Render 3D UI elements
	// NOTE: zbuffer is cleared before we get here by LLDrawPoolHUD,
	//		 so 3d elements requiring Z buffer are moved to LLDrawPoolHUD
	//

	/////////////////////////////////////////////////////////////
	//
	// Render 2.5D elements (2D elements in the world)
	// Stuff without z writes
	//

	// Debugging stuff goes before the UI.

	stop_glerror();
	
	if (LLGLSLShader::sNoFixedFunction)
	{
		gUIProgram.bind();
	}

	// Coordinate axes
	// <FS:Ansariel> gSavedSettings replacement
	//if (gSavedSettings.getBOOL("ShowAxes"))
	static LLCachedControl<bool> showAxes(gSavedSettings, "ShowAxes");
	if (showAxes)
	// </FS:Ansariel>
	{
		draw_axes();
	}

	gViewerWindow->renderSelections(FALSE, FALSE, TRUE); // Non HUD call in render_hud_elements
	stop_glerror();
}

void render_ui_2d()
{
	LLGLSUIDefault gls_ui;

	/////////////////////////////////////////////////////////////
	//
	// Render 2D UI elements that overlay the world (no z compare)

	//  Disable wireframe mode below here, as this is HUD/menus
	glPolygonMode(GL_FRONT_AND_BACK, GL_FILL);

	//  Menu overlays, HUD, etc
	gViewerWindow->setup2DRender();

	// <FS:Ansariel> Factor out instance() call
	//F32 zoom_factor = LLViewerCamera::getInstance()->getZoomFactor();
	//S16 sub_region = LLViewerCamera::getInstance()->getZoomSubRegion();
	LLViewerCamera& camera = LLViewerCamera::instance();
	F32 zoom_factor = camera.getZoomFactor();
	S16 sub_region = camera.getZoomSubRegion();
	LLVector2& ui_scale_factor = LLUI::getScaleFactor();

	if (zoom_factor > 1.f)
	{
		//decompose subregion number to x and y values
		int pos_y = sub_region / llceil(zoom_factor);
		int pos_x = sub_region - (pos_y*llceil(zoom_factor));
		// offset for this tile
		LLFontGL::sCurOrigin.mX -= ll_round((F32)gViewerWindow->getWindowWidthScaled() * (F32)pos_x / zoom_factor);
		LLFontGL::sCurOrigin.mY -= ll_round((F32)gViewerWindow->getWindowHeightScaled() * (F32)pos_y / zoom_factor);
	}

	stop_glerror();
	//gGL.getTexUnit(0)->setTextureBlendType(LLTexUnit::TB_MULT);

	// render outline for HUD
	if (isAgentAvatarValid() && gAgentCamera.mHUDCurZoom < 0.98f)
	{
		gGL.pushMatrix();
		S32 half_width = (gViewerWindow->getWorldViewWidthScaled() / 2);
		S32 half_height = (gViewerWindow->getWorldViewHeightScaled() / 2);
		// <FS:Ansariel> Factor out instance() call
		//gGL.scalef(LLUI::getScaleFactor().mV[0], LLUI::getScaleFactor().mV[1], 1.f);
		gGL.scalef(ui_scale_factor.mV[0], ui_scale_factor.mV[1], 1.f);
		gGL.translatef((F32)half_width, (F32)half_height, 0.f);
		F32 zoom = gAgentCamera.mHUDCurZoom;
		gGL.scalef(zoom,zoom,1.f);
		gGL.color4fv(LLColor4::white.mV);
		gl_rect_2d(-half_width, half_height, half_width, -half_height, FALSE);
		gGL.popMatrix();
		stop_glerror();
	}
	

	// <FS:Ansariel> gSavedSettings replacement
	//if (gSavedSettings.getBOOL("RenderUIBuffer"))
	static LLCachedControl<bool> renderUIBuffer(gSavedSettings, "RenderUIBuffer");
	if (renderUIBuffer)
	// </FS:Ansariel>
	{
		if (LLView::sIsRectDirty)
		{
            LLView::sIsRectDirty = false;
			LLRect t_rect;

			gPipeline.mUIScreen.bindTarget();
			gGL.setColorMask(true, true);
			{
				static const S32 pad = 8;

                LLView::sDirtyRect.mLeft -= pad;
                LLView::sDirtyRect.mRight += pad;
                LLView::sDirtyRect.mBottom -= pad;
                LLView::sDirtyRect.mTop += pad;

				LLGLEnable scissor(GL_SCISSOR_TEST);
				static LLRect last_rect = LLView::sDirtyRect;

				//union with last rect to avoid mouse poop
				last_rect.unionWith(LLView::sDirtyRect);
								
				t_rect = LLView::sDirtyRect;
                LLView::sDirtyRect = last_rect;
				last_rect = t_rect;
			
				// <FS:Ansariel> Factor out instance() call
				//last_rect.mLeft = LLRect::tCoordType(last_rect.mLeft / LLUI::getScaleFactor().mV[0]);
				//last_rect.mRight = LLRect::tCoordType(last_rect.mRight / LLUI::getScaleFactor().mV[0]);
				//last_rect.mTop = LLRect::tCoordType(last_rect.mTop / LLUI::getScaleFactor().mV[1]);
				//last_rect.mBottom = LLRect::tCoordType(last_rect.mBottom / LLUI::getScaleFactor().mV[1]);
				last_rect.mLeft = LLRect::tCoordType(last_rect.mLeft / ui_scale_factor.mV[0]);
				last_rect.mRight = LLRect::tCoordType(last_rect.mRight / ui_scale_factor.mV[0]);
				last_rect.mTop = LLRect::tCoordType(last_rect.mTop / ui_scale_factor.mV[1]);
				last_rect.mBottom = LLRect::tCoordType(last_rect.mBottom / ui_scale_factor.mV[1]);

				LLRect clip_rect(last_rect);
				
				glClear(GL_COLOR_BUFFER_BIT);

				gViewerWindow->draw();
			}

			gPipeline.mUIScreen.flush();
			gGL.setColorMask(true, false);

            LLView::sDirtyRect = t_rect;
		}

		LLGLDisable cull(GL_CULL_FACE);
		LLGLDisable blend(GL_BLEND);
		S32 width = gViewerWindow->getWindowWidthScaled();
		S32 height = gViewerWindow->getWindowHeightScaled();
		gGL.getTexUnit(0)->bind(&gPipeline.mUIScreen);
		gGL.begin(LLRender::TRIANGLE_STRIP);
		gGL.color4f(1,1,1,1);
		gGL.texCoord2f(0, 0);			gGL.vertex2i(0, 0);
		gGL.texCoord2f(width, 0);		gGL.vertex2i(width, 0);
		gGL.texCoord2f(0, height);		gGL.vertex2i(0, height);
		gGL.texCoord2f(width, height);	gGL.vertex2i(width, height);
		gGL.end();
	}
	else
	{
		gViewerWindow->draw();
	}



	// reset current origin for font rendering, in case of tiling render
	LLFontGL::sCurOrigin.set(0, 0);
}

void render_disconnected_background()
{
	if (LLGLSLShader::sNoFixedFunction)
	{
		gUIProgram.bind();
	}

	gGL.color4f(1,1,1,1);
	if (!gDisconnectedImagep && gDisconnected)
	{
		LL_INFOS() << "Loading last bitmap..." << LL_ENDL;

		std::string temp_str;
		temp_str = gDirUtilp->getLindenUserDir() + gDirUtilp->getDirDelimiter() + LLStartUp::getScreenLastFilename();

		LLPointer<LLImagePNG> image_png = new LLImagePNG;
		if( !image_png->load(temp_str) )
		{
			//LL_INFOS() << "Bitmap load failed" << LL_ENDL;
			return;
		}
		
		LLPointer<LLImageRaw> raw = new LLImageRaw;
		if (!image_png->decode(raw, 0.0f))
		{
			LL_INFOS() << "Bitmap decode failed" << LL_ENDL;
			gDisconnectedImagep = NULL;
			return;
		}

		U8 *rawp = raw->getData();
		S32 npixels = (S32)image_png->getWidth()*(S32)image_png->getHeight();
		for (S32 i = 0; i < npixels; i++)
		{
			S32 sum = 0;
			sum = *rawp + *(rawp+1) + *(rawp+2);
			sum /= 3;
			*rawp = ((S32)sum*6 + *rawp)/7;
			rawp++;
			*rawp = ((S32)sum*6 + *rawp)/7;
			rawp++;
			*rawp = ((S32)sum*6 + *rawp)/7;
			rawp++;
		}

		
		raw->expandToPowerOfTwo();
		gDisconnectedImagep = LLViewerTextureManager::getLocalTexture(raw.get(), FALSE );
		gStartTexture = gDisconnectedImagep;
		gGL.getTexUnit(0)->unbind(LLTexUnit::TT_TEXTURE);
	}

	// Make sure the progress view always fills the entire window.
	S32 width = gViewerWindow->getWindowWidthScaled();
	S32 height = gViewerWindow->getWindowHeightScaled();

	if (gDisconnectedImagep)
	{
		LLGLSUIDefault gls_ui;
		gViewerWindow->setup2DRender();
		gGL.pushMatrix();
		{
			// scale ui to reflect UIScaleFactor
			// this can't be done in setup2DRender because it requires a
			// pushMatrix/popMatrix pair
			const LLVector2& display_scale = gViewerWindow->getDisplayScale();
			gGL.scalef(display_scale.mV[VX], display_scale.mV[VY], 1.f);

			gGL.getTexUnit(0)->bind(gDisconnectedImagep);
			gGL.color4f(1.f, 1.f, 1.f, 1.f);
			gl_rect_2d_simple_tex(width, height);
			gGL.getTexUnit(0)->unbind(LLTexUnit::TT_TEXTURE);
		}
		gGL.popMatrix();
	}
	gGL.flush();

	if (LLGLSLShader::sNoFixedFunction)
	{
		gUIProgram.unbind();
	}

}

void display_cleanup()
{
	gDisconnectedImagep = NULL;
}
<|MERGE_RESOLUTION|>--- conflicted
+++ resolved
@@ -228,16 +228,12 @@
 // Write some stats to LL_INFOS()
 void display_stats()
 {
-<<<<<<< HEAD
+	LL_PROFILE_ZONE_SCOPED
 	// <FS:Ansariel> gSavedSettings replacement
 	//F32 fps_log_freq = gSavedSettings.getF32("FPSLogFrequency");
 	static LLCachedControl<F32> fpsLogFrequency(gSavedSettings, "FPSLogFrequency");
 	F32 fps_log_freq = (F32)fpsLogFrequency;
 	// </FS:Ansariel>
-=======
-	LL_PROFILE_ZONE_SCOPED
-	F32 fps_log_freq = gSavedSettings.getF32("FPSLogFrequency");
->>>>>>> aa7ca0ae
 	if (fps_log_freq > 0.f && gRecentFPSTime.getElapsedTimeF32() >= fps_log_freq)
 	{
 		LL_PROFILE_ZONE_NAMED("DS - FPS");
@@ -1448,7 +1444,6 @@
 		// 2. Use named zones
 		// 3. Use transient zones
 		LL_RECORD_BLOCK_TIME(FTM_RENDER_HUD);
-<<<<<<< HEAD
     render_hud_elements();
 // [RLVa:KB] - Checked: RLVa-2.2 (@setoverlay)
 		if (RlvActions::hasBehaviour(RLV_BHVR_SETOVERLAY))
@@ -1465,18 +1460,6 @@
 		}
 
 		{
-=======
-		render_hud_elements();
-		render_hud_attachments();
-
-		LLGLSDefault gls_default;
-		LLGLSUIDefault gls_ui;
-		{
-			gPipeline.disableLights();
-		}
-
-		{
->>>>>>> aa7ca0ae
 			gGL.color4f(1,1,1,1);
 			if (gPipeline.hasRenderDebugFeatureMask(LLPipeline::RENDER_DEBUG_FEATURE_UI))
 			{
