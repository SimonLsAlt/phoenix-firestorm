--- conflicted
+++ resolved
@@ -278,12 +278,8 @@
 // Paint the display!
 void display(BOOL rebuild, F32 zoom_factor, int subfield, BOOL for_snapshot)
 {
-<<<<<<< HEAD
 	FSPerfStats::RecordSceneTime T (FSPerfStats::StatType_t::RENDER_DISPLAY); // <FS:Beq/> render time capture - This is the main stat for overall rendering.
-	LL_RECORD_BLOCK_TIME(FTM_RENDER);
-=======
     LL_PROFILE_ZONE_NAMED_CATEGORY_DISPLAY("Render");
->>>>>>> 34d3f94d
 
 	LLViewerCamera& camera = LLViewerCamera::instance(); // <FS:Ansariel> Factor out calls to getInstance
 
@@ -1595,12 +1591,8 @@
 
 void swap()
 {
-<<<<<<< HEAD
 	FSPerfStats::RecordSceneTime T ( FSPerfStats::StatType_t::RENDER_SWAP ); // <FS:Beq/> render time capture - Swap buffer time - can signify excessive data transfer to/from GPU
-	LL_RECORD_BLOCK_TIME(FTM_SWAP);
-=======
     LL_PROFILE_ZONE_NAMED_CATEGORY_DISPLAY("Swap");
->>>>>>> 34d3f94d
     LL_PROFILE_GPU_ZONE("swap");
 	if (gDisplaySwapBuffers)
 	{
