--- conflicted
+++ resolved
@@ -273,13 +273,10 @@
 {
     LL_PROFILE_ZONE_NAMED_CATEGORY_DISPLAY("Render");
 
-<<<<<<< HEAD
-	LLViewerCamera& camera = LLViewerCamera::instance(); // <FS:Ansariel> Factor out calls to getInstance
-
-=======
     LLPerfStats::RecordSceneTime T (LLPerfStats::StatType_t::RENDER_DISPLAY); // render time capture - This is the main stat for overall rendering.
     
->>>>>>> 4758355c
+	LLViewerCamera& camera = LLViewerCamera::instance(); // <FS:Ansariel> Factor out calls to getInstance
+
 	if (gWindowResized)
 	{ //skip render on frames where window has been resized
 		LL_DEBUGS("Window") << "Resizing window" << LL_ENDL;
