--- conflicted
+++ resolved
@@ -906,12 +906,7 @@
 		{
 			LL_PROFILE_ZONE_NAMED_CATEGORY_DISPLAY("display - 3")
 			LLAppViewer::instance()->pingMainloopTimeout("Display:Imagery");
-<<<<<<< HEAD
-			gPipeline.generateWaterReflection(camera); // <FS:Ansariel> Factor out calls to getInstance
 			gPipeline.generateHighlight(camera); // <FS:Ansariel> Factor out calls to getInstance
-=======
-			gPipeline.generateHighlight(*LLViewerCamera::getInstance());
->>>>>>> 80127acf
 			gPipeline.renderPhysicsDisplay();
 		}
 
