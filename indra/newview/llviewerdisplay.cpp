/**
 * @file llviewerdisplay.cpp
 * @brief LLViewerDisplay class implementation
 *
 * $LicenseInfo:firstyear=2004&license=viewerlgpl$
 * Second Life Viewer Source Code
 * Copyright (C) 2010, Linden Research, Inc.
 *
 * This library is free software; you can redistribute it and/or
 * modify it under the terms of the GNU Lesser General Public
 * License as published by the Free Software Foundation;
 * version 2.1 of the License only.
 *
 * This library is distributed in the hope that it will be useful,
 * but WITHOUT ANY WARRANTY; without even the implied warranty of
 * MERCHANTABILITY or FITNESS FOR A PARTICULAR PURPOSE.  See the GNU
 * Lesser General Public License for more details.
 *
 * You should have received a copy of the GNU Lesser General Public
 * License along with this library; if not, write to the Free Software
 * Foundation, Inc., 51 Franklin Street, Fifth Floor, Boston, MA  02110-1301  USA
 *
 * Linden Research, Inc., 945 Battery Street, San Francisco, CA  94111  USA
 * $/LicenseInfo$
 */

#include "llviewerprecompiledheaders.h"

#include "llviewerdisplay.h"

#include "llgl.h"
#include "llrender.h"
#include "llglheaders.h"
#include "llgltfmateriallist.h"
#include "llagent.h"
#include "llagentcamera.h"
#include "llviewercontrol.h"
#include "llcoord.h"
#include "llcriticaldamp.h"
#include "lldir.h"
#include "lldynamictexture.h"
#include "lldrawpoolalpha.h"
#include "llfeaturemanager.h"
//#include "llfirstuse.h"
#include "llhudmanager.h"
#include "llimagepng.h"
#include "llmemory.h"
#include "llselectmgr.h"
#include "llsky.h"
#include "llstartup.h"
#include "lltoolfocus.h"
#include "lltoolmgr.h"
#include "lltooldraganddrop.h"
#include "lltoolpie.h"
#include "lltracker.h"
#include "lltrans.h"
#include "llui.h"
#include "llviewercamera.h"
#include "llviewerobjectlist.h"
#include "llviewerparcelmgr.h"
#include "llviewerwindow.h"
#include "llvoavatarself.h"
#include "llvograss.h"
#include "llworld.h"
#include "pipeline.h"
#include "llspatialpartition.h"
#include "llappviewer.h"
#include "llstartup.h"
#include "llviewershadermgr.h"
#include "llfasttimer.h"
#include "llfloatertools.h"
#include "llviewertexturelist.h"
#include "llfocusmgr.h"
#include "llcubemap.h"
#include "llviewerregion.h"
#include "lldrawpoolwater.h"
#include "lldrawpoolbump.h"
#include "llpostprocess.h"
#include "llscenemonitor.h"

#include "llenvironment.h"
#include "llperfstats.h"
// [RLVa:KB] - Checked: 2011-05-22 (RLVa-1.3.1a)
#include "llvisualeffect.h"
#include "rlvactions.h"
#include "rlvlocks.h"
// [/RLVa:KB]
#include "llpresetsmanager.h"
#include "fsdata.h"

#include <glm/glm.hpp>
#include <glm/gtc/matrix_transform.hpp>
#include <glm/gtc/type_ptr.hpp>

extern LLPointer<LLViewerTexture> gStartTexture;
extern bool gShiftFrame;

LLPointer<LLViewerTexture> gDisconnectedImagep = NULL;

// used to toggle renderer back on after teleport
bool         gTeleportDisplay = false;
LLFrameTimer gTeleportDisplayTimer;
LLFrameTimer gTeleportArrivalTimer;
const F32       RESTORE_GL_TIME = 5.f;  // Wait this long while reloading textures before we raise the curtain
// <FS:Ansariel> Draw Distance stepping; originally based on SpeedRez by Henri Beauchamp, licensed under LGPL
F32         gSavedDrawDistance = 0.0f;
F32         gLastDrawDistanceStep = 0.0f;
// <FS:Ansariel> FIRE-12004: Attachments getting lost on TP
LLFrameTimer gPostTeleportFinishKillObjectDelayTimer;

bool gForceRenderLandFence = false;
bool gDisplaySwapBuffers = false;
bool gDepthDirty = false;
bool gResizeScreenTexture = false;
bool gResizeShadowTexture = false;
bool gWindowResized = false;
bool gSnapshot = false;
bool gCubeSnapshot = false;
bool gSnapshotNoPost = false;
bool gShaderProfileFrame = false;

// This is how long the sim will try to teleport you before giving up.
const F32 TELEPORT_EXPIRY = 15.0f;
// Additional time (in seconds) to wait per attachment
const F32 TELEPORT_EXPIRY_PER_ATTACHMENT = 3.f;

U32 gRecentFrameCount = 0; // number of 'recent' frames
LLFrameTimer gRecentFPSTime;
LLFrameTimer gRecentMemoryTime;
LLFrameTimer gAssetStorageLogTime;

// Rendering stuff
void pre_show_depth_buffer();
void post_show_depth_buffer();
void render_ui(F32 zoom_factor = 1.f, int subfield = 0);
void swap();
void render_hud_attachments();
void render_ui_3d();
void render_ui_2d();
void render_disconnected_background();

void display_startup()
{
    if (   !gViewerWindow
        || !gViewerWindow->getActive()
        || !gViewerWindow->getWindow()->getVisible()
        || gViewerWindow->getWindow()->getMinimized()
        || gNonInteractive)
    {
        return;
    }

    gPipeline.updateGL();

    // Written as branch to appease GCC which doesn't like different
    // pointer types across ternary ops
    //
    if (!LLViewerFetchedTexture::sWhiteImagep.isNull())
    {
    LLTexUnit::sWhiteTexture = LLViewerFetchedTexture::sWhiteImagep->getTexName();
    }

    LLGLSDefault gls_default;

    // Required for HTML update in login screen
    static S32 frame_count = 0;

    LLGLState::checkStates();

    if (frame_count++ > 1) // make sure we have rendered a frame first
    {
        LLViewerDynamicTexture::updateAllInstances();
    }
    else
    {
        LL_DEBUGS("Window") << "First display_startup frame" << LL_ENDL;
    }

    LLGLState::checkStates();

    glClear(GL_DEPTH_BUFFER_BIT | GL_COLOR_BUFFER_BIT); // | GL_STENCIL_BUFFER_BIT);
    LLGLSUIDefault gls_ui;
    gPipeline.disableLights();

    if (gViewerWindow)
    gViewerWindow->setup2DRender();
    if (gViewerWindow)
    gViewerWindow->draw();
    gGL.flush();

    LLVertexBuffer::unbind();

    LLGLState::checkStates();

    if (gViewerWindow && gViewerWindow->getWindow())
    gViewerWindow->getWindow()->swapBuffers();

    glClear(GL_DEPTH_BUFFER_BIT);
}

void display_update_camera()
{
    LL_PROFILE_ZONE_NAMED_CATEGORY_DISPLAY("Update Camera");
    // TODO: cut draw distance down if customizing avatar?
    // TODO: cut draw distance on per-parcel basis?

    // Cut draw distance in half when customizing avatar,
    // but on the viewer only.
    F32 final_far = gAgentCamera.mDrawDistance;
    if (gCubeSnapshot)
    {
        final_far = gSavedSettings.getF32("RenderReflectionProbeDrawDistance");
    }
    else if (CAMERA_MODE_CUSTOMIZE_AVATAR == gAgentCamera.getCameraMode())

    {
        final_far *= 0.5f;
    }
// <FS:CR> Aurora sim
    if(LLWorld::getInstance()->getLockedDrawDistance())
    {
        //Reset the draw distance and do not update with the new val
        final_far = LLViewerCamera::getInstance()->getFar();
    }
// </FS:CR> Aurora sim
    LLViewerCamera::getInstance()->setFar(final_far);
    gViewerWindow->setup3DRender();

    if (!gCubeSnapshot)
    {
        // Update land visibility too
        LLWorld::getInstance()->setLandFarClip(final_far);
    }
}

// Write some stats to LL_INFOS()
void display_stats()
{
    LL_PROFILE_ZONE_SCOPED;
    const F32 FPS_LOG_FREQUENCY = 10.f;
    if (gRecentFPSTime.getElapsedTimeF32() >= FPS_LOG_FREQUENCY)
    {
        LL_PROFILE_ZONE_NAMED_CATEGORY_DISPLAY("DS - FPS");
        F32 fps = gRecentFrameCount / FPS_LOG_FREQUENCY;
        LL_INFOS() << llformat("FPS: %.02f", fps) << LL_ENDL;
        gRecentFrameCount = 0;
        gRecentFPSTime.reset();
    }
    // <FS:Ansariel> gSavedSettings replacement
    //F32 mem_log_freq = gSavedSettings.getF32("MemoryLogFrequency");
    static LLCachedControl<F32> memoryLogFrequency(gSavedSettings, "MemoryLogFrequency");
    F32 mem_log_freq = (F32)memoryLogFrequency;
    // </FS:Ansariel>
    if (mem_log_freq > 0.f && gRecentMemoryTime.getElapsedTimeF32() >= mem_log_freq)
    {
        LL_PROFILE_ZONE_NAMED_CATEGORY_DISPLAY("DS - Memory");
        gMemoryAllocated = U64Bytes(LLMemory::getCurrentRSS());
        U32Megabytes memory = gMemoryAllocated;
        LL_INFOS() << "MEMORY: " << memory << LL_ENDL;
        LLMemory::logMemoryInfo(true) ;
        gRecentMemoryTime.reset();
    }
    const F32 ASSET_STORAGE_LOG_FREQUENCY = 60.f;
    if (gAssetStorageLogTime.getElapsedTimeF32() >= ASSET_STORAGE_LOG_FREQUENCY)
    {
        LL_PROFILE_ZONE_NAMED_CATEGORY_DISPLAY("DS - Asset Storage");
        gAssetStorageLogTime.reset();
        gAssetStorage->logAssetStorageInfo();
    }
}

static void update_tp_display(bool minimized)
{
    static LLCachedControl<F32> teleport_arrival_delay(gSavedSettings, "TeleportArrivalDelay");
    static LLCachedControl<F32> teleport_local_delay(gSavedSettings, "TeleportLocalDelay");

    S32 attach_count = 0;
    if (isAgentAvatarValid())
    {
        attach_count = gAgentAvatarp->getAttachmentCount();
    }
    F32 teleport_save_time = TELEPORT_EXPIRY + TELEPORT_EXPIRY_PER_ATTACHMENT * attach_count;
    F32 teleport_elapsed = gTeleportDisplayTimer.getElapsedTimeF32();
    F32 teleport_percent = teleport_elapsed * (100.f / teleport_save_time);
    if (gAgent.getTeleportState() != LLAgent::TELEPORT_START && teleport_percent > 100.f)
    {
        // Give up.  Don't keep the UI locked forever.
        LL_WARNS("Teleport") << "Giving up on teleport. elapsed time " << teleport_elapsed << " exceeds max time " << teleport_save_time << LL_ENDL;
        gAgent.setTeleportState(LLAgent::TELEPORT_NONE);
        gAgent.setTeleportMessage(std::string());
    }

    // Make sure the TP progress panel gets hidden in case the viewer window
    // is minimized *during* a TP. HB
    if (minimized)
    {
        gViewerWindow->setShowProgress(false, false);
    }

    const std::string& message = gAgent.getTeleportMessage();
    switch (gAgent.getTeleportState())
    {
        case LLAgent::TELEPORT_PENDING:
        {
            gTeleportDisplayTimer.reset();
            const std::string& msg = LLAgent::sTeleportProgressMessages["pending"];
            if (!minimized)
            {
                gViewerWindow->setShowProgress(true, !gSavedSettings.getBOOL("FSDisableTeleportScreens"));
                gViewerWindow->setProgressPercent(llmin(teleport_percent, 0.0f));
                gViewerWindow->setProgressString(msg);
            }
            gAgent.setTeleportMessage(msg);
            break;
        }

        case LLAgent::TELEPORT_START:
        {
            // Transition to REQUESTED.  Viewer has sent some kind
            // of TeleportRequest to the source simulator

            // Reset view angle if in mouselook. Fixes camera angle getting stuck on teleport. -Zi
            if (gAgentCamera.cameraMouselook())
            {
                // If someone knows how to call "View.ZoomDefault" by hand, we should do that instead of
                // replicating the behavior here. -Zi
                LLViewerCamera::instance().setDefaultFOV(DEFAULT_FIELD_OF_VIEW);
                if (gSavedSettings.getBOOL("FSResetCameraOnTP"))
                {
                    gSavedSettings.setF32("CameraAngle", LLViewerCamera::instance().getView()); // FS:LO Dont reset rightclick zoom when we teleport however. Fixes FIRE-6246.
                }
                // also, reset the marker for "currently zooming" in the mouselook zoom settings. -Zi
                LLVector3 vTemp = gSavedSettings.getVector3("_NACL_MLFovValues");
                vTemp.mV[VZ] = 0.0f;
                gSavedSettings.setVector3("_NACL_MLFovValues", vTemp);
            }

            gTeleportDisplayTimer.reset();
            const std::string& msg = LLAgent::sTeleportProgressMessages["requesting"];
            LL_INFOS("Teleport") << "A teleport request has been sent, setting state to TELEPORT_REQUESTED" << LL_ENDL;
            gAgent.setTeleportState(LLAgent::TELEPORT_REQUESTED);
            gAgent.setTeleportMessage(msg);
            FSData::instance().selectNextMOTD();
            if (!minimized)
            {
                gViewerWindow->setShowProgress(true, !gSavedSettings.getBOOL("FSDisableTeleportScreens"));
                gViewerWindow->setProgressPercent(llmin(teleport_percent, 0.0f));
                gViewerWindow->setProgressString(msg);
                gViewerWindow->setProgressMessage(gAgent.mMOTD);
            }
            break;
        }

        case LLAgent::TELEPORT_REQUESTED:
            // Waiting for source simulator to respond
            if (!minimized)
            {
                gViewerWindow->setProgressPercent(llmin(teleport_percent, 37.5f));
                gViewerWindow->setProgressString(message);
            }
            break;

        case LLAgent::TELEPORT_MOVING:
            // Viewer has received destination location from source simulator
            if (!minimized)
            {
                gViewerWindow->setProgressPercent(llmin(teleport_percent, 75.f));
                gViewerWindow->setProgressString(message);
            }
            break;

        case LLAgent::TELEPORT_START_ARRIVAL:
            // Transition to ARRIVING.  Viewer has received avatar update, etc.,
            // from destination simulator
            gTeleportArrivalTimer.reset();
            LL_INFOS("Teleport") << "Changing state to TELEPORT_ARRIVING" << LL_ENDL;
            gAgent.setTeleportState(LLAgent::TELEPORT_ARRIVING);
            gAgent.setTeleportMessage(LLAgent::sTeleportProgressMessages["arriving"]);
            gAgent.sheduleTeleportIM();
            gTextureList.mForceResetTextureStats = true;
            gAgentCamera.resetView(true, true);
            if (!minimized)
            {
                gViewerWindow->setProgressCancelButtonVisible(false, LLTrans::getString("Cancel"));
                gViewerWindow->setProgressPercent(75.f);
            }

            // <FS:Ansariel> FIRE-12004: Attachments getting lost on TP
            gPostTeleportFinishKillObjectDelayTimer.reset();
            break;

        case LLAgent::TELEPORT_ARRIVING:
        // Make the user wait while content "pre-caches"
        {
            F32 arrival_fraction = (gTeleportArrivalTimer.getElapsedTimeF32() / teleport_arrival_delay());
            if (arrival_fraction > 1.f)
            {
                arrival_fraction = 1.f;
                //LLFirstUse::useTeleport();
                LL_INFOS("Teleport") << "arrival_fraction is " << arrival_fraction << " changing state to TELEPORT_NONE" << LL_ENDL;
                gAgent.setTeleportState(LLAgent::TELEPORT_NONE);
            }
            if (!minimized)
            {
                gViewerWindow->setProgressCancelButtonVisible(false, LLTrans::getString("Cancel"));
                gViewerWindow->setProgressPercent(arrival_fraction * 25.f + 75.f);
                gViewerWindow->setProgressString(message);
            }
            break;
        }

        case LLAgent::TELEPORT_LOCAL:
        // Short delay when teleporting in the same sim (progress screen active but not shown - did not
        // fall-through from TELEPORT_START)
        {
            // <FS:CR> FIRE-8721 - Remove local teleport delay
            //if (gTeleportDisplayTimer.getElapsedTimeF32() > teleport_local_delay())
            // </FS:CR>
            {
                //LLFirstUse::useTeleport();
                LL_INFOS("Teleport") << "State is local and gTeleportDisplayTimer " << gTeleportDisplayTimer.getElapsedTimeF32()
                                     << " exceeds teleport_local_delete " << teleport_local_delay
                                     << "; setting state to TELEPORT_NONE"
                                     << LL_ENDL;
                gAgent.setTeleportState(LLAgent::TELEPORT_NONE);
            }
            break;
        }

        case LLAgent::TELEPORT_NONE:
            // No teleport in progress
            gViewerWindow->setShowProgress(false, false);
            gTeleportDisplay = false;
    }
}

// Paint the display!
void display(bool rebuild, F32 zoom_factor, int subfield, bool for_snapshot)
{
    LL_PROFILE_ZONE_NAMED_CATEGORY_DISPLAY("Render");

    LLPerfStats::RecordSceneTime T (LLPerfStats::StatType_t::RENDER_DISPLAY); // render time capture - This is the main stat for overall rendering.

    LLViewerCamera& camera = LLViewerCamera::instance(); // <FS:Ansariel> Factor out calls to getInstance

    if (gWindowResized)
    { //skip render on frames where window has been resized
        LL_DEBUGS("Window") << "Resizing window" << LL_ENDL;
        LL_PROFILE_ZONE_NAMED_CATEGORY_DISPLAY("Resize Window");
        gGL.flush();
        glClear(GL_COLOR_BUFFER_BIT);
        gViewerWindow->getWindow()->swapBuffers();
        LLPipeline::refreshCachedSettings();
        gPipeline.resizeScreenTexture();
        gResizeScreenTexture = false;
        gWindowResized = false;
        return;
    }

    if (gResizeShadowTexture)
    { //skip render on frames where window has been resized
        gPipeline.resizeShadowTexture();
        gResizeShadowTexture = false;
    }

    gSnapshot = for_snapshot;

    if (LLPipeline::sRenderDeferred)
    { //hack to make sky show up in deferred snapshots
        for_snapshot = false;
    }

    LLGLSDefault gls_default;
    LLGLDepthTest gls_depth(GL_TRUE, GL_TRUE, GL_LEQUAL);

    LLVertexBuffer::unbind();

    LLGLState::checkStates();

    gPipeline.disableLights();

    // Don't draw if the window is hidden or minimized.
    // In fact, must explicitly check the minimized state before drawing.
    // Attempting to draw into a minimized window causes a GL error. JC
    if (   !gViewerWindow->getActive()
        || !gViewerWindow->getWindow()->getVisible()
        || gViewerWindow->getWindow()->getMinimized()
        || gNonInteractive)
    {
        // Clean up memory the pools may have allocated
        if (rebuild)
        {
            stop_glerror();
            gPipeline.rebuildPools();
            stop_glerror();
        }

        // <FS:ND> FIRE-15789; Make sure there's not backlog for thousands and thousands of beam objects
        LLHUDObject::renderAllForTimer();
        // </FS:ND>

        stop_glerror();
        gViewerWindow->returnEmptyPicks();
        stop_glerror();

        // We still need to update the teleport progress (to get changes done
        // in TP states, else the sim does not get the messages signaling the
        // agent's arrival). This fixes BUG-230616. HB
        if (gTeleportDisplay)
        {
            // true = minimized, do not show/update the TP screen. HB
            update_tp_display(true);
        }
        return;
    }

    gViewerWindow->checkSettings();

    {
        LL_PROFILE_ZONE_NAMED_CATEGORY_DISPLAY("Picking");
        gViewerWindow->performPick();
    }

    LLAppViewer::instance()->pingMainloopTimeout("Display:CheckStates");
    LLGLState::checkStates();

    //////////////////////////////////////////////////////////
    //
    // Logic for forcing window updates if we're in drone mode.
    //

    // *TODO: Investigate running display() during gHeadlessClient.  See if this early exit is needed DK 2011-02-18
    if (gHeadlessClient)
    {
#if LL_WINDOWS
        static F32 last_update_time = 0.f;
        if ((gFrameTimeSeconds - last_update_time) > 1.f)
        {
            InvalidateRect((HWND)gViewerWindow->getPlatformWindow(), NULL, false);
            last_update_time = gFrameTimeSeconds;
        }
#elif LL_DARWIN
        // MBW -- Do something clever here.
#endif
        // Not actually rendering, don't bother.
        return;
    }


    //
    // Bail out if we're in the startup state and don't want to try to
    // render the world.
    //
    // <FS:Ansariel> Revert to original state to prevent flickering if login progress screen is disabled
    //if (LLStartUp::getStartupState() < STATE_PRECACHE)
    if (LLStartUp::getStartupState() < STATE_STARTED)
    // </FS:Ansariel>
    {
        LLAppViewer::instance()->pingMainloopTimeout("Display:Startup");
        display_startup();
        return;
    }


    if (gShaderProfileFrame)
    {
        LLGLSLShader::initProfile();
    }

    //LLGLState::verify(false);

    /////////////////////////////////////////////////
    //
    // Update GL Texture statistics (used for discard logic?)
    //

    LLAppViewer::instance()->pingMainloopTimeout("Display:TextureStats");
    stop_glerror();

    LLImageGL::updateStats(gFrameTimeSeconds);

// <FS:CR> Aurora sim
    //LLVOAvatar::sRenderName = gSavedSettings.getS32("AvatarNameTagMode");
    static LLCachedControl<S32> avatarNameTagMode(gSavedSettings, "AvatarNameTagMode");
    S32 RenderName = (S32)avatarNameTagMode;

    if(RenderName > LLWorld::getInstance()->getAllowRenderName())//The most restricted gets set here
        RenderName = LLWorld::getInstance()->getAllowRenderName();
    LLVOAvatar::sRenderName = RenderName;
// <FS:CR> Aurora sim

    // <FS:Ansariel> gSavedSettings replacement
    //LLVOAvatar::sRenderGroupTitles = (gSavedSettings.getBOOL("NameTagShowGroupTitles") && gSavedSettings.getS32("AvatarNameTagMode"));
    static LLCachedControl<bool> nameTagShowGroupTitles(gSavedSettings, "NameTagShowGroupTitles");
    LLVOAvatar::sRenderGroupTitles = (nameTagShowGroupTitles && LLVOAvatar::sRenderName);
    // </FS:Ansariel>

    gPipeline.mBackfaceCull = true;
    gFrameCount++;
    gRecentFrameCount++;
    if (gFocusMgr.getAppHasFocus())
    {
        gForegroundFrameCount++;
    }

    //////////////////////////////////////////////////////////
    //
    // Display start screen if we're teleporting, and skip render
    //

    if (gTeleportDisplay)
    {
        LL_PROFILE_ZONE_NAMED_CATEGORY_DISPLAY("Teleport Display");
        LLAppViewer::instance()->pingMainloopTimeout("Display:Teleport");
        // Note: false = not minimized, do update the TP screen. HB
        update_tp_display(false);
    }
    else if(LLAppViewer::instance()->logoutRequestSent())
    {
        LLAppViewer::instance()->pingMainloopTimeout("Display:Logout");
        F32 percent_done = gLogoutTimer.getElapsedTimeF32() * 100.f / gLogoutMaxTime;
        if (percent_done > 100.f)
        {
            percent_done = 100.f;
        }

        if( LLApp::isExiting() )
        {
            percent_done = 100.f;
        }

        gViewerWindow->setProgressPercent( percent_done );
        gViewerWindow->setProgressMessage(std::string());
    }
    else
    if (gRestoreGL)
    {
        LLAppViewer::instance()->pingMainloopTimeout("Display:RestoreGL");
        F32 percent_done = gRestoreGLTimer.getElapsedTimeF32() * 100.f / RESTORE_GL_TIME;
        if( percent_done > 100.f )
        {
            gViewerWindow->setShowProgress(false,false);
            gRestoreGL = false;
        }
        else
        {

            if( LLApp::isExiting() )
            {
                percent_done = 100.f;
            }

            gViewerWindow->setProgressPercent( percent_done );
        }
        gViewerWindow->setProgressMessage(std::string());
    }

    // <FS::Ansariel> Draw Distance stepping; originally based on SpeedRez by Henri Beauchamp, licensed under LGPL
    // Progressively increase draw distance after TP when required.
    static LLCachedControl<F32> renderFarClip(gSavedSettings, "RenderFarClip");
    if (gSavedDrawDistance > 0.0f && gAgent.getTeleportState() == LLAgent::TELEPORT_NONE)
    {
        if (gLastDrawDistanceStep != renderFarClip())
        {
            LLPresetsManager::instance().setIsDrawDistanceSteppingActive(false);
            gSavedDrawDistance = 0.0f;
            gLastDrawDistanceStep = 0.0f;
            gSavedSettings.setF32("FSSavedRenderFarClip", 0.0f);
        }

        if (gTeleportArrivalTimer.getElapsedTimeF32() >=
            (F32)gSavedSettings.getU32("FSRenderFarClipSteppingInterval"))
        {
            gTeleportArrivalTimer.reset();
            F32 current = gSavedSettings.getF32("RenderFarClip");
            if (gSavedDrawDistance > current)
            {
                current *= 2.0f;
                if (current > gSavedDrawDistance)
                {
                    current = gSavedDrawDistance;
                }
                gSavedSettings.setF32("RenderFarClip", current);
                gLastDrawDistanceStep = current;
            }
            if (current >= gSavedDrawDistance)
            {
                LLPresetsManager::instance().setIsDrawDistanceSteppingActive(false);
                gSavedDrawDistance = 0.0f;
                gLastDrawDistanceStep = 0.0f;
                gSavedSettings.setF32("FSSavedRenderFarClip", 0.0f);
            }
        }
    }
    // </FS::Ansariel>

    //////////////////////////
    //
    // Prepare for the next frame
    //

    /////////////////////////////
    //
    // Update the camera
    //
    //

    LLAppViewer::instance()->pingMainloopTimeout("Display:Camera");
    if (LLViewerCamera::instanceExists())
    {
        LLViewerCamera::getInstance()->setZoomParameters(zoom_factor, subfield);
        LLViewerCamera::getInstance()->setNear(MIN_NEAR_PLANE);
    }

    //////////////////////////
    //
    // clear the next buffer
    // (must follow dynamic texture writing since that uses the frame buffer)
    //

    if (gDisconnected)
    {
        LLAppViewer::instance()->pingMainloopTimeout("Display:Disconnected");
        render_ui();
        swap();
    }

    //////////////////////////
    //
    // Set rendering options
    //
    //
    LLAppViewer::instance()->pingMainloopTimeout("Display:RenderSetup");
    stop_glerror();

    ///////////////////////////////////////
    //
    // Slam lighting parameters back to our defaults.
    // Note that these are not the same as GL defaults...

    stop_glerror();
    gGL.setAmbientLightColor(LLColor4::white);
    stop_glerror();

    /////////////////////////////////////
    //
    // Render
    //
    // Actually push all of our triangles to the screen.
    //

    // do render-to-texture stuff here
    if (gPipeline.hasRenderDebugFeatureMask(LLPipeline::RENDER_DEBUG_FEATURE_DYNAMIC_TEXTURES))
    {
        LLAppViewer::instance()->pingMainloopTimeout("Display:DynamicTextures");
        LL_PROFILE_ZONE_NAMED_CATEGORY_DISPLAY("Update Dynamic Textures");
        if (LLViewerDynamicTexture::updateAllInstances())
        {
            gGL.setColorMask(true, true);
            glClear(GL_DEPTH_BUFFER_BIT);
        }
    }

    gViewerWindow->setup3DViewport();

    gPipeline.resetFrameStats();    // Reset per-frame statistics.

    if (!gDisconnected && !LLApp::isExiting())
    {
        // Render mirrors and associated hero probes before we render the rest of the scene.
        // This ensures the scene state in the hero probes are exactly the same as the rest of the scene before we render it.
        if (gPipeline.RenderMirrors && !gSnapshot)
        {
            LL_PROFILE_ZONE_NAMED_CATEGORY_DISPLAY("Update hero probes");
            gPipeline.mHeroProbeManager.update();
            gPipeline.mHeroProbeManager.renderProbes();
        }

        LL_PROFILE_ZONE_NAMED_CATEGORY_DISPLAY("display - 1");
        LLAppViewer::instance()->pingMainloopTimeout("Display:Update");
        if (gPipeline.hasRenderType(LLPipeline::RENDER_TYPE_HUD))
        { //don't draw hud objects in this frame
            gPipeline.toggleRenderType(LLPipeline::RENDER_TYPE_HUD);
        }

        if (gPipeline.hasRenderType(LLPipeline::RENDER_TYPE_HUD_PARTICLES))
        { //don't draw hud particles in this frame
            gPipeline.toggleRenderType(LLPipeline::RENDER_TYPE_HUD_PARTICLES);
        }

        stop_glerror();
        display_update_camera();
        stop_glerror();

        {
            LL_PROFILE_ZONE_NAMED_CATEGORY_DISPLAY("Env Update");
            // update all the sky/atmospheric/water settings
            LLEnvironment::instance().update(&camera); // <FS:Ansariel> Factor out calls to getInstance
        }

        // *TODO: merge these two methods
        {
            LL_PROFILE_ZONE_NAMED_CATEGORY_DISPLAY("HUD Update");
            LLHUDManager::getInstance()->updateEffects();
            LLHUDObject::updateAll();
            stop_glerror();
        }

        {
            LL_PROFILE_ZONE_NAMED_CATEGORY_DISPLAY("Update Geom");
            const F32 max_geom_update_time = 0.005f*10.f*gFrameIntervalSeconds.value(); // 50 ms/second update time
            gPipeline.createObjects(max_geom_update_time);
            gPipeline.processPartitionQ();
            gPipeline.updateGeom(max_geom_update_time);
            stop_glerror();
        }

        gPipeline.updateGL();

        stop_glerror();

        LLAppViewer::instance()->pingMainloopTimeout("Display:Cull");

        //Increment drawable frame counter
        LLDrawable::incrementVisible();

        LLSpatialGroup::sNoDelete = true;
        LLTexUnit::sWhiteTexture = LLViewerFetchedTexture::sWhiteImagep->getTexName();

        S32 occlusion = LLPipeline::sUseOcclusion;
        if (gDepthDirty)
        { //depth buffer is invalid, don't overwrite occlusion state
            LLPipeline::sUseOcclusion = llmin(occlusion, 1);
        }
        gDepthDirty = false;

        LLGLState::checkStates();

        static LLCullResult result;
        LLViewerCamera::sCurCameraID = LLViewerCamera::CAMERA_WORLD;
        LLPipeline::sUnderWaterRender = LLViewerCamera::getInstance()->cameraUnderWater();
        gPipeline.updateCull(*LLViewerCamera::getInstance(), result);
        stop_glerror();

        LLGLState::checkStates();

        LLAppViewer::instance()->pingMainloopTimeout("Display:Swap");

        {
            LL_PROFILE_ZONE_NAMED_CATEGORY_DISPLAY("display - 2")
            if (gResizeScreenTexture)
            {
                gPipeline.resizeScreenTexture();
                gResizeScreenTexture = false;
            }

            gGL.setColorMask(true, true);
            glClearColor(0,0,0,0);

            LLGLState::checkStates();

            if (!for_snapshot)
            {
                if (gFrameCount > 1 && !for_snapshot)
                { //for some reason, ATI 4800 series will error out if you
                  //try to generate a shadow before the first frame is through
                    gPipeline.generateSunShadow(*LLViewerCamera::getInstance());
                }

                LLVertexBuffer::unbind();

                LLGLState::checkStates();

                glm::mat4 proj = get_current_projection();
                glm::mat4 mod = get_current_modelview();
                glViewport(0,0,512,512);

                LLVOAvatar::updateImpostors();

                set_current_projection(proj);
                set_current_modelview(mod);
                gGL.matrixMode(LLRender::MM_PROJECTION);
                gGL.loadMatrix(glm::value_ptr(proj));
                gGL.matrixMode(LLRender::MM_MODELVIEW);
                gGL.loadMatrix(glm::value_ptr(mod));
                gViewerWindow->setup3DViewport();

                LLGLState::checkStates();
            }
            glClear(GL_DEPTH_BUFFER_BIT);
        }

        //////////////////////////////////////
        //
        // Update images, using the image stats generated during object update/culling
        //
        // Can put objects onto the retextured list.
        //
        // Doing this here gives hardware occlusion queries extra time to complete
        LLAppViewer::instance()->pingMainloopTimeout("Display:UpdateImages");

        {
            LL_PROFILE_ZONE_NAMED("Update Images");

            {
                LL_PROFILE_ZONE_NAMED_CATEGORY_DISPLAY("Class");
                LLViewerTexture::updateClass();
            }

            {
                LL_PROFILE_ZONE_NAMED_CATEGORY_DISPLAY("Image Update Bump");
                gBumpImageList.updateImages();  // must be called before gTextureList version so that it's textures are thrown out first.
            }

            {
                LL_PROFILE_ZONE_NAMED_CATEGORY_DISPLAY("List");
                F32 max_image_decode_time = 0.050f*gFrameIntervalSeconds.value(); // 50 ms/second decode time
                max_image_decode_time = llclamp(max_image_decode_time, 0.002f, 0.005f ); // min 2ms/frame, max 5ms/frame)
                gTextureList.updateImages(max_image_decode_time);
            }

            {
                LL_PROFILE_ZONE_NAMED_CATEGORY_DISPLAY("GLTF Materials Cleanup");
                //remove dead gltf materials
                gGLTFMaterialList.flushMaterials();
            }
        }

        LLGLState::checkStates();

        ///////////////////////////////////
        //
        // StateSort
        //
        // Responsible for taking visible objects, and adding them to the appropriate draw orders.
        // In the case of alpha objects, z-sorts them first.
        // Also creates special lists for outlines and selected face rendering.
        //
        LLAppViewer::instance()->pingMainloopTimeout("Display:StateSort");
        {
            LL_PROFILE_ZONE_NAMED_CATEGORY_DISPLAY("display - 4")
            LLViewerCamera::sCurCameraID = LLViewerCamera::CAMERA_WORLD;
            gPipeline.stateSort(camera, result); // <FS:Ansariel> Factor out calls to getInstance
            stop_glerror();

            if (rebuild)
            {
                //////////////////////////////////////
                //
                // rebuildPools
                //
                //
                gPipeline.rebuildPools();
                stop_glerror();
            }
        }

        LLSceneMonitor::getInstance()->fetchQueryResult();

        LLGLState::checkStates();

        LLPipeline::sUseOcclusion = occlusion;

        {
            LLAppViewer::instance()->pingMainloopTimeout("Display:Sky");
            LL_PROFILE_ZONE_NAMED_CATEGORY_ENVIRONMENT("update sky"); //LL_RECORD_BLOCK_TIME(FTM_UPDATE_SKY);
            gSky.updateSky();
        }

        if(gUseWireframe)
        {
            glClearColor(0.5f, 0.5f, 0.5f, 0.f);
            glClear(GL_COLOR_BUFFER_BIT);
        }

        LLAppViewer::instance()->pingMainloopTimeout("Display:RenderStart");

        //// render frontmost floater opaque for occlusion culling purposes
        //LLFloater* frontmost_floaterp = gFloaterView->getFrontmost();
        //// assumes frontmost floater with focus is opaque
        //if (frontmost_floaterp && gFocusMgr.childHasKeyboardFocus(frontmost_floaterp))
        //{
        //  gGL.matrixMode(LLRender::MM_MODELVIEW);
        //  gGL.pushMatrix();
        //  {
        //      gGL.getTexUnit(0)->unbind(LLTexUnit::TT_TEXTURE);

        //      glColorMask(GL_FALSE, GL_FALSE, GL_FALSE, GL_TRUE);
        //      gGL.loadIdentity();

        //      LLRect floater_rect = frontmost_floaterp->calcScreenRect();
        //      // deflate by one pixel so rounding errors don't occlude outside of floater extents
        //      floater_rect.stretch(-1);
        //      LLRectf floater_3d_rect((F32)floater_rect.mLeft / (F32)gViewerWindow->getWindowWidthScaled(),
        //                              (F32)floater_rect.mTop / (F32)gViewerWindow->getWindowHeightScaled(),
        //                              (F32)floater_rect.mRight / (F32)gViewerWindow->getWindowWidthScaled(),
        //                              (F32)floater_rect.mBottom / (F32)gViewerWindow->getWindowHeightScaled());
        //      floater_3d_rect.translate(-0.5f, -0.5f);
        //      gGL.translatef(0.f, 0.f, -LLViewerCamera::getInstance()->getNear());
        //      gGL.scalef(LLViewerCamera::getInstance()->getNear() * LLViewerCamera::getInstance()->getAspect() / sinf(LLViewerCamera::getInstance()->getView()), LLViewerCamera::getInstance()->getNear() / sinf(LLViewerCamera::getInstance()->getView()), 1.f);
        //      gGL.color4fv(LLColor4::white.mV);
        //      gGL.begin(LLVertexBuffer::QUADS);
        //      {
        //          gGL.vertex3f(floater_3d_rect.mLeft, floater_3d_rect.mBottom, 0.f);
        //          gGL.vertex3f(floater_3d_rect.mLeft, floater_3d_rect.mTop, 0.f);
        //          gGL.vertex3f(floater_3d_rect.mRight, floater_3d_rect.mTop, 0.f);
        //          gGL.vertex3f(floater_3d_rect.mRight, floater_3d_rect.mBottom, 0.f);
        //      }
        //      gGL.end();
        //      glColorMask(GL_TRUE, GL_TRUE, GL_TRUE, GL_TRUE);
        //  }
        //  gGL.popMatrix();
        //}

        LLPipeline::sUnderWaterRender = LLViewerCamera::getInstance()->cameraUnderWater();

// <FS:CR> Aurora Sim
        if (!LLWorld::getInstance()->getAllowRenderWater())
        {
            LLPipeline::sUnderWaterRender = false;
        }
// </FS:CR> Aurora Sim
        LLGLState::checkStates();

        stop_glerror();

        gGL.setColorMask(true, true);

        if (LLPipeline::sRenderDeferred)
        {
            gPipeline.mRT->deferredScreen.bindTarget();
            if (gUseWireframe)
            {
                F32 g = 0.5f;
                glClearColor(g, g, g, 1.f);
            }
            else
            {
                glClearColor(1, 0, 1, 1);
            }
            gPipeline.mRT->deferredScreen.clear();
        }
        else
        {
            gPipeline.mRT->screen.bindTarget();
            if (LLPipeline::sUnderWaterRender && !gPipeline.canUseWindLightShaders())
            {
                const LLColor4 &col = LLEnvironment::instance().getCurrentWater()->getWaterFogColor();
                glClearColor(col.mV[0], col.mV[1], col.mV[2], 0.f);
            }
            gPipeline.mRT->screen.clear();
        }

        gGL.setColorMask(true, false);

        LLAppViewer::instance()->pingMainloopTimeout("Display:RenderGeom");

        if (!(LLAppViewer::instance()->logoutRequestSent() && LLAppViewer::instance()->hasSavedFinalSnapshot())
                && !gRestoreGL)
        {
            LL_PROFILE_ZONE_NAMED_CATEGORY_DISPLAY("display - 5")
            LLViewerCamera::sCurCameraID = LLViewerCamera::CAMERA_WORLD;

            // <FS:Ansariel> gSavedSettings replacement
            //if (gSavedSettings.getBOOL("RenderDepthPrePass"))
            static LLCachedControl<bool> renderDepthPrePass(gSavedSettings, "RenderDepthPrePass");
            if (renderDepthPrePass)
            // </FS:Ansariel>
            {
                gGL.setColorMask(false, false);

                static const U32 types[] = {
                    LLRenderPass::PASS_SIMPLE,
                    LLRenderPass::PASS_FULLBRIGHT,
                    LLRenderPass::PASS_SHINY
                };

                U32 num_types = LL_ARRAY_SIZE(types);
                gOcclusionProgram.bind();
                for (U32 i = 0; i < num_types; i++)
                {
                    gPipeline.renderObjects(types[i], LLVertexBuffer::MAP_VERTEX, false);
                }

                gOcclusionProgram.unbind();

            }

            gGL.setColorMask(true, true);
            gPipeline.renderGeomDeferred(*LLViewerCamera::getInstance(), true);
        }

        {
            LL_PROFILE_ZONE_NAMED_CATEGORY_DISPLAY("Texture Unbind");
            for (S32 i = 0; i < gGLManager.mNumTextureImageUnits; i++)
            { //dummy cleanup of any currently bound textures
                if (gGL.getTexUnit(i)->getCurrType() != LLTexUnit::TT_NONE)
                {
                    gGL.getTexUnit(i)->unbind(gGL.getTexUnit(i)->getCurrType());
                    gGL.getTexUnit(i)->disable();
                }
            }
        }

        LLAppViewer::instance()->pingMainloopTimeout("Display:RenderFlush");

        LLRenderTarget &rt = (gPipeline.sRenderDeferred ? gPipeline.mRT->deferredScreen : gPipeline.mRT->screen);
        rt.flush();

        if (LLPipeline::sRenderDeferred)
        {
            gPipeline.renderDeferredLighting();
        }

        LLPipeline::sUnderWaterRender = false;

        {
            //capture the frame buffer.
            LLSceneMonitor::getInstance()->capture();
        }

        LLAppViewer::instance()->pingMainloopTimeout("Display:RenderUI");
        if (!for_snapshot)
        {
            render_ui();
            swap();
        }


        LLSpatialGroup::sNoDelete = false;

        gPipeline.clearReferences();
    }

    LLAppViewer::instance()->pingMainloopTimeout("Display:FrameStats");

    stop_glerror();

    display_stats();

    LLAppViewer::instance()->pingMainloopTimeout("Display:Done");

    gShiftFrame = false;

    if (gShaderProfileFrame)
    {
        gShaderProfileFrame = false;
        LLGLSLShader::finishProfile();
    }
}

// WIP simplified copy of display() that does minimal work
void display_cube_face()
{
    LL_PROFILE_ZONE_NAMED_CATEGORY_DISPLAY("Render Cube Face");
    LL_PROFILE_GPU_ZONE("display cube face");

    llassert(!gSnapshot);
    llassert(!gTeleportDisplay);
    llassert(LLStartUp::getStartupState() >= STATE_PRECACHE);
    llassert(!LLAppViewer::instance()->logoutRequestSent());
    llassert(!gRestoreGL);

    bool rebuild = false;

    LLGLSDefault gls_default;
    LLGLDepthTest gls_depth(GL_TRUE, GL_TRUE, GL_LEQUAL);

    LLVertexBuffer::unbind();

    gPipeline.disableLights();

    gPipeline.mBackfaceCull = true;

    gViewerWindow->setup3DViewport();

    if (gPipeline.hasRenderType(LLPipeline::RENDER_TYPE_HUD))
    { //don't draw hud objects in this frame
        gPipeline.toggleRenderType(LLPipeline::RENDER_TYPE_HUD);
    }

    if (gPipeline.hasRenderType(LLPipeline::RENDER_TYPE_HUD_PARTICLES))
    { //don't draw hud particles in this frame
        gPipeline.toggleRenderType(LLPipeline::RENDER_TYPE_HUD_PARTICLES);
    }

    display_update_camera();

    {
        LL_PROFILE_ZONE_NAMED_CATEGORY_DISPLAY("Env Update");
        // update all the sky/atmospheric/water settings
        LLEnvironment::instance().update(LLViewerCamera::getInstance());
    }

    LLSpatialGroup::sNoDelete = true;

    S32 occlusion = LLPipeline::sUseOcclusion;
    LLPipeline::sUseOcclusion = 0; // occlusion data is from main camera point of view, don't read or write it during cube snapshots
    //gDepthDirty = true; //let "real" render pipe know it can't trust the depth buffer for occlusion data

    static LLCullResult result;
    LLViewerCamera::sCurCameraID = LLViewerCamera::CAMERA_WORLD;
    LLPipeline::sUnderWaterRender = LLViewerCamera::getInstance()->cameraUnderWater();
    gPipeline.updateCull(*LLViewerCamera::getInstance(), result);

    gGL.setColorMask(true, true);

    glClearColor(0, 0, 0, 0);
    gPipeline.generateSunShadow(*LLViewerCamera::getInstance());

    glClear(GL_DEPTH_BUFFER_BIT); // | GL_STENCIL_BUFFER_BIT);

    {
        LLViewerCamera::sCurCameraID = LLViewerCamera::CAMERA_WORLD;
        gPipeline.stateSort(*LLViewerCamera::getInstance(), result);

        if (rebuild)
        {
            //////////////////////////////////////
            //
            // rebuildPools
            //
            //
            gPipeline.rebuildPools();
            stop_glerror();
        }
    }

    LLPipeline::sUseOcclusion = occlusion;

    LLAppViewer::instance()->pingMainloopTimeout("Display:RenderStart");

    LLPipeline::sUnderWaterRender = LLViewerCamera::getInstance()->cameraUnderWater();

    gGL.setColorMask(true, true);

    gPipeline.mRT->deferredScreen.bindTarget();
    if (gUseWireframe)
    {
        glClearColor(0.5f, 0.5f, 0.5f, 1.f);
    }
    else
    {
        glClearColor(1, 0, 1, 1);
    }
    gPipeline.mRT->deferredScreen.clear();

    LLViewerCamera::sCurCameraID = LLViewerCamera::CAMERA_WORLD;

    gPipeline.renderGeomDeferred(*LLViewerCamera::getInstance());

    gPipeline.mRT->deferredScreen.flush();

    gPipeline.renderDeferredLighting();

    LLPipeline::sUnderWaterRender = false;

    // Finalize scene
    //gPipeline.renderFinalize();

    LLSpatialGroup::sNoDelete = false;
    gPipeline.clearReferences();
}

void render_hud_attachments()
{
    LLPerfStats::RecordSceneTime T ( LLPerfStats::StatType_t::RENDER_HUDS); // render time capture - Primary contributor to HUDs (though these end up in render batches)
    gGL.matrixMode(LLRender::MM_PROJECTION);
    gGL.pushMatrix();
    gGL.matrixMode(LLRender::MM_MODELVIEW);
    gGL.pushMatrix();

    glm::mat4 current_proj = get_current_projection();
    glm::mat4 current_mod = get_current_modelview();

    // clamp target zoom level to reasonable values
//  gAgentCamera.mHUDTargetZoom = llclamp(gAgentCamera.mHUDTargetZoom, 0.1f, 1.f);
// [RLVa:KB] - Checked: 2010-08-22 (RLVa-1.2.1a) | Modified: RLVa-1.0.0c
    gAgentCamera.mHUDTargetZoom = llclamp(gAgentCamera.mHUDTargetZoom, (!gRlvAttachmentLocks.hasLockedHUD()) ? 0.1f : 0.85f, 1.f);
// [/RLVa:KB]

    // smoothly interpolate current zoom level
    gAgentCamera.mHUDCurZoom = lerp(gAgentCamera.mHUDCurZoom, gAgentCamera.getAgentHUDTargetZoom(), LLSmoothInterpolation::getInterpolant(0.03f));

    if (LLPipeline::sShowHUDAttachments && !gDisconnected && setup_hud_matrices())
    {
        LLPipeline::sRenderingHUDs = true;
        LLCamera hud_cam = *LLViewerCamera::getInstance();
        hud_cam.setOrigin(-1.f,0,0);
        hud_cam.setAxes(LLVector3(1,0,0), LLVector3(0,1,0), LLVector3(0,0,1));
        LLViewerCamera::updateFrustumPlanes(hud_cam, true);

        // <FS:Ansariel> gSavedSettings replacement
        //bool render_particles = gPipeline.hasRenderType(LLPipeline::RENDER_TYPE_PARTICLES) && gSavedSettings.getBOOL("RenderHUDParticles");
        static LLCachedControl<bool> renderHUDParticles(gSavedSettings, "RenderHUDParticles");
        bool render_particles = gPipeline.hasRenderType(LLPipeline::RENDER_TYPE_PARTICLES) && renderHUDParticles;
        // </FS:Ansariel>

        //only render hud objects
        gPipeline.pushRenderTypeMask();

        // turn off everything
        gPipeline.andRenderTypeMask(LLPipeline::END_RENDER_TYPES);
        // turn on HUD
        gPipeline.toggleRenderType(LLPipeline::RENDER_TYPE_HUD);
        // turn on HUD particles
        gPipeline.toggleRenderType(LLPipeline::RENDER_TYPE_HUD_PARTICLES);

        // if particles are off, turn off hud-particles as well
        if (!render_particles)
        {
            // turn back off HUD particles
            gPipeline.toggleRenderType(LLPipeline::RENDER_TYPE_HUD_PARTICLES);
        }

        bool has_ui = gPipeline.hasRenderDebugFeatureMask(LLPipeline::RENDER_DEBUG_FEATURE_UI);
        if (has_ui)
        {
            gPipeline.toggleRenderDebugFeature(LLPipeline::RENDER_DEBUG_FEATURE_UI);
        }

        S32 use_occlusion = LLPipeline::sUseOcclusion;
        LLPipeline::sUseOcclusion = 0;

        //cull, sort, and render hud objects
        static LLCullResult result;
        LLSpatialGroup::sNoDelete = true;

        LLViewerCamera::sCurCameraID = LLViewerCamera::CAMERA_WORLD;
        gPipeline.updateCull(hud_cam, result, true);

        // Toggle render types
        gPipeline.toggleRenderType(LLPipeline::RENDER_TYPE_BUMP);
        gPipeline.toggleRenderType(LLPipeline::RENDER_TYPE_SIMPLE);
        gPipeline.toggleRenderType(LLPipeline::RENDER_TYPE_VOLUME);
        gPipeline.toggleRenderType(LLPipeline::RENDER_TYPE_ALPHA);
        gPipeline.toggleRenderType(LLPipeline::RENDER_TYPE_ALPHA_PRE_WATER);
        gPipeline.toggleRenderType(LLPipeline::RENDER_TYPE_ALPHA_MASK);
        gPipeline.toggleRenderType(LLPipeline::RENDER_TYPE_FULLBRIGHT_ALPHA_MASK);
        gPipeline.toggleRenderType(LLPipeline::RENDER_TYPE_FULLBRIGHT);
        gPipeline.toggleRenderType(LLPipeline::RENDER_TYPE_GLTF_PBR);
        gPipeline.toggleRenderType(LLPipeline::RENDER_TYPE_GLTF_PBR_ALPHA_MASK);

        // Toggle render passes
        gPipeline.toggleRenderType(LLPipeline::RENDER_TYPE_PASS_ALPHA);
        gPipeline.toggleRenderType(LLPipeline::RENDER_TYPE_PASS_ALPHA_MASK);
        gPipeline.toggleRenderType(LLPipeline::RENDER_TYPE_PASS_BUMP);
        gPipeline.toggleRenderType(LLPipeline::RENDER_TYPE_PASS_MATERIAL);
        gPipeline.toggleRenderType(LLPipeline::RENDER_TYPE_PASS_FULLBRIGHT);
        gPipeline.toggleRenderType(LLPipeline::RENDER_TYPE_PASS_FULLBRIGHT_ALPHA_MASK);
        gPipeline.toggleRenderType(LLPipeline::RENDER_TYPE_PASS_FULLBRIGHT_SHINY);
        gPipeline.toggleRenderType(LLPipeline::RENDER_TYPE_PASS_SHINY);
        gPipeline.toggleRenderType(LLPipeline::RENDER_TYPE_PASS_INVISIBLE);
        gPipeline.toggleRenderType(LLPipeline::RENDER_TYPE_PASS_INVISI_SHINY);
        gPipeline.toggleRenderType(LLPipeline::RENDER_TYPE_PASS_GLTF_PBR);
        gPipeline.toggleRenderType(LLPipeline::RENDER_TYPE_PASS_GLTF_PBR_ALPHA_MASK);

        gPipeline.stateSort(hud_cam, result);

        gPipeline.renderGeomPostDeferred(hud_cam);

        LLSpatialGroup::sNoDelete = false;
        //gPipeline.clearReferences();

        render_hud_elements();

        //restore type mask
        gPipeline.popRenderTypeMask();

        if (has_ui)
        {
            gPipeline.toggleRenderDebugFeature(LLPipeline::RENDER_DEBUG_FEATURE_UI);
        }
        LLPipeline::sUseOcclusion = use_occlusion;
        LLPipeline::sRenderingHUDs = false;
    }
    gGL.matrixMode(LLRender::MM_PROJECTION);
    gGL.popMatrix();
    gGL.matrixMode(LLRender::MM_MODELVIEW);
    gGL.popMatrix();

    set_current_projection(current_proj);
    set_current_modelview(current_mod);
}

LLRect get_whole_screen_region()
{
    // <FS:Ansariel> Factor out calls to getInstance
    LLViewerCamera& camera = LLViewerCamera::instance();

    LLRect whole_screen = gViewerWindow->getWorldViewRectScaled();

    // apply camera zoom transform (for high res screenshots)
    F32 zoom_factor = camera.getZoomFactor(); // <FS:Ansariel> Factor out calls to getInstance
    S16 sub_region = camera.getZoomSubRegion(); // <FS:Ansariel> Factor out calls to getInstance
    if (zoom_factor > 1.f)
    {
        S32 num_horizontal_tiles = llceil(zoom_factor);
        S32 tile_width = ll_round((F32)gViewerWindow->getWorldViewWidthScaled() / zoom_factor);
        S32 tile_height = ll_round((F32)gViewerWindow->getWorldViewHeightScaled() / zoom_factor);
        int tile_y = sub_region / num_horizontal_tiles;
        int tile_x = sub_region - (tile_y * num_horizontal_tiles);

        whole_screen.setLeftTopAndSize(tile_x * tile_width, gViewerWindow->getWorldViewHeightScaled() - (tile_y * tile_height), tile_width, tile_height);
    }
    return whole_screen;
}

bool get_hud_matrices(const LLRect& screen_region, glm::mat4 &proj, glm::mat4&model)
{
    if (isAgentAvatarValid() && gAgentAvatarp->hasHUDAttachment())
    {
        F32 zoom_level = gAgentCamera.mHUDCurZoom;
        LLBBox hud_bbox = gAgentAvatarp->getHUDBBox();

        F32 hud_depth = llmax(1.f, hud_bbox.getExtentLocal().mV[VX] * 1.1f);
<<<<<<< HEAD

        // <FS:Ansariel> Factor out calls to getInstance
        //proj = gl_ortho(-0.5f * LLViewerCamera::getInstance()->getAspect(), 0.5f * LLViewerCamera::getInstance()->getAspect(), -0.5f, 0.5f, 0.f, hud_depth);
        //proj.element(2,2) = -0.01f;
=======
        proj = glm::ortho(-0.5f * LLViewerCamera::getInstance()->getAspect(), 0.5f * LLViewerCamera::getInstance()->getAspect(), -0.5f, 0.5f, 0.f, hud_depth);
        proj[2][2] = -0.01f;
>>>>>>> 74205607

        F32 aspect_ratio = LLViewerCamera::getInstance()->getAspect();
        proj = gl_ortho(-0.5f * aspect_ratio, 0.5f * aspect_ratio, -0.5f, 0.5f, 0.f, hud_depth);
        proj.element(2,2) = -0.01f;
        // <//FS:Ansariel> Factor out calls to getInstance

        F32 scale_x = (F32)gViewerWindow->getWorldViewWidthScaled() / (F32)screen_region.getWidth();
        F32 scale_y = (F32)gViewerWindow->getWorldViewHeightScaled() / (F32)screen_region.getHeight();

        glm::mat4 mat = glm::identity<glm::mat4>();
        mat = glm::translate(mat,
            glm::vec3(clamp_rescale((F32)(screen_region.getCenterX() - screen_region.mLeft), 0.f, (F32)gViewerWindow->getWorldViewWidthScaled(), 0.5f * scale_x * aspect_ratio, -0.5f * scale_x * aspect_ratio),
                clamp_rescale((F32)(screen_region.getCenterY() - screen_region.mBottom), 0.f, (F32)gViewerWindow->getWorldViewHeightScaled(), 0.5f * scale_y, -0.5f * scale_y),
                0.f));
        mat = glm::scale(mat, glm::vec3(scale_x, scale_y, 1.f));
        proj *= mat;

        glm::mat4 tmp_model = glm::make_mat4(OGL_TO_CFR_ROTATION);
        mat = glm::identity<glm::mat4>();
        mat = glm::translate(mat, glm::vec3(-hud_bbox.getCenterLocal().mV[VX] + (hud_depth * 0.5f), 0.f, 0.f));
        mat = glm::scale(mat, glm::vec3(zoom_level));
        tmp_model *= mat;
        model = tmp_model;

        return true;
    }
    else
    {
        return false;
    }
}

bool get_hud_matrices(glm::mat4 &proj, glm::mat4&model)
{
    LLRect whole_screen = get_whole_screen_region();
    return get_hud_matrices(whole_screen, proj, model);
}

bool setup_hud_matrices()
{
    LLRect whole_screen = get_whole_screen_region();
    return setup_hud_matrices(whole_screen);
}

bool setup_hud_matrices(const LLRect& screen_region)
{
    glm::mat4 proj, model;
    bool result = get_hud_matrices(screen_region, proj, model);
    if (!result) return result;

    // set up transform to keep HUD objects in front of camera
    gGL.matrixMode(LLRender::MM_PROJECTION);
    gGL.loadMatrix(glm::value_ptr(proj));
    set_current_projection(proj);

    gGL.matrixMode(LLRender::MM_MODELVIEW);
    gGL.loadMatrix(glm::value_ptr(model));
    set_current_modelview(model);
    return true;
}

void render_ui(F32 zoom_factor, int subfield)
{
    LLPerfStats::RecordSceneTime T ( LLPerfStats::StatType_t::RENDER_UI ); // render time capture - Primary UI stat can have HUD time overlap (TODO)
    LL_PROFILE_ZONE_SCOPED_CATEGORY_UI; //LL_RECORD_BLOCK_TIME(FTM_RENDER_UI);
    LL_PROFILE_GPU_ZONE("ui");
    LLGLState::checkStates();

    glm::mat4 saved_view = get_current_modelview();

    if (!gSnapshot)
    {
        gGL.pushMatrix();
        gGL.loadMatrix(gGLLastModelView);
        set_current_modelview(glm::make_mat4(gGLLastModelView));
    }

    if(LLSceneMonitor::getInstance()->needsUpdate())
    {
        gGL.pushMatrix();
        gViewerWindow->setup2DRender();
        LLSceneMonitor::getInstance()->compare();
        gViewerWindow->setup3DRender();
        gGL.popMatrix();
    }

    // apply gamma correction and post effects
    gPipeline.renderFinalize();

    {
        LLGLState::checkStates();


        LL_PROFILE_ZONE_NAMED_CATEGORY_UI("HUD");
    render_hud_elements();
// [RLVa:KB] - Checked: RLVa-2.2 (@setoverlay)
        if (RlvActions::hasBehaviour(RLV_BHVR_SETOVERLAY))
        {
            LLVfxManager::instance().runEffect(EVisualEffect::RlvOverlay);
        }
// [/RLVa:KB]
        LLGLState::checkStates();
        render_hud_attachments();

        LLGLState::checkStates();

        LLGLSDefault gls_default;
        LLGLSUIDefault gls_ui;
        {
            gPipeline.disableLights();
        }

        bool render_ui = gPipeline.hasRenderDebugFeatureMask(LLPipeline::RENDER_DEBUG_FEATURE_UI);
        if (render_ui)
        {
            if (!gDisconnected)
            {
                LL_PROFILE_ZONE_NAMED_CATEGORY_UI("UI 3D"); //LL_RECORD_BLOCK_TIME(FTM_RENDER_UI_3D);
                LLGLState::checkStates();
                render_ui_3d();
                LLGLState::checkStates();
            }
            else
            {
                render_disconnected_background();
            }
        }

        if (render_ui)
        {
            LL_PROFILE_ZONE_NAMED_CATEGORY_UI("UI 2D"); //LL_RECORD_BLOCK_TIME(FTM_RENDER_UI_2D);
            LLHUDObject::renderAll();
            render_ui_2d();
        }

        gViewerWindow->setup2DRender();
        gViewerWindow->updateDebugText();
        gViewerWindow->drawDebugText();
    }

    if (!gSnapshot)
    {
        set_current_modelview(saved_view);
        gGL.popMatrix();
    }
}

void swap()
{
    LLPerfStats::RecordSceneTime T ( LLPerfStats::StatType_t::RENDER_SWAP ); // render time capture - Swap buffer time - can signify excessive data transfer to/from GPU
    LL_PROFILE_ZONE_NAMED_CATEGORY_DISPLAY("Swap");
    LL_PROFILE_GPU_ZONE("swap");
    if (gDisplaySwapBuffers)
    {
        gViewerWindow->getWindow()->swapBuffers();
    }
    gDisplaySwapBuffers = true;
}

void renderCoordinateAxes()
{
    gGL.getTexUnit(0)->unbind(LLTexUnit::TT_TEXTURE);
    gGL.begin(LLRender::LINES);
        gGL.color3f(1.0f, 0.0f, 0.0f);   // i direction = X-Axis = red
        gGL.vertex3f(0.0f, 0.0f, 0.0f);
        gGL.vertex3f(2.0f, 0.0f, 0.0f);
        gGL.vertex3f(3.0f, 0.0f, 0.0f);
        gGL.vertex3f(5.0f, 0.0f, 0.0f);
        gGL.vertex3f(6.0f, 0.0f, 0.0f);
        gGL.vertex3f(8.0f, 0.0f, 0.0f);
        // Make an X
        gGL.vertex3f(11.0f, 1.0f, 1.0f);
        gGL.vertex3f(11.0f, -1.0f, -1.0f);
        gGL.vertex3f(11.0f, 1.0f, -1.0f);
        gGL.vertex3f(11.0f, -1.0f, 1.0f);

        gGL.color3f(0.0f, 1.0f, 0.0f);   // j direction = Y-Axis = green
        gGL.vertex3f(0.0f, 0.0f, 0.0f);
        gGL.vertex3f(0.0f, 2.0f, 0.0f);
        gGL.vertex3f(0.0f, 3.0f, 0.0f);
        gGL.vertex3f(0.0f, 5.0f, 0.0f);
        gGL.vertex3f(0.0f, 6.0f, 0.0f);
        gGL.vertex3f(0.0f, 8.0f, 0.0f);
        // Make a Y
        gGL.vertex3f(1.0f, 11.0f, 1.0f);
        gGL.vertex3f(0.0f, 11.0f, 0.0f);
        gGL.vertex3f(-1.0f, 11.0f, 1.0f);
        gGL.vertex3f(0.0f, 11.0f, 0.0f);
        gGL.vertex3f(0.0f, 11.0f, 0.0f);
        gGL.vertex3f(0.0f, 11.0f, -1.0f);

        gGL.color3f(0.0f, 0.0f, 1.0f);   // Z-Axis = blue
        gGL.vertex3f(0.0f, 0.0f, 0.0f);
        gGL.vertex3f(0.0f, 0.0f, 2.0f);
        gGL.vertex3f(0.0f, 0.0f, 3.0f);
        gGL.vertex3f(0.0f, 0.0f, 5.0f);
        gGL.vertex3f(0.0f, 0.0f, 6.0f);
        gGL.vertex3f(0.0f, 0.0f, 8.0f);
        // Make a Z
        gGL.vertex3f(-1.0f, 1.0f, 11.0f);
        gGL.vertex3f(1.0f, 1.0f, 11.0f);
        gGL.vertex3f(1.0f, 1.0f, 11.0f);
        gGL.vertex3f(-1.0f, -1.0f, 11.0f);
        gGL.vertex3f(-1.0f, -1.0f, 11.0f);
        gGL.vertex3f(1.0f, -1.0f, 11.0f);
    gGL.end();
}


void draw_axes()
{
    LLGLSUIDefault gls_ui;
    gGL.getTexUnit(0)->unbind(LLTexUnit::TT_TEXTURE);
    // A vertical white line at origin
    LLVector3 v = gAgent.getPositionAgent();
    gGL.begin(LLRender::LINES);
        gGL.color3f(1.0f, 1.0f, 1.0f);
        gGL.vertex3f(0.0f, 0.0f, 0.0f);
        gGL.vertex3f(0.0f, 0.0f, 40.0f);
    gGL.end();
    // Some coordinate axes
    gGL.pushMatrix();
        gGL.translatef( v.mV[VX], v.mV[VY], v.mV[VZ] );
        renderCoordinateAxes();
    gGL.popMatrix();
}

void render_ui_3d()
{
    LL_PROFILE_ZONE_SCOPED_CATEGORY_UI;
    LLGLSPipeline gls_pipeline;

    //////////////////////////////////////
    //
    // Render 3D UI elements
    // NOTE: zbuffer is cleared before we get here by LLDrawPoolHUD,
    //       so 3d elements requiring Z buffer are moved to LLDrawPoolHUD
    //

    /////////////////////////////////////////////////////////////
    //
    // Render 2.5D elements (2D elements in the world)
    // Stuff without z writes
    //

    // Debugging stuff goes before the UI.

    stop_glerror();

    gUIProgram.bind();
    gGL.color4f(1, 1, 1, 1);

    // Coordinate axes
    // <FS:Ansariel> gSavedSettings replacement
    //if (gSavedSettings.getBOOL("ShowAxes"))
    static LLCachedControl<bool> showAxes(gSavedSettings, "ShowAxes");
    if (showAxes)
    // </FS:Ansariel>
    {
        draw_axes();
    }

    gViewerWindow->renderSelections(false, false, true); // Non HUD call in render_hud_elements

    if (gPipeline.hasRenderDebugFeatureMask(LLPipeline::RENDER_DEBUG_FEATURE_UI))
    {
        // Render debugging beacons.
        gObjectList.renderObjectBeacons();
        gObjectList.resetObjectBeacons();
        gSky.addSunMoonBeacons();
    }
    else
    {
        // Make sure particle effects disappear
        LLHUDObject::renderAllForTimer();
    }

    stop_glerror();
}

void render_ui_2d()
{
    LL_PROFILE_ZONE_SCOPED_CATEGORY_UI;
    LLGLSUIDefault gls_ui;

    /////////////////////////////////////////////////////////////
    //
    // Render 2D UI elements that overlay the world (no z compare)

    //  Disable wireframe mode below here, as this is HUD/menus
    glPolygonMode(GL_FRONT_AND_BACK, GL_FILL);

    //  Menu overlays, HUD, etc
    gViewerWindow->setup2DRender();

    // <FS:Ansariel> Factor out instance() call
    //F32 zoom_factor = LLViewerCamera::getInstance()->getZoomFactor();
    //S16 sub_region = LLViewerCamera::getInstance()->getZoomSubRegion();
    LLViewerCamera& camera = LLViewerCamera::instance();
    F32 zoom_factor = camera.getZoomFactor();
    S16 sub_region = camera.getZoomSubRegion();
    LLVector2& ui_scale_factor = LLUI::getScaleFactor();

    if (zoom_factor > 1.f)
    {
        //decompose subregion number to x and y values
        int pos_y = sub_region / llceil(zoom_factor);
        int pos_x = sub_region - (pos_y*llceil(zoom_factor));
        // offset for this tile
        LLFontGL::sCurOrigin.mX -= ll_round((F32)gViewerWindow->getWindowWidthScaled() * (F32)pos_x / zoom_factor);
        LLFontGL::sCurOrigin.mY -= ll_round((F32)gViewerWindow->getWindowHeightScaled() * (F32)pos_y / zoom_factor);
    }

    stop_glerror();

    // render outline for HUD
    if (isAgentAvatarValid() && gAgentCamera.mHUDCurZoom < 0.98f)
    {
        gUIProgram.bind();
        gGL.pushMatrix();
        S32 half_width = (gViewerWindow->getWorldViewWidthScaled() / 2);
        S32 half_height = (gViewerWindow->getWorldViewHeightScaled() / 2);
        // <FS:Ansariel> Factor out instance() call
        //gGL.scalef(LLUI::getScaleFactor().mV[0], LLUI::getScaleFactor().mV[1], 1.f);
        gGL.scalef(ui_scale_factor.mV[0], ui_scale_factor.mV[1], 1.f);
        gGL.translatef((F32)half_width, (F32)half_height, 0.f);
        F32 zoom = gAgentCamera.mHUDCurZoom;
        gGL.scalef(zoom,zoom,1.f);
        gGL.color4fv(LLColor4::white.mV);
        gl_rect_2d(-half_width, half_height, half_width, -half_height, false);
        gGL.popMatrix();
        gUIProgram.unbind();
        stop_glerror();
    }


    if (LLPipeline::RenderUIBuffer)
    {
        if (LLView::sIsRectDirty)
        {
            LLView::sIsRectDirty = false;
            LLRect t_rect;

            gPipeline.mUIScreen.bindTarget();
            gGL.setColorMask(true, true);
            {
                static const S32 pad = 8;

                LLView::sDirtyRect.mLeft -= pad;
                LLView::sDirtyRect.mRight += pad;
                LLView::sDirtyRect.mBottom -= pad;
                LLView::sDirtyRect.mTop += pad;

                LLGLEnable scissor(GL_SCISSOR_TEST);
                static LLRect last_rect = LLView::sDirtyRect;

                //union with last rect to avoid mouse poop
                last_rect.unionWith(LLView::sDirtyRect);

                t_rect = LLView::sDirtyRect;
                LLView::sDirtyRect = last_rect;
                last_rect = t_rect;

                // <FS:Ansariel> Factor out instance() call
                //last_rect.mLeft = LLRect::tCoordType(last_rect.mLeft / LLUI::getScaleFactor().mV[0]);
                //last_rect.mRight = LLRect::tCoordType(last_rect.mRight / LLUI::getScaleFactor().mV[0]);
                //last_rect.mTop = LLRect::tCoordType(last_rect.mTop / LLUI::getScaleFactor().mV[1]);
                //last_rect.mBottom = LLRect::tCoordType(last_rect.mBottom / LLUI::getScaleFactor().mV[1]);
                last_rect.mLeft = LLRect::tCoordType(last_rect.mLeft / ui_scale_factor.mV[0]);
                last_rect.mRight = LLRect::tCoordType(last_rect.mRight / ui_scale_factor.mV[0]);
                last_rect.mTop = LLRect::tCoordType(last_rect.mTop / ui_scale_factor.mV[1]);
                last_rect.mBottom = LLRect::tCoordType(last_rect.mBottom / ui_scale_factor.mV[1]);

                LLRect clip_rect(last_rect);

                glClear(GL_COLOR_BUFFER_BIT);

                gViewerWindow->draw();
            }

            gPipeline.mUIScreen.flush();
            gGL.setColorMask(true, false);

            LLView::sDirtyRect = t_rect;
        }

        LLGLDisable cull(GL_CULL_FACE);
        LLGLDisable blend(GL_BLEND);
        S32 width = gViewerWindow->getWindowWidthScaled();
        S32 height = gViewerWindow->getWindowHeightScaled();
        gGL.getTexUnit(0)->bind(&gPipeline.mUIScreen);
        gGL.begin(LLRender::TRIANGLE_STRIP);
        gGL.color4f(1.f,1.f,1.f,1.f);
        gGL.texCoord2f(0.f, 0.f);                 gGL.vertex2i(0, 0);
        gGL.texCoord2f((F32)width, 0.f);          gGL.vertex2i(width, 0);
        gGL.texCoord2f(0.f, (F32)height);         gGL.vertex2i(0, height);
        gGL.texCoord2f((F32)width, (F32)height);  gGL.vertex2i(width, height);
        gGL.end();
    }
    else
    {
        gViewerWindow->draw();
    }



    // reset current origin for font rendering, in case of tiling render
    LLFontGL::sCurOrigin.set(0, 0);
}

void render_disconnected_background()
{
    gUIProgram.bind();

    gGL.color4f(1,1,1,1);
    if (!gDisconnectedImagep && gDisconnected)
    {
        LL_INFOS() << "Loading last bitmap..." << LL_ENDL;

        std::string temp_str;
        temp_str = gDirUtilp->getLindenUserDir() + gDirUtilp->getDirDelimiter() + LLStartUp::getScreenLastFilename();

        LLPointer<LLImagePNG> image_png = new LLImagePNG;
        if( !image_png->load(temp_str) )
        {
            //LL_INFOS() << "Bitmap load failed" << LL_ENDL;
            return;
        }

        LLPointer<LLImageRaw> raw = new LLImageRaw;
        if (!image_png->decode(raw, 0.0f))
        {
            LL_INFOS() << "Bitmap decode failed" << LL_ENDL;
            gDisconnectedImagep = NULL;
            return;
        }

        U8 *rawp = raw->getData();
        S32 npixels = (S32)image_png->getWidth()*(S32)image_png->getHeight();
        for (S32 i = 0; i < npixels; i++)
        {
            S32 sum = 0;
            sum = *rawp + *(rawp+1) + *(rawp+2);
            sum /= 3;
            *rawp = ((S32)sum*6 + *rawp)/7;
            rawp++;
            *rawp = ((S32)sum*6 + *rawp)/7;
            rawp++;
            *rawp = ((S32)sum*6 + *rawp)/7;
            rawp++;
        }


        raw->expandToPowerOfTwo();
        gDisconnectedImagep = LLViewerTextureManager::getLocalTexture(raw.get(), false );
        gStartTexture = gDisconnectedImagep;
        gGL.getTexUnit(0)->unbind(LLTexUnit::TT_TEXTURE);
    }

    // Make sure the progress view always fills the entire window.
    S32 width = gViewerWindow->getWindowWidthScaled();
    S32 height = gViewerWindow->getWindowHeightScaled();

    if (gDisconnectedImagep)
    {
        LLGLSUIDefault gls_ui;
        gViewerWindow->setup2DRender();
        gGL.pushMatrix();
        {
            // scale ui to reflect UIScaleFactor
            // this can't be done in setup2DRender because it requires a
            // pushMatrix/popMatrix pair
            const LLVector2& display_scale = gViewerWindow->getDisplayScale();
            gGL.scalef(display_scale.mV[VX], display_scale.mV[VY], 1.f);

            gGL.getTexUnit(0)->bind(gDisconnectedImagep);
            gGL.color4f(1.f, 1.f, 1.f, 1.f);
            gl_rect_2d_simple_tex(width, height);
            gGL.getTexUnit(0)->unbind(LLTexUnit::TT_TEXTURE);
        }
        gGL.popMatrix();
    }
    gGL.flush();

    gUIProgram.unbind();
}

void display_cleanup()
{
    gDisconnectedImagep = NULL;
}
<|MERGE_RESOLUTION|>--- conflicted
+++ resolved
@@ -1414,19 +1414,14 @@
         LLBBox hud_bbox = gAgentAvatarp->getHUDBBox();
 
         F32 hud_depth = llmax(1.f, hud_bbox.getExtentLocal().mV[VX] * 1.1f);
-<<<<<<< HEAD
 
         // <FS:Ansariel> Factor out calls to getInstance
-        //proj = gl_ortho(-0.5f * LLViewerCamera::getInstance()->getAspect(), 0.5f * LLViewerCamera::getInstance()->getAspect(), -0.5f, 0.5f, 0.f, hud_depth);
-        //proj.element(2,2) = -0.01f;
-=======
-        proj = glm::ortho(-0.5f * LLViewerCamera::getInstance()->getAspect(), 0.5f * LLViewerCamera::getInstance()->getAspect(), -0.5f, 0.5f, 0.f, hud_depth);
+        //proj = glm::ortho(-0.5f * LLViewerCamera::getInstance()->getAspect(), 0.5f * LLViewerCamera::getInstance()->getAspect(), -0.5f, 0.5f, 0.f, hud_depth);
+        //proj[2][2] = -0.01f;
+
+        F32 aspect_ratio = LLViewerCamera::getInstance()->getAspect();
+        proj = glm::ortho(-0.5f * aspect_ratio, 0.5f * aspect_ratio, -0.5f, 0.5f, 0.f, hud_depth);
         proj[2][2] = -0.01f;
->>>>>>> 74205607
-
-        F32 aspect_ratio = LLViewerCamera::getInstance()->getAspect();
-        proj = gl_ortho(-0.5f * aspect_ratio, 0.5f * aspect_ratio, -0.5f, 0.5f, 0.f, hud_depth);
-        proj.element(2,2) = -0.01f;
         // <//FS:Ansariel> Factor out calls to getInstance
 
         F32 scale_x = (F32)gViewerWindow->getWorldViewWidthScaled() / (F32)screen_region.getWidth();
