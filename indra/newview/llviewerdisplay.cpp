/** 
 * @file llviewerdisplay.cpp
 * @brief LLViewerDisplay class implementation
 *
 * $LicenseInfo:firstyear=2004&license=viewerlgpl$
 * Second Life Viewer Source Code
 * Copyright (C) 2010, Linden Research, Inc.
 * 
 * This library is free software; you can redistribute it and/or
 * modify it under the terms of the GNU Lesser General Public
 * License as published by the Free Software Foundation;
 * version 2.1 of the License only.
 * 
 * This library is distributed in the hope that it will be useful,
 * but WITHOUT ANY WARRANTY; without even the implied warranty of
 * MERCHANTABILITY or FITNESS FOR A PARTICULAR PURPOSE.  See the GNU
 * Lesser General Public License for more details.
 * 
 * You should have received a copy of the GNU Lesser General Public
 * License along with this library; if not, write to the Free Software
 * Foundation, Inc., 51 Franklin Street, Fifth Floor, Boston, MA  02110-1301  USA
 * 
 * Linden Research, Inc., 945 Battery Street, San Francisco, CA  94111  USA
 * $/LicenseInfo$
 */

#include "llviewerprecompiledheaders.h"

#include "llviewerdisplay.h"

#include "llgl.h"
#include "llrender.h"
#include "llglheaders.h"
#include "llagent.h"
#include "llagentcamera.h"
#include "llviewercontrol.h"
#include "llcoord.h"
#include "llcriticaldamp.h"
#include "lldir.h"
#include "lldynamictexture.h"
#include "lldrawpoolalpha.h"
#include "llfeaturemanager.h"
//#include "llfirstuse.h"
#include "llhudmanager.h"
#include "llimagebmp.h"
#include "llmemory.h"
#include "llselectmgr.h"
#include "llsky.h"
#include "llstartup.h"
#include "lltoolfocus.h"
#include "lltoolmgr.h"
#include "lltooldraganddrop.h"
#include "lltoolpie.h"
#include "lltracker.h"
#include "lltrans.h"
#include "llui.h"
#include "llviewercamera.h"
#include "llviewerobjectlist.h"
#include "llviewerparcelmgr.h"
#include "llviewerwindow.h"
#include "llvoavatarself.h"
#include "llvograss.h"
#include "llworld.h"
#include "pipeline.h"
#include "llspatialpartition.h"
#include "llappviewer.h"
#include "llstartup.h"
#include "llviewershadermgr.h"
#include "llfasttimer.h"
#include "llfloatertools.h"
#include "llviewertexturelist.h"
#include "llfocusmgr.h"
#include "llcubemap.h"
#include "llviewerregion.h"
#include "lldrawpoolwater.h"
#include "lldrawpoolbump.h"
#include "llpostprocess.h"
#include "llscenemonitor.h"
// [RLVa:KB] - Checked: 2011-05-22 (RLVa-1.3.1a)
#include "rlvhandler.h"
#include "rlvlocks.h"
// [/RLVa:KB]
#include "llpresetsmanager.h"
#include "fsdata.h"

#include "llenvironment.h"

#include "llenvironment.h"

extern LLPointer<LLViewerTexture> gStartTexture;
extern bool gShiftFrame;

LLPointer<LLViewerTexture> gDisconnectedImagep = NULL;

// used to toggle renderer back on after teleport
BOOL		 gTeleportDisplay = FALSE;
LLFrameTimer gTeleportDisplayTimer;
LLFrameTimer gTeleportArrivalTimer;
const F32		RESTORE_GL_TIME = 5.f;	// Wait this long while reloading textures before we raise the curtain
// <FS:Ansariel> Draw Distance stepping; originally based on SpeedRez by Henri Beauchamp, licensed under LGPL
F32			gSavedDrawDistance = 0.0f;
F32			gLastDrawDistanceStep = 0.0f;
// <FS:Ansariel> FIRE-12004: Attachments getting lost on TP
LLFrameTimer gPostTeleportFinishKillObjectDelayTimer;

BOOL gForceRenderLandFence = FALSE;
BOOL gDisplaySwapBuffers = FALSE;
BOOL gDepthDirty = FALSE;
BOOL gResizeScreenTexture = FALSE;
BOOL gResizeShadowTexture = FALSE;
BOOL gWindowResized = FALSE;
BOOL gSnapshot = FALSE;
BOOL gShaderProfileFrame = FALSE;

// This is how long the sim will try to teleport you before giving up.
const F32 TELEPORT_EXPIRY = 15.0f;
// Additional time (in seconds) to wait per attachment
const F32 TELEPORT_EXPIRY_PER_ATTACHMENT = 3.f;

U32 gRecentFrameCount = 0; // number of 'recent' frames
LLFrameTimer gRecentFPSTime;
LLFrameTimer gRecentMemoryTime;
LLFrameTimer gAssetStorageLogTime;

// Rendering stuff
void pre_show_depth_buffer();
void post_show_depth_buffer();
void render_ui(F32 zoom_factor = 1.f, int subfield = 0);
void swap();
void render_hud_attachments();
void render_ui_3d();
void render_ui_2d();
void render_disconnected_background();

void display_startup()
{
	if (   !gViewerWindow
		|| !gViewerWindow->getActive()
		|| !gViewerWindow->getWindow()->getVisible() 
		|| gViewerWindow->getWindow()->getMinimized() )
	{
		return; 
	}

	gPipeline.updateGL();

	// Written as branch to appease GCC which doesn't like different
	// pointer types across ternary ops
	//
	if (!LLViewerFetchedTexture::sWhiteImagep.isNull())
	{
	LLTexUnit::sWhiteTexture = LLViewerFetchedTexture::sWhiteImagep->getTexName();
	}

	LLGLSDefault gls_default;

	// Required for HTML update in login screen
	static S32 frame_count = 0;

	LLGLState::checkStates();
	LLGLState::checkTextureChannels();

	if (frame_count++ > 1) // make sure we have rendered a frame first
	{
		LLViewerDynamicTexture::updateAllInstances();
	}

	LLGLState::checkStates();
	LLGLState::checkTextureChannels();

	glClear(GL_DEPTH_BUFFER_BIT | GL_COLOR_BUFFER_BIT | GL_STENCIL_BUFFER_BIT);
	LLGLSUIDefault gls_ui;
	gPipeline.disableLights();

	if (gViewerWindow)
	gViewerWindow->setup2DRender();
	gGL.getTexUnit(0)->setTextureBlendType(LLTexUnit::TB_MULT);

	gGL.color4f(1,1,1,1);
	if (gViewerWindow)
	gViewerWindow->draw();
	gGL.flush();

	LLVertexBuffer::unbind();

	LLGLState::checkStates();
	LLGLState::checkTextureChannels();

	if (gViewerWindow && gViewerWindow->getWindow())
	gViewerWindow->getWindow()->swapBuffers();

	glClear(GL_DEPTH_BUFFER_BIT);
}

static LLTrace::BlockTimerStatHandle FTM_UPDATE_CAMERA("Update Camera");

void display_update_camera()
{
	LL_RECORD_BLOCK_TIME(FTM_UPDATE_CAMERA);
	// TODO: cut draw distance down if customizing avatar?
	// TODO: cut draw distance on per-parcel basis?

	// Cut draw distance in half when customizing avatar,
	// but on the viewer only.
	F32 final_far = gAgentCamera.mDrawDistance;
	if (CAMERA_MODE_CUSTOMIZE_AVATAR == gAgentCamera.getCameraMode())
	{
		final_far *= 0.5f;
	}
// <FS:CR> Aurora sim
	if(LLWorld::getInstance()->getLockedDrawDistance())
	{
		//Reset the draw distance and do not update with the new val
		final_far = LLViewerCamera::getInstance()->getFar();
	}
// </FS:CR> Aurora sim
	LLViewerCamera::getInstance()->setFar(final_far);
	gViewerWindow->setup3DRender();
	
	// Update land visibility too
	LLWorld::getInstance()->setLandFarClip(final_far);
}

// Write some stats to LL_INFOS()
void display_stats()
{
	// <FS:Ansariel> gSavedSettings replacement
	//F32 fps_log_freq = gSavedSettings.getF32("FPSLogFrequency");
	static LLCachedControl<F32> fpsLogFrequency(gSavedSettings, "FPSLogFrequency");
	F32 fps_log_freq = (F32)fpsLogFrequency;
	// </FS:Ansariel>
	if (fps_log_freq > 0.f && gRecentFPSTime.getElapsedTimeF32() >= fps_log_freq)
	{
		F32 fps = gRecentFrameCount / fps_log_freq;
		LL_INFOS() << llformat("FPS: %.02f", fps) << LL_ENDL;
		gRecentFrameCount = 0;
		gRecentFPSTime.reset();
	}
	// <FS:Ansariel> gSavedSettings replacement
	//F32 mem_log_freq = gSavedSettings.getF32("MemoryLogFrequency");
	static LLCachedControl<F32> memoryLogFrequency(gSavedSettings, "MemoryLogFrequency");
	F32 mem_log_freq = (F32)memoryLogFrequency;
	// </FS:Ansariel>
	if (mem_log_freq > 0.f && gRecentMemoryTime.getElapsedTimeF32() >= mem_log_freq)
	{
		gMemoryAllocated = U64Bytes(LLMemory::getCurrentRSS());
		U32Megabytes memory = gMemoryAllocated;
		LL_INFOS() << "MEMORY: " << memory << LL_ENDL;
		LLMemory::logMemoryInfo(TRUE) ;
		gRecentMemoryTime.reset();
	}
    F32 asset_storage_log_freq = gSavedSettings.getF32("AssetStorageLogFrequency");
    if (asset_storage_log_freq > 0.f && gAssetStorageLogTime.getElapsedTimeF32() >= asset_storage_log_freq)
    {
        gAssetStorageLogTime.reset();
        gAssetStorage->logAssetStorageInfo();
    }
}

static LLTrace::BlockTimerStatHandle FTM_PICK("Picking");
static LLTrace::BlockTimerStatHandle FTM_RENDER("Render");
static LLTrace::BlockTimerStatHandle FTM_RENDER_HUD("Render HUD");
static LLTrace::BlockTimerStatHandle FTM_UPDATE_SKY("Update Sky");
static LLTrace::BlockTimerStatHandle FTM_UPDATE_DYNAMIC_TEXTURES("Update Dynamic Textures");
static LLTrace::BlockTimerStatHandle FTM_IMAGE_UPDATE("Update Images");
static LLTrace::BlockTimerStatHandle FTM_IMAGE_UPDATE_CLASS("Class");
static LLTrace::BlockTimerStatHandle FTM_IMAGE_UPDATE_BUMP("Image Update Bump");
static LLTrace::BlockTimerStatHandle FTM_IMAGE_UPDATE_LIST("List");
static LLTrace::BlockTimerStatHandle FTM_IMAGE_UPDATE_DELETE("Delete");
static LLTrace::BlockTimerStatHandle FTM_RESIZE_WINDOW("Resize Window");
static LLTrace::BlockTimerStatHandle FTM_HUD_UPDATE("HUD Update");
static LLTrace::BlockTimerStatHandle FTM_DISPLAY_UPDATE_GEOM("Update Geom");
static LLTrace::BlockTimerStatHandle FTM_TEXTURE_UNBIND("Texture Unbind");
static LLTrace::BlockTimerStatHandle FTM_TELEPORT_DISPLAY("Teleport Display");
static LLTrace::BlockTimerStatHandle FTM_EEP_UPDATE("Env Update");

// Paint the display!
void display(BOOL rebuild, F32 zoom_factor, int subfield, BOOL for_snapshot)
{
	LL_RECORD_BLOCK_TIME(FTM_RENDER);

	if (gWindowResized)
	{ //skip render on frames where window has been resized
		LL_RECORD_BLOCK_TIME(FTM_RESIZE_WINDOW);
		gGL.flush();
		glClear(GL_COLOR_BUFFER_BIT);
		gViewerWindow->getWindow()->swapBuffers();
		LLPipeline::refreshCachedSettings();
		gPipeline.resizeScreenTexture();
		gResizeScreenTexture = FALSE;
		gWindowResized = FALSE;
		return;
	}

    if (gResizeShadowTexture)
	{ //skip render on frames where window has been resized
		gPipeline.resizeShadowTexture();
		gResizeShadowTexture = FALSE;
	}

	if (LLPipeline::sRenderDeferred)
	{ //hack to make sky show up in deferred snapshots
		for_snapshot = FALSE;
	}

	if (LLPipeline::sRenderFrameTest)
	{
		send_agent_pause();
	}

	gSnapshot = for_snapshot;

	LLGLSDefault gls_default;
	LLGLDepthTest gls_depth(GL_TRUE, GL_TRUE, GL_LEQUAL);
	
	LLVertexBuffer::unbind();

	LLGLState::checkStates();
	LLGLState::checkTextureChannels();
	
	stop_glerror();

	gPipeline.disableLights();
	
	//reset vertex buffers if needed
	gPipeline.doResetVertexBuffers();

	stop_glerror();

	// Don't draw if the window is hidden or minimized.
	// In fact, must explicitly check the minimized state before drawing.
	// Attempting to draw into a minimized window causes a GL error. JC
	if (   !gViewerWindow->getActive()
		|| !gViewerWindow->getWindow()->getVisible() 
		|| gViewerWindow->getWindow()->getMinimized() )
	{
		// Clean up memory the pools may have allocated
		if (rebuild)
		{
			stop_glerror();
			gPipeline.rebuildPools();
			stop_glerror();
		}

		// <FS:ND> FIRE-15789; Make sure there's not backlog for thousands and thousands of beam objects
		LLHUDObject::renderAllForTimer();
		// </FS:ND>

		stop_glerror();
		gViewerWindow->returnEmptyPicks();
		stop_glerror();
		return; 
	}

	gViewerWindow->checkSettings();
	
	{
		LL_RECORD_BLOCK_TIME(FTM_PICK);
		LLAppViewer::instance()->pingMainloopTimeout("Display:Pick");
		gViewerWindow->performPick();
	}
	
	LLAppViewer::instance()->pingMainloopTimeout("Display:CheckStates");
	LLGLState::checkStates();
	LLGLState::checkTextureChannels();
	
	//////////////////////////////////////////////////////////
	//
	// Logic for forcing window updates if we're in drone mode.
	//

	// *TODO: Investigate running display() during gHeadlessClient.  See if this early exit is needed DK 2011-02-18
	if (gHeadlessClient) 
	{
#if LL_WINDOWS
		static F32 last_update_time = 0.f;
		if ((gFrameTimeSeconds - last_update_time) > 1.f)
		{
			InvalidateRect((HWND)gViewerWindow->getPlatformWindow(), NULL, FALSE);
			last_update_time = gFrameTimeSeconds;
		}
#elif LL_DARWIN
		// MBW -- Do something clever here.
#endif
		// Not actually rendering, don't bother.
		return;
	}


	//
	// Bail out if we're in the startup state and don't want to try to
	// render the world.
	//
	// <FS:Ansariel> Revert to original state to prevent flickering if login progress screen is disabled
	//if (LLStartUp::getStartupState() < STATE_PRECACHE)
	if (LLStartUp::getStartupState() < STATE_STARTED)
	// </FS:Ansariel>
	{
		LLAppViewer::instance()->pingMainloopTimeout("Display:Startup");
		display_startup();
		return;
	}


	if (gShaderProfileFrame)
	{
		LLGLSLShader::initProfile();
	}

	//LLGLState::verify(FALSE);

	/////////////////////////////////////////////////
	//
	// Update GL Texture statistics (used for discard logic?)
	//

	LLAppViewer::instance()->pingMainloopTimeout("Display:TextureStats");
	stop_glerror();

	LLImageGL::updateStats(gFrameTimeSeconds);
	
// <FS:CR> Aurora sim
	//LLVOAvatar::sRenderName = gSavedSettings.getS32("AvatarNameTagMode");
	static LLCachedControl<S32> avatarNameTagMode(gSavedSettings, "AvatarNameTagMode");
	S32 RenderName = (S32)avatarNameTagMode;

	if(RenderName > LLWorld::getInstance()->getAllowRenderName())//The most restricted gets set here
		RenderName = LLWorld::getInstance()->getAllowRenderName();
	LLVOAvatar::sRenderName = RenderName;
// <FS:CR> Aurora sim

	// <FS:Ansariel> gSavedSettings replacement
	//LLVOAvatar::sRenderGroupTitles = (gSavedSettings.getBOOL("NameTagShowGroupTitles") && gSavedSettings.getS32("AvatarNameTagMode"));
	static LLCachedControl<bool> nameTagShowGroupTitles(gSavedSettings, "NameTagShowGroupTitles");
	LLVOAvatar::sRenderGroupTitles = (nameTagShowGroupTitles && LLVOAvatar::sRenderName);
	// </FS:Ansariel>
	
	gPipeline.mBackfaceCull = TRUE;
	gFrameCount++;
	gRecentFrameCount++;
	if (gFocusMgr.getAppHasFocus())
	{
		gForegroundFrameCount++;
	}

	//////////////////////////////////////////////////////////
	//
	// Display start screen if we're teleporting, and skip render
	//

	if (gTeleportDisplay)
	{
		LL_RECORD_BLOCK_TIME(FTM_TELEPORT_DISPLAY);
		LLAppViewer::instance()->pingMainloopTimeout("Display:Teleport");
		static LLCachedControl<F32> teleport_arrival_delay(gSavedSettings, "TeleportArrivalDelay");
		static LLCachedControl<F32> teleport_local_delay(gSavedSettings, "TeleportLocalDelay");

		S32 attach_count = 0;
		if (isAgentAvatarValid())
		{
			attach_count = gAgentAvatarp->getAttachmentCount();
		}
		F32 teleport_save_time = TELEPORT_EXPIRY + TELEPORT_EXPIRY_PER_ATTACHMENT * attach_count;
		F32 teleport_elapsed = gTeleportDisplayTimer.getElapsedTimeF32();
		F32 teleport_percent = teleport_elapsed * (100.f / teleport_save_time);
		if( (gAgent.getTeleportState() != LLAgent::TELEPORT_START) && (teleport_percent > 100.f) )
		{
			// Give up.  Don't keep the UI locked forever.
			gAgent.setTeleportState( LLAgent::TELEPORT_NONE );
			gAgent.setTeleportMessage(std::string());
		}

		const std::string& message = gAgent.getTeleportMessage();
		switch( gAgent.getTeleportState() )
		{
		case LLAgent::TELEPORT_PENDING:
			gTeleportDisplayTimer.reset();
			gViewerWindow->setShowProgress(TRUE,!gSavedSettings.getBOOL("FSDisableTeleportScreens"));
			gViewerWindow->setProgressPercent(llmin(teleport_percent, 0.0f));
			gAgent.setTeleportMessage(LLAgent::sTeleportProgressMessages["pending"]);
			gViewerWindow->setProgressString(LLAgent::sTeleportProgressMessages["pending"]);
			break;

		case LLAgent::TELEPORT_START:
			// Transition to REQUESTED.  Viewer has sent some kind
			// of TeleportRequest to the source simulator

			// Reset view angle if in mouselook. Fixes camera angle getting stuck on teleport. -Zi
			if(gAgentCamera.cameraMouselook())
			{
				// If someone knows how to call "View.ZoomDefault" by hand, we should do that instead of
				// replicating the behavior here. -Zi
				LLViewerCamera::getInstance()->setDefaultFOV(DEFAULT_FIELD_OF_VIEW);
				if(gSavedSettings.getBOOL("FSResetCameraOnTP"))
				{
					gSavedSettings.setF32("CameraAngle", LLViewerCamera::getInstance()->getView()); // FS:LO Dont reset rightclick zoom when we teleport however. Fixes FIRE-6246.
				}
				// also, reset the marker for "currently zooming" in the mouselook zoom settings. -Zi
				LLVector3 vTemp=gSavedSettings.getVector3("_NACL_MLFovValues");
				vTemp.mV[2]=0.0f;
				gSavedSettings.setVector3("_NACL_MLFovValues",vTemp);
			}

			gTeleportDisplayTimer.reset();
			gViewerWindow->setShowProgress(TRUE,!gSavedSettings.getBOOL("FSDisableTeleportScreens"));
			gViewerWindow->setProgressPercent(llmin(teleport_percent, 0.0f));

			gAgent.setTeleportState( LLAgent::TELEPORT_REQUESTED );
			gAgent.setTeleportMessage(
				LLAgent::sTeleportProgressMessages["requesting"]);
			gViewerWindow->setProgressString(LLAgent::sTeleportProgressMessages["requesting"]);
			FSData::instance().selectNextMOTD();
			gViewerWindow->setProgressMessage(gAgent.mMOTD);
			break;

		case LLAgent::TELEPORT_REQUESTED:
			// Waiting for source simulator to respond
			gViewerWindow->setProgressPercent( llmin(teleport_percent, 37.5f) );
			gViewerWindow->setProgressString(message);
			break;

		case LLAgent::TELEPORT_MOVING:
			// Viewer has received destination location from source simulator
			gViewerWindow->setProgressPercent( llmin(teleport_percent, 75.f) );
			gViewerWindow->setProgressString(message);
			break;

		case LLAgent::TELEPORT_START_ARRIVAL:
			// Transition to ARRIVING.  Viewer has received avatar update, etc., from destination simulator
			gTeleportArrivalTimer.reset();
				gViewerWindow->setProgressCancelButtonVisible(FALSE, LLTrans::getString("Cancel"));
			gViewerWindow->setProgressPercent(75.f);
			gAgent.setTeleportState( LLAgent::TELEPORT_ARRIVING );
			gAgent.setTeleportMessage(
				LLAgent::sTeleportProgressMessages["arriving"]);
			gTextureList.mForceResetTextureStats = TRUE;
			if(!gSavedSettings.getBOOL("FSDisableTeleportScreens"))
			{
				gAgentCamera.resetView(TRUE, TRUE);
			}

			// <FS:Ansariel> FIRE-12004: Attachments getting lost on TP
			gPostTeleportFinishKillObjectDelayTimer.reset();
			break;

		case LLAgent::TELEPORT_ARRIVING:
			// Make the user wait while content "pre-caches"
			{
				F32 arrival_fraction = (gTeleportArrivalTimer.getElapsedTimeF32() / teleport_arrival_delay());
				if( arrival_fraction > 1.f || gSavedSettings.getBOOL("FSDisableTeleportScreens") )
				{
					arrival_fraction = 1.f;
					//LLFirstUse::useTeleport();
					gAgent.setTeleportState( LLAgent::TELEPORT_NONE );
				}
				gViewerWindow->setProgressCancelButtonVisible(FALSE, LLTrans::getString("Cancel"));
				gViewerWindow->setProgressPercent(  arrival_fraction * 25.f + 75.f);
				gViewerWindow->setProgressString(message);
			}
			break;

		case LLAgent::TELEPORT_LOCAL:
			// Short delay when teleporting in the same sim (progress screen active but not shown - did not
			// fall-through from TELEPORT_START)
			{
				// <FS:CR> FIRE-8721 - Remove local teleport delay
				//if( gTeleportDisplayTimer.getElapsedTimeF32() > teleport_local_delay() )
				// </FS:CR>
				{
					//LLFirstUse::useTeleport();
					gAgent.setTeleportState( LLAgent::TELEPORT_NONE );
				}
			}
			break;

		case LLAgent::TELEPORT_NONE:
			// No teleport in progress
			gViewerWindow->setShowProgress(FALSE,FALSE);
			gTeleportDisplay = FALSE;
			break;
		}
	}
    else if(LLAppViewer::instance()->logoutRequestSent())
	{
		LLAppViewer::instance()->pingMainloopTimeout("Display:Logout");
		F32 percent_done = gLogoutTimer.getElapsedTimeF32() * 100.f / gLogoutMaxTime;
		if (percent_done > 100.f)
		{
			percent_done = 100.f;
		}

		if( LLApp::isExiting() )
		{
			percent_done = 100.f;
		}
		
		gViewerWindow->setProgressPercent( percent_done );
		gViewerWindow->setProgressMessage(std::string());
	}
	else
	if (gRestoreGL)
	{
		LLAppViewer::instance()->pingMainloopTimeout("Display:RestoreGL");
		F32 percent_done = gRestoreGLTimer.getElapsedTimeF32() * 100.f / RESTORE_GL_TIME;
		if( percent_done > 100.f )
		{
			gViewerWindow->setShowProgress(FALSE,FALSE);
			gRestoreGL = FALSE;
		}
		else
		{

			if( LLApp::isExiting() )
			{
				percent_done = 100.f;
			}
			
			gViewerWindow->setProgressPercent( percent_done );
		}
		gViewerWindow->setProgressMessage(std::string());
	}

	// <FS::Ansariel> Draw Distance stepping; originally based on SpeedRez by Henri Beauchamp, licensed under LGPL
	// Progressively increase draw distance after TP when required.
	static LLCachedControl<F32> renderFarClip(gSavedSettings, "RenderFarClip");
	if (gSavedDrawDistance > 0.0f && gAgent.getTeleportState() == LLAgent::TELEPORT_NONE)
	{
		if (gLastDrawDistanceStep != renderFarClip())
		{
			LLPresetsManager::instance().setIsDrawDistanceSteppingActive(false);
			gSavedDrawDistance = 0.0f;
			gLastDrawDistanceStep = 0.0f;
			gSavedSettings.setF32("FSSavedRenderFarClip", 0.0f);
		}

		if (gTeleportArrivalTimer.getElapsedTimeF32() >=
			(F32)gSavedSettings.getU32("FSRenderFarClipSteppingInterval"))
		{
			gTeleportArrivalTimer.reset();
			F32 current = gSavedSettings.getF32("RenderFarClip");
			if (gSavedDrawDistance > current)
			{
				current *= 2.0f;
				if (current > gSavedDrawDistance)
				{
					current = gSavedDrawDistance;
				}
				gSavedSettings.setF32("RenderFarClip", current);
				gLastDrawDistanceStep = current;
			}
			if (current >= gSavedDrawDistance)
			{
				LLPresetsManager::instance().setIsDrawDistanceSteppingActive(false);
				gSavedDrawDistance = 0.0f;
				gLastDrawDistanceStep = 0.0f;
				gSavedSettings.setF32("FSSavedRenderFarClip", 0.0f);
			}
		}
	}
	// </FS::Ansariel>

	//////////////////////////
	//
	// Prepare for the next frame
	//

	/////////////////////////////
	//
	// Update the camera
	//
	//

	LLAppViewer::instance()->pingMainloopTimeout("Display:Camera");
	LLViewerCamera::getInstance()->setZoomParameters(zoom_factor, subfield);
	LLViewerCamera::getInstance()->setNear(MIN_NEAR_PLANE);

	//////////////////////////
	//
	// clear the next buffer
	// (must follow dynamic texture writing since that uses the frame buffer)
	//

	if (gDisconnected)
	{
		LLAppViewer::instance()->pingMainloopTimeout("Display:Disconnected");
		render_ui();
		swap();
	}
	
	//////////////////////////
	//
	// Set rendering options
	//
	//
	LLAppViewer::instance()->pingMainloopTimeout("Display:RenderSetup");
	stop_glerror();

	///////////////////////////////////////
	//
	// Slam lighting parameters back to our defaults.
	// Note that these are not the same as GL defaults...

	stop_glerror();
	gGL.setAmbientLightColor(LLColor4::white);
	stop_glerror();
			
	/////////////////////////////////////
	//
	// Render
	//
	// Actually push all of our triangles to the screen.
	//

	// do render-to-texture stuff here
	if (gPipeline.hasRenderDebugFeatureMask(LLPipeline::RENDER_DEBUG_FEATURE_DYNAMIC_TEXTURES))
	{
		LLAppViewer::instance()->pingMainloopTimeout("Display:DynamicTextures");
		LL_RECORD_BLOCK_TIME(FTM_UPDATE_DYNAMIC_TEXTURES);
		if (LLViewerDynamicTexture::updateAllInstances())
		{
			gGL.setColorMask(true, true);
			glClear(GL_DEPTH_BUFFER_BIT);
		}
	}

	gViewerWindow->setup3DViewport();

	gPipeline.resetFrameStats();	// Reset per-frame statistics.
	
	if (!gDisconnected)
	{
		LLAppViewer::instance()->pingMainloopTimeout("Display:Update");
		if (gPipeline.hasRenderType(LLPipeline::RENDER_TYPE_HUD))
		{ //don't draw hud objects in this frame
			gPipeline.toggleRenderType(LLPipeline::RENDER_TYPE_HUD);
		}

		if (gPipeline.hasRenderType(LLPipeline::RENDER_TYPE_HUD_PARTICLES))
		{ //don't draw hud particles in this frame
			gPipeline.toggleRenderType(LLPipeline::RENDER_TYPE_HUD_PARTICLES);
		}

		//upkeep gl name pools
		LLGLNamePool::upkeepPools();
		
		stop_glerror();
		display_update_camera();
		stop_glerror();
<<<<<<< HEAD

=======
				
>>>>>>> 3609eabe
		{
			LL_RECORD_BLOCK_TIME(FTM_EEP_UPDATE);
            // update all the sky/atmospheric/water settings
            LLEnvironment::instance().update(LLViewerCamera::getInstance());
		}

		// *TODO: merge these two methods
		{
			LL_RECORD_BLOCK_TIME(FTM_HUD_UPDATE);
			LLHUDManager::getInstance()->updateEffects();
			LLHUDObject::updateAll();
			stop_glerror();
		}

		{
			LL_RECORD_BLOCK_TIME(FTM_DISPLAY_UPDATE_GEOM);
			const F32 max_geom_update_time = 0.005f*10.f*gFrameIntervalSeconds.value(); // 50 ms/second update time
			gPipeline.createObjects(max_geom_update_time);
			gPipeline.processPartitionQ();
			gPipeline.updateGeom(max_geom_update_time);
			stop_glerror();
		}

		gPipeline.updateGL();
		
		stop_glerror();

		S32 water_clip = 0;
		if ((LLViewerShaderMgr::instance()->getShaderLevel(LLViewerShaderMgr::SHADER_ENVIRONMENT) > 1) &&
			 (gPipeline.hasRenderType(LLPipeline::RENDER_TYPE_WATER) || 
			  gPipeline.hasRenderType(LLPipeline::RENDER_TYPE_VOIDWATER)))
		{
			if (LLViewerCamera::getInstance()->cameraUnderWater())
			{
				water_clip = -1;
			}
			else
			{
				water_clip = 1;
			}
		}
		
		LLAppViewer::instance()->pingMainloopTimeout("Display:Cull");
		
		//Increment drawable frame counter
		LLDrawable::incrementVisible();

		LLSpatialGroup::sNoDelete = TRUE;
		LLTexUnit::sWhiteTexture = LLViewerFetchedTexture::sWhiteImagep->getTexName();

		S32 occlusion = LLPipeline::sUseOcclusion;
		if (gDepthDirty)
		{ //depth buffer is invalid, don't overwrite occlusion state
			LLPipeline::sUseOcclusion = llmin(occlusion, 1);
		}
		gDepthDirty = FALSE;

		LLGLState::checkStates();
		LLGLState::checkTextureChannels();
		LLGLState::checkClientArrays();

		static LLCullResult result;
		LLViewerCamera::sCurCameraID = LLViewerCamera::CAMERA_WORLD;
		LLPipeline::sUnderWaterRender = LLViewerCamera::getInstance()->cameraUnderWater();
		gPipeline.updateCull(*LLViewerCamera::getInstance(), result, water_clip);
		stop_glerror();

		LLGLState::checkStates();
		LLGLState::checkTextureChannels();
		LLGLState::checkClientArrays();

		BOOL to_texture = gPipeline.canUseVertexShaders() &&
						LLPipeline::sRenderGlow;

		LLAppViewer::instance()->pingMainloopTimeout("Display:Swap");
		
		{ 
			if (gResizeScreenTexture)
			{
				gResizeScreenTexture = FALSE;
				gPipeline.resizeScreenTexture();
			}

			gGL.setColorMask(true, true);
			glClearColor(0,0,0,0);

			LLGLState::checkStates();
			LLGLState::checkTextureChannels();
			LLGLState::checkClientArrays();

			if (!for_snapshot)
			{
				if (gFrameCount > 1)
				{ //for some reason, ATI 4800 series will error out if you 
				  //try to generate a shadow before the first frame is through
					gPipeline.generateSunShadow(*LLViewerCamera::getInstance());
				}

				LLVertexBuffer::unbind();

				LLGLState::checkStates();
				LLGLState::checkTextureChannels();
				LLGLState::checkClientArrays();

				glh::matrix4f proj = get_current_projection();
				glh::matrix4f mod = get_current_modelview();
				glViewport(0,0,512,512);
				LLVOAvatar::updateFreezeCounter() ;

				if(!LLPipeline::sMemAllocationThrottled)
				{		
					LLVOAvatar::updateImpostors();
				}

				set_current_projection(proj);
				set_current_modelview(mod);
				gGL.matrixMode(LLRender::MM_PROJECTION);
				gGL.loadMatrix(proj.m);
				gGL.matrixMode(LLRender::MM_MODELVIEW);
				gGL.loadMatrix(mod.m);
				gViewerWindow->setup3DViewport();

				LLGLState::checkStates();
				LLGLState::checkTextureChannels();
				LLGLState::checkClientArrays();

			}
			glClear(GL_DEPTH_BUFFER_BIT | GL_STENCIL_BUFFER_BIT);
		}

		LLGLState::checkStates();
		LLGLState::checkClientArrays();

		//if (!for_snapshot)
		{
			LLAppViewer::instance()->pingMainloopTimeout("Display:Imagery");
			gPipeline.generateWaterReflection(*LLViewerCamera::getInstance());
			gPipeline.generateHighlight(*LLViewerCamera::getInstance());
			gPipeline.renderPhysicsDisplay();
		}

		LLGLState::checkStates();
		LLGLState::checkClientArrays();

		//////////////////////////////////////
		//
		// Update images, using the image stats generated during object update/culling
		//
		// Can put objects onto the retextured list.
		//
		// Doing this here gives hardware occlusion queries extra time to complete
		LLAppViewer::instance()->pingMainloopTimeout("Display:UpdateImages");
		
		{
			LL_RECORD_BLOCK_TIME(FTM_IMAGE_UPDATE);
			
			{
				LL_RECORD_BLOCK_TIME(FTM_IMAGE_UPDATE_CLASS);
				LLTrace::CountStatHandle<>* velocity_stat = LLViewerCamera::getVelocityStat();
				LLTrace::CountStatHandle<>* angular_velocity_stat = LLViewerCamera::getAngularVelocityStat();
				LLViewerTexture::updateClass(LLTrace::get_frame_recording().getPeriodMeanPerSec(*velocity_stat),
											LLTrace::get_frame_recording().getPeriodMeanPerSec(*angular_velocity_stat));
			}

			
			{
				LL_RECORD_BLOCK_TIME(FTM_IMAGE_UPDATE_BUMP);
				gBumpImageList.updateImages();  // must be called before gTextureList version so that it's textures are thrown out first.
			}

			{
				LL_RECORD_BLOCK_TIME(FTM_IMAGE_UPDATE_LIST);
				F32 max_image_decode_time = 0.050f*gFrameIntervalSeconds.value(); // 50 ms/second decode time
				max_image_decode_time = llclamp(max_image_decode_time, 0.002f, 0.005f ); // min 2ms/frame, max 5ms/frame)
				gTextureList.updateImages(max_image_decode_time);
			}

			/*{
				LL_RECORD_BLOCK_TIME(FTM_IMAGE_UPDATE_DELETE);
				//remove dead textures from GL
				LLImageGL::deleteDeadTextures();
				stop_glerror();
			}*/
			}

		LLGLState::checkStates();
		LLGLState::checkClientArrays();

		///////////////////////////////////
		//
		// StateSort
		//
		// Responsible for taking visible objects, and adding them to the appropriate draw orders.
		// In the case of alpha objects, z-sorts them first.
		// Also creates special lists for outlines and selected face rendering.
		//
		LLAppViewer::instance()->pingMainloopTimeout("Display:StateSort");
		{
			LLViewerCamera::sCurCameraID = LLViewerCamera::CAMERA_WORLD;
			gPipeline.stateSort(*LLViewerCamera::getInstance(), result);
			stop_glerror();
				
			if (rebuild)
			{
				//////////////////////////////////////
				//
				// rebuildPools
				//
				//
				gPipeline.rebuildPools();
				stop_glerror();
			}
		}

		LLSceneMonitor::getInstance()->fetchQueryResult();
		
		LLGLState::checkStates();
		LLGLState::checkClientArrays();

		LLPipeline::sUseOcclusion = occlusion;

		{
			LLAppViewer::instance()->pingMainloopTimeout("Display:Sky");
			LL_RECORD_BLOCK_TIME(FTM_UPDATE_SKY);	
			gSky.updateSky();
		}

		if(gUseWireframe)
		{
			glClearColor(0.5f, 0.5f, 0.5f, 0.f);
			glClear(GL_COLOR_BUFFER_BIT);
			glPolygonMode(GL_FRONT_AND_BACK, GL_LINE);
		}

		LLAppViewer::instance()->pingMainloopTimeout("Display:RenderStart");
		
		//// render frontmost floater opaque for occlusion culling purposes
		//LLFloater* frontmost_floaterp = gFloaterView->getFrontmost();
		//// assumes frontmost floater with focus is opaque
		//if (frontmost_floaterp && gFocusMgr.childHasKeyboardFocus(frontmost_floaterp))
		//{
		//	gGL.matrixMode(LLRender::MM_MODELVIEW);
		//	gGL.pushMatrix();
		//	{
		//		gGL.getTexUnit(0)->unbind(LLTexUnit::TT_TEXTURE);

		//		glColorMask(GL_FALSE, GL_FALSE, GL_FALSE, GL_TRUE);
		//		gGL.loadIdentity();

		//		LLRect floater_rect = frontmost_floaterp->calcScreenRect();
		//		// deflate by one pixel so rounding errors don't occlude outside of floater extents
		//		floater_rect.stretch(-1);
		//		LLRectf floater_3d_rect((F32)floater_rect.mLeft / (F32)gViewerWindow->getWindowWidthScaled(), 
		//								(F32)floater_rect.mTop / (F32)gViewerWindow->getWindowHeightScaled(),
		//								(F32)floater_rect.mRight / (F32)gViewerWindow->getWindowWidthScaled(),
		//								(F32)floater_rect.mBottom / (F32)gViewerWindow->getWindowHeightScaled());
		//		floater_3d_rect.translate(-0.5f, -0.5f);
		//		gGL.translatef(0.f, 0.f, -LLViewerCamera::getInstance()->getNear());
		//		gGL.scalef(LLViewerCamera::getInstance()->getNear() * LLViewerCamera::getInstance()->getAspect() / sinf(LLViewerCamera::getInstance()->getView()), LLViewerCamera::getInstance()->getNear() / sinf(LLViewerCamera::getInstance()->getView()), 1.f);
		//		gGL.color4fv(LLColor4::white.mV);
		//		gGL.begin(LLVertexBuffer::QUADS);
		//		{
		//			gGL.vertex3f(floater_3d_rect.mLeft, floater_3d_rect.mBottom, 0.f);
		//			gGL.vertex3f(floater_3d_rect.mLeft, floater_3d_rect.mTop, 0.f);
		//			gGL.vertex3f(floater_3d_rect.mRight, floater_3d_rect.mTop, 0.f);
		//			gGL.vertex3f(floater_3d_rect.mRight, floater_3d_rect.mBottom, 0.f);
		//		}
		//		gGL.end();
		//		glColorMask(GL_TRUE, GL_TRUE, GL_TRUE, GL_TRUE);
		//	}
		//	gGL.popMatrix();
		//}

		LLPipeline::sUnderWaterRender = LLViewerCamera::getInstance()->cameraUnderWater() ? TRUE : FALSE;

// <FS:CR> Aurora Sim
		if (!LLWorld::getInstance()->getAllowRenderWater())
		{
			LLPipeline::sUnderWaterRender = FALSE;
		}
// </FS:CR> Aurora Sim
		LLGLState::checkStates();
		LLGLState::checkClientArrays();

		stop_glerror();

		if (to_texture)
		{
			gGL.setColorMask(true, true);
					
			if (LLPipeline::sRenderDeferred)
			{
				gPipeline.mDeferredScreen.bindTarget();
				glClearColor(1,0,1,1);
				gPipeline.mDeferredScreen.clear();
			}
			else
			{
				gPipeline.mScreen.bindTarget();
				if (LLPipeline::sUnderWaterRender && !gPipeline.canUseWindLightShaders())
				{
					const LLColor4 &col = LLEnvironment::instance().getCurrentWater()->getWaterFogColor();
					glClearColor(col.mV[0], col.mV[1], col.mV[2], 0.f);
				}
				gPipeline.mScreen.clear();
			}
			
			gGL.setColorMask(true, false);
		}
		
		LLAppViewer::instance()->pingMainloopTimeout("Display:RenderGeom");
		
		if (!(LLAppViewer::instance()->logoutRequestSent() && LLAppViewer::instance()->hasSavedFinalSnapshot())
				&& !gRestoreGL)
		{
			LLViewerCamera::sCurCameraID = LLViewerCamera::CAMERA_WORLD;

			// <FS:Ansariel> gSavedSettings replacement
			//if (gSavedSettings.getBOOL("RenderDepthPrePass") && LLGLSLShader::sNoFixedFunction)
			static LLCachedControl<bool> renderDepthPrePass(gSavedSettings, "RenderDepthPrePass");
			if (renderDepthPrePass && LLGLSLShader::sNoFixedFunction)
			// </FS:Ansariel>
			{
				gGL.setColorMask(false, false);

				static const U32 types[] = { 
					LLRenderPass::PASS_SIMPLE, 
					LLRenderPass::PASS_FULLBRIGHT, 
					LLRenderPass::PASS_SHINY 
				};

				U32 num_types = LL_ARRAY_SIZE(types);
				gOcclusionProgram.bind();
				for (U32 i = 0; i < num_types; i++)
				{
					gPipeline.renderObjects(types[i], LLVertexBuffer::MAP_VERTEX, FALSE);
				}

				gOcclusionProgram.unbind();
			}


			gGL.setColorMask(true, false);
			if (LLPipeline::sRenderDeferred)
			{
				gPipeline.renderGeomDeferred(*LLViewerCamera::getInstance());
			}
			else
			{
				gPipeline.renderGeom(*LLViewerCamera::getInstance(), TRUE);
			}
			
			gGL.setColorMask(true, true);

			//store this frame's modelview matrix for use
			//when rendering next frame's occlusion queries
			for (U32 i = 0; i < 16; i++)
			{
				gGLLastModelView[i] = gGLModelView[i];
				gGLLastProjection[i] = gGLProjection[i];
			}
			stop_glerror();
		}

		{
			LL_RECORD_BLOCK_TIME(FTM_TEXTURE_UNBIND);
			for (U32 i = 0; i < gGLManager.mNumTextureImageUnits; i++)
			{ //dummy cleanup of any currently bound textures
				if (gGL.getTexUnit(i)->getCurrType() != LLTexUnit::TT_NONE)
				{
					gGL.getTexUnit(i)->unbind(gGL.getTexUnit(i)->getCurrType());
					gGL.getTexUnit(i)->disable();
				}
			}
		}

		LLAppViewer::instance()->pingMainloopTimeout("Display:RenderFlush");		
		
		if (to_texture)
		{
			if (LLPipeline::sRenderDeferred)
			{
				gPipeline.mDeferredScreen.flush();
				if(LLRenderTarget::sUseFBO)
				{
					LLRenderTarget::copyContentsToFramebuffer(gPipeline.mDeferredScreen, 0, 0, gPipeline.mDeferredScreen.getWidth(), 
															  gPipeline.mDeferredScreen.getHeight(), 0, 0, 
															  gPipeline.mDeferredScreen.getWidth(), 
															  gPipeline.mDeferredScreen.getHeight(), 
															  GL_DEPTH_BUFFER_BIT | GL_STENCIL_BUFFER_BIT, GL_NEAREST);
				}
			}
			else
			{
				gPipeline.mScreen.flush();
				if(LLRenderTarget::sUseFBO)
				{				
					LLRenderTarget::copyContentsToFramebuffer(gPipeline.mScreen, 0, 0, gPipeline.mScreen.getWidth(), 
															  gPipeline.mScreen.getHeight(), 0, 0, 
															  gPipeline.mScreen.getWidth(), 
															  gPipeline.mScreen.getHeight(), 
															  GL_DEPTH_BUFFER_BIT | GL_STENCIL_BUFFER_BIT, GL_NEAREST);
				}
			}
		}

		if (LLPipeline::sRenderDeferred)
		{
			gPipeline.renderDeferredLighting(&gPipeline.mScreen);
		}

		LLPipeline::sUnderWaterRender = FALSE;

		{
			//capture the frame buffer.
			LLSceneMonitor::getInstance()->capture();
		}

		LLAppViewer::instance()->pingMainloopTimeout("Display:RenderUI");
		if (!for_snapshot)
		{
			render_ui();
			swap();
		}

		
		LLSpatialGroup::sNoDelete = FALSE;
		
		gPipeline.clearReferences();

		gPipeline.rebuildGroups();
	}

	LLAppViewer::instance()->pingMainloopTimeout("Display:FrameStats");
	
	stop_glerror();

	if (LLPipeline::sRenderFrameTest)
	{
		send_agent_resume();
		LLPipeline::sRenderFrameTest = FALSE;
	}

	display_stats();
				
	LLAppViewer::instance()->pingMainloopTimeout("Display:Done");

	gShiftFrame = false;

	if (gShaderProfileFrame)
	{
		gShaderProfileFrame = FALSE;
		LLGLSLShader::finishProfile();
	}
}

void render_hud_attachments()
{
	gGL.matrixMode(LLRender::MM_PROJECTION);
	gGL.pushMatrix();
	gGL.matrixMode(LLRender::MM_MODELVIEW);
	gGL.pushMatrix();
		
	glh::matrix4f current_proj = get_current_projection();
	glh::matrix4f current_mod = get_current_modelview();

	// clamp target zoom level to reasonable values
//	gAgentCamera.mHUDTargetZoom = llclamp(gAgentCamera.mHUDTargetZoom, 0.1f, 1.f);
// [RLVa:KB] - Checked: 2010-08-22 (RLVa-1.2.1a) | Modified: RLVa-1.0.0c
	gAgentCamera.mHUDTargetZoom = llclamp(gAgentCamera.mHUDTargetZoom, (!gRlvAttachmentLocks.hasLockedHUD()) ? 0.1f : 0.85f, 1.f);
// [/RLVa:KB]

	// smoothly interpolate current zoom level
	gAgentCamera.mHUDCurZoom = lerp(gAgentCamera.mHUDCurZoom, gAgentCamera.mHUDTargetZoom, LLSmoothInterpolation::getInterpolant(0.03f));

	if (LLPipeline::sShowHUDAttachments && !gDisconnected && setup_hud_matrices())
	{
		LLPipeline::sRenderingHUDs = TRUE;
		LLCamera hud_cam = *LLViewerCamera::getInstance();
		hud_cam.setOrigin(-1.f,0,0);
		hud_cam.setAxes(LLVector3(1,0,0), LLVector3(0,1,0), LLVector3(0,0,1));
		LLViewerCamera::updateFrustumPlanes(hud_cam, TRUE);

		// <FS:Ansariel> gSavedSettings replacement
		//bool render_particles = gPipeline.hasRenderType(LLPipeline::RENDER_TYPE_PARTICLES) && gSavedSettings.getBOOL("RenderHUDParticles");
		static LLCachedControl<bool> renderHUDParticles(gSavedSettings, "RenderHUDParticles");
		bool render_particles = gPipeline.hasRenderType(LLPipeline::RENDER_TYPE_PARTICLES) && renderHUDParticles;
		// </FS:Ansariel>
		
		//only render hud objects
		gPipeline.pushRenderTypeMask();
		
		// turn off everything
		gPipeline.andRenderTypeMask(LLPipeline::END_RENDER_TYPES);
		// turn on HUD
		gPipeline.toggleRenderType(LLPipeline::RENDER_TYPE_HUD);
		// turn on HUD particles
		gPipeline.toggleRenderType(LLPipeline::RENDER_TYPE_HUD_PARTICLES);

		// if particles are off, turn off hud-particles as well
		if (!render_particles)
		{
			// turn back off HUD particles
			gPipeline.toggleRenderType(LLPipeline::RENDER_TYPE_HUD_PARTICLES);
		}

		bool has_ui = gPipeline.hasRenderDebugFeatureMask(LLPipeline::RENDER_DEBUG_FEATURE_UI);
		if (has_ui)
		{
			gPipeline.toggleRenderDebugFeature(LLPipeline::RENDER_DEBUG_FEATURE_UI);
		}

		S32 use_occlusion = LLPipeline::sUseOcclusion;
		LLPipeline::sUseOcclusion = 0;
				
		//cull, sort, and render hud objects
		static LLCullResult result;
		LLSpatialGroup::sNoDelete = TRUE;

		LLViewerCamera::sCurCameraID = LLViewerCamera::CAMERA_WORLD;
		gPipeline.updateCull(hud_cam, result);

		gPipeline.toggleRenderType(LLPipeline::RENDER_TYPE_BUMP);
		gPipeline.toggleRenderType(LLPipeline::RENDER_TYPE_SIMPLE);
		gPipeline.toggleRenderType(LLPipeline::RENDER_TYPE_VOLUME);
		gPipeline.toggleRenderType(LLPipeline::RENDER_TYPE_ALPHA);
		gPipeline.toggleRenderType(LLPipeline::RENDER_TYPE_ALPHA_MASK);
		gPipeline.toggleRenderType(LLPipeline::RENDER_TYPE_FULLBRIGHT_ALPHA_MASK);
		gPipeline.toggleRenderType(LLPipeline::RENDER_TYPE_FULLBRIGHT);
		gPipeline.toggleRenderType(LLPipeline::RENDER_TYPE_PASS_ALPHA);
		gPipeline.toggleRenderType(LLPipeline::RENDER_TYPE_PASS_ALPHA_MASK);
		gPipeline.toggleRenderType(LLPipeline::RENDER_TYPE_PASS_BUMP);
		gPipeline.toggleRenderType(LLPipeline::RENDER_TYPE_PASS_MATERIAL);
		gPipeline.toggleRenderType(LLPipeline::RENDER_TYPE_PASS_FULLBRIGHT);
		gPipeline.toggleRenderType(LLPipeline::RENDER_TYPE_PASS_FULLBRIGHT_ALPHA_MASK);
		gPipeline.toggleRenderType(LLPipeline::RENDER_TYPE_PASS_FULLBRIGHT_SHINY);
		gPipeline.toggleRenderType(LLPipeline::RENDER_TYPE_PASS_SHINY);
		gPipeline.toggleRenderType(LLPipeline::RENDER_TYPE_PASS_INVISIBLE);
		gPipeline.toggleRenderType(LLPipeline::RENDER_TYPE_PASS_INVISI_SHINY);
		
		gPipeline.stateSort(hud_cam, result);

		gPipeline.renderGeom(hud_cam);

		LLSpatialGroup::sNoDelete = FALSE;
		//gPipeline.clearReferences();

		render_hud_elements();

		//restore type mask
		gPipeline.popRenderTypeMask();

		if (has_ui)
		{
			gPipeline.toggleRenderDebugFeature(LLPipeline::RENDER_DEBUG_FEATURE_UI);
		}
		LLPipeline::sUseOcclusion = use_occlusion;
		LLPipeline::sRenderingHUDs = FALSE;
	}
	gGL.matrixMode(LLRender::MM_PROJECTION);
	gGL.popMatrix();
	gGL.matrixMode(LLRender::MM_MODELVIEW);
	gGL.popMatrix();
	
	set_current_projection(current_proj);
	set_current_modelview(current_mod);
}

LLRect get_whole_screen_region()
{
	LLRect whole_screen = gViewerWindow->getWorldViewRectScaled();
	
	// apply camera zoom transform (for high res screenshots)
	F32 zoom_factor = LLViewerCamera::getInstance()->getZoomFactor();
	S16 sub_region = LLViewerCamera::getInstance()->getZoomSubRegion();
	if (zoom_factor > 1.f)
	{
		S32 num_horizontal_tiles = llceil(zoom_factor);
		S32 tile_width = ll_round((F32)gViewerWindow->getWorldViewWidthScaled() / zoom_factor);
		S32 tile_height = ll_round((F32)gViewerWindow->getWorldViewHeightScaled() / zoom_factor);
		int tile_y = sub_region / num_horizontal_tiles;
		int tile_x = sub_region - (tile_y * num_horizontal_tiles);
			
		whole_screen.setLeftTopAndSize(tile_x * tile_width, gViewerWindow->getWorldViewHeightScaled() - (tile_y * tile_height), tile_width, tile_height);
	}
	return whole_screen;
}

bool get_hud_matrices(const LLRect& screen_region, glh::matrix4f &proj, glh::matrix4f &model)
{
	if (isAgentAvatarValid() && gAgentAvatarp->hasHUDAttachment())
	{
		F32 zoom_level = gAgentCamera.mHUDCurZoom;
		LLBBox hud_bbox = gAgentAvatarp->getHUDBBox();
		
		F32 hud_depth = llmax(1.f, hud_bbox.getExtentLocal().mV[VX] * 1.1f);
		proj = gl_ortho(-0.5f * LLViewerCamera::getInstance()->getAspect(), 0.5f * LLViewerCamera::getInstance()->getAspect(), -0.5f, 0.5f, 0.f, hud_depth);
		proj.element(2,2) = -0.01f;
		
		F32 aspect_ratio = LLViewerCamera::getInstance()->getAspect();
		
		glh::matrix4f mat;
		F32 scale_x = (F32)gViewerWindow->getWorldViewWidthScaled() / (F32)screen_region.getWidth();
		F32 scale_y = (F32)gViewerWindow->getWorldViewHeightScaled() / (F32)screen_region.getHeight();
		mat.set_scale(glh::vec3f(scale_x, scale_y, 1.f));
		mat.set_translate(
			glh::vec3f(clamp_rescale((F32)(screen_region.getCenterX() - screen_region.mLeft), 0.f, (F32)gViewerWindow->getWorldViewWidthScaled(), 0.5f * scale_x * aspect_ratio, -0.5f * scale_x * aspect_ratio),
					   clamp_rescale((F32)(screen_region.getCenterY() - screen_region.mBottom), 0.f, (F32)gViewerWindow->getWorldViewHeightScaled(), 0.5f * scale_y, -0.5f * scale_y),
					   0.f));
		proj *= mat;
		
		glh::matrix4f tmp_model((GLfloat*) OGL_TO_CFR_ROTATION);
		
		mat.set_scale(glh::vec3f(zoom_level, zoom_level, zoom_level));
		mat.set_translate(glh::vec3f(-hud_bbox.getCenterLocal().mV[VX] + (hud_depth * 0.5f), 0.f, 0.f));
		
		tmp_model *= mat;
		model = tmp_model;		
		return TRUE;
	}
	else
	{
		return FALSE;
	}
}

bool get_hud_matrices(glh::matrix4f &proj, glh::matrix4f &model)
{
	LLRect whole_screen = get_whole_screen_region();
	return get_hud_matrices(whole_screen, proj, model);
}

bool setup_hud_matrices()
{
	LLRect whole_screen = get_whole_screen_region();
	return setup_hud_matrices(whole_screen);
}

bool setup_hud_matrices(const LLRect& screen_region)
{
	glh::matrix4f proj, model;
	bool result = get_hud_matrices(screen_region, proj, model);
	if (!result) return result;
	
	// set up transform to keep HUD objects in front of camera
	gGL.matrixMode(LLRender::MM_PROJECTION);
	gGL.loadMatrix(proj.m);
	set_current_projection(proj);
	
	gGL.matrixMode(LLRender::MM_MODELVIEW);
	gGL.loadMatrix(model.m);
	set_current_modelview(model);
	return TRUE;
}

void render_ui(F32 zoom_factor, int subfield)
{
    LL_RECORD_BLOCK_TIME(FTM_RENDER_UI);

	LLGLState::checkStates();
	
	glh::matrix4f saved_view = get_current_modelview();

	if (!gSnapshot)
	{
		gGL.pushMatrix();
		gGL.loadMatrix(gGLLastModelView);
		set_current_modelview(copy_matrix(gGLLastModelView));
	}
	
	if(LLSceneMonitor::getInstance()->needsUpdate())
	{
        LL_RECORD_BLOCK_TIME(FTM_RENDER_UI_SCENE_MON);
		gGL.pushMatrix();
		gViewerWindow->setup2DRender();
		LLSceneMonitor::getInstance()->compare();
		gViewerWindow->setup3DRender();
		gGL.popMatrix();
	}

	{
		BOOL to_texture = gPipeline.canUseVertexShaders() &&
							LLPipeline::sRenderGlow;

		if (to_texture)
		{
			gPipeline.renderBloom(gSnapshot, zoom_factor, subfield);
		}
		
		LL_RECORD_BLOCK_TIME(FTM_RENDER_HUD);
		render_hud_elements();
// [RLVa:KB] - Checked: RLVa-2.2 (@setoverlay)
		if (gRlvHandler.isEnabled())
		{
			gRlvHandler.renderOverlay();
		}
// [/RLVa:KB]
		render_hud_attachments();
	}

	LLGLSDefault gls_default;
	LLGLSUIDefault gls_ui;
	{
		gPipeline.disableLights();
	}

	{
		gGL.color4f(1,1,1,1);
		if (gPipeline.hasRenderDebugFeatureMask(LLPipeline::RENDER_DEBUG_FEATURE_UI))
		{
			if (!gDisconnected)
			{
                LL_RECORD_BLOCK_TIME(FTM_RENDER_UI_3D);
				render_ui_3d();
				LLGLState::checkStates();
			}
			else
			{
				render_disconnected_background();
			}

            LL_RECORD_BLOCK_TIME(FTM_RENDER_UI_2D);
			render_ui_2d();
			LLGLState::checkStates();
		}
		gGL.flush();

		{
            LL_RECORD_BLOCK_TIME(FTM_RENDER_UI_DEBUG_TEXT);
			gViewerWindow->setup2DRender();
			gViewerWindow->updateDebugText();
			gViewerWindow->drawDebugText();
		}

		LLVertexBuffer::unbind();
	}

	if (!gSnapshot)
	{
		set_current_modelview(saved_view);
		gGL.popMatrix();
	}
}

static LLTrace::BlockTimerStatHandle FTM_SWAP("Swap");

void swap()
{
	LL_RECORD_BLOCK_TIME(FTM_SWAP);

	if (gDisplaySwapBuffers)
	{
		gViewerWindow->getWindow()->swapBuffers();
	}
	gDisplaySwapBuffers = TRUE;
}

void renderCoordinateAxes()
{
	gGL.getTexUnit(0)->unbind(LLTexUnit::TT_TEXTURE);
	gGL.begin(LLRender::LINES);
		gGL.color3f(1.0f, 0.0f, 0.0f);   // i direction = X-Axis = red
		gGL.vertex3f(0.0f, 0.0f, 0.0f);
		gGL.vertex3f(2.0f, 0.0f, 0.0f);
		gGL.vertex3f(3.0f, 0.0f, 0.0f);
		gGL.vertex3f(5.0f, 0.0f, 0.0f);
		gGL.vertex3f(6.0f, 0.0f, 0.0f);
		gGL.vertex3f(8.0f, 0.0f, 0.0f);
		// Make an X
		gGL.vertex3f(11.0f, 1.0f, 1.0f);
		gGL.vertex3f(11.0f, -1.0f, -1.0f);
		gGL.vertex3f(11.0f, 1.0f, -1.0f);
		gGL.vertex3f(11.0f, -1.0f, 1.0f);

		gGL.color3f(0.0f, 1.0f, 0.0f);   // j direction = Y-Axis = green
		gGL.vertex3f(0.0f, 0.0f, 0.0f);
		gGL.vertex3f(0.0f, 2.0f, 0.0f);
		gGL.vertex3f(0.0f, 3.0f, 0.0f);
		gGL.vertex3f(0.0f, 5.0f, 0.0f);
		gGL.vertex3f(0.0f, 6.0f, 0.0f);
		gGL.vertex3f(0.0f, 8.0f, 0.0f);
		// Make a Y
		gGL.vertex3f(1.0f, 11.0f, 1.0f);
		gGL.vertex3f(0.0f, 11.0f, 0.0f);
		gGL.vertex3f(-1.0f, 11.0f, 1.0f);
		gGL.vertex3f(0.0f, 11.0f, 0.0f);
		gGL.vertex3f(0.0f, 11.0f, 0.0f);
		gGL.vertex3f(0.0f, 11.0f, -1.0f);

		gGL.color3f(0.0f, 0.0f, 1.0f);   // Z-Axis = blue
		gGL.vertex3f(0.0f, 0.0f, 0.0f);
		gGL.vertex3f(0.0f, 0.0f, 2.0f);
		gGL.vertex3f(0.0f, 0.0f, 3.0f);
		gGL.vertex3f(0.0f, 0.0f, 5.0f);
		gGL.vertex3f(0.0f, 0.0f, 6.0f);
		gGL.vertex3f(0.0f, 0.0f, 8.0f);
		// Make a Z
		gGL.vertex3f(-1.0f, 1.0f, 11.0f);
		gGL.vertex3f(1.0f, 1.0f, 11.0f);
		gGL.vertex3f(1.0f, 1.0f, 11.0f);
		gGL.vertex3f(-1.0f, -1.0f, 11.0f);
		gGL.vertex3f(-1.0f, -1.0f, 11.0f);
		gGL.vertex3f(1.0f, -1.0f, 11.0f);
	gGL.end();
}


void draw_axes() 
{
	LLGLSUIDefault gls_ui;
	gGL.getTexUnit(0)->unbind(LLTexUnit::TT_TEXTURE);
	// A vertical white line at origin
	LLVector3 v = gAgent.getPositionAgent();
	gGL.begin(LLRender::LINES);
		gGL.color3f(1.0f, 1.0f, 1.0f); 
		gGL.vertex3f(0.0f, 0.0f, 0.0f);
		gGL.vertex3f(0.0f, 0.0f, 40.0f);
	gGL.end();
	// Some coordinate axes
	gGL.pushMatrix();
		gGL.translatef( v.mV[VX], v.mV[VY], v.mV[VZ] );
		renderCoordinateAxes();
	gGL.popMatrix();
}

void render_ui_3d()
{
	LLGLSPipeline gls_pipeline;

	//////////////////////////////////////
	//
	// Render 3D UI elements
	// NOTE: zbuffer is cleared before we get here by LLDrawPoolHUD,
	//		 so 3d elements requiring Z buffer are moved to LLDrawPoolHUD
	//

	/////////////////////////////////////////////////////////////
	//
	// Render 2.5D elements (2D elements in the world)
	// Stuff without z writes
	//

	// Debugging stuff goes before the UI.

	stop_glerror();
	
	if (LLGLSLShader::sNoFixedFunction)
	{
		gUIProgram.bind();
	}

	// Coordinate axes
	// <FS:Ansariel> gSavedSettings replacement
	//if (gSavedSettings.getBOOL("ShowAxes"))
	static LLCachedControl<bool> showAxes(gSavedSettings, "ShowAxes");
	if (showAxes)
	// </FS:Ansariel>
	{
		draw_axes();
	}

	gViewerWindow->renderSelections(FALSE, FALSE, TRUE); // Non HUD call in render_hud_elements
	stop_glerror();
}

void render_ui_2d()
{
	LLGLSUIDefault gls_ui;

	/////////////////////////////////////////////////////////////
	//
	// Render 2D UI elements that overlay the world (no z compare)

	//  Disable wireframe mode below here, as this is HUD/menus
	glPolygonMode(GL_FRONT_AND_BACK, GL_FILL);

	//  Menu overlays, HUD, etc
	gViewerWindow->setup2DRender();

	F32 zoom_factor = LLViewerCamera::getInstance()->getZoomFactor();
	S16 sub_region = LLViewerCamera::getInstance()->getZoomSubRegion();

	if (zoom_factor > 1.f)
	{
		//decompose subregion number to x and y values
		int pos_y = sub_region / llceil(zoom_factor);
		int pos_x = sub_region - (pos_y*llceil(zoom_factor));
		// offset for this tile
		LLFontGL::sCurOrigin.mX -= ll_round((F32)gViewerWindow->getWindowWidthScaled() * (F32)pos_x / zoom_factor);
		LLFontGL::sCurOrigin.mY -= ll_round((F32)gViewerWindow->getWindowHeightScaled() * (F32)pos_y / zoom_factor);
	}

	stop_glerror();
	//gGL.getTexUnit(0)->setTextureBlendType(LLTexUnit::TB_MULT);

	// render outline for HUD
	if (isAgentAvatarValid() && gAgentCamera.mHUDCurZoom < 0.98f)
	{
		gGL.pushMatrix();
		S32 half_width = (gViewerWindow->getWorldViewWidthScaled() / 2);
		S32 half_height = (gViewerWindow->getWorldViewHeightScaled() / 2);
		gGL.scalef(LLUI::getScaleFactor().mV[0], LLUI::getScaleFactor().mV[1], 1.f);
		gGL.translatef((F32)half_width, (F32)half_height, 0.f);
		F32 zoom = gAgentCamera.mHUDCurZoom;
		gGL.scalef(zoom,zoom,1.f);
		gGL.color4fv(LLColor4::white.mV);
		gl_rect_2d(-half_width, half_height, half_width, -half_height, FALSE);
		gGL.popMatrix();
		stop_glerror();
	}
	

	// <FS:Ansariel> gSavedSettings replacement
	//if (gSavedSettings.getBOOL("RenderUIBuffer"))
	static LLCachedControl<bool> renderUIBuffer(gSavedSettings, "RenderUIBuffer");
	if (renderUIBuffer)
	// </FS:Ansariel>
	{
		if (LLUI::sDirty)
		{
			LLUI::sDirty = FALSE;
			LLRect t_rect;

			gPipeline.mUIScreen.bindTarget();
			gGL.setColorMask(true, true);
			{
				static const S32 pad = 8;

				LLUI::sDirtyRect.mLeft -= pad;
				LLUI::sDirtyRect.mRight += pad;
				LLUI::sDirtyRect.mBottom -= pad;
				LLUI::sDirtyRect.mTop += pad;

				LLGLEnable scissor(GL_SCISSOR_TEST);
				static LLRect last_rect = LLUI::sDirtyRect;

				//union with last rect to avoid mouse poop
				last_rect.unionWith(LLUI::sDirtyRect);
								
				t_rect = LLUI::sDirtyRect;
				LLUI::sDirtyRect = last_rect;
				last_rect = t_rect;
			
				last_rect.mLeft = LLRect::tCoordType(last_rect.mLeft / LLUI::getScaleFactor().mV[0]);
				last_rect.mRight = LLRect::tCoordType(last_rect.mRight / LLUI::getScaleFactor().mV[0]);
				last_rect.mTop = LLRect::tCoordType(last_rect.mTop / LLUI::getScaleFactor().mV[1]);
				last_rect.mBottom = LLRect::tCoordType(last_rect.mBottom / LLUI::getScaleFactor().mV[1]);

				LLRect clip_rect(last_rect);
				
				glClear(GL_COLOR_BUFFER_BIT);

				gViewerWindow->draw();
			}

			gPipeline.mUIScreen.flush();
			gGL.setColorMask(true, false);

			LLUI::sDirtyRect = t_rect;
		}

		LLGLDisable cull(GL_CULL_FACE);
		LLGLDisable blend(GL_BLEND);
		S32 width = gViewerWindow->getWindowWidthScaled();
		S32 height = gViewerWindow->getWindowHeightScaled();
		gGL.getTexUnit(0)->bind(&gPipeline.mUIScreen);
		gGL.begin(LLRender::TRIANGLE_STRIP);
		gGL.color4f(1,1,1,1);
		gGL.texCoord2f(0, 0);			gGL.vertex2i(0, 0);
		gGL.texCoord2f(width, 0);		gGL.vertex2i(width, 0);
		gGL.texCoord2f(0, height);		gGL.vertex2i(0, height);
		gGL.texCoord2f(width, height);	gGL.vertex2i(width, height);
		gGL.end();
	}
	else
	{
		gViewerWindow->draw();
	}



	// reset current origin for font rendering, in case of tiling render
	LLFontGL::sCurOrigin.set(0, 0);
}

void render_disconnected_background()
{
	if (LLGLSLShader::sNoFixedFunction)
	{
		gUIProgram.bind();
	}

	gGL.color4f(1,1,1,1);
	if (!gDisconnectedImagep && gDisconnected)
	{
		LL_INFOS() << "Loading last bitmap..." << LL_ENDL;

		std::string temp_str;
		temp_str = gDirUtilp->getLindenUserDir() + gDirUtilp->getDirDelimiter() + SCREEN_LAST_FILENAME;

		LLPointer<LLImageBMP> image_bmp = new LLImageBMP;
		if( !image_bmp->load(temp_str) )
		{
			//LL_INFOS() << "Bitmap load failed" << LL_ENDL;
			return;
		}
		
		LLPointer<LLImageRaw> raw = new LLImageRaw;
		if (!image_bmp->decode(raw, 0.0f))
		{
			LL_INFOS() << "Bitmap decode failed" << LL_ENDL;
			gDisconnectedImagep = NULL;
			return;
		}

		U8 *rawp = raw->getData();
		S32 npixels = (S32)image_bmp->getWidth()*(S32)image_bmp->getHeight();
		for (S32 i = 0; i < npixels; i++)
		{
			S32 sum = 0;
			sum = *rawp + *(rawp+1) + *(rawp+2);
			sum /= 3;
			*rawp = ((S32)sum*6 + *rawp)/7;
			rawp++;
			*rawp = ((S32)sum*6 + *rawp)/7;
			rawp++;
			*rawp = ((S32)sum*6 + *rawp)/7;
			rawp++;
		}

		
		raw->expandToPowerOfTwo();
		gDisconnectedImagep = LLViewerTextureManager::getLocalTexture(raw.get(), FALSE );
		gStartTexture = gDisconnectedImagep;
		gGL.getTexUnit(0)->unbind(LLTexUnit::TT_TEXTURE);
	}

	// Make sure the progress view always fills the entire window.
	S32 width = gViewerWindow->getWindowWidthScaled();
	S32 height = gViewerWindow->getWindowHeightScaled();

	if (gDisconnectedImagep)
	{
		LLGLSUIDefault gls_ui;
		gViewerWindow->setup2DRender();
		gGL.pushMatrix();
		{
			// scale ui to reflect UIScaleFactor
			// this can't be done in setup2DRender because it requires a
			// pushMatrix/popMatrix pair
			const LLVector2& display_scale = gViewerWindow->getDisplayScale();
			gGL.scalef(display_scale.mV[VX], display_scale.mV[VY], 1.f);

			gGL.getTexUnit(0)->bind(gDisconnectedImagep);
			gGL.color4f(1.f, 1.f, 1.f, 1.f);
			gl_rect_2d_simple_tex(width, height);
			gGL.getTexUnit(0)->unbind(LLTexUnit::TT_TEXTURE);
		}
		gGL.popMatrix();
	}
	gGL.flush();

	if (LLGLSLShader::sNoFixedFunction)
	{
		gUIProgram.unbind();
	}

}

void display_cleanup()
{
	gDisconnectedImagep = NULL;
}
<|MERGE_RESOLUTION|>--- conflicted
+++ resolved
@@ -85,8 +85,6 @@
 
 #include "llenvironment.h"
 
-#include "llenvironment.h"
-
 extern LLPointer<LLViewerTexture> gStartTexture;
 extern bool gShiftFrame;
 
@@ -683,6 +681,7 @@
 	if (gDisconnected)
 	{
 		LLAppViewer::instance()->pingMainloopTimeout("Display:Disconnected");
+		LL_RECORD_BLOCK_TIME(FTM_RENDER_UI);
 		render_ui();
 		swap();
 	}
@@ -746,11 +745,7 @@
 		stop_glerror();
 		display_update_camera();
 		stop_glerror();
-<<<<<<< HEAD
-
-=======
 				
->>>>>>> 3609eabe
 		{
 			LL_RECORD_BLOCK_TIME(FTM_EEP_UPDATE);
             // update all the sky/atmospheric/water settings
@@ -1024,7 +1019,7 @@
 		//	gGL.popMatrix();
 		//}
 
-		LLPipeline::sUnderWaterRender = LLViewerCamera::getInstance()->cameraUnderWater() ? TRUE : FALSE;
+		LLPipeline::sUnderWaterRender = LLViewerCamera::getInstance()->cameraUnderWater();
 
 // <FS:CR> Aurora Sim
 		if (!LLWorld::getInstance()->getAllowRenderWater())
@@ -1439,7 +1434,7 @@
 		{
 			gPipeline.renderBloom(gSnapshot, zoom_factor, subfield);
 		}
-		
+
 		LL_RECORD_BLOCK_TIME(FTM_RENDER_HUD);
 		render_hud_elements();
 // [RLVa:KB] - Checked: RLVa-2.2 (@setoverlay)
