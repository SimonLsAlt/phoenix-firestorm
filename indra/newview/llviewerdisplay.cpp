--- conflicted
+++ resolved
@@ -844,19 +844,11 @@
 
 			if (!for_snapshot)
 			{
-<<<<<<< HEAD
-				if (gFrameCount > 1)
-				{ //for some reason, ATI 4800 series will error out if you 
-				  //try to generate a shadow before the first frame is through
-					gPipeline.generateSunShadow(camera); // <FS:Ansariel> Factor out calls to getInstance
-				}
-=======
                 if (gFrameCount > 1 && !for_snapshot)
                 { //for some reason, ATI 4800 series will error out if you 
                   //try to generate a shadow before the first frame is through
                     gPipeline.generateSunShadow(*LLViewerCamera::getInstance());
                 }
->>>>>>> 887b4818
 
 				LLVertexBuffer::unbind();
 
@@ -1087,14 +1079,8 @@
 			}
 			else
 			{
-<<<<<<< HEAD
 				gPipeline.renderGeom(camera, TRUE); // <FS:Ansariel> Factor out calls to getInstance
-			}
-			
-=======
-				gPipeline.renderGeom(*LLViewerCamera::getInstance(), TRUE);
 			}			
->>>>>>> 887b4818
 			gGL.setColorMask(true, true);
 
 			//store this frame's modelview matrix for use
@@ -1346,7 +1332,7 @@
 		LLSpatialGroup::sNoDelete = TRUE;
 
 		LLViewerCamera::sCurCameraID = LLViewerCamera::CAMERA_WORLD;
-		gPipeline.updateCull(hud_cam, result, NULL, true);
+		gPipeline.updateCull(hud_cam, result, true);
 
 		gPipeline.toggleRenderType(LLPipeline::RENDER_TYPE_BUMP);
 		gPipeline.toggleRenderType(LLPipeline::RENDER_TYPE_SIMPLE);
