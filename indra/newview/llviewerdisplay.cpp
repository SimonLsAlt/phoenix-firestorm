/** 
 * @file llviewerdisplay.cpp
 * @brief LLViewerDisplay class implementation
 *
 * $LicenseInfo:firstyear=2004&license=viewerlgpl$
 * Second Life Viewer Source Code
 * Copyright (C) 2010, Linden Research, Inc.
 * 
 * This library is free software; you can redistribute it and/or
 * modify it under the terms of the GNU Lesser General Public
 * License as published by the Free Software Foundation;
 * version 2.1 of the License only.
 * 
 * This library is distributed in the hope that it will be useful,
 * but WITHOUT ANY WARRANTY; without even the implied warranty of
 * MERCHANTABILITY or FITNESS FOR A PARTICULAR PURPOSE.  See the GNU
 * Lesser General Public License for more details.
 * 
 * You should have received a copy of the GNU Lesser General Public
 * License along with this library; if not, write to the Free Software
 * Foundation, Inc., 51 Franklin Street, Fifth Floor, Boston, MA  02110-1301  USA
 * 
 * Linden Research, Inc., 945 Battery Street, San Francisco, CA  94111  USA
 * $/LicenseInfo$
 */

#include "llviewerprecompiledheaders.h"

#include "llviewerdisplay.h"

#include "llgl.h"
#include "llrender.h"
#include "llglheaders.h"
#include "llgltfmateriallist.h"
#include "llagent.h"
#include "llagentcamera.h"
#include "llviewercontrol.h"
#include "llcoord.h"
#include "llcriticaldamp.h"
#include "lldir.h"
#include "lldynamictexture.h"
#include "lldrawpoolalpha.h"
#include "llfeaturemanager.h"
//#include "llfirstuse.h"
#include "llhudmanager.h"
#include "llimagepng.h"
#include "llmemory.h"
#include "llselectmgr.h"
#include "llsky.h"
#include "llstartup.h"
#include "lltoolfocus.h"
#include "lltoolmgr.h"
#include "lltooldraganddrop.h"
#include "lltoolpie.h"
#include "lltracker.h"
#include "lltrans.h"
#include "llui.h"
#include "llviewercamera.h"
#include "llviewerobjectlist.h"
#include "llviewerparcelmgr.h"
#include "llviewerwindow.h"
#include "llvoavatarself.h"
#include "llvograss.h"
#include "llworld.h"
#include "pipeline.h"
#include "llspatialpartition.h"
#include "llappviewer.h"
#include "llstartup.h"
#include "llviewershadermgr.h"
#include "llfasttimer.h"
#include "llfloatertools.h"
#include "llviewertexturelist.h"
#include "llfocusmgr.h"
#include "llcubemap.h"
#include "llviewerregion.h"
#include "lldrawpoolwater.h"
#include "lldrawpoolbump.h"
#include "llpostprocess.h"
#include "llscenemonitor.h"

#include "llenvironment.h"
#include "llperfstats.h"
<<<<<<< HEAD
// [RLVa:KB] - Checked: 2011-05-22 (RLVa-1.3.1a)
#include "llvisualeffect.h"
#include "rlvactions.h"
#include "rlvlocks.h"
// [/RLVa:KB]
#include "llpresetsmanager.h"
#include "fsdata.h"
=======
>>>>>>> 04604a92

extern LLPointer<LLViewerTexture> gStartTexture;
extern bool gShiftFrame;

LLPointer<LLViewerTexture> gDisconnectedImagep = NULL;

// used to toggle renderer back on after teleport
BOOL		 gTeleportDisplay = FALSE;
LLFrameTimer gTeleportDisplayTimer;
LLFrameTimer gTeleportArrivalTimer;
const F32		RESTORE_GL_TIME = 5.f;	// Wait this long while reloading textures before we raise the curtain
// <FS:Ansariel> Draw Distance stepping; originally based on SpeedRez by Henri Beauchamp, licensed under LGPL
F32			gSavedDrawDistance = 0.0f;
F32			gLastDrawDistanceStep = 0.0f;
// <FS:Ansariel> FIRE-12004: Attachments getting lost on TP
LLFrameTimer gPostTeleportFinishKillObjectDelayTimer;

BOOL gForceRenderLandFence = FALSE;
BOOL gDisplaySwapBuffers = FALSE;
BOOL gDepthDirty = FALSE;
BOOL gResizeScreenTexture = FALSE;
BOOL gResizeShadowTexture = FALSE;
BOOL gWindowResized = FALSE;
BOOL gSnapshot = FALSE;
BOOL gCubeSnapshot = FALSE;
BOOL gShaderProfileFrame = FALSE;

// This is how long the sim will try to teleport you before giving up.
const F32 TELEPORT_EXPIRY = 15.0f;
// Additional time (in seconds) to wait per attachment
const F32 TELEPORT_EXPIRY_PER_ATTACHMENT = 3.f;

U32 gRecentFrameCount = 0; // number of 'recent' frames
LLFrameTimer gRecentFPSTime;
LLFrameTimer gRecentMemoryTime;
LLFrameTimer gAssetStorageLogTime;

// Rendering stuff
void pre_show_depth_buffer();
void post_show_depth_buffer();
void render_ui(F32 zoom_factor = 1.f, int subfield = 0);
void swap();
void render_hud_attachments();
void render_ui_3d();
void render_ui_2d();
void render_disconnected_background();

void display_startup()
{
	if (   !gViewerWindow
		|| !gViewerWindow->getActive()
		|| !gViewerWindow->getWindow()->getVisible() 
		|| gViewerWindow->getWindow()->getMinimized()
		|| gNonInteractive)
	{
		return; 
	}

	gPipeline.updateGL();

	// Written as branch to appease GCC which doesn't like different
	// pointer types across ternary ops
	//
	if (!LLViewerFetchedTexture::sWhiteImagep.isNull())
	{
	LLTexUnit::sWhiteTexture = LLViewerFetchedTexture::sWhiteImagep->getTexName();
	}

	LLGLSDefault gls_default;

	// Required for HTML update in login screen
	static S32 frame_count = 0;

	LLGLState::checkStates();

	if (frame_count++ > 1) // make sure we have rendered a frame first
	{
		LLViewerDynamicTexture::updateAllInstances();
	}
    else
    {
        LL_DEBUGS("Window") << "First display_startup frame" << LL_ENDL;
    }

	LLGLState::checkStates();

    glClear(GL_DEPTH_BUFFER_BIT | GL_COLOR_BUFFER_BIT); // | GL_STENCIL_BUFFER_BIT);
	LLGLSUIDefault gls_ui;
	gPipeline.disableLights();

	if (gViewerWindow)
	gViewerWindow->setup2DRender();
	if (gViewerWindow)
	gViewerWindow->draw();
	gGL.flush();

	LLVertexBuffer::unbind();

	LLGLState::checkStates();

	if (gViewerWindow && gViewerWindow->getWindow())
	gViewerWindow->getWindow()->swapBuffers();

	glClear(GL_DEPTH_BUFFER_BIT);
}

void display_update_camera()
{
    LL_PROFILE_ZONE_NAMED_CATEGORY_DISPLAY("Update Camera");
	// TODO: cut draw distance down if customizing avatar?
	// TODO: cut draw distance on per-parcel basis?

	// Cut draw distance in half when customizing avatar,
	// but on the viewer only.
	F32 final_far = gAgentCamera.mDrawDistance;
    if (gCubeSnapshot)
    {
        final_far = gSavedSettings.getF32("RenderReflectionProbeDrawDistance");
    }
    else if (CAMERA_MODE_CUSTOMIZE_AVATAR == gAgentCamera.getCameraMode())
        
	{
		final_far *= 0.5f;
	}
// <FS:CR> Aurora sim
	if(LLWorld::getInstance()->getLockedDrawDistance())
	{
		//Reset the draw distance and do not update with the new val
		final_far = LLViewerCamera::getInstance()->getFar();
	}
// </FS:CR> Aurora sim
	LLViewerCamera::getInstance()->setFar(final_far);
	gViewerWindow->setup3DRender();
	
    if (!gCubeSnapshot)
    {
        // Update land visibility too
        LLWorld::getInstance()->setLandFarClip(final_far);
    }
}

// Write some stats to LL_INFOS()
void display_stats()
{
	LL_PROFILE_ZONE_SCOPED
	// <FS:Ansariel> gSavedSettings replacement
	//F32 fps_log_freq = gSavedSettings.getF32("FPSLogFrequency");
	static LLCachedControl<F32> fpsLogFrequency(gSavedSettings, "FPSLogFrequency");
	F32 fps_log_freq = (F32)fpsLogFrequency;
	// </FS:Ansariel>
	if (fps_log_freq > 0.f && gRecentFPSTime.getElapsedTimeF32() >= fps_log_freq)
	{
		LL_PROFILE_ZONE_NAMED_CATEGORY_DISPLAY("DS - FPS");
		F32 fps = gRecentFrameCount / fps_log_freq;
		LL_INFOS() << llformat("FPS: %.02f", fps) << LL_ENDL;
		gRecentFrameCount = 0;
		gRecentFPSTime.reset();
	}
	// <FS:Ansariel> gSavedSettings replacement
	//F32 mem_log_freq = gSavedSettings.getF32("MemoryLogFrequency");
	static LLCachedControl<F32> memoryLogFrequency(gSavedSettings, "MemoryLogFrequency");
	F32 mem_log_freq = (F32)memoryLogFrequency;
	// </FS:Ansariel>
	if (mem_log_freq > 0.f && gRecentMemoryTime.getElapsedTimeF32() >= mem_log_freq)
	{
		LL_PROFILE_ZONE_NAMED_CATEGORY_DISPLAY("DS - Memory");
		gMemoryAllocated = U64Bytes(LLMemory::getCurrentRSS());
		U32Megabytes memory = gMemoryAllocated;
		LL_INFOS() << "MEMORY: " << memory << LL_ENDL;
		LLMemory::logMemoryInfo(TRUE) ;
		gRecentMemoryTime.reset();
	}
    F32 asset_storage_log_freq = gSavedSettings.getF32("AssetStorageLogFrequency");
    if (asset_storage_log_freq > 0.f && gAssetStorageLogTime.getElapsedTimeF32() >= asset_storage_log_freq)
    {
		LL_PROFILE_ZONE_NAMED_CATEGORY_DISPLAY("DS - Asset Storage");
        gAssetStorageLogTime.reset();
        gAssetStorage->logAssetStorageInfo();
    }
}

// Paint the display!
void display(BOOL rebuild, F32 zoom_factor, int subfield, BOOL for_snapshot)
{
<<<<<<< HEAD
	LLPerfStats::RecordSceneTime T (LLPerfStats::StatType_t::RENDER_DISPLAY); // render time capture - This is the main stat for overall rendering.
=======
    LLPerfStats::RecordSceneTime T (LLPerfStats::StatType_t::RENDER_DISPLAY); // render time capture - This is the main stat for overall rendering.
>>>>>>> 04604a92
    LL_PROFILE_ZONE_NAMED_CATEGORY_DISPLAY("Render");

	LLViewerCamera& camera = LLViewerCamera::instance(); // <FS:Ansariel> Factor out calls to getInstance

	if (gWindowResized)
	{ //skip render on frames where window has been resized
		LL_DEBUGS("Window") << "Resizing window" << LL_ENDL;
        LL_PROFILE_ZONE_NAMED_CATEGORY_DISPLAY("Resize Window");
		gGL.flush();
		glClear(GL_COLOR_BUFFER_BIT);
		gViewerWindow->getWindow()->swapBuffers();
		LLPipeline::refreshCachedSettings();
		gPipeline.resizeScreenTexture();
		gResizeScreenTexture = FALSE;
		gWindowResized = FALSE;
		return;
	}

    if (gResizeShadowTexture)
	{ //skip render on frames where window has been resized
		gPipeline.resizeShadowTexture();
		gResizeShadowTexture = FALSE;
	}

	if (LLPipeline::sRenderDeferred)
	{ //hack to make sky show up in deferred snapshots
		for_snapshot = FALSE;
	}

	gSnapshot = for_snapshot;

	LLGLSDefault gls_default;
	LLGLDepthTest gls_depth(GL_TRUE, GL_TRUE, GL_LEQUAL);
	
	LLVertexBuffer::unbind();

	LLGLState::checkStates();
	
	gPipeline.disableLights();

	// Don't draw if the window is hidden or minimized.
	// In fact, must explicitly check the minimized state before drawing.
	// Attempting to draw into a minimized window causes a GL error. JC
	if (   !gViewerWindow->getActive()
		|| !gViewerWindow->getWindow()->getVisible() 
		|| gViewerWindow->getWindow()->getMinimized() 
		|| gNonInteractive)
	{
		// Clean up memory the pools may have allocated
		if (rebuild)
		{
			stop_glerror();
			gPipeline.rebuildPools();
			stop_glerror();
		}

		// <FS:ND> FIRE-15789; Make sure there's not backlog for thousands and thousands of beam objects
		LLHUDObject::renderAllForTimer();
		// </FS:ND>

		stop_glerror();
		gViewerWindow->returnEmptyPicks();
		stop_glerror();
		return; 
	}

	gViewerWindow->checkSettings();
	
	{
        LL_PROFILE_ZONE_NAMED_CATEGORY_DISPLAY("Picking");
		gViewerWindow->performPick();
	}
	
	LLAppViewer::instance()->pingMainloopTimeout("Display:CheckStates");
	LLGLState::checkStates();
	
	//////////////////////////////////////////////////////////
	//
	// Logic for forcing window updates if we're in drone mode.
	//

	// *TODO: Investigate running display() during gHeadlessClient.  See if this early exit is needed DK 2011-02-18
	if (gHeadlessClient) 
	{
#if LL_WINDOWS
		static F32 last_update_time = 0.f;
		if ((gFrameTimeSeconds - last_update_time) > 1.f)
		{
			InvalidateRect((HWND)gViewerWindow->getPlatformWindow(), NULL, FALSE);
			last_update_time = gFrameTimeSeconds;
		}
#elif LL_DARWIN
		// MBW -- Do something clever here.
#endif
		// Not actually rendering, don't bother.
		return;
	}


	//
	// Bail out if we're in the startup state and don't want to try to
	// render the world.
	//
	// <FS:Ansariel> Revert to original state to prevent flickering if login progress screen is disabled
	//if (LLStartUp::getStartupState() < STATE_PRECACHE)
	if (LLStartUp::getStartupState() < STATE_STARTED)
	// </FS:Ansariel>
	{
		LLAppViewer::instance()->pingMainloopTimeout("Display:Startup");
		display_startup();
		return;
	}


	if (gShaderProfileFrame)
	{
		LLGLSLShader::initProfile();
	}

	//LLGLState::verify(FALSE);

	/////////////////////////////////////////////////
	//
	// Update GL Texture statistics (used for discard logic?)
	//

	LLAppViewer::instance()->pingMainloopTimeout("Display:TextureStats");
	stop_glerror();

	LLImageGL::updateStats(gFrameTimeSeconds);
	
// <FS:CR> Aurora sim
	//LLVOAvatar::sRenderName = gSavedSettings.getS32("AvatarNameTagMode");
	static LLCachedControl<S32> avatarNameTagMode(gSavedSettings, "AvatarNameTagMode");
	S32 RenderName = (S32)avatarNameTagMode;

	if(RenderName > LLWorld::getInstance()->getAllowRenderName())//The most restricted gets set here
		RenderName = LLWorld::getInstance()->getAllowRenderName();
	LLVOAvatar::sRenderName = RenderName;
// <FS:CR> Aurora sim

	// <FS:Ansariel> gSavedSettings replacement
	//LLVOAvatar::sRenderGroupTitles = (gSavedSettings.getBOOL("NameTagShowGroupTitles") && gSavedSettings.getS32("AvatarNameTagMode"));
	static LLCachedControl<bool> nameTagShowGroupTitles(gSavedSettings, "NameTagShowGroupTitles");
	LLVOAvatar::sRenderGroupTitles = (nameTagShowGroupTitles && LLVOAvatar::sRenderName);
	// </FS:Ansariel>
	
	gPipeline.mBackfaceCull = TRUE;
	gFrameCount++;
	gRecentFrameCount++;
	if (gFocusMgr.getAppHasFocus())
	{
		gForegroundFrameCount++;
	}

	//////////////////////////////////////////////////////////
	//
	// Display start screen if we're teleporting, and skip render
	//

	if (gTeleportDisplay)
	{
        LL_PROFILE_ZONE_NAMED_CATEGORY_DISPLAY("Teleport Display");
		LLAppViewer::instance()->pingMainloopTimeout("Display:Teleport");
		static LLCachedControl<F32> teleport_arrival_delay(gSavedSettings, "TeleportArrivalDelay");
		static LLCachedControl<F32> teleport_local_delay(gSavedSettings, "TeleportLocalDelay");

		S32 attach_count = 0;
		if (isAgentAvatarValid())
		{
			attach_count = gAgentAvatarp->getAttachmentCount();
		}
		F32 teleport_save_time = TELEPORT_EXPIRY + TELEPORT_EXPIRY_PER_ATTACHMENT * attach_count;
		F32 teleport_elapsed = gTeleportDisplayTimer.getElapsedTimeF32();
		F32 teleport_percent = teleport_elapsed * (100.f / teleport_save_time);
		if( (gAgent.getTeleportState() != LLAgent::TELEPORT_START) && (teleport_percent > 100.f) )
		{
			// Give up.  Don't keep the UI locked forever.
			LL_WARNS("Teleport") << "Giving up on teleport. elapsed time " << teleport_elapsed << " exceeds max time " << teleport_save_time << LL_ENDL;
			gAgent.setTeleportState( LLAgent::TELEPORT_NONE );
			gAgent.setTeleportMessage(std::string());
		}

		const std::string& message = gAgent.getTeleportMessage();
		switch( gAgent.getTeleportState() )
		{
		case LLAgent::TELEPORT_PENDING:
			gTeleportDisplayTimer.reset();
			gViewerWindow->setShowProgress(TRUE,!gSavedSettings.getBOOL("FSDisableTeleportScreens"));
			gViewerWindow->setProgressPercent(llmin(teleport_percent, 0.0f));
			gAgent.setTeleportMessage(LLAgent::sTeleportProgressMessages["pending"]);
			gViewerWindow->setProgressString(LLAgent::sTeleportProgressMessages["pending"]);
			break;

		case LLAgent::TELEPORT_START:
			// Transition to REQUESTED.  Viewer has sent some kind
			// of TeleportRequest to the source simulator

			// Reset view angle if in mouselook. Fixes camera angle getting stuck on teleport. -Zi
			if(gAgentCamera.cameraMouselook())
			{
				// If someone knows how to call "View.ZoomDefault" by hand, we should do that instead of
				// replicating the behavior here. -Zi
				camera.setDefaultFOV(DEFAULT_FIELD_OF_VIEW);
				if(gSavedSettings.getBOOL("FSResetCameraOnTP"))
				{
					gSavedSettings.setF32("CameraAngle", camera.getView()); // FS:LO Dont reset rightclick zoom when we teleport however. Fixes FIRE-6246.
				}
				// also, reset the marker for "currently zooming" in the mouselook zoom settings. -Zi
				LLVector3 vTemp=gSavedSettings.getVector3("_NACL_MLFovValues");
				vTemp.mV[2]=0.0f;
				gSavedSettings.setVector3("_NACL_MLFovValues",vTemp);
			}

			gTeleportDisplayTimer.reset();
			gViewerWindow->setShowProgress(TRUE,!gSavedSettings.getBOOL("FSDisableTeleportScreens"));
			gViewerWindow->setProgressPercent(llmin(teleport_percent, 0.0f));
			LL_INFOS("Teleport") << "A teleport request has been sent, setting state to TELEPORT_REQUESTED" << LL_ENDL;
			gAgent.setTeleportState( LLAgent::TELEPORT_REQUESTED );
			gAgent.setTeleportMessage(
				LLAgent::sTeleportProgressMessages["requesting"]);
			gViewerWindow->setProgressString(LLAgent::sTeleportProgressMessages["requesting"]);
			FSData::instance().selectNextMOTD();
			gViewerWindow->setProgressMessage(gAgent.mMOTD);
			break;

		case LLAgent::TELEPORT_REQUESTED:
			// Waiting for source simulator to respond
			gViewerWindow->setProgressPercent( llmin(teleport_percent, 37.5f) );
			gViewerWindow->setProgressString(message);
			break;

		case LLAgent::TELEPORT_MOVING:
			// Viewer has received destination location from source simulator
			gViewerWindow->setProgressPercent( llmin(teleport_percent, 75.f) );
			gViewerWindow->setProgressString(message);
			break;

		case LLAgent::TELEPORT_START_ARRIVAL:
			// Transition to ARRIVING.  Viewer has received avatar update, etc., from destination simulator
			gTeleportArrivalTimer.reset();
				gViewerWindow->setProgressCancelButtonVisible(FALSE, LLTrans::getString("Cancel"));
			gViewerWindow->setProgressPercent(75.f);
			LL_INFOS("Teleport") << "Changing state to TELEPORT_ARRIVING" << LL_ENDL;
			gAgent.setTeleportState( LLAgent::TELEPORT_ARRIVING );
			gAgent.setTeleportMessage(
				LLAgent::sTeleportProgressMessages["arriving"]);
			gAgent.sheduleTeleportIM();
			gTextureList.mForceResetTextureStats = TRUE;
			if(!gSavedSettings.getBOOL("FSDisableTeleportScreens"))
			{
				gAgentCamera.resetView(TRUE, TRUE);
			}

			// <FS:Ansariel> FIRE-12004: Attachments getting lost on TP
			gPostTeleportFinishKillObjectDelayTimer.reset();
			break;

		case LLAgent::TELEPORT_ARRIVING:
			// Make the user wait while content "pre-caches"
			{
				F32 arrival_fraction = (gTeleportArrivalTimer.getElapsedTimeF32() / teleport_arrival_delay());
				if( arrival_fraction > 1.f || gSavedSettings.getBOOL("FSDisableTeleportScreens") )
				{
					arrival_fraction = 1.f;
					//LLFirstUse::useTeleport();
					LL_INFOS("Teleport") << "arrival_fraction is " << arrival_fraction << " changing state to TELEPORT_NONE" << LL_ENDL;
					gAgent.setTeleportState( LLAgent::TELEPORT_NONE );
				}
				gViewerWindow->setProgressCancelButtonVisible(FALSE, LLTrans::getString("Cancel"));
				gViewerWindow->setProgressPercent(  arrival_fraction * 25.f + 75.f);
				gViewerWindow->setProgressString(message);
			}
			break;

		case LLAgent::TELEPORT_LOCAL:
			// Short delay when teleporting in the same sim (progress screen active but not shown - did not
			// fall-through from TELEPORT_START)
			{
				// <FS:CR> FIRE-8721 - Remove local teleport delay
				//if( gTeleportDisplayTimer.getElapsedTimeF32() > teleport_local_delay() )
				// </FS:CR>
				{
					//LLFirstUse::useTeleport();
					LL_INFOS("Teleport") << "State is local and gTeleportDisplayTimer " << gTeleportDisplayTimer.getElapsedTimeF32()
										 << " exceeds teleport_local_delete " << teleport_local_delay
										 << "; setting state to TELEPORT_NONE"
										 << LL_ENDL;
					gAgent.setTeleportState( LLAgent::TELEPORT_NONE );
				}
			}
			break;

		case LLAgent::TELEPORT_NONE:
			// No teleport in progress
			gViewerWindow->setShowProgress(FALSE,FALSE);
			gTeleportDisplay = FALSE;
			break;
		}
	}
    else if(LLAppViewer::instance()->logoutRequestSent())
	{
		LLAppViewer::instance()->pingMainloopTimeout("Display:Logout");
		F32 percent_done = gLogoutTimer.getElapsedTimeF32() * 100.f / gLogoutMaxTime;
		if (percent_done > 100.f)
		{
			percent_done = 100.f;
		}

		if( LLApp::isExiting() )
		{
			percent_done = 100.f;
		}
		
		gViewerWindow->setProgressPercent( percent_done );
		gViewerWindow->setProgressMessage(std::string());
	}
	else
	if (gRestoreGL)
	{
		LLAppViewer::instance()->pingMainloopTimeout("Display:RestoreGL");
		F32 percent_done = gRestoreGLTimer.getElapsedTimeF32() * 100.f / RESTORE_GL_TIME;
		if( percent_done > 100.f )
		{
			gViewerWindow->setShowProgress(FALSE,FALSE);
			gRestoreGL = FALSE;
		}
		else
		{

			if( LLApp::isExiting() )
			{
				percent_done = 100.f;
			}
			
			gViewerWindow->setProgressPercent( percent_done );
		}
		gViewerWindow->setProgressMessage(std::string());
	}

	// <FS::Ansariel> Draw Distance stepping; originally based on SpeedRez by Henri Beauchamp, licensed under LGPL
	// Progressively increase draw distance after TP when required.
	static LLCachedControl<F32> renderFarClip(gSavedSettings, "RenderFarClip");
	if (gSavedDrawDistance > 0.0f && gAgent.getTeleportState() == LLAgent::TELEPORT_NONE)
	{
		if (gLastDrawDistanceStep != renderFarClip())
		{
			LLPresetsManager::instance().setIsDrawDistanceSteppingActive(false);
			gSavedDrawDistance = 0.0f;
			gLastDrawDistanceStep = 0.0f;
			gSavedSettings.setF32("FSSavedRenderFarClip", 0.0f);
		}

		if (gTeleportArrivalTimer.getElapsedTimeF32() >=
			(F32)gSavedSettings.getU32("FSRenderFarClipSteppingInterval"))
		{
			gTeleportArrivalTimer.reset();
			F32 current = gSavedSettings.getF32("RenderFarClip");
			if (gSavedDrawDistance > current)
			{
				current *= 2.0f;
				if (current > gSavedDrawDistance)
				{
					current = gSavedDrawDistance;
				}
				gSavedSettings.setF32("RenderFarClip", current);
				gLastDrawDistanceStep = current;
			}
			if (current >= gSavedDrawDistance)
			{
				LLPresetsManager::instance().setIsDrawDistanceSteppingActive(false);
				gSavedDrawDistance = 0.0f;
				gLastDrawDistanceStep = 0.0f;
				gSavedSettings.setF32("FSSavedRenderFarClip", 0.0f);
			}
		}
	}
	// </FS::Ansariel>

	//////////////////////////
	//
	// Prepare for the next frame
	//

	/////////////////////////////
	//
	// Update the camera
	//
	//

	LLAppViewer::instance()->pingMainloopTimeout("Display:Camera");
    if (LLViewerCamera::instanceExists())
    {
        LLViewerCamera::getInstance()->setZoomParameters(zoom_factor, subfield);
        LLViewerCamera::getInstance()->setNear(MIN_NEAR_PLANE);
    }

	//////////////////////////
	//
	// clear the next buffer
	// (must follow dynamic texture writing since that uses the frame buffer)
	//

	if (gDisconnected)
	{
		LLAppViewer::instance()->pingMainloopTimeout("Display:Disconnected");
		render_ui();
		swap();
	}
	
	//////////////////////////
	//
	// Set rendering options
	//
	//
	LLAppViewer::instance()->pingMainloopTimeout("Display:RenderSetup");
	stop_glerror();

	///////////////////////////////////////
	//
	// Slam lighting parameters back to our defaults.
	// Note that these are not the same as GL defaults...

	stop_glerror();
	gGL.setAmbientLightColor(LLColor4::white);
	stop_glerror();
			
	/////////////////////////////////////
	//
	// Render
	//
	// Actually push all of our triangles to the screen.
	//

	// do render-to-texture stuff here
	if (gPipeline.hasRenderDebugFeatureMask(LLPipeline::RENDER_DEBUG_FEATURE_DYNAMIC_TEXTURES))
	{
		LLAppViewer::instance()->pingMainloopTimeout("Display:DynamicTextures");
        LL_PROFILE_ZONE_NAMED_CATEGORY_DISPLAY("Update Dynamic Textures");
		if (LLViewerDynamicTexture::updateAllInstances())
		{
			gGL.setColorMask(true, true);
			glClear(GL_DEPTH_BUFFER_BIT);
		}
	}

	gViewerWindow->setup3DViewport();

	gPipeline.resetFrameStats();	// Reset per-frame statistics.
	
	if (!gDisconnected)
	{
		LL_PROFILE_ZONE_NAMED_CATEGORY_DISPLAY("display - 1");
		LLAppViewer::instance()->pingMainloopTimeout("Display:Update");
		if (gPipeline.hasRenderType(LLPipeline::RENDER_TYPE_HUD))
		{ //don't draw hud objects in this frame
			gPipeline.toggleRenderType(LLPipeline::RENDER_TYPE_HUD);
		}

		if (gPipeline.hasRenderType(LLPipeline::RENDER_TYPE_HUD_PARTICLES))
		{ //don't draw hud particles in this frame
			gPipeline.toggleRenderType(LLPipeline::RENDER_TYPE_HUD_PARTICLES);
		}

		stop_glerror();
		display_update_camera();
		stop_glerror();
				
		{
            LL_PROFILE_ZONE_NAMED_CATEGORY_DISPLAY("Env Update");
            // update all the sky/atmospheric/water settings
            LLEnvironment::instance().update(&camera); // <FS:Ansariel> Factor out calls to getInstance
		}

		// *TODO: merge these two methods
		{
            LL_PROFILE_ZONE_NAMED_CATEGORY_DISPLAY("HUD Update");
			LLHUDManager::getInstance()->updateEffects();
			LLHUDObject::updateAll();
			stop_glerror();
		}

		{
            LL_PROFILE_ZONE_NAMED_CATEGORY_DISPLAY("Update Geom");
			const F32 max_geom_update_time = 0.005f*10.f*gFrameIntervalSeconds.value(); // 50 ms/second update time
			gPipeline.createObjects(max_geom_update_time);
			gPipeline.processPartitionQ();
			gPipeline.updateGeom(max_geom_update_time);
			stop_glerror();
		}

		gPipeline.updateGL();
		
		stop_glerror();

		LLAppViewer::instance()->pingMainloopTimeout("Display:Cull");
		
		//Increment drawable frame counter
		LLDrawable::incrementVisible();

		LLSpatialGroup::sNoDelete = TRUE;
		LLTexUnit::sWhiteTexture = LLViewerFetchedTexture::sWhiteImagep->getTexName();

		S32 occlusion = LLPipeline::sUseOcclusion;
		if (gDepthDirty)
		{ //depth buffer is invalid, don't overwrite occlusion state
			LLPipeline::sUseOcclusion = llmin(occlusion, 1);
		}
		gDepthDirty = FALSE;

		LLGLState::checkStates();

		static LLCullResult result;
		LLViewerCamera::sCurCameraID = LLViewerCamera::CAMERA_WORLD;
		LLPipeline::sUnderWaterRender = LLViewerCamera::getInstance()->cameraUnderWater();
		gPipeline.updateCull(*LLViewerCamera::getInstance(), result);
		stop_glerror();

		LLGLState::checkStates();
		
		LLAppViewer::instance()->pingMainloopTimeout("Display:Swap");
		
		{ 
			LL_PROFILE_ZONE_NAMED_CATEGORY_DISPLAY("display - 2")
			if (gResizeScreenTexture)
			{
				gResizeScreenTexture = FALSE;
				gPipeline.resizeScreenTexture();
			}

			gGL.setColorMask(true, true);
			glClearColor(0,0,0,0);

			LLGLState::checkStates();

			if (!for_snapshot)
			{
                if (gFrameCount > 1 && !for_snapshot)
                { //for some reason, ATI 4800 series will error out if you 
                  //try to generate a shadow before the first frame is through
                    gPipeline.generateSunShadow(*LLViewerCamera::getInstance());
                }

				LLVertexBuffer::unbind();

				LLGLState::checkStates();

				glh::matrix4f proj = get_current_projection();
				glh::matrix4f mod = get_current_modelview();
				glViewport(0,0,512,512);

				LLVOAvatar::updateImpostors();

				set_current_projection(proj);
				set_current_modelview(mod);
				gGL.matrixMode(LLRender::MM_PROJECTION);
				gGL.loadMatrix(proj.m);
				gGL.matrixMode(LLRender::MM_MODELVIEW);
				gGL.loadMatrix(mod.m);
				gViewerWindow->setup3DViewport();

				LLGLState::checkStates();
			}
            glClear(GL_DEPTH_BUFFER_BIT);
		}

		//////////////////////////////////////
		//
		// Update images, using the image stats generated during object update/culling
		//
		// Can put objects onto the retextured list.
		//
		// Doing this here gives hardware occlusion queries extra time to complete
		LLAppViewer::instance()->pingMainloopTimeout("Display:UpdateImages");
		
		{
            LL_PROFILE_ZONE_NAMED("Update Images");
			
			{
                LL_PROFILE_ZONE_NAMED_CATEGORY_DISPLAY("Class");
				LLViewerTexture::updateClass();
			}

			{
                LL_PROFILE_ZONE_NAMED_CATEGORY_DISPLAY("Image Update Bump");
				gBumpImageList.updateImages();  // must be called before gTextureList version so that it's textures are thrown out first.
			}

			{
                LL_PROFILE_ZONE_NAMED_CATEGORY_DISPLAY("List");
				F32 max_image_decode_time = 0.050f*gFrameIntervalSeconds.value(); // 50 ms/second decode time
				max_image_decode_time = llclamp(max_image_decode_time, 0.002f, 0.005f ); // min 2ms/frame, max 5ms/frame)
				gTextureList.updateImages(max_image_decode_time);
			}

			{
                LL_PROFILE_ZONE_NAMED_CATEGORY_DISPLAY("GLTF Materials Cleanup");
				//remove dead gltf materials
                gGLTFMaterialList.flushMaterials();
			}
		}

		LLGLState::checkStates();

		///////////////////////////////////
		//
		// StateSort
		//
		// Responsible for taking visible objects, and adding them to the appropriate draw orders.
		// In the case of alpha objects, z-sorts them first.
		// Also creates special lists for outlines and selected face rendering.
		//
		LLAppViewer::instance()->pingMainloopTimeout("Display:StateSort");
		{
			LL_PROFILE_ZONE_NAMED_CATEGORY_DISPLAY("display - 4")
			LLViewerCamera::sCurCameraID = LLViewerCamera::CAMERA_WORLD;
			gPipeline.stateSort(camera, result); // <FS:Ansariel> Factor out calls to getInstance
			stop_glerror();
				
			if (rebuild)
			{
				//////////////////////////////////////
				//
				// rebuildPools
				//
				//
				gPipeline.rebuildPools();
				stop_glerror();
			}
		}

		LLSceneMonitor::getInstance()->fetchQueryResult();
		
		LLGLState::checkStates();

		LLPipeline::sUseOcclusion = occlusion;

		{
			LLAppViewer::instance()->pingMainloopTimeout("Display:Sky");
			LL_PROFILE_ZONE_NAMED_CATEGORY_ENVIRONMENT("update sky"); //LL_RECORD_BLOCK_TIME(FTM_UPDATE_SKY);	
			gSky.updateSky();
		}

		if(gUseWireframe)
		{
			glClearColor(0.5f, 0.5f, 0.5f, 0.f);
			glClear(GL_COLOR_BUFFER_BIT);
		}

		LLAppViewer::instance()->pingMainloopTimeout("Display:RenderStart");
		
		//// render frontmost floater opaque for occlusion culling purposes
		//LLFloater* frontmost_floaterp = gFloaterView->getFrontmost();
		//// assumes frontmost floater with focus is opaque
		//if (frontmost_floaterp && gFocusMgr.childHasKeyboardFocus(frontmost_floaterp))
		//{
		//	gGL.matrixMode(LLRender::MM_MODELVIEW);
		//	gGL.pushMatrix();
		//	{
		//		gGL.getTexUnit(0)->unbind(LLTexUnit::TT_TEXTURE);

		//		glColorMask(GL_FALSE, GL_FALSE, GL_FALSE, GL_TRUE);
		//		gGL.loadIdentity();

		//		LLRect floater_rect = frontmost_floaterp->calcScreenRect();
		//		// deflate by one pixel so rounding errors don't occlude outside of floater extents
		//		floater_rect.stretch(-1);
		//		LLRectf floater_3d_rect((F32)floater_rect.mLeft / (F32)gViewerWindow->getWindowWidthScaled(), 
		//								(F32)floater_rect.mTop / (F32)gViewerWindow->getWindowHeightScaled(),
		//								(F32)floater_rect.mRight / (F32)gViewerWindow->getWindowWidthScaled(),
		//								(F32)floater_rect.mBottom / (F32)gViewerWindow->getWindowHeightScaled());
		//		floater_3d_rect.translate(-0.5f, -0.5f);
		//		gGL.translatef(0.f, 0.f, -LLViewerCamera::getInstance()->getNear());
		//		gGL.scalef(LLViewerCamera::getInstance()->getNear() * LLViewerCamera::getInstance()->getAspect() / sinf(LLViewerCamera::getInstance()->getView()), LLViewerCamera::getInstance()->getNear() / sinf(LLViewerCamera::getInstance()->getView()), 1.f);
		//		gGL.color4fv(LLColor4::white.mV);
		//		gGL.begin(LLVertexBuffer::QUADS);
		//		{
		//			gGL.vertex3f(floater_3d_rect.mLeft, floater_3d_rect.mBottom, 0.f);
		//			gGL.vertex3f(floater_3d_rect.mLeft, floater_3d_rect.mTop, 0.f);
		//			gGL.vertex3f(floater_3d_rect.mRight, floater_3d_rect.mTop, 0.f);
		//			gGL.vertex3f(floater_3d_rect.mRight, floater_3d_rect.mBottom, 0.f);
		//		}
		//		gGL.end();
		//		glColorMask(GL_TRUE, GL_TRUE, GL_TRUE, GL_TRUE);
		//	}
		//	gGL.popMatrix();
		//}

		LLPipeline::sUnderWaterRender = camera.cameraUnderWater() ? TRUE : FALSE; // <FS:Ansariel> Factor out calls to getInstance

// <FS:CR> Aurora Sim
		if (!LLWorld::getInstance()->getAllowRenderWater())
		{
			LLPipeline::sUnderWaterRender = FALSE;
		}
// </FS:CR> Aurora Sim
		LLGLState::checkStates();

		stop_glerror();

        gGL.setColorMask(true, true);

        if (LLPipeline::sRenderDeferred)
        {
            gPipeline.mRT->deferredScreen.bindTarget();
            if (gUseWireframe)
            {
                F32 g = 0.5f;
                glClearColor(g, g, g, 1.f);
            }
            else
            {
                glClearColor(1, 0, 1, 1);
            }
            gPipeline.mRT->deferredScreen.clear();
        }
        else
        {
            gPipeline.mRT->screen.bindTarget();
            if (LLPipeline::sUnderWaterRender && !gPipeline.canUseWindLightShaders())
            {
                const LLColor4 &col = LLEnvironment::instance().getCurrentWater()->getWaterFogColor();
                glClearColor(col.mV[0], col.mV[1], col.mV[2], 0.f);
            }
            gPipeline.mRT->screen.clear();
        }

        gGL.setColorMask(true, false);

        LLAppViewer::instance()->pingMainloopTimeout("Display:RenderGeom");
		
		if (!(LLAppViewer::instance()->logoutRequestSent() && LLAppViewer::instance()->hasSavedFinalSnapshot())
				&& !gRestoreGL)
		{
			LL_PROFILE_ZONE_NAMED_CATEGORY_DISPLAY("display - 5")
			LLViewerCamera::sCurCameraID = LLViewerCamera::CAMERA_WORLD;

			// <FS:Ansariel> gSavedSettings replacement
			//if (gSavedSettings.getBOOL("RenderDepthPrePass"))
			static LLCachedControl<bool> renderDepthPrePass(gSavedSettings, "RenderDepthPrePass");
			if (renderDepthPrePass)
			// </FS:Ansariel>
			{
				gGL.setColorMask(false, false);

				static const U32 types[] = { 
					LLRenderPass::PASS_SIMPLE, 
					LLRenderPass::PASS_FULLBRIGHT, 
					LLRenderPass::PASS_SHINY 
				};

				U32 num_types = LL_ARRAY_SIZE(types);
				gOcclusionProgram.bind();
				for (U32 i = 0; i < num_types; i++)
				{
					gPipeline.renderObjects(types[i], LLVertexBuffer::MAP_VERTEX, FALSE);
				}

				gOcclusionProgram.unbind();

			}

			gGL.setColorMask(true, true);
			gPipeline.renderGeomDeferred(*LLViewerCamera::getInstance(), true);
		}

		{
            LL_PROFILE_ZONE_NAMED_CATEGORY_DISPLAY("Texture Unbind");
			for (U32 i = 0; i < gGLManager.mNumTextureImageUnits; i++)
			{ //dummy cleanup of any currently bound textures
				if (gGL.getTexUnit(i)->getCurrType() != LLTexUnit::TT_NONE)
				{
					gGL.getTexUnit(i)->unbind(gGL.getTexUnit(i)->getCurrType());
					gGL.getTexUnit(i)->disable();
				}
			}
		}

		LLAppViewer::instance()->pingMainloopTimeout("Display:RenderFlush");

        LLRenderTarget &rt = (gPipeline.sRenderDeferred ? gPipeline.mRT->deferredScreen : gPipeline.mRT->screen);
        rt.flush();

        if (LLPipeline::sRenderDeferred)
        {
			gPipeline.renderDeferredLighting();
		}

		LLPipeline::sUnderWaterRender = FALSE;

		{
			//capture the frame buffer.
			LLSceneMonitor::getInstance()->capture();
		}

		LLAppViewer::instance()->pingMainloopTimeout("Display:RenderUI");
		if (!for_snapshot)
		{
			render_ui();
			swap();
		}

		
		LLSpatialGroup::sNoDelete = FALSE;
		
		gPipeline.clearReferences();

		gPipeline.rebuildGroups();
	}

	LLAppViewer::instance()->pingMainloopTimeout("Display:FrameStats");
	
	stop_glerror();

	display_stats();
				
	LLAppViewer::instance()->pingMainloopTimeout("Display:Done");

	gShiftFrame = false;

	if (gShaderProfileFrame)
	{
		gShaderProfileFrame = FALSE;
		LLGLSLShader::finishProfile();
	}
}

// WIP simplified copy of display() that does minimal work
void display_cube_face()
{
    LL_PROFILE_ZONE_NAMED_CATEGORY_DISPLAY("Render Cube Face");
    LL_PROFILE_GPU_ZONE("display cube face");

    llassert(!gSnapshot);
    llassert(!gTeleportDisplay);
    llassert(LLStartUp::getStartupState() >= STATE_PRECACHE);
    llassert(!LLAppViewer::instance()->logoutRequestSent());
    llassert(!gRestoreGL);

    bool rebuild = false;

    LLGLSDefault gls_default;
    LLGLDepthTest gls_depth(GL_TRUE, GL_TRUE, GL_LEQUAL);

    LLVertexBuffer::unbind();

    gPipeline.disableLights();

    gPipeline.mBackfaceCull = TRUE;

    gViewerWindow->setup3DViewport();

    if (gPipeline.hasRenderType(LLPipeline::RENDER_TYPE_HUD))
    { //don't draw hud objects in this frame
        gPipeline.toggleRenderType(LLPipeline::RENDER_TYPE_HUD);
    }

    if (gPipeline.hasRenderType(LLPipeline::RENDER_TYPE_HUD_PARTICLES))
    { //don't draw hud particles in this frame
        gPipeline.toggleRenderType(LLPipeline::RENDER_TYPE_HUD_PARTICLES);
    }

    display_update_camera();

    {
        LL_PROFILE_ZONE_NAMED_CATEGORY_DISPLAY("Env Update");
        // update all the sky/atmospheric/water settings
        LLEnvironment::instance().update(LLViewerCamera::getInstance());
    }

    LLSpatialGroup::sNoDelete = TRUE;
        
    S32 occlusion = LLPipeline::sUseOcclusion;
    LLPipeline::sUseOcclusion = 0; // occlusion data is from main camera point of view, don't read or write it during cube snapshots
    //gDepthDirty = TRUE; //let "real" render pipe know it can't trust the depth buffer for occlusion data

    static LLCullResult result;
    LLViewerCamera::sCurCameraID = LLViewerCamera::CAMERA_WORLD;
    LLPipeline::sUnderWaterRender = LLViewerCamera::getInstance()->cameraUnderWater();
    gPipeline.updateCull(*LLViewerCamera::getInstance(), result);

    gGL.setColorMask(true, true);

    glClearColor(0, 0, 0, 0);
    gPipeline.generateSunShadow(*LLViewerCamera::getInstance());
        
    glClear(GL_DEPTH_BUFFER_BIT); // | GL_STENCIL_BUFFER_BIT);

    {
        LLViewerCamera::sCurCameraID = LLViewerCamera::CAMERA_WORLD;
        gPipeline.stateSort(*LLViewerCamera::getInstance(), result);

        if (rebuild)
        {
            //////////////////////////////////////
            //
            // rebuildPools
            //
            //
            gPipeline.rebuildPools();
            stop_glerror();
        }
    }
    
    LLPipeline::sUseOcclusion = occlusion;

    LLAppViewer::instance()->pingMainloopTimeout("Display:RenderStart");

    LLPipeline::sUnderWaterRender = LLViewerCamera::getInstance()->cameraUnderWater() ? TRUE : FALSE;

    gGL.setColorMask(true, true);

    gPipeline.mRT->deferredScreen.bindTarget();
    if (gUseWireframe)
    {
        glClearColor(0.5f, 0.5f, 0.5f, 1.f);
    }
    else
    {
        glClearColor(1, 0, 1, 1);
    }
    gPipeline.mRT->deferredScreen.clear();
        
    LLViewerCamera::sCurCameraID = LLViewerCamera::CAMERA_WORLD;

    gPipeline.renderGeomDeferred(*LLViewerCamera::getInstance());

    gPipeline.mRT->deferredScreen.flush();
       
    gPipeline.renderDeferredLighting();

    LLPipeline::sUnderWaterRender = FALSE;

    // Finalize scene
    //gPipeline.renderFinalize();

    LLSpatialGroup::sNoDelete = FALSE;
    gPipeline.clearReferences();

    gPipeline.rebuildGroups();
}

void render_hud_attachments()
{
    LLPerfStats::RecordSceneTime T ( LLPerfStats::StatType_t::RENDER_HUDS); // render time capture - Primary contributor to HUDs (though these end up in render batches)
    gGL.matrixMode(LLRender::MM_PROJECTION);
	gGL.pushMatrix();
	gGL.matrixMode(LLRender::MM_MODELVIEW);
	gGL.pushMatrix();
		
	glh::matrix4f current_proj = get_current_projection();
	glh::matrix4f current_mod = get_current_modelview();

	// clamp target zoom level to reasonable values
//	gAgentCamera.mHUDTargetZoom = llclamp(gAgentCamera.mHUDTargetZoom, 0.1f, 1.f);
// [RLVa:KB] - Checked: 2010-08-22 (RLVa-1.2.1a) | Modified: RLVa-1.0.0c
	gAgentCamera.mHUDTargetZoom = llclamp(gAgentCamera.mHUDTargetZoom, (!gRlvAttachmentLocks.hasLockedHUD()) ? 0.1f : 0.85f, 1.f);
// [/RLVa:KB]

	// smoothly interpolate current zoom level
	gAgentCamera.mHUDCurZoom = lerp(gAgentCamera.mHUDCurZoom, gAgentCamera.getAgentHUDTargetZoom(), LLSmoothInterpolation::getInterpolant(0.03f));

	if (LLPipeline::sShowHUDAttachments && !gDisconnected && setup_hud_matrices())
	{
		LLPipeline::sRenderingHUDs = TRUE;
		LLCamera hud_cam = *LLViewerCamera::getInstance();
		hud_cam.setOrigin(-1.f,0,0);
		hud_cam.setAxes(LLVector3(1,0,0), LLVector3(0,1,0), LLVector3(0,0,1));
		LLViewerCamera::updateFrustumPlanes(hud_cam, TRUE);

		// <FS:Ansariel> gSavedSettings replacement
		//bool render_particles = gPipeline.hasRenderType(LLPipeline::RENDER_TYPE_PARTICLES) && gSavedSettings.getBOOL("RenderHUDParticles");
		static LLCachedControl<bool> renderHUDParticles(gSavedSettings, "RenderHUDParticles");
		bool render_particles = gPipeline.hasRenderType(LLPipeline::RENDER_TYPE_PARTICLES) && renderHUDParticles;
		// </FS:Ansariel>
		
		//only render hud objects
		gPipeline.pushRenderTypeMask();
		
		// turn off everything
		gPipeline.andRenderTypeMask(LLPipeline::END_RENDER_TYPES);
		// turn on HUD
		gPipeline.toggleRenderType(LLPipeline::RENDER_TYPE_HUD);
		// turn on HUD particles
		gPipeline.toggleRenderType(LLPipeline::RENDER_TYPE_HUD_PARTICLES);

		// if particles are off, turn off hud-particles as well
		if (!render_particles)
		{
			// turn back off HUD particles
			gPipeline.toggleRenderType(LLPipeline::RENDER_TYPE_HUD_PARTICLES);
		}

		bool has_ui = gPipeline.hasRenderDebugFeatureMask(LLPipeline::RENDER_DEBUG_FEATURE_UI);
		if (has_ui)
		{
			gPipeline.toggleRenderDebugFeature(LLPipeline::RENDER_DEBUG_FEATURE_UI);
		}

		S32 use_occlusion = LLPipeline::sUseOcclusion;
		LLPipeline::sUseOcclusion = 0;
				
		//cull, sort, and render hud objects
		static LLCullResult result;
		LLSpatialGroup::sNoDelete = TRUE;

		LLViewerCamera::sCurCameraID = LLViewerCamera::CAMERA_WORLD;
		gPipeline.updateCull(hud_cam, result, true);

        // Toggle render types
		gPipeline.toggleRenderType(LLPipeline::RENDER_TYPE_BUMP);
		gPipeline.toggleRenderType(LLPipeline::RENDER_TYPE_SIMPLE);
		gPipeline.toggleRenderType(LLPipeline::RENDER_TYPE_VOLUME);
		gPipeline.toggleRenderType(LLPipeline::RENDER_TYPE_ALPHA);
        gPipeline.toggleRenderType(LLPipeline::RENDER_TYPE_ALPHA_PRE_WATER);
		gPipeline.toggleRenderType(LLPipeline::RENDER_TYPE_ALPHA_MASK);
		gPipeline.toggleRenderType(LLPipeline::RENDER_TYPE_FULLBRIGHT_ALPHA_MASK);
		gPipeline.toggleRenderType(LLPipeline::RENDER_TYPE_FULLBRIGHT);
        gPipeline.toggleRenderType(LLPipeline::RENDER_TYPE_GLTF_PBR);
        gPipeline.toggleRenderType(LLPipeline::RENDER_TYPE_GLTF_PBR_ALPHA_MASK);

        // Toggle render passes
		gPipeline.toggleRenderType(LLPipeline::RENDER_TYPE_PASS_ALPHA);
		gPipeline.toggleRenderType(LLPipeline::RENDER_TYPE_PASS_ALPHA_MASK);
		gPipeline.toggleRenderType(LLPipeline::RENDER_TYPE_PASS_BUMP);
		gPipeline.toggleRenderType(LLPipeline::RENDER_TYPE_PASS_MATERIAL);
		gPipeline.toggleRenderType(LLPipeline::RENDER_TYPE_PASS_FULLBRIGHT);
		gPipeline.toggleRenderType(LLPipeline::RENDER_TYPE_PASS_FULLBRIGHT_ALPHA_MASK);
		gPipeline.toggleRenderType(LLPipeline::RENDER_TYPE_PASS_FULLBRIGHT_SHINY);
		gPipeline.toggleRenderType(LLPipeline::RENDER_TYPE_PASS_SHINY);
		gPipeline.toggleRenderType(LLPipeline::RENDER_TYPE_PASS_INVISIBLE);
		gPipeline.toggleRenderType(LLPipeline::RENDER_TYPE_PASS_INVISI_SHINY);
        gPipeline.toggleRenderType(LLPipeline::RENDER_TYPE_PASS_GLTF_PBR);
        gPipeline.toggleRenderType(LLPipeline::RENDER_TYPE_PASS_GLTF_PBR_ALPHA_MASK);
		
		gPipeline.stateSort(hud_cam, result);

		gPipeline.renderGeomPostDeferred(hud_cam);

		LLSpatialGroup::sNoDelete = FALSE;
		//gPipeline.clearReferences();

		render_hud_elements();

		//restore type mask
		gPipeline.popRenderTypeMask();

		if (has_ui)
		{
			gPipeline.toggleRenderDebugFeature(LLPipeline::RENDER_DEBUG_FEATURE_UI);
		}
		LLPipeline::sUseOcclusion = use_occlusion;
		LLPipeline::sRenderingHUDs = FALSE;
	}
	gGL.matrixMode(LLRender::MM_PROJECTION);
	gGL.popMatrix();
	gGL.matrixMode(LLRender::MM_MODELVIEW);
	gGL.popMatrix();
	
	set_current_projection(current_proj);
	set_current_modelview(current_mod);
}

LLRect get_whole_screen_region()
{
	// <FS:Ansariel> Factor out calls to getInstance
	LLViewerCamera& camera = LLViewerCamera::instance();

	LLRect whole_screen = gViewerWindow->getWorldViewRectScaled();
	
	// apply camera zoom transform (for high res screenshots)
	F32 zoom_factor = camera.getZoomFactor(); // <FS:Ansariel> Factor out calls to getInstance
	S16 sub_region = camera.getZoomSubRegion(); // <FS:Ansariel> Factor out calls to getInstance
	if (zoom_factor > 1.f)
	{
		S32 num_horizontal_tiles = llceil(zoom_factor);
		S32 tile_width = ll_round((F32)gViewerWindow->getWorldViewWidthScaled() / zoom_factor);
		S32 tile_height = ll_round((F32)gViewerWindow->getWorldViewHeightScaled() / zoom_factor);
		int tile_y = sub_region / num_horizontal_tiles;
		int tile_x = sub_region - (tile_y * num_horizontal_tiles);
			
		whole_screen.setLeftTopAndSize(tile_x * tile_width, gViewerWindow->getWorldViewHeightScaled() - (tile_y * tile_height), tile_width, tile_height);
	}
	return whole_screen;
}

bool get_hud_matrices(const LLRect& screen_region, glh::matrix4f &proj, glh::matrix4f &model)
{
	if (isAgentAvatarValid() && gAgentAvatarp->hasHUDAttachment())
	{
		F32 zoom_level = gAgentCamera.mHUDCurZoom;
		LLBBox hud_bbox = gAgentAvatarp->getHUDBBox();
		
		F32 hud_depth = llmax(1.f, hud_bbox.getExtentLocal().mV[VX] * 1.1f);

		// <FS:Ansariel> Factor out calls to getInstance
		//proj = gl_ortho(-0.5f * LLViewerCamera::getInstance()->getAspect(), 0.5f * LLViewerCamera::getInstance()->getAspect(), -0.5f, 0.5f, 0.f, hud_depth);
		//proj.element(2,2) = -0.01f;
		
		F32 aspect_ratio = LLViewerCamera::getInstance()->getAspect();
		proj = gl_ortho(-0.5f * aspect_ratio, 0.5f * aspect_ratio, -0.5f, 0.5f, 0.f, hud_depth);
		proj.element(2,2) = -0.01f;
		// <//FS:Ansariel> Factor out calls to getInstance
		
		glh::matrix4f mat;
		F32 scale_x = (F32)gViewerWindow->getWorldViewWidthScaled() / (F32)screen_region.getWidth();
		F32 scale_y = (F32)gViewerWindow->getWorldViewHeightScaled() / (F32)screen_region.getHeight();
		mat.set_scale(glh::vec3f(scale_x, scale_y, 1.f));
		mat.set_translate(
			glh::vec3f(clamp_rescale((F32)(screen_region.getCenterX() - screen_region.mLeft), 0.f, (F32)gViewerWindow->getWorldViewWidthScaled(), 0.5f * scale_x * aspect_ratio, -0.5f * scale_x * aspect_ratio),
					   clamp_rescale((F32)(screen_region.getCenterY() - screen_region.mBottom), 0.f, (F32)gViewerWindow->getWorldViewHeightScaled(), 0.5f * scale_y, -0.5f * scale_y),
					   0.f));
		proj *= mat;
		
		glh::matrix4f tmp_model((GLfloat*) OGL_TO_CFR_ROTATION);
		
		mat.set_scale(glh::vec3f(zoom_level, zoom_level, zoom_level));
		mat.set_translate(glh::vec3f(-hud_bbox.getCenterLocal().mV[VX] + (hud_depth * 0.5f), 0.f, 0.f));
		
		tmp_model *= mat;
		model = tmp_model;		
		return TRUE;
	}
	else
	{
		return FALSE;
	}
}

bool get_hud_matrices(glh::matrix4f &proj, glh::matrix4f &model)
{
	LLRect whole_screen = get_whole_screen_region();
	return get_hud_matrices(whole_screen, proj, model);
}

bool setup_hud_matrices()
{
	LLRect whole_screen = get_whole_screen_region();
	return setup_hud_matrices(whole_screen);
}

bool setup_hud_matrices(const LLRect& screen_region)
{
	glh::matrix4f proj, model;
	bool result = get_hud_matrices(screen_region, proj, model);
	if (!result) return result;
	
	// set up transform to keep HUD objects in front of camera
	gGL.matrixMode(LLRender::MM_PROJECTION);
	gGL.loadMatrix(proj.m);
	set_current_projection(proj);
	
	gGL.matrixMode(LLRender::MM_MODELVIEW);
	gGL.loadMatrix(model.m);
	set_current_modelview(model);
	return TRUE;
}

void render_ui(F32 zoom_factor, int subfield)
{
    LLPerfStats::RecordSceneTime T ( LLPerfStats::StatType_t::RENDER_UI ); // render time capture - Primary UI stat can have HUD time overlap (TODO)
    LL_PROFILE_ZONE_SCOPED_CATEGORY_UI; //LL_RECORD_BLOCK_TIME(FTM_RENDER_UI);
    LL_PROFILE_GPU_ZONE("ui");
	LLGLState::checkStates();
	
	glh::matrix4f saved_view = get_current_modelview();

	if (!gSnapshot)
	{
		gGL.pushMatrix();
		gGL.loadMatrix(gGLLastModelView);
		set_current_modelview(copy_matrix(gGLLastModelView));
	}
	
	if(LLSceneMonitor::getInstance()->needsUpdate())
	{
		gGL.pushMatrix();
		gViewerWindow->setup2DRender();
		LLSceneMonitor::getInstance()->compare();
		gViewerWindow->setup3DRender();
		gGL.popMatrix();
	}

    // apply gamma correction and post effects
    gPipeline.renderFinalize();

	{
        LLGLState::checkStates();


        LL_PROFILE_ZONE_NAMED_CATEGORY_UI("HUD");
    render_hud_elements();
// [RLVa:KB] - Checked: RLVa-2.2 (@setoverlay)
		if (RlvActions::hasBehaviour(RLV_BHVR_SETOVERLAY))
		{
			LLVfxManager::instance().runEffect(EVisualEffect::RlvOverlay);
		}
// [/RLVa:KB]
        LLGLState::checkStates();
		render_hud_attachments();

        LLGLState::checkStates();

		LLGLSDefault gls_default;
		LLGLSUIDefault gls_ui;
		{
			gPipeline.disableLights();
		}

        bool render_ui = gPipeline.hasRenderDebugFeatureMask(LLPipeline::RENDER_DEBUG_FEATURE_UI);
        if (render_ui)
        {
            if (!gDisconnected)
            {
                LL_PROFILE_ZONE_NAMED_CATEGORY_UI("UI 3D"); //LL_RECORD_BLOCK_TIME(FTM_RENDER_UI_3D);
                LLGLState::checkStates();
                render_ui_3d();
                LLGLState::checkStates();
            }
            else
            {
                render_disconnected_background();
            }
        }

        if (render_ui)
        {
            LL_PROFILE_ZONE_NAMED_CATEGORY_UI("UI 2D"); //LL_RECORD_BLOCK_TIME(FTM_RENDER_UI_2D);
            LLHUDObject::renderAll();
            render_ui_2d();
        }

        gViewerWindow->setup2DRender();
        gViewerWindow->updateDebugText();
        gViewerWindow->drawDebugText();
	}

	if (!gSnapshot)
	{
		set_current_modelview(saved_view);
		gGL.popMatrix();
	}
}

void swap()
{
<<<<<<< HEAD
	LLPerfStats::RecordSceneTime T ( LLPerfStats::StatType_t::RENDER_SWAP ); // render time capture - Swap buffer time - can signify excessive data transfer to/from GPU
=======
    LLPerfStats::RecordSceneTime T ( LLPerfStats::StatType_t::RENDER_SWAP ); // render time capture - Swap buffer time - can signify excessive data transfer to/from GPU
>>>>>>> 04604a92
    LL_PROFILE_ZONE_NAMED_CATEGORY_DISPLAY("Swap");
    LL_PROFILE_GPU_ZONE("swap");
	if (gDisplaySwapBuffers)
	{
		gViewerWindow->getWindow()->swapBuffers();
	}
	gDisplaySwapBuffers = TRUE;
}

void renderCoordinateAxes()
{
	gGL.getTexUnit(0)->unbind(LLTexUnit::TT_TEXTURE);
	gGL.begin(LLRender::LINES);
		gGL.color3f(1.0f, 0.0f, 0.0f);   // i direction = X-Axis = red
		gGL.vertex3f(0.0f, 0.0f, 0.0f);
		gGL.vertex3f(2.0f, 0.0f, 0.0f);
		gGL.vertex3f(3.0f, 0.0f, 0.0f);
		gGL.vertex3f(5.0f, 0.0f, 0.0f);
		gGL.vertex3f(6.0f, 0.0f, 0.0f);
		gGL.vertex3f(8.0f, 0.0f, 0.0f);
		// Make an X
		gGL.vertex3f(11.0f, 1.0f, 1.0f);
		gGL.vertex3f(11.0f, -1.0f, -1.0f);
		gGL.vertex3f(11.0f, 1.0f, -1.0f);
		gGL.vertex3f(11.0f, -1.0f, 1.0f);

		gGL.color3f(0.0f, 1.0f, 0.0f);   // j direction = Y-Axis = green
		gGL.vertex3f(0.0f, 0.0f, 0.0f);
		gGL.vertex3f(0.0f, 2.0f, 0.0f);
		gGL.vertex3f(0.0f, 3.0f, 0.0f);
		gGL.vertex3f(0.0f, 5.0f, 0.0f);
		gGL.vertex3f(0.0f, 6.0f, 0.0f);
		gGL.vertex3f(0.0f, 8.0f, 0.0f);
		// Make a Y
		gGL.vertex3f(1.0f, 11.0f, 1.0f);
		gGL.vertex3f(0.0f, 11.0f, 0.0f);
		gGL.vertex3f(-1.0f, 11.0f, 1.0f);
		gGL.vertex3f(0.0f, 11.0f, 0.0f);
		gGL.vertex3f(0.0f, 11.0f, 0.0f);
		gGL.vertex3f(0.0f, 11.0f, -1.0f);

		gGL.color3f(0.0f, 0.0f, 1.0f);   // Z-Axis = blue
		gGL.vertex3f(0.0f, 0.0f, 0.0f);
		gGL.vertex3f(0.0f, 0.0f, 2.0f);
		gGL.vertex3f(0.0f, 0.0f, 3.0f);
		gGL.vertex3f(0.0f, 0.0f, 5.0f);
		gGL.vertex3f(0.0f, 0.0f, 6.0f);
		gGL.vertex3f(0.0f, 0.0f, 8.0f);
		// Make a Z
		gGL.vertex3f(-1.0f, 1.0f, 11.0f);
		gGL.vertex3f(1.0f, 1.0f, 11.0f);
		gGL.vertex3f(1.0f, 1.0f, 11.0f);
		gGL.vertex3f(-1.0f, -1.0f, 11.0f);
		gGL.vertex3f(-1.0f, -1.0f, 11.0f);
		gGL.vertex3f(1.0f, -1.0f, 11.0f);
	gGL.end();
}


void draw_axes() 
{
	LLGLSUIDefault gls_ui;
	gGL.getTexUnit(0)->unbind(LLTexUnit::TT_TEXTURE);
	// A vertical white line at origin
	LLVector3 v = gAgent.getPositionAgent();
	gGL.begin(LLRender::LINES);
		gGL.color3f(1.0f, 1.0f, 1.0f); 
		gGL.vertex3f(0.0f, 0.0f, 0.0f);
		gGL.vertex3f(0.0f, 0.0f, 40.0f);
	gGL.end();
	// Some coordinate axes
	gGL.pushMatrix();
		gGL.translatef( v.mV[VX], v.mV[VY], v.mV[VZ] );
		renderCoordinateAxes();
	gGL.popMatrix();
}

void render_ui_3d()
{
	LLGLSPipeline gls_pipeline;

	//////////////////////////////////////
	//
	// Render 3D UI elements
	// NOTE: zbuffer is cleared before we get here by LLDrawPoolHUD,
	//		 so 3d elements requiring Z buffer are moved to LLDrawPoolHUD
	//

	/////////////////////////////////////////////////////////////
	//
	// Render 2.5D elements (2D elements in the world)
	// Stuff without z writes
	//

	// Debugging stuff goes before the UI.

	stop_glerror();
	
	gUIProgram.bind();
    gGL.color4f(1, 1, 1, 1);

	// Coordinate axes
	// <FS:Ansariel> gSavedSettings replacement
	//if (gSavedSettings.getBOOL("ShowAxes"))
	static LLCachedControl<bool> showAxes(gSavedSettings, "ShowAxes");
	if (showAxes)
	// </FS:Ansariel>
	{
		draw_axes();
	}

	gViewerWindow->renderSelections(FALSE, FALSE, TRUE); // Non HUD call in render_hud_elements

    if (gPipeline.hasRenderDebugFeatureMask(LLPipeline::RENDER_DEBUG_FEATURE_UI))
    {
        // Render debugging beacons.
        gObjectList.renderObjectBeacons();
        gObjectList.resetObjectBeacons();
        gSky.addSunMoonBeacons();
    }

	stop_glerror();
}

void render_ui_2d()
{
	LLGLSUIDefault gls_ui;

	/////////////////////////////////////////////////////////////
	//
	// Render 2D UI elements that overlay the world (no z compare)

	//  Disable wireframe mode below here, as this is HUD/menus
	glPolygonMode(GL_FRONT_AND_BACK, GL_FILL);

	//  Menu overlays, HUD, etc
	gViewerWindow->setup2DRender();

	// <FS:Ansariel> Factor out instance() call
	//F32 zoom_factor = LLViewerCamera::getInstance()->getZoomFactor();
	//S16 sub_region = LLViewerCamera::getInstance()->getZoomSubRegion();
	LLViewerCamera& camera = LLViewerCamera::instance();
	F32 zoom_factor = camera.getZoomFactor();
	S16 sub_region = camera.getZoomSubRegion();
	LLVector2& ui_scale_factor = LLUI::getScaleFactor();

	if (zoom_factor > 1.f)
	{
		//decompose subregion number to x and y values
		int pos_y = sub_region / llceil(zoom_factor);
		int pos_x = sub_region - (pos_y*llceil(zoom_factor));
		// offset for this tile
		LLFontGL::sCurOrigin.mX -= ll_round((F32)gViewerWindow->getWindowWidthScaled() * (F32)pos_x / zoom_factor);
		LLFontGL::sCurOrigin.mY -= ll_round((F32)gViewerWindow->getWindowHeightScaled() * (F32)pos_y / zoom_factor);
	}

	stop_glerror();

	// render outline for HUD
	if (isAgentAvatarValid() && gAgentCamera.mHUDCurZoom < 0.98f)
	{
        gUIProgram.bind();
		gGL.pushMatrix();
		S32 half_width = (gViewerWindow->getWorldViewWidthScaled() / 2);
		S32 half_height = (gViewerWindow->getWorldViewHeightScaled() / 2);
		// <FS:Ansariel> Factor out instance() call
		//gGL.scalef(LLUI::getScaleFactor().mV[0], LLUI::getScaleFactor().mV[1], 1.f);
		gGL.scalef(ui_scale_factor.mV[0], ui_scale_factor.mV[1], 1.f);
		gGL.translatef((F32)half_width, (F32)half_height, 0.f);
		F32 zoom = gAgentCamera.mHUDCurZoom;
		gGL.scalef(zoom,zoom,1.f);
		gGL.color4fv(LLColor4::white.mV);
		gl_rect_2d(-half_width, half_height, half_width, -half_height, FALSE);
		gGL.popMatrix();
        gUIProgram.unbind();
		stop_glerror();
	}
	

	// <FS:Ansariel> gSavedSettings replacement
	//if (gSavedSettings.getBOOL("RenderUIBuffer"))
	static LLCachedControl<bool> renderUIBuffer(gSavedSettings, "RenderUIBuffer");
	if (renderUIBuffer)
	// </FS:Ansariel>
	{
		if (LLView::sIsRectDirty)
		{
            LLView::sIsRectDirty = false;
			LLRect t_rect;

			gPipeline.mRT->uiScreen.bindTarget();
			gGL.setColorMask(true, true);
			{
				static const S32 pad = 8;

                LLView::sDirtyRect.mLeft -= pad;
                LLView::sDirtyRect.mRight += pad;
                LLView::sDirtyRect.mBottom -= pad;
                LLView::sDirtyRect.mTop += pad;

				LLGLEnable scissor(GL_SCISSOR_TEST);
				static LLRect last_rect = LLView::sDirtyRect;

				//union with last rect to avoid mouse poop
				last_rect.unionWith(LLView::sDirtyRect);
								
				t_rect = LLView::sDirtyRect;
                LLView::sDirtyRect = last_rect;
				last_rect = t_rect;
			
				// <FS:Ansariel> Factor out instance() call
				//last_rect.mLeft = LLRect::tCoordType(last_rect.mLeft / LLUI::getScaleFactor().mV[0]);
				//last_rect.mRight = LLRect::tCoordType(last_rect.mRight / LLUI::getScaleFactor().mV[0]);
				//last_rect.mTop = LLRect::tCoordType(last_rect.mTop / LLUI::getScaleFactor().mV[1]);
				//last_rect.mBottom = LLRect::tCoordType(last_rect.mBottom / LLUI::getScaleFactor().mV[1]);
				last_rect.mLeft = LLRect::tCoordType(last_rect.mLeft / ui_scale_factor.mV[0]);
				last_rect.mRight = LLRect::tCoordType(last_rect.mRight / ui_scale_factor.mV[0]);
				last_rect.mTop = LLRect::tCoordType(last_rect.mTop / ui_scale_factor.mV[1]);
				last_rect.mBottom = LLRect::tCoordType(last_rect.mBottom / ui_scale_factor.mV[1]);

				LLRect clip_rect(last_rect);
				
				glClear(GL_COLOR_BUFFER_BIT);

				gViewerWindow->draw();
			}

			gPipeline.mRT->uiScreen.flush();
			gGL.setColorMask(true, false);

            LLView::sDirtyRect = t_rect;
		}

		LLGLDisable cull(GL_CULL_FACE);
		LLGLDisable blend(GL_BLEND);
		S32 width = gViewerWindow->getWindowWidthScaled();
		S32 height = gViewerWindow->getWindowHeightScaled();
		gGL.getTexUnit(0)->bind(&gPipeline.mRT->uiScreen);
		gGL.begin(LLRender::TRIANGLE_STRIP);
		gGL.color4f(1,1,1,1);
		gGL.texCoord2f(0, 0);			gGL.vertex2i(0, 0);
		gGL.texCoord2f(width, 0);		gGL.vertex2i(width, 0);
		gGL.texCoord2f(0, height);		gGL.vertex2i(0, height);
		gGL.texCoord2f(width, height);	gGL.vertex2i(width, height);
		gGL.end();
	}
	else
	{
		gViewerWindow->draw();
	}



	// reset current origin for font rendering, in case of tiling render
	LLFontGL::sCurOrigin.set(0, 0);
}

void render_disconnected_background()
{
	gUIProgram.bind();

	gGL.color4f(1,1,1,1);
	if (!gDisconnectedImagep && gDisconnected)
	{
		LL_INFOS() << "Loading last bitmap..." << LL_ENDL;

		std::string temp_str;
		temp_str = gDirUtilp->getLindenUserDir() + gDirUtilp->getDirDelimiter() + LLStartUp::getScreenLastFilename();

		LLPointer<LLImagePNG> image_png = new LLImagePNG;
		if( !image_png->load(temp_str) )
		{
			//LL_INFOS() << "Bitmap load failed" << LL_ENDL;
			return;
		}
		
		LLPointer<LLImageRaw> raw = new LLImageRaw;
		if (!image_png->decode(raw, 0.0f))
		{
			LL_INFOS() << "Bitmap decode failed" << LL_ENDL;
			gDisconnectedImagep = NULL;
			return;
		}

		U8 *rawp = raw->getData();
		S32 npixels = (S32)image_png->getWidth()*(S32)image_png->getHeight();
		for (S32 i = 0; i < npixels; i++)
		{
			S32 sum = 0;
			sum = *rawp + *(rawp+1) + *(rawp+2);
			sum /= 3;
			*rawp = ((S32)sum*6 + *rawp)/7;
			rawp++;
			*rawp = ((S32)sum*6 + *rawp)/7;
			rawp++;
			*rawp = ((S32)sum*6 + *rawp)/7;
			rawp++;
		}

		
		raw->expandToPowerOfTwo();
		gDisconnectedImagep = LLViewerTextureManager::getLocalTexture(raw.get(), FALSE );
		gStartTexture = gDisconnectedImagep;
		gGL.getTexUnit(0)->unbind(LLTexUnit::TT_TEXTURE);
	}

	// Make sure the progress view always fills the entire window.
	S32 width = gViewerWindow->getWindowWidthScaled();
	S32 height = gViewerWindow->getWindowHeightScaled();

	if (gDisconnectedImagep)
	{
		LLGLSUIDefault gls_ui;
		gViewerWindow->setup2DRender();
		gGL.pushMatrix();
		{
			// scale ui to reflect UIScaleFactor
			// this can't be done in setup2DRender because it requires a
			// pushMatrix/popMatrix pair
			const LLVector2& display_scale = gViewerWindow->getDisplayScale();
			gGL.scalef(display_scale.mV[VX], display_scale.mV[VY], 1.f);

			gGL.getTexUnit(0)->bind(gDisconnectedImagep);
			gGL.color4f(1.f, 1.f, 1.f, 1.f);
			gl_rect_2d_simple_tex(width, height);
			gGL.getTexUnit(0)->unbind(LLTexUnit::TT_TEXTURE);
		}
		gGL.popMatrix();
	}
	gGL.flush();

	gUIProgram.unbind();
}

void display_cleanup()
{
	gDisconnectedImagep = NULL;
}
<|MERGE_RESOLUTION|>--- conflicted
+++ resolved
@@ -80,7 +80,6 @@
 
 #include "llenvironment.h"
 #include "llperfstats.h"
-<<<<<<< HEAD
 // [RLVa:KB] - Checked: 2011-05-22 (RLVa-1.3.1a)
 #include "llvisualeffect.h"
 #include "rlvactions.h"
@@ -88,8 +87,6 @@
 // [/RLVa:KB]
 #include "llpresetsmanager.h"
 #include "fsdata.h"
-=======
->>>>>>> 04604a92
 
 extern LLPointer<LLViewerTexture> gStartTexture;
 extern bool gShiftFrame;
@@ -274,11 +271,7 @@
 // Paint the display!
 void display(BOOL rebuild, F32 zoom_factor, int subfield, BOOL for_snapshot)
 {
-<<<<<<< HEAD
-	LLPerfStats::RecordSceneTime T (LLPerfStats::StatType_t::RENDER_DISPLAY); // render time capture - This is the main stat for overall rendering.
-=======
     LLPerfStats::RecordSceneTime T (LLPerfStats::StatType_t::RENDER_DISPLAY); // render time capture - This is the main stat for overall rendering.
->>>>>>> 04604a92
     LL_PROFILE_ZONE_NAMED_CATEGORY_DISPLAY("Render");
 
 	LLViewerCamera& camera = LLViewerCamera::instance(); // <FS:Ansariel> Factor out calls to getInstance
@@ -1525,11 +1518,7 @@
 
 void swap()
 {
-<<<<<<< HEAD
-	LLPerfStats::RecordSceneTime T ( LLPerfStats::StatType_t::RENDER_SWAP ); // render time capture - Swap buffer time - can signify excessive data transfer to/from GPU
-=======
     LLPerfStats::RecordSceneTime T ( LLPerfStats::StatType_t::RENDER_SWAP ); // render time capture - Swap buffer time - can signify excessive data transfer to/from GPU
->>>>>>> 04604a92
     LL_PROFILE_ZONE_NAMED_CATEGORY_DISPLAY("Swap");
     LL_PROFILE_GPU_ZONE("swap");
 	if (gDisplaySwapBuffers)
