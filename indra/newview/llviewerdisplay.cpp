/** 
 * @file llviewerdisplay.cpp
 * @brief LLViewerDisplay class implementation
 *
 * $LicenseInfo:firstyear=2004&license=viewerlgpl$
 * Second Life Viewer Source Code
 * Copyright (C) 2010, Linden Research, Inc.
 * 
 * This library is free software; you can redistribute it and/or
 * modify it under the terms of the GNU Lesser General Public
 * License as published by the Free Software Foundation;
 * version 2.1 of the License only.
 * 
 * This library is distributed in the hope that it will be useful,
 * but WITHOUT ANY WARRANTY; without even the implied warranty of
 * MERCHANTABILITY or FITNESS FOR A PARTICULAR PURPOSE.  See the GNU
 * Lesser General Public License for more details.
 * 
 * You should have received a copy of the GNU Lesser General Public
 * License along with this library; if not, write to the Free Software
 * Foundation, Inc., 51 Franklin Street, Fifth Floor, Boston, MA  02110-1301  USA
 * 
 * Linden Research, Inc., 945 Battery Street, San Francisco, CA  94111  USA
 * $/LicenseInfo$
 */

#include "llviewerprecompiledheaders.h"

#include "llviewerdisplay.h"

#include "llgl.h"
#include "llrender.h"
#include "llglheaders.h"
#include "llagent.h"
#include "llagentcamera.h"
#include "llviewercontrol.h"
#include "llcoord.h"
#include "llcriticaldamp.h"
#include "lldir.h"
#include "lldynamictexture.h"
#include "lldrawpoolalpha.h"
#include "llfeaturemanager.h"
//#include "llfirstuse.h"
#include "llhudmanager.h"
#include "llimagepng.h"
#include "llmemory.h"
#include "llselectmgr.h"
#include "llsky.h"
#include "llstartup.h"
#include "lltoolfocus.h"
#include "lltoolmgr.h"
#include "lltooldraganddrop.h"
#include "lltoolpie.h"
#include "lltracker.h"
#include "lltrans.h"
#include "llui.h"
#include "llviewercamera.h"
#include "llviewerobjectlist.h"
#include "llviewerparcelmgr.h"
#include "llviewerwindow.h"
#include "llvoavatarself.h"
#include "llvograss.h"
#include "llworld.h"
#include "pipeline.h"
#include "llspatialpartition.h"
#include "llappviewer.h"
#include "llstartup.h"
#include "llviewershadermgr.h"
#include "llfasttimer.h"
#include "llfloatertools.h"
#include "llviewertexturelist.h"
#include "llfocusmgr.h"
#include "llcubemap.h"
#include "llviewerregion.h"
#include "lldrawpoolwater.h"
#include "lldrawpoolbump.h"
#include "llpostprocess.h"
#include "llscenemonitor.h"

#include "llenvironment.h"
// [RLVa:KB] - Checked: 2011-05-22 (RLVa-1.3.1a)
#include "llvisualeffect.h"
#include "rlvactions.h"
#include "rlvlocks.h"
// [/RLVa:KB]
#include "llpresetsmanager.h"
#include "fsdata.h"
#include "fsperfstats.h" // <FS:Beq> performance stats support

extern LLPointer<LLViewerTexture> gStartTexture;
extern bool gShiftFrame;

LLPointer<LLViewerTexture> gDisconnectedImagep = NULL;

// used to toggle renderer back on after teleport
BOOL		 gTeleportDisplay = FALSE;
LLFrameTimer gTeleportDisplayTimer;
LLFrameTimer gTeleportArrivalTimer;
const F32		RESTORE_GL_TIME = 5.f;	// Wait this long while reloading textures before we raise the curtain
// <FS:Ansariel> Draw Distance stepping; originally based on SpeedRez by Henri Beauchamp, licensed under LGPL
F32			gSavedDrawDistance = 0.0f;
F32			gLastDrawDistanceStep = 0.0f;
// <FS:Ansariel> FIRE-12004: Attachments getting lost on TP
LLFrameTimer gPostTeleportFinishKillObjectDelayTimer;

BOOL gForceRenderLandFence = FALSE;
BOOL gDisplaySwapBuffers = FALSE;
BOOL gDepthDirty = FALSE;
BOOL gResizeScreenTexture = FALSE;
BOOL gResizeShadowTexture = FALSE;
BOOL gWindowResized = FALSE;
BOOL gSnapshot = FALSE;
BOOL gShaderProfileFrame = FALSE;

// This is how long the sim will try to teleport you before giving up.
const F32 TELEPORT_EXPIRY = 15.0f;
// Additional time (in seconds) to wait per attachment
const F32 TELEPORT_EXPIRY_PER_ATTACHMENT = 3.f;

U32 gRecentFrameCount = 0; // number of 'recent' frames
LLFrameTimer gRecentFPSTime;
LLFrameTimer gRecentMemoryTime;
LLFrameTimer gAssetStorageLogTime;

// Rendering stuff
void pre_show_depth_buffer();
void post_show_depth_buffer();
void render_ui(F32 zoom_factor = 1.f, int subfield = 0);
void swap();
void render_hud_attachments();
void render_ui_3d();
void render_ui_2d();
void render_disconnected_background();

void display_startup()
{
	if (   !gViewerWindow
		|| !gViewerWindow->getActive()
		|| !gViewerWindow->getWindow()->getVisible() 
		|| gViewerWindow->getWindow()->getMinimized()
		|| gNonInteractive)
	{
		return; 
	}

	gPipeline.updateGL();

	// Written as branch to appease GCC which doesn't like different
	// pointer types across ternary ops
	//
	if (!LLViewerFetchedTexture::sWhiteImagep.isNull())
	{
	LLTexUnit::sWhiteTexture = LLViewerFetchedTexture::sWhiteImagep->getTexName();
	}

	LLGLSDefault gls_default;

	// Required for HTML update in login screen
	static S32 frame_count = 0;

	LLGLState::checkStates();
	LLGLState::checkTextureChannels();

	if (frame_count++ > 1) // make sure we have rendered a frame first
	{
		LLViewerDynamicTexture::updateAllInstances();
	}
    else
    {
        LL_DEBUGS("Window") << "First display_startup frame" << LL_ENDL;
    }

	LLGLState::checkStates();
	LLGLState::checkTextureChannels();

	glClear(GL_DEPTH_BUFFER_BIT | GL_COLOR_BUFFER_BIT | GL_STENCIL_BUFFER_BIT);
	LLGLSUIDefault gls_ui;
	gPipeline.disableLights();

	if (gViewerWindow)
	gViewerWindow->setup2DRender();
	gGL.color4f(1,1,1,1);
	if (gViewerWindow)
	gViewerWindow->draw();
	gGL.flush();

	LLVertexBuffer::unbind();

	LLGLState::checkStates();
	LLGLState::checkTextureChannels();

	if (gViewerWindow && gViewerWindow->getWindow())
	gViewerWindow->getWindow()->swapBuffers();

	glClear(GL_DEPTH_BUFFER_BIT);
}

static LLTrace::BlockTimerStatHandle FTM_UPDATE_CAMERA("Update Camera");

void display_update_camera()
{
	LL_RECORD_BLOCK_TIME(FTM_UPDATE_CAMERA);
	// TODO: cut draw distance down if customizing avatar?
	// TODO: cut draw distance on per-parcel basis?

	// Cut draw distance in half when customizing avatar,
	// but on the viewer only.
	F32 final_far = gAgentCamera.mDrawDistance;
	if (CAMERA_MODE_CUSTOMIZE_AVATAR == gAgentCamera.getCameraMode())
	{
		final_far *= 0.5f;
	}
// <FS:CR> Aurora sim
	if(LLWorld::getInstance()->getLockedDrawDistance())
	{
		//Reset the draw distance and do not update with the new val
		final_far = LLViewerCamera::getInstance()->getFar();
	}
// </FS:CR> Aurora sim
	LLViewerCamera::getInstance()->setFar(final_far);
	gViewerWindow->setup3DRender();
	
	// Update land visibility too
	LLWorld::getInstance()->setLandFarClip(final_far);
}

// Write some stats to LL_INFOS()
void display_stats()
{
	LL_PROFILE_ZONE_SCOPED
	// <FS:Ansariel> gSavedSettings replacement
	//F32 fps_log_freq = gSavedSettings.getF32("FPSLogFrequency");
	static LLCachedControl<F32> fpsLogFrequency(gSavedSettings, "FPSLogFrequency");
	F32 fps_log_freq = (F32)fpsLogFrequency;
	// </FS:Ansariel>
	if (fps_log_freq > 0.f && gRecentFPSTime.getElapsedTimeF32() >= fps_log_freq)
	{
		LL_PROFILE_ZONE_NAMED("DS - FPS");
		F32 fps = gRecentFrameCount / fps_log_freq;
		LL_INFOS() << llformat("FPS: %.02f", fps) << LL_ENDL;
		gRecentFrameCount = 0;
		gRecentFPSTime.reset();
	}
	// <FS:Ansariel> gSavedSettings replacement
	//F32 mem_log_freq = gSavedSettings.getF32("MemoryLogFrequency");
	static LLCachedControl<F32> memoryLogFrequency(gSavedSettings, "MemoryLogFrequency");
	F32 mem_log_freq = (F32)memoryLogFrequency;
	// </FS:Ansariel>
	if (mem_log_freq > 0.f && gRecentMemoryTime.getElapsedTimeF32() >= mem_log_freq)
	{
		LL_PROFILE_ZONE_NAMED("DS - Memory");
		gMemoryAllocated = U64Bytes(LLMemory::getCurrentRSS());
		U32Megabytes memory = gMemoryAllocated;
		LL_INFOS() << "MEMORY: " << memory << LL_ENDL;
		LLMemory::logMemoryInfo(TRUE) ;
		gRecentMemoryTime.reset();
	}
    F32 asset_storage_log_freq = gSavedSettings.getF32("AssetStorageLogFrequency");
    if (asset_storage_log_freq > 0.f && gAssetStorageLogTime.getElapsedTimeF32() >= asset_storage_log_freq)
    {
		LL_PROFILE_ZONE_NAMED("DS - Asset Storage");
        gAssetStorageLogTime.reset();
        gAssetStorage->logAssetStorageInfo();
    }
}

static LLTrace::BlockTimerStatHandle FTM_PICK("Picking");
static LLTrace::BlockTimerStatHandle FTM_RENDER("Render");
static LLTrace::BlockTimerStatHandle FTM_RENDER_HUD("Render HUD");
static LLTrace::BlockTimerStatHandle FTM_UPDATE_SKY("Update Sky");
static LLTrace::BlockTimerStatHandle FTM_UPDATE_DYNAMIC_TEXTURES("Update Dynamic Textures");
static LLTrace::BlockTimerStatHandle FTM_IMAGE_UPDATE("Update Images");
static LLTrace::BlockTimerStatHandle FTM_IMAGE_UPDATE_CLASS("Class");
static LLTrace::BlockTimerStatHandle FTM_IMAGE_UPDATE_BUMP("Image Update Bump");
static LLTrace::BlockTimerStatHandle FTM_IMAGE_UPDATE_LIST("List");
static LLTrace::BlockTimerStatHandle FTM_IMAGE_UPDATE_DELETE("Delete");
static LLTrace::BlockTimerStatHandle FTM_RESIZE_WINDOW("Resize Window");
static LLTrace::BlockTimerStatHandle FTM_HUD_UPDATE("HUD Update");
static LLTrace::BlockTimerStatHandle FTM_DISPLAY_UPDATE_GEOM("Update Geom");
static LLTrace::BlockTimerStatHandle FTM_TEXTURE_UNBIND("Texture Unbind");
static LLTrace::BlockTimerStatHandle FTM_TELEPORT_DISPLAY("Teleport Display");
static LLTrace::BlockTimerStatHandle FTM_EEP_UPDATE("Env Update");

// Paint the display!
void display(BOOL rebuild, F32 zoom_factor, int subfield, BOOL for_snapshot)
{
	FSPerfStats::RecordSceneTime T (FSPerfStats::StatType_t::RENDER_DISPLAY); // <FS:Beq/> render time capture - This is the main stat for overall rendering.
	LL_RECORD_BLOCK_TIME(FTM_RENDER);

	LLViewerCamera& camera = LLViewerCamera::instance(); // <FS:Ansariel> Factor out calls to getInstance

	if (gWindowResized)
	{ //skip render on frames where window has been resized
		LL_DEBUGS("Window") << "Resizing window" << LL_ENDL;
		LL_RECORD_BLOCK_TIME(FTM_RESIZE_WINDOW);
		gGL.flush();
		glClear(GL_COLOR_BUFFER_BIT);
		gViewerWindow->getWindow()->swapBuffers();
		LLPipeline::refreshCachedSettings();
		gPipeline.resizeScreenTexture();
		gResizeScreenTexture = FALSE;
		gWindowResized = FALSE;
		return;
	}

    if (gResizeShadowTexture)
	{ //skip render on frames where window has been resized
		gPipeline.resizeShadowTexture();
		gResizeShadowTexture = FALSE;
	}

	if (LLPipeline::sRenderDeferred)
	{ //hack to make sky show up in deferred snapshots
		for_snapshot = FALSE;
	}

	if (LLPipeline::sRenderFrameTest)
	{
		send_agent_pause();
	}

	gSnapshot = for_snapshot;

	LLGLSDefault gls_default;
	LLGLDepthTest gls_depth(GL_TRUE, GL_TRUE, GL_LEQUAL);
	
	LLVertexBuffer::unbind();

	LLGLState::checkStates();
	LLGLState::checkTextureChannels();
	
	stop_glerror();

	gPipeline.disableLights();
	
	//reset vertex buffers if needed
	gPipeline.doResetVertexBuffers();

	stop_glerror();

	// Don't draw if the window is hidden or minimized.
	// In fact, must explicitly check the minimized state before drawing.
	// Attempting to draw into a minimized window causes a GL error. JC
	if (   !gViewerWindow->getActive()
		|| !gViewerWindow->getWindow()->getVisible() 
		|| gViewerWindow->getWindow()->getMinimized() 
		|| gNonInteractive)
	{
		// Clean up memory the pools may have allocated
		if (rebuild)
		{
			stop_glerror();
			gPipeline.rebuildPools();
			stop_glerror();
		}

		// <FS:ND> FIRE-15789; Make sure there's not backlog for thousands and thousands of beam objects
		LLHUDObject::renderAllForTimer();
		// </FS:ND>

		stop_glerror();
		gViewerWindow->returnEmptyPicks();
		stop_glerror();
		return; 
	}

	gViewerWindow->checkSettings();
	
	{
		LL_RECORD_BLOCK_TIME(FTM_PICK);
		LLAppViewer::instance()->pingMainloopTimeout("Display:Pick");
		gViewerWindow->performPick();
	}
	
	LLAppViewer::instance()->pingMainloopTimeout("Display:CheckStates");
	LLGLState::checkStates();
	LLGLState::checkTextureChannels();
	
	//////////////////////////////////////////////////////////
	//
	// Logic for forcing window updates if we're in drone mode.
	//

	// *TODO: Investigate running display() during gHeadlessClient.  See if this early exit is needed DK 2011-02-18
	if (gHeadlessClient) 
	{
#if LL_WINDOWS
		static F32 last_update_time = 0.f;
		if ((gFrameTimeSeconds - last_update_time) > 1.f)
		{
			InvalidateRect((HWND)gViewerWindow->getPlatformWindow(), NULL, FALSE);
			last_update_time = gFrameTimeSeconds;
		}
#elif LL_DARWIN
		// MBW -- Do something clever here.
#endif
		// Not actually rendering, don't bother.
		return;
	}


	//
	// Bail out if we're in the startup state and don't want to try to
	// render the world.
	//
	// <FS:Ansariel> Revert to original state to prevent flickering if login progress screen is disabled
	//if (LLStartUp::getStartupState() < STATE_PRECACHE)
	if (LLStartUp::getStartupState() < STATE_STARTED)
	// </FS:Ansariel>
	{
		LLAppViewer::instance()->pingMainloopTimeout("Display:Startup");
		display_startup();
		return;
	}


	if (gShaderProfileFrame)
	{
		LLGLSLShader::initProfile();
	}

	//LLGLState::verify(FALSE);

	/////////////////////////////////////////////////
	//
	// Update GL Texture statistics (used for discard logic?)
	//

	LLAppViewer::instance()->pingMainloopTimeout("Display:TextureStats");
	stop_glerror();

	LLImageGL::updateStats(gFrameTimeSeconds);
	
// <FS:CR> Aurora sim
	//LLVOAvatar::sRenderName = gSavedSettings.getS32("AvatarNameTagMode");
	static LLCachedControl<S32> avatarNameTagMode(gSavedSettings, "AvatarNameTagMode");
	S32 RenderName = (S32)avatarNameTagMode;

	if(RenderName > LLWorld::getInstance()->getAllowRenderName())//The most restricted gets set here
		RenderName = LLWorld::getInstance()->getAllowRenderName();
	LLVOAvatar::sRenderName = RenderName;
// <FS:CR> Aurora sim

	// <FS:Ansariel> gSavedSettings replacement
	//LLVOAvatar::sRenderGroupTitles = (gSavedSettings.getBOOL("NameTagShowGroupTitles") && gSavedSettings.getS32("AvatarNameTagMode"));
	static LLCachedControl<bool> nameTagShowGroupTitles(gSavedSettings, "NameTagShowGroupTitles");
	LLVOAvatar::sRenderGroupTitles = (nameTagShowGroupTitles && LLVOAvatar::sRenderName);
	// </FS:Ansariel>
	
	gPipeline.mBackfaceCull = TRUE;
	gFrameCount++;
	gRecentFrameCount++;
	if (gFocusMgr.getAppHasFocus())
	{
		gForegroundFrameCount++;
	}

	//////////////////////////////////////////////////////////
	//
	// Display start screen if we're teleporting, and skip render
	//

	if (gTeleportDisplay)
	{
		LL_RECORD_BLOCK_TIME(FTM_TELEPORT_DISPLAY);
		LLAppViewer::instance()->pingMainloopTimeout("Display:Teleport");
		static LLCachedControl<F32> teleport_arrival_delay(gSavedSettings, "TeleportArrivalDelay");
		static LLCachedControl<F32> teleport_local_delay(gSavedSettings, "TeleportLocalDelay");

		S32 attach_count = 0;
		if (isAgentAvatarValid())
		{
			attach_count = gAgentAvatarp->getAttachmentCount();
		}
		F32 teleport_save_time = TELEPORT_EXPIRY + TELEPORT_EXPIRY_PER_ATTACHMENT * attach_count;
		F32 teleport_elapsed = gTeleportDisplayTimer.getElapsedTimeF32();
		F32 teleport_percent = teleport_elapsed * (100.f / teleport_save_time);
		if( (gAgent.getTeleportState() != LLAgent::TELEPORT_START) && (teleport_percent > 100.f) )
		{
			// Give up.  Don't keep the UI locked forever.
			LL_WARNS("Teleport") << "Giving up on teleport. elapsed time " << teleport_elapsed << " exceeds max time " << teleport_save_time << LL_ENDL;
			gAgent.setTeleportState( LLAgent::TELEPORT_NONE );
			gAgent.setTeleportMessage(std::string());
		}

		const std::string& message = gAgent.getTeleportMessage();
		switch( gAgent.getTeleportState() )
		{
		case LLAgent::TELEPORT_PENDING:
			gTeleportDisplayTimer.reset();
			gViewerWindow->setShowProgress(TRUE,!gSavedSettings.getBOOL("FSDisableTeleportScreens"));
			gViewerWindow->setProgressPercent(llmin(teleport_percent, 0.0f));
			gAgent.setTeleportMessage(LLAgent::sTeleportProgressMessages["pending"]);
			gViewerWindow->setProgressString(LLAgent::sTeleportProgressMessages["pending"]);
			break;

		case LLAgent::TELEPORT_START:
			// Transition to REQUESTED.  Viewer has sent some kind
			// of TeleportRequest to the source simulator

			// Reset view angle if in mouselook. Fixes camera angle getting stuck on teleport. -Zi
			if(gAgentCamera.cameraMouselook())
			{
				// If someone knows how to call "View.ZoomDefault" by hand, we should do that instead of
				// replicating the behavior here. -Zi
				camera.setDefaultFOV(DEFAULT_FIELD_OF_VIEW);
				if(gSavedSettings.getBOOL("FSResetCameraOnTP"))
				{
					gSavedSettings.setF32("CameraAngle", camera.getView()); // FS:LO Dont reset rightclick zoom when we teleport however. Fixes FIRE-6246.
				}
				// also, reset the marker for "currently zooming" in the mouselook zoom settings. -Zi
				LLVector3 vTemp=gSavedSettings.getVector3("_NACL_MLFovValues");
				vTemp.mV[2]=0.0f;
				gSavedSettings.setVector3("_NACL_MLFovValues",vTemp);
			}

			gTeleportDisplayTimer.reset();
			gViewerWindow->setShowProgress(TRUE,!gSavedSettings.getBOOL("FSDisableTeleportScreens"));
			gViewerWindow->setProgressPercent(llmin(teleport_percent, 0.0f));
			LL_INFOS("Teleport") << "A teleport request has been sent, setting state to TELEPORT_REQUESTED" << LL_ENDL;
			gAgent.setTeleportState( LLAgent::TELEPORT_REQUESTED );
			gAgent.setTeleportMessage(
				LLAgent::sTeleportProgressMessages["requesting"]);
			gViewerWindow->setProgressString(LLAgent::sTeleportProgressMessages["requesting"]);
			FSData::instance().selectNextMOTD();
			gViewerWindow->setProgressMessage(gAgent.mMOTD);
			break;

		case LLAgent::TELEPORT_REQUESTED:
			// Waiting for source simulator to respond
			gViewerWindow->setProgressPercent( llmin(teleport_percent, 37.5f) );
			gViewerWindow->setProgressString(message);
			break;

		case LLAgent::TELEPORT_MOVING:
			// Viewer has received destination location from source simulator
			gViewerWindow->setProgressPercent( llmin(teleport_percent, 75.f) );
			gViewerWindow->setProgressString(message);
			break;

		case LLAgent::TELEPORT_START_ARRIVAL:
			// Transition to ARRIVING.  Viewer has received avatar update, etc., from destination simulator
			gTeleportArrivalTimer.reset();
				gViewerWindow->setProgressCancelButtonVisible(FALSE, LLTrans::getString("Cancel"));
			gViewerWindow->setProgressPercent(75.f);
			LL_INFOS("Teleport") << "Changing state to TELEPORT_ARRIVING" << LL_ENDL;
			gAgent.setTeleportState( LLAgent::TELEPORT_ARRIVING );
			gAgent.setTeleportMessage(
				LLAgent::sTeleportProgressMessages["arriving"]);
			gAgent.sheduleTeleportIM();
			gTextureList.mForceResetTextureStats = TRUE;
			if(!gSavedSettings.getBOOL("FSDisableTeleportScreens"))
			{
				gAgentCamera.resetView(TRUE, TRUE);
			}

			// <FS:Ansariel> FIRE-12004: Attachments getting lost on TP
			gPostTeleportFinishKillObjectDelayTimer.reset();
			break;

		case LLAgent::TELEPORT_ARRIVING:
			// Make the user wait while content "pre-caches"
			{
				F32 arrival_fraction = (gTeleportArrivalTimer.getElapsedTimeF32() / teleport_arrival_delay());
				if( arrival_fraction > 1.f || gSavedSettings.getBOOL("FSDisableTeleportScreens") )
				{
					arrival_fraction = 1.f;
					//LLFirstUse::useTeleport();
					LL_INFOS("Teleport") << "arrival_fraction is " << arrival_fraction << " changing state to TELEPORT_NONE" << LL_ENDL;
					gAgent.setTeleportState( LLAgent::TELEPORT_NONE );
				}
				gViewerWindow->setProgressCancelButtonVisible(FALSE, LLTrans::getString("Cancel"));
				gViewerWindow->setProgressPercent(  arrival_fraction * 25.f + 75.f);
				gViewerWindow->setProgressString(message);
			}
			break;

		case LLAgent::TELEPORT_LOCAL:
			// Short delay when teleporting in the same sim (progress screen active but not shown - did not
			// fall-through from TELEPORT_START)
			{
				// <FS:CR> FIRE-8721 - Remove local teleport delay
				//if( gTeleportDisplayTimer.getElapsedTimeF32() > teleport_local_delay() )
				// </FS:CR>
				{
					//LLFirstUse::useTeleport();
					LL_INFOS("Teleport") << "State is local and gTeleportDisplayTimer " << gTeleportDisplayTimer.getElapsedTimeF32()
										 << " exceeds teleport_local_delete " << teleport_local_delay
										 << "; setting state to TELEPORT_NONE"
										 << LL_ENDL;
					gAgent.setTeleportState( LLAgent::TELEPORT_NONE );
				}
			}
			break;

		case LLAgent::TELEPORT_NONE:
			// No teleport in progress
			gViewerWindow->setShowProgress(FALSE,FALSE);
			gTeleportDisplay = FALSE;
			break;
		}
	}
    else if(LLAppViewer::instance()->logoutRequestSent())
	{
		LLAppViewer::instance()->pingMainloopTimeout("Display:Logout");
		F32 percent_done = gLogoutTimer.getElapsedTimeF32() * 100.f / gLogoutMaxTime;
		if (percent_done > 100.f)
		{
			percent_done = 100.f;
		}

		if( LLApp::isExiting() )
		{
			percent_done = 100.f;
		}
		
		gViewerWindow->setProgressPercent( percent_done );
		gViewerWindow->setProgressMessage(std::string());
	}
	else
	if (gRestoreGL)
	{
		LLAppViewer::instance()->pingMainloopTimeout("Display:RestoreGL");
		F32 percent_done = gRestoreGLTimer.getElapsedTimeF32() * 100.f / RESTORE_GL_TIME;
		if( percent_done > 100.f )
		{
			gViewerWindow->setShowProgress(FALSE,FALSE);
			gRestoreGL = FALSE;
		}
		else
		{

			if( LLApp::isExiting() )
			{
				percent_done = 100.f;
			}
			
			gViewerWindow->setProgressPercent( percent_done );
		}
		gViewerWindow->setProgressMessage(std::string());
	}

	// <FS::Ansariel> Draw Distance stepping; originally based on SpeedRez by Henri Beauchamp, licensed under LGPL
	// Progressively increase draw distance after TP when required.
	static LLCachedControl<F32> renderFarClip(gSavedSettings, "RenderFarClip");
	if (gSavedDrawDistance > 0.0f && gAgent.getTeleportState() == LLAgent::TELEPORT_NONE)
	{
		if (gLastDrawDistanceStep != renderFarClip())
		{
			LLPresetsManager::instance().setIsDrawDistanceSteppingActive(false);
			gSavedDrawDistance = 0.0f;
			gLastDrawDistanceStep = 0.0f;
			gSavedSettings.setF32("FSSavedRenderFarClip", 0.0f);
		}

		if (gTeleportArrivalTimer.getElapsedTimeF32() >=
			(F32)gSavedSettings.getU32("FSRenderFarClipSteppingInterval"))
		{
			gTeleportArrivalTimer.reset();
			F32 current = gSavedSettings.getF32("RenderFarClip");
			if (gSavedDrawDistance > current)
			{
				current *= 2.0f;
				if (current > gSavedDrawDistance)
				{
					current = gSavedDrawDistance;
				}
				gSavedSettings.setF32("RenderFarClip", current);
				gLastDrawDistanceStep = current;
			}
			if (current >= gSavedDrawDistance)
			{
				LLPresetsManager::instance().setIsDrawDistanceSteppingActive(false);
				gSavedDrawDistance = 0.0f;
				gLastDrawDistanceStep = 0.0f;
				gSavedSettings.setF32("FSSavedRenderFarClip", 0.0f);
			}
		}
	}
	// </FS::Ansariel>

	//////////////////////////
	//
	// Prepare for the next frame
	//

	/////////////////////////////
	//
	// Update the camera
	//
	//

	LLAppViewer::instance()->pingMainloopTimeout("Display:Camera");
    if (LLViewerCamera::instanceExists())
    {
        LLViewerCamera::getInstance()->setZoomParameters(zoom_factor, subfield);
        LLViewerCamera::getInstance()->setNear(MIN_NEAR_PLANE);
    }

	//////////////////////////
	//
	// clear the next buffer
	// (must follow dynamic texture writing since that uses the frame buffer)
	//

	if (gDisconnected)
	{
		LLAppViewer::instance()->pingMainloopTimeout("Display:Disconnected");
		render_ui();
		swap();
	}
	
	//////////////////////////
	//
	// Set rendering options
	//
	//
	LLAppViewer::instance()->pingMainloopTimeout("Display:RenderSetup");
	stop_glerror();

	///////////////////////////////////////
	//
	// Slam lighting parameters back to our defaults.
	// Note that these are not the same as GL defaults...

	stop_glerror();
	gGL.setAmbientLightColor(LLColor4::white);
	stop_glerror();
			
	/////////////////////////////////////
	//
	// Render
	//
	// Actually push all of our triangles to the screen.
	//

	// do render-to-texture stuff here
	if (gPipeline.hasRenderDebugFeatureMask(LLPipeline::RENDER_DEBUG_FEATURE_DYNAMIC_TEXTURES))
	{
		LLAppViewer::instance()->pingMainloopTimeout("Display:DynamicTextures");
		LL_RECORD_BLOCK_TIME(FTM_UPDATE_DYNAMIC_TEXTURES);
		if (LLViewerDynamicTexture::updateAllInstances())
		{
			gGL.setColorMask(true, true);
			glClear(GL_DEPTH_BUFFER_BIT);
		}
	}

	gViewerWindow->setup3DViewport();

	gPipeline.resetFrameStats();	// Reset per-frame statistics.
	
	if (!gDisconnected)
	{
		LL_PROFILE_ZONE_NAMED("display - 1");
		LLAppViewer::instance()->pingMainloopTimeout("Display:Update");
		if (gPipeline.hasRenderType(LLPipeline::RENDER_TYPE_HUD))
		{ //don't draw hud objects in this frame
			gPipeline.toggleRenderType(LLPipeline::RENDER_TYPE_HUD);
		}

		if (gPipeline.hasRenderType(LLPipeline::RENDER_TYPE_HUD_PARTICLES))
		{ //don't draw hud particles in this frame
			gPipeline.toggleRenderType(LLPipeline::RENDER_TYPE_HUD_PARTICLES);
		}

		//upkeep gl name pools
		LLGLNamePool::upkeepPools();
		
		stop_glerror();
		display_update_camera();
		stop_glerror();
				
		{
			LL_RECORD_BLOCK_TIME(FTM_EEP_UPDATE);
            // update all the sky/atmospheric/water settings
            LLEnvironment::instance().update(&camera); // <FS:Ansariel> Factor out calls to getInstance
		}

		// *TODO: merge these two methods
		{
			LL_RECORD_BLOCK_TIME(FTM_HUD_UPDATE);
			LLHUDManager::getInstance()->updateEffects();
			LLHUDObject::updateAll();
			stop_glerror();
		}

		{
			LL_RECORD_BLOCK_TIME(FTM_DISPLAY_UPDATE_GEOM);
			const F32 max_geom_update_time = 0.005f*10.f*gFrameIntervalSeconds.value(); // 50 ms/second update time
			gPipeline.createObjects(max_geom_update_time);
			gPipeline.processPartitionQ();
			gPipeline.updateGeom(max_geom_update_time);
			stop_glerror();
		}

		gPipeline.updateGL();
		
		stop_glerror();

		S32 water_clip = 0;
		if ((LLViewerShaderMgr::instance()->getShaderLevel(LLViewerShaderMgr::SHADER_ENVIRONMENT) > 1) &&
			 (gPipeline.hasRenderType(LLPipeline::RENDER_TYPE_WATER) || 
			  gPipeline.hasRenderType(LLPipeline::RENDER_TYPE_VOIDWATER)))
		{
			if (camera.cameraUnderWater()) // <FS:Ansariel> Factor out calls to getInstance
			{
				water_clip = -1;
			}
			else
			{
				water_clip = 1;
			}
		}
		
		LLAppViewer::instance()->pingMainloopTimeout("Display:Cull");
		
		//Increment drawable frame counter
		LLDrawable::incrementVisible();

		LLSpatialGroup::sNoDelete = TRUE;
		LLTexUnit::sWhiteTexture = LLViewerFetchedTexture::sWhiteImagep->getTexName();

		S32 occlusion = LLPipeline::sUseOcclusion;
		if (gDepthDirty)
		{ //depth buffer is invalid, don't overwrite occlusion state
			LLPipeline::sUseOcclusion = llmin(occlusion, 1);
		}
		gDepthDirty = FALSE;

		LLGLState::checkStates();
		LLGLState::checkTextureChannels();

		static LLCullResult result;
		LLViewerCamera::sCurCameraID = LLViewerCamera::CAMERA_WORLD;
		LLPipeline::sUnderWaterRender = camera.cameraUnderWater(); // <FS:Ansariel> Factor out calls to getInstance
		gPipeline.updateCull(camera, result, water_clip); // <FS:Ansariel> Factor out calls to getInstance
		stop_glerror();

		LLGLState::checkStates();
		LLGLState::checkTextureChannels();
		
		LLAppViewer::instance()->pingMainloopTimeout("Display:Swap");
		
		{ 
			LL_PROFILE_ZONE_NAMED("display - 2")
			if (gResizeScreenTexture)
			{
				gResizeScreenTexture = FALSE;
				gPipeline.resizeScreenTexture();
			}

			gGL.setColorMask(true, true);
			glClearColor(0,0,0,0);

			LLGLState::checkStates();
			LLGLState::checkTextureChannels();

			if (!for_snapshot)
			{
				if (gFrameCount > 1)
				{ //for some reason, ATI 4800 series will error out if you 
				  //try to generate a shadow before the first frame is through
					gPipeline.generateSunShadow(camera); // <FS:Ansariel> Factor out calls to getInstance
				}

				LLVertexBuffer::unbind();

				LLGLState::checkStates();
				LLGLState::checkTextureChannels();

				glh::matrix4f proj = get_current_projection();
				glh::matrix4f mod = get_current_modelview();
				glViewport(0,0,512,512);
				LLVOAvatar::updateFreezeCounter() ;

				LLVOAvatar::updateImpostors();

				set_current_projection(proj);
				set_current_modelview(mod);
				gGL.matrixMode(LLRender::MM_PROJECTION);
				gGL.loadMatrix(proj.m);
				gGL.matrixMode(LLRender::MM_MODELVIEW);
				gGL.loadMatrix(mod.m);
				gViewerWindow->setup3DViewport();

				LLGLState::checkStates();
				LLGLState::checkTextureChannels();

			}
			glClear(GL_DEPTH_BUFFER_BIT | GL_STENCIL_BUFFER_BIT);
		}

		LLGLState::checkStates();

		//if (!for_snapshot)
		{
			LL_PROFILE_ZONE_NAMED("display - 3")
			LLAppViewer::instance()->pingMainloopTimeout("Display:Imagery");
			gPipeline.generateWaterReflection(camera); // <FS:Ansariel> Factor out calls to getInstance
			gPipeline.generateHighlight(camera); // <FS:Ansariel> Factor out calls to getInstance
			gPipeline.renderPhysicsDisplay();
		}

		LLGLState::checkStates();

		//////////////////////////////////////
		//
		// Update images, using the image stats generated during object update/culling
		//
		// Can put objects onto the retextured list.
		//
		// Doing this here gives hardware occlusion queries extra time to complete
		LLAppViewer::instance()->pingMainloopTimeout("Display:UpdateImages");
		
		{
			LL_RECORD_BLOCK_TIME(FTM_IMAGE_UPDATE);
			
			{
				LL_RECORD_BLOCK_TIME(FTM_IMAGE_UPDATE_CLASS);
				LLViewerTexture::updateClass();
			}

			{
				LL_RECORD_BLOCK_TIME(FTM_IMAGE_UPDATE_BUMP);
				gBumpImageList.updateImages();  // must be called before gTextureList version so that it's textures are thrown out first.
			}

			{
				LL_RECORD_BLOCK_TIME(FTM_IMAGE_UPDATE_LIST);
				F32 max_image_decode_time = 0.050f*gFrameIntervalSeconds.value(); // 50 ms/second decode time
				max_image_decode_time = llclamp(max_image_decode_time, 0.002f, 0.005f ); // min 2ms/frame, max 5ms/frame)
				gTextureList.updateImages(max_image_decode_time);
			}

			/*{
				LL_RECORD_BLOCK_TIME(FTM_IMAGE_UPDATE_DELETE);
				//remove dead textures from GL
				LLImageGL::deleteDeadTextures();
				stop_glerror();
			}*/
		}

		LLGLState::checkStates();

		///////////////////////////////////
		//
		// StateSort
		//
		// Responsible for taking visible objects, and adding them to the appropriate draw orders.
		// In the case of alpha objects, z-sorts them first.
		// Also creates special lists for outlines and selected face rendering.
		//
		LLAppViewer::instance()->pingMainloopTimeout("Display:StateSort");
		{
			LL_PROFILE_ZONE_NAMED("display - 3")
			LLViewerCamera::sCurCameraID = LLViewerCamera::CAMERA_WORLD;
			gPipeline.stateSort(camera, result); // <FS:Ansariel> Factor out calls to getInstance
			stop_glerror();
				
			if (rebuild)
			{
				//////////////////////////////////////
				//
				// rebuildPools
				//
				//
				gPipeline.rebuildPools();
				stop_glerror();
			}
		}

		LLSceneMonitor::getInstance()->fetchQueryResult();
		
		LLGLState::checkStates();

		LLPipeline::sUseOcclusion = occlusion;

		{
			LLAppViewer::instance()->pingMainloopTimeout("Display:Sky");
			LL_RECORD_BLOCK_TIME(FTM_UPDATE_SKY);	
			gSky.updateSky();
		}

		if(gUseWireframe)
		{
			glClearColor(0.5f, 0.5f, 0.5f, 0.f);
			glClear(GL_COLOR_BUFFER_BIT);
			glPolygonMode(GL_FRONT_AND_BACK, GL_LINE);
		}

		LLAppViewer::instance()->pingMainloopTimeout("Display:RenderStart");
		
		//// render frontmost floater opaque for occlusion culling purposes
		//LLFloater* frontmost_floaterp = gFloaterView->getFrontmost();
		//// assumes frontmost floater with focus is opaque
		//if (frontmost_floaterp && gFocusMgr.childHasKeyboardFocus(frontmost_floaterp))
		//{
		//	gGL.matrixMode(LLRender::MM_MODELVIEW);
		//	gGL.pushMatrix();
		//	{
		//		gGL.getTexUnit(0)->unbind(LLTexUnit::TT_TEXTURE);

		//		glColorMask(GL_FALSE, GL_FALSE, GL_FALSE, GL_TRUE);
		//		gGL.loadIdentity();

		//		LLRect floater_rect = frontmost_floaterp->calcScreenRect();
		//		// deflate by one pixel so rounding errors don't occlude outside of floater extents
		//		floater_rect.stretch(-1);
		//		LLRectf floater_3d_rect((F32)floater_rect.mLeft / (F32)gViewerWindow->getWindowWidthScaled(), 
		//								(F32)floater_rect.mTop / (F32)gViewerWindow->getWindowHeightScaled(),
		//								(F32)floater_rect.mRight / (F32)gViewerWindow->getWindowWidthScaled(),
		//								(F32)floater_rect.mBottom / (F32)gViewerWindow->getWindowHeightScaled());
		//		floater_3d_rect.translate(-0.5f, -0.5f);
		//		gGL.translatef(0.f, 0.f, -LLViewerCamera::getInstance()->getNear());
		//		gGL.scalef(LLViewerCamera::getInstance()->getNear() * LLViewerCamera::getInstance()->getAspect() / sinf(LLViewerCamera::getInstance()->getView()), LLViewerCamera::getInstance()->getNear() / sinf(LLViewerCamera::getInstance()->getView()), 1.f);
		//		gGL.color4fv(LLColor4::white.mV);
		//		gGL.begin(LLVertexBuffer::QUADS);
		//		{
		//			gGL.vertex3f(floater_3d_rect.mLeft, floater_3d_rect.mBottom, 0.f);
		//			gGL.vertex3f(floater_3d_rect.mLeft, floater_3d_rect.mTop, 0.f);
		//			gGL.vertex3f(floater_3d_rect.mRight, floater_3d_rect.mTop, 0.f);
		//			gGL.vertex3f(floater_3d_rect.mRight, floater_3d_rect.mBottom, 0.f);
		//		}
		//		gGL.end();
		//		glColorMask(GL_TRUE, GL_TRUE, GL_TRUE, GL_TRUE);
		//	}
		//	gGL.popMatrix();
		//}

		LLPipeline::sUnderWaterRender = camera.cameraUnderWater() ? TRUE : FALSE; // <FS:Ansariel> Factor out calls to getInstance

// <FS:CR> Aurora Sim
		if (!LLWorld::getInstance()->getAllowRenderWater())
		{
			LLPipeline::sUnderWaterRender = FALSE;
		}
// </FS:CR> Aurora Sim
		LLGLState::checkStates();

		stop_glerror();

        gGL.setColorMask(true, true);

        if (LLPipeline::sRenderDeferred)
        {
            gPipeline.mDeferredScreen.bindTarget();
            glClearColor(1, 0, 1, 1);
            gPipeline.mDeferredScreen.clear();
        }
        else
        {
            gPipeline.mScreen.bindTarget();
            if (LLPipeline::sUnderWaterRender && !gPipeline.canUseWindLightShaders())
            {
                const LLColor4 &col = LLEnvironment::instance().getCurrentWater()->getWaterFogColor();
                glClearColor(col.mV[0], col.mV[1], col.mV[2], 0.f);
            }
            gPipeline.mScreen.clear();
        }

        gGL.setColorMask(true, false);

        LLAppViewer::instance()->pingMainloopTimeout("Display:RenderGeom");
		
		if (!(LLAppViewer::instance()->logoutRequestSent() && LLAppViewer::instance()->hasSavedFinalSnapshot())
				&& !gRestoreGL)
		{
			LL_PROFILE_ZONE_NAMED("display - 4")
			LLViewerCamera::sCurCameraID = LLViewerCamera::CAMERA_WORLD;

<<<<<<< HEAD
			// <FS:Ansariel> gSavedSettings replacement
			//if (gSavedSettings.getBOOL("RenderDepthPrePass") && LLGLSLShader::sNoFixedFunction)
			static LLCachedControl<bool> renderDepthPrePass(gSavedSettings, "RenderDepthPrePass");
			if (renderDepthPrePass && LLGLSLShader::sNoFixedFunction)
			// </FS:Ansariel>
=======
			if (gSavedSettings.getBOOL("RenderDepthPrePass"))
>>>>>>> 3f82f7ce
			{
				gGL.setColorMask(false, false);

				static const U32 types[] = { 
					LLRenderPass::PASS_SIMPLE, 
					LLRenderPass::PASS_FULLBRIGHT, 
					LLRenderPass::PASS_SHINY 
				};

				U32 num_types = LL_ARRAY_SIZE(types);
				gOcclusionProgram.bind();
				for (U32 i = 0; i < num_types; i++)
				{
					gPipeline.renderObjects(types[i], LLVertexBuffer::MAP_VERTEX, FALSE);
				}

				gOcclusionProgram.unbind();
			}


			gGL.setColorMask(true, false);
			if (LLPipeline::sRenderDeferred)
			{
				gPipeline.renderGeomDeferred(camera); // <FS:Ansariel> Factor out calls to getInstance
			}
			else
			{
				gPipeline.renderGeom(camera, TRUE); // <FS:Ansariel> Factor out calls to getInstance
			}
			
			gGL.setColorMask(true, true);

			//store this frame's modelview matrix for use
			//when rendering next frame's occlusion queries
			for (U32 i = 0; i < 16; i++)
			{
				gGLLastModelView[i] = gGLModelView[i];
				gGLLastProjection[i] = gGLProjection[i];
			}
			stop_glerror();
		}

		{
			LL_RECORD_BLOCK_TIME(FTM_TEXTURE_UNBIND);
			for (U32 i = 0; i < gGLManager.mNumTextureImageUnits; i++)
			{ //dummy cleanup of any currently bound textures
				if (gGL.getTexUnit(i)->getCurrType() != LLTexUnit::TT_NONE)
				{
					gGL.getTexUnit(i)->unbind(gGL.getTexUnit(i)->getCurrType());
					gGL.getTexUnit(i)->disable();
				}
			}
		}

		LLAppViewer::instance()->pingMainloopTimeout("Display:RenderFlush");

        LLRenderTarget &rt = (gPipeline.sRenderDeferred ? gPipeline.mDeferredScreen : gPipeline.mScreen);
        rt.flush();

        if (rt.sUseFBO)
        {
            LLRenderTarget::copyContentsToFramebuffer(rt, 0, 0, rt.getWidth(), rt.getHeight(), 0, 0, rt.getWidth(),
                                                      rt.getHeight(), GL_DEPTH_BUFFER_BIT | GL_STENCIL_BUFFER_BIT,
                                                      GL_NEAREST);
        }

        if (LLPipeline::sRenderDeferred)
        {
			gPipeline.renderDeferredLighting(&gPipeline.mScreen);
		}

		LLPipeline::sUnderWaterRender = FALSE;

		{
			//capture the frame buffer.
			LLSceneMonitor::getInstance()->capture();
		}

		LLAppViewer::instance()->pingMainloopTimeout("Display:RenderUI");
		if (!for_snapshot)
		{
			render_ui();
			swap();
		}

		
		LLSpatialGroup::sNoDelete = FALSE;
		
		gPipeline.clearReferences();

		gPipeline.rebuildGroups();
	}

	LLAppViewer::instance()->pingMainloopTimeout("Display:FrameStats");
	
	stop_glerror();

	if (LLPipeline::sRenderFrameTest)
	{
		send_agent_resume();
		LLPipeline::sRenderFrameTest = FALSE;
	}

	display_stats();
				
	LLAppViewer::instance()->pingMainloopTimeout("Display:Done");

	gShiftFrame = false;

	if (gShaderProfileFrame)
	{
		gShaderProfileFrame = FALSE;
		LLGLSLShader::finishProfile();
	}
}

void render_hud_attachments()
{
	FSPerfStats::RecordSceneTime T ( FSPerfStats::StatType_t::RENDER_HUDS); // <FS:Beq/> render time capture - Primary contributor to HUDs (though these end up in render batches)
	gGL.matrixMode(LLRender::MM_PROJECTION);
	gGL.pushMatrix();
	gGL.matrixMode(LLRender::MM_MODELVIEW);
	gGL.pushMatrix();
		
	glh::matrix4f current_proj = get_current_projection();
	glh::matrix4f current_mod = get_current_modelview();

	// clamp target zoom level to reasonable values
//	gAgentCamera.mHUDTargetZoom = llclamp(gAgentCamera.mHUDTargetZoom, 0.1f, 1.f);
// [RLVa:KB] - Checked: 2010-08-22 (RLVa-1.2.1a) | Modified: RLVa-1.0.0c
	gAgentCamera.mHUDTargetZoom = llclamp(gAgentCamera.mHUDTargetZoom, (!gRlvAttachmentLocks.hasLockedHUD()) ? 0.1f : 0.85f, 1.f);
// [/RLVa:KB]

	// smoothly interpolate current zoom level
	gAgentCamera.mHUDCurZoom = lerp(gAgentCamera.mHUDCurZoom, gAgentCamera.getAgentHUDTargetZoom(), LLSmoothInterpolation::getInterpolant(0.03f));

	if (LLPipeline::sShowHUDAttachments && !gDisconnected && setup_hud_matrices())
	{
		LLPipeline::sRenderingHUDs = TRUE;
		LLCamera hud_cam = *LLViewerCamera::getInstance();
		hud_cam.setOrigin(-1.f,0,0);
		hud_cam.setAxes(LLVector3(1,0,0), LLVector3(0,1,0), LLVector3(0,0,1));
		LLViewerCamera::updateFrustumPlanes(hud_cam, TRUE);

		// <FS:Ansariel> gSavedSettings replacement
		//bool render_particles = gPipeline.hasRenderType(LLPipeline::RENDER_TYPE_PARTICLES) && gSavedSettings.getBOOL("RenderHUDParticles");
		static LLCachedControl<bool> renderHUDParticles(gSavedSettings, "RenderHUDParticles");
		bool render_particles = gPipeline.hasRenderType(LLPipeline::RENDER_TYPE_PARTICLES) && renderHUDParticles;
		// </FS:Ansariel>
		
		//only render hud objects
		gPipeline.pushRenderTypeMask();
		
		// turn off everything
		gPipeline.andRenderTypeMask(LLPipeline::END_RENDER_TYPES);
		// turn on HUD
		gPipeline.toggleRenderType(LLPipeline::RENDER_TYPE_HUD);
		// turn on HUD particles
		gPipeline.toggleRenderType(LLPipeline::RENDER_TYPE_HUD_PARTICLES);

		// if particles are off, turn off hud-particles as well
		if (!render_particles)
		{
			// turn back off HUD particles
			gPipeline.toggleRenderType(LLPipeline::RENDER_TYPE_HUD_PARTICLES);
		}

		bool has_ui = gPipeline.hasRenderDebugFeatureMask(LLPipeline::RENDER_DEBUG_FEATURE_UI);
		if (has_ui)
		{
			gPipeline.toggleRenderDebugFeature(LLPipeline::RENDER_DEBUG_FEATURE_UI);
		}

		S32 use_occlusion = LLPipeline::sUseOcclusion;
		LLPipeline::sUseOcclusion = 0;
				
		//cull, sort, and render hud objects
		static LLCullResult result;
		LLSpatialGroup::sNoDelete = TRUE;

		LLViewerCamera::sCurCameraID = LLViewerCamera::CAMERA_WORLD;
		gPipeline.updateCull(hud_cam, result, 0, NULL, true);

		gPipeline.toggleRenderType(LLPipeline::RENDER_TYPE_BUMP);
		gPipeline.toggleRenderType(LLPipeline::RENDER_TYPE_SIMPLE);
		gPipeline.toggleRenderType(LLPipeline::RENDER_TYPE_VOLUME);
		gPipeline.toggleRenderType(LLPipeline::RENDER_TYPE_ALPHA);
		gPipeline.toggleRenderType(LLPipeline::RENDER_TYPE_ALPHA_MASK);
		gPipeline.toggleRenderType(LLPipeline::RENDER_TYPE_FULLBRIGHT_ALPHA_MASK);
		gPipeline.toggleRenderType(LLPipeline::RENDER_TYPE_FULLBRIGHT);
		gPipeline.toggleRenderType(LLPipeline::RENDER_TYPE_PASS_ALPHA);
		gPipeline.toggleRenderType(LLPipeline::RENDER_TYPE_PASS_ALPHA_MASK);
		gPipeline.toggleRenderType(LLPipeline::RENDER_TYPE_PASS_BUMP);
		gPipeline.toggleRenderType(LLPipeline::RENDER_TYPE_PASS_MATERIAL);
		gPipeline.toggleRenderType(LLPipeline::RENDER_TYPE_PASS_FULLBRIGHT);
		gPipeline.toggleRenderType(LLPipeline::RENDER_TYPE_PASS_FULLBRIGHT_ALPHA_MASK);
		gPipeline.toggleRenderType(LLPipeline::RENDER_TYPE_PASS_FULLBRIGHT_SHINY);
		gPipeline.toggleRenderType(LLPipeline::RENDER_TYPE_PASS_SHINY);
		gPipeline.toggleRenderType(LLPipeline::RENDER_TYPE_PASS_INVISIBLE);
		gPipeline.toggleRenderType(LLPipeline::RENDER_TYPE_PASS_INVISI_SHINY);
		
		gPipeline.stateSort(hud_cam, result);

		gPipeline.renderGeom(hud_cam);

		LLSpatialGroup::sNoDelete = FALSE;
		//gPipeline.clearReferences();

		render_hud_elements();

		//restore type mask
		gPipeline.popRenderTypeMask();

		if (has_ui)
		{
			gPipeline.toggleRenderDebugFeature(LLPipeline::RENDER_DEBUG_FEATURE_UI);
		}
		LLPipeline::sUseOcclusion = use_occlusion;
		LLPipeline::sRenderingHUDs = FALSE;
	}
	gGL.matrixMode(LLRender::MM_PROJECTION);
	gGL.popMatrix();
	gGL.matrixMode(LLRender::MM_MODELVIEW);
	gGL.popMatrix();
	
	set_current_projection(current_proj);
	set_current_modelview(current_mod);
}

LLRect get_whole_screen_region()
{
	// <FS:Ansariel> Factor out calls to getInstance
	LLViewerCamera& camera = LLViewerCamera::instance();

	LLRect whole_screen = gViewerWindow->getWorldViewRectScaled();
	
	// apply camera zoom transform (for high res screenshots)
	F32 zoom_factor = camera.getZoomFactor(); // <FS:Ansariel> Factor out calls to getInstance
	S16 sub_region = camera.getZoomSubRegion(); // <FS:Ansariel> Factor out calls to getInstance
	if (zoom_factor > 1.f)
	{
		S32 num_horizontal_tiles = llceil(zoom_factor);
		S32 tile_width = ll_round((F32)gViewerWindow->getWorldViewWidthScaled() / zoom_factor);
		S32 tile_height = ll_round((F32)gViewerWindow->getWorldViewHeightScaled() / zoom_factor);
		int tile_y = sub_region / num_horizontal_tiles;
		int tile_x = sub_region - (tile_y * num_horizontal_tiles);
			
		whole_screen.setLeftTopAndSize(tile_x * tile_width, gViewerWindow->getWorldViewHeightScaled() - (tile_y * tile_height), tile_width, tile_height);
	}
	return whole_screen;
}

bool get_hud_matrices(const LLRect& screen_region, glh::matrix4f &proj, glh::matrix4f &model)
{
	if (isAgentAvatarValid() && gAgentAvatarp->hasHUDAttachment())
	{
		F32 zoom_level = gAgentCamera.mHUDCurZoom;
		LLBBox hud_bbox = gAgentAvatarp->getHUDBBox();
		
		F32 hud_depth = llmax(1.f, hud_bbox.getExtentLocal().mV[VX] * 1.1f);

		// <FS:Ansariel> Factor out calls to getInstance
		//proj = gl_ortho(-0.5f * LLViewerCamera::getInstance()->getAspect(), 0.5f * LLViewerCamera::getInstance()->getAspect(), -0.5f, 0.5f, 0.f, hud_depth);
		//proj.element(2,2) = -0.01f;
		
		F32 aspect_ratio = LLViewerCamera::getInstance()->getAspect();
		proj = gl_ortho(-0.5f * aspect_ratio, 0.5f * aspect_ratio, -0.5f, 0.5f, 0.f, hud_depth);
		proj.element(2,2) = -0.01f;
		// <//FS:Ansariel> Factor out calls to getInstance
		
		glh::matrix4f mat;
		F32 scale_x = (F32)gViewerWindow->getWorldViewWidthScaled() / (F32)screen_region.getWidth();
		F32 scale_y = (F32)gViewerWindow->getWorldViewHeightScaled() / (F32)screen_region.getHeight();
		mat.set_scale(glh::vec3f(scale_x, scale_y, 1.f));
		mat.set_translate(
			glh::vec3f(clamp_rescale((F32)(screen_region.getCenterX() - screen_region.mLeft), 0.f, (F32)gViewerWindow->getWorldViewWidthScaled(), 0.5f * scale_x * aspect_ratio, -0.5f * scale_x * aspect_ratio),
					   clamp_rescale((F32)(screen_region.getCenterY() - screen_region.mBottom), 0.f, (F32)gViewerWindow->getWorldViewHeightScaled(), 0.5f * scale_y, -0.5f * scale_y),
					   0.f));
		proj *= mat;
		
		glh::matrix4f tmp_model((GLfloat*) OGL_TO_CFR_ROTATION);
		
		mat.set_scale(glh::vec3f(zoom_level, zoom_level, zoom_level));
		mat.set_translate(glh::vec3f(-hud_bbox.getCenterLocal().mV[VX] + (hud_depth * 0.5f), 0.f, 0.f));
		
		tmp_model *= mat;
		model = tmp_model;		
		return TRUE;
	}
	else
	{
		return FALSE;
	}
}

bool get_hud_matrices(glh::matrix4f &proj, glh::matrix4f &model)
{
	LLRect whole_screen = get_whole_screen_region();
	return get_hud_matrices(whole_screen, proj, model);
}

bool setup_hud_matrices()
{
	LLRect whole_screen = get_whole_screen_region();
	return setup_hud_matrices(whole_screen);
}

bool setup_hud_matrices(const LLRect& screen_region)
{
	glh::matrix4f proj, model;
	bool result = get_hud_matrices(screen_region, proj, model);
	if (!result) return result;
	
	// set up transform to keep HUD objects in front of camera
	gGL.matrixMode(LLRender::MM_PROJECTION);
	gGL.loadMatrix(proj.m);
	set_current_projection(proj);
	
	gGL.matrixMode(LLRender::MM_MODELVIEW);
	gGL.loadMatrix(model.m);
	set_current_modelview(model);
	return TRUE;
}

void render_ui(F32 zoom_factor, int subfield)
{
	FSPerfStats::RecordSceneTime T ( FSPerfStats::StatType_t::RENDER_UI ); // <FS:Beq/> render time capture - Primary UI stat can have HUD time overlap (TODO)
	LL_RECORD_BLOCK_TIME(FTM_RENDER_UI);

	LLGLState::checkStates();
	
	glh::matrix4f saved_view = get_current_modelview();

	if (!gSnapshot)
	{
		gGL.pushMatrix();
		gGL.loadMatrix(gGLLastModelView);
		set_current_modelview(copy_matrix(gGLLastModelView));
	}
	
	if(LLSceneMonitor::getInstance()->needsUpdate())
	{
		gGL.pushMatrix();
		gViewerWindow->setup2DRender();
		LLSceneMonitor::getInstance()->compare();
		gViewerWindow->setup3DRender();
		gGL.popMatrix();
	}

	// Finalize scene
	gPipeline.renderFinalize();

	{
		// SL-15709
		// NOTE: Tracy only allows one ZoneScoped per function.
		// Solutions are:
		// 1. Use a new scope
		// 2. Use named zones
		// 3. Use transient zones
		LL_RECORD_BLOCK_TIME(FTM_RENDER_HUD);
    render_hud_elements();
// [RLVa:KB] - Checked: RLVa-2.2 (@setoverlay)
		if (RlvActions::hasBehaviour(RLV_BHVR_SETOVERLAY))
		{
			LLVfxManager::instance().runEffect(EVisualEffect::RlvOverlay);
		}
// [/RLVa:KB]
		render_hud_attachments();

		LLGLSDefault gls_default;
		LLGLSUIDefault gls_ui;
		{
			gPipeline.disableLights();
		}

		{
			gGL.color4f(1,1,1,1);
			if (gPipeline.hasRenderDebugFeatureMask(LLPipeline::RENDER_DEBUG_FEATURE_UI))
			{
				if (!gDisconnected)
				{
					LL_RECORD_BLOCK_TIME(FTM_RENDER_UI_3D);
					render_ui_3d();
					LLGLState::checkStates();
				}
				else
				{
					render_disconnected_background();
				}

				LL_RECORD_BLOCK_TIME(FTM_RENDER_UI_2D);
				render_ui_2d();
				LLGLState::checkStates();
			}
			gGL.flush();

			gViewerWindow->setup2DRender();
			gViewerWindow->updateDebugText();
			gViewerWindow->drawDebugText();

			LLVertexBuffer::unbind();
		}

		if (!gSnapshot)
		{
			set_current_modelview(saved_view);
			gGL.popMatrix();
		}

	} // Tracy integration
}

static LLTrace::BlockTimerStatHandle FTM_SWAP("Swap");

void swap()
{
	FSPerfStats::RecordSceneTime T ( FSPerfStats::StatType_t::RENDER_SWAP ); // <FS:Beq/> render time capture - Swap buffer time - can signify excessive data transfer to/from GPU
	LL_RECORD_BLOCK_TIME(FTM_SWAP);

	if (gDisplaySwapBuffers)
	{
		gViewerWindow->getWindow()->swapBuffers();
	}
	gDisplaySwapBuffers = TRUE;
}

void renderCoordinateAxes()
{
	gGL.getTexUnit(0)->unbind(LLTexUnit::TT_TEXTURE);
	gGL.begin(LLRender::LINES);
		gGL.color3f(1.0f, 0.0f, 0.0f);   // i direction = X-Axis = red
		gGL.vertex3f(0.0f, 0.0f, 0.0f);
		gGL.vertex3f(2.0f, 0.0f, 0.0f);
		gGL.vertex3f(3.0f, 0.0f, 0.0f);
		gGL.vertex3f(5.0f, 0.0f, 0.0f);
		gGL.vertex3f(6.0f, 0.0f, 0.0f);
		gGL.vertex3f(8.0f, 0.0f, 0.0f);
		// Make an X
		gGL.vertex3f(11.0f, 1.0f, 1.0f);
		gGL.vertex3f(11.0f, -1.0f, -1.0f);
		gGL.vertex3f(11.0f, 1.0f, -1.0f);
		gGL.vertex3f(11.0f, -1.0f, 1.0f);

		gGL.color3f(0.0f, 1.0f, 0.0f);   // j direction = Y-Axis = green
		gGL.vertex3f(0.0f, 0.0f, 0.0f);
		gGL.vertex3f(0.0f, 2.0f, 0.0f);
		gGL.vertex3f(0.0f, 3.0f, 0.0f);
		gGL.vertex3f(0.0f, 5.0f, 0.0f);
		gGL.vertex3f(0.0f, 6.0f, 0.0f);
		gGL.vertex3f(0.0f, 8.0f, 0.0f);
		// Make a Y
		gGL.vertex3f(1.0f, 11.0f, 1.0f);
		gGL.vertex3f(0.0f, 11.0f, 0.0f);
		gGL.vertex3f(-1.0f, 11.0f, 1.0f);
		gGL.vertex3f(0.0f, 11.0f, 0.0f);
		gGL.vertex3f(0.0f, 11.0f, 0.0f);
		gGL.vertex3f(0.0f, 11.0f, -1.0f);

		gGL.color3f(0.0f, 0.0f, 1.0f);   // Z-Axis = blue
		gGL.vertex3f(0.0f, 0.0f, 0.0f);
		gGL.vertex3f(0.0f, 0.0f, 2.0f);
		gGL.vertex3f(0.0f, 0.0f, 3.0f);
		gGL.vertex3f(0.0f, 0.0f, 5.0f);
		gGL.vertex3f(0.0f, 0.0f, 6.0f);
		gGL.vertex3f(0.0f, 0.0f, 8.0f);
		// Make a Z
		gGL.vertex3f(-1.0f, 1.0f, 11.0f);
		gGL.vertex3f(1.0f, 1.0f, 11.0f);
		gGL.vertex3f(1.0f, 1.0f, 11.0f);
		gGL.vertex3f(-1.0f, -1.0f, 11.0f);
		gGL.vertex3f(-1.0f, -1.0f, 11.0f);
		gGL.vertex3f(1.0f, -1.0f, 11.0f);
	gGL.end();
}


void draw_axes() 
{
	LLGLSUIDefault gls_ui;
	gGL.getTexUnit(0)->unbind(LLTexUnit::TT_TEXTURE);
	// A vertical white line at origin
	LLVector3 v = gAgent.getPositionAgent();
	gGL.begin(LLRender::LINES);
		gGL.color3f(1.0f, 1.0f, 1.0f); 
		gGL.vertex3f(0.0f, 0.0f, 0.0f);
		gGL.vertex3f(0.0f, 0.0f, 40.0f);
	gGL.end();
	// Some coordinate axes
	gGL.pushMatrix();
		gGL.translatef( v.mV[VX], v.mV[VY], v.mV[VZ] );
		renderCoordinateAxes();
	gGL.popMatrix();
}

void render_ui_3d()
{
	LLGLSPipeline gls_pipeline;

	//////////////////////////////////////
	//
	// Render 3D UI elements
	// NOTE: zbuffer is cleared before we get here by LLDrawPoolHUD,
	//		 so 3d elements requiring Z buffer are moved to LLDrawPoolHUD
	//

	/////////////////////////////////////////////////////////////
	//
	// Render 2.5D elements (2D elements in the world)
	// Stuff without z writes
	//

	// Debugging stuff goes before the UI.

	stop_glerror();
	
	gUIProgram.bind();

	// Coordinate axes
	// <FS:Ansariel> gSavedSettings replacement
	//if (gSavedSettings.getBOOL("ShowAxes"))
	static LLCachedControl<bool> showAxes(gSavedSettings, "ShowAxes");
	if (showAxes)
	// </FS:Ansariel>
	{
		draw_axes();
	}

	gViewerWindow->renderSelections(FALSE, FALSE, TRUE); // Non HUD call in render_hud_elements
	stop_glerror();
}

void render_ui_2d()
{
	LLGLSUIDefault gls_ui;

	/////////////////////////////////////////////////////////////
	//
	// Render 2D UI elements that overlay the world (no z compare)

	//  Disable wireframe mode below here, as this is HUD/menus
	glPolygonMode(GL_FRONT_AND_BACK, GL_FILL);

	//  Menu overlays, HUD, etc
	gViewerWindow->setup2DRender();

	// <FS:Ansariel> Factor out instance() call
	//F32 zoom_factor = LLViewerCamera::getInstance()->getZoomFactor();
	//S16 sub_region = LLViewerCamera::getInstance()->getZoomSubRegion();
	LLViewerCamera& camera = LLViewerCamera::instance();
	F32 zoom_factor = camera.getZoomFactor();
	S16 sub_region = camera.getZoomSubRegion();
	LLVector2& ui_scale_factor = LLUI::getScaleFactor();

	if (zoom_factor > 1.f)
	{
		//decompose subregion number to x and y values
		int pos_y = sub_region / llceil(zoom_factor);
		int pos_x = sub_region - (pos_y*llceil(zoom_factor));
		// offset for this tile
		LLFontGL::sCurOrigin.mX -= ll_round((F32)gViewerWindow->getWindowWidthScaled() * (F32)pos_x / zoom_factor);
		LLFontGL::sCurOrigin.mY -= ll_round((F32)gViewerWindow->getWindowHeightScaled() * (F32)pos_y / zoom_factor);
	}

	stop_glerror();

	// render outline for HUD
	if (isAgentAvatarValid() && gAgentCamera.mHUDCurZoom < 0.98f)
	{
		gGL.pushMatrix();
		S32 half_width = (gViewerWindow->getWorldViewWidthScaled() / 2);
		S32 half_height = (gViewerWindow->getWorldViewHeightScaled() / 2);
		// <FS:Ansariel> Factor out instance() call
		//gGL.scalef(LLUI::getScaleFactor().mV[0], LLUI::getScaleFactor().mV[1], 1.f);
		gGL.scalef(ui_scale_factor.mV[0], ui_scale_factor.mV[1], 1.f);
		gGL.translatef((F32)half_width, (F32)half_height, 0.f);
		F32 zoom = gAgentCamera.mHUDCurZoom;
		gGL.scalef(zoom,zoom,1.f);
		gGL.color4fv(LLColor4::white.mV);
		gl_rect_2d(-half_width, half_height, half_width, -half_height, FALSE);
		gGL.popMatrix();
		stop_glerror();
	}
	

	// <FS:Ansariel> gSavedSettings replacement
	//if (gSavedSettings.getBOOL("RenderUIBuffer"))
	static LLCachedControl<bool> renderUIBuffer(gSavedSettings, "RenderUIBuffer");
	if (renderUIBuffer)
	// </FS:Ansariel>
	{
		if (LLView::sIsRectDirty)
		{
            LLView::sIsRectDirty = false;
			LLRect t_rect;

			gPipeline.mUIScreen.bindTarget();
			gGL.setColorMask(true, true);
			{
				static const S32 pad = 8;

                LLView::sDirtyRect.mLeft -= pad;
                LLView::sDirtyRect.mRight += pad;
                LLView::sDirtyRect.mBottom -= pad;
                LLView::sDirtyRect.mTop += pad;

				LLGLEnable scissor(GL_SCISSOR_TEST);
				static LLRect last_rect = LLView::sDirtyRect;

				//union with last rect to avoid mouse poop
				last_rect.unionWith(LLView::sDirtyRect);
								
				t_rect = LLView::sDirtyRect;
                LLView::sDirtyRect = last_rect;
				last_rect = t_rect;
			
				// <FS:Ansariel> Factor out instance() call
				//last_rect.mLeft = LLRect::tCoordType(last_rect.mLeft / LLUI::getScaleFactor().mV[0]);
				//last_rect.mRight = LLRect::tCoordType(last_rect.mRight / LLUI::getScaleFactor().mV[0]);
				//last_rect.mTop = LLRect::tCoordType(last_rect.mTop / LLUI::getScaleFactor().mV[1]);
				//last_rect.mBottom = LLRect::tCoordType(last_rect.mBottom / LLUI::getScaleFactor().mV[1]);
				last_rect.mLeft = LLRect::tCoordType(last_rect.mLeft / ui_scale_factor.mV[0]);
				last_rect.mRight = LLRect::tCoordType(last_rect.mRight / ui_scale_factor.mV[0]);
				last_rect.mTop = LLRect::tCoordType(last_rect.mTop / ui_scale_factor.mV[1]);
				last_rect.mBottom = LLRect::tCoordType(last_rect.mBottom / ui_scale_factor.mV[1]);

				LLRect clip_rect(last_rect);
				
				glClear(GL_COLOR_BUFFER_BIT);

				gViewerWindow->draw();
			}

			gPipeline.mUIScreen.flush();
			gGL.setColorMask(true, false);

            LLView::sDirtyRect = t_rect;
		}

		LLGLDisable cull(GL_CULL_FACE);
		LLGLDisable blend(GL_BLEND);
		S32 width = gViewerWindow->getWindowWidthScaled();
		S32 height = gViewerWindow->getWindowHeightScaled();
		gGL.getTexUnit(0)->bind(&gPipeline.mUIScreen);
		gGL.begin(LLRender::TRIANGLE_STRIP);
		gGL.color4f(1,1,1,1);
		gGL.texCoord2f(0, 0);			gGL.vertex2i(0, 0);
		gGL.texCoord2f(width, 0);		gGL.vertex2i(width, 0);
		gGL.texCoord2f(0, height);		gGL.vertex2i(0, height);
		gGL.texCoord2f(width, height);	gGL.vertex2i(width, height);
		gGL.end();
	}
	else
	{
		gViewerWindow->draw();
	}



	// reset current origin for font rendering, in case of tiling render
	LLFontGL::sCurOrigin.set(0, 0);
}

void render_disconnected_background()
{
	gUIProgram.bind();

	gGL.color4f(1,1,1,1);
	if (!gDisconnectedImagep && gDisconnected)
	{
		LL_INFOS() << "Loading last bitmap..." << LL_ENDL;

		std::string temp_str;
		temp_str = gDirUtilp->getLindenUserDir() + gDirUtilp->getDirDelimiter() + LLStartUp::getScreenLastFilename();

		LLPointer<LLImagePNG> image_png = new LLImagePNG;
		if( !image_png->load(temp_str) )
		{
			//LL_INFOS() << "Bitmap load failed" << LL_ENDL;
			return;
		}
		
		LLPointer<LLImageRaw> raw = new LLImageRaw;
		if (!image_png->decode(raw, 0.0f))
		{
			LL_INFOS() << "Bitmap decode failed" << LL_ENDL;
			gDisconnectedImagep = NULL;
			return;
		}

		U8 *rawp = raw->getData();
		S32 npixels = (S32)image_png->getWidth()*(S32)image_png->getHeight();
		for (S32 i = 0; i < npixels; i++)
		{
			S32 sum = 0;
			sum = *rawp + *(rawp+1) + *(rawp+2);
			sum /= 3;
			*rawp = ((S32)sum*6 + *rawp)/7;
			rawp++;
			*rawp = ((S32)sum*6 + *rawp)/7;
			rawp++;
			*rawp = ((S32)sum*6 + *rawp)/7;
			rawp++;
		}

		
		raw->expandToPowerOfTwo();
		gDisconnectedImagep = LLViewerTextureManager::getLocalTexture(raw.get(), FALSE );
		gStartTexture = gDisconnectedImagep;
		gGL.getTexUnit(0)->unbind(LLTexUnit::TT_TEXTURE);
	}

	// Make sure the progress view always fills the entire window.
	S32 width = gViewerWindow->getWindowWidthScaled();
	S32 height = gViewerWindow->getWindowHeightScaled();

	if (gDisconnectedImagep)
	{
		LLGLSUIDefault gls_ui;
		gViewerWindow->setup2DRender();
		gGL.pushMatrix();
		{
			// scale ui to reflect UIScaleFactor
			// this can't be done in setup2DRender because it requires a
			// pushMatrix/popMatrix pair
			const LLVector2& display_scale = gViewerWindow->getDisplayScale();
			gGL.scalef(display_scale.mV[VX], display_scale.mV[VY], 1.f);

			gGL.getTexUnit(0)->bind(gDisconnectedImagep);
			gGL.color4f(1.f, 1.f, 1.f, 1.f);
			gl_rect_2d_simple_tex(width, height);
			gGL.getTexUnit(0)->unbind(LLTexUnit::TT_TEXTURE);
		}
		gGL.popMatrix();
	}
	gGL.flush();

	gUIProgram.unbind();
}

void display_cleanup()
{
	gDisconnectedImagep = NULL;
}
<|MERGE_RESOLUTION|>--- conflicted
+++ resolved
@@ -1069,15 +1069,11 @@
 			LL_PROFILE_ZONE_NAMED("display - 4")
 			LLViewerCamera::sCurCameraID = LLViewerCamera::CAMERA_WORLD;
 
-<<<<<<< HEAD
 			// <FS:Ansariel> gSavedSettings replacement
-			//if (gSavedSettings.getBOOL("RenderDepthPrePass") && LLGLSLShader::sNoFixedFunction)
+			//if (gSavedSettings.getBOOL("RenderDepthPrePass"))
 			static LLCachedControl<bool> renderDepthPrePass(gSavedSettings, "RenderDepthPrePass");
-			if (renderDepthPrePass && LLGLSLShader::sNoFixedFunction)
+			if (renderDepthPrePass)
 			// </FS:Ansariel>
-=======
-			if (gSavedSettings.getBOOL("RenderDepthPrePass"))
->>>>>>> 3f82f7ce
 			{
 				gGL.setColorMask(false, false);
 
