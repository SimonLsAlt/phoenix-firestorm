/**
 * @file llviewerdisplay.cpp
 * @brief LLViewerDisplay class implementation
 *
 * $LicenseInfo:firstyear=2004&license=viewerlgpl$
 * Second Life Viewer Source Code
 * Copyright (C) 2010, Linden Research, Inc.
 *
 * This library is free software; you can redistribute it and/or
 * modify it under the terms of the GNU Lesser General Public
 * License as published by the Free Software Foundation;
 * version 2.1 of the License only.
 *
 * This library is distributed in the hope that it will be useful,
 * but WITHOUT ANY WARRANTY; without even the implied warranty of
 * MERCHANTABILITY or FITNESS FOR A PARTICULAR PURPOSE.  See the GNU
 * Lesser General Public License for more details.
 *
 * You should have received a copy of the GNU Lesser General Public
 * License along with this library; if not, write to the Free Software
 * Foundation, Inc., 51 Franklin Street, Fifth Floor, Boston, MA  02110-1301  USA
 *
 * Linden Research, Inc., 945 Battery Street, San Francisco, CA  94111  USA
 * $/LicenseInfo$
 */

#include "llviewerprecompiledheaders.h"

#include "llviewerdisplay.h"

#include "llgl.h"
#include "llrender.h"
#include "llglheaders.h"
#include "llgltfmateriallist.h"
#include "llagent.h"
#include "llagentcamera.h"
#include "llviewercontrol.h"
#include "llcoord.h"
#include "llcriticaldamp.h"
#include "lldir.h"
#include "lldynamictexture.h"
#include "lldrawpoolalpha.h"
#include "llfeaturemanager.h"
//#include "llfirstuse.h"
#include "llhudmanager.h"
#include "llimagepng.h"
#include "llmemory.h"
#include "llselectmgr.h"
#include "llsky.h"
#include "llstartup.h"
#include "lltoolfocus.h"
#include "lltoolmgr.h"
#include "lltooldraganddrop.h"
#include "lltoolpie.h"
#include "lltracker.h"
#include "lltrans.h"
#include "llui.h"
#include "llviewercamera.h"
#include "llviewerobjectlist.h"
#include "llviewerparcelmgr.h"
#include "llviewerwindow.h"
#include "llvoavatarself.h"
#include "llvograss.h"
#include "llworld.h"
#include "pipeline.h"
#include "llspatialpartition.h"
#include "llappviewer.h"
#include "llstartup.h"
#include "llviewershadermgr.h"
#include "llfasttimer.h"
#include "llfloatertools.h"
#include "llviewertexturelist.h"
#include "llfocusmgr.h"
#include "llcubemap.h"
#include "llviewerregion.h"
#include "lldrawpoolwater.h"
#include "lldrawpoolbump.h"
#include "llpostprocess.h"
#include "llscenemonitor.h"

#include "llenvironment.h"
#include "llperfstats.h"
// [RLVa:KB] - Checked: 2011-05-22 (RLVa-1.3.1a)
#include "llvisualeffect.h"
#include "rlvactions.h"
#include "rlvlocks.h"
// [/RLVa:KB]
#include "llpresetsmanager.h"
#include "fsdata.h"

extern LLPointer<LLViewerTexture> gStartTexture;
extern bool gShiftFrame;

LLPointer<LLViewerTexture> gDisconnectedImagep = NULL;

// used to toggle renderer back on after teleport
bool         gTeleportDisplay = false;
LLFrameTimer gTeleportDisplayTimer;
LLFrameTimer gTeleportArrivalTimer;
const F32       RESTORE_GL_TIME = 5.f;  // Wait this long while reloading textures before we raise the curtain
// <FS:Ansariel> Draw Distance stepping; originally based on SpeedRez by Henri Beauchamp, licensed under LGPL
F32         gSavedDrawDistance = 0.0f;
F32         gLastDrawDistanceStep = 0.0f;
// <FS:Ansariel> FIRE-12004: Attachments getting lost on TP
LLFrameTimer gPostTeleportFinishKillObjectDelayTimer;

bool gForceRenderLandFence = false;
bool gDisplaySwapBuffers = false;
bool gDepthDirty = false;
bool gResizeScreenTexture = false;
bool gResizeShadowTexture = false;
bool gWindowResized = false;
bool gSnapshot = false;
bool gCubeSnapshot = false;
bool gSnapshotNoPost = false;
bool gShaderProfileFrame = false;

// This is how long the sim will try to teleport you before giving up.
const F32 TELEPORT_EXPIRY = 15.0f;
// Additional time (in seconds) to wait per attachment
const F32 TELEPORT_EXPIRY_PER_ATTACHMENT = 3.f;

U32 gRecentFrameCount = 0; // number of 'recent' frames
LLFrameTimer gRecentFPSTime;
LLFrameTimer gRecentMemoryTime;
LLFrameTimer gAssetStorageLogTime;

// Rendering stuff
void pre_show_depth_buffer();
void post_show_depth_buffer();
void render_ui(F32 zoom_factor = 1.f, int subfield = 0);
void swap();
void render_hud_attachments();
void render_ui_3d();
void render_ui_2d();
void render_disconnected_background();

void display_startup()
{
    if (   !gViewerWindow
        || !gViewerWindow->getActive()
        || !gViewerWindow->getWindow()->getVisible()
        || gViewerWindow->getWindow()->getMinimized()
        || gNonInteractive)
    {
        return;
    }

    gPipeline.updateGL();

    // Written as branch to appease GCC which doesn't like different
    // pointer types across ternary ops
    //
    if (!LLViewerFetchedTexture::sWhiteImagep.isNull())
    {
    LLTexUnit::sWhiteTexture = LLViewerFetchedTexture::sWhiteImagep->getTexName();
    }

    LLGLSDefault gls_default;

    // Required for HTML update in login screen
    static S32 frame_count = 0;

    LLGLState::checkStates();

    if (frame_count++ > 1) // make sure we have rendered a frame first
    {
        LLViewerDynamicTexture::updateAllInstances();
    }
    else
    {
        LL_DEBUGS("Window") << "First display_startup frame" << LL_ENDL;
    }

    LLGLState::checkStates();

    glClear(GL_DEPTH_BUFFER_BIT | GL_COLOR_BUFFER_BIT); // | GL_STENCIL_BUFFER_BIT);
    LLGLSUIDefault gls_ui;
    gPipeline.disableLights();

    if (gViewerWindow)
    gViewerWindow->setup2DRender();
    if (gViewerWindow)
    gViewerWindow->draw();
    gGL.flush();

    LLVertexBuffer::unbind();

    LLGLState::checkStates();

    if (gViewerWindow && gViewerWindow->getWindow())
    gViewerWindow->getWindow()->swapBuffers();

    glClear(GL_DEPTH_BUFFER_BIT);
}

void display_update_camera()
{
    LL_PROFILE_ZONE_NAMED_CATEGORY_DISPLAY("Update Camera");
    // TODO: cut draw distance down if customizing avatar?
    // TODO: cut draw distance on per-parcel basis?

    // Cut draw distance in half when customizing avatar,
    // but on the viewer only.
    F32 final_far = gAgentCamera.mDrawDistance;
    if (gCubeSnapshot)
    {
        final_far = gSavedSettings.getF32("RenderReflectionProbeDrawDistance");
    }
    else if (CAMERA_MODE_CUSTOMIZE_AVATAR == gAgentCamera.getCameraMode())

    {
        final_far *= 0.5f;
    }
// <FS:CR> Aurora sim
    if(LLWorld::getInstance()->getLockedDrawDistance())
    {
        //Reset the draw distance and do not update with the new val
        final_far = LLViewerCamera::getInstance()->getFar();
    }
// </FS:CR> Aurora sim
    LLViewerCamera::getInstance()->setFar(final_far);
    gViewerWindow->setup3DRender();

    if (!gCubeSnapshot)
    {
        // Update land visibility too
        LLWorld::getInstance()->setLandFarClip(final_far);
    }
}

// Write some stats to LL_INFOS()
void display_stats()
{
    LL_PROFILE_ZONE_SCOPED;
    const F32 FPS_LOG_FREQUENCY = 10.f;
    if (gRecentFPSTime.getElapsedTimeF32() >= FPS_LOG_FREQUENCY)
    {
        LL_PROFILE_ZONE_NAMED_CATEGORY_DISPLAY("DS - FPS");
        F32 fps = gRecentFrameCount / FPS_LOG_FREQUENCY;
        LL_INFOS() << llformat("FPS: %.02f", fps) << LL_ENDL;
        gRecentFrameCount = 0;
        gRecentFPSTime.reset();
    }
    // <FS:Ansariel> gSavedSettings replacement
    //F32 mem_log_freq = gSavedSettings.getF32("MemoryLogFrequency");
    static LLCachedControl<F32> memoryLogFrequency(gSavedSettings, "MemoryLogFrequency");
    F32 mem_log_freq = (F32)memoryLogFrequency;
    // </FS:Ansariel>
    if (mem_log_freq > 0.f && gRecentMemoryTime.getElapsedTimeF32() >= mem_log_freq)
    {
        LL_PROFILE_ZONE_NAMED_CATEGORY_DISPLAY("DS - Memory");
        gMemoryAllocated = U64Bytes(LLMemory::getCurrentRSS());
        U32Megabytes memory = gMemoryAllocated;
        LL_INFOS() << "MEMORY: " << memory << LL_ENDL;
        LLMemory::logMemoryInfo(true) ;
        gRecentMemoryTime.reset();
    }
    const F32 ASSET_STORAGE_LOG_FREQUENCY = 60.f;
    if (gAssetStorageLogTime.getElapsedTimeF32() >= ASSET_STORAGE_LOG_FREQUENCY)
    {
        LL_PROFILE_ZONE_NAMED_CATEGORY_DISPLAY("DS - Asset Storage");
        gAssetStorageLogTime.reset();
        gAssetStorage->logAssetStorageInfo();
    }
}

static void update_tp_display(bool minimized)
{
    static LLCachedControl<F32> teleport_arrival_delay(gSavedSettings, "TeleportArrivalDelay");
    static LLCachedControl<F32> teleport_local_delay(gSavedSettings, "TeleportLocalDelay");

    S32 attach_count = 0;
    if (isAgentAvatarValid())
    {
        attach_count = gAgentAvatarp->getAttachmentCount();
    }
    F32 teleport_save_time = TELEPORT_EXPIRY + TELEPORT_EXPIRY_PER_ATTACHMENT * attach_count;
    F32 teleport_elapsed = gTeleportDisplayTimer.getElapsedTimeF32();
    F32 teleport_percent = teleport_elapsed * (100.f / teleport_save_time);
    if (gAgent.getTeleportState() != LLAgent::TELEPORT_START && teleport_percent > 100.f)
    {
        // Give up.  Don't keep the UI locked forever.
        LL_WARNS("Teleport") << "Giving up on teleport. elapsed time " << teleport_elapsed << " exceeds max time " << teleport_save_time << LL_ENDL;
        gAgent.setTeleportState(LLAgent::TELEPORT_NONE);
        gAgent.setTeleportMessage(std::string());
    }

    // Make sure the TP progress panel gets hidden in case the viewer window
    // is minimized *during* a TP. HB
    if (minimized)
    {
        gViewerWindow->setShowProgress(false, false);
    }

    const std::string& message = gAgent.getTeleportMessage();
    switch (gAgent.getTeleportState())
    {
        case LLAgent::TELEPORT_PENDING:
        {
            gTeleportDisplayTimer.reset();
            const std::string& msg = LLAgent::sTeleportProgressMessages["pending"];
            if (!minimized)
            {
                gViewerWindow->setShowProgress(true, !gSavedSettings.getBOOL("FSDisableTeleportScreens"));
                gViewerWindow->setProgressPercent(llmin(teleport_percent, 0.0f));
                gViewerWindow->setProgressString(msg);
            }
            gAgent.setTeleportMessage(msg);
            break;
        }

        case LLAgent::TELEPORT_START:
        {
            // Transition to REQUESTED.  Viewer has sent some kind
            // of TeleportRequest to the source simulator

            // Reset view angle if in mouselook. Fixes camera angle getting stuck on teleport. -Zi
            if (gAgentCamera.cameraMouselook())
            {
                // If someone knows how to call "View.ZoomDefault" by hand, we should do that instead of
                // replicating the behavior here. -Zi
                LLViewerCamera::instance().setDefaultFOV(DEFAULT_FIELD_OF_VIEW);
                if (gSavedSettings.getBOOL("FSResetCameraOnTP"))
                {
                    gSavedSettings.setF32("CameraAngle", LLViewerCamera::instance().getView()); // FS:LO Dont reset rightclick zoom when we teleport however. Fixes FIRE-6246.
                }
                // also, reset the marker for "currently zooming" in the mouselook zoom settings. -Zi
                LLVector3 vTemp = gSavedSettings.getVector3("_NACL_MLFovValues");
                vTemp.mV[VZ] = 0.0f;
                gSavedSettings.setVector3("_NACL_MLFovValues", vTemp);
            }

            gTeleportDisplayTimer.reset();
            const std::string& msg = LLAgent::sTeleportProgressMessages["requesting"];
            LL_INFOS("Teleport") << "A teleport request has been sent, setting state to TELEPORT_REQUESTED" << LL_ENDL;
            gAgent.setTeleportState(LLAgent::TELEPORT_REQUESTED);
            gAgent.setTeleportMessage(msg);
            FSData::instance().selectNextMOTD();
            if (!minimized)
            {
                gViewerWindow->setShowProgress(true, !gSavedSettings.getBOOL("FSDisableTeleportScreens"));
                gViewerWindow->setProgressPercent(llmin(teleport_percent, 0.0f));
                gViewerWindow->setProgressString(msg);
                gViewerWindow->setProgressMessage(gAgent.mMOTD);
            }
            break;
        }

        case LLAgent::TELEPORT_REQUESTED:
            // Waiting for source simulator to respond
            if (!minimized)
            {
                gViewerWindow->setProgressPercent(llmin(teleport_percent, 37.5f));
                gViewerWindow->setProgressString(message);
            }
            break;

        case LLAgent::TELEPORT_MOVING:
            // Viewer has received destination location from source simulator
            if (!minimized)
            {
                gViewerWindow->setProgressPercent(llmin(teleport_percent, 75.f));
                gViewerWindow->setProgressString(message);
            }
            break;

        case LLAgent::TELEPORT_START_ARRIVAL:
            // Transition to ARRIVING.  Viewer has received avatar update, etc.,
            // from destination simulator
            gTeleportArrivalTimer.reset();
            LL_INFOS("Teleport") << "Changing state to TELEPORT_ARRIVING" << LL_ENDL;
            gAgent.setTeleportState(LLAgent::TELEPORT_ARRIVING);
            gAgent.setTeleportMessage(LLAgent::sTeleportProgressMessages["arriving"]);
            gAgent.sheduleTeleportIM();
            gTextureList.mForceResetTextureStats = true;
            gAgentCamera.resetView(true, true);
            if (!minimized)
            {
                gViewerWindow->setProgressCancelButtonVisible(false, LLTrans::getString("Cancel"));
                gViewerWindow->setProgressPercent(75.f);
            }

            // <FS:Ansariel> FIRE-12004: Attachments getting lost on TP
            gPostTeleportFinishKillObjectDelayTimer.reset();
            break;

        case LLAgent::TELEPORT_ARRIVING:
        // Make the user wait while content "pre-caches"
        {
            F32 arrival_fraction = (gTeleportArrivalTimer.getElapsedTimeF32() / teleport_arrival_delay());
            if (arrival_fraction > 1.f)
            {
                arrival_fraction = 1.f;
                //LLFirstUse::useTeleport();
                LL_INFOS("Teleport") << "arrival_fraction is " << arrival_fraction << " changing state to TELEPORT_NONE" << LL_ENDL;
                gAgent.setTeleportState(LLAgent::TELEPORT_NONE);
            }
            if (!minimized)
            {
                gViewerWindow->setProgressCancelButtonVisible(false, LLTrans::getString("Cancel"));
                gViewerWindow->setProgressPercent(arrival_fraction * 25.f + 75.f);
                gViewerWindow->setProgressString(message);
            }
            break;
        }

        case LLAgent::TELEPORT_LOCAL:
        // Short delay when teleporting in the same sim (progress screen active but not shown - did not
        // fall-through from TELEPORT_START)
        {
            // <FS:CR> FIRE-8721 - Remove local teleport delay
            //if (gTeleportDisplayTimer.getElapsedTimeF32() > teleport_local_delay())
            // </FS:CR>
            {
                //LLFirstUse::useTeleport();
                LL_INFOS("Teleport") << "State is local and gTeleportDisplayTimer " << gTeleportDisplayTimer.getElapsedTimeF32()
                                     << " exceeds teleport_local_delete " << teleport_local_delay
                                     << "; setting state to TELEPORT_NONE"
                                     << LL_ENDL;
                gAgent.setTeleportState(LLAgent::TELEPORT_NONE);
            }
            break;
        }

        case LLAgent::TELEPORT_NONE:
            // No teleport in progress
            gViewerWindow->setShowProgress(false, false);
            gTeleportDisplay = false;
    }
}

// Paint the display!
void display(bool rebuild, F32 zoom_factor, int subfield, bool for_snapshot)
{
    LL_PROFILE_ZONE_NAMED_CATEGORY_DISPLAY("Render");

    LLPerfStats::RecordSceneTime T (LLPerfStats::StatType_t::RENDER_DISPLAY); // render time capture - This is the main stat for overall rendering.

    LLViewerCamera& camera = LLViewerCamera::instance(); // <FS:Ansariel> Factor out calls to getInstance

    if (gWindowResized)
    { //skip render on frames where window has been resized
        LL_DEBUGS("Window") << "Resizing window" << LL_ENDL;
        LL_PROFILE_ZONE_NAMED_CATEGORY_DISPLAY("Resize Window");
        gGL.flush();
        glClear(GL_COLOR_BUFFER_BIT);
        gViewerWindow->getWindow()->swapBuffers();
        LLPipeline::refreshCachedSettings();
        gPipeline.resizeScreenTexture();
        gResizeScreenTexture = false;
        gWindowResized = false;
        return;
    }

    if (gResizeShadowTexture)
    { //skip render on frames where window has been resized
        gPipeline.resizeShadowTexture();
        gResizeShadowTexture = false;
    }

    gSnapshot = for_snapshot;

    if (LLPipeline::sRenderDeferred)
    { //hack to make sky show up in deferred snapshots
        for_snapshot = false;
    }

    LLGLSDefault gls_default;
    LLGLDepthTest gls_depth(GL_TRUE, GL_TRUE, GL_LEQUAL);

    LLVertexBuffer::unbind();

    LLGLState::checkStates();

    gPipeline.disableLights();

    // Don't draw if the window is hidden or minimized.
    // In fact, must explicitly check the minimized state before drawing.
    // Attempting to draw into a minimized window causes a GL error. JC
    if (   !gViewerWindow->getActive()
        || !gViewerWindow->getWindow()->getVisible()
        || gViewerWindow->getWindow()->getMinimized()
        || gNonInteractive)
    {
        // Clean up memory the pools may have allocated
        if (rebuild)
        {
            stop_glerror();
            gPipeline.rebuildPools();
            stop_glerror();
        }

        // <FS:ND> FIRE-15789; Make sure there's not backlog for thousands and thousands of beam objects
        LLHUDObject::renderAllForTimer();
        // </FS:ND>

        stop_glerror();
        gViewerWindow->returnEmptyPicks();
        stop_glerror();

        // We still need to update the teleport progress (to get changes done
        // in TP states, else the sim does not get the messages signaling the
        // agent's arrival). This fixes BUG-230616. HB
        if (gTeleportDisplay)
        {
            // true = minimized, do not show/update the TP screen. HB
            update_tp_display(true);
        }
        return;
    }

    gViewerWindow->checkSettings();

    {
        LL_PROFILE_ZONE_NAMED_CATEGORY_DISPLAY("Picking");
        gViewerWindow->performPick();
    }

    LLAppViewer::instance()->pingMainloopTimeout("Display:CheckStates");
    LLGLState::checkStates();

    //////////////////////////////////////////////////////////
    //
    // Logic for forcing window updates if we're in drone mode.
    //

    // *TODO: Investigate running display() during gHeadlessClient.  See if this early exit is needed DK 2011-02-18
    if (gHeadlessClient)
    {
#if LL_WINDOWS
        static F32 last_update_time = 0.f;
        if ((gFrameTimeSeconds - last_update_time) > 1.f)
        {
            InvalidateRect((HWND)gViewerWindow->getPlatformWindow(), NULL, false);
            last_update_time = gFrameTimeSeconds;
        }
#elif LL_DARWIN
        // MBW -- Do something clever here.
#endif
        // Not actually rendering, don't bother.
        return;
    }


    //
    // Bail out if we're in the startup state and don't want to try to
    // render the world.
    //
    // <FS:Ansariel> Revert to original state to prevent flickering if login progress screen is disabled
    //if (LLStartUp::getStartupState() < STATE_PRECACHE)
    if (LLStartUp::getStartupState() < STATE_STARTED)
    // </FS:Ansariel>
    {
        LLAppViewer::instance()->pingMainloopTimeout("Display:Startup");
        display_startup();
        return;
    }


    if (gShaderProfileFrame)
    {
        LLGLSLShader::initProfile();
    }

    //LLGLState::verify(false);

    /////////////////////////////////////////////////
    //
    // Update GL Texture statistics (used for discard logic?)
    //

    LLAppViewer::instance()->pingMainloopTimeout("Display:TextureStats");
    stop_glerror();

    LLImageGL::updateStats(gFrameTimeSeconds);

// <FS:CR> Aurora sim
    //LLVOAvatar::sRenderName = gSavedSettings.getS32("AvatarNameTagMode");
    static LLCachedControl<S32> avatarNameTagMode(gSavedSettings, "AvatarNameTagMode");
    S32 RenderName = (S32)avatarNameTagMode;

    if(RenderName > LLWorld::getInstance()->getAllowRenderName())//The most restricted gets set here
        RenderName = LLWorld::getInstance()->getAllowRenderName();
    LLVOAvatar::sRenderName = RenderName;
// <FS:CR> Aurora sim

    // <FS:Ansariel> gSavedSettings replacement
    //LLVOAvatar::sRenderGroupTitles = (gSavedSettings.getBOOL("NameTagShowGroupTitles") && gSavedSettings.getS32("AvatarNameTagMode"));
    static LLCachedControl<bool> nameTagShowGroupTitles(gSavedSettings, "NameTagShowGroupTitles");
    LLVOAvatar::sRenderGroupTitles = (nameTagShowGroupTitles && LLVOAvatar::sRenderName);
    // </FS:Ansariel>

    gPipeline.mBackfaceCull = true;
    gFrameCount++;
    gRecentFrameCount++;
    if (gFocusMgr.getAppHasFocus())
    {
        gForegroundFrameCount++;
    }

    //////////////////////////////////////////////////////////
    //
    // Display start screen if we're teleporting, and skip render
    //

    if (gTeleportDisplay)
    {
        LL_PROFILE_ZONE_NAMED_CATEGORY_DISPLAY("Teleport Display");
        LLAppViewer::instance()->pingMainloopTimeout("Display:Teleport");
        // Note: false = not minimized, do update the TP screen. HB
        update_tp_display(false);
    }
    else if(LLAppViewer::instance()->logoutRequestSent())
    {
        LLAppViewer::instance()->pingMainloopTimeout("Display:Logout");
        F32 percent_done = gLogoutTimer.getElapsedTimeF32() * 100.f / gLogoutMaxTime;
        if (percent_done > 100.f)
        {
            percent_done = 100.f;
        }

        if( LLApp::isExiting() )
        {
            percent_done = 100.f;
        }

        gViewerWindow->setProgressPercent( percent_done );
        gViewerWindow->setProgressMessage(std::string());
    }
    else
    if (gRestoreGL)
    {
        LLAppViewer::instance()->pingMainloopTimeout("Display:RestoreGL");
        F32 percent_done = gRestoreGLTimer.getElapsedTimeF32() * 100.f / RESTORE_GL_TIME;
        if( percent_done > 100.f )
        {
            gViewerWindow->setShowProgress(false,false);
            gRestoreGL = false;
        }
        else
        {

            if( LLApp::isExiting() )
            {
                percent_done = 100.f;
            }

            gViewerWindow->setProgressPercent( percent_done );
        }
        gViewerWindow->setProgressMessage(std::string());
    }

    // <FS::Ansariel> Draw Distance stepping; originally based on SpeedRez by Henri Beauchamp, licensed under LGPL
    // Progressively increase draw distance after TP when required.
    static LLCachedControl<F32> renderFarClip(gSavedSettings, "RenderFarClip");
    if (gSavedDrawDistance > 0.0f && gAgent.getTeleportState() == LLAgent::TELEPORT_NONE)
    {
        if (gLastDrawDistanceStep != renderFarClip())
        {
            LLPresetsManager::instance().setIsDrawDistanceSteppingActive(false);
            gSavedDrawDistance = 0.0f;
            gLastDrawDistanceStep = 0.0f;
            gSavedSettings.setF32("FSSavedRenderFarClip", 0.0f);
        }

        if (gTeleportArrivalTimer.getElapsedTimeF32() >=
            (F32)gSavedSettings.getU32("FSRenderFarClipSteppingInterval"))
        {
            gTeleportArrivalTimer.reset();
            F32 current = gSavedSettings.getF32("RenderFarClip");
            if (gSavedDrawDistance > current)
            {
                current *= 2.0f;
                if (current > gSavedDrawDistance)
                {
                    current = gSavedDrawDistance;
                }
                gSavedSettings.setF32("RenderFarClip", current);
                gLastDrawDistanceStep = current;
            }
            if (current >= gSavedDrawDistance)
            {
                LLPresetsManager::instance().setIsDrawDistanceSteppingActive(false);
                gSavedDrawDistance = 0.0f;
                gLastDrawDistanceStep = 0.0f;
                gSavedSettings.setF32("FSSavedRenderFarClip", 0.0f);
            }
        }
    }
    // </FS::Ansariel>

    //////////////////////////
    //
    // Prepare for the next frame
    //

    /////////////////////////////
    //
    // Update the camera
    //
    //

    LLAppViewer::instance()->pingMainloopTimeout("Display:Camera");
    if (LLViewerCamera::instanceExists())
    {
        LLViewerCamera::getInstance()->setZoomParameters(zoom_factor, subfield);
        LLViewerCamera::getInstance()->setNear(MIN_NEAR_PLANE);
    }

    //////////////////////////
    //
    // clear the next buffer
    // (must follow dynamic texture writing since that uses the frame buffer)
    //

    if (gDisconnected)
    {
        LLAppViewer::instance()->pingMainloopTimeout("Display:Disconnected");
        render_ui();
        swap();
    }

    //////////////////////////
    //
    // Set rendering options
    //
    //
    LLAppViewer::instance()->pingMainloopTimeout("Display:RenderSetup");
    stop_glerror();

    ///////////////////////////////////////
    //
    // Slam lighting parameters back to our defaults.
    // Note that these are not the same as GL defaults...

    stop_glerror();
    gGL.setAmbientLightColor(LLColor4::white);
    stop_glerror();

    /////////////////////////////////////
    //
    // Render
    //
    // Actually push all of our triangles to the screen.
    //

    // do render-to-texture stuff here
    if (gPipeline.hasRenderDebugFeatureMask(LLPipeline::RENDER_DEBUG_FEATURE_DYNAMIC_TEXTURES))
    {
        LLAppViewer::instance()->pingMainloopTimeout("Display:DynamicTextures");
        LL_PROFILE_ZONE_NAMED_CATEGORY_DISPLAY("Update Dynamic Textures");
        if (LLViewerDynamicTexture::updateAllInstances())
        {
            gGL.setColorMask(true, true);
            glClear(GL_DEPTH_BUFFER_BIT);
        }
    }

    gViewerWindow->setup3DViewport();

    gPipeline.resetFrameStats();    // Reset per-frame statistics.

    if (!gDisconnected && !LLApp::isExiting())
    {
        // Render mirrors and associated hero probes before we render the rest of the scene.
        // This ensures the scene state in the hero probes are exactly the same as the rest of the scene before we render it.
        if (gPipeline.RenderMirrors && !gSnapshot)
        {
            LL_PROFILE_ZONE_NAMED_CATEGORY_DISPLAY("Update hero probes");
            gPipeline.mHeroProbeManager.update();
            gPipeline.mHeroProbeManager.renderProbes();
        }

        LL_PROFILE_ZONE_NAMED_CATEGORY_DISPLAY("display - 1");
        LLAppViewer::instance()->pingMainloopTimeout("Display:Update");
        if (gPipeline.hasRenderType(LLPipeline::RENDER_TYPE_HUD))
        { //don't draw hud objects in this frame
            gPipeline.toggleRenderType(LLPipeline::RENDER_TYPE_HUD);
        }

        if (gPipeline.hasRenderType(LLPipeline::RENDER_TYPE_HUD_PARTICLES))
        { //don't draw hud particles in this frame
            gPipeline.toggleRenderType(LLPipeline::RENDER_TYPE_HUD_PARTICLES);
        }

        stop_glerror();
        display_update_camera();
        stop_glerror();

        {
            LL_PROFILE_ZONE_NAMED_CATEGORY_DISPLAY("Env Update");
            // update all the sky/atmospheric/water settings
            LLEnvironment::instance().update(&camera); // <FS:Ansariel> Factor out calls to getInstance
        }

        // *TODO: merge these two methods
        {
            LL_PROFILE_ZONE_NAMED_CATEGORY_DISPLAY("HUD Update");
            LLHUDManager::getInstance()->updateEffects();
            LLHUDObject::updateAll();
            stop_glerror();
        }

        {
            LL_PROFILE_ZONE_NAMED_CATEGORY_DISPLAY("Update Geom");
            const F32 max_geom_update_time = 0.005f*10.f*gFrameIntervalSeconds.value(); // 50 ms/second update time
            gPipeline.createObjects(max_geom_update_time);
            gPipeline.processPartitionQ();
            gPipeline.updateGeom(max_geom_update_time);
            stop_glerror();
        }

        gPipeline.updateGL();

        stop_glerror();

        LLAppViewer::instance()->pingMainloopTimeout("Display:Cull");

        //Increment drawable frame counter
        LLDrawable::incrementVisible();

        LLSpatialGroup::sNoDelete = true;
        LLTexUnit::sWhiteTexture = LLViewerFetchedTexture::sWhiteImagep->getTexName();

        S32 occlusion = LLPipeline::sUseOcclusion;
        if (gDepthDirty)
        { //depth buffer is invalid, don't overwrite occlusion state
            LLPipeline::sUseOcclusion = llmin(occlusion, 1);
        }
        gDepthDirty = false;

        LLGLState::checkStates();

        static LLCullResult result;
        LLViewerCamera::sCurCameraID = LLViewerCamera::CAMERA_WORLD;
        LLPipeline::sUnderWaterRender = LLViewerCamera::getInstance()->cameraUnderWater();
        gPipeline.updateCull(*LLViewerCamera::getInstance(), result);
        stop_glerror();

        LLGLState::checkStates();

        LLAppViewer::instance()->pingMainloopTimeout("Display:Swap");

        {
            LL_PROFILE_ZONE_NAMED_CATEGORY_DISPLAY("display - 2")
            if (gResizeScreenTexture)
            {
                gPipeline.resizeScreenTexture();
                gResizeScreenTexture = false;
            }

            gGL.setColorMask(true, true);
            glClearColor(0,0,0,0);

            LLGLState::checkStates();

            if (!for_snapshot)
            {
                if (gFrameCount > 1 && !for_snapshot)
                { //for some reason, ATI 4800 series will error out if you
                  //try to generate a shadow before the first frame is through
                    gPipeline.generateSunShadow(*LLViewerCamera::getInstance());
                }

                LLVertexBuffer::unbind();

                LLGLState::checkStates();

                glh::matrix4f proj = get_current_projection();
                glh::matrix4f mod = get_current_modelview();
                glViewport(0,0,512,512);

                LLVOAvatar::updateImpostors();

                set_current_projection(proj);
                set_current_modelview(mod);
                gGL.matrixMode(LLRender::MM_PROJECTION);
                gGL.loadMatrix(proj.m);
                gGL.matrixMode(LLRender::MM_MODELVIEW);
                gGL.loadMatrix(mod.m);
                gViewerWindow->setup3DViewport();

                LLGLState::checkStates();
            }
            glClear(GL_DEPTH_BUFFER_BIT);
        }

        //////////////////////////////////////
        //
        // Update images, using the image stats generated during object update/culling
        //
        // Can put objects onto the retextured list.
        //
        // Doing this here gives hardware occlusion queries extra time to complete
        LLAppViewer::instance()->pingMainloopTimeout("Display:UpdateImages");

        {
            LL_PROFILE_ZONE_NAMED("Update Images");

            {
                LL_PROFILE_ZONE_NAMED_CATEGORY_DISPLAY("Class");
                LLViewerTexture::updateClass();
            }

            {
                LL_PROFILE_ZONE_NAMED_CATEGORY_DISPLAY("Image Update Bump");
                gBumpImageList.updateImages();  // must be called before gTextureList version so that it's textures are thrown out first.
            }

            {
                LL_PROFILE_ZONE_NAMED_CATEGORY_DISPLAY("List");
                F32 max_image_decode_time = 0.050f*gFrameIntervalSeconds.value(); // 50 ms/second decode time
                max_image_decode_time = llclamp(max_image_decode_time, 0.002f, 0.005f ); // min 2ms/frame, max 5ms/frame)
                gTextureList.updateImages(max_image_decode_time);
            }

            {
                LL_PROFILE_ZONE_NAMED_CATEGORY_DISPLAY("GLTF Materials Cleanup");
                //remove dead gltf materials
                gGLTFMaterialList.flushMaterials();
            }
        }

        LLGLState::checkStates();

        ///////////////////////////////////
        //
        // StateSort
        //
        // Responsible for taking visible objects, and adding them to the appropriate draw orders.
        // In the case of alpha objects, z-sorts them first.
        // Also creates special lists for outlines and selected face rendering.
        //
        LLAppViewer::instance()->pingMainloopTimeout("Display:StateSort");
        {
            LL_PROFILE_ZONE_NAMED_CATEGORY_DISPLAY("display - 4")
            LLViewerCamera::sCurCameraID = LLViewerCamera::CAMERA_WORLD;
            gPipeline.stateSort(camera, result); // <FS:Ansariel> Factor out calls to getInstance
            stop_glerror();

            if (rebuild)
            {
                //////////////////////////////////////
                //
                // rebuildPools
                //
                //
                gPipeline.rebuildPools();
                stop_glerror();
            }
        }

        LLSceneMonitor::getInstance()->fetchQueryResult();

        LLGLState::checkStates();

        LLPipeline::sUseOcclusion = occlusion;

        {
            LLAppViewer::instance()->pingMainloopTimeout("Display:Sky");
            LL_PROFILE_ZONE_NAMED_CATEGORY_ENVIRONMENT("update sky"); //LL_RECORD_BLOCK_TIME(FTM_UPDATE_SKY);
            gSky.updateSky();
        }

        if(gUseWireframe)
        {
            glClearColor(0.5f, 0.5f, 0.5f, 0.f);
            glClear(GL_COLOR_BUFFER_BIT);
        }

        LLAppViewer::instance()->pingMainloopTimeout("Display:RenderStart");

        //// render frontmost floater opaque for occlusion culling purposes
        //LLFloater* frontmost_floaterp = gFloaterView->getFrontmost();
        //// assumes frontmost floater with focus is opaque
        //if (frontmost_floaterp && gFocusMgr.childHasKeyboardFocus(frontmost_floaterp))
        //{
        //  gGL.matrixMode(LLRender::MM_MODELVIEW);
        //  gGL.pushMatrix();
        //  {
        //      gGL.getTexUnit(0)->unbind(LLTexUnit::TT_TEXTURE);

        //      glColorMask(GL_FALSE, GL_FALSE, GL_FALSE, GL_TRUE);
        //      gGL.loadIdentity();

        //      LLRect floater_rect = frontmost_floaterp->calcScreenRect();
        //      // deflate by one pixel so rounding errors don't occlude outside of floater extents
        //      floater_rect.stretch(-1);
        //      LLRectf floater_3d_rect((F32)floater_rect.mLeft / (F32)gViewerWindow->getWindowWidthScaled(),
        //                              (F32)floater_rect.mTop / (F32)gViewerWindow->getWindowHeightScaled(),
        //                              (F32)floater_rect.mRight / (F32)gViewerWindow->getWindowWidthScaled(),
        //                              (F32)floater_rect.mBottom / (F32)gViewerWindow->getWindowHeightScaled());
        //      floater_3d_rect.translate(-0.5f, -0.5f);
        //      gGL.translatef(0.f, 0.f, -LLViewerCamera::getInstance()->getNear());
        //      gGL.scalef(LLViewerCamera::getInstance()->getNear() * LLViewerCamera::getInstance()->getAspect() / sinf(LLViewerCamera::getInstance()->getView()), LLViewerCamera::getInstance()->getNear() / sinf(LLViewerCamera::getInstance()->getView()), 1.f);
        //      gGL.color4fv(LLColor4::white.mV);
        //      gGL.begin(LLVertexBuffer::QUADS);
        //      {
        //          gGL.vertex3f(floater_3d_rect.mLeft, floater_3d_rect.mBottom, 0.f);
        //          gGL.vertex3f(floater_3d_rect.mLeft, floater_3d_rect.mTop, 0.f);
        //          gGL.vertex3f(floater_3d_rect.mRight, floater_3d_rect.mTop, 0.f);
        //          gGL.vertex3f(floater_3d_rect.mRight, floater_3d_rect.mBottom, 0.f);
        //      }
        //      gGL.end();
        //      glColorMask(GL_TRUE, GL_TRUE, GL_TRUE, GL_TRUE);
        //  }
        //  gGL.popMatrix();
        //}

        LLPipeline::sUnderWaterRender = LLViewerCamera::getInstance()->cameraUnderWater();

// <FS:CR> Aurora Sim
        if (!LLWorld::getInstance()->getAllowRenderWater())
        {
            LLPipeline::sUnderWaterRender = false;
        }
// </FS:CR> Aurora Sim
        LLGLState::checkStates();

        stop_glerror();

        gGL.setColorMask(true, true);

        if (LLPipeline::sRenderDeferred)
        {
            gPipeline.mRT->deferredScreen.bindTarget();
            if (gUseWireframe)
            {
                F32 g = 0.5f;
                glClearColor(g, g, g, 1.f);
            }
            else
            {
                glClearColor(1, 0, 1, 1);
            }
            gPipeline.mRT->deferredScreen.clear();
        }
        else
        {
            gPipeline.mRT->screen.bindTarget();
            if (LLPipeline::sUnderWaterRender && !gPipeline.canUseWindLightShaders())
            {
                const LLColor4 &col = LLEnvironment::instance().getCurrentWater()->getWaterFogColor();
                glClearColor(col.mV[0], col.mV[1], col.mV[2], 0.f);
            }
            gPipeline.mRT->screen.clear();
        }

        gGL.setColorMask(true, false);

        LLAppViewer::instance()->pingMainloopTimeout("Display:RenderGeom");

        if (!(LLAppViewer::instance()->logoutRequestSent() && LLAppViewer::instance()->hasSavedFinalSnapshot())
                && !gRestoreGL)
        {
            LL_PROFILE_ZONE_NAMED_CATEGORY_DISPLAY("display - 5")
            LLViewerCamera::sCurCameraID = LLViewerCamera::CAMERA_WORLD;

            // <FS:Ansariel> gSavedSettings replacement
            //if (gSavedSettings.getBOOL("RenderDepthPrePass"))
            static LLCachedControl<bool> renderDepthPrePass(gSavedSettings, "RenderDepthPrePass");
            if (renderDepthPrePass)
            // </FS:Ansariel>
            {
                gGL.setColorMask(false, false);

                static const U32 types[] = {
                    LLRenderPass::PASS_SIMPLE,
                    LLRenderPass::PASS_FULLBRIGHT,
                    LLRenderPass::PASS_SHINY
                };

                U32 num_types = LL_ARRAY_SIZE(types);
                gOcclusionProgram.bind();
                for (U32 i = 0; i < num_types; i++)
                {
                    gPipeline.renderObjects(types[i], LLVertexBuffer::MAP_VERTEX, false);
                }

                gOcclusionProgram.unbind();

            }

            gGL.setColorMask(true, true);
            gPipeline.renderGeomDeferred(*LLViewerCamera::getInstance(), true);
        }

        {
            LL_PROFILE_ZONE_NAMED_CATEGORY_DISPLAY("Texture Unbind");
            for (S32 i = 0; i < gGLManager.mNumTextureImageUnits; i++)
            { //dummy cleanup of any currently bound textures
                if (gGL.getTexUnit(i)->getCurrType() != LLTexUnit::TT_NONE)
                {
                    gGL.getTexUnit(i)->unbind(gGL.getTexUnit(i)->getCurrType());
                    gGL.getTexUnit(i)->disable();
                }
            }
        }

        LLAppViewer::instance()->pingMainloopTimeout("Display:RenderFlush");

        LLRenderTarget &rt = (gPipeline.sRenderDeferred ? gPipeline.mRT->deferredScreen : gPipeline.mRT->screen);
        rt.flush();

        if (LLPipeline::sRenderDeferred)
        {
            gPipeline.renderDeferredLighting();
        }

        LLPipeline::sUnderWaterRender = false;

        {
            //capture the frame buffer.
            LLSceneMonitor::getInstance()->capture();
        }

        LLAppViewer::instance()->pingMainloopTimeout("Display:RenderUI");
        if (!for_snapshot)
        {
            render_ui();
            swap();
        }


        LLSpatialGroup::sNoDelete = false;

        gPipeline.clearReferences();
    }

    LLAppViewer::instance()->pingMainloopTimeout("Display:FrameStats");

    stop_glerror();

    display_stats();

    LLAppViewer::instance()->pingMainloopTimeout("Display:Done");

    gShiftFrame = false;

    if (gShaderProfileFrame)
    {
        gShaderProfileFrame = false;
        LLGLSLShader::finishProfile();
    }
}

// WIP simplified copy of display() that does minimal work
void display_cube_face()
{
    LL_PROFILE_ZONE_NAMED_CATEGORY_DISPLAY("Render Cube Face");
    LL_PROFILE_GPU_ZONE("display cube face");

    llassert(!gSnapshot);
    llassert(!gTeleportDisplay);
    llassert(LLStartUp::getStartupState() >= STATE_PRECACHE);
    llassert(!LLAppViewer::instance()->logoutRequestSent());
    llassert(!gRestoreGL);

    bool rebuild = false;

    LLGLSDefault gls_default;
    LLGLDepthTest gls_depth(GL_TRUE, GL_TRUE, GL_LEQUAL);

    LLVertexBuffer::unbind();

    gPipeline.disableLights();

    gPipeline.mBackfaceCull = true;

    gViewerWindow->setup3DViewport();

    if (gPipeline.hasRenderType(LLPipeline::RENDER_TYPE_HUD))
    { //don't draw hud objects in this frame
        gPipeline.toggleRenderType(LLPipeline::RENDER_TYPE_HUD);
    }

    if (gPipeline.hasRenderType(LLPipeline::RENDER_TYPE_HUD_PARTICLES))
    { //don't draw hud particles in this frame
        gPipeline.toggleRenderType(LLPipeline::RENDER_TYPE_HUD_PARTICLES);
    }

    display_update_camera();

    {
        LL_PROFILE_ZONE_NAMED_CATEGORY_DISPLAY("Env Update");
        // update all the sky/atmospheric/water settings
        LLEnvironment::instance().update(LLViewerCamera::getInstance());
    }

    LLSpatialGroup::sNoDelete = true;

    S32 occlusion = LLPipeline::sUseOcclusion;
    LLPipeline::sUseOcclusion = 0; // occlusion data is from main camera point of view, don't read or write it during cube snapshots
    //gDepthDirty = true; //let "real" render pipe know it can't trust the depth buffer for occlusion data

    static LLCullResult result;
    LLViewerCamera::sCurCameraID = LLViewerCamera::CAMERA_WORLD;
    LLPipeline::sUnderWaterRender = LLViewerCamera::getInstance()->cameraUnderWater();
    gPipeline.updateCull(*LLViewerCamera::getInstance(), result);

    gGL.setColorMask(true, true);

    glClearColor(0, 0, 0, 0);
    gPipeline.generateSunShadow(*LLViewerCamera::getInstance());

    glClear(GL_DEPTH_BUFFER_BIT); // | GL_STENCIL_BUFFER_BIT);

    {
        LLViewerCamera::sCurCameraID = LLViewerCamera::CAMERA_WORLD;
        gPipeline.stateSort(*LLViewerCamera::getInstance(), result);

        if (rebuild)
        {
            //////////////////////////////////////
            //
            // rebuildPools
            //
            //
            gPipeline.rebuildPools();
            stop_glerror();
        }
    }

    LLPipeline::sUseOcclusion = occlusion;

    LLAppViewer::instance()->pingMainloopTimeout("Display:RenderStart");

    LLPipeline::sUnderWaterRender = LLViewerCamera::getInstance()->cameraUnderWater();

    gGL.setColorMask(true, true);

    gPipeline.mRT->deferredScreen.bindTarget();
    if (gUseWireframe)
    {
        glClearColor(0.5f, 0.5f, 0.5f, 1.f);
    }
    else
    {
        glClearColor(1, 0, 1, 1);
    }
    gPipeline.mRT->deferredScreen.clear();

    LLViewerCamera::sCurCameraID = LLViewerCamera::CAMERA_WORLD;

    gPipeline.renderGeomDeferred(*LLViewerCamera::getInstance());

    gPipeline.mRT->deferredScreen.flush();

    gPipeline.renderDeferredLighting();

    LLPipeline::sUnderWaterRender = false;

    // Finalize scene
    //gPipeline.renderFinalize();

    LLSpatialGroup::sNoDelete = false;
    gPipeline.clearReferences();
}

void render_hud_attachments()
{
    LLPerfStats::RecordSceneTime T ( LLPerfStats::StatType_t::RENDER_HUDS); // render time capture - Primary contributor to HUDs (though these end up in render batches)
    gGL.matrixMode(LLRender::MM_PROJECTION);
    gGL.pushMatrix();
    gGL.matrixMode(LLRender::MM_MODELVIEW);
    gGL.pushMatrix();

    glh::matrix4f current_proj = get_current_projection();
    glh::matrix4f current_mod = get_current_modelview();

    // clamp target zoom level to reasonable values
//  gAgentCamera.mHUDTargetZoom = llclamp(gAgentCamera.mHUDTargetZoom, 0.1f, 1.f);
// [RLVa:KB] - Checked: 2010-08-22 (RLVa-1.2.1a) | Modified: RLVa-1.0.0c
    gAgentCamera.mHUDTargetZoom = llclamp(gAgentCamera.mHUDTargetZoom, (!gRlvAttachmentLocks.hasLockedHUD()) ? 0.1f : 0.85f, 1.f);
// [/RLVa:KB]

    // smoothly interpolate current zoom level
    gAgentCamera.mHUDCurZoom = lerp(gAgentCamera.mHUDCurZoom, gAgentCamera.getAgentHUDTargetZoom(), LLSmoothInterpolation::getInterpolant(0.03f));

    if (LLPipeline::sShowHUDAttachments && !gDisconnected && setup_hud_matrices())
    {
        LLPipeline::sRenderingHUDs = true;
        LLCamera hud_cam = *LLViewerCamera::getInstance();
        hud_cam.setOrigin(-1.f,0,0);
        hud_cam.setAxes(LLVector3(1,0,0), LLVector3(0,1,0), LLVector3(0,0,1));
        LLViewerCamera::updateFrustumPlanes(hud_cam, true);

        // <FS:Ansariel> gSavedSettings replacement
        //bool render_particles = gPipeline.hasRenderType(LLPipeline::RENDER_TYPE_PARTICLES) && gSavedSettings.getBOOL("RenderHUDParticles");
        static LLCachedControl<bool> renderHUDParticles(gSavedSettings, "RenderHUDParticles");
        bool render_particles = gPipeline.hasRenderType(LLPipeline::RENDER_TYPE_PARTICLES) && renderHUDParticles;
        // </FS:Ansariel>

        //only render hud objects
        gPipeline.pushRenderTypeMask();

        // turn off everything
        gPipeline.andRenderTypeMask(LLPipeline::END_RENDER_TYPES);
        // turn on HUD
        gPipeline.toggleRenderType(LLPipeline::RENDER_TYPE_HUD);
        // turn on HUD particles
        gPipeline.toggleRenderType(LLPipeline::RENDER_TYPE_HUD_PARTICLES);

        // if particles are off, turn off hud-particles as well
        if (!render_particles)
        {
            // turn back off HUD particles
            gPipeline.toggleRenderType(LLPipeline::RENDER_TYPE_HUD_PARTICLES);
        }

        bool has_ui = gPipeline.hasRenderDebugFeatureMask(LLPipeline::RENDER_DEBUG_FEATURE_UI);
        if (has_ui)
        {
            gPipeline.toggleRenderDebugFeature(LLPipeline::RENDER_DEBUG_FEATURE_UI);
        }

        S32 use_occlusion = LLPipeline::sUseOcclusion;
        LLPipeline::sUseOcclusion = 0;

        //cull, sort, and render hud objects
        static LLCullResult result;
        LLSpatialGroup::sNoDelete = true;

        LLViewerCamera::sCurCameraID = LLViewerCamera::CAMERA_WORLD;
        gPipeline.updateCull(hud_cam, result, true);

        // Toggle render types
        gPipeline.toggleRenderType(LLPipeline::RENDER_TYPE_BUMP);
        gPipeline.toggleRenderType(LLPipeline::RENDER_TYPE_SIMPLE);
        gPipeline.toggleRenderType(LLPipeline::RENDER_TYPE_VOLUME);
        gPipeline.toggleRenderType(LLPipeline::RENDER_TYPE_ALPHA);
        gPipeline.toggleRenderType(LLPipeline::RENDER_TYPE_ALPHA_PRE_WATER);
        gPipeline.toggleRenderType(LLPipeline::RENDER_TYPE_ALPHA_MASK);
        gPipeline.toggleRenderType(LLPipeline::RENDER_TYPE_FULLBRIGHT_ALPHA_MASK);
        gPipeline.toggleRenderType(LLPipeline::RENDER_TYPE_FULLBRIGHT);
        gPipeline.toggleRenderType(LLPipeline::RENDER_TYPE_GLTF_PBR);
        gPipeline.toggleRenderType(LLPipeline::RENDER_TYPE_GLTF_PBR_ALPHA_MASK);

        // Toggle render passes
        gPipeline.toggleRenderType(LLPipeline::RENDER_TYPE_PASS_ALPHA);
        gPipeline.toggleRenderType(LLPipeline::RENDER_TYPE_PASS_ALPHA_MASK);
        gPipeline.toggleRenderType(LLPipeline::RENDER_TYPE_PASS_BUMP);
        gPipeline.toggleRenderType(LLPipeline::RENDER_TYPE_PASS_MATERIAL);
        gPipeline.toggleRenderType(LLPipeline::RENDER_TYPE_PASS_FULLBRIGHT);
        gPipeline.toggleRenderType(LLPipeline::RENDER_TYPE_PASS_FULLBRIGHT_ALPHA_MASK);
        gPipeline.toggleRenderType(LLPipeline::RENDER_TYPE_PASS_FULLBRIGHT_SHINY);
        gPipeline.toggleRenderType(LLPipeline::RENDER_TYPE_PASS_SHINY);
        gPipeline.toggleRenderType(LLPipeline::RENDER_TYPE_PASS_INVISIBLE);
        gPipeline.toggleRenderType(LLPipeline::RENDER_TYPE_PASS_INVISI_SHINY);
        gPipeline.toggleRenderType(LLPipeline::RENDER_TYPE_PASS_GLTF_PBR);
        gPipeline.toggleRenderType(LLPipeline::RENDER_TYPE_PASS_GLTF_PBR_ALPHA_MASK);

        gPipeline.stateSort(hud_cam, result);

        gPipeline.renderGeomPostDeferred(hud_cam);

        LLSpatialGroup::sNoDelete = false;
        //gPipeline.clearReferences();

        render_hud_elements();

        //restore type mask
        gPipeline.popRenderTypeMask();

        if (has_ui)
        {
            gPipeline.toggleRenderDebugFeature(LLPipeline::RENDER_DEBUG_FEATURE_UI);
        }
        LLPipeline::sUseOcclusion = use_occlusion;
        LLPipeline::sRenderingHUDs = false;
    }
    gGL.matrixMode(LLRender::MM_PROJECTION);
    gGL.popMatrix();
    gGL.matrixMode(LLRender::MM_MODELVIEW);
    gGL.popMatrix();

    set_current_projection(current_proj);
    set_current_modelview(current_mod);
}

LLRect get_whole_screen_region()
{
    // <FS:Ansariel> Factor out calls to getInstance
    LLViewerCamera& camera = LLViewerCamera::instance();

    LLRect whole_screen = gViewerWindow->getWorldViewRectScaled();

    // apply camera zoom transform (for high res screenshots)
    F32 zoom_factor = camera.getZoomFactor(); // <FS:Ansariel> Factor out calls to getInstance
    S16 sub_region = camera.getZoomSubRegion(); // <FS:Ansariel> Factor out calls to getInstance
    if (zoom_factor > 1.f)
    {
        S32 num_horizontal_tiles = llceil(zoom_factor);
        S32 tile_width = ll_round((F32)gViewerWindow->getWorldViewWidthScaled() / zoom_factor);
        S32 tile_height = ll_round((F32)gViewerWindow->getWorldViewHeightScaled() / zoom_factor);
        int tile_y = sub_region / num_horizontal_tiles;
        int tile_x = sub_region - (tile_y * num_horizontal_tiles);

        whole_screen.setLeftTopAndSize(tile_x * tile_width, gViewerWindow->getWorldViewHeightScaled() - (tile_y * tile_height), tile_width, tile_height);
    }
    return whole_screen;
}

bool get_hud_matrices(const LLRect& screen_region, glh::matrix4f &proj, glh::matrix4f &model)
{
    if (isAgentAvatarValid() && gAgentAvatarp->hasHUDAttachment())
    {
        F32 zoom_level = gAgentCamera.mHUDCurZoom;
        LLBBox hud_bbox = gAgentAvatarp->getHUDBBox();

        F32 hud_depth = llmax(1.f, hud_bbox.getExtentLocal().mV[VX] * 1.1f);

        // <FS:Ansariel> Factor out calls to getInstance
        //proj = gl_ortho(-0.5f * LLViewerCamera::getInstance()->getAspect(), 0.5f * LLViewerCamera::getInstance()->getAspect(), -0.5f, 0.5f, 0.f, hud_depth);
        //proj.element(2,2) = -0.01f;

        F32 aspect_ratio = LLViewerCamera::getInstance()->getAspect();
        proj = gl_ortho(-0.5f * aspect_ratio, 0.5f * aspect_ratio, -0.5f, 0.5f, 0.f, hud_depth);
        proj.element(2,2) = -0.01f;
        // <//FS:Ansariel> Factor out calls to getInstance

        glh::matrix4f mat;
        F32 scale_x = (F32)gViewerWindow->getWorldViewWidthScaled() / (F32)screen_region.getWidth();
        F32 scale_y = (F32)gViewerWindow->getWorldViewHeightScaled() / (F32)screen_region.getHeight();
        mat.set_scale(glh::vec3f(scale_x, scale_y, 1.f));
        mat.set_translate(
            glh::vec3f(clamp_rescale((F32)(screen_region.getCenterX() - screen_region.mLeft), 0.f, (F32)gViewerWindow->getWorldViewWidthScaled(), 0.5f * scale_x * aspect_ratio, -0.5f * scale_x * aspect_ratio),
                       clamp_rescale((F32)(screen_region.getCenterY() - screen_region.mBottom), 0.f, (F32)gViewerWindow->getWorldViewHeightScaled(), 0.5f * scale_y, -0.5f * scale_y),
                       0.f));
        proj *= mat;

        glh::matrix4f tmp_model((GLfloat*) OGL_TO_CFR_ROTATION);

        mat.set_scale(glh::vec3f(zoom_level, zoom_level, zoom_level));
        mat.set_translate(glh::vec3f(-hud_bbox.getCenterLocal().mV[VX] + (hud_depth * 0.5f), 0.f, 0.f));

        tmp_model *= mat;
        model = tmp_model;
        return true;
    }
    else
    {
        return false;
    }
}

bool get_hud_matrices(glh::matrix4f &proj, glh::matrix4f &model)
{
    LLRect whole_screen = get_whole_screen_region();
    return get_hud_matrices(whole_screen, proj, model);
}

bool setup_hud_matrices()
{
    LLRect whole_screen = get_whole_screen_region();
    return setup_hud_matrices(whole_screen);
}

bool setup_hud_matrices(const LLRect& screen_region)
{
    glh::matrix4f proj, model;
    bool result = get_hud_matrices(screen_region, proj, model);
    if (!result) return result;

    // set up transform to keep HUD objects in front of camera
    gGL.matrixMode(LLRender::MM_PROJECTION);
    gGL.loadMatrix(proj.m);
    set_current_projection(proj);

    gGL.matrixMode(LLRender::MM_MODELVIEW);
    gGL.loadMatrix(model.m);
    set_current_modelview(model);
    return true;
}

void render_ui(F32 zoom_factor, int subfield)
{
    LLPerfStats::RecordSceneTime T ( LLPerfStats::StatType_t::RENDER_UI ); // render time capture - Primary UI stat can have HUD time overlap (TODO)
    LL_PROFILE_ZONE_SCOPED_CATEGORY_UI; //LL_RECORD_BLOCK_TIME(FTM_RENDER_UI);
    LL_PROFILE_GPU_ZONE("ui");
    LLGLState::checkStates();

    glh::matrix4f saved_view = get_current_modelview();

    if (!gSnapshot)
    {
        gGL.pushMatrix();
        gGL.loadMatrix(gGLLastModelView);
        set_current_modelview(copy_matrix(gGLLastModelView));
    }

    if(LLSceneMonitor::getInstance()->needsUpdate())
    {
        gGL.pushMatrix();
        gViewerWindow->setup2DRender();
        LLSceneMonitor::getInstance()->compare();
        gViewerWindow->setup3DRender();
        gGL.popMatrix();
    }

    // apply gamma correction and post effects
    gPipeline.renderFinalize();

    {
        LLGLState::checkStates();


        LL_PROFILE_ZONE_NAMED_CATEGORY_UI("HUD");
    render_hud_elements();
// [RLVa:KB] - Checked: RLVa-2.2 (@setoverlay)
        if (RlvActions::hasBehaviour(RLV_BHVR_SETOVERLAY))
        {
            LLVfxManager::instance().runEffect(EVisualEffect::RlvOverlay);
        }
// [/RLVa:KB]
        LLGLState::checkStates();
        render_hud_attachments();

        LLGLState::checkStates();

        LLGLSDefault gls_default;
        LLGLSUIDefault gls_ui;
        {
            gPipeline.disableLights();
        }

        bool render_ui = gPipeline.hasRenderDebugFeatureMask(LLPipeline::RENDER_DEBUG_FEATURE_UI);
        if (render_ui)
        {
            if (!gDisconnected)
            {
                LL_PROFILE_ZONE_NAMED_CATEGORY_UI("UI 3D"); //LL_RECORD_BLOCK_TIME(FTM_RENDER_UI_3D);
                LLGLState::checkStates();
                render_ui_3d();
                LLGLState::checkStates();
            }
            else
            {
                render_disconnected_background();
            }
        }

        if (render_ui)
        {
            LL_PROFILE_ZONE_NAMED_CATEGORY_UI("UI 2D"); //LL_RECORD_BLOCK_TIME(FTM_RENDER_UI_2D);
            LLHUDObject::renderAll();
            render_ui_2d();
        }

        gViewerWindow->setup2DRender();
        gViewerWindow->updateDebugText();
        gViewerWindow->drawDebugText();
    }

    if (!gSnapshot)
    {
        set_current_modelview(saved_view);
        gGL.popMatrix();
    }
}

void swap()
{
    LLPerfStats::RecordSceneTime T ( LLPerfStats::StatType_t::RENDER_SWAP ); // render time capture - Swap buffer time - can signify excessive data transfer to/from GPU
    LL_PROFILE_ZONE_NAMED_CATEGORY_DISPLAY("Swap");
    LL_PROFILE_GPU_ZONE("swap");
    if (gDisplaySwapBuffers)
    {
        gViewerWindow->getWindow()->swapBuffers();
    }
    gDisplaySwapBuffers = true;
}

void renderCoordinateAxes()
{
    gGL.getTexUnit(0)->unbind(LLTexUnit::TT_TEXTURE);
    gGL.begin(LLRender::LINES);
        gGL.color3f(1.0f, 0.0f, 0.0f);   // i direction = X-Axis = red
        gGL.vertex3f(0.0f, 0.0f, 0.0f);
        gGL.vertex3f(2.0f, 0.0f, 0.0f);
        gGL.vertex3f(3.0f, 0.0f, 0.0f);
        gGL.vertex3f(5.0f, 0.0f, 0.0f);
        gGL.vertex3f(6.0f, 0.0f, 0.0f);
        gGL.vertex3f(8.0f, 0.0f, 0.0f);
        // Make an X
        gGL.vertex3f(11.0f, 1.0f, 1.0f);
        gGL.vertex3f(11.0f, -1.0f, -1.0f);
        gGL.vertex3f(11.0f, 1.0f, -1.0f);
        gGL.vertex3f(11.0f, -1.0f, 1.0f);

        gGL.color3f(0.0f, 1.0f, 0.0f);   // j direction = Y-Axis = green
        gGL.vertex3f(0.0f, 0.0f, 0.0f);
        gGL.vertex3f(0.0f, 2.0f, 0.0f);
        gGL.vertex3f(0.0f, 3.0f, 0.0f);
        gGL.vertex3f(0.0f, 5.0f, 0.0f);
        gGL.vertex3f(0.0f, 6.0f, 0.0f);
        gGL.vertex3f(0.0f, 8.0f, 0.0f);
        // Make a Y
        gGL.vertex3f(1.0f, 11.0f, 1.0f);
        gGL.vertex3f(0.0f, 11.0f, 0.0f);
        gGL.vertex3f(-1.0f, 11.0f, 1.0f);
        gGL.vertex3f(0.0f, 11.0f, 0.0f);
        gGL.vertex3f(0.0f, 11.0f, 0.0f);
        gGL.vertex3f(0.0f, 11.0f, -1.0f);

        gGL.color3f(0.0f, 0.0f, 1.0f);   // Z-Axis = blue
        gGL.vertex3f(0.0f, 0.0f, 0.0f);
        gGL.vertex3f(0.0f, 0.0f, 2.0f);
        gGL.vertex3f(0.0f, 0.0f, 3.0f);
        gGL.vertex3f(0.0f, 0.0f, 5.0f);
        gGL.vertex3f(0.0f, 0.0f, 6.0f);
        gGL.vertex3f(0.0f, 0.0f, 8.0f);
        // Make a Z
        gGL.vertex3f(-1.0f, 1.0f, 11.0f);
        gGL.vertex3f(1.0f, 1.0f, 11.0f);
        gGL.vertex3f(1.0f, 1.0f, 11.0f);
        gGL.vertex3f(-1.0f, -1.0f, 11.0f);
        gGL.vertex3f(-1.0f, -1.0f, 11.0f);
        gGL.vertex3f(1.0f, -1.0f, 11.0f);
    gGL.end();
}


void draw_axes()
{
    LLGLSUIDefault gls_ui;
    gGL.getTexUnit(0)->unbind(LLTexUnit::TT_TEXTURE);
    // A vertical white line at origin
    LLVector3 v = gAgent.getPositionAgent();
    gGL.begin(LLRender::LINES);
        gGL.color3f(1.0f, 1.0f, 1.0f);
        gGL.vertex3f(0.0f, 0.0f, 0.0f);
        gGL.vertex3f(0.0f, 0.0f, 40.0f);
    gGL.end();
    // Some coordinate axes
    gGL.pushMatrix();
        gGL.translatef( v.mV[VX], v.mV[VY], v.mV[VZ] );
        renderCoordinateAxes();
    gGL.popMatrix();
}

void render_ui_3d()
{
    LLGLSPipeline gls_pipeline;

    //////////////////////////////////////
    //
    // Render 3D UI elements
    // NOTE: zbuffer is cleared before we get here by LLDrawPoolHUD,
    //       so 3d elements requiring Z buffer are moved to LLDrawPoolHUD
    //

    /////////////////////////////////////////////////////////////
    //
    // Render 2.5D elements (2D elements in the world)
    // Stuff without z writes
    //

    // Debugging stuff goes before the UI.

    stop_glerror();

    gUIProgram.bind();
    gGL.color4f(1, 1, 1, 1);

    // Coordinate axes
    // <FS:Ansariel> gSavedSettings replacement
    //if (gSavedSettings.getBOOL("ShowAxes"))
    static LLCachedControl<bool> showAxes(gSavedSettings, "ShowAxes");
    if (showAxes)
    // </FS:Ansariel>
    {
        draw_axes();
    }

    gViewerWindow->renderSelections(false, false, true); // Non HUD call in render_hud_elements

    if (gPipeline.hasRenderDebugFeatureMask(LLPipeline::RENDER_DEBUG_FEATURE_UI))
    {
        // Render debugging beacons.
        gObjectList.renderObjectBeacons();
        gObjectList.resetObjectBeacons();
        gSky.addSunMoonBeacons();
    }
    else
    {
        // Make sure particle effects disappear
        LLHUDObject::renderAllForTimer();
    }

    stop_glerror();
}

void render_ui_2d()
{
    LLGLSUIDefault gls_ui;

    /////////////////////////////////////////////////////////////
    //
    // Render 2D UI elements that overlay the world (no z compare)

    //  Disable wireframe mode below here, as this is HUD/menus
    glPolygonMode(GL_FRONT_AND_BACK, GL_FILL);

    //  Menu overlays, HUD, etc
    gViewerWindow->setup2DRender();

    // <FS:Ansariel> Factor out instance() call
    //F32 zoom_factor = LLViewerCamera::getInstance()->getZoomFactor();
    //S16 sub_region = LLViewerCamera::getInstance()->getZoomSubRegion();
    LLViewerCamera& camera = LLViewerCamera::instance();
    F32 zoom_factor = camera.getZoomFactor();
    S16 sub_region = camera.getZoomSubRegion();
    LLVector2& ui_scale_factor = LLUI::getScaleFactor();

    if (zoom_factor > 1.f)
    {
        //decompose subregion number to x and y values
        int pos_y = sub_region / llceil(zoom_factor);
        int pos_x = sub_region - (pos_y*llceil(zoom_factor));
        // offset for this tile
        LLFontGL::sCurOrigin.mX -= ll_round((F32)gViewerWindow->getWindowWidthScaled() * (F32)pos_x / zoom_factor);
        LLFontGL::sCurOrigin.mY -= ll_round((F32)gViewerWindow->getWindowHeightScaled() * (F32)pos_y / zoom_factor);
    }

    stop_glerror();

    // render outline for HUD
    if (isAgentAvatarValid() && gAgentCamera.mHUDCurZoom < 0.98f)
    {
        gUIProgram.bind();
        gGL.pushMatrix();
        S32 half_width = (gViewerWindow->getWorldViewWidthScaled() / 2);
        S32 half_height = (gViewerWindow->getWorldViewHeightScaled() / 2);
        // <FS:Ansariel> Factor out instance() call
        //gGL.scalef(LLUI::getScaleFactor().mV[0], LLUI::getScaleFactor().mV[1], 1.f);
        gGL.scalef(ui_scale_factor.mV[0], ui_scale_factor.mV[1], 1.f);
        gGL.translatef((F32)half_width, (F32)half_height, 0.f);
        F32 zoom = gAgentCamera.mHUDCurZoom;
        gGL.scalef(zoom,zoom,1.f);
        gGL.color4fv(LLColor4::white.mV);
        gl_rect_2d(-half_width, half_height, half_width, -half_height, false);
        gGL.popMatrix();
        gUIProgram.unbind();
        stop_glerror();
    }


<<<<<<< HEAD
    // <FS:Ansariel> gSavedSettings replacement
    //if (gSavedSettings.getBOOL("RenderUIBuffer"))
    static LLCachedControl<bool> renderUIBuffer(gSavedSettings, "RenderUIBuffer");
    if (renderUIBuffer)
    // </FS:Ansariel>
=======
    if (LLPipeline::RenderUIBuffer)
>>>>>>> dc2aab4e
    {
        if (LLView::sIsRectDirty)
        {
            LLView::sIsRectDirty = false;
            LLRect t_rect;

            gPipeline.mRT->uiScreen.bindTarget();
            gGL.setColorMask(true, true);
            {
                static const S32 pad = 8;

                LLView::sDirtyRect.mLeft -= pad;
                LLView::sDirtyRect.mRight += pad;
                LLView::sDirtyRect.mBottom -= pad;
                LLView::sDirtyRect.mTop += pad;

                LLGLEnable scissor(GL_SCISSOR_TEST);
                static LLRect last_rect = LLView::sDirtyRect;

                //union with last rect to avoid mouse poop
                last_rect.unionWith(LLView::sDirtyRect);

                t_rect = LLView::sDirtyRect;
                LLView::sDirtyRect = last_rect;
                last_rect = t_rect;

                // <FS:Ansariel> Factor out instance() call
                //last_rect.mLeft = LLRect::tCoordType(last_rect.mLeft / LLUI::getScaleFactor().mV[0]);
                //last_rect.mRight = LLRect::tCoordType(last_rect.mRight / LLUI::getScaleFactor().mV[0]);
                //last_rect.mTop = LLRect::tCoordType(last_rect.mTop / LLUI::getScaleFactor().mV[1]);
                //last_rect.mBottom = LLRect::tCoordType(last_rect.mBottom / LLUI::getScaleFactor().mV[1]);
                last_rect.mLeft = LLRect::tCoordType(last_rect.mLeft / ui_scale_factor.mV[0]);
                last_rect.mRight = LLRect::tCoordType(last_rect.mRight / ui_scale_factor.mV[0]);
                last_rect.mTop = LLRect::tCoordType(last_rect.mTop / ui_scale_factor.mV[1]);
                last_rect.mBottom = LLRect::tCoordType(last_rect.mBottom / ui_scale_factor.mV[1]);

                LLRect clip_rect(last_rect);

                glClear(GL_COLOR_BUFFER_BIT);

                gViewerWindow->draw();
            }

            gPipeline.mRT->uiScreen.flush();
            gGL.setColorMask(true, false);

            LLView::sDirtyRect = t_rect;
        }

        LLGLDisable cull(GL_CULL_FACE);
        LLGLDisable blend(GL_BLEND);
        S32 width = gViewerWindow->getWindowWidthScaled();
        S32 height = gViewerWindow->getWindowHeightScaled();
        gGL.getTexUnit(0)->bind(&gPipeline.mRT->uiScreen);
        gGL.begin(LLRender::TRIANGLE_STRIP);
        gGL.color4f(1.f,1.f,1.f,1.f);
        gGL.texCoord2f(0.f, 0.f);                 gGL.vertex2i(0, 0);
        gGL.texCoord2f((F32)width, 0.f);          gGL.vertex2i(width, 0);
        gGL.texCoord2f(0.f, (F32)height);         gGL.vertex2i(0, height);
        gGL.texCoord2f((F32)width, (F32)height);  gGL.vertex2i(width, height);
        gGL.end();
    }
    else
    {
        gViewerWindow->draw();
    }



    // reset current origin for font rendering, in case of tiling render
    LLFontGL::sCurOrigin.set(0, 0);
}

void render_disconnected_background()
{
    gUIProgram.bind();

    gGL.color4f(1,1,1,1);
    if (!gDisconnectedImagep && gDisconnected)
    {
        LL_INFOS() << "Loading last bitmap..." << LL_ENDL;

        std::string temp_str;
        temp_str = gDirUtilp->getLindenUserDir() + gDirUtilp->getDirDelimiter() + LLStartUp::getScreenLastFilename();

        LLPointer<LLImagePNG> image_png = new LLImagePNG;
        if( !image_png->load(temp_str) )
        {
            //LL_INFOS() << "Bitmap load failed" << LL_ENDL;
            return;
        }

        LLPointer<LLImageRaw> raw = new LLImageRaw;
        if (!image_png->decode(raw, 0.0f))
        {
            LL_INFOS() << "Bitmap decode failed" << LL_ENDL;
            gDisconnectedImagep = NULL;
            return;
        }

        U8 *rawp = raw->getData();
        S32 npixels = (S32)image_png->getWidth()*(S32)image_png->getHeight();
        for (S32 i = 0; i < npixels; i++)
        {
            S32 sum = 0;
            sum = *rawp + *(rawp+1) + *(rawp+2);
            sum /= 3;
            *rawp = ((S32)sum*6 + *rawp)/7;
            rawp++;
            *rawp = ((S32)sum*6 + *rawp)/7;
            rawp++;
            *rawp = ((S32)sum*6 + *rawp)/7;
            rawp++;
        }


        raw->expandToPowerOfTwo();
        gDisconnectedImagep = LLViewerTextureManager::getLocalTexture(raw.get(), false );
        gStartTexture = gDisconnectedImagep;
        gGL.getTexUnit(0)->unbind(LLTexUnit::TT_TEXTURE);
    }

    // Make sure the progress view always fills the entire window.
    S32 width = gViewerWindow->getWindowWidthScaled();
    S32 height = gViewerWindow->getWindowHeightScaled();

    if (gDisconnectedImagep)
    {
        LLGLSUIDefault gls_ui;
        gViewerWindow->setup2DRender();
        gGL.pushMatrix();
        {
            // scale ui to reflect UIScaleFactor
            // this can't be done in setup2DRender because it requires a
            // pushMatrix/popMatrix pair
            const LLVector2& display_scale = gViewerWindow->getDisplayScale();
            gGL.scalef(display_scale.mV[VX], display_scale.mV[VY], 1.f);

            gGL.getTexUnit(0)->bind(gDisconnectedImagep);
            gGL.color4f(1.f, 1.f, 1.f, 1.f);
            gl_rect_2d_simple_tex(width, height);
            gGL.getTexUnit(0)->unbind(LLTexUnit::TT_TEXTURE);
        }
        gGL.popMatrix();
    }
    gGL.flush();

    gUIProgram.unbind();
}

void display_cleanup()
{
    gDisconnectedImagep = NULL;
}
<|MERGE_RESOLUTION|>--- conflicted
+++ resolved
@@ -1747,15 +1747,7 @@
     }
 
 
-<<<<<<< HEAD
-    // <FS:Ansariel> gSavedSettings replacement
-    //if (gSavedSettings.getBOOL("RenderUIBuffer"))
-    static LLCachedControl<bool> renderUIBuffer(gSavedSettings, "RenderUIBuffer");
-    if (renderUIBuffer)
-    // </FS:Ansariel>
-=======
     if (LLPipeline::RenderUIBuffer)
->>>>>>> dc2aab4e
     {
         if (LLView::sIsRectDirty)
         {
