--- conflicted
+++ resolved
@@ -85,8 +85,6 @@
 
 #include "llenvironment.h"
 
-#include "llenvironment.h"
-
 extern LLPointer<LLViewerTexture> gStartTexture;
 extern bool gShiftFrame;
 
@@ -140,7 +138,7 @@
 	{
 		return; 
 	}
-	
+
 	gPipeline.updateGL();
 
 	// Update images?
@@ -1140,22 +1138,14 @@
 			}
 		}
 
-        if (LLPipeline::sRenderDeferred && gAtmosphere && gSavedSettings.getBOOL("RenderUseAdvancedAtmospherics"))
-        {
-            gPipeline.generateSkyIndirect();
-        }
-
 		if (LLPipeline::sRenderDeferred)
 		{
 			gPipeline.renderDeferredLighting(&gPipeline.mScreen);
-<<<<<<< HEAD
-=======
 		}
 
 		if (to_texture)
 		{
 			gPipeline.renderBloom(gSnapshot, zoom_factor, subfield);
->>>>>>> fa6e4137
 		}
 
 		LLPipeline::sUnderWaterRender = FALSE;
