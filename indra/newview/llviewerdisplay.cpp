--- conflicted
+++ resolved
@@ -876,21 +876,6 @@
             glClear(GL_DEPTH_BUFFER_BIT); // | GL_STENCIL_BUFFER_BIT);
 		}
 
-<<<<<<< HEAD
-		LLGLState::checkStates();
-
-		//if (!for_snapshot)
-		{
-			LL_PROFILE_ZONE_NAMED_CATEGORY_DISPLAY("display - 3")
-			LLAppViewer::instance()->pingMainloopTimeout("Display:Imagery");
-			gPipeline.generateHighlight(camera); // <FS:Ansariel> Factor out calls to getInstance
-			gPipeline.renderPhysicsDisplay();
-		}
-
-		LLGLState::checkStates();
-
-=======
->>>>>>> 76c6f3f0
 		//////////////////////////////////////
 		//
 		// Update images, using the image stats generated during object update/culling
