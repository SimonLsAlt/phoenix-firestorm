/** 
 * @file llviewerdisplay.cpp
 * @brief LLViewerDisplay class implementation
 *
 * $LicenseInfo:firstyear=2004&license=viewerlgpl$
 * Second Life Viewer Source Code
 * Copyright (C) 2010, Linden Research, Inc.
 * 
 * This library is free software; you can redistribute it and/or
 * modify it under the terms of the GNU Lesser General Public
 * License as published by the Free Software Foundation;
 * version 2.1 of the License only.
 * 
 * This library is distributed in the hope that it will be useful,
 * but WITHOUT ANY WARRANTY; without even the implied warranty of
 * MERCHANTABILITY or FITNESS FOR A PARTICULAR PURPOSE.  See the GNU
 * Lesser General Public License for more details.
 * 
 * You should have received a copy of the GNU Lesser General Public
 * License along with this library; if not, write to the Free Software
 * Foundation, Inc., 51 Franklin Street, Fifth Floor, Boston, MA  02110-1301  USA
 * 
 * Linden Research, Inc., 945 Battery Street, San Francisco, CA  94111  USA
 * $/LicenseInfo$
 */

#include "llviewerprecompiledheaders.h"

#include "llviewerdisplay.h"

#include "llgl.h"
#include "llrender.h"
#include "llglheaders.h"
#include "llagent.h"
#include "llagentcamera.h"
#include "llviewercontrol.h"
#include "llcoord.h"
#include "llcriticaldamp.h"
#include "lldir.h"
#include "lldynamictexture.h"
#include "lldrawpoolalpha.h"
#include "llfeaturemanager.h"
//#include "llfirstuse.h"
#include "llhudmanager.h"
#include "llimagepng.h"
#include "llmemory.h"
#include "llselectmgr.h"
#include "llsky.h"
#include "llstartup.h"
#include "lltoolfocus.h"
#include "lltoolmgr.h"
#include "lltooldraganddrop.h"
#include "lltoolpie.h"
#include "lltracker.h"
#include "lltrans.h"
#include "llui.h"
#include "llviewercamera.h"
#include "llviewerobjectlist.h"
#include "llviewerparcelmgr.h"
#include "llviewerwindow.h"
#include "llvoavatarself.h"
#include "llvograss.h"
#include "llworld.h"
#include "pipeline.h"
#include "llspatialpartition.h"
#include "llappviewer.h"
#include "llstartup.h"
#include "llviewershadermgr.h"
#include "llfasttimer.h"
#include "llfloatertools.h"
#include "llviewertexturelist.h"
#include "llfocusmgr.h"
#include "llcubemap.h"
#include "llviewerregion.h"
#include "lldrawpoolwater.h"
#include "lldrawpoolbump.h"
#include "llpostprocess.h"
#include "llscenemonitor.h"

#include "llenvironment.h"
<<<<<<< HEAD
// [RLVa:KB] - Checked: 2011-05-22 (RLVa-1.3.1a)
#include "llvisualeffect.h"
#include "rlvactions.h"
#include "rlvlocks.h"
// [/RLVa:KB]
#include "llpresetsmanager.h"
#include "fsdata.h"
#include "fsperfstats.h" // <FS:Beq> performance stats support
=======
#include "llperfstats.h"
>>>>>>> 7bb47833

extern LLPointer<LLViewerTexture> gStartTexture;
extern bool gShiftFrame;

LLPointer<LLViewerTexture> gDisconnectedImagep = NULL;

// used to toggle renderer back on after teleport
BOOL		 gTeleportDisplay = FALSE;
LLFrameTimer gTeleportDisplayTimer;
LLFrameTimer gTeleportArrivalTimer;
const F32		RESTORE_GL_TIME = 5.f;	// Wait this long while reloading textures before we raise the curtain
// <FS:Ansariel> Draw Distance stepping; originally based on SpeedRez by Henri Beauchamp, licensed under LGPL
F32			gSavedDrawDistance = 0.0f;
F32			gLastDrawDistanceStep = 0.0f;
// <FS:Ansariel> FIRE-12004: Attachments getting lost on TP
LLFrameTimer gPostTeleportFinishKillObjectDelayTimer;
// <FS:Ansariel> FIRE-15917 / FIRE-31906: Mesh attachments sometimes vanish after teleports
bool postTeleportResetVB = false;
LLFrameTimer postTeleportResetVBTimer;

BOOL gForceRenderLandFence = FALSE;
BOOL gDisplaySwapBuffers = FALSE;
BOOL gDepthDirty = FALSE;
BOOL gResizeScreenTexture = FALSE;
BOOL gResizeShadowTexture = FALSE;
BOOL gWindowResized = FALSE;
BOOL gSnapshot = FALSE;
BOOL gShaderProfileFrame = FALSE;

// This is how long the sim will try to teleport you before giving up.
const F32 TELEPORT_EXPIRY = 15.0f;
// Additional time (in seconds) to wait per attachment
const F32 TELEPORT_EXPIRY_PER_ATTACHMENT = 3.f;

U32 gRecentFrameCount = 0; // number of 'recent' frames
LLFrameTimer gRecentFPSTime;
LLFrameTimer gRecentMemoryTime;
LLFrameTimer gAssetStorageLogTime;

// Rendering stuff
void pre_show_depth_buffer();
void post_show_depth_buffer();
void render_ui(F32 zoom_factor = 1.f, int subfield = 0);
void swap();
void render_hud_attachments();
void render_ui_3d();
void render_ui_2d();
void render_disconnected_background();

void display_startup()
{
	if (   !gViewerWindow
		|| !gViewerWindow->getActive()
		|| !gViewerWindow->getWindow()->getVisible() 
		|| gViewerWindow->getWindow()->getMinimized()
		|| gNonInteractive)
	{
		return; 
	}

	gPipeline.updateGL();

	// Written as branch to appease GCC which doesn't like different
	// pointer types across ternary ops
	//
	if (!LLViewerFetchedTexture::sWhiteImagep.isNull())
	{
	LLTexUnit::sWhiteTexture = LLViewerFetchedTexture::sWhiteImagep->getTexName();
	}

	LLGLSDefault gls_default;

	// Required for HTML update in login screen
	static S32 frame_count = 0;

	LLGLState::checkStates();
	LLGLState::checkTextureChannels();

	if (frame_count++ > 1) // make sure we have rendered a frame first
	{
		LLViewerDynamicTexture::updateAllInstances();
	}
    else
    {
        LL_DEBUGS("Window") << "First display_startup frame" << LL_ENDL;
    }

	LLGLState::checkStates();
	LLGLState::checkTextureChannels();

	glClear(GL_DEPTH_BUFFER_BIT | GL_COLOR_BUFFER_BIT | GL_STENCIL_BUFFER_BIT);
	LLGLSUIDefault gls_ui;
	gPipeline.disableLights();

	if (gViewerWindow)
	gViewerWindow->setup2DRender();
	gGL.color4f(1,1,1,1);
	if (gViewerWindow)
	gViewerWindow->draw();
	gGL.flush();

	LLVertexBuffer::unbind();

	LLGLState::checkStates();
	LLGLState::checkTextureChannels();

	if (gViewerWindow && gViewerWindow->getWindow())
	gViewerWindow->getWindow()->swapBuffers();

	glClear(GL_DEPTH_BUFFER_BIT);
}

static LLTrace::BlockTimerStatHandle FTM_UPDATE_CAMERA("Update Camera");

void display_update_camera()
{
	LL_RECORD_BLOCK_TIME(FTM_UPDATE_CAMERA);
	// TODO: cut draw distance down if customizing avatar?
	// TODO: cut draw distance on per-parcel basis?

	// Cut draw distance in half when customizing avatar,
	// but on the viewer only.
	F32 final_far = gAgentCamera.mDrawDistance;
	if (CAMERA_MODE_CUSTOMIZE_AVATAR == gAgentCamera.getCameraMode())
	{
		final_far *= 0.5f;
	}
// <FS:CR> Aurora sim
	if(LLWorld::getInstance()->getLockedDrawDistance())
	{
		//Reset the draw distance and do not update with the new val
		final_far = LLViewerCamera::getInstance()->getFar();
	}
// </FS:CR> Aurora sim
	LLViewerCamera::getInstance()->setFar(final_far);
	gViewerWindow->setup3DRender();
	
	// Update land visibility too
	LLWorld::getInstance()->setLandFarClip(final_far);
}

// Write some stats to LL_INFOS()
void display_stats()
{
	LL_PROFILE_ZONE_SCOPED
	// <FS:Ansariel> gSavedSettings replacement
	//F32 fps_log_freq = gSavedSettings.getF32("FPSLogFrequency");
	static LLCachedControl<F32> fpsLogFrequency(gSavedSettings, "FPSLogFrequency");
	F32 fps_log_freq = (F32)fpsLogFrequency;
	// </FS:Ansariel>
	if (fps_log_freq > 0.f && gRecentFPSTime.getElapsedTimeF32() >= fps_log_freq)
	{
		LL_PROFILE_ZONE_NAMED_CATEGORY_DISPLAY("DS - FPS");
		F32 fps = gRecentFrameCount / fps_log_freq;
		LL_INFOS() << llformat("FPS: %.02f", fps) << LL_ENDL;
		gRecentFrameCount = 0;
		gRecentFPSTime.reset();
	}
	// <FS:Ansariel> gSavedSettings replacement
	//F32 mem_log_freq = gSavedSettings.getF32("MemoryLogFrequency");
	static LLCachedControl<F32> memoryLogFrequency(gSavedSettings, "MemoryLogFrequency");
	F32 mem_log_freq = (F32)memoryLogFrequency;
	// </FS:Ansariel>
	if (mem_log_freq > 0.f && gRecentMemoryTime.getElapsedTimeF32() >= mem_log_freq)
	{
		LL_PROFILE_ZONE_NAMED_CATEGORY_DISPLAY("DS - Memory");
		gMemoryAllocated = U64Bytes(LLMemory::getCurrentRSS());
		U32Megabytes memory = gMemoryAllocated;
		LL_INFOS() << "MEMORY: " << memory << LL_ENDL;
		LLMemory::logMemoryInfo(TRUE) ;
		gRecentMemoryTime.reset();
	}
    F32 asset_storage_log_freq = gSavedSettings.getF32("AssetStorageLogFrequency");
    if (asset_storage_log_freq > 0.f && gAssetStorageLogTime.getElapsedTimeF32() >= asset_storage_log_freq)
    {
		LL_PROFILE_ZONE_NAMED_CATEGORY_DISPLAY("DS - Asset Storage");
        gAssetStorageLogTime.reset();
        gAssetStorage->logAssetStorageInfo();
    }
}

static LLTrace::BlockTimerStatHandle FTM_PICK("Picking");
static LLTrace::BlockTimerStatHandle FTM_RENDER("Render");
static LLTrace::BlockTimerStatHandle FTM_RENDER_HUD("Render HUD");
static LLTrace::BlockTimerStatHandle FTM_UPDATE_SKY("Update Sky");
static LLTrace::BlockTimerStatHandle FTM_UPDATE_DYNAMIC_TEXTURES("Update Dynamic Textures");
static LLTrace::BlockTimerStatHandle FTM_IMAGE_UPDATE("Update Images");
static LLTrace::BlockTimerStatHandle FTM_IMAGE_UPDATE_CLASS("Class");
static LLTrace::BlockTimerStatHandle FTM_IMAGE_UPDATE_BUMP("Image Update Bump");
static LLTrace::BlockTimerStatHandle FTM_IMAGE_UPDATE_LIST("List");
static LLTrace::BlockTimerStatHandle FTM_IMAGE_UPDATE_DELETE("Delete");
static LLTrace::BlockTimerStatHandle FTM_RESIZE_WINDOW("Resize Window");
static LLTrace::BlockTimerStatHandle FTM_HUD_UPDATE("HUD Update");
static LLTrace::BlockTimerStatHandle FTM_DISPLAY_UPDATE_GEOM("Update Geom");
static LLTrace::BlockTimerStatHandle FTM_TEXTURE_UNBIND("Texture Unbind");
static LLTrace::BlockTimerStatHandle FTM_TELEPORT_DISPLAY("Teleport Display");
static LLTrace::BlockTimerStatHandle FTM_EEP_UPDATE("Env Update");

// Paint the display!
void display(BOOL rebuild, F32 zoom_factor, int subfield, BOOL for_snapshot)
{
<<<<<<< HEAD
	FSPerfStats::RecordSceneTime T (FSPerfStats::StatType_t::RENDER_DISPLAY); // <FS:Beq/> render time capture - This is the main stat for overall rendering.
	LL_RECORD_BLOCK_TIME(FTM_RENDER);
=======
    LLPerfStats::RecordSceneTime T (LLPerfStats::StatType_t::RENDER_DISPLAY); // render time capture - This is the main stat for overall rendering.
    LL_RECORD_BLOCK_TIME(FTM_RENDER);
>>>>>>> 7bb47833

	LLViewerCamera& camera = LLViewerCamera::instance(); // <FS:Ansariel> Factor out calls to getInstance

	if (gWindowResized)
	{ //skip render on frames where window has been resized
		LL_DEBUGS("Window") << "Resizing window" << LL_ENDL;
		LL_RECORD_BLOCK_TIME(FTM_RESIZE_WINDOW);
		gGL.flush();
		glClear(GL_COLOR_BUFFER_BIT);
		gViewerWindow->getWindow()->swapBuffers();
		LLPipeline::refreshCachedSettings();
		gPipeline.resizeScreenTexture();
		gResizeScreenTexture = FALSE;
		gWindowResized = FALSE;
		return;
	}

    if (gResizeShadowTexture)
	{ //skip render on frames where window has been resized
		gPipeline.resizeShadowTexture();
		gResizeShadowTexture = FALSE;
	}

	if (LLPipeline::sRenderDeferred)
	{ //hack to make sky show up in deferred snapshots
		for_snapshot = FALSE;
	}

	if (LLPipeline::sRenderFrameTest)
	{
		send_agent_pause();
	}

	gSnapshot = for_snapshot;

	LLGLSDefault gls_default;
	LLGLDepthTest gls_depth(GL_TRUE, GL_TRUE, GL_LEQUAL);
	
	LLVertexBuffer::unbind();

	LLGLState::checkStates();
	LLGLState::checkTextureChannels();
	
	stop_glerror();

	gPipeline.disableLights();

	// <FS:Ansariel> FIRE-15917 / FIRE-31906: Mesh attachments sometimes vanish after teleports
	static LLCachedControl<F32> teleportArrivalDelay(gSavedSettings, "TeleportArrivalDelay");
	if (postTeleportResetVB && postTeleportResetVBTimer.getElapsedTimeF32() > teleportArrivalDelay())
	{
		LL_INFOS("Teleport") << "Resetting Vertex Buffers after TP finished" << LL_ENDL;
		postTeleportResetVB = false;
		postTeleportResetVBTimer.stop();
		gPipeline.resetVertexBuffers();
	}
	// </FS:Ansariel>
	
	//reset vertex buffers if needed
	gPipeline.doResetVertexBuffers();

	stop_glerror();

	// Don't draw if the window is hidden or minimized.
	// In fact, must explicitly check the minimized state before drawing.
	// Attempting to draw into a minimized window causes a GL error. JC
	if (   !gViewerWindow->getActive()
		|| !gViewerWindow->getWindow()->getVisible() 
		|| gViewerWindow->getWindow()->getMinimized() 
		|| gNonInteractive)
	{
		// Clean up memory the pools may have allocated
		if (rebuild)
		{
			stop_glerror();
			gPipeline.rebuildPools();
			stop_glerror();
		}

		// <FS:ND> FIRE-15789; Make sure there's not backlog for thousands and thousands of beam objects
		LLHUDObject::renderAllForTimer();
		// </FS:ND>

		stop_glerror();
		gViewerWindow->returnEmptyPicks();
		stop_glerror();
		return; 
	}

	gViewerWindow->checkSettings();
	
	{
		LL_RECORD_BLOCK_TIME(FTM_PICK);
		LLAppViewer::instance()->pingMainloopTimeout("Display:Pick");
		gViewerWindow->performPick();
	}
	
	LLAppViewer::instance()->pingMainloopTimeout("Display:CheckStates");
	LLGLState::checkStates();
	LLGLState::checkTextureChannels();
	
	//////////////////////////////////////////////////////////
	//
	// Logic for forcing window updates if we're in drone mode.
	//

	// *TODO: Investigate running display() during gHeadlessClient.  See if this early exit is needed DK 2011-02-18
	if (gHeadlessClient) 
	{
#if LL_WINDOWS
		static F32 last_update_time = 0.f;
		if ((gFrameTimeSeconds - last_update_time) > 1.f)
		{
			InvalidateRect((HWND)gViewerWindow->getPlatformWindow(), NULL, FALSE);
			last_update_time = gFrameTimeSeconds;
		}
#elif LL_DARWIN
		// MBW -- Do something clever here.
#endif
		// Not actually rendering, don't bother.
		return;
	}


	//
	// Bail out if we're in the startup state and don't want to try to
	// render the world.
	//
	// <FS:Ansariel> Revert to original state to prevent flickering if login progress screen is disabled
	//if (LLStartUp::getStartupState() < STATE_PRECACHE)
	if (LLStartUp::getStartupState() < STATE_STARTED)
	// </FS:Ansariel>
	{
		LLAppViewer::instance()->pingMainloopTimeout("Display:Startup");
		display_startup();
		return;
	}


	if (gShaderProfileFrame)
	{
		LLGLSLShader::initProfile();
	}

	//LLGLState::verify(FALSE);

	/////////////////////////////////////////////////
	//
	// Update GL Texture statistics (used for discard logic?)
	//

	LLAppViewer::instance()->pingMainloopTimeout("Display:TextureStats");
	stop_glerror();

	LLImageGL::updateStats(gFrameTimeSeconds);
	
// <FS:CR> Aurora sim
	//LLVOAvatar::sRenderName = gSavedSettings.getS32("AvatarNameTagMode");
	static LLCachedControl<S32> avatarNameTagMode(gSavedSettings, "AvatarNameTagMode");
	S32 RenderName = (S32)avatarNameTagMode;

	if(RenderName > LLWorld::getInstance()->getAllowRenderName())//The most restricted gets set here
		RenderName = LLWorld::getInstance()->getAllowRenderName();
	LLVOAvatar::sRenderName = RenderName;
// <FS:CR> Aurora sim

	// <FS:Ansariel> gSavedSettings replacement
	//LLVOAvatar::sRenderGroupTitles = (gSavedSettings.getBOOL("NameTagShowGroupTitles") && gSavedSettings.getS32("AvatarNameTagMode"));
	static LLCachedControl<bool> nameTagShowGroupTitles(gSavedSettings, "NameTagShowGroupTitles");
	LLVOAvatar::sRenderGroupTitles = (nameTagShowGroupTitles && LLVOAvatar::sRenderName);
	// </FS:Ansariel>
	
	gPipeline.mBackfaceCull = TRUE;
	gFrameCount++;
	gRecentFrameCount++;
	if (gFocusMgr.getAppHasFocus())
	{
		gForegroundFrameCount++;
	}

	//////////////////////////////////////////////////////////
	//
	// Display start screen if we're teleporting, and skip render
	//

	if (gTeleportDisplay)
	{
		LL_RECORD_BLOCK_TIME(FTM_TELEPORT_DISPLAY);
		LLAppViewer::instance()->pingMainloopTimeout("Display:Teleport");
		static LLCachedControl<F32> teleport_arrival_delay(gSavedSettings, "TeleportArrivalDelay");
		static LLCachedControl<F32> teleport_local_delay(gSavedSettings, "TeleportLocalDelay");

		S32 attach_count = 0;
		if (isAgentAvatarValid())
		{
			attach_count = gAgentAvatarp->getAttachmentCount();
		}
		F32 teleport_save_time = TELEPORT_EXPIRY + TELEPORT_EXPIRY_PER_ATTACHMENT * attach_count;
		F32 teleport_elapsed = gTeleportDisplayTimer.getElapsedTimeF32();
		F32 teleport_percent = teleport_elapsed * (100.f / teleport_save_time);
		if( (gAgent.getTeleportState() != LLAgent::TELEPORT_START) && (teleport_percent > 100.f) )
		{
			// Give up.  Don't keep the UI locked forever.
			LL_WARNS("Teleport") << "Giving up on teleport. elapsed time " << teleport_elapsed << " exceeds max time " << teleport_save_time << LL_ENDL;
			gAgent.setTeleportState( LLAgent::TELEPORT_NONE );
			gAgent.setTeleportMessage(std::string());
		}

		const std::string& message = gAgent.getTeleportMessage();
		switch( gAgent.getTeleportState() )
		{
		case LLAgent::TELEPORT_PENDING:
			gTeleportDisplayTimer.reset();
			gViewerWindow->setShowProgress(TRUE,!gSavedSettings.getBOOL("FSDisableTeleportScreens"));
			gViewerWindow->setProgressPercent(llmin(teleport_percent, 0.0f));
			gAgent.setTeleportMessage(LLAgent::sTeleportProgressMessages["pending"]);
			gViewerWindow->setProgressString(LLAgent::sTeleportProgressMessages["pending"]);
			break;

		case LLAgent::TELEPORT_START:
			// Transition to REQUESTED.  Viewer has sent some kind
			// of TeleportRequest to the source simulator

			// Reset view angle if in mouselook. Fixes camera angle getting stuck on teleport. -Zi
			if(gAgentCamera.cameraMouselook())
			{
				// If someone knows how to call "View.ZoomDefault" by hand, we should do that instead of
				// replicating the behavior here. -Zi
				camera.setDefaultFOV(DEFAULT_FIELD_OF_VIEW);
				if(gSavedSettings.getBOOL("FSResetCameraOnTP"))
				{
					gSavedSettings.setF32("CameraAngle", camera.getView()); // FS:LO Dont reset rightclick zoom when we teleport however. Fixes FIRE-6246.
				}
				// also, reset the marker for "currently zooming" in the mouselook zoom settings. -Zi
				LLVector3 vTemp=gSavedSettings.getVector3("_NACL_MLFovValues");
				vTemp.mV[2]=0.0f;
				gSavedSettings.setVector3("_NACL_MLFovValues",vTemp);
			}

			gTeleportDisplayTimer.reset();
			gViewerWindow->setShowProgress(TRUE,!gSavedSettings.getBOOL("FSDisableTeleportScreens"));
			gViewerWindow->setProgressPercent(llmin(teleport_percent, 0.0f));
			LL_INFOS("Teleport") << "A teleport request has been sent, setting state to TELEPORT_REQUESTED" << LL_ENDL;
			gAgent.setTeleportState( LLAgent::TELEPORT_REQUESTED );
			gAgent.setTeleportMessage(
				LLAgent::sTeleportProgressMessages["requesting"]);
			gViewerWindow->setProgressString(LLAgent::sTeleportProgressMessages["requesting"]);
			FSData::instance().selectNextMOTD();
			gViewerWindow->setProgressMessage(gAgent.mMOTD);
			break;

		case LLAgent::TELEPORT_REQUESTED:
			// Waiting for source simulator to respond
			gViewerWindow->setProgressPercent( llmin(teleport_percent, 37.5f) );
			gViewerWindow->setProgressString(message);
			break;

		case LLAgent::TELEPORT_MOVING:
			// Viewer has received destination location from source simulator
			gViewerWindow->setProgressPercent( llmin(teleport_percent, 75.f) );
			gViewerWindow->setProgressString(message);
			break;

		case LLAgent::TELEPORT_START_ARRIVAL:
			// Transition to ARRIVING.  Viewer has received avatar update, etc., from destination simulator
			gTeleportArrivalTimer.reset();
				gViewerWindow->setProgressCancelButtonVisible(FALSE, LLTrans::getString("Cancel"));
			gViewerWindow->setProgressPercent(75.f);
			LL_INFOS("Teleport") << "Changing state to TELEPORT_ARRIVING" << LL_ENDL;
			gAgent.setTeleportState( LLAgent::TELEPORT_ARRIVING );
			gAgent.setTeleportMessage(
				LLAgent::sTeleportProgressMessages["arriving"]);
			gAgent.sheduleTeleportIM();
			gTextureList.mForceResetTextureStats = TRUE;
			if(!gSavedSettings.getBOOL("FSDisableTeleportScreens"))
			{
				gAgentCamera.resetView(TRUE, TRUE);
			}

			// <FS:Ansariel> FIRE-12004: Attachments getting lost on TP
			gPostTeleportFinishKillObjectDelayTimer.reset();

			// <FS:Ansariel> FIRE-15917 / FIRE-31906: Mesh attachments sometimes vanish after teleports
			postTeleportResetVB = true;
			postTeleportResetVBTimer.start();
			// </FS:Ansariel>
			break;

		case LLAgent::TELEPORT_ARRIVING:
			// Make the user wait while content "pre-caches"
			{
				F32 arrival_fraction = (gTeleportArrivalTimer.getElapsedTimeF32() / teleport_arrival_delay());
				if( arrival_fraction > 1.f || gSavedSettings.getBOOL("FSDisableTeleportScreens") )
				{
					arrival_fraction = 1.f;
					//LLFirstUse::useTeleport();
					LL_INFOS("Teleport") << "arrival_fraction is " << arrival_fraction << " changing state to TELEPORT_NONE" << LL_ENDL;
					gAgent.setTeleportState( LLAgent::TELEPORT_NONE );
				}
				gViewerWindow->setProgressCancelButtonVisible(FALSE, LLTrans::getString("Cancel"));
				gViewerWindow->setProgressPercent(  arrival_fraction * 25.f + 75.f);
				gViewerWindow->setProgressString(message);
			}
			break;

		case LLAgent::TELEPORT_LOCAL:
			// Short delay when teleporting in the same sim (progress screen active but not shown - did not
			// fall-through from TELEPORT_START)
			{
				// <FS:CR> FIRE-8721 - Remove local teleport delay
				//if( gTeleportDisplayTimer.getElapsedTimeF32() > teleport_local_delay() )
				// </FS:CR>
				{
					//LLFirstUse::useTeleport();
					LL_INFOS("Teleport") << "State is local and gTeleportDisplayTimer " << gTeleportDisplayTimer.getElapsedTimeF32()
										 << " exceeds teleport_local_delete " << teleport_local_delay
										 << "; setting state to TELEPORT_NONE"
										 << LL_ENDL;
					gAgent.setTeleportState( LLAgent::TELEPORT_NONE );
				}
			}
			break;

		case LLAgent::TELEPORT_NONE:
			// No teleport in progress
			gViewerWindow->setShowProgress(FALSE,FALSE);
			gTeleportDisplay = FALSE;
			break;
		}
	}
    else if(LLAppViewer::instance()->logoutRequestSent())
	{
		LLAppViewer::instance()->pingMainloopTimeout("Display:Logout");
		F32 percent_done = gLogoutTimer.getElapsedTimeF32() * 100.f / gLogoutMaxTime;
		if (percent_done > 100.f)
		{
			percent_done = 100.f;
		}

		if( LLApp::isExiting() )
		{
			percent_done = 100.f;
		}
		
		gViewerWindow->setProgressPercent( percent_done );
		gViewerWindow->setProgressMessage(std::string());
	}
	else
	if (gRestoreGL)
	{
		LLAppViewer::instance()->pingMainloopTimeout("Display:RestoreGL");
		F32 percent_done = gRestoreGLTimer.getElapsedTimeF32() * 100.f / RESTORE_GL_TIME;
		if( percent_done > 100.f )
		{
			gViewerWindow->setShowProgress(FALSE,FALSE);
			gRestoreGL = FALSE;
		}
		else
		{

			if( LLApp::isExiting() )
			{
				percent_done = 100.f;
			}
			
			gViewerWindow->setProgressPercent( percent_done );
		}
		gViewerWindow->setProgressMessage(std::string());
	}

	// <FS::Ansariel> Draw Distance stepping; originally based on SpeedRez by Henri Beauchamp, licensed under LGPL
	// Progressively increase draw distance after TP when required.
	static LLCachedControl<F32> renderFarClip(gSavedSettings, "RenderFarClip");
	if (gSavedDrawDistance > 0.0f && gAgent.getTeleportState() == LLAgent::TELEPORT_NONE)
	{
		if (gLastDrawDistanceStep != renderFarClip())
		{
			LLPresetsManager::instance().setIsDrawDistanceSteppingActive(false);
			gSavedDrawDistance = 0.0f;
			gLastDrawDistanceStep = 0.0f;
			gSavedSettings.setF32("FSSavedRenderFarClip", 0.0f);
		}

		if (gTeleportArrivalTimer.getElapsedTimeF32() >=
			(F32)gSavedSettings.getU32("FSRenderFarClipSteppingInterval"))
		{
			gTeleportArrivalTimer.reset();
			F32 current = gSavedSettings.getF32("RenderFarClip");
			if (gSavedDrawDistance > current)
			{
				current *= 2.0f;
				if (current > gSavedDrawDistance)
				{
					current = gSavedDrawDistance;
				}
				gSavedSettings.setF32("RenderFarClip", current);
				gLastDrawDistanceStep = current;
			}
			if (current >= gSavedDrawDistance)
			{
				LLPresetsManager::instance().setIsDrawDistanceSteppingActive(false);
				gSavedDrawDistance = 0.0f;
				gLastDrawDistanceStep = 0.0f;
				gSavedSettings.setF32("FSSavedRenderFarClip", 0.0f);
			}
		}
	}
	// </FS::Ansariel>

	//////////////////////////
	//
	// Prepare for the next frame
	//

	/////////////////////////////
	//
	// Update the camera
	//
	//

	LLAppViewer::instance()->pingMainloopTimeout("Display:Camera");
    if (LLViewerCamera::instanceExists())
    {
        LLViewerCamera::getInstance()->setZoomParameters(zoom_factor, subfield);
        LLViewerCamera::getInstance()->setNear(MIN_NEAR_PLANE);
    }

	//////////////////////////
	//
	// clear the next buffer
	// (must follow dynamic texture writing since that uses the frame buffer)
	//

	if (gDisconnected)
	{
		LLAppViewer::instance()->pingMainloopTimeout("Display:Disconnected");
		render_ui();
		swap();
	}
	
	//////////////////////////
	//
	// Set rendering options
	//
	//
	LLAppViewer::instance()->pingMainloopTimeout("Display:RenderSetup");
	stop_glerror();

	///////////////////////////////////////
	//
	// Slam lighting parameters back to our defaults.
	// Note that these are not the same as GL defaults...

	stop_glerror();
	gGL.setAmbientLightColor(LLColor4::white);
	stop_glerror();
			
	/////////////////////////////////////
	//
	// Render
	//
	// Actually push all of our triangles to the screen.
	//

	// do render-to-texture stuff here
	if (gPipeline.hasRenderDebugFeatureMask(LLPipeline::RENDER_DEBUG_FEATURE_DYNAMIC_TEXTURES))
	{
		LLAppViewer::instance()->pingMainloopTimeout("Display:DynamicTextures");
		LL_RECORD_BLOCK_TIME(FTM_UPDATE_DYNAMIC_TEXTURES);
		if (LLViewerDynamicTexture::updateAllInstances())
		{
			gGL.setColorMask(true, true);
			glClear(GL_DEPTH_BUFFER_BIT);
		}
	}

	gViewerWindow->setup3DViewport();

	gPipeline.resetFrameStats();	// Reset per-frame statistics.
	
	if (!gDisconnected)
	{
		LL_PROFILE_ZONE_NAMED_CATEGORY_DISPLAY("display - 1");
		LLAppViewer::instance()->pingMainloopTimeout("Display:Update");
		if (gPipeline.hasRenderType(LLPipeline::RENDER_TYPE_HUD))
		{ //don't draw hud objects in this frame
			gPipeline.toggleRenderType(LLPipeline::RENDER_TYPE_HUD);
		}

		if (gPipeline.hasRenderType(LLPipeline::RENDER_TYPE_HUD_PARTICLES))
		{ //don't draw hud particles in this frame
			gPipeline.toggleRenderType(LLPipeline::RENDER_TYPE_HUD_PARTICLES);
		}

		stop_glerror();
		display_update_camera();
		stop_glerror();
				
		{
			LL_RECORD_BLOCK_TIME(FTM_EEP_UPDATE);
            // update all the sky/atmospheric/water settings
            LLEnvironment::instance().update(&camera); // <FS:Ansariel> Factor out calls to getInstance
		}

		// *TODO: merge these two methods
		{
			LL_RECORD_BLOCK_TIME(FTM_HUD_UPDATE);
			LLHUDManager::getInstance()->updateEffects();
			LLHUDObject::updateAll();
			stop_glerror();
		}

		{
			LL_RECORD_BLOCK_TIME(FTM_DISPLAY_UPDATE_GEOM);
			const F32 max_geom_update_time = 0.005f*10.f*gFrameIntervalSeconds.value(); // 50 ms/second update time
			gPipeline.createObjects(max_geom_update_time);
			gPipeline.processPartitionQ();
			gPipeline.updateGeom(max_geom_update_time);
			stop_glerror();
		}

		gPipeline.updateGL();
		
		stop_glerror();

		LLAppViewer::instance()->pingMainloopTimeout("Display:Cull");
		
		//Increment drawable frame counter
		LLDrawable::incrementVisible();

		LLSpatialGroup::sNoDelete = TRUE;
		LLTexUnit::sWhiteTexture = LLViewerFetchedTexture::sWhiteImagep->getTexName();

		S32 occlusion = LLPipeline::sUseOcclusion;
		if (gDepthDirty)
		{ //depth buffer is invalid, don't overwrite occlusion state
			LLPipeline::sUseOcclusion = llmin(occlusion, 1);
		}
		gDepthDirty = FALSE;

		LLGLState::checkStates();
		LLGLState::checkTextureChannels();

		static LLCullResult result;
		LLViewerCamera::sCurCameraID = LLViewerCamera::CAMERA_WORLD;
		LLPipeline::sUnderWaterRender = LLViewerCamera::getInstance()->cameraUnderWater();
		gPipeline.updateCull(*LLViewerCamera::getInstance(), result);
		stop_glerror();

		LLGLState::checkStates();
		LLGLState::checkTextureChannels();
		
		LLAppViewer::instance()->pingMainloopTimeout("Display:Swap");
		
		{ 
			LL_PROFILE_ZONE_NAMED_CATEGORY_DISPLAY("display - 2")
			if (gResizeScreenTexture)
			{
				gResizeScreenTexture = FALSE;
				gPipeline.resizeScreenTexture();
			}

			gGL.setColorMask(true, true);
			glClearColor(0,0,0,0);

			LLGLState::checkStates();
			LLGLState::checkTextureChannels();

			if (!for_snapshot)
			{
				if (gFrameCount > 1)
				{ //for some reason, ATI 4800 series will error out if you 
				  //try to generate a shadow before the first frame is through
					gPipeline.generateSunShadow(camera); // <FS:Ansariel> Factor out calls to getInstance
				}

				LLVertexBuffer::unbind();

				LLGLState::checkStates();
				LLGLState::checkTextureChannels();

				glh::matrix4f proj = get_current_projection();
				glh::matrix4f mod = get_current_modelview();
				glViewport(0,0,512,512);

				LLVOAvatar::updateImpostors();

				set_current_projection(proj);
				set_current_modelview(mod);
				gGL.matrixMode(LLRender::MM_PROJECTION);
				gGL.loadMatrix(proj.m);
				gGL.matrixMode(LLRender::MM_MODELVIEW);
				gGL.loadMatrix(mod.m);
				gViewerWindow->setup3DViewport();

				LLGLState::checkStates();
				LLGLState::checkTextureChannels();

			}
			glClear(GL_DEPTH_BUFFER_BIT | GL_STENCIL_BUFFER_BIT);
		}

		LLGLState::checkStates();

		//if (!for_snapshot)
		{
			LL_PROFILE_ZONE_NAMED_CATEGORY_DISPLAY("display - 3")
			LLAppViewer::instance()->pingMainloopTimeout("Display:Imagery");
			gPipeline.generateWaterReflection(camera); // <FS:Ansariel> Factor out calls to getInstance
			gPipeline.generateHighlight(camera); // <FS:Ansariel> Factor out calls to getInstance
			gPipeline.renderPhysicsDisplay();
		}

		LLGLState::checkStates();

		//////////////////////////////////////
		//
		// Update images, using the image stats generated during object update/culling
		//
		// Can put objects onto the retextured list.
		//
		// Doing this here gives hardware occlusion queries extra time to complete
		LLAppViewer::instance()->pingMainloopTimeout("Display:UpdateImages");
		
		{
			LL_RECORD_BLOCK_TIME(FTM_IMAGE_UPDATE);
			
			{
				LL_RECORD_BLOCK_TIME(FTM_IMAGE_UPDATE_CLASS);
				LLViewerTexture::updateClass();
			}

            LLImageGLThread::updateClass();

			{
				LL_RECORD_BLOCK_TIME(FTM_IMAGE_UPDATE_BUMP);
				gBumpImageList.updateImages();  // must be called before gTextureList version so that it's textures are thrown out first.
			}

			{
				LL_RECORD_BLOCK_TIME(FTM_IMAGE_UPDATE_LIST);
				F32 max_image_decode_time = 0.050f*gFrameIntervalSeconds.value(); // 50 ms/second decode time
				max_image_decode_time = llclamp(max_image_decode_time, 0.002f, 0.005f ); // min 2ms/frame, max 5ms/frame)
				gTextureList.updateImages(max_image_decode_time);
			}

			/*{
				LL_RECORD_BLOCK_TIME(FTM_IMAGE_UPDATE_DELETE);
				//remove dead textures from GL
				LLImageGL::deleteDeadTextures();
				stop_glerror();
			}*/
		}

		LLGLState::checkStates();

		///////////////////////////////////
		//
		// StateSort
		//
		// Responsible for taking visible objects, and adding them to the appropriate draw orders.
		// In the case of alpha objects, z-sorts them first.
		// Also creates special lists for outlines and selected face rendering.
		//
		LLAppViewer::instance()->pingMainloopTimeout("Display:StateSort");
		{
			LL_PROFILE_ZONE_NAMED_CATEGORY_DISPLAY("display - 4")
			LLViewerCamera::sCurCameraID = LLViewerCamera::CAMERA_WORLD;
			gPipeline.stateSort(camera, result); // <FS:Ansariel> Factor out calls to getInstance
			stop_glerror();
				
			if (rebuild)
			{
				//////////////////////////////////////
				//
				// rebuildPools
				//
				//
				gPipeline.rebuildPools();
				stop_glerror();
			}
		}

		LLSceneMonitor::getInstance()->fetchQueryResult();
		
		LLGLState::checkStates();

		LLPipeline::sUseOcclusion = occlusion;

		{
			LLAppViewer::instance()->pingMainloopTimeout("Display:Sky");
			LL_PROFILE_ZONE_NAMED_CATEGORY_ENVIRONMENT("update sky"); //LL_RECORD_BLOCK_TIME(FTM_UPDATE_SKY);	
			gSky.updateSky();
		}

		if(gUseWireframe)
		{
			glClearColor(0.5f, 0.5f, 0.5f, 0.f);
			glClear(GL_COLOR_BUFFER_BIT);
			glPolygonMode(GL_FRONT_AND_BACK, GL_LINE);
		}

		LLAppViewer::instance()->pingMainloopTimeout("Display:RenderStart");
		
		//// render frontmost floater opaque for occlusion culling purposes
		//LLFloater* frontmost_floaterp = gFloaterView->getFrontmost();
		//// assumes frontmost floater with focus is opaque
		//if (frontmost_floaterp && gFocusMgr.childHasKeyboardFocus(frontmost_floaterp))
		//{
		//	gGL.matrixMode(LLRender::MM_MODELVIEW);
		//	gGL.pushMatrix();
		//	{
		//		gGL.getTexUnit(0)->unbind(LLTexUnit::TT_TEXTURE);

		//		glColorMask(GL_FALSE, GL_FALSE, GL_FALSE, GL_TRUE);
		//		gGL.loadIdentity();

		//		LLRect floater_rect = frontmost_floaterp->calcScreenRect();
		//		// deflate by one pixel so rounding errors don't occlude outside of floater extents
		//		floater_rect.stretch(-1);
		//		LLRectf floater_3d_rect((F32)floater_rect.mLeft / (F32)gViewerWindow->getWindowWidthScaled(), 
		//								(F32)floater_rect.mTop / (F32)gViewerWindow->getWindowHeightScaled(),
		//								(F32)floater_rect.mRight / (F32)gViewerWindow->getWindowWidthScaled(),
		//								(F32)floater_rect.mBottom / (F32)gViewerWindow->getWindowHeightScaled());
		//		floater_3d_rect.translate(-0.5f, -0.5f);
		//		gGL.translatef(0.f, 0.f, -LLViewerCamera::getInstance()->getNear());
		//		gGL.scalef(LLViewerCamera::getInstance()->getNear() * LLViewerCamera::getInstance()->getAspect() / sinf(LLViewerCamera::getInstance()->getView()), LLViewerCamera::getInstance()->getNear() / sinf(LLViewerCamera::getInstance()->getView()), 1.f);
		//		gGL.color4fv(LLColor4::white.mV);
		//		gGL.begin(LLVertexBuffer::QUADS);
		//		{
		//			gGL.vertex3f(floater_3d_rect.mLeft, floater_3d_rect.mBottom, 0.f);
		//			gGL.vertex3f(floater_3d_rect.mLeft, floater_3d_rect.mTop, 0.f);
		//			gGL.vertex3f(floater_3d_rect.mRight, floater_3d_rect.mTop, 0.f);
		//			gGL.vertex3f(floater_3d_rect.mRight, floater_3d_rect.mBottom, 0.f);
		//		}
		//		gGL.end();
		//		glColorMask(GL_TRUE, GL_TRUE, GL_TRUE, GL_TRUE);
		//	}
		//	gGL.popMatrix();
		//}

		LLPipeline::sUnderWaterRender = camera.cameraUnderWater() ? TRUE : FALSE; // <FS:Ansariel> Factor out calls to getInstance

// <FS:CR> Aurora Sim
		if (!LLWorld::getInstance()->getAllowRenderWater())
		{
			LLPipeline::sUnderWaterRender = FALSE;
		}
// </FS:CR> Aurora Sim
		LLGLState::checkStates();

		stop_glerror();

        gGL.setColorMask(true, true);

        if (LLPipeline::sRenderDeferred)
        {
            gPipeline.mDeferredScreen.bindTarget();
            glClearColor(1, 0, 1, 1);
            gPipeline.mDeferredScreen.clear();
        }
        else
        {
            gPipeline.mScreen.bindTarget();
            if (LLPipeline::sUnderWaterRender && !gPipeline.canUseWindLightShaders())
            {
                const LLColor4 &col = LLEnvironment::instance().getCurrentWater()->getWaterFogColor();
                glClearColor(col.mV[0], col.mV[1], col.mV[2], 0.f);
            }
            gPipeline.mScreen.clear();
        }

        gGL.setColorMask(true, false);

        LLAppViewer::instance()->pingMainloopTimeout("Display:RenderGeom");
		
		if (!(LLAppViewer::instance()->logoutRequestSent() && LLAppViewer::instance()->hasSavedFinalSnapshot())
				&& !gRestoreGL)
		{
			LL_PROFILE_ZONE_NAMED_CATEGORY_DISPLAY("display - 5")
			LLViewerCamera::sCurCameraID = LLViewerCamera::CAMERA_WORLD;

			// <FS:Ansariel> gSavedSettings replacement
			//if (gSavedSettings.getBOOL("RenderDepthPrePass"))
			static LLCachedControl<bool> renderDepthPrePass(gSavedSettings, "RenderDepthPrePass");
			if (renderDepthPrePass)
			// </FS:Ansariel>
			{
				gGL.setColorMask(false, false);

				static const U32 types[] = { 
					LLRenderPass::PASS_SIMPLE, 
					LLRenderPass::PASS_FULLBRIGHT, 
					LLRenderPass::PASS_SHINY 
				};

				U32 num_types = LL_ARRAY_SIZE(types);
				gOcclusionProgram.bind();
				for (U32 i = 0; i < num_types; i++)
				{
					gPipeline.renderObjects(types[i], LLVertexBuffer::MAP_VERTEX, FALSE);
				}

				gOcclusionProgram.unbind();
			}


			gGL.setColorMask(true, false);
			if (LLPipeline::sRenderDeferred)
			{
				gPipeline.renderGeomDeferred(camera); // <FS:Ansariel> Factor out calls to getInstance
			}
			else
			{
				gPipeline.renderGeom(camera, TRUE); // <FS:Ansariel> Factor out calls to getInstance
			}
			
			gGL.setColorMask(true, true);

			//store this frame's modelview matrix for use
			//when rendering next frame's occlusion queries
			for (U32 i = 0; i < 16; i++)
			{
				gGLLastModelView[i] = gGLModelView[i];
				gGLLastProjection[i] = gGLProjection[i];
			}
			stop_glerror();
		}

		{
			LL_RECORD_BLOCK_TIME(FTM_TEXTURE_UNBIND);
			for (U32 i = 0; i < gGLManager.mNumTextureImageUnits; i++)
			{ //dummy cleanup of any currently bound textures
				if (gGL.getTexUnit(i)->getCurrType() != LLTexUnit::TT_NONE)
				{
					gGL.getTexUnit(i)->unbind(gGL.getTexUnit(i)->getCurrType());
					gGL.getTexUnit(i)->disable();
				}
			}
		}

		LLAppViewer::instance()->pingMainloopTimeout("Display:RenderFlush");

        LLRenderTarget &rt = (gPipeline.sRenderDeferred ? gPipeline.mDeferredScreen : gPipeline.mScreen);
        rt.flush();

        if (rt.sUseFBO)
        {
            LLRenderTarget::copyContentsToFramebuffer(rt, 0, 0, rt.getWidth(), rt.getHeight(), 0, 0, rt.getWidth(),
                                                      rt.getHeight(), GL_DEPTH_BUFFER_BIT | GL_STENCIL_BUFFER_BIT,
                                                      GL_NEAREST);
        }

        if (LLPipeline::sRenderDeferred)
        {
			gPipeline.renderDeferredLighting(&gPipeline.mScreen);
		}

		LLPipeline::sUnderWaterRender = FALSE;

		{
			//capture the frame buffer.
			LLSceneMonitor::getInstance()->capture();
		}

		LLAppViewer::instance()->pingMainloopTimeout("Display:RenderUI");
		if (!for_snapshot)
		{
			render_ui();
			swap();
		}

		
		LLSpatialGroup::sNoDelete = FALSE;
		
		gPipeline.clearReferences();

		gPipeline.rebuildGroups();

        // <FS:Ansariel> [FS performance floater]
        //gPipeline.autoAdjustSettings();
	}

	LLAppViewer::instance()->pingMainloopTimeout("Display:FrameStats");
	
	stop_glerror();

	if (LLPipeline::sRenderFrameTest)
	{
		send_agent_resume();
		LLPipeline::sRenderFrameTest = FALSE;
	}

	display_stats();
				
	LLAppViewer::instance()->pingMainloopTimeout("Display:Done");

	gShiftFrame = false;

	if (gShaderProfileFrame)
	{
		gShaderProfileFrame = FALSE;
		LLGLSLShader::finishProfile();
	}
}

void render_hud_attachments()
{
<<<<<<< HEAD
	FSPerfStats::RecordSceneTime T ( FSPerfStats::StatType_t::RENDER_HUDS); // <FS:Beq/> render time capture - Primary contributor to HUDs (though these end up in render batches)
	gGL.matrixMode(LLRender::MM_PROJECTION);
=======
    LLPerfStats::RecordSceneTime T ( LLPerfStats::StatType_t::RENDER_HUDS); // render time capture - Primary contributor to HUDs (though these end up in render batches)
    gGL.matrixMode(LLRender::MM_PROJECTION);
>>>>>>> 7bb47833
	gGL.pushMatrix();
	gGL.matrixMode(LLRender::MM_MODELVIEW);
	gGL.pushMatrix();
		
	glh::matrix4f current_proj = get_current_projection();
	glh::matrix4f current_mod = get_current_modelview();

	// clamp target zoom level to reasonable values
//	gAgentCamera.mHUDTargetZoom = llclamp(gAgentCamera.mHUDTargetZoom, 0.1f, 1.f);
// [RLVa:KB] - Checked: 2010-08-22 (RLVa-1.2.1a) | Modified: RLVa-1.0.0c
	gAgentCamera.mHUDTargetZoom = llclamp(gAgentCamera.mHUDTargetZoom, (!gRlvAttachmentLocks.hasLockedHUD()) ? 0.1f : 0.85f, 1.f);
// [/RLVa:KB]

	// smoothly interpolate current zoom level
	gAgentCamera.mHUDCurZoom = lerp(gAgentCamera.mHUDCurZoom, gAgentCamera.getAgentHUDTargetZoom(), LLSmoothInterpolation::getInterpolant(0.03f));

	if (LLPipeline::sShowHUDAttachments && !gDisconnected && setup_hud_matrices())
	{
		LLPipeline::sRenderingHUDs = TRUE;
		LLCamera hud_cam = *LLViewerCamera::getInstance();
		hud_cam.setOrigin(-1.f,0,0);
		hud_cam.setAxes(LLVector3(1,0,0), LLVector3(0,1,0), LLVector3(0,0,1));
		LLViewerCamera::updateFrustumPlanes(hud_cam, TRUE);

		// <FS:Ansariel> gSavedSettings replacement
		//bool render_particles = gPipeline.hasRenderType(LLPipeline::RENDER_TYPE_PARTICLES) && gSavedSettings.getBOOL("RenderHUDParticles");
		static LLCachedControl<bool> renderHUDParticles(gSavedSettings, "RenderHUDParticles");
		bool render_particles = gPipeline.hasRenderType(LLPipeline::RENDER_TYPE_PARTICLES) && renderHUDParticles;
		// </FS:Ansariel>
		
		//only render hud objects
		gPipeline.pushRenderTypeMask();
		
		// turn off everything
		gPipeline.andRenderTypeMask(LLPipeline::END_RENDER_TYPES);
		// turn on HUD
		gPipeline.toggleRenderType(LLPipeline::RENDER_TYPE_HUD);
		// turn on HUD particles
		gPipeline.toggleRenderType(LLPipeline::RENDER_TYPE_HUD_PARTICLES);

		// if particles are off, turn off hud-particles as well
		if (!render_particles)
		{
			// turn back off HUD particles
			gPipeline.toggleRenderType(LLPipeline::RENDER_TYPE_HUD_PARTICLES);
		}

		bool has_ui = gPipeline.hasRenderDebugFeatureMask(LLPipeline::RENDER_DEBUG_FEATURE_UI);
		if (has_ui)
		{
			gPipeline.toggleRenderDebugFeature(LLPipeline::RENDER_DEBUG_FEATURE_UI);
		}

		S32 use_occlusion = LLPipeline::sUseOcclusion;
		LLPipeline::sUseOcclusion = 0;
				
		//cull, sort, and render hud objects
		static LLCullResult result;
		LLSpatialGroup::sNoDelete = TRUE;

		LLViewerCamera::sCurCameraID = LLViewerCamera::CAMERA_WORLD;
		gPipeline.updateCull(hud_cam, result, NULL, true);

		gPipeline.toggleRenderType(LLPipeline::RENDER_TYPE_BUMP);
		gPipeline.toggleRenderType(LLPipeline::RENDER_TYPE_SIMPLE);
		gPipeline.toggleRenderType(LLPipeline::RENDER_TYPE_VOLUME);
		gPipeline.toggleRenderType(LLPipeline::RENDER_TYPE_ALPHA);
		gPipeline.toggleRenderType(LLPipeline::RENDER_TYPE_ALPHA_MASK);
		gPipeline.toggleRenderType(LLPipeline::RENDER_TYPE_FULLBRIGHT_ALPHA_MASK);
		gPipeline.toggleRenderType(LLPipeline::RENDER_TYPE_FULLBRIGHT);
		gPipeline.toggleRenderType(LLPipeline::RENDER_TYPE_PASS_ALPHA);
		gPipeline.toggleRenderType(LLPipeline::RENDER_TYPE_PASS_ALPHA_MASK);
		gPipeline.toggleRenderType(LLPipeline::RENDER_TYPE_PASS_BUMP);
		gPipeline.toggleRenderType(LLPipeline::RENDER_TYPE_PASS_MATERIAL);
		gPipeline.toggleRenderType(LLPipeline::RENDER_TYPE_PASS_FULLBRIGHT);
		gPipeline.toggleRenderType(LLPipeline::RENDER_TYPE_PASS_FULLBRIGHT_ALPHA_MASK);
		gPipeline.toggleRenderType(LLPipeline::RENDER_TYPE_PASS_FULLBRIGHT_SHINY);
		gPipeline.toggleRenderType(LLPipeline::RENDER_TYPE_PASS_SHINY);
		gPipeline.toggleRenderType(LLPipeline::RENDER_TYPE_PASS_INVISIBLE);
		gPipeline.toggleRenderType(LLPipeline::RENDER_TYPE_PASS_INVISI_SHINY);
		
		gPipeline.stateSort(hud_cam, result);

		gPipeline.renderGeom(hud_cam);

		LLSpatialGroup::sNoDelete = FALSE;
		//gPipeline.clearReferences();

		render_hud_elements();

		//restore type mask
		gPipeline.popRenderTypeMask();

		if (has_ui)
		{
			gPipeline.toggleRenderDebugFeature(LLPipeline::RENDER_DEBUG_FEATURE_UI);
		}
		LLPipeline::sUseOcclusion = use_occlusion;
		LLPipeline::sRenderingHUDs = FALSE;
	}
	gGL.matrixMode(LLRender::MM_PROJECTION);
	gGL.popMatrix();
	gGL.matrixMode(LLRender::MM_MODELVIEW);
	gGL.popMatrix();
	
	set_current_projection(current_proj);
	set_current_modelview(current_mod);
}

LLRect get_whole_screen_region()
{
	// <FS:Ansariel> Factor out calls to getInstance
	LLViewerCamera& camera = LLViewerCamera::instance();

	LLRect whole_screen = gViewerWindow->getWorldViewRectScaled();
	
	// apply camera zoom transform (for high res screenshots)
	F32 zoom_factor = camera.getZoomFactor(); // <FS:Ansariel> Factor out calls to getInstance
	S16 sub_region = camera.getZoomSubRegion(); // <FS:Ansariel> Factor out calls to getInstance
	if (zoom_factor > 1.f)
	{
		S32 num_horizontal_tiles = llceil(zoom_factor);
		S32 tile_width = ll_round((F32)gViewerWindow->getWorldViewWidthScaled() / zoom_factor);
		S32 tile_height = ll_round((F32)gViewerWindow->getWorldViewHeightScaled() / zoom_factor);
		int tile_y = sub_region / num_horizontal_tiles;
		int tile_x = sub_region - (tile_y * num_horizontal_tiles);
			
		whole_screen.setLeftTopAndSize(tile_x * tile_width, gViewerWindow->getWorldViewHeightScaled() - (tile_y * tile_height), tile_width, tile_height);
	}
	return whole_screen;
}

bool get_hud_matrices(const LLRect& screen_region, glh::matrix4f &proj, glh::matrix4f &model)
{
	if (isAgentAvatarValid() && gAgentAvatarp->hasHUDAttachment())
	{
		F32 zoom_level = gAgentCamera.mHUDCurZoom;
		LLBBox hud_bbox = gAgentAvatarp->getHUDBBox();
		
		F32 hud_depth = llmax(1.f, hud_bbox.getExtentLocal().mV[VX] * 1.1f);

		// <FS:Ansariel> Factor out calls to getInstance
		//proj = gl_ortho(-0.5f * LLViewerCamera::getInstance()->getAspect(), 0.5f * LLViewerCamera::getInstance()->getAspect(), -0.5f, 0.5f, 0.f, hud_depth);
		//proj.element(2,2) = -0.01f;
		
		F32 aspect_ratio = LLViewerCamera::getInstance()->getAspect();
		proj = gl_ortho(-0.5f * aspect_ratio, 0.5f * aspect_ratio, -0.5f, 0.5f, 0.f, hud_depth);
		proj.element(2,2) = -0.01f;
		// <//FS:Ansariel> Factor out calls to getInstance
		
		glh::matrix4f mat;
		F32 scale_x = (F32)gViewerWindow->getWorldViewWidthScaled() / (F32)screen_region.getWidth();
		F32 scale_y = (F32)gViewerWindow->getWorldViewHeightScaled() / (F32)screen_region.getHeight();
		mat.set_scale(glh::vec3f(scale_x, scale_y, 1.f));
		mat.set_translate(
			glh::vec3f(clamp_rescale((F32)(screen_region.getCenterX() - screen_region.mLeft), 0.f, (F32)gViewerWindow->getWorldViewWidthScaled(), 0.5f * scale_x * aspect_ratio, -0.5f * scale_x * aspect_ratio),
					   clamp_rescale((F32)(screen_region.getCenterY() - screen_region.mBottom), 0.f, (F32)gViewerWindow->getWorldViewHeightScaled(), 0.5f * scale_y, -0.5f * scale_y),
					   0.f));
		proj *= mat;
		
		glh::matrix4f tmp_model((GLfloat*) OGL_TO_CFR_ROTATION);
		
		mat.set_scale(glh::vec3f(zoom_level, zoom_level, zoom_level));
		mat.set_translate(glh::vec3f(-hud_bbox.getCenterLocal().mV[VX] + (hud_depth * 0.5f), 0.f, 0.f));
		
		tmp_model *= mat;
		model = tmp_model;		
		return TRUE;
	}
	else
	{
		return FALSE;
	}
}

bool get_hud_matrices(glh::matrix4f &proj, glh::matrix4f &model)
{
	LLRect whole_screen = get_whole_screen_region();
	return get_hud_matrices(whole_screen, proj, model);
}

bool setup_hud_matrices()
{
	LLRect whole_screen = get_whole_screen_region();
	return setup_hud_matrices(whole_screen);
}

bool setup_hud_matrices(const LLRect& screen_region)
{
	glh::matrix4f proj, model;
	bool result = get_hud_matrices(screen_region, proj, model);
	if (!result) return result;
	
	// set up transform to keep HUD objects in front of camera
	gGL.matrixMode(LLRender::MM_PROJECTION);
	gGL.loadMatrix(proj.m);
	set_current_projection(proj);
	
	gGL.matrixMode(LLRender::MM_MODELVIEW);
	gGL.loadMatrix(model.m);
	set_current_modelview(model);
	return TRUE;
}

void render_ui(F32 zoom_factor, int subfield)
{
<<<<<<< HEAD
	FSPerfStats::RecordSceneTime T ( FSPerfStats::StatType_t::RENDER_UI ); // <FS:Beq/> render time capture - Primary UI stat can have HUD time overlap (TODO)
	LL_PROFILE_ZONE_SCOPED_CATEGORY_UI; //LL_RECORD_BLOCK_TIME(FTM_RENDER_UI);
=======
    LLPerfStats::RecordSceneTime T ( LLPerfStats::StatType_t::RENDER_UI ); // render time capture - Primary UI stat can have HUD time overlap (TODO)
    LL_PROFILE_ZONE_SCOPED_CATEGORY_UI; //LL_RECORD_BLOCK_TIME(FTM_RENDER_UI);
>>>>>>> 7bb47833

	LLGLState::checkStates();
	
	glh::matrix4f saved_view = get_current_modelview();

	if (!gSnapshot)
	{
		gGL.pushMatrix();
		gGL.loadMatrix(gGLLastModelView);
		set_current_modelview(copy_matrix(gGLLastModelView));
	}
	
	if(LLSceneMonitor::getInstance()->needsUpdate())
	{
		gGL.pushMatrix();
		gViewerWindow->setup2DRender();
		LLSceneMonitor::getInstance()->compare();
		gViewerWindow->setup3DRender();
		gGL.popMatrix();
	}

	// Finalize scene
	gPipeline.renderFinalize();

	{
		// SL-15709
		// NOTE: Tracy only allows one ZoneScoped per function.
		// Solutions are:
		// 1. Use a new scope
		// 2. Use named zones
		// 3. Use transient zones
		LL_PROFILE_ZONE_NAMED_CATEGORY_UI("HUD"); //LL_RECORD_BLOCK_TIME(FTM_RENDER_HUD);
    render_hud_elements();
// [RLVa:KB] - Checked: RLVa-2.2 (@setoverlay)
		if (RlvActions::hasBehaviour(RLV_BHVR_SETOVERLAY))
		{
			LLVfxManager::instance().runEffect(EVisualEffect::RlvOverlay);
		}
// [/RLVa:KB]
		render_hud_attachments();

		LLGLSDefault gls_default;
		LLGLSUIDefault gls_ui;
		{
			gPipeline.disableLights();
		}

		{
			gGL.color4f(1,1,1,1);
			if (gPipeline.hasRenderDebugFeatureMask(LLPipeline::RENDER_DEBUG_FEATURE_UI))
			{
				if (!gDisconnected)
				{
					LL_PROFILE_ZONE_NAMED_CATEGORY_UI("UI 3D"); //LL_RECORD_BLOCK_TIME(FTM_RENDER_UI_3D);
					render_ui_3d();
					LLGLState::checkStates();
				}
				else
				{
					render_disconnected_background();
				}

				LL_PROFILE_ZONE_NAMED_CATEGORY_UI("UI 2D"); //LL_RECORD_BLOCK_TIME(FTM_RENDER_UI_2D);
				render_ui_2d();
				LLGLState::checkStates();
			}
			gGL.flush();

			gViewerWindow->setup2DRender();
			gViewerWindow->updateDebugText();
			gViewerWindow->drawDebugText();

			LLVertexBuffer::unbind();
		}

		if (!gSnapshot)
		{
			set_current_modelview(saved_view);
			gGL.popMatrix();
		}

	} // Tracy integration
}

static LLTrace::BlockTimerStatHandle FTM_SWAP("Swap");

void swap()
{
<<<<<<< HEAD
	FSPerfStats::RecordSceneTime T ( FSPerfStats::StatType_t::RENDER_SWAP ); // <FS:Beq/> render time capture - Swap buffer time - can signify excessive data transfer to/from GPU
	LL_RECORD_BLOCK_TIME(FTM_SWAP);
=======
    LLPerfStats::RecordSceneTime T ( LLPerfStats::StatType_t::RENDER_SWAP ); // render time capture - Swap buffer time - can signify excessive data transfer to/from GPU
    LL_RECORD_BLOCK_TIME(FTM_SWAP);
>>>>>>> 7bb47833

	if (gDisplaySwapBuffers)
	{
		gViewerWindow->getWindow()->swapBuffers();
	}
	gDisplaySwapBuffers = TRUE;
}

void renderCoordinateAxes()
{
	gGL.getTexUnit(0)->unbind(LLTexUnit::TT_TEXTURE);
	gGL.begin(LLRender::LINES);
		gGL.color3f(1.0f, 0.0f, 0.0f);   // i direction = X-Axis = red
		gGL.vertex3f(0.0f, 0.0f, 0.0f);
		gGL.vertex3f(2.0f, 0.0f, 0.0f);
		gGL.vertex3f(3.0f, 0.0f, 0.0f);
		gGL.vertex3f(5.0f, 0.0f, 0.0f);
		gGL.vertex3f(6.0f, 0.0f, 0.0f);
		gGL.vertex3f(8.0f, 0.0f, 0.0f);
		// Make an X
		gGL.vertex3f(11.0f, 1.0f, 1.0f);
		gGL.vertex3f(11.0f, -1.0f, -1.0f);
		gGL.vertex3f(11.0f, 1.0f, -1.0f);
		gGL.vertex3f(11.0f, -1.0f, 1.0f);

		gGL.color3f(0.0f, 1.0f, 0.0f);   // j direction = Y-Axis = green
		gGL.vertex3f(0.0f, 0.0f, 0.0f);
		gGL.vertex3f(0.0f, 2.0f, 0.0f);
		gGL.vertex3f(0.0f, 3.0f, 0.0f);
		gGL.vertex3f(0.0f, 5.0f, 0.0f);
		gGL.vertex3f(0.0f, 6.0f, 0.0f);
		gGL.vertex3f(0.0f, 8.0f, 0.0f);
		// Make a Y
		gGL.vertex3f(1.0f, 11.0f, 1.0f);
		gGL.vertex3f(0.0f, 11.0f, 0.0f);
		gGL.vertex3f(-1.0f, 11.0f, 1.0f);
		gGL.vertex3f(0.0f, 11.0f, 0.0f);
		gGL.vertex3f(0.0f, 11.0f, 0.0f);
		gGL.vertex3f(0.0f, 11.0f, -1.0f);

		gGL.color3f(0.0f, 0.0f, 1.0f);   // Z-Axis = blue
		gGL.vertex3f(0.0f, 0.0f, 0.0f);
		gGL.vertex3f(0.0f, 0.0f, 2.0f);
		gGL.vertex3f(0.0f, 0.0f, 3.0f);
		gGL.vertex3f(0.0f, 0.0f, 5.0f);
		gGL.vertex3f(0.0f, 0.0f, 6.0f);
		gGL.vertex3f(0.0f, 0.0f, 8.0f);
		// Make a Z
		gGL.vertex3f(-1.0f, 1.0f, 11.0f);
		gGL.vertex3f(1.0f, 1.0f, 11.0f);
		gGL.vertex3f(1.0f, 1.0f, 11.0f);
		gGL.vertex3f(-1.0f, -1.0f, 11.0f);
		gGL.vertex3f(-1.0f, -1.0f, 11.0f);
		gGL.vertex3f(1.0f, -1.0f, 11.0f);
	gGL.end();
}


void draw_axes() 
{
	LLGLSUIDefault gls_ui;
	gGL.getTexUnit(0)->unbind(LLTexUnit::TT_TEXTURE);
	// A vertical white line at origin
	LLVector3 v = gAgent.getPositionAgent();
	gGL.begin(LLRender::LINES);
		gGL.color3f(1.0f, 1.0f, 1.0f); 
		gGL.vertex3f(0.0f, 0.0f, 0.0f);
		gGL.vertex3f(0.0f, 0.0f, 40.0f);
	gGL.end();
	// Some coordinate axes
	gGL.pushMatrix();
		gGL.translatef( v.mV[VX], v.mV[VY], v.mV[VZ] );
		renderCoordinateAxes();
	gGL.popMatrix();
}

void render_ui_3d()
{
	LLGLSPipeline gls_pipeline;

	//////////////////////////////////////
	//
	// Render 3D UI elements
	// NOTE: zbuffer is cleared before we get here by LLDrawPoolHUD,
	//		 so 3d elements requiring Z buffer are moved to LLDrawPoolHUD
	//

	/////////////////////////////////////////////////////////////
	//
	// Render 2.5D elements (2D elements in the world)
	// Stuff without z writes
	//

	// Debugging stuff goes before the UI.

	stop_glerror();
	
	gUIProgram.bind();

	// Coordinate axes
	// <FS:Ansariel> gSavedSettings replacement
	//if (gSavedSettings.getBOOL("ShowAxes"))
	static LLCachedControl<bool> showAxes(gSavedSettings, "ShowAxes");
	if (showAxes)
	// </FS:Ansariel>
	{
		draw_axes();
	}

	gViewerWindow->renderSelections(FALSE, FALSE, TRUE); // Non HUD call in render_hud_elements
	stop_glerror();
}

void render_ui_2d()
{
	LLGLSUIDefault gls_ui;

	/////////////////////////////////////////////////////////////
	//
	// Render 2D UI elements that overlay the world (no z compare)

	//  Disable wireframe mode below here, as this is HUD/menus
	glPolygonMode(GL_FRONT_AND_BACK, GL_FILL);

	//  Menu overlays, HUD, etc
	gViewerWindow->setup2DRender();

	// <FS:Ansariel> Factor out instance() call
	//F32 zoom_factor = LLViewerCamera::getInstance()->getZoomFactor();
	//S16 sub_region = LLViewerCamera::getInstance()->getZoomSubRegion();
	LLViewerCamera& camera = LLViewerCamera::instance();
	F32 zoom_factor = camera.getZoomFactor();
	S16 sub_region = camera.getZoomSubRegion();
	LLVector2& ui_scale_factor = LLUI::getScaleFactor();

	if (zoom_factor > 1.f)
	{
		//decompose subregion number to x and y values
		int pos_y = sub_region / llceil(zoom_factor);
		int pos_x = sub_region - (pos_y*llceil(zoom_factor));
		// offset for this tile
		LLFontGL::sCurOrigin.mX -= ll_round((F32)gViewerWindow->getWindowWidthScaled() * (F32)pos_x / zoom_factor);
		LLFontGL::sCurOrigin.mY -= ll_round((F32)gViewerWindow->getWindowHeightScaled() * (F32)pos_y / zoom_factor);
	}

	stop_glerror();

	// render outline for HUD
	if (isAgentAvatarValid() && gAgentCamera.mHUDCurZoom < 0.98f)
	{
		gGL.pushMatrix();
		S32 half_width = (gViewerWindow->getWorldViewWidthScaled() / 2);
		S32 half_height = (gViewerWindow->getWorldViewHeightScaled() / 2);
		// <FS:Ansariel> Factor out instance() call
		//gGL.scalef(LLUI::getScaleFactor().mV[0], LLUI::getScaleFactor().mV[1], 1.f);
		gGL.scalef(ui_scale_factor.mV[0], ui_scale_factor.mV[1], 1.f);
		gGL.translatef((F32)half_width, (F32)half_height, 0.f);
		F32 zoom = gAgentCamera.mHUDCurZoom;
		gGL.scalef(zoom,zoom,1.f);
		gGL.color4fv(LLColor4::white.mV);
		gl_rect_2d(-half_width, half_height, half_width, -half_height, FALSE);
		gGL.popMatrix();
		stop_glerror();
	}
	

	// <FS:Ansariel> gSavedSettings replacement
	//if (gSavedSettings.getBOOL("RenderUIBuffer"))
	static LLCachedControl<bool> renderUIBuffer(gSavedSettings, "RenderUIBuffer");
	if (renderUIBuffer)
	// </FS:Ansariel>
	{
		if (LLView::sIsRectDirty)
		{
            LLView::sIsRectDirty = false;
			LLRect t_rect;

			gPipeline.mUIScreen.bindTarget();
			gGL.setColorMask(true, true);
			{
				static const S32 pad = 8;

                LLView::sDirtyRect.mLeft -= pad;
                LLView::sDirtyRect.mRight += pad;
                LLView::sDirtyRect.mBottom -= pad;
                LLView::sDirtyRect.mTop += pad;

				LLGLEnable scissor(GL_SCISSOR_TEST);
				static LLRect last_rect = LLView::sDirtyRect;

				//union with last rect to avoid mouse poop
				last_rect.unionWith(LLView::sDirtyRect);
								
				t_rect = LLView::sDirtyRect;
                LLView::sDirtyRect = last_rect;
				last_rect = t_rect;
			
				// <FS:Ansariel> Factor out instance() call
				//last_rect.mLeft = LLRect::tCoordType(last_rect.mLeft / LLUI::getScaleFactor().mV[0]);
				//last_rect.mRight = LLRect::tCoordType(last_rect.mRight / LLUI::getScaleFactor().mV[0]);
				//last_rect.mTop = LLRect::tCoordType(last_rect.mTop / LLUI::getScaleFactor().mV[1]);
				//last_rect.mBottom = LLRect::tCoordType(last_rect.mBottom / LLUI::getScaleFactor().mV[1]);
				last_rect.mLeft = LLRect::tCoordType(last_rect.mLeft / ui_scale_factor.mV[0]);
				last_rect.mRight = LLRect::tCoordType(last_rect.mRight / ui_scale_factor.mV[0]);
				last_rect.mTop = LLRect::tCoordType(last_rect.mTop / ui_scale_factor.mV[1]);
				last_rect.mBottom = LLRect::tCoordType(last_rect.mBottom / ui_scale_factor.mV[1]);

				LLRect clip_rect(last_rect);
				
				glClear(GL_COLOR_BUFFER_BIT);

				gViewerWindow->draw();
			}

			gPipeline.mUIScreen.flush();
			gGL.setColorMask(true, false);

            LLView::sDirtyRect = t_rect;
		}

		LLGLDisable cull(GL_CULL_FACE);
		LLGLDisable blend(GL_BLEND);
		S32 width = gViewerWindow->getWindowWidthScaled();
		S32 height = gViewerWindow->getWindowHeightScaled();
		gGL.getTexUnit(0)->bind(&gPipeline.mUIScreen);
		gGL.begin(LLRender::TRIANGLE_STRIP);
		gGL.color4f(1,1,1,1);
		gGL.texCoord2f(0, 0);			gGL.vertex2i(0, 0);
		gGL.texCoord2f(width, 0);		gGL.vertex2i(width, 0);
		gGL.texCoord2f(0, height);		gGL.vertex2i(0, height);
		gGL.texCoord2f(width, height);	gGL.vertex2i(width, height);
		gGL.end();
	}
	else
	{
		gViewerWindow->draw();
	}



	// reset current origin for font rendering, in case of tiling render
	LLFontGL::sCurOrigin.set(0, 0);
}

void render_disconnected_background()
{
	gUIProgram.bind();

	gGL.color4f(1,1,1,1);
	if (!gDisconnectedImagep && gDisconnected)
	{
		LL_INFOS() << "Loading last bitmap..." << LL_ENDL;

		std::string temp_str;
		temp_str = gDirUtilp->getLindenUserDir() + gDirUtilp->getDirDelimiter() + LLStartUp::getScreenLastFilename();

		LLPointer<LLImagePNG> image_png = new LLImagePNG;
		if( !image_png->load(temp_str) )
		{
			//LL_INFOS() << "Bitmap load failed" << LL_ENDL;
			return;
		}
		
		LLPointer<LLImageRaw> raw = new LLImageRaw;
		if (!image_png->decode(raw, 0.0f))
		{
			LL_INFOS() << "Bitmap decode failed" << LL_ENDL;
			gDisconnectedImagep = NULL;
			return;
		}

		U8 *rawp = raw->getData();
		S32 npixels = (S32)image_png->getWidth()*(S32)image_png->getHeight();
		for (S32 i = 0; i < npixels; i++)
		{
			S32 sum = 0;
			sum = *rawp + *(rawp+1) + *(rawp+2);
			sum /= 3;
			*rawp = ((S32)sum*6 + *rawp)/7;
			rawp++;
			*rawp = ((S32)sum*6 + *rawp)/7;
			rawp++;
			*rawp = ((S32)sum*6 + *rawp)/7;
			rawp++;
		}

		
		raw->expandToPowerOfTwo();
		gDisconnectedImagep = LLViewerTextureManager::getLocalTexture(raw.get(), FALSE );
		gStartTexture = gDisconnectedImagep;
		gGL.getTexUnit(0)->unbind(LLTexUnit::TT_TEXTURE);
	}

	// Make sure the progress view always fills the entire window.
	S32 width = gViewerWindow->getWindowWidthScaled();
	S32 height = gViewerWindow->getWindowHeightScaled();

	if (gDisconnectedImagep)
	{
		LLGLSUIDefault gls_ui;
		gViewerWindow->setup2DRender();
		gGL.pushMatrix();
		{
			// scale ui to reflect UIScaleFactor
			// this can't be done in setup2DRender because it requires a
			// pushMatrix/popMatrix pair
			const LLVector2& display_scale = gViewerWindow->getDisplayScale();
			gGL.scalef(display_scale.mV[VX], display_scale.mV[VY], 1.f);

			gGL.getTexUnit(0)->bind(gDisconnectedImagep);
			gGL.color4f(1.f, 1.f, 1.f, 1.f);
			gl_rect_2d_simple_tex(width, height);
			gGL.getTexUnit(0)->unbind(LLTexUnit::TT_TEXTURE);
		}
		gGL.popMatrix();
	}
	gGL.flush();

	gUIProgram.unbind();
}

void display_cleanup()
{
	gDisconnectedImagep = NULL;
}
<|MERGE_RESOLUTION|>--- conflicted
+++ resolved
@@ -78,7 +78,7 @@
 #include "llscenemonitor.h"
 
 #include "llenvironment.h"
-<<<<<<< HEAD
+#include "llperfstats.h"
 // [RLVa:KB] - Checked: 2011-05-22 (RLVa-1.3.1a)
 #include "llvisualeffect.h"
 #include "rlvactions.h"
@@ -86,10 +86,6 @@
 // [/RLVa:KB]
 #include "llpresetsmanager.h"
 #include "fsdata.h"
-#include "fsperfstats.h" // <FS:Beq> performance stats support
-=======
-#include "llperfstats.h"
->>>>>>> 7bb47833
 
 extern LLPointer<LLViewerTexture> gStartTexture;
 extern bool gShiftFrame;
@@ -291,13 +287,8 @@
 // Paint the display!
 void display(BOOL rebuild, F32 zoom_factor, int subfield, BOOL for_snapshot)
 {
-<<<<<<< HEAD
-	FSPerfStats::RecordSceneTime T (FSPerfStats::StatType_t::RENDER_DISPLAY); // <FS:Beq/> render time capture - This is the main stat for overall rendering.
-	LL_RECORD_BLOCK_TIME(FTM_RENDER);
-=======
     LLPerfStats::RecordSceneTime T (LLPerfStats::StatType_t::RENDER_DISPLAY); // render time capture - This is the main stat for overall rendering.
     LL_RECORD_BLOCK_TIME(FTM_RENDER);
->>>>>>> 7bb47833
 
 	LLViewerCamera& camera = LLViewerCamera::instance(); // <FS:Ansariel> Factor out calls to getInstance
 
@@ -1176,9 +1167,6 @@
 		gPipeline.clearReferences();
 
 		gPipeline.rebuildGroups();
-
-        // <FS:Ansariel> [FS performance floater]
-        //gPipeline.autoAdjustSettings();
 	}
 
 	LLAppViewer::instance()->pingMainloopTimeout("Display:FrameStats");
@@ -1206,13 +1194,8 @@
 
 void render_hud_attachments()
 {
-<<<<<<< HEAD
-	FSPerfStats::RecordSceneTime T ( FSPerfStats::StatType_t::RENDER_HUDS); // <FS:Beq/> render time capture - Primary contributor to HUDs (though these end up in render batches)
-	gGL.matrixMode(LLRender::MM_PROJECTION);
-=======
     LLPerfStats::RecordSceneTime T ( LLPerfStats::StatType_t::RENDER_HUDS); // render time capture - Primary contributor to HUDs (though these end up in render batches)
     gGL.matrixMode(LLRender::MM_PROJECTION);
->>>>>>> 7bb47833
 	gGL.pushMatrix();
 	gGL.matrixMode(LLRender::MM_MODELVIEW);
 	gGL.pushMatrix();
@@ -1419,13 +1402,8 @@
 
 void render_ui(F32 zoom_factor, int subfield)
 {
-<<<<<<< HEAD
-	FSPerfStats::RecordSceneTime T ( FSPerfStats::StatType_t::RENDER_UI ); // <FS:Beq/> render time capture - Primary UI stat can have HUD time overlap (TODO)
-	LL_PROFILE_ZONE_SCOPED_CATEGORY_UI; //LL_RECORD_BLOCK_TIME(FTM_RENDER_UI);
-=======
     LLPerfStats::RecordSceneTime T ( LLPerfStats::StatType_t::RENDER_UI ); // render time capture - Primary UI stat can have HUD time overlap (TODO)
     LL_PROFILE_ZONE_SCOPED_CATEGORY_UI; //LL_RECORD_BLOCK_TIME(FTM_RENDER_UI);
->>>>>>> 7bb47833
 
 	LLGLState::checkStates();
 	
@@ -1514,13 +1492,8 @@
 
 void swap()
 {
-<<<<<<< HEAD
-	FSPerfStats::RecordSceneTime T ( FSPerfStats::StatType_t::RENDER_SWAP ); // <FS:Beq/> render time capture - Swap buffer time - can signify excessive data transfer to/from GPU
-	LL_RECORD_BLOCK_TIME(FTM_SWAP);
-=======
     LLPerfStats::RecordSceneTime T ( LLPerfStats::StatType_t::RENDER_SWAP ); // render time capture - Swap buffer time - can signify excessive data transfer to/from GPU
     LL_RECORD_BLOCK_TIME(FTM_SWAP);
->>>>>>> 7bb47833
 
 	if (gDisplaySwapBuffers)
 	{
