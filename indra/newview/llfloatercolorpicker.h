--- conflicted
+++ resolved
@@ -197,7 +197,11 @@
 
 		LLButton* mPipetteBtn;
 
-<<<<<<< HEAD
+		F32		  mContextConeOpacity;
+        F32       mContextConeInAlpha;
+        F32       mContextConeOutAlpha;
+        F32       mContextConeFadeTime;
+
 	// <FS:Zi> Add float LSL color entry widgets
 	protected:
 		static void onClickCopyLSL ( void* data );
@@ -206,13 +210,6 @@
 		LLButton* mCopyLSLBtn;
 		LLLineEditor* mHexValue;
 	// </FS:Zi>
-=======
-		F32		  mContextConeOpacity;
-        F32       mContextConeInAlpha;
-        F32       mContextConeOutAlpha;
-        F32       mContextConeFadeTime;
-
->>>>>>> f680e591
 };
 
 #endif // LL_LLFLOATERCOLORPICKER_H