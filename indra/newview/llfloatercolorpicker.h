--- conflicted
+++ resolved
@@ -189,7 +189,10 @@
 		LLButton* mPipetteBtn;
 
 		F32		  mContextConeOpacity;
-<<<<<<< HEAD
+        F32       mContextConeInAlpha;
+        F32       mContextConeOutAlpha;
+        F32       mContextConeFadeTime;
+
 
 	// <FS:Zi> Add float LSL color entry widgets
 	protected:
@@ -199,12 +202,6 @@
 		LLButton* mCopyLSLBtn;
 		LLLineEditor* mHexValue;
 	// </FS:Zi>
-=======
-        F32       mContextConeInAlpha;
-        F32       mContextConeOutAlpha;
-        F32       mContextConeFadeTime;
-
->>>>>>> fe8b4bf1
 };
 
 #endif // LL_LLFLOATERCOLORPICKER_H