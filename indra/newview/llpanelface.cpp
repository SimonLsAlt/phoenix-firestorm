/** 
 * @file llpanelface.cpp
 * @brief Panel in the tools floater for editing face textures, colors, etc.
 *
 * $LicenseInfo:firstyear=2001&license=viewerlgpl$
 * Second Life Viewer Source Code
 * Copyright (C) 2010, Linden Research, Inc.
 * 
 * This library is free software; you can redistribute it and/or
 * modify it under the terms of the GNU Lesser General Public
 * License as published by the Free Software Foundation;
 * version 2.1 of the License only.
 * 
 * This library is distributed in the hope that it will be useful,
 * but WITHOUT ANY WARRANTY; without even the implied warranty of
 * MERCHANTABILITY or FITNESS FOR A PARTICULAR PURPOSE.  See the GNU
 * Lesser General Public License for more details.
 * 
 * You should have received a copy of the GNU Lesser General Public
 * License along with this library; if not, write to the Free Software
 * Foundation, Inc., 51 Franklin Street, Fifth Floor, Boston, MA  02110-1301  USA
 * 
 * Linden Research, Inc., 945 Battery Street, San Francisco, CA  94111  USA
 * $/LicenseInfo$
 */

#include "llviewerprecompiledheaders.h"

// file include
#include "llpanelface.h"
 
// library includes
#include "llcalc.h"
#include "llerror.h"
#include "llfocusmgr.h"
#include "llrect.h"
#include "llstring.h"
#include "llfontgl.h"

// project includes
#include "llagentdata.h"
#include "llbutton.h"
#include "llcheckboxctrl.h"
#include "llcolorswatch.h"
#include "llcombobox.h"
#include "lldrawpoolbump.h"
#include "llface.h"
#include "lllineeditor.h"
#include "llmaterialmgr.h"
#include "llmediaentry.h"
#include "llnotificationsutil.h"
#include "llradiogroup.h"
#include "llresmgr.h"
#include "llselectmgr.h"
#include "llspinctrl.h"
#include "lltextbox.h"
#include "lltexturectrl.h"
#include "lltextureentry.h"
#include "lltooldraganddrop.h"
#include "lltrans.h"
#include "llui.h"
#include "llviewercontrol.h"
#include "llviewermedia.h"
#include "llviewerobject.h"
#include "llviewerregion.h"
#include "llviewerstats.h"
#include "llvovolume.h"
#include "lluictrlfactory.h"
#include "llpluginclassmedia.h"
#include "llviewertexturelist.h"// Update sel manager as to which channel we're editing so it can reflect the correct overlay UI

//
// Constant definitions for comboboxes
// Must match the commbobox definitions in panel_tools_texture.xml
//
const S32 MATMEDIA_MATERIAL = 0;	// Material
const S32 MATMEDIA_MEDIA = 1;		// Media
const S32 MATTYPE_DIFFUSE = 0;		// Diffuse material texture
const S32 MATTYPE_NORMAL = 1;		// Normal map
const S32 MATTYPE_SPECULAR = 2;		// Specular map
const S32 ALPHAMODE_MASK = 2;		// Alpha masking mode
const S32 BUMPY_TEXTURE = 18;		// use supplied normal map
const S32 SHINY_TEXTURE = 4;		// use supplied specular map

BOOST_STATIC_ASSERT(MATTYPE_DIFFUSE == LLRender::DIFFUSE_MAP && MATTYPE_NORMAL == LLRender::NORMAL_MAP && MATTYPE_SPECULAR == LLRender::SPECULAR_MAP);

//
// "Use texture" label for normal/specular type comboboxes
// Filled in at initialization from translated strings
//
std::string USE_TEXTURE;

LLRender::eTexIndex LLPanelFace::getTextureChannelToEdit()
{
	LLComboBox* combobox_matmedia = getChild<LLComboBox>("combobox matmedia");
	LLRadioGroup* radio_mat_type = getChild<LLRadioGroup>("radio_material_type");

	LLRender::eTexIndex channel_to_edit = (combobox_matmedia && combobox_matmedia->getCurrentIndex() == MATMEDIA_MATERIAL) ?
	                                                    (radio_mat_type ? (LLRender::eTexIndex)radio_mat_type->getSelectedIndex() : LLRender::DIFFUSE_MAP) : LLRender::DIFFUSE_MAP;

	channel_to_edit = (channel_to_edit == LLRender::NORMAL_MAP)		? (getCurrentNormalMap().isNull()		? LLRender::DIFFUSE_MAP : channel_to_edit) : channel_to_edit;
	channel_to_edit = (channel_to_edit == LLRender::SPECULAR_MAP)	? (getCurrentSpecularMap().isNull()		? LLRender::DIFFUSE_MAP : channel_to_edit) : channel_to_edit;
	return channel_to_edit;
}

// Things the UI provides...
//
LLUUID	LLPanelFace::getCurrentNormalMap()			{ return getChild<LLTextureCtrl>("bumpytexture control")->getImageAssetID();	}
LLUUID	LLPanelFace::getCurrentSpecularMap()		{ return getChild<LLTextureCtrl>("shinytexture control")->getImageAssetID();	}
U32		LLPanelFace::getCurrentShininess()			{ return getChild<LLComboBox>("combobox shininess")->getCurrentIndex();			}
U32		LLPanelFace::getCurrentBumpiness()			{ return getChild<LLComboBox>("combobox bumpiness")->getCurrentIndex();			}
U8			LLPanelFace::getCurrentDiffuseAlphaMode()	{ return (U8)getChild<LLComboBox>("combobox alphamode")->getCurrentIndex();	}
U8			LLPanelFace::getCurrentAlphaMaskCutoff()	{ return (U8)getChild<LLUICtrl>("maskcutoff")->getValue().asInteger();			}
U8			LLPanelFace::getCurrentEnvIntensity()		{ return (U8)getChild<LLUICtrl>("environment")->getValue().asInteger();			}
U8			LLPanelFace::getCurrentGlossiness()			{ return (U8)getChild<LLUICtrl>("glossiness")->getValue().asInteger();			}
F32		LLPanelFace::getCurrentBumpyRot()			{ return getChild<LLUICtrl>("bumpyRot")->getValue().asReal();						}
F32		LLPanelFace::getCurrentBumpyScaleU()		{ return getChild<LLUICtrl>("bumpyScaleU")->getValue().asReal();					}
F32		LLPanelFace::getCurrentBumpyScaleV()		{ return getChild<LLUICtrl>("bumpyScaleV")->getValue().asReal();					}
F32		LLPanelFace::getCurrentBumpyOffsetU()		{ return getChild<LLUICtrl>("bumpyOffsetU")->getValue().asReal();					}
F32		LLPanelFace::getCurrentBumpyOffsetV()		{ return getChild<LLUICtrl>("bumpyOffsetV")->getValue().asReal();					}
F32		LLPanelFace::getCurrentShinyRot()			{ return getChild<LLUICtrl>("shinyRot")->getValue().asReal();						}
F32		LLPanelFace::getCurrentShinyScaleU()		{ return getChild<LLUICtrl>("shinyScaleU")->getValue().asReal();					}
F32		LLPanelFace::getCurrentShinyScaleV()		{ return getChild<LLUICtrl>("shinyScaleV")->getValue().asReal();					}
F32		LLPanelFace::getCurrentShinyOffsetU()		{ return getChild<LLUICtrl>("shinyOffsetU")->getValue().asReal();					}
F32		LLPanelFace::getCurrentShinyOffsetV()		{ return getChild<LLUICtrl>("shinyOffsetV")->getValue().asReal();					}
LLUUID	LLPanelFace::getCurrentMaterialID()			{ return getChild<LLUICtrl>("materialID")->getValue().asUUID(); 					}

//
// Methods
//

BOOL	LLPanelFace::postBuild()
{
	childSetCommitCallback("combobox shininess",&LLPanelFace::onCommitShiny,this);
	childSetCommitCallback("combobox bumpiness",&LLPanelFace::onCommitBump,this);
	childSetCommitCallback("combobox alphamode",&LLPanelFace::onCommitAlphaMode,this);
	childSetCommitCallback("TexScaleU",&LLPanelFace::onCommitTextureScaleX, this);
	childSetCommitCallback("TexScaleV",&LLPanelFace::onCommitTextureScaleY, this);
	childSetCommitCallback("TexRot",&LLPanelFace::onCommitTextureRot, this);
	childSetCommitCallback("rptctrl",&LLPanelFace::onCommitRepeatsPerMeter, this);
	childSetCommitCallback("checkbox planar align",&LLPanelFace::onCommitPlanarAlign, this);
	childSetCommitCallback("TexOffsetU",LLPanelFace::onCommitTextureOffsetX, this);
	childSetCommitCallback("TexOffsetV",LLPanelFace::onCommitTextureOffsetY, this);

	childSetCommitCallback("bumpyScaleU",&LLPanelFace::onCommitMaterialBumpyScaleX, this);
	childSetCommitCallback("bumpyScaleV",&LLPanelFace::onCommitMaterialBumpyScaleY, this);
	childSetCommitCallback("bumpyRot",&LLPanelFace::onCommitMaterialBumpyRot, this);
	childSetCommitCallback("bumpyOffsetU",&LLPanelFace::onCommitMaterialBumpyOffsetX, this);
	childSetCommitCallback("bumpyOffsetV",&LLPanelFace::onCommitMaterialBumpyOffsetY, this);
	childSetCommitCallback("shinyScaleU",&LLPanelFace::onCommitMaterialShinyScaleX, this);
	childSetCommitCallback("shinyScaleV",&LLPanelFace::onCommitMaterialShinyScaleY, this);
	childSetCommitCallback("shinyRot",&LLPanelFace::onCommitMaterialShinyRot, this);
	childSetCommitCallback("shinyOffsetU",&LLPanelFace::onCommitMaterialShinyOffsetX, this);
	childSetCommitCallback("shinyOffsetV",&LLPanelFace::onCommitMaterialShinyOffsetY, this);
	childSetCommitCallback("glossiness",&LLPanelFace::onCommitMaterialGloss, this);
	childSetCommitCallback("environment",&LLPanelFace::onCommitMaterialEnv, this);
	childSetCommitCallback("maskcutoff",&LLPanelFace::onCommitMaterialMaskCutoff, this);
	childSetCommitCallback("materialID", &LLPanelFace::onCommitMaterialID, this);

	childSetAction("button align",&LLPanelFace::onClickAutoFix,this);
	childSetAction("button align textures", &LLPanelFace::onAlignTexture, this);
	childSetAction("button save material", &LLPanelFace::onSaveMaterial, this);

	LLTextureCtrl*	mTextureCtrl;
	LLTextureCtrl*	mShinyTextureCtrl;
	LLTextureCtrl*	mBumpyTextureCtrl;
	LLColorSwatchCtrl*	mColorSwatch;
	LLColorSwatchCtrl*	mShinyColorSwatch;

	LLComboBox*		mComboTexGen;
	LLComboBox*		mComboMatMedia;

	LLCheckBoxCtrl	*mCheckFullbright;
	
	LLTextBox*		mLabelColorTransp;
	LLSpinCtrl*		mCtrlColorTransp;		// transparency = 1 - alpha

	LLSpinCtrl*     mCtrlGlow;

	setMouseOpaque(FALSE);

	mTextureCtrl = getChild<LLTextureCtrl>("texture control");
	if(mTextureCtrl)
	{
		mTextureCtrl->setDefaultImageAssetID(LLUUID( gSavedSettings.getString( "DefaultObjectTexture" )));
		mTextureCtrl->setCommitCallback( boost::bind(&LLPanelFace::onCommitTexture, this, _2) );
		mTextureCtrl->setOnCancelCallback( boost::bind(&LLPanelFace::onCancelTexture, this, _2) );
		mTextureCtrl->setOnSelectCallback( boost::bind(&LLPanelFace::onSelectTexture, this, _2) );
		mTextureCtrl->setDragCallback(boost::bind(&LLPanelFace::onDragTexture, this, _2));
		mTextureCtrl->setOnTextureSelectedCallback(boost::bind(&LLPanelFace::onTextureSelectionChanged, this, _1));
		mTextureCtrl->setOnCloseCallback( boost::bind(&LLPanelFace::onCloseTexturePicker, this, _2) );

		mTextureCtrl->setFollowsTop();
		mTextureCtrl->setFollowsLeft();
		mTextureCtrl->setImmediateFilterPermMask(PERM_NONE);
		mTextureCtrl->setDnDFilterPermMask(PERM_COPY | PERM_TRANSFER);
	}

	mShinyTextureCtrl = getChild<LLTextureCtrl>("shinytexture control");
	if(mShinyTextureCtrl)
	{
		mShinyTextureCtrl->setDefaultImageAssetID(LLUUID( gSavedSettings.getString( "DefaultObjectSpecularTexture" )));
		mShinyTextureCtrl->setCommitCallback( boost::bind(&LLPanelFace::onCommitSpecularTexture, this, _2) );
		mShinyTextureCtrl->setOnCancelCallback( boost::bind(&LLPanelFace::onCancelSpecularTexture, this, _2) );
		mShinyTextureCtrl->setOnSelectCallback( boost::bind(&LLPanelFace::onSelectSpecularTexture, this, _2) );
		mShinyTextureCtrl->setOnCloseCallback( boost::bind(&LLPanelFace::onCloseTexturePicker, this, _2) );
		
		mShinyTextureCtrl->setDragCallback(boost::bind(&LLPanelFace::onDragTexture, this, _2));
		mShinyTextureCtrl->setOnTextureSelectedCallback(boost::bind(&LLPanelFace::onTextureSelectionChanged, this, _1));
		mShinyTextureCtrl->setFollowsTop();
		mShinyTextureCtrl->setFollowsLeft();
		mShinyTextureCtrl->setImmediateFilterPermMask(PERM_NONE);
		mShinyTextureCtrl->setDnDFilterPermMask(PERM_COPY | PERM_TRANSFER);
	}

	mBumpyTextureCtrl = getChild<LLTextureCtrl>("bumpytexture control");
	if(mBumpyTextureCtrl)
	{
		mBumpyTextureCtrl->setDefaultImageAssetID(LLUUID( gSavedSettings.getString( "DefaultObjectNormalTexture" )));
		mBumpyTextureCtrl->setBlankImageAssetID(LLUUID( gSavedSettings.getString( "DefaultBlankNormalTexture" )));
		mBumpyTextureCtrl->setCommitCallback( boost::bind(&LLPanelFace::onCommitNormalTexture, this, _2) );
		mBumpyTextureCtrl->setOnCancelCallback( boost::bind(&LLPanelFace::onCancelNormalTexture, this, _2) );
		mBumpyTextureCtrl->setOnSelectCallback( boost::bind(&LLPanelFace::onSelectNormalTexture, this, _2) );
		mBumpyTextureCtrl->setOnCloseCallback( boost::bind(&LLPanelFace::onCloseTexturePicker, this, _2) );

		mBumpyTextureCtrl->setDragCallback(boost::bind(&LLPanelFace::onDragTexture, this, _2));
		mBumpyTextureCtrl->setOnTextureSelectedCallback(boost::bind(&LLPanelFace::onTextureSelectionChanged, this, _1));
		mBumpyTextureCtrl->setFollowsTop();
		mBumpyTextureCtrl->setFollowsLeft();
		mBumpyTextureCtrl->setImmediateFilterPermMask(PERM_NONE);
		mBumpyTextureCtrl->setDnDFilterPermMask(PERM_COPY | PERM_TRANSFER);
	}

	mColorSwatch = getChild<LLColorSwatchCtrl>("colorswatch");
	if(mColorSwatch)
	{
		mColorSwatch->setCommitCallback(boost::bind(&LLPanelFace::onCommitColor, this, _2));
		mColorSwatch->setOnCancelCallback(boost::bind(&LLPanelFace::onCancelColor, this, _2));
		mColorSwatch->setOnSelectCallback(boost::bind(&LLPanelFace::onSelectColor, this, _2));
		mColorSwatch->setFollowsTop();
		mColorSwatch->setFollowsLeft();
		mColorSwatch->setCanApplyImmediately(TRUE);
	}

	mShinyColorSwatch = getChild<LLColorSwatchCtrl>("shinycolorswatch");
	if(mShinyColorSwatch)
	{
		mShinyColorSwatch->setCommitCallback(boost::bind(&LLPanelFace::onCommitShinyColor, this, _2));
		mShinyColorSwatch->setOnCancelCallback(boost::bind(&LLPanelFace::onCancelShinyColor, this, _2));
		mShinyColorSwatch->setOnSelectCallback(boost::bind(&LLPanelFace::onSelectShinyColor, this, _2));
		mShinyColorSwatch->setFollowsTop();
		mShinyColorSwatch->setFollowsLeft();
		mShinyColorSwatch->setCanApplyImmediately(TRUE);
	}

	mLabelColorTransp = getChild<LLTextBox>("color trans");
	if(mLabelColorTransp)
	{
		mLabelColorTransp->setFollowsTop();
		mLabelColorTransp->setFollowsLeft();
	}

	mCtrlColorTransp = getChild<LLSpinCtrl>("ColorTrans");
	if(mCtrlColorTransp)
	{
		mCtrlColorTransp->setCommitCallback(boost::bind(&LLPanelFace::onCommitAlpha, this, _2));
		mCtrlColorTransp->setPrecision(0);
		mCtrlColorTransp->setFollowsTop();
		mCtrlColorTransp->setFollowsLeft();
	}

	mCheckFullbright = getChild<LLCheckBoxCtrl>("checkbox fullbright");
	if (mCheckFullbright)
	{
		mCheckFullbright->setCommitCallback(LLPanelFace::onCommitFullbright, this);
	}

	mComboTexGen = getChild<LLComboBox>("combobox texgen");
	if(mComboTexGen)
	{
		mComboTexGen->setCommitCallback(LLPanelFace::onCommitTexGen, this);
		mComboTexGen->setFollows(FOLLOWS_LEFT | FOLLOWS_TOP);	
	}

	mComboMatMedia = getChild<LLComboBox>("combobox matmedia");
	if(mComboMatMedia)
	{
		mComboMatMedia->setCommitCallback(LLPanelFace::onCommitMaterialsMedia,this);
		mComboMatMedia->selectNthItem(MATMEDIA_MATERIAL);
	}

	LLRadioGroup* radio_mat_type = getChild<LLRadioGroup>("radio_material_type");
    if(radio_mat_type)
    {
        radio_mat_type->setCommitCallback(LLPanelFace::onCommitMaterialType, this);
        radio_mat_type->selectNthItem(MATTYPE_DIFFUSE);
    }

	mCtrlGlow = getChild<LLSpinCtrl>("glow");
	if(mCtrlGlow)
	{
		mCtrlGlow->setCommitCallback(LLPanelFace::onCommitGlow, this);
	}


	clearCtrls();

	return TRUE;
}

LLPanelFace::LLPanelFace()
:	LLPanel(),
	mIsAlpha(false)
{
	USE_TEXTURE = LLTrans::getString("use_texture");
}


LLPanelFace::~LLPanelFace()
{
	// Children all cleaned up by default view destructor.
}


void LLPanelFace::sendTexture()
{
	LLTextureCtrl* mTextureCtrl = getChild<LLTextureCtrl>("texture control");
	if(!mTextureCtrl) return;
	if( !mTextureCtrl->getTentative() )
	{
		// we grab the item id first, because we want to do a
		// permissions check in the selection manager. ARGH!
		LLUUID id = mTextureCtrl->getImageItemID();
		if(id.isNull())
		{
			id = mTextureCtrl->getImageAssetID();
		}
		LLSelectMgr::getInstance()->selectionSetImage(id);
	}
}

void LLPanelFace::sendBump(U32 bumpiness)
{	
	LLTextureCtrl* bumpytexture_ctrl = getChild<LLTextureCtrl>("bumpytexture control");
	if (bumpiness < BUMPY_TEXTURE)
{	
		LL_DEBUGS("Materials") << "clearing bumptexture control" << LL_ENDL;	
		bumpytexture_ctrl->clear();
		bumpytexture_ctrl->setImageAssetID(LLUUID());		
	}

	updateBumpyControls(bumpiness == BUMPY_TEXTURE, true);

	LLUUID current_normal_map = bumpytexture_ctrl->getImageAssetID();

	U8 bump = (U8) bumpiness & TEM_BUMP_MASK;

	// Clear legacy bump to None when using an actual normal map
	//
	if (!current_normal_map.isNull())
		bump = 0;

	// Set the normal map or reset it to null as appropriate
	//
	LLSelectedTEMaterial::setNormalID(this, current_normal_map);

	LLSelectMgr::getInstance()->selectionSetBumpmap( bump, bumpytexture_ctrl->getImageItemID() );
}

void LLPanelFace::sendTexGen()
{
	LLComboBox*	mComboTexGen = getChild<LLComboBox>("combobox texgen");
	if(!mComboTexGen)return;
	U8 tex_gen = (U8) mComboTexGen->getCurrentIndex() << TEM_TEX_GEN_SHIFT;
	LLSelectMgr::getInstance()->selectionSetTexGen( tex_gen );
}

void LLPanelFace::sendShiny(U32 shininess)
{
	LLTextureCtrl* texture_ctrl = getChild<LLTextureCtrl>("shinytexture control");

	if (shininess < SHINY_TEXTURE)
{
		texture_ctrl->clear();
		texture_ctrl->setImageAssetID(LLUUID());		
	}

	LLUUID specmap = getCurrentSpecularMap();

	U8 shiny = (U8) shininess & TEM_SHINY_MASK;
	if (!specmap.isNull())
		shiny = 0;

	LLSelectedTEMaterial::setSpecularID(this, specmap);

	LLSelectMgr::getInstance()->selectionSetShiny( shiny, texture_ctrl->getImageItemID() );

	updateShinyControls(!specmap.isNull(), true);
	
}

void LLPanelFace::sendFullbright()
{
	LLCheckBoxCtrl*	mCheckFullbright = getChild<LLCheckBoxCtrl>("checkbox fullbright");
	if(!mCheckFullbright)return;
	U8 fullbright = mCheckFullbright->get() ? TEM_FULLBRIGHT_MASK : 0;
	LLSelectMgr::getInstance()->selectionSetFullbright( fullbright );
}

void LLPanelFace::sendColor()
{
	
	LLColorSwatchCtrl*	mColorSwatch = getChild<LLColorSwatchCtrl>("colorswatch");
	if(!mColorSwatch)return;
	LLColor4 color = mColorSwatch->get();

	LLSelectMgr::getInstance()->selectionSetColorOnly( color );
}

void LLPanelFace::sendAlpha()
{	
	LLSpinCtrl*	mCtrlColorTransp = getChild<LLSpinCtrl>("ColorTrans");
	if(!mCtrlColorTransp)return;
	F32 alpha = (100.f - mCtrlColorTransp->get()) / 100.f;

	LLSelectMgr::getInstance()->selectionSetAlphaOnly( alpha );
}


void LLPanelFace::sendGlow()
{
	LLSpinCtrl* mCtrlGlow = getChild<LLSpinCtrl>("glow");
	llassert(mCtrlGlow);
	if (mCtrlGlow)
	{
		F32 glow = mCtrlGlow->get();
		LLSelectMgr::getInstance()->selectionSetGlow( glow );
	}
}

struct LLPanelFaceSetTEFunctor : public LLSelectedTEFunctor
{
	LLPanelFaceSetTEFunctor(LLPanelFace* panel) : mPanel(panel) {}
	virtual bool apply(LLViewerObject* object, S32 te)
	{
		BOOL valid;
		F32 value;

        LLRadioGroup * radio_mat_type = mPanel->getChild<LLRadioGroup>("radio_material_type");
        std::string prefix;
        switch (radio_mat_type->getSelectedIndex())
        {
        case MATTYPE_DIFFUSE:
            prefix = "Tex";
            break;
        case MATTYPE_NORMAL:
            prefix = "bumpy";
            break;
        case MATTYPE_SPECULAR:
            prefix = "shiny";
            break;
        }
        
        LLSpinCtrl * ctrlTexScaleS = mPanel->getChild<LLSpinCtrl>(prefix + "ScaleU");
        LLSpinCtrl * ctrlTexScaleT = mPanel->getChild<LLSpinCtrl>(prefix + "ScaleV");
        LLSpinCtrl * ctrlTexOffsetS = mPanel->getChild<LLSpinCtrl>(prefix + "OffsetU");
        LLSpinCtrl * ctrlTexOffsetT = mPanel->getChild<LLSpinCtrl>(prefix + "OffsetV");
        LLSpinCtrl * ctrlTexRotation = mPanel->getChild<LLSpinCtrl>(prefix + "Rot");

		LLComboBox*	comboTexGen = mPanel->getChild<LLComboBox>("combobox texgen");
		LLCheckBoxCtrl*	cb_planar_align = mPanel->getChild<LLCheckBoxCtrl>("checkbox planar align");
		bool align_planar = (cb_planar_align && cb_planar_align->get());

		llassert(comboTexGen);
		llassert(object);

		if (ctrlTexScaleS)
		{
			valid = !ctrlTexScaleS->getTentative(); // || !checkFlipScaleS->getTentative();
			if (valid || align_planar)
			{
				value = ctrlTexScaleS->get();
				if (comboTexGen &&
				    comboTexGen->getCurrentIndex() == 1)
				{
					value *= 0.5f;
				}
				object->setTEScaleS( te, value );

				if (align_planar) 
				{
					LLPanelFace::LLSelectedTEMaterial::setNormalRepeatX(mPanel, value, te, object->getID());
					LLPanelFace::LLSelectedTEMaterial::setSpecularRepeatX(mPanel, value, te, object->getID());
				}
			}
		}

		if (ctrlTexScaleT)
		{
			valid = !ctrlTexScaleT->getTentative(); // || !checkFlipScaleT->getTentative();
			if (valid || align_planar)
			{
				value = ctrlTexScaleT->get();
				//if( checkFlipScaleT->get() )
				//{
				//	value = -value;
				//}
				if (comboTexGen &&
				    comboTexGen->getCurrentIndex() == 1)
				{
					value *= 0.5f;
				}
				object->setTEScaleT( te, value );

				if (align_planar) 
				{
					LLPanelFace::LLSelectedTEMaterial::setNormalRepeatY(mPanel, value, te, object->getID());
					LLPanelFace::LLSelectedTEMaterial::setSpecularRepeatY(mPanel, value, te, object->getID());
				}
			}
		}

		if (ctrlTexOffsetS)
		{
			valid = !ctrlTexOffsetS->getTentative();
			if (valid || align_planar)
			{
				value = ctrlTexOffsetS->get();
				object->setTEOffsetS( te, value );

				if (align_planar) 
				{
					LLPanelFace::LLSelectedTEMaterial::setNormalOffsetX(mPanel, value, te, object->getID());
					LLPanelFace::LLSelectedTEMaterial::setSpecularOffsetX(mPanel, value, te, object->getID());
				}
			}
		}

		if (ctrlTexOffsetT)
		{
			valid = !ctrlTexOffsetT->getTentative();
			if (valid || align_planar)
			{
				value = ctrlTexOffsetT->get();
				object->setTEOffsetT( te, value );

				if (align_planar) 
				{
					LLPanelFace::LLSelectedTEMaterial::setNormalOffsetY(mPanel, value, te, object->getID());
					LLPanelFace::LLSelectedTEMaterial::setSpecularOffsetY(mPanel, value, te, object->getID());
				}
			}
		}

		if (ctrlTexRotation)
		{
			valid = !ctrlTexRotation->getTentative();
			if (valid || align_planar)
			{
				value = ctrlTexRotation->get() * DEG_TO_RAD;
				object->setTERotation( te, value );

				if (align_planar) 
				{
					LLPanelFace::LLSelectedTEMaterial::setNormalRotation(mPanel, value, te, object->getID());
					LLPanelFace::LLSelectedTEMaterial::setSpecularRotation(mPanel, value, te, object->getID());
				}
			}
		}
		return true;
	}
private:
	LLPanelFace* mPanel;
};

// Functor that aligns a face to mCenterFace
struct LLPanelFaceSetAlignedTEFunctor : public LLSelectedTEFunctor
{
	LLPanelFaceSetAlignedTEFunctor(LLPanelFace* panel, LLFace* center_face) :
		mPanel(panel),
		mCenterFace(center_face) {}

	virtual bool apply(LLViewerObject* object, S32 te)
	{
		LLFace* facep = object->mDrawable->getFace(te);
		if (!facep)
		{
			return true;
		}

		if (facep->getViewerObject()->getVolume()->getNumVolumeFaces() <= te)
		{
			return true;
		}

		bool set_aligned = true;
		if (facep == mCenterFace)
		{
			set_aligned = false;
		}
		if (set_aligned)
		{
			LLVector2 uv_offset, uv_scale;
			F32 uv_rot;
			set_aligned = facep->calcAlignedPlanarTE(mCenterFace, &uv_offset, &uv_scale, &uv_rot);
			if (set_aligned)
			{
				object->setTEOffset(te, uv_offset.mV[VX], uv_offset.mV[VY]);
				object->setTEScale(te, uv_scale.mV[VX], uv_scale.mV[VY]);
				object->setTERotation(te, uv_rot);

				LLPanelFace::LLSelectedTEMaterial::setNormalRotation(mPanel, uv_rot, te, object->getID());
				LLPanelFace::LLSelectedTEMaterial::setSpecularRotation(mPanel, uv_rot, te, object->getID());

				LLPanelFace::LLSelectedTEMaterial::setNormalOffsetX(mPanel, uv_offset.mV[VX], te, object->getID());
				LLPanelFace::LLSelectedTEMaterial::setNormalOffsetY(mPanel, uv_offset.mV[VY], te, object->getID());
				LLPanelFace::LLSelectedTEMaterial::setNormalRepeatX(mPanel, uv_scale.mV[VX], te, object->getID());
				LLPanelFace::LLSelectedTEMaterial::setNormalRepeatY(mPanel, uv_scale.mV[VY], te, object->getID());

				LLPanelFace::LLSelectedTEMaterial::setSpecularOffsetX(mPanel, uv_offset.mV[VX], te, object->getID());
				LLPanelFace::LLSelectedTEMaterial::setSpecularOffsetY(mPanel, uv_offset.mV[VY], te, object->getID());
				LLPanelFace::LLSelectedTEMaterial::setSpecularRepeatX(mPanel, uv_scale.mV[VX], te, object->getID());
				LLPanelFace::LLSelectedTEMaterial::setSpecularRepeatY(mPanel, uv_scale.mV[VY], te, object->getID());
			}
		}
		if (!set_aligned)
		{
			LLPanelFaceSetTEFunctor setfunc(mPanel);
			setfunc.apply(object, te);
		}
		return true;
	}
private:
	LLPanelFace* mPanel;
	LLFace* mCenterFace;
};

struct LLPanelFaceSetAlignedConcreteTEFunctor : public LLSelectedTEFunctor
{
    LLPanelFaceSetAlignedConcreteTEFunctor(LLPanelFace* panel, LLFace* center_face, LLRender::eTexIndex map) :
        mPanel(panel),
        mChefFace(center_face),
        mMap(map)
    {}

    virtual bool apply(LLViewerObject* object, S32 te)
    {
        LLFace* facep = object->mDrawable->getFace(te);
        if (!facep)
        {
            return true;
        }

        if (facep->getViewerObject()->getVolume()->getNumVolumeFaces() <= te)
        {
            return true;
        }

        if (mChefFace != facep)
        {
            LLVector2 uv_offset, uv_scale;
            F32 uv_rot;
            if (facep->calcAlignedPlanarTE(mChefFace, &uv_offset, &uv_scale, &uv_rot, mMap))
            {
                switch (mMap)
                {
                case LLRender::DIFFUSE_MAP:
                        object->setTEOffset(te, uv_offset.mV[VX], uv_offset.mV[VY]);
                        object->setTEScale(te, uv_scale.mV[VX], uv_scale.mV[VY]);
                        object->setTERotation(te, uv_rot);
                    break;
                case LLRender::NORMAL_MAP:
                        LLPanelFace::LLSelectedTEMaterial::setNormalRotation(mPanel, uv_rot, te, object->getID());
                        LLPanelFace::LLSelectedTEMaterial::setNormalOffsetX(mPanel, uv_offset.mV[VX], te, object->getID());
                        LLPanelFace::LLSelectedTEMaterial::setNormalOffsetY(mPanel, uv_offset.mV[VY], te, object->getID());
                        LLPanelFace::LLSelectedTEMaterial::setNormalRepeatX(mPanel, uv_scale.mV[VX], te, object->getID());
                        LLPanelFace::LLSelectedTEMaterial::setNormalRepeatY(mPanel, uv_scale.mV[VY], te, object->getID());
                    break;
                case LLRender::SPECULAR_MAP:
                        LLPanelFace::LLSelectedTEMaterial::setSpecularRotation(mPanel, uv_rot, te, object->getID());
                        LLPanelFace::LLSelectedTEMaterial::setSpecularOffsetX(mPanel, uv_offset.mV[VX], te, object->getID());
                        LLPanelFace::LLSelectedTEMaterial::setSpecularOffsetY(mPanel, uv_offset.mV[VY], te, object->getID());
                        LLPanelFace::LLSelectedTEMaterial::setSpecularRepeatX(mPanel, uv_scale.mV[VX], te, object->getID());
                        LLPanelFace::LLSelectedTEMaterial::setSpecularRepeatY(mPanel, uv_scale.mV[VY], te, object->getID());
                    break;
                default: /*make compiler happy*/
                    break;
                }
            }
        }
        
        return true;
    }
private:
    LLPanelFace* mPanel;
    LLFace* mChefFace;
    LLRender::eTexIndex mMap;
};

// Functor that tests if a face is aligned to mCenterFace
struct LLPanelFaceGetIsAlignedTEFunctor : public LLSelectedTEFunctor
{
	LLPanelFaceGetIsAlignedTEFunctor(LLFace* center_face) :
		mCenterFace(center_face) {}

	virtual bool apply(LLViewerObject* object, S32 te)
	{
		LLFace* facep = object->mDrawable->getFace(te);
		if (!facep)
		{
			return false;
		}

		if (facep->getViewerObject()->getVolume()->getNumVolumeFaces() <= te)
		{ //volume face does not exist, can't be aligned
			return false;
		}

		if (facep == mCenterFace)
		{
			return true;
		}
		
		LLVector2 aligned_st_offset, aligned_st_scale;
		F32 aligned_st_rot;
		if ( facep->calcAlignedPlanarTE(mCenterFace, &aligned_st_offset, &aligned_st_scale, &aligned_st_rot) )
		{
			const LLTextureEntry* tep = facep->getTextureEntry();
			LLVector2 st_offset, st_scale;
			tep->getOffset(&st_offset.mV[VX], &st_offset.mV[VY]);
			tep->getScale(&st_scale.mV[VX], &st_scale.mV[VY]);
			F32 st_rot = tep->getRotation();

            bool eq_offset_x = is_approx_equal_fraction(st_offset.mV[VX], aligned_st_offset.mV[VX], 12);
            bool eq_offset_y = is_approx_equal_fraction(st_offset.mV[VY], aligned_st_offset.mV[VY], 12);
            bool eq_scale_x  = is_approx_equal_fraction(st_scale.mV[VX], aligned_st_scale.mV[VX], 12);
            bool eq_scale_y  = is_approx_equal_fraction(st_scale.mV[VY], aligned_st_scale.mV[VY], 12);
            bool eq_rot      = is_approx_equal_fraction(st_rot, aligned_st_rot, 6);

			// needs a fuzzy comparison, because of fp errors
			if (eq_offset_x && 
				eq_offset_y && 
				eq_scale_x &&
				eq_scale_y &&
				eq_rot)
			{
				return true;
			}
		}
		return false;
	}
private:
	LLFace* mCenterFace;
};

struct LLPanelFaceSendFunctor : public LLSelectedObjectFunctor
{
	virtual bool apply(LLViewerObject* object)
	{
		object->sendTEUpdate();
		return true;
	}
};

void LLPanelFace::sendTextureInfo()
{
	if ((bool)childGetValue("checkbox planar align").asBoolean())
	{
		LLFace* last_face = NULL;
		bool identical_face =false;
		LLSelectedTE::getFace(last_face, identical_face);		
		LLPanelFaceSetAlignedTEFunctor setfunc(this, last_face);
		LLSelectMgr::getInstance()->getSelection()->applyToTEs(&setfunc);
	}
	else
	{
		LLPanelFaceSetTEFunctor setfunc(this);
		LLSelectMgr::getInstance()->getSelection()->applyToTEs(&setfunc);
	}

	LLPanelFaceSendFunctor sendfunc;
	LLSelectMgr::getInstance()->getSelection()->applyToObjects(&sendfunc);
}

void LLPanelFace::alignTestureLayer()
{
    LLFace* last_face = NULL;
    bool identical_face = false;
    LLSelectedTE::getFace(last_face, identical_face);

    LLRadioGroup * radio_mat_type = getChild<LLRadioGroup>("radio_material_type");
    LLPanelFaceSetAlignedConcreteTEFunctor setfunc(this, last_face, static_cast<LLRender::eTexIndex>(radio_mat_type->getSelectedIndex()));
    LLSelectMgr::getInstance()->getSelection()->applyToTEs(&setfunc);
}

void LLPanelFace::getState()
{
	updateUI();
}

void LLPanelFace::updateUI(bool force_set_values /*false*/)
{ //set state of UI to match state of texture entry(ies)  (calls setEnabled, setValue, etc, but NOT setVisible)
	LLViewerObject* objectp = LLSelectMgr::getInstance()->getSelection()->getFirstObject();

	if( objectp
		&& objectp->getPCode() == LL_PCODE_VOLUME
		&& objectp->permModify())
	{
		BOOL editable = objectp->permModify() && !objectp->isPermanentEnforced();

		// only turn on auto-adjust button if there is a media renderer and the media is loaded
		getChildView("button align")->setEnabled(editable);
		
		LLComboBox* combobox_matmedia = getChild<LLComboBox>("combobox matmedia");
		if (combobox_matmedia)
		{
			if (combobox_matmedia->getCurrentIndex() < MATMEDIA_MATERIAL)
			{
				combobox_matmedia->selectNthItem(MATMEDIA_MATERIAL);
			}
		}
		else
		{
			LL_WARNS() << "failed getChild for 'combobox matmedia'" << LL_ENDL;
		}
		getChildView("combobox matmedia")->setEnabled(editable);

		LLRadioGroup* radio_mat_type = getChild<LLRadioGroup>("radio_material_type");
		if(radio_mat_type)
		{
		    if (radio_mat_type->getSelectedIndex() < MATTYPE_DIFFUSE)
		    {
		        radio_mat_type->selectNthItem(MATTYPE_DIFFUSE);
		    }

		}
		else
		{
		    LL_WARNS("Materials") << "failed getChild for 'radio_material_type'" << LL_ENDL;
		}

		getChildView("radio_material_type")->setEnabled(editable);
		getChildView("checkbox_sync_settings")->setEnabled(editable);
		childSetValue("checkbox_sync_settings", gSavedSettings.getBOOL("SyncMaterialSettings"));
		updateVisibility();

		bool identical				= true;	// true because it is anded below
      bool identical_diffuse	= false;
      bool identical_norm		= false;
      bool identical_spec		= false;

		LLTextureCtrl*	texture_ctrl = getChild<LLTextureCtrl>("texture control");
		LLTextureCtrl*	shinytexture_ctrl = getChild<LLTextureCtrl>("shinytexture control");
		LLTextureCtrl*	bumpytexture_ctrl = getChild<LLTextureCtrl>("bumpytexture control");
		
		LLUUID id;
		LLUUID normmap_id;
		LLUUID specmap_id;
		
		// Color swatch
		{
			getChildView("color label")->setEnabled(editable);
		}
		LLColorSwatchCtrl*	mColorSwatch = getChild<LLColorSwatchCtrl>("colorswatch");

		LLColor4 color					= LLColor4::white;
		bool		identical_color	= false;

		if(mColorSwatch)
		{
			LLSelectedTE::getColor(color, identical_color);
			LLColor4 prev_color = mColorSwatch->get();

			mColorSwatch->setOriginal(color);
			mColorSwatch->set(color, force_set_values || (prev_color != color) || !editable);

			mColorSwatch->setValid(editable);
			mColorSwatch->setEnabled( editable );
			mColorSwatch->setCanApplyImmediately( editable );
		}

		// Color transparency
		getChildView("color trans")->setEnabled(editable);

		F32 transparency = (1.f - color.mV[VALPHA]) * 100.f;
		getChild<LLUICtrl>("ColorTrans")->setValue(editable ? transparency : 0);
		getChildView("ColorTrans")->setEnabled(editable);

		// Specular map
		LLSelectedTEMaterial::getSpecularID(specmap_id, identical_spec);
		
		U8 shiny = 0;
		bool identical_shiny = false;

		// Shiny
		LLSelectedTE::getShiny(shiny, identical_shiny);
		identical = identical && identical_shiny;

		shiny = specmap_id.isNull() ? shiny : SHINY_TEXTURE;

		LLCtrlSelectionInterface* combobox_shininess = childGetSelectionInterface("combobox shininess");
		if (combobox_shininess)
				{
			combobox_shininess->selectNthItem((S32)shiny);
		}

		getChildView("label shininess")->setEnabled(editable);
		getChildView("combobox shininess")->setEnabled(editable);

		getChildView("label glossiness")->setEnabled(editable);			
		getChildView("glossiness")->setEnabled(editable);

		getChildView("label environment")->setEnabled(editable);
		getChildView("environment")->setEnabled(editable);
		getChildView("label shinycolor")->setEnabled(editable);
					
		getChild<LLUICtrl>("combobox shininess")->setTentative(!identical_spec);
		getChild<LLUICtrl>("glossiness")->setTentative(!identical_spec);
		getChild<LLUICtrl>("environment")->setTentative(!identical_spec);			
		getChild<LLUICtrl>("shinycolorswatch")->setTentative(!identical_spec);
					
		LLColorSwatchCtrl*	mShinyColorSwatch = getChild<LLColorSwatchCtrl>("shinycolorswatch");
		if(mShinyColorSwatch)
					{
			mShinyColorSwatch->setValid(editable);
			mShinyColorSwatch->setEnabled( editable );
			mShinyColorSwatch->setCanApplyImmediately( editable );
		}

		U8 bumpy = 0;
		// Bumpy
						{
			bool identical_bumpy = false;
			LLSelectedTE::getBumpmap(bumpy,identical_bumpy);

			LLUUID norm_map_id = getCurrentNormalMap();
			LLCtrlSelectionInterface* combobox_bumpiness = childGetSelectionInterface("combobox bumpiness");

			bumpy = norm_map_id.isNull() ? bumpy : BUMPY_TEXTURE;

			if (combobox_bumpiness)
							{
				combobox_bumpiness->selectNthItem((S32)bumpy);
							}
			else
							{
				LL_WARNS() << "failed childGetSelectionInterface for 'combobox bumpiness'" << LL_ENDL;
							}

			getChildView("combobox bumpiness")->setEnabled(editable);
			getChild<LLUICtrl>("combobox bumpiness")->setTentative(!identical_bumpy);
			getChildView("label bumpiness")->setEnabled(editable);
						}

		// Texture
		{
			LLSelectedTE::getTexId(id,identical_diffuse);

			// Normal map
			LLSelectedTEMaterial::getNormalID(normmap_id, identical_norm);

			mIsAlpha = FALSE;
			LLGLenum image_format = GL_RGB;
			bool identical_image_format = false;
			LLSelectedTE::getImageFormat(image_format, identical_image_format);
            
         mIsAlpha = FALSE;
         switch (image_format)
         {
               case GL_RGBA:
               case GL_ALPHA:
               {
                  mIsAlpha = TRUE;
               }
               break;

               case GL_RGB: break;
               default:
               {
                  LL_WARNS() << "Unexpected tex format in LLPanelFace...resorting to no alpha" << LL_ENDL;
					}
               break;
				}

			if(LLViewerMedia::getInstance()->textureHasMedia(id))
			{
				getChildView("button align")->setEnabled(editable);
			}
			
			// Diffuse Alpha Mode

			// Init to the default that is appropriate for the alpha content of the asset
			//
			U8 alpha_mode = mIsAlpha ? LLMaterial::DIFFUSE_ALPHA_MODE_BLEND : LLMaterial::DIFFUSE_ALPHA_MODE_NONE;

			bool identical_alpha_mode = false;

			// See if that's been overridden by a material setting for same...
			//
			LLSelectedTEMaterial::getCurrentDiffuseAlphaMode(alpha_mode, identical_alpha_mode, mIsAlpha);

			LLCtrlSelectionInterface* combobox_alphamode = childGetSelectionInterface("combobox alphamode");
			if (combobox_alphamode)
			{
				//it is invalid to have any alpha mode other than blend if transparency is greater than zero ... 
				// Want masking? Want emissive? Tough! You get BLEND!
				alpha_mode = (transparency > 0.f) ? LLMaterial::DIFFUSE_ALPHA_MODE_BLEND : alpha_mode;

				// ... unless there is no alpha channel in the texture, in which case alpha mode MUST be none
				alpha_mode = mIsAlpha ? alpha_mode : LLMaterial::DIFFUSE_ALPHA_MODE_NONE;

				combobox_alphamode->selectNthItem(alpha_mode);
			}
			else
			{
				LL_WARNS() << "failed childGetSelectionInterface for 'combobox alphamode'" << LL_ENDL;
			}

			updateAlphaControls();

			if (texture_ctrl)
				{
				if (identical_diffuse)
				{
					texture_ctrl->setTentative(FALSE);
					texture_ctrl->setEnabled(editable);
					texture_ctrl->setImageAssetID(id);
					getChildView("combobox alphamode")->setEnabled(editable && mIsAlpha && transparency <= 0.f);
					getChildView("label alphamode")->setEnabled(editable && mIsAlpha);
					getChildView("maskcutoff")->setEnabled(editable && mIsAlpha);
					getChildView("label maskcutoff")->setEnabled(editable && mIsAlpha);

					texture_ctrl->setBakeTextureEnabled(TRUE);
				}
				else if (id.isNull())
					{
						// None selected
					texture_ctrl->setTentative(FALSE);
					texture_ctrl->setEnabled(FALSE);
					texture_ctrl->setImageAssetID(LLUUID::null);
					getChildView("combobox alphamode")->setEnabled(FALSE);
					getChildView("label alphamode")->setEnabled(FALSE);
					getChildView("maskcutoff")->setEnabled(FALSE);
					getChildView("label maskcutoff")->setEnabled(FALSE);

					texture_ctrl->setBakeTextureEnabled(false);
					}
					else
					{
						// Tentative: multiple selected with different textures
					texture_ctrl->setTentative(TRUE);
					texture_ctrl->setEnabled(editable);
					texture_ctrl->setImageAssetID(id);
					getChildView("combobox alphamode")->setEnabled(editable && mIsAlpha && transparency <= 0.f);
					getChildView("label alphamode")->setEnabled(editable && mIsAlpha);
					getChildView("maskcutoff")->setEnabled(editable && mIsAlpha);
					getChildView("label maskcutoff")->setEnabled(editable && mIsAlpha);
					
					texture_ctrl->setBakeTextureEnabled(TRUE);
				}
				
			}

			if (shinytexture_ctrl)
			{
				shinytexture_ctrl->setTentative( !identical_spec );
				shinytexture_ctrl->setEnabled( editable );
				shinytexture_ctrl->setImageAssetID( specmap_id );
			}

			if (bumpytexture_ctrl)
			{
				bumpytexture_ctrl->setTentative( !identical_norm );
				bumpytexture_ctrl->setEnabled( editable );
				bumpytexture_ctrl->setImageAssetID( normmap_id );
			}
		}

		// planar align
		bool align_planar = false;
		bool identical_planar_aligned = false;
		{
			LLCheckBoxCtrl*	cb_planar_align = getChild<LLCheckBoxCtrl>("checkbox planar align");
			align_planar = (cb_planar_align && cb_planar_align->get());

			bool enabled = (editable && isIdenticalPlanarTexgen());
			childSetValue("checkbox planar align", align_planar && enabled);
			childSetVisible("checkbox planar align", enabled);
			childSetEnabled("checkbox planar align", enabled);
			childSetEnabled("button align textures", enabled && LLSelectMgr::getInstance()->getSelection()->getObjectCount() > 1);

			if (align_planar && enabled)
			{
				LLFace* last_face = NULL;
				bool identical_face = false;
				LLSelectedTE::getFace(last_face, identical_face);

				LLPanelFaceGetIsAlignedTEFunctor get_is_aligend_func(last_face);
				// this will determine if the texture param controls are tentative:
				identical_planar_aligned = LLSelectMgr::getInstance()->getSelection()->applyToTEs(&get_is_aligend_func);
			}
		}
		
		// Needs to be public and before tex scale settings below to properly reflect
		// behavior when in planar vs default texgen modes in the
		// NORSPEC-84 et al
		//
		LLTextureEntry::e_texgen selected_texgen = LLTextureEntry::TEX_GEN_DEFAULT;
		bool identical_texgen = true;		
		bool identical_planar_texgen = false;

		{	
			LLSelectedTE::getTexGen(selected_texgen, identical_texgen);
			identical_planar_texgen = (identical_texgen && (selected_texgen == LLTextureEntry::TEX_GEN_PLANAR));
		}

		// Texture scale
		{
			bool identical_diff_scale_s = false;
			bool identical_spec_scale_s = false;
			bool identical_norm_scale_s = false;

			identical = align_planar ? identical_planar_aligned : identical;

			F32 diff_scale_s = 1.f;			
			F32 spec_scale_s = 1.f;
			F32 norm_scale_s = 1.f;

			LLSelectedTE::getScaleS(diff_scale_s, identical_diff_scale_s);			
			LLSelectedTEMaterial::getSpecularRepeatX(spec_scale_s, identical_spec_scale_s);
			LLSelectedTEMaterial::getNormalRepeatX(norm_scale_s, identical_norm_scale_s);

			diff_scale_s = editable ? diff_scale_s : 1.0f;
			diff_scale_s *= identical_planar_texgen ? 2.0f : 1.0f;
			
			norm_scale_s = editable ? norm_scale_s : 1.0f;
			norm_scale_s *= identical_planar_texgen ? 2.0f : 1.0f;

			spec_scale_s = editable ? spec_scale_s : 1.0f;
			spec_scale_s *= identical_planar_texgen ? 2.0f : 1.0f;

			getChild<LLUICtrl>("TexScaleU")->setValue(diff_scale_s);
			getChild<LLUICtrl>("shinyScaleU")->setValue(spec_scale_s);
			getChild<LLUICtrl>("bumpyScaleU")->setValue(norm_scale_s);

			getChildView("TexScaleU")->setEnabled(editable);
			getChildView("shinyScaleU")->setEnabled(editable && specmap_id.notNull());
			getChildView("bumpyScaleU")->setEnabled(editable && normmap_id.notNull());

			BOOL diff_scale_tentative = !(identical && identical_diff_scale_s);
			BOOL norm_scale_tentative = !(identical && identical_norm_scale_s);
			BOOL spec_scale_tentative = !(identical && identical_spec_scale_s);

			getChild<LLUICtrl>("TexScaleU")->setTentative(  LLSD(diff_scale_tentative));			
			getChild<LLUICtrl>("shinyScaleU")->setTentative(LLSD(spec_scale_tentative));			
			getChild<LLUICtrl>("bumpyScaleU")->setTentative(LLSD(norm_scale_tentative));
		}

		{
			bool identical_diff_scale_t = false;
			bool identical_spec_scale_t = false;
			bool identical_norm_scale_t = false;

			F32 diff_scale_t = 1.f;			
			F32 spec_scale_t = 1.f;
			F32 norm_scale_t = 1.f;

			LLSelectedTE::getScaleT(diff_scale_t, identical_diff_scale_t);
			LLSelectedTEMaterial::getSpecularRepeatY(spec_scale_t, identical_spec_scale_t);
			LLSelectedTEMaterial::getNormalRepeatY(norm_scale_t, identical_norm_scale_t);

			diff_scale_t = editable ? diff_scale_t : 1.0f;
			diff_scale_t *= identical_planar_texgen ? 2.0f : 1.0f;

			norm_scale_t = editable ? norm_scale_t : 1.0f;
			norm_scale_t *= identical_planar_texgen ? 2.0f : 1.0f;

			spec_scale_t = editable ? spec_scale_t : 1.0f;
			spec_scale_t *= identical_planar_texgen ? 2.0f : 1.0f;

			BOOL diff_scale_tentative = !identical_diff_scale_t;
			BOOL norm_scale_tentative = !identical_norm_scale_t;
			BOOL spec_scale_tentative = !identical_spec_scale_t;

			getChildView("TexScaleV")->setEnabled(editable);
			getChildView("shinyScaleV")->setEnabled(editable && specmap_id.notNull());
			getChildView("bumpyScaleV")->setEnabled(editable && normmap_id.notNull());

			if (force_set_values)
			{
				getChild<LLSpinCtrl>("TexScaleV")->forceSetValue(diff_scale_t);
			}
			else
			{
				getChild<LLSpinCtrl>("TexScaleV")->setValue(diff_scale_t);
			}
			getChild<LLUICtrl>("shinyScaleV")->setValue(norm_scale_t);
			getChild<LLUICtrl>("bumpyScaleV")->setValue(spec_scale_t);

			getChild<LLUICtrl>("TexScaleV")->setTentative(LLSD(diff_scale_tentative));
			getChild<LLUICtrl>("shinyScaleV")->setTentative(LLSD(norm_scale_tentative));
			getChild<LLUICtrl>("bumpyScaleV")->setTentative(LLSD(spec_scale_tentative));
		}

		// Texture offset
		{
			bool identical_diff_offset_s = false;
			bool identical_norm_offset_s = false;
			bool identical_spec_offset_s = false;

			F32 diff_offset_s = 0.0f;
			F32 norm_offset_s = 0.0f;
			F32 spec_offset_s = 0.0f;

			LLSelectedTE::getOffsetS(diff_offset_s, identical_diff_offset_s);
			LLSelectedTEMaterial::getNormalOffsetX(norm_offset_s, identical_norm_offset_s);
			LLSelectedTEMaterial::getSpecularOffsetX(spec_offset_s, identical_spec_offset_s);

			BOOL diff_offset_u_tentative = !(align_planar ? identical_planar_aligned : identical_diff_offset_s);
			BOOL norm_offset_u_tentative = !(align_planar ? identical_planar_aligned : identical_norm_offset_s);
			BOOL spec_offset_u_tentative = !(align_planar ? identical_planar_aligned : identical_spec_offset_s);

			getChild<LLUICtrl>("TexOffsetU")->setValue(  editable ? diff_offset_s : 0.0f);
			getChild<LLUICtrl>("bumpyOffsetU")->setValue(editable ? norm_offset_s : 0.0f);
			getChild<LLUICtrl>("shinyOffsetU")->setValue(editable ? spec_offset_s : 0.0f);

			getChild<LLUICtrl>("TexOffsetU")->setTentative(LLSD(diff_offset_u_tentative));
			getChild<LLUICtrl>("shinyOffsetU")->setTentative(LLSD(norm_offset_u_tentative));
			getChild<LLUICtrl>("bumpyOffsetU")->setTentative(LLSD(spec_offset_u_tentative));

			getChildView("TexOffsetU")->setEnabled(editable);
			getChildView("shinyOffsetU")->setEnabled(editable && specmap_id.notNull());
			getChildView("bumpyOffsetU")->setEnabled(editable && normmap_id.notNull());
		}

		{
			bool identical_diff_offset_t = false;
			bool identical_norm_offset_t = false;
			bool identical_spec_offset_t = false;

			F32 diff_offset_t = 0.0f;
			F32 norm_offset_t = 0.0f;
			F32 spec_offset_t = 0.0f;

			LLSelectedTE::getOffsetT(diff_offset_t, identical_diff_offset_t);
			LLSelectedTEMaterial::getNormalOffsetY(norm_offset_t, identical_norm_offset_t);
			LLSelectedTEMaterial::getSpecularOffsetY(spec_offset_t, identical_spec_offset_t);
			
			BOOL diff_offset_v_tentative = !(align_planar ? identical_planar_aligned : identical_diff_offset_t);
			BOOL norm_offset_v_tentative = !(align_planar ? identical_planar_aligned : identical_norm_offset_t);
			BOOL spec_offset_v_tentative = !(align_planar ? identical_planar_aligned : identical_spec_offset_t);

			getChild<LLUICtrl>("TexOffsetV")->setValue(  editable ? diff_offset_t : 0.0f);
			getChild<LLUICtrl>("bumpyOffsetV")->setValue(editable ? norm_offset_t : 0.0f);
			getChild<LLUICtrl>("shinyOffsetV")->setValue(editable ? spec_offset_t : 0.0f);

			getChild<LLUICtrl>("TexOffsetV")->setTentative(LLSD(diff_offset_v_tentative));
			getChild<LLUICtrl>("shinyOffsetV")->setTentative(LLSD(norm_offset_v_tentative));
			getChild<LLUICtrl>("bumpyOffsetV")->setTentative(LLSD(spec_offset_v_tentative));

			getChildView("TexOffsetV")->setEnabled(editable);
			getChildView("shinyOffsetV")->setEnabled(editable && specmap_id.notNull());
			getChildView("bumpyOffsetV")->setEnabled(editable && normmap_id.notNull());
		}

		// Texture rotation
		{
			bool identical_diff_rotation = false;
			bool identical_norm_rotation = false;
			bool identical_spec_rotation = false;

			F32 diff_rotation = 0.f;
			F32 norm_rotation = 0.f;
			F32 spec_rotation = 0.f;

			LLSelectedTE::getRotation(diff_rotation,identical_diff_rotation);
			LLSelectedTEMaterial::getSpecularRotation(spec_rotation,identical_spec_rotation);
			LLSelectedTEMaterial::getNormalRotation(norm_rotation,identical_norm_rotation);

			BOOL diff_rot_tentative = !(align_planar ? identical_planar_aligned : identical_diff_rotation);
			BOOL norm_rot_tentative = !(align_planar ? identical_planar_aligned : identical_norm_rotation);
			BOOL spec_rot_tentative = !(align_planar ? identical_planar_aligned : identical_spec_rotation);

			F32 diff_rot_deg = diff_rotation * RAD_TO_DEG;
			F32 norm_rot_deg = norm_rotation * RAD_TO_DEG;
			F32 spec_rot_deg = spec_rotation * RAD_TO_DEG;
			
			getChildView("TexRot")->setEnabled(editable);
			getChildView("shinyRot")->setEnabled(editable && specmap_id.notNull());
			getChildView("bumpyRot")->setEnabled(editable && normmap_id.notNull());

			getChild<LLUICtrl>("TexRot")->setTentative(diff_rot_tentative);
			getChild<LLUICtrl>("shinyRot")->setTentative(LLSD(norm_rot_tentative));
			getChild<LLUICtrl>("bumpyRot")->setTentative(LLSD(spec_rot_tentative));

			getChild<LLUICtrl>("TexRot")->setValue(  editable ? diff_rot_deg : 0.0f);			
			getChild<LLUICtrl>("shinyRot")->setValue(editable ? spec_rot_deg : 0.0f);
			getChild<LLUICtrl>("bumpyRot")->setValue(editable ? norm_rot_deg : 0.0f);
		}

		{
			F32 glow = 0.f;
			bool identical_glow = false;
			LLSelectedTE::getGlow(glow,identical_glow);
			getChild<LLUICtrl>("glow")->setValue(glow);
			getChild<LLUICtrl>("glow")->setTentative(!identical_glow);
			getChildView("glow")->setEnabled(editable);
			getChildView("glow label")->setEnabled(editable);
		}

		{
			LLCtrlSelectionInterface* combobox_texgen = childGetSelectionInterface("combobox texgen");
			if (combobox_texgen)
			{
				// Maps from enum to combobox entry index
				combobox_texgen->selectNthItem(((S32)selected_texgen) >> 1);
			}
			else
				{
				LL_WARNS() << "failed childGetSelectionInterface for 'combobox texgen'" << LL_ENDL;
				}

			getChildView("combobox texgen")->setEnabled(editable);
			getChild<LLUICtrl>("combobox texgen")->setTentative(!identical);
			getChildView("tex gen")->setEnabled(editable);

			}

		{
			U8 fullbright_flag = 0;
			bool identical_fullbright = false;
			
			LLSelectedTE::getFullbright(fullbright_flag,identical_fullbright);

			getChild<LLUICtrl>("checkbox fullbright")->setValue((S32)(fullbright_flag != 0));
			getChildView("checkbox fullbright")->setEnabled(editable);
			getChild<LLUICtrl>("checkbox fullbright")->setTentative(!identical_fullbright);
		}
		
		// Repeats per meter
		{
			F32 repeats_diff = 1.f;
			F32 repeats_norm = 1.f;
			F32 repeats_spec = 1.f;

			bool identical_diff_repeats = false;
			bool identical_norm_repeats = false;
			bool identical_spec_repeats = false;

			LLSelectedTE::getMaxDiffuseRepeats(repeats_diff, identical_diff_repeats);
			LLSelectedTEMaterial::getMaxNormalRepeats(repeats_norm, identical_norm_repeats);
			LLSelectedTEMaterial::getMaxSpecularRepeats(repeats_spec, identical_spec_repeats);			

			LLComboBox*	mComboTexGen = getChild<LLComboBox>("combobox texgen");
			if (mComboTexGen)
		{
				S32 index = mComboTexGen ? mComboTexGen->getCurrentIndex() : 0;
				BOOL enabled = editable && (index != 1);
				BOOL identical_repeats = true;
				F32  repeats = 1.0f;

				U32 material_type = (combobox_matmedia->getCurrentIndex() == MATMEDIA_MATERIAL) ? radio_mat_type->getSelectedIndex() : MATTYPE_DIFFUSE;
				LLSelectMgr::getInstance()->setTextureChannel(LLRender::eTexIndex(material_type));

				switch (material_type)
			{
					default:
					case MATTYPE_DIFFUSE:
				{
						enabled = editable && !id.isNull();
						identical_repeats = identical_diff_repeats;
						repeats = repeats_diff;
				}
					break;

					case MATTYPE_SPECULAR:
			{
						enabled = (editable && ((shiny == SHINY_TEXTURE) && !specmap_id.isNull()));
						identical_repeats = identical_spec_repeats;
						repeats = repeats_spec;
			}
					break;

					case MATTYPE_NORMAL:
			{
						enabled = (editable && ((bumpy == BUMPY_TEXTURE) && !normmap_id.isNull()));
						identical_repeats = identical_norm_repeats;
						repeats = repeats_norm;
					}
					break;
				}

				BOOL repeats_tentative = !identical_repeats;

				getChildView("rptctrl")->setEnabled(identical_planar_texgen ? FALSE : enabled);
				LLSpinCtrl* rpt_ctrl = getChild<LLSpinCtrl>("rptctrl");
				if (force_set_values)
				{
					//onCommit, previosly edited element updates related ones
					rpt_ctrl->forceSetValue(editable ? repeats : 1.0f);
				}
				else
				{
					rpt_ctrl->setValue(editable ? repeats : 1.0f);
				}
				rpt_ctrl->setTentative(LLSD(repeats_tentative));
			}
		}

		// Materials
		{
			LLMaterialPtr material;
			LLSelectedTEMaterial::getCurrent(material, identical);

            // enable this UI box if a single face is selected.
            BOOL is_single_face = !LLSelectMgr::getInstance()->getSelection()->isMultipleTESelected();
            childSetEnabled("button save material", static_cast<bool>(is_single_face));
            childSetEnabled("materialID", static_cast<bool>(is_single_face));   // doesn't work - why?

            // TODO: 2022-04 conflicts with media button placement. hide the button if applying media
            // i.e.  childSetVisible("button save material", !applying_media);

            if (material && editable)
			{
				LL_DEBUGS("Materials") << material->asLLSD() << LL_ENDL;

				// Alpha
				LLCtrlSelectionInterface* combobox_alphamode =
					childGetSelectionInterface("combobox alphamode");
				if (combobox_alphamode)
				{
					U32 alpha_mode = material->getDiffuseAlphaMode();

					if (transparency > 0.f)
					{ //it is invalid to have any alpha mode other than blend if transparency is greater than zero ... 
						alpha_mode = LLMaterial::DIFFUSE_ALPHA_MODE_BLEND;
					}

					if (!mIsAlpha)
					{ // ... unless there is no alpha channel in the texture, in which case alpha mode MUST ebe none
						alpha_mode = LLMaterial::DIFFUSE_ALPHA_MODE_NONE;
				}

					combobox_alphamode->selectNthItem(alpha_mode);
			}
			else
			{
					LL_WARNS() << "failed childGetSelectionInterface for 'combobox alphamode'" << LL_ENDL;
			}
				getChild<LLUICtrl>("maskcutoff")->setValue(material->getAlphaMaskCutoff());
				updateAlphaControls();

				identical_planar_texgen = isIdenticalPlanarTexgen();

				// Shiny (specular)
				F32 offset_x, offset_y, repeat_x, repeat_y, rot;
				LLTextureCtrl* texture_ctrl = getChild<LLTextureCtrl>("shinytexture control");
				texture_ctrl->setImageAssetID(material->getSpecularID());

				if (!material->getSpecularID().isNull() && (shiny == SHINY_TEXTURE))
			{
					material->getSpecularOffset(offset_x,offset_y);
					material->getSpecularRepeat(repeat_x,repeat_y);

					if (identical_planar_texgen)
			{
						repeat_x *= 2.0f;
						repeat_y *= 2.0f;
			}

					rot = material->getSpecularRotation();
					getChild<LLUICtrl>("shinyScaleU")->setValue(repeat_x);
					getChild<LLUICtrl>("shinyScaleV")->setValue(repeat_y);
					getChild<LLUICtrl>("shinyRot")->setValue(rot*RAD_TO_DEG);
					getChild<LLUICtrl>("shinyOffsetU")->setValue(offset_x);
					getChild<LLUICtrl>("shinyOffsetV")->setValue(offset_y);
					getChild<LLUICtrl>("glossiness")->setValue(material->getSpecularLightExponent());
					getChild<LLUICtrl>("environment")->setValue(material->getEnvironmentIntensity());

					updateShinyControls(!material->getSpecularID().isNull(), true);
		}

				// Assert desired colorswatch color to match material AFTER updateShinyControls
				// to avoid getting overwritten with the default on some UI state changes.
				//
				if (!material->getSpecularID().isNull())
				{
					LLColorSwatchCtrl*	shiny_swatch = getChild<LLColorSwatchCtrl>("shinycolorswatch");
					LLColor4 new_color = material->getSpecularLightColor();
					LLColor4 old_color = shiny_swatch->get();

					shiny_swatch->setOriginal(new_color);
					shiny_swatch->set(new_color, force_set_values || old_color != new_color || !editable);
				}

				// Bumpy (normal)
				texture_ctrl = getChild<LLTextureCtrl>("bumpytexture control");
				texture_ctrl->setImageAssetID(material->getNormalID());

				if (!material->getNormalID().isNull())
				{
					material->getNormalOffset(offset_x,offset_y);
					material->getNormalRepeat(repeat_x,repeat_y);

					if (identical_planar_texgen)
					{
						repeat_x *= 2.0f;
						repeat_y *= 2.0f;
					}
			
					rot = material->getNormalRotation();
					getChild<LLUICtrl>("bumpyScaleU")->setValue(repeat_x);
					getChild<LLUICtrl>("bumpyScaleV")->setValue(repeat_y);
					getChild<LLUICtrl>("bumpyRot")->setValue(rot*RAD_TO_DEG);
					getChild<LLUICtrl>("bumpyOffsetU")->setValue(offset_x);
					getChild<LLUICtrl>("bumpyOffsetV")->setValue(offset_y);

					updateBumpyControls(!material->getNormalID().isNull(), true);
				}
			}
		}

		// Set variable values for numeric expressions
		LLCalc* calcp = LLCalc::getInstance();
		calcp->setVar(LLCalc::TEX_U_SCALE, childGetValue("TexScaleU").asReal());
		calcp->setVar(LLCalc::TEX_V_SCALE, childGetValue("TexScaleV").asReal());
		calcp->setVar(LLCalc::TEX_U_OFFSET, childGetValue("TexOffsetU").asReal());
		calcp->setVar(LLCalc::TEX_V_OFFSET, childGetValue("TexOffsetV").asReal());
		calcp->setVar(LLCalc::TEX_ROTATION, childGetValue("TexRot").asReal());
		calcp->setVar(LLCalc::TEX_TRANSPARENCY, childGetValue("ColorTrans").asReal());
		calcp->setVar(LLCalc::TEX_GLOW, childGetValue("glow").asReal());

		getChildView("materialID")->setEnabled(editable);
	}
	else
	{
		// Disable all UICtrls
		clearCtrls();

		// Disable non-UICtrls
		LLTextureCtrl*	texture_ctrl = getChild<LLTextureCtrl>("texture control"); 
		if(texture_ctrl)
		{
			texture_ctrl->setImageAssetID( LLUUID::null );
			texture_ctrl->setEnabled( FALSE );  // this is a LLUICtrl, but we don't want it to have keyboard focus so we add it as a child, not a ctrl.
// 			texture_ctrl->setValid(FALSE);
		}
		LLColorSwatchCtrl* mColorSwatch = getChild<LLColorSwatchCtrl>("colorswatch");
		if(mColorSwatch)
		{
			mColorSwatch->setEnabled( FALSE );			
			mColorSwatch->setFallbackImage(LLUI::getUIImage("locked_image.j2c") );
			mColorSwatch->setValid(FALSE);
		}
		LLRadioGroup* radio_mat_type = getChild<LLRadioGroup>("radio_material_type");
		if (radio_mat_type)
		{
			radio_mat_type->setSelectedIndex(0);
		}
		getChildView("color trans")->setEnabled(FALSE);
		getChildView("rptctrl")->setEnabled(FALSE);
		getChildView("tex gen")->setEnabled(FALSE);
		getChildView("label shininess")->setEnabled(FALSE);
		getChildView("label bumpiness")->setEnabled(FALSE);
		getChildView("button align")->setEnabled(FALSE);
		//getChildView("has media")->setEnabled(FALSE);
		//getChildView("media info set")->setEnabled(FALSE);
		
		updateVisibility();

		// Set variable values for numeric expressions
		LLCalc* calcp = LLCalc::getInstance();
		calcp->clearVar(LLCalc::TEX_U_SCALE);
		calcp->clearVar(LLCalc::TEX_V_SCALE);
		calcp->clearVar(LLCalc::TEX_U_OFFSET);
		calcp->clearVar(LLCalc::TEX_V_OFFSET);
		calcp->clearVar(LLCalc::TEX_ROTATION);
		calcp->clearVar(LLCalc::TEX_TRANSPARENCY);
		calcp->clearVar(LLCalc::TEX_GLOW);		
	}
}


void LLPanelFace::refresh()
{
	LL_DEBUGS("Materials") << LL_ENDL;
	getState();
}

//
// Static functions
//

// static
F32 LLPanelFace::valueGlow(LLViewerObject* object, S32 face)
{
	return (F32)(object->getTE(face)->getGlow());
}


void LLPanelFace::onCommitColor(const LLSD& data)
{
	sendColor();
}

void LLPanelFace::onCommitShinyColor(const LLSD& data)
{
	LLSelectedTEMaterial::setSpecularLightColor(this, getChild<LLColorSwatchCtrl>("shinycolorswatch")->get());
}

void LLPanelFace::onCommitAlpha(const LLSD& data)
{
	sendAlpha();
}

void LLPanelFace::onCancelColor(const LLSD& data)
{
	LLSelectMgr::getInstance()->selectionRevertColors();
}

void LLPanelFace::onCancelShinyColor(const LLSD& data)
{
	LLSelectMgr::getInstance()->selectionRevertShinyColors();
}

void LLPanelFace::onSelectColor(const LLSD& data)
{
	LLSelectMgr::getInstance()->saveSelectedObjectColors();
	sendColor();
}

void LLPanelFace::onSelectShinyColor(const LLSD& data)
{
	LLSelectedTEMaterial::setSpecularLightColor(this, getChild<LLColorSwatchCtrl>("shinycolorswatch")->get());
	LLSelectMgr::getInstance()->saveSelectedShinyColors();
}

// static
void LLPanelFace::onCommitMaterialsMedia(LLUICtrl* ctrl, void* userdata)
{
	LLPanelFace* self = (LLPanelFace*) userdata;
	// Force to default states to side-step problems with menu contents
	// and generally reflecting old state when switching tabs or objects
	//
	self->updateShinyControls(false,true);
	self->updateBumpyControls(false,true);
	self->updateUI();
}

// static
void LLPanelFace::updateVisibility()
{	
	LLComboBox* combo_matmedia = getChild<LLComboBox>("combobox matmedia");
	LLRadioGroup* radio_mat_type = getChild<LLRadioGroup>("radio_material_type");
	LLComboBox* combo_shininess = getChild<LLComboBox>("combobox shininess");
	LLComboBox* combo_bumpiness = getChild<LLComboBox>("combobox bumpiness");
	if (!radio_mat_type || !combo_matmedia || !combo_shininess || !combo_bumpiness)
	{
		LL_WARNS("Materials") << "Combo box not found...exiting." << LL_ENDL;
		return;
	}
	U32 materials_media = combo_matmedia->getCurrentIndex();
	U32 material_type = radio_mat_type->getSelectedIndex();
	bool show_media = (materials_media == MATMEDIA_MEDIA) && combo_matmedia->getEnabled();
	bool show_texture = (show_media || ((material_type == MATTYPE_DIFFUSE) && combo_matmedia->getEnabled()));
	bool show_bumpiness = (!show_media) && (material_type == MATTYPE_NORMAL) && combo_matmedia->getEnabled();
	bool show_shininess = (!show_media) && (material_type == MATTYPE_SPECULAR) && combo_matmedia->getEnabled();
	getChildView("radio_material_type")->setVisible(!show_media);

	// Media controls
	getChildView("media_info")->setVisible(show_media);
	getChildView("add_media")->setVisible(show_media);
	getChildView("delete_media")->setVisible(show_media);
	getChildView("button align")->setVisible(show_media);

	// Diffuse texture controls
	getChildView("texture control")->setVisible(show_texture && !show_media);
	getChildView("label alphamode")->setVisible(show_texture && !show_media);
	getChildView("combobox alphamode")->setVisible(show_texture && !show_media);
	getChildView("label maskcutoff")->setVisible(false);
	getChildView("maskcutoff")->setVisible(false);
	if (show_texture && !show_media)
	{
		updateAlphaControls();
	}
	getChildView("TexScaleU")->setVisible(show_texture);
	getChildView("TexScaleV")->setVisible(show_texture);
	getChildView("TexRot")->setVisible(show_texture);
	getChildView("TexOffsetU")->setVisible(show_texture);
	getChildView("TexOffsetV")->setVisible(show_texture);

	// Specular map controls
	getChildView("shinytexture control")->setVisible(show_shininess);
	getChildView("combobox shininess")->setVisible(show_shininess);
	getChildView("label shininess")->setVisible(show_shininess);
	getChildView("label glossiness")->setVisible(false);
	getChildView("glossiness")->setVisible(false);
	getChildView("label environment")->setVisible(false);
	getChildView("environment")->setVisible(false);
	getChildView("label shinycolor")->setVisible(false);
	getChildView("shinycolorswatch")->setVisible(false);
	if (show_shininess)
	{
		updateShinyControls();
	}
	getChildView("shinyScaleU")->setVisible(show_shininess);
	getChildView("shinyScaleV")->setVisible(show_shininess);
	getChildView("shinyRot")->setVisible(show_shininess);
	getChildView("shinyOffsetU")->setVisible(show_shininess);
	getChildView("shinyOffsetV")->setVisible(show_shininess);

	// Normal map controls
	if (show_bumpiness)
	{
		updateBumpyControls();
	}
	getChildView("bumpytexture control")->setVisible(show_bumpiness);
	getChildView("combobox bumpiness")->setVisible(show_bumpiness);
	getChildView("label bumpiness")->setVisible(show_bumpiness);
	getChildView("bumpyScaleU")->setVisible(show_bumpiness);
	getChildView("bumpyScaleV")->setVisible(show_bumpiness);
	getChildView("bumpyRot")->setVisible(show_bumpiness);
	getChildView("bumpyOffsetU")->setVisible(show_bumpiness);
	getChildView("bumpyOffsetV")->setVisible(show_bumpiness);


}

// static
void LLPanelFace::onCommitMaterialType(LLUICtrl* ctrl, void* userdata)
{
    LLPanelFace* self = (LLPanelFace*) userdata;
	 // Force to default states to side-step problems with menu contents
	 // and generally reflecting old state when switching tabs or objects
	 //
	 self->updateShinyControls(false,true);
	 self->updateBumpyControls(false,true);
    self->updateUI();
}

// static
void LLPanelFace::onCommitBump(LLUICtrl* ctrl, void* userdata)
{
	LLPanelFace* self = (LLPanelFace*) userdata;

	LLComboBox*	mComboBumpiness = self->getChild<LLComboBox>("combobox bumpiness");
	if(!mComboBumpiness)
		return;

	U32 bumpiness = mComboBumpiness->getCurrentIndex();

	self->sendBump(bumpiness);
}

// static
void LLPanelFace::onCommitTexGen(LLUICtrl* ctrl, void* userdata)
{
	LLPanelFace* self = (LLPanelFace*) userdata;
	self->sendTexGen();
}

// static
void LLPanelFace::updateShinyControls(bool is_setting_texture, bool mess_with_shiny_combobox)
{
	LLTextureCtrl* texture_ctrl = getChild<LLTextureCtrl>("shinytexture control");
	LLUUID shiny_texture_ID = texture_ctrl->getImageAssetID();
	LL_DEBUGS("Materials") << "Shiny texture selected: " << shiny_texture_ID << LL_ENDL;
	LLComboBox* comboShiny = getChild<LLComboBox>("combobox shininess");

	if(mess_with_shiny_combobox)
	{
		if (!comboShiny)
		{
			return;
		}
		if (!shiny_texture_ID.isNull() && is_setting_texture)
		{
			if (!comboShiny->itemExists(USE_TEXTURE))
			{
				comboShiny->add(USE_TEXTURE);
			}
			comboShiny->setSimple(USE_TEXTURE);
		}
		else
		{
			if (comboShiny->itemExists(USE_TEXTURE))
			{
				comboShiny->remove(SHINY_TEXTURE);
				comboShiny->selectFirstItem();
			}
		}
	}
	else
	{
		if (shiny_texture_ID.isNull() && comboShiny && comboShiny->itemExists(USE_TEXTURE))
		{
			comboShiny->remove(SHINY_TEXTURE);
			comboShiny->selectFirstItem();
		}
	}


	LLComboBox* combo_matmedia = getChild<LLComboBox>("combobox matmedia");
	LLRadioGroup* radio_mat_type = getChild<LLRadioGroup>("radio_material_type");
	U32 materials_media = combo_matmedia->getCurrentIndex();
	U32 material_type = radio_mat_type->getSelectedIndex();
	bool show_media = (materials_media == MATMEDIA_MEDIA) && combo_matmedia->getEnabled();
	bool show_shininess = (!show_media) && (material_type == MATTYPE_SPECULAR) && combo_matmedia->getEnabled();
	U32 shiny_value = comboShiny->getCurrentIndex();
	bool show_shinyctrls = (shiny_value == SHINY_TEXTURE) && show_shininess; // Use texture
	getChildView("label glossiness")->setVisible(show_shinyctrls);
	getChildView("glossiness")->setVisible(show_shinyctrls);
	getChildView("label environment")->setVisible(show_shinyctrls);
	getChildView("environment")->setVisible(show_shinyctrls);
	getChildView("label shinycolor")->setVisible(show_shinyctrls);
	getChildView("shinycolorswatch")->setVisible(show_shinyctrls);
}

// static
void LLPanelFace::updateBumpyControls(bool is_setting_texture, bool mess_with_combobox)
{
	LLTextureCtrl* texture_ctrl = getChild<LLTextureCtrl>("bumpytexture control");
	LLUUID bumpy_texture_ID = texture_ctrl->getImageAssetID();
	LL_DEBUGS("Materials") << "texture: " << bumpy_texture_ID << (mess_with_combobox ? "" : " do not") << " update combobox" << LL_ENDL;
	LLComboBox* comboBumpy = getChild<LLComboBox>("combobox bumpiness");
	if (!comboBumpy)
	{
		return;
	}

	if (mess_with_combobox)
	{
		LLTextureCtrl* texture_ctrl = getChild<LLTextureCtrl>("bumpytexture control");
		LLUUID bumpy_texture_ID = texture_ctrl->getImageAssetID();
		LL_DEBUGS("Materials") << "texture: " << bumpy_texture_ID << (mess_with_combobox ? "" : " do not") << " update combobox" << LL_ENDL;

		if (!bumpy_texture_ID.isNull() && is_setting_texture)
		{
			if (!comboBumpy->itemExists(USE_TEXTURE))
			{
				comboBumpy->add(USE_TEXTURE);
			}
			comboBumpy->setSimple(USE_TEXTURE);
		}
		else
		{
			if (comboBumpy->itemExists(USE_TEXTURE))
			{
				comboBumpy->remove(BUMPY_TEXTURE);
				comboBumpy->selectFirstItem();
			}
		}
	}
}

// static
void LLPanelFace::onCommitShiny(LLUICtrl* ctrl, void* userdata)
{
	LLPanelFace* self = (LLPanelFace*) userdata;


	LLComboBox*	mComboShininess = self->getChild<LLComboBox>("combobox shininess");
	if(!mComboShininess)
		return;
	
	U32 shininess = mComboShininess->getCurrentIndex();

	self->sendShiny(shininess);
}

// static
void LLPanelFace::updateAlphaControls()
{
	LLComboBox* comboAlphaMode = getChild<LLComboBox>("combobox alphamode");
	if (!comboAlphaMode)
	{
		return;
	}
	U32 alpha_value = comboAlphaMode->getCurrentIndex();
	bool show_alphactrls = (alpha_value == ALPHAMODE_MASK); // Alpha masking
    
    LLComboBox* combobox_matmedia = getChild<LLComboBox>("combobox matmedia");
    U32 mat_media = MATMEDIA_MATERIAL;
    if (combobox_matmedia)
    {
        mat_media = combobox_matmedia->getCurrentIndex();
    }
    
    U32 mat_type = MATTYPE_DIFFUSE;
    LLRadioGroup* radio_mat_type = getChild<LLRadioGroup>("radio_material_type");
    if(radio_mat_type)
    {
        mat_type = radio_mat_type->getSelectedIndex();
    }

    show_alphactrls = show_alphactrls && (mat_media == MATMEDIA_MATERIAL);
    show_alphactrls = show_alphactrls && (mat_type == MATTYPE_DIFFUSE);
    
	getChildView("label maskcutoff")->setVisible(show_alphactrls);
	getChildView("maskcutoff")->setVisible(show_alphactrls);
}

// static
void LLPanelFace::onCommitAlphaMode(LLUICtrl* ctrl, void* userdata)
{
	LLPanelFace* self = (LLPanelFace*) userdata;
	self->updateAlphaControls();
	LLSelectedTEMaterial::setDiffuseAlphaMode(self,self->getCurrentDiffuseAlphaMode());
}

// static
void LLPanelFace::onCommitFullbright(LLUICtrl* ctrl, void* userdata)
{
	LLPanelFace* self = (LLPanelFace*) userdata;
	self->sendFullbright();
}

// static
void LLPanelFace::onCommitGlow(LLUICtrl* ctrl, void* userdata)
{
	LLPanelFace* self = (LLPanelFace*) userdata;
	self->sendGlow();
}

// static
BOOL LLPanelFace::onDragTexture(LLUICtrl*, LLInventoryItem* item)
{
	BOOL accept = TRUE;
	for (LLObjectSelection::root_iterator iter = LLSelectMgr::getInstance()->getSelection()->root_begin();
		 iter != LLSelectMgr::getInstance()->getSelection()->root_end(); iter++)
	{
		LLSelectNode* node = *iter;
		LLViewerObject* obj = node->getObject();
		if(!LLToolDragAndDrop::isInventoryDropAcceptable(obj, item))
		{
			accept = FALSE;
			break;
		}
	}
	return accept;
}

void LLPanelFace::onCommitTexture( const LLSD& data )
{
	add(LLStatViewer::EDIT_TEXTURE, 1);
	sendTexture();
}

void LLPanelFace::onCancelTexture(const LLSD& data)
{
	LLSelectMgr::getInstance()->selectionRevertTextures();
}

void LLPanelFace::onSelectTexture(const LLSD& data)
{
	LLSelectMgr::getInstance()->saveSelectedObjectTextures();
	sendTexture();

	LLGLenum image_format;
	bool identical_image_format = false;
	LLSelectedTE::getImageFormat(image_format, identical_image_format);
    
	LLCtrlSelectionInterface* combobox_alphamode =
		childGetSelectionInterface("combobox alphamode");

	U32 alpha_mode = LLMaterial::DIFFUSE_ALPHA_MODE_NONE;
	if (combobox_alphamode)
	{
		switch (image_format)
		{
		case GL_RGBA:
		case GL_ALPHA:
			{
				alpha_mode = LLMaterial::DIFFUSE_ALPHA_MODE_BLEND;
			}
			break;

		case GL_RGB: break;
		default:
			{
				LL_WARNS() << "Unexpected tex format in LLPanelFace...resorting to no alpha" << LL_ENDL;
			}
			break;
		}

		combobox_alphamode->selectNthItem(alpha_mode);
	}
	LLSelectedTEMaterial::setDiffuseAlphaMode(this, getCurrentDiffuseAlphaMode());
}

void LLPanelFace::onCloseTexturePicker(const LLSD& data)
{
	LL_DEBUGS("Materials") << data << LL_ENDL;
	updateUI();
}

void LLPanelFace::onCommitSpecularTexture( const LLSD& data )
{
	LL_DEBUGS("Materials") << data << LL_ENDL;
	sendShiny(SHINY_TEXTURE);
}

void LLPanelFace::onCommitNormalTexture( const LLSD& data )
{
	LL_DEBUGS("Materials") << data << LL_ENDL;
	LLUUID nmap_id = getCurrentNormalMap();
	sendBump(nmap_id.isNull() ? 0 : BUMPY_TEXTURE);
}

void LLPanelFace::onCancelSpecularTexture(const LLSD& data)
{
	U8 shiny = 0;
	bool identical_shiny = false;
	LLSelectedTE::getShiny(shiny, identical_shiny);
	LLUUID spec_map_id = getChild<LLTextureCtrl>("shinytexture control")->getImageAssetID();
	shiny = spec_map_id.isNull() ? shiny : SHINY_TEXTURE;
	sendShiny(shiny);
}

void LLPanelFace::onCancelNormalTexture(const LLSD& data)
{
	U8 bumpy = 0;
	bool identical_bumpy = false;
	LLSelectedTE::getBumpmap(bumpy, identical_bumpy);
	LLUUID spec_map_id = getChild<LLTextureCtrl>("bumpytexture control")->getImageAssetID();
	bumpy = spec_map_id.isNull() ? bumpy : BUMPY_TEXTURE;
	sendBump(bumpy);
}

void LLPanelFace::onSelectSpecularTexture(const LLSD& data)
{
	LL_DEBUGS("Materials") << data << LL_ENDL;
	sendShiny(SHINY_TEXTURE);
}

void LLPanelFace::onSelectNormalTexture(const LLSD& data)
{
	LL_DEBUGS("Materials") << data << LL_ENDL;
	LLUUID nmap_id = getCurrentNormalMap();
	sendBump(nmap_id.isNull() ? 0 : BUMPY_TEXTURE);
}

//static
void LLPanelFace::syncOffsetX(LLPanelFace* self, F32 offsetU)
{
	LLSelectedTEMaterial::setNormalOffsetX(self,offsetU);
	LLSelectedTEMaterial::setSpecularOffsetX(self,offsetU);
	self->getChild<LLSpinCtrl>("TexOffsetU")->forceSetValue(offsetU);
	self->sendTextureInfo();
}

//static
void LLPanelFace::syncOffsetY(LLPanelFace* self, F32 offsetV)
{
	LLSelectedTEMaterial::setNormalOffsetY(self,offsetV);
	LLSelectedTEMaterial::setSpecularOffsetY(self,offsetV);
	self->getChild<LLSpinCtrl>("TexOffsetV")->forceSetValue(offsetV);
	self->sendTextureInfo();
}

//static
void LLPanelFace::onCommitMaterialBumpyOffsetX(LLUICtrl* ctrl, void* userdata)
{
	LLPanelFace* self = (LLPanelFace*) userdata;
	llassert_always(self);

	if (gSavedSettings.getBOOL("SyncMaterialSettings"))
	{
		syncOffsetX(self,self->getCurrentBumpyOffsetU());
	}
	else
	{
		LLSelectedTEMaterial::setNormalOffsetX(self,self->getCurrentBumpyOffsetU());
	}

}

//static
void LLPanelFace::onCommitMaterialBumpyOffsetY(LLUICtrl* ctrl, void* userdata)
{
	LLPanelFace* self = (LLPanelFace*) userdata;
	llassert_always(self);

	if (gSavedSettings.getBOOL("SyncMaterialSettings"))
	{
		syncOffsetY(self,self->getCurrentBumpyOffsetV());
	}
	else
	{
		LLSelectedTEMaterial::setNormalOffsetY(self,self->getCurrentBumpyOffsetV());
	}
}

//static
void LLPanelFace::onCommitMaterialShinyOffsetX(LLUICtrl* ctrl, void* userdata)
{
	LLPanelFace* self = (LLPanelFace*) userdata;
	llassert_always(self);

	if (gSavedSettings.getBOOL("SyncMaterialSettings"))
	{
		syncOffsetX(self, self->getCurrentShinyOffsetU());
	}
	else
	{
		LLSelectedTEMaterial::setSpecularOffsetX(self,self->getCurrentShinyOffsetU());
	}
}

//static
void LLPanelFace::onCommitMaterialShinyOffsetY(LLUICtrl* ctrl, void* userdata)
{
	LLPanelFace* self = (LLPanelFace*) userdata;
	llassert_always(self);

	if (gSavedSettings.getBOOL("SyncMaterialSettings"))
	{
		syncOffsetY(self,self->getCurrentShinyOffsetV());
	}
	else
	{
		LLSelectedTEMaterial::setSpecularOffsetY(self,self->getCurrentShinyOffsetV());
	}
}

//static
void LLPanelFace::syncRepeatX(LLPanelFace* self, F32 scaleU)
{
	LLSelectedTEMaterial::setNormalRepeatX(self,scaleU);
	LLSelectedTEMaterial::setSpecularRepeatX(self,scaleU);
	self->sendTextureInfo();
}

//static
void LLPanelFace::syncRepeatY(LLPanelFace* self, F32 scaleV)
{
	LLSelectedTEMaterial::setNormalRepeatY(self,scaleV);
	LLSelectedTEMaterial::setSpecularRepeatY(self,scaleV);
	self->sendTextureInfo();
}

//static
void LLPanelFace::onCommitMaterialBumpyScaleX(LLUICtrl* ctrl, void* userdata)
{
	LLPanelFace* self = (LLPanelFace*) userdata;
	llassert_always(self);
	F32 bumpy_scale_u = self->getCurrentBumpyScaleU();
	if (self->isIdenticalPlanarTexgen())
	{
		bumpy_scale_u *= 0.5f;
	}

	if (gSavedSettings.getBOOL("SyncMaterialSettings"))
	{
		self->getChild<LLSpinCtrl>("TexScaleU")->forceSetValue(self->getCurrentBumpyScaleU());
		syncRepeatX(self, bumpy_scale_u);
	}
	else
	{
		LLSelectedTEMaterial::setNormalRepeatX(self,bumpy_scale_u);
	}
}

//static
void LLPanelFace::onCommitMaterialBumpyScaleY(LLUICtrl* ctrl, void* userdata)
{
	LLPanelFace* self = (LLPanelFace*) userdata;
	llassert_always(self);
	F32 bumpy_scale_v = self->getCurrentBumpyScaleV();
	if (self->isIdenticalPlanarTexgen())
	{
		bumpy_scale_v *= 0.5f;
	}


	if (gSavedSettings.getBOOL("SyncMaterialSettings"))
	{
		self->getChild<LLSpinCtrl>("TexScaleV")->forceSetValue(self->getCurrentBumpyScaleV());
		syncRepeatY(self, bumpy_scale_v);
	}
	else
	{
		LLSelectedTEMaterial::setNormalRepeatY(self,bumpy_scale_v);
	}
}

//static
void LLPanelFace::onCommitMaterialShinyScaleX(LLUICtrl* ctrl, void* userdata)
{
	LLPanelFace* self = (LLPanelFace*) userdata;
	llassert_always(self);
	F32 shiny_scale_u = self->getCurrentShinyScaleU();
	if (self->isIdenticalPlanarTexgen())
	{
		shiny_scale_u *= 0.5f;
	}

	if (gSavedSettings.getBOOL("SyncMaterialSettings"))
	{
		self->getChild<LLSpinCtrl>("TexScaleU")->forceSetValue(self->getCurrentShinyScaleU());
		syncRepeatX(self, shiny_scale_u);
	}
	else
	{
		LLSelectedTEMaterial::setSpecularRepeatX(self,shiny_scale_u);
	}
}

//static
void LLPanelFace::onCommitMaterialShinyScaleY(LLUICtrl* ctrl, void* userdata)
{
	LLPanelFace* self = (LLPanelFace*) userdata;
	llassert_always(self);
	F32 shiny_scale_v = self->getCurrentShinyScaleV();
	if (self->isIdenticalPlanarTexgen())
	{
		shiny_scale_v *= 0.5f;
	}

	if (gSavedSettings.getBOOL("SyncMaterialSettings"))
	{
		self->getChild<LLSpinCtrl>("TexScaleV")->forceSetValue(self->getCurrentShinyScaleV());
		syncRepeatY(self, shiny_scale_v);
	}
	else
	{
		LLSelectedTEMaterial::setSpecularRepeatY(self,shiny_scale_v);
	}
}

//static
void LLPanelFace::syncMaterialRot(LLPanelFace* self, F32 rot, int te)
{
	LLSelectedTEMaterial::setNormalRotation(self,rot * DEG_TO_RAD, te);
	LLSelectedTEMaterial::setSpecularRotation(self,rot * DEG_TO_RAD, te);
	self->sendTextureInfo();
}

//static
void LLPanelFace::onCommitMaterialBumpyRot(LLUICtrl* ctrl, void* userdata)
{
	LLPanelFace* self = (LLPanelFace*) userdata;
	llassert_always(self);

	if (gSavedSettings.getBOOL("SyncMaterialSettings"))
	{
		self->getChild<LLSpinCtrl>("TexRot")->forceSetValue(self->getCurrentBumpyRot());
		syncMaterialRot(self, self->getCurrentBumpyRot());
	}
	else
	{
        if ((bool)self->childGetValue("checkbox planar align").asBoolean())
        {
            LLFace* last_face = NULL;
            bool identical_face = false;
            LLSelectedTE::getFace(last_face, identical_face);
            LLPanelFaceSetAlignedTEFunctor setfunc(self, last_face);
            LLSelectMgr::getInstance()->getSelection()->applyToTEs(&setfunc);
        }
        else
        {
            LLSelectedTEMaterial::setNormalRotation(self, self->getCurrentBumpyRot() * DEG_TO_RAD);
        }
	}
}

//static
void LLPanelFace::onCommitMaterialShinyRot(LLUICtrl* ctrl, void* userdata)
{
	LLPanelFace* self = (LLPanelFace*) userdata;
	llassert_always(self);

	if (gSavedSettings.getBOOL("SyncMaterialSettings"))
	{
		self->getChild<LLSpinCtrl>("TexRot")->forceSetValue(self->getCurrentShinyRot());
		syncMaterialRot(self, self->getCurrentShinyRot());
	}
	else
	{
        if ((bool)self->childGetValue("checkbox planar align").asBoolean())
        {
            LLFace* last_face = NULL;
            bool identical_face = false;
            LLSelectedTE::getFace(last_face, identical_face);
            LLPanelFaceSetAlignedTEFunctor setfunc(self, last_face);
            LLSelectMgr::getInstance()->getSelection()->applyToTEs(&setfunc);
        }
        else
        {
            LLSelectedTEMaterial::setSpecularRotation(self, self->getCurrentShinyRot() * DEG_TO_RAD);
        }
	}
}

//static
void LLPanelFace::onCommitMaterialGloss(LLUICtrl* ctrl, void* userdata)
{
	LLPanelFace* self = (LLPanelFace*) userdata;
	llassert_always(self);
	LLSelectedTEMaterial::setSpecularLightExponent(self,self->getCurrentGlossiness());
}

//static
void LLPanelFace::onCommitMaterialEnv(LLUICtrl* ctrl, void* userdata)
{
	LLPanelFace* self = (LLPanelFace*) userdata;
	llassert_always(self);
	LLSelectedTEMaterial::setEnvironmentIntensity(self,self->getCurrentEnvIntensity());
}

//static
void LLPanelFace::onCommitMaterialMaskCutoff(LLUICtrl* ctrl, void* userdata)
{
	LLPanelFace* self = (LLPanelFace*) userdata;
	LLSelectedTEMaterial::setAlphaMaskCutoff(self,self->getCurrentAlphaMaskCutoff());
}

//static
void LLPanelFace::onCommitMaterialID(LLUICtrl* ctrl, void* userdata)
{
	LLPanelFace* self = static_cast<LLPanelFace*>(userdata);
    LLUUID matID = self->getCurrentMaterialID();
	LLSelectedTEMaterial::setMaterialID(self, matID);

    // Temporary demo hack - replace the TE entries with those from the Material's LLSD
    applyMaterialUUID(matID, userdata);
}

// static
void LLPanelFace::onCommitTextureInfo( LLUICtrl* ctrl, void* userdata )
{
	LLPanelFace* self = (LLPanelFace*) userdata;
	self->sendTextureInfo();
	// vertical scale and repeats per meter depends on each other, so force set on changes
	self->updateUI(true);
}

// static
void LLPanelFace::onCommitTextureScaleX( LLUICtrl* ctrl, void* userdata )
{
	LLPanelFace* self = (LLPanelFace*) userdata;
	if (gSavedSettings.getBOOL("SyncMaterialSettings"))
	{
		F32 bumpy_scale_u = self->getChild<LLUICtrl>("TexScaleU")->getValue().asReal();
		if (self->isIdenticalPlanarTexgen())
		{
			bumpy_scale_u *= 0.5f;
		}
		syncRepeatX(self, bumpy_scale_u);
	}
	else
	{
		self->sendTextureInfo();
	}
	self->updateUI(true);
}

// static
void LLPanelFace::onCommitTextureScaleY( LLUICtrl* ctrl, void* userdata )
{
	LLPanelFace* self = (LLPanelFace*) userdata;
	if (gSavedSettings.getBOOL("SyncMaterialSettings"))
	{
		F32 bumpy_scale_v = self->getChild<LLUICtrl>("TexScaleV")->getValue().asReal();
		if (self->isIdenticalPlanarTexgen())
		{
			bumpy_scale_v *= 0.5f;
		}
		syncRepeatY(self, bumpy_scale_v);
	}
	else
	{
		self->sendTextureInfo();
	}
	self->updateUI(true);
}

// static
void LLPanelFace::onCommitTextureRot( LLUICtrl* ctrl, void* userdata )
{
	LLPanelFace* self = (LLPanelFace*) userdata;

	if (gSavedSettings.getBOOL("SyncMaterialSettings"))
	{
		syncMaterialRot(self, self->getChild<LLUICtrl>("TexRot")->getValue().asReal());
	}
	else
	{
		self->sendTextureInfo();
	}
	self->updateUI(true);
}

// static
void LLPanelFace::onCommitTextureOffsetX( LLUICtrl* ctrl, void* userdata )
{
	LLPanelFace* self = (LLPanelFace*) userdata;
	if (gSavedSettings.getBOOL("SyncMaterialSettings"))
	{
		syncOffsetX(self, self->getChild<LLUICtrl>("TexOffsetU")->getValue().asReal());
	}
	else
	{
		self->sendTextureInfo();
	}
	self->updateUI(true);
}

// static
void LLPanelFace::onCommitTextureOffsetY( LLUICtrl* ctrl, void* userdata )
{
	LLPanelFace* self = (LLPanelFace*) userdata;
	if (gSavedSettings.getBOOL("SyncMaterialSettings"))
	{
		syncOffsetY(self, self->getChild<LLUICtrl>("TexOffsetV")->getValue().asReal());
	}
	else
	{
		self->sendTextureInfo();
	}
	self->updateUI(true);
}

// Commit the number of repeats per meter
// static
void LLPanelFace::onCommitRepeatsPerMeter(LLUICtrl* ctrl, void* userdata)
{
	LLPanelFace* self = (LLPanelFace*) userdata;
	
	LLUICtrl*	repeats_ctrl	= self->getChild<LLUICtrl>("rptctrl");
	LLComboBox* combo_matmedia = self->getChild<LLComboBox>("combobox matmedia");
	LLRadioGroup* radio_mat_type = self->getChild<LLRadioGroup>("radio_material_type");
	
	U32 materials_media = combo_matmedia->getCurrentIndex();

	U32 material_type           = (materials_media == MATMEDIA_MATERIAL) ? radio_mat_type->getSelectedIndex() : 0;
	F32 repeats_per_meter	= repeats_ctrl->getValue().asReal();
	
   F32 obj_scale_s = 1.0f;
   F32 obj_scale_t = 1.0f;

	bool identical_scale_s = false;
	bool identical_scale_t = false;

	LLSelectedTE::getObjectScaleS(obj_scale_s, identical_scale_s);
	LLSelectedTE::getObjectScaleS(obj_scale_t, identical_scale_t);

	LLUICtrl* bumpy_scale_u = self->getChild<LLUICtrl>("bumpyScaleU");
	LLUICtrl* bumpy_scale_v = self->getChild<LLUICtrl>("bumpyScaleV");
	LLUICtrl* shiny_scale_u = self->getChild<LLUICtrl>("shinyScaleU");
	LLUICtrl* shiny_scale_v = self->getChild<LLUICtrl>("shinyScaleV");
 
	if (gSavedSettings.getBOOL("SyncMaterialSettings"))
	{
		LLSelectMgr::getInstance()->selectionTexScaleAutofit( repeats_per_meter );

		bumpy_scale_u->setValue(obj_scale_s * repeats_per_meter);
		bumpy_scale_v->setValue(obj_scale_t * repeats_per_meter);

		LLSelectedTEMaterial::setNormalRepeatX(self,obj_scale_s * repeats_per_meter);
		LLSelectedTEMaterial::setNormalRepeatY(self,obj_scale_t * repeats_per_meter);

		shiny_scale_u->setValue(obj_scale_s * repeats_per_meter);
		shiny_scale_v->setValue(obj_scale_t * repeats_per_meter);

		LLSelectedTEMaterial::setSpecularRepeatX(self,obj_scale_s * repeats_per_meter);
		LLSelectedTEMaterial::setSpecularRepeatY(self,obj_scale_t * repeats_per_meter);
	}
	else
	{
		switch (material_type)
		{
			case MATTYPE_DIFFUSE:
			{
				LLSelectMgr::getInstance()->selectionTexScaleAutofit( repeats_per_meter );
			}
			break;

			case MATTYPE_NORMAL:
			{
				bumpy_scale_u->setValue(obj_scale_s * repeats_per_meter);
				bumpy_scale_v->setValue(obj_scale_t * repeats_per_meter);

				LLSelectedTEMaterial::setNormalRepeatX(self,obj_scale_s * repeats_per_meter);
				LLSelectedTEMaterial::setNormalRepeatY(self,obj_scale_t * repeats_per_meter);
			}
			break;

			case MATTYPE_SPECULAR:
			{
				shiny_scale_u->setValue(obj_scale_s * repeats_per_meter);
				shiny_scale_v->setValue(obj_scale_t * repeats_per_meter);

				LLSelectedTEMaterial::setSpecularRepeatX(self,obj_scale_s * repeats_per_meter);
				LLSelectedTEMaterial::setSpecularRepeatY(self,obj_scale_t * repeats_per_meter);
			}
			break;

			default:
				llassert(false);
				break;
		}
	}
	// vertical scale and repeats per meter depends on each other, so force set on changes
	self->updateUI(true);
}

struct LLPanelFaceSetMediaFunctor : public LLSelectedTEFunctor
{
	virtual bool apply(LLViewerObject* object, S32 te)
	{
		viewer_media_t pMediaImpl;
				
		const LLTextureEntry* tep = object->getTE(te);
		const LLMediaEntry* mep = tep->hasMedia() ? tep->getMediaData() : NULL;
		if ( mep )
		{
			pMediaImpl = LLViewerMedia::getInstance()->getMediaImplFromTextureID(mep->getMediaID());
		}
		
		if ( pMediaImpl.isNull())
		{
			// If we didn't find face media for this face, check whether this face is showing parcel media.
			pMediaImpl = LLViewerMedia::getInstance()->getMediaImplFromTextureID(tep->getID());
		}
		
		if ( pMediaImpl.notNull())
		{
			LLPluginClassMedia *media = pMediaImpl->getMediaPlugin();
			if(media)
			{
				S32 media_width = media->getWidth();
				S32 media_height = media->getHeight();
				S32 texture_width = media->getTextureWidth();
				S32 texture_height = media->getTextureHeight();
				F32 scale_s = (F32)media_width / (F32)texture_width;
				F32 scale_t = (F32)media_height / (F32)texture_height;

				// set scale and adjust offset
				object->setTEScaleS( te, scale_s );
				object->setTEScaleT( te, scale_t );	// don't need to flip Y anymore since QT does this for us now.
				object->setTEOffsetS( te, -( 1.0f - scale_s ) / 2.0f );
				object->setTEOffsetT( te, -( 1.0f - scale_t ) / 2.0f );
			}
		}
		return true;
	};
};

void LLPanelFace::onClickAutoFix(void* userdata)
{
	LLPanelFaceSetMediaFunctor setfunc;
	LLSelectMgr::getInstance()->getSelection()->applyToTEs(&setfunc);

	LLPanelFaceSendFunctor sendfunc;
	LLSelectMgr::getInstance()->getSelection()->applyToObjects(&sendfunc);
}

void LLPanelFace::onAlignTexture(void* userdata)
{
    LLPanelFace* self = (LLPanelFace*)userdata;
    self->alignTestureLayer();
}

#include "llagent.h"
#include "llviewerassetupload.h"
#include "llviewermenufile.h"
#include "llsd.h"
<<<<<<< HEAD
#include "llsdutil.h"
#include "llsdserialize.h"
#include "llinventorymodel.h"

void LLPanelFace::onSaveMaterial(void* userdata)
{
    // DRTVWR-559, Q&D material picker - save to inventory goes here
    LL_DEBUGS("Material") << "saving material to inventory" << LL_ENDL;

    //LLPanelFace* self = static_cast<LLPanelFace*>(userdata);

    std::string name = "New Material";

	LLSD material_data = llsd::map(
		"version", "1",
		"material", LLSD::emptyMap()
	);

=======
void LLPanelFace::onSaveMaterial(void* userdata)
{
    // DRTVWR-559, Q&D material picker - save to inventory goes here
    LL_DEBUGS("Material") << "saving render material to inventory" << LL_ENDL;

    std::string name = "New Material";

>>>>>>> 8b74adc8
    // gen a new uuid for this asset
    LLTransactionID tid;
    tid.generate();     // timestamp-based randomization + uniquification
    LLAssetID new_asset_id = tid.makeAssetID(gAgent.getSecureSessionID());

<<<<<<< HEAD
	std::stringstream output;
    LLSDSerialize::toNotation(material_data, output);
=======
    // populate mat_llsd with material data
    LLSD* mat_llsd = new LLSD();
    renderMaterialToLLSD(mat_llsd, new_asset_id, userdata);

    LLFileSystem material_file(new_asset_id, LLAssetType::AT_MATERIAL, LLFileSystem::WRITE);
    material_file.write(mat_llsd->asBinary().data(), mat_llsd->size());

    delete(mat_llsd);
>>>>>>> 8b74adc8

    //S32 expected_upload_cost = 0;// LLAgentBenefitsMgr::current().getTextureUploadCost();
    
    std::string res_name = name;
    std::string res_desc = "Saved Material";
    //LLFolderType::EType folder_type = LLFolderType::FT_MATERIAL;
    //LLInventoryType::EType inv_type = LLInventoryType::IT_MATERIAL;
    U32 next_owner_perm = LLPermissions::DEFAULT.getMaskNextOwner();

    LLUUID parent = gInventory.findCategoryUUIDForType(LLFolderType::FT_MATERIAL);
    const U8 subtype = NO_INV_SUBTYPE;  // TODO maybe use AT_SETTINGS and LLSettingsType::ST_MATERIAL ?

    create_inventory_item(gAgent.getID(), gAgent.getSessionID(), parent, tid, res_name, res_desc,
        LLAssetType::AT_MATERIAL, LLInventoryType::IT_MATERIAL, subtype, next_owner_perm,
        new LLBoostFuncInventoryCallback([output=output.str()](LLUUID const & inv_item_id){
            // from reference in LLSettingsVOBase::createInventoryItem()/updateInventoryItem()
            LLResourceUploadInfo::ptr_t uploadInfo =
                std::make_shared<LLBufferedAssetUploadInfo>(
                    inv_item_id,
                    LLAssetType::AT_SETTINGS, // TODO switch to AT_MATERIAL
                    output,
                    [](LLUUID item_id, LLUUID new_asset_id, LLUUID new_item_id, LLSD response) {
                        LL_INFOS("Material") << "inventory item uploaded.  item: " << item_id << " asset: " << new_asset_id << " new_item_id: " << new_item_id << " response: " << response << LL_ENDL;
                        LLSD params = llsd::map("ASSET_ID", new_asset_id);
                        LLNotificationsUtil::add("MaterialCreated", params);
                    });

            const LLViewerRegion* region = gAgent.getRegion();
            if (region)
            {
                 std::string agent_url(region->getCapability("UpdateSettingsAgentInventory"));
                 if (agent_url.empty())
                 {
                     LL_ERRS() << "missing required agent inventory cap url" << LL_ENDL;
                 }
                 LLViewerAssetUpload::EnqueueInventoryUpload(agent_url, uploadInfo);
            }
        })
    );

}

// Fill an LLSD with data describing the current face's texture settings
// TODO 2022-05 FUBAR there are both colliding and different data in LLPanelFace vs the TE.  Also, neither one has the diffuse tex settings.
//              
void LLPanelFace::renderMaterialToLLSD(LLSD* sd, LLUUID uuid, void* userdata)
{
    llassert(userdata != nullptr);

    sd->insert("RenderMaterialUUID",    LLSD(uuid));

    /* pf stuff is probably useless
    // pull data from the LLPanelFace
    LLPanelFace* instance = static_cast<LLPanelFace*>(userdata);
    sd->insert("pfNormalMap",         LLSD(instance->getCurrentNormalMap()));
    sd->insert("pfSpecularMap",       LLSD(instance->getCurrentSpecularMap()));
    sd->insert("pfShininess",         LLSD(static_cast<S32>(instance->getCurrentShininess())));
    sd->insert("pfBumpiness",         LLSD(static_cast<S32>(instance->getCurrentBumpiness())));
    sd->insert("pfAlphaMode",         LLSD(static_cast<S32>(instance->getCurrentDiffuseAlphaMode())));
    sd->insert("pfAlphaCutoff",       LLSD(static_cast<S32>(instance->getCurrentAlphaMaskCutoff())));
    sd->insert("pfEnvIntensity",      LLSD(static_cast<S32>(instance->getCurrentEnvIntensity())));
    sd->insert("pfGlossiness",        LLSD(static_cast<S32>(instance->getCurrentGlossiness())));
    sd->insert("pfNormalRotation",    LLSD(instance->getCurrentBumpyRot()));
    sd->insert("pfNormalScaleU",      LLSD(instance->getCurrentBumpyScaleU()));
    sd->insert("pfNormalScaleV",      LLSD(instance->getCurrentBumpyScaleV()));
    sd->insert("pfNormalOffsetU",     LLSD(instance->getCurrentBumpyOffsetU()));
    sd->insert("pfNormalOffsetV",     LLSD(instance->getCurrentBumpyOffsetV()));
    sd->insert("pfSpecularRotation",  LLSD(instance->getCurrentShinyRot()));
    sd->insert("pfSpecularScaleU",    LLSD(instance->getCurrentShinyScaleU()));
    sd->insert("pfSpecularScaleV",    LLSD(instance->getCurrentShinyScaleV()));
    sd->insert("pfSpecularOffsetU",   LLSD(instance->getCurrentShinyOffsetU()));
    sd->insert("pfSpecularOffsetV",   LLSD(instance->getCurrentShinyOffsetV()));
    sd->insert("pfMaterialID",        LLSD(instance->getCurrentMaterialID()));
    */

    // now pull same data from the selected TE (same but different. W T F?) 
    LLMaterialPtr mat = nullptr;
    bool ident; // ?
    LLSelectedTEMaterial::getCurrent(mat, ident);

    sd->insert("teMaterialID", LLSD(mat->getMaterialID()));

    sd->insert("teNormalMap", LLSD(mat->getNormalID()));
    sd->insert("teNormalOffsetX", LLSD(mat->getNormalOffsetX()));
    sd->insert("teNormalOffsetY", LLSD(mat->getNormalOffsetY()));
    sd->insert("teNormalRepeatX", LLSD(mat->getNormalRepeatX()));
    sd->insert("teNormalRepeatY", LLSD(mat->getNormalRepeatY()));
    sd->insert("teNormalRotation", LLSD(mat->getNormalRotation()));

    sd->insert("teSpecularMap", LLSD(mat->getSpecularID()));
    LLColor4U color = mat->getSpecularLightColor();
    sd->insert("teSpecularColorR", LLSD(static_cast<S32>(color.mV[0])));
    sd->insert("teSpecularColorG", LLSD(static_cast<S32>(color.mV[1])));
    sd->insert("teSpecularColorB", LLSD(static_cast<S32>(color.mV[2])));
    sd->insert("teSpecularColorA", LLSD(static_cast<S32>(color.mV[3])));
    sd->insert("teSpecularExponent", LLSD(static_cast<S32>(mat->getSpecularLightExponent())));
    sd->insert("teSpecularOffsetX", LLSD(mat->getSpecularOffsetX()));
    sd->insert("teSpecularOffsetY", LLSD(mat->getSpecularOffsetY()));
    sd->insert("teSpecularRepeatX", LLSD(mat->getSpecularRepeatX()));
    sd->insert("teSpecularRepeatY", LLSD(mat->getSpecularRepeatY()));
    sd->insert("teSpecularRotation", LLSD(mat->getSpecularRotation()));

    sd->insert("teAlphaMode", LLSD(static_cast<S32>(mat->getDiffuseAlphaMode())));
    sd->insert("teAlphaCutoff", LLSD(static_cast<S32>(mat->getAlphaMaskCutoff())));
    sd->insert("teEnvIntensity", LLSD(static_cast<S32>(mat->getEnvironmentIntensity())));
    sd->insert("teShaderMask", LLSD(static_cast<S32>(mat->getShaderMask())));
}

// Take the individual texture settings from the material and apply to current face & TE
void LLPanelFace::applyMaterialUUID(LLUUID uuid, void* userdata)
{
    llassert(userdata != nullptr);
    //LLPanelFace* instance = static_cast<LLPanelFace*>(userdata);
    
    LLFileSystem material_file(uuid, LLAssetType::AT_MATERIAL, LLFileSystem::READ);
    S32 bufsize = material_file.getSize();
    llassert(bufsize > 0);
    U8* buffer = new U8(bufsize);
    material_file.read(buffer, bufsize);
    LLSD* matSD = (LLSD*) buffer;   // static_cast complains here (?)

    llassert(uuid == matSD->get("MaterialUUID").asUUID());      // if not, whoo boy

    LLMaterialPtr mat = nullptr;
    bool ident; // ?
    LLSelectedTEMaterial::getCurrent(mat, ident);

    mat->setMaterialID(matSD->get("teMaterialID").asUUID());

    mat->setNormalID(matSD->get("teNormalMap").asUUID());
    mat->setNormalOffsetX(matSD->get("teNormalOffsetX").asReal());
    mat->setNormalOffsetY(matSD->get("teNormalOffsetY").asReal());
    mat->setNormalRepeatX(matSD->get("teNormalRepeatX").asReal());
    mat->setNormalRepeatY(matSD->get("teNormalRepeatY").asReal());
    mat->setNormalRotation(matSD->get("teNormalRotation").asReal());

    mat->setSpecularID(matSD->get("teSpecularMap").asUUID());
    LLColor4U color;
    color.mV[0] = static_cast<U8>(matSD->get("teSecularColorR").asInteger());
    color.mV[1] = static_cast<U8>(matSD->get("teSecularColorG").asInteger());
    color.mV[2] = static_cast<U8>(matSD->get("teSecularColorB").asInteger());
    color.mV[3] = static_cast<U8>(matSD->get("teSecularColorA").asInteger());
    mat->setSpecularLightColor(color);
    mat->setSpecularLightExponent(static_cast<U8>(matSD->get("teSpecularExponent").asInteger()));
    mat->setSpecularOffsetX(matSD->get("teSpecularOffsetX").asReal());
    mat->setSpecularOffsetY(matSD->get("teSpecularOffsetY").asReal());
    mat->setSpecularRepeatX(matSD->get("teSpecularRepeatX").asReal());
    mat->setSpecularRepeatY(matSD->get("teSpecularRepeatY").asReal());
    mat->setSpecularRotation(matSD->get("teSpecularRotation").asReal());

    mat->setDiffuseAlphaMode(static_cast<U8>(matSD->get("teAlphaMode").asInteger()));
    mat->setAlphaMaskCutoff(static_cast<U8>(matSD->get("teAlphaCutoff").asInteger()));
    mat->setEnvironmentIntensity(static_cast<U8>(matSD->get("teEnvIntensity").asInteger()));
    //mat->setShaderMask(static_cast<U32>(matSD->get(teShaderMask").asInteger());
}


// TODO: I don't know who put these in or what these are for???
void LLPanelFace::setMediaURL(const std::string& url)
{
}
void LLPanelFace::setMediaType(const std::string& mime_type)
{
}

// static
void LLPanelFace::onCommitPlanarAlign(LLUICtrl* ctrl, void* userdata)
{
	LLPanelFace* self = (LLPanelFace*) userdata;
	self->getState();
	self->sendTextureInfo();
}

void LLPanelFace::onTextureSelectionChanged(LLInventoryItem* itemp)
{
	LL_DEBUGS("Materials") << "item asset " << itemp->getAssetUUID() << LL_ENDL;
	LLRadioGroup* radio_mat_type = findChild<LLRadioGroup>("radio_material_type");
	if(!radio_mat_type)
	{
	    return;
	}
	U32 mattype = radio_mat_type->getSelectedIndex();
	std::string which_control="texture control";
	switch (mattype)
	{
		case MATTYPE_SPECULAR:
			which_control = "shinytexture control";
			break;
		case MATTYPE_NORMAL:
			which_control = "bumpytexture control";
			break;
		// no default needed
	}
	LL_DEBUGS("Materials") << "control " << which_control << LL_ENDL;
	LLTextureCtrl* texture_ctrl = getChild<LLTextureCtrl>(which_control);
	if (texture_ctrl)
	{
		LLUUID obj_owner_id;
		std::string obj_owner_name;
		LLSelectMgr::instance().selectGetOwner(obj_owner_id, obj_owner_name);

		LLSaleInfo sale_info;
		LLSelectMgr::instance().selectGetSaleInfo(sale_info);

		bool can_copy = itemp->getPermissions().allowCopyBy(gAgentID); // do we have perm to copy this texture?
		bool can_transfer = itemp->getPermissions().allowOperationBy(PERM_TRANSFER, gAgentID); // do we have perm to transfer this texture?
		bool is_object_owner = gAgentID == obj_owner_id; // does object for which we are going to apply texture belong to the agent?
		bool not_for_sale = !sale_info.isForSale(); // is object for which we are going to apply texture not for sale?

		if (can_copy && can_transfer)
		{
			texture_ctrl->setCanApply(true, true);
			return;
		}

		// if texture has (no-transfer) attribute it can be applied only for object which we own and is not for sale
		texture_ctrl->setCanApply(false, can_transfer ? true : is_object_owner && not_for_sale);

		if (gSavedSettings.getBOOL("TextureLivePreview"))
		{
			LLNotificationsUtil::add("LivePreviewUnavailable");
		}
	}
}

bool LLPanelFace::isIdenticalPlanarTexgen()
{
	LLTextureEntry::e_texgen selected_texgen = LLTextureEntry::TEX_GEN_DEFAULT;
	bool identical_texgen = false;
	LLSelectedTE::getTexGen(selected_texgen, identical_texgen);
	return (identical_texgen && (selected_texgen == LLTextureEntry::TEX_GEN_PLANAR));
}

void LLPanelFace::LLSelectedTE::getFace(LLFace*& face_to_return, bool& identical_face)
{		
	struct LLSelectedTEGetFace : public LLSelectedTEGetFunctor<LLFace *>
	{
		LLFace* get(LLViewerObject* object, S32 te)
		{
			return (object->mDrawable) ? object->mDrawable->getFace(te): NULL;
		}
	} get_te_face_func;
	identical_face = LLSelectMgr::getInstance()->getSelection()->getSelectedTEValue(&get_te_face_func, face_to_return, false, (LLFace*)nullptr);
}

void LLPanelFace::LLSelectedTE::getImageFormat(LLGLenum& image_format_to_return, bool& identical_face)
{
	LLGLenum image_format;
	struct LLSelectedTEGetImageFormat : public LLSelectedTEGetFunctor<LLGLenum>
	{
		LLGLenum get(LLViewerObject* object, S32 te_index)
		{
			LLViewerTexture* image = object->getTEImage(te_index);
			return image ? image->getPrimaryFormat() : GL_RGB;
		}
	} get_glenum;
	identical_face = LLSelectMgr::getInstance()->getSelection()->getSelectedTEValue(&get_glenum, image_format);
	image_format_to_return = image_format;
}

void LLPanelFace::LLSelectedTE::getTexId(LLUUID& id, bool& identical)
{		
	struct LLSelectedTEGetTexId : public LLSelectedTEGetFunctor<LLUUID>
	{
		LLUUID get(LLViewerObject* object, S32 te_index)
		{
			LLTextureEntry *te = object->getTE(te_index);
			if (te)
			{
				if ((te->getID() == IMG_USE_BAKED_EYES) || (te->getID() == IMG_USE_BAKED_HAIR) || (te->getID() == IMG_USE_BAKED_HEAD) || (te->getID() == IMG_USE_BAKED_LOWER) || (te->getID() == IMG_USE_BAKED_SKIRT) || (te->getID() == IMG_USE_BAKED_UPPER)
					|| (te->getID() == IMG_USE_BAKED_LEFTARM) || (te->getID() == IMG_USE_BAKED_LEFTLEG) || (te->getID() == IMG_USE_BAKED_AUX1) || (te->getID() == IMG_USE_BAKED_AUX2) || (te->getID() == IMG_USE_BAKED_AUX3))
				{
					return te->getID();
				}
			}

			LLUUID id;
			LLViewerTexture* image = object->getTEImage(te_index);
			if (image)
			{
				id = image->getID();
			}

			if (!id.isNull() && LLViewerMedia::getInstance()->textureHasMedia(id))
			{
				if (te)
				{
					LLViewerTexture* tex = te->getID().notNull() ? gTextureList.findImage(te->getID(), TEX_LIST_STANDARD) : NULL;
					if(!tex)
					{
						tex = LLViewerFetchedTexture::sDefaultImagep;
					}
					if (tex)
					{
						id = tex->getID();
					}
				}
			}
			return id;
		}
	} func;
	identical = LLSelectMgr::getInstance()->getSelection()->getSelectedTEValue( &func, id );
}

void LLPanelFace::LLSelectedTEMaterial::getCurrent(LLMaterialPtr& material_ptr, bool& identical_material)
{
	struct MaterialFunctor : public LLSelectedTEGetFunctor<LLMaterialPtr>
	{
		LLMaterialPtr get(LLViewerObject* object, S32 te_index)
		{
			return object->getTE(te_index)->getMaterialParams();
		}
	} func;
	identical_material = LLSelectMgr::getInstance()->getSelection()->getSelectedTEValue( &func, material_ptr);
}

void LLPanelFace::LLSelectedTEMaterial::getMaxSpecularRepeats(F32& repeats, bool& identical)
{
	struct LLSelectedTEGetMaxSpecRepeats : public LLSelectedTEGetFunctor<F32>
	{
		F32 get(LLViewerObject* object, S32 face)
		{
			LLMaterial* mat = object->getTE(face)->getMaterialParams().get();
			U32 s_axis = VX;
			U32 t_axis = VY;
			F32 repeats_s = 1.0f;
			F32 repeats_t = 1.0f;
			if (mat)
			{
				mat->getSpecularRepeat(repeats_s, repeats_t);
				repeats_s /= object->getScale().mV[s_axis];
				repeats_t /= object->getScale().mV[t_axis];
			}					
			return llmax(repeats_s, repeats_t);
		}

	} max_spec_repeats_func;
	identical = LLSelectMgr::getInstance()->getSelection()->getSelectedTEValue( &max_spec_repeats_func, repeats);
}

void LLPanelFace::LLSelectedTEMaterial::getMaxNormalRepeats(F32& repeats, bool& identical)
{
	struct LLSelectedTEGetMaxNormRepeats : public LLSelectedTEGetFunctor<F32>
	{
		F32 get(LLViewerObject* object, S32 face)
		{
			LLMaterial* mat = object->getTE(face)->getMaterialParams().get();
			U32 s_axis = VX;
			U32 t_axis = VY;
			F32 repeats_s = 1.0f;
			F32 repeats_t = 1.0f;
			if (mat)
			{
				mat->getNormalRepeat(repeats_s, repeats_t);
				repeats_s /= object->getScale().mV[s_axis];
				repeats_t /= object->getScale().mV[t_axis];
			}					
			return llmax(repeats_s, repeats_t);
		}

	} max_norm_repeats_func;
	identical = LLSelectMgr::getInstance()->getSelection()->getSelectedTEValue( &max_norm_repeats_func, repeats);
}

void LLPanelFace::LLSelectedTEMaterial::getCurrentDiffuseAlphaMode(U8& diffuse_alpha_mode, bool& identical, bool diffuse_texture_has_alpha)
{
	struct LLSelectedTEGetDiffuseAlphaMode : public LLSelectedTEGetFunctor<U8>
	{
		LLSelectedTEGetDiffuseAlphaMode() : _isAlpha(false) {}
		LLSelectedTEGetDiffuseAlphaMode(bool diffuse_texture_has_alpha) : _isAlpha(diffuse_texture_has_alpha) {}
		virtual ~LLSelectedTEGetDiffuseAlphaMode() {}

		U8 get(LLViewerObject* object, S32 face)
		{
			U8 diffuse_mode = _isAlpha ? LLMaterial::DIFFUSE_ALPHA_MODE_BLEND : LLMaterial::DIFFUSE_ALPHA_MODE_NONE;

			LLTextureEntry* tep = object->getTE(face);
			if (tep)
			{
				LLMaterial* mat = tep->getMaterialParams().get();
				if (mat)
				{
					diffuse_mode = mat->getDiffuseAlphaMode();
				}
			}
			
			return diffuse_mode;
		}
		bool _isAlpha; // whether or not the diffuse texture selected contains alpha information
	} get_diff_mode(diffuse_texture_has_alpha);
	identical = LLSelectMgr::getInstance()->getSelection()->getSelectedTEValue( &get_diff_mode, diffuse_alpha_mode);
}

void LLPanelFace::LLSelectedTE::getObjectScaleS(F32& scale_s, bool& identical)
{	
	struct LLSelectedTEGetObjectScaleS : public LLSelectedTEGetFunctor<F32>
	{
		F32 get(LLViewerObject* object, S32 face)
		{
			U32 s_axis = VX;
			U32 t_axis = VY;
			LLPrimitive::getTESTAxes(face, &s_axis, &t_axis);
			return object->getScale().mV[s_axis];
		}

	} scale_s_func;
	identical = LLSelectMgr::getInstance()->getSelection()->getSelectedTEValue( &scale_s_func, scale_s );
}

void LLPanelFace::LLSelectedTE::getObjectScaleT(F32& scale_t, bool& identical)
{	
	struct LLSelectedTEGetObjectScaleS : public LLSelectedTEGetFunctor<F32>
	{
		F32 get(LLViewerObject* object, S32 face)
		{
			U32 s_axis = VX;
			U32 t_axis = VY;
			LLPrimitive::getTESTAxes(face, &s_axis, &t_axis);
			return object->getScale().mV[t_axis];
		}

	} scale_t_func;
	identical = LLSelectMgr::getInstance()->getSelection()->getSelectedTEValue( &scale_t_func, scale_t );
}

void LLPanelFace::LLSelectedTE::getMaxDiffuseRepeats(F32& repeats, bool& identical)
{
	struct LLSelectedTEGetMaxDiffuseRepeats : public LLSelectedTEGetFunctor<F32>
	{
		F32 get(LLViewerObject* object, S32 face)
		{
			U32 s_axis = VX;
			U32 t_axis = VY;
			LLPrimitive::getTESTAxes(face, &s_axis, &t_axis);
			F32 repeats_s = object->getTE(face)->mScaleS / object->getScale().mV[s_axis];
			F32 repeats_t = object->getTE(face)->mScaleT / object->getScale().mV[t_axis];
			return llmax(repeats_s, repeats_t);
		}

	} max_diff_repeats_func;
	identical = LLSelectMgr::getInstance()->getSelection()->getSelectedTEValue( &max_diff_repeats_func, repeats );
}<|MERGE_RESOLUTION|>--- conflicted
+++ resolved
@@ -2563,10 +2563,10 @@
 }
 
 #include "llagent.h"
+#include "llfilesystem.h"
 #include "llviewerassetupload.h"
 #include "llviewermenufile.h"
 #include "llsd.h"
-<<<<<<< HEAD
 #include "llsdutil.h"
 #include "llsdserialize.h"
 #include "llinventorymodel.h"
@@ -2574,9 +2574,7 @@
 void LLPanelFace::onSaveMaterial(void* userdata)
 {
     // DRTVWR-559, Q&D material picker - save to inventory goes here
-    LL_DEBUGS("Material") << "saving material to inventory" << LL_ENDL;
-
-    //LLPanelFace* self = static_cast<LLPanelFace*>(userdata);
+    LL_DEBUGS("Material") << "saving render material to inventory" << LL_ENDL;
 
     std::string name = "New Material";
 
@@ -2585,33 +2583,14 @@
 		"material", LLSD::emptyMap()
 	);
 
-=======
-void LLPanelFace::onSaveMaterial(void* userdata)
-{
-    // DRTVWR-559, Q&D material picker - save to inventory goes here
-    LL_DEBUGS("Material") << "saving render material to inventory" << LL_ENDL;
-
-    std::string name = "New Material";
-
->>>>>>> 8b74adc8
     // gen a new uuid for this asset
     LLTransactionID tid;
     tid.generate();     // timestamp-based randomization + uniquification
     LLAssetID new_asset_id = tid.makeAssetID(gAgent.getSecureSessionID());
 
-<<<<<<< HEAD
-	std::stringstream output;
+    renderMaterialToLLSD(&material_data, new_asset_id, userdata);
+    std::stringstream output;
     LLSDSerialize::toNotation(material_data, output);
-=======
-    // populate mat_llsd with material data
-    LLSD* mat_llsd = new LLSD();
-    renderMaterialToLLSD(mat_llsd, new_asset_id, userdata);
-
-    LLFileSystem material_file(new_asset_id, LLAssetType::AT_MATERIAL, LLFileSystem::WRITE);
-    material_file.write(mat_llsd->asBinary().data(), mat_llsd->size());
-
-    delete(mat_llsd);
->>>>>>> 8b74adc8
 
     //S32 expected_upload_cost = 0;// LLAgentBenefitsMgr::current().getTextureUploadCost();
     
