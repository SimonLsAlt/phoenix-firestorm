/**
 * @file llpanelface.cpp
 * @brief Panel in the tools floater for editing face textures, colors, etc.
 *
 * $LicenseInfo:firstyear=2001&license=viewerlgpl$
 * Second Life Viewer Source Code
 * Copyright (C) 2010, Linden Research, Inc.
 *
 * This library is free software; you can redistribute it and/or
 * modify it under the terms of the GNU Lesser General Public
 * License as published by the Free Software Foundation;
 * version 2.1 of the License only.
 *
 * This library is distributed in the hope that it will be useful,
 * but WITHOUT ANY WARRANTY; without even the implied warranty of
 * MERCHANTABILITY or FITNESS FOR A PARTICULAR PURPOSE.  See the GNU
 * Lesser General Public License for more details.
 *
 * You should have received a copy of the GNU Lesser General Public
 * License along with this library; if not, write to the Free Software
 * Foundation, Inc., 51 Franklin Street, Fifth Floor, Boston, MA  02110-1301  USA
 *
 * Linden Research, Inc., 945 Battery Street, San Francisco, CA  94111  USA
 * $/LicenseInfo$
 */

#include "llviewerprecompiledheaders.h"

// file include
#include "llpanelface.h"

// library includes
#include "llcalc.h"
#include "llerror.h"
#include "llrect.h"
#include "llstring.h"
#include "llfontgl.h"

// project includes
#include "llagent.h"
#include "llagentdata.h"
#include "llbutton.h"
#include "llcheckboxctrl.h"
#include "llcolorswatch.h"
#include "llcombobox.h"
#include "lldrawpoolbump.h"
#include "llface.h"
#include "llgltfmateriallist.h"
#include "llinventoryfunctions.h"
#include "llinventorymodel.h" // gInventory
#include "llinventorymodelbackgroundfetch.h"
#include "llfloatermediasettings.h"
#include "llfloaterreg.h"
#include "llfloatertools.h"
#include "lllineeditor.h"
#include "llmaterialmgr.h"
#include "llmaterialeditor.h"
#include "llmediactrl.h"
#include "llmediaentry.h"
#include "llmenubutton.h"
#include "llnotificationsutil.h"
#include "llpanelcontents.h"
#include "llradiogroup.h"
#include "llresmgr.h"
#include "llselectmgr.h"
#include "llspinctrl.h"
#include "lltextbox.h"
#include "lltexturectrl.h"
#include "lltextureentry.h"
#include "lltooldraganddrop.h"
#include "lltoolface.h"
#include "lltoolmgr.h"
#include "lltrans.h"
#include "llui.h"
#include "llviewercontrol.h"
#include "llviewermedia.h"
#include "llviewerobject.h"
#include "llviewerregion.h"
#include "llviewerstats.h"
#include "llvovolume.h"
#include "llvoinventorylistener.h"
#include "lluictrlfactory.h"
#include "llpluginclassmedia.h"
#include "llviewertexturelist.h"// Update sel manager as to which channel we're editing so it can reflect the correct overlay UI



#include "llagent.h"
#include "llfilesystem.h"
#include "llviewerassetupload.h"
#include "llviewermenufile.h"
#include "llsd.h"
#include "llsdutil.h"
#include "llsdserialize.h"
#include "llinventorymodel.h"

#include <unordered_set>    // <FS:Zi> Find all faces with same texture

using namespace std::literals;

LLPanelFace::Selection LLPanelFace::sMaterialOverrideSelection;

//
// Constant definitions for comboboxes
// Must match the commbobox definitions in panel_tools_texture.xml
//
const S32 MATMEDIA_MATERIAL = 0;    // Material
const S32 MATMEDIA_PBR = 1;         // PBR
const S32 MATMEDIA_MEDIA = 2;       // Media
const S32 MATTYPE_DIFFUSE = 0;      // Diffuse material texture
const S32 MATTYPE_NORMAL = 1;       // Normal map
const S32 MATTYPE_SPECULAR = 2;     // Specular map
const S32 ALPHAMODE_MASK = 2;       // Alpha masking mode
const S32 BUMPY_TEXTURE = 18;       // use supplied normal map
const S32 SHINY_TEXTURE = 4;        // use supplied specular map
const S32 PBRTYPE_RENDER_MATERIAL_ID = 0;  // Render Material ID
const S32 PBRTYPE_BASE_COLOR = 1;   // PBR Base Color
const S32 PBRTYPE_METALLIC_ROUGHNESS = 2; // PBR Metallic
const S32 PBRTYPE_EMISSIVE = 3;     // PBR Emissive
const S32 PBRTYPE_NORMAL = 4;       // PBR Normal

LLGLTFMaterial::TextureInfo texture_info_from_pbrtype(S32 pbr_type)
{
    switch (pbr_type)
    {
    case PBRTYPE_BASE_COLOR:
        return LLGLTFMaterial::GLTF_TEXTURE_INFO_BASE_COLOR;
        break;
    case PBRTYPE_NORMAL:
        return LLGLTFMaterial::GLTF_TEXTURE_INFO_NORMAL;
        break;
    case PBRTYPE_METALLIC_ROUGHNESS:
        return LLGLTFMaterial::GLTF_TEXTURE_INFO_METALLIC_ROUGHNESS;
        break;
    case PBRTYPE_EMISSIVE:
        return LLGLTFMaterial::GLTF_TEXTURE_INFO_EMISSIVE;
        break;
    default:
        return LLGLTFMaterial::GLTF_TEXTURE_INFO_COUNT;
        break;
    }
}

void LLPanelFace::updateSelectedGLTFMaterials(std::function<void(LLGLTFMaterial*)> func)
{
    struct LLSelectedTEGLTFMaterialFunctor : public LLSelectedTEFunctor
    {
        LLSelectedTEGLTFMaterialFunctor(std::function<void(LLGLTFMaterial*)> func) : mFunc(func) {}
        virtual ~LLSelectedTEGLTFMaterialFunctor() {};
        bool apply(LLViewerObject* object, S32 face) override
        {
            LLGLTFMaterial new_override;
            const LLTextureEntry* tep = object->getTE(face);
            if (tep->getGLTFMaterialOverride())
            {
                new_override = *tep->getGLTFMaterialOverride();
            }
            mFunc(&new_override);
            LLGLTFMaterialList::queueModify(object, face, &new_override);

            return true;
        }

        std::function<void(LLGLTFMaterial*)> mFunc;
    } select_func(func);

    LLSelectMgr::getInstance()->getSelection()->applyToTEs(&select_func);
}

template<typename T>
void readSelectedGLTFMaterial(std::function<T(const LLGLTFMaterial*)> func, T& value, bool& identical, bool has_tolerance, T tolerance)
{
    struct LLSelectedTEGetGLTFMaterialFunctor : public LLSelectedTEGetFunctor<T>
    {
        LLSelectedTEGetGLTFMaterialFunctor(std::function<T(const LLGLTFMaterial*)> func) : mFunc(func) {}
        virtual ~LLSelectedTEGetGLTFMaterialFunctor() {};
        T get(LLViewerObject* object, S32 face) override
        {
            const LLTextureEntry* tep = object->getTE(face);
            const LLGLTFMaterial* render_material = tep->getGLTFRenderMaterial();

            return mFunc(render_material);
        }

        std::function<T(const LLGLTFMaterial*)> mFunc;
    } select_func(func);
    identical = LLSelectMgr::getInstance()->getSelection()->getSelectedTEValue(&select_func, value, has_tolerance, tolerance);
}

BOOST_STATIC_ASSERT(MATTYPE_DIFFUSE == LLRender::DIFFUSE_MAP && MATTYPE_NORMAL == LLRender::NORMAL_MAP && MATTYPE_SPECULAR == LLRender::SPECULAR_MAP);

//
// "Use texture" label for normal/specular type comboboxes
// Filled in at initialization from translated strings
//
std::string USE_TEXTURE;

LLRender::eTexIndex LLPanelFace::getTextureChannelToEdit()
{
    LLRender::eTexIndex channel_to_edit = LLRender::DIFFUSE_MAP;
    if (mComboMatMedia)
    {
        U32 matmedia_selection = mComboMatMedia->getCurrentIndex();
        if (matmedia_selection == MATMEDIA_MATERIAL)
        {
            LLRadioGroup* radio_mat_type = getChild<LLRadioGroup>("radio_material_type");
            channel_to_edit = (LLRender::eTexIndex)radio_mat_type->getSelectedIndex();
        }
        if (matmedia_selection == MATMEDIA_PBR)
        {
            LLRadioGroup* radio_mat_type = getChild<LLRadioGroup>("radio_pbr_type");
            channel_to_edit = (LLRender::eTexIndex)radio_mat_type->getSelectedIndex();
        }
    }

    channel_to_edit = (channel_to_edit == LLRender::NORMAL_MAP)     ? (getCurrentNormalMap().isNull()       ? LLRender::DIFFUSE_MAP : channel_to_edit) : channel_to_edit;
    channel_to_edit = (channel_to_edit == LLRender::SPECULAR_MAP)   ? (getCurrentSpecularMap().isNull()     ? LLRender::DIFFUSE_MAP : channel_to_edit) : channel_to_edit;
    return channel_to_edit;
}

LLRender::eTexIndex LLPanelFace::getTextureDropChannel()
{
    if (mComboMatMedia && mComboMatMedia->getCurrentIndex() == MATMEDIA_MATERIAL)
    {
        LLRadioGroup* radio_mat_type = getChild<LLRadioGroup>("radio_material_type");
        return LLRender::eTexIndex(radio_mat_type->getSelectedIndex());
    }

    return LLRender::eTexIndex(MATTYPE_DIFFUSE);
}

LLGLTFMaterial::TextureInfo LLPanelFace::getPBRDropChannel()
{
    if (mComboMatMedia && mComboMatMedia->getCurrentIndex() == MATMEDIA_PBR)
    {
        LLRadioGroup* radio_pbr_type = getChild<LLRadioGroup>("radio_pbr_type");
        return texture_info_from_pbrtype(radio_pbr_type->getSelectedIndex());
    }

    return texture_info_from_pbrtype(PBRTYPE_BASE_COLOR);
}

// Things the UI provides...
//
LLUUID  LLPanelFace::getCurrentNormalMap()          { return mBumpyTextureCtrl->getImageAssetID();  }
LLUUID  LLPanelFace::getCurrentSpecularMap()        { return mShinyTextureCtrl->getImageAssetID();  }
U32     LLPanelFace::getCurrentShininess()          { return getChild<LLComboBox>("combobox shininess")->getCurrentIndex();         }
U32     LLPanelFace::getCurrentBumpiness()          { return getChild<LLComboBox>("combobox bumpiness")->getCurrentIndex();         }
U8          LLPanelFace::getCurrentDiffuseAlphaMode()   { return (U8)getChild<LLComboBox>("combobox alphamode")->getCurrentIndex(); }
U8          LLPanelFace::getCurrentAlphaMaskCutoff()    { return (U8)getChild<LLUICtrl>("maskcutoff")->getValue().asInteger();          }
U8          LLPanelFace::getCurrentEnvIntensity()       { return (U8)getChild<LLUICtrl>("environment")->getValue().asInteger();         }
U8          LLPanelFace::getCurrentGlossiness()         { return (U8)getChild<LLUICtrl>("glossiness")->getValue().asInteger();          }
F32     LLPanelFace::getCurrentBumpyRot()           { return mCtrlBumpyRot->getValue().asReal();                        }
F32     LLPanelFace::getCurrentBumpyScaleU()        { return mCtrlBumpyScaleU->getValue().asReal();                 }
F32     LLPanelFace::getCurrentBumpyScaleV()        { return mCtrlBumpyScaleV->getValue().asReal();                 }
F32     LLPanelFace::getCurrentBumpyOffsetU()       { return mCtrlBumpyOffsetU->getValue().asReal();                    }
F32     LLPanelFace::getCurrentBumpyOffsetV()       { return mCtrlBumpyOffsetV->getValue().asReal();                    }
F32     LLPanelFace::getCurrentShinyRot()           { return mCtrlShinyRot->getValue().asReal();                        }
F32     LLPanelFace::getCurrentShinyScaleU()        { return mCtrlShinyScaleU->getValue().asReal();                 }
F32     LLPanelFace::getCurrentShinyScaleV()        { return mCtrlShinyScaleV->getValue().asReal();                 }
F32     LLPanelFace::getCurrentShinyOffsetU()       { return mCtrlShinyOffsetU->getValue().asReal();                    }
F32     LLPanelFace::getCurrentShinyOffsetV()       { return mCtrlShinyOffsetV->getValue().asReal();                    }

// <FS:CR> UI provided diffuse parameters
F32     LLPanelFace::getCurrentTextureRot()         { return mCtrlTexRot->getValue().asReal();                      }
F32     LLPanelFace::getCurrentTextureScaleU()      { return mCtrlTexScaleU->getValue().asReal();                   }
F32     LLPanelFace::getCurrentTextureScaleV()      { return mCtrlTexScaleV->getValue().asReal();                   }
F32     LLPanelFace::getCurrentTextureOffsetU()     { return mCtrlTexOffsetU->getValue().asReal();                  }
F32     LLPanelFace::getCurrentTextureOffsetV()     { return mCtrlTexOffsetV->getValue().asReal();                  }
// </FS:CR>

//
// Methods
//

<<<<<<< HEAD
bool	LLPanelFace::postBuild()
{
	childSetCommitCallback("combobox shininess",&LLPanelFace::onCommitShiny,this);
	childSetCommitCallback("combobox bumpiness",&LLPanelFace::onCommitBump,this);
	childSetCommitCallback("combobox alphamode",&LLPanelFace::onCommitAlphaMode,this);
	//childSetCommitCallback("TexScaleU",&LLPanelFace::onCommitTextureScaleX, this);
	//childSetCommitCallback("TexScaleV",&LLPanelFace::onCommitTextureScaleY, this);
	//childSetCommitCallback("TexRot",&LLPanelFace::onCommitTextureRot, this);
	//childSetCommitCallback("rptctrl",&LLPanelFace::onCommitRepeatsPerMeter, this);
	childSetCommitCallback("checkbox planar align",&LLPanelFace::onCommitPlanarAlign, this);
	//childSetCommitCallback("TexOffsetU",LLPanelFace::onCommitTextureOffsetX, this);
	//childSetCommitCallback("TexOffsetV",LLPanelFace::onCommitTextureOffsetY, this);

	//childSetCommitCallback("bumpyScaleU",&LLPanelFace::onCommitMaterialBumpyScaleX, this);
	//childSetCommitCallback("bumpyScaleV",&LLPanelFace::onCommitMaterialBumpyScaleY, this);
	//childSetCommitCallback("bumpyRot",&LLPanelFace::onCommitMaterialBumpyRot, this);
	//childSetCommitCallback("bumpyOffsetU",&LLPanelFace::onCommitMaterialBumpyOffsetX, this);
	//childSetCommitCallback("bumpyOffsetV",&LLPanelFace::onCommitMaterialBumpyOffsetY, this);
	//childSetCommitCallback("shinyScaleU",&LLPanelFace::onCommitMaterialShinyScaleX, this);
	//childSetCommitCallback("shinyScaleV",&LLPanelFace::onCommitMaterialShinyScaleY, this);
	//childSetCommitCallback("shinyRot",&LLPanelFace::onCommitMaterialShinyRot, this);
	//childSetCommitCallback("shinyOffsetU",&LLPanelFace::onCommitMaterialShinyOffsetX, this);
	//childSetCommitCallback("shinyOffsetV",&LLPanelFace::onCommitMaterialShinyOffsetY, this);
	childSetCommitCallback("glossiness",&LLPanelFace::onCommitMaterialGloss, this);
	childSetCommitCallback("environment",&LLPanelFace::onCommitMaterialEnv, this);
	childSetCommitCallback("maskcutoff",&LLPanelFace::onCommitMaterialMaskCutoff, this);
=======
BOOL    LLPanelFace::postBuild()
{
    childSetCommitCallback("combobox shininess",&LLPanelFace::onCommitShiny,this);
    childSetCommitCallback("combobox bumpiness",&LLPanelFace::onCommitBump,this);
    childSetCommitCallback("combobox alphamode",&LLPanelFace::onCommitAlphaMode,this);
    //childSetCommitCallback("TexScaleU",&LLPanelFace::onCommitTextureScaleX, this);
    //childSetCommitCallback("TexScaleV",&LLPanelFace::onCommitTextureScaleY, this);
    //childSetCommitCallback("TexRot",&LLPanelFace::onCommitTextureRot, this);
    //childSetCommitCallback("rptctrl",&LLPanelFace::onCommitRepeatsPerMeter, this);
    childSetCommitCallback("checkbox planar align",&LLPanelFace::onCommitPlanarAlign, this);
    //childSetCommitCallback("TexOffsetU",LLPanelFace::onCommitTextureOffsetX, this);
    //childSetCommitCallback("TexOffsetV",LLPanelFace::onCommitTextureOffsetY, this);

    //childSetCommitCallback("bumpyScaleU",&LLPanelFace::onCommitMaterialBumpyScaleX, this);
    //childSetCommitCallback("bumpyScaleV",&LLPanelFace::onCommitMaterialBumpyScaleY, this);
    //childSetCommitCallback("bumpyRot",&LLPanelFace::onCommitMaterialBumpyRot, this);
    //childSetCommitCallback("bumpyOffsetU",&LLPanelFace::onCommitMaterialBumpyOffsetX, this);
    //childSetCommitCallback("bumpyOffsetV",&LLPanelFace::onCommitMaterialBumpyOffsetY, this);
    //childSetCommitCallback("shinyScaleU",&LLPanelFace::onCommitMaterialShinyScaleX, this);
    //childSetCommitCallback("shinyScaleV",&LLPanelFace::onCommitMaterialShinyScaleY, this);
    //childSetCommitCallback("shinyRot",&LLPanelFace::onCommitMaterialShinyRot, this);
    //childSetCommitCallback("shinyOffsetU",&LLPanelFace::onCommitMaterialShinyOffsetX, this);
    //childSetCommitCallback("shinyOffsetV",&LLPanelFace::onCommitMaterialShinyOffsetY, this);
    childSetCommitCallback("glossiness",&LLPanelFace::onCommitMaterialGloss, this);
    childSetCommitCallback("environment",&LLPanelFace::onCommitMaterialEnv, this);
    childSetCommitCallback("maskcutoff",&LLPanelFace::onCommitMaterialMaskCutoff, this);
>>>>>>> c06fb4e0
    childSetCommitCallback("add_media", &LLPanelFace::onClickBtnAddMedia, this);
    childSetCommitCallback("delete_media", &LLPanelFace::onClickBtnDeleteMedia, this);

    getChild<LLUICtrl>("gltfTextureScaleU")->setCommitCallback(boost::bind(&LLPanelFace::onCommitGLTFTextureScaleU, this, _1), nullptr);
    getChild<LLUICtrl>("gltfTextureScaleV")->setCommitCallback(boost::bind(&LLPanelFace::onCommitGLTFTextureScaleV, this, _1), nullptr);
    getChild<LLUICtrl>("gltfTextureRotation")->setCommitCallback(boost::bind(&LLPanelFace::onCommitGLTFRotation, this, _1), nullptr);
    getChild<LLUICtrl>("gltfTextureOffsetU")->setCommitCallback(boost::bind(&LLPanelFace::onCommitGLTFTextureOffsetU, this, _1), nullptr);
    getChild<LLUICtrl>("gltfTextureOffsetV")->setCommitCallback(boost::bind(&LLPanelFace::onCommitGLTFTextureOffsetV, this, _1), nullptr);

    LLGLTFMaterialList::addSelectionUpdateCallback(&LLPanelFace::onMaterialOverrideReceived);
    sMaterialOverrideSelection.connect();

    // <FS:CR>
    childSetCommitCallback("checkbox_sync_settings", &LLPanelFace::onClickMapsSync, this);

    mCtrlTexScaleU = getChild<LLSpinCtrl>("TexScaleU");
    if (mCtrlTexScaleU)
    {
        mCtrlTexScaleU->setCommitCallback(&LLPanelFace::onCommitTextureScaleX, this);
    }
    mCtrlTexScaleV = getChild<LLSpinCtrl>("TexScaleV");
    if (mCtrlTexScaleV)
    {
        mCtrlTexScaleV->setCommitCallback(&LLPanelFace::onCommitTextureScaleY, this);
    }
    mCtrlBumpyScaleU = getChild<LLSpinCtrl>("bumpyScaleU");
    if (mCtrlBumpyScaleU)
    {
        mCtrlBumpyScaleU->setCommitCallback(&LLPanelFace::onCommitMaterialBumpyScaleX, this);
    }
    mCtrlBumpyScaleV = getChild<LLSpinCtrl>("bumpyScaleV");
    if (mCtrlBumpyScaleV)
    {
        mCtrlBumpyScaleV->setCommitCallback(&LLPanelFace::onCommitMaterialBumpyScaleY, this);
    }
    mCtrlShinyScaleU = getChild<LLSpinCtrl>("shinyScaleU");
    if (mCtrlShinyScaleU)
    {
        mCtrlShinyScaleU->setCommitCallback(&LLPanelFace::onCommitMaterialShinyScaleX, this);
    }
    mCtrlShinyScaleV = getChild<LLSpinCtrl>("shinyScaleV");
    if (mCtrlShinyScaleV)
    {
        mCtrlShinyScaleV->setCommitCallback(&LLPanelFace::onCommitMaterialShinyScaleY, this);
    }
    mCtrlTexOffsetU = getChild<LLSpinCtrl>("TexOffsetU");
    if (mCtrlTexOffsetU)
    {
        mCtrlTexOffsetU->setCommitCallback(&LLPanelFace::onCommitTextureOffsetX, this);
    }
    mCtrlTexOffsetV = getChild<LLSpinCtrl>("TexOffsetV");
    if (mCtrlTexOffsetV)
    {
        mCtrlTexOffsetV->setCommitCallback(&LLPanelFace::onCommitTextureOffsetY, this);
    }
    mCtrlBumpyOffsetU = getChild<LLSpinCtrl>("bumpyOffsetU");
    if (mCtrlBumpyOffsetU)
    {
        mCtrlBumpyOffsetU->setCommitCallback(&LLPanelFace::onCommitMaterialBumpyOffsetX, this);
    }
    mCtrlBumpyOffsetV = getChild<LLSpinCtrl>("bumpyOffsetV");
    if (mCtrlBumpyOffsetV)
    {
        mCtrlBumpyOffsetV->setCommitCallback(&LLPanelFace::onCommitMaterialBumpyOffsetY, this);
    }
    mCtrlShinyOffsetU = getChild<LLSpinCtrl>("shinyOffsetU");
    if (mCtrlShinyOffsetU)
    {
        mCtrlShinyOffsetU->setCommitCallback(&LLPanelFace::onCommitMaterialShinyOffsetX, this);
    }
    mCtrlShinyOffsetV = getChild<LLSpinCtrl>("shinyOffsetV");
    if (mCtrlShinyOffsetV)
    {
        mCtrlShinyOffsetV->setCommitCallback(&LLPanelFace::onCommitMaterialShinyOffsetY, this);
    }
    mCtrlTexRot = getChild<LLSpinCtrl>("TexRot");
    if (mCtrlTexRot)
    {
        mCtrlTexRot->setCommitCallback(&LLPanelFace::onCommitTextureRot, this);
    }
    mCtrlBumpyRot = getChild<LLSpinCtrl>("bumpyRot");
    if (mCtrlBumpyRot)
    {
        mCtrlBumpyRot->setCommitCallback(&LLPanelFace::onCommitMaterialBumpyRot, this);
    }
    mCtrlShinyRot = getChild<LLSpinCtrl>("shinyRot");
    if (mCtrlShinyRot)
    {
        mCtrlShinyRot->setCommitCallback(&LLPanelFace::onCommitMaterialShinyRot, this);
    }
    mCtrlRpt = getChild<LLSpinCtrl>("rptctrl");
    if (mCtrlRpt)
    {
        mCtrlRpt->setCommitCallback(LLPanelFace::onCommitRepeatsPerMeter, this);
    }

    changePrecision(gSavedSettings.getS32("FSBuildToolDecimalPrecision"));
    // </FS>

    childSetAction("button align",&LLPanelFace::onClickAutoFix,this);
    childSetAction("button align textures", &LLPanelFace::onAlignTexture, this);
    childSetAction("pbr_from_inventory", &LLPanelFace::onClickBtnLoadInvPBR, this);
    childSetAction("edit_selected_pbr", &LLPanelFace::onClickBtnEditPBR, this);
    childSetAction("save_selected_pbr", &LLPanelFace::onClickBtnSavePBR, this);

    // <FS:CR> Moved to the header so other functions can use them too.
    //LLTextureCtrl*    mTextureCtrl;
    //LLTextureCtrl*    mShinyTextureCtrl;
    //LLTextureCtrl*    mBumpyTextureCtrl;
    //LLColorSwatchCtrl*    mColorSwatch;
    //LLColorSwatchCtrl*    mShinyColorSwatch;

    //LLComboBox*       mComboTexGen;

    //LLCheckBoxCtrl    *mCheckFullbright;

    //LLTextBox*        mLabelColorTransp;
    //LLSpinCtrl*       mCtrlColorTransp;       // transparency = 1 - alpha

    //LLSpinCtrl*     mCtrlGlow;

<<<<<<< HEAD
	setMouseOpaque(false);
=======
    setMouseOpaque(FALSE);
>>>>>>> c06fb4e0

    LLTextureCtrl*  pbr_ctrl = findChild<LLTextureCtrl>("pbr_control");
    if (pbr_ctrl)
    {
        pbr_ctrl->setDefaultImageAssetID(LLUUID::null);
        pbr_ctrl->setBlankImageAssetID(LLGLTFMaterialList::BLANK_MATERIAL_ASSET_ID);
        pbr_ctrl->setCommitCallback(boost::bind(&LLPanelFace::onCommitPbr, this, _2));
        pbr_ctrl->setOnCancelCallback(boost::bind(&LLPanelFace::onCancelPbr, this, _2));
        pbr_ctrl->setOnSelectCallback(boost::bind(&LLPanelFace::onSelectPbr, this, _2));
        pbr_ctrl->setDragCallback(boost::bind(&LLPanelFace::onDragPbr, this, _2));
        pbr_ctrl->setOnTextureSelectedCallback(boost::bind(&LLPanelFace::onPbrSelectionChanged, this, _1));
        pbr_ctrl->setOnCloseCallback(boost::bind(&LLPanelFace::onCloseTexturePicker, this, _2));

        pbr_ctrl->setFollowsTop();
        pbr_ctrl->setFollowsLeft();
        pbr_ctrl->setImmediateFilterPermMask(PERM_NONE);
        pbr_ctrl->setDnDFilterPermMask(PERM_COPY | PERM_TRANSFER);
        pbr_ctrl->setBakeTextureEnabled(false);
        pbr_ctrl->setInventoryPickType(PICK_MATERIAL);
    }

<<<<<<< HEAD
	mTextureCtrl = getChild<LLTextureCtrl>("texture control");
	if(mTextureCtrl)
	{
		mTextureCtrl->setDefaultImageAssetID(DEFAULT_OBJECT_TEXTURE);
		mTextureCtrl->setCommitCallback( boost::bind(&LLPanelFace::onCommitTexture, this, _2) );
		mTextureCtrl->setOnCancelCallback( boost::bind(&LLPanelFace::onCancelTexture, this, _2) );
		mTextureCtrl->setOnSelectCallback( boost::bind(&LLPanelFace::onSelectTexture, this, _2) );
		mTextureCtrl->setDragCallback(boost::bind(&LLPanelFace::onDragTexture, this, _2));
		mTextureCtrl->setOnTextureSelectedCallback(boost::bind(&LLPanelFace::onTextureSelectionChanged, this, _1));
		mTextureCtrl->setOnCloseCallback( boost::bind(&LLPanelFace::onCloseTexturePicker, this, _2) );

		mTextureCtrl->setFollowsTop();
		mTextureCtrl->setFollowsLeft();
		mTextureCtrl->setImmediateFilterPermMask(PERM_NONE);
		mTextureCtrl->setDnDFilterPermMask(PERM_COPY | PERM_TRANSFER);
	}

	mShinyTextureCtrl = getChild<LLTextureCtrl>("shinytexture control");
	if(mShinyTextureCtrl)
	{
		mShinyTextureCtrl->setDefaultImageAssetID(DEFAULT_OBJECT_SPECULAR);
		mShinyTextureCtrl->setCommitCallback( boost::bind(&LLPanelFace::onCommitSpecularTexture, this, _2) );
		mShinyTextureCtrl->setOnCancelCallback( boost::bind(&LLPanelFace::onCancelSpecularTexture, this, _2) );
		mShinyTextureCtrl->setOnSelectCallback( boost::bind(&LLPanelFace::onSelectSpecularTexture, this, _2) );
		mShinyTextureCtrl->setOnCloseCallback( boost::bind(&LLPanelFace::onCloseTexturePicker, this, _2) );
		
		mShinyTextureCtrl->setDragCallback(boost::bind(&LLPanelFace::onDragTexture, this, _2));
		mShinyTextureCtrl->setOnTextureSelectedCallback(boost::bind(&LLPanelFace::onTextureSelectionChanged, this, _1));
		mShinyTextureCtrl->setFollowsTop();
		mShinyTextureCtrl->setFollowsLeft();
		mShinyTextureCtrl->setImmediateFilterPermMask(PERM_NONE);
		mShinyTextureCtrl->setDnDFilterPermMask(PERM_COPY | PERM_TRANSFER);
	}

	mBumpyTextureCtrl = getChild<LLTextureCtrl>("bumpytexture control");
	if(mBumpyTextureCtrl)
	{
		mBumpyTextureCtrl->setDefaultImageAssetID(DEFAULT_OBJECT_NORMAL);
		mBumpyTextureCtrl->setBlankImageAssetID(BLANK_OBJECT_NORMAL);
		mBumpyTextureCtrl->setCommitCallback( boost::bind(&LLPanelFace::onCommitNormalTexture, this, _2) );
		mBumpyTextureCtrl->setOnCancelCallback( boost::bind(&LLPanelFace::onCancelNormalTexture, this, _2) );
		mBumpyTextureCtrl->setOnSelectCallback( boost::bind(&LLPanelFace::onSelectNormalTexture, this, _2) );
		mBumpyTextureCtrl->setOnCloseCallback( boost::bind(&LLPanelFace::onCloseTexturePicker, this, _2) );

		mBumpyTextureCtrl->setDragCallback(boost::bind(&LLPanelFace::onDragTexture, this, _2));
		mBumpyTextureCtrl->setOnTextureSelectedCallback(boost::bind(&LLPanelFace::onTextureSelectionChanged, this, _1));
		mBumpyTextureCtrl->setFollowsTop();
		mBumpyTextureCtrl->setFollowsLeft();
		mBumpyTextureCtrl->setImmediateFilterPermMask(PERM_NONE);
		mBumpyTextureCtrl->setDnDFilterPermMask(PERM_COPY | PERM_TRANSFER);
	}

	mColorSwatch = getChild<LLColorSwatchCtrl>("colorswatch");
	if(mColorSwatch)
	{
		mColorSwatch->setCommitCallback(boost::bind(&LLPanelFace::onCommitColor, this, _2));
		mColorSwatch->setOnCancelCallback(boost::bind(&LLPanelFace::onCancelColor, this, _2));
		mColorSwatch->setOnSelectCallback(boost::bind(&LLPanelFace::onSelectColor, this, _2));
		mColorSwatch->setFollowsTop();
		mColorSwatch->setFollowsLeft();
		mColorSwatch->setCanApplyImmediately(true);
	}

	mShinyColorSwatch = getChild<LLColorSwatchCtrl>("shinycolorswatch");
	if(mShinyColorSwatch)
	{
		mShinyColorSwatch->setCommitCallback(boost::bind(&LLPanelFace::onCommitShinyColor, this, _2));
		mShinyColorSwatch->setOnCancelCallback(boost::bind(&LLPanelFace::onCancelShinyColor, this, _2));
		mShinyColorSwatch->setOnSelectCallback(boost::bind(&LLPanelFace::onSelectShinyColor, this, _2));
		mShinyColorSwatch->setFollowsTop();
		mShinyColorSwatch->setFollowsLeft();
		mShinyColorSwatch->setCanApplyImmediately(true);
	}

	mLabelColorTransp = getChild<LLTextBox>("color trans");
	if(mLabelColorTransp)
	{
		mLabelColorTransp->setFollowsTop();
		mLabelColorTransp->setFollowsLeft();
	}

	mCtrlColorTransp = getChild<LLSpinCtrl>("ColorTrans");
	if(mCtrlColorTransp)
	{
		mCtrlColorTransp->setCommitCallback(boost::bind(&LLPanelFace::onCommitAlpha, this, _2));
		mCtrlColorTransp->setPrecision(0);
		mCtrlColorTransp->setFollowsTop();
		mCtrlColorTransp->setFollowsLeft();
	}

	mCheckFullbright = getChild<LLCheckBoxCtrl>("checkbox fullbright");
	if (mCheckFullbright)
	{
		mCheckFullbright->setCommitCallback(LLPanelFace::onCommitFullbright, this);
	}

	mComboTexGen = getChild<LLComboBox>("combobox texgen");
	if(mComboTexGen)
	{
		mComboTexGen->setCommitCallback(LLPanelFace::onCommitTexGen, this);
		mComboTexGen->setFollows(FOLLOWS_LEFT | FOLLOWS_TOP);	
	}
=======
    mTextureCtrl = getChild<LLTextureCtrl>("texture control");
    if(mTextureCtrl)
    {
        mTextureCtrl->setDefaultImageAssetID(DEFAULT_OBJECT_TEXTURE);
        mTextureCtrl->setCommitCallback( boost::bind(&LLPanelFace::onCommitTexture, this, _2) );
        mTextureCtrl->setOnCancelCallback( boost::bind(&LLPanelFace::onCancelTexture, this, _2) );
        mTextureCtrl->setOnSelectCallback( boost::bind(&LLPanelFace::onSelectTexture, this, _2) );
        mTextureCtrl->setDragCallback(boost::bind(&LLPanelFace::onDragTexture, this, _2));
        mTextureCtrl->setOnTextureSelectedCallback(boost::bind(&LLPanelFace::onTextureSelectionChanged, this, _1));
        mTextureCtrl->setOnCloseCallback( boost::bind(&LLPanelFace::onCloseTexturePicker, this, _2) );

        mTextureCtrl->setFollowsTop();
        mTextureCtrl->setFollowsLeft();
        mTextureCtrl->setImmediateFilterPermMask(PERM_NONE);
        mTextureCtrl->setDnDFilterPermMask(PERM_COPY | PERM_TRANSFER);
    }

    mShinyTextureCtrl = getChild<LLTextureCtrl>("shinytexture control");
    if(mShinyTextureCtrl)
    {
        mShinyTextureCtrl->setDefaultImageAssetID(DEFAULT_OBJECT_SPECULAR);
        mShinyTextureCtrl->setCommitCallback( boost::bind(&LLPanelFace::onCommitSpecularTexture, this, _2) );
        mShinyTextureCtrl->setOnCancelCallback( boost::bind(&LLPanelFace::onCancelSpecularTexture, this, _2) );
        mShinyTextureCtrl->setOnSelectCallback( boost::bind(&LLPanelFace::onSelectSpecularTexture, this, _2) );
        mShinyTextureCtrl->setOnCloseCallback( boost::bind(&LLPanelFace::onCloseTexturePicker, this, _2) );

        mShinyTextureCtrl->setDragCallback(boost::bind(&LLPanelFace::onDragTexture, this, _2));
        mShinyTextureCtrl->setOnTextureSelectedCallback(boost::bind(&LLPanelFace::onTextureSelectionChanged, this, _1));
        mShinyTextureCtrl->setFollowsTop();
        mShinyTextureCtrl->setFollowsLeft();
        mShinyTextureCtrl->setImmediateFilterPermMask(PERM_NONE);
        mShinyTextureCtrl->setDnDFilterPermMask(PERM_COPY | PERM_TRANSFER);
    }

    mBumpyTextureCtrl = getChild<LLTextureCtrl>("bumpytexture control");
    if(mBumpyTextureCtrl)
    {
        mBumpyTextureCtrl->setDefaultImageAssetID(DEFAULT_OBJECT_NORMAL);
        mBumpyTextureCtrl->setBlankImageAssetID(BLANK_OBJECT_NORMAL);
        mBumpyTextureCtrl->setCommitCallback( boost::bind(&LLPanelFace::onCommitNormalTexture, this, _2) );
        mBumpyTextureCtrl->setOnCancelCallback( boost::bind(&LLPanelFace::onCancelNormalTexture, this, _2) );
        mBumpyTextureCtrl->setOnSelectCallback( boost::bind(&LLPanelFace::onSelectNormalTexture, this, _2) );
        mBumpyTextureCtrl->setOnCloseCallback( boost::bind(&LLPanelFace::onCloseTexturePicker, this, _2) );

        mBumpyTextureCtrl->setDragCallback(boost::bind(&LLPanelFace::onDragTexture, this, _2));
        mBumpyTextureCtrl->setOnTextureSelectedCallback(boost::bind(&LLPanelFace::onTextureSelectionChanged, this, _1));
        mBumpyTextureCtrl->setFollowsTop();
        mBumpyTextureCtrl->setFollowsLeft();
        mBumpyTextureCtrl->setImmediateFilterPermMask(PERM_NONE);
        mBumpyTextureCtrl->setDnDFilterPermMask(PERM_COPY | PERM_TRANSFER);
    }

    mColorSwatch = getChild<LLColorSwatchCtrl>("colorswatch");
    if(mColorSwatch)
    {
        mColorSwatch->setCommitCallback(boost::bind(&LLPanelFace::onCommitColor, this, _2));
        mColorSwatch->setOnCancelCallback(boost::bind(&LLPanelFace::onCancelColor, this, _2));
        mColorSwatch->setOnSelectCallback(boost::bind(&LLPanelFace::onSelectColor, this, _2));
        mColorSwatch->setFollowsTop();
        mColorSwatch->setFollowsLeft();
        mColorSwatch->setCanApplyImmediately(TRUE);
    }

    mShinyColorSwatch = getChild<LLColorSwatchCtrl>("shinycolorswatch");
    if(mShinyColorSwatch)
    {
        mShinyColorSwatch->setCommitCallback(boost::bind(&LLPanelFace::onCommitShinyColor, this, _2));
        mShinyColorSwatch->setOnCancelCallback(boost::bind(&LLPanelFace::onCancelShinyColor, this, _2));
        mShinyColorSwatch->setOnSelectCallback(boost::bind(&LLPanelFace::onSelectShinyColor, this, _2));
        mShinyColorSwatch->setFollowsTop();
        mShinyColorSwatch->setFollowsLeft();
        mShinyColorSwatch->setCanApplyImmediately(TRUE);
    }

    mLabelColorTransp = getChild<LLTextBox>("color trans");
    if(mLabelColorTransp)
    {
        mLabelColorTransp->setFollowsTop();
        mLabelColorTransp->setFollowsLeft();
    }

    mCtrlColorTransp = getChild<LLSpinCtrl>("ColorTrans");
    if(mCtrlColorTransp)
    {
        mCtrlColorTransp->setCommitCallback(boost::bind(&LLPanelFace::onCommitAlpha, this, _2));
        mCtrlColorTransp->setPrecision(0);
        mCtrlColorTransp->setFollowsTop();
        mCtrlColorTransp->setFollowsLeft();
    }

    mCheckFullbright = getChild<LLCheckBoxCtrl>("checkbox fullbright");
    if (mCheckFullbright)
    {
        mCheckFullbright->setCommitCallback(LLPanelFace::onCommitFullbright, this);
    }

    mComboTexGen = getChild<LLComboBox>("combobox texgen");
    if(mComboTexGen)
    {
        mComboTexGen->setCommitCallback(LLPanelFace::onCommitTexGen, this);
        mComboTexGen->setFollows(FOLLOWS_LEFT | FOLLOWS_TOP);
    }
>>>>>>> c06fb4e0

    mComboMatMedia = findChild<LLComboBox>("combobox matmedia");
    if(mComboMatMedia)
    {
        mComboMatMedia->setCommitCallback(LLPanelFace::onCommitMaterialsMedia,this);
        mComboMatMedia->selectNthItem(MATMEDIA_MATERIAL);
    }

    mRadioMatType = findChild<LLRadioGroup>("radio_material_type");
    if(mRadioMatType)
    {
        mRadioMatType->setCommitCallback(LLPanelFace::onCommitMaterialType, this);
        mRadioMatType->selectNthItem(MATTYPE_DIFFUSE);
    }

    mRadioPbrType = findChild<LLRadioGroup>("radio_pbr_type");
    if (mRadioPbrType)
    {
        mRadioPbrType->setCommitCallback(LLPanelFace::onCommitPbrType, this);
        mRadioPbrType->selectNthItem(PBRTYPE_RENDER_MATERIAL_ID);
    }

    mCtrlGlow = getChild<LLSpinCtrl>("glow");
    if(mCtrlGlow)
    {
        mCtrlGlow->setCommitCallback(LLPanelFace::onCommitGlow, this);
    }

    // <FS> Extended copy & paste buttons
    //mMenuClipboardColor = getChild<LLMenuButton>("clipboard_color_params_btn");
    //mMenuClipboardTexture = getChild<LLMenuButton>("clipboard_texture_params_btn");
    mBtnCopyFaces = getChild<LLButton>("copy_face_btn");
    mBtnCopyFaces->setCommitCallback(boost::bind(&LLPanelFace::onCopyFaces, this));
    mBtnPasteFaces = getChild<LLButton>("paste_face_btn");
    mBtnPasteFaces->setCommitCallback(boost::bind(&LLPanelFace::onPasteFaces, this));
    // </FS>

    mTitleMedia = getChild<LLMediaCtrl>("title_media");
    mTitleMediaText = getChild<LLTextBox>("media_info");

    clearCtrls();

    // <FS:Zi> Find all faces with same texture
    getChild<LLUICtrl>("btn_select_same_diff")->setEnabled(false);
    getChild<LLUICtrl>("btn_select_same_norm")->setEnabled(false);
    getChild<LLUICtrl>("btn_select_same_spec")->setEnabled(false);
    // </FS:Zi>

<<<<<<< HEAD
	return true;
=======
    return TRUE;
>>>>>>> c06fb4e0
}

LLPanelFace::LLPanelFace()
:   LLPanel(),
    mIsAlpha(false),
    mComboMatMedia(NULL),
    mTitleMedia(NULL),
    mTitleMediaText(NULL),
    mNeedMediaTitle(true)
{
    buildFromFile("panel_tools_texture.xml");    // <FS:Zi> switchable edit texture/materials

    USE_TEXTURE = LLTrans::getString("use_texture");
    // <FS> Extended copy & paste buttons
    //mCommitCallbackRegistrar.add("PanelFace.menuDoToSelected", boost::bind(&LLPanelFace::menuDoToSelected, this, _2));
    //mEnableCallbackRegistrar.add("PanelFace.menuEnable", boost::bind(&LLPanelFace::menuEnableItem, this, _2));
    // </FS>

    // <FS:Zi> Find all faces with same texture
    mCommitCallbackRegistrar.add("BuildTool.SelectSameTexture", boost::bind(&LLPanelFace::onClickBtnSelectSameTexture, this, _1, _2));
    // </FS:Zi>
}

LLPanelFace::~LLPanelFace()
{
    unloadMedia();
}

void LLPanelFace::onVisibilityChange(bool new_visibility)
{
    if (new_visibility)
    {
        gAgent.showLatestFeatureNotification("gltf");
    }
    LLPanel::onVisibilityChange(new_visibility);
}

void LLPanelFace::draw()
{
    updateCopyTexButton();

    // grab media name/title and update the UI widget
    // Todo: move it, it's preferable not to update
    // labels inside draw
    updateMediaTitle();

    LLPanel::draw();

    if (sMaterialOverrideSelection.update())
    {
        setMaterialOverridesFromSelection();
        LLMaterialEditor::updateLive();
    }
}

void LLPanelFace::sendTexture()
{
    //LLTextureCtrl* mTextureCtrl = getChild<LLTextureCtrl>("texture control");
    if(!mTextureCtrl) return;
    if( !mTextureCtrl->getTentative() )
    {
        // we grab the item id first, because we want to do a
        // permissions check in the selection manager. ARGH!
        LLUUID id = mTextureCtrl->getImageItemID();
        if(id.isNull())
        {
            id = mTextureCtrl->getImageAssetID();
        }
        if (!LLSelectMgr::getInstance()->selectionSetImage(id))
        {
            // need to refresh value in texture ctrl
            refresh();
        }
    }
}

void LLPanelFace::sendBump(U32 bumpiness)
{
    //LLTextureCtrl* bumpytexture_ctrl = getChild<LLTextureCtrl>("bumpytexture control");
    if (!mBumpyTextureCtrl) return;
    if (bumpiness < BUMPY_TEXTURE)
{
        LL_DEBUGS("Materials") << "clearing bumptexture control" << LL_ENDL;
        //bumpytexture_ctrl->clear();
        //bumpytexture_ctrl->setImageAssetID(LLUUID());
        mBumpyTextureCtrl->clear();
        mBumpyTextureCtrl->setImageAssetID(LLUUID());
    }

    updateBumpyControls(bumpiness == BUMPY_TEXTURE, true);

    LLUUID current_normal_map = mBumpyTextureCtrl->getImageAssetID();

    U8 bump = (U8) bumpiness & TEM_BUMP_MASK;

    // Clear legacy bump to None when using an actual normal map
    //
    if (!current_normal_map.isNull())
        bump = 0;

    // Set the normal map or reset it to null as appropriate
    //
    LLSelectedTEMaterial::setNormalID(this, current_normal_map);

    //LLSelectMgr::getInstance()->selectionSetBumpmap(bump, bumpytexture_ctrl->getImageItemID());
    LLSelectMgr::getInstance()->selectionSetBumpmap(bump, mBumpyTextureCtrl->getImageItemID());
}

void LLPanelFace::sendTexGen()
{
    //LLComboBox*   mComboTexGen = getChild<LLComboBox>("combobox texgen");
    if(!mComboTexGen)return;
    U8 tex_gen = (U8) mComboTexGen->getCurrentIndex() << TEM_TEX_GEN_SHIFT;
    LLSelectMgr::getInstance()->selectionSetTexGen( tex_gen );
}

void LLPanelFace::sendShiny(U32 shininess)
{
    //LLTextureCtrl* texture_ctrl = getChild<LLTextureCtrl>("shinytexture control");
    if (!mShinyTextureCtrl) return;

    if (shininess < SHINY_TEXTURE)
{
        //texture_ctrl->clear();
        //texture_ctrl->setImageAssetID(LLUUID());
        mShinyTextureCtrl->clear();
        mShinyTextureCtrl->setImageAssetID(LLUUID());
    }

    LLUUID specmap = getCurrentSpecularMap();

    U8 shiny = (U8) shininess & TEM_SHINY_MASK;
    if (!specmap.isNull())
        shiny = 0;

    LLSelectedTEMaterial::setSpecularID(this, specmap);

    //LLSelectMgr::getInstance()->selectionSetShiny(shiny, texture_ctrl->getImageItemID());
    LLSelectMgr::getInstance()->selectionSetShiny(shiny, mShinyTextureCtrl->getImageItemID());

    updateShinyControls(!specmap.isNull(), true);

}

void LLPanelFace::sendFullbright()
{
    //LLCheckBoxCtrl*   mCheckFullbright = getChild<LLCheckBoxCtrl>("checkbox fullbright");
    if (!mCheckFullbright) return;
    U8 fullbright = mCheckFullbright->get() ? TEM_FULLBRIGHT_MASK : 0;
    LLSelectMgr::getInstance()->selectionSetFullbright( fullbright );
}

void LLPanelFace::sendColor()
{
    //LLColorSwatchCtrl*    mColorSwatch = getChild<LLColorSwatchCtrl>("colorswatch");
    if (!mColorSwatch) return;
    LLColor4 color = mColorSwatch->get();

    LLSelectMgr::getInstance()->selectionSetColorOnly( color );
}

void LLPanelFace::sendAlpha()
{
    //LLSpinCtrl*   mCtrlColorTransp = getChild<LLSpinCtrl>("ColorTrans");
    if (!mCtrlColorTransp) return;
    F32 alpha = (100.f - mCtrlColorTransp->get()) / 100.f;

    LLSelectMgr::getInstance()->selectionSetAlphaOnly( alpha );
}


void LLPanelFace::sendGlow()
{
    //LLSpinCtrl* mCtrlGlow = getChild<LLSpinCtrl>("glow");
    //llassert(mCtrlGlow);
    if (!mCtrlGlow) return;
    if (mCtrlGlow)
    {
        F32 glow = mCtrlGlow->get();
        LLSelectMgr::getInstance()->selectionSetGlow( glow );
    }
}

struct LLPanelFaceSetTEFunctor : public LLSelectedTEFunctor
{
<<<<<<< HEAD
	LLPanelFaceSetTEFunctor(LLPanelFace* panel) : mPanel(panel) {}
	virtual bool apply(LLViewerObject* object, S32 te)
	{
		bool valid;
		F32 value;
=======
    LLPanelFaceSetTEFunctor(LLPanelFace* panel) : mPanel(panel) {}
    virtual bool apply(LLViewerObject* object, S32 te)
    {
        BOOL valid;
        F32 value;
>>>>>>> c06fb4e0
        std::string prefix;

        // Effectively the same as MATMEDIA_PBR sans using different radio,
        // separate for the sake of clarity
        LLRadioGroup * radio_mat_type = mPanel->getChild<LLRadioGroup>("radio_material_type");
        switch (radio_mat_type->getSelectedIndex())
        {
        case MATTYPE_DIFFUSE:
            prefix = "Tex";
            break;
        case MATTYPE_NORMAL:
            prefix = "bumpy";
            break;
        case MATTYPE_SPECULAR:
            prefix = "shiny";
            break;
        }

        LLSpinCtrl * ctrlTexScaleS = mPanel->getChild<LLSpinCtrl>(prefix + "ScaleU");
        LLSpinCtrl * ctrlTexScaleT = mPanel->getChild<LLSpinCtrl>(prefix + "ScaleV");
        LLSpinCtrl * ctrlTexOffsetS = mPanel->getChild<LLSpinCtrl>(prefix + "OffsetU");
        LLSpinCtrl * ctrlTexOffsetT = mPanel->getChild<LLSpinCtrl>(prefix + "OffsetV");
        LLSpinCtrl * ctrlTexRotation = mPanel->getChild<LLSpinCtrl>(prefix + "Rot");

        LLComboBox* comboTexGen = mPanel->getChild<LLComboBox>("combobox texgen");
        LLCheckBoxCtrl* cb_planar_align = mPanel->getChild<LLCheckBoxCtrl>("checkbox planar align");
        bool align_planar = (cb_planar_align && cb_planar_align->get());

        llassert(comboTexGen);
        llassert(object);

        if (ctrlTexScaleS)
        {
            valid = !ctrlTexScaleS->getTentative();
            if (valid || align_planar)
            {
                value = ctrlTexScaleS->get();
                if (comboTexGen &&
                    comboTexGen->getCurrentIndex() == 1)
                {
                    value *= 0.5f;
                }
                object->setTEScaleS( te, value );

                if (align_planar)
                {
                    LLPanelFace::LLSelectedTEMaterial::setNormalRepeatX(mPanel, value, te, object->getID());
                    LLPanelFace::LLSelectedTEMaterial::setSpecularRepeatX(mPanel, value, te, object->getID());
                }
            }
        }

        if (ctrlTexScaleT)
        {
            valid = !ctrlTexScaleT->getTentative();
            if (valid || align_planar)
            {
                value = ctrlTexScaleT->get();
                if (comboTexGen &&
                    comboTexGen->getCurrentIndex() == 1)
                {
                    value *= 0.5f;
                }
                object->setTEScaleT( te, value );

                if (align_planar)
                {
                    LLPanelFace::LLSelectedTEMaterial::setNormalRepeatY(mPanel, value, te, object->getID());
                    LLPanelFace::LLSelectedTEMaterial::setSpecularRepeatY(mPanel, value, te, object->getID());
                }
            }
        }

        if (ctrlTexOffsetS)
        {
            valid = !ctrlTexOffsetS->getTentative();
            if (valid || align_planar)
            {
                value = ctrlTexOffsetS->get();
                object->setTEOffsetS( te, value );

                if (align_planar)
                {
                    LLPanelFace::LLSelectedTEMaterial::setNormalOffsetX(mPanel, value, te, object->getID());
                    LLPanelFace::LLSelectedTEMaterial::setSpecularOffsetX(mPanel, value, te, object->getID());
                }
            }
        }

        if (ctrlTexOffsetT)
        {
            valid = !ctrlTexOffsetT->getTentative();
            if (valid || align_planar)
            {
                value = ctrlTexOffsetT->get();
                object->setTEOffsetT( te, value );

                if (align_planar)
                {
                    LLPanelFace::LLSelectedTEMaterial::setNormalOffsetY(mPanel, value, te, object->getID());
                    LLPanelFace::LLSelectedTEMaterial::setSpecularOffsetY(mPanel, value, te, object->getID());
                }
            }
        }

        if (ctrlTexRotation)
        {
            valid = !ctrlTexRotation->getTentative();
            if (valid || align_planar)
            {
                value = ctrlTexRotation->get() * DEG_TO_RAD;
                object->setTERotation( te, value );

                if (align_planar)
                {
                    LLPanelFace::LLSelectedTEMaterial::setNormalRotation(mPanel, value, te, object->getID());
                    LLPanelFace::LLSelectedTEMaterial::setSpecularRotation(mPanel, value, te, object->getID());
                }
            }
        }
        return true;
    }
private:
    LLPanelFace* mPanel;
};

// Functor that aligns a face to mCenterFace
struct LLPanelFaceSetAlignedTEFunctor : public LLSelectedTEFunctor
{
    LLPanelFaceSetAlignedTEFunctor(LLPanelFace* panel, LLFace* center_face) :
        mPanel(panel),
        mCenterFace(center_face) {}

    virtual bool apply(LLViewerObject* object, S32 te)
    {
        LLFace* facep = object->mDrawable->getFace(te);
        if (!facep)
        {
            return true;
        }

        if (facep->getViewerObject()->getVolume()->getNumVolumeFaces() <= te)
        {
            return true;
        }

        bool set_aligned = true;
        if (facep == mCenterFace)
        {
            set_aligned = false;
        }
        if (set_aligned)
        {
            LLVector2 uv_offset, uv_scale;
            F32 uv_rot;
            set_aligned = facep->calcAlignedPlanarTE(mCenterFace, &uv_offset, &uv_scale, &uv_rot);
            if (set_aligned)
            {
                object->setTEOffset(te, uv_offset.mV[VX], uv_offset.mV[VY]);
                object->setTEScale(te, uv_scale.mV[VX], uv_scale.mV[VY]);
                object->setTERotation(te, uv_rot);

                LLPanelFace::LLSelectedTEMaterial::setNormalRotation(mPanel, uv_rot, te, object->getID());
                LLPanelFace::LLSelectedTEMaterial::setSpecularRotation(mPanel, uv_rot, te, object->getID());

                LLPanelFace::LLSelectedTEMaterial::setNormalOffsetX(mPanel, uv_offset.mV[VX], te, object->getID());
                LLPanelFace::LLSelectedTEMaterial::setNormalOffsetY(mPanel, uv_offset.mV[VY], te, object->getID());
                LLPanelFace::LLSelectedTEMaterial::setNormalRepeatX(mPanel, uv_scale.mV[VX], te, object->getID());
                LLPanelFace::LLSelectedTEMaterial::setNormalRepeatY(mPanel, uv_scale.mV[VY], te, object->getID());

                LLPanelFace::LLSelectedTEMaterial::setSpecularOffsetX(mPanel, uv_offset.mV[VX], te, object->getID());
                LLPanelFace::LLSelectedTEMaterial::setSpecularOffsetY(mPanel, uv_offset.mV[VY], te, object->getID());
                LLPanelFace::LLSelectedTEMaterial::setSpecularRepeatX(mPanel, uv_scale.mV[VX], te, object->getID());
                LLPanelFace::LLSelectedTEMaterial::setSpecularRepeatY(mPanel, uv_scale.mV[VY], te, object->getID());
            }
        }
        if (!set_aligned)
        {
            LLPanelFaceSetTEFunctor setfunc(mPanel);
            setfunc.apply(object, te);
        }
        return true;
    }
private:
    LLPanelFace* mPanel;
    LLFace* mCenterFace;
};

struct LLPanelFaceSetAlignedConcreteTEFunctor : public LLSelectedTEFunctor
{
    LLPanelFaceSetAlignedConcreteTEFunctor(LLPanelFace* panel, LLFace* center_face, LLRender::eTexIndex map) :
        mPanel(panel),
        mChefFace(center_face),
        mMap(map)
    {}

    virtual bool apply(LLViewerObject* object, S32 te)
    {
        LLFace* facep = object->mDrawable->getFace(te);
        if (!facep)
        {
            return true;
        }

        if (facep->getViewerObject()->getVolume()->getNumVolumeFaces() <= te)
        {
            return true;
        }

        if (mChefFace != facep)
        {
            LLVector2 uv_offset, uv_scale;
            F32 uv_rot;
            if (facep->calcAlignedPlanarTE(mChefFace, &uv_offset, &uv_scale, &uv_rot, mMap))
            {
                switch (mMap)
                {
                case LLRender::DIFFUSE_MAP:
                        object->setTEOffset(te, uv_offset.mV[VX], uv_offset.mV[VY]);
                        object->setTEScale(te, uv_scale.mV[VX], uv_scale.mV[VY]);
                        object->setTERotation(te, uv_rot);
                    break;
                case LLRender::NORMAL_MAP:
                        LLPanelFace::LLSelectedTEMaterial::setNormalRotation(mPanel, uv_rot, te, object->getID());
                        LLPanelFace::LLSelectedTEMaterial::setNormalOffsetX(mPanel, uv_offset.mV[VX], te, object->getID());
                        LLPanelFace::LLSelectedTEMaterial::setNormalOffsetY(mPanel, uv_offset.mV[VY], te, object->getID());
                        LLPanelFace::LLSelectedTEMaterial::setNormalRepeatX(mPanel, uv_scale.mV[VX], te, object->getID());
                        LLPanelFace::LLSelectedTEMaterial::setNormalRepeatY(mPanel, uv_scale.mV[VY], te, object->getID());
                    break;
                case LLRender::SPECULAR_MAP:
                        LLPanelFace::LLSelectedTEMaterial::setSpecularRotation(mPanel, uv_rot, te, object->getID());
                        LLPanelFace::LLSelectedTEMaterial::setSpecularOffsetX(mPanel, uv_offset.mV[VX], te, object->getID());
                        LLPanelFace::LLSelectedTEMaterial::setSpecularOffsetY(mPanel, uv_offset.mV[VY], te, object->getID());
                        LLPanelFace::LLSelectedTEMaterial::setSpecularRepeatX(mPanel, uv_scale.mV[VX], te, object->getID());
                        LLPanelFace::LLSelectedTEMaterial::setSpecularRepeatY(mPanel, uv_scale.mV[VY], te, object->getID());
                    break;
                default: /*make compiler happy*/
                    break;
                }
            }
        }

        return true;
    }
private:
    LLPanelFace* mPanel;
    LLFace* mChefFace;
    LLRender::eTexIndex mMap;
};

// Functor that tests if a face is aligned to mCenterFace
struct LLPanelFaceGetIsAlignedTEFunctor : public LLSelectedTEFunctor
{
    LLPanelFaceGetIsAlignedTEFunctor(LLFace* center_face) :
        mCenterFace(center_face) {}

    virtual bool apply(LLViewerObject* object, S32 te)
    {
        LLFace* facep = object->mDrawable->getFace(te);
        if (!facep)
        {
            return false;
        }

        if (facep->getViewerObject()->getVolume()->getNumVolumeFaces() <= te)
        { //volume face does not exist, can't be aligned
            return false;
        }

        if (facep == mCenterFace)
        {
            return true;
        }

        LLVector2 aligned_st_offset, aligned_st_scale;
        F32 aligned_st_rot;
        if ( facep->calcAlignedPlanarTE(mCenterFace, &aligned_st_offset, &aligned_st_scale, &aligned_st_rot) )
        {
            const LLTextureEntry* tep = facep->getTextureEntry();
            LLVector2 st_offset, st_scale;
            tep->getOffset(&st_offset.mV[VX], &st_offset.mV[VY]);
            tep->getScale(&st_scale.mV[VX], &st_scale.mV[VY]);
            F32 st_rot = tep->getRotation();

            bool eq_offset_x = is_approx_equal_fraction(st_offset.mV[VX], aligned_st_offset.mV[VX], 12);
            bool eq_offset_y = is_approx_equal_fraction(st_offset.mV[VY], aligned_st_offset.mV[VY], 12);
            bool eq_scale_x  = is_approx_equal_fraction(st_scale.mV[VX], aligned_st_scale.mV[VX], 12);
            bool eq_scale_y  = is_approx_equal_fraction(st_scale.mV[VY], aligned_st_scale.mV[VY], 12);
            bool eq_rot      = is_approx_equal_fraction(st_rot, aligned_st_rot, 6);

            // needs a fuzzy comparison, because of fp errors
            if (eq_offset_x &&
                eq_offset_y &&
                eq_scale_x &&
                eq_scale_y &&
                eq_rot)
            {
                return true;
            }
        }
        return false;
    }
private:
    LLFace* mCenterFace;
};

struct LLPanelFaceSendFunctor : public LLSelectedObjectFunctor
{
    virtual bool apply(LLViewerObject* object)
    {
        object->sendTEUpdate();
        return true;
    }
};

void LLPanelFace::sendTextureInfo()
{
    if ((bool)childGetValue("checkbox planar align").asBoolean())
    {
        LLFace* last_face = NULL;
        bool identical_face =false;
        LLSelectedTE::getFace(last_face, identical_face);
        LLPanelFaceSetAlignedTEFunctor setfunc(this, last_face);
        LLSelectMgr::getInstance()->getSelection()->applyToTEs(&setfunc);
    }
    else
    {
        LLPanelFaceSetTEFunctor setfunc(this);
        LLSelectMgr::getInstance()->getSelection()->applyToTEs(&setfunc);
    }

    LLPanelFaceSendFunctor sendfunc;
    LLSelectMgr::getInstance()->getSelection()->applyToObjects(&sendfunc);
}

void LLPanelFace::alignTestureLayer()
{
    LLFace* last_face = NULL;
    bool identical_face = false;
    LLSelectedTE::getFace(last_face, identical_face);

    LLRadioGroup * radio_mat_type = getChild<LLRadioGroup>("radio_material_type");
    LLPanelFaceSetAlignedConcreteTEFunctor setfunc(this, last_face, static_cast<LLRender::eTexIndex>(radio_mat_type->getSelectedIndex()));
    LLSelectMgr::getInstance()->getSelection()->applyToTEs(&setfunc);
}

void LLPanelFace::getState()
{
    updateUI();
}

void LLPanelFace::updateUI(bool force_set_values /*false*/)
{ //set state of UI to match state of texture entry(ies)  (calls setEnabled, setValue, etc, but NOT setVisible)
    LLSelectNode* node = LLSelectMgr::getInstance()->getSelection()->getFirstNode();
    LLViewerObject* objectp = node ? node->getObject() : NULL;

<<<<<<< HEAD
	if (objectp
		&& objectp->getPCode() == LL_PCODE_VOLUME
		&& objectp->permModify())
	{
		bool editable = objectp->permModify() && !objectp->isPermanentEnforced();
        bool attachment = objectp->isAttachment();
=======
    if (objectp
        && objectp->getPCode() == LL_PCODE_VOLUME
        && objectp->permModify())
    {
        BOOL editable = objectp->permModify() && !objectp->isPermanentEnforced();
        BOOL attachment = objectp->isAttachment();
>>>>>>> c06fb4e0

        bool has_pbr_material;
        bool has_faces_without_pbr;
        updateUIGLTF(objectp, has_pbr_material, has_faces_without_pbr, force_set_values);

        const bool has_material = !has_pbr_material;

        // only turn on auto-adjust button if there is a media renderer and the media is loaded
        childSetEnabled("button align", editable);
<<<<<<< HEAD
		
		// <FS>
        bool enable_material_controls = (!gSavedSettings.getBOOL("SyncMaterialSettings"));
=======

        // <FS>
        BOOL enable_material_controls = (!gSavedSettings.getBOOL("SyncMaterialSettings"));
>>>>>>> c06fb4e0

        if (mComboMatMedia->getCurrentIndex() < MATMEDIA_MATERIAL)
        {
            // When selecting an object with a pbr and UI combo is not set,
            // set to pbr option, otherwise to a texture (material)
            if (has_pbr_material)
            {
                mComboMatMedia->selectNthItem(MATMEDIA_PBR);
            }
            else
            {
                mComboMatMedia->selectNthItem(MATMEDIA_MATERIAL);
            }
        }

        // *NOTE: The "identical" variable is currently only used to decide if
        // the texgen control should be tentative - this is not used by GLTF
        // materials. -Cosmic;2022-11-09
        bool identical         = true;  // true because it is anded below
        bool identical_diffuse = false;
        bool identical_norm    = false;
        bool identical_spec    = false;

        //LLTextureCtrl *texture_ctrl      = getChild<LLTextureCtrl>("texture control");
        //LLTextureCtrl *shinytexture_ctrl = getChild<LLTextureCtrl>("shinytexture control");
        //LLTextureCtrl *bumpytexture_ctrl = getChild<LLTextureCtrl>("bumpytexture control");

        LLUUID id;
        LLUUID normmap_id;
        LLUUID specmap_id;

        LLSelectedTE::getTexId(id, identical_diffuse);
        LLSelectedTEMaterial::getNormalID(normmap_id, identical_norm);
        LLSelectedTEMaterial::getSpecularID(specmap_id, identical_spec);

        static S32 selected_te = -1;
        static LLUUID prev_obj_id;
        if ((LLToolFace::getInstance() == LLToolMgr::getInstance()->getCurrentTool()) &&
            !LLSelectMgr::getInstance()->getSelection()->isMultipleTESelected())
        {
            S32 new_selection = -1; // Don't use getLastSelectedTE, it could have been deselected
            S32 num_tes = llmin((S32)objectp->getNumTEs(), (S32)objectp->getNumFaces());
            for (S32 te = 0; te < num_tes; ++te)
            {
                if (node->isTESelected(te))
                {
                    new_selection = te;
                    break;
                }
            }

            if ((new_selection != selected_te)
                || (prev_obj_id != objectp->getID()))
            {
                bool te_has_media = objectp->getTE(new_selection) && objectp->getTE(new_selection)->hasMedia();
                bool te_has_pbr = objectp->getRenderMaterialID(new_selection).notNull();

                if (te_has_pbr && !((mComboMatMedia->getCurrentIndex() == MATMEDIA_MEDIA) && te_has_media))
                {
                    mComboMatMedia->selectNthItem(MATMEDIA_PBR);
                }
                else if (te_has_media)
                {
                    mComboMatMedia->selectNthItem(MATMEDIA_MEDIA);
                }
                else if (id.notNull() || normmap_id.notNull() || specmap_id.notNull())
                {
                    mComboMatMedia->selectNthItem(MATMEDIA_MATERIAL);
                }
                selected_te = new_selection;
                prev_obj_id = objectp->getID();
            }
        }
        else
        {
            if (prev_obj_id != objectp->getID())
            {
                if (has_pbr_material && (mComboMatMedia->getCurrentIndex() == MATMEDIA_MATERIAL))
                {
                    mComboMatMedia->selectNthItem(MATMEDIA_PBR);
                }
                else if (!has_pbr_material && (mComboMatMedia->getCurrentIndex() == MATMEDIA_PBR))
                {
                    mComboMatMedia->selectNthItem(MATMEDIA_MATERIAL);
                }
                prev_obj_id = objectp->getID();
            }
        }
        mComboMatMedia->setEnabled(editable);

        //LLRadioGroup* radio_mat_type = getChild<LLRadioGroup>("radio_material_type");
        if (mRadioMatType->getSelectedIndex() < MATTYPE_DIFFUSE)
        {
            mRadioMatType->selectNthItem(MATTYPE_DIFFUSE);
        }
        mRadioMatType->setEnabled(editable);

        //LLRadioGroup* radio_pbr_type = getChild<LLRadioGroup>("radio_pbr_type");
        if (mRadioPbrType->getSelectedIndex() < PBRTYPE_RENDER_MATERIAL_ID)
        {
            mRadioPbrType->selectNthItem(PBRTYPE_RENDER_MATERIAL_ID);
        }
        mRadioPbrType->setEnabled(editable);
        const bool pbr_selected = mComboMatMedia->getCurrentIndex() == MATMEDIA_PBR;
        const bool texture_info_selected = pbr_selected && mRadioPbrType->getSelectedIndex() != PBRTYPE_RENDER_MATERIAL_ID;

        getChildView("checkbox_sync_settings")->setEnabled(editable);
        childSetValue("checkbox_sync_settings", gSavedSettings.getBOOL("SyncMaterialSettings"));

        updateVisibility(objectp);

        // Color swatch
        {
            getChildView("color label")->setEnabled(editable);
        }
        //LLColorSwatchCtrl* color_swatch = findChild<LLColorSwatchCtrl>("colorswatch");

        LLColor4 color = LLColor4::white;
        bool identical_color = false;

        if (mColorSwatch)
        {
            LLSelectedTE::getColor(color, identical_color);
            LLColor4 prev_color = mColorSwatch->get();

            mColorSwatch->setOriginal(color);
            mColorSwatch->set(color, force_set_values || (prev_color != color) || !editable);

            mColorSwatch->setValid(editable && !has_pbr_material);
            mColorSwatch->setEnabled(editable && !has_pbr_material);
            mColorSwatch->setCanApplyImmediately( editable && !has_pbr_material);
<<<<<<< HEAD
		}

		// Color transparency
		getChildView("color trans")->setEnabled(editable);

		F32 transparency = (1.f - color.mV[VALPHA]) * 100.f;
		getChild<LLUICtrl>("ColorTrans")->setValue(editable ? transparency : 0);
		getChildView("ColorTrans")->setEnabled(editable && has_material);

		U8 shiny = 0;
		bool identical_shiny = false;

		// Shiny
		LLSelectedTE::getShiny(shiny, identical_shiny);
		identical = identical && identical_shiny;

		shiny = specmap_id.isNull() ? shiny : SHINY_TEXTURE;

		LLCtrlSelectionInterface* combobox_shininess = childGetSelectionInterface("combobox shininess");
		if (combobox_shininess)
		{
			combobox_shininess->selectNthItem((S32)shiny);
		}

		getChildView("label shininess")->setEnabled(editable);
		getChildView("combobox shininess")->setEnabled(editable);

		getChildView("label glossiness")->setEnabled(editable);			
		getChildView("glossiness")->setEnabled(editable);

		getChildView("label environment")->setEnabled(editable);
		getChildView("environment")->setEnabled(editable);
		getChildView("label shinycolor")->setEnabled(editable);
					
		getChild<LLUICtrl>("combobox shininess")->setTentative(!identical_spec);
		getChild<LLUICtrl>("glossiness")->setTentative(!identical_spec);
		getChild<LLUICtrl>("environment")->setTentative(!identical_spec);			
		getChild<LLUICtrl>("shinycolorswatch")->setTentative(!identical_spec);
					
		//LLColorSwatchCtrl*	mShinyColorSwatch = getChild<LLColorSwatchCtrl>("shinycolorswatch");
		if (mShinyColorSwatch)
		{
			mShinyColorSwatch->setValid(editable);
			mShinyColorSwatch->setEnabled( editable );
			mShinyColorSwatch->setCanApplyImmediately( editable );
		}

		U8 bumpy = 0;
		// Bumpy
		{
			bool identical_bumpy = false;
			LLSelectedTE::getBumpmap(bumpy,identical_bumpy);

			LLUUID norm_map_id = getCurrentNormalMap();
			LLCtrlSelectionInterface* combobox_bumpiness = childGetSelectionInterface("combobox bumpiness");

			bumpy = norm_map_id.isNull() ? bumpy : BUMPY_TEXTURE;

			if (combobox_bumpiness)
			{
				combobox_bumpiness->selectNthItem((S32)bumpy);
			}
			else
			{
				LL_WARNS() << "failed childGetSelectionInterface for 'combobox bumpiness'" << LL_ENDL;
			}

			getChildView("combobox bumpiness")->setEnabled(editable);
			getChild<LLUICtrl>("combobox bumpiness")->setTentative(!identical_bumpy);
			getChildView("label bumpiness")->setEnabled(editable);
		}

		// Texture
		{
			mIsAlpha = false;
			LLGLenum image_format = GL_RGB;
			bool identical_image_format = false;
			LLSelectedTE::getImageFormat(image_format, identical_image_format);
            
			mIsAlpha = false;
			switch (image_format)
			{
				case GL_RGBA:
				case GL_ALPHA:
				{
					mIsAlpha = true;
				}
				break;

				case GL_RGB: break;
				default:
				{
					LL_WARNS() << "Unexpected tex format in LLPanelFace...resorting to no alpha" << LL_ENDL;
				}
				break;
			}

			if (LLViewerMedia::getInstance()->textureHasMedia(id))
			{
				getChildView("button align")->setEnabled(editable);
			}
			
			// Diffuse Alpha Mode

			// Init to the default that is appropriate for the alpha content of the asset
			//
			U8 alpha_mode = mIsAlpha ? LLMaterial::DIFFUSE_ALPHA_MODE_BLEND : LLMaterial::DIFFUSE_ALPHA_MODE_NONE;

			bool identical_alpha_mode = false;

			// See if that's been overridden by a material setting for same...
			//
			LLSelectedTEMaterial::getCurrentDiffuseAlphaMode(alpha_mode, identical_alpha_mode, mIsAlpha);

			LLCtrlSelectionInterface* combobox_alphamode = childGetSelectionInterface("combobox alphamode");
			if (combobox_alphamode)
			{
				//it is invalid to have any alpha mode other than blend if transparency is greater than zero ... 
				// Want masking? Want emissive? Tough! You get BLEND!
				alpha_mode = (transparency > 0.f) ? LLMaterial::DIFFUSE_ALPHA_MODE_BLEND : alpha_mode;

				// ... unless there is no alpha channel in the texture, in which case alpha mode MUST be none
				alpha_mode = mIsAlpha ? alpha_mode : LLMaterial::DIFFUSE_ALPHA_MODE_NONE;

				combobox_alphamode->selectNthItem(alpha_mode);
			}
			else
			{
				LL_WARNS() << "failed childGetSelectionInterface for 'combobox alphamode'" << LL_ENDL;
			}

			updateAlphaControls();

			if (mTextureCtrl)
			{
				if (identical_diffuse)
				{
					mTextureCtrl->setTentative(false);
					mTextureCtrl->setEnabled(editable && !has_pbr_material);
					mTextureCtrl->setImageAssetID(id);
					getChildView("combobox alphamode")->setEnabled(editable && mIsAlpha && transparency <= 0.f && !has_pbr_material);
					getChildView("label alphamode")->setEnabled(editable && mIsAlpha && !has_pbr_material);
					getChildView("maskcutoff")->setEnabled(editable && mIsAlpha && !has_pbr_material);
					getChildView("label maskcutoff")->setEnabled(editable && mIsAlpha && !has_pbr_material);

					mTextureCtrl->setBakeTextureEnabled(true);
				}
				else if (id.isNull())
				{
					// None selected
					mTextureCtrl->setTentative(false);
					mTextureCtrl->setEnabled(false);
					mTextureCtrl->setImageAssetID(LLUUID::null);
					getChildView("combobox alphamode")->setEnabled(false);
					getChildView("label alphamode")->setEnabled(false);
					getChildView("maskcutoff")->setEnabled(false);
					getChildView("label maskcutoff")->setEnabled(false);

					mTextureCtrl->setBakeTextureEnabled(false);
				}
				else
				{
					// Tentative: multiple selected with different textures
					mTextureCtrl->setTentative(true);
					mTextureCtrl->setEnabled(editable && !has_pbr_material);
					mTextureCtrl->setImageAssetID(id);
					getChildView("combobox alphamode")->setEnabled(editable && mIsAlpha && transparency <= 0.f && !has_pbr_material);
					getChildView("label alphamode")->setEnabled(editable && mIsAlpha && !has_pbr_material);
					getChildView("maskcutoff")->setEnabled(editable && mIsAlpha && !has_pbr_material);
					getChildView("label maskcutoff")->setEnabled(editable && mIsAlpha && !has_pbr_material);
					
					mTextureCtrl->setBakeTextureEnabled(true);
				}
=======
        }

        // Color transparency
        getChildView("color trans")->setEnabled(editable);

        F32 transparency = (1.f - color.mV[VALPHA]) * 100.f;
        getChild<LLUICtrl>("ColorTrans")->setValue(editable ? transparency : 0);
        getChildView("ColorTrans")->setEnabled(editable && has_material);

        U8 shiny = 0;
        bool identical_shiny = false;

        // Shiny
        LLSelectedTE::getShiny(shiny, identical_shiny);
        identical = identical && identical_shiny;

        shiny = specmap_id.isNull() ? shiny : SHINY_TEXTURE;

        LLCtrlSelectionInterface* combobox_shininess = childGetSelectionInterface("combobox shininess");
        if (combobox_shininess)
        {
            combobox_shininess->selectNthItem((S32)shiny);
        }

        getChildView("label shininess")->setEnabled(editable);
        getChildView("combobox shininess")->setEnabled(editable);

        getChildView("label glossiness")->setEnabled(editable);
        getChildView("glossiness")->setEnabled(editable);

        getChildView("label environment")->setEnabled(editable);
        getChildView("environment")->setEnabled(editable);
        getChildView("label shinycolor")->setEnabled(editable);

        getChild<LLUICtrl>("combobox shininess")->setTentative(!identical_spec);
        getChild<LLUICtrl>("glossiness")->setTentative(!identical_spec);
        getChild<LLUICtrl>("environment")->setTentative(!identical_spec);
        getChild<LLUICtrl>("shinycolorswatch")->setTentative(!identical_spec);

        //LLColorSwatchCtrl*    mShinyColorSwatch = getChild<LLColorSwatchCtrl>("shinycolorswatch");
        if (mShinyColorSwatch)
        {
            mShinyColorSwatch->setValid(editable);
            mShinyColorSwatch->setEnabled( editable );
            mShinyColorSwatch->setCanApplyImmediately( editable );
        }

        U8 bumpy = 0;
        // Bumpy
        {
            bool identical_bumpy = false;
            LLSelectedTE::getBumpmap(bumpy,identical_bumpy);

            LLUUID norm_map_id = getCurrentNormalMap();
            LLCtrlSelectionInterface* combobox_bumpiness = childGetSelectionInterface("combobox bumpiness");

            bumpy = norm_map_id.isNull() ? bumpy : BUMPY_TEXTURE;

            if (combobox_bumpiness)
            {
                combobox_bumpiness->selectNthItem((S32)bumpy);
            }
            else
            {
                LL_WARNS() << "failed childGetSelectionInterface for 'combobox bumpiness'" << LL_ENDL;
            }

            getChildView("combobox bumpiness")->setEnabled(editable);
            getChild<LLUICtrl>("combobox bumpiness")->setTentative(!identical_bumpy);
            getChildView("label bumpiness")->setEnabled(editable);
        }

        // Texture
        {
            mIsAlpha = FALSE;
            LLGLenum image_format = GL_RGB;
            bool identical_image_format = false;
            LLSelectedTE::getImageFormat(image_format, identical_image_format);

            mIsAlpha = FALSE;
            switch (image_format)
            {
                case GL_RGBA:
                case GL_ALPHA:
                {
                    mIsAlpha = TRUE;
                }
                break;

                case GL_RGB: break;
                default:
                {
                    LL_WARNS() << "Unexpected tex format in LLPanelFace...resorting to no alpha" << LL_ENDL;
                }
                break;
            }

            if (LLViewerMedia::getInstance()->textureHasMedia(id))
            {
                getChildView("button align")->setEnabled(editable);
            }

            // Diffuse Alpha Mode

            // Init to the default that is appropriate for the alpha content of the asset
            //
            U8 alpha_mode = mIsAlpha ? LLMaterial::DIFFUSE_ALPHA_MODE_BLEND : LLMaterial::DIFFUSE_ALPHA_MODE_NONE;

            bool identical_alpha_mode = false;

            // See if that's been overridden by a material setting for same...
            //
            LLSelectedTEMaterial::getCurrentDiffuseAlphaMode(alpha_mode, identical_alpha_mode, mIsAlpha);

            LLCtrlSelectionInterface* combobox_alphamode = childGetSelectionInterface("combobox alphamode");
            if (combobox_alphamode)
            {
                //it is invalid to have any alpha mode other than blend if transparency is greater than zero ...
                // Want masking? Want emissive? Tough! You get BLEND!
                alpha_mode = (transparency > 0.f) ? LLMaterial::DIFFUSE_ALPHA_MODE_BLEND : alpha_mode;

                // ... unless there is no alpha channel in the texture, in which case alpha mode MUST be none
                alpha_mode = mIsAlpha ? alpha_mode : LLMaterial::DIFFUSE_ALPHA_MODE_NONE;

                combobox_alphamode->selectNthItem(alpha_mode);
            }
            else
            {
                LL_WARNS() << "failed childGetSelectionInterface for 'combobox alphamode'" << LL_ENDL;
            }

            updateAlphaControls();

            if (mTextureCtrl)
            {
                if (identical_diffuse)
                {
                    mTextureCtrl->setTentative(FALSE);
                    mTextureCtrl->setEnabled(editable && !has_pbr_material);
                    mTextureCtrl->setImageAssetID(id);
                    getChildView("combobox alphamode")->setEnabled(editable && mIsAlpha && transparency <= 0.f && !has_pbr_material);
                    getChildView("label alphamode")->setEnabled(editable && mIsAlpha && !has_pbr_material);
                    getChildView("maskcutoff")->setEnabled(editable && mIsAlpha && !has_pbr_material);
                    getChildView("label maskcutoff")->setEnabled(editable && mIsAlpha && !has_pbr_material);

                    mTextureCtrl->setBakeTextureEnabled(TRUE);
                }
                else if (id.isNull())
                {
                    // None selected
                    mTextureCtrl->setTentative(FALSE);
                    mTextureCtrl->setEnabled(FALSE);
                    mTextureCtrl->setImageAssetID(LLUUID::null);
                    getChildView("combobox alphamode")->setEnabled(FALSE);
                    getChildView("label alphamode")->setEnabled(FALSE);
                    getChildView("maskcutoff")->setEnabled(FALSE);
                    getChildView("label maskcutoff")->setEnabled(FALSE);

                    mTextureCtrl->setBakeTextureEnabled(false);
                }
                else
                {
                    // Tentative: multiple selected with different textures
                    mTextureCtrl->setTentative(TRUE);
                    mTextureCtrl->setEnabled(editable && !has_pbr_material);
                    mTextureCtrl->setImageAssetID(id);
                    getChildView("combobox alphamode")->setEnabled(editable && mIsAlpha && transparency <= 0.f && !has_pbr_material);
                    getChildView("label alphamode")->setEnabled(editable && mIsAlpha && !has_pbr_material);
                    getChildView("maskcutoff")->setEnabled(editable && mIsAlpha && !has_pbr_material);
                    getChildView("label maskcutoff")->setEnabled(editable && mIsAlpha && !has_pbr_material);

                    mTextureCtrl->setBakeTextureEnabled(TRUE);
                }
>>>>>>> c06fb4e0

                if (attachment)
                {
                    // attachments are in world and in inventory,
                    // server doesn't support changing permissions
                    // in such case
                    mTextureCtrl->setImmediateFilterPermMask(PERM_COPY | PERM_TRANSFER);
                }
                else
                {
                    mTextureCtrl->setImmediateFilterPermMask(PERM_NONE);
                }
            }

            if (mShinyTextureCtrl)
            {
                mShinyTextureCtrl->setTentative( !identical_spec );
                mShinyTextureCtrl->setEnabled( editable && !has_pbr_material );
                mShinyTextureCtrl->setImageAssetID( specmap_id );

                if (attachment)
                {
                    mShinyTextureCtrl->setImmediateFilterPermMask(PERM_COPY | PERM_TRANSFER);
                }
                else
                {
                    mShinyTextureCtrl->setImmediateFilterPermMask(PERM_NONE);
                }
            }

            if (mBumpyTextureCtrl)
            {
                mBumpyTextureCtrl->setTentative( !identical_norm );
                mBumpyTextureCtrl->setEnabled( editable && !has_pbr_material );
                mBumpyTextureCtrl->setImageAssetID( normmap_id );

                if (attachment)
                {
                    mBumpyTextureCtrl->setImmediateFilterPermMask(PERM_COPY | PERM_TRANSFER);
                }
                else
                {
                    mBumpyTextureCtrl->setImmediateFilterPermMask(PERM_NONE);
                }
            }
        }

        // planar align
        bool align_planar = false;
        bool identical_planar_aligned = false;
        {
            LLCheckBoxCtrl* cb_planar_align = getChild<LLCheckBoxCtrl>("checkbox planar align");
            align_planar = (cb_planar_align && cb_planar_align->get());

            bool enabled = (editable && isIdenticalPlanarTexgen() && !texture_info_selected);
            childSetValue("checkbox planar align", align_planar && enabled);
            childSetVisible("checkbox planar align", enabled);
            childSetEnabled("checkbox planar align", enabled);
            childSetEnabled("button align textures", enabled && LLSelectMgr::getInstance()->getSelection()->getObjectCount() > 1);

            if (align_planar && enabled)
            {
                LLFace* last_face = NULL;
                bool identical_face = false;
                LLSelectedTE::getFace(last_face, identical_face);

                LLPanelFaceGetIsAlignedTEFunctor get_is_aligend_func(last_face);
                // this will determine if the texture param controls are tentative:
                identical_planar_aligned = LLSelectMgr::getInstance()->getSelection()->applyToTEs(&get_is_aligend_func);
            }
        }

        // Needs to be public and before tex scale settings below to properly reflect
        // behavior when in planar vs default texgen modes in the
        // NORSPEC-84 et al
        //
        LLTextureEntry::e_texgen selected_texgen = LLTextureEntry::TEX_GEN_DEFAULT;
        bool identical_texgen = true;
        bool identical_planar_texgen = false;

        {
            LLSelectedTE::getTexGen(selected_texgen, identical_texgen);
            identical_planar_texgen = (identical_texgen && (selected_texgen == LLTextureEntry::TEX_GEN_PLANAR));
        }

        // Texture scale
        {
            bool identical_diff_scale_s = false;
            bool identical_spec_scale_s = false;
            bool identical_norm_scale_s = false;

            identical = align_planar ? identical_planar_aligned : identical;

            F32 diff_scale_s = 1.f;
            F32 spec_scale_s = 1.f;
            F32 norm_scale_s = 1.f;

            LLSelectedTE::getScaleS(diff_scale_s, identical_diff_scale_s);
            LLSelectedTEMaterial::getSpecularRepeatX(spec_scale_s, identical_spec_scale_s);
            LLSelectedTEMaterial::getNormalRepeatX(norm_scale_s, identical_norm_scale_s);

            diff_scale_s = editable ? diff_scale_s : 1.0f;
            diff_scale_s *= identical_planar_texgen ? 2.0f : 1.0f;

            norm_scale_s = editable ? norm_scale_s : 1.0f;
            norm_scale_s *= identical_planar_texgen ? 2.0f : 1.0f;

            spec_scale_s = editable ? spec_scale_s : 1.0f;
            spec_scale_s *= identical_planar_texgen ? 2.0f : 1.0f;

            mCtrlTexScaleU->setValue(diff_scale_s);
            mCtrlShinyScaleU->setValue(spec_scale_s);
            mCtrlBumpyScaleU->setValue(norm_scale_s);

            mCtrlTexScaleU->setEnabled(editable && has_material);
            // <FS:CR> Materials alignment
            //mCtrlShinyScaleU->setEnabled(editable && has_material && specmap_id.notNull());
            //mCtrlBumpyScaleU->setEnabled(editable && has_material && normmap_id.notNull());
            mCtrlShinyScaleU->setEnabled(editable && has_material && specmap_id.notNull() && enable_material_controls);
            mCtrlBumpyScaleU->setEnabled(editable && has_material && normmap_id.notNull() && enable_material_controls);

<<<<<<< HEAD
			bool diff_scale_tentative = !(identical && identical_diff_scale_s);
			bool norm_scale_tentative = !(identical && identical_norm_scale_s);
			bool spec_scale_tentative = !(identical && identical_spec_scale_s);
=======
            BOOL diff_scale_tentative = !(identical && identical_diff_scale_s);
            BOOL norm_scale_tentative = !(identical && identical_norm_scale_s);
            BOOL spec_scale_tentative = !(identical && identical_spec_scale_s);
>>>>>>> c06fb4e0

            mCtrlTexScaleU->setTentative(  LLSD(diff_scale_tentative));
            mCtrlShinyScaleU->setTentative(LLSD(spec_scale_tentative));
            mCtrlBumpyScaleU->setTentative(LLSD(norm_scale_tentative));

            // <FS:CR> FIRE-11407 - Materials alignment
            getChildView("checkbox_sync_settings")->setEnabled(editable && (specmap_id.notNull() || normmap_id.notNull()) && !align_planar);
        }

        {
            bool identical_diff_scale_t = false;
            bool identical_spec_scale_t = false;
            bool identical_norm_scale_t = false;

            F32 diff_scale_t = 1.f;
            F32 spec_scale_t = 1.f;
            F32 norm_scale_t = 1.f;

            LLSelectedTE::getScaleT(diff_scale_t, identical_diff_scale_t);
            LLSelectedTEMaterial::getSpecularRepeatY(spec_scale_t, identical_spec_scale_t);
            LLSelectedTEMaterial::getNormalRepeatY(norm_scale_t, identical_norm_scale_t);

            diff_scale_t = editable ? diff_scale_t : 1.0f;
            diff_scale_t *= identical_planar_texgen ? 2.0f : 1.0f;

            norm_scale_t = editable ? norm_scale_t : 1.0f;
            norm_scale_t *= identical_planar_texgen ? 2.0f : 1.0f;

            spec_scale_t = editable ? spec_scale_t : 1.0f;
            spec_scale_t *= identical_planar_texgen ? 2.0f : 1.0f;

<<<<<<< HEAD
			bool diff_scale_tentative = !identical_diff_scale_t;
			bool norm_scale_tentative = !identical_norm_scale_t;
			bool spec_scale_tentative = !identical_spec_scale_t;
=======
            BOOL diff_scale_tentative = !identical_diff_scale_t;
            BOOL norm_scale_tentative = !identical_norm_scale_t;
            BOOL spec_scale_tentative = !identical_spec_scale_t;
>>>>>>> c06fb4e0

            mCtrlTexScaleV->setEnabled(editable && has_material);
            // <FS:CR> Materials alignment
            //mCtrlShinyScaleV->setEnabled(editable && has_material && specmap_id.notNull());
            //mCtrlBumpyScaleV->setEnabled(editable && has_material && normmap_id.notNull());
            mCtrlShinyScaleV->setEnabled(editable && has_material && specmap_id.notNull() && enable_material_controls);
            mCtrlBumpyScaleV->setEnabled(editable && has_material && normmap_id.notNull() && enable_material_controls);

<<<<<<< HEAD
			if (force_set_values)
			{
				mCtrlTexScaleV->forceSetValue(diff_scale_t);
			}
			else
			{
				mCtrlTexScaleV->setValue(diff_scale_t);
			}
			mCtrlShinyScaleV->setValue(norm_scale_t);
			mCtrlBumpyScaleV->setValue(spec_scale_t);

			mCtrlTexScaleV->setTentative(LLSD(diff_scale_tentative));
			mCtrlShinyScaleV->setTentative(LLSD(norm_scale_tentative));
			mCtrlBumpyScaleV->setTentative(LLSD(spec_scale_tentative));
		}

		// Texture offset
		{
			bool identical_diff_offset_s = false;
			bool identical_norm_offset_s = false;
			bool identical_spec_offset_s = false;

			F32 diff_offset_s = 0.0f;
			F32 norm_offset_s = 0.0f;
			F32 spec_offset_s = 0.0f;

			LLSelectedTE::getOffsetS(diff_offset_s, identical_diff_offset_s);
			LLSelectedTEMaterial::getNormalOffsetX(norm_offset_s, identical_norm_offset_s);
			LLSelectedTEMaterial::getSpecularOffsetX(spec_offset_s, identical_spec_offset_s);

			bool diff_offset_u_tentative = !(align_planar ? identical_planar_aligned : identical_diff_offset_s);
			bool norm_offset_u_tentative = !(align_planar ? identical_planar_aligned : identical_norm_offset_s);
			bool spec_offset_u_tentative = !(align_planar ? identical_planar_aligned : identical_spec_offset_s);

			mCtrlTexOffsetU->setValue(  editable ? diff_offset_s : 0.0f);
			mCtrlBumpyOffsetU->setValue(editable ? norm_offset_s : 0.0f);
			mCtrlShinyOffsetU->setValue(editable ? spec_offset_s : 0.0f);

			mCtrlTexOffsetU->setTentative(LLSD(diff_offset_u_tentative));
			mCtrlBumpyOffsetU->setTentative(LLSD(norm_offset_u_tentative));
			mCtrlShinyOffsetU->setTentative(LLSD(spec_offset_u_tentative));
=======
            if (force_set_values)
            {
                mCtrlTexScaleV->forceSetValue(diff_scale_t);
            }
            else
            {
                mCtrlTexScaleV->setValue(diff_scale_t);
            }
            mCtrlShinyScaleV->setValue(norm_scale_t);
            mCtrlBumpyScaleV->setValue(spec_scale_t);

            mCtrlTexScaleV->setTentative(LLSD(diff_scale_tentative));
            mCtrlShinyScaleV->setTentative(LLSD(norm_scale_tentative));
            mCtrlBumpyScaleV->setTentative(LLSD(spec_scale_tentative));
        }

        // Texture offset
        {
            bool identical_diff_offset_s = false;
            bool identical_norm_offset_s = false;
            bool identical_spec_offset_s = false;

            F32 diff_offset_s = 0.0f;
            F32 norm_offset_s = 0.0f;
            F32 spec_offset_s = 0.0f;

            LLSelectedTE::getOffsetS(diff_offset_s, identical_diff_offset_s);
            LLSelectedTEMaterial::getNormalOffsetX(norm_offset_s, identical_norm_offset_s);
            LLSelectedTEMaterial::getSpecularOffsetX(spec_offset_s, identical_spec_offset_s);

            BOOL diff_offset_u_tentative = !(align_planar ? identical_planar_aligned : identical_diff_offset_s);
            BOOL norm_offset_u_tentative = !(align_planar ? identical_planar_aligned : identical_norm_offset_s);
            BOOL spec_offset_u_tentative = !(align_planar ? identical_planar_aligned : identical_spec_offset_s);

            mCtrlTexOffsetU->setValue(  editable ? diff_offset_s : 0.0f);
            mCtrlBumpyOffsetU->setValue(editable ? norm_offset_s : 0.0f);
            mCtrlShinyOffsetU->setValue(editable ? spec_offset_s : 0.0f);

            mCtrlTexOffsetU->setTentative(LLSD(diff_offset_u_tentative));
            mCtrlBumpyOffsetU->setTentative(LLSD(norm_offset_u_tentative));
            mCtrlShinyOffsetU->setTentative(LLSD(spec_offset_u_tentative));
>>>>>>> c06fb4e0

            mCtrlTexOffsetU->setEnabled(editable && has_material);
            // <FS:CR> Materials alignment
            //mCtrlShinyOffsetU->setEnabled(editable && has_material && specmap_id.notNull());
            //mCtrlBumpyOffsetU->setEnabled(editable && has_material && normmap_id.notNull());
            mCtrlShinyOffsetU->setEnabled(editable && has_material && specmap_id.notNull() && enable_material_controls);
            mCtrlBumpyOffsetU->setEnabled(editable && has_material && normmap_id.notNull() && enable_material_controls);
        }

        {
            bool identical_diff_offset_t = false;
            bool identical_norm_offset_t = false;
            bool identical_spec_offset_t = false;

            F32 diff_offset_t = 0.0f;
            F32 norm_offset_t = 0.0f;
            F32 spec_offset_t = 0.0f;

            LLSelectedTE::getOffsetT(diff_offset_t, identical_diff_offset_t);
            LLSelectedTEMaterial::getNormalOffsetY(norm_offset_t, identical_norm_offset_t);
            LLSelectedTEMaterial::getSpecularOffsetY(spec_offset_t, identical_spec_offset_t);

<<<<<<< HEAD
			LLSelectedTE::getOffsetT(diff_offset_t, identical_diff_offset_t);
			LLSelectedTEMaterial::getNormalOffsetY(norm_offset_t, identical_norm_offset_t);
			LLSelectedTEMaterial::getSpecularOffsetY(spec_offset_t, identical_spec_offset_t);
			
			bool diff_offset_v_tentative = !(align_planar ? identical_planar_aligned : identical_diff_offset_t);
			bool norm_offset_v_tentative = !(align_planar ? identical_planar_aligned : identical_norm_offset_t);
			bool spec_offset_v_tentative = !(align_planar ? identical_planar_aligned : identical_spec_offset_t);
=======
            BOOL diff_offset_v_tentative = !(align_planar ? identical_planar_aligned : identical_diff_offset_t);
            BOOL norm_offset_v_tentative = !(align_planar ? identical_planar_aligned : identical_norm_offset_t);
            BOOL spec_offset_v_tentative = !(align_planar ? identical_planar_aligned : identical_spec_offset_t);
>>>>>>> c06fb4e0

            mCtrlTexOffsetV->setValue(  editable ? diff_offset_t : 0.0f);
            mCtrlBumpyOffsetV->setValue(editable ? norm_offset_t : 0.0f);
            mCtrlShinyOffsetV->setValue(editable ? spec_offset_t : 0.0f);

            mCtrlTexOffsetV->setTentative(LLSD(diff_offset_v_tentative));
            mCtrlBumpyOffsetV->setTentative(LLSD(norm_offset_v_tentative));
            mCtrlShinyOffsetV->setTentative(LLSD(spec_offset_v_tentative));

            mCtrlTexOffsetV->setEnabled(editable && has_material);
            // <FS:CR> Materials alignment
            //mCtrlShinyOffsetV->setEnabled(editable && has_material && specmap_id.notNull());
            //mCtrlBumpyOffsetV->setEnabled(editable && has_material && normmap_id.notNull());
            mCtrlShinyOffsetV->setEnabled(editable && has_material && specmap_id.notNull() && enable_material_controls);
            mCtrlBumpyOffsetV->setEnabled(editable && has_material && normmap_id.notNull() && enable_material_controls);
        }

        // Texture rotation
        {
            bool identical_diff_rotation = false;
            bool identical_norm_rotation = false;
            bool identical_spec_rotation = false;

            F32 diff_rotation = 0.f;
            F32 norm_rotation = 0.f;
            F32 spec_rotation = 0.f;

            LLSelectedTE::getRotation(diff_rotation,identical_diff_rotation);
            LLSelectedTEMaterial::getSpecularRotation(spec_rotation,identical_spec_rotation);
            LLSelectedTEMaterial::getNormalRotation(norm_rotation,identical_norm_rotation);

<<<<<<< HEAD
			bool diff_rot_tentative = !(align_planar ? identical_planar_aligned : identical_diff_rotation);
			bool norm_rot_tentative = !(align_planar ? identical_planar_aligned : identical_norm_rotation);
			bool spec_rot_tentative = !(align_planar ? identical_planar_aligned : identical_spec_rotation);
=======
            BOOL diff_rot_tentative = !(align_planar ? identical_planar_aligned : identical_diff_rotation);
            BOOL norm_rot_tentative = !(align_planar ? identical_planar_aligned : identical_norm_rotation);
            BOOL spec_rot_tentative = !(align_planar ? identical_planar_aligned : identical_spec_rotation);
>>>>>>> c06fb4e0

            F32 diff_rot_deg = diff_rotation * RAD_TO_DEG;
            F32 norm_rot_deg = norm_rotation * RAD_TO_DEG;
            F32 spec_rot_deg = spec_rotation * RAD_TO_DEG;

            mCtrlTexRot->setEnabled(editable && has_material);
            // <FS:CR> Materials alignment
            //mCtrlShinyRot->setEnabled(editable && has_material && specmap_id.notNull());
            //mCtrlBumpyRot->setEnabled(editable && has_material && normmap_id.notNull());
            mCtrlShinyRot->setEnabled(editable && has_material && specmap_id.notNull() && enable_material_controls);
            mCtrlBumpyRot->setEnabled(editable && has_material && normmap_id.notNull() && enable_material_controls);

            mCtrlTexRot->setTentative(diff_rot_tentative);
            mCtrlBumpyRot->setTentative(LLSD(norm_rot_tentative));
            mCtrlShinyRot->setTentative(LLSD(spec_rot_tentative));

            mCtrlTexRot->setValue(  editable ? diff_rot_deg : 0.0f);
            mCtrlShinyRot->setValue(editable ? spec_rot_deg : 0.0f);
            mCtrlBumpyRot->setValue(editable ? norm_rot_deg : 0.0f);
        }

        {
            F32 glow = 0.f;
            bool identical_glow = false;
            LLSelectedTE::getGlow(glow,identical_glow);
            LLUICtrl* glow_ctrl = getChild<LLUICtrl>("glow");
            glow_ctrl->setValue(glow);
            glow_ctrl->setTentative(!identical_glow);
            glow_ctrl->setEnabled(editable);
            getChildView("glow label")->setEnabled(editable);
        }

        {
            LLCtrlSelectionInterface* combobox_texgen = childGetSelectionInterface("combobox texgen");
            if (combobox_texgen)
            {
                // Maps from enum to combobox entry index
                combobox_texgen->selectNthItem(((S32)selected_texgen) >> 1);
            }
            else
            {
                LL_WARNS() << "failed childGetSelectionInterface for 'combobox texgen'" << LL_ENDL;
            }

            getChildView("combobox texgen")->setEnabled(editable);
            getChild<LLUICtrl>("combobox texgen")->setTentative(!identical);
            getChildView("tex gen")->setEnabled(editable);
        }

        {
            U8 fullbright_flag = 0;
            bool identical_fullbright = false;

            LLSelectedTE::getFullbright(fullbright_flag,identical_fullbright);

            LLUICtrl* check_fullbright = getChild<LLUICtrl>("checkbox fullbright");
            check_fullbright->setValue((S32)(fullbright_flag != 0));
            check_fullbright->setEnabled(editable && !has_pbr_material);
            check_fullbright->setTentative(!identical_fullbright);
            mComboMatMedia->setEnabledByValue("Materials", !has_pbr_material);
        }

        // Repeats per meter
        {
            F32 repeats_diff = 1.f;
            F32 repeats_norm = 1.f;
            F32 repeats_spec = 1.f;

            bool identical_diff_repeats = false;
            bool identical_norm_repeats = false;
            bool identical_spec_repeats = false;

            LLSelectedTE::getMaxDiffuseRepeats(repeats_diff, identical_diff_repeats);
            LLSelectedTEMaterial::getMaxNormalRepeats(repeats_norm, identical_norm_repeats);
            LLSelectedTEMaterial::getMaxSpecularRepeats(repeats_spec, identical_spec_repeats);

            LLComboBox* mComboTexGen = getChild<LLComboBox>("combobox texgen");
            if (mComboTexGen)
            {
                S32 index = mComboTexGen ? mComboTexGen->getCurrentIndex() : 0;
                bool enabled = editable && (index != 1);
                bool identical_repeats = true;
                S32 material_selection = mComboMatMedia->getCurrentIndex();
                F32  repeats = 1.0f;

                U32 material_type = MATTYPE_DIFFUSE;
                if (material_selection == MATMEDIA_MATERIAL)
                {
                    material_type = mRadioMatType->getSelectedIndex();
                }
                else if (material_selection == MATMEDIA_PBR)
                {
                    enabled = editable && has_pbr_material;
                    material_type = mRadioPbrType->getSelectedIndex();
                }

                switch (material_type)
                {
                default:
                case MATTYPE_DIFFUSE:
                {
                    if (material_selection != MATMEDIA_PBR)
                    {
                        enabled = editable && !id.isNull();
                    }
                    identical_repeats = identical_diff_repeats;
                    repeats = repeats_diff;
                }
                break;

                case MATTYPE_SPECULAR:
                {
                    if (material_selection != MATMEDIA_PBR)
                    {
                        enabled = (editable && ((shiny == SHINY_TEXTURE) && !specmap_id.isNull())
                                   && enable_material_controls);    // <FS:CR> Materials Alignment
                    }
                    identical_repeats = identical_spec_repeats;
                    repeats = repeats_spec;
                }
                break;

                case MATTYPE_NORMAL:
                {
                    if (material_selection != MATMEDIA_PBR)
                    {
                        enabled = (editable && ((bumpy == BUMPY_TEXTURE) && !normmap_id.isNull())
                                   && enable_material_controls);    // <FS:CR> Materials Alignment
                    }
                    identical_repeats = identical_norm_repeats;
                    repeats = repeats_norm;
                }
                break;
                }

<<<<<<< HEAD
				bool repeats_tentative = !identical_repeats;

				//LLSpinCtrl* rpt_ctrl = getChild<LLSpinCtrl>("rptctrl");
				if (force_set_values)
				{
					//onCommit, previosly edited element updates related ones
					mCtrlRpt->forceSetValue(editable ? repeats : 1.0f);
				}
				else
				{
					mCtrlRpt->setValue(editable ? repeats : 1.0f);
				}
				mCtrlRpt->setTentative(LLSD(repeats_tentative));

				// <FS:CR> FIRE-11407 - Flip buttons
				getChildView("flipTextureScaleU")->setEnabled(enabled);
				getChildView("flipTextureScaleV")->setEnabled(enabled);
				// </FS:CR>
=======
                BOOL repeats_tentative = !identical_repeats;

                //LLSpinCtrl* rpt_ctrl = getChild<LLSpinCtrl>("rptctrl");
                if (force_set_values)
                {
                    //onCommit, previosly edited element updates related ones
                    mCtrlRpt->forceSetValue(editable ? repeats : 1.0f);
                }
                else
                {
                    mCtrlRpt->setValue(editable ? repeats : 1.0f);
                }
                mCtrlRpt->setTentative(LLSD(repeats_tentative));

                // <FS:CR> FIRE-11407 - Flip buttons
                getChildView("flipTextureScaleU")->setEnabled(enabled);
                getChildView("flipTextureScaleV")->setEnabled(enabled);
                // </FS:CR>
>>>>>>> c06fb4e0
                mCtrlRpt->setEnabled(has_material && !identical_planar_texgen && enabled);
            }
        }

        // Materials
        {
            LLMaterialPtr material;
            LLSelectedTEMaterial::getCurrent(material, identical);

            if (material && editable)
            {
                LL_DEBUGS("Materials") << material->asLLSD() << LL_ENDL;

                // Alpha
                LLCtrlSelectionInterface* combobox_alphamode =
                    childGetSelectionInterface("combobox alphamode");
                if (combobox_alphamode)
                {
                    U32 alpha_mode = material->getDiffuseAlphaMode();

                    if (transparency > 0.f)
                    { //it is invalid to have any alpha mode other than blend if transparency is greater than zero ...
                        alpha_mode = LLMaterial::DIFFUSE_ALPHA_MODE_BLEND;
                    }

                    if (!mIsAlpha)
                    { // ... unless there is no alpha channel in the texture, in which case alpha mode MUST ebe none
                        alpha_mode = LLMaterial::DIFFUSE_ALPHA_MODE_NONE;
                    }

                    combobox_alphamode->selectNthItem(alpha_mode);
                }
                else
                {
                    LL_WARNS() << "failed childGetSelectionInterface for 'combobox alphamode'" << LL_ENDL;
                }
                getChild<LLUICtrl>("maskcutoff")->setValue(material->getAlphaMaskCutoff());
                updateAlphaControls();

                identical_planar_texgen = isIdenticalPlanarTexgen();

                // Shiny (specular)
                F32 offset_x, offset_y, repeat_x, repeat_y, rot;
                //LLTextureCtrl* texture_ctrl = getChild<LLTextureCtrl>("shinytexture control");
                mShinyTextureCtrl->setImageAssetID(material->getSpecularID());

                if (!material->getSpecularID().isNull() && (shiny == SHINY_TEXTURE))
                {
                    material->getSpecularOffset(offset_x,offset_y);
                    material->getSpecularRepeat(repeat_x,repeat_y);

                    if (identical_planar_texgen)
                    {
                        repeat_x *= 2.0f;
                        repeat_y *= 2.0f;
                    }

                    rot = material->getSpecularRotation();
                    mCtrlShinyScaleU->setValue(repeat_x);
                    mCtrlShinyScaleV->setValue(repeat_y);
                    mCtrlShinyRot->setValue(rot*RAD_TO_DEG);
                    mCtrlShinyOffsetU->setValue(offset_x);
                    mCtrlShinyOffsetV->setValue(offset_y);
                    getChild<LLUICtrl>("glossiness")->setValue(material->getSpecularLightExponent());
                    getChild<LLUICtrl>("environment")->setValue(material->getEnvironmentIntensity());

                    updateShinyControls(!material->getSpecularID().isNull(), true);
                }

                // Assert desired colorswatch color to match material AFTER updateShinyControls
                // to avoid getting overwritten with the default on some UI state changes.
                //
                if (!material->getSpecularID().isNull())
                {
                    LLColorSwatchCtrl*  shiny_swatch = getChild<LLColorSwatchCtrl>("shinycolorswatch");
                    LLColor4 new_color = material->getSpecularLightColor();
                    LLColor4 old_color = shiny_swatch->get();

                    shiny_swatch->setOriginal(new_color);
                    shiny_swatch->set(new_color, force_set_values || old_color != new_color || !editable);
                }

                // Bumpy (normal)
                mBumpyTextureCtrl->setImageAssetID(material->getNormalID());

                if (!material->getNormalID().isNull())
                {
                    material->getNormalOffset(offset_x,offset_y);
                    material->getNormalRepeat(repeat_x,repeat_y);

                    if (identical_planar_texgen)
                    {
                        repeat_x *= 2.0f;
                        repeat_y *= 2.0f;
                    }

                    rot = material->getNormalRotation();
                    mCtrlBumpyScaleU->setValue(repeat_x);
                    mCtrlBumpyScaleV->setValue(repeat_y);
                    mCtrlBumpyRot->setValue(rot*RAD_TO_DEG);
                    mCtrlBumpyOffsetU->setValue(offset_x);
                    mCtrlBumpyOffsetV->setValue(offset_y);

                    updateBumpyControls(!material->getNormalID().isNull(), true);
                }
            }
        }
        S32 selected_count = LLSelectMgr::getInstance()->getSelection()->getObjectCount();
        bool single_volume = (selected_count == 1);
        // <FS> Extended copy & paste buttons
        //mMenuClipboardColor->setEnabled(editable && single_volume);
        mBtnCopyFaces->setEnabled(editable && single_volume);
        mBtnPasteFaces->setEnabled(editable && !mClipboardParams.emptyMap() && (mClipboardParams.has("color") || mClipboardParams.has("texture")));
        // </FS>

        // Set variable values for numeric expressions
        LLCalc* calcp = LLCalc::getInstance();
        calcp->setVar(LLCalc::TEX_U_SCALE, getCurrentTextureScaleU());
        calcp->setVar(LLCalc::TEX_V_SCALE, getCurrentTextureScaleV());
        calcp->setVar(LLCalc::TEX_U_OFFSET, getCurrentTextureOffsetU());
        calcp->setVar(LLCalc::TEX_V_OFFSET, getCurrentTextureOffsetV());
        calcp->setVar(LLCalc::TEX_ROTATION, getCurrentTextureRot());
        calcp->setVar(LLCalc::TEX_TRANSPARENCY, childGetValue("ColorTrans").asReal());
        calcp->setVar(LLCalc::TEX_GLOW, childGetValue("glow").asReal());

        // <FS:Zi> Find all faces with same texture
        getChild<LLUICtrl>("btn_select_same_diff")->setEnabled(LLSelectMgr::getInstance()->getTEMode() && mTextureCtrl->getEnabled());
        getChild<LLUICtrl>("btn_select_same_norm")->setEnabled(LLSelectMgr::getInstance()->getTEMode() && mBumpyTextureCtrl->getEnabled());
        getChild<LLUICtrl>("btn_select_same_spec")->setEnabled(LLSelectMgr::getInstance()->getTEMode() && mShinyTextureCtrl->getEnabled());
        // </FS:Zi>
    }
    else
    {
        // Disable all UICtrls
        clearCtrls();

        // Disable non-UICtrls
        LLTextureCtrl*  pbr_ctrl = findChild<LLTextureCtrl>("pbr_control");
        if (pbr_ctrl)
        {
            pbr_ctrl->setImageAssetID(LLUUID::null);
            pbr_ctrl->setEnabled(false);
        }
<<<<<<< HEAD
		///LLTextureCtrl*	texture_ctrl = getChild<LLTextureCtrl>("texture control"); 
		if (mTextureCtrl)
		{
			mTextureCtrl->setImageAssetID( LLUUID::null );
			mTextureCtrl->setEnabled( false );  // this is a LLUICtrl, but we don't want it to have keyboard focus so we add it as a child, not a ctrl.
// 			mTextureCtrl->setValid(false);
		}
		//LLColorSwatchCtrl* mColorSwatch = getChild<LLColorSwatchCtrl>("colorswatch");
		if (mColorSwatch)
		{
			mColorSwatch->setEnabled( false );			
			mColorSwatch->setFallbackImage(LLUI::getUIImage("locked_image.j2c") );
			mColorSwatch->setValid(false);
		}
		//LLRadioGroup* radio_mat_type = getChild<LLRadioGroup>("radio_material_type");
		if (mRadioMatType)
		{
			mRadioMatType->setSelectedIndex(0);
		}
		getChildView("color trans")->setEnabled(false);
		mCtrlRpt->setEnabled(false);
		getChildView("tex gen")->setEnabled(false);
		getChildView("label shininess")->setEnabled(false);
		getChildView("label bumpiness")->setEnabled(false);
		getChildView("button align")->setEnabled(false);
        getChildView("pbr_from_inventory")->setEnabled(false);
        getChildView("edit_selected_pbr")->setEnabled(false);
        getChildView("save_selected_pbr")->setEnabled(false);

		// <FS> Extended copy & paste buttons
		mBtnCopyFaces->setEnabled(false);
		mBtnPasteFaces->setEnabled(false);
		// </FS>
		
		updateVisibility();

		// Set variable values for numeric expressions
		LLCalc* calcp = LLCalc::getInstance();
		calcp->clearVar(LLCalc::TEX_U_SCALE);
		calcp->clearVar(LLCalc::TEX_V_SCALE);
		calcp->clearVar(LLCalc::TEX_U_OFFSET);
		calcp->clearVar(LLCalc::TEX_V_OFFSET);
		calcp->clearVar(LLCalc::TEX_ROTATION);
		calcp->clearVar(LLCalc::TEX_TRANSPARENCY);
		calcp->clearVar(LLCalc::TEX_GLOW);		
	}
=======
        ///LLTextureCtrl*   texture_ctrl = getChild<LLTextureCtrl>("texture control");
        if (mTextureCtrl)
        {
            mTextureCtrl->setImageAssetID( LLUUID::null );
            mTextureCtrl->setEnabled( FALSE );  // this is a LLUICtrl, but we don't want it to have keyboard focus so we add it as a child, not a ctrl.
//          mTextureCtrl->setValid(FALSE);
        }
        //LLColorSwatchCtrl* mColorSwatch = getChild<LLColorSwatchCtrl>("colorswatch");
        if (mColorSwatch)
        {
            mColorSwatch->setEnabled( FALSE );
            mColorSwatch->setFallbackImage(LLUI::getUIImage("locked_image.j2c") );
            mColorSwatch->setValid(FALSE);
        }
        //LLRadioGroup* radio_mat_type = getChild<LLRadioGroup>("radio_material_type");
        if (mRadioMatType)
        {
            mRadioMatType->setSelectedIndex(0);
        }
        getChildView("color trans")->setEnabled(FALSE);
        mCtrlRpt->setEnabled(FALSE);
        getChildView("tex gen")->setEnabled(FALSE);
        getChildView("label shininess")->setEnabled(FALSE);
        getChildView("label bumpiness")->setEnabled(FALSE);
        getChildView("button align")->setEnabled(FALSE);
        getChildView("pbr_from_inventory")->setEnabled(FALSE);
        getChildView("edit_selected_pbr")->setEnabled(FALSE);
        getChildView("save_selected_pbr")->setEnabled(FALSE);

        // <FS> Extended copy & paste buttons
        mBtnCopyFaces->setEnabled(FALSE);
        mBtnPasteFaces->setEnabled(FALSE);
        // </FS>

        updateVisibility();

        // Set variable values for numeric expressions
        LLCalc* calcp = LLCalc::getInstance();
        calcp->clearVar(LLCalc::TEX_U_SCALE);
        calcp->clearVar(LLCalc::TEX_V_SCALE);
        calcp->clearVar(LLCalc::TEX_U_OFFSET);
        calcp->clearVar(LLCalc::TEX_V_OFFSET);
        calcp->clearVar(LLCalc::TEX_ROTATION);
        calcp->clearVar(LLCalc::TEX_TRANSPARENCY);
        calcp->clearVar(LLCalc::TEX_GLOW);
    }
>>>>>>> c06fb4e0
}

// One-off listener that updates the build floater UI when the agent inventory adds or removes an item
class PBRPickerAgentListener : public LLInventoryObserver
{
protected:
    bool mChangePending = true;
public:
    PBRPickerAgentListener() : LLInventoryObserver()
    {
        gInventory.addObserver(this);
    }

    const bool isListening()
    {
        return mChangePending;
    }

    void changed(U32 mask) override
    {
        if (!(mask & (ADD | REMOVE)))
        {
            return;
        }

        if (gFloaterTools)
        {
            gFloaterTools->dirty();
        }
        gInventory.removeObserver(this);
        mChangePending = false;
    }

    ~PBRPickerAgentListener() override
    {
        gInventory.removeObserver(this);
        mChangePending = false;
    }
};

// One-off listener that updates the build floater UI when the prim inventory updates
class PBRPickerObjectListener : public LLVOInventoryListener
{
protected:
    LLViewerObject* mObjectp;
    bool mChangePending = true;
public:

    PBRPickerObjectListener(LLViewerObject* object)
    : mObjectp(object)
    {
        registerVOInventoryListener(mObjectp, nullptr);
    }

    const bool isListeningFor(const LLViewerObject* objectp) const
    {
        return mChangePending && (objectp == mObjectp);
    }

    void inventoryChanged(LLViewerObject* object,
        LLInventoryObject::object_list_t* inventory,
        S32 serial_num,
        void* user_data) override
    {
        if (gFloaterTools)
        {
            gFloaterTools->dirty();
        }
        removeVOInventoryListener();
        mChangePending = false;
    }

    ~PBRPickerObjectListener()
    {
        removeVOInventoryListener();
        mChangePending = false;
    }
};

void LLPanelFace::updateUIGLTF(LLViewerObject* objectp, bool& has_pbr_material, bool& has_faces_without_pbr, bool force_set_values)
{
    has_pbr_material = false;

    bool has_pbr_capabilities = LLMaterialEditor::capabilitiesAvailable();
    bool identical_pbr = true;
    const bool settable = has_pbr_capabilities && objectp->permModify() && !objectp->isPermanentEnforced();
    const bool editable = LLMaterialEditor::canModifyObjectsMaterial();
    const bool saveable = LLMaterialEditor::canSaveObjectsMaterial();

    // pbr material
    LLTextureCtrl* pbr_ctrl = findChild<LLTextureCtrl>("pbr_control");
    LLUUID pbr_id;
    if (pbr_ctrl)
    {
        LLSelectedTE::getPbrMaterialId(pbr_id, identical_pbr, has_pbr_material, has_faces_without_pbr);

        pbr_ctrl->setTentative(!identical_pbr);
        pbr_ctrl->setEnabled(settable);
        pbr_ctrl->setImageAssetID(pbr_id);

        if (objectp->isAttachment())
        {
            pbr_ctrl->setFilterPermissionMasks(PERM_COPY | PERM_TRANSFER | PERM_MODIFY);
        }
        else
        {
            pbr_ctrl->setImmediateFilterPermMask(PERM_NONE);
        }
    }

    getChildView("pbr_from_inventory")->setEnabled(settable);
    getChildView("edit_selected_pbr")->setEnabled(editable && !has_faces_without_pbr);
    getChildView("save_selected_pbr")->setEnabled(saveable && identical_pbr);
    if (objectp->isInventoryPending())
    {
        // Reuse the same listener when possible
        if (!mVOInventoryListener || !mVOInventoryListener->isListeningFor(objectp))
        {
            mVOInventoryListener = std::make_unique<PBRPickerObjectListener>(objectp);
        }
    }
    else
    {
        mVOInventoryListener = nullptr;
    }
    if (!identical_pbr || pbr_id.isNull() || pbr_id == LLGLTFMaterialList::BLANK_MATERIAL_ASSET_ID)
    {
        mAgentInventoryListener = nullptr;
    }
    else
    {
        if (!mAgentInventoryListener || !mAgentInventoryListener->isListening())
        {
            mAgentInventoryListener = std::make_unique<PBRPickerAgentListener>();
        }
    }

    const bool show_pbr = mComboMatMedia->getCurrentIndex() == MATMEDIA_PBR && mComboMatMedia->getEnabled();
    if (show_pbr)
    {
        const bool new_state = has_pbr_capabilities && has_pbr_material && !has_faces_without_pbr;

        LLUICtrl* gltfCtrlTextureScaleU = getChild<LLUICtrl>("gltfTextureScaleU");
        LLUICtrl* gltfCtrlTextureScaleV = getChild<LLUICtrl>("gltfTextureScaleV");
        LLUICtrl* gltfCtrlTextureRotation = getChild<LLUICtrl>("gltfTextureRotation");
        LLUICtrl* gltfCtrlTextureOffsetU = getChild<LLUICtrl>("gltfTextureOffsetU");
        LLUICtrl* gltfCtrlTextureOffsetV = getChild<LLUICtrl>("gltfTextureOffsetV");

        gltfCtrlTextureScaleU->setEnabled(new_state);
        gltfCtrlTextureScaleV->setEnabled(new_state);
        gltfCtrlTextureRotation->setEnabled(new_state);
        gltfCtrlTextureOffsetU->setEnabled(new_state);
        gltfCtrlTextureOffsetV->setEnabled(new_state);

        // Control values will be set once per frame in
        // setMaterialOverridesFromSelection
        sMaterialOverrideSelection.setDirty();
    }
}

void LLPanelFace::updateVisibilityGLTF(LLViewerObject* objectp /*= nullptr */)
{
    const bool show_pbr = mComboMatMedia->getCurrentIndex() == MATMEDIA_PBR && mComboMatMedia->getEnabled();
    const bool inventory_pending = objectp && objectp->isInventoryPending();

    LLRadioGroup* radio_pbr_type = findChild<LLRadioGroup>("radio_pbr_type");
    radio_pbr_type->setVisible(show_pbr);

    const U32 pbr_type = radio_pbr_type->getSelectedIndex();
    const bool show_pbr_render_material_id = show_pbr && (pbr_type == PBRTYPE_RENDER_MATERIAL_ID);

    getChildView("pbr_control")->setVisible(show_pbr_render_material_id);

    getChildView("pbr_from_inventory")->setVisible(show_pbr_render_material_id);
    getChildView("edit_selected_pbr")->setVisible(show_pbr_render_material_id && !inventory_pending);
    getChildView("save_selected_pbr")->setVisible(show_pbr_render_material_id && !inventory_pending);
    getChildView("material_permissions_loading_label")->setVisible(show_pbr_render_material_id && inventory_pending);

    getChildView("gltfTextureScaleU")->setVisible(show_pbr);
    getChildView("gltfTextureScaleV")->setVisible(show_pbr);
    getChildView("gltfTextureRotation")->setVisible(show_pbr);
    getChildView("gltfTextureOffsetU")->setVisible(show_pbr);
    getChildView("gltfTextureOffsetV")->setVisible(show_pbr);
}

void LLPanelFace::updateCopyTexButton()
{
    LLViewerObject* objectp = LLSelectMgr::getInstance()->getSelection()->getFirstObject();
    // <FS> Extended copy & paste buttons
    //mMenuClipboardTexture->setEnabled(objectp && objectp->getPCode() == LL_PCODE_VOLUME && objectp->permModify()
    //                                                && !objectp->isPermanentEnforced() && !objectp->isInventoryPending()
    //                                                && (LLSelectMgr::getInstance()->getSelection()->getObjectCount() == 1)
    //                                                && LLMaterialEditor::canClipboardObjectsMaterial());
    //std::string tooltip = (objectp && objectp->isInventoryPending()) ? LLTrans::getString("LoadingContents") : getString("paste_options");
    //mMenuClipboardTexture->setToolTip(tooltip);
    mBtnCopyFaces->setEnabled(objectp && objectp->getPCode() == LL_PCODE_VOLUME && objectp->permModify()
        && !objectp->isPermanentEnforced() && !objectp->isInventoryPending()
        && (LLSelectMgr::getInstance()->getSelection()->getObjectCount() == 1)
        && LLMaterialEditor::canClipboardObjectsMaterial());
    std::string tooltip = (objectp && objectp->isInventoryPending()) ? LLTrans::getString("LoadingContents") : getString("paste_options");
    mBtnCopyFaces->setToolTip(tooltip);
    // </FS>
}

void LLPanelFace::refresh()
{
    LL_DEBUGS("Materials") << LL_ENDL;
    getState();
}

void LLPanelFace::refreshMedia()
{
    LLObjectSelectionHandle selected_objects = LLSelectMgr::getInstance()->getSelection();
    LLViewerObject* first_object = selected_objects->getFirstObject();

    if (!(first_object
        && first_object->getPCode() == LL_PCODE_VOLUME
        && first_object->permModify()
        ))
    {
        getChildView("add_media")->setEnabled(false);
        mTitleMediaText->clear();
        clearMediaSettings();
        return;
    }

    std::string url = first_object->getRegion()->getCapability("ObjectMedia");
    bool has_media_capability = (!url.empty());

    if (!has_media_capability)
    {
        getChildView("add_media")->setEnabled(false);
        LL_WARNS("LLFloaterToolsMedia") << "Media not enabled (no capability) in this region!" << LL_ENDL;
        clearMediaSettings();
        return;
    }

    bool is_nonpermanent_enforced = (LLSelectMgr::getInstance()->getSelection()->getFirstRootNode()
        && LLSelectMgr::getInstance()->selectGetRootsNonPermanentEnforced())
        || LLSelectMgr::getInstance()->selectGetNonPermanentEnforced();
    bool editable = is_nonpermanent_enforced && (first_object->permModify() || selectedMediaEditable());

    // Check modify permissions and whether any selected objects are in
    // the process of being fetched.  If they are, then we're not editable
    if (editable)
    {
        LLObjectSelection::iterator iter = selected_objects->begin();
        LLObjectSelection::iterator end = selected_objects->end();
        for (; iter != end; ++iter)
        {
            LLSelectNode* node = *iter;
            LLVOVolume* object = dynamic_cast<LLVOVolume*>(node->getObject());
            if (NULL != object)
            {
                if (!object->permModify())
                {
                    LL_INFOS("LLFloaterToolsMedia")
                        << "Selection not editable due to lack of modify permissions on object id "
                        << object->getID() << LL_ENDL;

                    editable = false;
                    break;
                }
            }
        }
    }

    // Media settings
    bool bool_has_media = false;
    struct media_functor : public LLSelectedTEGetFunctor<bool>
    {
        bool get(LLViewerObject* object, S32 face)
        {
            LLTextureEntry *te = object->getTE(face);
            if (te)
            {
                return te->hasMedia();
            }
            return false;
        }
    } func;


    // check if all faces have media(or, all dont have media)
    LLFloaterMediaSettings::getInstance()->mIdenticalHasMediaInfo = selected_objects->getSelectedTEValue(&func, bool_has_media);

    const LLMediaEntry default_media_data;

    struct functor_getter_media_data : public LLSelectedTEGetFunctor< LLMediaEntry>
    {
        functor_getter_media_data(const LLMediaEntry& entry) : mMediaEntry(entry) {}

        LLMediaEntry get(LLViewerObject* object, S32 face)
        {
            if (object)
                if (object->getTE(face))
                    if (object->getTE(face)->getMediaData())
                        return *(object->getTE(face)->getMediaData());
            return mMediaEntry;
        };

        const LLMediaEntry& mMediaEntry;

    } func_media_data(default_media_data);

    LLMediaEntry media_data_get;
    LLFloaterMediaSettings::getInstance()->mMultipleMedia = !(selected_objects->getSelectedTEValue(&func_media_data, media_data_get));

    std::string multi_media_info_str = LLTrans::getString("Multiple Media");
    std::string media_title = "";
    // update UI depending on whether "object" (prim or face) has media
    // and whether or not you are allowed to edit it.

    getChildView("add_media")->setEnabled(editable);
    // IF all the faces have media (or all dont have media)
    if (LLFloaterMediaSettings::getInstance()->mIdenticalHasMediaInfo)
    {
        // TODO: get media title and set it.
        mTitleMediaText->clear();
        // if identical is set, all faces are same (whether all empty or has the same media)
        if (!(LLFloaterMediaSettings::getInstance()->mMultipleMedia))
        {
            // Media data is valid
            if (media_data_get != default_media_data)
            {
                // initial media title is the media URL (until we get the name)
                media_title = media_data_get.getHomeURL();
            }
            // else all faces might be empty.
        }
        else // there' re Different Medias' been set on on the faces.
        {
            media_title = multi_media_info_str;
        }

        getChildView("delete_media")->setEnabled(bool_has_media && editable);
        // TODO: display a list of all media on the face - use 'identical' flag
    }
    else // not all face has media but at least one does.
    {
        // seleted faces have not identical value
        LLFloaterMediaSettings::getInstance()->mMultipleValidMedia = selected_objects->isMultipleTEValue(&func_media_data, default_media_data);

        if (LLFloaterMediaSettings::getInstance()->mMultipleValidMedia)
        {
            media_title = multi_media_info_str;
        }
        else
        {
            // Media data is valid
            if (media_data_get != default_media_data)
            {
                // initial media title is the media URL (until we get the name)
                media_title = media_data_get.getHomeURL();
            }
        }

        getChildView("delete_media")->setEnabled(true);
    }

    U32 materials_media = mComboMatMedia->getCurrentIndex();
    if (materials_media == MATMEDIA_MEDIA)
    {
        // currently displaying media info, navigateTo and update title
        navigateToTitleMedia(media_title);
    }
    else
    {
        // Media can be heavy, don't keep it around
        // MAC specific: MAC doesn't support setVolume(0) so if  not
        // unloaded, it might keep playing audio until user closes editor
        unloadMedia();
        mNeedMediaTitle = false;
    }

    mTitleMediaText->setText(media_title);

    // load values for media settings
    updateMediaSettings();

    LLFloaterMediaSettings::initValues(mMediaSettings, editable);
}

void LLPanelFace::unloadMedia()
{
    // destroy media source used to grab media title
    if (mTitleMedia)
        mTitleMedia->unloadMediaSource();
}

// static
void LLPanelFace::onMaterialOverrideReceived(const LLUUID& object_id, S32 side)
{
    sMaterialOverrideSelection.onSelectedObjectUpdated(object_id, side);
}

//////////////////////////////////////////////////////////////////////////////
//
void LLPanelFace::navigateToTitleMedia( const std::string url )
{
    std::string multi_media_info_str = LLTrans::getString("Multiple Media");
    if (url.empty() || multi_media_info_str == url)
    {
        // nothing to show
        mNeedMediaTitle = false;
    }
    else if (mTitleMedia)
    {
        LLPluginClassMedia* media_plugin = mTitleMedia->getMediaPlugin();
        // check if url changed or if we need a new media source
        if (mTitleMedia->getCurrentNavUrl() != url || media_plugin == NULL)
        {
            mTitleMedia->navigateTo( url );

            LLViewerMediaImpl* impl = LLViewerMedia::getInstance()->getMediaImplFromTextureID(mTitleMedia->getTextureID());
            if (impl)
            {
                // if it's a page with a movie, we don't want to hear it
                impl->setVolume(0);
            };
        }

        // flag that we need to update the title (even if no request were made)
        mNeedMediaTitle = true;
    }
}

bool LLPanelFace::selectedMediaEditable()
{
    U32 owner_mask_on;
    U32 owner_mask_off;
    U32 valid_owner_perms = LLSelectMgr::getInstance()->selectGetPerm(PERM_OWNER,
        &owner_mask_on, &owner_mask_off);
    U32 group_mask_on;
    U32 group_mask_off;
    U32 valid_group_perms = LLSelectMgr::getInstance()->selectGetPerm(PERM_GROUP,
        &group_mask_on, &group_mask_off);
    U32 everyone_mask_on;
    U32 everyone_mask_off;
    S32 valid_everyone_perms = LLSelectMgr::getInstance()->selectGetPerm(PERM_EVERYONE,
        &everyone_mask_on, &everyone_mask_off);

    bool selected_Media_editable = false;

    // if perms we got back are valid
    if (valid_owner_perms &&
        valid_group_perms &&
        valid_everyone_perms)
    {

        if ((owner_mask_on & PERM_MODIFY) ||
            (group_mask_on & PERM_MODIFY) ||
            (everyone_mask_on & PERM_MODIFY))
        {
            selected_Media_editable = true;
        }
        else
            // user is NOT allowed to press the RESET button
        {
            selected_Media_editable = false;
        };
    };

    return selected_Media_editable;
}

void LLPanelFace::clearMediaSettings()
{
    LLFloaterMediaSettings::clearValues(false);
}

void LLPanelFace::updateMediaSettings()
{
    bool identical(false);
    std::string base_key("");
    std::string value_str("");
    int value_int = 0;
    bool value_bool = false;
    LLObjectSelectionHandle selected_objects = LLSelectMgr::getInstance()->getSelection();
    // TODO: (CP) refactor this using something clever or boost or both !!

    const LLMediaEntry default_media_data;

    // controls
    U8 value_u8 = default_media_data.getControls();
    struct functor_getter_controls : public LLSelectedTEGetFunctor< U8 >
    {
        functor_getter_controls(const LLMediaEntry &entry) : mMediaEntry(entry) {}

        U8 get(LLViewerObject* object, S32 face)
        {
            if (object)
                if (object->getTE(face))
                    if (object->getTE(face)->getMediaData())
                        return object->getTE(face)->getMediaData()->getControls();
            return mMediaEntry.getControls();
        };

        const LLMediaEntry &mMediaEntry;

    } func_controls(default_media_data);
    identical = selected_objects->getSelectedTEValue(&func_controls, value_u8);
    base_key = std::string(LLMediaEntry::CONTROLS_KEY);
    mMediaSettings[base_key] = value_u8;
    mMediaSettings[base_key + std::string(LLPanelContents::TENTATIVE_SUFFIX)] = !identical;

    // First click (formerly left click)
    value_bool = default_media_data.getFirstClickInteract();
    struct functor_getter_first_click : public LLSelectedTEGetFunctor< bool >
    {
        functor_getter_first_click(const LLMediaEntry& entry) : mMediaEntry(entry) {}

        bool get(LLViewerObject* object, S32 face)
        {
            if (object)
                if (object->getTE(face))
                    if (object->getTE(face)->getMediaData())
                        return object->getTE(face)->getMediaData()->getFirstClickInteract();
            return mMediaEntry.getFirstClickInteract();
        };

        const LLMediaEntry &mMediaEntry;

    } func_first_click(default_media_data);
    identical = selected_objects->getSelectedTEValue(&func_first_click, value_bool);
    base_key = std::string(LLMediaEntry::FIRST_CLICK_INTERACT_KEY);
    mMediaSettings[base_key] = value_bool;
    mMediaSettings[base_key + std::string(LLPanelContents::TENTATIVE_SUFFIX)] = !identical;

    // Home URL
    value_str = default_media_data.getHomeURL();
    struct functor_getter_home_url : public LLSelectedTEGetFunctor< std::string >
    {
        functor_getter_home_url(const LLMediaEntry& entry) : mMediaEntry(entry) {}

        std::string get(LLViewerObject* object, S32 face)
        {
            if (object)
                if (object->getTE(face))
                    if (object->getTE(face)->getMediaData())
                        return object->getTE(face)->getMediaData()->getHomeURL();
            return mMediaEntry.getHomeURL();
        };

        const LLMediaEntry &mMediaEntry;

    } func_home_url(default_media_data);
    identical = selected_objects->getSelectedTEValue(&func_home_url, value_str);
    base_key = std::string(LLMediaEntry::HOME_URL_KEY);
    mMediaSettings[base_key] = value_str;
    mMediaSettings[base_key + std::string(LLPanelContents::TENTATIVE_SUFFIX)] = !identical;

    // Current URL
    value_str = default_media_data.getCurrentURL();
    struct functor_getter_current_url : public LLSelectedTEGetFunctor< std::string >
    {
        functor_getter_current_url(const LLMediaEntry& entry) : mMediaEntry(entry) {}

        std::string get(LLViewerObject* object, S32 face)
        {
            if (object)
                if (object->getTE(face))
                    if (object->getTE(face)->getMediaData())
                        return object->getTE(face)->getMediaData()->getCurrentURL();
            return mMediaEntry.getCurrentURL();
        };

        const LLMediaEntry &mMediaEntry;

    } func_current_url(default_media_data);
    identical = selected_objects->getSelectedTEValue(&func_current_url, value_str);
    base_key = std::string(LLMediaEntry::CURRENT_URL_KEY);
    mMediaSettings[base_key] = value_str;
    mMediaSettings[base_key + std::string(LLPanelContents::TENTATIVE_SUFFIX)] = !identical;

    // Auto zoom
    value_bool = default_media_data.getAutoZoom();
    struct functor_getter_auto_zoom : public LLSelectedTEGetFunctor< bool >
    {

        functor_getter_auto_zoom(const LLMediaEntry& entry) : mMediaEntry(entry) {}

        bool get(LLViewerObject* object, S32 face)
        {
            if (object)
                if (object->getTE(face))
                    if (object->getTE(face)->getMediaData())
                        return object->getTE(face)->getMediaData()->getAutoZoom();
            return mMediaEntry.getAutoZoom();
        };

        const LLMediaEntry &mMediaEntry;

    } func_auto_zoom(default_media_data);
    identical = selected_objects->getSelectedTEValue(&func_auto_zoom, value_bool);
    base_key = std::string(LLMediaEntry::AUTO_ZOOM_KEY);
    mMediaSettings[base_key] = value_bool;
    mMediaSettings[base_key + std::string(LLPanelContents::TENTATIVE_SUFFIX)] = !identical;

    // Auto play
    //value_bool = default_media_data.getAutoPlay();
    // set default to auto play true -- angela  EXT-5172
    value_bool = true;
    struct functor_getter_auto_play : public LLSelectedTEGetFunctor< bool >
    {
        functor_getter_auto_play(const LLMediaEntry& entry) : mMediaEntry(entry) {}

        bool get(LLViewerObject* object, S32 face)
        {
            if (object)
                if (object->getTE(face))
                    if (object->getTE(face)->getMediaData())
                        return object->getTE(face)->getMediaData()->getAutoPlay();
            //return mMediaEntry.getAutoPlay(); set default to auto play true -- angela  EXT-5172
            return true;
        };

        const LLMediaEntry &mMediaEntry;

    } func_auto_play(default_media_data);
    identical = selected_objects->getSelectedTEValue(&func_auto_play, value_bool);
    base_key = std::string(LLMediaEntry::AUTO_PLAY_KEY);
    mMediaSettings[base_key] = value_bool;
    mMediaSettings[base_key + std::string(LLPanelContents::TENTATIVE_SUFFIX)] = !identical;


    // Auto scale
    // set default to auto scale true -- angela  EXT-5172
    //value_bool = default_media_data.getAutoScale();
    value_bool = true;
    struct functor_getter_auto_scale : public LLSelectedTEGetFunctor< bool >
    {
        functor_getter_auto_scale(const LLMediaEntry& entry) : mMediaEntry(entry) {}

        bool get(LLViewerObject* object, S32 face)
        {
            if (object)
                if (object->getTE(face))
                    if (object->getTE(face)->getMediaData())
                        return object->getTE(face)->getMediaData()->getAutoScale();
            // return mMediaEntry.getAutoScale();  set default to auto scale true -- angela  EXT-5172
            return true;
        };

        const LLMediaEntry &mMediaEntry;

    } func_auto_scale(default_media_data);
    identical = selected_objects->getSelectedTEValue(&func_auto_scale, value_bool);
    base_key = std::string(LLMediaEntry::AUTO_SCALE_KEY);
    mMediaSettings[base_key] = value_bool;
    mMediaSettings[base_key + std::string(LLPanelContents::TENTATIVE_SUFFIX)] = !identical;

    // Auto loop
    value_bool = default_media_data.getAutoLoop();
    struct functor_getter_auto_loop : public LLSelectedTEGetFunctor< bool >
    {
        functor_getter_auto_loop(const LLMediaEntry& entry) : mMediaEntry(entry) {}

        bool get(LLViewerObject* object, S32 face)
        {
            if (object)
                if (object->getTE(face))
                    if (object->getTE(face)->getMediaData())
                        return object->getTE(face)->getMediaData()->getAutoLoop();
            return mMediaEntry.getAutoLoop();
        };

        const LLMediaEntry &mMediaEntry;

    } func_auto_loop(default_media_data);
    identical = selected_objects->getSelectedTEValue(&func_auto_loop, value_bool);
    base_key = std::string(LLMediaEntry::AUTO_LOOP_KEY);
    mMediaSettings[base_key] = value_bool;
    mMediaSettings[base_key + std::string(LLPanelContents::TENTATIVE_SUFFIX)] = !identical;

    // width pixels (if not auto scaled)
    value_int = default_media_data.getWidthPixels();
    struct functor_getter_width_pixels : public LLSelectedTEGetFunctor< int >
    {
        functor_getter_width_pixels(const LLMediaEntry& entry) : mMediaEntry(entry) {}

        int get(LLViewerObject* object, S32 face)
        {
            if (object)
                if (object->getTE(face))
                    if (object->getTE(face)->getMediaData())
                        return object->getTE(face)->getMediaData()->getWidthPixels();
            return mMediaEntry.getWidthPixels();
        };

        const LLMediaEntry &mMediaEntry;

    } func_width_pixels(default_media_data);
    identical = selected_objects->getSelectedTEValue(&func_width_pixels, value_int);
    base_key = std::string(LLMediaEntry::WIDTH_PIXELS_KEY);
    mMediaSettings[base_key] = value_int;
    mMediaSettings[base_key + std::string(LLPanelContents::TENTATIVE_SUFFIX)] = !identical;

    // height pixels (if not auto scaled)
    value_int = default_media_data.getHeightPixels();
    struct functor_getter_height_pixels : public LLSelectedTEGetFunctor< int >
    {
        functor_getter_height_pixels(const LLMediaEntry& entry) : mMediaEntry(entry) {}

        int get(LLViewerObject* object, S32 face)
        {
            if (object)
                if (object->getTE(face))
                    if (object->getTE(face)->getMediaData())
                        return object->getTE(face)->getMediaData()->getHeightPixels();
            return mMediaEntry.getHeightPixels();
        };

        const LLMediaEntry &mMediaEntry;

    } func_height_pixels(default_media_data);
    identical = selected_objects->getSelectedTEValue(&func_height_pixels, value_int);
    base_key = std::string(LLMediaEntry::HEIGHT_PIXELS_KEY);
    mMediaSettings[base_key] = value_int;
    mMediaSettings[base_key + std::string(LLPanelContents::TENTATIVE_SUFFIX)] = !identical;

    // Enable Alt image
    value_bool = default_media_data.getAltImageEnable();
    struct functor_getter_enable_alt_image : public LLSelectedTEGetFunctor< bool >
    {
        functor_getter_enable_alt_image(const LLMediaEntry& entry) : mMediaEntry(entry) {}

        bool get(LLViewerObject* object, S32 face)
        {
            if (object)
                if (object->getTE(face))
                    if (object->getTE(face)->getMediaData())
                        return object->getTE(face)->getMediaData()->getAltImageEnable();
            return mMediaEntry.getAltImageEnable();
        };

        const LLMediaEntry &mMediaEntry;

    } func_enable_alt_image(default_media_data);
    identical = selected_objects->getSelectedTEValue(&func_enable_alt_image, value_bool);
    base_key = std::string(LLMediaEntry::ALT_IMAGE_ENABLE_KEY);
    mMediaSettings[base_key] = value_bool;
    mMediaSettings[base_key + std::string(LLPanelContents::TENTATIVE_SUFFIX)] = !identical;

    // Perms - owner interact
    value_bool = 0 != (default_media_data.getPermsInteract() & LLMediaEntry::PERM_OWNER);
    struct functor_getter_perms_owner_interact : public LLSelectedTEGetFunctor< bool >
    {
        functor_getter_perms_owner_interact(const LLMediaEntry& entry) : mMediaEntry(entry) {}

        bool get(LLViewerObject* object, S32 face)
        {
            if (object)
                if (object->getTE(face))
                    if (object->getTE(face)->getMediaData())
                        return (0 != (object->getTE(face)->getMediaData()->getPermsInteract() & LLMediaEntry::PERM_OWNER));
            return 0 != (mMediaEntry.getPermsInteract() & LLMediaEntry::PERM_OWNER);
        };

        const LLMediaEntry &mMediaEntry;

    } func_perms_owner_interact(default_media_data);
    identical = selected_objects->getSelectedTEValue(&func_perms_owner_interact, value_bool);
    base_key = std::string(LLPanelContents::PERMS_OWNER_INTERACT_KEY);
    mMediaSettings[base_key] = value_bool;
    mMediaSettings[base_key + std::string(LLPanelContents::TENTATIVE_SUFFIX)] = !identical;

    // Perms - owner control
    value_bool = 0 != (default_media_data.getPermsControl() & LLMediaEntry::PERM_OWNER);
    struct functor_getter_perms_owner_control : public LLSelectedTEGetFunctor< bool >
    {
        functor_getter_perms_owner_control(const LLMediaEntry& entry) : mMediaEntry(entry) {}

        bool get(LLViewerObject* object, S32 face)
        {
            if (object)
                if (object->getTE(face))
                    if (object->getTE(face)->getMediaData())
                        return (0 != (object->getTE(face)->getMediaData()->getPermsControl() & LLMediaEntry::PERM_OWNER));
            return 0 != (mMediaEntry.getPermsControl() & LLMediaEntry::PERM_OWNER);
        };

        const LLMediaEntry &mMediaEntry;

    } func_perms_owner_control(default_media_data);
    identical = selected_objects->getSelectedTEValue(&func_perms_owner_control, value_bool);
    base_key = std::string(LLPanelContents::PERMS_OWNER_CONTROL_KEY);
    mMediaSettings[base_key] = value_bool;
    mMediaSettings[base_key + std::string(LLPanelContents::TENTATIVE_SUFFIX)] = !identical;

    // Perms - group interact
    value_bool = 0 != (default_media_data.getPermsInteract() & LLMediaEntry::PERM_GROUP);
    struct functor_getter_perms_group_interact : public LLSelectedTEGetFunctor< bool >
    {
        functor_getter_perms_group_interact(const LLMediaEntry& entry) : mMediaEntry(entry) {}

        bool get(LLViewerObject* object, S32 face)
        {
            if (object)
                if (object->getTE(face))
                    if (object->getTE(face)->getMediaData())
                        return (0 != (object->getTE(face)->getMediaData()->getPermsInteract() & LLMediaEntry::PERM_GROUP));
            return 0 != (mMediaEntry.getPermsInteract() & LLMediaEntry::PERM_GROUP);
        };

        const LLMediaEntry &mMediaEntry;

    } func_perms_group_interact(default_media_data);
    identical = selected_objects->getSelectedTEValue(&func_perms_group_interact, value_bool);
    base_key = std::string(LLPanelContents::PERMS_GROUP_INTERACT_KEY);
    mMediaSettings[base_key] = value_bool;
    mMediaSettings[base_key + std::string(LLPanelContents::TENTATIVE_SUFFIX)] = !identical;

    // Perms - group control
    value_bool = 0 != (default_media_data.getPermsControl() & LLMediaEntry::PERM_GROUP);
    struct functor_getter_perms_group_control : public LLSelectedTEGetFunctor< bool >
    {
        functor_getter_perms_group_control(const LLMediaEntry& entry) : mMediaEntry(entry) {}

        bool get(LLViewerObject* object, S32 face)
        {
            if (object)
                if (object->getTE(face))
                    if (object->getTE(face)->getMediaData())
                        return (0 != (object->getTE(face)->getMediaData()->getPermsControl() & LLMediaEntry::PERM_GROUP));
            return 0 != (mMediaEntry.getPermsControl() & LLMediaEntry::PERM_GROUP);
        };

        const LLMediaEntry &mMediaEntry;

    } func_perms_group_control(default_media_data);
    identical = selected_objects->getSelectedTEValue(&func_perms_group_control, value_bool);
    base_key = std::string(LLPanelContents::PERMS_GROUP_CONTROL_KEY);
    mMediaSettings[base_key] = value_bool;
    mMediaSettings[base_key + std::string(LLPanelContents::TENTATIVE_SUFFIX)] = !identical;

    // Perms - anyone interact
    value_bool = 0 != (default_media_data.getPermsInteract() & LLMediaEntry::PERM_ANYONE);
    struct functor_getter_perms_anyone_interact : public LLSelectedTEGetFunctor< bool >
    {
        functor_getter_perms_anyone_interact(const LLMediaEntry& entry) : mMediaEntry(entry) {}

        bool get(LLViewerObject* object, S32 face)
        {
            if (object)
                if (object->getTE(face))
                    if (object->getTE(face)->getMediaData())
                        return (0 != (object->getTE(face)->getMediaData()->getPermsInteract() & LLMediaEntry::PERM_ANYONE));
            return 0 != (mMediaEntry.getPermsInteract() & LLMediaEntry::PERM_ANYONE);
        };

        const LLMediaEntry &mMediaEntry;

    } func_perms_anyone_interact(default_media_data);
    identical = LLSelectMgr::getInstance()->getSelection()->getSelectedTEValue(&func_perms_anyone_interact, value_bool);
    base_key = std::string(LLPanelContents::PERMS_ANYONE_INTERACT_KEY);
    mMediaSettings[base_key] = value_bool;
    mMediaSettings[base_key + std::string(LLPanelContents::TENTATIVE_SUFFIX)] = !identical;

    // Perms - anyone control
    value_bool = 0 != (default_media_data.getPermsControl() & LLMediaEntry::PERM_ANYONE);
    struct functor_getter_perms_anyone_control : public LLSelectedTEGetFunctor< bool >
    {
        functor_getter_perms_anyone_control(const LLMediaEntry& entry) : mMediaEntry(entry) {}

        bool get(LLViewerObject* object, S32 face)
        {
            if (object)
                if (object->getTE(face))
                    if (object->getTE(face)->getMediaData())
                        return (0 != (object->getTE(face)->getMediaData()->getPermsControl() & LLMediaEntry::PERM_ANYONE));
            return 0 != (mMediaEntry.getPermsControl() & LLMediaEntry::PERM_ANYONE);
        };

        const LLMediaEntry &mMediaEntry;

    } func_perms_anyone_control(default_media_data);
    identical = selected_objects->getSelectedTEValue(&func_perms_anyone_control, value_bool);
    base_key = std::string(LLPanelContents::PERMS_ANYONE_CONTROL_KEY);
    mMediaSettings[base_key] = value_bool;
    mMediaSettings[base_key + std::string(LLPanelContents::TENTATIVE_SUFFIX)] = !identical;

    // security - whitelist enable
    value_bool = default_media_data.getWhiteListEnable();
    struct functor_getter_whitelist_enable : public LLSelectedTEGetFunctor< bool >
    {
        functor_getter_whitelist_enable(const LLMediaEntry& entry) : mMediaEntry(entry) {}

        bool get(LLViewerObject* object, S32 face)
        {
            if (object)
                if (object->getTE(face))
                    if (object->getTE(face)->getMediaData())
                        return object->getTE(face)->getMediaData()->getWhiteListEnable();
            return mMediaEntry.getWhiteListEnable();
        };

        const LLMediaEntry &mMediaEntry;

    } func_whitelist_enable(default_media_data);
    identical = selected_objects->getSelectedTEValue(&func_whitelist_enable, value_bool);
    base_key = std::string(LLMediaEntry::WHITELIST_ENABLE_KEY);
    mMediaSettings[base_key] = value_bool;
    mMediaSettings[base_key + std::string(LLPanelContents::TENTATIVE_SUFFIX)] = !identical;

    // security - whitelist URLs
    std::vector<std::string> value_vector_str = default_media_data.getWhiteList();
    struct functor_getter_whitelist_urls : public LLSelectedTEGetFunctor< std::vector<std::string> >
    {
        functor_getter_whitelist_urls(const LLMediaEntry& entry) : mMediaEntry(entry) {}

        std::vector<std::string> get(LLViewerObject* object, S32 face)
        {
            if (object)
                if (object->getTE(face))
                    if (object->getTE(face)->getMediaData())
                        return object->getTE(face)->getMediaData()->getWhiteList();
            return mMediaEntry.getWhiteList();
        };

        const LLMediaEntry &mMediaEntry;

    } func_whitelist_urls(default_media_data);
    identical = selected_objects->getSelectedTEValue(&func_whitelist_urls, value_vector_str);
    base_key = std::string(LLMediaEntry::WHITELIST_KEY);
    mMediaSettings[base_key].clear();
    std::vector< std::string >::iterator iter = value_vector_str.begin();
    while (iter != value_vector_str.end())
    {
        std::string white_list_url = *iter;
        mMediaSettings[base_key].append(white_list_url);
        ++iter;
    };

    mMediaSettings[base_key + std::string(LLPanelContents::TENTATIVE_SUFFIX)] = !identical;
}

void LLPanelFace::updateMediaTitle()
{
    // only get the media name if we need it
    if (!mNeedMediaTitle)
        return;

    // get plugin impl
    LLPluginClassMedia* media_plugin = mTitleMedia->getMediaPlugin();
    if (media_plugin && mTitleMedia->getCurrentNavUrl() == media_plugin->getNavigateURI())
    {
        // get the media name (asynchronous - must call repeatedly)
        std::string media_title = media_plugin->getMediaName();

        // only replace the title if what we get contains something
        if (!media_title.empty())
        {
            // update the UI widget
            if (mTitleMediaText)
            {
                mTitleMediaText->setText(media_title);

                // stop looking for a title when we get one
                mNeedMediaTitle = false;
            };
        };
    };
}

//
// Static functions
//

// static
F32 LLPanelFace::valueGlow(LLViewerObject* object, S32 face)
{
    return (F32)(object->getTEref(face).getGlow());
}


void LLPanelFace::onCommitColor(const LLSD& data)
{
    sendColor();
}

void LLPanelFace::onCommitShinyColor(const LLSD& data)
{
    LLSelectedTEMaterial::setSpecularLightColor(this, getChild<LLColorSwatchCtrl>("shinycolorswatch")->get());
}

void LLPanelFace::onCommitAlpha(const LLSD& data)
{
    sendAlpha();
}

void LLPanelFace::onCancelColor(const LLSD& data)
{
    LLSelectMgr::getInstance()->selectionRevertColors();
}

void LLPanelFace::onCancelShinyColor(const LLSD& data)
{
    LLSelectMgr::getInstance()->selectionRevertShinyColors();
}

void LLPanelFace::onSelectColor(const LLSD& data)
{
    LLSelectMgr::getInstance()->saveSelectedObjectColors();
    sendColor();
}

void LLPanelFace::onSelectShinyColor(const LLSD& data)
{
    LLSelectedTEMaterial::setSpecularLightColor(this, getChild<LLColorSwatchCtrl>("shinycolorswatch")->get());
    LLSelectMgr::getInstance()->saveSelectedShinyColors();
}

// static
void LLPanelFace::onCommitMaterialsMedia(LLUICtrl* ctrl, void* userdata)
{
    LLPanelFace* self = (LLPanelFace*) userdata;
    // Force to default states to side-step problems with menu contents
    // and generally reflecting old state when switching tabs or objects
    //
    self->updateShinyControls(false,true);
    self->updateBumpyControls(false,true);
    self->updateUI();
    self->refreshMedia();
}

void LLPanelFace::updateVisibility(LLViewerObject* objectp /* = nullptr */)
{
    LLRadioGroup* radio_mat_type = findChild<LLRadioGroup>("radio_material_type");
    LLRadioGroup* radio_pbr_type = findChild<LLRadioGroup>("radio_pbr_type");
    LLComboBox* combo_shininess = findChild<LLComboBox>("combobox shininess");
    LLComboBox* combo_bumpiness = findChild<LLComboBox>("combobox bumpiness");
    if (!radio_mat_type || !radio_pbr_type || !mComboMatMedia || !combo_shininess || !combo_bumpiness)
    {
        LL_WARNS("Materials") << "Combo box not found...exiting." << LL_ENDL;
        return;
    }
    U32 materials_media = mComboMatMedia->getCurrentIndex();
    U32 material_type = radio_mat_type->getSelectedIndex();
    bool show_media = (materials_media == MATMEDIA_MEDIA) && mComboMatMedia->getEnabled();
    bool show_material = materials_media == MATMEDIA_MATERIAL;
    bool show_texture = (show_media || (show_material && (material_type == MATTYPE_DIFFUSE) && mComboMatMedia->getEnabled()));
    bool show_bumpiness = show_material && (material_type == MATTYPE_NORMAL) && mComboMatMedia->getEnabled();
    bool show_shininess = show_material && (material_type == MATTYPE_SPECULAR) && mComboMatMedia->getEnabled();
    const bool show_pbr = mComboMatMedia->getCurrentIndex() == MATMEDIA_PBR && mComboMatMedia->getEnabled();
    const U32 pbr_type = findChild<LLRadioGroup>("radio_pbr_type")->getSelectedIndex();
    const LLGLTFMaterial::TextureInfo texture_info = texture_info_from_pbrtype(pbr_type);
    const bool show_pbr_asset = show_pbr && texture_info == LLGLTFMaterial::GLTF_TEXTURE_INFO_COUNT;

    radio_mat_type->setVisible(show_material);

    // Shared material controls
    getChildView("checkbox_sync_settings")->setVisible(show_material || show_media);
    getChildView("tex gen")->setVisible(show_material || show_media || show_pbr_asset);
    getChildView("combobox texgen")->setVisible(show_material || show_media || show_pbr_asset);
    getChildView("button align textures")->setVisible(show_material || show_media);

    // <FS:CR> FIRE-11407 - Be consistant and hide this with the other controls
    getChildView("checkbox planar align")->setVisible((show_material || show_media) && !show_pbr);
    getChildView("flipTextureScaleU")->setVisible((show_material || show_media) && !show_pbr);
    getChildView("flipTextureScaleV")->setVisible((show_material || show_media) && !show_pbr);
    // </FS:CR>

    // Media controls
    mTitleMediaText->setVisible(show_media);
    getChildView("add_media")->setVisible(show_media);
    getChildView("delete_media")->setVisible(show_media);
    getChildView("button align")->setVisible(show_media);

    // Diffuse texture controls
    getChildView("texture control")->setVisible(show_texture && show_material);
    getChildView("label alphamode")->setVisible(show_texture && show_material);
    getChildView("combobox alphamode")->setVisible(show_texture && show_material);
    getChildView("label maskcutoff")->setVisible(false);
    getChildView("maskcutoff")->setVisible(false);
    if (show_texture && show_material)
    {
        updateAlphaControls();
    }
    // texture scale and position controls
    getChildView("TexScaleU")->setVisible(show_texture);
    getChildView("TexScaleV")->setVisible(show_texture);
    getChildView("TexRot")->setVisible(show_texture);
    getChildView("TexOffsetU")->setVisible(show_texture);
    getChildView("TexOffsetV")->setVisible(show_texture);

    // Specular map controls
    getChildView("shinytexture control")->setVisible(show_shininess);
    getChildView("combobox shininess")->setVisible(show_shininess);
    getChildView("label shininess")->setVisible(show_shininess);
    getChildView("label glossiness")->setVisible(false);
    getChildView("glossiness")->setVisible(false);
    getChildView("label environment")->setVisible(false);
    getChildView("environment")->setVisible(false);
    getChildView("label shinycolor")->setVisible(false);
    getChildView("shinycolorswatch")->setVisible(false);
    if (show_shininess)
    {
        updateShinyControls();
    }
    getChildView("shinyScaleU")->setVisible(show_shininess);
    getChildView("shinyScaleV")->setVisible(show_shininess);
    getChildView("shinyRot")->setVisible(show_shininess);
    getChildView("shinyOffsetU")->setVisible(show_shininess);
    getChildView("shinyOffsetV")->setVisible(show_shininess);

    // Normal map controls
    if (show_bumpiness)
    {
        updateBumpyControls();
    }
    getChildView("bumpytexture control")->setVisible(show_bumpiness);
    getChildView("combobox bumpiness")->setVisible(show_bumpiness);
    getChildView("label bumpiness")->setVisible(show_bumpiness);
    getChildView("bumpyScaleU")->setVisible(show_bumpiness);
    getChildView("bumpyScaleV")->setVisible(show_bumpiness);
    getChildView("bumpyRot")->setVisible(show_bumpiness);
    getChildView("bumpyOffsetU")->setVisible(show_bumpiness);
    getChildView("bumpyOffsetV")->setVisible(show_bumpiness);

    getChild<LLSpinCtrl>("rptctrl")->setVisible(show_material || show_media);

    // PBR controls
    updateVisibilityGLTF(objectp);

    // <FS:Zi> Find all faces with same texture
    getChild<LLUICtrl>("btn_select_same_diff")->setVisible(mTextureCtrl->getVisible());
    getChild<LLUICtrl>("btn_select_same_norm")->setVisible(mBumpyTextureCtrl->getVisible());
    getChild<LLUICtrl>("btn_select_same_spec")->setVisible(mShinyTextureCtrl->getVisible());
    // </FS:Zi>
}

// static
void LLPanelFace::onCommitMaterialType(LLUICtrl* ctrl, void* userdata)
{
    LLPanelFace* self = (LLPanelFace*) userdata;
     // Force to default states to side-step problems with menu contents
     // and generally reflecting old state when switching tabs or objects
     //
     self->updateShinyControls(false,true);
     self->updateBumpyControls(false,true);
    self->updateUI();
}

// static
void LLPanelFace::onCommitPbrType(LLUICtrl* ctrl, void* userdata)
{
    LLPanelFace* self = (LLPanelFace*)userdata;
    // Force to default states to side-step problems with menu contents
    // and generally reflecting old state when switching tabs or objects
    //
    self->updateUI();
}

// static
void LLPanelFace::onCommitBump(LLUICtrl* ctrl, void* userdata)
{
    LLPanelFace* self = (LLPanelFace*) userdata;

    LLComboBox* mComboBumpiness = self->getChild<LLComboBox>("combobox bumpiness");
    if(!mComboBumpiness)
        return;

    U32 bumpiness = mComboBumpiness->getCurrentIndex();

    self->sendBump(bumpiness);
}

// static
void LLPanelFace::onCommitTexGen(LLUICtrl* ctrl, void* userdata)
{
    LLPanelFace* self = (LLPanelFace*) userdata;
    self->sendTexGen();
}

// static
void LLPanelFace::updateShinyControls(bool is_setting_texture, bool mess_with_shiny_combobox)
{
    //LLTextureCtrl* texture_ctrl = getChild<LLTextureCtrl>("shinytexture control");
    LLUUID shiny_texture_ID = mShinyTextureCtrl->getImageAssetID();
    LL_DEBUGS("Materials") << "Shiny texture selected: " << shiny_texture_ID << LL_ENDL;
    LLComboBox* comboShiny = getChild<LLComboBox>("combobox shininess");

    if(mess_with_shiny_combobox)
    {
        if (!comboShiny)
        {
            return;
        }
        if (!shiny_texture_ID.isNull() && is_setting_texture)
        {
            if (!comboShiny->itemExists(USE_TEXTURE))
            {
                comboShiny->add(USE_TEXTURE);
            }
            comboShiny->setSimple(USE_TEXTURE);
        }
        else
        {
            if (comboShiny->itemExists(USE_TEXTURE))
            {
                comboShiny->remove(SHINY_TEXTURE);
                comboShiny->selectFirstItem();
            }
        }
    }
    else
    {
        if (shiny_texture_ID.isNull() && comboShiny && comboShiny->itemExists(USE_TEXTURE))
        {
            comboShiny->remove(SHINY_TEXTURE);
            comboShiny->selectFirstItem();
        }
    }


    LLRadioGroup* radio_mat_type = getChild<LLRadioGroup>("radio_material_type");
    U32 materials_media = mComboMatMedia->getCurrentIndex();
    U32 material_type = radio_mat_type->getSelectedIndex();
    bool show_material = (materials_media == MATMEDIA_MATERIAL);
    bool show_shininess = show_material && (material_type == MATTYPE_SPECULAR) && mComboMatMedia->getEnabled();
    U32 shiny_value = comboShiny->getCurrentIndex();
    bool show_shinyctrls = (shiny_value == SHINY_TEXTURE) && show_shininess; // Use texture
    getChildView("label glossiness")->setVisible(show_shinyctrls);
    getChildView("glossiness")->setVisible(show_shinyctrls);
    getChildView("label environment")->setVisible(show_shinyctrls);
    getChildView("environment")->setVisible(show_shinyctrls);
    getChildView("label shinycolor")->setVisible(show_shinyctrls);
    getChildView("shinycolorswatch")->setVisible(show_shinyctrls);
}

// static
void LLPanelFace::updateBumpyControls(bool is_setting_texture, bool mess_with_combobox)
{
    //LLTextureCtrl* texture_ctrl = getChild<LLTextureCtrl>("bumpytexture control");
    LLUUID bumpy_texture_ID = mBumpyTextureCtrl->getImageAssetID();
    LL_DEBUGS("Materials") << "texture: " << bumpy_texture_ID << (mess_with_combobox ? "" : " do not") << " update combobox" << LL_ENDL;
    LLComboBox* comboBumpy = getChild<LLComboBox>("combobox bumpiness");
    if (!comboBumpy)
    {
        return;
    }

    if (mess_with_combobox)
    {
        LLUUID bumpy_texture_ID = mBumpyTextureCtrl->getImageAssetID();
        LL_DEBUGS("Materials") << "texture: " << bumpy_texture_ID << (mess_with_combobox ? "" : " do not") << " update combobox" << LL_ENDL;

        if (!bumpy_texture_ID.isNull() && is_setting_texture)
        {
            if (!comboBumpy->itemExists(USE_TEXTURE))
            {
                comboBumpy->add(USE_TEXTURE);
            }
            comboBumpy->setSimple(USE_TEXTURE);
        }
        else
        {
            if (comboBumpy->itemExists(USE_TEXTURE))
            {
                comboBumpy->remove(BUMPY_TEXTURE);
                comboBumpy->selectFirstItem();
            }
        }
    }
}

// static
void LLPanelFace::onCommitShiny(LLUICtrl* ctrl, void* userdata)
{
    LLPanelFace* self = (LLPanelFace*) userdata;
    llassert_always(self);

    LLComboBox* combo_shininess = self->getChild<LLComboBox>("combobox shininess");
    if(!combo_shininess)
        return;

    U32 shininess = combo_shininess->getCurrentIndex();

    self->sendShiny(shininess);
}

// static
void LLPanelFace::updateAlphaControls()
{
    LLComboBox* comboAlphaMode = getChild<LLComboBox>("combobox alphamode");
    if (!comboAlphaMode)
    {
        return;
    }
    U32 alpha_value = comboAlphaMode->getCurrentIndex();
    bool show_alphactrls = (alpha_value == ALPHAMODE_MASK); // Alpha masking

    U32 mat_media = MATMEDIA_MATERIAL;
    if (mComboMatMedia)
    {
        mat_media = mComboMatMedia->getCurrentIndex();
    }

    U32 mat_type = MATTYPE_DIFFUSE;
    //LLRadioGroup* radio_mat_type = getChild<LLRadioGroup>("radio_material_type");
    if(mRadioMatType)
    {
        mat_type = mRadioMatType->getSelectedIndex();
    }

    show_alphactrls = show_alphactrls && (mat_media == MATMEDIA_MATERIAL);
    show_alphactrls = show_alphactrls && (mat_type == MATTYPE_DIFFUSE);

    getChildView("label maskcutoff")->setVisible(show_alphactrls);
    getChildView("maskcutoff")->setVisible(show_alphactrls);
}

// static
void LLPanelFace::onCommitAlphaMode(LLUICtrl* ctrl, void* userdata)
{
    LLPanelFace* self = (LLPanelFace*) userdata;
    self->updateAlphaControls();
    LLSelectedTEMaterial::setDiffuseAlphaMode(self,self->getCurrentDiffuseAlphaMode());
}

// static
void LLPanelFace::onCommitFullbright(LLUICtrl* ctrl, void* userdata)
{
    LLPanelFace* self = (LLPanelFace*) userdata;
    self->sendFullbright();
}

// static
void LLPanelFace::onCommitGlow(LLUICtrl* ctrl, void* userdata)
{
    LLPanelFace* self = (LLPanelFace*) userdata;
    llassert_always(self);
    self->sendGlow();
}

// static
bool LLPanelFace::onDragPbr(LLUICtrl*, LLInventoryItem* item)
{
    bool accept = true;
    for (LLObjectSelection::root_iterator iter = LLSelectMgr::getInstance()->getSelection()->root_begin();
        iter != LLSelectMgr::getInstance()->getSelection()->root_end(); iter++)
    {
        LLSelectNode* node = *iter;
        LLViewerObject* obj = node->getObject();
        if (!LLToolDragAndDrop::isInventoryDropAcceptable(obj, item))
        {
            accept = false;
            break;
        }
    }
    return accept;
}

void LLPanelFace::onCommitPbr(const LLSD& data)
{
    LLTextureCtrl* pbr_ctrl = findChild<LLTextureCtrl>("pbr_control");
    if (!pbr_ctrl) return;
    if (!pbr_ctrl->getTentative())
    {
        // we grab the item id first, because we want to do a
        // permissions check in the selection manager. ARGH!
        LLUUID id = pbr_ctrl->getImageItemID();
        if (id.isNull())
        {
            id = pbr_ctrl->getImageAssetID();
        }
        if (!LLSelectMgr::getInstance()->selectionSetGLTFMaterial(id))
        {
            // If failed to set material, refresh pbr_ctrl's value
            refresh();
        }
    }
}

void LLPanelFace::onCancelPbr(const LLSD& data)
{
    LLSelectMgr::getInstance()->selectionRevertGLTFMaterials();
}

void LLPanelFace::onSelectPbr(const LLSD& data)
{
    LLSelectMgr::getInstance()->saveSelectedObjectTextures();

    LLTextureCtrl* pbr_ctrl = findChild<LLTextureCtrl>("pbr_control");
    if (!pbr_ctrl) return;
    if (!pbr_ctrl->getTentative())
    {
        // we grab the item id first, because we want to do a
        // permissions check in the selection manager. ARGH!
        LLUUID id = pbr_ctrl->getImageItemID();
        if (id.isNull())
        {
            id = pbr_ctrl->getImageAssetID();
        }
        if (!LLSelectMgr::getInstance()->selectionSetGLTFMaterial(id))
        {
            refresh();
        }
    }
}

// static
bool LLPanelFace::onDragTexture(LLUICtrl*, LLInventoryItem* item)
{
    bool accept = true;
    for (LLObjectSelection::root_iterator iter = LLSelectMgr::getInstance()->getSelection()->root_begin();
        iter != LLSelectMgr::getInstance()->getSelection()->root_end(); iter++)
    {
        LLSelectNode* node = *iter;
        LLViewerObject* obj = node->getObject();
        if (!LLToolDragAndDrop::isInventoryDropAcceptable(obj, item))
        {
            accept = false;
            break;
        }
    }
    return accept;
}

void LLPanelFace::onCommitTexture( const LLSD& data )
{
    add(LLStatViewer::EDIT_TEXTURE, 1);
    sendTexture();
}

void LLPanelFace::onCancelTexture(const LLSD& data)
{
    LLSelectMgr::getInstance()->selectionRevertTextures();
}

void LLPanelFace::onSelectTexture(const LLSD& data)
{
    LLSelectMgr::getInstance()->saveSelectedObjectTextures();
    sendTexture();

    LLGLenum image_format;
    bool identical_image_format = false;
    LLSelectedTE::getImageFormat(image_format, identical_image_format);

    LLCtrlSelectionInterface* combobox_alphamode =
        childGetSelectionInterface("combobox alphamode");

    U32 alpha_mode = LLMaterial::DIFFUSE_ALPHA_MODE_NONE;
    if (combobox_alphamode)
    {
        switch (image_format)
        {
        case GL_RGBA:
        case GL_ALPHA:
            {
                alpha_mode = LLMaterial::DIFFUSE_ALPHA_MODE_BLEND;
            }
            break;

        case GL_RGB: break;
        default:
            {
                LL_WARNS() << "Unexpected tex format in LLPanelFace...resorting to no alpha" << LL_ENDL;
            }
            break;
        }

        combobox_alphamode->selectNthItem(alpha_mode);
    }
    LLSelectedTEMaterial::setDiffuseAlphaMode(this, getCurrentDiffuseAlphaMode());
}

void LLPanelFace::onCloseTexturePicker(const LLSD& data)
{
    LL_DEBUGS("Materials") << data << LL_ENDL;
    updateUI();
}

void LLPanelFace::onCommitSpecularTexture( const LLSD& data )
{
    LL_DEBUGS("Materials") << data << LL_ENDL;
    sendShiny(SHINY_TEXTURE);
}

void LLPanelFace::onCommitNormalTexture( const LLSD& data )
{
    LL_DEBUGS("Materials") << data << LL_ENDL;
    LLUUID nmap_id = getCurrentNormalMap();
    sendBump(nmap_id.isNull() ? 0 : BUMPY_TEXTURE);
}

void LLPanelFace::onCancelSpecularTexture(const LLSD& data)
{
    U8 shiny = 0;
    bool identical_shiny = false;
    LLSelectedTE::getShiny(shiny, identical_shiny);
    LLUUID spec_map_id = mShinyTextureCtrl->getImageAssetID();
    shiny = spec_map_id.isNull() ? shiny : SHINY_TEXTURE;
    sendShiny(shiny);
}

void LLPanelFace::onCancelNormalTexture(const LLSD& data)
{
    U8 bumpy = 0;
    bool identical_bumpy = false;
    LLSelectedTE::getBumpmap(bumpy, identical_bumpy);
    LLUUID spec_map_id = getChild<LLTextureCtrl>("bumpytexture control")->getImageAssetID();
    bumpy = spec_map_id.isNull() ? bumpy : BUMPY_TEXTURE;
    sendBump(bumpy);
}

void LLPanelFace::onSelectSpecularTexture(const LLSD& data)
{
    LL_DEBUGS("Materials") << data << LL_ENDL;
    sendShiny(SHINY_TEXTURE);
}

void LLPanelFace::onSelectNormalTexture(const LLSD& data)
{
    LL_DEBUGS("Materials") << data << LL_ENDL;
    LLUUID nmap_id = getCurrentNormalMap();
    sendBump(nmap_id.isNull() ? 0 : BUMPY_TEXTURE);
}

//////////////////////////////////////////////////////////////////////////////
// called when a user wants to edit existing media settings on a prim or prim face
// TODO: test if there is media on the item and only allow editing if present
void LLPanelFace::onClickBtnEditMedia(LLUICtrl* ctrl, void* userdata)
{
    LLPanelFace* self = (LLPanelFace*)userdata;
    self->refreshMedia();
    LLFloaterReg::showInstance("media_settings");
}

//////////////////////////////////////////////////////////////////////////////
// called when a user wants to delete media from a prim or prim face
void LLPanelFace::onClickBtnDeleteMedia(LLUICtrl* ctrl, void* userdata)
{
    LLNotificationsUtil::add("DeleteMedia", LLSD(), LLSD(), deleteMediaConfirm);
}

//////////////////////////////////////////////////////////////////////////////
// called when a user wants to add media to a prim or prim face
void LLPanelFace::onClickBtnAddMedia(LLUICtrl* ctrl, void* userdata)
{
    // check if multiple faces are selected
    if (LLSelectMgr::getInstance()->getSelection()->isMultipleTESelected())
    {
        LLPanelFace* self = (LLPanelFace*)userdata;
        self->refreshMedia();
        LLNotificationsUtil::add("MultipleFacesSelected", LLSD(), LLSD(), multipleFacesSelectedConfirm);
    }
    else
    {
        onClickBtnEditMedia(ctrl, userdata);
    }
}

// static
bool LLPanelFace::deleteMediaConfirm(const LLSD& notification, const LLSD& response)
{
    S32 option = LLNotificationsUtil::getSelectedOption(notification, response);
    switch (option)
    {
    case 0:  // "Yes"
        LLSelectMgr::getInstance()->selectionSetMedia(0, LLSD());
        if (LLFloaterReg::instanceVisible("media_settings"))
        {
            LLFloaterReg::hideInstance("media_settings");
        }
        break;

    case 1:  // "No"
    default:
        break;
    }
    return false;
}

// static
bool LLPanelFace::multipleFacesSelectedConfirm(const LLSD& notification, const LLSD& response)
{
    S32 option = LLNotificationsUtil::getSelectedOption(notification, response);
    switch (option)
    {
    case 0:  // "Yes"
        LLFloaterReg::showInstance("media_settings");
        break;
    case 1:  // "No"
    default:
        break;
    }
    return false;
}

//static
void LLPanelFace::syncOffsetX(LLPanelFace* self, F32 offsetU)
{
    LLSelectedTEMaterial::setNormalOffsetX(self,offsetU);
    LLSelectedTEMaterial::setSpecularOffsetX(self,offsetU);
    self->getChild<LLSpinCtrl>("TexOffsetU")->forceSetValue(offsetU);
    self->sendTextureInfo();
}

//static
void LLPanelFace::syncOffsetY(LLPanelFace* self, F32 offsetV)
{
    LLSelectedTEMaterial::setNormalOffsetY(self,offsetV);
    LLSelectedTEMaterial::setSpecularOffsetY(self,offsetV);
    self->getChild<LLSpinCtrl>("TexOffsetV")->forceSetValue(offsetV);
    self->sendTextureInfo();
}

//static
void LLPanelFace::onCommitMaterialBumpyOffsetX(LLUICtrl* ctrl, void* userdata)
{
    LLPanelFace* self = (LLPanelFace*) userdata;
    llassert_always(self);

    if (gSavedSettings.getBOOL("SyncMaterialSettings"))
    {
        syncOffsetX(self,self->getCurrentBumpyOffsetU());
    }
    else
    {
        LLSelectedTEMaterial::setNormalOffsetX(self,self->getCurrentBumpyOffsetU());
    }

}

//static
void LLPanelFace::onCommitMaterialBumpyOffsetY(LLUICtrl* ctrl, void* userdata)
{
    LLPanelFace* self = (LLPanelFace*) userdata;
    llassert_always(self);

    if (gSavedSettings.getBOOL("SyncMaterialSettings"))
    {
        syncOffsetY(self,self->getCurrentBumpyOffsetV());
    }
    else
    {
        LLSelectedTEMaterial::setNormalOffsetY(self,self->getCurrentBumpyOffsetV());
    }
}

//static
void LLPanelFace::onCommitMaterialShinyOffsetX(LLUICtrl* ctrl, void* userdata)
{
    LLPanelFace* self = (LLPanelFace*) userdata;
    llassert_always(self);

    if (gSavedSettings.getBOOL("SyncMaterialSettings"))
    {
        syncOffsetX(self, self->getCurrentShinyOffsetU());
    }
    else
    {
        LLSelectedTEMaterial::setSpecularOffsetX(self,self->getCurrentShinyOffsetU());
    }
}

//static
void LLPanelFace::onCommitMaterialShinyOffsetY(LLUICtrl* ctrl, void* userdata)
{
    LLPanelFace* self = (LLPanelFace*) userdata;
    llassert_always(self);

    if (gSavedSettings.getBOOL("SyncMaterialSettings"))
    {
        syncOffsetY(self,self->getCurrentShinyOffsetV());
    }
    else
    {
        LLSelectedTEMaterial::setSpecularOffsetY(self,self->getCurrentShinyOffsetV());
    }
}

//static
void LLPanelFace::syncRepeatX(LLPanelFace* self, F32 scaleU)
{
    LLSelectedTEMaterial::setNormalRepeatX(self,scaleU);
    LLSelectedTEMaterial::setSpecularRepeatX(self,scaleU);
    self->sendTextureInfo();
}

//static
void LLPanelFace::syncRepeatY(LLPanelFace* self, F32 scaleV)
{
    LLSelectedTEMaterial::setNormalRepeatY(self,scaleV);
    LLSelectedTEMaterial::setSpecularRepeatY(self,scaleV);
    self->sendTextureInfo();
}

//static
void LLPanelFace::onCommitMaterialBumpyScaleX(LLUICtrl* ctrl, void* userdata)
{
    LLPanelFace* self = (LLPanelFace*) userdata;
    llassert_always(self);
    F32 bumpy_scale_u = self->getCurrentBumpyScaleU();
    if (self->isIdenticalPlanarTexgen())
    {
        bumpy_scale_u *= 0.5f;
    }

    if (gSavedSettings.getBOOL("SyncMaterialSettings"))
    {
        self->getChild<LLSpinCtrl>("TexScaleU")->forceSetValue(self->getCurrentBumpyScaleU());
        syncRepeatX(self, bumpy_scale_u);
    }
    else
    {
        LLSelectedTEMaterial::setNormalRepeatX(self,bumpy_scale_u);
    }
}

//static
void LLPanelFace::onCommitMaterialBumpyScaleY(LLUICtrl* ctrl, void* userdata)
{
    LLPanelFace* self = (LLPanelFace*) userdata;
    llassert_always(self);
    F32 bumpy_scale_v = self->getCurrentBumpyScaleV();
    if (self->isIdenticalPlanarTexgen())
    {
        bumpy_scale_v *= 0.5f;
    }


    if (gSavedSettings.getBOOL("SyncMaterialSettings"))
    {
        self->getChild<LLSpinCtrl>("TexScaleV")->forceSetValue(self->getCurrentBumpyScaleV());
        syncRepeatY(self, bumpy_scale_v);
    }
    else
    {
        LLSelectedTEMaterial::setNormalRepeatY(self,bumpy_scale_v);
    }
}

//static
void LLPanelFace::onCommitMaterialShinyScaleX(LLUICtrl* ctrl, void* userdata)
{
    LLPanelFace* self = (LLPanelFace*) userdata;
    llassert_always(self);
    F32 shiny_scale_u = self->getCurrentShinyScaleU();
    if (self->isIdenticalPlanarTexgen())
    {
        shiny_scale_u *= 0.5f;
    }

    if (gSavedSettings.getBOOL("SyncMaterialSettings"))
    {
        self->getChild<LLSpinCtrl>("TexScaleU")->forceSetValue(self->getCurrentShinyScaleU());
        syncRepeatX(self, shiny_scale_u);
    }
    else
    {
        LLSelectedTEMaterial::setSpecularRepeatX(self,shiny_scale_u);
    }
}

//static
void LLPanelFace::onCommitMaterialShinyScaleY(LLUICtrl* ctrl, void* userdata)
{
    LLPanelFace* self = (LLPanelFace*) userdata;
    llassert_always(self);
    F32 shiny_scale_v = self->getCurrentShinyScaleV();
    if (self->isIdenticalPlanarTexgen())
    {
        shiny_scale_v *= 0.5f;
    }

    if (gSavedSettings.getBOOL("SyncMaterialSettings"))
    {
        self->getChild<LLSpinCtrl>("TexScaleV")->forceSetValue(self->getCurrentShinyScaleV());
        syncRepeatY(self, shiny_scale_v);
    }
    else
    {
        LLSelectedTEMaterial::setSpecularRepeatY(self,shiny_scale_v);
    }
}

//static
void LLPanelFace::syncMaterialRot(LLPanelFace* self, F32 rot, int te)
{
    LLSelectedTEMaterial::setNormalRotation(self,rot * DEG_TO_RAD, te);
    LLSelectedTEMaterial::setSpecularRotation(self,rot * DEG_TO_RAD, te);
    self->sendTextureInfo();
}

//static
void LLPanelFace::onCommitMaterialBumpyRot(LLUICtrl* ctrl, void* userdata)
{
    LLPanelFace* self = (LLPanelFace*) userdata;
    llassert_always(self);

    if (gSavedSettings.getBOOL("SyncMaterialSettings"))
    {
        self->getChild<LLSpinCtrl>("TexRot")->forceSetValue(self->getCurrentBumpyRot());
        syncMaterialRot(self, self->getCurrentBumpyRot());
    }
    else
    {
        if ((bool)self->childGetValue("checkbox planar align").asBoolean())
        {
            LLFace* last_face = NULL;
            bool identical_face = false;
            LLSelectedTE::getFace(last_face, identical_face);
            LLPanelFaceSetAlignedTEFunctor setfunc(self, last_face);
            LLSelectMgr::getInstance()->getSelection()->applyToTEs(&setfunc);
        }
        else
        {
            LLSelectedTEMaterial::setNormalRotation(self, self->getCurrentBumpyRot() * DEG_TO_RAD);
        }
    }
}

//static
void LLPanelFace::onCommitMaterialShinyRot(LLUICtrl* ctrl, void* userdata)
{
    LLPanelFace* self = (LLPanelFace*) userdata;
    llassert_always(self);

    if (gSavedSettings.getBOOL("SyncMaterialSettings"))
    {
        self->getChild<LLSpinCtrl>("TexRot")->forceSetValue(self->getCurrentShinyRot());
        syncMaterialRot(self, self->getCurrentShinyRot());
    }
    else
    {
        if ((bool)self->childGetValue("checkbox planar align").asBoolean())
        {
            LLFace* last_face = NULL;
            bool identical_face = false;
            LLSelectedTE::getFace(last_face, identical_face);
            LLPanelFaceSetAlignedTEFunctor setfunc(self, last_face);
            LLSelectMgr::getInstance()->getSelection()->applyToTEs(&setfunc);
        }
        else
        {
            LLSelectedTEMaterial::setSpecularRotation(self, self->getCurrentShinyRot() * DEG_TO_RAD);
        }
    }
}

//static
void LLPanelFace::onCommitMaterialGloss(LLUICtrl* ctrl, void* userdata)
{
    LLPanelFace* self = (LLPanelFace*) userdata;
    llassert_always(self);
    LLSelectedTEMaterial::setSpecularLightExponent(self,self->getCurrentGlossiness());
}

//static
void LLPanelFace::onCommitMaterialEnv(LLUICtrl* ctrl, void* userdata)
{
    LLPanelFace* self = (LLPanelFace*) userdata;
    llassert_always(self);
    LLSelectedTEMaterial::setEnvironmentIntensity(self,self->getCurrentEnvIntensity());
}

//static
void LLPanelFace::onCommitMaterialMaskCutoff(LLUICtrl* ctrl, void* userdata)
{
    LLPanelFace* self = (LLPanelFace*) userdata;
    LLSelectedTEMaterial::setAlphaMaskCutoff(self,self->getCurrentAlphaMaskCutoff());
}

// static
void LLPanelFace::onCommitTextureInfo( LLUICtrl* ctrl, void* userdata )
{
    LLPanelFace* self = (LLPanelFace*) userdata;
    self->sendTextureInfo();
    // vertical scale and repeats per meter depends on each other, so force set on changes
    self->updateUI(true);
}

// static
void LLPanelFace::onCommitTextureScaleX( LLUICtrl* ctrl, void* userdata )
{
    LLPanelFace* self = (LLPanelFace*) userdata;
    if (gSavedSettings.getBOOL("SyncMaterialSettings"))
    {
        F32 bumpy_scale_u = self->getChild<LLUICtrl>("TexScaleU")->getValue().asReal();
        if (self->isIdenticalPlanarTexgen())
        {
            bumpy_scale_u *= 0.5f;
        }
        syncRepeatX(self, bumpy_scale_u);
    }
    else
    {
        self->sendTextureInfo();
    }
    self->updateUI(true);
}

// static
void LLPanelFace::onCommitTextureScaleY( LLUICtrl* ctrl, void* userdata )
{
    LLPanelFace* self = (LLPanelFace*) userdata;
    if (gSavedSettings.getBOOL("SyncMaterialSettings"))
    {
        F32 bumpy_scale_v = self->getChild<LLUICtrl>("TexScaleV")->getValue().asReal();
        if (self->isIdenticalPlanarTexgen())
        {
            bumpy_scale_v *= 0.5f;
        }
        syncRepeatY(self, bumpy_scale_v);
    }
    else
    {
        self->sendTextureInfo();
    }
    self->updateUI(true);
}

// static
void LLPanelFace::onCommitTextureRot( LLUICtrl* ctrl, void* userdata )
{
    LLPanelFace* self = (LLPanelFace*) userdata;

    if (gSavedSettings.getBOOL("SyncMaterialSettings"))
    {
        syncMaterialRot(self, self->getChild<LLUICtrl>("TexRot")->getValue().asReal());
    }
    else
    {
        self->sendTextureInfo();
    }
    self->updateUI(true);
}

// static
void LLPanelFace::onCommitTextureOffsetX( LLUICtrl* ctrl, void* userdata )
{
    LLPanelFace* self = (LLPanelFace*) userdata;
    if (gSavedSettings.getBOOL("SyncMaterialSettings"))
    {
        syncOffsetX(self, self->getChild<LLUICtrl>("TexOffsetU")->getValue().asReal());
    }
    else
    {
        self->sendTextureInfo();
    }
    self->updateUI(true);
}

// static
void LLPanelFace::onCommitTextureOffsetY( LLUICtrl* ctrl, void* userdata )
{
    LLPanelFace* self = (LLPanelFace*) userdata;
    if (gSavedSettings.getBOOL("SyncMaterialSettings"))
    {
        syncOffsetY(self, self->getChild<LLUICtrl>("TexOffsetV")->getValue().asReal());
    }
    else
    {
        self->sendTextureInfo();
    }
    self->updateUI(true);
}

// Commit the number of repeats per meter
// static
void LLPanelFace::onCommitRepeatsPerMeter(LLUICtrl* ctrl, void* userdata)
{
    LLPanelFace* self = (LLPanelFace*) userdata;

    LLUICtrl*   repeats_ctrl    = self->getChild<LLUICtrl>("rptctrl");

    U32 materials_media = self->mComboMatMedia->getCurrentIndex();
    U32 material_type = 0;
    if (materials_media == MATMEDIA_PBR)
    {
        LLRadioGroup* radio_mat_type = self->getChild<LLRadioGroup>("radio_pbr_type");
        material_type = radio_mat_type->getSelectedIndex();
    }
    if (materials_media == MATMEDIA_MATERIAL)
    {
        LLRadioGroup* radio_mat_type = self->getChild<LLRadioGroup>("radio_material_type");
        material_type = radio_mat_type->getSelectedIndex();
    }

    F32 repeats_per_meter   = repeats_ctrl->getValue().asReal();

    F32 obj_scale_s = 1.0f;
    F32 obj_scale_t = 1.0f;

    bool identical_scale_s = false;
    bool identical_scale_t = false;

    LLSelectedTE::getObjectScaleS(obj_scale_s, identical_scale_s);
    LLSelectedTE::getObjectScaleS(obj_scale_t, identical_scale_t);

    LLUICtrl* bumpy_scale_u = self->getChild<LLUICtrl>("bumpyScaleU");
    LLUICtrl* bumpy_scale_v = self->getChild<LLUICtrl>("bumpyScaleV");
    LLUICtrl* shiny_scale_u = self->getChild<LLUICtrl>("shinyScaleU");
    LLUICtrl* shiny_scale_v = self->getChild<LLUICtrl>("shinyScaleV");

    if (gSavedSettings.getBOOL("SyncMaterialSettings"))
    {
        LLSelectMgr::getInstance()->selectionTexScaleAutofit( repeats_per_meter );

        bumpy_scale_u->setValue(obj_scale_s * repeats_per_meter);
        bumpy_scale_v->setValue(obj_scale_t * repeats_per_meter);

        LLSelectedTEMaterial::setNormalRepeatX(self,obj_scale_s * repeats_per_meter);
        LLSelectedTEMaterial::setNormalRepeatY(self,obj_scale_t * repeats_per_meter);

        shiny_scale_u->setValue(obj_scale_s * repeats_per_meter);
        shiny_scale_v->setValue(obj_scale_t * repeats_per_meter);

        LLSelectedTEMaterial::setSpecularRepeatX(self,obj_scale_s * repeats_per_meter);
        LLSelectedTEMaterial::setSpecularRepeatY(self,obj_scale_t * repeats_per_meter);
    }
    else
    {
        switch (material_type)
        {
            case MATTYPE_DIFFUSE:
            {
                LLSelectMgr::getInstance()->selectionTexScaleAutofit( repeats_per_meter );
            }
            break;

            case MATTYPE_NORMAL:
            {
                bumpy_scale_u->setValue(obj_scale_s * repeats_per_meter);
                bumpy_scale_v->setValue(obj_scale_t * repeats_per_meter);

                LLSelectedTEMaterial::setNormalRepeatX(self,obj_scale_s * repeats_per_meter);
                LLSelectedTEMaterial::setNormalRepeatY(self,obj_scale_t * repeats_per_meter);
            }
            break;

            case MATTYPE_SPECULAR:
            {
                shiny_scale_u->setValue(obj_scale_s * repeats_per_meter);
                shiny_scale_v->setValue(obj_scale_t * repeats_per_meter);

                LLSelectedTEMaterial::setSpecularRepeatX(self,obj_scale_s * repeats_per_meter);
                LLSelectedTEMaterial::setSpecularRepeatY(self,obj_scale_t * repeats_per_meter);
            }
            break;

            default:
                llassert(false);
                break;
        }
    }
    // vertical scale and repeats per meter depends on each other, so force set on changes
    self->updateUI(true);
}

struct LLPanelFaceSetMediaFunctor : public LLSelectedTEFunctor
{
    virtual bool apply(LLViewerObject* object, S32 te)
    {
        viewer_media_t pMediaImpl;

        const LLTextureEntry &tep = object->getTEref(te);
        const LLMediaEntry* mep = tep.hasMedia() ? tep.getMediaData() : NULL;
        if ( mep )
        {
            pMediaImpl = LLViewerMedia::getInstance()->getMediaImplFromTextureID(mep->getMediaID());
        }

        if ( pMediaImpl.isNull())
        {
            // If we didn't find face media for this face, check whether this face is showing parcel media.
            pMediaImpl = LLViewerMedia::getInstance()->getMediaImplFromTextureID(tep.getID());
        }

        if ( pMediaImpl.notNull())
        {
            LLPluginClassMedia *media = pMediaImpl->getMediaPlugin();
            if(media)
            {
                S32 media_width = media->getWidth();
                S32 media_height = media->getHeight();
                S32 texture_width = media->getTextureWidth();
                S32 texture_height = media->getTextureHeight();
                F32 scale_s = (F32)media_width / (F32)texture_width;
                F32 scale_t = (F32)media_height / (F32)texture_height;

                // set scale and adjust offset
                object->setTEScaleS( te, scale_s );
                object->setTEScaleT( te, scale_t ); // don't need to flip Y anymore since QT does this for us now.
                object->setTEOffsetS( te, -( 1.0f - scale_s ) / 2.0f );
                object->setTEOffsetT( te, -( 1.0f - scale_t ) / 2.0f );
            }
        }
        return true;
    };
};

void LLPanelFace::onClickAutoFix(void* userdata)
{
    LLPanelFaceSetMediaFunctor setfunc;
    LLSelectMgr::getInstance()->getSelection()->applyToTEs(&setfunc);

    LLPanelFaceSendFunctor sendfunc;
    LLSelectMgr::getInstance()->getSelection()->applyToObjects(&sendfunc);
}

void LLPanelFace::onAlignTexture(void* userdata)
{
    LLPanelFace* self = (LLPanelFace*)userdata;
    self->alignTestureLayer();
}

void LLPanelFace::onClickBtnLoadInvPBR(void* userdata)
{
    // Shouldn't this be "save to inventory?"
    LLPanelFace* self = (LLPanelFace*)userdata;
    LLTextureCtrl* pbr_ctrl = self->findChild<LLTextureCtrl>("pbr_control");
    pbr_ctrl->showPicker(true);
}

void LLPanelFace::onClickBtnEditPBR(void* userdata)
{
    LLMaterialEditor::loadLive();
}

void LLPanelFace::onClickBtnSavePBR(void* userdata)
{
    LLMaterialEditor::saveObjectsMaterialAs();
}

enum EPasteMode
{
    PASTE_COLOR,
    PASTE_TEXTURE
};

struct LLPanelFacePasteTexFunctor : public LLSelectedTEFunctor
{
    LLPanelFacePasteTexFunctor(LLPanelFace* panel, EPasteMode mode) :
        mPanelFace(panel), mMode(mode) {}

    virtual bool apply(LLViewerObject* objectp, S32 te)
    {
        switch (mMode)
        {
        case PASTE_COLOR:
            mPanelFace->onPasteColor(objectp, te);
            break;
        case PASTE_TEXTURE:
            mPanelFace->onPasteTexture(objectp, te);
            break;
        }
        return true;
    }
private:
    LLPanelFace *mPanelFace;
    EPasteMode mMode;
};

struct LLPanelFaceUpdateFunctor : public LLSelectedObjectFunctor
{
    LLPanelFaceUpdateFunctor(bool update_media)
        : mUpdateMedia(update_media)
    {}

    virtual bool apply(LLViewerObject* object)
    {
        object->sendTEUpdate();

        if (mUpdateMedia)
        {
            LLVOVolume *vo = dynamic_cast<LLVOVolume*>(object);
            if (vo && vo->hasMedia())
            {
                vo->sendMediaDataUpdate();
            }
        }
        return true;
    }
private:
    bool mUpdateMedia;
};

struct LLPanelFaceNavigateHomeFunctor : public LLSelectedTEFunctor
{
    virtual bool apply(LLViewerObject* objectp, S32 te)
    {
        if (objectp && objectp->getTE(te))
        {
            LLTextureEntry* tep = objectp->getTE(te);
            const LLMediaEntry *media_data = tep->getMediaData();
            if (media_data)
            {
                if (media_data->getCurrentURL().empty() && media_data->getAutoPlay())
                {
                    viewer_media_t media_impl =
                        LLViewerMedia::getInstance()->getMediaImplFromTextureID(tep->getMediaData()->getMediaID());
                    if (media_impl)
                    {
                        media_impl->navigateHome();
                    }
                }
            }
        }
        return true;
    }
};

void LLPanelFace::onCopyColor()
{
    LLViewerObject* objectp = LLSelectMgr::getInstance()->getSelection()->getFirstObject();
    LLSelectNode* node = LLSelectMgr::getInstance()->getSelection()->getFirstNode();
    S32 selected_count = LLSelectMgr::getInstance()->getSelection()->getObjectCount();
    if (!objectp || !node
        || objectp->getPCode() != LL_PCODE_VOLUME
        || !objectp->permModify()
        || objectp->isPermanentEnforced()
        || selected_count > 1)
    {
        return;
    }

    if (mClipboardParams.has("color"))
    {
        mClipboardParams["color"].clear();
    }
    else
    {
        mClipboardParams["color"] = LLSD::emptyArray();
    }

    std::map<LLUUID, LLUUID> asset_item_map;

    // a way to resolve situations where source and target have different amount of faces
    S32 num_tes = llmin((S32)objectp->getNumTEs(), (S32)objectp->getNumFaces());
    mClipboardParams["color_all_tes"] = (num_tes != 1) || (LLToolFace::getInstance() == LLToolMgr::getInstance()->getCurrentTool());
    for (S32 te = 0; te < num_tes; ++te)
    {
        if (node->isTESelected(te))
        {
            LLTextureEntry* tep = objectp->getTE(te);
            if (tep)
            {
                LLSD te_data;

                // asLLSD() includes media
                te_data["te"] = tep->asLLSD(); // Note: includes a lot more than just color/alpha/glow

                mClipboardParams["color"].append(te_data);
            }
        }
    }
}

void LLPanelFace::onPasteColor()
{
    if (!mClipboardParams.has("color"))
    {
        return;
    }

    LLViewerObject* objectp = LLSelectMgr::getInstance()->getSelection()->getFirstObject();
    LLSelectNode* node = LLSelectMgr::getInstance()->getSelection()->getFirstNode();
    S32 selected_count = LLSelectMgr::getInstance()->getSelection()->getObjectCount();
    if (!objectp || !node
        || objectp->getPCode() != LL_PCODE_VOLUME
        || !objectp->permModify()
        || objectp->isPermanentEnforced()
        || selected_count > 1)
    {
        // not supposed to happen
        LL_WARNS() << "Failed to paste color due to missing or wrong selection" << LL_ENDL;
        return;
    }

    bool face_selection_mode = LLToolFace::getInstance() == LLToolMgr::getInstance()->getCurrentTool();
    LLSD &clipboard = mClipboardParams["color"]; // array
    S32 num_tes = llmin((S32)objectp->getNumTEs(), (S32)objectp->getNumFaces());
    S32 compare_tes = num_tes;

    if (face_selection_mode)
    {
        compare_tes = 0;
        for (S32 te = 0; te < num_tes; ++te)
        {
            if (node->isTESelected(te))
            {
                compare_tes++;
            }
        }
    }

    // we can copy if single face was copied in edit face mode or if face count matches
    if (!((clipboard.size() == 1) && mClipboardParams["color_all_tes"].asBoolean())
        && compare_tes != clipboard.size())
    {
        LLSD notif_args;
        if (face_selection_mode)
        {
            static std::string reason = getString("paste_error_face_selection_mismatch");
            notif_args["REASON"] = reason;
        }
        else
        {
            static std::string reason = getString("paste_error_object_face_count_mismatch");
            notif_args["REASON"] = reason;
        }
        LLNotificationsUtil::add("FacePasteFailed", notif_args);
        return;
    }

    LLObjectSelectionHandle selected_objects = LLSelectMgr::getInstance()->getSelection();

    LLPanelFacePasteTexFunctor paste_func(this, PASTE_COLOR);
    selected_objects->applyToTEs(&paste_func);

    LLPanelFaceUpdateFunctor sendfunc(false);
    selected_objects->applyToObjects(&sendfunc);
}

void LLPanelFace::onPasteColor(LLViewerObject* objectp, S32 te)
{
    LLSD te_data;
    LLSD &clipboard = mClipboardParams["color"]; // array
    if ((clipboard.size() == 1) && mClipboardParams["color_all_tes"].asBoolean())
    {
        te_data = *(clipboard.beginArray());
    }
    else if (clipboard[te])
    {
        te_data = clipboard[te];
    }
    else
    {
        return;
    }

    LLTextureEntry* tep = objectp->getTE(te);
    if (tep)
    {
        if (te_data.has("te"))
        {
            // Color / Alpha
            if (te_data["te"].has("colors"))
            {
                LLColor4 color = tep->getColor();

                LLColor4 clip_color;
                clip_color.setValue(te_data["te"]["colors"]);

                // Color
                color.mV[VRED] = clip_color.mV[VRED];
                color.mV[VGREEN] = clip_color.mV[VGREEN];
                color.mV[VBLUE] = clip_color.mV[VBLUE];

                // Alpha
                color.mV[VALPHA] = clip_color.mV[VALPHA];

                objectp->setTEColor(te, color);
            }

            // Color/fullbright
            if (te_data["te"].has("fullbright"))
            {
                objectp->setTEFullbright(te, te_data["te"]["fullbright"].asInteger());
            }

            // Glow
            if (te_data["te"].has("glow"))
            {
                objectp->setTEGlow(te, (F32)te_data["te"]["glow"].asReal());
            }
        }
    }
}

void LLPanelFace::onCopyTexture()
{
    LLViewerObject* objectp = LLSelectMgr::getInstance()->getSelection()->getFirstObject();
    LLSelectNode* node = LLSelectMgr::getInstance()->getSelection()->getFirstNode();
    S32 selected_count = LLSelectMgr::getInstance()->getSelection()->getObjectCount();
    if (!objectp || !node
        || objectp->getPCode() != LL_PCODE_VOLUME
        || !objectp->permModify()
        || objectp->isPermanentEnforced()
        || selected_count > 1
        || !LLMaterialEditor::canClipboardObjectsMaterial())
    {
        return;
    }

    if (mClipboardParams.has("texture"))
    {
        mClipboardParams["texture"].clear();
    }
    else
    {
        mClipboardParams["texture"] = LLSD::emptyArray();
    }

    std::map<LLUUID, LLUUID> asset_item_map;

    // a way to resolve situations where source and target have different amount of faces
    S32 num_tes = llmin((S32)objectp->getNumTEs(), (S32)objectp->getNumFaces());
    mClipboardParams["texture_all_tes"] = (num_tes != 1) || (LLToolFace::getInstance() == LLToolMgr::getInstance()->getCurrentTool());
    for (S32 te = 0; te < num_tes; ++te)
    {
        if (node->isTESelected(te))
        {
            LLTextureEntry* tep = objectp->getTE(te);
            if (tep)
            {
                LLSD te_data;

                // asLLSD() includes media
                te_data["te"] = tep->asLLSD();
                te_data["te"]["shiny"] = tep->getShiny();
                te_data["te"]["bumpmap"] = tep->getBumpmap();
                te_data["te"]["bumpshiny"] = tep->getBumpShiny();
                te_data["te"]["bumpfullbright"] = tep->getBumpShinyFullbright();
                te_data["te"]["texgen"] = tep->getTexGen();
                te_data["te"]["pbr"] = objectp->getRenderMaterialID(te);
                if (tep->getGLTFMaterialOverride() != nullptr)
                {
                    te_data["te"]["pbr_override"] = tep->getGLTFMaterialOverride()->asJSON();
                }

                if (te_data["te"].has("imageid"))
                {
                    LLUUID item_id;
                    LLUUID id = te_data["te"]["imageid"].asUUID();
                    bool from_library = get_is_predefined_texture(id);
                    bool full_perm = from_library;

                    if (!full_perm
                        && objectp->permCopy()
                        && objectp->permTransfer()
                        && objectp->permModify())
                    {
                        // If agent created this object and nothing is limiting permissions, mark as full perm
                        // If agent was granted permission to edit objects owned and created by somebody else, mark full perm
                        // This check is not perfect since we can't figure out whom textures belong to so this ended up restrictive
                        std::string creator_app_link;
                        LLUUID creator_id;
                        LLSelectMgr::getInstance()->selectGetCreator(creator_id, creator_app_link);
                        full_perm = objectp->mOwnerID == creator_id;
                    }

                    if (id.notNull() && !full_perm)
                    {
                        std::map<LLUUID, LLUUID>::iterator iter = asset_item_map.find(id);
                        if (iter != asset_item_map.end())
                        {
                            item_id = iter->second;
                        }
                        else
                        {
                            // What this does is simply searches inventory for item with same asset id,
                            // as result it is Hightly unreliable, leaves little control to user, borderline hack
                            // but there are little options to preserve permissions - multiple inventory
                            // items might reference same asset and inventory search is expensive.
                            bool no_transfer = false;
                            if (objectp->getInventoryItemByAsset(id))
                            {
                                no_transfer = !objectp->getInventoryItemByAsset(id)->getIsFullPerm();
                            }
                            item_id = get_copy_free_item_by_asset_id(id, no_transfer);
                            // record value to avoid repeating inventory search when possible
                            asset_item_map[id] = item_id;
                        }
                    }

                    if (item_id.notNull() && gInventory.isObjectDescendentOf(item_id, gInventory.getLibraryRootFolderID()))
                    {
                        full_perm = true;
                        from_library = true;
                    }

                    {
                        te_data["te"]["itemfullperm"] = full_perm;
                        te_data["te"]["fromlibrary"] = from_library;

                        // If full permission object, texture is free to copy,
                        // but otherwise we need to check inventory and extract permissions
                        //
                        // Normally we care only about restrictions for current user and objects
                        // don't inherit any 'next owner' permissions from texture, so there is
                        // no need to record item id if full_perm==true
                        if (!full_perm && !from_library && item_id.notNull())
                        {
                            LLViewerInventoryItem* itemp = gInventory.getItem(item_id);
                            if (itemp)
                            {
                                LLPermissions item_permissions = itemp->getPermissions();
                                if (item_permissions.allowOperationBy(PERM_COPY,
                                    gAgent.getID(),
                                    gAgent.getGroupID()))
                                {
                                    te_data["te"]["imageitemid"] = item_id;
                                    te_data["te"]["itemfullperm"] = itemp->getIsFullPerm();
                                    if (!itemp->isFinished())
                                    {
                                        // needed for dropTextureAllFaces
                                        LLInventoryModelBackgroundFetch::instance().start(item_id, false);
                                    }
                                }
                            }
                        }
                    }
                }

                LLMaterialPtr material_ptr = tep->getMaterialParams();
                if (!material_ptr.isNull())
                {
                    LLSD mat_data;

                    mat_data["NormMap"] = material_ptr->getNormalID();
                    mat_data["SpecMap"] = material_ptr->getSpecularID();

                    mat_data["NormRepX"] = material_ptr->getNormalRepeatX();
                    mat_data["NormRepY"] = material_ptr->getNormalRepeatY();
                    mat_data["NormOffX"] = material_ptr->getNormalOffsetX();
                    mat_data["NormOffY"] = material_ptr->getNormalOffsetY();
                    mat_data["NormRot"] = material_ptr->getNormalRotation();

                    mat_data["SpecRepX"] = material_ptr->getSpecularRepeatX();
                    mat_data["SpecRepY"] = material_ptr->getSpecularRepeatY();
                    mat_data["SpecOffX"] = material_ptr->getSpecularOffsetX();
                    mat_data["SpecOffY"] = material_ptr->getSpecularOffsetY();
                    mat_data["SpecRot"] = material_ptr->getSpecularRotation();

                    mat_data["SpecColor"] = material_ptr->getSpecularLightColor().getValue();
                    mat_data["SpecExp"] = material_ptr->getSpecularLightExponent();
                    mat_data["EnvIntensity"] = material_ptr->getEnvironmentIntensity();
                    mat_data["AlphaMaskCutoff"] = material_ptr->getAlphaMaskCutoff();
                    mat_data["DiffuseAlphaMode"] = material_ptr->getDiffuseAlphaMode();

                    // Replace no-copy textures, destination texture will get used instead if available
                    if (mat_data.has("NormMap"))
                    {
                        LLUUID id = mat_data["NormMap"].asUUID();
                        if (id.notNull() && !get_can_copy_texture(id))
                        {
                            mat_data["NormMap"] = DEFAULT_OBJECT_TEXTURE;
                            mat_data["NormMapNoCopy"] = true;
                        }

                    }
                    if (mat_data.has("SpecMap"))
                    {
                        LLUUID id = mat_data["SpecMap"].asUUID();
                        if (id.notNull() && !get_can_copy_texture(id))
                        {
                            mat_data["SpecMap"] = DEFAULT_OBJECT_TEXTURE;
                            mat_data["SpecMapNoCopy"] = true;
                        }

                    }

                    te_data["material"] = mat_data;
                }

                mClipboardParams["texture"].append(te_data);
            }
        }
    }
}

void LLPanelFace::onPasteTexture()
{
    if (!mClipboardParams.has("texture"))
    {
        return;
    }

    LLViewerObject* objectp = LLSelectMgr::getInstance()->getSelection()->getFirstObject();
    LLSelectNode* node = LLSelectMgr::getInstance()->getSelection()->getFirstNode();
    S32 selected_count = LLSelectMgr::getInstance()->getSelection()->getObjectCount();
    if (!objectp || !node
        || objectp->getPCode() != LL_PCODE_VOLUME
        || !objectp->permModify()
        || objectp->isPermanentEnforced()
        || selected_count > 1
        || !LLMaterialEditor::canClipboardObjectsMaterial())
    {
        // not supposed to happen
        LL_WARNS() << "Failed to paste texture due to missing or wrong selection" << LL_ENDL;
        return;
    }

    bool face_selection_mode = LLToolFace::getInstance() == LLToolMgr::getInstance()->getCurrentTool();
    LLSD &clipboard = mClipboardParams["texture"]; // array
    S32 num_tes = llmin((S32)objectp->getNumTEs(), (S32)objectp->getNumFaces());
    S32 compare_tes = num_tes;

    if (face_selection_mode)
    {
        compare_tes = 0;
        for (S32 te = 0; te < num_tes; ++te)
        {
            if (node->isTESelected(te))
            {
                compare_tes++;
            }
        }
    }

    // we can copy if single face was copied in edit face mode or if face count matches
    if (!((clipboard.size() == 1) && mClipboardParams["texture_all_tes"].asBoolean())
        && compare_tes != clipboard.size())
    {
        LLSD notif_args;
        if (face_selection_mode)
        {
            static std::string reason = getString("paste_error_face_selection_mismatch");
            notif_args["REASON"] = reason;
        }
        else
        {
            static std::string reason = getString("paste_error_object_face_count_mismatch");
            notif_args["REASON"] = reason;
        }
        LLNotificationsUtil::add("FacePasteFailed", notif_args);
        return;
    }

    bool full_perm_object = true;
    LLSD::array_const_iterator iter = clipboard.beginArray();
    LLSD::array_const_iterator end = clipboard.endArray();
    for (; iter != end; ++iter)
    {
        const LLSD& te_data = *iter;
        if (te_data.has("te") && te_data["te"].has("imageid"))
        {
            bool full_perm = te_data["te"].has("itemfullperm") && te_data["te"]["itemfullperm"].asBoolean();
            full_perm_object &= full_perm;
            if (!full_perm)
            {
                if (te_data["te"].has("imageitemid"))
                {
                    LLUUID item_id = te_data["te"]["imageitemid"].asUUID();
                    if (item_id.notNull())
                    {
                        LLViewerInventoryItem* itemp = gInventory.getItem(item_id);
                        if (!itemp)
                        {
                            // image might be in object's inventory, but it can be not up to date
                            LLSD notif_args;
                            static std::string reason = getString("paste_error_inventory_not_found");
                            notif_args["REASON"] = reason;
                            LLNotificationsUtil::add("FacePasteFailed", notif_args);
                            return;
                        }
                    }
                }
                else
                {
                    // Item was not found on 'copy' stage
                    // Since this happened at copy, might be better to either show this
                    // at copy stage or to drop clipboard here
                    LLSD notif_args;
                    static std::string reason = getString("paste_error_inventory_not_found");
                    notif_args["REASON"] = reason;
                    LLNotificationsUtil::add("FacePasteFailed", notif_args);
                    return;
                }
            }
        }
    }

    if (!full_perm_object)
    {
        LLNotificationsUtil::add("FacePasteTexturePermissions");
    }

    LLObjectSelectionHandle selected_objects = LLSelectMgr::getInstance()->getSelection();

    LLPanelFacePasteTexFunctor paste_func(this, PASTE_TEXTURE);
    selected_objects->applyToTEs(&paste_func);

    LLPanelFaceUpdateFunctor sendfunc(true);
    selected_objects->applyToObjects(&sendfunc);

    LLGLTFMaterialList::flushUpdates();

    LLPanelFaceNavigateHomeFunctor navigate_home_func;
    selected_objects->applyToTEs(&navigate_home_func);
}

void LLPanelFace::onPasteTexture(LLViewerObject* objectp, S32 te)
{
    LLSD te_data;
    LLSD &clipboard = mClipboardParams["texture"]; // array
    if ((clipboard.size() == 1) && mClipboardParams["texture_all_tes"].asBoolean())
    {
        te_data = *(clipboard.beginArray());
    }
    else if (clipboard[te])
    {
        te_data = clipboard[te];
    }
    else
    {
        return;
    }

    LLTextureEntry* tep = objectp->getTE(te);
    if (tep)
    {
        if (te_data.has("te"))
        {
            // Texture
            bool full_perm = te_data["te"].has("itemfullperm") && te_data["te"]["itemfullperm"].asBoolean();
            bool from_library = te_data["te"].has("fromlibrary") && te_data["te"]["fromlibrary"].asBoolean();
            if (te_data["te"].has("imageid"))
            {
                const LLUUID& imageid = te_data["te"]["imageid"].asUUID(); //texture or asset id
                LLViewerInventoryItem* itemp_res = NULL;

                if (te_data["te"].has("imageitemid"))
                {
                    LLUUID item_id = te_data["te"]["imageitemid"].asUUID();
                    if (item_id.notNull())
                    {
                        LLViewerInventoryItem* itemp = gInventory.getItem(item_id);
                        if (itemp && itemp->isFinished())
                        {
                            // dropTextureAllFaces will fail if incomplete
                            itemp_res = itemp;
                        }
                        else
                        {
                            // Theoretically shouldn't happend, but if it does happen, we
                            // might need to add a notification to user that paste will fail
                            // since inventory isn't fully loaded
                            LL_WARNS() << "Item " << item_id << " is incomplete, paste might fail silently." << LL_ENDL;
                        }
                    }
                }
                // for case when item got removed from inventory after we pressed 'copy'
                // or texture got pasted into previous object
                if (!itemp_res && !full_perm)
                {
                    // Due to checks for imageitemid in LLPanelFace::onPasteTexture() this should no longer be reachable.
                    LL_INFOS() << "Item " << te_data["te"]["imageitemid"].asUUID() << " no longer in inventory." << LL_ENDL;
                    // Todo: fix this, we are often searching same texture multiple times (equal to number of faces)
                    // Perhaps just mPanelFace->onPasteTexture(objectp, te, &asset_to_item_id_map); ? Not pretty, but will work
                    LLViewerInventoryCategory::cat_array_t cats;
                    LLViewerInventoryItem::item_array_t items;
                    LLAssetIDMatches asset_id_matches(imageid);
                    gInventory.collectDescendentsIf(LLUUID::null,
                        cats,
                        items,
                        LLInventoryModel::INCLUDE_TRASH,
                        asset_id_matches);

                    // Extremely unreliable and perfomance unfriendly.
                    // But we need this to check permissions and it is how texture control finds items
                    for (S32 i = 0; i < items.size(); i++)
                    {
                        LLViewerInventoryItem* itemp = items[i];
                        if (itemp && itemp->isFinished())
                        {
                            // dropTextureAllFaces will fail if incomplete
                            LLPermissions item_permissions = itemp->getPermissions();
                            if (item_permissions.allowOperationBy(PERM_COPY,
                                gAgent.getID(),
                                gAgent.getGroupID()))
                            {
                                itemp_res = itemp;
                                break; // first match
                            }
                        }
                    }
                }

                if (itemp_res)
                {
                    if (te == -1) // all faces
                    {
                        LLToolDragAndDrop::dropTextureAllFaces(objectp,
                            itemp_res,
                            from_library ? LLToolDragAndDrop::SOURCE_LIBRARY : LLToolDragAndDrop::SOURCE_AGENT,
                            LLUUID::null,
                            false);
                    }
                    else // one face
                    {
                        LLToolDragAndDrop::dropTextureOneFace(objectp,
                            te,
                            itemp_res,
                            from_library ? LLToolDragAndDrop::SOURCE_LIBRARY : LLToolDragAndDrop::SOURCE_AGENT,
                            LLUUID::null,
                            false,
                            0);
                    }
                }
                // not an inventory item or no complete items
                else if (full_perm)
                {
                    // Either library, local or existed as fullperm when user made a copy
                    LLViewerTexture* image = LLViewerTextureManager::getFetchedTexture(imageid, FTT_DEFAULT, true, LLGLTexture::BOOST_NONE, LLViewerTexture::LOD_TEXTURE);
                    objectp->setTEImage(U8(te), image);
                }
            }

            if (te_data["te"].has("bumpmap"))
            {
                objectp->setTEBumpmap(te, (U8)te_data["te"]["bumpmap"].asInteger());
            }
            if (te_data["te"].has("bumpshiny"))
            {
                objectp->setTEBumpShiny(te, (U8)te_data["te"]["bumpshiny"].asInteger());
            }
            if (te_data["te"].has("bumpfullbright"))
            {
                objectp->setTEBumpShinyFullbright(te, (U8)te_data["te"]["bumpfullbright"].asInteger());
            }
            if (te_data["te"].has("texgen"))
            {
                objectp->setTETexGen(te, (U8)te_data["te"]["texgen"].asInteger());
            }

            // PBR/GLTF
            if (te_data["te"].has("pbr"))
            {
                objectp->setRenderMaterialID(te, te_data["te"]["pbr"].asUUID(), false /*managing our own update*/);
                tep->setGLTFRenderMaterial(nullptr);
                tep->setGLTFMaterialOverride(nullptr);

                LLSD override_data;
                override_data["object_id"] = objectp->getID();
                override_data["side"] = te;
                if (te_data["te"].has("pbr_override"))
                {
                    override_data["gltf_json"] = te_data["te"]["pbr_override"];
                }
                else
                {
                    override_data["gltf_json"] = "";
                }

                override_data["asset_id"] = te_data["te"]["pbr"].asUUID();

                LLGLTFMaterialList::queueUpdate(override_data);
            }
            else
            {
                objectp->setRenderMaterialID(te, LLUUID::null, false /*send in bulk later*/ );
                tep->setGLTFRenderMaterial(nullptr);
                tep->setGLTFMaterialOverride(nullptr);

                // blank out most override data on the server
                LLGLTFMaterialList::queueApply(objectp, te, LLUUID::null);
            }

            // Texture map
            if (te_data["te"].has("scales") && te_data["te"].has("scalet"))
            {
                objectp->setTEScale(te, (F32)te_data["te"]["scales"].asReal(), (F32)te_data["te"]["scalet"].asReal());
            }
            if (te_data["te"].has("offsets") && te_data["te"].has("offsett"))
            {
                objectp->setTEOffset(te, (F32)te_data["te"]["offsets"].asReal(), (F32)te_data["te"]["offsett"].asReal());
            }
            if (te_data["te"].has("imagerot"))
            {
                objectp->setTERotation(te, (F32)te_data["te"]["imagerot"].asReal());
            }

            // Media
            if (te_data["te"].has("media_flags"))
            {
                U8 media_flags = te_data["te"]["media_flags"].asInteger();
                objectp->setTEMediaFlags(te, media_flags);
                LLVOVolume *vo = dynamic_cast<LLVOVolume*>(objectp);
                if (vo && te_data["te"].has(LLTextureEntry::TEXTURE_MEDIA_DATA_KEY))
                {
                    vo->syncMediaData(te, te_data["te"][LLTextureEntry::TEXTURE_MEDIA_DATA_KEY], true/*merge*/, true/*ignore_agent*/);
                }
            }
            else
            {
                // Keep media flags on destination unchanged
            }
        }

        if (te_data.has("material"))
        {
            LLUUID object_id = objectp->getID();

            // Normal
            // Replace placeholders with target's
            if (te_data["material"].has("NormMapNoCopy"))
            {
                LLMaterialPtr material = tep->getMaterialParams();
                if (material.notNull())
                {
                    LLUUID id = material->getNormalID();
                    if (id.notNull())
                    {
                        te_data["material"]["NormMap"] = id;
                    }
                }
            }
            LLSelectedTEMaterial::setNormalID(this, te_data["material"]["NormMap"].asUUID(), te, object_id);
            LLSelectedTEMaterial::setNormalRepeatX(this, (F32)te_data["material"]["NormRepX"].asReal(), te, object_id);
            LLSelectedTEMaterial::setNormalRepeatY(this, (F32)te_data["material"]["NormRepY"].asReal(), te, object_id);
            LLSelectedTEMaterial::setNormalOffsetX(this, (F32)te_data["material"]["NormOffX"].asReal(), te, object_id);
            LLSelectedTEMaterial::setNormalOffsetY(this, (F32)te_data["material"]["NormOffY"].asReal(), te, object_id);
            LLSelectedTEMaterial::setNormalRotation(this, (F32)te_data["material"]["NormRot"].asReal(), te, object_id);

            // Specular
                // Replace placeholders with target's
            if (te_data["material"].has("SpecMapNoCopy"))
            {
                LLMaterialPtr material = tep->getMaterialParams();
                if (material.notNull())
                {
                    LLUUID id = material->getSpecularID();
                    if (id.notNull())
                    {
                        te_data["material"]["SpecMap"] = id;
                    }
                }
            }
            LLSelectedTEMaterial::setSpecularID(this, te_data["material"]["SpecMap"].asUUID(), te, object_id);
            LLSelectedTEMaterial::setSpecularRepeatX(this, (F32)te_data["material"]["SpecRepX"].asReal(), te, object_id);
            LLSelectedTEMaterial::setSpecularRepeatY(this, (F32)te_data["material"]["SpecRepY"].asReal(), te, object_id);
            LLSelectedTEMaterial::setSpecularOffsetX(this, (F32)te_data["material"]["SpecOffX"].asReal(), te, object_id);
            LLSelectedTEMaterial::setSpecularOffsetY(this, (F32)te_data["material"]["SpecOffY"].asReal(), te, object_id);
            LLSelectedTEMaterial::setSpecularRotation(this, (F32)te_data["material"]["SpecRot"].asReal(), te, object_id);
            LLColor4U spec_color(te_data["material"]["SpecColor"]);
            LLSelectedTEMaterial::setSpecularLightColor(this, spec_color, te);
            LLSelectedTEMaterial::setSpecularLightExponent(this, (U8)te_data["material"]["SpecExp"].asInteger(), te, object_id);
            LLSelectedTEMaterial::setEnvironmentIntensity(this, (U8)te_data["material"]["EnvIntensity"].asInteger(), te, object_id);
            LLSelectedTEMaterial::setDiffuseAlphaMode(this, (U8)te_data["material"]["DiffuseAlphaMode"].asInteger(), te, object_id);
            LLSelectedTEMaterial::setAlphaMaskCutoff(this, (U8)te_data["material"]["AlphaMaskCutoff"].asInteger(), te, object_id);
            if (te_data.has("te") && te_data["te"].has("shiny"))
            {
                objectp->setTEShiny(te, (U8)te_data["te"]["shiny"].asInteger());
            }
        }
    }
}

// <FS> Extended copy & paste buttons
//void LLPanelFace::menuDoToSelected(const LLSD& userdata)
//{
//    std::string command = userdata.asString();
//
//    // paste
//    if (command == "color_paste")
//    {
//        onPasteColor();
//    }
//    else if (command == "texture_paste")
//    {
//        onPasteTexture();
//    }
//    // copy
//    else if (command == "color_copy")
//    {
//        onCopyColor();
//    }
//    else if (command == "texture_copy")
//    {
//        onCopyTexture();
//    }
//}
//
//bool LLPanelFace::menuEnableItem(const LLSD& userdata)
//{
//    std::string command = userdata.asString();
//
//    // paste options
//    if (command == "color_paste")
//    {
//        return mClipboardParams.has("color");
//    }
//    else if (command == "texture_paste")
//    {
//        return mClipboardParams.has("texture");
//    }
//    return false;
//}
void LLPanelFace::onCopyFaces()
{
    onCopyTexture();
    onCopyColor();
    mBtnPasteFaces->setEnabled(!mClipboardParams.emptyMap() && (mClipboardParams.has("color") || mClipboardParams.has("texture")));
}

void LLPanelFace::onPasteFaces()
{
    LLObjectSelectionHandle selected_objects = LLSelectMgr::getInstance()->getSelection();

    LLPanelFacePasteTexFunctor paste_texture_func(this, PASTE_TEXTURE);
    selected_objects->applyToTEs(&paste_texture_func);

    LLPanelFacePasteTexFunctor paste_color_func(this, PASTE_COLOR);
    selected_objects->applyToTEs(&paste_color_func);

    LLPanelFaceUpdateFunctor sendfunc(true);
    selected_objects->applyToObjects(&sendfunc);

    LLPanelFaceNavigateHomeFunctor navigate_home_func;
    selected_objects->applyToTEs(&navigate_home_func);
}
// </FS>

// static
void LLPanelFace::onCommitPlanarAlign(LLUICtrl* ctrl, void* userdata)
{
    LLPanelFace* self = (LLPanelFace*) userdata;
    self->getState();
    self->sendTextureInfo();
}

void LLPanelFace::updateGLTFTextureTransform(float value, U32 pbr_type, std::function<void(LLGLTFMaterial::TextureTransform*)> edit)
{
    U32 texture_info_start;
    U32 texture_info_end;
    const LLGLTFMaterial::TextureInfo texture_info = texture_info_from_pbrtype(pbr_type);
    if (texture_info == LLGLTFMaterial::GLTF_TEXTURE_INFO_COUNT)
    {
        texture_info_start = 0;
        texture_info_end = LLGLTFMaterial::GLTF_TEXTURE_INFO_COUNT;
    }
    else
    {
        texture_info_start = texture_info_from_pbrtype(pbr_type);
        texture_info_end = texture_info_start + 1;
    }
    updateSelectedGLTFMaterials([&](LLGLTFMaterial* new_override)
    {
        for (U32 ti = texture_info_start; ti < texture_info_end; ++ti)
        {
            LLGLTFMaterial::TextureTransform& new_transform = new_override->mTextureTransform[(LLGLTFMaterial::TextureInfo)ti];
            edit(&new_transform);
        }
    });
}

void LLPanelFace::setMaterialOverridesFromSelection()
{
    const U32 pbr_type = findChild<LLRadioGroup>("radio_pbr_type")->getSelectedIndex();
    const LLGLTFMaterial::TextureInfo texture_info = texture_info_from_pbrtype(pbr_type);
    U32 texture_info_start;
    U32 texture_info_end;
    if (texture_info == LLGLTFMaterial::TextureInfo::GLTF_TEXTURE_INFO_COUNT)
    {
        texture_info_start = 0;
        texture_info_end = LLGLTFMaterial::TextureInfo::GLTF_TEXTURE_INFO_COUNT;
    }
    else
    {
        texture_info_start = texture_info;
        texture_info_end = texture_info + 1;
    }

    bool read_transform = true;
    LLGLTFMaterial::TextureTransform transform;
    bool scale_u_same = true;
    bool scale_v_same = true;
    bool rotation_same = true;
    bool offset_u_same = true;
    bool offset_v_same = true;

    for (U32 i = texture_info_start; i < texture_info_end; ++i)
    {
        LLGLTFMaterial::TextureTransform this_transform;
        bool this_scale_u_same = true;
        bool this_scale_v_same = true;
        bool this_rotation_same = true;
        bool this_offset_u_same = true;
        bool this_offset_v_same = true;

        readSelectedGLTFMaterial<float>([&](const LLGLTFMaterial* mat)
        {
            return mat ? mat->mTextureTransform[i].mScale[VX] : 0.f;
        }, this_transform.mScale[VX], this_scale_u_same, true, 1e-3f);
        readSelectedGLTFMaterial<float>([&](const LLGLTFMaterial* mat)
        {
            return mat ? mat->mTextureTransform[i].mScale[VY] : 0.f;
        }, this_transform.mScale[VY], this_scale_v_same, true, 1e-3f);
        readSelectedGLTFMaterial<float>([&](const LLGLTFMaterial* mat)
        {
            return mat ? mat->mTextureTransform[i].mRotation : 0.f;
        }, this_transform.mRotation, this_rotation_same, true, 1e-3f);
        readSelectedGLTFMaterial<float>([&](const LLGLTFMaterial* mat)
        {
            return mat ? mat->mTextureTransform[i].mOffset[VX] : 0.f;
        }, this_transform.mOffset[VX], this_offset_u_same, true, 1e-3f);
        readSelectedGLTFMaterial<float>([&](const LLGLTFMaterial* mat)
        {
            return mat ? mat->mTextureTransform[i].mOffset[VY] : 0.f;
        }, this_transform.mOffset[VY], this_offset_v_same, true, 1e-3f);

        scale_u_same = scale_u_same && this_scale_u_same;
        scale_v_same = scale_v_same && this_scale_v_same;
        rotation_same = rotation_same && this_rotation_same;
        offset_u_same = offset_u_same && this_offset_u_same;
        offset_v_same = offset_v_same && this_offset_v_same;

        if (read_transform)
        {
            read_transform = false;
            transform = this_transform;
        }
        else
        {
            scale_u_same = scale_u_same && (this_transform.mScale[VX] == transform.mScale[VX]);
            scale_v_same = scale_v_same && (this_transform.mScale[VY] == transform.mScale[VY]);
            rotation_same = rotation_same && (this_transform.mRotation == transform.mRotation);
            offset_u_same = offset_u_same && (this_transform.mOffset[VX] == transform.mOffset[VX]);
            offset_v_same = offset_v_same && (this_transform.mOffset[VY] == transform.mOffset[VY]);
        }
    }

    LLUICtrl* gltfCtrlTextureScaleU = getChild<LLUICtrl>("gltfTextureScaleU");
    LLUICtrl* gltfCtrlTextureScaleV = getChild<LLUICtrl>("gltfTextureScaleV");
    LLUICtrl* gltfCtrlTextureRotation = getChild<LLUICtrl>("gltfTextureRotation");
    LLUICtrl* gltfCtrlTextureOffsetU = getChild<LLUICtrl>("gltfTextureOffsetU");
    LLUICtrl* gltfCtrlTextureOffsetV = getChild<LLUICtrl>("gltfTextureOffsetV");

    gltfCtrlTextureScaleU->setValue(transform.mScale[VX]);
    gltfCtrlTextureScaleV->setValue(transform.mScale[VY]);
    gltfCtrlTextureRotation->setValue(transform.mRotation * RAD_TO_DEG);
    gltfCtrlTextureOffsetU->setValue(transform.mOffset[VX]);
    gltfCtrlTextureOffsetV->setValue(transform.mOffset[VY]);

    gltfCtrlTextureScaleU->setTentative(!scale_u_same);
    gltfCtrlTextureScaleV->setTentative(!scale_v_same);
    gltfCtrlTextureRotation->setTentative(!rotation_same);
    gltfCtrlTextureOffsetU->setTentative(!offset_u_same);
    gltfCtrlTextureOffsetV->setTentative(!offset_v_same);
}

void LLPanelFace::Selection::connect()
{
    if (!mSelectConnection.connected())
    {
        mSelectConnection = LLSelectMgr::instance().mUpdateSignal.connect(boost::bind(&LLPanelFace::Selection::onSelectionChanged, this));
    }
}

bool LLPanelFace::Selection::update()
{
    const bool changed = mChanged || compareSelection();
    mChanged = false;
    return changed;
}

void LLPanelFace::Selection::onSelectedObjectUpdated(const LLUUID& object_id, S32 side)
{
    if (object_id == mSelectedObjectID)
    {
        if (side == mLastSelectedSide)
        {
            mChanged = true;
        }
        else if (mLastSelectedSide == -1) // if last selected face was deselected
        {
            LLSelectNode* node = LLSelectMgr::getInstance()->getSelection()->getFirstNode();
            if (node && node->isTESelected(side))
            {
                mChanged = true;
            }
        }
    }
}

bool LLPanelFace::Selection::compareSelection()
{
    if (!mNeedsSelectionCheck)
    {
        return false;
    }
    mNeedsSelectionCheck = false;

    const S32 old_object_count = mSelectedObjectCount;
    const S32 old_te_count = mSelectedTECount;
    const LLUUID old_object_id = mSelectedObjectID;
    const S32 old_side = mLastSelectedSide;

    LLObjectSelectionHandle selection = LLSelectMgr::getInstance()->getSelection();
    LLSelectNode* node = selection->getFirstNode();
    if (node)
    {
        LLViewerObject* object = node->getObject();
        mSelectedObjectCount = selection->getObjectCount();
        mSelectedTECount = selection->getTECount();
        mSelectedObjectID = object->getID();
        mLastSelectedSide = node->getLastSelectedTE();
    }
    else
    {
        mSelectedObjectCount = 0;
        mSelectedTECount = 0;
        mSelectedObjectID = LLUUID::null;
        mLastSelectedSide = -1;
    }

    const bool selection_changed =
        old_object_count != mSelectedObjectCount
        || old_te_count != mSelectedTECount
        || old_object_id != mSelectedObjectID
        || old_side != mLastSelectedSide;
    mChanged = mChanged || selection_changed;
    return selection_changed;
}

void LLPanelFace::onCommitGLTFTextureScaleU(LLUICtrl* ctrl)
{
    const float value = ctrl->getValue().asReal();
    const U32 pbr_type = findChild<LLRadioGroup>("radio_pbr_type")->getSelectedIndex();
    updateGLTFTextureTransform(value, pbr_type, [&](LLGLTFMaterial::TextureTransform* new_transform)
    {
        new_transform->mScale.mV[VX] = value;
    });
}

void LLPanelFace::onCommitGLTFTextureScaleV(LLUICtrl* ctrl)
{
    const float value = ctrl->getValue().asReal();
    const U32 pbr_type = findChild<LLRadioGroup>("radio_pbr_type")->getSelectedIndex();
    updateGLTFTextureTransform(value, pbr_type, [&](LLGLTFMaterial::TextureTransform* new_transform)
    {
        new_transform->mScale.mV[VY] = value;
    });
}

void LLPanelFace::onCommitGLTFRotation(LLUICtrl* ctrl)
{
    const float value = ctrl->getValue().asReal() * DEG_TO_RAD;
    const U32 pbr_type = findChild<LLRadioGroup>("radio_pbr_type")->getSelectedIndex();
    updateGLTFTextureTransform(value, pbr_type, [&](LLGLTFMaterial::TextureTransform* new_transform)
    {
        new_transform->mRotation = value;
    });
}

void LLPanelFace::onCommitGLTFTextureOffsetU(LLUICtrl* ctrl)
{
    const float value = ctrl->getValue().asReal();
    const U32 pbr_type = findChild<LLRadioGroup>("radio_pbr_type")->getSelectedIndex();
    updateGLTFTextureTransform(value, pbr_type, [&](LLGLTFMaterial::TextureTransform* new_transform)
    {
        new_transform->mOffset.mV[VX] = value;
    });
}

void LLPanelFace::onCommitGLTFTextureOffsetV(LLUICtrl* ctrl)
{
    const float value = ctrl->getValue().asReal();
    const U32 pbr_type = findChild<LLRadioGroup>("radio_pbr_type")->getSelectedIndex();
    updateGLTFTextureTransform(value, pbr_type, [&](LLGLTFMaterial::TextureTransform* new_transform)
    {
        new_transform->mOffset.mV[VY] = value;
    });
}

void LLPanelFace::onTextureSelectionChanged(LLInventoryItem* itemp)
{
    LL_DEBUGS("Materials") << "item asset " << itemp->getAssetUUID() << LL_ENDL;
    //LLRadioGroup* radio_mat_type = findChild<LLRadioGroup>("radio_material_type");
    //if(!radio_mat_type)
    if (!mRadioMatType)
    {
        return;
    }
    U32 mattype = mRadioMatType->getSelectedIndex();
    std::string which_control="texture control";
    switch (mattype)
    {
        case MATTYPE_SPECULAR:
            which_control = "shinytexture control";
            break;
        case MATTYPE_NORMAL:
            which_control = "bumpytexture control";
            break;
        // no default needed
    }
    LL_DEBUGS("Materials") << "control " << which_control << LL_ENDL;
    LLTextureCtrl* texture_ctrl = getChild<LLTextureCtrl>(which_control);
    if (texture_ctrl)
    {
        LLUUID obj_owner_id;
        std::string obj_owner_name;
        LLSelectMgr::instance().selectGetOwner(obj_owner_id, obj_owner_name);

        LLSaleInfo sale_info;
        LLSelectMgr::instance().selectGetSaleInfo(sale_info);

        bool can_copy = itemp->getPermissions().allowCopyBy(gAgentID); // do we have perm to copy this texture?
        bool can_transfer = itemp->getPermissions().allowOperationBy(PERM_TRANSFER, gAgentID); // do we have perm to transfer this texture?
        bool is_object_owner = gAgentID == obj_owner_id; // does object for which we are going to apply texture belong to the agent?
        bool not_for_sale = !sale_info.isForSale(); // is object for which we are going to apply texture not for sale?

        if (can_copy && can_transfer)
        {
            texture_ctrl->setCanApply(true, true);
            return;
        }

        // if texture has (no-transfer) attribute it can be applied only for object which we own and is not for sale
        texture_ctrl->setCanApply(false, can_transfer ? true : is_object_owner && not_for_sale);

        if (gSavedSettings.getBOOL("TextureLivePreview"))
        {
            LLNotificationsUtil::add("LivePreviewUnavailable");
        }
    }
}

void LLPanelFace::onPbrSelectionChanged(LLInventoryItem* itemp)
{
    LLTextureCtrl* pbr_ctrl = findChild<LLTextureCtrl>("pbr_control");
    if (pbr_ctrl)
    {
        LLUUID obj_owner_id;
        std::string obj_owner_name;
        LLSelectMgr::instance().selectGetOwner(obj_owner_id, obj_owner_name);

        LLSaleInfo sale_info;
        LLSelectMgr::instance().selectGetSaleInfo(sale_info);

        bool can_copy = itemp->getPermissions().allowCopyBy(gAgentID); // do we have perm to copy this material?
        bool can_transfer = itemp->getPermissions().allowOperationBy(PERM_TRANSFER, gAgentID); // do we have perm to transfer this material?
        bool can_modify = itemp->getPermissions().allowOperationBy(PERM_MODIFY, gAgentID); // do we have perm to transfer this material?
        bool is_object_owner = gAgentID == obj_owner_id; // does object for which we are going to apply material belong to the agent?
        bool not_for_sale = !sale_info.isForSale(); // is object for which we are going to apply material not for sale?
        bool from_library = ALEXANDRIA_LINDEN_ID == itemp->getPermissions().getOwner();

        if ((can_copy && can_transfer && can_modify) || from_library)
        {
            pbr_ctrl->setCanApply(true, true);
            return;
        }

        // if material has (no-transfer) attribute it can be applied only for object which we own and is not for sale
        pbr_ctrl->setCanApply(false, can_transfer ? true : is_object_owner && not_for_sale);

        if (gSavedSettings.getBOOL("TextureLivePreview"))
        {
            LLNotificationsUtil::add("LivePreviewUnavailablePBR");
        }
    }
}

bool LLPanelFace::isIdenticalPlanarTexgen()
{
    LLTextureEntry::e_texgen selected_texgen = LLTextureEntry::TEX_GEN_DEFAULT;
    bool identical_texgen = false;
    LLSelectedTE::getTexGen(selected_texgen, identical_texgen);
    return (identical_texgen && (selected_texgen == LLTextureEntry::TEX_GEN_PLANAR));
}

void LLPanelFace::LLSelectedTE::getFace(LLFace*& face_to_return, bool& identical_face)
{
    struct LLSelectedTEGetFace : public LLSelectedTEGetFunctor<LLFace *>
    {
        LLFace* get(LLViewerObject* object, S32 te)
        {
            return (object->mDrawable) ? object->mDrawable->getFace(te): NULL;
        }
    } get_te_face_func;
    identical_face = LLSelectMgr::getInstance()->getSelection()->getSelectedTEValue(&get_te_face_func, face_to_return, false, (LLFace*)nullptr);
}

void LLPanelFace::LLSelectedTE::getImageFormat(LLGLenum& image_format_to_return, bool& identical_face)
{
    LLGLenum image_format{ GL_RGB };
    struct LLSelectedTEGetImageFormat : public LLSelectedTEGetFunctor<LLGLenum>
    {
        LLGLenum get(LLViewerObject* object, S32 te_index)
        {
            LLViewerTexture* image = object->getTEImage(te_index);
            return image ? image->getPrimaryFormat() : GL_RGB;
        }
    } get_glenum;
    identical_face = LLSelectMgr::getInstance()->getSelection()->getSelectedTEValue(&get_glenum, image_format);
    image_format_to_return = image_format;
}

void LLPanelFace::LLSelectedTE::getTexId(LLUUID& id, bool& identical)
{
    struct LLSelectedTEGetTexId : public LLSelectedTEGetFunctor<LLUUID>
    {
        LLUUID get(LLViewerObject* object, S32 te_index)
        {
            LLTextureEntry *te = object->getTE(te_index);
            if (te)
            {
                if ((te->getID() == IMG_USE_BAKED_EYES) || (te->getID() == IMG_USE_BAKED_HAIR) || (te->getID() == IMG_USE_BAKED_HEAD) || (te->getID() == IMG_USE_BAKED_LOWER) || (te->getID() == IMG_USE_BAKED_SKIRT) || (te->getID() == IMG_USE_BAKED_UPPER)
                    || (te->getID() == IMG_USE_BAKED_LEFTARM) || (te->getID() == IMG_USE_BAKED_LEFTLEG) || (te->getID() == IMG_USE_BAKED_AUX1) || (te->getID() == IMG_USE_BAKED_AUX2) || (te->getID() == IMG_USE_BAKED_AUX3))
                {
                    return te->getID();
                }
            }

            LLUUID id;
            LLViewerTexture* image = object->getTEImage(te_index);
            if (image)
            {
                id = image->getID();
            }

            if (!id.isNull() && LLViewerMedia::getInstance()->textureHasMedia(id))
            {
                if (te)
                {
                    LLViewerTexture* tex = te->getID().notNull() ? gTextureList.findImage(te->getID(), TEX_LIST_STANDARD) : NULL;
                    if(!tex)
                    {
                        tex = LLViewerFetchedTexture::sDefaultImagep;
                    }
                    if (tex)
                    {
                        id = tex->getID();
                    }
                }
            }
            return id;
        }
    } func;
    identical = LLSelectMgr::getInstance()->getSelection()->getSelectedTEValue( &func, id );
}

void LLPanelFace::LLSelectedTE::getPbrMaterialId(LLUUID& id, bool& identical, bool& has_faces_with_pbr, bool& has_faces_without_pbr)
{
    struct LLSelectedTEGetmatId : public LLSelectedTEFunctor
    {
        LLSelectedTEGetmatId()
            : mHasFacesWithoutPBR(false)
            , mHasFacesWithPBR(false)
            , mIdenticalId(true)
            , mIdenticalOverride(true)
            , mInitialized(false)
            , mMaterialOverride(LLGLTFMaterial::sDefault)
        {
        }
        bool apply(LLViewerObject* object, S32 te_index) override
        {
            LLUUID pbr_id = object->getRenderMaterialID(te_index);
            if (pbr_id.isNull())
            {
                mHasFacesWithoutPBR = true;
            }
            else
            {
                mHasFacesWithPBR = true;
            }
            if (mInitialized)
            {
                if (mPBRId != pbr_id)
                {
                    mIdenticalId = false;
                }

                LLGLTFMaterial* te_override = object->getTE(te_index)->getGLTFMaterialOverride();
                if (te_override)
                {
                    LLGLTFMaterial override = *te_override;
                    override.sanitizeAssetMaterial();
                    mIdenticalOverride &= (override == mMaterialOverride);
                }
                else
                {
                    mIdenticalOverride &= (mMaterialOverride == LLGLTFMaterial::sDefault);
                }
            }
            else
            {
                mInitialized = true;
                mPBRId = pbr_id;
                LLGLTFMaterial* override = object->getTE(te_index)->getGLTFMaterialOverride();
                if (override)
                {
                    mMaterialOverride = *override;
                    mMaterialOverride.sanitizeAssetMaterial();
                }
            }
            return true;
        }
        bool mHasFacesWithoutPBR;
        bool mHasFacesWithPBR;
        bool mIdenticalId;
        bool mIdenticalOverride;
        bool mInitialized;
        LLGLTFMaterial mMaterialOverride;
        LLUUID mPBRId;
    } func;
    LLSelectMgr::getInstance()->getSelection()->applyToTEs(&func);
    id = func.mPBRId;
    identical = func.mIdenticalId && func.mIdenticalOverride;
    has_faces_with_pbr = func.mHasFacesWithPBR;
    has_faces_without_pbr = func.mHasFacesWithoutPBR;
}

void LLPanelFace::LLSelectedTEMaterial::getCurrent(LLMaterialPtr& material_ptr, bool& identical_material)
{
    struct MaterialFunctor : public LLSelectedTEGetFunctor<LLMaterialPtr>
    {
        LLMaterialPtr get(LLViewerObject* object, S32 te_index)
        {
            return object->getTEref(te_index).getMaterialParams();
        }
    } func;
    identical_material = LLSelectMgr::getInstance()->getSelection()->getSelectedTEValue( &func, material_ptr);
}

void LLPanelFace::LLSelectedTEMaterial::getMaxSpecularRepeats(F32& repeats, bool& identical)
{
    struct LLSelectedTEGetMaxSpecRepeats : public LLSelectedTEGetFunctor<F32>
    {
        F32 get(LLViewerObject* object, S32 face)
        {
            LLMaterial* mat = object->getTEref(face).getMaterialParams().get();
            U32 s_axis = VX;
            U32 t_axis = VY;
            F32 repeats_s = 1.0f;
            F32 repeats_t = 1.0f;
            if (mat)
            {
                mat->getSpecularRepeat(repeats_s, repeats_t);
                repeats_s /= object->getScale().mV[s_axis];
                repeats_t /= object->getScale().mV[t_axis];
            }
            return llmax(repeats_s, repeats_t);
        }

    } max_spec_repeats_func;
    identical = LLSelectMgr::getInstance()->getSelection()->getSelectedTEValue( &max_spec_repeats_func, repeats);
}

void LLPanelFace::LLSelectedTEMaterial::getMaxNormalRepeats(F32& repeats, bool& identical)
{
    struct LLSelectedTEGetMaxNormRepeats : public LLSelectedTEGetFunctor<F32>
    {
        F32 get(LLViewerObject* object, S32 face)
        {
            LLMaterial* mat = object->getTEref(face).getMaterialParams().get();
            U32 s_axis = VX;
            U32 t_axis = VY;
            F32 repeats_s = 1.0f;
            F32 repeats_t = 1.0f;
            if (mat)
            {
                mat->getNormalRepeat(repeats_s, repeats_t);
                repeats_s /= object->getScale().mV[s_axis];
                repeats_t /= object->getScale().mV[t_axis];
            }
            return llmax(repeats_s, repeats_t);
        }

    } max_norm_repeats_func;
    identical = LLSelectMgr::getInstance()->getSelection()->getSelectedTEValue( &max_norm_repeats_func, repeats);
}

void LLPanelFace::LLSelectedTEMaterial::getCurrentDiffuseAlphaMode(U8& diffuse_alpha_mode, bool& identical, bool diffuse_texture_has_alpha)
{
    struct LLSelectedTEGetDiffuseAlphaMode : public LLSelectedTEGetFunctor<U8>
    {
        LLSelectedTEGetDiffuseAlphaMode() : _isAlpha(false) {}
        LLSelectedTEGetDiffuseAlphaMode(bool diffuse_texture_has_alpha) : _isAlpha(diffuse_texture_has_alpha) {}
        virtual ~LLSelectedTEGetDiffuseAlphaMode() {}

        U8 get(LLViewerObject* object, S32 face)
        {
            U8 diffuse_mode = _isAlpha ? LLMaterial::DIFFUSE_ALPHA_MODE_BLEND : LLMaterial::DIFFUSE_ALPHA_MODE_NONE;

            LLTextureEntry* tep = object->getTE(face);
            if (tep)
            {
                LLMaterial* mat = tep->getMaterialParams().get();
                if (mat)
                {
                    diffuse_mode = mat->getDiffuseAlphaMode();
                }
            }

            return diffuse_mode;
        }
        bool _isAlpha; // whether or not the diffuse texture selected contains alpha information
    } get_diff_mode(diffuse_texture_has_alpha);
    identical = LLSelectMgr::getInstance()->getSelection()->getSelectedTEValue( &get_diff_mode, diffuse_alpha_mode);
}

void LLPanelFace::LLSelectedTE::getObjectScaleS(F32& scale_s, bool& identical)
{
    struct LLSelectedTEGetObjectScaleS : public LLSelectedTEGetFunctor<F32>
    {
        F32 get(LLViewerObject* object, S32 face)
        {
            U32 s_axis = VX;
            U32 t_axis = VY;
            LLPrimitive::getTESTAxes(face, &s_axis, &t_axis);
            return object->getScale().mV[s_axis];
        }

    } scale_s_func;
    identical = LLSelectMgr::getInstance()->getSelection()->getSelectedTEValue( &scale_s_func, scale_s );
}

void LLPanelFace::LLSelectedTE::getObjectScaleT(F32& scale_t, bool& identical)
{
    struct LLSelectedTEGetObjectScaleS : public LLSelectedTEGetFunctor<F32>
    {
        F32 get(LLViewerObject* object, S32 face)
        {
            U32 s_axis = VX;
            U32 t_axis = VY;
            LLPrimitive::getTESTAxes(face, &s_axis, &t_axis);
            return object->getScale().mV[t_axis];
        }

    } scale_t_func;
    identical = LLSelectMgr::getInstance()->getSelection()->getSelectedTEValue( &scale_t_func, scale_t );
}

void LLPanelFace::LLSelectedTE::getMaxDiffuseRepeats(F32& repeats, bool& identical)
{
    struct LLSelectedTEGetMaxDiffuseRepeats : public LLSelectedTEGetFunctor<F32>
    {
        F32 get(LLViewerObject* object, S32 face)
        {
            U32 s_axis = VX;
            U32 t_axis = VY;
            LLPrimitive::getTESTAxes(face, &s_axis, &t_axis);
            F32 repeats_s = object->getTEref(face).mScaleS / object->getScale().mV[s_axis];
            F32 repeats_t = object->getTEref(face).mScaleT / object->getScale().mV[t_axis];
            return llmax(repeats_s, repeats_t);
        }

    } max_diff_repeats_func;
    identical = LLSelectMgr::getInstance()->getSelection()->getSelectedTEValue( &max_diff_repeats_func, repeats );
}

// <FS:CR> Materials alignment
//static
void LLPanelFace::onClickMapsSync(LLUICtrl* ctrl, void *userdata)
{
    LLPanelFace *self = (LLPanelFace*) userdata;
    llassert_always(self);
    self->getState();
    if (gSavedSettings.getBOOL("SyncMaterialSettings"))
    {
        alignMaterialsProperties(self);
    }
}

//static
void LLPanelFace::alignMaterialsProperties(LLPanelFace* self)
{
    // <FS:TS> FIRE-11911: Synchronize materials doesn't work with planar textures
    //  Don't even try to do the alignment if we wind up here and planar is enabled.
    if ((bool)self->childGetValue("checkbox planar align").asBoolean())
    {
        return;
    }
    // </FS:TS> FIRE-11911

    //LLPanelFace *self = (LLPanelFace*) userdata;
    llassert_always(self);

    F32 tex_scale_u =   self->getCurrentTextureScaleU();
    F32 tex_scale_v =   self->getCurrentTextureScaleV();
    F32 tex_offset_u =  self->getCurrentTextureOffsetU();
    F32 tex_offset_v =  self->getCurrentTextureOffsetV();
    F32 tex_rot =       self->getCurrentTextureRot();

    //<FS:TS> FIRE-12275: Material offset not working correctly
    //  Since the server cannot store negative offsets for materials
    //  textures, we normalize them to equivalent positive values here.
    tex_offset_u = (tex_offset_u < 0.0) ? 1.0+tex_offset_u : tex_offset_u;
    tex_offset_v = (tex_offset_v < 0.0) ? 1.0+tex_offset_v : tex_offset_v;
    //</FS:TS> FIRE-12275

    //<FS:TS> FIRE-12831: Negative rotations revert to zero
    //  The same goes for rotations as for offsets.
    tex_rot = (tex_rot < 0.0) ? 360.0+tex_rot : tex_rot;
    //</FS:TS> FIRE-12831

    self->childSetValue("shinyScaleU",  tex_scale_u);
    self->childSetValue("shinyScaleV",  tex_scale_v);
    self->childSetValue("shinyOffsetU", tex_offset_u);
    self->childSetValue("shinyOffsetV", tex_offset_v);
    self->childSetValue("shinyRot",     tex_rot);

    LLSelectedTEMaterial::setSpecularRepeatX(self, tex_scale_u);
    LLSelectedTEMaterial::setSpecularRepeatY(self, tex_scale_v);
    LLSelectedTEMaterial::setSpecularOffsetX(self, tex_offset_u);
    LLSelectedTEMaterial::setSpecularOffsetY(self, tex_offset_v);
    LLSelectedTEMaterial::setSpecularRotation(self, tex_rot * DEG_TO_RAD);

    self->childSetValue("bumpyScaleU",  tex_scale_u);
    self->childSetValue("bumpyScaleV",  tex_scale_v);
    self->childSetValue("bumpyOffsetU", tex_offset_u);
    self->childSetValue("bumpyOffsetV", tex_offset_v);
    self->childSetValue("bumpyRot",     tex_rot);

    LLSelectedTEMaterial::setNormalRepeatX(self, tex_scale_u);
    LLSelectedTEMaterial::setNormalRepeatY(self, tex_scale_v);
    LLSelectedTEMaterial::setNormalOffsetX(self, tex_offset_u);
    LLSelectedTEMaterial::setNormalOffsetY(self, tex_offset_v);
    LLSelectedTEMaterial::setNormalRotation(self, tex_rot * DEG_TO_RAD);
}

// <FS:CR> FIRE-11407 - Flip buttons
//static
void LLPanelFace::onCommitFlip(const LLUICtrl* ctrl, const LLSD& user_data)
{
    LLPanelFace* self = dynamic_cast<LLPanelFace*>(ctrl->getParent());
    llassert_always(self);

    LLRadioGroup* radio_mattype = self->findChild<LLRadioGroup>("radio_material_type");
    if (!radio_mattype) return;

    std::string user_data_string = user_data.asString();
    if (user_data_string.empty()) return;
    std::string control_name = "";
    U32 mattype = radio_mattype->getSelectedIndex();
    switch (mattype)
    {
        case MATTYPE_DIFFUSE:
            control_name = "TexScale" + user_data_string;
            break;
        case MATTYPE_NORMAL:
            control_name = "bumpyScale" + user_data_string;
            break;
        case MATTYPE_SPECULAR:
            control_name = "shinyScale" + user_data_string;
            break;
        default:
            llassert(mattype);
            return;
    }

    LLUICtrl* spinner = self->findChild<LLUICtrl>(control_name);
    if (spinner)
    {
        F32 value = -(spinner->getValue().asReal());
        spinner->setValue(value);

        switch (radio_mattype->getSelectedIndex())
        {
            case MATTYPE_DIFFUSE:
                self->sendTextureInfo();
                if (gSavedSettings.getBOOL("SyncMaterialSettings"))
                {
                    alignMaterialsProperties(self);
                }
                break;
            case MATTYPE_NORMAL:
                if (user_data_string == "U")
                    LLSelectedTEMaterial::setNormalRepeatX(self,value);
                else if (user_data_string == "V")
                    LLSelectedTEMaterial::setNormalRepeatY(self,value);
                break;
            case MATTYPE_SPECULAR:
                if (user_data_string == "U")
                    LLSelectedTEMaterial::setSpecularRepeatX(self,value);
                else if (user_data_string == "V")
                    LLSelectedTEMaterial::setSpecularRepeatY(self,value);
                break;
            default:
                llassert(mattype);
                return;
        }
    }
}

void LLPanelFace::changePrecision(S32 decimal_precision)
{
    mCtrlTexScaleU->setPrecision(decimal_precision);
    mCtrlTexScaleV->setPrecision(decimal_precision);
    mCtrlBumpyScaleU->setPrecision(decimal_precision);
    mCtrlBumpyScaleV->setPrecision(decimal_precision);
    mCtrlShinyScaleU->setPrecision(decimal_precision);
    mCtrlShinyScaleV->setPrecision(decimal_precision);
    mCtrlTexOffsetU->setPrecision(decimal_precision);
    mCtrlTexOffsetV->setPrecision(decimal_precision);
    mCtrlBumpyOffsetU->setPrecision(decimal_precision);
    mCtrlBumpyOffsetV->setPrecision(decimal_precision);
    mCtrlShinyOffsetU->setPrecision(decimal_precision);
    mCtrlShinyOffsetV->setPrecision(decimal_precision);
    mCtrlTexRot->setPrecision(decimal_precision);
    mCtrlBumpyRot->setPrecision(decimal_precision);
    mCtrlShinyRot->setPrecision(decimal_precision);
    mCtrlRpt->setPrecision(decimal_precision);
}
// </FS:CR>

// <FS:Zi> Find all faces with same texture
void LLPanelFace::onClickBtnSelectSameTexture(const LLUICtrl* ctrl, const LLSD& user_data)
{
    char channel = user_data.asStringRef()[0];

    std::unordered_set<LLViewerObject*> objects;

    // get a list of all linksets where at least one face is selected
    for (auto iter = LLSelectMgr::getInstance()->getSelection()->valid_begin();
        iter != LLSelectMgr::getInstance()->getSelection()->valid_end(); iter++)
    {
        objects.insert((*iter)->getObject()->getRootEdit());
    }

    // clean out the selection
    LLSelectMgr::getInstance()->deselectAll();

    // select all faces of all linksets that were found before
    LLObjectSelectionHandle handle;
    for(auto objectp : objects)
    {
        handle = LLSelectMgr::getInstance()->selectObjectAndFamily(objectp, true, false);
    }

    // grab the texture ID from the texture selector
    LLTextureCtrl* texture_control = mTextureCtrl;
    if (channel == 'n')
    {
        texture_control = mBumpyTextureCtrl;
    }
    else if (channel == 's')
    {
        texture_control = mShinyTextureCtrl;
    }

    LLUUID id = texture_control->getImageAssetID();

    // go through all selected links in all selecrted linksets
    for (auto iter = handle->begin(); iter != handle->end(); iter++)
    {
        LLSelectNode* node = *iter;
        LLViewerObject* objectp = node->getObject();

        U8 te_count = objectp->getNumTEs();

        for (U8 i = 0; i < te_count; i++)
        {
            LLUUID image_id;
            if (channel == 'd')
            {
                image_id = objectp->getTEImage(i)->getID();
            }
            else
            {
                const LLMaterialPtr mat = objectp->getTEref(i).getMaterialParams();
                if (mat.notNull())
                {
                    if (channel == 'n')
                    {
                        image_id = mat->getNormalID();
                    }
                    else if (channel == 's')
                    {
                        image_id = mat->getSpecularID();
                    }
                }
            }

            // deselect all faces that use a different texture UUID
            if (image_id != id)
            {
                objectp->setTESelected(i, false);
                node->selectTE(i, false);
            }
        }
    }
}
// </FS:Zi><|MERGE_RESOLUTION|>--- conflicted
+++ resolved
@@ -273,35 +273,7 @@
 // Methods
 //
 
-<<<<<<< HEAD
-bool	LLPanelFace::postBuild()
-{
-	childSetCommitCallback("combobox shininess",&LLPanelFace::onCommitShiny,this);
-	childSetCommitCallback("combobox bumpiness",&LLPanelFace::onCommitBump,this);
-	childSetCommitCallback("combobox alphamode",&LLPanelFace::onCommitAlphaMode,this);
-	//childSetCommitCallback("TexScaleU",&LLPanelFace::onCommitTextureScaleX, this);
-	//childSetCommitCallback("TexScaleV",&LLPanelFace::onCommitTextureScaleY, this);
-	//childSetCommitCallback("TexRot",&LLPanelFace::onCommitTextureRot, this);
-	//childSetCommitCallback("rptctrl",&LLPanelFace::onCommitRepeatsPerMeter, this);
-	childSetCommitCallback("checkbox planar align",&LLPanelFace::onCommitPlanarAlign, this);
-	//childSetCommitCallback("TexOffsetU",LLPanelFace::onCommitTextureOffsetX, this);
-	//childSetCommitCallback("TexOffsetV",LLPanelFace::onCommitTextureOffsetY, this);
-
-	//childSetCommitCallback("bumpyScaleU",&LLPanelFace::onCommitMaterialBumpyScaleX, this);
-	//childSetCommitCallback("bumpyScaleV",&LLPanelFace::onCommitMaterialBumpyScaleY, this);
-	//childSetCommitCallback("bumpyRot",&LLPanelFace::onCommitMaterialBumpyRot, this);
-	//childSetCommitCallback("bumpyOffsetU",&LLPanelFace::onCommitMaterialBumpyOffsetX, this);
-	//childSetCommitCallback("bumpyOffsetV",&LLPanelFace::onCommitMaterialBumpyOffsetY, this);
-	//childSetCommitCallback("shinyScaleU",&LLPanelFace::onCommitMaterialShinyScaleX, this);
-	//childSetCommitCallback("shinyScaleV",&LLPanelFace::onCommitMaterialShinyScaleY, this);
-	//childSetCommitCallback("shinyRot",&LLPanelFace::onCommitMaterialShinyRot, this);
-	//childSetCommitCallback("shinyOffsetU",&LLPanelFace::onCommitMaterialShinyOffsetX, this);
-	//childSetCommitCallback("shinyOffsetV",&LLPanelFace::onCommitMaterialShinyOffsetY, this);
-	childSetCommitCallback("glossiness",&LLPanelFace::onCommitMaterialGloss, this);
-	childSetCommitCallback("environment",&LLPanelFace::onCommitMaterialEnv, this);
-	childSetCommitCallback("maskcutoff",&LLPanelFace::onCommitMaterialMaskCutoff, this);
-=======
-BOOL    LLPanelFace::postBuild()
+bool    LLPanelFace::postBuild()
 {
     childSetCommitCallback("combobox shininess",&LLPanelFace::onCommitShiny,this);
     childSetCommitCallback("combobox bumpiness",&LLPanelFace::onCommitBump,this);
@@ -327,7 +299,6 @@
     childSetCommitCallback("glossiness",&LLPanelFace::onCommitMaterialGloss, this);
     childSetCommitCallback("environment",&LLPanelFace::onCommitMaterialEnv, this);
     childSetCommitCallback("maskcutoff",&LLPanelFace::onCommitMaterialMaskCutoff, this);
->>>>>>> c06fb4e0
     childSetCommitCallback("add_media", &LLPanelFace::onClickBtnAddMedia, this);
     childSetCommitCallback("delete_media", &LLPanelFace::onClickBtnDeleteMedia, this);
 
@@ -449,11 +420,7 @@
 
     //LLSpinCtrl*     mCtrlGlow;
 
-<<<<<<< HEAD
-	setMouseOpaque(false);
-=======
-    setMouseOpaque(FALSE);
->>>>>>> c06fb4e0
+    setMouseOpaque(false);
 
     LLTextureCtrl*  pbr_ctrl = findChild<LLTextureCtrl>("pbr_control");
     if (pbr_ctrl)
@@ -475,110 +442,6 @@
         pbr_ctrl->setInventoryPickType(PICK_MATERIAL);
     }
 
-<<<<<<< HEAD
-	mTextureCtrl = getChild<LLTextureCtrl>("texture control");
-	if(mTextureCtrl)
-	{
-		mTextureCtrl->setDefaultImageAssetID(DEFAULT_OBJECT_TEXTURE);
-		mTextureCtrl->setCommitCallback( boost::bind(&LLPanelFace::onCommitTexture, this, _2) );
-		mTextureCtrl->setOnCancelCallback( boost::bind(&LLPanelFace::onCancelTexture, this, _2) );
-		mTextureCtrl->setOnSelectCallback( boost::bind(&LLPanelFace::onSelectTexture, this, _2) );
-		mTextureCtrl->setDragCallback(boost::bind(&LLPanelFace::onDragTexture, this, _2));
-		mTextureCtrl->setOnTextureSelectedCallback(boost::bind(&LLPanelFace::onTextureSelectionChanged, this, _1));
-		mTextureCtrl->setOnCloseCallback( boost::bind(&LLPanelFace::onCloseTexturePicker, this, _2) );
-
-		mTextureCtrl->setFollowsTop();
-		mTextureCtrl->setFollowsLeft();
-		mTextureCtrl->setImmediateFilterPermMask(PERM_NONE);
-		mTextureCtrl->setDnDFilterPermMask(PERM_COPY | PERM_TRANSFER);
-	}
-
-	mShinyTextureCtrl = getChild<LLTextureCtrl>("shinytexture control");
-	if(mShinyTextureCtrl)
-	{
-		mShinyTextureCtrl->setDefaultImageAssetID(DEFAULT_OBJECT_SPECULAR);
-		mShinyTextureCtrl->setCommitCallback( boost::bind(&LLPanelFace::onCommitSpecularTexture, this, _2) );
-		mShinyTextureCtrl->setOnCancelCallback( boost::bind(&LLPanelFace::onCancelSpecularTexture, this, _2) );
-		mShinyTextureCtrl->setOnSelectCallback( boost::bind(&LLPanelFace::onSelectSpecularTexture, this, _2) );
-		mShinyTextureCtrl->setOnCloseCallback( boost::bind(&LLPanelFace::onCloseTexturePicker, this, _2) );
-		
-		mShinyTextureCtrl->setDragCallback(boost::bind(&LLPanelFace::onDragTexture, this, _2));
-		mShinyTextureCtrl->setOnTextureSelectedCallback(boost::bind(&LLPanelFace::onTextureSelectionChanged, this, _1));
-		mShinyTextureCtrl->setFollowsTop();
-		mShinyTextureCtrl->setFollowsLeft();
-		mShinyTextureCtrl->setImmediateFilterPermMask(PERM_NONE);
-		mShinyTextureCtrl->setDnDFilterPermMask(PERM_COPY | PERM_TRANSFER);
-	}
-
-	mBumpyTextureCtrl = getChild<LLTextureCtrl>("bumpytexture control");
-	if(mBumpyTextureCtrl)
-	{
-		mBumpyTextureCtrl->setDefaultImageAssetID(DEFAULT_OBJECT_NORMAL);
-		mBumpyTextureCtrl->setBlankImageAssetID(BLANK_OBJECT_NORMAL);
-		mBumpyTextureCtrl->setCommitCallback( boost::bind(&LLPanelFace::onCommitNormalTexture, this, _2) );
-		mBumpyTextureCtrl->setOnCancelCallback( boost::bind(&LLPanelFace::onCancelNormalTexture, this, _2) );
-		mBumpyTextureCtrl->setOnSelectCallback( boost::bind(&LLPanelFace::onSelectNormalTexture, this, _2) );
-		mBumpyTextureCtrl->setOnCloseCallback( boost::bind(&LLPanelFace::onCloseTexturePicker, this, _2) );
-
-		mBumpyTextureCtrl->setDragCallback(boost::bind(&LLPanelFace::onDragTexture, this, _2));
-		mBumpyTextureCtrl->setOnTextureSelectedCallback(boost::bind(&LLPanelFace::onTextureSelectionChanged, this, _1));
-		mBumpyTextureCtrl->setFollowsTop();
-		mBumpyTextureCtrl->setFollowsLeft();
-		mBumpyTextureCtrl->setImmediateFilterPermMask(PERM_NONE);
-		mBumpyTextureCtrl->setDnDFilterPermMask(PERM_COPY | PERM_TRANSFER);
-	}
-
-	mColorSwatch = getChild<LLColorSwatchCtrl>("colorswatch");
-	if(mColorSwatch)
-	{
-		mColorSwatch->setCommitCallback(boost::bind(&LLPanelFace::onCommitColor, this, _2));
-		mColorSwatch->setOnCancelCallback(boost::bind(&LLPanelFace::onCancelColor, this, _2));
-		mColorSwatch->setOnSelectCallback(boost::bind(&LLPanelFace::onSelectColor, this, _2));
-		mColorSwatch->setFollowsTop();
-		mColorSwatch->setFollowsLeft();
-		mColorSwatch->setCanApplyImmediately(true);
-	}
-
-	mShinyColorSwatch = getChild<LLColorSwatchCtrl>("shinycolorswatch");
-	if(mShinyColorSwatch)
-	{
-		mShinyColorSwatch->setCommitCallback(boost::bind(&LLPanelFace::onCommitShinyColor, this, _2));
-		mShinyColorSwatch->setOnCancelCallback(boost::bind(&LLPanelFace::onCancelShinyColor, this, _2));
-		mShinyColorSwatch->setOnSelectCallback(boost::bind(&LLPanelFace::onSelectShinyColor, this, _2));
-		mShinyColorSwatch->setFollowsTop();
-		mShinyColorSwatch->setFollowsLeft();
-		mShinyColorSwatch->setCanApplyImmediately(true);
-	}
-
-	mLabelColorTransp = getChild<LLTextBox>("color trans");
-	if(mLabelColorTransp)
-	{
-		mLabelColorTransp->setFollowsTop();
-		mLabelColorTransp->setFollowsLeft();
-	}
-
-	mCtrlColorTransp = getChild<LLSpinCtrl>("ColorTrans");
-	if(mCtrlColorTransp)
-	{
-		mCtrlColorTransp->setCommitCallback(boost::bind(&LLPanelFace::onCommitAlpha, this, _2));
-		mCtrlColorTransp->setPrecision(0);
-		mCtrlColorTransp->setFollowsTop();
-		mCtrlColorTransp->setFollowsLeft();
-	}
-
-	mCheckFullbright = getChild<LLCheckBoxCtrl>("checkbox fullbright");
-	if (mCheckFullbright)
-	{
-		mCheckFullbright->setCommitCallback(LLPanelFace::onCommitFullbright, this);
-	}
-
-	mComboTexGen = getChild<LLComboBox>("combobox texgen");
-	if(mComboTexGen)
-	{
-		mComboTexGen->setCommitCallback(LLPanelFace::onCommitTexGen, this);
-		mComboTexGen->setFollows(FOLLOWS_LEFT | FOLLOWS_TOP);	
-	}
-=======
     mTextureCtrl = getChild<LLTextureCtrl>("texture control");
     if(mTextureCtrl)
     {
@@ -639,7 +502,7 @@
         mColorSwatch->setOnSelectCallback(boost::bind(&LLPanelFace::onSelectColor, this, _2));
         mColorSwatch->setFollowsTop();
         mColorSwatch->setFollowsLeft();
-        mColorSwatch->setCanApplyImmediately(TRUE);
+        mColorSwatch->setCanApplyImmediately(true);
     }
 
     mShinyColorSwatch = getChild<LLColorSwatchCtrl>("shinycolorswatch");
@@ -650,7 +513,7 @@
         mShinyColorSwatch->setOnSelectCallback(boost::bind(&LLPanelFace::onSelectShinyColor, this, _2));
         mShinyColorSwatch->setFollowsTop();
         mShinyColorSwatch->setFollowsLeft();
-        mShinyColorSwatch->setCanApplyImmediately(TRUE);
+        mShinyColorSwatch->setCanApplyImmediately(true);
     }
 
     mLabelColorTransp = getChild<LLTextBox>("color trans");
@@ -681,7 +544,6 @@
         mComboTexGen->setCommitCallback(LLPanelFace::onCommitTexGen, this);
         mComboTexGen->setFollows(FOLLOWS_LEFT | FOLLOWS_TOP);
     }
->>>>>>> c06fb4e0
 
     mComboMatMedia = findChild<LLComboBox>("combobox matmedia");
     if(mComboMatMedia)
@@ -730,11 +592,7 @@
     getChild<LLUICtrl>("btn_select_same_spec")->setEnabled(false);
     // </FS:Zi>
 
-<<<<<<< HEAD
-	return true;
-=======
-    return TRUE;
->>>>>>> c06fb4e0
+    return true;
 }
 
 LLPanelFace::LLPanelFace()
@@ -920,19 +778,11 @@
 
 struct LLPanelFaceSetTEFunctor : public LLSelectedTEFunctor
 {
-<<<<<<< HEAD
-	LLPanelFaceSetTEFunctor(LLPanelFace* panel) : mPanel(panel) {}
-	virtual bool apply(LLViewerObject* object, S32 te)
-	{
-		bool valid;
-		F32 value;
-=======
     LLPanelFaceSetTEFunctor(LLPanelFace* panel) : mPanel(panel) {}
     virtual bool apply(LLViewerObject* object, S32 te)
     {
-        BOOL valid;
+        bool valid;
         F32 value;
->>>>>>> c06fb4e0
         std::string prefix;
 
         // Effectively the same as MATMEDIA_PBR sans using different radio,
@@ -1289,21 +1139,12 @@
     LLSelectNode* node = LLSelectMgr::getInstance()->getSelection()->getFirstNode();
     LLViewerObject* objectp = node ? node->getObject() : NULL;
 
-<<<<<<< HEAD
-	if (objectp
-		&& objectp->getPCode() == LL_PCODE_VOLUME
-		&& objectp->permModify())
-	{
-		bool editable = objectp->permModify() && !objectp->isPermanentEnforced();
-        bool attachment = objectp->isAttachment();
-=======
     if (objectp
         && objectp->getPCode() == LL_PCODE_VOLUME
         && objectp->permModify())
     {
-        BOOL editable = objectp->permModify() && !objectp->isPermanentEnforced();
-        BOOL attachment = objectp->isAttachment();
->>>>>>> c06fb4e0
+        bool editable = objectp->permModify() && !objectp->isPermanentEnforced();
+        bool attachment = objectp->isAttachment();
 
         bool has_pbr_material;
         bool has_faces_without_pbr;
@@ -1313,15 +1154,9 @@
 
         // only turn on auto-adjust button if there is a media renderer and the media is loaded
         childSetEnabled("button align", editable);
-<<<<<<< HEAD
-		
-		// <FS>
+
+        // <FS>
         bool enable_material_controls = (!gSavedSettings.getBOOL("SyncMaterialSettings"));
-=======
-
-        // <FS>
-        BOOL enable_material_controls = (!gSavedSettings.getBOOL("SyncMaterialSettings"));
->>>>>>> c06fb4e0
 
         if (mComboMatMedia->getCurrentIndex() < MATMEDIA_MATERIAL)
         {
@@ -1453,181 +1288,6 @@
             mColorSwatch->setValid(editable && !has_pbr_material);
             mColorSwatch->setEnabled(editable && !has_pbr_material);
             mColorSwatch->setCanApplyImmediately( editable && !has_pbr_material);
-<<<<<<< HEAD
-		}
-
-		// Color transparency
-		getChildView("color trans")->setEnabled(editable);
-
-		F32 transparency = (1.f - color.mV[VALPHA]) * 100.f;
-		getChild<LLUICtrl>("ColorTrans")->setValue(editable ? transparency : 0);
-		getChildView("ColorTrans")->setEnabled(editable && has_material);
-
-		U8 shiny = 0;
-		bool identical_shiny = false;
-
-		// Shiny
-		LLSelectedTE::getShiny(shiny, identical_shiny);
-		identical = identical && identical_shiny;
-
-		shiny = specmap_id.isNull() ? shiny : SHINY_TEXTURE;
-
-		LLCtrlSelectionInterface* combobox_shininess = childGetSelectionInterface("combobox shininess");
-		if (combobox_shininess)
-		{
-			combobox_shininess->selectNthItem((S32)shiny);
-		}
-
-		getChildView("label shininess")->setEnabled(editable);
-		getChildView("combobox shininess")->setEnabled(editable);
-
-		getChildView("label glossiness")->setEnabled(editable);			
-		getChildView("glossiness")->setEnabled(editable);
-
-		getChildView("label environment")->setEnabled(editable);
-		getChildView("environment")->setEnabled(editable);
-		getChildView("label shinycolor")->setEnabled(editable);
-					
-		getChild<LLUICtrl>("combobox shininess")->setTentative(!identical_spec);
-		getChild<LLUICtrl>("glossiness")->setTentative(!identical_spec);
-		getChild<LLUICtrl>("environment")->setTentative(!identical_spec);			
-		getChild<LLUICtrl>("shinycolorswatch")->setTentative(!identical_spec);
-					
-		//LLColorSwatchCtrl*	mShinyColorSwatch = getChild<LLColorSwatchCtrl>("shinycolorswatch");
-		if (mShinyColorSwatch)
-		{
-			mShinyColorSwatch->setValid(editable);
-			mShinyColorSwatch->setEnabled( editable );
-			mShinyColorSwatch->setCanApplyImmediately( editable );
-		}
-
-		U8 bumpy = 0;
-		// Bumpy
-		{
-			bool identical_bumpy = false;
-			LLSelectedTE::getBumpmap(bumpy,identical_bumpy);
-
-			LLUUID norm_map_id = getCurrentNormalMap();
-			LLCtrlSelectionInterface* combobox_bumpiness = childGetSelectionInterface("combobox bumpiness");
-
-			bumpy = norm_map_id.isNull() ? bumpy : BUMPY_TEXTURE;
-
-			if (combobox_bumpiness)
-			{
-				combobox_bumpiness->selectNthItem((S32)bumpy);
-			}
-			else
-			{
-				LL_WARNS() << "failed childGetSelectionInterface for 'combobox bumpiness'" << LL_ENDL;
-			}
-
-			getChildView("combobox bumpiness")->setEnabled(editable);
-			getChild<LLUICtrl>("combobox bumpiness")->setTentative(!identical_bumpy);
-			getChildView("label bumpiness")->setEnabled(editable);
-		}
-
-		// Texture
-		{
-			mIsAlpha = false;
-			LLGLenum image_format = GL_RGB;
-			bool identical_image_format = false;
-			LLSelectedTE::getImageFormat(image_format, identical_image_format);
-            
-			mIsAlpha = false;
-			switch (image_format)
-			{
-				case GL_RGBA:
-				case GL_ALPHA:
-				{
-					mIsAlpha = true;
-				}
-				break;
-
-				case GL_RGB: break;
-				default:
-				{
-					LL_WARNS() << "Unexpected tex format in LLPanelFace...resorting to no alpha" << LL_ENDL;
-				}
-				break;
-			}
-
-			if (LLViewerMedia::getInstance()->textureHasMedia(id))
-			{
-				getChildView("button align")->setEnabled(editable);
-			}
-			
-			// Diffuse Alpha Mode
-
-			// Init to the default that is appropriate for the alpha content of the asset
-			//
-			U8 alpha_mode = mIsAlpha ? LLMaterial::DIFFUSE_ALPHA_MODE_BLEND : LLMaterial::DIFFUSE_ALPHA_MODE_NONE;
-
-			bool identical_alpha_mode = false;
-
-			// See if that's been overridden by a material setting for same...
-			//
-			LLSelectedTEMaterial::getCurrentDiffuseAlphaMode(alpha_mode, identical_alpha_mode, mIsAlpha);
-
-			LLCtrlSelectionInterface* combobox_alphamode = childGetSelectionInterface("combobox alphamode");
-			if (combobox_alphamode)
-			{
-				//it is invalid to have any alpha mode other than blend if transparency is greater than zero ... 
-				// Want masking? Want emissive? Tough! You get BLEND!
-				alpha_mode = (transparency > 0.f) ? LLMaterial::DIFFUSE_ALPHA_MODE_BLEND : alpha_mode;
-
-				// ... unless there is no alpha channel in the texture, in which case alpha mode MUST be none
-				alpha_mode = mIsAlpha ? alpha_mode : LLMaterial::DIFFUSE_ALPHA_MODE_NONE;
-
-				combobox_alphamode->selectNthItem(alpha_mode);
-			}
-			else
-			{
-				LL_WARNS() << "failed childGetSelectionInterface for 'combobox alphamode'" << LL_ENDL;
-			}
-
-			updateAlphaControls();
-
-			if (mTextureCtrl)
-			{
-				if (identical_diffuse)
-				{
-					mTextureCtrl->setTentative(false);
-					mTextureCtrl->setEnabled(editable && !has_pbr_material);
-					mTextureCtrl->setImageAssetID(id);
-					getChildView("combobox alphamode")->setEnabled(editable && mIsAlpha && transparency <= 0.f && !has_pbr_material);
-					getChildView("label alphamode")->setEnabled(editable && mIsAlpha && !has_pbr_material);
-					getChildView("maskcutoff")->setEnabled(editable && mIsAlpha && !has_pbr_material);
-					getChildView("label maskcutoff")->setEnabled(editable && mIsAlpha && !has_pbr_material);
-
-					mTextureCtrl->setBakeTextureEnabled(true);
-				}
-				else if (id.isNull())
-				{
-					// None selected
-					mTextureCtrl->setTentative(false);
-					mTextureCtrl->setEnabled(false);
-					mTextureCtrl->setImageAssetID(LLUUID::null);
-					getChildView("combobox alphamode")->setEnabled(false);
-					getChildView("label alphamode")->setEnabled(false);
-					getChildView("maskcutoff")->setEnabled(false);
-					getChildView("label maskcutoff")->setEnabled(false);
-
-					mTextureCtrl->setBakeTextureEnabled(false);
-				}
-				else
-				{
-					// Tentative: multiple selected with different textures
-					mTextureCtrl->setTentative(true);
-					mTextureCtrl->setEnabled(editable && !has_pbr_material);
-					mTextureCtrl->setImageAssetID(id);
-					getChildView("combobox alphamode")->setEnabled(editable && mIsAlpha && transparency <= 0.f && !has_pbr_material);
-					getChildView("label alphamode")->setEnabled(editable && mIsAlpha && !has_pbr_material);
-					getChildView("maskcutoff")->setEnabled(editable && mIsAlpha && !has_pbr_material);
-					getChildView("label maskcutoff")->setEnabled(editable && mIsAlpha && !has_pbr_material);
-					
-					mTextureCtrl->setBakeTextureEnabled(true);
-				}
-=======
         }
 
         // Color transparency
@@ -1702,18 +1362,18 @@
 
         // Texture
         {
-            mIsAlpha = FALSE;
+            mIsAlpha = false;
             LLGLenum image_format = GL_RGB;
             bool identical_image_format = false;
             LLSelectedTE::getImageFormat(image_format, identical_image_format);
 
-            mIsAlpha = FALSE;
+            mIsAlpha = false;
             switch (image_format)
             {
                 case GL_RGBA:
                 case GL_ALPHA:
                 {
-                    mIsAlpha = TRUE;
+                    mIsAlpha = true;
                 }
                 break;
 
@@ -1765,7 +1425,7 @@
             {
                 if (identical_diffuse)
                 {
-                    mTextureCtrl->setTentative(FALSE);
+                    mTextureCtrl->setTentative(false);
                     mTextureCtrl->setEnabled(editable && !has_pbr_material);
                     mTextureCtrl->setImageAssetID(id);
                     getChildView("combobox alphamode")->setEnabled(editable && mIsAlpha && transparency <= 0.f && !has_pbr_material);
@@ -1773,25 +1433,25 @@
                     getChildView("maskcutoff")->setEnabled(editable && mIsAlpha && !has_pbr_material);
                     getChildView("label maskcutoff")->setEnabled(editable && mIsAlpha && !has_pbr_material);
 
-                    mTextureCtrl->setBakeTextureEnabled(TRUE);
+                    mTextureCtrl->setBakeTextureEnabled(true);
                 }
                 else if (id.isNull())
                 {
                     // None selected
-                    mTextureCtrl->setTentative(FALSE);
-                    mTextureCtrl->setEnabled(FALSE);
+                    mTextureCtrl->setTentative(false);
+                    mTextureCtrl->setEnabled(false);
                     mTextureCtrl->setImageAssetID(LLUUID::null);
-                    getChildView("combobox alphamode")->setEnabled(FALSE);
-                    getChildView("label alphamode")->setEnabled(FALSE);
-                    getChildView("maskcutoff")->setEnabled(FALSE);
-                    getChildView("label maskcutoff")->setEnabled(FALSE);
+                    getChildView("combobox alphamode")->setEnabled(false);
+                    getChildView("label alphamode")->setEnabled(false);
+                    getChildView("maskcutoff")->setEnabled(false);
+                    getChildView("label maskcutoff")->setEnabled(false);
 
                     mTextureCtrl->setBakeTextureEnabled(false);
                 }
                 else
                 {
                     // Tentative: multiple selected with different textures
-                    mTextureCtrl->setTentative(TRUE);
+                    mTextureCtrl->setTentative(true);
                     mTextureCtrl->setEnabled(editable && !has_pbr_material);
                     mTextureCtrl->setImageAssetID(id);
                     getChildView("combobox alphamode")->setEnabled(editable && mIsAlpha && transparency <= 0.f && !has_pbr_material);
@@ -1799,9 +1459,8 @@
                     getChildView("maskcutoff")->setEnabled(editable && mIsAlpha && !has_pbr_material);
                     getChildView("label maskcutoff")->setEnabled(editable && mIsAlpha && !has_pbr_material);
 
-                    mTextureCtrl->setBakeTextureEnabled(TRUE);
-                }
->>>>>>> c06fb4e0
+                    mTextureCtrl->setBakeTextureEnabled(true);
+                }
 
                 if (attachment)
                 {
@@ -1923,15 +1582,9 @@
             mCtrlShinyScaleU->setEnabled(editable && has_material && specmap_id.notNull() && enable_material_controls);
             mCtrlBumpyScaleU->setEnabled(editable && has_material && normmap_id.notNull() && enable_material_controls);
 
-<<<<<<< HEAD
-			bool diff_scale_tentative = !(identical && identical_diff_scale_s);
-			bool norm_scale_tentative = !(identical && identical_norm_scale_s);
-			bool spec_scale_tentative = !(identical && identical_spec_scale_s);
-=======
-            BOOL diff_scale_tentative = !(identical && identical_diff_scale_s);
-            BOOL norm_scale_tentative = !(identical && identical_norm_scale_s);
-            BOOL spec_scale_tentative = !(identical && identical_spec_scale_s);
->>>>>>> c06fb4e0
+            bool diff_scale_tentative = !(identical && identical_diff_scale_s);
+            bool norm_scale_tentative = !(identical && identical_norm_scale_s);
+            bool spec_scale_tentative = !(identical && identical_spec_scale_s);
 
             mCtrlTexScaleU->setTentative(  LLSD(diff_scale_tentative));
             mCtrlShinyScaleU->setTentative(LLSD(spec_scale_tentative));
@@ -1963,15 +1616,9 @@
             spec_scale_t = editable ? spec_scale_t : 1.0f;
             spec_scale_t *= identical_planar_texgen ? 2.0f : 1.0f;
 
-<<<<<<< HEAD
-			bool diff_scale_tentative = !identical_diff_scale_t;
-			bool norm_scale_tentative = !identical_norm_scale_t;
-			bool spec_scale_tentative = !identical_spec_scale_t;
-=======
-            BOOL diff_scale_tentative = !identical_diff_scale_t;
-            BOOL norm_scale_tentative = !identical_norm_scale_t;
-            BOOL spec_scale_tentative = !identical_spec_scale_t;
->>>>>>> c06fb4e0
+            bool diff_scale_tentative = !identical_diff_scale_t;
+            bool norm_scale_tentative = !identical_norm_scale_t;
+            bool spec_scale_tentative = !identical_spec_scale_t;
 
             mCtrlTexScaleV->setEnabled(editable && has_material);
             // <FS:CR> Materials alignment
@@ -1980,49 +1627,6 @@
             mCtrlShinyScaleV->setEnabled(editable && has_material && specmap_id.notNull() && enable_material_controls);
             mCtrlBumpyScaleV->setEnabled(editable && has_material && normmap_id.notNull() && enable_material_controls);
 
-<<<<<<< HEAD
-			if (force_set_values)
-			{
-				mCtrlTexScaleV->forceSetValue(diff_scale_t);
-			}
-			else
-			{
-				mCtrlTexScaleV->setValue(diff_scale_t);
-			}
-			mCtrlShinyScaleV->setValue(norm_scale_t);
-			mCtrlBumpyScaleV->setValue(spec_scale_t);
-
-			mCtrlTexScaleV->setTentative(LLSD(diff_scale_tentative));
-			mCtrlShinyScaleV->setTentative(LLSD(norm_scale_tentative));
-			mCtrlBumpyScaleV->setTentative(LLSD(spec_scale_tentative));
-		}
-
-		// Texture offset
-		{
-			bool identical_diff_offset_s = false;
-			bool identical_norm_offset_s = false;
-			bool identical_spec_offset_s = false;
-
-			F32 diff_offset_s = 0.0f;
-			F32 norm_offset_s = 0.0f;
-			F32 spec_offset_s = 0.0f;
-
-			LLSelectedTE::getOffsetS(diff_offset_s, identical_diff_offset_s);
-			LLSelectedTEMaterial::getNormalOffsetX(norm_offset_s, identical_norm_offset_s);
-			LLSelectedTEMaterial::getSpecularOffsetX(spec_offset_s, identical_spec_offset_s);
-
-			bool diff_offset_u_tentative = !(align_planar ? identical_planar_aligned : identical_diff_offset_s);
-			bool norm_offset_u_tentative = !(align_planar ? identical_planar_aligned : identical_norm_offset_s);
-			bool spec_offset_u_tentative = !(align_planar ? identical_planar_aligned : identical_spec_offset_s);
-
-			mCtrlTexOffsetU->setValue(  editable ? diff_offset_s : 0.0f);
-			mCtrlBumpyOffsetU->setValue(editable ? norm_offset_s : 0.0f);
-			mCtrlShinyOffsetU->setValue(editable ? spec_offset_s : 0.0f);
-
-			mCtrlTexOffsetU->setTentative(LLSD(diff_offset_u_tentative));
-			mCtrlBumpyOffsetU->setTentative(LLSD(norm_offset_u_tentative));
-			mCtrlShinyOffsetU->setTentative(LLSD(spec_offset_u_tentative));
-=======
             if (force_set_values)
             {
                 mCtrlTexScaleV->forceSetValue(diff_scale_t);
@@ -2053,9 +1657,9 @@
             LLSelectedTEMaterial::getNormalOffsetX(norm_offset_s, identical_norm_offset_s);
             LLSelectedTEMaterial::getSpecularOffsetX(spec_offset_s, identical_spec_offset_s);
 
-            BOOL diff_offset_u_tentative = !(align_planar ? identical_planar_aligned : identical_diff_offset_s);
-            BOOL norm_offset_u_tentative = !(align_planar ? identical_planar_aligned : identical_norm_offset_s);
-            BOOL spec_offset_u_tentative = !(align_planar ? identical_planar_aligned : identical_spec_offset_s);
+            bool diff_offset_u_tentative = !(align_planar ? identical_planar_aligned : identical_diff_offset_s);
+            bool norm_offset_u_tentative = !(align_planar ? identical_planar_aligned : identical_norm_offset_s);
+            bool spec_offset_u_tentative = !(align_planar ? identical_planar_aligned : identical_spec_offset_s);
 
             mCtrlTexOffsetU->setValue(  editable ? diff_offset_s : 0.0f);
             mCtrlBumpyOffsetU->setValue(editable ? norm_offset_s : 0.0f);
@@ -2064,7 +1668,6 @@
             mCtrlTexOffsetU->setTentative(LLSD(diff_offset_u_tentative));
             mCtrlBumpyOffsetU->setTentative(LLSD(norm_offset_u_tentative));
             mCtrlShinyOffsetU->setTentative(LLSD(spec_offset_u_tentative));
->>>>>>> c06fb4e0
 
             mCtrlTexOffsetU->setEnabled(editable && has_material);
             // <FS:CR> Materials alignment
@@ -2087,19 +1690,9 @@
             LLSelectedTEMaterial::getNormalOffsetY(norm_offset_t, identical_norm_offset_t);
             LLSelectedTEMaterial::getSpecularOffsetY(spec_offset_t, identical_spec_offset_t);
 
-<<<<<<< HEAD
-			LLSelectedTE::getOffsetT(diff_offset_t, identical_diff_offset_t);
-			LLSelectedTEMaterial::getNormalOffsetY(norm_offset_t, identical_norm_offset_t);
-			LLSelectedTEMaterial::getSpecularOffsetY(spec_offset_t, identical_spec_offset_t);
-			
-			bool diff_offset_v_tentative = !(align_planar ? identical_planar_aligned : identical_diff_offset_t);
-			bool norm_offset_v_tentative = !(align_planar ? identical_planar_aligned : identical_norm_offset_t);
-			bool spec_offset_v_tentative = !(align_planar ? identical_planar_aligned : identical_spec_offset_t);
-=======
-            BOOL diff_offset_v_tentative = !(align_planar ? identical_planar_aligned : identical_diff_offset_t);
-            BOOL norm_offset_v_tentative = !(align_planar ? identical_planar_aligned : identical_norm_offset_t);
-            BOOL spec_offset_v_tentative = !(align_planar ? identical_planar_aligned : identical_spec_offset_t);
->>>>>>> c06fb4e0
+            bool diff_offset_v_tentative = !(align_planar ? identical_planar_aligned : identical_diff_offset_t);
+            bool norm_offset_v_tentative = !(align_planar ? identical_planar_aligned : identical_norm_offset_t);
+            bool spec_offset_v_tentative = !(align_planar ? identical_planar_aligned : identical_spec_offset_t);
 
             mCtrlTexOffsetV->setValue(  editable ? diff_offset_t : 0.0f);
             mCtrlBumpyOffsetV->setValue(editable ? norm_offset_t : 0.0f);
@@ -2131,15 +1724,9 @@
             LLSelectedTEMaterial::getSpecularRotation(spec_rotation,identical_spec_rotation);
             LLSelectedTEMaterial::getNormalRotation(norm_rotation,identical_norm_rotation);
 
-<<<<<<< HEAD
-			bool diff_rot_tentative = !(align_planar ? identical_planar_aligned : identical_diff_rotation);
-			bool norm_rot_tentative = !(align_planar ? identical_planar_aligned : identical_norm_rotation);
-			bool spec_rot_tentative = !(align_planar ? identical_planar_aligned : identical_spec_rotation);
-=======
-            BOOL diff_rot_tentative = !(align_planar ? identical_planar_aligned : identical_diff_rotation);
-            BOOL norm_rot_tentative = !(align_planar ? identical_planar_aligned : identical_norm_rotation);
-            BOOL spec_rot_tentative = !(align_planar ? identical_planar_aligned : identical_spec_rotation);
->>>>>>> c06fb4e0
+            bool diff_rot_tentative = !(align_planar ? identical_planar_aligned : identical_diff_rotation);
+            bool norm_rot_tentative = !(align_planar ? identical_planar_aligned : identical_norm_rotation);
+            bool spec_rot_tentative = !(align_planar ? identical_planar_aligned : identical_spec_rotation);
 
             F32 diff_rot_deg = diff_rotation * RAD_TO_DEG;
             F32 norm_rot_deg = norm_rotation * RAD_TO_DEG;
@@ -2275,27 +1862,7 @@
                 break;
                 }
 
-<<<<<<< HEAD
-				bool repeats_tentative = !identical_repeats;
-
-				//LLSpinCtrl* rpt_ctrl = getChild<LLSpinCtrl>("rptctrl");
-				if (force_set_values)
-				{
-					//onCommit, previosly edited element updates related ones
-					mCtrlRpt->forceSetValue(editable ? repeats : 1.0f);
-				}
-				else
-				{
-					mCtrlRpt->setValue(editable ? repeats : 1.0f);
-				}
-				mCtrlRpt->setTentative(LLSD(repeats_tentative));
-
-				// <FS:CR> FIRE-11407 - Flip buttons
-				getChildView("flipTextureScaleU")->setEnabled(enabled);
-				getChildView("flipTextureScaleV")->setEnabled(enabled);
-				// </FS:CR>
-=======
-                BOOL repeats_tentative = !identical_repeats;
+                bool repeats_tentative = !identical_repeats;
 
                 //LLSpinCtrl* rpt_ctrl = getChild<LLSpinCtrl>("rptctrl");
                 if (force_set_values)
@@ -2313,7 +1880,6 @@
                 getChildView("flipTextureScaleU")->setEnabled(enabled);
                 getChildView("flipTextureScaleV")->setEnabled(enabled);
                 // </FS:CR>
->>>>>>> c06fb4e0
                 mCtrlRpt->setEnabled(has_material && !identical_planar_texgen && enabled);
             }
         }
@@ -2457,86 +2023,38 @@
             pbr_ctrl->setImageAssetID(LLUUID::null);
             pbr_ctrl->setEnabled(false);
         }
-<<<<<<< HEAD
-		///LLTextureCtrl*	texture_ctrl = getChild<LLTextureCtrl>("texture control"); 
-		if (mTextureCtrl)
-		{
-			mTextureCtrl->setImageAssetID( LLUUID::null );
-			mTextureCtrl->setEnabled( false );  // this is a LLUICtrl, but we don't want it to have keyboard focus so we add it as a child, not a ctrl.
-// 			mTextureCtrl->setValid(false);
-		}
-		//LLColorSwatchCtrl* mColorSwatch = getChild<LLColorSwatchCtrl>("colorswatch");
-		if (mColorSwatch)
-		{
-			mColorSwatch->setEnabled( false );			
-			mColorSwatch->setFallbackImage(LLUI::getUIImage("locked_image.j2c") );
-			mColorSwatch->setValid(false);
-		}
-		//LLRadioGroup* radio_mat_type = getChild<LLRadioGroup>("radio_material_type");
-		if (mRadioMatType)
-		{
-			mRadioMatType->setSelectedIndex(0);
-		}
-		getChildView("color trans")->setEnabled(false);
-		mCtrlRpt->setEnabled(false);
-		getChildView("tex gen")->setEnabled(false);
-		getChildView("label shininess")->setEnabled(false);
-		getChildView("label bumpiness")->setEnabled(false);
-		getChildView("button align")->setEnabled(false);
+        ///LLTextureCtrl*   texture_ctrl = getChild<LLTextureCtrl>("texture control");
+        if (mTextureCtrl)
+        {
+            mTextureCtrl->setImageAssetID( LLUUID::null );
+            mTextureCtrl->setEnabled( false );  // this is a LLUICtrl, but we don't want it to have keyboard focus so we add it as a child, not a ctrl.
+//          mTextureCtrl->setValid(false);
+        }
+        //LLColorSwatchCtrl* mColorSwatch = getChild<LLColorSwatchCtrl>("colorswatch");
+        if (mColorSwatch)
+        {
+            mColorSwatch->setEnabled( false );
+            mColorSwatch->setFallbackImage(LLUI::getUIImage("locked_image.j2c") );
+            mColorSwatch->setValid(false);
+        }
+        //LLRadioGroup* radio_mat_type = getChild<LLRadioGroup>("radio_material_type");
+        if (mRadioMatType)
+        {
+            mRadioMatType->setSelectedIndex(0);
+        }
+        getChildView("color trans")->setEnabled(false);
+        mCtrlRpt->setEnabled(false);
+        getChildView("tex gen")->setEnabled(false);
+        getChildView("label shininess")->setEnabled(false);
+        getChildView("label bumpiness")->setEnabled(false);
+        getChildView("button align")->setEnabled(false);
         getChildView("pbr_from_inventory")->setEnabled(false);
         getChildView("edit_selected_pbr")->setEnabled(false);
         getChildView("save_selected_pbr")->setEnabled(false);
 
-		// <FS> Extended copy & paste buttons
-		mBtnCopyFaces->setEnabled(false);
-		mBtnPasteFaces->setEnabled(false);
-		// </FS>
-		
-		updateVisibility();
-
-		// Set variable values for numeric expressions
-		LLCalc* calcp = LLCalc::getInstance();
-		calcp->clearVar(LLCalc::TEX_U_SCALE);
-		calcp->clearVar(LLCalc::TEX_V_SCALE);
-		calcp->clearVar(LLCalc::TEX_U_OFFSET);
-		calcp->clearVar(LLCalc::TEX_V_OFFSET);
-		calcp->clearVar(LLCalc::TEX_ROTATION);
-		calcp->clearVar(LLCalc::TEX_TRANSPARENCY);
-		calcp->clearVar(LLCalc::TEX_GLOW);		
-	}
-=======
-        ///LLTextureCtrl*   texture_ctrl = getChild<LLTextureCtrl>("texture control");
-        if (mTextureCtrl)
-        {
-            mTextureCtrl->setImageAssetID( LLUUID::null );
-            mTextureCtrl->setEnabled( FALSE );  // this is a LLUICtrl, but we don't want it to have keyboard focus so we add it as a child, not a ctrl.
-//          mTextureCtrl->setValid(FALSE);
-        }
-        //LLColorSwatchCtrl* mColorSwatch = getChild<LLColorSwatchCtrl>("colorswatch");
-        if (mColorSwatch)
-        {
-            mColorSwatch->setEnabled( FALSE );
-            mColorSwatch->setFallbackImage(LLUI::getUIImage("locked_image.j2c") );
-            mColorSwatch->setValid(FALSE);
-        }
-        //LLRadioGroup* radio_mat_type = getChild<LLRadioGroup>("radio_material_type");
-        if (mRadioMatType)
-        {
-            mRadioMatType->setSelectedIndex(0);
-        }
-        getChildView("color trans")->setEnabled(FALSE);
-        mCtrlRpt->setEnabled(FALSE);
-        getChildView("tex gen")->setEnabled(FALSE);
-        getChildView("label shininess")->setEnabled(FALSE);
-        getChildView("label bumpiness")->setEnabled(FALSE);
-        getChildView("button align")->setEnabled(FALSE);
-        getChildView("pbr_from_inventory")->setEnabled(FALSE);
-        getChildView("edit_selected_pbr")->setEnabled(FALSE);
-        getChildView("save_selected_pbr")->setEnabled(FALSE);
-
         // <FS> Extended copy & paste buttons
-        mBtnCopyFaces->setEnabled(FALSE);
-        mBtnPasteFaces->setEnabled(FALSE);
+        mBtnCopyFaces->setEnabled(false);
+        mBtnPasteFaces->setEnabled(false);
         // </FS>
 
         updateVisibility();
@@ -2551,7 +2069,6 @@
         calcp->clearVar(LLCalc::TEX_TRANSPARENCY);
         calcp->clearVar(LLCalc::TEX_GLOW);
     }
->>>>>>> c06fb4e0
 }
 
 // One-off listener that updates the build floater UI when the agent inventory adds or removes an item
