--- conflicted
+++ resolved
@@ -1090,15 +1090,9 @@
 			F32 spec_scale_s = 1.f;
 			F32 norm_scale_s = 1.f;
 
-<<<<<<< HEAD
-			LLSelectedTE::getScaleS( diff_scale_s, identical_diff_scale_s);			
-			LLSelectedTEMaterial::getSpecularRepeatX( spec_scale_s, identical_spec_scale_s);
-			LLSelectedTEMaterial::getNormalRepeatX(	norm_scale_s, identical_norm_scale_s);
-=======
 			LLSelectedTE::getScaleS(diff_scale_s, identical_diff_scale_s);			
 			LLSelectedTEMaterial::getSpecularRepeatX(spec_scale_s, identical_spec_scale_s);
 			LLSelectedTEMaterial::getNormalRepeatX(norm_scale_s, identical_norm_scale_s);
->>>>>>> 4cd59b3d
 
 			diff_scale_s = editable ? diff_scale_s : 1.0f;
 			diff_scale_s *= identical_planar_texgen ? 2.0f : 1.0f;
