--- conflicted
+++ resolved
@@ -592,11 +592,7 @@
     getChild<LLUICtrl>("btn_select_same_spec")->setEnabled(false);
     // </FS:Zi>
 
-<<<<<<< HEAD
-    return TRUE;
-=======
     return true;
->>>>>>> 050d2fef
 }
 
 LLPanelFace::LLPanelFace()
@@ -1160,11 +1156,7 @@
         childSetEnabled("button align", editable);
 
         // <FS>
-<<<<<<< HEAD
-        BOOL enable_material_controls = (!gSavedSettings.getBOOL("SyncMaterialSettings"));
-=======
         bool enable_material_controls = (!gSavedSettings.getBOOL("SyncMaterialSettings"));
->>>>>>> 050d2fef
 
         if (mComboMatMedia->getCurrentIndex() < MATMEDIA_MATERIAL)
         {
@@ -1441,17 +1433,6 @@
             {
                 if (identical_diffuse)
                 {
-<<<<<<< HEAD
-                    mTextureCtrl->setTentative(FALSE);
-                    mTextureCtrl->setEnabled(editable && !has_pbr_material);
-                    mTextureCtrl->setImageAssetID(id);
-                    getChildView("combobox alphamode")->setEnabled(editable && mIsAlpha && transparency <= 0.f && !has_pbr_material);
-                    getChildView("label alphamode")->setEnabled(editable && mIsAlpha && !has_pbr_material);
-                    getChildView("maskcutoff")->setEnabled(editable && mIsAlpha && !has_pbr_material);
-                    getChildView("label maskcutoff")->setEnabled(editable && mIsAlpha && !has_pbr_material);
-
-                    mTextureCtrl->setBakeTextureEnabled(TRUE);
-=======
                     mTextureCtrl->setTentative(false);
                     mTextureCtrl->setEnabled(editable && !has_pbr_material);
                     mTextureCtrl->setImageAssetID(id);
@@ -1463,20 +1444,10 @@
                     getChildView("label maskcutoff")->setEnabled(can_change_alpha);
 
                     mTextureCtrl->setBakeTextureEnabled(true);
->>>>>>> 050d2fef
                 }
                 else if (id.isNull())
                 {
                     // None selected
-<<<<<<< HEAD
-                    mTextureCtrl->setTentative(FALSE);
-                    mTextureCtrl->setEnabled(FALSE);
-                    mTextureCtrl->setImageAssetID(LLUUID::null);
-                    getChildView("combobox alphamode")->setEnabled(FALSE);
-                    getChildView("label alphamode")->setEnabled(FALSE);
-                    getChildView("maskcutoff")->setEnabled(FALSE);
-                    getChildView("label maskcutoff")->setEnabled(FALSE);
-=======
                     mTextureCtrl->setTentative(false);
                     mTextureCtrl->setEnabled(false);
                     mTextureCtrl->setImageAssetID(LLUUID::null);
@@ -1484,24 +1455,12 @@
                     getChildView("label alphamode")->setEnabled(false);
                     getChildView("maskcutoff")->setEnabled(false);
                     getChildView("label maskcutoff")->setEnabled(false);
->>>>>>> 050d2fef
 
                     mTextureCtrl->setBakeTextureEnabled(false);
                 }
                 else
                 {
                     // Tentative: multiple selected with different textures
-<<<<<<< HEAD
-                    mTextureCtrl->setTentative(TRUE);
-                    mTextureCtrl->setEnabled(editable && !has_pbr_material);
-                    mTextureCtrl->setImageAssetID(id);
-                    getChildView("combobox alphamode")->setEnabled(editable && mIsAlpha && transparency <= 0.f && !has_pbr_material);
-                    getChildView("label alphamode")->setEnabled(editable && mIsAlpha && !has_pbr_material);
-                    getChildView("maskcutoff")->setEnabled(editable && mIsAlpha && !has_pbr_material);
-                    getChildView("label maskcutoff")->setEnabled(editable && mIsAlpha && !has_pbr_material);
-
-                    mTextureCtrl->setBakeTextureEnabled(TRUE);
-=======
                     mTextureCtrl->setTentative(true);
                     mTextureCtrl->setEnabled(editable && !has_pbr_material);
                     mTextureCtrl->setImageAssetID(id);
@@ -1513,7 +1472,6 @@
                     getChildView("label maskcutoff")->setEnabled(can_change_alpha);
 
                     mTextureCtrl->setBakeTextureEnabled(true);
->>>>>>> 050d2fef
                 }
 
                 if (attachment)
@@ -2043,11 +2001,7 @@
             }
         }
         S32 selected_count = LLSelectMgr::getInstance()->getSelection()->getObjectCount();
-<<<<<<< HEAD
-        BOOL single_volume = (selected_count == 1);
-=======
         bool single_volume = (selected_count == 1);
->>>>>>> 050d2fef
         // <FS> Extended copy & paste buttons
         //mMenuClipboardColor->setEnabled(editable && single_volume);
         mBtnCopyFaces->setEnabled(editable && single_volume);
@@ -2086,13 +2040,8 @@
         if (mTextureCtrl)
         {
             mTextureCtrl->setImageAssetID( LLUUID::null );
-<<<<<<< HEAD
-            mTextureCtrl->setEnabled( FALSE );  // this is a LLUICtrl, but we don't want it to have keyboard focus so we add it as a child, not a ctrl.
-//          mTextureCtrl->setValid(FALSE);
-=======
             mTextureCtrl->setEnabled( false );  // this is a LLUICtrl, but we don't want it to have keyboard focus so we add it as a child, not a ctrl.
 //          mTextureCtrl->setValid(false);
->>>>>>> 050d2fef
         }
         //LLColorSwatchCtrl* mColorSwatch = getChild<LLColorSwatchCtrl>("colorswatch");
         if (mColorSwatch)
@@ -2106,17 +2055,6 @@
         {
             mRadioMatType->setSelectedIndex(0);
         }
-<<<<<<< HEAD
-        getChildView("color trans")->setEnabled(FALSE);
-        mCtrlRpt->setEnabled(FALSE);
-        getChildView("tex gen")->setEnabled(FALSE);
-        getChildView("label shininess")->setEnabled(FALSE);
-        getChildView("label bumpiness")->setEnabled(FALSE);
-        getChildView("button align")->setEnabled(FALSE);
-        getChildView("pbr_from_inventory")->setEnabled(FALSE);
-        getChildView("edit_selected_pbr")->setEnabled(FALSE);
-        getChildView("save_selected_pbr")->setEnabled(FALSE);
-=======
         getChildView("color trans")->setEnabled(false);
         mCtrlRpt->setEnabled(false);
         getChildView("tex gen")->setEnabled(false);
@@ -2130,12 +2068,6 @@
         // <FS> Extended copy & paste buttons
         mBtnCopyFaces->setEnabled(false);
         mBtnPasteFaces->setEnabled(false);
-        // </FS>
->>>>>>> 050d2fef
-
-        // <FS> Extended copy & paste buttons
-        mBtnCopyFaces->setEnabled(FALSE);
-        mBtnPasteFaces->setEnabled(FALSE);
         // </FS>
 
         updateVisibility();
@@ -5522,12 +5454,7 @@
 
 void LLPanelFace::LLSelectedTE::getImageFormat(LLGLenum& image_format_to_return, bool& identical_face, bool& missing_asset)
 {
-<<<<<<< HEAD
-    LLGLenum image_format{ GL_RGB };
-    struct LLSelectedTEGetImageFormat : public LLSelectedTEGetFunctor<LLGLenum>
-=======
     struct LLSelectedTEGetmatId : public LLSelectedTEFunctor
->>>>>>> 050d2fef
     {
         LLSelectedTEGetmatId()
             : mImageFormat(GL_RGB)
