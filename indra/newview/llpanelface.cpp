--- conflicted
+++ resolved
@@ -1198,23 +1198,13 @@
 			{
 				if (identical_diffuse)
 				{
-<<<<<<< HEAD
 					mTextureCtrl->setTentative(FALSE);
 					mTextureCtrl->setEnabled(editable);
 					mTextureCtrl->setImageAssetID(id);
-					getChildView("combobox alphamode")->setEnabled(editable && mIsAlpha && transparency <= 0.f);
-					getChildView("label alphamode")->setEnabled(editable && mIsAlpha);
-					getChildView("maskcutoff")->setEnabled(editable && mIsAlpha);
-					getChildView("label maskcutoff")->setEnabled(editable && mIsAlpha);
-=======
-					texture_ctrl->setTentative(FALSE);
-					texture_ctrl->setEnabled(editable);
-					texture_ctrl->setImageAssetID(id);
 					getChildView("combobox alphamode")->setEnabled(editable && mIsAlpha && transparency <= 0.f && !has_pbr_material);
 					getChildView("label alphamode")->setEnabled(editable && mIsAlpha && !has_pbr_material);
 					getChildView("maskcutoff")->setEnabled(editable && mIsAlpha && !has_pbr_material);
 					getChildView("label maskcutoff")->setEnabled(editable && mIsAlpha && !has_pbr_material);
->>>>>>> 0af4adbb
 
 					mTextureCtrl->setBakeTextureEnabled(TRUE);
 				}
@@ -1229,7 +1219,6 @@
 					getChildView("maskcutoff")->setEnabled(FALSE);
 					getChildView("label maskcutoff")->setEnabled(FALSE);
 
-<<<<<<< HEAD
 					mTextureCtrl->setBakeTextureEnabled(false);
 				}
 				else
@@ -1238,24 +1227,10 @@
 					mTextureCtrl->setTentative(TRUE);
 					mTextureCtrl->setEnabled(editable);
 					mTextureCtrl->setImageAssetID(id);
-					getChildView("combobox alphamode")->setEnabled(editable && mIsAlpha && transparency <= 0.f);
-					getChildView("label alphamode")->setEnabled(editable && mIsAlpha);
-					getChildView("maskcutoff")->setEnabled(editable && mIsAlpha);
-					getChildView("label maskcutoff")->setEnabled(editable && mIsAlpha);
-=======
-					texture_ctrl->setBakeTextureEnabled(false);
-					}
-					else
-					{
-						// Tentative: multiple selected with different textures
-					texture_ctrl->setTentative(TRUE);
-					texture_ctrl->setEnabled(editable);
-					texture_ctrl->setImageAssetID(id);
 					getChildView("combobox alphamode")->setEnabled(editable && mIsAlpha && transparency <= 0.f && !has_pbr_material);
 					getChildView("label alphamode")->setEnabled(editable && mIsAlpha && !has_pbr_material);
 					getChildView("maskcutoff")->setEnabled(editable && mIsAlpha && !has_pbr_material);
 					getChildView("label maskcutoff")->setEnabled(editable && mIsAlpha && !has_pbr_material);
->>>>>>> 0af4adbb
 					
 					mTextureCtrl->setBakeTextureEnabled(TRUE);
 				}
