/** 
 * @file llpanelface.cpp
 * @brief Panel in the tools floater for editing face textures, colors, etc.
 *
 * $LicenseInfo:firstyear=2001&license=viewerlgpl$
 * Second Life Viewer Source Code
 * Copyright (C) 2010, Linden Research, Inc.
 * 
 * This library is free software; you can redistribute it and/or
 * modify it under the terms of the GNU Lesser General Public
 * License as published by the Free Software Foundation;
 * version 2.1 of the License only.
 * 
 * This library is distributed in the hope that it will be useful,
 * but WITHOUT ANY WARRANTY; without even the implied warranty of
 * MERCHANTABILITY or FITNESS FOR A PARTICULAR PURPOSE.  See the GNU
 * Lesser General Public License for more details.
 * 
 * You should have received a copy of the GNU Lesser General Public
 * License along with this library; if not, write to the Free Software
 * Foundation, Inc., 51 Franklin Street, Fifth Floor, Boston, MA  02110-1301  USA
 * 
 * Linden Research, Inc., 945 Battery Street, San Francisco, CA  94111  USA
 * $/LicenseInfo$
 */

#include "llviewerprecompiledheaders.h"

// file include
#include "llpanelface.h"
 
// library includes
#include "llcalc.h"
#include "llerror.h"
#include "llfocusmgr.h"
#include "llrect.h"
#include "llstring.h"
#include "llfontgl.h"

// project includes
#include "llagent.h"
#include "llagentdata.h"
#include "llbutton.h"
#include "llcheckboxctrl.h"
#include "llcolorswatch.h"
#include "llcombobox.h"
#include "lldrawpoolbump.h"
#include "llface.h"
#include "llinventoryfunctions.h"
#include "llinventorymodel.h" // gInventory
#include "llinventorymodelbackgroundfetch.h"
#include "lllineeditor.h"
#include "llmaterialmgr.h"
#include "llmediaentry.h"
#include "llmenubutton.h"
#include "llnotificationsutil.h"
#include "llradiogroup.h"
#include "llresmgr.h"
#include "llselectmgr.h"
#include "llspinctrl.h"
#include "lltextbox.h"
#include "lltexturectrl.h"
#include "lltextureentry.h"
#include "lltooldraganddrop.h"
#include "lltoolface.h"
#include "lltoolmgr.h"
#include "lltrans.h"
#include "llui.h"
#include "llviewercontrol.h"
#include "llviewermedia.h"
#include "llviewerobject.h"
#include "llviewerregion.h"
#include "llviewerstats.h"
#include "llvovolume.h"
#include "lluictrlfactory.h"
#include "llpluginclassmedia.h"
#include "llviewertexturelist.h"// Update sel manager as to which channel we're editing so it can reflect the correct overlay UI



#include "llagent.h"
#include "llfilesystem.h"
#include "llviewerassetupload.h"
#include "llviewermenufile.h"
#include "llsd.h"
#include "llsdutil.h"
#include "llsdserialize.h"
#include "llinventorymodel.h"


//
// Constant definitions for comboboxes
// Must match the commbobox definitions in panel_tools_texture.xml
//
const S32 MATMEDIA_MATERIAL = 0;	// Material
const S32 MATMEDIA_PBR = 1;			// PBR
const S32 MATMEDIA_MEDIA = 2;		// Media
const S32 MATTYPE_DIFFUSE = 0;		// Diffuse material texture
const S32 MATTYPE_NORMAL = 1;		// Normal map
const S32 MATTYPE_SPECULAR = 2;		// Specular map
const S32 ALPHAMODE_MASK = 2;		// Alpha masking mode
const S32 BUMPY_TEXTURE = 18;		// use supplied normal map
const S32 SHINY_TEXTURE = 4;		// use supplied specular map
const S32 PBRTYPE_ALBEDO = 0;		// PBR Albedo
const S32 PBRTYPE_NORMAL = 1;		// PBR Normal
const S32 PBRTYPE_METALLIC = 2;		// PBR Metallic

BOOST_STATIC_ASSERT(MATTYPE_DIFFUSE == LLRender::DIFFUSE_MAP && MATTYPE_NORMAL == LLRender::NORMAL_MAP && MATTYPE_SPECULAR == LLRender::SPECULAR_MAP);

//
// "Use texture" label for normal/specular type comboboxes
// Filled in at initialization from translated strings
//
std::string USE_TEXTURE;

LLRender::eTexIndex LLPanelFace::getTextureChannelToEdit()
{
	LLComboBox* combobox_matmedia = getChild<LLComboBox>("combobox matmedia");
	LLRadioGroup* radio_mat_type = getChild<LLRadioGroup>("radio_material_type");

	LLRender::eTexIndex channel_to_edit = (combobox_matmedia && combobox_matmedia->getCurrentIndex() == MATMEDIA_MATERIAL) ?
	                                                    (radio_mat_type ? (LLRender::eTexIndex)radio_mat_type->getSelectedIndex() : LLRender::DIFFUSE_MAP) : LLRender::DIFFUSE_MAP;

	channel_to_edit = (channel_to_edit == LLRender::NORMAL_MAP)		? (getCurrentNormalMap().isNull()		? LLRender::DIFFUSE_MAP : channel_to_edit) : channel_to_edit;
	channel_to_edit = (channel_to_edit == LLRender::SPECULAR_MAP)	? (getCurrentSpecularMap().isNull()		? LLRender::DIFFUSE_MAP : channel_to_edit) : channel_to_edit;
	return channel_to_edit;
}

// Things the UI provides...
//
LLUUID	LLPanelFace::getCurrentNormalMap()			{ return mBumpyTextureCtrl->getImageAssetID();	}
LLUUID	LLPanelFace::getCurrentSpecularMap()		{ return mShinyTextureCtrl->getImageAssetID();	}
U32		LLPanelFace::getCurrentShininess()			{ return getChild<LLComboBox>("combobox shininess")->getCurrentIndex();			}
U32		LLPanelFace::getCurrentBumpiness()			{ return getChild<LLComboBox>("combobox bumpiness")->getCurrentIndex();			}
U8			LLPanelFace::getCurrentDiffuseAlphaMode()	{ return (U8)getChild<LLComboBox>("combobox alphamode")->getCurrentIndex();	}
U8			LLPanelFace::getCurrentAlphaMaskCutoff()	{ return (U8)getChild<LLUICtrl>("maskcutoff")->getValue().asInteger();			}
U8			LLPanelFace::getCurrentEnvIntensity()		{ return (U8)getChild<LLUICtrl>("environment")->getValue().asInteger();			}
U8			LLPanelFace::getCurrentGlossiness()			{ return (U8)getChild<LLUICtrl>("glossiness")->getValue().asInteger();			}
<<<<<<< HEAD
F32		LLPanelFace::getCurrentBumpyRot()			{ return mCtrlBumpyRot->getValue().asReal();						}
F32		LLPanelFace::getCurrentBumpyScaleU()		{ return mCtrlBumpyScaleU->getValue().asReal();					}
F32		LLPanelFace::getCurrentBumpyScaleV()		{ return mCtrlBumpyScaleV->getValue().asReal();					}
F32		LLPanelFace::getCurrentBumpyOffsetU()		{ return mCtrlBumpyOffsetU->getValue().asReal();					}
F32		LLPanelFace::getCurrentBumpyOffsetV()		{ return mCtrlBumpyOffsetV->getValue().asReal();					}
F32		LLPanelFace::getCurrentShinyRot()			{ return mCtrlShinyRot->getValue().asReal();						}
F32		LLPanelFace::getCurrentShinyScaleU()		{ return mCtrlShinyScaleU->getValue().asReal();					}
F32		LLPanelFace::getCurrentShinyScaleV()		{ return mCtrlShinyScaleV->getValue().asReal();					}
F32		LLPanelFace::getCurrentShinyOffsetU()		{ return mCtrlShinyOffsetU->getValue().asReal();					}
F32		LLPanelFace::getCurrentShinyOffsetV()		{ return mCtrlShinyOffsetV->getValue().asReal();					}
LLUUID	LLPanelFace::getCurrentMaterialID()			{ return getChild<LLUICtrl>("materialID")->getValue().asUUID(); 					}
=======
F32		LLPanelFace::getCurrentBumpyRot()			{ return getChild<LLUICtrl>("bumpyRot")->getValue().asReal();						}
F32		LLPanelFace::getCurrentBumpyScaleU()		{ return getChild<LLUICtrl>("bumpyScaleU")->getValue().asReal();					}
F32		LLPanelFace::getCurrentBumpyScaleV()		{ return getChild<LLUICtrl>("bumpyScaleV")->getValue().asReal();					}
F32		LLPanelFace::getCurrentBumpyOffsetU()		{ return getChild<LLUICtrl>("bumpyOffsetU")->getValue().asReal();					}
F32		LLPanelFace::getCurrentBumpyOffsetV()		{ return getChild<LLUICtrl>("bumpyOffsetV")->getValue().asReal();					}
F32		LLPanelFace::getCurrentShinyRot()			{ return getChild<LLUICtrl>("shinyRot")->getValue().asReal();						}
F32		LLPanelFace::getCurrentShinyScaleU()		{ return getChild<LLUICtrl>("shinyScaleU")->getValue().asReal();					}
F32		LLPanelFace::getCurrentShinyScaleV()		{ return getChild<LLUICtrl>("shinyScaleV")->getValue().asReal();					}
F32		LLPanelFace::getCurrentShinyOffsetU()		{ return getChild<LLUICtrl>("shinyOffsetU")->getValue().asReal();					}
F32		LLPanelFace::getCurrentShinyOffsetV()		{ return getChild<LLUICtrl>("shinyOffsetV")->getValue().asReal();					}
>>>>>>> a3dff0db

// <FS:CR> UI provided diffuse parameters
F32		LLPanelFace::getCurrentTextureRot()			{ return mCtrlTexRot->getValue().asReal();						}
F32		LLPanelFace::getCurrentTextureScaleU()		{ return mCtrlTexScaleU->getValue().asReal();					}
F32		LLPanelFace::getCurrentTextureScaleV()		{ return mCtrlTexScaleV->getValue().asReal();					}
F32		LLPanelFace::getCurrentTextureOffsetU()		{ return mCtrlTexOffsetU->getValue().asReal();					}
F32		LLPanelFace::getCurrentTextureOffsetV()		{ return mCtrlTexOffsetV->getValue().asReal();					}
// </FS:CR>

//
// Methods
//

BOOL	LLPanelFace::postBuild()
{
	childSetCommitCallback("combobox shininess",&LLPanelFace::onCommitShiny,this);
	childSetCommitCallback("combobox bumpiness",&LLPanelFace::onCommitBump,this);
	childSetCommitCallback("combobox alphamode",&LLPanelFace::onCommitAlphaMode,this);
	//childSetCommitCallback("TexScaleU",&LLPanelFace::onCommitTextureScaleX, this);
	//childSetCommitCallback("TexScaleV",&LLPanelFace::onCommitTextureScaleY, this);
	//childSetCommitCallback("TexRot",&LLPanelFace::onCommitTextureRot, this);
	//childSetCommitCallback("rptctrl",&LLPanelFace::onCommitRepeatsPerMeter, this);
	childSetCommitCallback("checkbox planar align",&LLPanelFace::onCommitPlanarAlign, this);
	//childSetCommitCallback("TexOffsetU",LLPanelFace::onCommitTextureOffsetX, this);
	//childSetCommitCallback("TexOffsetV",LLPanelFace::onCommitTextureOffsetY, this);

	//childSetCommitCallback("bumpyScaleU",&LLPanelFace::onCommitMaterialBumpyScaleX, this);
	//childSetCommitCallback("bumpyScaleV",&LLPanelFace::onCommitMaterialBumpyScaleY, this);
	//childSetCommitCallback("bumpyRot",&LLPanelFace::onCommitMaterialBumpyRot, this);
	//childSetCommitCallback("bumpyOffsetU",&LLPanelFace::onCommitMaterialBumpyOffsetX, this);
	//childSetCommitCallback("bumpyOffsetV",&LLPanelFace::onCommitMaterialBumpyOffsetY, this);
	//childSetCommitCallback("shinyScaleU",&LLPanelFace::onCommitMaterialShinyScaleX, this);
	//childSetCommitCallback("shinyScaleV",&LLPanelFace::onCommitMaterialShinyScaleY, this);
	//childSetCommitCallback("shinyRot",&LLPanelFace::onCommitMaterialShinyRot, this);
	//childSetCommitCallback("shinyOffsetU",&LLPanelFace::onCommitMaterialShinyOffsetX, this);
	//childSetCommitCallback("shinyOffsetV",&LLPanelFace::onCommitMaterialShinyOffsetY, this);
	childSetCommitCallback("glossiness",&LLPanelFace::onCommitMaterialGloss, this);
	childSetCommitCallback("environment",&LLPanelFace::onCommitMaterialEnv, this);
	childSetCommitCallback("maskcutoff",&LLPanelFace::onCommitMaterialMaskCutoff, this);

	// <FS:CR>
	childSetCommitCallback("checkbox_sync_settings", &LLPanelFace::onClickMapsSync, this);
	
	mCtrlTexScaleU = getChild<LLSpinCtrl>("TexScaleU");
	if (mCtrlTexScaleU)
	{
		mCtrlTexScaleU->setCommitCallback(&LLPanelFace::onCommitTextureScaleX, this);
	}
	mCtrlTexScaleV = getChild<LLSpinCtrl>("TexScaleV");
	if (mCtrlTexScaleV)
	{
		mCtrlTexScaleV->setCommitCallback(&LLPanelFace::onCommitTextureScaleY, this);
	}
	mCtrlBumpyScaleU = getChild<LLSpinCtrl>("bumpyScaleU");
	if (mCtrlBumpyScaleU)
	{
		mCtrlBumpyScaleU->setCommitCallback(&LLPanelFace::onCommitMaterialBumpyScaleX, this);
	}
	mCtrlBumpyScaleV = getChild<LLSpinCtrl>("bumpyScaleV");
	if (mCtrlBumpyScaleV)
	{
		mCtrlBumpyScaleV->setCommitCallback(&LLPanelFace::onCommitMaterialBumpyScaleY, this);
	}
	mCtrlShinyScaleU = getChild<LLSpinCtrl>("shinyScaleU");
	if (mCtrlShinyScaleU)
	{
		mCtrlShinyScaleU->setCommitCallback(&LLPanelFace::onCommitMaterialShinyScaleX, this);
	}
	mCtrlShinyScaleV = getChild<LLSpinCtrl>("shinyScaleV");
	if (mCtrlShinyScaleV)
	{
		mCtrlShinyScaleV->setCommitCallback(&LLPanelFace::onCommitMaterialShinyScaleY, this);
	}	
	mCtrlTexOffsetU = getChild<LLSpinCtrl>("TexOffsetU");
	if (mCtrlTexOffsetU)
	{
		mCtrlTexOffsetU->setCommitCallback(&LLPanelFace::onCommitTextureOffsetX, this);
	}
	mCtrlTexOffsetV = getChild<LLSpinCtrl>("TexOffsetV");
	if (mCtrlTexOffsetV)
	{
		mCtrlTexOffsetV->setCommitCallback(&LLPanelFace::onCommitTextureOffsetY, this);
	}
	mCtrlBumpyOffsetU = getChild<LLSpinCtrl>("bumpyOffsetU");
	if (mCtrlBumpyOffsetU)
	{
		mCtrlBumpyOffsetU->setCommitCallback(&LLPanelFace::onCommitMaterialBumpyOffsetX, this);
	}
	mCtrlBumpyOffsetV = getChild<LLSpinCtrl>("bumpyOffsetV");
	if (mCtrlBumpyOffsetV)
	{
		mCtrlBumpyOffsetV->setCommitCallback(&LLPanelFace::onCommitMaterialBumpyOffsetY, this);
	}
	mCtrlShinyOffsetU = getChild<LLSpinCtrl>("shinyOffsetU");
	if (mCtrlShinyOffsetU)
	{
		mCtrlShinyOffsetU->setCommitCallback(&LLPanelFace::onCommitMaterialShinyOffsetX, this);
	}
	mCtrlShinyOffsetV = getChild<LLSpinCtrl>("shinyOffsetV");
	if (mCtrlShinyOffsetV)
	{
		mCtrlShinyOffsetV->setCommitCallback(&LLPanelFace::onCommitMaterialShinyOffsetY, this);
	}
	mCtrlTexRot = getChild<LLSpinCtrl>("TexRot");
	if (mCtrlTexRot)
	{
		mCtrlTexRot->setCommitCallback(&LLPanelFace::onCommitTextureRot, this);
	}
	mCtrlBumpyRot = getChild<LLSpinCtrl>("bumpyRot");
	if (mCtrlBumpyRot)
	{
		mCtrlBumpyRot->setCommitCallback(&LLPanelFace::onCommitMaterialBumpyRot, this);
	}
	mCtrlShinyRot = getChild<LLSpinCtrl>("shinyRot");
	if (mCtrlShinyRot)
	{
		mCtrlShinyRot->setCommitCallback(&LLPanelFace::onCommitMaterialShinyRot, this);
	}
	mCtrlRpt = getChild<LLSpinCtrl>("rptctrl");
	if (mCtrlRpt)
	{
		mCtrlRpt->setCommitCallback(LLPanelFace::onCommitRepeatsPerMeter, this);
	}
	
	changePrecision(gSavedSettings.getS32("FSBuildToolDecimalPrecision"));
	// </FS>

	childSetAction("button align",&LLPanelFace::onClickAutoFix,this);
	childSetAction("button align textures", &LLPanelFace::onAlignTexture, this);

	// <FS:CR> Moved to the header so other functions can use them too.
	//LLTextureCtrl*	mTextureCtrl;
	//LLTextureCtrl*	mShinyTextureCtrl;
	//LLTextureCtrl*	mBumpyTextureCtrl;
	//LLColorSwatchCtrl*	mColorSwatch;
	//LLColorSwatchCtrl*	mShinyColorSwatch;

	//LLComboBox*		mComboTexGen;
	//LLComboBox*		mComboMatMedia;

	//LLCheckBoxCtrl	*mCheckFullbright;
	
	//LLTextBox*		mLabelColorTransp;
	//LLSpinCtrl*		mCtrlColorTransp;		// transparency = 1 - alpha

	//LLSpinCtrl*     mCtrlGlow;

	setMouseOpaque(FALSE);

    LLTextureCtrl*	pbr_ctrl = getChild<LLTextureCtrl>("pbr_control");
    if (pbr_ctrl)
    {
        pbr_ctrl->setDefaultImageAssetID(LLUUID(gSavedSettings.getString("DefaultObjectTexture")));
        pbr_ctrl->setCommitCallback(boost::bind(&LLPanelFace::onCommitPbr, this, _2));
        pbr_ctrl->setOnCancelCallback(boost::bind(&LLPanelFace::onCancelPbr, this, _2));
        pbr_ctrl->setOnSelectCallback(boost::bind(&LLPanelFace::onSelectPbr, this, _2));
        pbr_ctrl->setDragCallback(boost::bind(&LLPanelFace::onDragPbr, this, _2));
        pbr_ctrl->setOnTextureSelectedCallback(boost::bind(&LLPanelFace::onPbrSelectionChanged, this, _1));
        pbr_ctrl->setOnCloseCallback(boost::bind(&LLPanelFace::onCloseTexturePicker, this, _2));

        pbr_ctrl->setFollowsTop();
        pbr_ctrl->setFollowsLeft();
        pbr_ctrl->setImmediateFilterPermMask(PERM_NONE);
        pbr_ctrl->setDnDFilterPermMask(PERM_COPY | PERM_TRANSFER);
        pbr_ctrl->setBakeTextureEnabled(false);
        pbr_ctrl->setInventoryPickType(LLTextureCtrl::PICK_MATERIAL);
    }

	mTextureCtrl = getChild<LLTextureCtrl>("texture control");
	if(mTextureCtrl)
	{
		mTextureCtrl->setDefaultImageAssetID(LLUUID( gSavedSettings.getString( "DefaultObjectTexture" )));
		mTextureCtrl->setCommitCallback( boost::bind(&LLPanelFace::onCommitTexture, this, _2) );
		mTextureCtrl->setOnCancelCallback( boost::bind(&LLPanelFace::onCancelTexture, this, _2) );
		mTextureCtrl->setOnSelectCallback( boost::bind(&LLPanelFace::onSelectTexture, this, _2) );
		mTextureCtrl->setDragCallback(boost::bind(&LLPanelFace::onDragTexture, this, _2));
		mTextureCtrl->setOnTextureSelectedCallback(boost::bind(&LLPanelFace::onTextureSelectionChanged, this, _1));
		mTextureCtrl->setOnCloseCallback( boost::bind(&LLPanelFace::onCloseTexturePicker, this, _2) );

		mTextureCtrl->setFollowsTop();
		mTextureCtrl->setFollowsLeft();
		mTextureCtrl->setImmediateFilterPermMask(PERM_NONE);
		mTextureCtrl->setDnDFilterPermMask(PERM_COPY | PERM_TRANSFER);
	}

	mShinyTextureCtrl = getChild<LLTextureCtrl>("shinytexture control");
	if(mShinyTextureCtrl)
	{
		mShinyTextureCtrl->setDefaultImageAssetID(LLUUID( gSavedSettings.getString( "DefaultObjectSpecularTexture" )));
		mShinyTextureCtrl->setCommitCallback( boost::bind(&LLPanelFace::onCommitSpecularTexture, this, _2) );
		mShinyTextureCtrl->setOnCancelCallback( boost::bind(&LLPanelFace::onCancelSpecularTexture, this, _2) );
		mShinyTextureCtrl->setOnSelectCallback( boost::bind(&LLPanelFace::onSelectSpecularTexture, this, _2) );
		mShinyTextureCtrl->setOnCloseCallback( boost::bind(&LLPanelFace::onCloseTexturePicker, this, _2) );
		
		mShinyTextureCtrl->setDragCallback(boost::bind(&LLPanelFace::onDragTexture, this, _2));
		mShinyTextureCtrl->setOnTextureSelectedCallback(boost::bind(&LLPanelFace::onTextureSelectionChanged, this, _1));
		mShinyTextureCtrl->setFollowsTop();
		mShinyTextureCtrl->setFollowsLeft();
		mShinyTextureCtrl->setImmediateFilterPermMask(PERM_NONE);
		mShinyTextureCtrl->setDnDFilterPermMask(PERM_COPY | PERM_TRANSFER);
	}

	mBumpyTextureCtrl = getChild<LLTextureCtrl>("bumpytexture control");
	if(mBumpyTextureCtrl)
	{
		mBumpyTextureCtrl->setDefaultImageAssetID(LLUUID( gSavedSettings.getString( "DefaultObjectNormalTexture" )));
		mBumpyTextureCtrl->setBlankImageAssetID(LLUUID( gSavedSettings.getString( "DefaultBlankNormalTexture" )));
		mBumpyTextureCtrl->setCommitCallback( boost::bind(&LLPanelFace::onCommitNormalTexture, this, _2) );
		mBumpyTextureCtrl->setOnCancelCallback( boost::bind(&LLPanelFace::onCancelNormalTexture, this, _2) );
		mBumpyTextureCtrl->setOnSelectCallback( boost::bind(&LLPanelFace::onSelectNormalTexture, this, _2) );
		mBumpyTextureCtrl->setOnCloseCallback( boost::bind(&LLPanelFace::onCloseTexturePicker, this, _2) );

		mBumpyTextureCtrl->setDragCallback(boost::bind(&LLPanelFace::onDragTexture, this, _2));
		mBumpyTextureCtrl->setOnTextureSelectedCallback(boost::bind(&LLPanelFace::onTextureSelectionChanged, this, _1));
		mBumpyTextureCtrl->setFollowsTop();
		mBumpyTextureCtrl->setFollowsLeft();
		mBumpyTextureCtrl->setImmediateFilterPermMask(PERM_NONE);
		mBumpyTextureCtrl->setDnDFilterPermMask(PERM_COPY | PERM_TRANSFER);
	}

	mColorSwatch = getChild<LLColorSwatchCtrl>("colorswatch");
	if(mColorSwatch)
	{
		mColorSwatch->setCommitCallback(boost::bind(&LLPanelFace::onCommitColor, this, _2));
		mColorSwatch->setOnCancelCallback(boost::bind(&LLPanelFace::onCancelColor, this, _2));
		mColorSwatch->setOnSelectCallback(boost::bind(&LLPanelFace::onSelectColor, this, _2));
		mColorSwatch->setFollowsTop();
		mColorSwatch->setFollowsLeft();
		mColorSwatch->setCanApplyImmediately(TRUE);
	}

	mShinyColorSwatch = getChild<LLColorSwatchCtrl>("shinycolorswatch");
	if(mShinyColorSwatch)
	{
		mShinyColorSwatch->setCommitCallback(boost::bind(&LLPanelFace::onCommitShinyColor, this, _2));
		mShinyColorSwatch->setOnCancelCallback(boost::bind(&LLPanelFace::onCancelShinyColor, this, _2));
		mShinyColorSwatch->setOnSelectCallback(boost::bind(&LLPanelFace::onSelectShinyColor, this, _2));
		mShinyColorSwatch->setFollowsTop();
		mShinyColorSwatch->setFollowsLeft();
		mShinyColorSwatch->setCanApplyImmediately(TRUE);
	}

	mLabelColorTransp = getChild<LLTextBox>("color trans");
	if(mLabelColorTransp)
	{
		mLabelColorTransp->setFollowsTop();
		mLabelColorTransp->setFollowsLeft();
	}

	mCtrlColorTransp = getChild<LLSpinCtrl>("ColorTrans");
	if(mCtrlColorTransp)
	{
		mCtrlColorTransp->setCommitCallback(boost::bind(&LLPanelFace::onCommitAlpha, this, _2));
		mCtrlColorTransp->setPrecision(0);
		mCtrlColorTransp->setFollowsTop();
		mCtrlColorTransp->setFollowsLeft();
	}

	mCheckFullbright = getChild<LLCheckBoxCtrl>("checkbox fullbright");
	if (mCheckFullbright)
	{
		mCheckFullbright->setCommitCallback(LLPanelFace::onCommitFullbright, this);
	}

	mComboTexGen = getChild<LLComboBox>("combobox texgen");
	if(mComboTexGen)
	{
		mComboTexGen->setCommitCallback(LLPanelFace::onCommitTexGen, this);
		mComboTexGen->setFollows(FOLLOWS_LEFT | FOLLOWS_TOP);	
	}

	mComboMatMedia = getChild<LLComboBox>("combobox matmedia");
	if(mComboMatMedia)
	{
		mComboMatMedia->setCommitCallback(LLPanelFace::onCommitMaterialsMedia,this);
		mComboMatMedia->selectNthItem(MATMEDIA_MATERIAL);
	}

	mRadioMatType = getChild<LLRadioGroup>("radio_material_type");
    if(mRadioMatType)
    {
        mRadioMatType->setCommitCallback(LLPanelFace::onCommitMaterialType, this);
        mRadioMatType->selectNthItem(MATTYPE_DIFFUSE);
    }

    LLRadioGroup* radio_pbr_type = getChild<LLRadioGroup>("radio_pbr_type");
    if (radio_mat_type)
    {
        radio_pbr_type->setCommitCallback(LLPanelFace::onCommitPbrType, this);
        radio_pbr_type->selectNthItem(PBRTYPE_ALBEDO);
    }

	mCtrlGlow = getChild<LLSpinCtrl>("glow");
	if(mCtrlGlow)
	{
		mCtrlGlow->setCommitCallback(LLPanelFace::onCommitGlow, this);
	}

    // <FS> Extended copy & paste buttons
    //mMenuClipboardColor = getChild<LLMenuButton>("clipboard_color_params_btn");
    //mMenuClipboardTexture = getChild<LLMenuButton>("clipboard_texture_params_btn");
    mBtnCopyFaces = getChild<LLButton>("copy_face_btn");
    mBtnCopyFaces->setCommitCallback(boost::bind(&LLPanelFace::onCopyFaces, this));
    mBtnPasteFaces = getChild<LLButton>("paste_face_btn");
    mBtnPasteFaces->setCommitCallback(boost::bind(&LLPanelFace::onPasteFaces, this));
    // </FS>

	clearCtrls();

	return TRUE;
}

LLPanelFace::LLPanelFace()
:	LLPanel(),
	mIsAlpha(false)
{
    USE_TEXTURE = LLTrans::getString("use_texture");
    // <FS> Extended copy & paste buttons
    //mCommitCallbackRegistrar.add("PanelFace.menuDoToSelected", boost::bind(&LLPanelFace::menuDoToSelected, this, _2));
    //mEnableCallbackRegistrar.add("PanelFace.menuEnable", boost::bind(&LLPanelFace::menuEnableItem, this, _2));
    // </FS>
}


LLPanelFace::~LLPanelFace()
{
	// Children all cleaned up by default view destructor.
}


void LLPanelFace::draw()
{
    updateCopyTexButton();

    LLPanel::draw();
}

void LLPanelFace::sendTexture()
{
	//LLTextureCtrl* mTextureCtrl = getChild<LLTextureCtrl>("texture control");
	if(!mTextureCtrl) return;
	if( !mTextureCtrl->getTentative() )
	{
		// we grab the item id first, because we want to do a
		// permissions check in the selection manager. ARGH!
		LLUUID id = mTextureCtrl->getImageItemID();
		if(id.isNull())
		{
			id = mTextureCtrl->getImageAssetID();
		}
		LLSelectMgr::getInstance()->selectionSetImage(id);
	}
}

void LLPanelFace::sendBump(U32 bumpiness)
{	
	//LLTextureCtrl* bumpytexture_ctrl = getChild<LLTextureCtrl>("bumpytexture control");
	if (!mBumpyTextureCtrl) return;
	if (bumpiness < BUMPY_TEXTURE)
{	
		LL_DEBUGS("Materials") << "clearing bumptexture control" << LL_ENDL;	
		//bumpytexture_ctrl->clear();
		//bumpytexture_ctrl->setImageAssetID(LLUUID());
		mBumpyTextureCtrl->clear();
		mBumpyTextureCtrl->setImageAssetID(LLUUID());
	}

	updateBumpyControls(bumpiness == BUMPY_TEXTURE, true);

	LLUUID current_normal_map = mBumpyTextureCtrl->getImageAssetID();

	U8 bump = (U8) bumpiness & TEM_BUMP_MASK;

	// Clear legacy bump to None when using an actual normal map
	//
	if (!current_normal_map.isNull())
		bump = 0;

	// Set the normal map or reset it to null as appropriate
	//
	LLSelectedTEMaterial::setNormalID(this, current_normal_map);

	//LLSelectMgr::getInstance()->selectionSetBumpmap(bump, bumpytexture_ctrl->getImageItemID());
	LLSelectMgr::getInstance()->selectionSetBumpmap(bump, mBumpyTextureCtrl->getImageItemID());
}

void LLPanelFace::sendTexGen()
{
	//LLComboBox*	mComboTexGen = getChild<LLComboBox>("combobox texgen");
	if(!mComboTexGen)return;
	U8 tex_gen = (U8) mComboTexGen->getCurrentIndex() << TEM_TEX_GEN_SHIFT;
	LLSelectMgr::getInstance()->selectionSetTexGen( tex_gen );
}

void LLPanelFace::sendShiny(U32 shininess)
{
	//LLTextureCtrl* texture_ctrl = getChild<LLTextureCtrl>("shinytexture control");
	if (!mShinyTextureCtrl) return;
	
	if (shininess < SHINY_TEXTURE)
{
		//texture_ctrl->clear();
		//texture_ctrl->setImageAssetID(LLUUID());
		mShinyTextureCtrl->clear();
		mShinyTextureCtrl->setImageAssetID(LLUUID());
	}

	LLUUID specmap = getCurrentSpecularMap();

	U8 shiny = (U8) shininess & TEM_SHINY_MASK;
	if (!specmap.isNull())
		shiny = 0;

	LLSelectedTEMaterial::setSpecularID(this, specmap);

	//LLSelectMgr::getInstance()->selectionSetShiny(shiny, texture_ctrl->getImageItemID());
	LLSelectMgr::getInstance()->selectionSetShiny(shiny, mShinyTextureCtrl->getImageItemID());

	updateShinyControls(!specmap.isNull(), true);
	
}

void LLPanelFace::sendFullbright()
{
	//LLCheckBoxCtrl*	mCheckFullbright = getChild<LLCheckBoxCtrl>("checkbox fullbright");
	if (!mCheckFullbright) return;
	U8 fullbright = mCheckFullbright->get() ? TEM_FULLBRIGHT_MASK : 0;
	LLSelectMgr::getInstance()->selectionSetFullbright( fullbright );
}

void LLPanelFace::sendColor()
{
	//LLColorSwatchCtrl*	mColorSwatch = getChild<LLColorSwatchCtrl>("colorswatch");
	if (!mColorSwatch) return;
	LLColor4 color = mColorSwatch->get();

	LLSelectMgr::getInstance()->selectionSetColorOnly( color );
}

void LLPanelFace::sendAlpha()
{	
	//LLSpinCtrl*	mCtrlColorTransp = getChild<LLSpinCtrl>("ColorTrans");
	if (!mCtrlColorTransp) return;
	F32 alpha = (100.f - mCtrlColorTransp->get()) / 100.f;

	LLSelectMgr::getInstance()->selectionSetAlphaOnly( alpha );
}


void LLPanelFace::sendGlow()
{
	//LLSpinCtrl* mCtrlGlow = getChild<LLSpinCtrl>("glow");
	//llassert(mCtrlGlow);
	if (!mCtrlGlow) return;
	if (mCtrlGlow)
	{
		F32 glow = mCtrlGlow->get();
		LLSelectMgr::getInstance()->selectionSetGlow( glow );
	}
}

struct LLPanelFaceSetTEFunctor : public LLSelectedTEFunctor
{
	LLPanelFaceSetTEFunctor(LLPanelFace* panel) : mPanel(panel) {}
	virtual bool apply(LLViewerObject* object, S32 te)
	{
		BOOL valid;
		F32 value;

        LLRadioGroup * radio_mat_type = mPanel->getChild<LLRadioGroup>("radio_material_type");
        std::string prefix;
        switch (radio_mat_type->getSelectedIndex())
        {
        case MATTYPE_DIFFUSE:
            prefix = "Tex";
            break;
        case MATTYPE_NORMAL:
            prefix = "bumpy";
            break;
        case MATTYPE_SPECULAR:
            prefix = "shiny";
            break;
        }
        
        LLSpinCtrl * ctrlTexScaleS = mPanel->getChild<LLSpinCtrl>(prefix + "ScaleU");
        LLSpinCtrl * ctrlTexScaleT = mPanel->getChild<LLSpinCtrl>(prefix + "ScaleV");
        LLSpinCtrl * ctrlTexOffsetS = mPanel->getChild<LLSpinCtrl>(prefix + "OffsetU");
        LLSpinCtrl * ctrlTexOffsetT = mPanel->getChild<LLSpinCtrl>(prefix + "OffsetV");
        LLSpinCtrl * ctrlTexRotation = mPanel->getChild<LLSpinCtrl>(prefix + "Rot");

		LLComboBox*	comboTexGen = mPanel->getChild<LLComboBox>("combobox texgen");
		LLCheckBoxCtrl*	cb_planar_align = mPanel->getChild<LLCheckBoxCtrl>("checkbox planar align");
		bool align_planar = (cb_planar_align && cb_planar_align->get());

		llassert(comboTexGen);
		llassert(object);

		if (ctrlTexScaleS)
		{
			valid = !ctrlTexScaleS->getTentative();
			if (valid || align_planar)
			{
				value = ctrlTexScaleS->get();
				if (comboTexGen &&
				    comboTexGen->getCurrentIndex() == 1)
				{
					value *= 0.5f;
				}
				object->setTEScaleS( te, value );

				if (align_planar) 
				{
					LLPanelFace::LLSelectedTEMaterial::setNormalRepeatX(mPanel, value, te, object->getID());
					LLPanelFace::LLSelectedTEMaterial::setSpecularRepeatX(mPanel, value, te, object->getID());
				}
			}
		}

		if (ctrlTexScaleT)
		{
			valid = !ctrlTexScaleT->getTentative();
			if (valid || align_planar)
			{
				value = ctrlTexScaleT->get();
				if (comboTexGen &&
				    comboTexGen->getCurrentIndex() == 1)
				{
					value *= 0.5f;
				}
				object->setTEScaleT( te, value );

				if (align_planar) 
				{
					LLPanelFace::LLSelectedTEMaterial::setNormalRepeatY(mPanel, value, te, object->getID());
					LLPanelFace::LLSelectedTEMaterial::setSpecularRepeatY(mPanel, value, te, object->getID());
				}
			}
		}

		if (ctrlTexOffsetS)
		{
			valid = !ctrlTexOffsetS->getTentative();
			if (valid || align_planar)
			{
				value = ctrlTexOffsetS->get();
				object->setTEOffsetS( te, value );

				if (align_planar) 
				{
					LLPanelFace::LLSelectedTEMaterial::setNormalOffsetX(mPanel, value, te, object->getID());
					LLPanelFace::LLSelectedTEMaterial::setSpecularOffsetX(mPanel, value, te, object->getID());
				}
			}
		}

		if (ctrlTexOffsetT)
		{
			valid = !ctrlTexOffsetT->getTentative();
			if (valid || align_planar)
			{
				value = ctrlTexOffsetT->get();
				object->setTEOffsetT( te, value );

				if (align_planar) 
				{
					LLPanelFace::LLSelectedTEMaterial::setNormalOffsetY(mPanel, value, te, object->getID());
					LLPanelFace::LLSelectedTEMaterial::setSpecularOffsetY(mPanel, value, te, object->getID());
				}
			}
		}

		if (ctrlTexRotation)
		{
			valid = !ctrlTexRotation->getTentative();
			if (valid || align_planar)
			{
				value = ctrlTexRotation->get() * DEG_TO_RAD;
				object->setTERotation( te, value );

				if (align_planar) 
				{
					LLPanelFace::LLSelectedTEMaterial::setNormalRotation(mPanel, value, te, object->getID());
					LLPanelFace::LLSelectedTEMaterial::setSpecularRotation(mPanel, value, te, object->getID());
				}
			}
		}
		return true;
	}
private:
	LLPanelFace* mPanel;
};

// Functor that aligns a face to mCenterFace
struct LLPanelFaceSetAlignedTEFunctor : public LLSelectedTEFunctor
{
	LLPanelFaceSetAlignedTEFunctor(LLPanelFace* panel, LLFace* center_face) :
		mPanel(panel),
		mCenterFace(center_face) {}

	virtual bool apply(LLViewerObject* object, S32 te)
	{
		LLFace* facep = object->mDrawable->getFace(te);
		if (!facep)
		{
			return true;
		}

		if (facep->getViewerObject()->getVolume()->getNumVolumeFaces() <= te)
		{
			return true;
		}

		bool set_aligned = true;
		if (facep == mCenterFace)
		{
			set_aligned = false;
		}
		if (set_aligned)
		{
			LLVector2 uv_offset, uv_scale;
			F32 uv_rot;
			set_aligned = facep->calcAlignedPlanarTE(mCenterFace, &uv_offset, &uv_scale, &uv_rot);
			if (set_aligned)
			{
				object->setTEOffset(te, uv_offset.mV[VX], uv_offset.mV[VY]);
				object->setTEScale(te, uv_scale.mV[VX], uv_scale.mV[VY]);
				object->setTERotation(te, uv_rot);

				LLPanelFace::LLSelectedTEMaterial::setNormalRotation(mPanel, uv_rot, te, object->getID());
				LLPanelFace::LLSelectedTEMaterial::setSpecularRotation(mPanel, uv_rot, te, object->getID());

				LLPanelFace::LLSelectedTEMaterial::setNormalOffsetX(mPanel, uv_offset.mV[VX], te, object->getID());
				LLPanelFace::LLSelectedTEMaterial::setNormalOffsetY(mPanel, uv_offset.mV[VY], te, object->getID());
				LLPanelFace::LLSelectedTEMaterial::setNormalRepeatX(mPanel, uv_scale.mV[VX], te, object->getID());
				LLPanelFace::LLSelectedTEMaterial::setNormalRepeatY(mPanel, uv_scale.mV[VY], te, object->getID());

				LLPanelFace::LLSelectedTEMaterial::setSpecularOffsetX(mPanel, uv_offset.mV[VX], te, object->getID());
				LLPanelFace::LLSelectedTEMaterial::setSpecularOffsetY(mPanel, uv_offset.mV[VY], te, object->getID());
				LLPanelFace::LLSelectedTEMaterial::setSpecularRepeatX(mPanel, uv_scale.mV[VX], te, object->getID());
				LLPanelFace::LLSelectedTEMaterial::setSpecularRepeatY(mPanel, uv_scale.mV[VY], te, object->getID());
			}
		}
		if (!set_aligned)
		{
			LLPanelFaceSetTEFunctor setfunc(mPanel);
			setfunc.apply(object, te);
		}
		return true;
	}
private:
	LLPanelFace* mPanel;
	LLFace* mCenterFace;
};

struct LLPanelFaceSetAlignedConcreteTEFunctor : public LLSelectedTEFunctor
{
    LLPanelFaceSetAlignedConcreteTEFunctor(LLPanelFace* panel, LLFace* center_face, LLRender::eTexIndex map) :
        mPanel(panel),
        mChefFace(center_face),
        mMap(map)
    {}

    virtual bool apply(LLViewerObject* object, S32 te)
    {
        LLFace* facep = object->mDrawable->getFace(te);
        if (!facep)
        {
            return true;
        }

        if (facep->getViewerObject()->getVolume()->getNumVolumeFaces() <= te)
        {
            return true;
        }

        if (mChefFace != facep)
        {
            LLVector2 uv_offset, uv_scale;
            F32 uv_rot;
            if (facep->calcAlignedPlanarTE(mChefFace, &uv_offset, &uv_scale, &uv_rot, mMap))
            {
                switch (mMap)
                {
                case LLRender::DIFFUSE_MAP:
                        object->setTEOffset(te, uv_offset.mV[VX], uv_offset.mV[VY]);
                        object->setTEScale(te, uv_scale.mV[VX], uv_scale.mV[VY]);
                        object->setTERotation(te, uv_rot);
                    break;
                case LLRender::NORMAL_MAP:
                        LLPanelFace::LLSelectedTEMaterial::setNormalRotation(mPanel, uv_rot, te, object->getID());
                        LLPanelFace::LLSelectedTEMaterial::setNormalOffsetX(mPanel, uv_offset.mV[VX], te, object->getID());
                        LLPanelFace::LLSelectedTEMaterial::setNormalOffsetY(mPanel, uv_offset.mV[VY], te, object->getID());
                        LLPanelFace::LLSelectedTEMaterial::setNormalRepeatX(mPanel, uv_scale.mV[VX], te, object->getID());
                        LLPanelFace::LLSelectedTEMaterial::setNormalRepeatY(mPanel, uv_scale.mV[VY], te, object->getID());
                    break;
                case LLRender::SPECULAR_MAP:
                        LLPanelFace::LLSelectedTEMaterial::setSpecularRotation(mPanel, uv_rot, te, object->getID());
                        LLPanelFace::LLSelectedTEMaterial::setSpecularOffsetX(mPanel, uv_offset.mV[VX], te, object->getID());
                        LLPanelFace::LLSelectedTEMaterial::setSpecularOffsetY(mPanel, uv_offset.mV[VY], te, object->getID());
                        LLPanelFace::LLSelectedTEMaterial::setSpecularRepeatX(mPanel, uv_scale.mV[VX], te, object->getID());
                        LLPanelFace::LLSelectedTEMaterial::setSpecularRepeatY(mPanel, uv_scale.mV[VY], te, object->getID());
                    break;
                default: /*make compiler happy*/
                    break;
                }
            }
        }
        
        return true;
    }
private:
    LLPanelFace* mPanel;
    LLFace* mChefFace;
    LLRender::eTexIndex mMap;
};

// Functor that tests if a face is aligned to mCenterFace
struct LLPanelFaceGetIsAlignedTEFunctor : public LLSelectedTEFunctor
{
	LLPanelFaceGetIsAlignedTEFunctor(LLFace* center_face) :
		mCenterFace(center_face) {}

	virtual bool apply(LLViewerObject* object, S32 te)
	{
		LLFace* facep = object->mDrawable->getFace(te);
		if (!facep)
		{
			return false;
		}

		if (facep->getViewerObject()->getVolume()->getNumVolumeFaces() <= te)
		{ //volume face does not exist, can't be aligned
			return false;
		}

		if (facep == mCenterFace)
		{
			return true;
		}
		
		LLVector2 aligned_st_offset, aligned_st_scale;
		F32 aligned_st_rot;
		if ( facep->calcAlignedPlanarTE(mCenterFace, &aligned_st_offset, &aligned_st_scale, &aligned_st_rot) )
		{
			const LLTextureEntry* tep = facep->getTextureEntry();
			LLVector2 st_offset, st_scale;
			tep->getOffset(&st_offset.mV[VX], &st_offset.mV[VY]);
			tep->getScale(&st_scale.mV[VX], &st_scale.mV[VY]);
			F32 st_rot = tep->getRotation();

            bool eq_offset_x = is_approx_equal_fraction(st_offset.mV[VX], aligned_st_offset.mV[VX], 12);
            bool eq_offset_y = is_approx_equal_fraction(st_offset.mV[VY], aligned_st_offset.mV[VY], 12);
            bool eq_scale_x  = is_approx_equal_fraction(st_scale.mV[VX], aligned_st_scale.mV[VX], 12);
            bool eq_scale_y  = is_approx_equal_fraction(st_scale.mV[VY], aligned_st_scale.mV[VY], 12);
            bool eq_rot      = is_approx_equal_fraction(st_rot, aligned_st_rot, 6);

			// needs a fuzzy comparison, because of fp errors
			if (eq_offset_x && 
				eq_offset_y && 
				eq_scale_x &&
				eq_scale_y &&
				eq_rot)
			{
				return true;
			}
		}
		return false;
	}
private:
	LLFace* mCenterFace;
};

struct LLPanelFaceSendFunctor : public LLSelectedObjectFunctor
{
	virtual bool apply(LLViewerObject* object)
	{
		object->sendTEUpdate();
		return true;
	}
};

void LLPanelFace::sendTextureInfo()
{
	if ((bool)childGetValue("checkbox planar align").asBoolean())
	{
		LLFace* last_face = NULL;
		bool identical_face =false;
		LLSelectedTE::getFace(last_face, identical_face);		
		LLPanelFaceSetAlignedTEFunctor setfunc(this, last_face);
		LLSelectMgr::getInstance()->getSelection()->applyToTEs(&setfunc);
	}
	else
	{
		LLPanelFaceSetTEFunctor setfunc(this);
		LLSelectMgr::getInstance()->getSelection()->applyToTEs(&setfunc);
	}

	LLPanelFaceSendFunctor sendfunc;
	LLSelectMgr::getInstance()->getSelection()->applyToObjects(&sendfunc);
}

void LLPanelFace::alignTestureLayer()
{
    LLFace* last_face = NULL;
    bool identical_face = false;
    LLSelectedTE::getFace(last_face, identical_face);

    LLRadioGroup * radio_mat_type = getChild<LLRadioGroup>("radio_material_type");
    LLPanelFaceSetAlignedConcreteTEFunctor setfunc(this, last_face, static_cast<LLRender::eTexIndex>(radio_mat_type->getSelectedIndex()));
    LLSelectMgr::getInstance()->getSelection()->applyToTEs(&setfunc);
}

void LLPanelFace::getState()
{
	updateUI();
}

void LLPanelFace::updateUI(bool force_set_values /*false*/)
{ //set state of UI to match state of texture entry(ies)  (calls setEnabled, setValue, etc, but NOT setVisible)
	LLViewerObject* objectp = LLSelectMgr::getInstance()->getSelection()->getFirstObject();

	if( objectp
		&& objectp->getPCode() == LL_PCODE_VOLUME
		&& objectp->permModify())
	{
		BOOL editable = objectp->permModify() && !objectp->isPermanentEnforced();

		// only turn on auto-adjust button if there is a media renderer and the media is loaded
		getChildView("button align")->setEnabled(editable);
		
<<<<<<< HEAD
		// <FS>
		BOOL enable_material_controls = (!gSavedSettings.getBOOL("SyncMaterialSettings"));

		//LLComboBox* combobox_matmedia = getChild<LLComboBox>("combobox matmedia");
		if (mComboMatMedia)
		{
			if (mComboMatMedia->getCurrentIndex() < MATMEDIA_MATERIAL)
			{
				mComboMatMedia->selectNthItem(MATMEDIA_MATERIAL);
			}
		}
		else
		{
			LL_WARNS() << "failed getChild for 'combobox matmedia'" << LL_ENDL;
		}
		mComboMatMedia->setEnabled(editable);

		//LLRadioGroup* radio_mat_type = getChild<LLRadioGroup>("radio_material_type");
		if(mRadioMatType)
		{
		    if (mRadioMatType->getSelectedIndex() < MATTYPE_DIFFUSE)
		    {
		        mRadioMatType->selectNthItem(MATTYPE_DIFFUSE);
		    }
=======
		LLComboBox* combobox_matmedia = getChild<LLComboBox>("combobox matmedia");
        if (combobox_matmedia->getCurrentIndex() < MATMEDIA_MATERIAL)
        {
            combobox_matmedia->selectNthItem(MATMEDIA_MATERIAL);
        }
        combobox_matmedia->setEnabled(editable);

		LLRadioGroup* radio_mat_type = getChild<LLRadioGroup>("radio_material_type");
        if (radio_mat_type->getSelectedIndex() < MATTYPE_DIFFUSE)
        {
            radio_mat_type->selectNthItem(MATTYPE_DIFFUSE);
        }
        radio_mat_type->setEnabled(editable);
>>>>>>> a3dff0db

        LLRadioGroup* radio_pbr_type = getChild<LLRadioGroup>("radio_pbr_type");
        if (radio_pbr_type->getSelectedIndex() < PBRTYPE_ALBEDO)
        {
            radio_pbr_type->selectNthItem(PBRTYPE_ALBEDO);
        }
        radio_pbr_type->setEnabled(editable);

<<<<<<< HEAD
		mRadioMatType->setEnabled(editable);
=======
>>>>>>> a3dff0db
		getChildView("checkbox_sync_settings")->setEnabled(editable);
		childSetValue("checkbox_sync_settings", gSavedSettings.getBOOL("SyncMaterialSettings"));
		updateVisibility();

<<<<<<< HEAD
		bool identical			= true;	// true because it is anded below
		bool identical_diffuse	= false;
		bool identical_norm		= false;
		bool identical_spec		= false;
=======
		bool identical				= true;	// true because it is anded below
        bool identical_diffuse	= false;
        bool identical_norm		= false;
        bool identical_spec		= false;

        // pbr material
        bool has_pbr_material = false;
        LLTextureCtrl*	pbr_ctrl = findChild<LLTextureCtrl>("pbr_control");
        if (pbr_ctrl)
        {
            LLUUID pbr_id;
            bool identical_pbr;
            LLSelectedTE::getPbrMaterialId(pbr_id, identical_pbr);
            identical &= identical_pbr;

            pbr_ctrl->setTentative(identical_pbr ? FALSE : TRUE);
            pbr_ctrl->setEnabled(editable);
            pbr_ctrl->setImageAssetID(pbr_id);
            has_pbr_material = pbr_id.notNull();
        }
>>>>>>> a3dff0db

		//LLTextureCtrl*	texture_ctrl = getChild<LLTextureCtrl>("texture control");
		//LLTextureCtrl*	shinytexture_ctrl = getChild<LLTextureCtrl>("shinytexture control");
		//LLTextureCtrl*	bumpytexture_ctrl = getChild<LLTextureCtrl>("bumpytexture control");
		
		LLUUID id;
		LLUUID normmap_id;
		LLUUID specmap_id;
		
		// Color swatch
		{
			getChildView("color label")->setEnabled(editable && !has_pbr_material);
		}
<<<<<<< HEAD
		//LLColorSwatchCtrl*	mColorSwatch = getChild<LLColorSwatchCtrl>("colorswatch");
=======
		LLColorSwatchCtrl*	mColorSwatch = findChild<LLColorSwatchCtrl>("colorswatch");
>>>>>>> a3dff0db

		LLColor4 color					= LLColor4::white;
		bool		identical_color	= false;

		if(mColorSwatch)
		{
			LLSelectedTE::getColor(color, identical_color);
			LLColor4 prev_color = mColorSwatch->get();

			mColorSwatch->setOriginal(color);
			mColorSwatch->set(color, force_set_values || (prev_color != color) || !editable);

			mColorSwatch->setValid(editable && !has_pbr_material);
			mColorSwatch->setEnabled(editable && !has_pbr_material);
			mColorSwatch->setCanApplyImmediately( editable );
		}

		// Color transparency
		getChildView("color trans")->setEnabled(editable && !has_pbr_material);

		F32 transparency = (1.f - color.mV[VALPHA]) * 100.f;
		getChild<LLUICtrl>("ColorTrans")->setValue(editable ? transparency : 0);
		getChildView("ColorTrans")->setEnabled(editable && !has_pbr_material);

		// Specular map
		LLSelectedTEMaterial::getSpecularID(specmap_id, identical_spec);
		
		U8 shiny = 0;
		bool identical_shiny = false;

		// Shiny
		LLSelectedTE::getShiny(shiny, identical_shiny);
		identical = identical && identical_shiny;

		shiny = specmap_id.isNull() ? shiny : SHINY_TEXTURE;

		LLCtrlSelectionInterface* combobox_shininess = childGetSelectionInterface("combobox shininess");
		if (combobox_shininess)
				{
			combobox_shininess->selectNthItem((S32)shiny);
		}

		getChildView("label shininess")->setEnabled(editable);
		getChildView("combobox shininess")->setEnabled(editable);

		getChildView("label glossiness")->setEnabled(editable);			
		getChildView("glossiness")->setEnabled(editable);

		getChildView("label environment")->setEnabled(editable);
		getChildView("environment")->setEnabled(editable);
		getChildView("label shinycolor")->setEnabled(editable);
					
		getChild<LLUICtrl>("combobox shininess")->setTentative(!identical_spec);
		getChild<LLUICtrl>("glossiness")->setTentative(!identical_spec);
		getChild<LLUICtrl>("environment")->setTentative(!identical_spec);			
		getChild<LLUICtrl>("shinycolorswatch")->setTentative(!identical_spec);
					
		//LLColorSwatchCtrl*	mShinyColorSwatch = getChild<LLColorSwatchCtrl>("shinycolorswatch");
		if(mShinyColorSwatch)
					{
			mShinyColorSwatch->setValid(editable);
			mShinyColorSwatch->setEnabled( editable );
			mShinyColorSwatch->setCanApplyImmediately( editable );
		}

		U8 bumpy = 0;
		// Bumpy
		{
			bool identical_bumpy = false;
			LLSelectedTE::getBumpmap(bumpy,identical_bumpy);

			LLUUID norm_map_id = getCurrentNormalMap();
			LLCtrlSelectionInterface* combobox_bumpiness = childGetSelectionInterface("combobox bumpiness");

			bumpy = norm_map_id.isNull() ? bumpy : BUMPY_TEXTURE;

			if (combobox_bumpiness)
							{
				combobox_bumpiness->selectNthItem((S32)bumpy);
							}
			else
							{
				LL_WARNS() << "failed childGetSelectionInterface for 'combobox bumpiness'" << LL_ENDL;
							}

			getChildView("combobox bumpiness")->setEnabled(editable);
			getChild<LLUICtrl>("combobox bumpiness")->setTentative(!identical_bumpy);
			getChildView("label bumpiness")->setEnabled(editable);
        }

		// Texture
		{
			LLSelectedTE::getTexId(id,identical_diffuse);

			// Normal map
			LLSelectedTEMaterial::getNormalID(normmap_id, identical_norm);

			mIsAlpha = FALSE;
			LLGLenum image_format = GL_RGB;
			bool identical_image_format = false;
			LLSelectedTE::getImageFormat(image_format, identical_image_format);
            
         mIsAlpha = FALSE;
         switch (image_format)
         {
               case GL_RGBA:
               case GL_ALPHA:
               {
                  mIsAlpha = TRUE;
               }
               break;

               case GL_RGB: break;
               default:
               {
                  LL_WARNS() << "Unexpected tex format in LLPanelFace...resorting to no alpha" << LL_ENDL;
					}
               break;
				}

			if(LLViewerMedia::getInstance()->textureHasMedia(id))
			{
				getChildView("button align")->setEnabled(editable);
			}
			
			// Diffuse Alpha Mode

			// Init to the default that is appropriate for the alpha content of the asset
			//
			U8 alpha_mode = mIsAlpha ? LLMaterial::DIFFUSE_ALPHA_MODE_BLEND : LLMaterial::DIFFUSE_ALPHA_MODE_NONE;

			bool identical_alpha_mode = false;

			// See if that's been overridden by a material setting for same...
			//
			LLSelectedTEMaterial::getCurrentDiffuseAlphaMode(alpha_mode, identical_alpha_mode, mIsAlpha);

			LLCtrlSelectionInterface* combobox_alphamode = childGetSelectionInterface("combobox alphamode");
			if (combobox_alphamode)
			{
				//it is invalid to have any alpha mode other than blend if transparency is greater than zero ... 
				// Want masking? Want emissive? Tough! You get BLEND!
				alpha_mode = (transparency > 0.f) ? LLMaterial::DIFFUSE_ALPHA_MODE_BLEND : alpha_mode;

				// ... unless there is no alpha channel in the texture, in which case alpha mode MUST be none
				alpha_mode = mIsAlpha ? alpha_mode : LLMaterial::DIFFUSE_ALPHA_MODE_NONE;

				combobox_alphamode->selectNthItem(alpha_mode);
			}
			else
			{
				LL_WARNS() << "failed childGetSelectionInterface for 'combobox alphamode'" << LL_ENDL;
			}

			updateAlphaControls();

			if (mTextureCtrl)
			{
				if (identical_diffuse)
				{
					mTextureCtrl->setTentative(FALSE);
					mTextureCtrl->setEnabled(editable);
					mTextureCtrl->setImageAssetID(id);
					getChildView("combobox alphamode")->setEnabled(editable && mIsAlpha && transparency <= 0.f);
					getChildView("label alphamode")->setEnabled(editable && mIsAlpha);
					getChildView("maskcutoff")->setEnabled(editable && mIsAlpha);
					getChildView("label maskcutoff")->setEnabled(editable && mIsAlpha);

					mTextureCtrl->setBakeTextureEnabled(TRUE);
				}
				else if (id.isNull())
				{
					// None selected
					mTextureCtrl->setTentative(FALSE);
					mTextureCtrl->setEnabled(FALSE);
					mTextureCtrl->setImageAssetID(LLUUID::null);
					getChildView("combobox alphamode")->setEnabled(FALSE);
					getChildView("label alphamode")->setEnabled(FALSE);
					getChildView("maskcutoff")->setEnabled(FALSE);
					getChildView("label maskcutoff")->setEnabled(FALSE);

					mTextureCtrl->setBakeTextureEnabled(false);
				}
				else
				{
					// Tentative: multiple selected with different textures
					mTextureCtrl->setTentative(TRUE);
					mTextureCtrl->setEnabled(editable);
					mTextureCtrl->setImageAssetID(id);
					getChildView("combobox alphamode")->setEnabled(editable && mIsAlpha && transparency <= 0.f);
					getChildView("label alphamode")->setEnabled(editable && mIsAlpha);
					getChildView("maskcutoff")->setEnabled(editable && mIsAlpha);
					getChildView("label maskcutoff")->setEnabled(editable && mIsAlpha);
					
					mTextureCtrl->setBakeTextureEnabled(TRUE);
				}
				
			}

			if (mShinyTextureCtrl)
			{
				mShinyTextureCtrl->setTentative( !identical_spec );
				mShinyTextureCtrl->setEnabled( editable );
				mShinyTextureCtrl->setImageAssetID( specmap_id );
			}

			if (mBumpyTextureCtrl)
			{
				mBumpyTextureCtrl->setTentative( !identical_norm );
				mBumpyTextureCtrl->setEnabled( editable );
				mBumpyTextureCtrl->setImageAssetID( normmap_id );
			}
		}

		// planar align
		bool align_planar = false;
		bool identical_planar_aligned = false;
		{
			LLCheckBoxCtrl*	cb_planar_align = getChild<LLCheckBoxCtrl>("checkbox planar align");
			align_planar = (cb_planar_align && cb_planar_align->get());

			bool enabled = (editable && isIdenticalPlanarTexgen());
			childSetValue("checkbox planar align", align_planar && enabled);
			childSetVisible("checkbox planar align", enabled);
			childSetEnabled("checkbox planar align", enabled);
			childSetEnabled("button align textures", enabled && LLSelectMgr::getInstance()->getSelection()->getObjectCount() > 1);

			if (align_planar && enabled)
			{
				LLFace* last_face = NULL;
				bool identical_face = false;
				LLSelectedTE::getFace(last_face, identical_face);

				LLPanelFaceGetIsAlignedTEFunctor get_is_aligend_func(last_face);
				// this will determine if the texture param controls are tentative:
				identical_planar_aligned = LLSelectMgr::getInstance()->getSelection()->applyToTEs(&get_is_aligend_func);
			}
		}
		
		// Needs to be public and before tex scale settings below to properly reflect
		// behavior when in planar vs default texgen modes in the
		// NORSPEC-84 et al
		//
		LLTextureEntry::e_texgen selected_texgen = LLTextureEntry::TEX_GEN_DEFAULT;
		bool identical_texgen = true;		
		bool identical_planar_texgen = false;

		{	
			LLSelectedTE::getTexGen(selected_texgen, identical_texgen);
			identical_planar_texgen = (identical_texgen && (selected_texgen == LLTextureEntry::TEX_GEN_PLANAR));
		}

		// Texture scale
		{
			bool identical_diff_scale_s = false;
			bool identical_spec_scale_s = false;
			bool identical_norm_scale_s = false;

			identical = align_planar ? identical_planar_aligned : identical;

			F32 diff_scale_s = 1.f;			
			F32 spec_scale_s = 1.f;
			F32 norm_scale_s = 1.f;

			LLSelectedTE::getScaleS(diff_scale_s, identical_diff_scale_s);			
			LLSelectedTEMaterial::getSpecularRepeatX(spec_scale_s, identical_spec_scale_s);
			LLSelectedTEMaterial::getNormalRepeatX(norm_scale_s, identical_norm_scale_s);

			diff_scale_s = editable ? diff_scale_s : 1.0f;
			diff_scale_s *= identical_planar_texgen ? 2.0f : 1.0f;
			
			norm_scale_s = editable ? norm_scale_s : 1.0f;
			norm_scale_s *= identical_planar_texgen ? 2.0f : 1.0f;

			spec_scale_s = editable ? spec_scale_s : 1.0f;
			spec_scale_s *= identical_planar_texgen ? 2.0f : 1.0f;

			mCtrlTexScaleU->setValue(diff_scale_s);
			mCtrlShinyScaleU->setValue(spec_scale_s);
			mCtrlBumpyScaleU->setValue(norm_scale_s);

<<<<<<< HEAD
			mCtrlTexScaleU->setEnabled(editable);
			mCtrlShinyScaleU->setEnabled(editable && specmap_id.notNull()
										 && enable_material_controls); // <FS:CR> Materials alignment
			mCtrlBumpyScaleU->setEnabled(editable && normmap_id.notNull()
										 && enable_material_controls); // <FS:CR> Materials alignment
=======
            if (combobox_matmedia->getCurrentIndex() == MATMEDIA_PBR)
            {
                getChildView("TexScaleU")->setEnabled(editable && has_pbr_material);
                getChildView("shinyScaleU")->setEnabled(editable && has_pbr_material);
                getChildView("bumpyScaleU")->setEnabled(editable && has_pbr_material);
            }
            else
            {
                getChildView("TexScaleU")->setEnabled(editable);
                getChildView("shinyScaleU")->setEnabled(editable && specmap_id.notNull());
                getChildView("bumpyScaleU")->setEnabled(editable && normmap_id.notNull());
            }
>>>>>>> a3dff0db

			BOOL diff_scale_tentative = !(identical && identical_diff_scale_s);
			BOOL norm_scale_tentative = !(identical && identical_norm_scale_s);
			BOOL spec_scale_tentative = !(identical && identical_spec_scale_s);

			mCtrlTexScaleU->setTentative(  LLSD(diff_scale_tentative));
			mCtrlShinyScaleU->setTentative(LLSD(spec_scale_tentative));
			mCtrlBumpyScaleU->setTentative(LLSD(norm_scale_tentative));
			
			// <FS:CR> FIRE-11407 - Materials alignment
			getChildView("checkbox_sync_settings")->setEnabled(editable && (specmap_id.notNull() || normmap_id.notNull()) && !align_planar);
		}

		{
			bool identical_diff_scale_t = false;
			bool identical_spec_scale_t = false;
			bool identical_norm_scale_t = false;

			F32 diff_scale_t = 1.f;			
			F32 spec_scale_t = 1.f;
			F32 norm_scale_t = 1.f;

			LLSelectedTE::getScaleT(diff_scale_t, identical_diff_scale_t);
			LLSelectedTEMaterial::getSpecularRepeatY(spec_scale_t, identical_spec_scale_t);
			LLSelectedTEMaterial::getNormalRepeatY(norm_scale_t, identical_norm_scale_t);

			diff_scale_t = editable ? diff_scale_t : 1.0f;
			diff_scale_t *= identical_planar_texgen ? 2.0f : 1.0f;

			norm_scale_t = editable ? norm_scale_t : 1.0f;
			norm_scale_t *= identical_planar_texgen ? 2.0f : 1.0f;

			spec_scale_t = editable ? spec_scale_t : 1.0f;
			spec_scale_t *= identical_planar_texgen ? 2.0f : 1.0f;

			BOOL diff_scale_tentative = !identical_diff_scale_t;
			BOOL norm_scale_tentative = !identical_norm_scale_t;
			BOOL spec_scale_tentative = !identical_spec_scale_t;

<<<<<<< HEAD
			mCtrlTexScaleV->setEnabled(editable);
			mCtrlShinyScaleV->setEnabled(editable && specmap_id.notNull()
										 && enable_material_controls); // <FS:CR> Materials alignment
			mCtrlBumpyScaleV->setEnabled(editable && normmap_id.notNull()
										 && enable_material_controls); // <FS:CR> Materials alignment
=======
            if (combobox_matmedia->getCurrentIndex() == MATMEDIA_PBR)
            {
                getChildView("TexScaleV")->setEnabled(editable && has_pbr_material);
                getChildView("shinyScaleV")->setEnabled(editable && has_pbr_material);
                getChildView("bumpyScaleV")->setEnabled(editable && has_pbr_material);
            }
            else
            {
                getChildView("TexScaleV")->setEnabled(editable);
                getChildView("shinyScaleV")->setEnabled(editable && specmap_id.notNull());
                getChildView("bumpyScaleV")->setEnabled(editable && normmap_id.notNull());
            }
>>>>>>> a3dff0db

			if (force_set_values)
			{
				mCtrlTexScaleV->forceSetValue(diff_scale_t);
			}
			else
			{
				mCtrlTexScaleV->setValue(diff_scale_t);
			}
			mCtrlShinyScaleV->setValue(norm_scale_t);
			mCtrlBumpyScaleV->setValue(spec_scale_t);

			mCtrlTexScaleV->setTentative(LLSD(diff_scale_tentative));
			mCtrlShinyScaleV->setTentative(LLSD(norm_scale_tentative));
			mCtrlBumpyScaleV->setTentative(LLSD(spec_scale_tentative));
		}

		// Texture offset
		{
			bool identical_diff_offset_s = false;
			bool identical_norm_offset_s = false;
			bool identical_spec_offset_s = false;

			F32 diff_offset_s = 0.0f;
			F32 norm_offset_s = 0.0f;
			F32 spec_offset_s = 0.0f;

			LLSelectedTE::getOffsetS(diff_offset_s, identical_diff_offset_s);
			LLSelectedTEMaterial::getNormalOffsetX(norm_offset_s, identical_norm_offset_s);
			LLSelectedTEMaterial::getSpecularOffsetX(spec_offset_s, identical_spec_offset_s);

			BOOL diff_offset_u_tentative = !(align_planar ? identical_planar_aligned : identical_diff_offset_s);
			BOOL norm_offset_u_tentative = !(align_planar ? identical_planar_aligned : identical_norm_offset_s);
			BOOL spec_offset_u_tentative = !(align_planar ? identical_planar_aligned : identical_spec_offset_s);

			mCtrlTexOffsetU->setValue(  editable ? diff_offset_s : 0.0f);
			mCtrlBumpyOffsetU->setValue(editable ? norm_offset_s : 0.0f);
			mCtrlShinyOffsetU->setValue(editable ? spec_offset_s : 0.0f);

			mCtrlTexOffsetU->setTentative(LLSD(diff_offset_u_tentative));
			mCtrlBumpyOffsetU->setTentative(LLSD(norm_offset_u_tentative));
			mCtrlShinyOffsetU->setTentative(LLSD(spec_offset_u_tentative));

<<<<<<< HEAD
			mCtrlTexOffsetU->setEnabled(editable);
			mCtrlShinyOffsetU->setEnabled(editable && specmap_id.notNull()
										  && enable_material_controls); // <FS:CR> Materials alignment
			mCtrlBumpyOffsetU->setEnabled(editable && normmap_id.notNull()
										  && enable_material_controls); // <FS:CR> Materials alignment
=======
            if (combobox_matmedia->getCurrentIndex() == MATMEDIA_PBR)
            {
                getChildView("TexOffsetU")->setEnabled(editable && has_pbr_material);
                getChildView("shinyOffsetU")->setEnabled(editable && has_pbr_material);
                getChildView("bumpyOffsetU")->setEnabled(editable && has_pbr_material);
            }
            else
            {
                getChildView("TexOffsetU")->setEnabled(editable);
                getChildView("shinyOffsetU")->setEnabled(editable && specmap_id.notNull());
                getChildView("bumpyOffsetU")->setEnabled(editable && normmap_id.notNull());
            }
>>>>>>> a3dff0db
		}

		{
			bool identical_diff_offset_t = false;
			bool identical_norm_offset_t = false;
			bool identical_spec_offset_t = false;

			F32 diff_offset_t = 0.0f;
			F32 norm_offset_t = 0.0f;
			F32 spec_offset_t = 0.0f;

			LLSelectedTE::getOffsetT(diff_offset_t, identical_diff_offset_t);
			LLSelectedTEMaterial::getNormalOffsetY(norm_offset_t, identical_norm_offset_t);
			LLSelectedTEMaterial::getSpecularOffsetY(spec_offset_t, identical_spec_offset_t);
			
			BOOL diff_offset_v_tentative = !(align_planar ? identical_planar_aligned : identical_diff_offset_t);
			BOOL norm_offset_v_tentative = !(align_planar ? identical_planar_aligned : identical_norm_offset_t);
			BOOL spec_offset_v_tentative = !(align_planar ? identical_planar_aligned : identical_spec_offset_t);

			mCtrlTexOffsetV->setValue(  editable ? diff_offset_t : 0.0f);
			mCtrlBumpyOffsetV->setValue(editable ? norm_offset_t : 0.0f);
			mCtrlShinyOffsetV->setValue(editable ? spec_offset_t : 0.0f);

			mCtrlTexOffsetV->setTentative(LLSD(diff_offset_v_tentative));
			mCtrlBumpyOffsetV->setTentative(LLSD(norm_offset_v_tentative));
			mCtrlShinyOffsetV->setTentative(LLSD(spec_offset_v_tentative));

<<<<<<< HEAD
			mCtrlTexOffsetV->setEnabled(editable);
			mCtrlShinyOffsetV->setEnabled(editable && specmap_id.notNull()
										  && enable_material_controls); // <FS:CR> Materials alignment
			mCtrlBumpyOffsetV->setEnabled(editable && normmap_id.notNull()
										  && enable_material_controls); // <FS:CR> Materials alignment
=======
            if (combobox_matmedia->getCurrentIndex() == MATMEDIA_PBR)
            {
                getChildView("TexOffsetV")->setEnabled(editable && has_pbr_material);
                getChildView("shinyOffsetV")->setEnabled(editable && has_pbr_material);
                getChildView("bumpyOffsetV")->setEnabled(editable && has_pbr_material);
            }
            else
            {
                getChildView("TexOffsetV")->setEnabled(editable);
                getChildView("shinyOffsetV")->setEnabled(editable && specmap_id.notNull());
                getChildView("bumpyOffsetV")->setEnabled(editable && normmap_id.notNull());
            }
>>>>>>> a3dff0db
		}

		// Texture rotation
		{
			bool identical_diff_rotation = false;
			bool identical_norm_rotation = false;
			bool identical_spec_rotation = false;

			F32 diff_rotation = 0.f;
			F32 norm_rotation = 0.f;
			F32 spec_rotation = 0.f;

			LLSelectedTE::getRotation(diff_rotation,identical_diff_rotation);
			LLSelectedTEMaterial::getSpecularRotation(spec_rotation,identical_spec_rotation);
			LLSelectedTEMaterial::getNormalRotation(norm_rotation,identical_norm_rotation);

			BOOL diff_rot_tentative = !(align_planar ? identical_planar_aligned : identical_diff_rotation);
			BOOL norm_rot_tentative = !(align_planar ? identical_planar_aligned : identical_norm_rotation);
			BOOL spec_rot_tentative = !(align_planar ? identical_planar_aligned : identical_spec_rotation);

			F32 diff_rot_deg = diff_rotation * RAD_TO_DEG;
			F32 norm_rot_deg = norm_rotation * RAD_TO_DEG;
			F32 spec_rot_deg = spec_rotation * RAD_TO_DEG;
<<<<<<< HEAD
			
			mCtrlTexRot->setEnabled(editable);
			mCtrlShinyRot->setEnabled(editable && specmap_id.notNull()
									  && enable_material_controls); // <FS:CR> Materials alignment
			mCtrlBumpyRot->setEnabled(editable && normmap_id.notNull()
									  && enable_material_controls); // <FS:CR> Materials alignment

			mCtrlTexRot->setTentative(diff_rot_tentative);
			mCtrlBumpyRot->setTentative(LLSD(norm_rot_tentative));
			mCtrlShinyRot->setTentative(LLSD(spec_rot_tentative));

			mCtrlTexRot->setValue(  editable ? diff_rot_deg : 0.0f);			
			mCtrlShinyRot->setValue(editable ? spec_rot_deg : 0.0f);
			mCtrlBumpyRot->setValue(editable ? norm_rot_deg : 0.0f);
=======

            if (combobox_matmedia->getCurrentIndex() == MATMEDIA_PBR)
            {
                getChildView("TexRot")->setEnabled(editable && has_pbr_material);
                getChildView("shinyRot")->setEnabled(editable && has_pbr_material);
                getChildView("bumpyRot")->setEnabled(editable && has_pbr_material);
            }
            else
            {
                getChildView("TexRot")->setEnabled(editable);
                getChildView("shinyRot")->setEnabled(editable && specmap_id.notNull());
                getChildView("bumpyRot")->setEnabled(editable && normmap_id.notNull());
            }

			getChild<LLUICtrl>("TexRot")->setTentative(diff_rot_tentative);
			getChild<LLUICtrl>("shinyRot")->setTentative(LLSD(norm_rot_tentative));
			getChild<LLUICtrl>("bumpyRot")->setTentative(LLSD(spec_rot_tentative));

			getChild<LLUICtrl>("TexRot")->setValue(  editable ? diff_rot_deg : 0.0f);			
			getChild<LLUICtrl>("shinyRot")->setValue(editable ? spec_rot_deg : 0.0f);
			getChild<LLUICtrl>("bumpyRot")->setValue(editable ? norm_rot_deg : 0.0f);
>>>>>>> a3dff0db
		}

		{
			F32 glow = 0.f;
			bool identical_glow = false;
			LLSelectedTE::getGlow(glow,identical_glow);
<<<<<<< HEAD
			LLUICtrl* glow_ctrl = getChild<LLUICtrl>("glow");
			glow_ctrl->setValue(glow);
			glow_ctrl->setTentative(!identical_glow);
			glow_ctrl->setEnabled(editable);
			getChildView("glow label")->setEnabled(editable);
=======
			getChild<LLUICtrl>("glow")->setValue(glow);
			getChild<LLUICtrl>("glow")->setTentative(!identical_glow);
			getChildView("glow")->setEnabled(editable && !has_pbr_material);
			getChildView("glow label")->setEnabled(editable && !has_pbr_material);
>>>>>>> a3dff0db
		}

		{
			LLCtrlSelectionInterface* combobox_texgen = childGetSelectionInterface("combobox texgen");
			if (combobox_texgen)
			{
				// Maps from enum to combobox entry index
				combobox_texgen->selectNthItem(((S32)selected_texgen) >> 1);
			}
			else
				{
				LL_WARNS() << "failed childGetSelectionInterface for 'combobox texgen'" << LL_ENDL;
				}

			getChildView("combobox texgen")->setEnabled(editable);
			getChild<LLUICtrl>("combobox texgen")->setTentative(!identical);
			getChildView("tex gen")->setEnabled(editable);

			}

		{
			U8 fullbright_flag = 0;
			bool identical_fullbright = false;
			
			LLSelectedTE::getFullbright(fullbright_flag,identical_fullbright);

			LLUICtrl* check_fullbright = getChild<LLUICtrl>("checkbox fullbright");
			check_fullbright->setValue((S32)(fullbright_flag != 0));
			check_fullbright->setEnabled(editable);
			check_fullbright->setTentative(!identical_fullbright);
		}
		
		// Repeats per meter
		{
			F32 repeats_diff = 1.f;
			F32 repeats_norm = 1.f;
			F32 repeats_spec = 1.f;

			bool identical_diff_repeats = false;
			bool identical_norm_repeats = false;
			bool identical_spec_repeats = false;

			LLSelectedTE::getMaxDiffuseRepeats(repeats_diff, identical_diff_repeats);
			LLSelectedTEMaterial::getMaxNormalRepeats(repeats_norm, identical_norm_repeats);
			LLSelectedTEMaterial::getMaxSpecularRepeats(repeats_spec, identical_spec_repeats);			

			LLComboBox*	mComboTexGen = getChild<LLComboBox>("combobox texgen");
			if (mComboTexGen)
            {
				S32 index = mComboTexGen ? mComboTexGen->getCurrentIndex() : 0;
                bool enabled = editable && (index != 1);
                bool identical_repeats = true;
                S32 material_selection = combobox_matmedia->getCurrentIndex();
				F32  repeats = 1.0f;

<<<<<<< HEAD
				U32 material_type = (mComboMatMedia->getCurrentIndex() == MATMEDIA_MATERIAL) ? mRadioMatType->getSelectedIndex() : MATTYPE_DIFFUSE;
=======
                U32 material_type = MATTYPE_DIFFUSE;
                if (material_selection == MATMEDIA_MATERIAL)
                {
                    material_type = radio_mat_type->getSelectedIndex();
                }
                else if (material_selection == MATMEDIA_PBR)
                {
                    enabled = editable && has_pbr_material;
                    material_type = radio_pbr_type->getSelectedIndex();
                }
>>>>>>> a3dff0db
				LLSelectMgr::getInstance()->setTextureChannel(LLRender::eTexIndex(material_type));

                switch (material_type)
                {
                default:
                case MATTYPE_DIFFUSE:
                {
                    if (material_selection != MATMEDIA_PBR)
                    {
                        enabled = editable && !id.isNull();
                    }
                    identical_repeats = identical_diff_repeats;
                    repeats = repeats_diff;
                }
                break;

<<<<<<< HEAD
					case MATTYPE_SPECULAR:
			{
						enabled = (editable && ((shiny == SHINY_TEXTURE) && !specmap_id.isNull())
								   && enable_material_controls);	// <FS:CR> Materials Alignment
						identical_repeats = identical_spec_repeats;
						repeats = repeats_spec;
			}
					break;

					case MATTYPE_NORMAL:
			{
						enabled = (editable && ((bumpy == BUMPY_TEXTURE) && !normmap_id.isNull())
								   && enable_material_controls); // <FS:CR> Materials Alignment
						identical_repeats = identical_norm_repeats;
						repeats = repeats_norm;
					}
					break;
				}
=======
                case MATTYPE_SPECULAR:
                {
                    if (material_selection != MATMEDIA_PBR)
                    {
                        enabled = (editable && ((shiny == SHINY_TEXTURE) && !specmap_id.isNull()));
                    }
                    identical_repeats = identical_spec_repeats;
                    repeats = repeats_spec;
                }
                break;

                case MATTYPE_NORMAL:
                {
                    if (material_selection != MATMEDIA_PBR)
                    {
                        enabled = (editable && ((bumpy == BUMPY_TEXTURE) && !normmap_id.isNull()));
                    }
                    identical_repeats = identical_norm_repeats;
                    repeats = repeats_norm;
                }
                break;
                }
>>>>>>> a3dff0db

				BOOL repeats_tentative = !identical_repeats;

				mCtrlRpt->setEnabled(identical_planar_texgen ? FALSE : enabled);
				//LLSpinCtrl* rpt_ctrl = getChild<LLSpinCtrl>("rptctrl");
				if (force_set_values)
				{
					//onCommit, previosly edited element updates related ones
					mCtrlRpt->forceSetValue(editable ? repeats : 1.0f);
				}
				else
				{
					mCtrlRpt->setValue(editable ? repeats : 1.0f);
				}
				mCtrlRpt->setTentative(LLSD(repeats_tentative));

				// <FS:CR> FIRE-11407 - Flip buttons
				getChildView("flipTextureScaleU")->setEnabled(enabled);
				getChildView("flipTextureScaleV")->setEnabled(enabled);
				// </FS:CR>
			}
		}

		// Materials
		{
			LLMaterialPtr material;
			LLSelectedTEMaterial::getCurrent(material, identical);

            if (material && editable)
			{
				LL_DEBUGS("Materials") << material->asLLSD() << LL_ENDL;

				// Alpha
				LLCtrlSelectionInterface* combobox_alphamode =
					childGetSelectionInterface("combobox alphamode");
				if (combobox_alphamode)
				{
					U32 alpha_mode = material->getDiffuseAlphaMode();

					if (transparency > 0.f)
					{ //it is invalid to have any alpha mode other than blend if transparency is greater than zero ... 
						alpha_mode = LLMaterial::DIFFUSE_ALPHA_MODE_BLEND;
					}

					if (!mIsAlpha)
					{ // ... unless there is no alpha channel in the texture, in which case alpha mode MUST ebe none
						alpha_mode = LLMaterial::DIFFUSE_ALPHA_MODE_NONE;
				}

					combobox_alphamode->selectNthItem(alpha_mode);
			}
			else
			{
					LL_WARNS() << "failed childGetSelectionInterface for 'combobox alphamode'" << LL_ENDL;
			}
				getChild<LLUICtrl>("maskcutoff")->setValue(material->getAlphaMaskCutoff());
				updateAlphaControls();

				identical_planar_texgen = isIdenticalPlanarTexgen();

				// Shiny (specular)
				F32 offset_x, offset_y, repeat_x, repeat_y, rot;
				//LLTextureCtrl* texture_ctrl = getChild<LLTextureCtrl>("shinytexture control");
				mShinyTextureCtrl->setImageAssetID(material->getSpecularID());

				if (!material->getSpecularID().isNull() && (shiny == SHINY_TEXTURE))
			{
					material->getSpecularOffset(offset_x,offset_y);
					material->getSpecularRepeat(repeat_x,repeat_y);

					if (identical_planar_texgen)
			{
						repeat_x *= 2.0f;
						repeat_y *= 2.0f;
			}

					rot = material->getSpecularRotation();
					mCtrlShinyScaleU->setValue(repeat_x);
					mCtrlShinyScaleV->setValue(repeat_y);
					mCtrlShinyRot->setValue(rot*RAD_TO_DEG);
					mCtrlShinyOffsetU->setValue(offset_x);
					mCtrlShinyOffsetV->setValue(offset_y);
					getChild<LLUICtrl>("glossiness")->setValue(material->getSpecularLightExponent());
					getChild<LLUICtrl>("environment")->setValue(material->getEnvironmentIntensity());

					updateShinyControls(!material->getSpecularID().isNull(), true);
		}

				// Assert desired colorswatch color to match material AFTER updateShinyControls
				// to avoid getting overwritten with the default on some UI state changes.
				//
				if (!material->getSpecularID().isNull())
				{
					LLColorSwatchCtrl*	shiny_swatch = getChild<LLColorSwatchCtrl>("shinycolorswatch");
					LLColor4 new_color = material->getSpecularLightColor();
					LLColor4 old_color = shiny_swatch->get();

					shiny_swatch->setOriginal(new_color);
					shiny_swatch->set(new_color, force_set_values || old_color != new_color || !editable);
				}

				// Bumpy (normal)
				mBumpyTextureCtrl->setImageAssetID(material->getNormalID());

				if (!material->getNormalID().isNull())
				{
					material->getNormalOffset(offset_x,offset_y);
					material->getNormalRepeat(repeat_x,repeat_y);

					if (identical_planar_texgen)
					{
						repeat_x *= 2.0f;
						repeat_y *= 2.0f;
					}
			
					rot = material->getNormalRotation();
					mCtrlBumpyScaleU->setValue(repeat_x);
					mCtrlBumpyScaleV->setValue(repeat_y);
					mCtrlBumpyRot->setValue(rot*RAD_TO_DEG);
					mCtrlBumpyOffsetU->setValue(offset_x);
					mCtrlBumpyOffsetV->setValue(offset_y);

					updateBumpyControls(!material->getNormalID().isNull(), true);
				}
			}
		}
        S32 selected_count = LLSelectMgr::getInstance()->getSelection()->getObjectCount();
        BOOL single_volume = (selected_count == 1);
        // <FS> Extended copy & paste buttons
        //mMenuClipboardColor->setEnabled(editable && single_volume);
        mBtnCopyFaces->setEnabled(editable && single_volume);
        mBtnPasteFaces->setEnabled(editable && !mClipboardParams.emptyMap() && (mClipboardParams.has("color") || mClipboardParams.has("texture")));

		LL_INFOS() << "ADBG: enabled = " << (editable && !mClipboardParams.emptyMap() && (mClipboardParams.has("color") || mClipboardParams.has("texture")) ? "true" : "false") << LL_ENDL;
        // </FS>

		// Set variable values for numeric expressions
		LLCalc* calcp = LLCalc::getInstance();
		calcp->setVar(LLCalc::TEX_U_SCALE, getCurrentTextureScaleU());
		calcp->setVar(LLCalc::TEX_V_SCALE, getCurrentTextureScaleV());
		calcp->setVar(LLCalc::TEX_U_OFFSET, getCurrentTextureOffsetU());
		calcp->setVar(LLCalc::TEX_V_OFFSET, getCurrentTextureOffsetV());
		calcp->setVar(LLCalc::TEX_ROTATION, getCurrentTextureRot());
		calcp->setVar(LLCalc::TEX_TRANSPARENCY, childGetValue("ColorTrans").asReal());
		calcp->setVar(LLCalc::TEX_GLOW, childGetValue("glow").asReal());
	}
	else
	{
		// Disable all UICtrls
		clearCtrls();

		// Disable non-UICtrls
<<<<<<< HEAD
		//LLTextureCtrl*	texture_ctrl = getChild<LLTextureCtrl>("texture control");
		if(mTextureCtrl)
=======
        LLTextureCtrl*	pbr_ctrl = getChild<LLTextureCtrl>("pbr_control");
        if (pbr_ctrl)
        {
            pbr_ctrl->setImageAssetID(LLUUID::null);
            pbr_ctrl->setEnabled(FALSE);
        }
		LLTextureCtrl*	texture_ctrl = getChild<LLTextureCtrl>("texture control"); 
		if(texture_ctrl)
>>>>>>> a3dff0db
		{
			mTextureCtrl->setImageAssetID( LLUUID::null );
			mTextureCtrl->setEnabled( FALSE );  // this is a LLUICtrl, but we don't want it to have keyboard focus so we add it as a child, not a ctrl.
// 			texture_ctrl->setValid(FALSE);
		}
		//LLColorSwatchCtrl* mColorSwatch = getChild<LLColorSwatchCtrl>("colorswatch");
		if(mColorSwatch)
		{
			mColorSwatch->setEnabled( FALSE );			
			mColorSwatch->setFallbackImage(LLUI::getUIImage("locked_image.j2c") );
			mColorSwatch->setValid(FALSE);
		}
		LLRadioGroup* radio_mat_type = getChild<LLRadioGroup>("radio_material_type");
		if (radio_mat_type)
		{
			radio_mat_type->setSelectedIndex(0);
		}
		getChildView("color trans")->setEnabled(FALSE);
		mCtrlRpt->setEnabled(FALSE);
		getChildView("tex gen")->setEnabled(FALSE);
		getChildView("label shininess")->setEnabled(FALSE);
		getChildView("label bumpiness")->setEnabled(FALSE);
		getChildView("button align")->setEnabled(FALSE);
		//getChildView("has media")->setEnabled(FALSE);
		//getChildView("media info set")->setEnabled(FALSE);

		// <FS> Extended copy & paste buttons
		mBtnCopyFaces->setEnabled(FALSE);
		mBtnPasteFaces->setEnabled(FALSE);
		// </FS>
		
		updateVisibility();

		// Set variable values for numeric expressions
		LLCalc* calcp = LLCalc::getInstance();
		calcp->clearVar(LLCalc::TEX_U_SCALE);
		calcp->clearVar(LLCalc::TEX_V_SCALE);
		calcp->clearVar(LLCalc::TEX_U_OFFSET);
		calcp->clearVar(LLCalc::TEX_V_OFFSET);
		calcp->clearVar(LLCalc::TEX_ROTATION);
		calcp->clearVar(LLCalc::TEX_TRANSPARENCY);
		calcp->clearVar(LLCalc::TEX_GLOW);		
	}
}


void LLPanelFace::updateCopyTexButton()
{
    LLViewerObject* objectp = LLSelectMgr::getInstance()->getSelection()->getFirstObject();
    // <FS> Extended copy & paste buttons
    //mMenuClipboardTexture->setEnabled(objectp && objectp->getPCode() == LL_PCODE_VOLUME && objectp->permModify() 
    //                                                && !objectp->isPermanentEnforced() && !objectp->isInventoryPending() 
    //                                                && (LLSelectMgr::getInstance()->getSelection()->getObjectCount() == 1));
    //std::string tooltip = (objectp && objectp->isInventoryPending()) ? LLTrans::getString("LoadingContents") : getString("paste_options");
    //mMenuClipboardTexture->setToolTip(tooltip);
    mBtnCopyFaces->setEnabled(objectp && objectp->getPCode() == LL_PCODE_VOLUME && objectp->permModify()
        && !objectp->isPermanentEnforced() && !objectp->isInventoryPending()
        && (LLSelectMgr::getInstance()->getSelection()->getObjectCount() == 1));
    std::string tooltip = (objectp && objectp->isInventoryPending()) ? LLTrans::getString("LoadingContents") : getString("paste_options");
    mBtnCopyFaces->setToolTip(tooltip);
    // </FS>
}

void LLPanelFace::refresh()
{
	LL_DEBUGS("Materials") << LL_ENDL;
	getState();
}

//
// Static functions
//

// static
F32 LLPanelFace::valueGlow(LLViewerObject* object, S32 face)
{
	return (F32)(object->getTEref(face).getGlow());
}


void LLPanelFace::onCommitColor(const LLSD& data)
{
	sendColor();
}

void LLPanelFace::onCommitShinyColor(const LLSD& data)
{
	LLSelectedTEMaterial::setSpecularLightColor(this, getChild<LLColorSwatchCtrl>("shinycolorswatch")->get());
}

void LLPanelFace::onCommitAlpha(const LLSD& data)
{
	sendAlpha();
}

void LLPanelFace::onCancelColor(const LLSD& data)
{
	LLSelectMgr::getInstance()->selectionRevertColors();
}

void LLPanelFace::onCancelShinyColor(const LLSD& data)
{
	LLSelectMgr::getInstance()->selectionRevertShinyColors();
}

void LLPanelFace::onSelectColor(const LLSD& data)
{
	LLSelectMgr::getInstance()->saveSelectedObjectColors();
	sendColor();
}

void LLPanelFace::onSelectShinyColor(const LLSD& data)
{
	LLSelectedTEMaterial::setSpecularLightColor(this, getChild<LLColorSwatchCtrl>("shinycolorswatch")->get());
	LLSelectMgr::getInstance()->saveSelectedShinyColors();
}

// static
void LLPanelFace::onCommitMaterialsMedia(LLUICtrl* ctrl, void* userdata)
{
	LLPanelFace* self = (LLPanelFace*) userdata;
	// Force to default states to side-step problems with menu contents
	// and generally reflecting old state when switching tabs or objects
	//
	self->updateShinyControls(false,true);
	self->updateBumpyControls(false,true);
	self->updateUI();
}

// static
void LLPanelFace::updateVisibility()
{
    LLComboBox* combo_matmedia = findChild<LLComboBox>("combobox matmedia");
    LLRadioGroup* radio_mat_type = findChild<LLRadioGroup>("radio_material_type");
    LLRadioGroup* radio_pbr_type = findChild<LLRadioGroup>("radio_pbr_type");
    LLComboBox* combo_shininess = findChild<LLComboBox>("combobox shininess");
    LLComboBox* combo_bumpiness = findChild<LLComboBox>("combobox bumpiness");
	if (!radio_mat_type || !radio_pbr_type || !combo_matmedia || !combo_shininess || !combo_bumpiness)
	{
		LL_WARNS("Materials") << "Combo box not found...exiting." << LL_ENDL;
		return;
	}
	U32 materials_media = combo_matmedia->getCurrentIndex();
	U32 material_type = radio_mat_type->getSelectedIndex();
    U32 pbr_type = radio_pbr_type->getSelectedIndex();
	bool show_media = (materials_media == MATMEDIA_MEDIA) && combo_matmedia->getEnabled();
<<<<<<< HEAD
	bool show_texture = (show_media || ((material_type == MATTYPE_DIFFUSE) && combo_matmedia->getEnabled()));
	bool show_bumpiness = (!show_media) && (material_type == MATTYPE_NORMAL) && combo_matmedia->getEnabled();
	bool show_shininess = (!show_media) && (material_type == MATTYPE_SPECULAR) && combo_matmedia->getEnabled();
	getChildView("radio_material_type")->setVisible(!show_media);
	// <FS:CR> FIRE-11407 - Be consistant and hide this with the other controls
	getChildView("rptctrl")->setVisible(combo_matmedia->getEnabled());
	getChildView("tex gen")->setVisible(combo_matmedia->getEnabled());
	getChildView("combobox texgen")->setVisible(combo_matmedia->getEnabled());
	getChildView("checkbox planar align")->setVisible(combo_matmedia->getEnabled());
	getChildView("checkbox_sync_settings")->setVisible(combo_matmedia->getEnabled());
	getChildView("button align textures")->setVisible(combo_matmedia->getEnabled());
	// and other additions...
	getChildView("flipTextureScaleU")->setVisible(combo_matmedia->getEnabled());
	getChildView("flipTextureScaleV")->setVisible(combo_matmedia->getEnabled());
	// </FS:CR>
=======
    bool show_material = materials_media == MATMEDIA_MATERIAL;
    bool show_pbr = materials_media == MATMEDIA_PBR;
	bool show_texture = (show_media || (show_material && (material_type == MATTYPE_DIFFUSE) && combo_matmedia->getEnabled()));
	bool show_bumpiness = show_material && (material_type == MATTYPE_NORMAL) && combo_matmedia->getEnabled();
	bool show_shininess = show_material && (material_type == MATTYPE_SPECULAR) && combo_matmedia->getEnabled();
    bool show_pbr_albedo = show_pbr && (pbr_type == PBRTYPE_ALBEDO) && combo_matmedia->getEnabled();
    bool show_pbr_normal = show_pbr && (pbr_type == PBRTYPE_NORMAL) && combo_matmedia->getEnabled();
    bool show_pbr_metallic = show_pbr && (pbr_type == PBRTYPE_METALLIC) && combo_matmedia->getEnabled();

    radio_mat_type->setVisible(show_material);
    radio_pbr_type->setVisible(show_pbr);
>>>>>>> a3dff0db

	// Media controls
	getChildView("media_info")->setVisible(show_media);
	getChildView("add_media")->setVisible(show_media);
	getChildView("delete_media")->setVisible(show_media);
	getChildView("button align")->setVisible(show_media);

	// Diffuse texture controls
	getChildView("texture control")->setVisible(show_texture && show_material);
	getChildView("label alphamode")->setVisible((show_texture && show_material) || show_pbr);
	getChildView("combobox alphamode")->setVisible((show_texture && show_material) || show_pbr);
	getChildView("label maskcutoff")->setVisible(false);
	getChildView("maskcutoff")->setVisible(false);
	if ((show_texture && show_material) || show_pbr)
	{
		updateAlphaControls();
	}
    // texture scale and position controls are shared between bpr and non-pbr textures
	getChildView("TexScaleU")->setVisible(show_texture || show_pbr_albedo);
	getChildView("TexScaleV")->setVisible(show_texture || show_pbr_albedo);
	getChildView("TexRot")->setVisible(show_texture || show_pbr_albedo);
	getChildView("TexOffsetU")->setVisible(show_texture || show_pbr_albedo);
	getChildView("TexOffsetV")->setVisible(show_texture || show_pbr_albedo);

	// Specular map controls
	getChildView("shinytexture control")->setVisible(show_shininess);
	getChildView("combobox shininess")->setVisible(show_shininess);
	getChildView("label shininess")->setVisible(show_shininess);
	getChildView("label glossiness")->setVisible(false);
	getChildView("glossiness")->setVisible(false);
	getChildView("label environment")->setVisible(false);
	getChildView("environment")->setVisible(false);
	getChildView("label shinycolor")->setVisible(false);
	getChildView("shinycolorswatch")->setVisible(false);
	if (show_shininess)
	{
		updateShinyControls();
	}
	getChildView("shinyScaleU")->setVisible(show_shininess || show_pbr_normal);
	getChildView("shinyScaleV")->setVisible(show_shininess || show_pbr_normal);
	getChildView("shinyRot")->setVisible(show_shininess || show_pbr_normal);
	getChildView("shinyOffsetU")->setVisible(show_shininess || show_pbr_normal);
	getChildView("shinyOffsetV")->setVisible(show_shininess || show_pbr_normal);

	// Normal map controls
	if (show_bumpiness)
	{
		updateBumpyControls();
	}
	getChildView("bumpytexture control")->setVisible(show_bumpiness);
	getChildView("combobox bumpiness")->setVisible(show_bumpiness);
	getChildView("label bumpiness")->setVisible(show_bumpiness);
	getChildView("bumpyScaleU")->setVisible(show_bumpiness || show_pbr_metallic);
	getChildView("bumpyScaleV")->setVisible(show_bumpiness || show_pbr_metallic);
	getChildView("bumpyRot")->setVisible(show_bumpiness || show_pbr_metallic);
	getChildView("bumpyOffsetU")->setVisible(show_bumpiness || show_pbr_metallic);
	getChildView("bumpyOffsetV")->setVisible(show_bumpiness || show_pbr_metallic);

    // PBR controls
    getChildView("pbr_control")->setVisible(show_pbr);
}

// static
void LLPanelFace::onCommitMaterialType(LLUICtrl* ctrl, void* userdata)
{
    LLPanelFace* self = (LLPanelFace*) userdata;
	 // Force to default states to side-step problems with menu contents
	 // and generally reflecting old state when switching tabs or objects
	 //
	 self->updateShinyControls(false,true);
	 self->updateBumpyControls(false,true);
    self->updateUI();
}

// static
void LLPanelFace::onCommitPbrType(LLUICtrl* ctrl, void* userdata)
{
    LLPanelFace* self = (LLPanelFace*)userdata;
    // Force to default states to side-step problems with menu contents
    // and generally reflecting old state when switching tabs or objects
    //
    self->updateUI();
}

// static
void LLPanelFace::onCommitBump(LLUICtrl* ctrl, void* userdata)
{
	LLPanelFace* self = (LLPanelFace*) userdata;

	LLComboBox*	mComboBumpiness = self->getChild<LLComboBox>("combobox bumpiness");
	if(!mComboBumpiness)
		return;

	U32 bumpiness = mComboBumpiness->getCurrentIndex();

	self->sendBump(bumpiness);
}

// static
void LLPanelFace::onCommitTexGen(LLUICtrl* ctrl, void* userdata)
{
	LLPanelFace* self = (LLPanelFace*) userdata;
	self->sendTexGen();
}

// static
void LLPanelFace::updateShinyControls(bool is_setting_texture, bool mess_with_shiny_combobox)
{
	//LLTextureCtrl* texture_ctrl = getChild<LLTextureCtrl>("shinytexture control");
	LLUUID shiny_texture_ID = mShinyTextureCtrl->getImageAssetID();
	LL_DEBUGS("Materials") << "Shiny texture selected: " << shiny_texture_ID << LL_ENDL;
	LLComboBox* comboShiny = getChild<LLComboBox>("combobox shininess");

	if(mess_with_shiny_combobox)
	{
		if (!comboShiny)
		{
			return;
		}
		if (!shiny_texture_ID.isNull() && is_setting_texture)
		{
			if (!comboShiny->itemExists(USE_TEXTURE))
			{
				comboShiny->add(USE_TEXTURE);
			}
			comboShiny->setSimple(USE_TEXTURE);
		}
		else
		{
			if (comboShiny->itemExists(USE_TEXTURE))
			{
				comboShiny->remove(SHINY_TEXTURE);
				comboShiny->selectFirstItem();
			}
		}
	}
	else
	{
		if (shiny_texture_ID.isNull() && comboShiny && comboShiny->itemExists(USE_TEXTURE))
		{
			comboShiny->remove(SHINY_TEXTURE);
			comboShiny->selectFirstItem();
		}
	}


	LLComboBox* combo_matmedia = getChild<LLComboBox>("combobox matmedia");
	LLRadioGroup* radio_mat_type = getChild<LLRadioGroup>("radio_material_type");
	U32 materials_media = combo_matmedia->getCurrentIndex();
	U32 material_type = radio_mat_type->getSelectedIndex();
	bool show_material = (materials_media == MATMEDIA_MATERIAL);
	bool show_shininess = show_material && (material_type == MATTYPE_SPECULAR) && combo_matmedia->getEnabled();
	U32 shiny_value = comboShiny->getCurrentIndex();
	bool show_shinyctrls = (shiny_value == SHINY_TEXTURE) && show_shininess; // Use texture
	getChildView("label glossiness")->setVisible(show_shinyctrls);
	getChildView("glossiness")->setVisible(show_shinyctrls);
	getChildView("label environment")->setVisible(show_shinyctrls);
	getChildView("environment")->setVisible(show_shinyctrls);
	getChildView("label shinycolor")->setVisible(show_shinyctrls);
	getChildView("shinycolorswatch")->setVisible(show_shinyctrls);
}

// static
void LLPanelFace::updateBumpyControls(bool is_setting_texture, bool mess_with_combobox)
{
	//LLTextureCtrl* texture_ctrl = getChild<LLTextureCtrl>("bumpytexture control");
	LLUUID bumpy_texture_ID = mBumpyTextureCtrl->getImageAssetID();
	LL_DEBUGS("Materials") << "texture: " << bumpy_texture_ID << (mess_with_combobox ? "" : " do not") << " update combobox" << LL_ENDL;
	LLComboBox* comboBumpy = getChild<LLComboBox>("combobox bumpiness");
	if (!comboBumpy)
	{
		return;
	}

	if (mess_with_combobox)
	{
		LLUUID bumpy_texture_ID = mBumpyTextureCtrl->getImageAssetID();
		LL_DEBUGS("Materials") << "texture: " << bumpy_texture_ID << (mess_with_combobox ? "" : " do not") << " update combobox" << LL_ENDL;

		if (!bumpy_texture_ID.isNull() && is_setting_texture)
		{
			if (!comboBumpy->itemExists(USE_TEXTURE))
			{
				comboBumpy->add(USE_TEXTURE);
			}
			comboBumpy->setSimple(USE_TEXTURE);
		}
		else
		{
			if (comboBumpy->itemExists(USE_TEXTURE))
			{
				comboBumpy->remove(BUMPY_TEXTURE);
				comboBumpy->selectFirstItem();
			}
		}
	}
}

// static
void LLPanelFace::onCommitShiny(LLUICtrl* ctrl, void* userdata)
{
	LLPanelFace* self = (LLPanelFace*) userdata;
	llassert_always(self);

	LLComboBox*	combo_shininess = self->getChild<LLComboBox>("combobox shininess");
	if(!combo_shininess)
		return;
	
	U32 shininess = combo_shininess->getCurrentIndex();

	self->sendShiny(shininess);
}

// static
void LLPanelFace::updateAlphaControls()
{
	LLComboBox* comboAlphaMode = getChild<LLComboBox>("combobox alphamode");
	if (!comboAlphaMode)
	{
		return;
	}
	U32 alpha_value = comboAlphaMode->getCurrentIndex();
	bool show_alphactrls = (alpha_value == ALPHAMODE_MASK); // Alpha masking
    
    //LLComboBox* combobox_matmedia = getChild<LLComboBox>("combobox matmedia");
    U32 mat_media = MATMEDIA_MATERIAL;
    if (mComboMatMedia)
    {
        mat_media = mComboMatMedia->getCurrentIndex();
    }
    
    U32 mat_type = MATTYPE_DIFFUSE;
    //LLRadioGroup* radio_mat_type = getChild<LLRadioGroup>("radio_material_type");
    if(mRadioMatType)
    {
        mat_type = mRadioMatType->getSelectedIndex();
    }

    show_alphactrls = show_alphactrls && (mat_media == MATMEDIA_MATERIAL);
    show_alphactrls = show_alphactrls && (mat_type == MATTYPE_DIFFUSE);
    
	getChildView("label maskcutoff")->setVisible(show_alphactrls);
	getChildView("maskcutoff")->setVisible(show_alphactrls);
}

// static
void LLPanelFace::onCommitAlphaMode(LLUICtrl* ctrl, void* userdata)
{
	LLPanelFace* self = (LLPanelFace*) userdata;
	self->updateAlphaControls();
	LLSelectedTEMaterial::setDiffuseAlphaMode(self,self->getCurrentDiffuseAlphaMode());
}

// static
void LLPanelFace::onCommitFullbright(LLUICtrl* ctrl, void* userdata)
{
	LLPanelFace* self = (LLPanelFace*) userdata;
	self->sendFullbright();
}

// static
void LLPanelFace::onCommitGlow(LLUICtrl* ctrl, void* userdata)
{
	LLPanelFace* self = (LLPanelFace*) userdata;
	llassert_always(self);
	self->sendGlow();
}

// static
BOOL LLPanelFace::onDragPbr(LLUICtrl*, LLInventoryItem* item)
{
    BOOL accept = TRUE;
    for (LLObjectSelection::root_iterator iter = LLSelectMgr::getInstance()->getSelection()->root_begin();
        iter != LLSelectMgr::getInstance()->getSelection()->root_end(); iter++)
    {
        LLSelectNode* node = *iter;
        LLViewerObject* obj = node->getObject();
        if (!LLToolDragAndDrop::isInventoryDropAcceptable(obj, item))
        {
            accept = FALSE;
            break;
        }
    }
    return accept;
}

void LLPanelFace::onCommitPbr(const LLSD& data)
{
    LLTextureCtrl* pbr_ctrl = findChild<LLTextureCtrl>("pbr_control");
    if (!pbr_ctrl) return;
    if (!pbr_ctrl->getTentative())
    {
        // we grab the item id first, because we want to do a
        // permissions check in the selection manager. ARGH!
        LLUUID id = pbr_ctrl->getImageItemID();
        if (id.isNull())
        {
            id = pbr_ctrl->getImageAssetID();
        }
        LLSelectMgr::getInstance()->selectionSetGLTFMaterial(id);
    }
}

void LLPanelFace::onCancelPbr(const LLSD& data)
{
    LLSelectMgr::getInstance()->selectionRevertGLTFMaterials();
}

void LLPanelFace::onSelectPbr(const LLSD& data)
{
    LLSelectMgr::getInstance()->saveSelectedObjectTextures();

    LLTextureCtrl* pbr_ctrl = getChild<LLTextureCtrl>("pbr_control");
    if (!pbr_ctrl) return;
    if (!pbr_ctrl->getTentative())
    {
        // we grab the item id first, because we want to do a
        // permissions check in the selection manager. ARGH!
        LLUUID id = pbr_ctrl->getImageItemID();
        if (id.isNull())
        {
            id = pbr_ctrl->getImageAssetID();
        }
        LLSelectMgr::getInstance()->selectionSetGLTFMaterial(id);
        LLSelectedTEMaterial::setMaterialID(this, id);
    }
}

// static
BOOL LLPanelFace::onDragTexture(LLUICtrl*, LLInventoryItem* item)
{
    BOOL accept = TRUE;
    for (LLObjectSelection::root_iterator iter = LLSelectMgr::getInstance()->getSelection()->root_begin();
        iter != LLSelectMgr::getInstance()->getSelection()->root_end(); iter++)
    {
        LLSelectNode* node = *iter;
        LLViewerObject* obj = node->getObject();
        if (!LLToolDragAndDrop::isInventoryDropAcceptable(obj, item))
        {
            accept = FALSE;
            break;
        }
    }
    return accept;
}

void LLPanelFace::onCommitTexture( const LLSD& data )
{
	add(LLStatViewer::EDIT_TEXTURE, 1);
	sendTexture();
}

void LLPanelFace::onCancelTexture(const LLSD& data)
{
	LLSelectMgr::getInstance()->selectionRevertTextures();
}

void LLPanelFace::onSelectTexture(const LLSD& data)
{
	LLSelectMgr::getInstance()->saveSelectedObjectTextures();
	sendTexture();

	LLGLenum image_format;
	bool identical_image_format = false;
	LLSelectedTE::getImageFormat(image_format, identical_image_format);
    
	LLCtrlSelectionInterface* combobox_alphamode =
		childGetSelectionInterface("combobox alphamode");

	U32 alpha_mode = LLMaterial::DIFFUSE_ALPHA_MODE_NONE;
	if (combobox_alphamode)
	{
		switch (image_format)
		{
		case GL_RGBA:
		case GL_ALPHA:
			{
				alpha_mode = LLMaterial::DIFFUSE_ALPHA_MODE_BLEND;
			}
			break;

		case GL_RGB: break;
		default:
			{
				LL_WARNS() << "Unexpected tex format in LLPanelFace...resorting to no alpha" << LL_ENDL;
			}
			break;
		}

		combobox_alphamode->selectNthItem(alpha_mode);
	}
	LLSelectedTEMaterial::setDiffuseAlphaMode(this, getCurrentDiffuseAlphaMode());
}

void LLPanelFace::onCloseTexturePicker(const LLSD& data)
{
	LL_DEBUGS("Materials") << data << LL_ENDL;
	updateUI();
}

void LLPanelFace::onCommitSpecularTexture( const LLSD& data )
{
	LL_DEBUGS("Materials") << data << LL_ENDL;
	sendShiny(SHINY_TEXTURE);
}

void LLPanelFace::onCommitNormalTexture( const LLSD& data )
{
	LL_DEBUGS("Materials") << data << LL_ENDL;
	LLUUID nmap_id = getCurrentNormalMap();
	sendBump(nmap_id.isNull() ? 0 : BUMPY_TEXTURE);
}

void LLPanelFace::onCancelSpecularTexture(const LLSD& data)
{
	U8 shiny = 0;
	bool identical_shiny = false;
	LLSelectedTE::getShiny(shiny, identical_shiny);
	LLUUID spec_map_id = mShinyTextureCtrl->getImageAssetID();
	shiny = spec_map_id.isNull() ? shiny : SHINY_TEXTURE;
	sendShiny(shiny);
}

void LLPanelFace::onCancelNormalTexture(const LLSD& data)
{
	U8 bumpy = 0;
	bool identical_bumpy = false;
	LLSelectedTE::getBumpmap(bumpy, identical_bumpy);
	LLUUID spec_map_id = getChild<LLTextureCtrl>("bumpytexture control")->getImageAssetID();
	bumpy = spec_map_id.isNull() ? bumpy : BUMPY_TEXTURE;
	sendBump(bumpy);
}

void LLPanelFace::onSelectSpecularTexture(const LLSD& data)
{
	LL_DEBUGS("Materials") << data << LL_ENDL;
	sendShiny(SHINY_TEXTURE);
}

void LLPanelFace::onSelectNormalTexture(const LLSD& data)
{
	LL_DEBUGS("Materials") << data << LL_ENDL;
	LLUUID nmap_id = getCurrentNormalMap();
	sendBump(nmap_id.isNull() ? 0 : BUMPY_TEXTURE);
}

//static
void LLPanelFace::syncOffsetX(LLPanelFace* self, F32 offsetU)
{
	LLSelectedTEMaterial::setNormalOffsetX(self,offsetU);
	LLSelectedTEMaterial::setSpecularOffsetX(self,offsetU);
	self->getChild<LLSpinCtrl>("TexOffsetU")->forceSetValue(offsetU);
	self->sendTextureInfo();
}

//static
void LLPanelFace::syncOffsetY(LLPanelFace* self, F32 offsetV)
{
	LLSelectedTEMaterial::setNormalOffsetY(self,offsetV);
	LLSelectedTEMaterial::setSpecularOffsetY(self,offsetV);
	self->getChild<LLSpinCtrl>("TexOffsetV")->forceSetValue(offsetV);
	self->sendTextureInfo();
}

//static
void LLPanelFace::onCommitMaterialBumpyOffsetX(LLUICtrl* ctrl, void* userdata)
{
	LLPanelFace* self = (LLPanelFace*) userdata;
	llassert_always(self);

	if (gSavedSettings.getBOOL("SyncMaterialSettings"))
	{
		syncOffsetX(self,self->getCurrentBumpyOffsetU());
	}
	else
	{
		LLSelectedTEMaterial::setNormalOffsetX(self,self->getCurrentBumpyOffsetU());
	}

}

//static
void LLPanelFace::onCommitMaterialBumpyOffsetY(LLUICtrl* ctrl, void* userdata)
{
	LLPanelFace* self = (LLPanelFace*) userdata;
	llassert_always(self);

	if (gSavedSettings.getBOOL("SyncMaterialSettings"))
	{
		syncOffsetY(self,self->getCurrentBumpyOffsetV());
	}
	else
	{
		LLSelectedTEMaterial::setNormalOffsetY(self,self->getCurrentBumpyOffsetV());
	}
}

//static
void LLPanelFace::onCommitMaterialShinyOffsetX(LLUICtrl* ctrl, void* userdata)
{
	LLPanelFace* self = (LLPanelFace*) userdata;
	llassert_always(self);

	if (gSavedSettings.getBOOL("SyncMaterialSettings"))
	{
		syncOffsetX(self, self->getCurrentShinyOffsetU());
	}
	else
	{
		LLSelectedTEMaterial::setSpecularOffsetX(self,self->getCurrentShinyOffsetU());
	}
}

//static
void LLPanelFace::onCommitMaterialShinyOffsetY(LLUICtrl* ctrl, void* userdata)
{
	LLPanelFace* self = (LLPanelFace*) userdata;
	llassert_always(self);

	if (gSavedSettings.getBOOL("SyncMaterialSettings"))
	{
		syncOffsetY(self,self->getCurrentShinyOffsetV());
	}
	else
	{
		LLSelectedTEMaterial::setSpecularOffsetY(self,self->getCurrentShinyOffsetV());
	}
}

//static
void LLPanelFace::syncRepeatX(LLPanelFace* self, F32 scaleU)
{
	LLSelectedTEMaterial::setNormalRepeatX(self,scaleU);
	LLSelectedTEMaterial::setSpecularRepeatX(self,scaleU);
	self->sendTextureInfo();
}

//static
void LLPanelFace::syncRepeatY(LLPanelFace* self, F32 scaleV)
{
	LLSelectedTEMaterial::setNormalRepeatY(self,scaleV);
	LLSelectedTEMaterial::setSpecularRepeatY(self,scaleV);
	self->sendTextureInfo();
}

//static
void LLPanelFace::onCommitMaterialBumpyScaleX(LLUICtrl* ctrl, void* userdata)
{
	LLPanelFace* self = (LLPanelFace*) userdata;
	llassert_always(self);
	F32 bumpy_scale_u = self->getCurrentBumpyScaleU();
	if (self->isIdenticalPlanarTexgen())
	{
		bumpy_scale_u *= 0.5f;
	}

	if (gSavedSettings.getBOOL("SyncMaterialSettings"))
	{
		self->getChild<LLSpinCtrl>("TexScaleU")->forceSetValue(self->getCurrentBumpyScaleU());
		syncRepeatX(self, bumpy_scale_u);
	}
	else
	{
		LLSelectedTEMaterial::setNormalRepeatX(self,bumpy_scale_u);
	}
}

//static
void LLPanelFace::onCommitMaterialBumpyScaleY(LLUICtrl* ctrl, void* userdata)
{
	LLPanelFace* self = (LLPanelFace*) userdata;
	llassert_always(self);
	F32 bumpy_scale_v = self->getCurrentBumpyScaleV();
	if (self->isIdenticalPlanarTexgen())
	{
		bumpy_scale_v *= 0.5f;
	}


	if (gSavedSettings.getBOOL("SyncMaterialSettings"))
	{
		self->getChild<LLSpinCtrl>("TexScaleV")->forceSetValue(self->getCurrentBumpyScaleV());
		syncRepeatY(self, bumpy_scale_v);
	}
	else
	{
		LLSelectedTEMaterial::setNormalRepeatY(self,bumpy_scale_v);
	}
}

//static
void LLPanelFace::onCommitMaterialShinyScaleX(LLUICtrl* ctrl, void* userdata)
{
	LLPanelFace* self = (LLPanelFace*) userdata;
	llassert_always(self);
	F32 shiny_scale_u = self->getCurrentShinyScaleU();
	if (self->isIdenticalPlanarTexgen())
	{
		shiny_scale_u *= 0.5f;
	}

	if (gSavedSettings.getBOOL("SyncMaterialSettings"))
	{
		self->getChild<LLSpinCtrl>("TexScaleU")->forceSetValue(self->getCurrentShinyScaleU());
		syncRepeatX(self, shiny_scale_u);
	}
	else
	{
		LLSelectedTEMaterial::setSpecularRepeatX(self,shiny_scale_u);
	}
}

//static
void LLPanelFace::onCommitMaterialShinyScaleY(LLUICtrl* ctrl, void* userdata)
{
	LLPanelFace* self = (LLPanelFace*) userdata;
	llassert_always(self);
	F32 shiny_scale_v = self->getCurrentShinyScaleV();
	if (self->isIdenticalPlanarTexgen())
	{
		shiny_scale_v *= 0.5f;
	}

	if (gSavedSettings.getBOOL("SyncMaterialSettings"))
	{
		self->getChild<LLSpinCtrl>("TexScaleV")->forceSetValue(self->getCurrentShinyScaleV());
		syncRepeatY(self, shiny_scale_v);
	}
	else
	{
		LLSelectedTEMaterial::setSpecularRepeatY(self,shiny_scale_v);
	}
}

//static
void LLPanelFace::syncMaterialRot(LLPanelFace* self, F32 rot, int te)
{
	LLSelectedTEMaterial::setNormalRotation(self,rot * DEG_TO_RAD, te);
	LLSelectedTEMaterial::setSpecularRotation(self,rot * DEG_TO_RAD, te);
	self->sendTextureInfo();
}

//static
void LLPanelFace::onCommitMaterialBumpyRot(LLUICtrl* ctrl, void* userdata)
{
	LLPanelFace* self = (LLPanelFace*) userdata;
	llassert_always(self);

	if (gSavedSettings.getBOOL("SyncMaterialSettings"))
	{
		self->getChild<LLSpinCtrl>("TexRot")->forceSetValue(self->getCurrentBumpyRot());
		syncMaterialRot(self, self->getCurrentBumpyRot());
	}
	else
	{
        if ((bool)self->childGetValue("checkbox planar align").asBoolean())
        {
            LLFace* last_face = NULL;
            bool identical_face = false;
            LLSelectedTE::getFace(last_face, identical_face);
            LLPanelFaceSetAlignedTEFunctor setfunc(self, last_face);
            LLSelectMgr::getInstance()->getSelection()->applyToTEs(&setfunc);
        }
        else
        {
            LLSelectedTEMaterial::setNormalRotation(self, self->getCurrentBumpyRot() * DEG_TO_RAD);
        }
	}
}

//static
void LLPanelFace::onCommitMaterialShinyRot(LLUICtrl* ctrl, void* userdata)
{
	LLPanelFace* self = (LLPanelFace*) userdata;
	llassert_always(self);

	if (gSavedSettings.getBOOL("SyncMaterialSettings"))
	{
		self->getChild<LLSpinCtrl>("TexRot")->forceSetValue(self->getCurrentShinyRot());
		syncMaterialRot(self, self->getCurrentShinyRot());
	}
	else
	{
        if ((bool)self->childGetValue("checkbox planar align").asBoolean())
        {
            LLFace* last_face = NULL;
            bool identical_face = false;
            LLSelectedTE::getFace(last_face, identical_face);
            LLPanelFaceSetAlignedTEFunctor setfunc(self, last_face);
            LLSelectMgr::getInstance()->getSelection()->applyToTEs(&setfunc);
        }
        else
        {
            LLSelectedTEMaterial::setSpecularRotation(self, self->getCurrentShinyRot() * DEG_TO_RAD);
        }
	}
}

//static
void LLPanelFace::onCommitMaterialGloss(LLUICtrl* ctrl, void* userdata)
{
	LLPanelFace* self = (LLPanelFace*) userdata;
	llassert_always(self);
	LLSelectedTEMaterial::setSpecularLightExponent(self,self->getCurrentGlossiness());
}

//static
void LLPanelFace::onCommitMaterialEnv(LLUICtrl* ctrl, void* userdata)
{
	LLPanelFace* self = (LLPanelFace*) userdata;
	llassert_always(self);
	LLSelectedTEMaterial::setEnvironmentIntensity(self,self->getCurrentEnvIntensity());
}

//static
void LLPanelFace::onCommitMaterialMaskCutoff(LLUICtrl* ctrl, void* userdata)
{
	LLPanelFace* self = (LLPanelFace*) userdata;
	LLSelectedTEMaterial::setAlphaMaskCutoff(self,self->getCurrentAlphaMaskCutoff());
}

// static
void LLPanelFace::onCommitTextureInfo( LLUICtrl* ctrl, void* userdata )
{
	LLPanelFace* self = (LLPanelFace*) userdata;
	self->sendTextureInfo();
	// vertical scale and repeats per meter depends on each other, so force set on changes
	self->updateUI(true);
}

// static
void LLPanelFace::onCommitTextureScaleX( LLUICtrl* ctrl, void* userdata )
{
	LLPanelFace* self = (LLPanelFace*) userdata;
	if (gSavedSettings.getBOOL("SyncMaterialSettings"))
	{
		F32 bumpy_scale_u = self->getChild<LLUICtrl>("TexScaleU")->getValue().asReal();
		if (self->isIdenticalPlanarTexgen())
		{
			bumpy_scale_u *= 0.5f;
		}
		syncRepeatX(self, bumpy_scale_u);
	}
	else
	{
		self->sendTextureInfo();
	}
	self->updateUI(true);
}

// static
void LLPanelFace::onCommitTextureScaleY( LLUICtrl* ctrl, void* userdata )
{
	LLPanelFace* self = (LLPanelFace*) userdata;
	if (gSavedSettings.getBOOL("SyncMaterialSettings"))
	{
		F32 bumpy_scale_v = self->getChild<LLUICtrl>("TexScaleV")->getValue().asReal();
		if (self->isIdenticalPlanarTexgen())
		{
			bumpy_scale_v *= 0.5f;
		}
		syncRepeatY(self, bumpy_scale_v);
	}
	else
	{
		self->sendTextureInfo();
	}
	self->updateUI(true);
}

// static
void LLPanelFace::onCommitTextureRot( LLUICtrl* ctrl, void* userdata )
{
	LLPanelFace* self = (LLPanelFace*) userdata;

	if (gSavedSettings.getBOOL("SyncMaterialSettings"))
	{
		syncMaterialRot(self, self->getChild<LLUICtrl>("TexRot")->getValue().asReal());
	}
	else
	{
		self->sendTextureInfo();
	}
	self->updateUI(true);
}

// static
void LLPanelFace::onCommitTextureOffsetX( LLUICtrl* ctrl, void* userdata )
{
	LLPanelFace* self = (LLPanelFace*) userdata;
	if (gSavedSettings.getBOOL("SyncMaterialSettings"))
	{
		syncOffsetX(self, self->getChild<LLUICtrl>("TexOffsetU")->getValue().asReal());
	}
	else
	{
		self->sendTextureInfo();
	}
	self->updateUI(true);
}

// static
void LLPanelFace::onCommitTextureOffsetY( LLUICtrl* ctrl, void* userdata )
{
	LLPanelFace* self = (LLPanelFace*) userdata;
	if (gSavedSettings.getBOOL("SyncMaterialSettings"))
	{
		syncOffsetY(self, self->getChild<LLUICtrl>("TexOffsetV")->getValue().asReal());
	}
	else
	{
		self->sendTextureInfo();
	}
	self->updateUI(true);
}

// Commit the number of repeats per meter
// static
void LLPanelFace::onCommitRepeatsPerMeter(LLUICtrl* ctrl, void* userdata)
{
	LLPanelFace* self = (LLPanelFace*) userdata;
	
	LLUICtrl*	repeats_ctrl	= self->getChild<LLUICtrl>("rptctrl");
	LLComboBox* combo_matmedia	= self->getChild<LLComboBox>("combobox matmedia");
	LLRadioGroup* radio_mat_type = self->getChild<LLRadioGroup>("radio_material_type");
	
	U32 materials_media = combo_matmedia->getCurrentIndex();

	U32 material_type           = (materials_media == MATMEDIA_MATERIAL) ? radio_mat_type->getSelectedIndex() : 0;
	F32 repeats_per_meter	= repeats_ctrl->getValue().asReal();
	
	F32 obj_scale_s = 1.0f;
	F32 obj_scale_t = 1.0f;

	bool identical_scale_s = false;
	bool identical_scale_t = false;

	LLSelectedTE::getObjectScaleS(obj_scale_s, identical_scale_s);
	LLSelectedTE::getObjectScaleS(obj_scale_t, identical_scale_t);

	LLUICtrl* bumpy_scale_u = self->getChild<LLUICtrl>("bumpyScaleU");
	LLUICtrl* bumpy_scale_v = self->getChild<LLUICtrl>("bumpyScaleV");
	LLUICtrl* shiny_scale_u = self->getChild<LLUICtrl>("shinyScaleU");
	LLUICtrl* shiny_scale_v = self->getChild<LLUICtrl>("shinyScaleV");
 
	if (gSavedSettings.getBOOL("SyncMaterialSettings"))
	{
		LLSelectMgr::getInstance()->selectionTexScaleAutofit( repeats_per_meter );

		bumpy_scale_u->setValue(obj_scale_s * repeats_per_meter);
		bumpy_scale_v->setValue(obj_scale_t * repeats_per_meter);

		LLSelectedTEMaterial::setNormalRepeatX(self,obj_scale_s * repeats_per_meter);
		LLSelectedTEMaterial::setNormalRepeatY(self,obj_scale_t * repeats_per_meter);

		shiny_scale_u->setValue(obj_scale_s * repeats_per_meter);
		shiny_scale_v->setValue(obj_scale_t * repeats_per_meter);

		LLSelectedTEMaterial::setSpecularRepeatX(self,obj_scale_s * repeats_per_meter);
		LLSelectedTEMaterial::setSpecularRepeatY(self,obj_scale_t * repeats_per_meter);
	}
	else
	{
		switch (material_type)
		{
			case MATTYPE_DIFFUSE:
			{
				LLSelectMgr::getInstance()->selectionTexScaleAutofit( repeats_per_meter );
			}
			break;

			case MATTYPE_NORMAL:
			{
				bumpy_scale_u->setValue(obj_scale_s * repeats_per_meter);
				bumpy_scale_v->setValue(obj_scale_t * repeats_per_meter);

				LLSelectedTEMaterial::setNormalRepeatX(self,obj_scale_s * repeats_per_meter);
				LLSelectedTEMaterial::setNormalRepeatY(self,obj_scale_t * repeats_per_meter);
			}
			break;

			case MATTYPE_SPECULAR:
			{
				shiny_scale_u->setValue(obj_scale_s * repeats_per_meter);
				shiny_scale_v->setValue(obj_scale_t * repeats_per_meter);

				LLSelectedTEMaterial::setSpecularRepeatX(self,obj_scale_s * repeats_per_meter);
				LLSelectedTEMaterial::setSpecularRepeatY(self,obj_scale_t * repeats_per_meter);
			}
			break;

			default:
				llassert(false);
				break;
		}
	}
	// vertical scale and repeats per meter depends on each other, so force set on changes
	self->updateUI(true);
}

struct LLPanelFaceSetMediaFunctor : public LLSelectedTEFunctor
{
	virtual bool apply(LLViewerObject* object, S32 te)
	{
		viewer_media_t pMediaImpl;
				
		const LLTextureEntry &tep = object->getTEref(te);
		const LLMediaEntry* mep = tep.hasMedia() ? tep.getMediaData() : NULL;
		if ( mep )
		{
			pMediaImpl = LLViewerMedia::getInstance()->getMediaImplFromTextureID(mep->getMediaID());
		}
		
		if ( pMediaImpl.isNull())
		{
			// If we didn't find face media for this face, check whether this face is showing parcel media.
			pMediaImpl = LLViewerMedia::getInstance()->getMediaImplFromTextureID(tep.getID());
		}
		
		if ( pMediaImpl.notNull())
		{
			LLPluginClassMedia *media = pMediaImpl->getMediaPlugin();
			if(media)
			{
				S32 media_width = media->getWidth();
				S32 media_height = media->getHeight();
				S32 texture_width = media->getTextureWidth();
				S32 texture_height = media->getTextureHeight();
				F32 scale_s = (F32)media_width / (F32)texture_width;
				F32 scale_t = (F32)media_height / (F32)texture_height;

				// set scale and adjust offset
				object->setTEScaleS( te, scale_s );
				object->setTEScaleT( te, scale_t );	// don't need to flip Y anymore since QT does this for us now.
				object->setTEOffsetS( te, -( 1.0f - scale_s ) / 2.0f );
				object->setTEOffsetT( te, -( 1.0f - scale_t ) / 2.0f );
			}
		}
		return true;
	};
};

void LLPanelFace::onClickAutoFix(void* userdata)
{
	LLPanelFaceSetMediaFunctor setfunc;
	LLSelectMgr::getInstance()->getSelection()->applyToTEs(&setfunc);

	LLPanelFaceSendFunctor sendfunc;
	LLSelectMgr::getInstance()->getSelection()->applyToObjects(&sendfunc);
}

void LLPanelFace::onAlignTexture(void* userdata)
{
    LLPanelFace* self = (LLPanelFace*)userdata;
    self->alignTestureLayer();
}

enum EPasteMode
{
    PASTE_COLOR,
    PASTE_TEXTURE
};

struct LLPanelFacePasteTexFunctor : public LLSelectedTEFunctor
{
    LLPanelFacePasteTexFunctor(LLPanelFace* panel, EPasteMode mode) :
        mPanelFace(panel), mMode(mode) {}

    virtual bool apply(LLViewerObject* objectp, S32 te)
    {
        switch (mMode)
        {
        case PASTE_COLOR:
            mPanelFace->onPasteColor(objectp, te);
            break;
        case PASTE_TEXTURE:
            mPanelFace->onPasteTexture(objectp, te);
            break;
        }
        return true;
    }
private:
    LLPanelFace *mPanelFace;
    EPasteMode mMode;
};

struct LLPanelFaceUpdateFunctor : public LLSelectedObjectFunctor
{
    LLPanelFaceUpdateFunctor(bool update_media) : mUpdateMedia(update_media) {}
    virtual bool apply(LLViewerObject* object)
    {
        object->sendTEUpdate();
        if (mUpdateMedia)
        {
            LLVOVolume *vo = dynamic_cast<LLVOVolume*>(object);
            if (vo && vo->hasMedia())
            {
                vo->sendMediaDataUpdate();
            }
        }
        return true;
    }
private:
    bool mUpdateMedia;
};

struct LLPanelFaceNavigateHomeFunctor : public LLSelectedTEFunctor
{
    virtual bool apply(LLViewerObject* objectp, S32 te)
    {
        if (objectp && objectp->getTE(te))
        {
            LLTextureEntry* tep = objectp->getTE(te);
            const LLMediaEntry *media_data = tep->getMediaData();
            if (media_data)
            {
                if (media_data->getCurrentURL().empty() && media_data->getAutoPlay())
                {
                    viewer_media_t media_impl =
                        LLViewerMedia::getInstance()->getMediaImplFromTextureID(tep->getMediaData()->getMediaID());
                    if (media_impl)
                    {
                        media_impl->navigateHome();
                    }
                }
            }
        }
        return true;
    }
};

void LLPanelFace::onCopyColor()
{
    LLViewerObject* objectp = LLSelectMgr::getInstance()->getSelection()->getFirstObject();
    LLSelectNode* node = LLSelectMgr::getInstance()->getSelection()->getFirstNode();
    S32 selected_count = LLSelectMgr::getInstance()->getSelection()->getObjectCount();
    if (!objectp || !node
        || objectp->getPCode() != LL_PCODE_VOLUME
        || !objectp->permModify()
        || objectp->isPermanentEnforced()
        || selected_count > 1)
    {
        return;
    }

    if (mClipboardParams.has("color"))
    {
        mClipboardParams["color"].clear();
    }
    else
    {
        mClipboardParams["color"] = LLSD::emptyArray();
    }

    std::map<LLUUID, LLUUID> asset_item_map;

    // a way to resolve situations where source and target have different amount of faces
    S32 num_tes = llmin((S32)objectp->getNumTEs(), (S32)objectp->getNumFaces());
    mClipboardParams["color_all_tes"] = (num_tes != 1) || (LLToolFace::getInstance() == LLToolMgr::getInstance()->getCurrentTool());
    for (S32 te = 0; te < num_tes; ++te)
    {
        if (node->isTESelected(te))
        {
            LLTextureEntry* tep = objectp->getTE(te);
            if (tep)
            {
                LLSD te_data;

                // asLLSD() includes media
                te_data["te"] = tep->asLLSD(); // Note: includes a lot more than just color/alpha/glow

                mClipboardParams["color"].append(te_data);
            }
        }
    }
}

void LLPanelFace::onPasteColor()
{
    if (!mClipboardParams.has("color"))
    {
        return;
    }

    LLViewerObject* objectp = LLSelectMgr::getInstance()->getSelection()->getFirstObject();
    LLSelectNode* node = LLSelectMgr::getInstance()->getSelection()->getFirstNode();
    S32 selected_count = LLSelectMgr::getInstance()->getSelection()->getObjectCount();
    if (!objectp || !node
        || objectp->getPCode() != LL_PCODE_VOLUME
        || !objectp->permModify()
        || objectp->isPermanentEnforced()
        || selected_count > 1)
    {
        // not supposed to happen
        LL_WARNS() << "Failed to paste color due to missing or wrong selection" << LL_ENDL;
        return;
    }

    bool face_selection_mode = LLToolFace::getInstance() == LLToolMgr::getInstance()->getCurrentTool();
    LLSD &clipboard = mClipboardParams["color"]; // array
    S32 num_tes = llmin((S32)objectp->getNumTEs(), (S32)objectp->getNumFaces());
    S32 compare_tes = num_tes;

    if (face_selection_mode)
    {
        compare_tes = 0;
        for (S32 te = 0; te < num_tes; ++te)
        {
            if (node->isTESelected(te))
            {
                compare_tes++;
            }
        }
    }

    // we can copy if single face was copied in edit face mode or if face count matches
    if (!((clipboard.size() == 1) && mClipboardParams["color_all_tes"].asBoolean())
        && compare_tes != clipboard.size())
    {
        LLSD notif_args;
        if (face_selection_mode)
        {
            static std::string reason = getString("paste_error_face_selection_mismatch");
            notif_args["REASON"] = reason;
        }
        else
        {
            static std::string reason = getString("paste_error_object_face_count_mismatch");
            notif_args["REASON"] = reason;
        }
        LLNotificationsUtil::add("FacePasteFailed", notif_args);
        return;
    }

    LLObjectSelectionHandle selected_objects = LLSelectMgr::getInstance()->getSelection();

    LLPanelFacePasteTexFunctor paste_func(this, PASTE_COLOR);
    selected_objects->applyToTEs(&paste_func);

    LLPanelFaceUpdateFunctor sendfunc(false);
    selected_objects->applyToObjects(&sendfunc);
}

void LLPanelFace::onPasteColor(LLViewerObject* objectp, S32 te)
{
    LLSD te_data;
    LLSD &clipboard = mClipboardParams["color"]; // array
    if ((clipboard.size() == 1) && mClipboardParams["color_all_tes"].asBoolean())
    {
        te_data = *(clipboard.beginArray());
    }
    else if (clipboard[te])
    {
        te_data = clipboard[te];
    }
    else
    {
        return;
    }

    LLTextureEntry* tep = objectp->getTE(te);
    if (tep)
    {
        if (te_data.has("te"))
        {
            // Color / Alpha
            if (te_data["te"].has("colors"))
            {
                LLColor4 color = tep->getColor();

                LLColor4 clip_color;
                clip_color.setValue(te_data["te"]["colors"]);

                // Color
                color.mV[VRED] = clip_color.mV[VRED];
                color.mV[VGREEN] = clip_color.mV[VGREEN];
                color.mV[VBLUE] = clip_color.mV[VBLUE];

                // Alpha
                color.mV[VALPHA] = clip_color.mV[VALPHA];

                objectp->setTEColor(te, color);
            }

            // Color/fullbright
            if (te_data["te"].has("fullbright"))
            {
                objectp->setTEFullbright(te, te_data["te"]["fullbright"].asInteger());
            }

            // Glow
            if (te_data["te"].has("glow"))
            {
                objectp->setTEGlow(te, (F32)te_data["te"]["glow"].asReal());
            }
        }
    }
}

void LLPanelFace::onCopyTexture()
{
    LLViewerObject* objectp = LLSelectMgr::getInstance()->getSelection()->getFirstObject();
    LLSelectNode* node = LLSelectMgr::getInstance()->getSelection()->getFirstNode();
    S32 selected_count = LLSelectMgr::getInstance()->getSelection()->getObjectCount();
    if (!objectp || !node
        || objectp->getPCode() != LL_PCODE_VOLUME
        || !objectp->permModify()
        || objectp->isPermanentEnforced()
        || selected_count > 1)
    {
        return;
    }

    if (mClipboardParams.has("texture"))
    {
        mClipboardParams["texture"].clear();
    }
    else
    {
        mClipboardParams["texture"] = LLSD::emptyArray();
    }

    std::map<LLUUID, LLUUID> asset_item_map;

    // a way to resolve situations where source and target have different amount of faces
    S32 num_tes = llmin((S32)objectp->getNumTEs(), (S32)objectp->getNumFaces());
    mClipboardParams["texture_all_tes"] = (num_tes != 1) || (LLToolFace::getInstance() == LLToolMgr::getInstance()->getCurrentTool());
    for (S32 te = 0; te < num_tes; ++te)
    {
        if (node->isTESelected(te))
        {
            LLTextureEntry* tep = objectp->getTE(te);
            if (tep)
            {
                LLSD te_data;

                // asLLSD() includes media
                te_data["te"] = tep->asLLSD();
                te_data["te"]["shiny"] = tep->getShiny();
                te_data["te"]["bumpmap"] = tep->getBumpmap();
                te_data["te"]["bumpshiny"] = tep->getBumpShiny();
                te_data["te"]["bumpfullbright"] = tep->getBumpShinyFullbright();

                if (te_data["te"].has("imageid"))
                {
                    LLUUID item_id;
                    LLUUID id = te_data["te"]["imageid"].asUUID();
                    bool from_library = get_is_predefined_texture(id);
                    bool full_perm = from_library;

                    if (!full_perm
                        && objectp->permCopy()
                        && objectp->permTransfer()
                        && objectp->permModify())
                    {
                        // If agent created this object and nothing is limiting permissions, mark as full perm
                        // If agent was granted permission to edit objects owned and created by somebody else, mark full perm
                        // This check is not perfect since we can't figure out whom textures belong to so this ended up restrictive
                        std::string creator_app_link;
                        LLUUID creator_id;
                        LLSelectMgr::getInstance()->selectGetCreator(creator_id, creator_app_link);
                        full_perm = objectp->mOwnerID == creator_id;
                    }

                    if (id.notNull() && !full_perm)
                    {
                        std::map<LLUUID, LLUUID>::iterator iter = asset_item_map.find(id);
                        if (iter != asset_item_map.end())
                        {
                            item_id = iter->second;
                        }
                        else
                        {
                            // What this does is simply searches inventory for item with same asset id,
                            // as result it is Hightly unreliable, leaves little control to user, borderline hack
                            // but there are little options to preserve permissions - multiple inventory
                            // items might reference same asset and inventory search is expensive.
                            bool no_transfer = false;
                            if (objectp->getInventoryItemByAsset(id))
                            {
                                no_transfer = !objectp->getInventoryItemByAsset(id)->getIsFullPerm();
                            }
                            item_id = get_copy_free_item_by_asset_id(id, no_transfer);
                            // record value to avoid repeating inventory search when possible
                            asset_item_map[id] = item_id;
                        }
                    }

                    if (item_id.notNull() && gInventory.isObjectDescendentOf(item_id, gInventory.getLibraryRootFolderID()))
                    {
                        full_perm = true;
                        from_library = true;
                    }

                    {
                        te_data["te"]["itemfullperm"] = full_perm;
                        te_data["te"]["fromlibrary"] = from_library; 

                        // If full permission object, texture is free to copy,
                        // but otherwise we need to check inventory and extract permissions
                        //
                        // Normally we care only about restrictions for current user and objects
                        // don't inherit any 'next owner' permissions from texture, so there is
                        // no need to record item id if full_perm==true
                        if (!full_perm && !from_library && item_id.notNull())
                        {
                            LLViewerInventoryItem* itemp = gInventory.getItem(item_id);
                            if (itemp)
                            {
                                LLPermissions item_permissions = itemp->getPermissions();
                                if (item_permissions.allowOperationBy(PERM_COPY,
                                    gAgent.getID(),
                                    gAgent.getGroupID()))
                                {
                                    te_data["te"]["imageitemid"] = item_id;
                                    te_data["te"]["itemfullperm"] = itemp->getIsFullPerm();
                                    if (!itemp->isFinished())
                                    {
                                        // needed for dropTextureAllFaces
                                        LLInventoryModelBackgroundFetch::instance().start(item_id, false);
                                    }
                                }
                            }
                        }
                    }
                }

                LLMaterialPtr material_ptr = tep->getMaterialParams();
                if (!material_ptr.isNull())
                {
                    LLSD mat_data;

                    mat_data["NormMap"] = material_ptr->getNormalID();
                    mat_data["SpecMap"] = material_ptr->getSpecularID();

                    mat_data["NormRepX"] = material_ptr->getNormalRepeatX();
                    mat_data["NormRepY"] = material_ptr->getNormalRepeatY();
                    mat_data["NormOffX"] = material_ptr->getNormalOffsetX();
                    mat_data["NormOffY"] = material_ptr->getNormalOffsetY();
                    mat_data["NormRot"] = material_ptr->getNormalRotation();

                    mat_data["SpecRepX"] = material_ptr->getSpecularRepeatX();
                    mat_data["SpecRepY"] = material_ptr->getSpecularRepeatY();
                    mat_data["SpecOffX"] = material_ptr->getSpecularOffsetX();
                    mat_data["SpecOffY"] = material_ptr->getSpecularOffsetY();
                    mat_data["SpecRot"] = material_ptr->getSpecularRotation();

                    mat_data["SpecColor"] = material_ptr->getSpecularLightColor().getValue();
                    mat_data["SpecExp"] = material_ptr->getSpecularLightExponent();
                    mat_data["EnvIntensity"] = material_ptr->getEnvironmentIntensity();
                    mat_data["AlphaMaskCutoff"] = material_ptr->getAlphaMaskCutoff();
                    mat_data["DiffuseAlphaMode"] = material_ptr->getDiffuseAlphaMode();

                    // Replace no-copy textures, destination texture will get used instead if available
                    if (mat_data.has("NormMap"))
                    {
                        LLUUID id = mat_data["NormMap"].asUUID();
                        if (id.notNull() && !get_can_copy_texture(id))
                        {
                            mat_data["NormMap"] = LLUUID(gSavedSettings.getString("DefaultObjectTexture"));
                            mat_data["NormMapNoCopy"] = true;
                        }

                    }
                    if (mat_data.has("SpecMap"))
                    {
                        LLUUID id = mat_data["SpecMap"].asUUID();
                        if (id.notNull() && !get_can_copy_texture(id))
                        {
                            mat_data["SpecMap"] = LLUUID(gSavedSettings.getString("DefaultObjectTexture"));
                            mat_data["SpecMapNoCopy"] = true;
                        }

                    }

                    te_data["material"] = mat_data;
                }

                mClipboardParams["texture"].append(te_data);
            }
        }
    }
}

void LLPanelFace::onPasteTexture()
{
    if (!mClipboardParams.has("texture"))
    {
        return;
    }

    LLViewerObject* objectp = LLSelectMgr::getInstance()->getSelection()->getFirstObject();
    LLSelectNode* node = LLSelectMgr::getInstance()->getSelection()->getFirstNode();
    S32 selected_count = LLSelectMgr::getInstance()->getSelection()->getObjectCount();
    if (!objectp || !node
        || objectp->getPCode() != LL_PCODE_VOLUME
        || !objectp->permModify()
        || objectp->isPermanentEnforced()
        || selected_count > 1)
    {
        // not supposed to happen
        LL_WARNS() << "Failed to paste texture due to missing or wrong selection" << LL_ENDL;
        return;
    }

    bool face_selection_mode = LLToolFace::getInstance() == LLToolMgr::getInstance()->getCurrentTool();
    LLSD &clipboard = mClipboardParams["texture"]; // array
    S32 num_tes = llmin((S32)objectp->getNumTEs(), (S32)objectp->getNumFaces());
    S32 compare_tes = num_tes;

    if (face_selection_mode)
    {
        compare_tes = 0;
        for (S32 te = 0; te < num_tes; ++te)
        {
            if (node->isTESelected(te))
            {
                compare_tes++;
            }
        }
    }

    // we can copy if single face was copied in edit face mode or if face count matches
    if (!((clipboard.size() == 1) && mClipboardParams["texture_all_tes"].asBoolean()) 
        && compare_tes != clipboard.size())
    {
        LLSD notif_args;
        if (face_selection_mode)
        {
            static std::string reason = getString("paste_error_face_selection_mismatch");
            notif_args["REASON"] = reason;
        }
        else
        {
            static std::string reason = getString("paste_error_object_face_count_mismatch");
            notif_args["REASON"] = reason;
        }
        LLNotificationsUtil::add("FacePasteFailed", notif_args);
        return;
    }

    bool full_perm_object = true;
    LLSD::array_const_iterator iter = clipboard.beginArray();
    LLSD::array_const_iterator end = clipboard.endArray();
    for (; iter != end; ++iter)
    {
        const LLSD& te_data = *iter;
        if (te_data.has("te") && te_data["te"].has("imageid"))
        {
            bool full_perm = te_data["te"].has("itemfullperm") && te_data["te"]["itemfullperm"].asBoolean();
            full_perm_object &= full_perm;
            if (!full_perm)
            {
                if (te_data["te"].has("imageitemid"))
                {
                    LLUUID item_id = te_data["te"]["imageitemid"].asUUID();
                    if (item_id.notNull())
                    {
                        LLViewerInventoryItem* itemp = gInventory.getItem(item_id);
                        if (!itemp)
                        {
                            // image might be in object's inventory, but it can be not up to date
                            LLSD notif_args;
                            static std::string reason = getString("paste_error_inventory_not_found");
                            notif_args["REASON"] = reason;
                            LLNotificationsUtil::add("FacePasteFailed", notif_args);
                            return;
                        }
                    }
                }
                else
                {
                    // Item was not found on 'copy' stage
                    // Since this happened at copy, might be better to either show this
                    // at copy stage or to drop clipboard here
                    LLSD notif_args;
                    static std::string reason = getString("paste_error_inventory_not_found");
                    notif_args["REASON"] = reason;
                    LLNotificationsUtil::add("FacePasteFailed", notif_args);
                    return;
                }
            }
        }
    }

    if (!full_perm_object)
    {
        LLNotificationsUtil::add("FacePasteTexturePermissions");
    }

    LLObjectSelectionHandle selected_objects = LLSelectMgr::getInstance()->getSelection();

    LLPanelFacePasteTexFunctor paste_func(this, PASTE_TEXTURE);
    selected_objects->applyToTEs(&paste_func);

    LLPanelFaceUpdateFunctor sendfunc(true);
    selected_objects->applyToObjects(&sendfunc);

    LLPanelFaceNavigateHomeFunctor navigate_home_func;
    selected_objects->applyToTEs(&navigate_home_func);
}

void LLPanelFace::onPasteTexture(LLViewerObject* objectp, S32 te)
{
    LLSD te_data;
    LLSD &clipboard = mClipboardParams["texture"]; // array
    if ((clipboard.size() == 1) && mClipboardParams["texture_all_tes"].asBoolean())
    {
        te_data = *(clipboard.beginArray());
    }
    else if (clipboard[te])
    {
        te_data = clipboard[te];
    }
    else
    {
        return;
    }

    LLTextureEntry* tep = objectp->getTE(te);
    if (tep)
    {
        if (te_data.has("te"))
        {
            // Texture
            bool full_perm = te_data["te"].has("itemfullperm") && te_data["te"]["itemfullperm"].asBoolean();
            bool from_library = te_data["te"].has("fromlibrary") && te_data["te"]["fromlibrary"].asBoolean();
            if (te_data["te"].has("imageid"))
            {
                const LLUUID& imageid = te_data["te"]["imageid"].asUUID(); //texture or asset id
                LLViewerInventoryItem* itemp_res = NULL;

                if (te_data["te"].has("imageitemid"))
                {
                    LLUUID item_id = te_data["te"]["imageitemid"].asUUID();
                    if (item_id.notNull())
                    {
                        LLViewerInventoryItem* itemp = gInventory.getItem(item_id);
                        if (itemp && itemp->isFinished())
                        {
                            // dropTextureAllFaces will fail if incomplete
                            itemp_res = itemp;
                        }
                        else
                        {
                            // Theoretically shouldn't happend, but if it does happen, we
                            // might need to add a notification to user that paste will fail
                            // since inventory isn't fully loaded
                            LL_WARNS() << "Item " << item_id << " is incomplete, paste might fail silently." << LL_ENDL;
                        }
                    }
                }
                // for case when item got removed from inventory after we pressed 'copy'
                // or texture got pasted into previous object
                if (!itemp_res && !full_perm)
                {
                    // Due to checks for imageitemid in LLPanelFace::onPasteTexture() this should no longer be reachable.
                    LL_INFOS() << "Item " << te_data["te"]["imageitemid"].asUUID() << " no longer in inventory." << LL_ENDL;
                    // Todo: fix this, we are often searching same texture multiple times (equal to number of faces)
                    // Perhaps just mPanelFace->onPasteTexture(objectp, te, &asset_to_item_id_map); ? Not pretty, but will work
                    LLViewerInventoryCategory::cat_array_t cats;
                    LLViewerInventoryItem::item_array_t items;
                    LLAssetIDMatches asset_id_matches(imageid);
                    gInventory.collectDescendentsIf(LLUUID::null,
                        cats,
                        items,
                        LLInventoryModel::INCLUDE_TRASH,
                        asset_id_matches);

                    // Extremely unreliable and perfomance unfriendly.
                    // But we need this to check permissions and it is how texture control finds items
                    for (S32 i = 0; i < items.size(); i++)
                    {
                        LLViewerInventoryItem* itemp = items[i];
                        if (itemp && itemp->isFinished())
                        {
                            // dropTextureAllFaces will fail if incomplete
                            LLPermissions item_permissions = itemp->getPermissions();
                            if (item_permissions.allowOperationBy(PERM_COPY,
                                gAgent.getID(),
                                gAgent.getGroupID()))
                            {
                                itemp_res = itemp;
                                break; // first match
                            }
                        }
                    }
                }

                if (itemp_res)
                {
                    if (te == -1) // all faces
                    {
                        LLToolDragAndDrop::dropTextureAllFaces(objectp,
                            itemp_res,
                            from_library ? LLToolDragAndDrop::SOURCE_LIBRARY : LLToolDragAndDrop::SOURCE_AGENT,
                            LLUUID::null);
                    }
                    else // one face
                    {
                        LLToolDragAndDrop::dropTextureOneFace(objectp,
                            te,
                            itemp_res,
                            from_library ? LLToolDragAndDrop::SOURCE_LIBRARY : LLToolDragAndDrop::SOURCE_AGENT,
                            LLUUID::null,
                            0);
                    }
                }
                // not an inventory item or no complete items
                else if (full_perm)
                {
                    // Either library, local or existed as fullperm when user made a copy
                    LLViewerTexture* image = LLViewerTextureManager::getFetchedTexture(imageid, FTT_DEFAULT, TRUE, LLGLTexture::BOOST_NONE, LLViewerTexture::LOD_TEXTURE);
                    objectp->setTEImage(U8(te), image);
                }
            }

            if (te_data["te"].has("bumpmap"))
            {
                objectp->setTEBumpmap(te, (U8)te_data["te"]["bumpmap"].asInteger());
            }
            if (te_data["te"].has("bumpshiny"))
            {
                objectp->setTEBumpShiny(te, (U8)te_data["te"]["bumpshiny"].asInteger());
            }
            if (te_data["te"].has("bumpfullbright"))
            {
                objectp->setTEBumpShinyFullbright(te, (U8)te_data["te"]["bumpfullbright"].asInteger());
            }

            // Texture map
            if (te_data["te"].has("scales") && te_data["te"].has("scalet"))
            {
                objectp->setTEScale(te, (F32)te_data["te"]["scales"].asReal(), (F32)te_data["te"]["scalet"].asReal());
            }
            if (te_data["te"].has("offsets") && te_data["te"].has("offsett"))
            {
                objectp->setTEOffset(te, (F32)te_data["te"]["offsets"].asReal(), (F32)te_data["te"]["offsett"].asReal());
            }
            if (te_data["te"].has("imagerot"))
            {
                objectp->setTERotation(te, (F32)te_data["te"]["imagerot"].asReal());
            }

            // Media
            if (te_data["te"].has("media_flags"))
            {
                U8 media_flags = te_data["te"]["media_flags"].asInteger();
                objectp->setTEMediaFlags(te, media_flags);
                LLVOVolume *vo = dynamic_cast<LLVOVolume*>(objectp);
                if (vo && te_data["te"].has(LLTextureEntry::TEXTURE_MEDIA_DATA_KEY))
                {
                    vo->syncMediaData(te, te_data["te"][LLTextureEntry::TEXTURE_MEDIA_DATA_KEY], true/*merge*/, true/*ignore_agent*/);
                }
            }
            else
            {
                // Keep media flags on destination unchanged
            }
        }

        if (te_data.has("material"))
        {
            LLUUID object_id = objectp->getID();

            LLSelectedTEMaterial::setAlphaMaskCutoff(this, (U8)te_data["material"]["SpecRot"].asInteger(), te, object_id);

            // Normal
            // Replace placeholders with target's
            if (te_data["material"].has("NormMapNoCopy"))
            {
                LLMaterialPtr material = tep->getMaterialParams();
                if (material.notNull())
                {
                    LLUUID id = material->getNormalID();
                    if (id.notNull())
                    {
                        te_data["material"]["NormMap"] = id;
                    }
                }
            }
            LLSelectedTEMaterial::setNormalID(this, te_data["material"]["NormMap"].asUUID(), te, object_id);
            LLSelectedTEMaterial::setNormalRepeatX(this, (F32)te_data["material"]["NormRepX"].asReal(), te, object_id);
            LLSelectedTEMaterial::setNormalRepeatY(this, (F32)te_data["material"]["NormRepY"].asReal(), te, object_id);
            LLSelectedTEMaterial::setNormalOffsetX(this, (F32)te_data["material"]["NormOffX"].asReal(), te, object_id);
            LLSelectedTEMaterial::setNormalOffsetY(this, (F32)te_data["material"]["NormOffY"].asReal(), te, object_id);
            LLSelectedTEMaterial::setNormalRotation(this, (F32)te_data["material"]["NormRot"].asReal(), te, object_id);

            // Specular
                // Replace placeholders with target's
            if (te_data["material"].has("SpecMapNoCopy"))
            {
                LLMaterialPtr material = tep->getMaterialParams();
                if (material.notNull())
                {
                    LLUUID id = material->getSpecularID();
                    if (id.notNull())
                    {
                        te_data["material"]["SpecMap"] = id;
                    }
                }
            }
            LLSelectedTEMaterial::setSpecularID(this, te_data["material"]["SpecMap"].asUUID(), te, object_id);
            LLSelectedTEMaterial::setSpecularRepeatX(this, (F32)te_data["material"]["SpecRepX"].asReal(), te, object_id);
            LLSelectedTEMaterial::setSpecularRepeatY(this, (F32)te_data["material"]["SpecRepY"].asReal(), te, object_id);
            LLSelectedTEMaterial::setSpecularOffsetX(this, (F32)te_data["material"]["SpecOffX"].asReal(), te, object_id);
            LLSelectedTEMaterial::setSpecularOffsetY(this, (F32)te_data["material"]["SpecOffY"].asReal(), te, object_id);
            LLSelectedTEMaterial::setSpecularRotation(this, (F32)te_data["material"]["SpecRot"].asReal(), te, object_id);
            LLColor4 spec_color(te_data["material"]["SpecColor"]);
            LLSelectedTEMaterial::setSpecularLightColor(this, spec_color, te);
            LLSelectedTEMaterial::setSpecularLightExponent(this, (U8)te_data["material"]["SpecExp"].asInteger(), te, object_id);
            LLSelectedTEMaterial::setEnvironmentIntensity(this, (U8)te_data["material"]["EnvIntensity"].asInteger(), te, object_id);
            LLSelectedTEMaterial::setDiffuseAlphaMode(this, (U8)te_data["material"]["SpecRot"].asInteger(), te, object_id);
            if (te_data.has("te") && te_data["te"].has("shiny"))
            {
                objectp->setTEShiny(te, (U8)te_data["te"]["shiny"].asInteger());
            }
        }
    }
}

// <FS> Extended copy & paste buttons
//void LLPanelFace::menuDoToSelected(const LLSD& userdata)
//{
//    std::string command = userdata.asString();
//
//    // paste
//    if (command == "color_paste")
//    {
//        onPasteColor();
//    }
//    else if (command == "texture_paste")
//    {
//        onPasteTexture();
//    }
//    // copy
//    else if (command == "color_copy")
//    {
//        onCopyColor();
//    }
//    else if (command == "texture_copy")
//    {
//        onCopyTexture();
//    }
//}
//
//bool LLPanelFace::menuEnableItem(const LLSD& userdata)
//{
//    std::string command = userdata.asString();
//
//    // paste options
//    if (command == "color_paste")
//    {
//        return mClipboardParams.has("color");
//    }
//    else if (command == "texture_paste")
//    {
//        return mClipboardParams.has("texture");
//    }
//    return false;
//}
void LLPanelFace::onCopyFaces()
{
	onCopyTexture();
	onCopyColor();
	mBtnPasteFaces->setEnabled(!mClipboardParams.emptyMap() && (mClipboardParams.has("color") || mClipboardParams.has("texture")));
}

void LLPanelFace::onPasteFaces()
{
	LLObjectSelectionHandle selected_objects = LLSelectMgr::getInstance()->getSelection();

	LLPanelFacePasteTexFunctor paste_texture_func(this, PASTE_TEXTURE);
	selected_objects->applyToTEs(&paste_texture_func);

	LLPanelFacePasteTexFunctor paste_color_func(this, PASTE_COLOR);
	selected_objects->applyToTEs(&paste_color_func);

	LLPanelFaceUpdateFunctor sendfunc(true);
	selected_objects->applyToObjects(&sendfunc);

	LLPanelFaceNavigateHomeFunctor navigate_home_func;
	selected_objects->applyToTEs(&navigate_home_func);
}
// </FS>

// TODO: I don't know who put these in or what these are for???
void LLPanelFace::setMediaURL(const std::string& url)
{
}
void LLPanelFace::setMediaType(const std::string& mime_type)
{
}

// static
void LLPanelFace::onCommitPlanarAlign(LLUICtrl* ctrl, void* userdata)
{
	LLPanelFace* self = (LLPanelFace*) userdata;
	self->getState();
	self->sendTextureInfo();
}

void LLPanelFace::onTextureSelectionChanged(LLInventoryItem* itemp)
{
	LL_DEBUGS("Materials") << "item asset " << itemp->getAssetUUID() << LL_ENDL;
	//LLRadioGroup* radio_mat_type = findChild<LLRadioGroup>("radio_material_type");
	//if(!radio_mat_type)
	if (!mRadioMatType)
	{
	    return;
	}
	U32 mattype = mRadioMatType->getSelectedIndex();
	std::string which_control="texture control";
	switch (mattype)
	{
		case MATTYPE_SPECULAR:
			which_control = "shinytexture control";
			break;
		case MATTYPE_NORMAL:
			which_control = "bumpytexture control";
			break;
		// no default needed
	}
	LL_DEBUGS("Materials") << "control " << which_control << LL_ENDL;
	LLTextureCtrl* texture_ctrl = getChild<LLTextureCtrl>(which_control);
	if (texture_ctrl)
	{
		LLUUID obj_owner_id;
		std::string obj_owner_name;
		LLSelectMgr::instance().selectGetOwner(obj_owner_id, obj_owner_name);

		LLSaleInfo sale_info;
		LLSelectMgr::instance().selectGetSaleInfo(sale_info);

		bool can_copy = itemp->getPermissions().allowCopyBy(gAgentID); // do we have perm to copy this texture?
		bool can_transfer = itemp->getPermissions().allowOperationBy(PERM_TRANSFER, gAgentID); // do we have perm to transfer this texture?
		bool is_object_owner = gAgentID == obj_owner_id; // does object for which we are going to apply texture belong to the agent?
		bool not_for_sale = !sale_info.isForSale(); // is object for which we are going to apply texture not for sale?

		if (can_copy && can_transfer)
		{
			texture_ctrl->setCanApply(true, true);
			return;
		}

		// if texture has (no-transfer) attribute it can be applied only for object which we own and is not for sale
		texture_ctrl->setCanApply(false, can_transfer ? true : is_object_owner && not_for_sale);

		if (gSavedSettings.getBOOL("TextureLivePreview"))
		{
			LLNotificationsUtil::add("LivePreviewUnavailable");
		}
	}
}

void LLPanelFace::onPbrSelectionChanged(LLInventoryItem* itemp)
{
    LLTextureCtrl* pbr_ctrl = getChild<LLTextureCtrl>("pbr_control");
    if (pbr_ctrl)
    {
        LLUUID obj_owner_id;
        std::string obj_owner_name;
        LLSelectMgr::instance().selectGetOwner(obj_owner_id, obj_owner_name);

        LLSaleInfo sale_info;
        LLSelectMgr::instance().selectGetSaleInfo(sale_info);

        bool can_copy = itemp->getPermissions().allowCopyBy(gAgentID); // do we have perm to copy this texture?
        bool can_transfer = itemp->getPermissions().allowOperationBy(PERM_TRANSFER, gAgentID); // do we have perm to transfer this texture?
        bool is_object_owner = gAgentID == obj_owner_id; // does object for which we are going to apply texture belong to the agent?
        bool not_for_sale = !sale_info.isForSale(); // is object for which we are going to apply texture not for sale?

        if (can_copy && can_transfer)
        {
            pbr_ctrl->setCanApply(true, true);
            return;
        }

        // if texture has (no-transfer) attribute it can be applied only for object which we own and is not for sale
        pbr_ctrl->setCanApply(false, can_transfer ? true : is_object_owner && not_for_sale);

        if (gSavedSettings.getBOOL("TextureLivePreview"))
        {
            LLNotificationsUtil::add("LivePreviewUnavailable");
        }
    }
}

bool LLPanelFace::isIdenticalPlanarTexgen()
{
	LLTextureEntry::e_texgen selected_texgen = LLTextureEntry::TEX_GEN_DEFAULT;
	bool identical_texgen = false;
	LLSelectedTE::getTexGen(selected_texgen, identical_texgen);
	return (identical_texgen && (selected_texgen == LLTextureEntry::TEX_GEN_PLANAR));
}

void LLPanelFace::LLSelectedTE::getFace(LLFace*& face_to_return, bool& identical_face)
{		
	struct LLSelectedTEGetFace : public LLSelectedTEGetFunctor<LLFace *>
	{
		LLFace* get(LLViewerObject* object, S32 te)
		{
			return (object->mDrawable) ? object->mDrawable->getFace(te): NULL;
		}
	} get_te_face_func;
	identical_face = LLSelectMgr::getInstance()->getSelection()->getSelectedTEValue(&get_te_face_func, face_to_return, false, (LLFace*)nullptr);
}

void LLPanelFace::LLSelectedTE::getImageFormat(LLGLenum& image_format_to_return, bool& identical_face)
{
	LLGLenum image_format{ GL_RGB };
	struct LLSelectedTEGetImageFormat : public LLSelectedTEGetFunctor<LLGLenum>
	{
		LLGLenum get(LLViewerObject* object, S32 te_index)
		{
			LLViewerTexture* image = object->getTEImage(te_index);
			return image ? image->getPrimaryFormat() : GL_RGB;
		}
	} get_glenum;
	identical_face = LLSelectMgr::getInstance()->getSelection()->getSelectedTEValue(&get_glenum, image_format);
	image_format_to_return = image_format;
}

void LLPanelFace::LLSelectedTE::getTexId(LLUUID& id, bool& identical)
{		
	struct LLSelectedTEGetTexId : public LLSelectedTEGetFunctor<LLUUID>
	{
		LLUUID get(LLViewerObject* object, S32 te_index)
		{
			LLTextureEntry *te = object->getTE(te_index);
			if (te)
			{
				if ((te->getID() == IMG_USE_BAKED_EYES) || (te->getID() == IMG_USE_BAKED_HAIR) || (te->getID() == IMG_USE_BAKED_HEAD) || (te->getID() == IMG_USE_BAKED_LOWER) || (te->getID() == IMG_USE_BAKED_SKIRT) || (te->getID() == IMG_USE_BAKED_UPPER)
					|| (te->getID() == IMG_USE_BAKED_LEFTARM) || (te->getID() == IMG_USE_BAKED_LEFTLEG) || (te->getID() == IMG_USE_BAKED_AUX1) || (te->getID() == IMG_USE_BAKED_AUX2) || (te->getID() == IMG_USE_BAKED_AUX3))
				{
					return te->getID();
				}
			}

			LLUUID id;
			LLViewerTexture* image = object->getTEImage(te_index);
			if (image)
			{
				id = image->getID();
			}

			if (!id.isNull() && LLViewerMedia::getInstance()->textureHasMedia(id))
			{
				if (te)
				{
					LLViewerTexture* tex = te->getID().notNull() ? gTextureList.findImage(te->getID(), TEX_LIST_STANDARD) : NULL;
					if(!tex)
					{
						tex = LLViewerFetchedTexture::sDefaultImagep;
					}
					if (tex)
					{
						id = tex->getID();
					}
				}
			}
			return id;
		}
	} func;
	identical = LLSelectMgr::getInstance()->getSelection()->getSelectedTEValue( &func, id );
}

void LLPanelFace::LLSelectedTE::getPbrMaterialId(LLUUID& id, bool& identical)
{
    struct LLSelectedTEGetmatId : public LLSelectedTEGetFunctor<LLUUID>
    {
        LLUUID get(LLViewerObject* object, S32 te_index)
        {
            return object->getRenderMaterialID(te_index);
        }
    } func;
    identical = LLSelectMgr::getInstance()->getSelection()->getSelectedTEValue(&func, id);
}

void LLPanelFace::LLSelectedTEMaterial::getCurrent(LLMaterialPtr& material_ptr, bool& identical_material)
{
	struct MaterialFunctor : public LLSelectedTEGetFunctor<LLMaterialPtr>
	{
		LLMaterialPtr get(LLViewerObject* object, S32 te_index)
		{
			return object->getTEref(te_index).getMaterialParams();
		}
	} func;
	identical_material = LLSelectMgr::getInstance()->getSelection()->getSelectedTEValue( &func, material_ptr);
}

void LLPanelFace::LLSelectedTEMaterial::getMaxSpecularRepeats(F32& repeats, bool& identical)
{
	struct LLSelectedTEGetMaxSpecRepeats : public LLSelectedTEGetFunctor<F32>
	{
		F32 get(LLViewerObject* object, S32 face)
		{
			LLMaterial* mat = object->getTEref(face).getMaterialParams().get();
			U32 s_axis = VX;
			U32 t_axis = VY;
			F32 repeats_s = 1.0f;
			F32 repeats_t = 1.0f;
			if (mat)
			{
				mat->getSpecularRepeat(repeats_s, repeats_t);
				repeats_s /= object->getScale().mV[s_axis];
				repeats_t /= object->getScale().mV[t_axis];
			}					
			return llmax(repeats_s, repeats_t);
		}

	} max_spec_repeats_func;
	identical = LLSelectMgr::getInstance()->getSelection()->getSelectedTEValue( &max_spec_repeats_func, repeats);
}

void LLPanelFace::LLSelectedTEMaterial::getMaxNormalRepeats(F32& repeats, bool& identical)
{
	struct LLSelectedTEGetMaxNormRepeats : public LLSelectedTEGetFunctor<F32>
	{
		F32 get(LLViewerObject* object, S32 face)
		{
			LLMaterial* mat = object->getTEref(face).getMaterialParams().get();
			U32 s_axis = VX;
			U32 t_axis = VY;
			F32 repeats_s = 1.0f;
			F32 repeats_t = 1.0f;
			if (mat)
			{
				mat->getNormalRepeat(repeats_s, repeats_t);
				repeats_s /= object->getScale().mV[s_axis];
				repeats_t /= object->getScale().mV[t_axis];
			}					
			return llmax(repeats_s, repeats_t);
		}

	} max_norm_repeats_func;
	identical = LLSelectMgr::getInstance()->getSelection()->getSelectedTEValue( &max_norm_repeats_func, repeats);
}

void LLPanelFace::LLSelectedTEMaterial::getCurrentDiffuseAlphaMode(U8& diffuse_alpha_mode, bool& identical, bool diffuse_texture_has_alpha)
{
	struct LLSelectedTEGetDiffuseAlphaMode : public LLSelectedTEGetFunctor<U8>
	{
		LLSelectedTEGetDiffuseAlphaMode() : _isAlpha(false) {}
		LLSelectedTEGetDiffuseAlphaMode(bool diffuse_texture_has_alpha) : _isAlpha(diffuse_texture_has_alpha) {}
		virtual ~LLSelectedTEGetDiffuseAlphaMode() {}

		U8 get(LLViewerObject* object, S32 face)
		{
			U8 diffuse_mode = _isAlpha ? LLMaterial::DIFFUSE_ALPHA_MODE_BLEND : LLMaterial::DIFFUSE_ALPHA_MODE_NONE;

			LLTextureEntry* tep = object->getTE(face);
			if (tep)
			{
				LLMaterial* mat = tep->getMaterialParams().get();
				if (mat)
				{
					diffuse_mode = mat->getDiffuseAlphaMode();
				}
			}
			
			return diffuse_mode;
		}
		bool _isAlpha; // whether or not the diffuse texture selected contains alpha information
	} get_diff_mode(diffuse_texture_has_alpha);
	identical = LLSelectMgr::getInstance()->getSelection()->getSelectedTEValue( &get_diff_mode, diffuse_alpha_mode);
}

void LLPanelFace::LLSelectedTE::getObjectScaleS(F32& scale_s, bool& identical)
{	
	struct LLSelectedTEGetObjectScaleS : public LLSelectedTEGetFunctor<F32>
	{
		F32 get(LLViewerObject* object, S32 face)
		{
			U32 s_axis = VX;
			U32 t_axis = VY;
			LLPrimitive::getTESTAxes(face, &s_axis, &t_axis);
			return object->getScale().mV[s_axis];
		}

	} scale_s_func;
	identical = LLSelectMgr::getInstance()->getSelection()->getSelectedTEValue( &scale_s_func, scale_s );
}

void LLPanelFace::LLSelectedTE::getObjectScaleT(F32& scale_t, bool& identical)
{	
	struct LLSelectedTEGetObjectScaleS : public LLSelectedTEGetFunctor<F32>
	{
		F32 get(LLViewerObject* object, S32 face)
		{
			U32 s_axis = VX;
			U32 t_axis = VY;
			LLPrimitive::getTESTAxes(face, &s_axis, &t_axis);
			return object->getScale().mV[t_axis];
		}

	} scale_t_func;
	identical = LLSelectMgr::getInstance()->getSelection()->getSelectedTEValue( &scale_t_func, scale_t );
}

void LLPanelFace::LLSelectedTE::getMaxDiffuseRepeats(F32& repeats, bool& identical)
{
	struct LLSelectedTEGetMaxDiffuseRepeats : public LLSelectedTEGetFunctor<F32>
	{
		F32 get(LLViewerObject* object, S32 face)
		{
			U32 s_axis = VX;
			U32 t_axis = VY;
			LLPrimitive::getTESTAxes(face, &s_axis, &t_axis);
			F32 repeats_s = object->getTEref(face).mScaleS / object->getScale().mV[s_axis];
			F32 repeats_t = object->getTEref(face).mScaleT / object->getScale().mV[t_axis];
			return llmax(repeats_s, repeats_t);
		}

	} max_diff_repeats_func;
	identical = LLSelectMgr::getInstance()->getSelection()->getSelectedTEValue( &max_diff_repeats_func, repeats );
}
<<<<<<< HEAD

// <FS:CR> Materials alignment
//static
void LLPanelFace::onClickMapsSync(LLUICtrl* ctrl, void *userdata)
{
	LLPanelFace *self = (LLPanelFace*) userdata;
	llassert_always(self);
	self->getState();
	if (gSavedSettings.getBOOL("SyncMaterialSettings"))
	{
		alignMaterialsProperties(self);
	}
}

//static
void LLPanelFace::alignMaterialsProperties(LLPanelFace* self)
{
	// <FS:TS> FIRE-11911: Synchronize materials doesn't work with planar textures
	//  Don't even try to do the alignment if we wind up here and planar is enabled.
	if ((bool)self->childGetValue("checkbox planar align").asBoolean())
	{
		return;
	}
	// </FS:TS> FIRE-11911

	//LLPanelFace *self = (LLPanelFace*) userdata;
	llassert_always(self);
	
	F32 tex_scale_u =	self->getCurrentTextureScaleU();
	F32 tex_scale_v =	self->getCurrentTextureScaleV();
	F32 tex_offset_u =	self->getCurrentTextureOffsetU();
	F32 tex_offset_v =	self->getCurrentTextureOffsetV();
	F32 tex_rot =		self->getCurrentTextureRot();

	//<FS:TS> FIRE-12275: Material offset not working correctly
	//  Since the server cannot store negative offsets for materials
	//  textures, we normalize them to equivalent positive values here.
	tex_offset_u = (tex_offset_u < 0.0) ? 1.0+tex_offset_u : tex_offset_u;
	tex_offset_v = (tex_offset_v < 0.0) ? 1.0+tex_offset_v : tex_offset_v;
	//</FS:TS> FIRE-12275

	//<FS:TS> FIRE-12831: Negative rotations revert to zero
	//  The same goes for rotations as for offsets.
	tex_rot = (tex_rot < 0.0) ? 360.0+tex_rot : tex_rot;
	//</FS:TS> FIRE-12831

	self->childSetValue("shinyScaleU",	tex_scale_u);
	self->childSetValue("shinyScaleV",	tex_scale_v);
	self->childSetValue("shinyOffsetU",	tex_offset_u);
	self->childSetValue("shinyOffsetV",	tex_offset_v);
	self->childSetValue("shinyRot",		tex_rot);
		
	LLSelectedTEMaterial::setSpecularRepeatX(self, tex_scale_u);
	LLSelectedTEMaterial::setSpecularRepeatY(self, tex_scale_v);
	LLSelectedTEMaterial::setSpecularOffsetX(self, tex_offset_u);
	LLSelectedTEMaterial::setSpecularOffsetY(self, tex_offset_v);
	LLSelectedTEMaterial::setSpecularRotation(self, tex_rot * DEG_TO_RAD);

	self->childSetValue("bumpyScaleU",	tex_scale_u);
	self->childSetValue("bumpyScaleV",	tex_scale_v);
	self->childSetValue("bumpyOffsetU",	tex_offset_u);
	self->childSetValue("bumpyOffsetV",	tex_offset_v);
	self->childSetValue("bumpyRot",		tex_rot);
		
	LLSelectedTEMaterial::setNormalRepeatX(self, tex_scale_u);
	LLSelectedTEMaterial::setNormalRepeatY(self, tex_scale_v);
	LLSelectedTEMaterial::setNormalOffsetX(self, tex_offset_u);
	LLSelectedTEMaterial::setNormalOffsetY(self, tex_offset_v);
	LLSelectedTEMaterial::setNormalRotation(self, tex_rot * DEG_TO_RAD);
}

// <FS:CR> FIRE-11407 - Flip buttons
//static
void LLPanelFace::onCommitFlip(const LLUICtrl* ctrl, const LLSD& user_data)
{
	LLPanelFace* self = dynamic_cast<LLPanelFace*>(ctrl->getParent());
	llassert_always(self);
	
	LLRadioGroup* radio_mattype = self->findChild<LLRadioGroup>("radio_material_type");
	if (!radio_mattype) return;
	
	std::string user_data_string = user_data.asString();
	if (user_data_string.empty()) return;
	std::string control_name = "";
	U32 mattype = radio_mattype->getSelectedIndex();
	switch (mattype)
	{
		case MATTYPE_DIFFUSE:
			control_name = "TexScale" + user_data_string;
			break;
		case MATTYPE_NORMAL:
			control_name = "bumpyScale" + user_data_string;
			break;
		case MATTYPE_SPECULAR:
			control_name = "shinyScale" + user_data_string;
			break;
		default:
			llassert(mattype);
			return;
	}
	
	LLUICtrl* spinner = self->findChild<LLUICtrl>(control_name);
	if (spinner)
	{
		F32 value = -(spinner->getValue().asReal());
		spinner->setValue(value);
		
		switch (radio_mattype->getSelectedIndex())
		{
			case MATTYPE_DIFFUSE:
				self->sendTextureInfo();
				if (gSavedSettings.getBOOL("SyncMaterialSettings"))
				{
					alignMaterialsProperties(self);
				}
				break;
			case MATTYPE_NORMAL:
				if (user_data_string == "U")
					LLSelectedTEMaterial::setNormalRepeatX(self,value);
				else if (user_data_string == "V")
					LLSelectedTEMaterial::setNormalRepeatY(self,value);
				break;
			case MATTYPE_SPECULAR:
				if (user_data_string == "U")
					LLSelectedTEMaterial::setSpecularRepeatX(self,value);
				else if (user_data_string == "V")
					LLSelectedTEMaterial::setSpecularRepeatY(self,value);
				break;
			default:
				llassert(mattype);
				return;
		}
	}
}

void LLPanelFace::changePrecision(S32 decimal_precision)
{
	mCtrlTexScaleU->setPrecision(decimal_precision);
	mCtrlTexScaleV->setPrecision(decimal_precision);
	mCtrlBumpyScaleU->setPrecision(decimal_precision);
	mCtrlBumpyScaleV->setPrecision(decimal_precision);
	mCtrlShinyScaleU->setPrecision(decimal_precision);
	mCtrlShinyScaleV->setPrecision(decimal_precision);
	mCtrlTexOffsetU->setPrecision(decimal_precision);
	mCtrlTexOffsetV->setPrecision(decimal_precision);
	mCtrlBumpyOffsetU->setPrecision(decimal_precision);
	mCtrlBumpyOffsetV->setPrecision(decimal_precision);
	mCtrlShinyOffsetU->setPrecision(decimal_precision);
	mCtrlShinyOffsetV->setPrecision(decimal_precision);
	mCtrlTexRot->setPrecision(decimal_precision);
	mCtrlBumpyRot->setPrecision(decimal_precision);
	mCtrlShinyRot->setPrecision(decimal_precision);
	mCtrlRpt->setPrecision(decimal_precision);
}
// </FS:CR>


void LLPanelFace::onSaveMaterial(void* userdata)
{
    // DRTVWR-559, Q&D material picker - save to inventory goes here
    LL_DEBUGS("Material") << "saving render material to inventory" << LL_ENDL;

    std::string name = "New Material";

	LLSD material_data = llsd::map(
		"version", "1",
		"material", LLSD::emptyMap()
	);

    // gen a new uuid for this asset
    LLTransactionID tid;
    tid.generate();     // timestamp-based randomization + uniquification
    LLAssetID new_asset_id = tid.makeAssetID(gAgent.getSecureSessionID());

    material_data["material"] = renderMaterialToLLSD(new_asset_id, userdata);
    std::stringstream output;
    LLSDSerialize::toNotation(material_data, output);

    //S32 expected_upload_cost = 0;// LLAgentBenefitsMgr::current().getTextureUploadCost();
    
    std::string res_name = name;
    std::string res_desc = "Saved Material";
    //LLFolderType::EType folder_type = LLFolderType::FT_MATERIAL;
    //LLInventoryType::EType inv_type = LLInventoryType::IT_MATERIAL;
    U32 next_owner_perm = LLPermissions::DEFAULT.getMaskNextOwner();

    LLUUID parent = gInventory.findCategoryUUIDForType(LLFolderType::FT_MATERIAL);
    const U8 subtype = NO_INV_SUBTYPE;  // TODO maybe use AT_SETTINGS and LLSettingsType::ST_MATERIAL ?

    create_inventory_item(gAgent.getID(), gAgent.getSessionID(), parent, tid, res_name, res_desc,
        LLAssetType::AT_MATERIAL, LLInventoryType::IT_MATERIAL, subtype, next_owner_perm,
        new LLBoostFuncInventoryCallback([output=output.str()](LLUUID const & inv_item_id){
            // from reference in LLSettingsVOBase::createInventoryItem()/updateInventoryItem()
            LLResourceUploadInfo::ptr_t uploadInfo =
                std::make_shared<LLBufferedAssetUploadInfo>(
                    inv_item_id,
                    LLAssetType::AT_SETTINGS, // TODO switch to AT_MATERIAL
                    output,
                    [](LLUUID item_id, LLUUID new_asset_id, LLUUID new_item_id, LLSD response) {
                        LL_INFOS("Material") << "inventory item uploaded.  item: " << item_id << " asset: " << new_asset_id << " new_item_id: " << new_item_id << " response: " << response << LL_ENDL;
                        LLSD params = llsd::map("ASSET_ID", new_asset_id);
                        LLNotificationsUtil::add("MaterialCreated", params);
                    });

            const LLViewerRegion* region = gAgent.getRegion();
            if (region)
            {
                 std::string agent_url(region->getCapability("UpdateSettingsAgentInventory"));
                 if (agent_url.empty())
                 {
                     LL_ERRS() << "missing required agent inventory cap url" << LL_ENDL;
                 }
                 LLViewerAssetUpload::EnqueueInventoryUpload(agent_url, uploadInfo);
            }
        })
    );

}

// Fill an LLSD with data describing the current face's texture settings
// TODO 2022-05 FUBAR there are both colliding and different data in LLPanelFace vs the TE.  Also, neither one has the diffuse tex settings.
//              
LLSD LLPanelFace::renderMaterialToLLSD(LLUUID uuid, void* userdata)
{
    llassert(userdata != nullptr);

    LLSD sd;

    sd.insert("RenderMaterialUUID",    LLSD(uuid));

    // now pull same data from the selected TE (same but different. W T F?) 
    LLMaterialPtr mat = nullptr;
    bool ident; // ?
    LLSelectedTEMaterial::getCurrent(mat, ident);

    if (mat)
    {
        sd.insert("teMaterialID", LLSD(mat->getMaterialID()));

        sd.insert("teNormalMap", LLSD(mat->getNormalID()));
        sd.insert("teNormalOffsetX", LLSD(mat->getNormalOffsetX()));
        sd.insert("teNormalOffsetY", LLSD(mat->getNormalOffsetY()));
        sd.insert("teNormalRepeatX", LLSD(mat->getNormalRepeatX()));
        sd.insert("teNormalRepeatY", LLSD(mat->getNormalRepeatY()));
        sd.insert("teNormalRotation", LLSD(mat->getNormalRotation()));

        sd.insert("teSpecularMap", LLSD(mat->getSpecularID()));
        LLColor4U color = mat->getSpecularLightColor();

        sd.insert("teSpecularColorR", LLSD(static_cast<S32>(color.mV[0])));
        sd.insert("teSpecularColorG", LLSD(static_cast<S32>(color.mV[1])));
        sd.insert("teSpecularColorB", LLSD(static_cast<S32>(color.mV[2])));
        sd.insert("teSpecularColorA", LLSD(static_cast<S32>(color.mV[3])));
        sd.insert("teSpecularExponent", LLSD(static_cast<S32>(mat->getSpecularLightExponent())));
        sd.insert("teSpecularOffsetX", LLSD(mat->getSpecularOffsetX()));
        sd.insert("teSpecularOffsetY", LLSD(mat->getSpecularOffsetY()));
        sd.insert("teSpecularRepeatX", LLSD(mat->getSpecularRepeatX()));
        sd.insert("teSpecularRepeatY", LLSD(mat->getSpecularRepeatY()));
        sd.insert("teSpecularRotation", LLSD(mat->getSpecularRotation()));

        sd.insert("teAlphaMode", LLSD(static_cast<S32>(mat->getDiffuseAlphaMode())));
        sd.insert("teAlphaCutoff", LLSD(static_cast<S32>(mat->getAlphaMaskCutoff())));
        sd.insert("teEnvIntensity", LLSD(static_cast<S32>(mat->getEnvironmentIntensity())));
        sd.insert("teShaderMask", LLSD(static_cast<S32>(mat->getShaderMask())));
    }
    else
    {
        // pull data from the LLPanelFace
        LLPanelFace* instance = static_cast<LLPanelFace*>(userdata);
        sd.insert("pfNormalMap",         LLSD(instance->getCurrentNormalMap()));
        sd.insert("pfSpecularMap",       LLSD(instance->getCurrentSpecularMap()));
        sd.insert("pfShininess",         LLSD(static_cast<S32>(instance->getCurrentShininess())));
        sd.insert("pfBumpiness",         LLSD(static_cast<S32>(instance->getCurrentBumpiness())));
        sd.insert("pfAlphaMode",         LLSD(static_cast<S32>(instance->getCurrentDiffuseAlphaMode())));
        sd.insert("pfAlphaCutoff",       LLSD(static_cast<S32>(instance->getCurrentAlphaMaskCutoff())));
        sd.insert("pfEnvIntensity",      LLSD(static_cast<S32>(instance->getCurrentEnvIntensity())));
        sd.insert("pfGlossiness",        LLSD(static_cast<S32>(instance->getCurrentGlossiness())));
        sd.insert("pfNormalRotation",    LLSD(instance->getCurrentBumpyRot()));
        sd.insert("pfNormalScaleU",      LLSD(instance->getCurrentBumpyScaleU()));
        sd.insert("pfNormalScaleV",      LLSD(instance->getCurrentBumpyScaleV()));
        sd.insert("pfNormalOffsetU",     LLSD(instance->getCurrentBumpyOffsetU()));
        sd.insert("pfNormalOffsetV",     LLSD(instance->getCurrentBumpyOffsetV()));
        sd.insert("pfSpecularRotation",  LLSD(instance->getCurrentShinyRot()));
        sd.insert("pfSpecularScaleU",    LLSD(instance->getCurrentShinyScaleU()));
        sd.insert("pfSpecularScaleV",    LLSD(instance->getCurrentShinyScaleV()));
        sd.insert("pfSpecularOffsetU",   LLSD(instance->getCurrentShinyOffsetU()));
        sd.insert("pfSpecularOffsetV",   LLSD(instance->getCurrentShinyOffsetV()));
        sd.insert("pfMaterialID",        LLSD(instance->getCurrentMaterialID()));
    }

    return sd;
}

// Take the individual texture settings from the material and apply to current face & TE
void LLPanelFace::applyMaterialUUID(LLUUID uuid, void* userdata)
{
    llassert(userdata != nullptr);
    //LLPanelFace* instance = static_cast<LLPanelFace*>(userdata);
    
    LLFileSystem material_file(uuid, LLAssetType::AT_MATERIAL, LLFileSystem::READ);
    S32 bufsize = material_file.getSize();
    llassert(bufsize > 0);
    std::vector<U8> buffer(bufsize);
    material_file.read(&buffer[0], bufsize);
    std::istringstream input(std::string(buffer.begin(), buffer.end()));  // TODO - extend LLFileSystem to expose iostream interface
    LLSD matSD;

    LLSDSerialize::fromNotation(matSD, input, bufsize);

    LL_INFOS() << "dump matSD: " << matSD << LL_ENDL;

    // strip off the versioning wrapper for now
    matSD = matSD["material"];

    // wrong, oops. llassert(uuid == matSD.get("RenderMaterialUUID").asUUID());      // if not, whoo boy

    LLMaterialPtr mat = nullptr;
    bool ident; // ?
    LLSelectedTEMaterial::getCurrent(mat, ident);

    mat->setMaterialID(matSD.get("teMaterialID").asUUID());

    mat->setNormalID(matSD.get("teNormalMap").asUUID());
    mat->setNormalOffsetX(matSD.get("teNormalOffsetX").asReal());
    mat->setNormalOffsetY(matSD.get("teNormalOffsetY").asReal());
    mat->setNormalRepeatX(matSD.get("teNormalRepeatX").asReal());
    mat->setNormalRepeatY(matSD.get("teNormalRepeatY").asReal());
    mat->setNormalRotation(matSD.get("teNormalRotation").asReal());

    mat->setSpecularID(matSD.get("teSpecularMap").asUUID());
    LLColor4U color;
    color.mV[0] = static_cast<U8>(matSD.get("teSecularColorR").asInteger());
    color.mV[1] = static_cast<U8>(matSD.get("teSecularColorG").asInteger());
    color.mV[2] = static_cast<U8>(matSD.get("teSecularColorB").asInteger());
    color.mV[3] = static_cast<U8>(matSD.get("teSecularColorA").asInteger());
    mat->setSpecularLightColor(color);
    mat->setSpecularLightExponent(static_cast<U8>(matSD.get("teSpecularExponent").asInteger()));
    mat->setSpecularOffsetX(matSD.get("teSpecularOffsetX").asReal());
    mat->setSpecularOffsetY(matSD.get("teSpecularOffsetY").asReal());
    mat->setSpecularRepeatX(matSD.get("teSpecularRepeatX").asReal());
    mat->setSpecularRepeatY(matSD.get("teSpecularRepeatY").asReal());
    mat->setSpecularRotation(matSD.get("teSpecularRotation").asReal());

    mat->setDiffuseAlphaMode(static_cast<U8>(matSD.get("teAlphaMode").asInteger()));
    mat->setAlphaMaskCutoff(static_cast<U8>(matSD.get("teAlphaCutoff").asInteger()));
    mat->setEnvironmentIntensity(static_cast<U8>(matSD.get("teEnvIntensity").asInteger()));
    //mat->setShaderMask(static_cast<U32>(matSD.get(teShaderMask").asInteger());
}
=======
>>>>>>> a3dff0db
<|MERGE_RESOLUTION|>--- conflicted
+++ resolved
@@ -136,7 +136,6 @@
 U8			LLPanelFace::getCurrentAlphaMaskCutoff()	{ return (U8)getChild<LLUICtrl>("maskcutoff")->getValue().asInteger();			}
 U8			LLPanelFace::getCurrentEnvIntensity()		{ return (U8)getChild<LLUICtrl>("environment")->getValue().asInteger();			}
 U8			LLPanelFace::getCurrentGlossiness()			{ return (U8)getChild<LLUICtrl>("glossiness")->getValue().asInteger();			}
-<<<<<<< HEAD
 F32		LLPanelFace::getCurrentBumpyRot()			{ return mCtrlBumpyRot->getValue().asReal();						}
 F32		LLPanelFace::getCurrentBumpyScaleU()		{ return mCtrlBumpyScaleU->getValue().asReal();					}
 F32		LLPanelFace::getCurrentBumpyScaleV()		{ return mCtrlBumpyScaleV->getValue().asReal();					}
@@ -147,19 +146,6 @@
 F32		LLPanelFace::getCurrentShinyScaleV()		{ return mCtrlShinyScaleV->getValue().asReal();					}
 F32		LLPanelFace::getCurrentShinyOffsetU()		{ return mCtrlShinyOffsetU->getValue().asReal();					}
 F32		LLPanelFace::getCurrentShinyOffsetV()		{ return mCtrlShinyOffsetV->getValue().asReal();					}
-LLUUID	LLPanelFace::getCurrentMaterialID()			{ return getChild<LLUICtrl>("materialID")->getValue().asUUID(); 					}
-=======
-F32		LLPanelFace::getCurrentBumpyRot()			{ return getChild<LLUICtrl>("bumpyRot")->getValue().asReal();						}
-F32		LLPanelFace::getCurrentBumpyScaleU()		{ return getChild<LLUICtrl>("bumpyScaleU")->getValue().asReal();					}
-F32		LLPanelFace::getCurrentBumpyScaleV()		{ return getChild<LLUICtrl>("bumpyScaleV")->getValue().asReal();					}
-F32		LLPanelFace::getCurrentBumpyOffsetU()		{ return getChild<LLUICtrl>("bumpyOffsetU")->getValue().asReal();					}
-F32		LLPanelFace::getCurrentBumpyOffsetV()		{ return getChild<LLUICtrl>("bumpyOffsetV")->getValue().asReal();					}
-F32		LLPanelFace::getCurrentShinyRot()			{ return getChild<LLUICtrl>("shinyRot")->getValue().asReal();						}
-F32		LLPanelFace::getCurrentShinyScaleU()		{ return getChild<LLUICtrl>("shinyScaleU")->getValue().asReal();					}
-F32		LLPanelFace::getCurrentShinyScaleV()		{ return getChild<LLUICtrl>("shinyScaleV")->getValue().asReal();					}
-F32		LLPanelFace::getCurrentShinyOffsetU()		{ return getChild<LLUICtrl>("shinyOffsetU")->getValue().asReal();					}
-F32		LLPanelFace::getCurrentShinyOffsetV()		{ return getChild<LLUICtrl>("shinyOffsetV")->getValue().asReal();					}
->>>>>>> a3dff0db
 
 // <FS:CR> UI provided diffuse parameters
 F32		LLPanelFace::getCurrentTextureRot()			{ return mCtrlTexRot->getValue().asReal();						}
@@ -445,11 +431,11 @@
         mRadioMatType->selectNthItem(MATTYPE_DIFFUSE);
     }
 
-    LLRadioGroup* radio_pbr_type = getChild<LLRadioGroup>("radio_pbr_type");
-    if (radio_mat_type)
+    mRadioPbrType = getChild<LLRadioGroup>("radio_pbr_type");
+    if (mRadioPbrType)
     {
-        radio_pbr_type->setCommitCallback(LLPanelFace::onCommitPbrType, this);
-        radio_pbr_type->selectNthItem(PBRTYPE_ALBEDO);
+        mRadioPbrType->setCommitCallback(LLPanelFace::onCommitPbrType, this);
+        mRadioPbrType->selectNthItem(PBRTYPE_ALBEDO);
     }
 
 	mCtrlGlow = getChild<LLSpinCtrl>("glow");
@@ -990,68 +976,34 @@
 		// only turn on auto-adjust button if there is a media renderer and the media is loaded
 		getChildView("button align")->setEnabled(editable);
 		
-<<<<<<< HEAD
 		// <FS>
 		BOOL enable_material_controls = (!gSavedSettings.getBOOL("SyncMaterialSettings"));
 
 		//LLComboBox* combobox_matmedia = getChild<LLComboBox>("combobox matmedia");
-		if (mComboMatMedia)
-		{
-			if (mComboMatMedia->getCurrentIndex() < MATMEDIA_MATERIAL)
-			{
-				mComboMatMedia->selectNthItem(MATMEDIA_MATERIAL);
-			}
-		}
-		else
-		{
-			LL_WARNS() << "failed getChild for 'combobox matmedia'" << LL_ENDL;
-		}
-		mComboMatMedia->setEnabled(editable);
+        if (mComboMatMedia->getCurrentIndex() < MATMEDIA_MATERIAL)
+        {
+            mComboMatMedia->selectNthItem(MATMEDIA_MATERIAL);
+        }
+        mComboMatMedia->setEnabled(editable);
 
 		//LLRadioGroup* radio_mat_type = getChild<LLRadioGroup>("radio_material_type");
-		if(mRadioMatType)
-		{
-		    if (mRadioMatType->getSelectedIndex() < MATTYPE_DIFFUSE)
-		    {
-		        mRadioMatType->selectNthItem(MATTYPE_DIFFUSE);
-		    }
-=======
-		LLComboBox* combobox_matmedia = getChild<LLComboBox>("combobox matmedia");
-        if (combobox_matmedia->getCurrentIndex() < MATMEDIA_MATERIAL)
+        if (mRadioMatType->getSelectedIndex() < MATTYPE_DIFFUSE)
         {
-            combobox_matmedia->selectNthItem(MATMEDIA_MATERIAL);
+            mRadioMatType->selectNthItem(MATTYPE_DIFFUSE);
         }
-        combobox_matmedia->setEnabled(editable);
-
-		LLRadioGroup* radio_mat_type = getChild<LLRadioGroup>("radio_material_type");
-        if (radio_mat_type->getSelectedIndex() < MATTYPE_DIFFUSE)
+        mRadioMatType->setEnabled(editable);
+
+        //LLRadioGroup* radio_pbr_type = getChild<LLRadioGroup>("radio_pbr_type");
+        if (mRadioPbrType->getSelectedIndex() < PBRTYPE_ALBEDO)
         {
-            radio_mat_type->selectNthItem(MATTYPE_DIFFUSE);
+            mRadioPbrType->selectNthItem(PBRTYPE_ALBEDO);
         }
-        radio_mat_type->setEnabled(editable);
->>>>>>> a3dff0db
-
-        LLRadioGroup* radio_pbr_type = getChild<LLRadioGroup>("radio_pbr_type");
-        if (radio_pbr_type->getSelectedIndex() < PBRTYPE_ALBEDO)
-        {
-            radio_pbr_type->selectNthItem(PBRTYPE_ALBEDO);
-        }
-        radio_pbr_type->setEnabled(editable);
-
-<<<<<<< HEAD
-		mRadioMatType->setEnabled(editable);
-=======
->>>>>>> a3dff0db
+        mRadioPbrType->setEnabled(editable);
+
 		getChildView("checkbox_sync_settings")->setEnabled(editable);
 		childSetValue("checkbox_sync_settings", gSavedSettings.getBOOL("SyncMaterialSettings"));
 		updateVisibility();
 
-<<<<<<< HEAD
-		bool identical			= true;	// true because it is anded below
-		bool identical_diffuse	= false;
-		bool identical_norm		= false;
-		bool identical_spec		= false;
-=======
 		bool identical				= true;	// true because it is anded below
         bool identical_diffuse	= false;
         bool identical_norm		= false;
@@ -1072,7 +1024,6 @@
             pbr_ctrl->setImageAssetID(pbr_id);
             has_pbr_material = pbr_id.notNull();
         }
->>>>>>> a3dff0db
 
 		//LLTextureCtrl*	texture_ctrl = getChild<LLTextureCtrl>("texture control");
 		//LLTextureCtrl*	shinytexture_ctrl = getChild<LLTextureCtrl>("shinytexture control");
@@ -1086,11 +1037,7 @@
 		{
 			getChildView("color label")->setEnabled(editable && !has_pbr_material);
 		}
-<<<<<<< HEAD
-		//LLColorSwatchCtrl*	mColorSwatch = getChild<LLColorSwatchCtrl>("colorswatch");
-=======
-		LLColorSwatchCtrl*	mColorSwatch = findChild<LLColorSwatchCtrl>("colorswatch");
->>>>>>> a3dff0db
+		//LLColorSwatchCtrl*	mColorSwatch = findChild<LLColorSwatchCtrl>("colorswatch");
 
 		LLColor4 color					= LLColor4::white;
 		bool		identical_color	= false;
@@ -1372,26 +1319,20 @@
 			mCtrlShinyScaleU->setValue(spec_scale_s);
 			mCtrlBumpyScaleU->setValue(norm_scale_s);
 
-<<<<<<< HEAD
-			mCtrlTexScaleU->setEnabled(editable);
-			mCtrlShinyScaleU->setEnabled(editable && specmap_id.notNull()
-										 && enable_material_controls); // <FS:CR> Materials alignment
-			mCtrlBumpyScaleU->setEnabled(editable && normmap_id.notNull()
-										 && enable_material_controls); // <FS:CR> Materials alignment
-=======
-            if (combobox_matmedia->getCurrentIndex() == MATMEDIA_PBR)
+            if (mComboMatMedia->getCurrentIndex() == MATMEDIA_PBR)
             {
-                getChildView("TexScaleU")->setEnabled(editable && has_pbr_material);
-                getChildView("shinyScaleU")->setEnabled(editable && has_pbr_material);
-                getChildView("bumpyScaleU")->setEnabled(editable && has_pbr_material);
+                mCtrlTexScaleU->setEnabled(editable && has_pbr_material);
+                mCtrlShinyScaleU->setEnabled(editable && has_pbr_material);
+                mCtrlBumpyScaleU->setEnabled(editable && has_pbr_material);
             }
             else
             {
-                getChildView("TexScaleU")->setEnabled(editable);
-                getChildView("shinyScaleU")->setEnabled(editable && specmap_id.notNull());
-                getChildView("bumpyScaleU")->setEnabled(editable && normmap_id.notNull());
+                mCtrlTexScaleU->setEnabled(editable);
+                mCtrlShinyScaleU->setEnabled(editable && specmap_id.notNull()
+                                             && enable_material_controls); // <FS:CR> Materials alignment
+                mCtrlBumpyScaleU->setEnabled(editable && normmap_id.notNull()
+                                             && enable_material_controls); // <FS:CR> Materials alignment
             }
->>>>>>> a3dff0db
 
 			BOOL diff_scale_tentative = !(identical && identical_diff_scale_s);
 			BOOL norm_scale_tentative = !(identical && identical_norm_scale_s);
@@ -1431,26 +1372,20 @@
 			BOOL norm_scale_tentative = !identical_norm_scale_t;
 			BOOL spec_scale_tentative = !identical_spec_scale_t;
 
-<<<<<<< HEAD
-			mCtrlTexScaleV->setEnabled(editable);
-			mCtrlShinyScaleV->setEnabled(editable && specmap_id.notNull()
-										 && enable_material_controls); // <FS:CR> Materials alignment
-			mCtrlBumpyScaleV->setEnabled(editable && normmap_id.notNull()
-										 && enable_material_controls); // <FS:CR> Materials alignment
-=======
-            if (combobox_matmedia->getCurrentIndex() == MATMEDIA_PBR)
+            if (mComboMatMedia->getCurrentIndex() == MATMEDIA_PBR)
             {
-                getChildView("TexScaleV")->setEnabled(editable && has_pbr_material);
-                getChildView("shinyScaleV")->setEnabled(editable && has_pbr_material);
-                getChildView("bumpyScaleV")->setEnabled(editable && has_pbr_material);
+                mCtrlTexScaleV->setEnabled(editable && has_pbr_material);
+                mCtrlShinyScaleV->setEnabled(editable && has_pbr_material);
+                mCtrlBumpyScaleV->setEnabled(editable && has_pbr_material);
             }
             else
             {
-                getChildView("TexScaleV")->setEnabled(editable);
-                getChildView("shinyScaleV")->setEnabled(editable && specmap_id.notNull());
-                getChildView("bumpyScaleV")->setEnabled(editable && normmap_id.notNull());
+                mCtrlTexScaleV->setEnabled(editable);
+                mCtrlShinyScaleV->setEnabled(editable && specmap_id.notNull()
+                                                        && enable_material_controls); // <FS:CR> Materials alignment
+                mCtrlBumpyScaleV->setEnabled(editable && normmap_id.notNull()
+                                                        && enable_material_controls); // <FS:CR> Materials alignment
             }
->>>>>>> a3dff0db
 
 			if (force_set_values)
 			{
@@ -1494,26 +1429,20 @@
 			mCtrlBumpyOffsetU->setTentative(LLSD(norm_offset_u_tentative));
 			mCtrlShinyOffsetU->setTentative(LLSD(spec_offset_u_tentative));
 
-<<<<<<< HEAD
-			mCtrlTexOffsetU->setEnabled(editable);
-			mCtrlShinyOffsetU->setEnabled(editable && specmap_id.notNull()
-										  && enable_material_controls); // <FS:CR> Materials alignment
-			mCtrlBumpyOffsetU->setEnabled(editable && normmap_id.notNull()
-										  && enable_material_controls); // <FS:CR> Materials alignment
-=======
-            if (combobox_matmedia->getCurrentIndex() == MATMEDIA_PBR)
+            if (mComboMatMedia->getCurrentIndex() == MATMEDIA_PBR)
             {
-                getChildView("TexOffsetU")->setEnabled(editable && has_pbr_material);
-                getChildView("shinyOffsetU")->setEnabled(editable && has_pbr_material);
-                getChildView("bumpyOffsetU")->setEnabled(editable && has_pbr_material);
+                mCtrlTexOffsetU->setEnabled(editable && has_pbr_material);
+                mCtrlShinyOffsetU->setEnabled(editable && has_pbr_material);
+                mCtrlBumpyOffsetU->setEnabled(editable && has_pbr_material);
             }
             else
             {
-                getChildView("TexOffsetU")->setEnabled(editable);
-                getChildView("shinyOffsetU")->setEnabled(editable && specmap_id.notNull());
-                getChildView("bumpyOffsetU")->setEnabled(editable && normmap_id.notNull());
+                mCtrlTexOffsetU->setEnabled(editable);
+                mCtrlShinyOffsetU->setEnabled(editable && specmap_id.notNull()
+                                                         && enable_material_controls); // <FS:CR> Materials alignment
+                mCtrlBumpyOffsetU->setEnabled(editable && normmap_id.notNull()
+                                              && enable_material_controls); // <FS:CR> Materials alignment
             }
->>>>>>> a3dff0db
 		}
 
 		{
@@ -1541,26 +1470,20 @@
 			mCtrlBumpyOffsetV->setTentative(LLSD(norm_offset_v_tentative));
 			mCtrlShinyOffsetV->setTentative(LLSD(spec_offset_v_tentative));
 
-<<<<<<< HEAD
-			mCtrlTexOffsetV->setEnabled(editable);
-			mCtrlShinyOffsetV->setEnabled(editable && specmap_id.notNull()
-										  && enable_material_controls); // <FS:CR> Materials alignment
-			mCtrlBumpyOffsetV->setEnabled(editable && normmap_id.notNull()
-										  && enable_material_controls); // <FS:CR> Materials alignment
-=======
-            if (combobox_matmedia->getCurrentIndex() == MATMEDIA_PBR)
+            if (mComboMatMedia->getCurrentIndex() == MATMEDIA_PBR)
             {
-                getChildView("TexOffsetV")->setEnabled(editable && has_pbr_material);
-                getChildView("shinyOffsetV")->setEnabled(editable && has_pbr_material);
-                getChildView("bumpyOffsetV")->setEnabled(editable && has_pbr_material);
+                mCtrlTexOffsetV->setEnabled(editable && has_pbr_material);
+                mCtrlShinyOffsetV->setEnabled(editable && has_pbr_material);
+                mCtrlBumpyOffsetV->setEnabled(editable && has_pbr_material);
             }
             else
             {
-                getChildView("TexOffsetV")->setEnabled(editable);
-                getChildView("shinyOffsetV")->setEnabled(editable && specmap_id.notNull());
-                getChildView("bumpyOffsetV")->setEnabled(editable && normmap_id.notNull());
+                mCtrlTexOffsetV->setEnabled(editable);
+                mCtrlShinyOffsetV->setEnabled(editable && specmap_id.notNull()
+                                              && enable_material_controls); // <FS:CR> Materials alignment
+                mCtrlBumpyOffsetV->setEnabled(editable && normmap_id.notNull()
+                                              && enable_material_controls); // <FS:CR> Materials alignment
             }
->>>>>>> a3dff0db
 		}
 
 		// Texture rotation
@@ -1584,13 +1507,21 @@
 			F32 diff_rot_deg = diff_rotation * RAD_TO_DEG;
 			F32 norm_rot_deg = norm_rotation * RAD_TO_DEG;
 			F32 spec_rot_deg = spec_rotation * RAD_TO_DEG;
-<<<<<<< HEAD
-			
-			mCtrlTexRot->setEnabled(editable);
-			mCtrlShinyRot->setEnabled(editable && specmap_id.notNull()
-									  && enable_material_controls); // <FS:CR> Materials alignment
-			mCtrlBumpyRot->setEnabled(editable && normmap_id.notNull()
-									  && enable_material_controls); // <FS:CR> Materials alignment
+
+            if (mComboMatMedia->getCurrentIndex() == MATMEDIA_PBR)
+            {
+                mCtrlTexRot->setEnabled(editable && has_pbr_material);
+                mCtrlShinyRot->setEnabled(editable && has_pbr_material);
+                mCtrlBumpyRot->setEnabled(editable && has_pbr_material);
+            }
+            else
+            {
+                mCtrlTexRot->setEnabled(editable);
+                mCtrlShinyRot->setEnabled(editable && specmap_id.notNull()
+                                          && enable_material_controls); // <FS:CR> Materials alignment
+                mCtrlBumpyRot->setEnabled(editable && normmap_id.notNull()
+                                          && enable_material_controls); // <FS:CR> Materials alignment
+            }
 
 			mCtrlTexRot->setTentative(diff_rot_tentative);
 			mCtrlBumpyRot->setTentative(LLSD(norm_rot_tentative));
@@ -1599,47 +1530,17 @@
 			mCtrlTexRot->setValue(  editable ? diff_rot_deg : 0.0f);			
 			mCtrlShinyRot->setValue(editable ? spec_rot_deg : 0.0f);
 			mCtrlBumpyRot->setValue(editable ? norm_rot_deg : 0.0f);
-=======
-
-            if (combobox_matmedia->getCurrentIndex() == MATMEDIA_PBR)
-            {
-                getChildView("TexRot")->setEnabled(editable && has_pbr_material);
-                getChildView("shinyRot")->setEnabled(editable && has_pbr_material);
-                getChildView("bumpyRot")->setEnabled(editable && has_pbr_material);
-            }
-            else
-            {
-                getChildView("TexRot")->setEnabled(editable);
-                getChildView("shinyRot")->setEnabled(editable && specmap_id.notNull());
-                getChildView("bumpyRot")->setEnabled(editable && normmap_id.notNull());
-            }
-
-			getChild<LLUICtrl>("TexRot")->setTentative(diff_rot_tentative);
-			getChild<LLUICtrl>("shinyRot")->setTentative(LLSD(norm_rot_tentative));
-			getChild<LLUICtrl>("bumpyRot")->setTentative(LLSD(spec_rot_tentative));
-
-			getChild<LLUICtrl>("TexRot")->setValue(  editable ? diff_rot_deg : 0.0f);			
-			getChild<LLUICtrl>("shinyRot")->setValue(editable ? spec_rot_deg : 0.0f);
-			getChild<LLUICtrl>("bumpyRot")->setValue(editable ? norm_rot_deg : 0.0f);
->>>>>>> a3dff0db
 		}
 
 		{
 			F32 glow = 0.f;
 			bool identical_glow = false;
 			LLSelectedTE::getGlow(glow,identical_glow);
-<<<<<<< HEAD
 			LLUICtrl* glow_ctrl = getChild<LLUICtrl>("glow");
 			glow_ctrl->setValue(glow);
 			glow_ctrl->setTentative(!identical_glow);
-			glow_ctrl->setEnabled(editable);
-			getChildView("glow label")->setEnabled(editable);
-=======
-			getChild<LLUICtrl>("glow")->setValue(glow);
-			getChild<LLUICtrl>("glow")->setTentative(!identical_glow);
-			getChildView("glow")->setEnabled(editable && !has_pbr_material);
+			glow_ctrl->setEnabled(editable && !has_pbr_material);
 			getChildView("glow label")->setEnabled(editable && !has_pbr_material);
->>>>>>> a3dff0db
 		}
 
 		{
@@ -1692,23 +1593,19 @@
 				S32 index = mComboTexGen ? mComboTexGen->getCurrentIndex() : 0;
                 bool enabled = editable && (index != 1);
                 bool identical_repeats = true;
-                S32 material_selection = combobox_matmedia->getCurrentIndex();
+                S32 material_selection = mComboMatMedia->getCurrentIndex();
 				F32  repeats = 1.0f;
 
-<<<<<<< HEAD
-				U32 material_type = (mComboMatMedia->getCurrentIndex() == MATMEDIA_MATERIAL) ? mRadioMatType->getSelectedIndex() : MATTYPE_DIFFUSE;
-=======
                 U32 material_type = MATTYPE_DIFFUSE;
                 if (material_selection == MATMEDIA_MATERIAL)
                 {
-                    material_type = radio_mat_type->getSelectedIndex();
+                    material_type = mRadioMatType->getSelectedIndex();
                 }
                 else if (material_selection == MATMEDIA_PBR)
                 {
                     enabled = editable && has_pbr_material;
-                    material_type = radio_pbr_type->getSelectedIndex();
+                    material_type = mRadioPbrType->getSelectedIndex();
                 }
->>>>>>> a3dff0db
 				LLSelectMgr::getInstance()->setTextureChannel(LLRender::eTexIndex(material_type));
 
                 switch (material_type)
@@ -1725,31 +1622,12 @@
                 }
                 break;
 
-<<<<<<< HEAD
-					case MATTYPE_SPECULAR:
-			{
-						enabled = (editable && ((shiny == SHINY_TEXTURE) && !specmap_id.isNull())
-								   && enable_material_controls);	// <FS:CR> Materials Alignment
-						identical_repeats = identical_spec_repeats;
-						repeats = repeats_spec;
-			}
-					break;
-
-					case MATTYPE_NORMAL:
-			{
-						enabled = (editable && ((bumpy == BUMPY_TEXTURE) && !normmap_id.isNull())
-								   && enable_material_controls); // <FS:CR> Materials Alignment
-						identical_repeats = identical_norm_repeats;
-						repeats = repeats_norm;
-					}
-					break;
-				}
-=======
                 case MATTYPE_SPECULAR:
                 {
                     if (material_selection != MATMEDIA_PBR)
                     {
-                        enabled = (editable && ((shiny == SHINY_TEXTURE) && !specmap_id.isNull()));
+                        enabled = (editable && ((shiny == SHINY_TEXTURE) && !specmap_id.isNull())
+                                   && enable_material_controls);	// <FS:CR> Materials Alignment
                     }
                     identical_repeats = identical_spec_repeats;
                     repeats = repeats_spec;
@@ -1760,14 +1638,14 @@
                 {
                     if (material_selection != MATMEDIA_PBR)
                     {
-                        enabled = (editable && ((bumpy == BUMPY_TEXTURE) && !normmap_id.isNull()));
+                        enabled = (editable && ((bumpy == BUMPY_TEXTURE) && !normmap_id.isNull())
+                                   && enable_material_controls);	// <FS:CR> Materials Alignment
                     }
                     identical_repeats = identical_norm_repeats;
                     repeats = repeats_norm;
                 }
                 break;
                 }
->>>>>>> a3dff0db
 
 				BOOL repeats_tentative = !identical_repeats;
 
@@ -1920,10 +1798,6 @@
 		clearCtrls();
 
 		// Disable non-UICtrls
-<<<<<<< HEAD
-		//LLTextureCtrl*	texture_ctrl = getChild<LLTextureCtrl>("texture control");
-		if(mTextureCtrl)
-=======
         LLTextureCtrl*	pbr_ctrl = getChild<LLTextureCtrl>("pbr_control");
         if (pbr_ctrl)
         {
@@ -1932,7 +1806,6 @@
         }
 		LLTextureCtrl*	texture_ctrl = getChild<LLTextureCtrl>("texture control"); 
 		if(texture_ctrl)
->>>>>>> a3dff0db
 		{
 			mTextureCtrl->setImageAssetID( LLUUID::null );
 			mTextureCtrl->setEnabled( FALSE );  // this is a LLUICtrl, but we don't want it to have keyboard focus so we add it as a child, not a ctrl.
@@ -1945,10 +1818,10 @@
 			mColorSwatch->setFallbackImage(LLUI::getUIImage("locked_image.j2c") );
 			mColorSwatch->setValid(FALSE);
 		}
-		LLRadioGroup* radio_mat_type = getChild<LLRadioGroup>("radio_material_type");
-		if (radio_mat_type)
-		{
-			radio_mat_type->setSelectedIndex(0);
+		//LLRadioGroup* radio_mat_type = getChild<LLRadioGroup>("radio_material_type");
+		if (mRadioMatType)
+		{
+			mRadioMatType->setSelectedIndex(0);
 		}
 		getChildView("color trans")->setEnabled(FALSE);
 		mCtrlRpt->setEnabled(FALSE);
@@ -2079,11 +1952,14 @@
 	U32 material_type = radio_mat_type->getSelectedIndex();
     U32 pbr_type = radio_pbr_type->getSelectedIndex();
 	bool show_media = (materials_media == MATMEDIA_MEDIA) && combo_matmedia->getEnabled();
-<<<<<<< HEAD
-	bool show_texture = (show_media || ((material_type == MATTYPE_DIFFUSE) && combo_matmedia->getEnabled()));
-	bool show_bumpiness = (!show_media) && (material_type == MATTYPE_NORMAL) && combo_matmedia->getEnabled();
-	bool show_shininess = (!show_media) && (material_type == MATTYPE_SPECULAR) && combo_matmedia->getEnabled();
-	getChildView("radio_material_type")->setVisible(!show_media);
+    bool show_material = materials_media == MATMEDIA_MATERIAL;
+    bool show_pbr = materials_media == MATMEDIA_PBR;
+	bool show_texture = (show_media || (show_material && (material_type == MATTYPE_DIFFUSE) && combo_matmedia->getEnabled()));
+	bool show_bumpiness = show_material && (material_type == MATTYPE_NORMAL) && combo_matmedia->getEnabled();
+	bool show_shininess = show_material && (material_type == MATTYPE_SPECULAR) && combo_matmedia->getEnabled();
+    bool show_pbr_albedo = show_pbr && (pbr_type == PBRTYPE_ALBEDO) && combo_matmedia->getEnabled();
+    bool show_pbr_normal = show_pbr && (pbr_type == PBRTYPE_NORMAL) && combo_matmedia->getEnabled();
+    bool show_pbr_metallic = show_pbr && (pbr_type == PBRTYPE_METALLIC) && combo_matmedia->getEnabled();
 	// <FS:CR> FIRE-11407 - Be consistant and hide this with the other controls
 	getChildView("rptctrl")->setVisible(combo_matmedia->getEnabled());
 	getChildView("tex gen")->setVisible(combo_matmedia->getEnabled());
@@ -2095,19 +1971,9 @@
 	getChildView("flipTextureScaleU")->setVisible(combo_matmedia->getEnabled());
 	getChildView("flipTextureScaleV")->setVisible(combo_matmedia->getEnabled());
 	// </FS:CR>
-=======
-    bool show_material = materials_media == MATMEDIA_MATERIAL;
-    bool show_pbr = materials_media == MATMEDIA_PBR;
-	bool show_texture = (show_media || (show_material && (material_type == MATTYPE_DIFFUSE) && combo_matmedia->getEnabled()));
-	bool show_bumpiness = show_material && (material_type == MATTYPE_NORMAL) && combo_matmedia->getEnabled();
-	bool show_shininess = show_material && (material_type == MATTYPE_SPECULAR) && combo_matmedia->getEnabled();
-    bool show_pbr_albedo = show_pbr && (pbr_type == PBRTYPE_ALBEDO) && combo_matmedia->getEnabled();
-    bool show_pbr_normal = show_pbr && (pbr_type == PBRTYPE_NORMAL) && combo_matmedia->getEnabled();
-    bool show_pbr_metallic = show_pbr && (pbr_type == PBRTYPE_METALLIC) && combo_matmedia->getEnabled();
 
     radio_mat_type->setVisible(show_material);
     radio_pbr_type->setVisible(show_pbr);
->>>>>>> a3dff0db
 
 	// Media controls
 	getChildView("media_info")->setVisible(show_media);
@@ -4225,7 +4091,6 @@
 	} max_diff_repeats_func;
 	identical = LLSelectMgr::getInstance()->getSelection()->getSelectedTEValue( &max_diff_repeats_func, repeats );
 }
-<<<<<<< HEAD
 
 // <FS:CR> Materials alignment
 //static
@@ -4381,198 +4246,3 @@
 	mCtrlRpt->setPrecision(decimal_precision);
 }
 // </FS:CR>
-
-
-void LLPanelFace::onSaveMaterial(void* userdata)
-{
-    // DRTVWR-559, Q&D material picker - save to inventory goes here
-    LL_DEBUGS("Material") << "saving render material to inventory" << LL_ENDL;
-
-    std::string name = "New Material";
-
-	LLSD material_data = llsd::map(
-		"version", "1",
-		"material", LLSD::emptyMap()
-	);
-
-    // gen a new uuid for this asset
-    LLTransactionID tid;
-    tid.generate();     // timestamp-based randomization + uniquification
-    LLAssetID new_asset_id = tid.makeAssetID(gAgent.getSecureSessionID());
-
-    material_data["material"] = renderMaterialToLLSD(new_asset_id, userdata);
-    std::stringstream output;
-    LLSDSerialize::toNotation(material_data, output);
-
-    //S32 expected_upload_cost = 0;// LLAgentBenefitsMgr::current().getTextureUploadCost();
-    
-    std::string res_name = name;
-    std::string res_desc = "Saved Material";
-    //LLFolderType::EType folder_type = LLFolderType::FT_MATERIAL;
-    //LLInventoryType::EType inv_type = LLInventoryType::IT_MATERIAL;
-    U32 next_owner_perm = LLPermissions::DEFAULT.getMaskNextOwner();
-
-    LLUUID parent = gInventory.findCategoryUUIDForType(LLFolderType::FT_MATERIAL);
-    const U8 subtype = NO_INV_SUBTYPE;  // TODO maybe use AT_SETTINGS and LLSettingsType::ST_MATERIAL ?
-
-    create_inventory_item(gAgent.getID(), gAgent.getSessionID(), parent, tid, res_name, res_desc,
-        LLAssetType::AT_MATERIAL, LLInventoryType::IT_MATERIAL, subtype, next_owner_perm,
-        new LLBoostFuncInventoryCallback([output=output.str()](LLUUID const & inv_item_id){
-            // from reference in LLSettingsVOBase::createInventoryItem()/updateInventoryItem()
-            LLResourceUploadInfo::ptr_t uploadInfo =
-                std::make_shared<LLBufferedAssetUploadInfo>(
-                    inv_item_id,
-                    LLAssetType::AT_SETTINGS, // TODO switch to AT_MATERIAL
-                    output,
-                    [](LLUUID item_id, LLUUID new_asset_id, LLUUID new_item_id, LLSD response) {
-                        LL_INFOS("Material") << "inventory item uploaded.  item: " << item_id << " asset: " << new_asset_id << " new_item_id: " << new_item_id << " response: " << response << LL_ENDL;
-                        LLSD params = llsd::map("ASSET_ID", new_asset_id);
-                        LLNotificationsUtil::add("MaterialCreated", params);
-                    });
-
-            const LLViewerRegion* region = gAgent.getRegion();
-            if (region)
-            {
-                 std::string agent_url(region->getCapability("UpdateSettingsAgentInventory"));
-                 if (agent_url.empty())
-                 {
-                     LL_ERRS() << "missing required agent inventory cap url" << LL_ENDL;
-                 }
-                 LLViewerAssetUpload::EnqueueInventoryUpload(agent_url, uploadInfo);
-            }
-        })
-    );
-
-}
-
-// Fill an LLSD with data describing the current face's texture settings
-// TODO 2022-05 FUBAR there are both colliding and different data in LLPanelFace vs the TE.  Also, neither one has the diffuse tex settings.
-//              
-LLSD LLPanelFace::renderMaterialToLLSD(LLUUID uuid, void* userdata)
-{
-    llassert(userdata != nullptr);
-
-    LLSD sd;
-
-    sd.insert("RenderMaterialUUID",    LLSD(uuid));
-
-    // now pull same data from the selected TE (same but different. W T F?) 
-    LLMaterialPtr mat = nullptr;
-    bool ident; // ?
-    LLSelectedTEMaterial::getCurrent(mat, ident);
-
-    if (mat)
-    {
-        sd.insert("teMaterialID", LLSD(mat->getMaterialID()));
-
-        sd.insert("teNormalMap", LLSD(mat->getNormalID()));
-        sd.insert("teNormalOffsetX", LLSD(mat->getNormalOffsetX()));
-        sd.insert("teNormalOffsetY", LLSD(mat->getNormalOffsetY()));
-        sd.insert("teNormalRepeatX", LLSD(mat->getNormalRepeatX()));
-        sd.insert("teNormalRepeatY", LLSD(mat->getNormalRepeatY()));
-        sd.insert("teNormalRotation", LLSD(mat->getNormalRotation()));
-
-        sd.insert("teSpecularMap", LLSD(mat->getSpecularID()));
-        LLColor4U color = mat->getSpecularLightColor();
-
-        sd.insert("teSpecularColorR", LLSD(static_cast<S32>(color.mV[0])));
-        sd.insert("teSpecularColorG", LLSD(static_cast<S32>(color.mV[1])));
-        sd.insert("teSpecularColorB", LLSD(static_cast<S32>(color.mV[2])));
-        sd.insert("teSpecularColorA", LLSD(static_cast<S32>(color.mV[3])));
-        sd.insert("teSpecularExponent", LLSD(static_cast<S32>(mat->getSpecularLightExponent())));
-        sd.insert("teSpecularOffsetX", LLSD(mat->getSpecularOffsetX()));
-        sd.insert("teSpecularOffsetY", LLSD(mat->getSpecularOffsetY()));
-        sd.insert("teSpecularRepeatX", LLSD(mat->getSpecularRepeatX()));
-        sd.insert("teSpecularRepeatY", LLSD(mat->getSpecularRepeatY()));
-        sd.insert("teSpecularRotation", LLSD(mat->getSpecularRotation()));
-
-        sd.insert("teAlphaMode", LLSD(static_cast<S32>(mat->getDiffuseAlphaMode())));
-        sd.insert("teAlphaCutoff", LLSD(static_cast<S32>(mat->getAlphaMaskCutoff())));
-        sd.insert("teEnvIntensity", LLSD(static_cast<S32>(mat->getEnvironmentIntensity())));
-        sd.insert("teShaderMask", LLSD(static_cast<S32>(mat->getShaderMask())));
-    }
-    else
-    {
-        // pull data from the LLPanelFace
-        LLPanelFace* instance = static_cast<LLPanelFace*>(userdata);
-        sd.insert("pfNormalMap",         LLSD(instance->getCurrentNormalMap()));
-        sd.insert("pfSpecularMap",       LLSD(instance->getCurrentSpecularMap()));
-        sd.insert("pfShininess",         LLSD(static_cast<S32>(instance->getCurrentShininess())));
-        sd.insert("pfBumpiness",         LLSD(static_cast<S32>(instance->getCurrentBumpiness())));
-        sd.insert("pfAlphaMode",         LLSD(static_cast<S32>(instance->getCurrentDiffuseAlphaMode())));
-        sd.insert("pfAlphaCutoff",       LLSD(static_cast<S32>(instance->getCurrentAlphaMaskCutoff())));
-        sd.insert("pfEnvIntensity",      LLSD(static_cast<S32>(instance->getCurrentEnvIntensity())));
-        sd.insert("pfGlossiness",        LLSD(static_cast<S32>(instance->getCurrentGlossiness())));
-        sd.insert("pfNormalRotation",    LLSD(instance->getCurrentBumpyRot()));
-        sd.insert("pfNormalScaleU",      LLSD(instance->getCurrentBumpyScaleU()));
-        sd.insert("pfNormalScaleV",      LLSD(instance->getCurrentBumpyScaleV()));
-        sd.insert("pfNormalOffsetU",     LLSD(instance->getCurrentBumpyOffsetU()));
-        sd.insert("pfNormalOffsetV",     LLSD(instance->getCurrentBumpyOffsetV()));
-        sd.insert("pfSpecularRotation",  LLSD(instance->getCurrentShinyRot()));
-        sd.insert("pfSpecularScaleU",    LLSD(instance->getCurrentShinyScaleU()));
-        sd.insert("pfSpecularScaleV",    LLSD(instance->getCurrentShinyScaleV()));
-        sd.insert("pfSpecularOffsetU",   LLSD(instance->getCurrentShinyOffsetU()));
-        sd.insert("pfSpecularOffsetV",   LLSD(instance->getCurrentShinyOffsetV()));
-        sd.insert("pfMaterialID",        LLSD(instance->getCurrentMaterialID()));
-    }
-
-    return sd;
-}
-
-// Take the individual texture settings from the material and apply to current face & TE
-void LLPanelFace::applyMaterialUUID(LLUUID uuid, void* userdata)
-{
-    llassert(userdata != nullptr);
-    //LLPanelFace* instance = static_cast<LLPanelFace*>(userdata);
-    
-    LLFileSystem material_file(uuid, LLAssetType::AT_MATERIAL, LLFileSystem::READ);
-    S32 bufsize = material_file.getSize();
-    llassert(bufsize > 0);
-    std::vector<U8> buffer(bufsize);
-    material_file.read(&buffer[0], bufsize);
-    std::istringstream input(std::string(buffer.begin(), buffer.end()));  // TODO - extend LLFileSystem to expose iostream interface
-    LLSD matSD;
-
-    LLSDSerialize::fromNotation(matSD, input, bufsize);
-
-    LL_INFOS() << "dump matSD: " << matSD << LL_ENDL;
-
-    // strip off the versioning wrapper for now
-    matSD = matSD["material"];
-
-    // wrong, oops. llassert(uuid == matSD.get("RenderMaterialUUID").asUUID());      // if not, whoo boy
-
-    LLMaterialPtr mat = nullptr;
-    bool ident; // ?
-    LLSelectedTEMaterial::getCurrent(mat, ident);
-
-    mat->setMaterialID(matSD.get("teMaterialID").asUUID());
-
-    mat->setNormalID(matSD.get("teNormalMap").asUUID());
-    mat->setNormalOffsetX(matSD.get("teNormalOffsetX").asReal());
-    mat->setNormalOffsetY(matSD.get("teNormalOffsetY").asReal());
-    mat->setNormalRepeatX(matSD.get("teNormalRepeatX").asReal());
-    mat->setNormalRepeatY(matSD.get("teNormalRepeatY").asReal());
-    mat->setNormalRotation(matSD.get("teNormalRotation").asReal());
-
-    mat->setSpecularID(matSD.get("teSpecularMap").asUUID());
-    LLColor4U color;
-    color.mV[0] = static_cast<U8>(matSD.get("teSecularColorR").asInteger());
-    color.mV[1] = static_cast<U8>(matSD.get("teSecularColorG").asInteger());
-    color.mV[2] = static_cast<U8>(matSD.get("teSecularColorB").asInteger());
-    color.mV[3] = static_cast<U8>(matSD.get("teSecularColorA").asInteger());
-    mat->setSpecularLightColor(color);
-    mat->setSpecularLightExponent(static_cast<U8>(matSD.get("teSpecularExponent").asInteger()));
-    mat->setSpecularOffsetX(matSD.get("teSpecularOffsetX").asReal());
-    mat->setSpecularOffsetY(matSD.get("teSpecularOffsetY").asReal());
-    mat->setSpecularRepeatX(matSD.get("teSpecularRepeatX").asReal());
-    mat->setSpecularRepeatY(matSD.get("teSpecularRepeatY").asReal());
-    mat->setSpecularRotation(matSD.get("teSpecularRotation").asReal());
-
-    mat->setDiffuseAlphaMode(static_cast<U8>(matSD.get("teAlphaMode").asInteger()));
-    mat->setAlphaMaskCutoff(static_cast<U8>(matSD.get("teAlphaCutoff").asInteger()));
-    mat->setEnvironmentIntensity(static_cast<U8>(matSD.get("teEnvIntensity").asInteger()));
-    //mat->setShaderMask(static_cast<U32>(matSD.get(teShaderMask").asInteger());
-}
-=======
->>>>>>> a3dff0db
