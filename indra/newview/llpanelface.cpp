--- conflicted
+++ resolved
@@ -46,8 +46,6 @@
 #include "llcombobox.h"
 #include "lldrawpoolbump.h"
 #include "llface.h"
-#include "llfloatermediasettings.h"
-#include "llfloaterreg.h"
 #include "llinventoryfunctions.h"
 #include "llinventorymodel.h" // gInventory
 #include "llinventorymodelbackgroundfetch.h"
@@ -176,7 +174,6 @@
 	childSetCommitCallback("maskcutoff",&LLPanelFace::onCommitMaterialMaskCutoff, this);
     childSetCommitCallback("add_media", &LLPanelFace::onClickBtnAddMedia, this);
     childSetCommitCallback("delete_media", &LLPanelFace::onClickBtnDeleteMedia, this);
-<<<<<<< HEAD
 
 	// <FS:CR>
 	childSetCommitCallback("checkbox_sync_settings", &LLPanelFace::onClickMapsSync, this);
@@ -264,8 +261,6 @@
 	
 	changePrecision(gSavedSettings.getS32("FSBuildToolDecimalPrecision"));
 	// </FS>
-=======
->>>>>>> 51efcfea
 
 	childSetAction("button align",&LLPanelFace::onClickAutoFix,this);
 	childSetAction("button align textures", &LLPanelFace::onAlignTexture, this);
@@ -277,11 +272,7 @@
 	//LLColorSwatchCtrl*	mColorSwatch;
 	//LLColorSwatchCtrl*	mShinyColorSwatch;
 
-<<<<<<< HEAD
 	//LLComboBox*		mComboTexGen;
-=======
-	LLComboBox*		mComboTexGen;
->>>>>>> 51efcfea
 
 	//LLCheckBoxCtrl	*mCheckFullbright;
 	
@@ -415,10 +406,6 @@
 		mCtrlGlow->setCommitCallback(LLPanelFace::onCommitGlow, this);
 	}
 
-<<<<<<< HEAD
-    mTitleMedia = getChild<LLMediaCtrl>("title_media");
-    mTitleMediaText = getChild<LLTextBox>("media_info");
-
     // <FS> Extended copy & paste buttons
     //mMenuClipboardColor = getChild<LLMenuButton>("clipboard_color_params_btn");
     //mMenuClipboardTexture = getChild<LLMenuButton>("clipboard_texture_params_btn");
@@ -427,13 +414,9 @@
     mBtnPasteFaces = getChild<LLButton>("paste_face_btn");
     mBtnPasteFaces->setCommitCallback(boost::bind(&LLPanelFace::onPasteFaces, this));
     // </FS>
-=======
-    mMenuClipboardColor = getChild<LLMenuButton>("clipboard_color_params_btn");
-    mMenuClipboardTexture = getChild<LLMenuButton>("clipboard_texture_params_btn");
-    
+
     mTitleMedia = getChild<LLMediaCtrl>("title_media");
     mTitleMediaText = getChild<LLTextBox>("media_info");
->>>>>>> 51efcfea
 
 	clearCtrls();
 
@@ -965,12 +948,9 @@
 		// only turn on auto-adjust button if there is a media renderer and the media is loaded
         childSetEnabled("button align", editable);
 		
-<<<<<<< HEAD
 		// <FS>
 		BOOL enable_material_controls = (!gSavedSettings.getBOOL("SyncMaterialSettings"));
 
-=======
->>>>>>> 51efcfea
 		if (mComboMatMedia)
 		{
 			if (mComboMatMedia->getCurrentIndex() < MATMEDIA_MATERIAL)
@@ -1019,35 +999,22 @@
 		{
 			getChildView("color label")->setEnabled(editable);
 		}
-<<<<<<< HEAD
 		//LLColorSwatchCtrl*	color_swatch = findChild<LLColorSwatchCtrl>("colorswatch");
-=======
-		LLColorSwatchCtrl*	color_swatch = findChild<LLColorSwatchCtrl>("colorswatch");
->>>>>>> 51efcfea
 
 		LLColor4 color					= LLColor4::white;
 		bool		identical_color	= false;
 
-		if(color_swatch)
+		if(mColorSwatch)
 		{
 			LLSelectedTE::getColor(color, identical_color);
-			LLColor4 prev_color = color_swatch->get();
-
-<<<<<<< HEAD
+			LLColor4 prev_color = mColorSwatch->get();
+
             mColorSwatch->setOriginal(color);
             mColorSwatch->set(color, force_set_values || (prev_color != color) || !editable);
 
             mColorSwatch->setValid(editable);
             mColorSwatch->setEnabled( editable );
             mColorSwatch->setCanApplyImmediately( editable );
-=======
-            color_swatch->setOriginal(color);
-            color_swatch->set(color, force_set_values || (prev_color != color) || !editable);
-
-            color_swatch->setValid(editable);
-            color_swatch->setEnabled( editable );
-            color_swatch->setCanApplyImmediately( editable );
->>>>>>> 51efcfea
 		}
 
 		// Color transparency
@@ -1545,11 +1512,7 @@
 				BOOL identical_repeats = true;
 				F32  repeats = 1.0f;
 
-<<<<<<< HEAD
 				U32 material_type = (mComboMatMedia->getCurrentIndex() == MATMEDIA_MATERIAL) ? mRadioMatType->getSelectedIndex() : MATTYPE_DIFFUSE;
-=======
-				U32 material_type = (mComboMatMedia->getCurrentIndex() == MATMEDIA_MATERIAL) ? radio_mat_type->getSelectedIndex() : MATTYPE_DIFFUSE;
->>>>>>> 51efcfea
 				LLSelectMgr::getInstance()->setTextureChannel(LLRender::eTexIndex(material_type));
 
 				switch (material_type)
@@ -1984,20 +1947,6 @@
         mTitleMedia->unloadMediaSource();
 }
 
-<<<<<<< HEAD
-void LLPanelFace::draw()
-{
-    // grab media name/title and update the UI widget
-    // Todo: move it, it's preferable not to update
-    // labels inside draw
-    updateMediaTitle();
-
-    //	mCheckSelectIndividual->set(gSavedSettings.getBOOL("EditLinkedParts"));
-    LLPanel::draw();
-}
-
-=======
->>>>>>> 51efcfea
 //////////////////////////////////////////////////////////////////////////////
 //
 void LLPanelFace::navigateToTitleMedia( const std::string url )
