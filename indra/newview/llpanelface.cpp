--- conflicted
+++ resolved
@@ -402,7 +402,6 @@
 		mCtrlGlow->setCommitCallback(LLPanelFace::onCommitGlow, this);
 	}
 
-<<<<<<< HEAD
     // <FS> Extended copy & paste buttons
     //mMenuClipboardColor = getChild<LLMenuButton>("clipboard_color_params_btn");
     //mMenuClipboardTexture = getChild<LLMenuButton>("clipboard_texture_params_btn");
@@ -411,10 +410,6 @@
     mBtnPasteFaces = getChild<LLButton>("paste_face_btn");
     mBtnPasteFaces->setCommitCallback(boost::bind(&LLPanelFace::onPasteFaces, this));
     // </FS>
-=======
-    mMenuClipboardColor = getChild<LLMenuButton>("clipboard_color_params_btn");
-    mMenuClipboardTexture = getChild<LLMenuButton>("clipboard_texture_params_btn");
->>>>>>> 8e8c4038
 
 	clearCtrls();
 
@@ -426,15 +421,10 @@
 	mIsAlpha(false)
 {
     USE_TEXTURE = LLTrans::getString("use_texture");
-<<<<<<< HEAD
     // <FS> Extended copy & paste buttons
     //mCommitCallbackRegistrar.add("PanelFace.menuDoToSelected", boost::bind(&LLPanelFace::menuDoToSelected, this, _2));
     //mEnableCallbackRegistrar.add("PanelFace.menuEnable", boost::bind(&LLPanelFace::menuEnableItem, this, _2));
     // </FS>
-=======
-    mCommitCallbackRegistrar.add("PanelFace.menuDoToSelected", boost::bind(&LLPanelFace::menuDoToSelected, this, _2));
-    mEnableCallbackRegistrar.add("PanelFace.menuEnable", boost::bind(&LLPanelFace::menuEnableItem, this, _2));
->>>>>>> 8e8c4038
 }
 
 
@@ -1687,7 +1677,6 @@
 		}
         S32 selected_count = LLSelectMgr::getInstance()->getSelection()->getObjectCount();
         BOOL single_volume = (selected_count == 1);
-<<<<<<< HEAD
         // <FS> Extended copy & paste buttons
         //mMenuClipboardColor->setEnabled(editable && single_volume);
         //mMenuClipboardTexture->setEnabled(editable && single_volume);
@@ -1696,10 +1685,6 @@
 
 		LL_INFOS() << "ADBG: enabled = " << (editable && !mClipboardParams.emptyMap() && (mClipboardParams.has("color") || mClipboardParams.has("texture")) ? "true" : "false") << LL_ENDL;
         // </FS>
-=======
-        mMenuClipboardColor->setEnabled(editable && single_volume);
-        mMenuClipboardTexture->setEnabled(editable && single_volume);
->>>>>>> 8e8c4038
 
 		// Set variable values for numeric expressions
 		LLCalc* calcp = LLCalc::getInstance();
@@ -2746,8 +2731,6 @@
     self->alignTestureLayer();
 }
 
-<<<<<<< HEAD
-=======
 enum EPasteMode
 {
     PASTE_COLOR,
@@ -2822,7 +2805,6 @@
     }
 };
 
->>>>>>> 8e8c4038
 void LLPanelFace::onCopyColor()
 {
     LLViewerObject* objectp = LLSelectMgr::getInstance()->getSelection()->getFirstObject();
@@ -2869,18 +2851,12 @@
     }
 }
 
-<<<<<<< HEAD
-void LLPanelFace::onPasteColor(LLViewerObject* objectp, S32 te)
-=======
 void LLPanelFace::onPasteColor()
->>>>>>> 8e8c4038
 {
     if (!mClipboardParams.has("color"))
     {
         return;
     }
-<<<<<<< HEAD
-=======
 
     LLViewerObject* objectp = LLSelectMgr::getInstance()->getSelection()->getFirstObject();
     LLSelectNode* node = LLSelectMgr::getInstance()->getSelection()->getFirstNode();
@@ -2943,7 +2919,6 @@
 
 void LLPanelFace::onPasteColor(LLViewerObject* objectp, S32 te)
 {
->>>>>>> 8e8c4038
     LLSD te_data;
     LLSD &clipboard = mClipboardParams["color"]; // array
     if ((clipboard.size() == 1) && mClipboardParams["color_all_tes"].asBoolean())
@@ -3000,10 +2975,6 @@
 
 void LLPanelFace::onCopyTexture()
 {
-<<<<<<< HEAD
-
-=======
->>>>>>> 8e8c4038
     LLViewerObject* objectp = LLSelectMgr::getInstance()->getSelection()->getFirstObject();
     LLSelectNode* node = LLSelectMgr::getInstance()->getSelection()->getFirstNode();
     S32 selected_count = LLSelectMgr::getInstance()->getSelection()->getObjectCount();
@@ -3050,12 +3021,8 @@
                 {
                     LLUUID item_id;
                     LLUUID id = te_data["te"]["imageid"].asUUID();
-<<<<<<< HEAD
-                    bool full_perm = get_is_library_texture(id) || (objectp->permCopy() && objectp->permTransfer() && objectp->permModify());
-=======
                     bool from_library = get_is_predefined_texture(id);
                     bool full_perm = from_library || (objectp->permCopy() && objectp->permTransfer() && objectp->permModify());
->>>>>>> 8e8c4038
 
                     if (id.notNull() && !full_perm)
                     {
@@ -3076,15 +3043,12 @@
                         }
                     }
 
-<<<<<<< HEAD
-=======
                     if (item_id.notNull() && gInventory.isObjectDescendentOf(item_id, gInventory.getLibraryRootFolderID()))
                     {
                         full_perm = true;
                         from_library = true;
                     }
 
->>>>>>> 8e8c4038
                     if (id.isNull()
                         || (!full_perm && item_id.isNull()))
                     {
@@ -3094,21 +3058,15 @@
                             te_data["te"]["imageid"] = LLUUID(gSavedSettings.getString("DefaultObjectTexture"));
                         }
                         te_data["te"]["itemfullperm"] = true;
-<<<<<<< HEAD
-=======
                         te_data["te"]["fromlibrary"] = true;
->>>>>>> 8e8c4038
                     }
                     else
                     {
                         te_data["te"]["itemfullperm"] = full_perm;
-<<<<<<< HEAD
-=======
                         // from_library is unreliable since we don't get texture item if source object
                         // is fullperm but it merely means additional checks when assigning texture
                         te_data["te"]["fromlibrary"] = from_library; 
 
->>>>>>> 8e8c4038
                         // If full permission object, texture is free to copy,
                         // but otherwise we need to check inventory and extract permissions
                         //
@@ -3195,18 +3153,12 @@
     }
 }
 
-<<<<<<< HEAD
-void LLPanelFace::onPasteTexture(LLViewerObject* objectp, S32 te)
-=======
 void LLPanelFace::onPasteTexture()
->>>>>>> 8e8c4038
 {
     if (!mClipboardParams.has("texture"))
     {
         return;
     }
-<<<<<<< HEAD
-=======
 
     LLViewerObject* objectp = LLSelectMgr::getInstance()->getSelection()->getFirstObject();
     LLSelectNode* node = LLSelectMgr::getInstance()->getSelection()->getFirstNode();
@@ -3306,7 +3258,6 @@
 
 void LLPanelFace::onPasteTexture(LLViewerObject* objectp, S32 te)
 {
->>>>>>> 8e8c4038
     LLSD te_data;
     LLSD &clipboard = mClipboardParams["texture"]; // array
     if ((clipboard.size() == 1) && mClipboardParams["texture_all_tes"].asBoolean())
@@ -3329,10 +3280,7 @@
         {
             // Texture
             bool full_perm = te_data["te"].has("itemfullperm") && te_data["te"]["itemfullperm"].asBoolean();
-<<<<<<< HEAD
-=======
             bool from_library = te_data["te"].has("fromlibrary") && te_data["te"]["fromlibrary"].asBoolean();
->>>>>>> 8e8c4038
             if (te_data["te"].has("imageid"))
             {
                 const LLUUID& imageid = te_data["te"]["imageid"].asUUID(); //texture or asset id
@@ -3349,8 +3297,6 @@
                             // dropTextureAllFaces will fail if incomplete
                             itemp_res = itemp;
                         }
-<<<<<<< HEAD
-=======
                         else
                         {
                             // Theoretically shouldn't happend, but if it does happen, we
@@ -3358,18 +3304,14 @@
                             // since inventory isn't fully loaded
                             LL_WARNS() << "Item " << item_id << " is incomplete, paste might fail silently." << LL_ENDL;
                         }
->>>>>>> 8e8c4038
                     }
                 }
                 // for case when item got removed from inventory after we pressed 'copy'
                 // or texture got pasted into previous object
                 if (!itemp_res && !full_perm)
                 {
-<<<<<<< HEAD
-=======
                     // Due to checks for imageitemid in LLPanelFace::onPasteTexture() this should no longer be reachable.
                     LL_INFOS() << "Item " << te_data["te"]["imageitemid"].asUUID() << " no longer in inventory." << LL_ENDL;
->>>>>>> 8e8c4038
                     // Todo: fix this, we are often searching same texture multiple times (equal to number of faces)
                     // Perhaps just mPanelFace->onPasteTexture(objectp, te, &asset_to_item_id_map); ? Not pretty, but will work
                     LLViewerInventoryCategory::cat_array_t cats;
@@ -3403,20 +3345,13 @@
 
                 if (itemp_res)
                 {
-<<<<<<< HEAD
-=======
                     // from_library is unreliable since we don't get texture item if object is
                     // fullperm but it merely means additional checks when assigning texture
->>>>>>> 8e8c4038
                     if (te == -1) // all faces
                     {
                         LLToolDragAndDrop::dropTextureAllFaces(objectp,
                             itemp_res,
-<<<<<<< HEAD
-                            LLToolDragAndDrop::SOURCE_AGENT,
-=======
                             from_library ? LLToolDragAndDrop::SOURCE_LIBRARY : LLToolDragAndDrop::SOURCE_AGENT,
->>>>>>> 8e8c4038
                             LLUUID::null);
                     }
                     else // one face
@@ -3424,11 +3359,7 @@
                         LLToolDragAndDrop::dropTextureOneFace(objectp,
                             te,
                             itemp_res,
-<<<<<<< HEAD
-                            LLToolDragAndDrop::SOURCE_AGENT,
-=======
                             from_library ? LLToolDragAndDrop::SOURCE_LIBRARY : LLToolDragAndDrop::SOURCE_AGENT,
->>>>>>> 8e8c4038
                             LLUUID::null);
                     }
                 }
@@ -3545,81 +3476,6 @@
     }
 }
 
-<<<<<<< HEAD
-enum EPasteMode
-{
-    PASTE_COLOR,
-    PASTE_TEXTURE
-};
-
-struct LLPanelFacePasteTexFunctor : public LLSelectedTEFunctor
-{
-    LLPanelFacePasteTexFunctor(LLPanelFace* panel, EPasteMode mode) :
-        mPanelFace(panel), mMode(mode) {}
-
-    virtual bool apply(LLViewerObject* objectp, S32 te)
-    {
-        switch (mMode)
-        {
-        case PASTE_COLOR:
-            mPanelFace->onPasteColor(objectp, te);
-            break;
-        case PASTE_TEXTURE:
-            mPanelFace->onPasteTexture(objectp, te);
-            break;
-        }
-        return true;
-    }
-private:
-    LLPanelFace *mPanelFace;
-    EPasteMode mMode;
-};
-
-struct LLPanelFaceUpdateFunctor : public LLSelectedObjectFunctor
-{
-    LLPanelFaceUpdateFunctor(bool update_media) : mUpdateMedia(update_media) {}
-    virtual bool apply(LLViewerObject* object)
-    {
-        object->sendTEUpdate();
-        if (mUpdateMedia)
-        {
-            LLVOVolume *vo = dynamic_cast<LLVOVolume*>(object);
-            if (vo && vo->hasMedia())
-            {
-                vo->sendMediaDataUpdate();
-            }
-        }
-        return true;
-    }
-private:
-    bool mUpdateMedia;
-};
-
-struct LLPanelFaceNavigateHomeFunctor : public LLSelectedTEFunctor
-{
-    virtual bool apply(LLViewerObject* objectp, S32 te)
-    {
-        if (objectp && objectp->getTE(te))
-        {
-            LLTextureEntry* tep = objectp->getTE(te);
-            const LLMediaEntry *media_data = tep->getMediaData();
-            if (media_data)
-            {
-                if (media_data->getCurrentURL().empty() && media_data->getAutoPlay())
-                {
-                    viewer_media_t media_impl =
-                        LLViewerMedia::getInstance()->getMediaImplFromTextureID(tep->getMediaData()->getMediaID());
-                    if (media_impl)
-                    {
-                        media_impl->navigateHome();
-                    }
-                }
-            }
-        }
-        return true;
-    }
-};
-
 // <FS> Extended copy & paste buttons
 //void LLPanelFace::menuDoToSelected(const LLSD& userdata)
 //{
@@ -3628,26 +3484,11 @@
 //    // paste
 //    if (command == "color_paste")
 //    {
-//        LLObjectSelectionHandle selected_objects = LLSelectMgr::getInstance()->getSelection();
-//
-//        LLPanelFacePasteTexFunctor paste_func(this, PASTE_COLOR);
-//        selected_objects->applyToTEs(&paste_func);
-//
-//        LLPanelFaceUpdateFunctor sendfunc(false);
-//        selected_objects->applyToObjects(&sendfunc);
+//        onPasteColor();
 //    }
 //    else if (command == "texture_paste")
 //    {
-//        LLObjectSelectionHandle selected_objects = LLSelectMgr::getInstance()->getSelection();
-//
-//        LLPanelFacePasteTexFunctor paste_func(this, PASTE_TEXTURE);
-//        selected_objects->applyToTEs(&paste_func);
-//
-//        LLPanelFaceUpdateFunctor sendfunc(true);
-//        selected_objects->applyToObjects(&sendfunc);
-//
-//        LLPanelFaceNavigateHomeFunctor navigate_home_func;
-//        selected_objects->applyToTEs(&navigate_home_func);
+//        onPasteTexture();
 //    }
 //    // copy
 //    else if (command == "color_copy")
@@ -3699,47 +3540,6 @@
 	selected_objects->applyToTEs(&navigate_home_func);
 }
 // </FS>
-=======
-void LLPanelFace::menuDoToSelected(const LLSD& userdata)
-{
-    std::string command = userdata.asString();
-
-    // paste
-    if (command == "color_paste")
-    {
-        onPasteColor();
-    }
-    else if (command == "texture_paste")
-    {
-        onPasteTexture();
-    }
-    // copy
-    else if (command == "color_copy")
-    {
-        onCopyColor();
-    }
-    else if (command == "texture_copy")
-    {
-        onCopyTexture();
-    }
-}
-
-bool LLPanelFace::menuEnableItem(const LLSD& userdata)
-{
-    std::string command = userdata.asString();
-
-    // paste options
-    if (command == "color_paste")
-    {
-        return mClipboardParams.has("color");
-    }
-    else if (command == "texture_paste")
-    {
-        return mClipboardParams.has("texture");
-    }
-    return false;
-}
->>>>>>> 8e8c4038
 
 
 // TODO: I don't know who put these in or what these are for???
