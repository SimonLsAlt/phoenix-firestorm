--- conflicted
+++ resolved
@@ -663,6 +663,14 @@
 				combobox_matmedia->selectNthItem(MATMEDIA_MATERIAL);
 			}
 		}
+		// <FS:TM> MAT merge this code was added by us, but LL refactored this section.  
+		//S32 selected_count = LLSelectMgr::getInstance()->getSelection()->getObjectCount();
+		//BOOL single_volume = (LLSelectMgr::getInstance()->selectionAllPCode( LL_PCODE_VOLUME ))
+		//				 && (selected_count == 1);
+		//getChildView("copytextures")->setEnabled(single_volume && editable);
+		//getChildView("pastetextures")->setEnabled(editable);
+		//getChildView("textbox params")->setEnabled(single_volume && editable);
+		// </FS>
 		else
 		{
 			llwarns << "failed getChild for 'combobox matmedia'" << llendl;
@@ -694,28 +702,6 @@
 		LLTextureCtrl*	shinytexture_ctrl = getChild<LLTextureCtrl>("shinytexture control");
 		LLTextureCtrl*	bumpytexture_ctrl = getChild<LLTextureCtrl>("bumpytexture control");
 		
-<<<<<<< HEAD
-		//if ( LLMediaEngine::getInstance()->getMediaRenderer () )
-		//	if ( LLMediaEngine::getInstance()->getMediaRenderer ()->isLoaded () )
-		//	{	
-		//		
-		//		//mLabelTexAutoFix->setEnabled ( editable );
-		//		
-		//		//mBtnAutoFix->setEnabled ( editable );
-		//	}
-		// <FS>
-		S32 selected_count = LLSelectMgr::getInstance()->getSelection()->getObjectCount();
-		BOOL single_volume = (LLSelectMgr::getInstance()->selectionAllPCode( LL_PCODE_VOLUME ))
-						 && (selected_count == 1);
-		getChildView("copytextures")->setEnabled(single_volume && editable);
-		getChildView("pastetextures")->setEnabled(editable);
-		getChildView("textbox params")->setEnabled(single_volume && editable);
-		// </FS>
-		getChildView("button apply")->setEnabled(editable);
-
-		bool identical;
-		LLTextureCtrl*	texture_ctrl = getChild<LLTextureCtrl>("texture control");
-=======
 		LLUUID id;
 		LLUUID normmap_id;
 		LLUUID specmap_id;
@@ -750,7 +736,6 @@
 
 		// Specular map
 		LLSelectedTEMaterial::getSpecularID(specmap_id, identical_spec);
->>>>>>> b2db719f
 		
 		U8 shiny = 0;
 		bool identical_shiny = false;
@@ -2209,93 +2194,6 @@
 	}
 }
 
-<<<<<<< HEAD
-static LLSD texture_clipboard;
-
-void LLPanelFace::onClickCopy(void* userdata)
-{
-	LLViewerObject* objectp = LLSelectMgr::getInstance()->getSelection()->getFirstRootObject();
-	LLSelectNode* node = LLSelectMgr::getInstance()->getSelection()->getFirstRootNode();
-	if(!objectp || !node)
-	{
-		objectp = LLSelectMgr::getInstance()->getSelection()->getFirstObject();
-		node = LLSelectMgr::getInstance()->getSelection()->getFirstNode();
-		if (!objectp || !node)
-			return;
-	}
-
-	texture_clipboard.clear();
-
-	const BOOL is_fullperm = (gAgent.getID() == node->mPermissions->getOwner()) && (gAgent.getID() == node->mPermissions->getCreator());
-
-	const S32 te_count = objectp->getNumFaces();
-	for (S32 i = 0; i < te_count; i++)
-	{
-		LLSD face = objectp->getTE(i)->asLLSD();
-		if (!is_fullperm)
-			face.erase("imageid");
-
-		//KC: remove media, it does not be applied right on the viewer after pasting
-		//TODO: fix updating media viewer side after pasting
-		face["media_flags"] = 0;
-		face.erase("media_data");
-
-		texture_clipboard.append(face);
-	}
-
-	//debug
-	// std::ostringstream texXML;
-	// LLPointer<LLSDFormatter> formatter = new LLSDXMLFormatter();
-	// formatter->format(texture_clipboard, texXML, LLSDFormatter::OPTIONS_PRETTY);
-	// LLView::getWindow()->copyTextToClipboard(utf8str_to_wstring(texXML.str()));
-}
-
-struct LLPanelFacePasteTexFunctor : public LLSelectedTEFunctor
-{
-	virtual bool apply(LLViewerObject* object, S32 te)
-	{
-		if(texture_clipboard[te])
-		{
-			LLSD face(texture_clipboard[te]);
-
-			//KC: LLTextureEntry::fromLLSD will bail on missing fields
-			//replace the missing imageid with the current face's texture
-			if (!face.has("imageid"))
-				face["imageid"] = object->getTE(te)->getID();
-
-			LLTextureEntry tex;
-			if(tex.fromLLSD(face))
-			{
-				//KC: if setTETexture is not called before setTE
-				//the new texture does not show to the viewer till the selection changes
-				object->setTETexture(U8(te), tex.getID());
-				object->setTE(te, tex);
-				
-				//TODO: This didn't work, but it might be close to a fix for pasting media
-				// LLTextureEntry *tep = object->getTE(te);
-				// if (face.has("media_flags") && face.has(LLTextureEntry::TEXTURE_MEDIA_DATA_KEY))
-				// {
-					// tep->setMediaTexGen(face["media_flags"].asInteger());
-					// tep->updateMediaData(face[LLTextureEntry::TEXTURE_MEDIA_DATA_KEY]);
-				// }
-			}
-			else
-			{
-				llwarns << "LLPanelFace::onClickPaste : LLPanelFacePasteTexFunctor: Failed to read clipboard for face: " << te << llendl;
-			}
-		}
-		return true;
-	};
-};
-
-void LLPanelFace::onClickPaste(void* userdata)
-{
-	LLPanelFacePasteTexFunctor setfunc;
-	LLSelectMgr::getInstance()->getSelection()->applyToTEs(&setfunc);
-
-	LLPanelFaceSendFunctor sendfunc;
-	LLSelectMgr::getInstance()->getSelection()->applyToObjects(&sendfunc);
-=======
 bool LLPanelFace::isIdenticalPlanarTexgen()
 {
 	LLTextureEntry::e_texgen selected_texgen = LLTextureEntry::TEX_GEN_DEFAULT;
@@ -2503,5 +2401,90 @@
 
 	} max_diff_repeats_func;
 	identical = LLSelectMgr::getInstance()->getSelection()->getSelectedTEValue( &max_diff_repeats_func, repeats );
->>>>>>> b2db719f
+}
+static LLSD texture_clipboard;
+
+void LLPanelFace::onClickCopy(void* userdata)
+{
+	LLViewerObject* objectp = LLSelectMgr::getInstance()->getSelection()->getFirstRootObject();
+	LLSelectNode* node = LLSelectMgr::getInstance()->getSelection()->getFirstRootNode();
+	if(!objectp || !node)
+	{
+		objectp = LLSelectMgr::getInstance()->getSelection()->getFirstObject();
+		node = LLSelectMgr::getInstance()->getSelection()->getFirstNode();
+		if (!objectp || !node)
+			return;
+	}
+
+	texture_clipboard.clear();
+
+	const BOOL is_fullperm = (gAgent.getID() == node->mPermissions->getOwner()) && (gAgent.getID() == node->mPermissions->getCreator());
+
+	const S32 te_count = objectp->getNumFaces();
+	for (S32 i = 0; i < te_count; i++)
+	{
+		LLSD face = objectp->getTE(i)->asLLSD();
+		if (!is_fullperm)
+			face.erase("imageid");
+
+		//KC: remove media, it does not be applied right on the viewer after pasting
+		//TODO: fix updating media viewer side after pasting
+		face["media_flags"] = 0;
+		face.erase("media_data");
+
+		texture_clipboard.append(face);
+	}
+
+	//debug
+	// std::ostringstream texXML;
+	// LLPointer<LLSDFormatter> formatter = new LLSDXMLFormatter();
+	// formatter->format(texture_clipboard, texXML, LLSDFormatter::OPTIONS_PRETTY);
+	// LLView::getWindow()->copyTextToClipboard(utf8str_to_wstring(texXML.str()));
+}
+
+struct LLPanelFacePasteTexFunctor : public LLSelectedTEFunctor
+{
+	virtual bool apply(LLViewerObject* object, S32 te)
+	{
+		if(texture_clipboard[te])
+		{
+			LLSD face(texture_clipboard[te]);
+
+			//KC: LLTextureEntry::fromLLSD will bail on missing fields
+			//replace the missing imageid with the current face's texture
+			if (!face.has("imageid"))
+				face["imageid"] = object->getTE(te)->getID();
+
+			LLTextureEntry tex;
+			if(tex.fromLLSD(face))
+			{
+				//KC: if setTETexture is not called before setTE
+				//the new texture does not show to the viewer till the selection changes
+				object->setTETexture(U8(te), tex.getID());
+				object->setTE(te, tex);
+				
+				//TODO: This didn't work, but it might be close to a fix for pasting media
+				// LLTextureEntry *tep = object->getTE(te);
+				// if (face.has("media_flags") && face.has(LLTextureEntry::TEXTURE_MEDIA_DATA_KEY))
+				// {
+					// tep->setMediaTexGen(face["media_flags"].asInteger());
+					// tep->updateMediaData(face[LLTextureEntry::TEXTURE_MEDIA_DATA_KEY]);
+				// }
+			}
+			else
+			{
+				llwarns << "LLPanelFace::onClickPaste : LLPanelFacePasteTexFunctor: Failed to read clipboard for face: " << te << llendl;
+			}
+		}
+		return true;
+	};
+};
+
+void LLPanelFace::onClickPaste(void* userdata)
+{
+	LLPanelFacePasteTexFunctor setfunc;
+	LLSelectMgr::getInstance()->getSelection()->applyToTEs(&setfunc);
+
+	LLPanelFaceSendFunctor sendfunc;
+	LLSelectMgr::getInstance()->getSelection()->applyToObjects(&sendfunc);
 }