--- conflicted
+++ resolved
@@ -1147,7 +1147,6 @@
         mComboMatMedia->setEnabled(editable);
 
 		//LLRadioGroup* radio_mat_type = getChild<LLRadioGroup>("radio_material_type");
-<<<<<<< HEAD
         if (mRadioMatType->getSelectedIndex() < MATTYPE_DIFFUSE)
         {
             mRadioMatType->selectNthItem(MATTYPE_DIFFUSE);
@@ -1162,19 +1161,6 @@
         mRadioPbrType->setEnabled(editable);
         const bool pbr_selected = mComboMatMedia->getCurrentIndex() == MATMEDIA_PBR;
         const bool texture_info_selected = pbr_selected && mRadioPbrType->getSelectedIndex() != PBRTYPE_RENDER_MATERIAL_ID;
-=======
-		if (mRadioMatType)
-		{
-		    if (mRadioMatType->getSelectedIndex() < MATTYPE_DIFFUSE)
-		    {
-		        mRadioMatType->selectNthItem(MATTYPE_DIFFUSE);
-		    }
-		}
-		else
-		{
-		    LL_WARNS("Materials") << "failed getChild for 'radio_material_type'" << LL_ENDL;
-		}
->>>>>>> c0910abb
 
 		getChildView("checkbox_sync_settings")->setEnabled(editable);
 		childSetValue("checkbox_sync_settings", gSavedSettings.getBOOL("SyncMaterialSettings"));
@@ -1201,11 +1187,7 @@
 		{
 			getChildView("color label")->setEnabled(editable);
 		}
-<<<<<<< HEAD
-		//LLColorSwatchCtrl*	mColorSwatch = findChild<LLColorSwatchCtrl>("colorswatch");
-=======
 		//LLColorSwatchCtrl* color_swatch = findChild<LLColorSwatchCtrl>("colorswatch");
->>>>>>> c0910abb
 
 		LLColor4 color = LLColor4::white;
 		bool identical_color = false;
@@ -1294,11 +1276,7 @@
 			getChildView("combobox bumpiness")->setEnabled(editable);
 			getChild<LLUICtrl>("combobox bumpiness")->setTentative(!identical_bumpy);
 			getChildView("label bumpiness")->setEnabled(editable);
-<<<<<<< HEAD
-        }
-=======
-		}
->>>>>>> c0910abb
+		}
 
 		// Texture
 		{
@@ -1720,11 +1698,7 @@
 
 			LLComboBox*	mComboTexGen = getChild<LLComboBox>("combobox texgen");
 			if (mComboTexGen)
-<<<<<<< HEAD
-            {
-=======
 			{
->>>>>>> c0910abb
 				S32 index = mComboTexGen ? mComboTexGen->getCurrentIndex() : 0;
                 bool enabled = editable && (index != 1);
                 bool identical_repeats = true;
@@ -1742,7 +1716,6 @@
                     material_type = mRadioPbrType->getSelectedIndex();
                 }
 
-<<<<<<< HEAD
                 switch (material_type)
                 {
                 default:
@@ -1781,37 +1754,6 @@
                 }
                 break;
                 }
-=======
-				switch (material_type)
-				{
-					default:
-					case MATTYPE_DIFFUSE:
-					{
-						enabled = editable && !id.isNull();
-						identical_repeats = identical_diff_repeats;
-						repeats = repeats_diff;
-					}
-					break;
-
-					case MATTYPE_SPECULAR:
-					{
-						enabled = (editable && ((shiny == SHINY_TEXTURE) && !specmap_id.isNull())
-								   && enable_material_controls);	// <FS:CR> Materials Alignment
-						identical_repeats = identical_spec_repeats;
-						repeats = repeats_spec;
-					}
-					break;
-
-					case MATTYPE_NORMAL:
-					{
-						enabled = (editable && ((bumpy == BUMPY_TEXTURE) && !normmap_id.isNull())
-								   && enable_material_controls); // <FS:CR> Materials Alignment
-						identical_repeats = identical_norm_repeats;
-						repeats = repeats_norm;
-					}
-					break;
-				}
->>>>>>> c0910abb
 
 				BOOL repeats_tentative = !identical_repeats;
 
@@ -1968,23 +1910,18 @@
 		clearCtrls();
 
 		// Disable non-UICtrls
-<<<<<<< HEAD
         LLTextureCtrl*	pbr_ctrl = findChild<LLTextureCtrl>("pbr_control");
         if (pbr_ctrl)
         {
             pbr_ctrl->setImageAssetID(LLUUID::null);
             pbr_ctrl->setEnabled(FALSE);
         }
-		LLTextureCtrl*	texture_ctrl = getChild<LLTextureCtrl>("texture control"); 
-		if(texture_ctrl)
-=======
-		//LLTextureCtrl*	texture_ctrl = getChild<LLTextureCtrl>("texture control");
+		///LLTextureCtrl*	texture_ctrl = getChild<LLTextureCtrl>("texture control"); 
 		if (mTextureCtrl)
->>>>>>> c0910abb
 		{
 			mTextureCtrl->setImageAssetID( LLUUID::null );
 			mTextureCtrl->setEnabled( FALSE );  // this is a LLUICtrl, but we don't want it to have keyboard focus so we add it as a child, not a ctrl.
-// 			texture_ctrl->setValid(FALSE);
+// 			mTextureCtrl->setValid(FALSE);
 		}
 		//LLColorSwatchCtrl* mColorSwatch = getChild<LLColorSwatchCtrl>("colorswatch");
 		if (mColorSwatch)
