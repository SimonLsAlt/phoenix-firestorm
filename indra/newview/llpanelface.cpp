--- conflicted
+++ resolved
@@ -1137,25 +1137,7 @@
 					getChildView("maskcutoff")->setEnabled(editable && mIsAlpha);
 					getChildView("label maskcutoff")->setEnabled(editable && mIsAlpha);
 
-<<<<<<< HEAD
-					bool allAttachments = true;
-					for (LLObjectSelection::iterator iter = LLSelectMgr::getInstance()->getSelection()->begin();
-						iter != LLSelectMgr::getInstance()->getSelection()->end();iter++)
-					{
-						LLSelectNode* node = *iter;
-						LLViewerObject* object = node->getObject();
-						if (!object->isAttachment())
-						{
-							allAttachments = false;
-							break;
-						}
-					}
-
-					mTextureCtrl->setBakeTextureEnabled(allAttachments);
-					
-=======
-					texture_ctrl->setBakeTextureEnabled(TRUE);
->>>>>>> b1ceef6e
+					mTextureCtrl->setBakeTextureEnabled(TRUE);
 				}
 				else if (id.isNull())
 				{
@@ -1180,26 +1162,8 @@
 					getChildView("label alphamode")->setEnabled(editable && mIsAlpha);
 					getChildView("maskcutoff")->setEnabled(editable && mIsAlpha);
 					getChildView("label maskcutoff")->setEnabled(editable && mIsAlpha);
-<<<<<<< HEAD
-
-					bool allAttachments = true;
-					for (LLObjectSelection::iterator iter = LLSelectMgr::getInstance()->getSelection()->begin();
-						iter != LLSelectMgr::getInstance()->getSelection()->end();iter++)
-					{
-						LLSelectNode* node = *iter;
-						LLViewerObject* object = node->getObject();
-						if (!object->isAttachment())
-						{
-							allAttachments = false;
-							break;
-						}
-					}
-
-					mTextureCtrl->setBakeTextureEnabled(allAttachments);
-=======
 					
-					texture_ctrl->setBakeTextureEnabled(TRUE);
->>>>>>> b1ceef6e
+					mTextureCtrl->setBakeTextureEnabled(TRUE);
 				}
 				
 			}
