/**
 * @file llpanelface.cpp
 * @brief Panel in the tools floater for editing face textures, colors, etc.
 *
 * $LicenseInfo:firstyear=2001&license=viewerlgpl$
 * Second Life Viewer Source Code
 * Copyright (C) 2010, Linden Research, Inc.
 *
 * This library is free software; you can redistribute it and/or
 * modify it under the terms of the GNU Lesser General Public
 * License as published by the Free Software Foundation;
 * version 2.1 of the License only.
 *
 * This library is distributed in the hope that it will be useful,
 * but WITHOUT ANY WARRANTY; without even the implied warranty of
 * MERCHANTABILITY or FITNESS FOR A PARTICULAR PURPOSE.  See the GNU
 * Lesser General Public License for more details.
 *
 * You should have received a copy of the GNU Lesser General Public
 * License along with this library; if not, write to the Free Software
 * Foundation, Inc., 51 Franklin Street, Fifth Floor, Boston, MA  02110-1301  USA
 *
 * Linden Research, Inc., 945 Battery Street, San Francisco, CA  94111  USA
 * $/LicenseInfo$
 */

#include "llviewerprecompiledheaders.h"

// file include
#include "llpanelface.h"

// library includes
#include "llcalc.h"
#include "llerror.h"
#include "llrect.h"
#include "llstring.h"
#include "llfontgl.h"

// project includes
#include "llagent.h"
#include "llagentdata.h"
#include "llbutton.h"
#include "llcheckboxctrl.h"
#include "llcolorswatch.h"
#include "llcombobox.h"
#include "lldrawpoolbump.h"
#include "llface.h"
#include "llgltfmateriallist.h"
#include "llinventoryfunctions.h"
#include "llinventorymodel.h" // gInventory
#include "llinventorymodelbackgroundfetch.h"
#include "llfloatermediasettings.h"
#include "llfloaterreg.h"
#include "llfloatertools.h"
#include "lllineeditor.h"
#include "llmaterialmgr.h"
#include "llmaterialeditor.h"
#include "llmediactrl.h"
#include "llmediaentry.h"
#include "llmenubutton.h"
#include "llnotificationsutil.h"
#include "llpanelcontents.h"
#include "llradiogroup.h"
#include "llresmgr.h"
#include "llselectmgr.h"
#include "llspinctrl.h"
#include "lltextbox.h"
#include "lltexturectrl.h"
#include "lltextureentry.h"
#include "lltooldraganddrop.h"
#include "lltoolface.h"
#include "lltoolmgr.h"
#include "lltrans.h"
#include "llui.h"
#include "llviewercontrol.h"
#include "llviewermedia.h"
#include "llviewerobject.h"
#include "llviewerregion.h"
#include "llviewerstats.h"
#include "llvovolume.h"
#include "llvoinventorylistener.h"
#include "lluictrlfactory.h"
#include "llpluginclassmedia.h"
#include "llviewertexturelist.h"// Update sel manager as to which channel we're editing so it can reflect the correct overlay UI



#include "llagent.h"
#include "llfilesystem.h"
#include "llviewerassetupload.h"
#include "llviewermenufile.h"
#include "llsd.h"
#include "llsdutil.h"
#include "llsdserialize.h"
#include "llinventorymodel.h"

#include <unordered_set>    // <FS:Zi> Find all faces with same texture

using namespace std::literals;

LLPanelFace::Selection LLPanelFace::sMaterialOverrideSelection;

//
// Constant definitions for comboboxes
// Must match the commbobox definitions in panel_tools_texture.xml
//
const S32 MATMEDIA_MATERIAL = 0;    // Material
const S32 MATMEDIA_PBR = 1;         // PBR
const S32 MATMEDIA_MEDIA = 2;       // Media
const S32 MATTYPE_DIFFUSE = 0;      // Diffuse material texture
const S32 MATTYPE_NORMAL = 1;       // Normal map
const S32 MATTYPE_SPECULAR = 2;     // Specular map
const S32 ALPHAMODE_MASK = 2;       // Alpha masking mode
const S32 BUMPY_TEXTURE = 18;       // use supplied normal map
const S32 SHINY_TEXTURE = 4;        // use supplied specular map
const S32 PBRTYPE_RENDER_MATERIAL_ID = 0;  // Render Material ID
const S32 PBRTYPE_BASE_COLOR = 1;   // PBR Base Color
const S32 PBRTYPE_METALLIC_ROUGHNESS = 2; // PBR Metallic
const S32 PBRTYPE_EMISSIVE = 3;     // PBR Emissive
const S32 PBRTYPE_NORMAL = 4;       // PBR Normal

LLGLTFMaterial::TextureInfo texture_info_from_pbrtype(S32 pbr_type)
{
    switch (pbr_type)
    {
    case PBRTYPE_BASE_COLOR:
        return LLGLTFMaterial::GLTF_TEXTURE_INFO_BASE_COLOR;
        break;
    case PBRTYPE_NORMAL:
        return LLGLTFMaterial::GLTF_TEXTURE_INFO_NORMAL;
        break;
    case PBRTYPE_METALLIC_ROUGHNESS:
        return LLGLTFMaterial::GLTF_TEXTURE_INFO_METALLIC_ROUGHNESS;
        break;
    case PBRTYPE_EMISSIVE:
        return LLGLTFMaterial::GLTF_TEXTURE_INFO_EMISSIVE;
        break;
    default:
        return LLGLTFMaterial::GLTF_TEXTURE_INFO_COUNT;
        break;
    }
}

void LLPanelFace::updateSelectedGLTFMaterials(std::function<void(LLGLTFMaterial*)> func)
{
    struct LLSelectedTEGLTFMaterialFunctor : public LLSelectedTEFunctor
    {
        LLSelectedTEGLTFMaterialFunctor(std::function<void(LLGLTFMaterial*)> func) : mFunc(func) {}
        virtual ~LLSelectedTEGLTFMaterialFunctor() {};
        bool apply(LLViewerObject* object, S32 face) override
        {
            LLGLTFMaterial new_override;
            const LLTextureEntry* tep = object->getTE(face);
            if (tep->getGLTFMaterialOverride())
            {
                new_override = *tep->getGLTFMaterialOverride();
            }
            mFunc(&new_override);
            LLGLTFMaterialList::queueModify(object, face, &new_override);

            return true;
        }

        std::function<void(LLGLTFMaterial*)> mFunc;
    } select_func(func);

    LLSelectMgr::getInstance()->getSelection()->applyToTEs(&select_func);
}

template<typename T>
void readSelectedGLTFMaterial(std::function<T(const LLGLTFMaterial*)> func, T& value, bool& identical, bool has_tolerance, T tolerance)
{
    struct LLSelectedTEGetGLTFMaterialFunctor : public LLSelectedTEGetFunctor<T>
    {
        LLSelectedTEGetGLTFMaterialFunctor(std::function<T(const LLGLTFMaterial*)> func) : mFunc(func) {}
        virtual ~LLSelectedTEGetGLTFMaterialFunctor() {};
        T get(LLViewerObject* object, S32 face) override
        {
            const LLTextureEntry* tep = object->getTE(face);
            const LLGLTFMaterial* render_material = tep->getGLTFRenderMaterial();

            return mFunc(render_material);
        }

        std::function<T(const LLGLTFMaterial*)> mFunc;
    } select_func(func);
    identical = LLSelectMgr::getInstance()->getSelection()->getSelectedTEValue(&select_func, value, has_tolerance, tolerance);
}

BOOST_STATIC_ASSERT(MATTYPE_DIFFUSE == LLRender::DIFFUSE_MAP && MATTYPE_NORMAL == LLRender::NORMAL_MAP && MATTYPE_SPECULAR == LLRender::SPECULAR_MAP);

//
// "Use texture" label for normal/specular type comboboxes
// Filled in at initialization from translated strings
//
std::string USE_TEXTURE;

LLRender::eTexIndex LLPanelFace::getTextureChannelToEdit()
{
    LLRender::eTexIndex channel_to_edit = LLRender::DIFFUSE_MAP;
    if (mComboMatMedia)
    {
        U32 matmedia_selection = mComboMatMedia->getCurrentIndex();
        if (matmedia_selection == MATMEDIA_MATERIAL)
        {
            channel_to_edit = (LLRender::eTexIndex)mRadioMaterialType->getSelectedIndex();
        }
        if (matmedia_selection == MATMEDIA_PBR)
        {
            channel_to_edit = (LLRender::eTexIndex)mRadioPbrType->getSelectedIndex();
        }
    }

    channel_to_edit = (channel_to_edit == LLRender::NORMAL_MAP)     ? (getCurrentNormalMap().isNull()       ? LLRender::DIFFUSE_MAP : channel_to_edit) : channel_to_edit;
    channel_to_edit = (channel_to_edit == LLRender::SPECULAR_MAP)   ? (getCurrentSpecularMap().isNull()     ? LLRender::DIFFUSE_MAP : channel_to_edit) : channel_to_edit;
    return channel_to_edit;
}

LLRender::eTexIndex LLPanelFace::getTextureDropChannel()
{
    if (mComboMatMedia && mComboMatMedia->getCurrentIndex() == MATMEDIA_MATERIAL)
    {
        return LLRender::eTexIndex(mRadioMaterialType->getSelectedIndex());
    }

    return LLRender::eTexIndex(MATTYPE_DIFFUSE);
}

LLGLTFMaterial::TextureInfo LLPanelFace::getPBRDropChannel()
{
    if (mComboMatMedia && mComboMatMedia->getCurrentIndex() == MATMEDIA_PBR)
    {
        return texture_info_from_pbrtype(mRadioPbrType->getSelectedIndex());
    }

    return texture_info_from_pbrtype(PBRTYPE_BASE_COLOR);
}

// Things the UI provides...
//
<<<<<<< HEAD
LLUUID  LLPanelFace::getCurrentNormalMap()          { return mBumpyTextureCtrl->getImageAssetID();  }
LLUUID  LLPanelFace::getCurrentSpecularMap()        { return mShinyTextureCtrl->getImageAssetID();  }
=======
LLUUID  LLPanelFace::getCurrentNormalMap()          { return mBumpyTextureCtrl->getImageAssetID();    }
LLUUID  LLPanelFace::getCurrentSpecularMap()        { return mShinyTextureCtrl->getImageAssetID();    }
>>>>>>> 42b1cedc
U32     LLPanelFace::getCurrentShininess()          { return getChild<LLComboBox>("combobox shininess")->getCurrentIndex();         }
U32     LLPanelFace::getCurrentBumpiness()          { return getChild<LLComboBox>("combobox bumpiness")->getCurrentIndex();         }
U8          LLPanelFace::getCurrentDiffuseAlphaMode()   { return (U8)getChild<LLComboBox>("combobox alphamode")->getCurrentIndex(); }
U8          LLPanelFace::getCurrentAlphaMaskCutoff()    { return (U8)getChild<LLUICtrl>("maskcutoff")->getValue().asInteger();          }
U8          LLPanelFace::getCurrentEnvIntensity()       { return (U8)getChild<LLUICtrl>("environment")->getValue().asInteger();         }
U8          LLPanelFace::getCurrentGlossiness()         { return (U8)getChild<LLUICtrl>("glossiness")->getValue().asInteger();          }
F32     LLPanelFace::getCurrentBumpyRot()           { return (F32)mCtrlBumpyRot->getValue().asReal();                        }
F32     LLPanelFace::getCurrentBumpyScaleU()        { return (F32)mCtrlBumpyScaleU->getValue().asReal();                 }
F32     LLPanelFace::getCurrentBumpyScaleV()        { return (F32)mCtrlBumpyScaleV->getValue().asReal();                 }
F32     LLPanelFace::getCurrentBumpyOffsetU()       { return (F32)mCtrlBumpyOffsetU->getValue().asReal();                    }
F32     LLPanelFace::getCurrentBumpyOffsetV()       { return (F32)mCtrlBumpyOffsetV->getValue().asReal();                    }
F32     LLPanelFace::getCurrentShinyRot()           { return (F32)mCtrlShinyRot->getValue().asReal();                        }
F32     LLPanelFace::getCurrentShinyScaleU()        { return (F32)mCtrlShinyScaleU->getValue().asReal();                 }
F32     LLPanelFace::getCurrentShinyScaleV()        { return (F32)mCtrlShinyScaleV->getValue().asReal();                 }
F32     LLPanelFace::getCurrentShinyOffsetU()       { return (F32)mCtrlShinyOffsetU->getValue().asReal();                    }
F32     LLPanelFace::getCurrentShinyOffsetV()       { return (F32)mCtrlShinyOffsetV->getValue().asReal();                    }

// <FS:CR> UI provided diffuse parameters
F32     LLPanelFace::getCurrentTextureRot()         { return (F32)mCtrlTexRot->getValue().asReal();                      }
F32     LLPanelFace::getCurrentTextureScaleU()      { return (F32)mCtrlTexScaleU->getValue().asReal();                   }
F32     LLPanelFace::getCurrentTextureScaleV()      { return (F32)mCtrlTexScaleV->getValue().asReal();                   }
F32     LLPanelFace::getCurrentTextureOffsetU()     { return (F32)mCtrlTexOffsetU->getValue().asReal();                  }
F32     LLPanelFace::getCurrentTextureOffsetV()     { return (F32)mCtrlTexOffsetV->getValue().asReal();                  }
// </FS:CR>

//
// Methods
//

bool    LLPanelFace::postBuild()
{
    childSetCommitCallback("combobox shininess",&LLPanelFace::onCommitShiny,this);
    childSetCommitCallback("combobox bumpiness",&LLPanelFace::onCommitBump,this);
    childSetCommitCallback("combobox alphamode",&LLPanelFace::onCommitAlphaMode,this);
    //childSetCommitCallback("TexScaleU",&LLPanelFace::onCommitTextureScaleX, this);
    //childSetCommitCallback("TexScaleV",&LLPanelFace::onCommitTextureScaleY, this);
    //childSetCommitCallback("TexRot",&LLPanelFace::onCommitTextureRot, this);
    //childSetCommitCallback("rptctrl",&LLPanelFace::onCommitRepeatsPerMeter, this);
    childSetCommitCallback("checkbox planar align",&LLPanelFace::onCommitPlanarAlign, this);
    //childSetCommitCallback("TexOffsetU",LLPanelFace::onCommitTextureOffsetX, this);
    //childSetCommitCallback("TexOffsetV",LLPanelFace::onCommitTextureOffsetY, this);

    //childSetCommitCallback("bumpyScaleU",&LLPanelFace::onCommitMaterialBumpyScaleX, this);
    //childSetCommitCallback("bumpyScaleV",&LLPanelFace::onCommitMaterialBumpyScaleY, this);
    //childSetCommitCallback("bumpyRot",&LLPanelFace::onCommitMaterialBumpyRot, this);
    //childSetCommitCallback("bumpyOffsetU",&LLPanelFace::onCommitMaterialBumpyOffsetX, this);
    //childSetCommitCallback("bumpyOffsetV",&LLPanelFace::onCommitMaterialBumpyOffsetY, this);
    //childSetCommitCallback("shinyScaleU",&LLPanelFace::onCommitMaterialShinyScaleX, this);
    //childSetCommitCallback("shinyScaleV",&LLPanelFace::onCommitMaterialShinyScaleY, this);
    //childSetCommitCallback("shinyRot",&LLPanelFace::onCommitMaterialShinyRot, this);
    //childSetCommitCallback("shinyOffsetU",&LLPanelFace::onCommitMaterialShinyOffsetX, this);
    //childSetCommitCallback("shinyOffsetV",&LLPanelFace::onCommitMaterialShinyOffsetY, this);
    childSetCommitCallback("glossiness",&LLPanelFace::onCommitMaterialGloss, this);
    childSetCommitCallback("environment",&LLPanelFace::onCommitMaterialEnv, this);
    childSetCommitCallback("maskcutoff",&LLPanelFace::onCommitMaterialMaskCutoff, this);
    childSetCommitCallback("add_media", &LLPanelFace::onClickBtnAddMedia, this);
    childSetCommitCallback("delete_media", &LLPanelFace::onClickBtnDeleteMedia, this);

    getChild<LLUICtrl>("gltfTextureScaleU")->setCommitCallback(boost::bind(&LLPanelFace::onCommitGLTFTextureScaleU, this, _1), nullptr);
    getChild<LLUICtrl>("gltfTextureScaleV")->setCommitCallback(boost::bind(&LLPanelFace::onCommitGLTFTextureScaleV, this, _1), nullptr);
    getChild<LLUICtrl>("gltfTextureRotation")->setCommitCallback(boost::bind(&LLPanelFace::onCommitGLTFRotation, this, _1), nullptr);
    getChild<LLUICtrl>("gltfTextureOffsetU")->setCommitCallback(boost::bind(&LLPanelFace::onCommitGLTFTextureOffsetU, this, _1), nullptr);
    getChild<LLUICtrl>("gltfTextureOffsetV")->setCommitCallback(boost::bind(&LLPanelFace::onCommitGLTFTextureOffsetV, this, _1), nullptr);

    LLGLTFMaterialList::addSelectionUpdateCallback(&LLPanelFace::onMaterialOverrideReceived);
    sMaterialOverrideSelection.connect();

    // <FS:CR>
    childSetCommitCallback("checkbox_sync_settings", &LLPanelFace::onClickMapsSync, this);

    mCtrlTexScaleU = getChild<LLSpinCtrl>("TexScaleU");
    if (mCtrlTexScaleU)
    {
        mCtrlTexScaleU->setCommitCallback(&LLPanelFace::onCommitTextureScaleX, this);
    }
    mCtrlTexScaleV = getChild<LLSpinCtrl>("TexScaleV");
    if (mCtrlTexScaleV)
    {
        mCtrlTexScaleV->setCommitCallback(&LLPanelFace::onCommitTextureScaleY, this);
    }
    mCtrlBumpyScaleU = getChild<LLSpinCtrl>("bumpyScaleU");
    if (mCtrlBumpyScaleU)
    {
        mCtrlBumpyScaleU->setCommitCallback(&LLPanelFace::onCommitMaterialBumpyScaleX, this);
    }
    mCtrlBumpyScaleV = getChild<LLSpinCtrl>("bumpyScaleV");
    if (mCtrlBumpyScaleV)
    {
        mCtrlBumpyScaleV->setCommitCallback(&LLPanelFace::onCommitMaterialBumpyScaleY, this);
    }
    mCtrlShinyScaleU = getChild<LLSpinCtrl>("shinyScaleU");
    if (mCtrlShinyScaleU)
    {
        mCtrlShinyScaleU->setCommitCallback(&LLPanelFace::onCommitMaterialShinyScaleX, this);
    }
    mCtrlShinyScaleV = getChild<LLSpinCtrl>("shinyScaleV");
    if (mCtrlShinyScaleV)
    {
        mCtrlShinyScaleV->setCommitCallback(&LLPanelFace::onCommitMaterialShinyScaleY, this);
    }
    mCtrlTexOffsetU = getChild<LLSpinCtrl>("TexOffsetU");
    if (mCtrlTexOffsetU)
    {
        mCtrlTexOffsetU->setCommitCallback(&LLPanelFace::onCommitTextureOffsetX, this);
    }
    mCtrlTexOffsetV = getChild<LLSpinCtrl>("TexOffsetV");
    if (mCtrlTexOffsetV)
    {
        mCtrlTexOffsetV->setCommitCallback(&LLPanelFace::onCommitTextureOffsetY, this);
    }
    mCtrlBumpyOffsetU = getChild<LLSpinCtrl>("bumpyOffsetU");
    if (mCtrlBumpyOffsetU)
    {
        mCtrlBumpyOffsetU->setCommitCallback(&LLPanelFace::onCommitMaterialBumpyOffsetX, this);
    }
    mCtrlBumpyOffsetV = getChild<LLSpinCtrl>("bumpyOffsetV");
    if (mCtrlBumpyOffsetV)
    {
        mCtrlBumpyOffsetV->setCommitCallback(&LLPanelFace::onCommitMaterialBumpyOffsetY, this);
    }
    mCtrlShinyOffsetU = getChild<LLSpinCtrl>("shinyOffsetU");
    if (mCtrlShinyOffsetU)
    {
        mCtrlShinyOffsetU->setCommitCallback(&LLPanelFace::onCommitMaterialShinyOffsetX, this);
    }
    mCtrlShinyOffsetV = getChild<LLSpinCtrl>("shinyOffsetV");
    if (mCtrlShinyOffsetV)
    {
        mCtrlShinyOffsetV->setCommitCallback(&LLPanelFace::onCommitMaterialShinyOffsetY, this);
    }
    mCtrlTexRot = getChild<LLSpinCtrl>("TexRot");
    if (mCtrlTexRot)
    {
        mCtrlTexRot->setCommitCallback(&LLPanelFace::onCommitTextureRot, this);
    }
    mCtrlBumpyRot = getChild<LLSpinCtrl>("bumpyRot");
    if (mCtrlBumpyRot)
    {
        mCtrlBumpyRot->setCommitCallback(&LLPanelFace::onCommitMaterialBumpyRot, this);
    }
    mCtrlShinyRot = getChild<LLSpinCtrl>("shinyRot");
    if (mCtrlShinyRot)
    {
        mCtrlShinyRot->setCommitCallback(&LLPanelFace::onCommitMaterialShinyRot, this);
    }
    mCtrlRpt = getChild<LLSpinCtrl>("rptctrl");
    if (mCtrlRpt)
    {
        mCtrlRpt->setCommitCallback(LLPanelFace::onCommitRepeatsPerMeter, this);
    }

    changePrecision(gSavedSettings.getS32("FSBuildToolDecimalPrecision"));
    // </FS>

    childSetAction("button align",&LLPanelFace::onClickAutoFix,this);
    childSetAction("button align textures", &LLPanelFace::onAlignTexture, this);
    childSetAction("pbr_from_inventory", &LLPanelFace::onClickBtnLoadInvPBR, this);
    childSetAction("edit_selected_pbr", &LLPanelFace::onClickBtnEditPBR, this);
    childSetAction("save_selected_pbr", &LLPanelFace::onClickBtnSavePBR, this);

<<<<<<< HEAD
    // <FS:CR> Moved to the header so other functions can use them too.
    //LLTextureCtrl*    mTextureCtrl;
    //LLTextureCtrl*    mShinyTextureCtrl;
    //LLTextureCtrl*    mBumpyTextureCtrl;
    //LLColorSwatchCtrl*    mColorSwatch;
    //LLColorSwatchCtrl*    mShinyColorSwatch;

    //LLComboBox*       mComboTexGen;

    //LLCheckBoxCtrl    *mCheckFullbright;

    //LLTextBox*        mLabelColorTransp;
    //LLSpinCtrl*       mCtrlColorTransp;       // transparency = 1 - alpha

    //LLSpinCtrl*     mCtrlGlow;

=======
>>>>>>> 42b1cedc
    setMouseOpaque(false);

    mPBRTextureCtrl = getChild<LLTextureCtrl>("pbr_control");
    if (mPBRTextureCtrl)
    {
        mPBRTextureCtrl->setDefaultImageAssetID(LLUUID::null);
        mPBRTextureCtrl->setBlankImageAssetID(BLANK_MATERIAL_ASSET_ID);
        mPBRTextureCtrl->setCommitCallback(boost::bind(&LLPanelFace::onCommitPbr, this, _2));
        mPBRTextureCtrl->setOnCancelCallback(boost::bind(&LLPanelFace::onCancelPbr, this, _2));
        mPBRTextureCtrl->setOnSelectCallback(boost::bind(&LLPanelFace::onSelectPbr, this, _2));
        mPBRTextureCtrl->setDragCallback(boost::bind(&LLPanelFace::onDragPbr, this, _2));
        mPBRTextureCtrl->setOnTextureSelectedCallback(boost::bind(&LLPanelFace::onPbrSelectionChanged, this, _1));
        mPBRTextureCtrl->setOnCloseCallback(boost::bind(&LLPanelFace::onCloseTexturePicker, this, _2));

        mPBRTextureCtrl->setFollowsTop();
        mPBRTextureCtrl->setFollowsLeft();
        mPBRTextureCtrl->setImmediateFilterPermMask(PERM_NONE);
        mPBRTextureCtrl->setDnDFilterPermMask(PERM_COPY | PERM_TRANSFER);
        mPBRTextureCtrl->setBakeTextureEnabled(false);
        mPBRTextureCtrl->setInventoryPickType(PICK_MATERIAL);
    }

    mTextureCtrl = getChild<LLTextureCtrl>("texture control");
    if(mTextureCtrl)
    {
        mTextureCtrl->setDefaultImageAssetID(DEFAULT_OBJECT_TEXTURE);
        mTextureCtrl->setCommitCallback( boost::bind(&LLPanelFace::onCommitTexture, this, _2) );
        mTextureCtrl->setOnCancelCallback( boost::bind(&LLPanelFace::onCancelTexture, this, _2) );
        mTextureCtrl->setOnSelectCallback( boost::bind(&LLPanelFace::onSelectTexture, this, _2) );
        mTextureCtrl->setDragCallback(boost::bind(&LLPanelFace::onDragTexture, this, _2));
        mTextureCtrl->setOnTextureSelectedCallback(boost::bind(&LLPanelFace::onTextureSelectionChanged, this, _1));
        mTextureCtrl->setOnCloseCallback( boost::bind(&LLPanelFace::onCloseTexturePicker, this, _2) );

        mTextureCtrl->setFollowsTop();
        mTextureCtrl->setFollowsLeft();
        mTextureCtrl->setImmediateFilterPermMask(PERM_NONE);
        mTextureCtrl->setDnDFilterPermMask(PERM_COPY | PERM_TRANSFER);
    }

    mShinyTextureCtrl = getChild<LLTextureCtrl>("shinytexture control");
    if(mShinyTextureCtrl)
    {
        mShinyTextureCtrl->setDefaultImageAssetID(DEFAULT_OBJECT_SPECULAR);
        mShinyTextureCtrl->setCommitCallback( boost::bind(&LLPanelFace::onCommitSpecularTexture, this, _2) );
        mShinyTextureCtrl->setOnCancelCallback( boost::bind(&LLPanelFace::onCancelSpecularTexture, this, _2) );
        mShinyTextureCtrl->setOnSelectCallback( boost::bind(&LLPanelFace::onSelectSpecularTexture, this, _2) );
        mShinyTextureCtrl->setOnCloseCallback( boost::bind(&LLPanelFace::onCloseTexturePicker, this, _2) );

        mShinyTextureCtrl->setDragCallback(boost::bind(&LLPanelFace::onDragTexture, this, _2));
        mShinyTextureCtrl->setOnTextureSelectedCallback(boost::bind(&LLPanelFace::onTextureSelectionChanged, this, _1));
        mShinyTextureCtrl->setFollowsTop();
        mShinyTextureCtrl->setFollowsLeft();
        mShinyTextureCtrl->setImmediateFilterPermMask(PERM_NONE);
        mShinyTextureCtrl->setDnDFilterPermMask(PERM_COPY | PERM_TRANSFER);
    }

    mBumpyTextureCtrl = getChild<LLTextureCtrl>("bumpytexture control");
    if(mBumpyTextureCtrl)
    {
        mBumpyTextureCtrl->setDefaultImageAssetID(DEFAULT_OBJECT_NORMAL);
        mBumpyTextureCtrl->setBlankImageAssetID(BLANK_OBJECT_NORMAL);
        mBumpyTextureCtrl->setCommitCallback( boost::bind(&LLPanelFace::onCommitNormalTexture, this, _2) );
        mBumpyTextureCtrl->setOnCancelCallback( boost::bind(&LLPanelFace::onCancelNormalTexture, this, _2) );
        mBumpyTextureCtrl->setOnSelectCallback( boost::bind(&LLPanelFace::onSelectNormalTexture, this, _2) );
        mBumpyTextureCtrl->setOnCloseCallback( boost::bind(&LLPanelFace::onCloseTexturePicker, this, _2) );

        mBumpyTextureCtrl->setDragCallback(boost::bind(&LLPanelFace::onDragTexture, this, _2));
        mBumpyTextureCtrl->setOnTextureSelectedCallback(boost::bind(&LLPanelFace::onTextureSelectionChanged, this, _1));
        mBumpyTextureCtrl->setFollowsTop();
        mBumpyTextureCtrl->setFollowsLeft();
        mBumpyTextureCtrl->setImmediateFilterPermMask(PERM_NONE);
        mBumpyTextureCtrl->setDnDFilterPermMask(PERM_COPY | PERM_TRANSFER);
    }

    mColorSwatch = getChild<LLColorSwatchCtrl>("colorswatch");
    if(mColorSwatch)
    {
        mColorSwatch->setCommitCallback(boost::bind(&LLPanelFace::onCommitColor, this, _2));
        mColorSwatch->setOnCancelCallback(boost::bind(&LLPanelFace::onCancelColor, this, _2));
        mColorSwatch->setOnSelectCallback(boost::bind(&LLPanelFace::onSelectColor, this, _2));
        mColorSwatch->setFollowsTop();
        mColorSwatch->setFollowsLeft();
        mColorSwatch->setCanApplyImmediately(true);
    }

    mShinyColorSwatch = getChild<LLColorSwatchCtrl>("shinycolorswatch");
    if(mShinyColorSwatch)
    {
        mShinyColorSwatch->setCommitCallback(boost::bind(&LLPanelFace::onCommitShinyColor, this, _2));
        mShinyColorSwatch->setOnCancelCallback(boost::bind(&LLPanelFace::onCancelShinyColor, this, _2));
        mShinyColorSwatch->setOnSelectCallback(boost::bind(&LLPanelFace::onSelectShinyColor, this, _2));
        mShinyColorSwatch->setFollowsTop();
        mShinyColorSwatch->setFollowsLeft();
        mShinyColorSwatch->setCanApplyImmediately(true);
    }

    mLabelColorTransp = getChild<LLTextBox>("color trans");
    if(mLabelColorTransp)
    {
        mLabelColorTransp->setFollowsTop();
        mLabelColorTransp->setFollowsLeft();
    }

    mCtrlColorTransp = getChild<LLSpinCtrl>("ColorTrans");
    if(mCtrlColorTransp)
    {
        mCtrlColorTransp->setCommitCallback(boost::bind(&LLPanelFace::onCommitAlpha, this, _2));
        mCtrlColorTransp->setPrecision(0);
        mCtrlColorTransp->setFollowsTop();
        mCtrlColorTransp->setFollowsLeft();
    }

    mCheckFullbright = getChild<LLCheckBoxCtrl>("checkbox fullbright");
    if (mCheckFullbright)
    {
        mCheckFullbright->setCommitCallback(LLPanelFace::onCommitFullbright, this);
    }

    mComboTexGen = getChild<LLComboBox>("combobox texgen");
    if(mComboTexGen)
    {
        mComboTexGen->setCommitCallback(LLPanelFace::onCommitTexGen, this);
        mComboTexGen->setFollows(FOLLOWS_LEFT | FOLLOWS_TOP);
    }

    mComboMatMedia = findChild<LLComboBox>("combobox matmedia");
    if(mComboMatMedia)
    {
        mComboMatMedia->setCommitCallback(LLPanelFace::onCommitMaterialsMedia,this);
        mComboMatMedia->selectNthItem(MATMEDIA_MATERIAL);
    }

<<<<<<< HEAD
    mRadioMatType = findChild<LLRadioGroup>("radio_material_type");
    if(mRadioMatType)
    {
        mRadioMatType->setCommitCallback(LLPanelFace::onCommitMaterialType, this);
        mRadioMatType->selectNthItem(MATTYPE_DIFFUSE);
    }

    mRadioPbrType = findChild<LLRadioGroup>("radio_pbr_type");
=======
    mRadioMaterialType = getChild<LLRadioGroup>("radio_material_type");
    if(mRadioMaterialType)
    {
        mRadioMaterialType->setCommitCallback(LLPanelFace::onCommitMaterialType, this);
        mRadioMaterialType->selectNthItem(MATTYPE_DIFFUSE);
    }

    mRadioPbrType = getChild<LLRadioGroup>("radio_pbr_type");
>>>>>>> 42b1cedc
    if (mRadioPbrType)
    {
        mRadioPbrType->setCommitCallback(LLPanelFace::onCommitPbrType, this);
        mRadioPbrType->selectNthItem(PBRTYPE_RENDER_MATERIAL_ID);
    }

    mCtrlGlow = getChild<LLSpinCtrl>("glow");
    if(mCtrlGlow)
    {
        mCtrlGlow->setCommitCallback(LLPanelFace::onCommitGlow, this);
    }

    // <FS> Extended copy & paste buttons
    //mMenuClipboardColor = getChild<LLMenuButton>("clipboard_color_params_btn");
    //mMenuClipboardTexture = getChild<LLMenuButton>("clipboard_texture_params_btn");
    mBtnCopyFaces = getChild<LLButton>("copy_face_btn");
    mBtnCopyFaces->setCommitCallback(boost::bind(&LLPanelFace::onCopyFaces, this));
    mBtnPasteFaces = getChild<LLButton>("paste_face_btn");
    mBtnPasteFaces->setCommitCallback(boost::bind(&LLPanelFace::onPasteFaces, this));
    // </FS>

    mTitleMedia = getChild<LLMediaCtrl>("title_media");
    mTitleMediaText = getChild<LLTextBox>("media_info");

    clearCtrls();

    // <FS:Zi> Find all faces with same texture
    getChild<LLUICtrl>("btn_select_same_diff")->setEnabled(false);
    getChild<LLUICtrl>("btn_select_same_norm")->setEnabled(false);
    getChild<LLUICtrl>("btn_select_same_spec")->setEnabled(false);
    // </FS:Zi>

    return true;
}

LLPanelFace::LLPanelFace()
:   LLPanel(),
    mIsAlpha(false),
    mComboMatMedia(NULL),
    mTitleMedia(NULL),
    mTitleMediaText(NULL),
    mNeedMediaTitle(true)
{
    buildFromFile("panel_tools_texture.xml");    // <FS:Zi> switchable edit texture/materials

    USE_TEXTURE = LLTrans::getString("use_texture");
    // <FS> Extended copy & paste buttons
    //mCommitCallbackRegistrar.add("PanelFace.menuDoToSelected", boost::bind(&LLPanelFace::menuDoToSelected, this, _2));
    //mEnableCallbackRegistrar.add("PanelFace.menuEnable", boost::bind(&LLPanelFace::menuEnableItem, this, _2));
    // </FS>

    // <FS:Zi> Find all faces with same texture
    mCommitCallbackRegistrar.add("BuildTool.SelectSameTexture", boost::bind(&LLPanelFace::onClickBtnSelectSameTexture, this, _1, _2));
    // </FS:Zi>
}

LLPanelFace::~LLPanelFace()
{
    unloadMedia();
}

void LLPanelFace::onVisibilityChange(bool new_visibility)
{
    if (new_visibility)
    {
        gAgent.showLatestFeatureNotification("gltf");
    }
    LLPanel::onVisibilityChange(new_visibility);
}

void LLPanelFace::draw()
{
    updateCopyTexButton();

    // grab media name/title and update the UI widget
    // Todo: move it, it's preferable not to update
    // labels inside draw
    updateMediaTitle();

    LLPanel::draw();

    if (sMaterialOverrideSelection.update())
    {
        setMaterialOverridesFromSelection();
        LLMaterialEditor::updateLive();
    }
}

void LLPanelFace::sendTexture()
{
<<<<<<< HEAD
    //LLTextureCtrl* mTextureCtrl = getChild<LLTextureCtrl>("texture control");
=======
>>>>>>> 42b1cedc
    if(!mTextureCtrl) return;
    if( !mTextureCtrl->getTentative() )
    {
        // we grab the item id first, because we want to do a
        // permissions check in the selection manager. ARGH!
        LLUUID id = mTextureCtrl->getImageItemID();
        if(id.isNull())
        {
            id = mTextureCtrl->getImageAssetID();
        }
        if (!LLSelectMgr::getInstance()->selectionSetImage(id))
        {
            // need to refresh value in texture ctrl
            refresh();
        }
    }
}

void LLPanelFace::sendBump(U32 bumpiness)
{
<<<<<<< HEAD
    //LLTextureCtrl* bumpytexture_ctrl = getChild<LLTextureCtrl>("bumpytexture control");
    if (!mBumpyTextureCtrl) return;
    if (bumpiness < BUMPY_TEXTURE)
{
        LL_DEBUGS("Materials") << "clearing bumptexture control" << LL_ENDL;
        //bumpytexture_ctrl->clear();
        //bumpytexture_ctrl->setImageAssetID(LLUUID());
=======
    if (bumpiness < BUMPY_TEXTURE)
{
        LL_DEBUGS("Materials") << "clearing bumptexture control" << LL_ENDL;
>>>>>>> 42b1cedc
        mBumpyTextureCtrl->clear();
        mBumpyTextureCtrl->setImageAssetID(LLUUID());
    }

    updateBumpyControls(bumpiness == BUMPY_TEXTURE, true);

    LLUUID current_normal_map = mBumpyTextureCtrl->getImageAssetID();

    U8 bump = (U8) bumpiness & TEM_BUMP_MASK;

    // Clear legacy bump to None when using an actual normal map
    //
    if (!current_normal_map.isNull())
        bump = 0;

    // Set the normal map or reset it to null as appropriate
    //
    LLSelectedTEMaterial::setNormalID(this, current_normal_map);

<<<<<<< HEAD
    //LLSelectMgr::getInstance()->selectionSetBumpmap(bump, bumpytexture_ctrl->getImageItemID());
    LLSelectMgr::getInstance()->selectionSetBumpmap(bump, mBumpyTextureCtrl->getImageItemID());
=======
    LLSelectMgr::getInstance()->selectionSetBumpmap( bump, mBumpyTextureCtrl->getImageItemID() );
>>>>>>> 42b1cedc
}

void LLPanelFace::sendTexGen()
{
<<<<<<< HEAD
    //LLComboBox*   mComboTexGen = getChild<LLComboBox>("combobox texgen");
    if(!mComboTexGen)return;
=======
>>>>>>> 42b1cedc
    U8 tex_gen = (U8) mComboTexGen->getCurrentIndex() << TEM_TEX_GEN_SHIFT;
    LLSelectMgr::getInstance()->selectionSetTexGen( tex_gen );
}

void LLPanelFace::sendShiny(U32 shininess)
{
<<<<<<< HEAD
    //LLTextureCtrl* texture_ctrl = getChild<LLTextureCtrl>("shinytexture control");
    if (!mShinyTextureCtrl) return;

    if (shininess < SHINY_TEXTURE)
{
        //texture_ctrl->clear();
        //texture_ctrl->setImageAssetID(LLUUID());
=======
    if (shininess < SHINY_TEXTURE)
{
>>>>>>> 42b1cedc
        mShinyTextureCtrl->clear();
        mShinyTextureCtrl->setImageAssetID(LLUUID());
    }

    LLUUID specmap = getCurrentSpecularMap();

    U8 shiny = (U8) shininess & TEM_SHINY_MASK;
    if (!specmap.isNull())
        shiny = 0;

    LLSelectedTEMaterial::setSpecularID(this, specmap);

<<<<<<< HEAD
    //LLSelectMgr::getInstance()->selectionSetShiny(shiny, texture_ctrl->getImageItemID());
    LLSelectMgr::getInstance()->selectionSetShiny(shiny, mShinyTextureCtrl->getImageItemID());
=======
    LLSelectMgr::getInstance()->selectionSetShiny( shiny, mShinyTextureCtrl->getImageItemID() );
>>>>>>> 42b1cedc

    updateShinyControls(!specmap.isNull(), true);

}

void LLPanelFace::sendFullbright()
{
<<<<<<< HEAD
    //LLCheckBoxCtrl*   mCheckFullbright = getChild<LLCheckBoxCtrl>("checkbox fullbright");
    if (!mCheckFullbright) return;
=======
    if(!mCheckFullbright)return;
>>>>>>> 42b1cedc
    U8 fullbright = mCheckFullbright->get() ? TEM_FULLBRIGHT_MASK : 0;
    LLSelectMgr::getInstance()->selectionSetFullbright( fullbright );
}

void LLPanelFace::sendColor()
{
<<<<<<< HEAD
    //LLColorSwatchCtrl*    mColorSwatch = getChild<LLColorSwatchCtrl>("colorswatch");
    if (!mColorSwatch) return;
=======
    if(!mColorSwatch)return;
>>>>>>> 42b1cedc
    LLColor4 color = mColorSwatch->get();

    LLSelectMgr::getInstance()->selectionSetColorOnly( color );
}

void LLPanelFace::sendAlpha()
{
<<<<<<< HEAD
    //LLSpinCtrl*   mCtrlColorTransp = getChild<LLSpinCtrl>("ColorTrans");
    if (!mCtrlColorTransp) return;
=======
    if(!mCtrlColorTransp)return;
>>>>>>> 42b1cedc
    F32 alpha = (100.f - mCtrlColorTransp->get()) / 100.f;

    LLSelectMgr::getInstance()->selectionSetAlphaOnly( alpha );
}


void LLPanelFace::sendGlow()
{
<<<<<<< HEAD
    //LLSpinCtrl* mCtrlGlow = getChild<LLSpinCtrl>("glow");
    //llassert(mCtrlGlow);
    if (!mCtrlGlow) return;
=======
>>>>>>> 42b1cedc
    if (mCtrlGlow)
    {
        F32 glow = mCtrlGlow->get();
        LLSelectMgr::getInstance()->selectionSetGlow( glow );
    }
}

struct LLPanelFaceSetTEFunctor : public LLSelectedTEFunctor
{
    LLPanelFaceSetTEFunctor(LLPanelFace* panel) : mPanel(panel) {}
    virtual bool apply(LLViewerObject* object, S32 te)
    {
        bool valid;
        F32 value;
        std::string prefix;

        // Effectively the same as MATMEDIA_PBR sans using different radio,
        // separate for the sake of clarity
        LLRadioGroup * radio_mat_type = mPanel->getChild<LLRadioGroup>("radio_material_type");
        switch (radio_mat_type->getSelectedIndex())
        {
        case MATTYPE_DIFFUSE:
            prefix = "Tex";
            break;
        case MATTYPE_NORMAL:
            prefix = "bumpy";
            break;
        case MATTYPE_SPECULAR:
            prefix = "shiny";
            break;
        }

        LLSpinCtrl * ctrlTexScaleS = mPanel->getChild<LLSpinCtrl>(prefix + "ScaleU");
        LLSpinCtrl * ctrlTexScaleT = mPanel->getChild<LLSpinCtrl>(prefix + "ScaleV");
        LLSpinCtrl * ctrlTexOffsetS = mPanel->getChild<LLSpinCtrl>(prefix + "OffsetU");
        LLSpinCtrl * ctrlTexOffsetT = mPanel->getChild<LLSpinCtrl>(prefix + "OffsetV");
        LLSpinCtrl * ctrlTexRotation = mPanel->getChild<LLSpinCtrl>(prefix + "Rot");

        LLComboBox* comboTexGen = mPanel->getChild<LLComboBox>("combobox texgen");
        LLCheckBoxCtrl* cb_planar_align = mPanel->getChild<LLCheckBoxCtrl>("checkbox planar align");
        bool align_planar = (cb_planar_align && cb_planar_align->get());

        llassert(comboTexGen);
        llassert(object);

        if (ctrlTexScaleS)
        {
            valid = !ctrlTexScaleS->getTentative();
            if (valid || align_planar)
            {
                value = ctrlTexScaleS->get();
                if (comboTexGen &&
                    comboTexGen->getCurrentIndex() == 1)
                {
                    value *= 0.5f;
                }
                object->setTEScaleS( te, value );

                if (align_planar)
                {
                    LLPanelFace::LLSelectedTEMaterial::setNormalRepeatX(mPanel, value, te, object->getID());
                    LLPanelFace::LLSelectedTEMaterial::setSpecularRepeatX(mPanel, value, te, object->getID());
                }
            }
        }

        if (ctrlTexScaleT)
        {
            valid = !ctrlTexScaleT->getTentative();
            if (valid || align_planar)
            {
                value = ctrlTexScaleT->get();
                if (comboTexGen &&
                    comboTexGen->getCurrentIndex() == 1)
                {
                    value *= 0.5f;
                }
                object->setTEScaleT( te, value );

                if (align_planar)
                {
                    LLPanelFace::LLSelectedTEMaterial::setNormalRepeatY(mPanel, value, te, object->getID());
                    LLPanelFace::LLSelectedTEMaterial::setSpecularRepeatY(mPanel, value, te, object->getID());
                }
            }
        }

        if (ctrlTexOffsetS)
        {
            valid = !ctrlTexOffsetS->getTentative();
            if (valid || align_planar)
            {
                value = ctrlTexOffsetS->get();
                object->setTEOffsetS( te, value );

                if (align_planar)
                {
                    LLPanelFace::LLSelectedTEMaterial::setNormalOffsetX(mPanel, value, te, object->getID());
                    LLPanelFace::LLSelectedTEMaterial::setSpecularOffsetX(mPanel, value, te, object->getID());
                }
            }
        }

        if (ctrlTexOffsetT)
        {
            valid = !ctrlTexOffsetT->getTentative();
            if (valid || align_planar)
            {
                value = ctrlTexOffsetT->get();
                object->setTEOffsetT( te, value );

                if (align_planar)
                {
                    LLPanelFace::LLSelectedTEMaterial::setNormalOffsetY(mPanel, value, te, object->getID());
                    LLPanelFace::LLSelectedTEMaterial::setSpecularOffsetY(mPanel, value, te, object->getID());
                }
            }
        }

        if (ctrlTexRotation)
        {
            valid = !ctrlTexRotation->getTentative();
            if (valid || align_planar)
            {
                value = ctrlTexRotation->get() * DEG_TO_RAD;
                object->setTERotation( te, value );

                if (align_planar)
                {
                    LLPanelFace::LLSelectedTEMaterial::setNormalRotation(mPanel, value, te, object->getID());
                    LLPanelFace::LLSelectedTEMaterial::setSpecularRotation(mPanel, value, te, object->getID());
                }
            }
        }
        return true;
    }
private:
    LLPanelFace* mPanel;
};

// Functor that aligns a face to mCenterFace
struct LLPanelFaceSetAlignedTEFunctor : public LLSelectedTEFunctor
{
    LLPanelFaceSetAlignedTEFunctor(LLPanelFace* panel, LLFace* center_face) :
        mPanel(panel),
        mCenterFace(center_face) {}

    virtual bool apply(LLViewerObject* object, S32 te)
    {
        LLFace* facep = object->mDrawable->getFace(te);
        if (!facep)
        {
            return true;
        }

        if (facep->getViewerObject()->getVolume()->getNumVolumeFaces() <= te)
        {
            return true;
        }

        bool set_aligned = true;
        if (facep == mCenterFace)
        {
            set_aligned = false;
        }
        if (set_aligned)
        {
            LLVector2 uv_offset, uv_scale;
            F32 uv_rot;
            set_aligned = facep->calcAlignedPlanarTE(mCenterFace, &uv_offset, &uv_scale, &uv_rot);
            if (set_aligned)
            {
                object->setTEOffset(te, uv_offset.mV[VX], uv_offset.mV[VY]);
                object->setTEScale(te, uv_scale.mV[VX], uv_scale.mV[VY]);
                object->setTERotation(te, uv_rot);

                LLPanelFace::LLSelectedTEMaterial::setNormalRotation(mPanel, uv_rot, te, object->getID());
                LLPanelFace::LLSelectedTEMaterial::setSpecularRotation(mPanel, uv_rot, te, object->getID());

                LLPanelFace::LLSelectedTEMaterial::setNormalOffsetX(mPanel, uv_offset.mV[VX], te, object->getID());
                LLPanelFace::LLSelectedTEMaterial::setNormalOffsetY(mPanel, uv_offset.mV[VY], te, object->getID());
                LLPanelFace::LLSelectedTEMaterial::setNormalRepeatX(mPanel, uv_scale.mV[VX], te, object->getID());
                LLPanelFace::LLSelectedTEMaterial::setNormalRepeatY(mPanel, uv_scale.mV[VY], te, object->getID());

                LLPanelFace::LLSelectedTEMaterial::setSpecularOffsetX(mPanel, uv_offset.mV[VX], te, object->getID());
                LLPanelFace::LLSelectedTEMaterial::setSpecularOffsetY(mPanel, uv_offset.mV[VY], te, object->getID());
                LLPanelFace::LLSelectedTEMaterial::setSpecularRepeatX(mPanel, uv_scale.mV[VX], te, object->getID());
                LLPanelFace::LLSelectedTEMaterial::setSpecularRepeatY(mPanel, uv_scale.mV[VY], te, object->getID());
            }
        }
        if (!set_aligned)
        {
            LLPanelFaceSetTEFunctor setfunc(mPanel);
            setfunc.apply(object, te);
        }
        return true;
    }
private:
    LLPanelFace* mPanel;
    LLFace* mCenterFace;
};

struct LLPanelFaceSetAlignedConcreteTEFunctor : public LLSelectedTEFunctor
{
    LLPanelFaceSetAlignedConcreteTEFunctor(LLPanelFace* panel, LLFace* center_face, LLRender::eTexIndex map) :
        mPanel(panel),
        mChefFace(center_face),
        mMap(map)
    {}

    virtual bool apply(LLViewerObject* object, S32 te)
    {
        LLFace* facep = object->mDrawable->getFace(te);
        if (!facep)
        {
            return true;
        }

        if (facep->getViewerObject()->getVolume()->getNumVolumeFaces() <= te)
        {
            return true;
        }

        if (mChefFace != facep)
        {
            LLVector2 uv_offset, uv_scale;
            F32 uv_rot;
            if (facep->calcAlignedPlanarTE(mChefFace, &uv_offset, &uv_scale, &uv_rot, mMap))
            {
                switch (mMap)
                {
                case LLRender::DIFFUSE_MAP:
                        object->setTEOffset(te, uv_offset.mV[VX], uv_offset.mV[VY]);
                        object->setTEScale(te, uv_scale.mV[VX], uv_scale.mV[VY]);
                        object->setTERotation(te, uv_rot);
                    break;
                case LLRender::NORMAL_MAP:
                        LLPanelFace::LLSelectedTEMaterial::setNormalRotation(mPanel, uv_rot, te, object->getID());
                        LLPanelFace::LLSelectedTEMaterial::setNormalOffsetX(mPanel, uv_offset.mV[VX], te, object->getID());
                        LLPanelFace::LLSelectedTEMaterial::setNormalOffsetY(mPanel, uv_offset.mV[VY], te, object->getID());
                        LLPanelFace::LLSelectedTEMaterial::setNormalRepeatX(mPanel, uv_scale.mV[VX], te, object->getID());
                        LLPanelFace::LLSelectedTEMaterial::setNormalRepeatY(mPanel, uv_scale.mV[VY], te, object->getID());
                    break;
                case LLRender::SPECULAR_MAP:
                        LLPanelFace::LLSelectedTEMaterial::setSpecularRotation(mPanel, uv_rot, te, object->getID());
                        LLPanelFace::LLSelectedTEMaterial::setSpecularOffsetX(mPanel, uv_offset.mV[VX], te, object->getID());
                        LLPanelFace::LLSelectedTEMaterial::setSpecularOffsetY(mPanel, uv_offset.mV[VY], te, object->getID());
                        LLPanelFace::LLSelectedTEMaterial::setSpecularRepeatX(mPanel, uv_scale.mV[VX], te, object->getID());
                        LLPanelFace::LLSelectedTEMaterial::setSpecularRepeatY(mPanel, uv_scale.mV[VY], te, object->getID());
                    break;
                default: /*make compiler happy*/
                    break;
                }
            }
        }

        return true;
    }
private:
    LLPanelFace* mPanel;
    LLFace* mChefFace;
    LLRender::eTexIndex mMap;
};

// Functor that tests if a face is aligned to mCenterFace
struct LLPanelFaceGetIsAlignedTEFunctor : public LLSelectedTEFunctor
{
    LLPanelFaceGetIsAlignedTEFunctor(LLFace* center_face) :
        mCenterFace(center_face) {}

    virtual bool apply(LLViewerObject* object, S32 te)
    {
        LLFace* facep = object->mDrawable->getFace(te);
        if (!facep)
        {
            return false;
        }

        if (facep->getViewerObject()->getVolume()->getNumVolumeFaces() <= te)
        { //volume face does not exist, can't be aligned
            return false;
        }

        if (facep == mCenterFace)
        {
            return true;
        }

        LLVector2 aligned_st_offset, aligned_st_scale;
        F32 aligned_st_rot;
        if ( facep->calcAlignedPlanarTE(mCenterFace, &aligned_st_offset, &aligned_st_scale, &aligned_st_rot) )
        {
            const LLTextureEntry* tep = facep->getTextureEntry();
            LLVector2 st_offset, st_scale;
            tep->getOffset(&st_offset.mV[VX], &st_offset.mV[VY]);
            tep->getScale(&st_scale.mV[VX], &st_scale.mV[VY]);
            F32 st_rot = tep->getRotation();

            bool eq_offset_x = is_approx_equal_fraction(st_offset.mV[VX], aligned_st_offset.mV[VX], 12);
            bool eq_offset_y = is_approx_equal_fraction(st_offset.mV[VY], aligned_st_offset.mV[VY], 12);
            bool eq_scale_x  = is_approx_equal_fraction(st_scale.mV[VX], aligned_st_scale.mV[VX], 12);
            bool eq_scale_y  = is_approx_equal_fraction(st_scale.mV[VY], aligned_st_scale.mV[VY], 12);
            bool eq_rot      = is_approx_equal_fraction(st_rot, aligned_st_rot, 6);

            // needs a fuzzy comparison, because of fp errors
            if (eq_offset_x &&
                eq_offset_y &&
                eq_scale_x &&
                eq_scale_y &&
                eq_rot)
            {
                return true;
            }
        }
        return false;
    }
private:
    LLFace* mCenterFace;
};

struct LLPanelFaceSendFunctor : public LLSelectedObjectFunctor
{
    virtual bool apply(LLViewerObject* object)
    {
        object->sendTEUpdate();
        return true;
    }
};

void LLPanelFace::sendTextureInfo()
{
    if ((bool)childGetValue("checkbox planar align").asBoolean())
    {
        LLFace* last_face = NULL;
        bool identical_face =false;
        LLSelectedTE::getFace(last_face, identical_face);
        LLPanelFaceSetAlignedTEFunctor setfunc(this, last_face);
        LLSelectMgr::getInstance()->getSelection()->applyToTEs(&setfunc);
    }
    else
    {
        LLPanelFaceSetTEFunctor setfunc(this);
        LLSelectMgr::getInstance()->getSelection()->applyToTEs(&setfunc);
    }

    LLPanelFaceSendFunctor sendfunc;
    LLSelectMgr::getInstance()->getSelection()->applyToObjects(&sendfunc);
}

void LLPanelFace::alignTextureLayer()
{
    LLFace* last_face = NULL;
    bool identical_face = false;
    LLSelectedTE::getFace(last_face, identical_face);

    LLPanelFaceSetAlignedConcreteTEFunctor setfunc(this, last_face, static_cast<LLRender::eTexIndex>(mRadioMaterialType->getSelectedIndex()));
    LLSelectMgr::getInstance()->getSelection()->applyToTEs(&setfunc);
}

void LLPanelFace::getState()
{
    updateUI();
}

void LLPanelFace::updateUI(bool force_set_values /*false*/)
{ //set state of UI to match state of texture entry(ies)  (calls setEnabled, setValue, etc, but NOT setVisible)
    LLSelectNode* node = LLSelectMgr::getInstance()->getSelection()->getFirstNode();
    LLViewerObject* objectp = node ? node->getObject() : NULL;

    if (objectp
        && objectp->getPCode() == LL_PCODE_VOLUME
        && objectp->permModify())
    {
        bool editable = objectp->permModify() && !objectp->isPermanentEnforced();
        bool attachment = objectp->isAttachment();

        bool has_pbr_material;
        bool has_faces_without_pbr;
        updateUIGLTF(objectp, has_pbr_material, has_faces_without_pbr, force_set_values);

        const bool has_material = !has_pbr_material;

        // only turn on auto-adjust button if there is a media renderer and the media is loaded
        childSetEnabled("button align", editable);

        // <FS>
        bool enable_material_controls = (!gSavedSettings.getBOOL("SyncMaterialSettings"));

        if (mComboMatMedia->getCurrentIndex() < MATMEDIA_MATERIAL)
        {
            // When selecting an object with a pbr and UI combo is not set,
            // set to pbr option, otherwise to a texture (material)
            if (has_pbr_material)
            {
                mComboMatMedia->selectNthItem(MATMEDIA_PBR);
            }
            else
            {
                mComboMatMedia->selectNthItem(MATMEDIA_MATERIAL);
            }
        }

        // *NOTE: The "identical" variable is currently only used to decide if
        // the texgen control should be tentative - this is not used by GLTF
        // materials. -Cosmic;2022-11-09
        bool identical         = true;  // true because it is anded below
        bool identical_diffuse = false;
        bool identical_norm    = false;
        bool identical_spec    = false;

<<<<<<< HEAD
        //LLTextureCtrl *texture_ctrl      = getChild<LLTextureCtrl>("texture control");
        //LLTextureCtrl *shinytexture_ctrl = getChild<LLTextureCtrl>("shinytexture control");
        //LLTextureCtrl *bumpytexture_ctrl = getChild<LLTextureCtrl>("bumpytexture control");

=======
>>>>>>> 42b1cedc
        LLUUID id;
        LLUUID normmap_id;
        LLUUID specmap_id;

        LLSelectedTE::getTexId(id, identical_diffuse);
        LLSelectedTEMaterial::getNormalID(normmap_id, identical_norm);
        LLSelectedTEMaterial::getSpecularID(specmap_id, identical_spec);

        static S32 selected_te = -1;
        static LLUUID prev_obj_id;
        if ((LLToolFace::getInstance() == LLToolMgr::getInstance()->getCurrentTool()) &&
            !LLSelectMgr::getInstance()->getSelection()->isMultipleTESelected())
        {
            S32 new_selection = -1; // Don't use getLastSelectedTE, it could have been deselected
            S32 num_tes = llmin((S32)objectp->getNumTEs(), (S32)objectp->getNumFaces());
            for (S32 te = 0; te < num_tes; ++te)
            {
                if (node->isTESelected(te))
                {
                    new_selection = te;
                    break;
                }
            }

            if ((new_selection != selected_te)
                || (prev_obj_id != objectp->getID()))
            {
                bool te_has_media = objectp->getTE(new_selection) && objectp->getTE(new_selection)->hasMedia();
                bool te_has_pbr = objectp->getRenderMaterialID(new_selection).notNull();

                if (te_has_pbr && !((mComboMatMedia->getCurrentIndex() == MATMEDIA_MEDIA) && te_has_media))
                {
                    mComboMatMedia->selectNthItem(MATMEDIA_PBR);
                }
                else if (te_has_media)
                {
                    mComboMatMedia->selectNthItem(MATMEDIA_MEDIA);
                }
                else if (id.notNull() || normmap_id.notNull() || specmap_id.notNull())
                {
                    mComboMatMedia->selectNthItem(MATMEDIA_MATERIAL);
                }
                selected_te = new_selection;
                prev_obj_id = objectp->getID();
            }
        }
        else
        {
            if (prev_obj_id != objectp->getID())
            {
                if (has_pbr_material && (mComboMatMedia->getCurrentIndex() == MATMEDIA_MATERIAL))
                {
                    mComboMatMedia->selectNthItem(MATMEDIA_PBR);
                }
                else if (!has_pbr_material && (mComboMatMedia->getCurrentIndex() == MATMEDIA_PBR))
                {
                    mComboMatMedia->selectNthItem(MATMEDIA_MATERIAL);
                }
                prev_obj_id = objectp->getID();
            }
        }
        mComboMatMedia->setEnabled(editable);

<<<<<<< HEAD
        //LLRadioGroup* radio_mat_type = getChild<LLRadioGroup>("radio_material_type");
        if (mRadioMatType->getSelectedIndex() < MATTYPE_DIFFUSE)
        {
            mRadioMatType->selectNthItem(MATTYPE_DIFFUSE);
        }
        mRadioMatType->setEnabled(editable);

        //LLRadioGroup* radio_pbr_type = getChild<LLRadioGroup>("radio_pbr_type");
=======
        if (mRadioMaterialType->getSelectedIndex() < MATTYPE_DIFFUSE)
        {
            mRadioMaterialType->selectNthItem(MATTYPE_DIFFUSE);
        }
        mRadioMaterialType->setEnabled(editable);

>>>>>>> 42b1cedc
        if (mRadioPbrType->getSelectedIndex() < PBRTYPE_RENDER_MATERIAL_ID)
        {
            mRadioPbrType->selectNthItem(PBRTYPE_RENDER_MATERIAL_ID);
        }
        mRadioPbrType->setEnabled(editable);
        const bool pbr_selected = mComboMatMedia->getCurrentIndex() == MATMEDIA_PBR;
        const bool texture_info_selected = pbr_selected && mRadioPbrType->getSelectedIndex() != PBRTYPE_RENDER_MATERIAL_ID;

        getChildView("checkbox_sync_settings")->setEnabled(editable);
        childSetValue("checkbox_sync_settings", gSavedSettings.getBOOL("SyncMaterialSettings"));

        updateVisibility(objectp);

        // Color swatch
        {
            getChildView("color label")->setEnabled(editable);
        }
<<<<<<< HEAD
        //LLColorSwatchCtrl* color_swatch = findChild<LLColorSwatchCtrl>("colorswatch");
=======
>>>>>>> 42b1cedc

        LLColor4 color = LLColor4::white;
        bool identical_color = false;

<<<<<<< HEAD
        if (mColorSwatch)
=======
>>>>>>> 42b1cedc
        {
            LLSelectedTE::getColor(color, identical_color);
            LLColor4 prev_color = mColorSwatch->get();

            mColorSwatch->setOriginal(color);
            mColorSwatch->set(color, force_set_values || (prev_color != color) || !editable);

            mColorSwatch->setValid(editable && !has_pbr_material);
<<<<<<< HEAD
            mColorSwatch->setEnabled(editable && !has_pbr_material);
=======
            mColorSwatch->setEnabled( editable && !has_pbr_material);
>>>>>>> 42b1cedc
            mColorSwatch->setCanApplyImmediately( editable && !has_pbr_material);
        }

        // Color transparency
        mLabelColorTransp->setEnabled(editable);

        F32 transparency = (1.f - color.mV[VALPHA]) * 100.f;
        mCtrlColorTransp->setValue(editable ? transparency : 0);
        mCtrlColorTransp->setEnabled(editable && has_material);

        U8 shiny = 0;
        bool identical_shiny = false;

        // Shiny
        LLSelectedTE::getShiny(shiny, identical_shiny);
        identical = identical && identical_shiny;

        shiny = specmap_id.isNull() ? shiny : SHINY_TEXTURE;

        LLCtrlSelectionInterface* combobox_shininess = childGetSelectionInterface("combobox shininess");
        if (combobox_shininess)
        {
            combobox_shininess->selectNthItem((S32)shiny);
        }

        getChildView("label shininess")->setEnabled(editable);
        getChildView("combobox shininess")->setEnabled(editable);

        getChildView("label glossiness")->setEnabled(editable);
        getChildView("glossiness")->setEnabled(editable);

        getChildView("label environment")->setEnabled(editable);
        getChildView("environment")->setEnabled(editable);
        getChildView("label shinycolor")->setEnabled(editable);

        getChild<LLUICtrl>("combobox shininess")->setTentative(!identical_spec);
        getChild<LLUICtrl>("glossiness")->setTentative(!identical_spec);
        getChild<LLUICtrl>("environment")->setTentative(!identical_spec);
        mShinyColorSwatch->setTentative(!identical_spec);

<<<<<<< HEAD
        //LLColorSwatchCtrl*    mShinyColorSwatch = getChild<LLColorSwatchCtrl>("shinycolorswatch");
        if (mShinyColorSwatch)
=======
>>>>>>> 42b1cedc
        {
            mShinyColorSwatch->setValid(editable);
            mShinyColorSwatch->setEnabled( editable );
            mShinyColorSwatch->setCanApplyImmediately( editable );
        }

        U8 bumpy = 0;
        // Bumpy
        {
            bool identical_bumpy = false;
            LLSelectedTE::getBumpmap(bumpy,identical_bumpy);

            LLUUID norm_map_id = getCurrentNormalMap();
            LLCtrlSelectionInterface* combobox_bumpiness = childGetSelectionInterface("combobox bumpiness");

            bumpy = norm_map_id.isNull() ? bumpy : BUMPY_TEXTURE;

            if (combobox_bumpiness)
            {
                combobox_bumpiness->selectNthItem((S32)bumpy);
            }
            else
            {
                LL_WARNS() << "failed childGetSelectionInterface for 'combobox bumpiness'" << LL_ENDL;
            }

            getChildView("combobox bumpiness")->setEnabled(editable);
            getChild<LLUICtrl>("combobox bumpiness")->setTentative(!identical_bumpy);
            getChildView("label bumpiness")->setEnabled(editable);
        }

        // Texture
        {
            LLGLenum image_format = GL_RGB;
            bool identical_image_format = false;
            bool missing_asset = false;
            LLSelectedTE::getImageFormat(image_format, identical_image_format, missing_asset);

            if (!missing_asset)
            {
                mIsAlpha = false;
                switch (image_format)
                {
                case GL_RGBA:
                case GL_ALPHA:
                    {
                        mIsAlpha = true;
                    }
                    break;

                case GL_RGB: break;
                default:
                    {
                        LL_WARNS() << "Unexpected tex format in LLPanelFace...resorting to no alpha" << LL_ENDL;
                    }
                    break;
                }
            }
            else
            {
                // Don't know image's properties, use material's mode value
                mIsAlpha = true;
            }

            if (LLViewerMedia::getInstance()->textureHasMedia(id))
            {
                getChildView("button align")->setEnabled(editable);
            }

            // Diffuse Alpha Mode

            // Init to the default that is appropriate for the alpha content of the asset
            //
            U8 alpha_mode = mIsAlpha ? LLMaterial::DIFFUSE_ALPHA_MODE_BLEND : LLMaterial::DIFFUSE_ALPHA_MODE_NONE;

            bool identical_alpha_mode = false;

            // See if that's been overridden by a material setting for same...
            //
            LLSelectedTEMaterial::getCurrentDiffuseAlphaMode(alpha_mode, identical_alpha_mode, mIsAlpha);

            LLCtrlSelectionInterface* combobox_alphamode = childGetSelectionInterface("combobox alphamode");
            if (combobox_alphamode)
            {
                //it is invalid to have any alpha mode other than blend if transparency is greater than zero ...
                // Want masking? Want emissive? Tough! You get BLEND!
                alpha_mode = (transparency > 0.f) ? LLMaterial::DIFFUSE_ALPHA_MODE_BLEND : alpha_mode;

                // ... unless there is no alpha channel in the texture, in which case alpha mode MUST be none
                alpha_mode = mIsAlpha ? alpha_mode : LLMaterial::DIFFUSE_ALPHA_MODE_NONE;

                combobox_alphamode->selectNthItem(alpha_mode);
            }
            else
            {
                LL_WARNS() << "failed childGetSelectionInterface for 'combobox alphamode'" << LL_ENDL;
            }

            updateAlphaControls();

            if (mTextureCtrl)
            {
                if (identical_diffuse)
                {
                    mTextureCtrl->setTentative(false);
                    mTextureCtrl->setEnabled(editable && !has_pbr_material);
                    mTextureCtrl->setImageAssetID(id);

                    bool can_change_alpha = editable && mIsAlpha && !missing_asset && !has_pbr_material;
                    getChildView("combobox alphamode")->setEnabled(can_change_alpha && transparency <= 0.f);
                    getChildView("label alphamode")->setEnabled(can_change_alpha);
                    getChildView("maskcutoff")->setEnabled(can_change_alpha);
                    getChildView("label maskcutoff")->setEnabled(can_change_alpha);

                    mTextureCtrl->setBakeTextureEnabled(true);
                }
                else if (id.isNull())
                {
                    // None selected
                    mTextureCtrl->setTentative(false);
                    mTextureCtrl->setEnabled(false);
                    mTextureCtrl->setImageAssetID(LLUUID::null);
                    getChildView("combobox alphamode")->setEnabled(false);
                    getChildView("label alphamode")->setEnabled(false);
                    getChildView("maskcutoff")->setEnabled(false);
                    getChildView("label maskcutoff")->setEnabled(false);

                    mTextureCtrl->setBakeTextureEnabled(false);
                }
                else
                {
                    // Tentative: multiple selected with different textures
                    mTextureCtrl->setTentative(true);
                    mTextureCtrl->setEnabled(editable && !has_pbr_material);
                    mTextureCtrl->setImageAssetID(id);

                    bool can_change_alpha = editable && mIsAlpha && !missing_asset && !has_pbr_material;
                    getChildView("combobox alphamode")->setEnabled(can_change_alpha && transparency <= 0.f);
                    getChildView("label alphamode")->setEnabled(can_change_alpha);
                    getChildView("maskcutoff")->setEnabled(can_change_alpha);
                    getChildView("label maskcutoff")->setEnabled(can_change_alpha);

                    mTextureCtrl->setBakeTextureEnabled(true);
                }

                if (attachment)
                {
                    // attachments are in world and in inventory,
                    // server doesn't support changing permissions
                    // in such case
                    mTextureCtrl->setImmediateFilterPermMask(PERM_COPY | PERM_TRANSFER);
                }
                else
                {
                    mTextureCtrl->setImmediateFilterPermMask(PERM_NONE);
                }
            }

            if (mShinyTextureCtrl)
            {
                mShinyTextureCtrl->setTentative( !identical_spec );
<<<<<<< HEAD
                mShinyTextureCtrl->setEnabled( editable && !has_pbr_material );
=======
                mShinyTextureCtrl->setEnabled( editable && !has_pbr_material);
>>>>>>> 42b1cedc
                mShinyTextureCtrl->setImageAssetID( specmap_id );

                if (attachment)
                {
                    mShinyTextureCtrl->setImmediateFilterPermMask(PERM_COPY | PERM_TRANSFER);
                }
                else
                {
                    mShinyTextureCtrl->setImmediateFilterPermMask(PERM_NONE);
                }
            }

            if (mBumpyTextureCtrl)
            {
                mBumpyTextureCtrl->setTentative( !identical_norm );
<<<<<<< HEAD
                mBumpyTextureCtrl->setEnabled( editable && !has_pbr_material );
=======
                mBumpyTextureCtrl->setEnabled( editable && !has_pbr_material);
>>>>>>> 42b1cedc
                mBumpyTextureCtrl->setImageAssetID( normmap_id );

                if (attachment)
                {
                    mBumpyTextureCtrl->setImmediateFilterPermMask(PERM_COPY | PERM_TRANSFER);
                }
                else
                {
                    mBumpyTextureCtrl->setImmediateFilterPermMask(PERM_NONE);
                }
            }
        }

        // planar align
        bool align_planar = false;
        bool identical_planar_aligned = false;
        {
            LLCheckBoxCtrl* cb_planar_align = getChild<LLCheckBoxCtrl>("checkbox planar align");
            align_planar = (cb_planar_align && cb_planar_align->get());

            bool enabled = (editable && isIdenticalPlanarTexgen() && !texture_info_selected);
            childSetValue("checkbox planar align", align_planar && enabled);
            childSetVisible("checkbox planar align", enabled);
            childSetEnabled("checkbox planar align", enabled);
            childSetEnabled("button align textures", enabled && LLSelectMgr::getInstance()->getSelection()->getObjectCount() > 1);

            if (align_planar && enabled)
            {
                LLFace* last_face = NULL;
                bool identical_face = false;
                LLSelectedTE::getFace(last_face, identical_face);

                LLPanelFaceGetIsAlignedTEFunctor get_is_aligend_func(last_face);
                // this will determine if the texture param controls are tentative:
                identical_planar_aligned = LLSelectMgr::getInstance()->getSelection()->applyToTEs(&get_is_aligend_func);
            }
        }

        // Needs to be public and before tex scale settings below to properly reflect
        // behavior when in planar vs default texgen modes in the
        // NORSPEC-84 et al
        //
        LLTextureEntry::e_texgen selected_texgen = LLTextureEntry::TEX_GEN_DEFAULT;
        bool identical_texgen = true;
        bool identical_planar_texgen = false;

        {
            LLSelectedTE::getTexGen(selected_texgen, identical_texgen);
            identical_planar_texgen = (identical_texgen && (selected_texgen == LLTextureEntry::TEX_GEN_PLANAR));
        }

        // Texture scale
        {
            bool identical_diff_scale_s = false;
            bool identical_spec_scale_s = false;
            bool identical_norm_scale_s = false;

            identical = align_planar ? identical_planar_aligned : identical;

            F32 diff_scale_s = 1.f;
            F32 spec_scale_s = 1.f;
            F32 norm_scale_s = 1.f;

            LLSelectedTE::getScaleS(diff_scale_s, identical_diff_scale_s);
            LLSelectedTEMaterial::getSpecularRepeatX(spec_scale_s, identical_spec_scale_s);
            LLSelectedTEMaterial::getNormalRepeatX(norm_scale_s, identical_norm_scale_s);

            diff_scale_s = editable ? diff_scale_s : 1.0f;
            diff_scale_s *= identical_planar_texgen ? 2.0f : 1.0f;

            norm_scale_s = editable ? norm_scale_s : 1.0f;
            norm_scale_s *= identical_planar_texgen ? 2.0f : 1.0f;

            spec_scale_s = editable ? spec_scale_s : 1.0f;
            spec_scale_s *= identical_planar_texgen ? 2.0f : 1.0f;

            mCtrlTexScaleU->setValue(diff_scale_s);
            mCtrlShinyScaleU->setValue(spec_scale_s);
            mCtrlBumpyScaleU->setValue(norm_scale_s);

            mCtrlTexScaleU->setEnabled(editable && has_material);
            // <FS:CR> Materials alignment
            //mCtrlShinyScaleU->setEnabled(editable && has_material && specmap_id.notNull());
            //mCtrlBumpyScaleU->setEnabled(editable && has_material && normmap_id.notNull());
            mCtrlShinyScaleU->setEnabled(editable && has_material && specmap_id.notNull() && enable_material_controls);
            mCtrlBumpyScaleU->setEnabled(editable && has_material && normmap_id.notNull() && enable_material_controls);

            bool diff_scale_tentative = !(identical && identical_diff_scale_s);
            bool norm_scale_tentative = !(identical && identical_norm_scale_s);
            bool spec_scale_tentative = !(identical && identical_spec_scale_s);

            mCtrlTexScaleU->setTentative(  LLSD(diff_scale_tentative));
            mCtrlShinyScaleU->setTentative(LLSD(spec_scale_tentative));
            mCtrlBumpyScaleU->setTentative(LLSD(norm_scale_tentative));

            // <FS:CR> FIRE-11407 - Materials alignment
            getChildView("checkbox_sync_settings")->setEnabled(editable && (specmap_id.notNull() || normmap_id.notNull()) && !align_planar);
        }

        {
            bool identical_diff_scale_t = false;
            bool identical_spec_scale_t = false;
            bool identical_norm_scale_t = false;

            F32 diff_scale_t = 1.f;
            F32 spec_scale_t = 1.f;
            F32 norm_scale_t = 1.f;

            LLSelectedTE::getScaleT(diff_scale_t, identical_diff_scale_t);
            LLSelectedTEMaterial::getSpecularRepeatY(spec_scale_t, identical_spec_scale_t);
            LLSelectedTEMaterial::getNormalRepeatY(norm_scale_t, identical_norm_scale_t);

            diff_scale_t = editable ? diff_scale_t : 1.0f;
            diff_scale_t *= identical_planar_texgen ? 2.0f : 1.0f;

            norm_scale_t = editable ? norm_scale_t : 1.0f;
            norm_scale_t *= identical_planar_texgen ? 2.0f : 1.0f;

            spec_scale_t = editable ? spec_scale_t : 1.0f;
            spec_scale_t *= identical_planar_texgen ? 2.0f : 1.0f;

            bool diff_scale_tentative = !identical_diff_scale_t;
            bool norm_scale_tentative = !identical_norm_scale_t;
            bool spec_scale_tentative = !identical_spec_scale_t;

            mCtrlTexScaleV->setEnabled(editable && has_material);
            // <FS:CR> Materials alignment
            //mCtrlShinyScaleV->setEnabled(editable && has_material && specmap_id.notNull());
            //mCtrlBumpyScaleV->setEnabled(editable && has_material && normmap_id.notNull());
            mCtrlShinyScaleV->setEnabled(editable && has_material && specmap_id.notNull() && enable_material_controls);
            mCtrlBumpyScaleV->setEnabled(editable && has_material && normmap_id.notNull() && enable_material_controls);

            if (force_set_values)
            {
                mCtrlTexScaleV->forceSetValue(diff_scale_t);
            }
            else
            {
                mCtrlTexScaleV->setValue(diff_scale_t);
            }
            mCtrlShinyScaleV->setValue(norm_scale_t);
            mCtrlBumpyScaleV->setValue(spec_scale_t);

            mCtrlTexScaleV->setTentative(LLSD(diff_scale_tentative));
            mCtrlShinyScaleV->setTentative(LLSD(norm_scale_tentative));
            mCtrlBumpyScaleV->setTentative(LLSD(spec_scale_tentative));
        }

        // Texture offset
        {
            bool identical_diff_offset_s = false;
            bool identical_norm_offset_s = false;
            bool identical_spec_offset_s = false;

            F32 diff_offset_s = 0.0f;
            F32 norm_offset_s = 0.0f;
            F32 spec_offset_s = 0.0f;

            LLSelectedTE::getOffsetS(diff_offset_s, identical_diff_offset_s);
            LLSelectedTEMaterial::getNormalOffsetX(norm_offset_s, identical_norm_offset_s);
            LLSelectedTEMaterial::getSpecularOffsetX(spec_offset_s, identical_spec_offset_s);

            bool diff_offset_u_tentative = !(align_planar ? identical_planar_aligned : identical_diff_offset_s);
            bool norm_offset_u_tentative = !(align_planar ? identical_planar_aligned : identical_norm_offset_s);
            bool spec_offset_u_tentative = !(align_planar ? identical_planar_aligned : identical_spec_offset_s);

            mCtrlTexOffsetU->setValue(  editable ? diff_offset_s : 0.0f);
            mCtrlBumpyOffsetU->setValue(editable ? norm_offset_s : 0.0f);
            mCtrlShinyOffsetU->setValue(editable ? spec_offset_s : 0.0f);

            mCtrlTexOffsetU->setTentative(LLSD(diff_offset_u_tentative));
            mCtrlBumpyOffsetU->setTentative(LLSD(norm_offset_u_tentative));
            mCtrlShinyOffsetU->setTentative(LLSD(spec_offset_u_tentative));

            mCtrlTexOffsetU->setEnabled(editable && has_material);
            // <FS:CR> Materials alignment
            //mCtrlShinyOffsetU->setEnabled(editable && has_material && specmap_id.notNull());
            //mCtrlBumpyOffsetU->setEnabled(editable && has_material && normmap_id.notNull());
            mCtrlShinyOffsetU->setEnabled(editable && has_material && specmap_id.notNull() && enable_material_controls);
            mCtrlBumpyOffsetU->setEnabled(editable && has_material && normmap_id.notNull() && enable_material_controls);
        }

        {
            bool identical_diff_offset_t = false;
            bool identical_norm_offset_t = false;
            bool identical_spec_offset_t = false;

            F32 diff_offset_t = 0.0f;
            F32 norm_offset_t = 0.0f;
            F32 spec_offset_t = 0.0f;

            LLSelectedTE::getOffsetT(diff_offset_t, identical_diff_offset_t);
            LLSelectedTEMaterial::getNormalOffsetY(norm_offset_t, identical_norm_offset_t);
            LLSelectedTEMaterial::getSpecularOffsetY(spec_offset_t, identical_spec_offset_t);

            bool diff_offset_v_tentative = !(align_planar ? identical_planar_aligned : identical_diff_offset_t);
            bool norm_offset_v_tentative = !(align_planar ? identical_planar_aligned : identical_norm_offset_t);
            bool spec_offset_v_tentative = !(align_planar ? identical_planar_aligned : identical_spec_offset_t);

            mCtrlTexOffsetV->setValue(  editable ? diff_offset_t : 0.0f);
            mCtrlBumpyOffsetV->setValue(editable ? norm_offset_t : 0.0f);
            mCtrlShinyOffsetV->setValue(editable ? spec_offset_t : 0.0f);

            mCtrlTexOffsetV->setTentative(LLSD(diff_offset_v_tentative));
            mCtrlBumpyOffsetV->setTentative(LLSD(norm_offset_v_tentative));
            mCtrlShinyOffsetV->setTentative(LLSD(spec_offset_v_tentative));

            mCtrlTexOffsetV->setEnabled(editable && has_material);
            // <FS:CR> Materials alignment
            //mCtrlShinyOffsetV->setEnabled(editable && has_material && specmap_id.notNull());
            //mCtrlBumpyOffsetV->setEnabled(editable && has_material && normmap_id.notNull());
            mCtrlShinyOffsetV->setEnabled(editable && has_material && specmap_id.notNull() && enable_material_controls);
            mCtrlBumpyOffsetV->setEnabled(editable && has_material && normmap_id.notNull() && enable_material_controls);
        }

        // Texture rotation
        {
            bool identical_diff_rotation = false;
            bool identical_norm_rotation = false;
            bool identical_spec_rotation = false;

            F32 diff_rotation = 0.f;
            F32 norm_rotation = 0.f;
            F32 spec_rotation = 0.f;

            LLSelectedTE::getRotation(diff_rotation,identical_diff_rotation);
            LLSelectedTEMaterial::getSpecularRotation(spec_rotation,identical_spec_rotation);
            LLSelectedTEMaterial::getNormalRotation(norm_rotation,identical_norm_rotation);

            bool diff_rot_tentative = !(align_planar ? identical_planar_aligned : identical_diff_rotation);
            bool norm_rot_tentative = !(align_planar ? identical_planar_aligned : identical_norm_rotation);
            bool spec_rot_tentative = !(align_planar ? identical_planar_aligned : identical_spec_rotation);

            F32 diff_rot_deg = diff_rotation * RAD_TO_DEG;
            F32 norm_rot_deg = norm_rotation * RAD_TO_DEG;
            F32 spec_rot_deg = spec_rotation * RAD_TO_DEG;

            mCtrlTexRot->setEnabled(editable && has_material);
            // <FS:CR> Materials alignment
            //mCtrlShinyRot->setEnabled(editable && has_material && specmap_id.notNull());
            //mCtrlBumpyRot->setEnabled(editable && has_material && normmap_id.notNull());
            mCtrlShinyRot->setEnabled(editable && has_material && specmap_id.notNull() && enable_material_controls);
            mCtrlBumpyRot->setEnabled(editable && has_material && normmap_id.notNull() && enable_material_controls);

            mCtrlTexRot->setTentative(diff_rot_tentative);
            mCtrlBumpyRot->setTentative(LLSD(norm_rot_tentative));
            mCtrlShinyRot->setTentative(LLSD(spec_rot_tentative));

            mCtrlTexRot->setValue(  editable ? diff_rot_deg : 0.0f);
            mCtrlShinyRot->setValue(editable ? spec_rot_deg : 0.0f);
            mCtrlBumpyRot->setValue(editable ? norm_rot_deg : 0.0f);
        }

        {
            F32 glow = 0.f;
            bool identical_glow = false;
            LLSelectedTE::getGlow(glow,identical_glow);
<<<<<<< HEAD
            LLUICtrl* glow_ctrl = getChild<LLUICtrl>("glow");
            glow_ctrl->setValue(glow);
            glow_ctrl->setTentative(!identical_glow);
            glow_ctrl->setEnabled(editable);
=======
            mCtrlGlow->setValue(glow);
            mCtrlGlow->setTentative(!identical_glow);
            mCtrlGlow->setEnabled(editable);
>>>>>>> 42b1cedc
            getChildView("glow label")->setEnabled(editable);
        }

        {
            // Maps from enum to combobox entry index
            mComboTexGen->selectNthItem(((S32)selected_texgen) >> 1);

            mComboTexGen->setEnabled(editable);
            mComboTexGen->setTentative(!identical);
            getChildView("tex gen")->setEnabled(editable);
        }

        {
            U8 fullbright_flag = 0;
            bool identical_fullbright = false;

            LLSelectedTE::getFullbright(fullbright_flag,identical_fullbright);

<<<<<<< HEAD
            LLUICtrl* check_fullbright = getChild<LLUICtrl>("checkbox fullbright");
            check_fullbright->setValue((S32)(fullbright_flag != 0));
            check_fullbright->setEnabled(editable && !has_pbr_material);
            check_fullbright->setTentative(!identical_fullbright);
=======
            mCheckFullbright->setValue((S32)(fullbright_flag != 0));
            mCheckFullbright->setEnabled(editable && !has_pbr_material);
            mCheckFullbright->setTentative(!identical_fullbright);
>>>>>>> 42b1cedc
            mComboMatMedia->setEnabledByValue("Materials", !has_pbr_material);
        }

        // Repeats per meter
        {
            F32 repeats_diff = 1.f;
            F32 repeats_norm = 1.f;
            F32 repeats_spec = 1.f;

            bool identical_diff_repeats = false;
            bool identical_norm_repeats = false;
            bool identical_spec_repeats = false;

            LLSelectedTE::getMaxDiffuseRepeats(repeats_diff, identical_diff_repeats);
            LLSelectedTEMaterial::getMaxNormalRepeats(repeats_norm, identical_norm_repeats);
            LLSelectedTEMaterial::getMaxSpecularRepeats(repeats_spec, identical_spec_repeats);

            {
                S32 index = mComboTexGen ? mComboTexGen->getCurrentIndex() : 0;
                bool enabled = editable && (index != 1);
                bool identical_repeats = true;
                S32 material_selection = mComboMatMedia->getCurrentIndex();
                F32  repeats = 1.0f;

                U32 material_type = MATTYPE_DIFFUSE;
                if (material_selection == MATMEDIA_MATERIAL)
                {
<<<<<<< HEAD
                    material_type = mRadioMatType->getSelectedIndex();
=======
                    material_type = mRadioMaterialType->getSelectedIndex();
>>>>>>> 42b1cedc
                }
                else if (material_selection == MATMEDIA_PBR)
                {
                    enabled = editable && has_pbr_material;
                    material_type = mRadioPbrType->getSelectedIndex();
                }

                switch (material_type)
                {
                default:
                case MATTYPE_DIFFUSE:
                {
                    if (material_selection != MATMEDIA_PBR)
                    {
                        enabled = editable && !id.isNull();
                    }
                    identical_repeats = identical_diff_repeats;
                    repeats = repeats_diff;
                }
                break;

                case MATTYPE_SPECULAR:
                {
                    if (material_selection != MATMEDIA_PBR)
                    {
                        enabled = (editable && ((shiny == SHINY_TEXTURE) && !specmap_id.isNull())
                                   && enable_material_controls);    // <FS:CR> Materials Alignment
                    }
                    identical_repeats = identical_spec_repeats;
                    repeats = repeats_spec;
                }
                break;

                case MATTYPE_NORMAL:
                {
                    if (material_selection != MATMEDIA_PBR)
                    {
                        enabled = (editable && ((bumpy == BUMPY_TEXTURE) && !normmap_id.isNull())
                                   && enable_material_controls);    // <FS:CR> Materials Alignment
                    }
                    identical_repeats = identical_norm_repeats;
                    repeats = repeats_norm;
                }
                break;
                }

                bool repeats_tentative = !identical_repeats;

                //LLSpinCtrl* rpt_ctrl = getChild<LLSpinCtrl>("rptctrl");
                if (force_set_values)
                {
                    //onCommit, previosly edited element updates related ones
                    mCtrlRpt->forceSetValue(editable ? repeats : 1.0f);
                }
                else
                {
                    mCtrlRpt->setValue(editable ? repeats : 1.0f);
                }
                mCtrlRpt->setTentative(LLSD(repeats_tentative));

                // <FS:CR> FIRE-11407 - Flip buttons
                getChildView("flipTextureScaleU")->setEnabled(enabled);
                getChildView("flipTextureScaleV")->setEnabled(enabled);
                // </FS:CR>
                mCtrlRpt->setEnabled(has_material && !identical_planar_texgen && enabled);
            }
        }

        // Materials
        {
            LLMaterialPtr material;
            LLSelectedTEMaterial::getCurrent(material, identical);

            if (material && editable)
            {
                LL_DEBUGS("Materials") << material->asLLSD() << LL_ENDL;

                // Alpha
                LLCtrlSelectionInterface* combobox_alphamode =
                    childGetSelectionInterface("combobox alphamode");
                if (combobox_alphamode)
                {
                    U32 alpha_mode = material->getDiffuseAlphaMode();

                    if (transparency > 0.f)
                    { //it is invalid to have any alpha mode other than blend if transparency is greater than zero ...
                        alpha_mode = LLMaterial::DIFFUSE_ALPHA_MODE_BLEND;
                    }

                    if (!mIsAlpha)
                    { // ... unless there is no alpha channel in the texture, in which case alpha mode MUST ebe none
                        alpha_mode = LLMaterial::DIFFUSE_ALPHA_MODE_NONE;
                    }

                    combobox_alphamode->selectNthItem(alpha_mode);
                }
                else
                {
                    LL_WARNS() << "failed childGetSelectionInterface for 'combobox alphamode'" << LL_ENDL;
                }
                getChild<LLUICtrl>("maskcutoff")->setValue(material->getAlphaMaskCutoff());
                updateAlphaControls();

                identical_planar_texgen = isIdenticalPlanarTexgen();

                // Shiny (specular)
                F32 offset_x, offset_y, repeat_x, repeat_y, rot;
<<<<<<< HEAD
                //LLTextureCtrl* texture_ctrl = getChild<LLTextureCtrl>("shinytexture control");
=======
>>>>>>> 42b1cedc
                mShinyTextureCtrl->setImageAssetID(material->getSpecularID());

                if (!material->getSpecularID().isNull() && (shiny == SHINY_TEXTURE))
                {
                    material->getSpecularOffset(offset_x,offset_y);
                    material->getSpecularRepeat(repeat_x,repeat_y);

                    if (identical_planar_texgen)
                    {
                        repeat_x *= 2.0f;
                        repeat_y *= 2.0f;
                    }

                    rot = material->getSpecularRotation();
                    mCtrlShinyScaleU->setValue(repeat_x);
                    mCtrlShinyScaleV->setValue(repeat_y);
                    mCtrlShinyRot->setValue(rot*RAD_TO_DEG);
                    mCtrlShinyOffsetU->setValue(offset_x);
                    mCtrlShinyOffsetV->setValue(offset_y);
                    getChild<LLUICtrl>("glossiness")->setValue(material->getSpecularLightExponent());
                    getChild<LLUICtrl>("environment")->setValue(material->getEnvironmentIntensity());

                    updateShinyControls(!material->getSpecularID().isNull(), true);
                }

                // Assert desired colorswatch color to match material AFTER updateShinyControls
                // to avoid getting overwritten with the default on some UI state changes.
                //
                if (!material->getSpecularID().isNull())
                {
                    LLColor4 new_color = material->getSpecularLightColor();
                    LLColor4 old_color = mShinyColorSwatch->get();

                    mShinyColorSwatch->setOriginal(new_color);
                    mShinyColorSwatch->set(new_color, force_set_values || old_color != new_color || !editable);
                }

                // Bumpy (normal)
                mBumpyTextureCtrl->setImageAssetID(material->getNormalID());

                if (!material->getNormalID().isNull())
                {
                    material->getNormalOffset(offset_x,offset_y);
                    material->getNormalRepeat(repeat_x,repeat_y);

                    if (identical_planar_texgen)
                    {
                        repeat_x *= 2.0f;
                        repeat_y *= 2.0f;
                    }

                    rot = material->getNormalRotation();
                    mCtrlBumpyScaleU->setValue(repeat_x);
                    mCtrlBumpyScaleV->setValue(repeat_y);
                    mCtrlBumpyRot->setValue(rot*RAD_TO_DEG);
                    mCtrlBumpyOffsetU->setValue(offset_x);
                    mCtrlBumpyOffsetV->setValue(offset_y);

                    updateBumpyControls(!material->getNormalID().isNull(), true);
                }
            }
        }
        S32 selected_count = LLSelectMgr::getInstance()->getSelection()->getObjectCount();
        bool single_volume = (selected_count == 1);
        // <FS> Extended copy & paste buttons
        //mMenuClipboardColor->setEnabled(editable && single_volume);
        mBtnCopyFaces->setEnabled(editable && single_volume);
        mBtnPasteFaces->setEnabled(editable && !mClipboardParams.emptyMap() && (mClipboardParams.has("color") || mClipboardParams.has("texture")));
        // </FS>

        // Set variable values for numeric expressions
        LLCalc* calcp = LLCalc::getInstance();
<<<<<<< HEAD
        calcp->setVar(LLCalc::TEX_U_SCALE, getCurrentTextureScaleU());
        calcp->setVar(LLCalc::TEX_V_SCALE, getCurrentTextureScaleV());
        calcp->setVar(LLCalc::TEX_U_OFFSET, getCurrentTextureOffsetU());
        calcp->setVar(LLCalc::TEX_V_OFFSET, getCurrentTextureOffsetV());
        calcp->setVar(LLCalc::TEX_ROTATION, getCurrentTextureRot());
        calcp->setVar(LLCalc::TEX_TRANSPARENCY, (F32)childGetValue("ColorTrans").asReal());
        calcp->setVar(LLCalc::TEX_GLOW, (F32)childGetValue("glow").asReal());

        // <FS:Zi> Find all faces with same texture
        getChild<LLUICtrl>("btn_select_same_diff")->setEnabled(LLSelectMgr::getInstance()->getTEMode() && mTextureCtrl->getEnabled());
        getChild<LLUICtrl>("btn_select_same_norm")->setEnabled(LLSelectMgr::getInstance()->getTEMode() && mBumpyTextureCtrl->getEnabled());
        getChild<LLUICtrl>("btn_select_same_spec")->setEnabled(LLSelectMgr::getInstance()->getTEMode() && mShinyTextureCtrl->getEnabled());
        // </FS:Zi>
=======
        calcp->setVar(LLCalc::TEX_U_SCALE, (F32)childGetValue("TexScaleU").asReal());
        calcp->setVar(LLCalc::TEX_V_SCALE, (F32)childGetValue("TexScaleV").asReal());
        calcp->setVar(LLCalc::TEX_U_OFFSET, (F32)childGetValue("TexOffsetU").asReal());
        calcp->setVar(LLCalc::TEX_V_OFFSET, (F32)childGetValue("TexOffsetV").asReal());
        calcp->setVar(LLCalc::TEX_ROTATION, (F32)childGetValue("TexRot").asReal());
        calcp->setVar(LLCalc::TEX_TRANSPARENCY, (F32)mCtrlColorTransp->getValue().asReal());
        calcp->setVar(LLCalc::TEX_GLOW, (F32)mCtrlGlow->getValue().asReal());
>>>>>>> 42b1cedc
    }
    else
    {
        // Disable all UICtrls
        clearCtrls();

        // Disable non-UICtrls
        if (mPBRTextureCtrl)
        {
            mPBRTextureCtrl->setImageAssetID(LLUUID::null);
            mPBRTextureCtrl->setEnabled(false);
        }
<<<<<<< HEAD
        ///LLTextureCtrl*   texture_ctrl = getChild<LLTextureCtrl>("texture control");
=======

>>>>>>> 42b1cedc
        if (mTextureCtrl)
        {
            mTextureCtrl->setImageAssetID( LLUUID::null );
            mTextureCtrl->setEnabled( false );  // this is a LLUICtrl, but we don't want it to have keyboard focus so we add it as a child, not a ctrl.
//          mTextureCtrl->setValid(false);
        }
<<<<<<< HEAD
        //LLColorSwatchCtrl* mColorSwatch = getChild<LLColorSwatchCtrl>("colorswatch");
=======

>>>>>>> 42b1cedc
        if (mColorSwatch)
        {
            mColorSwatch->setEnabled( false );
            mColorSwatch->setFallbackImage(LLUI::getUIImage("locked_image.j2c") );
            mColorSwatch->setValid(false);
        }
<<<<<<< HEAD
        //LLRadioGroup* radio_mat_type = getChild<LLRadioGroup>("radio_material_type");
        if (mRadioMatType)
        {
            mRadioMatType->setSelectedIndex(0);
        }
        getChildView("color trans")->setEnabled(false);
        mCtrlRpt->setEnabled(false);
=======

        if (mRadioMaterialType)
        {
            mRadioMaterialType->setSelectedIndex(0);
        }
        mLabelColorTransp->setEnabled(false);
        getChildView("rptctrl")->setEnabled(false);
>>>>>>> 42b1cedc
        getChildView("tex gen")->setEnabled(false);
        getChildView("label shininess")->setEnabled(false);
        getChildView("label bumpiness")->setEnabled(false);
        getChildView("button align")->setEnabled(false);
        getChildView("pbr_from_inventory")->setEnabled(false);
        getChildView("edit_selected_pbr")->setEnabled(false);
        getChildView("save_selected_pbr")->setEnabled(false);

        // <FS> Extended copy & paste buttons
        mBtnCopyFaces->setEnabled(false);
        mBtnPasteFaces->setEnabled(false);
        // </FS>

        updateVisibility();

        // Set variable values for numeric expressions
        LLCalc* calcp = LLCalc::getInstance();
        calcp->clearVar(LLCalc::TEX_U_SCALE);
        calcp->clearVar(LLCalc::TEX_V_SCALE);
        calcp->clearVar(LLCalc::TEX_U_OFFSET);
        calcp->clearVar(LLCalc::TEX_V_OFFSET);
        calcp->clearVar(LLCalc::TEX_ROTATION);
        calcp->clearVar(LLCalc::TEX_TRANSPARENCY);
        calcp->clearVar(LLCalc::TEX_GLOW);
    }
}

// One-off listener that updates the build floater UI when the agent inventory adds or removes an item
class PBRPickerAgentListener : public LLInventoryObserver
{
protected:
    bool mChangePending = true;
public:
    PBRPickerAgentListener() : LLInventoryObserver()
    {
        gInventory.addObserver(this);
    }

    const bool isListening()
    {
        return mChangePending;
    }

    void changed(U32 mask) override
    {
        if (!(mask & (ADD | REMOVE)))
        {
            return;
        }

        if (gFloaterTools)
        {
            gFloaterTools->dirty();
        }
        gInventory.removeObserver(this);
        mChangePending = false;
    }

    ~PBRPickerAgentListener() override
    {
        gInventory.removeObserver(this);
        mChangePending = false;
    }
};

// One-off listener that updates the build floater UI when the prim inventory updates
class PBRPickerObjectListener : public LLVOInventoryListener
{
protected:
    LLViewerObject* mObjectp;
    bool mChangePending = true;
public:

    PBRPickerObjectListener(LLViewerObject* object)
    : mObjectp(object)
    {
        registerVOInventoryListener(mObjectp, nullptr);
    }

    const bool isListeningFor(const LLViewerObject* objectp) const
    {
        return mChangePending && (objectp == mObjectp);
    }

    void inventoryChanged(LLViewerObject* object,
        LLInventoryObject::object_list_t* inventory,
        S32 serial_num,
        void* user_data) override
    {
        if (gFloaterTools)
        {
            gFloaterTools->dirty();
        }
        removeVOInventoryListener();
        mChangePending = false;
    }

    ~PBRPickerObjectListener()
    {
        removeVOInventoryListener();
        mChangePending = false;
    }
};

void LLPanelFace::updateUIGLTF(LLViewerObject* objectp, bool& has_pbr_material, bool& has_faces_without_pbr, bool force_set_values)
{
    has_pbr_material = false;

    bool has_pbr_capabilities = LLMaterialEditor::capabilitiesAvailable();
    bool identical_pbr = true;
    const bool settable = has_pbr_capabilities && objectp->permModify() && !objectp->isPermanentEnforced();
    const bool editable = LLMaterialEditor::canModifyObjectsMaterial();
    const bool saveable = LLMaterialEditor::canSaveObjectsMaterial();

    // pbr material
    LLUUID pbr_id;
    if (mPBRTextureCtrl)
    {
        LLSelectedTE::getPbrMaterialId(pbr_id, identical_pbr, has_pbr_material, has_faces_without_pbr);

        mPBRTextureCtrl->setTentative(!identical_pbr);
        mPBRTextureCtrl->setEnabled(settable);
        mPBRTextureCtrl->setImageAssetID(pbr_id);

        if (objectp->isAttachment())
        {
            mPBRTextureCtrl->setFilterPermissionMasks(PERM_COPY | PERM_TRANSFER | PERM_MODIFY);
        }
        else
        {
            mPBRTextureCtrl->setImmediateFilterPermMask(PERM_NONE);
        }
    }

    getChildView("pbr_from_inventory")->setEnabled(settable);
    getChildView("edit_selected_pbr")->setEnabled(editable && !has_faces_without_pbr);
    getChildView("save_selected_pbr")->setEnabled(saveable && identical_pbr);
    if (objectp->isInventoryPending())
    {
        // Reuse the same listener when possible
        if (!mVOInventoryListener || !mVOInventoryListener->isListeningFor(objectp))
        {
            mVOInventoryListener = std::make_unique<PBRPickerObjectListener>(objectp);
        }
    }
    else
    {
        mVOInventoryListener = nullptr;
    }
    if (!identical_pbr || pbr_id.isNull() || pbr_id == BLANK_MATERIAL_ASSET_ID)
    {
        mAgentInventoryListener = nullptr;
    }
    else
    {
        if (!mAgentInventoryListener || !mAgentInventoryListener->isListening())
        {
            mAgentInventoryListener = std::make_unique<PBRPickerAgentListener>();
        }
    }

    const bool show_pbr = mComboMatMedia->getCurrentIndex() == MATMEDIA_PBR && mComboMatMedia->getEnabled();
    if (show_pbr)
    {
        const bool new_state = has_pbr_capabilities && has_pbr_material && !has_faces_without_pbr;

        LLUICtrl* gltfCtrlTextureScaleU = getChild<LLUICtrl>("gltfTextureScaleU");
        LLUICtrl* gltfCtrlTextureScaleV = getChild<LLUICtrl>("gltfTextureScaleV");
        LLUICtrl* gltfCtrlTextureRotation = getChild<LLUICtrl>("gltfTextureRotation");
        LLUICtrl* gltfCtrlTextureOffsetU = getChild<LLUICtrl>("gltfTextureOffsetU");
        LLUICtrl* gltfCtrlTextureOffsetV = getChild<LLUICtrl>("gltfTextureOffsetV");

        gltfCtrlTextureScaleU->setEnabled(new_state);
        gltfCtrlTextureScaleV->setEnabled(new_state);
        gltfCtrlTextureRotation->setEnabled(new_state);
        gltfCtrlTextureOffsetU->setEnabled(new_state);
        gltfCtrlTextureOffsetV->setEnabled(new_state);

        // Control values will be set once per frame in
        // setMaterialOverridesFromSelection
        sMaterialOverrideSelection.setDirty();
    }
}

void LLPanelFace::updateVisibilityGLTF(LLViewerObject* objectp /*= nullptr */)
{
    const bool show_pbr = mComboMatMedia->getCurrentIndex() == MATMEDIA_PBR && mComboMatMedia->getEnabled();
    const bool inventory_pending = objectp && objectp->isInventoryPending();

    mRadioPbrType->setVisible(show_pbr);

    const U32 pbr_type = mRadioPbrType->getSelectedIndex();
    const bool show_pbr_render_material_id = show_pbr && (pbr_type == PBRTYPE_RENDER_MATERIAL_ID);

    mPBRTextureCtrl->setVisible(show_pbr_render_material_id);

    getChildView("pbr_from_inventory")->setVisible(show_pbr_render_material_id);
    getChildView("edit_selected_pbr")->setVisible(show_pbr_render_material_id && !inventory_pending);
    getChildView("save_selected_pbr")->setVisible(show_pbr_render_material_id && !inventory_pending);
    getChildView("material_permissions_loading_label")->setVisible(show_pbr_render_material_id && inventory_pending);

    getChildView("gltfTextureScaleU")->setVisible(show_pbr);
    getChildView("gltfTextureScaleV")->setVisible(show_pbr);
    getChildView("gltfTextureRotation")->setVisible(show_pbr);
    getChildView("gltfTextureOffsetU")->setVisible(show_pbr);
    getChildView("gltfTextureOffsetV")->setVisible(show_pbr);
}

void LLPanelFace::updateCopyTexButton()
{
    LLViewerObject* objectp = LLSelectMgr::getInstance()->getSelection()->getFirstObject();
    // <FS> Extended copy & paste buttons
    //mMenuClipboardTexture->setEnabled(objectp && objectp->getPCode() == LL_PCODE_VOLUME && objectp->permModify()
    //                                                && !objectp->isPermanentEnforced() && !objectp->isInventoryPending()
    //                                                && (LLSelectMgr::getInstance()->getSelection()->getObjectCount() == 1)
    //                                                && LLMaterialEditor::canClipboardObjectsMaterial());
    //std::string tooltip = (objectp && objectp->isInventoryPending()) ? LLTrans::getString("LoadingContents") : getString("paste_options");
    //mMenuClipboardTexture->setToolTip(tooltip);
    mBtnCopyFaces->setEnabled(objectp && objectp->getPCode() == LL_PCODE_VOLUME && objectp->permModify()
        && !objectp->isPermanentEnforced() && !objectp->isInventoryPending()
        && (LLSelectMgr::getInstance()->getSelection()->getObjectCount() == 1)
        && LLMaterialEditor::canClipboardObjectsMaterial());
    std::string tooltip = (objectp && objectp->isInventoryPending()) ? LLTrans::getString("LoadingContents") : getString("paste_options");
    mBtnCopyFaces->setToolTip(tooltip);
    // </FS>
}

void LLPanelFace::refresh()
{
    LL_DEBUGS("Materials") << LL_ENDL;
    getState();
}

void LLPanelFace::refreshMedia()
{
    LLObjectSelectionHandle selected_objects = LLSelectMgr::getInstance()->getSelection();
    LLViewerObject* first_object = selected_objects->getFirstObject();

    if (!(first_object
        && first_object->getPCode() == LL_PCODE_VOLUME
        && first_object->permModify()
        ))
    {
        getChildView("add_media")->setEnabled(false);
        mTitleMediaText->clear();
        clearMediaSettings();
        return;
    }

    std::string url = first_object->getRegion()->getCapability("ObjectMedia");
    bool has_media_capability = (!url.empty());

    if (!has_media_capability)
    {
        getChildView("add_media")->setEnabled(false);
        LL_WARNS("LLFloaterToolsMedia") << "Media not enabled (no capability) in this region!" << LL_ENDL;
        clearMediaSettings();
        return;
    }

    bool is_nonpermanent_enforced = (LLSelectMgr::getInstance()->getSelection()->getFirstRootNode()
        && LLSelectMgr::getInstance()->selectGetRootsNonPermanentEnforced())
        || LLSelectMgr::getInstance()->selectGetNonPermanentEnforced();
    bool editable = is_nonpermanent_enforced && (first_object->permModify() || selectedMediaEditable());

    // Check modify permissions and whether any selected objects are in
    // the process of being fetched.  If they are, then we're not editable
    if (editable)
    {
        LLObjectSelection::iterator iter = selected_objects->begin();
        LLObjectSelection::iterator end = selected_objects->end();
        for (; iter != end; ++iter)
        {
            LLSelectNode* node = *iter;
            LLVOVolume* object = dynamic_cast<LLVOVolume*>(node->getObject());
            if (NULL != object)
            {
                if (!object->permModify())
                {
                    LL_INFOS("LLFloaterToolsMedia")
                        << "Selection not editable due to lack of modify permissions on object id "
                        << object->getID() << LL_ENDL;

                    editable = false;
                    break;
                }
            }
        }
    }

    // Media settings
    bool bool_has_media = false;
    struct media_functor : public LLSelectedTEGetFunctor<bool>
    {
        bool get(LLViewerObject* object, S32 face)
        {
            LLTextureEntry *te = object->getTE(face);
            if (te)
            {
                return te->hasMedia();
            }
            return false;
        }
    } func;


    // check if all faces have media(or, all dont have media)
    LLFloaterMediaSettings::getInstance()->mIdenticalHasMediaInfo = selected_objects->getSelectedTEValue(&func, bool_has_media);

    const LLMediaEntry default_media_data;

    struct functor_getter_media_data : public LLSelectedTEGetFunctor< LLMediaEntry>
    {
        functor_getter_media_data(const LLMediaEntry& entry) : mMediaEntry(entry) {}

        LLMediaEntry get(LLViewerObject* object, S32 face)
        {
            if (object)
                if (object->getTE(face))
                    if (object->getTE(face)->getMediaData())
                        return *(object->getTE(face)->getMediaData());
            return mMediaEntry;
        };

        const LLMediaEntry& mMediaEntry;

    } func_media_data(default_media_data);

    LLMediaEntry media_data_get;
    LLFloaterMediaSettings::getInstance()->mMultipleMedia = !(selected_objects->getSelectedTEValue(&func_media_data, media_data_get));

    std::string multi_media_info_str = LLTrans::getString("Multiple Media");
    std::string media_title = "";
    // update UI depending on whether "object" (prim or face) has media
    // and whether or not you are allowed to edit it.

    getChildView("add_media")->setEnabled(editable);
    // IF all the faces have media (or all dont have media)
    if (LLFloaterMediaSettings::getInstance()->mIdenticalHasMediaInfo)
    {
        // TODO: get media title and set it.
        mTitleMediaText->clear();
        // if identical is set, all faces are same (whether all empty or has the same media)
        if (!(LLFloaterMediaSettings::getInstance()->mMultipleMedia))
        {
            // Media data is valid
            if (media_data_get != default_media_data)
            {
                // initial media title is the media URL (until we get the name)
                media_title = media_data_get.getHomeURL();
            }
            // else all faces might be empty.
        }
        else // there' re Different Medias' been set on on the faces.
        {
            media_title = multi_media_info_str;
        }

        getChildView("delete_media")->setEnabled(bool_has_media && editable);
        // TODO: display a list of all media on the face - use 'identical' flag
    }
    else // not all face has media but at least one does.
    {
        // seleted faces have not identical value
        LLFloaterMediaSettings::getInstance()->mMultipleValidMedia = selected_objects->isMultipleTEValue(&func_media_data, default_media_data);

        if (LLFloaterMediaSettings::getInstance()->mMultipleValidMedia)
        {
            media_title = multi_media_info_str;
        }
        else
        {
            // Media data is valid
            if (media_data_get != default_media_data)
            {
                // initial media title is the media URL (until we get the name)
                media_title = media_data_get.getHomeURL();
            }
        }

        getChildView("delete_media")->setEnabled(true);
    }

    U32 materials_media = mComboMatMedia->getCurrentIndex();
    if (materials_media == MATMEDIA_MEDIA)
    {
        // currently displaying media info, navigateTo and update title
        navigateToTitleMedia(media_title);
    }
    else
    {
        // Media can be heavy, don't keep it around
        // MAC specific: MAC doesn't support setVolume(0) so if  not
        // unloaded, it might keep playing audio until user closes editor
        unloadMedia();
        mNeedMediaTitle = false;
    }

    mTitleMediaText->setText(media_title);

    // load values for media settings
    updateMediaSettings();

    LLFloaterMediaSettings::initValues(mMediaSettings, editable);
}

void LLPanelFace::unloadMedia()
{
    // destroy media source used to grab media title
    if (mTitleMedia)
        mTitleMedia->unloadMediaSource();
}

// static
void LLPanelFace::onMaterialOverrideReceived(const LLUUID& object_id, S32 side)
{
    sMaterialOverrideSelection.onSelectedObjectUpdated(object_id, side);
}

//////////////////////////////////////////////////////////////////////////////
//
void LLPanelFace::navigateToTitleMedia( const std::string url )
{
    std::string multi_media_info_str = LLTrans::getString("Multiple Media");
    if (url.empty() || multi_media_info_str == url)
    {
        // nothing to show
        mNeedMediaTitle = false;
    }
    else if (mTitleMedia)
    {
        LLPluginClassMedia* media_plugin = mTitleMedia->getMediaPlugin();
        // check if url changed or if we need a new media source
        if (mTitleMedia->getCurrentNavUrl() != url || media_plugin == NULL)
        {
            mTitleMedia->navigateTo( url );

            LLViewerMediaImpl* impl = LLViewerMedia::getInstance()->getMediaImplFromTextureID(mTitleMedia->getTextureID());
            if (impl)
            {
                // if it's a page with a movie, we don't want to hear it
                impl->setVolume(0);
            };
        }

        // flag that we need to update the title (even if no request were made)
        mNeedMediaTitle = true;
    }
}

bool LLPanelFace::selectedMediaEditable()
{
    U32 owner_mask_on;
    U32 owner_mask_off;
    U32 valid_owner_perms = LLSelectMgr::getInstance()->selectGetPerm(PERM_OWNER,
        &owner_mask_on, &owner_mask_off);
    U32 group_mask_on;
    U32 group_mask_off;
    U32 valid_group_perms = LLSelectMgr::getInstance()->selectGetPerm(PERM_GROUP,
        &group_mask_on, &group_mask_off);
    U32 everyone_mask_on;
    U32 everyone_mask_off;
    S32 valid_everyone_perms = LLSelectMgr::getInstance()->selectGetPerm(PERM_EVERYONE,
        &everyone_mask_on, &everyone_mask_off);

    bool selected_Media_editable = false;

    // if perms we got back are valid
    if (valid_owner_perms &&
        valid_group_perms &&
        valid_everyone_perms)
    {

        if ((owner_mask_on & PERM_MODIFY) ||
            (group_mask_on & PERM_MODIFY) ||
            (everyone_mask_on & PERM_MODIFY))
        {
            selected_Media_editable = true;
        }
        else
            // user is NOT allowed to press the RESET button
        {
            selected_Media_editable = false;
        };
    };

    return selected_Media_editable;
}

void LLPanelFace::clearMediaSettings()
{
    LLFloaterMediaSettings::clearValues(false);
}

void LLPanelFace::updateMediaSettings()
{
    bool identical(false);
    std::string base_key("");
    std::string value_str("");
    int value_int = 0;
    bool value_bool = false;
    LLObjectSelectionHandle selected_objects = LLSelectMgr::getInstance()->getSelection();
    // TODO: (CP) refactor this using something clever or boost or both !!

    const LLMediaEntry default_media_data;

    // controls
    U8 value_u8 = default_media_data.getControls();
    struct functor_getter_controls : public LLSelectedTEGetFunctor< U8 >
    {
        functor_getter_controls(const LLMediaEntry &entry) : mMediaEntry(entry) {}

        U8 get(LLViewerObject* object, S32 face)
        {
            if (object)
                if (object->getTE(face))
                    if (object->getTE(face)->getMediaData())
                        return object->getTE(face)->getMediaData()->getControls();
            return mMediaEntry.getControls();
        };

        const LLMediaEntry &mMediaEntry;

    } func_controls(default_media_data);
    identical = selected_objects->getSelectedTEValue(&func_controls, value_u8);
    base_key = std::string(LLMediaEntry::CONTROLS_KEY);
    mMediaSettings[base_key] = value_u8;
    mMediaSettings[base_key + std::string(LLPanelContents::TENTATIVE_SUFFIX)] = !identical;

    // First click (formerly left click)
    value_bool = default_media_data.getFirstClickInteract();
    struct functor_getter_first_click : public LLSelectedTEGetFunctor< bool >
    {
        functor_getter_first_click(const LLMediaEntry& entry) : mMediaEntry(entry) {}

        bool get(LLViewerObject* object, S32 face)
        {
            if (object)
                if (object->getTE(face))
                    if (object->getTE(face)->getMediaData())
                        return object->getTE(face)->getMediaData()->getFirstClickInteract();
            return mMediaEntry.getFirstClickInteract();
        };

        const LLMediaEntry &mMediaEntry;

    } func_first_click(default_media_data);
    identical = selected_objects->getSelectedTEValue(&func_first_click, value_bool);
    base_key = std::string(LLMediaEntry::FIRST_CLICK_INTERACT_KEY);
    mMediaSettings[base_key] = value_bool;
    mMediaSettings[base_key + std::string(LLPanelContents::TENTATIVE_SUFFIX)] = !identical;

    // Home URL
    value_str = default_media_data.getHomeURL();
    struct functor_getter_home_url : public LLSelectedTEGetFunctor< std::string >
    {
        functor_getter_home_url(const LLMediaEntry& entry) : mMediaEntry(entry) {}

        std::string get(LLViewerObject* object, S32 face)
        {
            if (object)
                if (object->getTE(face))
                    if (object->getTE(face)->getMediaData())
                        return object->getTE(face)->getMediaData()->getHomeURL();
            return mMediaEntry.getHomeURL();
        };

        const LLMediaEntry &mMediaEntry;

    } func_home_url(default_media_data);
    identical = selected_objects->getSelectedTEValue(&func_home_url, value_str);
    base_key = std::string(LLMediaEntry::HOME_URL_KEY);
    mMediaSettings[base_key] = value_str;
    mMediaSettings[base_key + std::string(LLPanelContents::TENTATIVE_SUFFIX)] = !identical;

    // Current URL
    value_str = default_media_data.getCurrentURL();
    struct functor_getter_current_url : public LLSelectedTEGetFunctor< std::string >
    {
        functor_getter_current_url(const LLMediaEntry& entry) : mMediaEntry(entry) {}

        std::string get(LLViewerObject* object, S32 face)
        {
            if (object)
                if (object->getTE(face))
                    if (object->getTE(face)->getMediaData())
                        return object->getTE(face)->getMediaData()->getCurrentURL();
            return mMediaEntry.getCurrentURL();
        };

        const LLMediaEntry &mMediaEntry;

    } func_current_url(default_media_data);
    identical = selected_objects->getSelectedTEValue(&func_current_url, value_str);
    base_key = std::string(LLMediaEntry::CURRENT_URL_KEY);
    mMediaSettings[base_key] = value_str;
    mMediaSettings[base_key + std::string(LLPanelContents::TENTATIVE_SUFFIX)] = !identical;

    // Auto zoom
    value_bool = default_media_data.getAutoZoom();
    struct functor_getter_auto_zoom : public LLSelectedTEGetFunctor< bool >
    {

        functor_getter_auto_zoom(const LLMediaEntry& entry) : mMediaEntry(entry) {}

        bool get(LLViewerObject* object, S32 face)
        {
            if (object)
                if (object->getTE(face))
                    if (object->getTE(face)->getMediaData())
                        return object->getTE(face)->getMediaData()->getAutoZoom();
            return mMediaEntry.getAutoZoom();
        };

        const LLMediaEntry &mMediaEntry;

    } func_auto_zoom(default_media_data);
    identical = selected_objects->getSelectedTEValue(&func_auto_zoom, value_bool);
    base_key = std::string(LLMediaEntry::AUTO_ZOOM_KEY);
    mMediaSettings[base_key] = value_bool;
    mMediaSettings[base_key + std::string(LLPanelContents::TENTATIVE_SUFFIX)] = !identical;

    // Auto play
    //value_bool = default_media_data.getAutoPlay();
    // set default to auto play true -- angela  EXT-5172
    value_bool = true;
    struct functor_getter_auto_play : public LLSelectedTEGetFunctor< bool >
    {
        functor_getter_auto_play(const LLMediaEntry& entry) : mMediaEntry(entry) {}

        bool get(LLViewerObject* object, S32 face)
        {
            if (object)
                if (object->getTE(face))
                    if (object->getTE(face)->getMediaData())
                        return object->getTE(face)->getMediaData()->getAutoPlay();
            //return mMediaEntry.getAutoPlay(); set default to auto play true -- angela  EXT-5172
            return true;
        };

        const LLMediaEntry &mMediaEntry;

    } func_auto_play(default_media_data);
    identical = selected_objects->getSelectedTEValue(&func_auto_play, value_bool);
    base_key = std::string(LLMediaEntry::AUTO_PLAY_KEY);
    mMediaSettings[base_key] = value_bool;
    mMediaSettings[base_key + std::string(LLPanelContents::TENTATIVE_SUFFIX)] = !identical;


    // Auto scale
    // set default to auto scale true -- angela  EXT-5172
    //value_bool = default_media_data.getAutoScale();
    value_bool = true;
    struct functor_getter_auto_scale : public LLSelectedTEGetFunctor< bool >
    {
        functor_getter_auto_scale(const LLMediaEntry& entry) : mMediaEntry(entry) {}

        bool get(LLViewerObject* object, S32 face)
        {
            if (object)
                if (object->getTE(face))
                    if (object->getTE(face)->getMediaData())
                        return object->getTE(face)->getMediaData()->getAutoScale();
            // return mMediaEntry.getAutoScale();  set default to auto scale true -- angela  EXT-5172
            return true;
        };

        const LLMediaEntry &mMediaEntry;

    } func_auto_scale(default_media_data);
    identical = selected_objects->getSelectedTEValue(&func_auto_scale, value_bool);
    base_key = std::string(LLMediaEntry::AUTO_SCALE_KEY);
    mMediaSettings[base_key] = value_bool;
    mMediaSettings[base_key + std::string(LLPanelContents::TENTATIVE_SUFFIX)] = !identical;

    // Auto loop
    value_bool = default_media_data.getAutoLoop();
    struct functor_getter_auto_loop : public LLSelectedTEGetFunctor< bool >
    {
        functor_getter_auto_loop(const LLMediaEntry& entry) : mMediaEntry(entry) {}

        bool get(LLViewerObject* object, S32 face)
        {
            if (object)
                if (object->getTE(face))
                    if (object->getTE(face)->getMediaData())
                        return object->getTE(face)->getMediaData()->getAutoLoop();
            return mMediaEntry.getAutoLoop();
        };

        const LLMediaEntry &mMediaEntry;

    } func_auto_loop(default_media_data);
    identical = selected_objects->getSelectedTEValue(&func_auto_loop, value_bool);
    base_key = std::string(LLMediaEntry::AUTO_LOOP_KEY);
    mMediaSettings[base_key] = value_bool;
    mMediaSettings[base_key + std::string(LLPanelContents::TENTATIVE_SUFFIX)] = !identical;

    // width pixels (if not auto scaled)
    value_int = default_media_data.getWidthPixels();
    struct functor_getter_width_pixels : public LLSelectedTEGetFunctor< int >
    {
        functor_getter_width_pixels(const LLMediaEntry& entry) : mMediaEntry(entry) {}

        int get(LLViewerObject* object, S32 face)
        {
            if (object)
                if (object->getTE(face))
                    if (object->getTE(face)->getMediaData())
                        return object->getTE(face)->getMediaData()->getWidthPixels();
            return mMediaEntry.getWidthPixels();
        };

        const LLMediaEntry &mMediaEntry;

    } func_width_pixels(default_media_data);
    identical = selected_objects->getSelectedTEValue(&func_width_pixels, value_int);
    base_key = std::string(LLMediaEntry::WIDTH_PIXELS_KEY);
    mMediaSettings[base_key] = value_int;
    mMediaSettings[base_key + std::string(LLPanelContents::TENTATIVE_SUFFIX)] = !identical;

    // height pixels (if not auto scaled)
    value_int = default_media_data.getHeightPixels();
    struct functor_getter_height_pixels : public LLSelectedTEGetFunctor< int >
    {
        functor_getter_height_pixels(const LLMediaEntry& entry) : mMediaEntry(entry) {}

        int get(LLViewerObject* object, S32 face)
        {
            if (object)
                if (object->getTE(face))
                    if (object->getTE(face)->getMediaData())
                        return object->getTE(face)->getMediaData()->getHeightPixels();
            return mMediaEntry.getHeightPixels();
        };

        const LLMediaEntry &mMediaEntry;

    } func_height_pixels(default_media_data);
    identical = selected_objects->getSelectedTEValue(&func_height_pixels, value_int);
    base_key = std::string(LLMediaEntry::HEIGHT_PIXELS_KEY);
    mMediaSettings[base_key] = value_int;
    mMediaSettings[base_key + std::string(LLPanelContents::TENTATIVE_SUFFIX)] = !identical;

    // Enable Alt image
    value_bool = default_media_data.getAltImageEnable();
    struct functor_getter_enable_alt_image : public LLSelectedTEGetFunctor< bool >
    {
        functor_getter_enable_alt_image(const LLMediaEntry& entry) : mMediaEntry(entry) {}

        bool get(LLViewerObject* object, S32 face)
        {
            if (object)
                if (object->getTE(face))
                    if (object->getTE(face)->getMediaData())
                        return object->getTE(face)->getMediaData()->getAltImageEnable();
            return mMediaEntry.getAltImageEnable();
        };

        const LLMediaEntry &mMediaEntry;

    } func_enable_alt_image(default_media_data);
    identical = selected_objects->getSelectedTEValue(&func_enable_alt_image, value_bool);
    base_key = std::string(LLMediaEntry::ALT_IMAGE_ENABLE_KEY);
    mMediaSettings[base_key] = value_bool;
    mMediaSettings[base_key + std::string(LLPanelContents::TENTATIVE_SUFFIX)] = !identical;

    // Perms - owner interact
    value_bool = 0 != (default_media_data.getPermsInteract() & LLMediaEntry::PERM_OWNER);
    struct functor_getter_perms_owner_interact : public LLSelectedTEGetFunctor< bool >
    {
        functor_getter_perms_owner_interact(const LLMediaEntry& entry) : mMediaEntry(entry) {}

        bool get(LLViewerObject* object, S32 face)
        {
            if (object)
                if (object->getTE(face))
                    if (object->getTE(face)->getMediaData())
                        return (0 != (object->getTE(face)->getMediaData()->getPermsInteract() & LLMediaEntry::PERM_OWNER));
            return 0 != (mMediaEntry.getPermsInteract() & LLMediaEntry::PERM_OWNER);
        };

        const LLMediaEntry &mMediaEntry;

    } func_perms_owner_interact(default_media_data);
    identical = selected_objects->getSelectedTEValue(&func_perms_owner_interact, value_bool);
    base_key = std::string(LLPanelContents::PERMS_OWNER_INTERACT_KEY);
    mMediaSettings[base_key] = value_bool;
    mMediaSettings[base_key + std::string(LLPanelContents::TENTATIVE_SUFFIX)] = !identical;

    // Perms - owner control
    value_bool = 0 != (default_media_data.getPermsControl() & LLMediaEntry::PERM_OWNER);
    struct functor_getter_perms_owner_control : public LLSelectedTEGetFunctor< bool >
    {
        functor_getter_perms_owner_control(const LLMediaEntry& entry) : mMediaEntry(entry) {}

        bool get(LLViewerObject* object, S32 face)
        {
            if (object)
                if (object->getTE(face))
                    if (object->getTE(face)->getMediaData())
                        return (0 != (object->getTE(face)->getMediaData()->getPermsControl() & LLMediaEntry::PERM_OWNER));
            return 0 != (mMediaEntry.getPermsControl() & LLMediaEntry::PERM_OWNER);
        };

        const LLMediaEntry &mMediaEntry;

    } func_perms_owner_control(default_media_data);
    identical = selected_objects->getSelectedTEValue(&func_perms_owner_control, value_bool);
    base_key = std::string(LLPanelContents::PERMS_OWNER_CONTROL_KEY);
    mMediaSettings[base_key] = value_bool;
    mMediaSettings[base_key + std::string(LLPanelContents::TENTATIVE_SUFFIX)] = !identical;

    // Perms - group interact
    value_bool = 0 != (default_media_data.getPermsInteract() & LLMediaEntry::PERM_GROUP);
    struct functor_getter_perms_group_interact : public LLSelectedTEGetFunctor< bool >
    {
        functor_getter_perms_group_interact(const LLMediaEntry& entry) : mMediaEntry(entry) {}

        bool get(LLViewerObject* object, S32 face)
        {
            if (object)
                if (object->getTE(face))
                    if (object->getTE(face)->getMediaData())
                        return (0 != (object->getTE(face)->getMediaData()->getPermsInteract() & LLMediaEntry::PERM_GROUP));
            return 0 != (mMediaEntry.getPermsInteract() & LLMediaEntry::PERM_GROUP);
        };

        const LLMediaEntry &mMediaEntry;

    } func_perms_group_interact(default_media_data);
    identical = selected_objects->getSelectedTEValue(&func_perms_group_interact, value_bool);
    base_key = std::string(LLPanelContents::PERMS_GROUP_INTERACT_KEY);
    mMediaSettings[base_key] = value_bool;
    mMediaSettings[base_key + std::string(LLPanelContents::TENTATIVE_SUFFIX)] = !identical;

    // Perms - group control
    value_bool = 0 != (default_media_data.getPermsControl() & LLMediaEntry::PERM_GROUP);
    struct functor_getter_perms_group_control : public LLSelectedTEGetFunctor< bool >
    {
        functor_getter_perms_group_control(const LLMediaEntry& entry) : mMediaEntry(entry) {}

        bool get(LLViewerObject* object, S32 face)
        {
            if (object)
                if (object->getTE(face))
                    if (object->getTE(face)->getMediaData())
                        return (0 != (object->getTE(face)->getMediaData()->getPermsControl() & LLMediaEntry::PERM_GROUP));
            return 0 != (mMediaEntry.getPermsControl() & LLMediaEntry::PERM_GROUP);
        };

        const LLMediaEntry &mMediaEntry;

    } func_perms_group_control(default_media_data);
    identical = selected_objects->getSelectedTEValue(&func_perms_group_control, value_bool);
    base_key = std::string(LLPanelContents::PERMS_GROUP_CONTROL_KEY);
    mMediaSettings[base_key] = value_bool;
    mMediaSettings[base_key + std::string(LLPanelContents::TENTATIVE_SUFFIX)] = !identical;

    // Perms - anyone interact
    value_bool = 0 != (default_media_data.getPermsInteract() & LLMediaEntry::PERM_ANYONE);
    struct functor_getter_perms_anyone_interact : public LLSelectedTEGetFunctor< bool >
    {
        functor_getter_perms_anyone_interact(const LLMediaEntry& entry) : mMediaEntry(entry) {}

        bool get(LLViewerObject* object, S32 face)
        {
            if (object)
                if (object->getTE(face))
                    if (object->getTE(face)->getMediaData())
                        return (0 != (object->getTE(face)->getMediaData()->getPermsInteract() & LLMediaEntry::PERM_ANYONE));
            return 0 != (mMediaEntry.getPermsInteract() & LLMediaEntry::PERM_ANYONE);
        };

        const LLMediaEntry &mMediaEntry;

    } func_perms_anyone_interact(default_media_data);
    identical = LLSelectMgr::getInstance()->getSelection()->getSelectedTEValue(&func_perms_anyone_interact, value_bool);
    base_key = std::string(LLPanelContents::PERMS_ANYONE_INTERACT_KEY);
    mMediaSettings[base_key] = value_bool;
    mMediaSettings[base_key + std::string(LLPanelContents::TENTATIVE_SUFFIX)] = !identical;

    // Perms - anyone control
    value_bool = 0 != (default_media_data.getPermsControl() & LLMediaEntry::PERM_ANYONE);
    struct functor_getter_perms_anyone_control : public LLSelectedTEGetFunctor< bool >
    {
        functor_getter_perms_anyone_control(const LLMediaEntry& entry) : mMediaEntry(entry) {}

        bool get(LLViewerObject* object, S32 face)
        {
            if (object)
                if (object->getTE(face))
                    if (object->getTE(face)->getMediaData())
                        return (0 != (object->getTE(face)->getMediaData()->getPermsControl() & LLMediaEntry::PERM_ANYONE));
            return 0 != (mMediaEntry.getPermsControl() & LLMediaEntry::PERM_ANYONE);
        };

        const LLMediaEntry &mMediaEntry;

    } func_perms_anyone_control(default_media_data);
    identical = selected_objects->getSelectedTEValue(&func_perms_anyone_control, value_bool);
    base_key = std::string(LLPanelContents::PERMS_ANYONE_CONTROL_KEY);
    mMediaSettings[base_key] = value_bool;
    mMediaSettings[base_key + std::string(LLPanelContents::TENTATIVE_SUFFIX)] = !identical;

    // security - whitelist enable
    value_bool = default_media_data.getWhiteListEnable();
    struct functor_getter_whitelist_enable : public LLSelectedTEGetFunctor< bool >
    {
        functor_getter_whitelist_enable(const LLMediaEntry& entry) : mMediaEntry(entry) {}

        bool get(LLViewerObject* object, S32 face)
        {
            if (object)
                if (object->getTE(face))
                    if (object->getTE(face)->getMediaData())
                        return object->getTE(face)->getMediaData()->getWhiteListEnable();
            return mMediaEntry.getWhiteListEnable();
        };

        const LLMediaEntry &mMediaEntry;

    } func_whitelist_enable(default_media_data);
    identical = selected_objects->getSelectedTEValue(&func_whitelist_enable, value_bool);
    base_key = std::string(LLMediaEntry::WHITELIST_ENABLE_KEY);
    mMediaSettings[base_key] = value_bool;
    mMediaSettings[base_key + std::string(LLPanelContents::TENTATIVE_SUFFIX)] = !identical;

    // security - whitelist URLs
    std::vector<std::string> value_vector_str = default_media_data.getWhiteList();
    struct functor_getter_whitelist_urls : public LLSelectedTEGetFunctor< std::vector<std::string> >
    {
        functor_getter_whitelist_urls(const LLMediaEntry& entry) : mMediaEntry(entry) {}

        std::vector<std::string> get(LLViewerObject* object, S32 face)
        {
            if (object)
                if (object->getTE(face))
                    if (object->getTE(face)->getMediaData())
                        return object->getTE(face)->getMediaData()->getWhiteList();
            return mMediaEntry.getWhiteList();
        };

        const LLMediaEntry &mMediaEntry;

    } func_whitelist_urls(default_media_data);
    identical = selected_objects->getSelectedTEValue(&func_whitelist_urls, value_vector_str);
    base_key = std::string(LLMediaEntry::WHITELIST_KEY);
    mMediaSettings[base_key].clear();
    std::vector< std::string >::iterator iter = value_vector_str.begin();
    while (iter != value_vector_str.end())
    {
        std::string white_list_url = *iter;
        mMediaSettings[base_key].append(white_list_url);
        ++iter;
    };

    mMediaSettings[base_key + std::string(LLPanelContents::TENTATIVE_SUFFIX)] = !identical;
}

void LLPanelFace::updateMediaTitle()
{
    // only get the media name if we need it
    if (!mNeedMediaTitle)
        return;

    // get plugin impl
    LLPluginClassMedia* media_plugin = mTitleMedia->getMediaPlugin();
    if (media_plugin && mTitleMedia->getCurrentNavUrl() == media_plugin->getNavigateURI())
    {
        // get the media name (asynchronous - must call repeatedly)
        std::string media_title = media_plugin->getMediaName();

        // only replace the title if what we get contains something
        if (!media_title.empty())
        {
            // update the UI widget
            if (mTitleMediaText)
            {
                mTitleMediaText->setText(media_title);

                // stop looking for a title when we get one
                mNeedMediaTitle = false;
            };
        };
    };
}

//
// Static functions
//

// static
F32 LLPanelFace::valueGlow(LLViewerObject* object, S32 face)
{
    return (F32)(object->getTEref(face).getGlow());
}


void LLPanelFace::onCommitColor(const LLSD& data)
{
    sendColor();
}

void LLPanelFace::onCommitShinyColor(const LLSD& data)
{
    LLSelectedTEMaterial::setSpecularLightColor(this, mShinyColorSwatch->get());
}

void LLPanelFace::onCommitAlpha(const LLSD& data)
{
    sendAlpha();
}

void LLPanelFace::onCancelColor(const LLSD& data)
{
    LLSelectMgr::getInstance()->selectionRevertColors();
}

void LLPanelFace::onCancelShinyColor(const LLSD& data)
{
    LLSelectMgr::getInstance()->selectionRevertShinyColors();
}

void LLPanelFace::onSelectColor(const LLSD& data)
{
    LLSelectMgr::getInstance()->saveSelectedObjectColors();
    sendColor();
}

void LLPanelFace::onSelectShinyColor(const LLSD& data)
{
    LLSelectedTEMaterial::setSpecularLightColor(this, mShinyColorSwatch->get());
    LLSelectMgr::getInstance()->saveSelectedShinyColors();
}

// static
void LLPanelFace::onCommitMaterialsMedia(LLUICtrl* ctrl, void* userdata)
{
    LLPanelFace* self = (LLPanelFace*) userdata;
    // Force to default states to side-step problems with menu contents
    // and generally reflecting old state when switching tabs or objects
    //
    self->updateShinyControls(false,true);
    self->updateBumpyControls(false,true);
    self->updateUI();
    self->refreshMedia();
}

void LLPanelFace::updateVisibility(LLViewerObject* objectp /* = nullptr */)
{
    LLComboBox* combo_shininess = findChild<LLComboBox>("combobox shininess");
    LLComboBox* combo_bumpiness = findChild<LLComboBox>("combobox bumpiness");
    if (!mRadioMaterialType || !mRadioPbrType || !mComboMatMedia || !combo_shininess || !combo_bumpiness)
    {
        LL_WARNS("Materials") << "Combo box not found...exiting." << LL_ENDL;
        return;
    }
    U32 materials_media = mComboMatMedia->getCurrentIndex();
    U32 material_type = mRadioMaterialType->getSelectedIndex();
    bool show_media = (materials_media == MATMEDIA_MEDIA) && mComboMatMedia->getEnabled();
    bool show_material = materials_media == MATMEDIA_MATERIAL;
    bool show_texture = (show_media || (show_material && (material_type == MATTYPE_DIFFUSE) && mComboMatMedia->getEnabled()));
    bool show_bumpiness = show_material && (material_type == MATTYPE_NORMAL) && mComboMatMedia->getEnabled();
    bool show_shininess = show_material && (material_type == MATTYPE_SPECULAR) && mComboMatMedia->getEnabled();
    const bool show_pbr = mComboMatMedia->getCurrentIndex() == MATMEDIA_PBR && mComboMatMedia->getEnabled();
    const U32 pbr_type = mRadioPbrType->getSelectedIndex();
    const LLGLTFMaterial::TextureInfo texture_info = texture_info_from_pbrtype(pbr_type);
    const bool show_pbr_asset = show_pbr && texture_info == LLGLTFMaterial::GLTF_TEXTURE_INFO_COUNT;

    mRadioMaterialType->setVisible(show_material);

    // Shared material controls
    getChildView("checkbox_sync_settings")->setVisible(show_material || show_media);
    getChildView("tex gen")->setVisible(show_material || show_media || show_pbr_asset);
    mComboTexGen->setVisible(show_material || show_media || show_pbr_asset);
    getChildView("button align textures")->setVisible(show_material || show_media);

    // <FS:CR> FIRE-11407 - Be consistant and hide this with the other controls
    getChildView("checkbox planar align")->setVisible((show_material || show_media) && !show_pbr);
    getChildView("flipTextureScaleU")->setVisible((show_material || show_media) && !show_pbr);
    getChildView("flipTextureScaleV")->setVisible((show_material || show_media) && !show_pbr);
    // </FS:CR>

    // Media controls
    mTitleMediaText->setVisible(show_media);
    getChildView("add_media")->setVisible(show_media);
    getChildView("delete_media")->setVisible(show_media);
    getChildView("button align")->setVisible(show_media);

    // Diffuse texture controls
    mTextureCtrl->setVisible(show_texture && show_material);
    getChildView("label alphamode")->setVisible(show_texture && show_material);
    getChildView("combobox alphamode")->setVisible(show_texture && show_material);
    getChildView("label maskcutoff")->setVisible(false);
    getChildView("maskcutoff")->setVisible(false);
    if (show_texture && show_material)
    {
        updateAlphaControls();
    }
    // texture scale and position controls
    getChildView("TexScaleU")->setVisible(show_texture);
    getChildView("TexScaleV")->setVisible(show_texture);
    getChildView("TexRot")->setVisible(show_texture);
    getChildView("TexOffsetU")->setVisible(show_texture);
    getChildView("TexOffsetV")->setVisible(show_texture);

    // Specular map controls
    mShinyTextureCtrl->setVisible(show_shininess);
    getChildView("combobox shininess")->setVisible(show_shininess);
    getChildView("label shininess")->setVisible(show_shininess);
    getChildView("label glossiness")->setVisible(false);
    getChildView("glossiness")->setVisible(false);
    getChildView("label environment")->setVisible(false);
    getChildView("environment")->setVisible(false);
    getChildView("label shinycolor")->setVisible(false);
    mShinyColorSwatch->setVisible(false);
    if (show_shininess)
    {
        updateShinyControls();
    }
    getChildView("shinyScaleU")->setVisible(show_shininess);
    getChildView("shinyScaleV")->setVisible(show_shininess);
    getChildView("shinyRot")->setVisible(show_shininess);
    getChildView("shinyOffsetU")->setVisible(show_shininess);
    getChildView("shinyOffsetV")->setVisible(show_shininess);

    // Normal map controls
    if (show_bumpiness)
    {
        updateBumpyControls();
    }
    mBumpyTextureCtrl->setVisible(show_bumpiness);
    getChildView("combobox bumpiness")->setVisible(show_bumpiness);
    getChildView("label bumpiness")->setVisible(show_bumpiness);
    getChildView("bumpyScaleU")->setVisible(show_bumpiness);
    getChildView("bumpyScaleV")->setVisible(show_bumpiness);
    getChildView("bumpyRot")->setVisible(show_bumpiness);
    getChildView("bumpyOffsetU")->setVisible(show_bumpiness);
    getChildView("bumpyOffsetV")->setVisible(show_bumpiness);

    getChild<LLSpinCtrl>("rptctrl")->setVisible(show_material || show_media);

    // PBR controls
    updateVisibilityGLTF(objectp);

    // <FS:Zi> Find all faces with same texture
    getChild<LLUICtrl>("btn_select_same_diff")->setVisible(mTextureCtrl->getVisible());
    getChild<LLUICtrl>("btn_select_same_norm")->setVisible(mBumpyTextureCtrl->getVisible());
    getChild<LLUICtrl>("btn_select_same_spec")->setVisible(mShinyTextureCtrl->getVisible());
    // </FS:Zi>
}

// static
void LLPanelFace::onCommitMaterialType(LLUICtrl* ctrl, void* userdata)
{
    LLPanelFace* self = (LLPanelFace*) userdata;
     // Force to default states to side-step problems with menu contents
     // and generally reflecting old state when switching tabs or objects
     //
     self->updateShinyControls(false,true);
     self->updateBumpyControls(false,true);
    self->updateUI();
}

// static
void LLPanelFace::onCommitPbrType(LLUICtrl* ctrl, void* userdata)
{
    LLPanelFace* self = (LLPanelFace*)userdata;
    // Force to default states to side-step problems with menu contents
    // and generally reflecting old state when switching tabs or objects
    //
    self->updateUI();
}

// static
void LLPanelFace::onCommitBump(LLUICtrl* ctrl, void* userdata)
{
    LLPanelFace* self = (LLPanelFace*) userdata;

    LLComboBox* mComboBumpiness = self->getChild<LLComboBox>("combobox bumpiness");
    if(!mComboBumpiness)
        return;

    U32 bumpiness = mComboBumpiness->getCurrentIndex();

    self->sendBump(bumpiness);
}

// static
void LLPanelFace::onCommitTexGen(LLUICtrl* ctrl, void* userdata)
{
    LLPanelFace* self = (LLPanelFace*) userdata;
    self->sendTexGen();
}

// static
void LLPanelFace::updateShinyControls(bool is_setting_texture, bool mess_with_shiny_combobox)
{
<<<<<<< HEAD
    //LLTextureCtrl* texture_ctrl = getChild<LLTextureCtrl>("shinytexture control");
=======
>>>>>>> 42b1cedc
    LLUUID shiny_texture_ID = mShinyTextureCtrl->getImageAssetID();
    LL_DEBUGS("Materials") << "Shiny texture selected: " << shiny_texture_ID << LL_ENDL;
    LLComboBox* comboShiny = getChild<LLComboBox>("combobox shininess");

    if(mess_with_shiny_combobox)
    {
        if (!comboShiny)
        {
            return;
        }
        if (!shiny_texture_ID.isNull() && is_setting_texture)
        {
            if (!comboShiny->itemExists(USE_TEXTURE))
            {
                comboShiny->add(USE_TEXTURE);
            }
            comboShiny->setSimple(USE_TEXTURE);
        }
        else
        {
            if (comboShiny->itemExists(USE_TEXTURE))
            {
                comboShiny->remove(SHINY_TEXTURE);
                comboShiny->selectFirstItem();
            }
        }
    }
    else
    {
        if (shiny_texture_ID.isNull() && comboShiny && comboShiny->itemExists(USE_TEXTURE))
        {
            comboShiny->remove(SHINY_TEXTURE);
            comboShiny->selectFirstItem();
        }
    }

    U32 materials_media = mComboMatMedia->getCurrentIndex();
    U32 material_type = mRadioMaterialType->getSelectedIndex();
    bool show_material = (materials_media == MATMEDIA_MATERIAL);
    bool show_shininess = show_material && (material_type == MATTYPE_SPECULAR) && mComboMatMedia->getEnabled();
    U32 shiny_value = comboShiny->getCurrentIndex();
    bool show_shinyctrls = (shiny_value == SHINY_TEXTURE) && show_shininess; // Use texture
    getChildView("label glossiness")->setVisible(show_shinyctrls);
    getChildView("glossiness")->setVisible(show_shinyctrls);
    getChildView("label environment")->setVisible(show_shinyctrls);
    getChildView("environment")->setVisible(show_shinyctrls);
    getChildView("label shinycolor")->setVisible(show_shinyctrls);
    mShinyColorSwatch->setVisible(show_shinyctrls);
}

// static
void LLPanelFace::updateBumpyControls(bool is_setting_texture, bool mess_with_combobox)
{
<<<<<<< HEAD
    //LLTextureCtrl* texture_ctrl = getChild<LLTextureCtrl>("bumpytexture control");
=======
>>>>>>> 42b1cedc
    LLUUID bumpy_texture_ID = mBumpyTextureCtrl->getImageAssetID();
    LL_DEBUGS("Materials") << "texture: " << bumpy_texture_ID << (mess_with_combobox ? "" : " do not") << " update combobox" << LL_ENDL;
    LLComboBox* comboBumpy = getChild<LLComboBox>("combobox bumpiness");
    if (!comboBumpy)
    {
        return;
    }

    if (mess_with_combobox)
    {
<<<<<<< HEAD
        LLUUID bumpy_texture_ID = mBumpyTextureCtrl->getImageAssetID();
        LL_DEBUGS("Materials") << "texture: " << bumpy_texture_ID << (mess_with_combobox ? "" : " do not") << " update combobox" << LL_ENDL;

=======
>>>>>>> 42b1cedc
        if (!bumpy_texture_ID.isNull() && is_setting_texture)
        {
            if (!comboBumpy->itemExists(USE_TEXTURE))
            {
                comboBumpy->add(USE_TEXTURE);
            }
            comboBumpy->setSimple(USE_TEXTURE);
        }
        else
        {
            if (comboBumpy->itemExists(USE_TEXTURE))
            {
                comboBumpy->remove(BUMPY_TEXTURE);
                comboBumpy->selectFirstItem();
            }
        }
    }
}

// static
void LLPanelFace::onCommitShiny(LLUICtrl* ctrl, void* userdata)
{
    LLPanelFace* self = (LLPanelFace*) userdata;
    llassert_always(self);

    LLComboBox* combo_shininess = self->getChild<LLComboBox>("combobox shininess");
    if(!combo_shininess)
        return;

    U32 shininess = combo_shininess->getCurrentIndex();

    self->sendShiny(shininess);
}

// static
void LLPanelFace::updateAlphaControls()
{
    LLComboBox* comboAlphaMode = getChild<LLComboBox>("combobox alphamode");
    if (!comboAlphaMode)
    {
        return;
    }
    U32 alpha_value = comboAlphaMode->getCurrentIndex();
    bool show_alphactrls = (alpha_value == ALPHAMODE_MASK); // Alpha masking

    U32 mat_media = MATMEDIA_MATERIAL;
    if (mComboMatMedia)
    {
        mat_media = mComboMatMedia->getCurrentIndex();
    }

    U32 mat_type = MATTYPE_DIFFUSE;
<<<<<<< HEAD
    //LLRadioGroup* radio_mat_type = getChild<LLRadioGroup>("radio_material_type");
    if(mRadioMatType)
    {
        mat_type = mRadioMatType->getSelectedIndex();
=======
    if(mRadioMaterialType)
    {
        mat_type = mRadioMaterialType->getSelectedIndex();
>>>>>>> 42b1cedc
    }

    show_alphactrls = show_alphactrls && (mat_media == MATMEDIA_MATERIAL);
    show_alphactrls = show_alphactrls && (mat_type == MATTYPE_DIFFUSE);

    getChildView("label maskcutoff")->setVisible(show_alphactrls);
    getChildView("maskcutoff")->setVisible(show_alphactrls);
}

// static
void LLPanelFace::onCommitAlphaMode(LLUICtrl* ctrl, void* userdata)
{
    LLPanelFace* self = (LLPanelFace*) userdata;
    self->updateAlphaControls();
    LLSelectedTEMaterial::setDiffuseAlphaMode(self,self->getCurrentDiffuseAlphaMode());
}

// static
void LLPanelFace::onCommitFullbright(LLUICtrl* ctrl, void* userdata)
{
    LLPanelFace* self = (LLPanelFace*) userdata;
    self->sendFullbright();
}

// static
void LLPanelFace::onCommitGlow(LLUICtrl* ctrl, void* userdata)
{
    LLPanelFace* self = (LLPanelFace*) userdata;
    llassert_always(self);
    self->sendGlow();
}

// static
bool LLPanelFace::onDragPbr(LLUICtrl*, LLInventoryItem* item)
{
    bool accept = true;
    for (LLObjectSelection::root_iterator iter = LLSelectMgr::getInstance()->getSelection()->root_begin();
        iter != LLSelectMgr::getInstance()->getSelection()->root_end(); iter++)
    {
        LLSelectNode* node = *iter;
        LLViewerObject* obj = node->getObject();
        if (!LLToolDragAndDrop::isInventoryDropAcceptable(obj, item))
        {
            accept = false;
            break;
        }
    }
    return accept;
}

void LLPanelFace::onCommitPbr(const LLSD& data)
{
    if (!mPBRTextureCtrl) return;
    if (!mPBRTextureCtrl->getTentative())
    {
        // we grab the item id first, because we want to do a
        // permissions check in the selection manager. ARGH!
        LLUUID id = mPBRTextureCtrl->getImageItemID();
        if (id.isNull())
        {
            id = mPBRTextureCtrl->getImageAssetID();
        }
        if (!LLSelectMgr::getInstance()->selectionSetGLTFMaterial(id))
        {
            // If failed to set material, refresh mPBRTextureCtrl's value
            refresh();
        }
    }
}

void LLPanelFace::onCancelPbr(const LLSD& data)
{
    LLSelectMgr::getInstance()->selectionRevertGLTFMaterials();
}

void LLPanelFace::onSelectPbr(const LLSD& data)
{
    LLSelectMgr::getInstance()->saveSelectedObjectTextures();

    if (!mPBRTextureCtrl) return;
    if (!mPBRTextureCtrl->getTentative())
    {
        // we grab the item id first, because we want to do a
        // permissions check in the selection manager. ARGH!
        LLUUID id = mPBRTextureCtrl->getImageItemID();
        if (id.isNull())
        {
            id = mPBRTextureCtrl->getImageAssetID();
        }
        if (!LLSelectMgr::getInstance()->selectionSetGLTFMaterial(id))
        {
            refresh();
        }
    }
}

// static
bool LLPanelFace::onDragTexture(LLUICtrl*, LLInventoryItem* item)
{
    bool accept = true;
    for (LLObjectSelection::root_iterator iter = LLSelectMgr::getInstance()->getSelection()->root_begin();
        iter != LLSelectMgr::getInstance()->getSelection()->root_end(); iter++)
    {
        LLSelectNode* node = *iter;
        LLViewerObject* obj = node->getObject();
        if (!LLToolDragAndDrop::isInventoryDropAcceptable(obj, item))
        {
            accept = false;
            break;
        }
    }
    return accept;
}

void LLPanelFace::onCommitTexture( const LLSD& data )
{
    add(LLStatViewer::EDIT_TEXTURE, 1);
    sendTexture();
}

void LLPanelFace::onCancelTexture(const LLSD& data)
{
    LLSelectMgr::getInstance()->selectionRevertTextures();
}

void LLPanelFace::onSelectTexture(const LLSD& data)
{
    LLSelectMgr::getInstance()->saveSelectedObjectTextures();
    sendTexture();

    LLGLenum image_format;
    bool identical_image_format = false;
    bool missing_asset = false;
    LLSelectedTE::getImageFormat(image_format, identical_image_format, missing_asset);

    LLCtrlSelectionInterface* combobox_alphamode =
        childGetSelectionInterface("combobox alphamode");

    U32 alpha_mode = LLMaterial::DIFFUSE_ALPHA_MODE_NONE;
    if (combobox_alphamode && !missing_asset)
    {
        switch (image_format)
        {
        case GL_RGBA:
        case GL_ALPHA:
            {
                alpha_mode = LLMaterial::DIFFUSE_ALPHA_MODE_BLEND;
            }
            break;

        case GL_RGB: break;
        default:
            {
                LL_WARNS() << "Unexpected tex format in LLPanelFace...resorting to no alpha" << LL_ENDL;
            }
            break;
        }

        combobox_alphamode->selectNthItem(alpha_mode);
    }
    LLSelectedTEMaterial::setDiffuseAlphaMode(this, getCurrentDiffuseAlphaMode());
}

void LLPanelFace::onCloseTexturePicker(const LLSD& data)
{
    LL_DEBUGS("Materials") << data << LL_ENDL;
    updateUI();
}

void LLPanelFace::onCommitSpecularTexture( const LLSD& data )
{
    LL_DEBUGS("Materials") << data << LL_ENDL;
    sendShiny(SHINY_TEXTURE);
}

void LLPanelFace::onCommitNormalTexture( const LLSD& data )
{
    LL_DEBUGS("Materials") << data << LL_ENDL;
    LLUUID nmap_id = getCurrentNormalMap();
    sendBump(nmap_id.isNull() ? 0 : BUMPY_TEXTURE);
}

void LLPanelFace::onCancelSpecularTexture(const LLSD& data)
{
    U8 shiny = 0;
    bool identical_shiny = false;
    LLSelectedTE::getShiny(shiny, identical_shiny);
    LLUUID spec_map_id = mShinyTextureCtrl->getImageAssetID();
    shiny = spec_map_id.isNull() ? shiny : SHINY_TEXTURE;
    sendShiny(shiny);
}

void LLPanelFace::onCancelNormalTexture(const LLSD& data)
{
    U8 bumpy = 0;
    bool identical_bumpy = false;
    LLSelectedTE::getBumpmap(bumpy, identical_bumpy);
    LLUUID spec_map_id = mBumpyTextureCtrl->getImageAssetID();
    bumpy = spec_map_id.isNull() ? bumpy : BUMPY_TEXTURE;
    sendBump(bumpy);
}

void LLPanelFace::onSelectSpecularTexture(const LLSD& data)
{
    LL_DEBUGS("Materials") << data << LL_ENDL;
    sendShiny(SHINY_TEXTURE);
}

void LLPanelFace::onSelectNormalTexture(const LLSD& data)
{
    LL_DEBUGS("Materials") << data << LL_ENDL;
    LLUUID nmap_id = getCurrentNormalMap();
    sendBump(nmap_id.isNull() ? 0 : BUMPY_TEXTURE);
}

//////////////////////////////////////////////////////////////////////////////
// called when a user wants to edit existing media settings on a prim or prim face
// TODO: test if there is media on the item and only allow editing if present
void LLPanelFace::onClickBtnEditMedia(LLUICtrl* ctrl, void* userdata)
{
    LLPanelFace* self = (LLPanelFace*)userdata;
    self->refreshMedia();
    LLFloaterReg::showInstance("media_settings");
}

//////////////////////////////////////////////////////////////////////////////
// called when a user wants to delete media from a prim or prim face
void LLPanelFace::onClickBtnDeleteMedia(LLUICtrl* ctrl, void* userdata)
{
    LLNotificationsUtil::add("DeleteMedia", LLSD(), LLSD(), deleteMediaConfirm);
}

//////////////////////////////////////////////////////////////////////////////
// called when a user wants to add media to a prim or prim face
void LLPanelFace::onClickBtnAddMedia(LLUICtrl* ctrl, void* userdata)
{
    // check if multiple faces are selected
    if (LLSelectMgr::getInstance()->getSelection()->isMultipleTESelected())
    {
        LLPanelFace* self = (LLPanelFace*)userdata;
        self->refreshMedia();
        LLNotificationsUtil::add("MultipleFacesSelected", LLSD(), LLSD(), multipleFacesSelectedConfirm);
    }
    else
    {
        onClickBtnEditMedia(ctrl, userdata);
    }
}

// static
bool LLPanelFace::deleteMediaConfirm(const LLSD& notification, const LLSD& response)
{
    S32 option = LLNotificationsUtil::getSelectedOption(notification, response);
    switch (option)
    {
    case 0:  // "Yes"
        LLSelectMgr::getInstance()->selectionSetMedia(0, LLSD());
        if (LLFloaterReg::instanceVisible("media_settings"))
        {
            LLFloaterReg::hideInstance("media_settings");
        }
        break;

    case 1:  // "No"
    default:
        break;
    }
    return false;
}

// static
bool LLPanelFace::multipleFacesSelectedConfirm(const LLSD& notification, const LLSD& response)
{
    S32 option = LLNotificationsUtil::getSelectedOption(notification, response);
    switch (option)
    {
    case 0:  // "Yes"
        LLFloaterReg::showInstance("media_settings");
        break;
    case 1:  // "No"
    default:
        break;
    }
    return false;
}

//static
void LLPanelFace::syncOffsetX(LLPanelFace* self, F32 offsetU)
{
    LLSelectedTEMaterial::setNormalOffsetX(self,offsetU);
    LLSelectedTEMaterial::setSpecularOffsetX(self,offsetU);
    self->getChild<LLSpinCtrl>("TexOffsetU")->forceSetValue(offsetU);
    self->sendTextureInfo();
}

//static
void LLPanelFace::syncOffsetY(LLPanelFace* self, F32 offsetV)
{
    LLSelectedTEMaterial::setNormalOffsetY(self,offsetV);
    LLSelectedTEMaterial::setSpecularOffsetY(self,offsetV);
    self->getChild<LLSpinCtrl>("TexOffsetV")->forceSetValue(offsetV);
    self->sendTextureInfo();
}

//static
void LLPanelFace::onCommitMaterialBumpyOffsetX(LLUICtrl* ctrl, void* userdata)
{
    LLPanelFace* self = (LLPanelFace*) userdata;
    llassert_always(self);

    if (gSavedSettings.getBOOL("SyncMaterialSettings"))
    {
        syncOffsetX(self,self->getCurrentBumpyOffsetU());
    }
    else
    {
        LLSelectedTEMaterial::setNormalOffsetX(self,self->getCurrentBumpyOffsetU());
    }

}

//static
void LLPanelFace::onCommitMaterialBumpyOffsetY(LLUICtrl* ctrl, void* userdata)
{
    LLPanelFace* self = (LLPanelFace*) userdata;
    llassert_always(self);

    if (gSavedSettings.getBOOL("SyncMaterialSettings"))
    {
        syncOffsetY(self,self->getCurrentBumpyOffsetV());
    }
    else
    {
        LLSelectedTEMaterial::setNormalOffsetY(self,self->getCurrentBumpyOffsetV());
    }
}

//static
void LLPanelFace::onCommitMaterialShinyOffsetX(LLUICtrl* ctrl, void* userdata)
{
    LLPanelFace* self = (LLPanelFace*) userdata;
    llassert_always(self);

    if (gSavedSettings.getBOOL("SyncMaterialSettings"))
    {
        syncOffsetX(self, self->getCurrentShinyOffsetU());
    }
    else
    {
        LLSelectedTEMaterial::setSpecularOffsetX(self,self->getCurrentShinyOffsetU());
    }
}

//static
void LLPanelFace::onCommitMaterialShinyOffsetY(LLUICtrl* ctrl, void* userdata)
{
    LLPanelFace* self = (LLPanelFace*) userdata;
    llassert_always(self);

    if (gSavedSettings.getBOOL("SyncMaterialSettings"))
    {
        syncOffsetY(self,self->getCurrentShinyOffsetV());
    }
    else
    {
        LLSelectedTEMaterial::setSpecularOffsetY(self,self->getCurrentShinyOffsetV());
    }
}

//static
void LLPanelFace::syncRepeatX(LLPanelFace* self, F32 scaleU)
{
    LLSelectedTEMaterial::setNormalRepeatX(self,scaleU);
    LLSelectedTEMaterial::setSpecularRepeatX(self,scaleU);
    self->sendTextureInfo();
}

//static
void LLPanelFace::syncRepeatY(LLPanelFace* self, F32 scaleV)
{
    LLSelectedTEMaterial::setNormalRepeatY(self,scaleV);
    LLSelectedTEMaterial::setSpecularRepeatY(self,scaleV);
    self->sendTextureInfo();
}

//static
void LLPanelFace::onCommitMaterialBumpyScaleX(LLUICtrl* ctrl, void* userdata)
{
    LLPanelFace* self = (LLPanelFace*) userdata;
    llassert_always(self);
    F32 bumpy_scale_u = self->getCurrentBumpyScaleU();
    if (self->isIdenticalPlanarTexgen())
    {
        bumpy_scale_u *= 0.5f;
    }

    if (gSavedSettings.getBOOL("SyncMaterialSettings"))
    {
        self->getChild<LLSpinCtrl>("TexScaleU")->forceSetValue(self->getCurrentBumpyScaleU());
        syncRepeatX(self, bumpy_scale_u);
    }
    else
    {
        LLSelectedTEMaterial::setNormalRepeatX(self,bumpy_scale_u);
    }
}

//static
void LLPanelFace::onCommitMaterialBumpyScaleY(LLUICtrl* ctrl, void* userdata)
{
    LLPanelFace* self = (LLPanelFace*) userdata;
    llassert_always(self);
    F32 bumpy_scale_v = self->getCurrentBumpyScaleV();
    if (self->isIdenticalPlanarTexgen())
    {
        bumpy_scale_v *= 0.5f;
    }


    if (gSavedSettings.getBOOL("SyncMaterialSettings"))
    {
        self->getChild<LLSpinCtrl>("TexScaleV")->forceSetValue(self->getCurrentBumpyScaleV());
        syncRepeatY(self, bumpy_scale_v);
    }
    else
    {
        LLSelectedTEMaterial::setNormalRepeatY(self,bumpy_scale_v);
    }
}

//static
void LLPanelFace::onCommitMaterialShinyScaleX(LLUICtrl* ctrl, void* userdata)
{
    LLPanelFace* self = (LLPanelFace*) userdata;
    llassert_always(self);
    F32 shiny_scale_u = self->getCurrentShinyScaleU();
    if (self->isIdenticalPlanarTexgen())
    {
        shiny_scale_u *= 0.5f;
    }

    if (gSavedSettings.getBOOL("SyncMaterialSettings"))
    {
        self->getChild<LLSpinCtrl>("TexScaleU")->forceSetValue(self->getCurrentShinyScaleU());
        syncRepeatX(self, shiny_scale_u);
    }
    else
    {
        LLSelectedTEMaterial::setSpecularRepeatX(self,shiny_scale_u);
    }
}

//static
void LLPanelFace::onCommitMaterialShinyScaleY(LLUICtrl* ctrl, void* userdata)
{
    LLPanelFace* self = (LLPanelFace*) userdata;
    llassert_always(self);
    F32 shiny_scale_v = self->getCurrentShinyScaleV();
    if (self->isIdenticalPlanarTexgen())
    {
        shiny_scale_v *= 0.5f;
    }

    if (gSavedSettings.getBOOL("SyncMaterialSettings"))
    {
        self->getChild<LLSpinCtrl>("TexScaleV")->forceSetValue(self->getCurrentShinyScaleV());
        syncRepeatY(self, shiny_scale_v);
    }
    else
    {
        LLSelectedTEMaterial::setSpecularRepeatY(self,shiny_scale_v);
    }
}

//static
void LLPanelFace::syncMaterialRot(LLPanelFace* self, F32 rot, int te)
{
    LLSelectedTEMaterial::setNormalRotation(self,rot * DEG_TO_RAD, te);
    LLSelectedTEMaterial::setSpecularRotation(self,rot * DEG_TO_RAD, te);
    self->sendTextureInfo();
}

//static
void LLPanelFace::onCommitMaterialBumpyRot(LLUICtrl* ctrl, void* userdata)
{
    LLPanelFace* self = (LLPanelFace*) userdata;
    llassert_always(self);

    if (gSavedSettings.getBOOL("SyncMaterialSettings"))
    {
        self->getChild<LLSpinCtrl>("TexRot")->forceSetValue(self->getCurrentBumpyRot());
        syncMaterialRot(self, self->getCurrentBumpyRot());
    }
    else
    {
        if ((bool)self->childGetValue("checkbox planar align").asBoolean())
        {
            LLFace* last_face = NULL;
            bool identical_face = false;
            LLSelectedTE::getFace(last_face, identical_face);
            LLPanelFaceSetAlignedTEFunctor setfunc(self, last_face);
            LLSelectMgr::getInstance()->getSelection()->applyToTEs(&setfunc);
        }
        else
        {
            LLSelectedTEMaterial::setNormalRotation(self, self->getCurrentBumpyRot() * DEG_TO_RAD);
        }
    }
}

//static
void LLPanelFace::onCommitMaterialShinyRot(LLUICtrl* ctrl, void* userdata)
{
    LLPanelFace* self = (LLPanelFace*) userdata;
    llassert_always(self);

    if (gSavedSettings.getBOOL("SyncMaterialSettings"))
    {
        self->getChild<LLSpinCtrl>("TexRot")->forceSetValue(self->getCurrentShinyRot());
        syncMaterialRot(self, self->getCurrentShinyRot());
    }
    else
    {
        if ((bool)self->childGetValue("checkbox planar align").asBoolean())
        {
            LLFace* last_face = NULL;
            bool identical_face = false;
            LLSelectedTE::getFace(last_face, identical_face);
            LLPanelFaceSetAlignedTEFunctor setfunc(self, last_face);
            LLSelectMgr::getInstance()->getSelection()->applyToTEs(&setfunc);
        }
        else
        {
            LLSelectedTEMaterial::setSpecularRotation(self, self->getCurrentShinyRot() * DEG_TO_RAD);
        }
    }
}

//static
void LLPanelFace::onCommitMaterialGloss(LLUICtrl* ctrl, void* userdata)
{
    LLPanelFace* self = (LLPanelFace*) userdata;
    llassert_always(self);
    LLSelectedTEMaterial::setSpecularLightExponent(self,self->getCurrentGlossiness());
}

//static
void LLPanelFace::onCommitMaterialEnv(LLUICtrl* ctrl, void* userdata)
{
    LLPanelFace* self = (LLPanelFace*) userdata;
    llassert_always(self);
    LLSelectedTEMaterial::setEnvironmentIntensity(self,self->getCurrentEnvIntensity());
}

//static
void LLPanelFace::onCommitMaterialMaskCutoff(LLUICtrl* ctrl, void* userdata)
{
    LLPanelFace* self = (LLPanelFace*) userdata;
    LLSelectedTEMaterial::setAlphaMaskCutoff(self,self->getCurrentAlphaMaskCutoff());
}

// static
void LLPanelFace::onCommitTextureInfo( LLUICtrl* ctrl, void* userdata )
{
    LLPanelFace* self = (LLPanelFace*) userdata;
    self->sendTextureInfo();
    // vertical scale and repeats per meter depends on each other, so force set on changes
    self->updateUI(true);
}

// static
void LLPanelFace::onCommitTextureScaleX( LLUICtrl* ctrl, void* userdata )
{
    LLPanelFace* self = (LLPanelFace*) userdata;
    if (gSavedSettings.getBOOL("SyncMaterialSettings"))
    {
        F32 bumpy_scale_u = (F32)self->getChild<LLUICtrl>("TexScaleU")->getValue().asReal();
        if (self->isIdenticalPlanarTexgen())
        {
            bumpy_scale_u *= 0.5f;
        }
        syncRepeatX(self, bumpy_scale_u);
    }
    else
    {
        self->sendTextureInfo();
    }
    self->updateUI(true);
}

// static
void LLPanelFace::onCommitTextureScaleY( LLUICtrl* ctrl, void* userdata )
{
    LLPanelFace* self = (LLPanelFace*) userdata;
    if (gSavedSettings.getBOOL("SyncMaterialSettings"))
    {
        F32 bumpy_scale_v = (F32)self->getChild<LLUICtrl>("TexScaleV")->getValue().asReal();
        if (self->isIdenticalPlanarTexgen())
        {
            bumpy_scale_v *= 0.5f;
        }
        syncRepeatY(self, bumpy_scale_v);
    }
    else
    {
        self->sendTextureInfo();
    }
    self->updateUI(true);
}

// static
void LLPanelFace::onCommitTextureRot( LLUICtrl* ctrl, void* userdata )
{
    LLPanelFace* self = (LLPanelFace*) userdata;

    if (gSavedSettings.getBOOL("SyncMaterialSettings"))
    {
        syncMaterialRot(self, (F32)self->getChild<LLUICtrl>("TexRot")->getValue().asReal());
    }
    else
    {
        self->sendTextureInfo();
    }
    self->updateUI(true);
}

// static
void LLPanelFace::onCommitTextureOffsetX( LLUICtrl* ctrl, void* userdata )
{
    LLPanelFace* self = (LLPanelFace*) userdata;
    if (gSavedSettings.getBOOL("SyncMaterialSettings"))
    {
        syncOffsetX(self, (F32)self->getChild<LLUICtrl>("TexOffsetU")->getValue().asReal());
    }
    else
    {
        self->sendTextureInfo();
    }
    self->updateUI(true);
}

// static
void LLPanelFace::onCommitTextureOffsetY( LLUICtrl* ctrl, void* userdata )
{
    LLPanelFace* self = (LLPanelFace*) userdata;
    if (gSavedSettings.getBOOL("SyncMaterialSettings"))
    {
        syncOffsetY(self, (F32)self->getChild<LLUICtrl>("TexOffsetV")->getValue().asReal());
    }
    else
    {
        self->sendTextureInfo();
    }
    self->updateUI(true);
}

// Commit the number of repeats per meter
// static
void LLPanelFace::onCommitRepeatsPerMeter(LLUICtrl* ctrl, void* userdata)
{
    LLPanelFace *self = (LLPanelFace *) userdata;

    LLUICtrl *repeats_ctrl = self->getChild<LLUICtrl>("rptctrl");

    U32 materials_media = self->mComboMatMedia->getCurrentIndex();
    U32 material_type   = 0;
    if (materials_media == MATMEDIA_PBR)
    {
        material_type = self->mRadioPbrType->getSelectedIndex();
    }
    if (materials_media == MATMEDIA_MATERIAL)
    {
        material_type = self->mRadioMaterialType->getSelectedIndex();
    }

    F32 repeats_per_meter = (F32) repeats_ctrl->getValue().asReal();

    F32 obj_scale_s = 1.0f;
    F32 obj_scale_t = 1.0f;

    bool identical_scale_s = false;
    bool identical_scale_t = false;

    LLSelectedTE::getObjectScaleS(obj_scale_s, identical_scale_s);
    LLSelectedTE::getObjectScaleS(obj_scale_t, identical_scale_t);

    LLUICtrl *bumpy_scale_u = self->getChild<LLUICtrl>("bumpyScaleU");
    LLUICtrl *bumpy_scale_v = self->getChild<LLUICtrl>("bumpyScaleV");
    LLUICtrl *shiny_scale_u = self->getChild<LLUICtrl>("shinyScaleU");
    LLUICtrl *shiny_scale_v = self->getChild<LLUICtrl>("shinyScaleV");

    if (gSavedSettings.getBOOL("SyncMaterialSettings"))
    {
        LLSelectMgr::getInstance()->selectionTexScaleAutofit( repeats_per_meter );

        bumpy_scale_u->setValue(obj_scale_s * repeats_per_meter);
        bumpy_scale_v->setValue(obj_scale_t * repeats_per_meter);

        LLSelectedTEMaterial::setNormalRepeatX(self,obj_scale_s * repeats_per_meter);
        LLSelectedTEMaterial::setNormalRepeatY(self,obj_scale_t * repeats_per_meter);

        shiny_scale_u->setValue(obj_scale_s * repeats_per_meter);
        shiny_scale_v->setValue(obj_scale_t * repeats_per_meter);

        LLSelectedTEMaterial::setSpecularRepeatX(self,obj_scale_s * repeats_per_meter);
        LLSelectedTEMaterial::setSpecularRepeatY(self,obj_scale_t * repeats_per_meter);
    }
    else
    {
        switch (material_type)
        {
            case MATTYPE_DIFFUSE:
            {
                LLSelectMgr::getInstance()->selectionTexScaleAutofit( repeats_per_meter );
            }
            break;

            case MATTYPE_NORMAL:
            {
                bumpy_scale_u->setValue(obj_scale_s * repeats_per_meter);
                bumpy_scale_v->setValue(obj_scale_t * repeats_per_meter);

                LLSelectedTEMaterial::setNormalRepeatX(self,obj_scale_s * repeats_per_meter);
                LLSelectedTEMaterial::setNormalRepeatY(self,obj_scale_t * repeats_per_meter);
            }
            break;

            case MATTYPE_SPECULAR:
            {
                shiny_scale_u->setValue(obj_scale_s * repeats_per_meter);
                shiny_scale_v->setValue(obj_scale_t * repeats_per_meter);

                LLSelectedTEMaterial::setSpecularRepeatX(self,obj_scale_s * repeats_per_meter);
                LLSelectedTEMaterial::setSpecularRepeatY(self,obj_scale_t * repeats_per_meter);
            }
            break;

            default:
                llassert(false);
                break;
        }
    }
    // vertical scale and repeats per meter depends on each other, so force set on changes
    self->updateUI(true);
}

struct LLPanelFaceSetMediaFunctor : public LLSelectedTEFunctor
{
    virtual bool apply(LLViewerObject* object, S32 te)
    {
        viewer_media_t pMediaImpl;

        const LLTextureEntry &tep = object->getTEref(te);
        const LLMediaEntry* mep = tep.hasMedia() ? tep.getMediaData() : NULL;
        if ( mep )
        {
            pMediaImpl = LLViewerMedia::getInstance()->getMediaImplFromTextureID(mep->getMediaID());
        }

        if ( pMediaImpl.isNull())
        {
            // If we didn't find face media for this face, check whether this face is showing parcel media.
            pMediaImpl = LLViewerMedia::getInstance()->getMediaImplFromTextureID(tep.getID());
        }

        if ( pMediaImpl.notNull())
        {
            LLPluginClassMedia *media = pMediaImpl->getMediaPlugin();
            if(media)
            {
                S32 media_width = media->getWidth();
                S32 media_height = media->getHeight();
                S32 texture_width = media->getTextureWidth();
                S32 texture_height = media->getTextureHeight();
                F32 scale_s = (F32)media_width / (F32)texture_width;
                F32 scale_t = (F32)media_height / (F32)texture_height;

                // set scale and adjust offset
                object->setTEScaleS( te, scale_s );
                object->setTEScaleT( te, scale_t ); // don't need to flip Y anymore since QT does this for us now.
                object->setTEOffsetS( te, -( 1.0f - scale_s ) / 2.0f );
                object->setTEOffsetT( te, -( 1.0f - scale_t ) / 2.0f );
            }
        }
        return true;
    };
};

void LLPanelFace::onClickAutoFix(void* userdata)
{
    LLPanelFaceSetMediaFunctor setfunc;
    LLSelectMgr::getInstance()->getSelection()->applyToTEs(&setfunc);

    LLPanelFaceSendFunctor sendfunc;
    LLSelectMgr::getInstance()->getSelection()->applyToObjects(&sendfunc);
}

void LLPanelFace::onAlignTexture(void* userdata)
{
    LLPanelFace* self = (LLPanelFace*)userdata;
    self->alignTextureLayer();
}

void LLPanelFace::onClickBtnLoadInvPBR(void* userdata)
{
    // Shouldn't this be "save to inventory?"
    LLPanelFace* self = (LLPanelFace*)userdata;
    self->mPBRTextureCtrl->showPicker(true);
}

void LLPanelFace::onClickBtnEditPBR(void* userdata)
{
    LLMaterialEditor::loadLive();
}

void LLPanelFace::onClickBtnSavePBR(void* userdata)
{
    LLMaterialEditor::saveObjectsMaterialAs();
}

enum EPasteMode
{
    PASTE_COLOR,
    PASTE_TEXTURE
};

struct LLPanelFacePasteTexFunctor : public LLSelectedTEFunctor
{
    LLPanelFacePasteTexFunctor(LLPanelFace* panel, EPasteMode mode) :
        mPanelFace(panel), mMode(mode) {}

    virtual bool apply(LLViewerObject* objectp, S32 te)
    {
        switch (mMode)
        {
        case PASTE_COLOR:
            mPanelFace->onPasteColor(objectp, te);
            break;
        case PASTE_TEXTURE:
            mPanelFace->onPasteTexture(objectp, te);
            break;
        }
        return true;
    }
private:
    LLPanelFace *mPanelFace;
    EPasteMode mMode;
};

struct LLPanelFaceUpdateFunctor : public LLSelectedObjectFunctor
{
    LLPanelFaceUpdateFunctor(bool update_media)
        : mUpdateMedia(update_media)
    {}

    virtual bool apply(LLViewerObject* object)
    {
        object->sendTEUpdate();

        if (mUpdateMedia)
        {
            LLVOVolume *vo = dynamic_cast<LLVOVolume*>(object);
            if (vo && vo->hasMedia())
            {
                vo->sendMediaDataUpdate();
            }
        }
        return true;
    }
private:
    bool mUpdateMedia;
};

struct LLPanelFaceNavigateHomeFunctor : public LLSelectedTEFunctor
{
    virtual bool apply(LLViewerObject* objectp, S32 te)
    {
        if (objectp && objectp->getTE(te))
        {
            LLTextureEntry* tep = objectp->getTE(te);
            const LLMediaEntry *media_data = tep->getMediaData();
            if (media_data)
            {
                if (media_data->getCurrentURL().empty() && media_data->getAutoPlay())
                {
                    viewer_media_t media_impl =
                        LLViewerMedia::getInstance()->getMediaImplFromTextureID(tep->getMediaData()->getMediaID());
                    if (media_impl)
                    {
                        media_impl->navigateHome();
                    }
                }
            }
        }
        return true;
    }
};

void LLPanelFace::onCopyColor()
{
    LLViewerObject* objectp = LLSelectMgr::getInstance()->getSelection()->getFirstObject();
    LLSelectNode* node = LLSelectMgr::getInstance()->getSelection()->getFirstNode();
    S32 selected_count = LLSelectMgr::getInstance()->getSelection()->getObjectCount();
    if (!objectp || !node
        || objectp->getPCode() != LL_PCODE_VOLUME
        || !objectp->permModify()
        || objectp->isPermanentEnforced()
        || selected_count > 1)
    {
        return;
    }

    if (mClipboardParams.has("color"))
    {
        mClipboardParams["color"].clear();
    }
    else
    {
        mClipboardParams["color"] = LLSD::emptyArray();
    }

    std::map<LLUUID, LLUUID> asset_item_map;

    // a way to resolve situations where source and target have different amount of faces
    S32 num_tes = llmin((S32)objectp->getNumTEs(), (S32)objectp->getNumFaces());
    mClipboardParams["color_all_tes"] = (num_tes != 1) || (LLToolFace::getInstance() == LLToolMgr::getInstance()->getCurrentTool());
    for (S32 te = 0; te < num_tes; ++te)
    {
        if (node->isTESelected(te))
        {
            LLTextureEntry* tep = objectp->getTE(te);
            if (tep)
            {
                LLSD te_data;

                // asLLSD() includes media
                te_data["te"] = tep->asLLSD(); // Note: includes a lot more than just color/alpha/glow

                mClipboardParams["color"].append(te_data);
            }
        }
    }
}

void LLPanelFace::onPasteColor()
{
    if (!mClipboardParams.has("color"))
    {
        return;
    }

    LLViewerObject* objectp = LLSelectMgr::getInstance()->getSelection()->getFirstObject();
    LLSelectNode* node = LLSelectMgr::getInstance()->getSelection()->getFirstNode();
    S32 selected_count = LLSelectMgr::getInstance()->getSelection()->getObjectCount();
    if (!objectp || !node
        || objectp->getPCode() != LL_PCODE_VOLUME
        || !objectp->permModify()
        || objectp->isPermanentEnforced()
        || selected_count > 1)
    {
        // not supposed to happen
        LL_WARNS() << "Failed to paste color due to missing or wrong selection" << LL_ENDL;
        return;
    }

    bool face_selection_mode = LLToolFace::getInstance() == LLToolMgr::getInstance()->getCurrentTool();
    LLSD &clipboard = mClipboardParams["color"]; // array
    S32 num_tes = llmin((S32)objectp->getNumTEs(), (S32)objectp->getNumFaces());
    S32 compare_tes = num_tes;

    if (face_selection_mode)
    {
        compare_tes = 0;
        for (S32 te = 0; te < num_tes; ++te)
        {
            if (node->isTESelected(te))
            {
                compare_tes++;
            }
        }
    }

    // we can copy if single face was copied in edit face mode or if face count matches
    if (!((clipboard.size() == 1) && mClipboardParams["color_all_tes"].asBoolean())
        && compare_tes != clipboard.size())
    {
        LLSD notif_args;
        if (face_selection_mode)
        {
            static std::string reason = getString("paste_error_face_selection_mismatch");
            notif_args["REASON"] = reason;
        }
        else
        {
            static std::string reason = getString("paste_error_object_face_count_mismatch");
            notif_args["REASON"] = reason;
        }
        LLNotificationsUtil::add("FacePasteFailed", notif_args);
        return;
    }

    LLObjectSelectionHandle selected_objects = LLSelectMgr::getInstance()->getSelection();

    LLPanelFacePasteTexFunctor paste_func(this, PASTE_COLOR);
    selected_objects->applyToTEs(&paste_func);

    LLPanelFaceUpdateFunctor sendfunc(false);
    selected_objects->applyToObjects(&sendfunc);
}

void LLPanelFace::onPasteColor(LLViewerObject* objectp, S32 te)
{
    LLSD te_data;
    LLSD &clipboard = mClipboardParams["color"]; // array
    if ((clipboard.size() == 1) && mClipboardParams["color_all_tes"].asBoolean())
    {
        te_data = *(clipboard.beginArray());
    }
    else if (clipboard[te])
    {
        te_data = clipboard[te];
    }
    else
    {
        return;
    }

    LLTextureEntry* tep = objectp->getTE(te);
    if (tep)
    {
        if (te_data.has("te"))
        {
            // Color / Alpha
            if (te_data["te"].has("colors"))
            {
                LLColor4 color = tep->getColor();

                LLColor4 clip_color;
                clip_color.setValue(te_data["te"]["colors"]);

                // Color
                color.mV[VRED] = clip_color.mV[VRED];
                color.mV[VGREEN] = clip_color.mV[VGREEN];
                color.mV[VBLUE] = clip_color.mV[VBLUE];

                // Alpha
                color.mV[VALPHA] = clip_color.mV[VALPHA];

                objectp->setTEColor(te, color);
            }

            // Color/fullbright
            if (te_data["te"].has("fullbright"))
            {
                objectp->setTEFullbright(te, te_data["te"]["fullbright"].asInteger());
            }

            // Glow
            if (te_data["te"].has("glow"))
            {
                objectp->setTEGlow(te, (F32)te_data["te"]["glow"].asReal());
            }
        }
    }
}

void LLPanelFace::onCopyTexture()
{
    LLViewerObject* objectp = LLSelectMgr::getInstance()->getSelection()->getFirstObject();
    LLSelectNode* node = LLSelectMgr::getInstance()->getSelection()->getFirstNode();
    S32 selected_count = LLSelectMgr::getInstance()->getSelection()->getObjectCount();
    if (!objectp || !node
        || objectp->getPCode() != LL_PCODE_VOLUME
        || !objectp->permModify()
        || objectp->isPermanentEnforced()
        || selected_count > 1
        || !LLMaterialEditor::canClipboardObjectsMaterial())
    {
        return;
    }

    if (mClipboardParams.has("texture"))
    {
        mClipboardParams["texture"].clear();
    }
    else
    {
        mClipboardParams["texture"] = LLSD::emptyArray();
    }

    std::map<LLUUID, LLUUID> asset_item_map;

    // a way to resolve situations where source and target have different amount of faces
    S32 num_tes = llmin((S32)objectp->getNumTEs(), (S32)objectp->getNumFaces());
    mClipboardParams["texture_all_tes"] = (num_tes != 1) || (LLToolFace::getInstance() == LLToolMgr::getInstance()->getCurrentTool());
    for (S32 te = 0; te < num_tes; ++te)
    {
        if (node->isTESelected(te))
        {
            LLTextureEntry* tep = objectp->getTE(te);
            if (tep)
            {
                LLSD te_data;

                // asLLSD() includes media
                te_data["te"] = tep->asLLSD();
                te_data["te"]["shiny"] = tep->getShiny();
                te_data["te"]["bumpmap"] = tep->getBumpmap();
                te_data["te"]["bumpshiny"] = tep->getBumpShiny();
                te_data["te"]["bumpfullbright"] = tep->getBumpShinyFullbright();
                te_data["te"]["texgen"] = tep->getTexGen();
                te_data["te"]["pbr"] = objectp->getRenderMaterialID(te);
                if (tep->getGLTFMaterialOverride() != nullptr)
                {
                    te_data["te"]["pbr_override"] = tep->getGLTFMaterialOverride()->asJSON();
                }

                if (te_data["te"].has("imageid"))
                {
                    LLUUID item_id;
                    LLUUID id = te_data["te"]["imageid"].asUUID();
                    bool from_library = get_is_predefined_texture(id);
                    bool full_perm = from_library;

                    if (!full_perm
                        && objectp->permCopy()
                        && objectp->permTransfer()
                        && objectp->permModify())
                    {
                        // If agent created this object and nothing is limiting permissions, mark as full perm
                        // If agent was granted permission to edit objects owned and created by somebody else, mark full perm
                        // This check is not perfect since we can't figure out whom textures belong to so this ended up restrictive
                        std::string creator_app_link;
                        LLUUID creator_id;
                        LLSelectMgr::getInstance()->selectGetCreator(creator_id, creator_app_link);
                        full_perm = objectp->mOwnerID == creator_id;
                    }

                    if (id.notNull() && !full_perm)
                    {
                        std::map<LLUUID, LLUUID>::iterator iter = asset_item_map.find(id);
                        if (iter != asset_item_map.end())
                        {
                            item_id = iter->second;
                        }
                        else
                        {
                            // What this does is simply searches inventory for item with same asset id,
                            // as result it is Hightly unreliable, leaves little control to user, borderline hack
                            // but there are little options to preserve permissions - multiple inventory
                            // items might reference same asset and inventory search is expensive.
                            bool no_transfer = false;
                            if (objectp->getInventoryItemByAsset(id))
                            {
                                no_transfer = !objectp->getInventoryItemByAsset(id)->getIsFullPerm();
                            }
                            item_id = get_copy_free_item_by_asset_id(id, no_transfer);
                            // record value to avoid repeating inventory search when possible
                            asset_item_map[id] = item_id;
                        }
                    }

                    if (item_id.notNull() && gInventory.isObjectDescendentOf(item_id, gInventory.getLibraryRootFolderID()))
                    {
                        full_perm = true;
                        from_library = true;
                    }

                    {
                        te_data["te"]["itemfullperm"] = full_perm;
                        te_data["te"]["fromlibrary"] = from_library;

                        // If full permission object, texture is free to copy,
                        // but otherwise we need to check inventory and extract permissions
                        //
                        // Normally we care only about restrictions for current user and objects
                        // don't inherit any 'next owner' permissions from texture, so there is
                        // no need to record item id if full_perm==true
                        if (!full_perm && !from_library && item_id.notNull())
                        {
                            LLViewerInventoryItem* itemp = gInventory.getItem(item_id);
                            if (itemp)
                            {
                                LLPermissions item_permissions = itemp->getPermissions();
                                if (item_permissions.allowOperationBy(PERM_COPY,
                                    gAgent.getID(),
                                    gAgent.getGroupID()))
                                {
                                    te_data["te"]["imageitemid"] = item_id;
                                    te_data["te"]["itemfullperm"] = itemp->getIsFullPerm();
                                    if (!itemp->isFinished())
                                    {
                                        // needed for dropTextureAllFaces
                                        LLInventoryModelBackgroundFetch::instance().start(item_id, false);
                                    }
                                }
                            }
                        }
                    }
                }

                LLMaterialPtr material_ptr = tep->getMaterialParams();
                if (!material_ptr.isNull())
                {
                    LLSD mat_data;

                    mat_data["NormMap"] = material_ptr->getNormalID();
                    mat_data["SpecMap"] = material_ptr->getSpecularID();

                    mat_data["NormRepX"] = material_ptr->getNormalRepeatX();
                    mat_data["NormRepY"] = material_ptr->getNormalRepeatY();
                    mat_data["NormOffX"] = material_ptr->getNormalOffsetX();
                    mat_data["NormOffY"] = material_ptr->getNormalOffsetY();
                    mat_data["NormRot"] = material_ptr->getNormalRotation();

                    mat_data["SpecRepX"] = material_ptr->getSpecularRepeatX();
                    mat_data["SpecRepY"] = material_ptr->getSpecularRepeatY();
                    mat_data["SpecOffX"] = material_ptr->getSpecularOffsetX();
                    mat_data["SpecOffY"] = material_ptr->getSpecularOffsetY();
                    mat_data["SpecRot"] = material_ptr->getSpecularRotation();

                    mat_data["SpecColor"] = material_ptr->getSpecularLightColor().getValue();
                    mat_data["SpecExp"] = material_ptr->getSpecularLightExponent();
                    mat_data["EnvIntensity"] = material_ptr->getEnvironmentIntensity();
                    mat_data["AlphaMaskCutoff"] = material_ptr->getAlphaMaskCutoff();
                    mat_data["DiffuseAlphaMode"] = material_ptr->getDiffuseAlphaMode();

                    // Replace no-copy textures, destination texture will get used instead if available
                    if (mat_data.has("NormMap"))
                    {
                        LLUUID id = mat_data["NormMap"].asUUID();
                        if (id.notNull() && !get_can_copy_texture(id))
                        {
                            mat_data["NormMap"] = DEFAULT_OBJECT_TEXTURE;
                            mat_data["NormMapNoCopy"] = true;
                        }

                    }
                    if (mat_data.has("SpecMap"))
                    {
                        LLUUID id = mat_data["SpecMap"].asUUID();
                        if (id.notNull() && !get_can_copy_texture(id))
                        {
                            mat_data["SpecMap"] = DEFAULT_OBJECT_TEXTURE;
                            mat_data["SpecMapNoCopy"] = true;
                        }

                    }

                    te_data["material"] = mat_data;
                }

                mClipboardParams["texture"].append(te_data);
            }
        }
    }
}

void LLPanelFace::onPasteTexture()
{
    if (!mClipboardParams.has("texture"))
    {
        return;
    }

    LLViewerObject* objectp = LLSelectMgr::getInstance()->getSelection()->getFirstObject();
    LLSelectNode* node = LLSelectMgr::getInstance()->getSelection()->getFirstNode();
    S32 selected_count = LLSelectMgr::getInstance()->getSelection()->getObjectCount();
    if (!objectp || !node
        || objectp->getPCode() != LL_PCODE_VOLUME
        || !objectp->permModify()
        || objectp->isPermanentEnforced()
        || selected_count > 1
        || !LLMaterialEditor::canClipboardObjectsMaterial())
    {
        // not supposed to happen
        LL_WARNS() << "Failed to paste texture due to missing or wrong selection" << LL_ENDL;
        return;
    }

    bool face_selection_mode = LLToolFace::getInstance() == LLToolMgr::getInstance()->getCurrentTool();
    LLSD &clipboard = mClipboardParams["texture"]; // array
    S32 num_tes = llmin((S32)objectp->getNumTEs(), (S32)objectp->getNumFaces());
    S32 compare_tes = num_tes;

    if (face_selection_mode)
    {
        compare_tes = 0;
        for (S32 te = 0; te < num_tes; ++te)
        {
            if (node->isTESelected(te))
            {
                compare_tes++;
            }
        }
    }

    // we can copy if single face was copied in edit face mode or if face count matches
    if (!((clipboard.size() == 1) && mClipboardParams["texture_all_tes"].asBoolean())
        && compare_tes != clipboard.size())
    {
        LLSD notif_args;
        if (face_selection_mode)
        {
            static std::string reason = getString("paste_error_face_selection_mismatch");
            notif_args["REASON"] = reason;
        }
        else
        {
            static std::string reason = getString("paste_error_object_face_count_mismatch");
            notif_args["REASON"] = reason;
        }
        LLNotificationsUtil::add("FacePasteFailed", notif_args);
        return;
    }

    bool full_perm_object = true;
    LLSD::array_const_iterator iter = clipboard.beginArray();
    LLSD::array_const_iterator end = clipboard.endArray();
    for (; iter != end; ++iter)
    {
        const LLSD& te_data = *iter;
        if (te_data.has("te") && te_data["te"].has("imageid"))
        {
            bool full_perm = te_data["te"].has("itemfullperm") && te_data["te"]["itemfullperm"].asBoolean();
            full_perm_object &= full_perm;
            if (!full_perm)
            {
                if (te_data["te"].has("imageitemid"))
                {
                    LLUUID item_id = te_data["te"]["imageitemid"].asUUID();
                    if (item_id.notNull())
                    {
                        LLViewerInventoryItem* itemp = gInventory.getItem(item_id);
                        if (!itemp)
                        {
                            // image might be in object's inventory, but it can be not up to date
                            LLSD notif_args;
                            static std::string reason = getString("paste_error_inventory_not_found");
                            notif_args["REASON"] = reason;
                            LLNotificationsUtil::add("FacePasteFailed", notif_args);
                            return;
                        }
                    }
                }
                else
                {
                    // Item was not found on 'copy' stage
                    // Since this happened at copy, might be better to either show this
                    // at copy stage or to drop clipboard here
                    LLSD notif_args;
                    static std::string reason = getString("paste_error_inventory_not_found");
                    notif_args["REASON"] = reason;
                    LLNotificationsUtil::add("FacePasteFailed", notif_args);
                    return;
                }
            }
        }
    }

    if (!full_perm_object)
    {
        LLNotificationsUtil::add("FacePasteTexturePermissions");
    }

    LLObjectSelectionHandle selected_objects = LLSelectMgr::getInstance()->getSelection();

    LLPanelFacePasteTexFunctor paste_func(this, PASTE_TEXTURE);
    selected_objects->applyToTEs(&paste_func);

    LLPanelFaceUpdateFunctor sendfunc(true);
    selected_objects->applyToObjects(&sendfunc);

    LLGLTFMaterialList::flushUpdates();

    LLPanelFaceNavigateHomeFunctor navigate_home_func;
    selected_objects->applyToTEs(&navigate_home_func);
}

void LLPanelFace::onPasteTexture(LLViewerObject* objectp, S32 te)
{
    LLSD te_data;
    LLSD &clipboard = mClipboardParams["texture"]; // array
    if ((clipboard.size() == 1) && mClipboardParams["texture_all_tes"].asBoolean())
    {
        te_data = *(clipboard.beginArray());
    }
    else if (clipboard[te])
    {
        te_data = clipboard[te];
    }
    else
    {
        return;
    }

    LLTextureEntry* tep = objectp->getTE(te);
    if (tep)
    {
        if (te_data.has("te"))
        {
            // Texture
            bool full_perm = te_data["te"].has("itemfullperm") && te_data["te"]["itemfullperm"].asBoolean();
            bool from_library = te_data["te"].has("fromlibrary") && te_data["te"]["fromlibrary"].asBoolean();
            if (te_data["te"].has("imageid"))
            {
                const LLUUID& imageid = te_data["te"]["imageid"].asUUID(); //texture or asset id
                LLViewerInventoryItem* itemp_res = NULL;

                if (te_data["te"].has("imageitemid"))
                {
                    LLUUID item_id = te_data["te"]["imageitemid"].asUUID();
                    if (item_id.notNull())
                    {
                        LLViewerInventoryItem* itemp = gInventory.getItem(item_id);
                        if (itemp && itemp->isFinished())
                        {
                            // dropTextureAllFaces will fail if incomplete
                            itemp_res = itemp;
                        }
                        else
                        {
                            // Theoretically shouldn't happend, but if it does happen, we
                            // might need to add a notification to user that paste will fail
                            // since inventory isn't fully loaded
                            LL_WARNS() << "Item " << item_id << " is incomplete, paste might fail silently." << LL_ENDL;
                        }
                    }
                }
                // for case when item got removed from inventory after we pressed 'copy'
                // or texture got pasted into previous object
                if (!itemp_res && !full_perm)
                {
                    // Due to checks for imageitemid in LLPanelFace::onPasteTexture() this should no longer be reachable.
                    LL_INFOS() << "Item " << te_data["te"]["imageitemid"].asUUID() << " no longer in inventory." << LL_ENDL;
                    // Todo: fix this, we are often searching same texture multiple times (equal to number of faces)
                    // Perhaps just mPanelFace->onPasteTexture(objectp, te, &asset_to_item_id_map); ? Not pretty, but will work
                    LLViewerInventoryCategory::cat_array_t cats;
                    LLViewerInventoryItem::item_array_t items;
                    LLAssetIDMatches asset_id_matches(imageid);
                    gInventory.collectDescendentsIf(LLUUID::null,
                        cats,
                        items,
                        LLInventoryModel::INCLUDE_TRASH,
                        asset_id_matches);

                    // Extremely unreliable and perfomance unfriendly.
                    // But we need this to check permissions and it is how texture control finds items
                    for (S32 i = 0; i < items.size(); i++)
                    {
                        LLViewerInventoryItem* itemp = items[i];
                        if (itemp && itemp->isFinished())
                        {
                            // dropTextureAllFaces will fail if incomplete
                            LLPermissions item_permissions = itemp->getPermissions();
                            if (item_permissions.allowOperationBy(PERM_COPY,
                                gAgent.getID(),
                                gAgent.getGroupID()))
                            {
                                itemp_res = itemp;
                                break; // first match
                            }
                        }
                    }
                }

                if (itemp_res)
                {
                    if (te == -1) // all faces
                    {
                        LLToolDragAndDrop::dropTextureAllFaces(objectp,
                            itemp_res,
                            from_library ? LLToolDragAndDrop::SOURCE_LIBRARY : LLToolDragAndDrop::SOURCE_AGENT,
                            LLUUID::null,
                            false);
                    }
                    else // one face
                    {
                        LLToolDragAndDrop::dropTextureOneFace(objectp,
                            te,
                            itemp_res,
                            from_library ? LLToolDragAndDrop::SOURCE_LIBRARY : LLToolDragAndDrop::SOURCE_AGENT,
                            LLUUID::null,
                            false,
                            0);
                    }
                }
                // not an inventory item or no complete items
                else if (full_perm)
                {
                    // Either library, local or existed as fullperm when user made a copy
                    LLViewerTexture* image = LLViewerTextureManager::getFetchedTexture(imageid, FTT_DEFAULT, true, LLGLTexture::BOOST_NONE, LLViewerTexture::LOD_TEXTURE);
                    objectp->setTEImage(U8(te), image);
                }
            }

            if (te_data["te"].has("bumpmap"))
            {
                objectp->setTEBumpmap(te, (U8)te_data["te"]["bumpmap"].asInteger());
            }
            if (te_data["te"].has("bumpshiny"))
            {
                objectp->setTEBumpShiny(te, (U8)te_data["te"]["bumpshiny"].asInteger());
            }
            if (te_data["te"].has("bumpfullbright"))
            {
                objectp->setTEBumpShinyFullbright(te, (U8)te_data["te"]["bumpfullbright"].asInteger());
            }
            if (te_data["te"].has("texgen"))
            {
                objectp->setTETexGen(te, (U8)te_data["te"]["texgen"].asInteger());
            }

            // PBR/GLTF
            if (te_data["te"].has("pbr"))
            {
                objectp->setRenderMaterialID(te, te_data["te"]["pbr"].asUUID(), false /*managing our own update*/);
                tep->setGLTFRenderMaterial(nullptr);
                tep->setGLTFMaterialOverride(nullptr);

                LLSD override_data;
                override_data["object_id"] = objectp->getID();
                override_data["side"] = te;
                if (te_data["te"].has("pbr_override"))
                {
                    override_data["gltf_json"] = te_data["te"]["pbr_override"];
                }
                else
                {
                    override_data["gltf_json"] = "";
                }

                override_data["asset_id"] = te_data["te"]["pbr"].asUUID();

                LLGLTFMaterialList::queueUpdate(override_data);
            }
            else
            {
                objectp->setRenderMaterialID(te, LLUUID::null, false /*send in bulk later*/ );
                tep->setGLTFRenderMaterial(nullptr);
                tep->setGLTFMaterialOverride(nullptr);

                // blank out most override data on the server
                LLGLTFMaterialList::queueApply(objectp, te, LLUUID::null);
            }

            // Texture map
            if (te_data["te"].has("scales") && te_data["te"].has("scalet"))
            {
                objectp->setTEScale(te, (F32)te_data["te"]["scales"].asReal(), (F32)te_data["te"]["scalet"].asReal());
            }
            if (te_data["te"].has("offsets") && te_data["te"].has("offsett"))
            {
                objectp->setTEOffset(te, (F32)te_data["te"]["offsets"].asReal(), (F32)te_data["te"]["offsett"].asReal());
            }
            if (te_data["te"].has("imagerot"))
            {
                objectp->setTERotation(te, (F32)te_data["te"]["imagerot"].asReal());
            }

            // Media
            if (te_data["te"].has("media_flags"))
            {
                U8 media_flags = te_data["te"]["media_flags"].asInteger();
                objectp->setTEMediaFlags(te, media_flags);
                LLVOVolume *vo = dynamic_cast<LLVOVolume*>(objectp);
                if (vo && te_data["te"].has(LLTextureEntry::TEXTURE_MEDIA_DATA_KEY))
                {
                    vo->syncMediaData(te, te_data["te"][LLTextureEntry::TEXTURE_MEDIA_DATA_KEY], true/*merge*/, true/*ignore_agent*/);
                }
            }
            else
            {
                // Keep media flags on destination unchanged
            }
        }

        if (te_data.has("material"))
        {
            LLUUID object_id = objectp->getID();

            // Normal
            // Replace placeholders with target's
            if (te_data["material"].has("NormMapNoCopy"))
            {
                LLMaterialPtr material = tep->getMaterialParams();
                if (material.notNull())
                {
                    LLUUID id = material->getNormalID();
                    if (id.notNull())
                    {
                        te_data["material"]["NormMap"] = id;
                    }
                }
            }
            LLSelectedTEMaterial::setNormalID(this, te_data["material"]["NormMap"].asUUID(), te, object_id);
            LLSelectedTEMaterial::setNormalRepeatX(this, (F32)te_data["material"]["NormRepX"].asReal(), te, object_id);
            LLSelectedTEMaterial::setNormalRepeatY(this, (F32)te_data["material"]["NormRepY"].asReal(), te, object_id);
            LLSelectedTEMaterial::setNormalOffsetX(this, (F32)te_data["material"]["NormOffX"].asReal(), te, object_id);
            LLSelectedTEMaterial::setNormalOffsetY(this, (F32)te_data["material"]["NormOffY"].asReal(), te, object_id);
            LLSelectedTEMaterial::setNormalRotation(this, (F32)te_data["material"]["NormRot"].asReal(), te, object_id);

            // Specular
                // Replace placeholders with target's
            if (te_data["material"].has("SpecMapNoCopy"))
            {
                LLMaterialPtr material = tep->getMaterialParams();
                if (material.notNull())
                {
                    LLUUID id = material->getSpecularID();
                    if (id.notNull())
                    {
                        te_data["material"]["SpecMap"] = id;
                    }
                }
            }
            LLSelectedTEMaterial::setSpecularID(this, te_data["material"]["SpecMap"].asUUID(), te, object_id);
            LLSelectedTEMaterial::setSpecularRepeatX(this, (F32)te_data["material"]["SpecRepX"].asReal(), te, object_id);
            LLSelectedTEMaterial::setSpecularRepeatY(this, (F32)te_data["material"]["SpecRepY"].asReal(), te, object_id);
            LLSelectedTEMaterial::setSpecularOffsetX(this, (F32)te_data["material"]["SpecOffX"].asReal(), te, object_id);
            LLSelectedTEMaterial::setSpecularOffsetY(this, (F32)te_data["material"]["SpecOffY"].asReal(), te, object_id);
            LLSelectedTEMaterial::setSpecularRotation(this, (F32)te_data["material"]["SpecRot"].asReal(), te, object_id);
            LLColor4U spec_color(te_data["material"]["SpecColor"]);
            LLSelectedTEMaterial::setSpecularLightColor(this, spec_color, te);
            LLSelectedTEMaterial::setSpecularLightExponent(this, (U8)te_data["material"]["SpecExp"].asInteger(), te, object_id);
            LLSelectedTEMaterial::setEnvironmentIntensity(this, (U8)te_data["material"]["EnvIntensity"].asInteger(), te, object_id);
            LLSelectedTEMaterial::setDiffuseAlphaMode(this, (U8)te_data["material"]["DiffuseAlphaMode"].asInteger(), te, object_id);
            LLSelectedTEMaterial::setAlphaMaskCutoff(this, (U8)te_data["material"]["AlphaMaskCutoff"].asInteger(), te, object_id);
            if (te_data.has("te") && te_data["te"].has("shiny"))
            {
                objectp->setTEShiny(te, (U8)te_data["te"]["shiny"].asInteger());
            }
        }
    }
}

// <FS> Extended copy & paste buttons
//void LLPanelFace::menuDoToSelected(const LLSD& userdata)
//{
//    std::string command = userdata.asString();
//
//    // paste
//    if (command == "color_paste")
//    {
//        onPasteColor();
//    }
//    else if (command == "texture_paste")
//    {
//        onPasteTexture();
//    }
//    // copy
//    else if (command == "color_copy")
//    {
//        onCopyColor();
//    }
//    else if (command == "texture_copy")
//    {
//        onCopyTexture();
//    }
//}
//
//bool LLPanelFace::menuEnableItem(const LLSD& userdata)
//{
//    std::string command = userdata.asString();
//
//    // paste options
//    if (command == "color_paste")
//    {
//        return mClipboardParams.has("color");
//    }
//    else if (command == "texture_paste")
//    {
//        return mClipboardParams.has("texture");
//    }
//    return false;
//}
void LLPanelFace::onCopyFaces()
{
    onCopyTexture();
    onCopyColor();
    mBtnPasteFaces->setEnabled(!mClipboardParams.emptyMap() && (mClipboardParams.has("color") || mClipboardParams.has("texture")));
}

void LLPanelFace::onPasteFaces()
{
    LLObjectSelectionHandle selected_objects = LLSelectMgr::getInstance()->getSelection();

    LLPanelFacePasteTexFunctor paste_texture_func(this, PASTE_TEXTURE);
    selected_objects->applyToTEs(&paste_texture_func);

    LLPanelFacePasteTexFunctor paste_color_func(this, PASTE_COLOR);
    selected_objects->applyToTEs(&paste_color_func);

    LLPanelFaceUpdateFunctor sendfunc(true);
    selected_objects->applyToObjects(&sendfunc);

    LLPanelFaceNavigateHomeFunctor navigate_home_func;
    selected_objects->applyToTEs(&navigate_home_func);
}
// </FS>

// static
void LLPanelFace::onCommitPlanarAlign(LLUICtrl* ctrl, void* userdata)
{
    LLPanelFace* self = (LLPanelFace*) userdata;
    self->getState();
    self->sendTextureInfo();
}

void LLPanelFace::updateGLTFTextureTransform(float value, U32 pbr_type, std::function<void(LLGLTFMaterial::TextureTransform*)> edit)
{
    U32 texture_info_start;
    U32 texture_info_end;
    const LLGLTFMaterial::TextureInfo texture_info = texture_info_from_pbrtype(pbr_type);
    if (texture_info == LLGLTFMaterial::GLTF_TEXTURE_INFO_COUNT)
    {
        texture_info_start = 0;
        texture_info_end = LLGLTFMaterial::GLTF_TEXTURE_INFO_COUNT;
    }
    else
    {
        texture_info_start = texture_info_from_pbrtype(pbr_type);
        texture_info_end = texture_info_start + 1;
    }
    updateSelectedGLTFMaterials([&](LLGLTFMaterial* new_override)
    {
        for (U32 ti = texture_info_start; ti < texture_info_end; ++ti)
        {
            LLGLTFMaterial::TextureTransform& new_transform = new_override->mTextureTransform[(LLGLTFMaterial::TextureInfo)ti];
            edit(&new_transform);
        }
    });
}

void LLPanelFace::setMaterialOverridesFromSelection()
{
    const U32 pbr_type = mRadioPbrType->getSelectedIndex();
    const LLGLTFMaterial::TextureInfo texture_info = texture_info_from_pbrtype(pbr_type);
    U32 texture_info_start;
    U32 texture_info_end;
    if (texture_info == LLGLTFMaterial::TextureInfo::GLTF_TEXTURE_INFO_COUNT)
    {
        texture_info_start = 0;
        texture_info_end = LLGLTFMaterial::TextureInfo::GLTF_TEXTURE_INFO_COUNT;
    }
    else
    {
        texture_info_start = texture_info;
        texture_info_end = texture_info + 1;
    }

    bool read_transform = true;
    LLGLTFMaterial::TextureTransform transform;
    bool scale_u_same = true;
    bool scale_v_same = true;
    bool rotation_same = true;
    bool offset_u_same = true;
    bool offset_v_same = true;

    for (U32 i = texture_info_start; i < texture_info_end; ++i)
    {
        LLGLTFMaterial::TextureTransform this_transform;
        bool this_scale_u_same = true;
        bool this_scale_v_same = true;
        bool this_rotation_same = true;
        bool this_offset_u_same = true;
        bool this_offset_v_same = true;

        readSelectedGLTFMaterial<float>([&](const LLGLTFMaterial* mat)
        {
            return mat ? mat->mTextureTransform[i].mScale[VX] : 0.f;
        }, this_transform.mScale[VX], this_scale_u_same, true, 1e-3f);
        readSelectedGLTFMaterial<float>([&](const LLGLTFMaterial* mat)
        {
            return mat ? mat->mTextureTransform[i].mScale[VY] : 0.f;
        }, this_transform.mScale[VY], this_scale_v_same, true, 1e-3f);
        readSelectedGLTFMaterial<float>([&](const LLGLTFMaterial* mat)
        {
            return mat ? mat->mTextureTransform[i].mRotation : 0.f;
        }, this_transform.mRotation, this_rotation_same, true, 1e-3f);
        readSelectedGLTFMaterial<float>([&](const LLGLTFMaterial* mat)
        {
            return mat ? mat->mTextureTransform[i].mOffset[VX] : 0.f;
        }, this_transform.mOffset[VX], this_offset_u_same, true, 1e-3f);
        readSelectedGLTFMaterial<float>([&](const LLGLTFMaterial* mat)
        {
            return mat ? mat->mTextureTransform[i].mOffset[VY] : 0.f;
        }, this_transform.mOffset[VY], this_offset_v_same, true, 1e-3f);

        scale_u_same = scale_u_same && this_scale_u_same;
        scale_v_same = scale_v_same && this_scale_v_same;
        rotation_same = rotation_same && this_rotation_same;
        offset_u_same = offset_u_same && this_offset_u_same;
        offset_v_same = offset_v_same && this_offset_v_same;

        if (read_transform)
        {
            read_transform = false;
            transform = this_transform;
        }
        else
        {
            scale_u_same = scale_u_same && (this_transform.mScale[VX] == transform.mScale[VX]);
            scale_v_same = scale_v_same && (this_transform.mScale[VY] == transform.mScale[VY]);
            rotation_same = rotation_same && (this_transform.mRotation == transform.mRotation);
            offset_u_same = offset_u_same && (this_transform.mOffset[VX] == transform.mOffset[VX]);
            offset_v_same = offset_v_same && (this_transform.mOffset[VY] == transform.mOffset[VY]);
        }
    }

    LLUICtrl* gltfCtrlTextureScaleU = getChild<LLUICtrl>("gltfTextureScaleU");
    LLUICtrl* gltfCtrlTextureScaleV = getChild<LLUICtrl>("gltfTextureScaleV");
    LLUICtrl* gltfCtrlTextureRotation = getChild<LLUICtrl>("gltfTextureRotation");
    LLUICtrl* gltfCtrlTextureOffsetU = getChild<LLUICtrl>("gltfTextureOffsetU");
    LLUICtrl* gltfCtrlTextureOffsetV = getChild<LLUICtrl>("gltfTextureOffsetV");

    gltfCtrlTextureScaleU->setValue(transform.mScale[VX]);
    gltfCtrlTextureScaleV->setValue(transform.mScale[VY]);
    gltfCtrlTextureRotation->setValue(transform.mRotation * RAD_TO_DEG);
    gltfCtrlTextureOffsetU->setValue(transform.mOffset[VX]);
    gltfCtrlTextureOffsetV->setValue(transform.mOffset[VY]);

    gltfCtrlTextureScaleU->setTentative(!scale_u_same);
    gltfCtrlTextureScaleV->setTentative(!scale_v_same);
    gltfCtrlTextureRotation->setTentative(!rotation_same);
    gltfCtrlTextureOffsetU->setTentative(!offset_u_same);
    gltfCtrlTextureOffsetV->setTentative(!offset_v_same);
}

void LLPanelFace::Selection::connect()
{
    if (!mSelectConnection.connected())
    {
        mSelectConnection = LLSelectMgr::instance().mUpdateSignal.connect(boost::bind(&LLPanelFace::Selection::onSelectionChanged, this));
    }
}

bool LLPanelFace::Selection::update()
{
    const bool changed = mChanged || compareSelection();
    mChanged = false;
    return changed;
}

void LLPanelFace::Selection::onSelectedObjectUpdated(const LLUUID& object_id, S32 side)
{
    if (object_id == mSelectedObjectID)
    {
        if (side == mLastSelectedSide)
        {
            mChanged = true;
        }
        else if (mLastSelectedSide == -1) // if last selected face was deselected
        {
            LLSelectNode* node = LLSelectMgr::getInstance()->getSelection()->getFirstNode();
            if (node && node->isTESelected(side))
            {
                mChanged = true;
            }
        }
    }
}

bool LLPanelFace::Selection::compareSelection()
{
    if (!mNeedsSelectionCheck)
    {
        return false;
    }
    mNeedsSelectionCheck = false;

    const S32 old_object_count = mSelectedObjectCount;
    const S32 old_te_count = mSelectedTECount;
    const LLUUID old_object_id = mSelectedObjectID;
    const S32 old_side = mLastSelectedSide;

    LLObjectSelectionHandle selection = LLSelectMgr::getInstance()->getSelection();
    LLSelectNode* node = selection->getFirstNode();
    if (node)
    {
        LLViewerObject* object = node->getObject();
        mSelectedObjectCount = selection->getObjectCount();
        mSelectedTECount = selection->getTECount();
        mSelectedObjectID = object->getID();
        mLastSelectedSide = node->getLastSelectedTE();
    }
    else
    {
        mSelectedObjectCount = 0;
        mSelectedTECount = 0;
        mSelectedObjectID = LLUUID::null;
        mLastSelectedSide = -1;
    }

    const bool selection_changed =
        old_object_count != mSelectedObjectCount
        || old_te_count != mSelectedTECount
        || old_object_id != mSelectedObjectID
        || old_side != mLastSelectedSide;
    mChanged = mChanged || selection_changed;
    return selection_changed;
}

void LLPanelFace::onCommitGLTFTextureScaleU(LLUICtrl* ctrl)
{
    const float value = (F32)ctrl->getValue().asReal();
    const U32 pbr_type = mRadioPbrType->getSelectedIndex();
    updateGLTFTextureTransform(value, pbr_type, [&](LLGLTFMaterial::TextureTransform* new_transform)
    {
        new_transform->mScale.mV[VX] = value;
    });
}

void LLPanelFace::onCommitGLTFTextureScaleV(LLUICtrl* ctrl)
{
    const float value = (F32)ctrl->getValue().asReal();
    const U32 pbr_type = mRadioPbrType->getSelectedIndex();
    updateGLTFTextureTransform(value, pbr_type, [&](LLGLTFMaterial::TextureTransform* new_transform)
    {
        new_transform->mScale.mV[VY] = value;
    });
}

void LLPanelFace::onCommitGLTFRotation(LLUICtrl* ctrl)
{
    const float value = (F32)ctrl->getValue().asReal() * DEG_TO_RAD;
    const U32 pbr_type = mRadioPbrType->getSelectedIndex();
    updateGLTFTextureTransform(value, pbr_type, [&](LLGLTFMaterial::TextureTransform* new_transform)
    {
        new_transform->mRotation = value;
    });
}

void LLPanelFace::onCommitGLTFTextureOffsetU(LLUICtrl* ctrl)
{
    const float value = (F32)ctrl->getValue().asReal();
    const U32 pbr_type = mRadioPbrType->getSelectedIndex();
    updateGLTFTextureTransform(value, pbr_type, [&](LLGLTFMaterial::TextureTransform* new_transform)
    {
        new_transform->mOffset.mV[VX] = value;
    });
}

void LLPanelFace::onCommitGLTFTextureOffsetV(LLUICtrl* ctrl)
{
    const float value = (F32)ctrl->getValue().asReal();
    const U32 pbr_type = mRadioPbrType->getSelectedIndex();
    updateGLTFTextureTransform(value, pbr_type, [&](LLGLTFMaterial::TextureTransform* new_transform)
    {
        new_transform->mOffset.mV[VY] = value;
    });
}

void LLPanelFace::onTextureSelectionChanged(LLInventoryItem* itemp)
{
    LL_DEBUGS("Materials") << "item asset " << itemp->getAssetUUID() << LL_ENDL;
<<<<<<< HEAD
    //LLRadioGroup* radio_mat_type = findChild<LLRadioGroup>("radio_material_type");
    //if(!radio_mat_type)
    if (!mRadioMatType)
    {
        return;
    }
    U32 mattype = mRadioMatType->getSelectedIndex();
=======

    U32 mattype = mRadioMaterialType->getSelectedIndex();
>>>>>>> 42b1cedc
    std::string which_control="texture control";
    switch (mattype)
    {
        case MATTYPE_SPECULAR:
            which_control = "shinytexture control";
            break;
        case MATTYPE_NORMAL:
            which_control = "bumpytexture control";
            break;
        // no default needed
    }
    LL_DEBUGS("Materials") << "control " << which_control << LL_ENDL;
    LLTextureCtrl* texture_ctrl = getChild<LLTextureCtrl>(which_control);
    if (texture_ctrl)
    {
        LLUUID obj_owner_id;
        std::string obj_owner_name;
        LLSelectMgr::instance().selectGetOwner(obj_owner_id, obj_owner_name);

        LLSaleInfo sale_info;
        LLSelectMgr::instance().selectGetSaleInfo(sale_info);

        bool can_copy = itemp->getPermissions().allowCopyBy(gAgentID); // do we have perm to copy this texture?
        bool can_transfer = itemp->getPermissions().allowOperationBy(PERM_TRANSFER, gAgentID); // do we have perm to transfer this texture?
        bool is_object_owner = gAgentID == obj_owner_id; // does object for which we are going to apply texture belong to the agent?
        bool not_for_sale = !sale_info.isForSale(); // is object for which we are going to apply texture not for sale?

        if (can_copy && can_transfer)
        {
            texture_ctrl->setCanApply(true, true);
            return;
        }

        // if texture has (no-transfer) attribute it can be applied only for object which we own and is not for sale
        texture_ctrl->setCanApply(false, can_transfer ? true : is_object_owner && not_for_sale);

        if (gSavedSettings.getBOOL("TextureLivePreview"))
        {
            LLNotificationsUtil::add("LivePreviewUnavailable");
        }
    }
}

void LLPanelFace::onPbrSelectionChanged(LLInventoryItem* itemp)
{
    if (mPBRTextureCtrl)
    {
        LLUUID obj_owner_id;
        std::string obj_owner_name;
        LLSelectMgr::instance().selectGetOwner(obj_owner_id, obj_owner_name);

        LLSaleInfo sale_info;
        LLSelectMgr::instance().selectGetSaleInfo(sale_info);

        bool can_copy = itemp->getPermissions().allowCopyBy(gAgentID); // do we have perm to copy this material?
        bool can_transfer = itemp->getPermissions().allowOperationBy(PERM_TRANSFER, gAgentID); // do we have perm to transfer this material?
        bool can_modify = itemp->getPermissions().allowOperationBy(PERM_MODIFY, gAgentID); // do we have perm to transfer this material?
        bool is_object_owner = gAgentID == obj_owner_id; // does object for which we are going to apply material belong to the agent?
        bool not_for_sale = !sale_info.isForSale(); // is object for which we are going to apply material not for sale?
        bool from_library = ALEXANDRIA_LINDEN_ID == itemp->getPermissions().getOwner();

        if ((can_copy && can_transfer && can_modify) || from_library)
        {
            mPBRTextureCtrl->setCanApply(true, true);
            return;
        }

        // if material has (no-transfer) attribute it can be applied only for object which we own and is not for sale
        mPBRTextureCtrl->setCanApply(false, can_transfer ? true : is_object_owner && not_for_sale);

        if (gSavedSettings.getBOOL("TextureLivePreview"))
        {
            LLNotificationsUtil::add("LivePreviewUnavailablePBR");
        }
    }
}

bool LLPanelFace::isIdenticalPlanarTexgen()
{
    LLTextureEntry::e_texgen selected_texgen = LLTextureEntry::TEX_GEN_DEFAULT;
    bool identical_texgen = false;
    LLSelectedTE::getTexGen(selected_texgen, identical_texgen);
    return (identical_texgen && (selected_texgen == LLTextureEntry::TEX_GEN_PLANAR));
}

void LLPanelFace::LLSelectedTE::getFace(LLFace*& face_to_return, bool& identical_face)
{
    struct LLSelectedTEGetFace : public LLSelectedTEGetFunctor<LLFace *>
    {
        LLFace* get(LLViewerObject* object, S32 te)
        {
            return (object->mDrawable) ? object->mDrawable->getFace(te): NULL;
        }
    } get_te_face_func;
    identical_face = LLSelectMgr::getInstance()->getSelection()->getSelectedTEValue(&get_te_face_func, face_to_return, false, (LLFace*)nullptr);
}

void LLPanelFace::LLSelectedTE::getImageFormat(LLGLenum& image_format_to_return, bool& identical_face, bool& missing_asset)
{
    struct LLSelectedTEGetmatId : public LLSelectedTEFunctor
    {
        LLSelectedTEGetmatId()
            : mImageFormat(GL_RGB)
            , mIdentical(true)
            , mMissingAsset(false)
            , mFirstRun(true)
        {
        }
        bool apply(LLViewerObject* object, S32 te_index) override
        {
            LLViewerTexture* image = object ? object->getTEImage(te_index) : nullptr;
            LLGLenum format = GL_RGB;
            bool missing = false;
            if (image)
            {
                format = image->getPrimaryFormat();
                missing = image->isMissingAsset();
            }

            if (mFirstRun)
            {
                mFirstRun = false;
                mImageFormat = format;
                mMissingAsset = missing;
            }
            else
            {
                mIdentical &= (mImageFormat == format);
                mIdentical &= (mMissingAsset == missing);
            }
            return true;
        }
        LLGLenum mImageFormat;
        bool mIdentical;
        bool mMissingAsset;
        bool mFirstRun;
    } func;
    LLSelectMgr::getInstance()->getSelection()->applyToTEs(&func);

    image_format_to_return = func.mImageFormat;
    identical_face = func.mIdentical;
    missing_asset = func.mMissingAsset;
}

void LLPanelFace::LLSelectedTE::getTexId(LLUUID& id, bool& identical)
{
    struct LLSelectedTEGetTexId : public LLSelectedTEGetFunctor<LLUUID>
    {
        LLUUID get(LLViewerObject* object, S32 te_index)
        {
            LLTextureEntry *te = object->getTE(te_index);
            if (te)
            {
                if ((te->getID() == IMG_USE_BAKED_EYES) || (te->getID() == IMG_USE_BAKED_HAIR) || (te->getID() == IMG_USE_BAKED_HEAD) || (te->getID() == IMG_USE_BAKED_LOWER) || (te->getID() == IMG_USE_BAKED_SKIRT) || (te->getID() == IMG_USE_BAKED_UPPER)
                    || (te->getID() == IMG_USE_BAKED_LEFTARM) || (te->getID() == IMG_USE_BAKED_LEFTLEG) || (te->getID() == IMG_USE_BAKED_AUX1) || (te->getID() == IMG_USE_BAKED_AUX2) || (te->getID() == IMG_USE_BAKED_AUX3))
                {
                    return te->getID();
                }
            }

            LLUUID id;
            LLViewerTexture* image = object->getTEImage(te_index);
            if (image)
            {
                id = image->getID();
            }

            if (!id.isNull() && LLViewerMedia::getInstance()->textureHasMedia(id))
            {
                if (te)
                {
                    LLViewerTexture* tex = te->getID().notNull() ? gTextureList.findImage(te->getID(), TEX_LIST_STANDARD) : NULL;
                    if(!tex)
                    {
                        tex = LLViewerFetchedTexture::sDefaultImagep;
                    }
                    if (tex)
                    {
                        id = tex->getID();
                    }
                }
            }
            return id;
        }
    } func;
    identical = LLSelectMgr::getInstance()->getSelection()->getSelectedTEValue( &func, id );
}

void LLPanelFace::LLSelectedTE::getPbrMaterialId(LLUUID& id, bool& identical, bool& has_faces_with_pbr, bool& has_faces_without_pbr)
{
    struct LLSelectedTEGetmatId : public LLSelectedTEFunctor
    {
        LLSelectedTEGetmatId()
            : mHasFacesWithoutPBR(false)
            , mHasFacesWithPBR(false)
            , mIdenticalId(true)
            , mIdenticalOverride(true)
            , mInitialized(false)
            , mMaterialOverride(LLGLTFMaterial::sDefault)
        {
        }
        bool apply(LLViewerObject* object, S32 te_index) override
        {
            LLUUID pbr_id = object->getRenderMaterialID(te_index);
            if (pbr_id.isNull())
            {
                mHasFacesWithoutPBR = true;
            }
            else
            {
                mHasFacesWithPBR = true;
            }
            if (mInitialized)
            {
                if (mPBRId != pbr_id)
                {
                    mIdenticalId = false;
                }

                LLGLTFMaterial* te_override = object->getTE(te_index)->getGLTFMaterialOverride();
                if (te_override)
                {
                    LLGLTFMaterial override = *te_override;
                    override.sanitizeAssetMaterial();
                    mIdenticalOverride &= (override == mMaterialOverride);
                }
                else
                {
                    mIdenticalOverride &= (mMaterialOverride == LLGLTFMaterial::sDefault);
                }
            }
            else
            {
                mInitialized = true;
                mPBRId = pbr_id;
                LLGLTFMaterial* override = object->getTE(te_index)->getGLTFMaterialOverride();
                if (override)
                {
                    mMaterialOverride = *override;
                    mMaterialOverride.sanitizeAssetMaterial();
                }
            }
            return true;
        }
        bool mHasFacesWithoutPBR;
        bool mHasFacesWithPBR;
        bool mIdenticalId;
        bool mIdenticalOverride;
        bool mInitialized;
        LLGLTFMaterial mMaterialOverride;
        LLUUID mPBRId;
    } func;
    LLSelectMgr::getInstance()->getSelection()->applyToTEs(&func);
    id = func.mPBRId;
    identical = func.mIdenticalId && func.mIdenticalOverride;
    has_faces_with_pbr = func.mHasFacesWithPBR;
    has_faces_without_pbr = func.mHasFacesWithoutPBR;
}

void LLPanelFace::LLSelectedTEMaterial::getCurrent(LLMaterialPtr& material_ptr, bool& identical_material)
{
    struct MaterialFunctor : public LLSelectedTEGetFunctor<LLMaterialPtr>
    {
        LLMaterialPtr get(LLViewerObject* object, S32 te_index)
        {
            return object->getTEref(te_index).getMaterialParams();
        }
    } func;
    identical_material = LLSelectMgr::getInstance()->getSelection()->getSelectedTEValue( &func, material_ptr);
}

void LLPanelFace::LLSelectedTEMaterial::getMaxSpecularRepeats(F32& repeats, bool& identical)
{
    struct LLSelectedTEGetMaxSpecRepeats : public LLSelectedTEGetFunctor<F32>
    {
        F32 get(LLViewerObject* object, S32 face)
        {
            LLMaterial* mat = object->getTEref(face).getMaterialParams().get();
            U32 s_axis = VX;
            U32 t_axis = VY;
            F32 repeats_s = 1.0f;
            F32 repeats_t = 1.0f;
            if (mat)
            {
                mat->getSpecularRepeat(repeats_s, repeats_t);
                repeats_s /= object->getScale().mV[s_axis];
                repeats_t /= object->getScale().mV[t_axis];
            }
            return llmax(repeats_s, repeats_t);
        }

    } max_spec_repeats_func;
    identical = LLSelectMgr::getInstance()->getSelection()->getSelectedTEValue( &max_spec_repeats_func, repeats);
}

void LLPanelFace::LLSelectedTEMaterial::getMaxNormalRepeats(F32& repeats, bool& identical)
{
    struct LLSelectedTEGetMaxNormRepeats : public LLSelectedTEGetFunctor<F32>
    {
        F32 get(LLViewerObject* object, S32 face)
        {
            LLMaterial* mat = object->getTEref(face).getMaterialParams().get();
            U32 s_axis = VX;
            U32 t_axis = VY;
            F32 repeats_s = 1.0f;
            F32 repeats_t = 1.0f;
            if (mat)
            {
                mat->getNormalRepeat(repeats_s, repeats_t);
                repeats_s /= object->getScale().mV[s_axis];
                repeats_t /= object->getScale().mV[t_axis];
            }
            return llmax(repeats_s, repeats_t);
        }

    } max_norm_repeats_func;
    identical = LLSelectMgr::getInstance()->getSelection()->getSelectedTEValue( &max_norm_repeats_func, repeats);
}

void LLPanelFace::LLSelectedTEMaterial::getCurrentDiffuseAlphaMode(U8& diffuse_alpha_mode, bool& identical, bool diffuse_texture_has_alpha)
{
    struct LLSelectedTEGetDiffuseAlphaMode : public LLSelectedTEGetFunctor<U8>
    {
        LLSelectedTEGetDiffuseAlphaMode() : _isAlpha(false) {}
        LLSelectedTEGetDiffuseAlphaMode(bool diffuse_texture_has_alpha) : _isAlpha(diffuse_texture_has_alpha) {}
        virtual ~LLSelectedTEGetDiffuseAlphaMode() {}

        U8 get(LLViewerObject* object, S32 face)
        {
            U8 diffuse_mode = _isAlpha ? LLMaterial::DIFFUSE_ALPHA_MODE_BLEND : LLMaterial::DIFFUSE_ALPHA_MODE_NONE;

            LLTextureEntry* tep = object->getTE(face);
            if (tep)
            {
                LLMaterial* mat = tep->getMaterialParams().get();
                if (mat)
                {
                    diffuse_mode = mat->getDiffuseAlphaMode();
                }
            }

            return diffuse_mode;
        }
        bool _isAlpha; // whether or not the diffuse texture selected contains alpha information
    } get_diff_mode(diffuse_texture_has_alpha);
    identical = LLSelectMgr::getInstance()->getSelection()->getSelectedTEValue( &get_diff_mode, diffuse_alpha_mode);
}

void LLPanelFace::LLSelectedTE::getObjectScaleS(F32& scale_s, bool& identical)
{
    struct LLSelectedTEGetObjectScaleS : public LLSelectedTEGetFunctor<F32>
    {
        F32 get(LLViewerObject* object, S32 face)
        {
            U32 s_axis = VX;
            U32 t_axis = VY;
            LLPrimitive::getTESTAxes(face, &s_axis, &t_axis);
            return object->getScale().mV[s_axis];
        }

    } scale_s_func;
    identical = LLSelectMgr::getInstance()->getSelection()->getSelectedTEValue( &scale_s_func, scale_s );
}

void LLPanelFace::LLSelectedTE::getObjectScaleT(F32& scale_t, bool& identical)
{
    struct LLSelectedTEGetObjectScaleS : public LLSelectedTEGetFunctor<F32>
    {
        F32 get(LLViewerObject* object, S32 face)
        {
            U32 s_axis = VX;
            U32 t_axis = VY;
            LLPrimitive::getTESTAxes(face, &s_axis, &t_axis);
            return object->getScale().mV[t_axis];
        }

    } scale_t_func;
    identical = LLSelectMgr::getInstance()->getSelection()->getSelectedTEValue( &scale_t_func, scale_t );
}

void LLPanelFace::LLSelectedTE::getMaxDiffuseRepeats(F32& repeats, bool& identical)
{
    struct LLSelectedTEGetMaxDiffuseRepeats : public LLSelectedTEGetFunctor<F32>
    {
        F32 get(LLViewerObject* object, S32 face)
        {
            U32 s_axis = VX;
            U32 t_axis = VY;
            LLPrimitive::getTESTAxes(face, &s_axis, &t_axis);
            F32 repeats_s = object->getTEref(face).mScaleS / object->getScale().mV[s_axis];
            F32 repeats_t = object->getTEref(face).mScaleT / object->getScale().mV[t_axis];
            return llmax(repeats_s, repeats_t);
        }

    } max_diff_repeats_func;
    identical = LLSelectMgr::getInstance()->getSelection()->getSelectedTEValue( &max_diff_repeats_func, repeats );
}

// <FS:CR> Materials alignment
//static
void LLPanelFace::onClickMapsSync(LLUICtrl* ctrl, void *userdata)
{
    LLPanelFace *self = (LLPanelFace*) userdata;
    llassert_always(self);
    self->getState();
    if (gSavedSettings.getBOOL("SyncMaterialSettings"))
    {
        alignMaterialsProperties(self);
    }
}

//static
void LLPanelFace::alignMaterialsProperties(LLPanelFace* self)
{
    // <FS:TS> FIRE-11911: Synchronize materials doesn't work with planar textures
    //  Don't even try to do the alignment if we wind up here and planar is enabled.
    if ((bool)self->childGetValue("checkbox planar align").asBoolean())
    {
        return;
    }
    // </FS:TS> FIRE-11911

    //LLPanelFace *self = (LLPanelFace*) userdata;
    llassert_always(self);

    F32 tex_scale_u =   self->getCurrentTextureScaleU();
    F32 tex_scale_v =   self->getCurrentTextureScaleV();
    F32 tex_offset_u =  self->getCurrentTextureOffsetU();
    F32 tex_offset_v =  self->getCurrentTextureOffsetV();
    F32 tex_rot =       self->getCurrentTextureRot();

    //<FS:TS> FIRE-12275: Material offset not working correctly
    //  Since the server cannot store negative offsets for materials
    //  textures, we normalize them to equivalent positive values here.
    tex_offset_u = (tex_offset_u < 0.0f) ? 1.0f+tex_offset_u : tex_offset_u;
    tex_offset_v = (tex_offset_v < 0.0f) ? 1.0f+tex_offset_v : tex_offset_v;
    //</FS:TS> FIRE-12275

    //<FS:TS> FIRE-12831: Negative rotations revert to zero
    //  The same goes for rotations as for offsets.
    tex_rot = (tex_rot < 0.0f) ? 360.0f+tex_rot : tex_rot;
    //</FS:TS> FIRE-12831

    self->childSetValue("shinyScaleU",  tex_scale_u);
    self->childSetValue("shinyScaleV",  tex_scale_v);
    self->childSetValue("shinyOffsetU", tex_offset_u);
    self->childSetValue("shinyOffsetV", tex_offset_v);
    self->childSetValue("shinyRot",     tex_rot);

    LLSelectedTEMaterial::setSpecularRepeatX(self, tex_scale_u);
    LLSelectedTEMaterial::setSpecularRepeatY(self, tex_scale_v);
    LLSelectedTEMaterial::setSpecularOffsetX(self, tex_offset_u);
    LLSelectedTEMaterial::setSpecularOffsetY(self, tex_offset_v);
    LLSelectedTEMaterial::setSpecularRotation(self, tex_rot * DEG_TO_RAD);

    self->childSetValue("bumpyScaleU",  tex_scale_u);
    self->childSetValue("bumpyScaleV",  tex_scale_v);
    self->childSetValue("bumpyOffsetU", tex_offset_u);
    self->childSetValue("bumpyOffsetV", tex_offset_v);
    self->childSetValue("bumpyRot",     tex_rot);

    LLSelectedTEMaterial::setNormalRepeatX(self, tex_scale_u);
    LLSelectedTEMaterial::setNormalRepeatY(self, tex_scale_v);
    LLSelectedTEMaterial::setNormalOffsetX(self, tex_offset_u);
    LLSelectedTEMaterial::setNormalOffsetY(self, tex_offset_v);
    LLSelectedTEMaterial::setNormalRotation(self, tex_rot * DEG_TO_RAD);
}

// <FS:CR> FIRE-11407 - Flip buttons
//static
void LLPanelFace::onCommitFlip(const LLUICtrl* ctrl, const LLSD& user_data)
{
    LLPanelFace* self = dynamic_cast<LLPanelFace*>(ctrl->getParent());
    llassert_always(self);

    LLRadioGroup* radio_mattype = self->findChild<LLRadioGroup>("radio_material_type");
    if (!radio_mattype) return;

    std::string user_data_string = user_data.asString();
    if (user_data_string.empty()) return;
    std::string control_name = "";
    U32 mattype = radio_mattype->getSelectedIndex();
    switch (mattype)
    {
        case MATTYPE_DIFFUSE:
            control_name = "TexScale" + user_data_string;
            break;
        case MATTYPE_NORMAL:
            control_name = "bumpyScale" + user_data_string;
            break;
        case MATTYPE_SPECULAR:
            control_name = "shinyScale" + user_data_string;
            break;
        default:
            llassert(mattype);
            return;
    }

    LLUICtrl* spinner = self->findChild<LLUICtrl>(control_name);
    if (spinner)
    {
        F32 value = -(F32)(spinner->getValue().asReal());
        spinner->setValue(value);

        switch (radio_mattype->getSelectedIndex())
        {
            case MATTYPE_DIFFUSE:
                self->sendTextureInfo();
                if (gSavedSettings.getBOOL("SyncMaterialSettings"))
                {
                    alignMaterialsProperties(self);
                }
                break;
            case MATTYPE_NORMAL:
                if (user_data_string == "U")
                    LLSelectedTEMaterial::setNormalRepeatX(self,value);
                else if (user_data_string == "V")
                    LLSelectedTEMaterial::setNormalRepeatY(self,value);
                break;
            case MATTYPE_SPECULAR:
                if (user_data_string == "U")
                    LLSelectedTEMaterial::setSpecularRepeatX(self,value);
                else if (user_data_string == "V")
                    LLSelectedTEMaterial::setSpecularRepeatY(self,value);
                break;
            default:
                llassert(mattype);
                return;
        }
    }
}

void LLPanelFace::changePrecision(S32 decimal_precision)
{
    mCtrlTexScaleU->setPrecision(decimal_precision);
    mCtrlTexScaleV->setPrecision(decimal_precision);
    mCtrlBumpyScaleU->setPrecision(decimal_precision);
    mCtrlBumpyScaleV->setPrecision(decimal_precision);
    mCtrlShinyScaleU->setPrecision(decimal_precision);
    mCtrlShinyScaleV->setPrecision(decimal_precision);
    mCtrlTexOffsetU->setPrecision(decimal_precision);
    mCtrlTexOffsetV->setPrecision(decimal_precision);
    mCtrlBumpyOffsetU->setPrecision(decimal_precision);
    mCtrlBumpyOffsetV->setPrecision(decimal_precision);
    mCtrlShinyOffsetU->setPrecision(decimal_precision);
    mCtrlShinyOffsetV->setPrecision(decimal_precision);
    mCtrlTexRot->setPrecision(decimal_precision);
    mCtrlBumpyRot->setPrecision(decimal_precision);
    mCtrlShinyRot->setPrecision(decimal_precision);
    mCtrlRpt->setPrecision(decimal_precision);
}
// </FS:CR>

// <FS:Zi> Find all faces with same texture
void LLPanelFace::onClickBtnSelectSameTexture(const LLUICtrl* ctrl, const LLSD& user_data)
{
    char channel = user_data.asStringRef()[0];

    std::unordered_set<LLViewerObject*> objects;

    // get a list of all linksets where at least one face is selected
    for (auto iter = LLSelectMgr::getInstance()->getSelection()->valid_begin();
        iter != LLSelectMgr::getInstance()->getSelection()->valid_end(); iter++)
    {
        objects.insert((*iter)->getObject()->getRootEdit());
    }

    // clean out the selection
    LLSelectMgr::getInstance()->deselectAll();

    // select all faces of all linksets that were found before
    LLObjectSelectionHandle handle;
    for(auto objectp : objects)
    {
        handle = LLSelectMgr::getInstance()->selectObjectAndFamily(objectp, true, false);
    }

    // grab the texture ID from the texture selector
    LLTextureCtrl* texture_control = mTextureCtrl;
    if (channel == 'n')
    {
        texture_control = mBumpyTextureCtrl;
    }
    else if (channel == 's')
    {
        texture_control = mShinyTextureCtrl;
    }

    LLUUID id = texture_control->getImageAssetID();

    // go through all selected links in all selecrted linksets
    for (auto iter = handle->begin(); iter != handle->end(); iter++)
    {
        LLSelectNode* node = *iter;
        LLViewerObject* objectp = node->getObject();

        U8 te_count = objectp->getNumTEs();

        for (U8 i = 0; i < te_count; i++)
        {
            LLUUID image_id;
            if (channel == 'd')
            {
                image_id = objectp->getTEImage(i)->getID();
            }
            else
            {
                const LLMaterialPtr mat = objectp->getTEref(i).getMaterialParams();
                if (mat.notNull())
                {
                    if (channel == 'n')
                    {
                        image_id = mat->getNormalID();
                    }
                    else if (channel == 's')
                    {
                        image_id = mat->getSpecularID();
                    }
                }
            }

            // deselect all faces that use a different texture UUID
            if (image_id != id)
            {
                objectp->setTESelected(i, false);
                node->selectTE(i, false);
            }
        }
    }
}
// </FS:Zi><|MERGE_RESOLUTION|>--- conflicted
+++ resolved
@@ -238,13 +238,8 @@
 
 // Things the UI provides...
 //
-<<<<<<< HEAD
-LLUUID  LLPanelFace::getCurrentNormalMap()          { return mBumpyTextureCtrl->getImageAssetID();  }
-LLUUID  LLPanelFace::getCurrentSpecularMap()        { return mShinyTextureCtrl->getImageAssetID();  }
-=======
 LLUUID  LLPanelFace::getCurrentNormalMap()          { return mBumpyTextureCtrl->getImageAssetID();    }
 LLUUID  LLPanelFace::getCurrentSpecularMap()        { return mShinyTextureCtrl->getImageAssetID();    }
->>>>>>> 42b1cedc
 U32     LLPanelFace::getCurrentShininess()          { return getChild<LLComboBox>("combobox shininess")->getCurrentIndex();         }
 U32     LLPanelFace::getCurrentBumpiness()          { return getChild<LLComboBox>("combobox bumpiness")->getCurrentIndex();         }
 U8          LLPanelFace::getCurrentDiffuseAlphaMode()   { return (U8)getChild<LLComboBox>("combobox alphamode")->getCurrentIndex(); }
@@ -405,25 +400,6 @@
     childSetAction("edit_selected_pbr", &LLPanelFace::onClickBtnEditPBR, this);
     childSetAction("save_selected_pbr", &LLPanelFace::onClickBtnSavePBR, this);
 
-<<<<<<< HEAD
-    // <FS:CR> Moved to the header so other functions can use them too.
-    //LLTextureCtrl*    mTextureCtrl;
-    //LLTextureCtrl*    mShinyTextureCtrl;
-    //LLTextureCtrl*    mBumpyTextureCtrl;
-    //LLColorSwatchCtrl*    mColorSwatch;
-    //LLColorSwatchCtrl*    mShinyColorSwatch;
-
-    //LLComboBox*       mComboTexGen;
-
-    //LLCheckBoxCtrl    *mCheckFullbright;
-
-    //LLTextBox*        mLabelColorTransp;
-    //LLSpinCtrl*       mCtrlColorTransp;       // transparency = 1 - alpha
-
-    //LLSpinCtrl*     mCtrlGlow;
-
-=======
->>>>>>> 42b1cedc
     setMouseOpaque(false);
 
     mPBRTextureCtrl = getChild<LLTextureCtrl>("pbr_control");
@@ -556,25 +532,14 @@
         mComboMatMedia->selectNthItem(MATMEDIA_MATERIAL);
     }
 
-<<<<<<< HEAD
-    mRadioMatType = findChild<LLRadioGroup>("radio_material_type");
-    if(mRadioMatType)
-    {
-        mRadioMatType->setCommitCallback(LLPanelFace::onCommitMaterialType, this);
-        mRadioMatType->selectNthItem(MATTYPE_DIFFUSE);
-    }
-
-    mRadioPbrType = findChild<LLRadioGroup>("radio_pbr_type");
-=======
-    mRadioMaterialType = getChild<LLRadioGroup>("radio_material_type");
+    mRadioMaterialType = findChild<LLRadioGroup>("radio_material_type");
     if(mRadioMaterialType)
     {
         mRadioMaterialType->setCommitCallback(LLPanelFace::onCommitMaterialType, this);
         mRadioMaterialType->selectNthItem(MATTYPE_DIFFUSE);
     }
 
-    mRadioPbrType = getChild<LLRadioGroup>("radio_pbr_type");
->>>>>>> 42b1cedc
+    mRadioPbrType = findChild<LLRadioGroup>("radio_pbr_type");
     if (mRadioPbrType)
     {
         mRadioPbrType->setCommitCallback(LLPanelFace::onCommitPbrType, this);
@@ -665,10 +630,6 @@
 
 void LLPanelFace::sendTexture()
 {
-<<<<<<< HEAD
-    //LLTextureCtrl* mTextureCtrl = getChild<LLTextureCtrl>("texture control");
-=======
->>>>>>> 42b1cedc
     if(!mTextureCtrl) return;
     if( !mTextureCtrl->getTentative() )
     {
@@ -689,19 +650,10 @@
 
 void LLPanelFace::sendBump(U32 bumpiness)
 {
-<<<<<<< HEAD
-    //LLTextureCtrl* bumpytexture_ctrl = getChild<LLTextureCtrl>("bumpytexture control");
     if (!mBumpyTextureCtrl) return;
     if (bumpiness < BUMPY_TEXTURE)
 {
         LL_DEBUGS("Materials") << "clearing bumptexture control" << LL_ENDL;
-        //bumpytexture_ctrl->clear();
-        //bumpytexture_ctrl->setImageAssetID(LLUUID());
-=======
-    if (bumpiness < BUMPY_TEXTURE)
-{
-        LL_DEBUGS("Materials") << "clearing bumptexture control" << LL_ENDL;
->>>>>>> 42b1cedc
         mBumpyTextureCtrl->clear();
         mBumpyTextureCtrl->setImageAssetID(LLUUID());
     }
@@ -721,39 +673,22 @@
     //
     LLSelectedTEMaterial::setNormalID(this, current_normal_map);
 
-<<<<<<< HEAD
-    //LLSelectMgr::getInstance()->selectionSetBumpmap(bump, bumpytexture_ctrl->getImageItemID());
-    LLSelectMgr::getInstance()->selectionSetBumpmap(bump, mBumpyTextureCtrl->getImageItemID());
-=======
     LLSelectMgr::getInstance()->selectionSetBumpmap( bump, mBumpyTextureCtrl->getImageItemID() );
->>>>>>> 42b1cedc
 }
 
 void LLPanelFace::sendTexGen()
 {
-<<<<<<< HEAD
-    //LLComboBox*   mComboTexGen = getChild<LLComboBox>("combobox texgen");
     if(!mComboTexGen)return;
-=======
->>>>>>> 42b1cedc
     U8 tex_gen = (U8) mComboTexGen->getCurrentIndex() << TEM_TEX_GEN_SHIFT;
     LLSelectMgr::getInstance()->selectionSetTexGen( tex_gen );
 }
 
 void LLPanelFace::sendShiny(U32 shininess)
 {
-<<<<<<< HEAD
-    //LLTextureCtrl* texture_ctrl = getChild<LLTextureCtrl>("shinytexture control");
     if (!mShinyTextureCtrl) return;
 
     if (shininess < SHINY_TEXTURE)
 {
-        //texture_ctrl->clear();
-        //texture_ctrl->setImageAssetID(LLUUID());
-=======
-    if (shininess < SHINY_TEXTURE)
-{
->>>>>>> 42b1cedc
         mShinyTextureCtrl->clear();
         mShinyTextureCtrl->setImageAssetID(LLUUID());
     }
@@ -766,12 +701,7 @@
 
     LLSelectedTEMaterial::setSpecularID(this, specmap);
 
-<<<<<<< HEAD
-    //LLSelectMgr::getInstance()->selectionSetShiny(shiny, texture_ctrl->getImageItemID());
-    LLSelectMgr::getInstance()->selectionSetShiny(shiny, mShinyTextureCtrl->getImageItemID());
-=======
     LLSelectMgr::getInstance()->selectionSetShiny( shiny, mShinyTextureCtrl->getImageItemID() );
->>>>>>> 42b1cedc
 
     updateShinyControls(!specmap.isNull(), true);
 
@@ -779,24 +709,14 @@
 
 void LLPanelFace::sendFullbright()
 {
-<<<<<<< HEAD
-    //LLCheckBoxCtrl*   mCheckFullbright = getChild<LLCheckBoxCtrl>("checkbox fullbright");
-    if (!mCheckFullbright) return;
-=======
     if(!mCheckFullbright)return;
->>>>>>> 42b1cedc
     U8 fullbright = mCheckFullbright->get() ? TEM_FULLBRIGHT_MASK : 0;
     LLSelectMgr::getInstance()->selectionSetFullbright( fullbright );
 }
 
 void LLPanelFace::sendColor()
 {
-<<<<<<< HEAD
-    //LLColorSwatchCtrl*    mColorSwatch = getChild<LLColorSwatchCtrl>("colorswatch");
-    if (!mColorSwatch) return;
-=======
     if(!mColorSwatch)return;
->>>>>>> 42b1cedc
     LLColor4 color = mColorSwatch->get();
 
     LLSelectMgr::getInstance()->selectionSetColorOnly( color );
@@ -804,12 +724,7 @@
 
 void LLPanelFace::sendAlpha()
 {
-<<<<<<< HEAD
-    //LLSpinCtrl*   mCtrlColorTransp = getChild<LLSpinCtrl>("ColorTrans");
-    if (!mCtrlColorTransp) return;
-=======
     if(!mCtrlColorTransp)return;
->>>>>>> 42b1cedc
     F32 alpha = (100.f - mCtrlColorTransp->get()) / 100.f;
 
     LLSelectMgr::getInstance()->selectionSetAlphaOnly( alpha );
@@ -818,12 +733,6 @@
 
 void LLPanelFace::sendGlow()
 {
-<<<<<<< HEAD
-    //LLSpinCtrl* mCtrlGlow = getChild<LLSpinCtrl>("glow");
-    //llassert(mCtrlGlow);
-    if (!mCtrlGlow) return;
-=======
->>>>>>> 42b1cedc
     if (mCtrlGlow)
     {
         F32 glow = mCtrlGlow->get();
@@ -1234,13 +1143,6 @@
         bool identical_norm    = false;
         bool identical_spec    = false;
 
-<<<<<<< HEAD
-        //LLTextureCtrl *texture_ctrl      = getChild<LLTextureCtrl>("texture control");
-        //LLTextureCtrl *shinytexture_ctrl = getChild<LLTextureCtrl>("shinytexture control");
-        //LLTextureCtrl *bumpytexture_ctrl = getChild<LLTextureCtrl>("bumpytexture control");
-
-=======
->>>>>>> 42b1cedc
         LLUUID id;
         LLUUID normmap_id;
         LLUUID specmap_id;
@@ -1304,23 +1206,12 @@
         }
         mComboMatMedia->setEnabled(editable);
 
-<<<<<<< HEAD
-        //LLRadioGroup* radio_mat_type = getChild<LLRadioGroup>("radio_material_type");
-        if (mRadioMatType->getSelectedIndex() < MATTYPE_DIFFUSE)
-        {
-            mRadioMatType->selectNthItem(MATTYPE_DIFFUSE);
-        }
-        mRadioMatType->setEnabled(editable);
-
-        //LLRadioGroup* radio_pbr_type = getChild<LLRadioGroup>("radio_pbr_type");
-=======
         if (mRadioMaterialType->getSelectedIndex() < MATTYPE_DIFFUSE)
         {
             mRadioMaterialType->selectNthItem(MATTYPE_DIFFUSE);
         }
         mRadioMaterialType->setEnabled(editable);
 
->>>>>>> 42b1cedc
         if (mRadioPbrType->getSelectedIndex() < PBRTYPE_RENDER_MATERIAL_ID)
         {
             mRadioPbrType->selectNthItem(PBRTYPE_RENDER_MATERIAL_ID);
@@ -1338,18 +1229,11 @@
         {
             getChildView("color label")->setEnabled(editable);
         }
-<<<<<<< HEAD
-        //LLColorSwatchCtrl* color_swatch = findChild<LLColorSwatchCtrl>("colorswatch");
-=======
->>>>>>> 42b1cedc
 
         LLColor4 color = LLColor4::white;
         bool identical_color = false;
 
-<<<<<<< HEAD
         if (mColorSwatch)
-=======
->>>>>>> 42b1cedc
         {
             LLSelectedTE::getColor(color, identical_color);
             LLColor4 prev_color = mColorSwatch->get();
@@ -1358,11 +1242,7 @@
             mColorSwatch->set(color, force_set_values || (prev_color != color) || !editable);
 
             mColorSwatch->setValid(editable && !has_pbr_material);
-<<<<<<< HEAD
-            mColorSwatch->setEnabled(editable && !has_pbr_material);
-=======
             mColorSwatch->setEnabled( editable && !has_pbr_material);
->>>>>>> 42b1cedc
             mColorSwatch->setCanApplyImmediately( editable && !has_pbr_material);
         }
 
@@ -1403,11 +1283,6 @@
         getChild<LLUICtrl>("environment")->setTentative(!identical_spec);
         mShinyColorSwatch->setTentative(!identical_spec);
 
-<<<<<<< HEAD
-        //LLColorSwatchCtrl*    mShinyColorSwatch = getChild<LLColorSwatchCtrl>("shinycolorswatch");
-        if (mShinyColorSwatch)
-=======
->>>>>>> 42b1cedc
         {
             mShinyColorSwatch->setValid(editable);
             mShinyColorSwatch->setEnabled( editable );
@@ -1569,11 +1444,7 @@
             if (mShinyTextureCtrl)
             {
                 mShinyTextureCtrl->setTentative( !identical_spec );
-<<<<<<< HEAD
-                mShinyTextureCtrl->setEnabled( editable && !has_pbr_material );
-=======
                 mShinyTextureCtrl->setEnabled( editable && !has_pbr_material);
->>>>>>> 42b1cedc
                 mShinyTextureCtrl->setImageAssetID( specmap_id );
 
                 if (attachment)
@@ -1589,11 +1460,7 @@
             if (mBumpyTextureCtrl)
             {
                 mBumpyTextureCtrl->setTentative( !identical_norm );
-<<<<<<< HEAD
-                mBumpyTextureCtrl->setEnabled( editable && !has_pbr_material );
-=======
                 mBumpyTextureCtrl->setEnabled( editable && !has_pbr_material);
->>>>>>> 42b1cedc
                 mBumpyTextureCtrl->setImageAssetID( normmap_id );
 
                 if (attachment)
@@ -1851,16 +1718,9 @@
             F32 glow = 0.f;
             bool identical_glow = false;
             LLSelectedTE::getGlow(glow,identical_glow);
-<<<<<<< HEAD
-            LLUICtrl* glow_ctrl = getChild<LLUICtrl>("glow");
-            glow_ctrl->setValue(glow);
-            glow_ctrl->setTentative(!identical_glow);
-            glow_ctrl->setEnabled(editable);
-=======
             mCtrlGlow->setValue(glow);
             mCtrlGlow->setTentative(!identical_glow);
             mCtrlGlow->setEnabled(editable);
->>>>>>> 42b1cedc
             getChildView("glow label")->setEnabled(editable);
         }
 
@@ -1879,16 +1739,9 @@
 
             LLSelectedTE::getFullbright(fullbright_flag,identical_fullbright);
 
-<<<<<<< HEAD
-            LLUICtrl* check_fullbright = getChild<LLUICtrl>("checkbox fullbright");
-            check_fullbright->setValue((S32)(fullbright_flag != 0));
-            check_fullbright->setEnabled(editable && !has_pbr_material);
-            check_fullbright->setTentative(!identical_fullbright);
-=======
             mCheckFullbright->setValue((S32)(fullbright_flag != 0));
             mCheckFullbright->setEnabled(editable && !has_pbr_material);
             mCheckFullbright->setTentative(!identical_fullbright);
->>>>>>> 42b1cedc
             mComboMatMedia->setEnabledByValue("Materials", !has_pbr_material);
         }
 
@@ -1916,11 +1769,7 @@
                 U32 material_type = MATTYPE_DIFFUSE;
                 if (material_selection == MATMEDIA_MATERIAL)
                 {
-<<<<<<< HEAD
-                    material_type = mRadioMatType->getSelectedIndex();
-=======
                     material_type = mRadioMaterialType->getSelectedIndex();
->>>>>>> 42b1cedc
                 }
                 else if (material_selection == MATMEDIA_PBR)
                 {
@@ -2028,10 +1877,6 @@
 
                 // Shiny (specular)
                 F32 offset_x, offset_y, repeat_x, repeat_y, rot;
-<<<<<<< HEAD
-                //LLTextureCtrl* texture_ctrl = getChild<LLTextureCtrl>("shinytexture control");
-=======
->>>>>>> 42b1cedc
                 mShinyTextureCtrl->setImageAssetID(material->getSpecularID());
 
                 if (!material->getSpecularID().isNull() && (shiny == SHINY_TEXTURE))
@@ -2104,29 +1949,19 @@
 
         // Set variable values for numeric expressions
         LLCalc* calcp = LLCalc::getInstance();
-<<<<<<< HEAD
         calcp->setVar(LLCalc::TEX_U_SCALE, getCurrentTextureScaleU());
         calcp->setVar(LLCalc::TEX_V_SCALE, getCurrentTextureScaleV());
         calcp->setVar(LLCalc::TEX_U_OFFSET, getCurrentTextureOffsetU());
         calcp->setVar(LLCalc::TEX_V_OFFSET, getCurrentTextureOffsetV());
         calcp->setVar(LLCalc::TEX_ROTATION, getCurrentTextureRot());
-        calcp->setVar(LLCalc::TEX_TRANSPARENCY, (F32)childGetValue("ColorTrans").asReal());
-        calcp->setVar(LLCalc::TEX_GLOW, (F32)childGetValue("glow").asReal());
+        calcp->setVar(LLCalc::TEX_TRANSPARENCY, (F32)mCtrlColorTransp->getValue().asReal());
+        calcp->setVar(LLCalc::TEX_GLOW, (F32)mCtrlGlow->getValue().asReal());
 
         // <FS:Zi> Find all faces with same texture
         getChild<LLUICtrl>("btn_select_same_diff")->setEnabled(LLSelectMgr::getInstance()->getTEMode() && mTextureCtrl->getEnabled());
         getChild<LLUICtrl>("btn_select_same_norm")->setEnabled(LLSelectMgr::getInstance()->getTEMode() && mBumpyTextureCtrl->getEnabled());
         getChild<LLUICtrl>("btn_select_same_spec")->setEnabled(LLSelectMgr::getInstance()->getTEMode() && mShinyTextureCtrl->getEnabled());
         // </FS:Zi>
-=======
-        calcp->setVar(LLCalc::TEX_U_SCALE, (F32)childGetValue("TexScaleU").asReal());
-        calcp->setVar(LLCalc::TEX_V_SCALE, (F32)childGetValue("TexScaleV").asReal());
-        calcp->setVar(LLCalc::TEX_U_OFFSET, (F32)childGetValue("TexOffsetU").asReal());
-        calcp->setVar(LLCalc::TEX_V_OFFSET, (F32)childGetValue("TexOffsetV").asReal());
-        calcp->setVar(LLCalc::TEX_ROTATION, (F32)childGetValue("TexRot").asReal());
-        calcp->setVar(LLCalc::TEX_TRANSPARENCY, (F32)mCtrlColorTransp->getValue().asReal());
-        calcp->setVar(LLCalc::TEX_GLOW, (F32)mCtrlGlow->getValue().asReal());
->>>>>>> 42b1cedc
     }
     else
     {
@@ -2139,45 +1974,27 @@
             mPBRTextureCtrl->setImageAssetID(LLUUID::null);
             mPBRTextureCtrl->setEnabled(false);
         }
-<<<<<<< HEAD
-        ///LLTextureCtrl*   texture_ctrl = getChild<LLTextureCtrl>("texture control");
-=======
-
->>>>>>> 42b1cedc
+
         if (mTextureCtrl)
         {
             mTextureCtrl->setImageAssetID( LLUUID::null );
             mTextureCtrl->setEnabled( false );  // this is a LLUICtrl, but we don't want it to have keyboard focus so we add it as a child, not a ctrl.
 //          mTextureCtrl->setValid(false);
         }
-<<<<<<< HEAD
-        //LLColorSwatchCtrl* mColorSwatch = getChild<LLColorSwatchCtrl>("colorswatch");
-=======
-
->>>>>>> 42b1cedc
+
         if (mColorSwatch)
         {
             mColorSwatch->setEnabled( false );
             mColorSwatch->setFallbackImage(LLUI::getUIImage("locked_image.j2c") );
             mColorSwatch->setValid(false);
         }
-<<<<<<< HEAD
-        //LLRadioGroup* radio_mat_type = getChild<LLRadioGroup>("radio_material_type");
-        if (mRadioMatType)
-        {
-            mRadioMatType->setSelectedIndex(0);
-        }
-        getChildView("color trans")->setEnabled(false);
+
+        if (mRadioMaterialType)
+        {
+            mRadioMaterialType->setSelectedIndex(0);
+        }
+        mLabelColorTransp->setEnabled(false);
         mCtrlRpt->setEnabled(false);
-=======
-
-        if (mRadioMaterialType)
-        {
-            mRadioMaterialType->setSelectedIndex(0);
-        }
-        mLabelColorTransp->setEnabled(false);
-        getChildView("rptctrl")->setEnabled(false);
->>>>>>> 42b1cedc
         getChildView("tex gen")->setEnabled(false);
         getChildView("label shininess")->setEnabled(false);
         getChildView("label bumpiness")->setEnabled(false);
@@ -3377,10 +3194,6 @@
 // static
 void LLPanelFace::updateShinyControls(bool is_setting_texture, bool mess_with_shiny_combobox)
 {
-<<<<<<< HEAD
-    //LLTextureCtrl* texture_ctrl = getChild<LLTextureCtrl>("shinytexture control");
-=======
->>>>>>> 42b1cedc
     LLUUID shiny_texture_ID = mShinyTextureCtrl->getImageAssetID();
     LL_DEBUGS("Materials") << "Shiny texture selected: " << shiny_texture_ID << LL_ENDL;
     LLComboBox* comboShiny = getChild<LLComboBox>("combobox shininess");
@@ -3434,10 +3247,6 @@
 // static
 void LLPanelFace::updateBumpyControls(bool is_setting_texture, bool mess_with_combobox)
 {
-<<<<<<< HEAD
-    //LLTextureCtrl* texture_ctrl = getChild<LLTextureCtrl>("bumpytexture control");
-=======
->>>>>>> 42b1cedc
     LLUUID bumpy_texture_ID = mBumpyTextureCtrl->getImageAssetID();
     LL_DEBUGS("Materials") << "texture: " << bumpy_texture_ID << (mess_with_combobox ? "" : " do not") << " update combobox" << LL_ENDL;
     LLComboBox* comboBumpy = getChild<LLComboBox>("combobox bumpiness");
@@ -3448,12 +3257,6 @@
 
     if (mess_with_combobox)
     {
-<<<<<<< HEAD
-        LLUUID bumpy_texture_ID = mBumpyTextureCtrl->getImageAssetID();
-        LL_DEBUGS("Materials") << "texture: " << bumpy_texture_ID << (mess_with_combobox ? "" : " do not") << " update combobox" << LL_ENDL;
-
-=======
->>>>>>> 42b1cedc
         if (!bumpy_texture_ID.isNull() && is_setting_texture)
         {
             if (!comboBumpy->itemExists(USE_TEXTURE))
@@ -3506,16 +3309,9 @@
     }
 
     U32 mat_type = MATTYPE_DIFFUSE;
-<<<<<<< HEAD
-    //LLRadioGroup* radio_mat_type = getChild<LLRadioGroup>("radio_material_type");
-    if(mRadioMatType)
-    {
-        mat_type = mRadioMatType->getSelectedIndex();
-=======
     if(mRadioMaterialType)
     {
         mat_type = mRadioMaterialType->getSelectedIndex();
->>>>>>> 42b1cedc
     }
 
     show_alphactrls = show_alphactrls && (mat_media == MATMEDIA_MATERIAL);
@@ -5472,18 +5268,11 @@
 void LLPanelFace::onTextureSelectionChanged(LLInventoryItem* itemp)
 {
     LL_DEBUGS("Materials") << "item asset " << itemp->getAssetUUID() << LL_ENDL;
-<<<<<<< HEAD
-    //LLRadioGroup* radio_mat_type = findChild<LLRadioGroup>("radio_material_type");
-    //if(!radio_mat_type)
-    if (!mRadioMatType)
+    if (!mRadioMaterialType)
     {
         return;
     }
-    U32 mattype = mRadioMatType->getSelectedIndex();
-=======
-
     U32 mattype = mRadioMaterialType->getSelectedIndex();
->>>>>>> 42b1cedc
     std::string which_control="texture control";
     switch (mattype)
     {
