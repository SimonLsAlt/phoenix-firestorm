--- conflicted
+++ resolved
@@ -964,13 +964,8 @@
 			LL_WARNS() << "failed getChild for 'combobox matmedia'" << LL_ENDL;
 		}
 
-<<<<<<< HEAD
 		//LLRadioGroup* radio_mat_type = getChild<LLRadioGroup>("radio_material_type");
-		if(mRadioMatType)
-=======
-		LLRadioGroup* radio_mat_type = getChild<LLRadioGroup>("radio_material_type");
-		if (radio_mat_type)
->>>>>>> 275ad3fd
+		if (mRadioMatType)
 		{
 		    if (mRadioMatType->getSelectedIndex() < MATTYPE_DIFFUSE)
 		    {
@@ -1004,20 +999,12 @@
 		{
 			getChildView("color label")->setEnabled(editable);
 		}
-<<<<<<< HEAD
-		//LLColorSwatchCtrl*	color_swatch = findChild<LLColorSwatchCtrl>("colorswatch");
-=======
-		LLColorSwatchCtrl* color_swatch = findChild<LLColorSwatchCtrl>("colorswatch");
->>>>>>> 275ad3fd
+		//LLColorSwatchCtrl* color_swatch = findChild<LLColorSwatchCtrl>("colorswatch");
 
 		LLColor4 color = LLColor4::white;
 		bool identical_color = false;
 
-<<<<<<< HEAD
-		if(mColorSwatch)
-=======
-		if (color_swatch)
->>>>>>> 275ad3fd
+		if (mColorSwatch)
 		{
 			LLSelectedTE::getColor(color, identical_color);
 			LLColor4 prev_color = mColorSwatch->get();
@@ -1070,15 +1057,9 @@
 		getChild<LLUICtrl>("environment")->setTentative(!identical_spec);			
 		getChild<LLUICtrl>("shinycolorswatch")->setTentative(!identical_spec);
 					
-<<<<<<< HEAD
 		//LLColorSwatchCtrl*	mShinyColorSwatch = getChild<LLColorSwatchCtrl>("shinycolorswatch");
-		if(mShinyColorSwatch)
-					{
-=======
-		LLColorSwatchCtrl*	mShinyColorSwatch = getChild<LLColorSwatchCtrl>("shinycolorswatch");
 		if (mShinyColorSwatch)
 		{
->>>>>>> 275ad3fd
 			mShinyColorSwatch->setValid(editable);
 			mShinyColorSwatch->setEnabled( editable );
 			mShinyColorSwatch->setCanApplyImmediately( editable );
@@ -1175,11 +1156,7 @@
 
 			updateAlphaControls();
 
-<<<<<<< HEAD
 			if (mTextureCtrl)
-=======
-			if (texture_ctrl)
->>>>>>> 275ad3fd
 			{
 				if (identical_diffuse)
 				{
@@ -1196,38 +1173,22 @@
 				else if (id.isNull())
 				{
 					// None selected
-<<<<<<< HEAD
 					mTextureCtrl->setTentative(FALSE);
 					mTextureCtrl->setEnabled(FALSE);
 					mTextureCtrl->setImageAssetID(LLUUID::null);
-=======
-					texture_ctrl->setTentative(FALSE);
-					texture_ctrl->setEnabled(FALSE);
-					texture_ctrl->setImageAssetID(LLUUID::null);
->>>>>>> 275ad3fd
 					getChildView("combobox alphamode")->setEnabled(FALSE);
 					getChildView("label alphamode")->setEnabled(FALSE);
 					getChildView("maskcutoff")->setEnabled(FALSE);
 					getChildView("label maskcutoff")->setEnabled(FALSE);
 
-<<<<<<< HEAD
 					mTextureCtrl->setBakeTextureEnabled(false);
-=======
-					texture_ctrl->setBakeTextureEnabled(false);
->>>>>>> 275ad3fd
 				}
 				else
 				{
 					// Tentative: multiple selected with different textures
-<<<<<<< HEAD
 					mTextureCtrl->setTentative(TRUE);
 					mTextureCtrl->setEnabled(editable);
 					mTextureCtrl->setImageAssetID(id);
-=======
-					texture_ctrl->setTentative(TRUE);
-					texture_ctrl->setEnabled(editable);
-					texture_ctrl->setImageAssetID(id);
->>>>>>> 275ad3fd
 					getChildView("combobox alphamode")->setEnabled(editable && mIsAlpha && transparency <= 0.f);
 					getChildView("label alphamode")->setEnabled(editable && mIsAlpha);
 					getChildView("maskcutoff")->setEnabled(editable && mIsAlpha);
@@ -1564,28 +1525,18 @@
 					break;
 
 					case MATTYPE_SPECULAR:
-<<<<<<< HEAD
-			{
+					{
 						enabled = (editable && ((shiny == SHINY_TEXTURE) && !specmap_id.isNull())
 								   && enable_material_controls);	// <FS:CR> Materials Alignment
-=======
-					{
-						enabled = (editable && ((shiny == SHINY_TEXTURE) && !specmap_id.isNull()));
->>>>>>> 275ad3fd
 						identical_repeats = identical_spec_repeats;
 						repeats = repeats_spec;
 					}
 					break;
 
 					case MATTYPE_NORMAL:
-<<<<<<< HEAD
-			{
+					{
 						enabled = (editable && ((bumpy == BUMPY_TEXTURE) && !normmap_id.isNull())
 								   && enable_material_controls); // <FS:CR> Materials Alignment
-=======
-					{
-						enabled = (editable && ((bumpy == BUMPY_TEXTURE) && !normmap_id.isNull()));
->>>>>>> 275ad3fd
 						identical_repeats = identical_norm_repeats;
 						repeats = repeats_norm;
 					}
@@ -1741,25 +1692,15 @@
 		clearCtrls();
 
 		// Disable non-UICtrls
-<<<<<<< HEAD
 		//LLTextureCtrl*	texture_ctrl = getChild<LLTextureCtrl>("texture control");
-		if(mTextureCtrl)
-=======
-		LLTextureCtrl*	texture_ctrl = getChild<LLTextureCtrl>("texture control"); 
-		if (texture_ctrl)
->>>>>>> 275ad3fd
+		if (mTextureCtrl)
 		{
 			mTextureCtrl->setImageAssetID( LLUUID::null );
 			mTextureCtrl->setEnabled( FALSE );  // this is a LLUICtrl, but we don't want it to have keyboard focus so we add it as a child, not a ctrl.
 // 			texture_ctrl->setValid(FALSE);
 		}
-<<<<<<< HEAD
 		//LLColorSwatchCtrl* mColorSwatch = getChild<LLColorSwatchCtrl>("colorswatch");
-		if(mColorSwatch)
-=======
-		LLColorSwatchCtrl* mColorSwatch = getChild<LLColorSwatchCtrl>("colorswatch");
 		if (mColorSwatch)
->>>>>>> 275ad3fd
 		{
 			mColorSwatch->setEnabled( FALSE );			
 			mColorSwatch->setFallbackImage(LLUI::getUIImage("locked_image.j2c") );
@@ -1812,12 +1753,8 @@
         && !objectp->isPermanentEnforced() && !objectp->isInventoryPending()
         && (LLSelectMgr::getInstance()->getSelection()->getObjectCount() == 1));
     std::string tooltip = (objectp && objectp->isInventoryPending()) ? LLTrans::getString("LoadingContents") : getString("paste_options");
-<<<<<<< HEAD
     mBtnCopyFaces->setToolTip(tooltip);
     // </FS>
-=======
-    mMenuClipboardTexture->setToolTip(tooltip);
->>>>>>> 275ad3fd
 }
 
 void LLPanelFace::refresh()
