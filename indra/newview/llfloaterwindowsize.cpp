/**
 * @file llfloaterwindowsize.cpp
 *
 * $LicenseInfo:firstyear=2001&license=viewerlgpl$
 * Second Life Viewer Source Code
 * Copyright (C) 2010, Linden Research, Inc.
 *
 * This library is free software; you can redistribute it and/or
 * modify it under the terms of the GNU Lesser General Public
 * License as published by the Free Software Foundation;
 * version 2.1 of the License only.
 *
 * This library is distributed in the hope that it will be useful,
 * but WITHOUT ANY WARRANTY; without even the implied warranty of
 * MERCHANTABILITY or FITNESS FOR A PARTICULAR PURPOSE.  See the GNU
 * Lesser General Public License for more details.
 *
 * You should have received a copy of the GNU Lesser General Public
 * License along with this library; if not, write to the Free Software
 * Foundation, Inc., 51 Franklin Street, Fifth Floor, Boston, MA  02110-1301  USA
 *
 * Linden Research, Inc., 945 Battery Street, San Francisco, CA  94111  USA
 * $/LicenseInfo$
 */

#include "llviewerprecompiledheaders.h"

#include "llfloaterwindowsize.h"

// Viewer includes
#include "llviewerwindow.h"

// Linden library includes
#include "llcombobox.h"
#include "llfloater.h"
#include "llfloaterreg.h"
#include "llregex.h"
#include "lluictrl.h"

// Extract from strings of the form "<width> x <height>", e.g. "640 x 480".
bool extractWindowSizeFromString(const std::string& instr, U32 *width, U32 *height)
{
    boost::cmatch what;
    // matches (any number)(any non-number)(any number)
    const boost::regex expression("([0-9]+)[^0-9]+([0-9]+)");
    if (ll_regex_match(instr.c_str(), what, expression))
    {
        *width = atoi(what[1].first);
        *height = atoi(what[2].first);
        return true;
    }

    *width = 0;
    *height = 0;
    return false;
}


LLFloaterWindowSize::LLFloaterWindowSize(const LLSD& key)
:   LLFloater(key)
{}

LLFloaterWindowSize::~LLFloaterWindowSize()
{}

bool LLFloaterWindowSize::postBuild()
{
<<<<<<< HEAD
	center();
	initWindowSizeControls();
	getChild<LLUICtrl>("set_btn")->setCommitCallback(
		boost::bind(&LLFloaterWindowSize::onClickSet, this));
	getChild<LLUICtrl>("cancel_btn")->setCommitCallback(
		boost::bind(&LLFloaterWindowSize::onClickCancel, this));
	setDefaultBtn("set_btn");
	return true;
=======
    center();
    initWindowSizeControls();
    getChild<LLUICtrl>("set_btn")->setCommitCallback(
        boost::bind(&LLFloaterWindowSize::onClickSet, this));
    getChild<LLUICtrl>("cancel_btn")->setCommitCallback(
        boost::bind(&LLFloaterWindowSize::onClickCancel, this));
    setDefaultBtn("set_btn");
    return TRUE;
>>>>>>> e1623bb2
}

void LLFloaterWindowSize::initWindowSizeControls()
{
    LLComboBox* ctrl_window_size = getChild<LLComboBox>("window_size_combo");

    // Look to see if current window size matches existing window sizes, if so then
    // just set the selection value...
    const U32 height = gViewerWindow->getWindowHeightRaw();
    const U32 width = gViewerWindow->getWindowWidthRaw();
    for (S32 i=0; i < ctrl_window_size->getItemCount(); i++)
    {
        U32 height_test = 0;
        U32 width_test = 0;
        ctrl_window_size->setCurrentByIndex(i);
        std::string resolution = ctrl_window_size->getValue().asString();
        if (extractWindowSizeFromString(resolution, &width_test, &height_test))
        {
            if ((height_test == height) && (width_test == width))
            {
                return;
            }
        }
    }
    // ...otherwise, add a new entry with the current window height/width.
    LLUIString resolution_label = getString("resolution_format");
    resolution_label.setArg("[RES_X]", llformat("%d", width));
    resolution_label.setArg("[RES_Y]", llformat("%d", height));
    ctrl_window_size->add(resolution_label, ADD_TOP);
    ctrl_window_size->setCurrentByIndex(0);
}

void LLFloaterWindowSize::onClickSet()
{
    LLComboBox* ctrl_window_size = getChild<LLComboBox>("window_size_combo");
    U32 width = 0;
    U32 height = 0;
    std::string resolution = ctrl_window_size->getValue().asString();
    if (extractWindowSizeFromString(resolution, &width, &height))
    {
        LLViewerWindow::movieSize(width, height);
    }
    closeFloater();
}

void LLFloaterWindowSize::onClickCancel()
{
    closeFloater();
}<|MERGE_RESOLUTION|>--- conflicted
+++ resolved
@@ -1,135 +1,124 @@
-/**
- * @file llfloaterwindowsize.cpp
- *
- * $LicenseInfo:firstyear=2001&license=viewerlgpl$
- * Second Life Viewer Source Code
- * Copyright (C) 2010, Linden Research, Inc.
- *
- * This library is free software; you can redistribute it and/or
- * modify it under the terms of the GNU Lesser General Public
- * License as published by the Free Software Foundation;
- * version 2.1 of the License only.
- *
- * This library is distributed in the hope that it will be useful,
- * but WITHOUT ANY WARRANTY; without even the implied warranty of
- * MERCHANTABILITY or FITNESS FOR A PARTICULAR PURPOSE.  See the GNU
- * Lesser General Public License for more details.
- *
- * You should have received a copy of the GNU Lesser General Public
- * License along with this library; if not, write to the Free Software
- * Foundation, Inc., 51 Franklin Street, Fifth Floor, Boston, MA  02110-1301  USA
- *
- * Linden Research, Inc., 945 Battery Street, San Francisco, CA  94111  USA
- * $/LicenseInfo$
- */
-
-#include "llviewerprecompiledheaders.h"
-
-#include "llfloaterwindowsize.h"
-
-// Viewer includes
-#include "llviewerwindow.h"
-
-// Linden library includes
-#include "llcombobox.h"
-#include "llfloater.h"
-#include "llfloaterreg.h"
-#include "llregex.h"
-#include "lluictrl.h"
-
-// Extract from strings of the form "<width> x <height>", e.g. "640 x 480".
-bool extractWindowSizeFromString(const std::string& instr, U32 *width, U32 *height)
-{
-    boost::cmatch what;
-    // matches (any number)(any non-number)(any number)
-    const boost::regex expression("([0-9]+)[^0-9]+([0-9]+)");
-    if (ll_regex_match(instr.c_str(), what, expression))
-    {
-        *width = atoi(what[1].first);
-        *height = atoi(what[2].first);
-        return true;
-    }
-
-    *width = 0;
-    *height = 0;
-    return false;
-}
-
-
-LLFloaterWindowSize::LLFloaterWindowSize(const LLSD& key)
-:   LLFloater(key)
-{}
-
-LLFloaterWindowSize::~LLFloaterWindowSize()
-{}
-
-bool LLFloaterWindowSize::postBuild()
-{
-<<<<<<< HEAD
-	center();
-	initWindowSizeControls();
-	getChild<LLUICtrl>("set_btn")->setCommitCallback(
-		boost::bind(&LLFloaterWindowSize::onClickSet, this));
-	getChild<LLUICtrl>("cancel_btn")->setCommitCallback(
-		boost::bind(&LLFloaterWindowSize::onClickCancel, this));
-	setDefaultBtn("set_btn");
-	return true;
-=======
-    center();
-    initWindowSizeControls();
-    getChild<LLUICtrl>("set_btn")->setCommitCallback(
-        boost::bind(&LLFloaterWindowSize::onClickSet, this));
-    getChild<LLUICtrl>("cancel_btn")->setCommitCallback(
-        boost::bind(&LLFloaterWindowSize::onClickCancel, this));
-    setDefaultBtn("set_btn");
-    return TRUE;
->>>>>>> e1623bb2
-}
-
-void LLFloaterWindowSize::initWindowSizeControls()
-{
-    LLComboBox* ctrl_window_size = getChild<LLComboBox>("window_size_combo");
-
-    // Look to see if current window size matches existing window sizes, if so then
-    // just set the selection value...
-    const U32 height = gViewerWindow->getWindowHeightRaw();
-    const U32 width = gViewerWindow->getWindowWidthRaw();
-    for (S32 i=0; i < ctrl_window_size->getItemCount(); i++)
-    {
-        U32 height_test = 0;
-        U32 width_test = 0;
-        ctrl_window_size->setCurrentByIndex(i);
-        std::string resolution = ctrl_window_size->getValue().asString();
-        if (extractWindowSizeFromString(resolution, &width_test, &height_test))
-        {
-            if ((height_test == height) && (width_test == width))
-            {
-                return;
-            }
-        }
-    }
-    // ...otherwise, add a new entry with the current window height/width.
-    LLUIString resolution_label = getString("resolution_format");
-    resolution_label.setArg("[RES_X]", llformat("%d", width));
-    resolution_label.setArg("[RES_Y]", llformat("%d", height));
-    ctrl_window_size->add(resolution_label, ADD_TOP);
-    ctrl_window_size->setCurrentByIndex(0);
-}
-
-void LLFloaterWindowSize::onClickSet()
-{
-    LLComboBox* ctrl_window_size = getChild<LLComboBox>("window_size_combo");
-    U32 width = 0;
-    U32 height = 0;
-    std::string resolution = ctrl_window_size->getValue().asString();
-    if (extractWindowSizeFromString(resolution, &width, &height))
-    {
-        LLViewerWindow::movieSize(width, height);
-    }
-    closeFloater();
-}
-
-void LLFloaterWindowSize::onClickCancel()
-{
-    closeFloater();
-}+/**
+ * @file llfloaterwindowsize.cpp
+ *
+ * $LicenseInfo:firstyear=2001&license=viewerlgpl$
+ * Second Life Viewer Source Code
+ * Copyright (C) 2010, Linden Research, Inc.
+ *
+ * This library is free software; you can redistribute it and/or
+ * modify it under the terms of the GNU Lesser General Public
+ * License as published by the Free Software Foundation;
+ * version 2.1 of the License only.
+ *
+ * This library is distributed in the hope that it will be useful,
+ * but WITHOUT ANY WARRANTY; without even the implied warranty of
+ * MERCHANTABILITY or FITNESS FOR A PARTICULAR PURPOSE.  See the GNU
+ * Lesser General Public License for more details.
+ *
+ * You should have received a copy of the GNU Lesser General Public
+ * License along with this library; if not, write to the Free Software
+ * Foundation, Inc., 51 Franklin Street, Fifth Floor, Boston, MA  02110-1301  USA
+ *
+ * Linden Research, Inc., 945 Battery Street, San Francisco, CA  94111  USA
+ * $/LicenseInfo$
+ */
+
+#include "llviewerprecompiledheaders.h"
+
+#include "llfloaterwindowsize.h"
+
+// Viewer includes
+#include "llviewerwindow.h"
+
+// Linden library includes
+#include "llcombobox.h"
+#include "llfloater.h"
+#include "llfloaterreg.h"
+#include "llregex.h"
+#include "lluictrl.h"
+
+// Extract from strings of the form "<width> x <height>", e.g. "640 x 480".
+bool extractWindowSizeFromString(const std::string& instr, U32 *width, U32 *height)
+{
+    boost::cmatch what;
+    // matches (any number)(any non-number)(any number)
+    const boost::regex expression("([0-9]+)[^0-9]+([0-9]+)");
+    if (ll_regex_match(instr.c_str(), what, expression))
+    {
+        *width = atoi(what[1].first);
+        *height = atoi(what[2].first);
+        return true;
+    }
+
+    *width = 0;
+    *height = 0;
+    return false;
+}
+
+
+LLFloaterWindowSize::LLFloaterWindowSize(const LLSD& key)
+:   LLFloater(key)
+{}
+
+LLFloaterWindowSize::~LLFloaterWindowSize()
+{}
+
+bool LLFloaterWindowSize::postBuild()
+{
+    center();
+    initWindowSizeControls();
+    getChild<LLUICtrl>("set_btn")->setCommitCallback(
+        boost::bind(&LLFloaterWindowSize::onClickSet, this));
+    getChild<LLUICtrl>("cancel_btn")->setCommitCallback(
+        boost::bind(&LLFloaterWindowSize::onClickCancel, this));
+    setDefaultBtn("set_btn");
+    return true;
+}
+
+void LLFloaterWindowSize::initWindowSizeControls()
+{
+    LLComboBox* ctrl_window_size = getChild<LLComboBox>("window_size_combo");
+
+    // Look to see if current window size matches existing window sizes, if so then
+    // just set the selection value...
+    const U32 height = gViewerWindow->getWindowHeightRaw();
+    const U32 width = gViewerWindow->getWindowWidthRaw();
+    for (S32 i=0; i < ctrl_window_size->getItemCount(); i++)
+    {
+        U32 height_test = 0;
+        U32 width_test = 0;
+        ctrl_window_size->setCurrentByIndex(i);
+        std::string resolution = ctrl_window_size->getValue().asString();
+        if (extractWindowSizeFromString(resolution, &width_test, &height_test))
+        {
+            if ((height_test == height) && (width_test == width))
+            {
+                return;
+            }
+        }
+    }
+    // ...otherwise, add a new entry with the current window height/width.
+    LLUIString resolution_label = getString("resolution_format");
+    resolution_label.setArg("[RES_X]", llformat("%d", width));
+    resolution_label.setArg("[RES_Y]", llformat("%d", height));
+    ctrl_window_size->add(resolution_label, ADD_TOP);
+    ctrl_window_size->setCurrentByIndex(0);
+}
+
+void LLFloaterWindowSize::onClickSet()
+{
+    LLComboBox* ctrl_window_size = getChild<LLComboBox>("window_size_combo");
+    U32 width = 0;
+    U32 height = 0;
+    std::string resolution = ctrl_window_size->getValue().asString();
+    if (extractWindowSizeFromString(resolution, &width, &height))
+    {
+        LLViewerWindow::movieSize(width, height);
+    }
+    closeFloater();
+}
+
+void LLFloaterWindowSize::onClickCancel()
+{
+    closeFloater();
+}