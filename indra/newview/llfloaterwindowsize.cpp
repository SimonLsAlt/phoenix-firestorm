/**
 * @file llfloaterwindowsize.cpp
 *
 * $LicenseInfo:firstyear=2001&license=viewerlgpl$
 * Second Life Viewer Source Code
 * Copyright (C) 2010, Linden Research, Inc.
 *
 * This library is free software; you can redistribute it and/or
 * modify it under the terms of the GNU Lesser General Public
 * License as published by the Free Software Foundation;
 * version 2.1 of the License only.
 *
 * This library is distributed in the hope that it will be useful,
 * but WITHOUT ANY WARRANTY; without even the implied warranty of
 * MERCHANTABILITY or FITNESS FOR A PARTICULAR PURPOSE.  See the GNU
 * Lesser General Public License for more details.
 *
 * You should have received a copy of the GNU Lesser General Public
 * License along with this library; if not, write to the Free Software
 * Foundation, Inc., 51 Franklin Street, Fifth Floor, Boston, MA  02110-1301  USA
 *
 * Linden Research, Inc., 945 Battery Street, San Francisco, CA  94111  USA
 * $/LicenseInfo$
 */

#include "llviewerprecompiledheaders.h"

#include "llfloaterwindowsize.h"

// Viewer includes
#include "llviewerwindow.h"

// Linden library includes
#include "llcombobox.h"
#include "llfloater.h"
#include "llfloaterreg.h"
#include "llregex.h"
#include "lluictrl.h"
#include "llviewercontrol.h"

// Extract from strings of the form "<width> x <height>", e.g. "640 x 480".
bool extractWindowSizeFromString(const std::string& instr, U32 *width, U32 *height)
{
    boost::cmatch what;
    // matches (any number)(any non-number)(any number)
    const boost::regex expression("([0-9]+)[^0-9]+([0-9]+)");
    if (ll_regex_match(instr.c_str(), what, expression))
    {
        *width = atoi(what[1].first);
        *height = atoi(what[2].first);
        return true;
    }

    *width = 0;
    *height = 0;
    return false;
}


LLFloaterWindowSize::LLFloaterWindowSize(const LLSD& key)
:   LLFloater(key)
{}

LLFloaterWindowSize::~LLFloaterWindowSize()
{}

bool LLFloaterWindowSize::postBuild()
{
<<<<<<< HEAD
	center();
	initWindowSizeControls();
	getChild<LLUICtrl>("set_btn")->setCommitCallback(
		boost::bind(&LLFloaterWindowSize::onClickSet, this));
	getChild<LLUICtrl>("cancel_btn")->setCommitCallback(
		boost::bind(&LLFloaterWindowSize::onClickCancel, this));
	setDefaultBtn("set_btn");
	return true;
=======
    center();
    initWindowSizeControls();
    getChild<LLUICtrl>("set_btn")->setCommitCallback(
        boost::bind(&LLFloaterWindowSize::onClickSet, this));
    getChild<LLUICtrl>("cancel_btn")->setCommitCallback(
        boost::bind(&LLFloaterWindowSize::onClickCancel, this));
    setDefaultBtn("set_btn");
    return TRUE;
>>>>>>> c06fb4e0
}

void LLFloaterWindowSize::initWindowSizeControls()
{
    LLComboBox* ctrl_window_size = getChild<LLComboBox>("window_size_combo");

    // Look to see if current window size matches existing window sizes, if so then
    // just set the selection value...
    const U32 height = gViewerWindow->getWindowHeightRaw();
    const U32 width = gViewerWindow->getWindowWidthRaw();
    for (S32 i=0; i < ctrl_window_size->getItemCount(); i++)
    {
        U32 height_test = 0;
        U32 width_test = 0;
        ctrl_window_size->setCurrentByIndex(i);
        std::string resolution = ctrl_window_size->getValue().asString();
        if (extractWindowSizeFromString(resolution, &width_test, &height_test))
        {
            if ((height_test == height) && (width_test == width))
            {
                return;
            }
        }
    }
    // ...otherwise, add a new entry with the current window height/width.
    LLUIString resolution_label = getString("resolution_format");
    resolution_label.setArg("[RES_X]", llformat("%d", width));
    resolution_label.setArg("[RES_Y]", llformat("%d", height));
    ctrl_window_size->add(resolution_label, ADD_TOP);
    ctrl_window_size->setCurrentByIndex(0);
}

void LLFloaterWindowSize::onClickSet()
{
    LLComboBox* ctrl_window_size = getChild<LLComboBox>("window_size_combo");
    U32 width = 0;
    U32 height = 0;
    std::string resolution = ctrl_window_size->getValue().asString();
    if (extractWindowSizeFromString(resolution, &width, &height))
    {
        // FS:TS FIRE-6182, from Niran's Viewer
        //additionally set WindowHeight and WindowWidth to the set values to prevent
        //the window size to go back to the set default after restart
        gSavedSettings.setS32("WindowWidth",width);
        gSavedSettings.setS32("WindowHeight",height);
        // FS:TS FIRE-6182 end

        LLViewerWindow::movieSize(width, height);
    }
    closeFloater();
}

void LLFloaterWindowSize::onClickCancel()
{
    closeFloater();
}<|MERGE_RESOLUTION|>--- conflicted
+++ resolved
@@ -66,16 +66,6 @@
 
 bool LLFloaterWindowSize::postBuild()
 {
-<<<<<<< HEAD
-	center();
-	initWindowSizeControls();
-	getChild<LLUICtrl>("set_btn")->setCommitCallback(
-		boost::bind(&LLFloaterWindowSize::onClickSet, this));
-	getChild<LLUICtrl>("cancel_btn")->setCommitCallback(
-		boost::bind(&LLFloaterWindowSize::onClickCancel, this));
-	setDefaultBtn("set_btn");
-	return true;
-=======
     center();
     initWindowSizeControls();
     getChild<LLUICtrl>("set_btn")->setCommitCallback(
@@ -83,8 +73,7 @@
     getChild<LLUICtrl>("cancel_btn")->setCommitCallback(
         boost::bind(&LLFloaterWindowSize::onClickCancel, this));
     setDefaultBtn("set_btn");
-    return TRUE;
->>>>>>> c06fb4e0
+    return true;
 }
 
 void LLFloaterWindowSize::initWindowSizeControls()
