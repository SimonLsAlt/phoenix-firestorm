/**
 * @file llfloateremojipicker.h
 * @brief Header file for llfloateremojipicker
 *
 * $LicenseInfo:firstyear=2003&license=viewerlgpl$
 * Second Life Viewer Source Code
 * Copyright (C) 2010, Linden Research, Inc.
 *
 * This library is free software; you can redistribute it and/or
 * modify it under the terms of the GNU Lesser General Public
 * License as published by the Free Software Foundation;
 * version 2.1 of the License only.
 *
 * This library is distributed in the hope that it will be useful,
 * but WITHOUT ANY WARRANTY; without even the implied warranty of
 * MERCHANTABILITY or FITNESS FOR A PARTICULAR PURPOSE.  See the GNU
 * Lesser General Public License for more details.
 *
 * You should have received a copy of the GNU Lesser General Public
 * License along with this library; if not, write to the Free Software
 * Foundation, Inc., 51 Franklin Street, Fifth Floor, Boston, MA  02110-1301  USA
 *
 * Linden Research, Inc., 945 Battery Street, San Francisco, CA  94111  USA
 * $/LicenseInfo$
 */

#ifndef LLFLOATEREMOJIPICKER_H
#define LLFLOATEREMOJIPICKER_H

#include "llfloater.h"

class LLEmojiGridRow;
class LLEmojiGridIcon;
struct LLEmojiDescriptor;
struct LLEmojiSearchResult;

class LLFloaterEmojiPicker : public LLFloater
{
    using super = LLFloater;

public:
    // The callback function will be called with an emoji char.
    typedef boost::function<void (llwchar)> pick_callback_t;
    typedef boost::function<void ()> close_callback_t;

    LLFloaterEmojiPicker(const LLSD& key);

<<<<<<< HEAD
    virtual	bool postBuild() override;
=======
    virtual bool postBuild() override;
>>>>>>> 1a8a5404
    virtual void dirtyRect() override;
    virtual void goneFromFront() override;

    void hideFloater() const;

    static std::list<llwchar>& getRecentlyUsed();
    static void onEmojiUsed(llwchar emoji);

    static void loadState();
    static void saveState();

    // <FS:Ansariel> Live-update recently used emojis
    using recent_emojis_updated_callback_t = boost::signals2::signal<void(const std::list<llwchar>& recent_emojis_list)>;
    static boost::signals2::connection setRecentEmojisUpdatedCallback(const recent_emojis_updated_callback_t::slot_type& cb)
    {
        return sRecentEmojisUpdatedCallback.connect(cb);
    }
    // </FS:Ansariel>

private:
    void initialize();
    void fillGroups();
    void fillCategoryRecentlyUsed(std::map<std::string, std::vector<LLEmojiSearchResult>>& cats);
    void fillCategoryFrequentlyUsed(std::map<std::string, std::vector<LLEmojiSearchResult>>& cats);
    void fillGroupEmojis(std::map<std::string, std::vector<LLEmojiSearchResult>>& cats, U32 index);
    void createGroupButton(LLButton::Params& params, const LLRect& rect, llwchar emoji);
    void resizeGroupButtons();
    void selectEmojiGroup(U32 index);
    void fillEmojis(bool fromResize = false);
    void fillEmojisCategory(const std::vector<LLEmojiSearchResult>& emojis,
        const std::string& category, const LLPanel::Params& row_panel_params, const LLUICtrl::Params& row_list_params,
        const LLPanel::Params& icon_params, const LLRect& icon_rect, S32 max_icons, const LLColor4& bg);
    void createEmojiIcon(const LLEmojiSearchResult& emoji,
        const std::string& category, const LLPanel::Params& row_panel_params, const LLUICtrl::Params& row_list_params,
        const LLPanel::Params& icon_params, const LLRect& icon_rect, S32 max_icons, const LLColor4& bg,
        LLEmojiGridRow*& row, int& icon_index);
    void showPreview(bool show);

    void onGroupButtonClick(LLUICtrl* ctrl);
    void onGroupButtonMouseEnter(LLUICtrl* ctrl);
    void onGroupButtonMouseLeave(LLUICtrl* ctrl);
    void onEmojiMouseEnter(LLUICtrl* ctrl);
    void onEmojiMouseLeave(LLUICtrl* ctrl);
    void onEmojiMouseDown(LLUICtrl* ctrl);
    void onEmojiMouseUp(LLUICtrl* ctrl);

    void selectFocusedIcon();
    bool moveFocusedIconUp();
    bool moveFocusedIconDown();
    bool moveFocusedIconPrev();
    bool moveFocusedIconNext();

    void selectGridIcon(LLEmojiGridIcon* icon);
    void unselectGridIcon(LLEmojiGridIcon* icon);

    void onOpen(const LLSD& key) override;
<<<<<<< HEAD
=======
    void onClose(bool app_quitting) override;
>>>>>>> 1a8a5404
    virtual bool handleKey(KEY key, MASK mask, bool called_from_parent) override;

    class LLPanel* mGroups { nullptr };
    class LLPanel* mBadge { nullptr };
    class LLScrollContainer* mEmojiScroll { nullptr };
    class LLScrollingPanelList* mEmojiGrid { nullptr };
    class LLEmojiPreviewPanel* mPreview { nullptr };
    class LLTextBox* mDummy { nullptr };

    std::vector<S32> mFilteredEmojiGroups;
    std::vector<std::map<std::string, std::vector<LLEmojiSearchResult>>> mFilteredEmojis;
    std::vector<class LLButton*> mGroupButtons;

    std::string mHint;
    std::string mFilterPattern;
    U32 mSelectedGroupIndex { 0 };
    S32 mRecentMaxIcons { 0 };
    S32 mFocusedIconRow { 0 };
    S32 mFocusedIconCol { 0 };
    LLEmojiGridIcon* mFocusedIcon { nullptr };
    LLEmojiGridIcon* mHoveredIcon { nullptr };

    U64 mRecentReturnPressedMs { 0 };

    // <FS:Ansariel> Live-update recently used emojis
    static recent_emojis_updated_callback_t sRecentEmojisUpdatedCallback;
};

#endif<|MERGE_RESOLUTION|>--- conflicted
+++ resolved
@@ -45,11 +45,7 @@
 
     LLFloaterEmojiPicker(const LLSD& key);
 
-<<<<<<< HEAD
-    virtual	bool postBuild() override;
-=======
     virtual bool postBuild() override;
->>>>>>> 1a8a5404
     virtual void dirtyRect() override;
     virtual void goneFromFront() override;
 
@@ -106,10 +102,7 @@
     void unselectGridIcon(LLEmojiGridIcon* icon);
 
     void onOpen(const LLSD& key) override;
-<<<<<<< HEAD
-=======
     void onClose(bool app_quitting) override;
->>>>>>> 1a8a5404
     virtual bool handleKey(KEY key, MASK mask, bool called_from_parent) override;
 
     class LLPanel* mGroups { nullptr };
