/**
 * @file llexpandabletextbox.cpp
 * @brief LLExpandableTextBox and related class implementations
 *
 * $LicenseInfo:firstyear=2004&license=viewerlgpl$
 * Second Life Viewer Source Code
 * Copyright (C) 2010, Linden Research, Inc.
 *
 * This library is free software; you can redistribute it and/or
 * modify it under the terms of the GNU Lesser General Public
 * License as published by the Free Software Foundation;
 * version 2.1 of the License only.
 *
 * This library is distributed in the hope that it will be useful,
 * but WITHOUT ANY WARRANTY; without even the implied warranty of
 * MERCHANTABILITY or FITNESS FOR A PARTICULAR PURPOSE.  See the GNU
 * Lesser General Public License for more details.
 *
 * You should have received a copy of the GNU Lesser General Public
 * License along with this library; if not, write to the Free Software
 * Foundation, Inc., 51 Franklin Street, Fifth Floor, Boston, MA  02110-1301  USA
 *
 * Linden Research, Inc., 945 Battery Street, San Francisco, CA  94111  USA
 * $/LicenseInfo$
 */

#include "llviewerprecompiledheaders.h"
#include "llexpandabletextbox.h"

#include "llscrollcontainer.h"
#include "lltrans.h"
#include "llwindow.h"
#include "llviewerwindow.h"

static LLDefaultChildRegistry::Register<LLExpandableTextBox> t1("expandable_text");

class LLExpanderSegment : public LLTextSegment
{
public:
<<<<<<< HEAD
	LLExpanderSegment(const LLStyleSP& style, S32 start, S32 end, const std::string& more_text, LLTextBase& editor )
	:	LLTextSegment(start, end),
		mEditor(editor),
		mStyle(style),
		mExpanderLabel(more_text)
	{}

	/*virtual*/ bool	getDimensionsF32(S32 first_char, S32 num_chars, F32& width, S32& height) const 
	{
		// more label always spans width of text box
		if (num_chars == 0)
		{
			width = 0; 
			height = 0;
		}
		else
		{
			width = mEditor.getDocumentView()->getRect().getWidth() - mEditor.getHPad(); 
			height = mStyle->getFont()->getLineHeight();
		}
		return true;
	}
	/*virtual*/ S32		getOffset(S32 segment_local_x_coord, S32 start_offset, S32 num_chars, bool round) const 
	{ 
		return start_offset;
	}
	/*virtual*/ S32		getNumChars(S32 num_pixels, S32 segment_offset, S32 line_offset, S32 max_chars, S32 line_ind) const
	{ 
		// require full line to ourselves
		if (line_offset == 0)
		{
			// print all our text
			return getEnd() - getStart(); 
		}
		else
		{
			// wait for next line
			return 0;
		}
	}
	/*virtual*/ F32		draw(S32 start, S32 end, S32 selection_start, S32 selection_end, const LLRectf& draw_rect)
	{
		F32 right_x;
		mStyle->getFont()->renderUTF8(mExpanderLabel, start, 
									draw_rect.mRight, draw_rect.mTop, 
									mStyle->getColor(), 
									LLFontGL::RIGHT, LLFontGL::TOP, 
									0, 
									mStyle->getShadowType(), 
									end - start, draw_rect.getWidth(), 
									&right_x, 
									mEditor.getUseEllipses(), mEditor.getUseColor());
		return right_x;
	}
	/*virtual*/ bool	canEdit() const { return false; }
	// eat handleMouseDown event so we get the mouseup event
	/*virtual*/ bool	handleMouseDown(S32 x, S32 y, MASK mask) { return true; }
	/*virtual*/ bool	handleMouseUp(S32 x, S32 y, MASK mask) { mEditor.onCommit(); return true; }
	/*virtual*/ bool	handleHover(S32 x, S32 y, MASK mask)
	{
		LLUI::getInstance()->getWindow()->setCursor(UI_CURSOR_HAND);
		return true; 
	}
=======
    LLExpanderSegment(const LLStyleSP& style, S32 start, S32 end, const std::string& more_text, LLTextBase& editor )
    :   LLTextSegment(start, end),
        mEditor(editor),
        mStyle(style),
        mExpanderLabel(more_text)
    {}

    /*virtual*/ bool    getDimensionsF32(S32 first_char, S32 num_chars, F32& width, S32& height) const
    {
        // more label always spans width of text box
        if (num_chars == 0)
        {
            width = 0;
            height = 0;
        }
        else
        {
            width = mEditor.getDocumentView()->getRect().getWidth() - mEditor.getHPad();
            height = mStyle->getFont()->getLineHeight();
        }
        return true;
    }
    /*virtual*/ S32     getOffset(S32 segment_local_x_coord, S32 start_offset, S32 num_chars, bool round) const
    {
        return start_offset;
    }
    /*virtual*/ S32     getNumChars(S32 num_pixels, S32 segment_offset, S32 line_offset, S32 max_chars, S32 line_ind) const
    {
        // require full line to ourselves
        if (line_offset == 0)
        {
            // print all our text
            return getEnd() - getStart();
        }
        else
        {
            // wait for next line
            return 0;
        }
    }
    /*virtual*/ F32     draw(S32 start, S32 end, S32 selection_start, S32 selection_end, const LLRectf& draw_rect)
    {
        F32 right_x;
        mStyle->getFont()->renderUTF8(mExpanderLabel, start,
                                    draw_rect.mRight, draw_rect.mTop,
                                    mStyle->getColor(),
                                    LLFontGL::RIGHT, LLFontGL::TOP,
                                    0,
                                    mStyle->getShadowType(),
                                    end - start, draw_rect.getWidth(),
                                    &right_x,
                                    mEditor.getUseEllipses(), mEditor.getUseColor());
        return right_x;
    }
    /*virtual*/ bool    canEdit() const { return false; }
    // eat handleMouseDown event so we get the mouseup event
    /*virtual*/ bool    handleMouseDown(S32 x, S32 y, MASK mask) { return true; }
    /*virtual*/ bool    handleMouseUp(S32 x, S32 y, MASK mask) { mEditor.onCommit(); return true; }
    /*virtual*/ bool    handleHover(S32 x, S32 y, MASK mask)
    {
        LLUI::getInstance()->getWindow()->setCursor(UI_CURSOR_HAND);
        return true;
    }
>>>>>>> 1a8a5404
private:
    LLTextBase& mEditor;
    LLStyleSP   mStyle;
    std::string mExpanderLabel;
};

LLExpandableTextBox::LLTextBoxEx::Params::Params()
{
}

LLExpandableTextBox::LLTextBoxEx::LLTextBoxEx(const Params& p)
:   LLTextEditor(p),
    mExpanderLabel(p.label.isProvided() ? p.label : LLTrans::getString("More")),
    mExpanderVisible(false)
{
<<<<<<< HEAD
	setIsChrome(true);
	setMaxTextLength(p.max_text_length);
=======
    setIsChrome(true);
    setMaxTextLength(p.max_text_length);
>>>>>>> 1a8a5404
}

void LLExpandableTextBox::LLTextBoxEx::reshape(S32 width, S32 height, bool called_from_parent)
{
    LLTextEditor::reshape(width, height, called_from_parent);
}

void LLExpandableTextBox::LLTextBoxEx::setText(const LLStringExplicit& text,const LLStyle::Params& input_params)
{
    // LLTextBox::setText will obliterate the expander segment, so make sure
    // we generate it again by clearing mExpanderVisible
    mExpanderVisible = false;
    LLTextEditor::setText(text, input_params);

    hideOrShowExpandTextAsNeeded();
}


void LLExpandableTextBox::LLTextBoxEx::showExpandText()
{
    if (!mExpanderVisible)
    {
        // make sure we're scrolled to top when collapsing
        if (mScroller)
        {
            mScroller->goToTop();
        }
        // get fully visible lines
        std::pair<S32, S32> visible_lines = getVisibleLines(true);
        S32 last_line = visible_lines.second - 1;

        LLStyle::Params expander_style(getStyleParams());
        expander_style.font.style = "UNDERLINE";
        expander_style.color = LLUIColorTable::instance().getColor("HTMLLinkColor");
        LLExpanderSegment* expanderp = new LLExpanderSegment(new LLStyle(expander_style), getLineStart(last_line), getLength() + 1, mExpanderLabel, *this);
        insertSegment(expanderp);
        mExpanderVisible = true;
    }

}

//NOTE: obliterates existing styles (including hyperlinks)
void LLExpandableTextBox::LLTextBoxEx::hideExpandText()
{
    if (mExpanderVisible)
    {
        // this will overwrite the expander segment and all text styling with a single style
        LLStyleConstSP sp(new LLStyle(getStyleParams()));
        LLNormalTextSegment* segmentp = new LLNormalTextSegment(sp, 0, getLength() + 1, *this);
        insertSegment(segmentp);

        mExpanderVisible = false;
    }
}

S32 LLExpandableTextBox::LLTextBoxEx::getVerticalTextDelta()
{
    S32 text_height = getTextPixelHeight();
    S32 textbox_height = getRect().getHeight();

    return text_height - textbox_height;
}

S32 LLExpandableTextBox::LLTextBoxEx::getTextPixelHeight()
{
    return getTextBoundingRect().getHeight();
}

void LLExpandableTextBox::LLTextBoxEx::hideOrShowExpandTextAsNeeded()
{
    // Restore the text box contents to calculate the text height properly,
    // otherwise if a part of the text is hidden under "More" link
    // getTextPixelHeight() returns only the height of currently visible text
    // including the "More" link. See STORM-250.
    hideExpandText();

    // Show the expander a.k.a. "More" link if we need it, depending on text
    // contents height. If not, keep it hidden.
    if (getTextPixelHeight() > getRect().getHeight())
    {
        showExpandText();
    }
}

//////////////////////////////////////////////////////////////////////////
//////////////////////////////////////////////////////////////////////////
//////////////////////////////////////////////////////////////////////////

LLExpandableTextBox::Params::Params()
:   textbox("textbox"),
    scroll("scroll"),
    max_height("max_height", 0),
    bg_visible("bg_visible", false),
    expanded_bg_visible("expanded_bg_visible", true),
    bg_color("bg_color", LLColor4::black),
    expanded_bg_color("expanded_bg_color", LLColor4::black)
{
}

LLExpandableTextBox::LLExpandableTextBox(const Params& p)
:   LLUICtrl(p),
    mMaxHeight(p.max_height),
    mBGVisible(p.bg_visible),
    mExpandedBGVisible(p.expanded_bg_visible),
    mBGColor(p.bg_color),
    mExpandedBGColor(p.expanded_bg_color),
    mExpanded(false)
{
    LLRect rc = getLocalRect();

    LLScrollContainer::Params scroll_params = p.scroll;
    scroll_params.rect(rc);
    mScroll = LLUICtrlFactory::create<LLScrollContainer>(scroll_params);
    addChild(mScroll);

    LLTextBoxEx::Params textbox_params = p.textbox;
    textbox_params.rect(rc);
    mTextBox = LLUICtrlFactory::create<LLTextBoxEx>(textbox_params);
    mTextBox->setContentTrusted(false);
    mScroll->addChild(mTextBox);

    updateTextBoxRect();

    mTextBox->setCommitCallback(boost::bind(&LLExpandableTextBox::onExpandClicked, this));
}


LLExpandableTextBox::~LLExpandableTextBox()
{
    gViewerWindow->removePopup(this);
}

void LLExpandableTextBox::draw()
{
<<<<<<< HEAD
	if(mBGVisible && !mExpanded)
	{
		gl_rect_2d(getLocalRect(), mBGColor.get(), true);
	}
	if(mExpandedBGVisible && mExpanded)
	{
		gl_rect_2d(getLocalRect(), mExpandedBGColor.get(), true);
	}

	collapseIfPosChanged();

	LLUICtrl::draw();
=======
    if(mBGVisible && !mExpanded)
    {
        gl_rect_2d(getLocalRect(), mBGColor.get(), true);
    }
    if(mExpandedBGVisible && mExpanded)
    {
        gl_rect_2d(getLocalRect(), mExpandedBGColor.get(), true);
    }

    collapseIfPosChanged();

    LLUICtrl::draw();
>>>>>>> 1a8a5404
}

void LLExpandableTextBox::setContentTrusted(bool trusted_content)
{
    mTextBox->setContentTrusted(trusted_content);
}

void LLExpandableTextBox::collapseIfPosChanged()
{
    if(mExpanded)
    {
        LLView* parentp = getParent();
        LLRect parent_rect = parentp->getRect();
        parentp->localRectToOtherView(parent_rect, &parent_rect, getRootView());

        if(parent_rect.mLeft != mParentRect.mLeft
            || parent_rect.mTop != mParentRect.mTop)
        {
            collapseTextBox();
        }
    }
}

void LLExpandableTextBox::onExpandClicked()
{
    expandTextBox();
}

void LLExpandableTextBox::updateTextBoxRect()
{
    LLRect rc = getLocalRect();

    rc.mLeft += mScroll->getBorderWidth();
    rc.mRight -= mScroll->getBorderWidth();
    rc.mTop -= mScroll->getBorderWidth();
    rc.mBottom += mScroll->getBorderWidth();

    mTextBox->reshape(rc.getWidth(), rc.getHeight());
    mTextBox->setRect(rc);
    // *HACK
    // hideExpandText brakes text styles (replaces hyper-links with plain text), see ticket EXT-3290
    // Also text segments are not removed properly. Same issue at expandTextBox().
    // So set text again to make text box re-apply styles and clear segments.
    // *TODO Find a solution that does not involve text segment.
    mTextBox->setText(mText);
}

S32 LLExpandableTextBox::recalculateTextDelta(S32 text_delta)
{
    LLRect expanded_rect = getLocalRect();
    LLView* root_view = getRootView();
    LLRect window_rect = root_view->getRect();

    LLRect expanded_screen_rect;
    localRectToOtherView(expanded_rect, &expanded_screen_rect, root_view);

    // don't allow expanded text box bottom go off screen
    if(expanded_screen_rect.mBottom - text_delta < window_rect.mBottom)
    {
        text_delta = expanded_screen_rect.mBottom - window_rect.mBottom;
    }
    // show scroll bar if max_height is valid
    // and expanded size is greater that max_height
    else if(mMaxHeight > 0 && expanded_rect.getHeight() + text_delta > mMaxHeight)
    {
        text_delta = mMaxHeight - expanded_rect.getHeight();
    }

    return text_delta;
}

void LLExpandableTextBox::expandTextBox()
{
<<<<<<< HEAD
	// hide "more" link, and show full text contents
	mTextBox->hideExpandText();

	// *HACK dz
	// hideExpandText brakes text styles (replaces hyper-links with plain text), see ticket EXT-3290
	// Set text again to make text box re-apply styles.
	// *TODO Find proper solution to fix this issue.
	// Maybe add removeSegment to LLTextBase
	mTextBox->setTextBase(mText);

	S32 text_delta = mTextBox->getVerticalTextDelta();
	text_delta += mTextBox->getVPad() * 2;
	text_delta += mScroll->getBorderWidth() * 2;
	// no need to expand
	if(text_delta <= 0)
	{
		return;
	}

	saveCollapsedState();

	LLRect expanded_rect = getLocalRect();
	LLRect expanded_screen_rect;

	S32 updated_text_delta = recalculateTextDelta(text_delta);
	// actual expand
	expanded_rect.mBottom -= updated_text_delta;

	LLRect text_box_rect = mTextBox->getRect();

	// check if we need to show scrollbar
	if(text_delta != updated_text_delta)
	{
		static LLUICachedControl<S32> scrollbar_size ("UIScrollbarSize", 0);

		// disable horizontal scrollbar
		text_box_rect.mRight -= scrollbar_size;

		// text box size has changed - redo text wrap
		// Should be handled automatically in reshape() below. JC
		//mTextBox->setWrappedText(mText, text_box_rect.getWidth());

		// recalculate text delta since text wrap changed text height
		text_delta = mTextBox->getVerticalTextDelta() + mTextBox->getVPad() * 2;
	}

	// expand text
	text_box_rect.mBottom -= text_delta;
	mTextBox->reshape(text_box_rect.getWidth(), text_box_rect.getHeight());
	mTextBox->setRect(text_box_rect);

	// expand text box
	localRectToOtherView(expanded_rect, &expanded_screen_rect, getParent());
	reshape(expanded_screen_rect.getWidth(), expanded_screen_rect.getHeight(), false);
	setRect(expanded_screen_rect);

	setFocus(true);
	// this lets us receive top_lost event(needed to collapse text box)
	// it also draws text box above all other ui elements
	gViewerWindow->addPopup(this);

	mExpanded = true;
=======
    // hide "more" link, and show full text contents
    mTextBox->hideExpandText();

    // *HACK dz
    // hideExpandText brakes text styles (replaces hyper-links with plain text), see ticket EXT-3290
    // Set text again to make text box re-apply styles.
    // *TODO Find proper solution to fix this issue.
    // Maybe add removeSegment to LLTextBase
    mTextBox->setTextBase(mText);

    S32 text_delta = mTextBox->getVerticalTextDelta();
    text_delta += mTextBox->getVPad() * 2;
    text_delta += mScroll->getBorderWidth() * 2;
    // no need to expand
    if(text_delta <= 0)
    {
        return;
    }

    saveCollapsedState();

    LLRect expanded_rect = getLocalRect();
    LLRect expanded_screen_rect;

    S32 updated_text_delta = recalculateTextDelta(text_delta);
    // actual expand
    expanded_rect.mBottom -= updated_text_delta;

    LLRect text_box_rect = mTextBox->getRect();

    // check if we need to show scrollbar
    if(text_delta != updated_text_delta)
    {
        static LLUICachedControl<S32> scrollbar_size ("UIScrollbarSize", 0);

        // disable horizontal scrollbar
        text_box_rect.mRight -= scrollbar_size;

        // text box size has changed - redo text wrap
        // Should be handled automatically in reshape() below. JC
        //mTextBox->setWrappedText(mText, text_box_rect.getWidth());

        // recalculate text delta since text wrap changed text height
        text_delta = mTextBox->getVerticalTextDelta() + mTextBox->getVPad() * 2;
    }

    // expand text
    text_box_rect.mBottom -= text_delta;
    mTextBox->reshape(text_box_rect.getWidth(), text_box_rect.getHeight());
    mTextBox->setRect(text_box_rect);

    // expand text box
    localRectToOtherView(expanded_rect, &expanded_screen_rect, getParent());
    reshape(expanded_screen_rect.getWidth(), expanded_screen_rect.getHeight(), false);
    setRect(expanded_screen_rect);

    setFocus(true);
    // this lets us receive top_lost event(needed to collapse text box)
    // it also draws text box above all other ui elements
    gViewerWindow->addPopup(this);

    mExpanded = true;
>>>>>>> 1a8a5404
}

void LLExpandableTextBox::collapseTextBox()
{
    if(!mExpanded)
    {
        return;
    }

    mExpanded = false;

<<<<<<< HEAD
	reshape(mCollapsedRect.getWidth(), mCollapsedRect.getHeight(), false);
	setRect(mCollapsedRect);
=======
    reshape(mCollapsedRect.getWidth(), mCollapsedRect.getHeight(), false);
    setRect(mCollapsedRect);
>>>>>>> 1a8a5404

    updateTextBoxRect();
    gViewerWindow->removePopup(this);
}

void LLExpandableTextBox::onFocusLost()
{
    collapseTextBox();

    LLUICtrl::onFocusLost();
}

void LLExpandableTextBox::onTopLost()
{
    collapseTextBox();

    LLUICtrl::onTopLost();
}

void LLExpandableTextBox::updateTextShape()
{
    llassert(!mExpanded);
    updateTextBoxRect();
}

void LLExpandableTextBox::reshape(S32 width, S32 height, bool called_from_parent)
{
    mExpanded = false;
    LLUICtrl::reshape(width, height, called_from_parent);
    updateTextBoxRect();
}

void LLExpandableTextBox::setValue(const LLSD& value)
{
    collapseTextBox();
    mText = value.asString();
    mTextBox->setValue(value);
}

void LLExpandableTextBox::setText(const std::string& str)
{
    collapseTextBox();
    mText = str;
    mTextBox->setText(str);
}

void LLExpandableTextBox::saveCollapsedState()
{
    mCollapsedRect = getRect();

    mParentRect = getParent()->getRect();
    // convert parent rect to screen coordinates,
    // this will allow to track parent's position change
    getParent()->localRectToOtherView(mParentRect, &mParentRect, getRootView());
}<|MERGE_RESOLUTION|>--- conflicted
+++ resolved
@@ -37,71 +37,6 @@
 class LLExpanderSegment : public LLTextSegment
 {
 public:
-<<<<<<< HEAD
-	LLExpanderSegment(const LLStyleSP& style, S32 start, S32 end, const std::string& more_text, LLTextBase& editor )
-	:	LLTextSegment(start, end),
-		mEditor(editor),
-		mStyle(style),
-		mExpanderLabel(more_text)
-	{}
-
-	/*virtual*/ bool	getDimensionsF32(S32 first_char, S32 num_chars, F32& width, S32& height) const 
-	{
-		// more label always spans width of text box
-		if (num_chars == 0)
-		{
-			width = 0; 
-			height = 0;
-		}
-		else
-		{
-			width = mEditor.getDocumentView()->getRect().getWidth() - mEditor.getHPad(); 
-			height = mStyle->getFont()->getLineHeight();
-		}
-		return true;
-	}
-	/*virtual*/ S32		getOffset(S32 segment_local_x_coord, S32 start_offset, S32 num_chars, bool round) const 
-	{ 
-		return start_offset;
-	}
-	/*virtual*/ S32		getNumChars(S32 num_pixels, S32 segment_offset, S32 line_offset, S32 max_chars, S32 line_ind) const
-	{ 
-		// require full line to ourselves
-		if (line_offset == 0)
-		{
-			// print all our text
-			return getEnd() - getStart(); 
-		}
-		else
-		{
-			// wait for next line
-			return 0;
-		}
-	}
-	/*virtual*/ F32		draw(S32 start, S32 end, S32 selection_start, S32 selection_end, const LLRectf& draw_rect)
-	{
-		F32 right_x;
-		mStyle->getFont()->renderUTF8(mExpanderLabel, start, 
-									draw_rect.mRight, draw_rect.mTop, 
-									mStyle->getColor(), 
-									LLFontGL::RIGHT, LLFontGL::TOP, 
-									0, 
-									mStyle->getShadowType(), 
-									end - start, draw_rect.getWidth(), 
-									&right_x, 
-									mEditor.getUseEllipses(), mEditor.getUseColor());
-		return right_x;
-	}
-	/*virtual*/ bool	canEdit() const { return false; }
-	// eat handleMouseDown event so we get the mouseup event
-	/*virtual*/ bool	handleMouseDown(S32 x, S32 y, MASK mask) { return true; }
-	/*virtual*/ bool	handleMouseUp(S32 x, S32 y, MASK mask) { mEditor.onCommit(); return true; }
-	/*virtual*/ bool	handleHover(S32 x, S32 y, MASK mask)
-	{
-		LLUI::getInstance()->getWindow()->setCursor(UI_CURSOR_HAND);
-		return true; 
-	}
-=======
     LLExpanderSegment(const LLStyleSP& style, S32 start, S32 end, const std::string& more_text, LLTextBase& editor )
     :   LLTextSegment(start, end),
         mEditor(editor),
@@ -165,7 +100,6 @@
         LLUI::getInstance()->getWindow()->setCursor(UI_CURSOR_HAND);
         return true;
     }
->>>>>>> 1a8a5404
 private:
     LLTextBase& mEditor;
     LLStyleSP   mStyle;
@@ -181,13 +115,8 @@
     mExpanderLabel(p.label.isProvided() ? p.label : LLTrans::getString("More")),
     mExpanderVisible(false)
 {
-<<<<<<< HEAD
-	setIsChrome(true);
-	setMaxTextLength(p.max_text_length);
-=======
     setIsChrome(true);
     setMaxTextLength(p.max_text_length);
->>>>>>> 1a8a5404
 }
 
 void LLExpandableTextBox::LLTextBoxEx::reshape(S32 width, S32 height, bool called_from_parent)
@@ -322,20 +251,6 @@
 
 void LLExpandableTextBox::draw()
 {
-<<<<<<< HEAD
-	if(mBGVisible && !mExpanded)
-	{
-		gl_rect_2d(getLocalRect(), mBGColor.get(), true);
-	}
-	if(mExpandedBGVisible && mExpanded)
-	{
-		gl_rect_2d(getLocalRect(), mExpandedBGColor.get(), true);
-	}
-
-	collapseIfPosChanged();
-
-	LLUICtrl::draw();
-=======
     if(mBGVisible && !mExpanded)
     {
         gl_rect_2d(getLocalRect(), mBGColor.get(), true);
@@ -348,7 +263,6 @@
     collapseIfPosChanged();
 
     LLUICtrl::draw();
->>>>>>> 1a8a5404
 }
 
 void LLExpandableTextBox::setContentTrusted(bool trusted_content)
@@ -422,70 +336,6 @@
 
 void LLExpandableTextBox::expandTextBox()
 {
-<<<<<<< HEAD
-	// hide "more" link, and show full text contents
-	mTextBox->hideExpandText();
-
-	// *HACK dz
-	// hideExpandText brakes text styles (replaces hyper-links with plain text), see ticket EXT-3290
-	// Set text again to make text box re-apply styles.
-	// *TODO Find proper solution to fix this issue.
-	// Maybe add removeSegment to LLTextBase
-	mTextBox->setTextBase(mText);
-
-	S32 text_delta = mTextBox->getVerticalTextDelta();
-	text_delta += mTextBox->getVPad() * 2;
-	text_delta += mScroll->getBorderWidth() * 2;
-	// no need to expand
-	if(text_delta <= 0)
-	{
-		return;
-	}
-
-	saveCollapsedState();
-
-	LLRect expanded_rect = getLocalRect();
-	LLRect expanded_screen_rect;
-
-	S32 updated_text_delta = recalculateTextDelta(text_delta);
-	// actual expand
-	expanded_rect.mBottom -= updated_text_delta;
-
-	LLRect text_box_rect = mTextBox->getRect();
-
-	// check if we need to show scrollbar
-	if(text_delta != updated_text_delta)
-	{
-		static LLUICachedControl<S32> scrollbar_size ("UIScrollbarSize", 0);
-
-		// disable horizontal scrollbar
-		text_box_rect.mRight -= scrollbar_size;
-
-		// text box size has changed - redo text wrap
-		// Should be handled automatically in reshape() below. JC
-		//mTextBox->setWrappedText(mText, text_box_rect.getWidth());
-
-		// recalculate text delta since text wrap changed text height
-		text_delta = mTextBox->getVerticalTextDelta() + mTextBox->getVPad() * 2;
-	}
-
-	// expand text
-	text_box_rect.mBottom -= text_delta;
-	mTextBox->reshape(text_box_rect.getWidth(), text_box_rect.getHeight());
-	mTextBox->setRect(text_box_rect);
-
-	// expand text box
-	localRectToOtherView(expanded_rect, &expanded_screen_rect, getParent());
-	reshape(expanded_screen_rect.getWidth(), expanded_screen_rect.getHeight(), false);
-	setRect(expanded_screen_rect);
-
-	setFocus(true);
-	// this lets us receive top_lost event(needed to collapse text box)
-	// it also draws text box above all other ui elements
-	gViewerWindow->addPopup(this);
-
-	mExpanded = true;
-=======
     // hide "more" link, and show full text contents
     mTextBox->hideExpandText();
 
@@ -548,7 +398,6 @@
     gViewerWindow->addPopup(this);
 
     mExpanded = true;
->>>>>>> 1a8a5404
 }
 
 void LLExpandableTextBox::collapseTextBox()
@@ -560,13 +409,8 @@
 
     mExpanded = false;
 
-<<<<<<< HEAD
-	reshape(mCollapsedRect.getWidth(), mCollapsedRect.getHeight(), false);
-	setRect(mCollapsedRect);
-=======
     reshape(mCollapsedRect.getWidth(), mCollapsedRect.getHeight(), false);
     setRect(mCollapsedRect);
->>>>>>> 1a8a5404
 
     updateTextBoxRect();
     gViewerWindow->removePopup(this);
