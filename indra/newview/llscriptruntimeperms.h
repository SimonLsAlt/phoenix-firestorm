--- conflicted
+++ resolved
@@ -27,11 +27,7 @@
 #ifndef LL_LLSCRIPTRUNTIME_PERMS_H
 #define LL_LLSCRIPTRUNTIME_PERMS_H
 
-<<<<<<< HEAD
-#include <boost/array.hpp> // <FS:Ansariel> Build fix
-=======
 #include <boost/array.hpp>
->>>>>>> 6fb7c6b4
 
 typedef struct _script_perm {
 	std::string question;
@@ -43,16 +39,13 @@
 
 const U32 NUM_SCRIPT_PERMISSIONS = 16;
 const S32 SCRIPT_PERMISSION_DEBIT = 0;
-<<<<<<< HEAD
+const S32 SCRIPT_PERMISSION_TRIGGER_ANIMATION = 3;
+const S32 SCRIPT_PERMISSION_OVERRIDE_ANIMATIONS = 14;
 // <FS:Ansariel> Also required indexes
 const S32 SCRIPT_PERMISSION_TAKE_CONTROLS = 1;
 const S32 SCRIPT_PERMISSION_ATTACH = 4;
 const S32 SCRIPT_PERMISSION_TELEPORT = 11;
 // </FS:Ansariel>
-=======
-const S32 SCRIPT_PERMISSION_TRIGGER_ANIMATION = 3;
-const S32 SCRIPT_PERMISSION_OVERRIDE_ANIMATIONS = 14;
->>>>>>> 6fb7c6b4
 
 static const boost::array<script_perm_t, NUM_SCRIPT_PERMISSIONS> SCRIPT_PERMISSIONS = {{
 	_script_perm("ScriptTakeMoney",		(0x1 << 1),  true),
