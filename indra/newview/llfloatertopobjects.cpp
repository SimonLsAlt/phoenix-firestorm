/**
 * @file llfloatertopobjects.cpp
 * @brief Shows top colliders, top scripts, etc.
 *
 * $LicenseInfo:firstyear=2005&license=viewerlgpl$
 * Second Life Viewer Source Code
 * Copyright (C) 2010, Linden Research, Inc.
 *
 * This library is free software; you can redistribute it and/or
 * modify it under the terms of the GNU Lesser General Public
 * License as published by the Free Software Foundation;
 * version 2.1 of the License only.
 *
 * This library is distributed in the hope that it will be useful,
 * but WITHOUT ANY WARRANTY; without even the implied warranty of
 * MERCHANTABILITY or FITNESS FOR A PARTICULAR PURPOSE.  See the GNU
 * Lesser General Public License for more details.
 *
 * You should have received a copy of the GNU Lesser General Public
 * License along with this library; if not, write to the Free Software
 * Foundation, Inc., 51 Franklin Street, Fifth Floor, Boston, MA  02110-1301  USA
 *
 * Linden Research, Inc., 945 Battery Street, San Francisco, CA  94111  USA
 * $/LicenseInfo$
 */

#include "llviewerprecompiledheaders.h"

#include "llfloatertopobjects.h"

// library includes
#include "message.h"
#include "llavatarnamecache.h"
#include "llfontgl.h"

#include "llagent.h"
#include "llbutton.h"
#include "llfloatergodtools.h"
#include "llfloaterreg.h"
#include "llnotificationsutil.h"
#include "llparcel.h"
#include "llscrolllistctrl.h"
#include "llscrolllistitem.h"
#include "llscrolllistcell.h"
#include "lllineeditor.h"
#include "lltextbox.h"
#include "lltracker.h"
#include "llviewermessage.h"
#include "llviewerparcelmgr.h"
#include "llviewerregion.h"
#include "lluictrlfactory.h"
#include "llviewerobjectlist.h"
#include "llviewerwindow.h"
#include "llfloaterregioninfo.h"

#include "llavataractions.h"

// <FS:Ansariel> Name returned if object is not an avatar (with and without display names)
const std::string OBJECT_NOT_AVATAR_NAME = "(?\?\?) (?\?\?)";

//LLFloaterTopObjects* LLFloaterTopObjects::sInstance = NULL;

// Globals
// const U32 TIME_STR_LENGTH = 30;
/*
// static
void LLFloaterTopObjects::show()
{
    if (sInstance)
    {
        sInstance->setVisibleAndFrontmost();
        return;
    }

    sInstance = new LLFloaterTopObjects();
    sInstance->center();
}
*/
LLFloaterTopObjects::LLFloaterTopObjects(const LLSD& key)
:   LLFloater(key),
    mInitialized(FALSE),
    mtotalScore(0.f)
{
    mCommitCallbackRegistrar.add("TopObjects.ShowBeacon",       boost::bind(&LLFloaterTopObjects::onClickShowBeacon, this));
    mCommitCallbackRegistrar.add("TopObjects.ReturnSelected",   boost::bind(&LLFloaterTopObjects::onReturnSelected, this));
    mCommitCallbackRegistrar.add("TopObjects.ReturnAll",        boost::bind(&LLFloaterTopObjects::onReturnAll, this));
    mCommitCallbackRegistrar.add("TopObjects.Refresh",          boost::bind(&LLFloaterTopObjects::onRefresh, this));
    mCommitCallbackRegistrar.add("TopObjects.GetByObjectName",  boost::bind(&LLFloaterTopObjects::onGetByObjectName, this));
    mCommitCallbackRegistrar.add("TopObjects.GetByOwnerName",   boost::bind(&LLFloaterTopObjects::onGetByOwnerName, this));
    mCommitCallbackRegistrar.add("TopObjects.GetByParcelName",  boost::bind(&LLFloaterTopObjects::onGetByParcelName, this));
    mCommitCallbackRegistrar.add("TopObjects.CommitObjectsList",boost::bind(&LLFloaterTopObjects::onCommitObjectsList, this));


	// <FS:Ansariel> TP to object
    //mCommitCallbackRegistrar.add("TopObjects.TeleportToSelected",        boost::bind(&LLFloaterTopObjects::teleportToSelectedObject, this));
	mCommitCallbackRegistrar.add("TopObjects.TeleportToObject",	boost::bind(&LLFloaterTopObjects::onTeleportToObject, this));
	// <FS:Ansariel> Estate kick avatar
	mCommitCallbackRegistrar.add("TopObjects.Kick",				boost::bind(&LLFloaterTopObjects::onKick, this));
	// <FS:Ansariel> Show profile
	mCommitCallbackRegistrar.add("TopObjects.Profile",			boost::bind(&LLFloaterTopObjects::onProfile, this));
	// <FS:Ansariel> Script info
	mCommitCallbackRegistrar.add("TopObjects.ScriptInfo",		boost::bind(&LLFloaterTopObjects::onScriptInfo, this));
}

LLFloaterTopObjects::~LLFloaterTopObjects()
{
}

// virtual
BOOL LLFloaterTopObjects::postBuild()
{
    mObjectsScrollList = getChild<LLScrollListCtrl>("objects_list");
    mObjectsScrollList->setFocus(TRUE);
    mObjectsScrollList->setDoubleClickCallback(onDoubleClickObjectsList, this);
    mObjectsScrollList->setCommitOnSelectionChange(TRUE);
    mObjectsScrollList->setCommitCallback(boost::bind(&LLFloaterTopObjects::onSelectionChanged, this));

    setDefaultBtn("show_beacon_btn");

    mCurrentMode = STAT_REPORT_TOP_SCRIPTS;
    mFlags = 0;
    mFilter.clear();

    return TRUE;
}
// static
void LLFloaterTopObjects::setMode(U32 mode)
{
    LLFloaterTopObjects* instance = LLFloaterReg::getTypedInstance<LLFloaterTopObjects>("top_objects");
    if(!instance) return;
    instance->mCurrentMode = mode;
}

// static
void LLFloaterTopObjects::handle_land_reply(LLMessageSystem* msg, void** data)
{
    LLFloaterTopObjects* instance = LLFloaterReg::getTypedInstance<LLFloaterTopObjects>("top_objects");
    if(instance && instance->isInVisibleChain())
    {
        instance->handleReply(msg, data);
        //HACK: for some reason sometimes top scripts originally comes back
        //with no results even though they're there
        if (!instance->mObjectListIDs.size() && !instance->mInitialized)
        {
            instance->onRefresh();
            instance->mInitialized = TRUE;
        }
    }
    else
    {
        LLFloaterRegionInfo* region_info_floater = LLFloaterReg::getTypedInstance<LLFloaterRegionInfo>("region_info");
        if(region_info_floater)
        {
            region_info_floater->enableTopButtons();
        }
    }

}

void LLFloaterTopObjects::handleReply(LLMessageSystem *msg, void** data)
{
    U32 request_flags;
    U32 total_count;
    U64 total_memory = 0;

    msg->getU32Fast(_PREHASH_RequestData, _PREHASH_RequestFlags, request_flags);
    msg->getU32Fast(_PREHASH_RequestData, _PREHASH_TotalObjectCount, total_count);
    msg->getU32Fast(_PREHASH_RequestData, _PREHASH_ReportType, mCurrentMode);

    LLScrollListCtrl *list = getChild<LLScrollListCtrl>("objects_list");

    S32 block_count = msg->getNumberOfBlocks("ReportData");
    for (S32 block = 0; block < block_count; ++block)
    {
        U32 task_local_id;
        U32 time_stamp = 0;
        LLUUID task_id;
        F32 location_x, location_y, location_z;
        F32 score;
        std::string name_buf;
        std::string owner_buf;
        std::string parcel_buf("unknown");
        F32 mono_score = 0.f;
        bool have_extended_data = false;
        S32 public_urls = 0;
        F32 script_memory = 0.f;

        msg->getU32Fast(_PREHASH_ReportData, _PREHASH_TaskLocalID, task_local_id, block);
        msg->getUUIDFast(_PREHASH_ReportData, _PREHASH_TaskID, task_id, block);
        msg->getF32Fast(_PREHASH_ReportData, _PREHASH_LocationX, location_x, block);
        msg->getF32Fast(_PREHASH_ReportData, _PREHASH_LocationY, location_y, block);
        msg->getF32Fast(_PREHASH_ReportData, _PREHASH_LocationZ, location_z, block);
        msg->getF32Fast(_PREHASH_ReportData, _PREHASH_Score, score, block);
        msg->getStringFast(_PREHASH_ReportData, _PREHASH_TaskName, name_buf, block);
        msg->getStringFast(_PREHASH_ReportData, _PREHASH_OwnerName, owner_buf, block);

        if(msg->has("DataExtended"))
        {
            have_extended_data = true;
            msg->getU32("DataExtended", "TimeStamp", time_stamp, block);
            msg->getF32("DataExtended", "MonoScore", mono_score, block);
            msg->getS32("DataExtended", "PublicURLs", public_urls, block);

            std::string parcel_name;
            F32 script_size = 0.f;
            msg->getString("DataExtended", "ParcelName", parcel_name, block);
            msg->getF32("DataExtended", "Size", script_size, block);
            if (parcel_name.size() > 0 || script_size > 0)
            {
                parcel_buf = parcel_name;
                script_memory = script_size;
                total_memory += script_size;
            }
        }

        LLSD element;

        element["id"] = task_id;

        LLSD columns;
        S32 column_num = 0;
        columns[column_num]["column"] = "score";
        columns[column_num]["value"] = llformat("%0.3f", score);
        columns[column_num++]["font"] = "SANSSERIF";

        columns[column_num]["column"] = "name";
        columns[column_num]["value"] = name_buf;
        columns[column_num++]["font"] = "SANSSERIF";

        // Owner names can have trailing spaces sent from server
        LLStringUtil::trim(owner_buf);

        // *TODO: Send owner_id from server and look up display name
        owner_buf = LLCacheName::buildUsername(owner_buf);

        columns[column_num]["column"] = "owner";
        columns[column_num]["value"] = owner_buf;
        columns[column_num++]["font"] = "SANSSERIF";

        columns[column_num]["column"] = "location";
        columns[column_num]["value"] = llformat("<%0.f, %0.f, %0.f>", location_x, location_y, location_z);
        columns[column_num++]["font"] = "SANSSERIF";

        columns[column_num]["column"] = "parcel";
        columns[column_num]["value"] = parcel_buf;
        columns[column_num++]["font"] = "SANSSERIF";

        columns[column_num]["column"] = "time";
        columns[column_num]["type"] = "date";
        columns[column_num]["value"] = LLDate((time_t)time_stamp);
        columns[column_num++]["font"] = "SANSSERIF";

        if (mCurrentMode == STAT_REPORT_TOP_SCRIPTS
            && have_extended_data)
        {
            columns[column_num]["column"] = "memory";
            columns[column_num]["value"] = llformat("%0.0f", (script_memory / 1024.f));
            columns[column_num++]["font"] = "SANSSERIF";

            columns[column_num]["column"] = "URLs";
            columns[column_num]["value"] = llformat("%d", public_urls);
            columns[column_num++]["font"] = "SANSSERIF";
        }
        element["columns"] = columns;
        list->addElement(element);

        mObjectListData.append(element);
        mObjectListIDs.push_back(task_id);

        mtotalScore += score;
    }

    if (total_count == 0 && list->getItemCount() == 0)
    {
        list->setCommentText(getString("none_descriptor"));
    }
    else
    {
        list->selectFirstItem();
    }

    if (mCurrentMode == STAT_REPORT_TOP_SCRIPTS)
    {
        setTitle(getString("top_scripts_title"));
        list->setColumnLabel("score", getString("scripts_score_label"));

        LLUIString format = getString("top_scripts_text");
        total_memory /= 1024;
        format.setArg("[MEMORY]", llformat("%ld", total_memory));
        format.setArg("[COUNT]", llformat("%d", total_count));
        format.setArg("[TIME]", llformat("%0.3f", mtotalScore));
        getChild<LLUICtrl>("title_text")->setValue(LLSD(format));
        list->setColumnLabel("URLs", getString("URLs"));
        list->setColumnLabel("memory", getString("memory"));
    }
    else
    {
        setTitle(getString("top_colliders_title"));
        list->setColumnLabel("score", getString("colliders_score_label"));
        list->setColumnLabel("URLs", "");
        list->setColumnLabel("memory", "");
        LLUIString format = getString("top_colliders_text");
        format.setArg("[COUNT]", llformat("%d", total_count));
        getChild<LLUICtrl>("title_text")->setValue(LLSD(format));
    }

    LLFloaterRegionInfo* region_info_floater = LLFloaterReg::getTypedInstance<LLFloaterRegionInfo>("region_info");
    if(region_info_floater)
    {
        region_info_floater->enableTopButtons();
    }
    getChildView("refresh_btn")->setEnabled(true);
}

void LLFloaterTopObjects::onCommitObjectsList()
{
    updateSelectionInfo();
}

void LLFloaterTopObjects::updateSelectionInfo()
{
    LLScrollListCtrl* list = getChild<LLScrollListCtrl>("objects_list");

    if (!list) return;

    LLUUID object_id = list->getCurrentID();
    if (object_id.isNull()) return;

<<<<<<< HEAD
	// <FS:Ansariel> Use the avatar name cache to determine if selected object
	//     is an avatar or object and enable avatar-specific buttons
	//     accordingly.
	LLAvatarName av_name;
	if (LLAvatarNameCache::get(object_id, &av_name))
	{
		bool isAvatar = (av_name.getDisplayName() != OBJECT_NOT_AVATAR_NAME);
		getChild<LLButton>("profile_btn")->setEnabled(isAvatar);
		getChild<LLButton>("estate_kick_btn")->setEnabled(isAvatar && object_id != gAgentID);
	}
	else
	{
		getChild<LLButton>("profile_btn")->setEnabled(FALSE);
		getChild<LLButton>("estate_kick_btn")->setEnabled(FALSE);
		LLAvatarNameCache::get(object_id, boost::bind(&LLFloaterTopObjects::onAvatarCheck, this, _1, _2));
	}
	// </FS:Ansariel>

	std::string object_id_string = object_id.asString();
=======
    std::string object_id_string = object_id.asString();
>>>>>>> 38c2a5bd

    getChild<LLUICtrl>("id_editor")->setValue(LLSD(object_id_string));
    LLScrollListItem* sli = list->getFirstSelected();
    llassert(sli);
    if (sli)
    {
        getChild<LLUICtrl>("object_name_editor")->setValue(sli->getColumn(1)->getValue().asString());
        getChild<LLUICtrl>("owner_name_editor")->setValue(sli->getColumn(2)->getValue().asString());
        getChild<LLUICtrl>("parcel_name_editor")->setValue(sli->getColumn(4)->getValue().asString());
    }
}

// static
void LLFloaterTopObjects::onDoubleClickObjectsList(void* data)
{
    LLFloaterTopObjects* self = (LLFloaterTopObjects*)data;
    self->showBeacon();
}

// static
void LLFloaterTopObjects::onClickShowBeacon()
{
    showBeacon();
}

void LLFloaterTopObjects::returnObjects(bool all)
{
    LLMessageSystem *msg = gMessageSystem;

    LLViewerRegion* region = gAgent.getRegion();
    if (!region) return;

    LLCtrlListInterface *list = getChild<LLUICtrl>("objects_list")->getListInterface();
    if (!list || list->getItemCount() == 0) return;

    uuid_vec_t::iterator id_itor;

    bool start_message = true;

    for (id_itor = mObjectListIDs.begin(); id_itor != mObjectListIDs.end(); ++id_itor)
    {
        LLUUID task_id = *id_itor;
        if (!all && !list->isSelected(task_id))
        {
            // Selected only
            continue;
        }
        if (start_message)
        {
            msg->newMessageFast(_PREHASH_ParcelReturnObjects);
            msg->nextBlockFast(_PREHASH_AgentData);
            msg->addUUIDFast(_PREHASH_AgentID,  gAgent.getID());
            msg->addUUIDFast(_PREHASH_SessionID,gAgent.getSessionID());
            msg->nextBlockFast(_PREHASH_ParcelData);
            msg->addS32Fast(_PREHASH_LocalID, -1); // Whole region
            msg->addS32Fast(_PREHASH_ReturnType, RT_NONE);
            start_message = false;
        }

        msg->nextBlockFast(_PREHASH_TaskIDs);
        msg->addUUIDFast(_PREHASH_TaskID, task_id);

        if (msg->isSendFullFast(_PREHASH_TaskIDs))
        {
            msg->sendReliable(region->getHost());
            start_message = true;
        }
    }

    if (!start_message)
    {
        msg->sendReliable(region->getHost());
    }
}

//static
bool LLFloaterTopObjects::callbackReturnAll(const LLSD& notification, const LLSD& response)
{
    S32 option = LLNotificationsUtil::getSelectedOption(notification, response);
    LLFloaterTopObjects* instance = LLFloaterReg::getTypedInstance<LLFloaterTopObjects>("top_objects");
    if(!instance) return false;
    if (option == 0)
    {
        instance->returnObjects(true);
    }
    return false;
}

void LLFloaterTopObjects::onReturnAll()
{
    LLNotificationsUtil::add("ReturnAllTopObjects", LLSD(), LLSD(), &callbackReturnAll);
}


void LLFloaterTopObjects::onReturnSelected()
{
    returnObjects(false);
}


void LLFloaterTopObjects::clearList()
{
    LLCtrlListInterface *list = childGetListInterface("objects_list");

    if (list)
    {
        list->operateOnAll(LLCtrlListInterface::OP_DELETE);
    }

    mObjectListData.clear();
    mObjectListIDs.clear();
    mtotalScore = 0.f;

    onSelectionChanged();
}


void LLFloaterTopObjects::onRefresh()
{
    U32 mode = STAT_REPORT_TOP_SCRIPTS;
    U32 flags = 0;
    std::string filter = "";

    mode   = mCurrentMode;
    flags  = mFlags;
    filter = mFilter;
    clearList();

    LLMessageSystem *msg = gMessageSystem;
    msg->newMessageFast(_PREHASH_LandStatRequest);
    msg->nextBlockFast(_PREHASH_AgentData);
    msg->addUUIDFast(_PREHASH_AgentID, gAgent.getID() );
    msg->addUUIDFast(_PREHASH_SessionID, gAgent.getSessionID() );
    msg->nextBlockFast(_PREHASH_RequestData);
    msg->addU32Fast(_PREHASH_ReportType, mode);
    msg->addU32Fast(_PREHASH_RequestFlags, flags);
    msg->addStringFast(_PREHASH_Filter, filter);
    msg->addS32Fast(_PREHASH_ParcelLocalID, 0);

    LLFloaterRegionInfo* region_info_floater = LLFloaterReg::getTypedInstance<LLFloaterRegionInfo>("region_info");
    if(region_info_floater)
    {
        region_info_floater->disableTopButtons();
    }
    disableRefreshBtn();

    msg->sendReliable(gAgent.getRegionHost());

    mFilter.clear();
    mFlags = 0;
}

void LLFloaterTopObjects::disableRefreshBtn()
{
    getChildView("refresh_btn")->setEnabled(false);
}

void LLFloaterTopObjects::onGetByObjectName()
{
    mFlags  = STAT_FILTER_BY_OBJECT;
    mFilter = getChild<LLUICtrl>("object_name_editor")->getValue().asString();
    onRefresh();
}

void LLFloaterTopObjects::onGetByOwnerName()
{
    mFlags  = STAT_FILTER_BY_OWNER;
    mFilter = getChild<LLUICtrl>("owner_name_editor")->getValue().asString();
    onRefresh();
}


void LLFloaterTopObjects::onGetByParcelName()
{
    mFlags  = STAT_FILTER_BY_PARCEL_NAME;
    mFilter = getChild<LLUICtrl>("parcel_name_editor")->getValue().asString();
    onRefresh();
}


void LLFloaterTopObjects::showBeacon()
{
    LLScrollListCtrl* list = getChild<LLScrollListCtrl>("objects_list");
    if (!list) return;

    LLScrollListItem* first_selected = list->getFirstSelected();
    if (!first_selected) return;

    std::string name = first_selected->getColumn(1)->getValue().asString();
    std::string pos_string =  first_selected->getColumn(3)->getValue().asString();

    F32 x, y, z;
    S32 matched = sscanf(pos_string.c_str(), "<%g,%g,%g>", &x, &y, &z);
    if (matched != 3) return;

    LLVector3 pos_agent(x, y, z);
    LLVector3d pos_global = gAgent.getPosGlobalFromAgent(pos_agent);
    std::string tooltip("");
    LLTracker::trackLocation(pos_global, name, tooltip, LLTracker::LOCATION_ITEM);
}

// </FS:Ansariel> TP to object
//void LLFloaterTopObjects::teleportToSelectedObject()
//{
//	std::vector<LLScrollListItem*> selected_items = mObjectsScrollList->getAllSelected();
//	if (selected_items.size() == 1)
//	{
//		LLScrollListItem* first_selected = selected_items.front();
//
//		LLVector3d teleport_location;
//		LLViewerObject* viewer_object = gObjectList.findObject(first_selected->getUUID());
//		if (viewer_object == NULL)
//		{
//			// If we cannot find the object in the viewer list, teleport to the last reported position
//			std::string pos_string = first_selected->getColumn(3)->getValue().asString();
//
//			F32 x, y, z;
//			S32 matched = sscanf(pos_string.c_str(), "<%g,%g,%g>", &x, &y, &z);
//			if (matched != 3) return;
//
//			LLVector3 pos_agent(x, y, z);
//			teleport_location = gAgent.getPosGlobalFromAgent(pos_agent);
//		}
//		else
//		{
//			// If we can find the object in the viewer list, teleport to the known current position
//			teleport_location = viewer_object->getPositionGlobal();
//		}
//		gAgent.teleportViaLocationLookAt(teleport_location);
//	}
//}
//
//void LLFloaterTopObjects::onSelectionChanged()
//{
//	getChildView("teleport_btn")->setEnabled(mObjectsScrollList->getNumSelected() == 1);
//}
//
void LLFloaterTopObjects::onSelectionChanged()
{
	bool enabled = mObjectsScrollList->getNumSelected() == 1;
	childSetEnabled("teleport_to_btn", enabled);
	childSetEnabled("profile_btn", enabled);
	childSetEnabled("script_info_btn", enabled);
	childSetEnabled("estate_kick_btn", enabled);
}

void LLFloaterTopObjects::onTeleportToObject()
{
	LLScrollListItem* first_selected = mObjectsScrollList->getFirstSelected();
	if (!first_selected) return;

	std::string pos_string = first_selected->getColumn(3)->getValue().asString();

	F32 x, y, z;
	S32 matched = sscanf(pos_string.c_str(), "<%g,%g,%g>", &x, &y, &z);
	if (matched != 3) return;

	LLVector3 pos_agent(x, y, z);
	LLVector3d pos_global = gAgent.getPosGlobalFromAgent(pos_agent);

	gAgent.teleportViaLocation(pos_global);
}
// </FS:Ansariel> TP to object

// <FS:Ansariel> Estate kick avatar
void LLFloaterTopObjects::onKick()
{
	LLScrollListItem* first_selected = mObjectsScrollList->getFirstSelected();
	if (!first_selected) return;

	const LLUUID& objectId = first_selected->getUUID();
	LLAvatarActions::estateKick(objectId);
}
// </FS:Ansariel> Estate kick avatar

// <FS:Ansariel> Show profile
void LLFloaterTopObjects::onProfile()
{
	LLScrollListItem* first_selected = mObjectsScrollList->getFirstSelected();
	if (!first_selected) return;

	const LLUUID& objectId = first_selected->getUUID();
	LLAvatarActions::showProfile(objectId);
}
// </FS:Ansariel> Show profile

// <FS:Ansariel> Enable avatar-specific buttons if current selection is an avatar
void LLFloaterTopObjects::onAvatarCheck(const LLUUID& avatar_id, LLAvatarName av_name)
{
	LLScrollListItem* first_selected = mObjectsScrollList->getFirstSelected();
	if (!first_selected) return;

	if (first_selected->getUUID() == avatar_id)
	{
		bool isAvatar = (av_name.getDisplayName() != OBJECT_NOT_AVATAR_NAME);
		getChild<LLButton>("profile_btn")->setEnabled(isAvatar);
		getChild<LLButton>("estate_kick_btn")->setEnabled(isAvatar && avatar_id != gAgentID);
	}
}
// </FS:Ansariel> Enable avatar-specific buttons if current selection is an avatar

// <FS:Ansariel> Script info
void LLFloaterTopObjects::onScriptInfo()
{
	LLScrollListItem* first_selected = mObjectsScrollList->getFirstSelected();
	if (!first_selected) return;

	const LLUUID& objectId = first_selected->getUUID();
	LLAvatarActions::getScriptInfo(objectId);
}
// </FS:Ansariel> Script info<|MERGE_RESOLUTION|>--- conflicted
+++ resolved
@@ -91,15 +91,15 @@
     mCommitCallbackRegistrar.add("TopObjects.CommitObjectsList",boost::bind(&LLFloaterTopObjects::onCommitObjectsList, this));
 
 
-	// <FS:Ansariel> TP to object
+    // <FS:Ansariel> TP to object
     //mCommitCallbackRegistrar.add("TopObjects.TeleportToSelected",        boost::bind(&LLFloaterTopObjects::teleportToSelectedObject, this));
-	mCommitCallbackRegistrar.add("TopObjects.TeleportToObject",	boost::bind(&LLFloaterTopObjects::onTeleportToObject, this));
-	// <FS:Ansariel> Estate kick avatar
-	mCommitCallbackRegistrar.add("TopObjects.Kick",				boost::bind(&LLFloaterTopObjects::onKick, this));
-	// <FS:Ansariel> Show profile
-	mCommitCallbackRegistrar.add("TopObjects.Profile",			boost::bind(&LLFloaterTopObjects::onProfile, this));
-	// <FS:Ansariel> Script info
-	mCommitCallbackRegistrar.add("TopObjects.ScriptInfo",		boost::bind(&LLFloaterTopObjects::onScriptInfo, this));
+    mCommitCallbackRegistrar.add("TopObjects.TeleportToObject", boost::bind(&LLFloaterTopObjects::onTeleportToObject, this));
+    // <FS:Ansariel> Estate kick avatar
+    mCommitCallbackRegistrar.add("TopObjects.Kick",             boost::bind(&LLFloaterTopObjects::onKick, this));
+    // <FS:Ansariel> Show profile
+    mCommitCallbackRegistrar.add("TopObjects.Profile",          boost::bind(&LLFloaterTopObjects::onProfile, this));
+    // <FS:Ansariel> Script info
+    mCommitCallbackRegistrar.add("TopObjects.ScriptInfo",       boost::bind(&LLFloaterTopObjects::onScriptInfo, this));
 }
 
 LLFloaterTopObjects::~LLFloaterTopObjects()
@@ -326,29 +326,25 @@
     LLUUID object_id = list->getCurrentID();
     if (object_id.isNull()) return;
 
-<<<<<<< HEAD
-	// <FS:Ansariel> Use the avatar name cache to determine if selected object
-	//     is an avatar or object and enable avatar-specific buttons
-	//     accordingly.
-	LLAvatarName av_name;
-	if (LLAvatarNameCache::get(object_id, &av_name))
-	{
-		bool isAvatar = (av_name.getDisplayName() != OBJECT_NOT_AVATAR_NAME);
-		getChild<LLButton>("profile_btn")->setEnabled(isAvatar);
-		getChild<LLButton>("estate_kick_btn")->setEnabled(isAvatar && object_id != gAgentID);
-	}
-	else
-	{
-		getChild<LLButton>("profile_btn")->setEnabled(FALSE);
-		getChild<LLButton>("estate_kick_btn")->setEnabled(FALSE);
-		LLAvatarNameCache::get(object_id, boost::bind(&LLFloaterTopObjects::onAvatarCheck, this, _1, _2));
-	}
-	// </FS:Ansariel>
-
-	std::string object_id_string = object_id.asString();
-=======
+    // <FS:Ansariel> Use the avatar name cache to determine if selected object
+    //     is an avatar or object and enable avatar-specific buttons
+    //     accordingly.
+    LLAvatarName av_name;
+    if (LLAvatarNameCache::get(object_id, &av_name))
+    {
+        bool isAvatar = (av_name.getDisplayName() != OBJECT_NOT_AVATAR_NAME);
+        getChild<LLButton>("profile_btn")->setEnabled(isAvatar);
+        getChild<LLButton>("estate_kick_btn")->setEnabled(isAvatar && object_id != gAgentID);
+    }
+    else
+    {
+        getChild<LLButton>("profile_btn")->setEnabled(FALSE);
+        getChild<LLButton>("estate_kick_btn")->setEnabled(FALSE);
+        LLAvatarNameCache::get(object_id, boost::bind(&LLFloaterTopObjects::onAvatarCheck, this, _1, _2));
+    }
+    // </FS:Ansariel>
+
     std::string object_id_string = object_id.asString();
->>>>>>> 38c2a5bd
 
     getChild<LLUICtrl>("id_editor")->setValue(LLSD(object_id_string));
     LLScrollListItem* sli = list->getFirstSelected();
@@ -553,110 +549,110 @@
 // </FS:Ansariel> TP to object
 //void LLFloaterTopObjects::teleportToSelectedObject()
 //{
-//	std::vector<LLScrollListItem*> selected_items = mObjectsScrollList->getAllSelected();
-//	if (selected_items.size() == 1)
-//	{
-//		LLScrollListItem* first_selected = selected_items.front();
+//  std::vector<LLScrollListItem*> selected_items = mObjectsScrollList->getAllSelected();
+//  if (selected_items.size() == 1)
+//  {
+//      LLScrollListItem* first_selected = selected_items.front();
 //
-//		LLVector3d teleport_location;
-//		LLViewerObject* viewer_object = gObjectList.findObject(first_selected->getUUID());
-//		if (viewer_object == NULL)
-//		{
-//			// If we cannot find the object in the viewer list, teleport to the last reported position
-//			std::string pos_string = first_selected->getColumn(3)->getValue().asString();
+//      LLVector3d teleport_location;
+//      LLViewerObject* viewer_object = gObjectList.findObject(first_selected->getUUID());
+//      if (viewer_object == NULL)
+//      {
+//          // If we cannot find the object in the viewer list, teleport to the last reported position
+//          std::string pos_string = first_selected->getColumn(3)->getValue().asString();
 //
-//			F32 x, y, z;
-//			S32 matched = sscanf(pos_string.c_str(), "<%g,%g,%g>", &x, &y, &z);
-//			if (matched != 3) return;
+//          F32 x, y, z;
+//          S32 matched = sscanf(pos_string.c_str(), "<%g,%g,%g>", &x, &y, &z);
+//          if (matched != 3) return;
 //
-//			LLVector3 pos_agent(x, y, z);
-//			teleport_location = gAgent.getPosGlobalFromAgent(pos_agent);
-//		}
-//		else
-//		{
-//			// If we can find the object in the viewer list, teleport to the known current position
-//			teleport_location = viewer_object->getPositionGlobal();
-//		}
-//		gAgent.teleportViaLocationLookAt(teleport_location);
-//	}
+//          LLVector3 pos_agent(x, y, z);
+//          teleport_location = gAgent.getPosGlobalFromAgent(pos_agent);
+//      }
+//      else
+//      {
+//          // If we can find the object in the viewer list, teleport to the known current position
+//          teleport_location = viewer_object->getPositionGlobal();
+//      }
+//      gAgent.teleportViaLocationLookAt(teleport_location);
+//  }
 //}
 //
 //void LLFloaterTopObjects::onSelectionChanged()
 //{
-//	getChildView("teleport_btn")->setEnabled(mObjectsScrollList->getNumSelected() == 1);
+//  getChildView("teleport_btn")->setEnabled(mObjectsScrollList->getNumSelected() == 1);
 //}
 //
 void LLFloaterTopObjects::onSelectionChanged()
 {
-	bool enabled = mObjectsScrollList->getNumSelected() == 1;
-	childSetEnabled("teleport_to_btn", enabled);
-	childSetEnabled("profile_btn", enabled);
-	childSetEnabled("script_info_btn", enabled);
-	childSetEnabled("estate_kick_btn", enabled);
+    bool enabled = mObjectsScrollList->getNumSelected() == 1;
+    childSetEnabled("teleport_to_btn", enabled);
+    childSetEnabled("profile_btn", enabled);
+    childSetEnabled("script_info_btn", enabled);
+    childSetEnabled("estate_kick_btn", enabled);
 }
 
 void LLFloaterTopObjects::onTeleportToObject()
 {
-	LLScrollListItem* first_selected = mObjectsScrollList->getFirstSelected();
-	if (!first_selected) return;
-
-	std::string pos_string = first_selected->getColumn(3)->getValue().asString();
-
-	F32 x, y, z;
-	S32 matched = sscanf(pos_string.c_str(), "<%g,%g,%g>", &x, &y, &z);
-	if (matched != 3) return;
-
-	LLVector3 pos_agent(x, y, z);
-	LLVector3d pos_global = gAgent.getPosGlobalFromAgent(pos_agent);
-
-	gAgent.teleportViaLocation(pos_global);
+    LLScrollListItem* first_selected = mObjectsScrollList->getFirstSelected();
+    if (!first_selected) return;
+
+    std::string pos_string = first_selected->getColumn(3)->getValue().asString();
+
+    F32 x, y, z;
+    S32 matched = sscanf(pos_string.c_str(), "<%g,%g,%g>", &x, &y, &z);
+    if (matched != 3) return;
+
+    LLVector3 pos_agent(x, y, z);
+    LLVector3d pos_global = gAgent.getPosGlobalFromAgent(pos_agent);
+
+    gAgent.teleportViaLocation(pos_global);
 }
 // </FS:Ansariel> TP to object
 
 // <FS:Ansariel> Estate kick avatar
 void LLFloaterTopObjects::onKick()
 {
-	LLScrollListItem* first_selected = mObjectsScrollList->getFirstSelected();
-	if (!first_selected) return;
-
-	const LLUUID& objectId = first_selected->getUUID();
-	LLAvatarActions::estateKick(objectId);
+    LLScrollListItem* first_selected = mObjectsScrollList->getFirstSelected();
+    if (!first_selected) return;
+
+    const LLUUID& objectId = first_selected->getUUID();
+    LLAvatarActions::estateKick(objectId);
 }
 // </FS:Ansariel> Estate kick avatar
 
 // <FS:Ansariel> Show profile
 void LLFloaterTopObjects::onProfile()
 {
-	LLScrollListItem* first_selected = mObjectsScrollList->getFirstSelected();
-	if (!first_selected) return;
-
-	const LLUUID& objectId = first_selected->getUUID();
-	LLAvatarActions::showProfile(objectId);
+    LLScrollListItem* first_selected = mObjectsScrollList->getFirstSelected();
+    if (!first_selected) return;
+
+    const LLUUID& objectId = first_selected->getUUID();
+    LLAvatarActions::showProfile(objectId);
 }
 // </FS:Ansariel> Show profile
 
 // <FS:Ansariel> Enable avatar-specific buttons if current selection is an avatar
 void LLFloaterTopObjects::onAvatarCheck(const LLUUID& avatar_id, LLAvatarName av_name)
 {
-	LLScrollListItem* first_selected = mObjectsScrollList->getFirstSelected();
-	if (!first_selected) return;
-
-	if (first_selected->getUUID() == avatar_id)
-	{
-		bool isAvatar = (av_name.getDisplayName() != OBJECT_NOT_AVATAR_NAME);
-		getChild<LLButton>("profile_btn")->setEnabled(isAvatar);
-		getChild<LLButton>("estate_kick_btn")->setEnabled(isAvatar && avatar_id != gAgentID);
-	}
+    LLScrollListItem* first_selected = mObjectsScrollList->getFirstSelected();
+    if (!first_selected) return;
+
+    if (first_selected->getUUID() == avatar_id)
+    {
+        bool isAvatar = (av_name.getDisplayName() != OBJECT_NOT_AVATAR_NAME);
+        getChild<LLButton>("profile_btn")->setEnabled(isAvatar);
+        getChild<LLButton>("estate_kick_btn")->setEnabled(isAvatar && avatar_id != gAgentID);
+    }
 }
 // </FS:Ansariel> Enable avatar-specific buttons if current selection is an avatar
 
 // <FS:Ansariel> Script info
 void LLFloaterTopObjects::onScriptInfo()
 {
-	LLScrollListItem* first_selected = mObjectsScrollList->getFirstSelected();
-	if (!first_selected) return;
-
-	const LLUUID& objectId = first_selected->getUUID();
-	LLAvatarActions::getScriptInfo(objectId);
+    LLScrollListItem* first_selected = mObjectsScrollList->getFirstSelected();
+    if (!first_selected) return;
+
+    const LLUUID& objectId = first_selected->getUUID();
+    LLAvatarActions::getScriptInfo(objectId);
 }
 // </FS:Ansariel> Script info