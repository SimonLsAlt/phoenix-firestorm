--- conflicted
+++ resolved
@@ -37,17 +37,10 @@
     FSPanelPrefs();
     virtual ~FSPanelPrefs() {}
 
-<<<<<<< HEAD
-	bool postBuild() override;
-	void onOpen(const LLSD& key) override;
-	void apply() override;
-	void cancel(const std::vector<std::string> settings_to_skip = {}) override;
-=======
-    /*virtual*/ BOOL postBuild();
-    /*virtual*/ void onOpen(const LLSD& key);
-    /*virtual*/ void apply();
-    /*virtual*/ void cancel();
->>>>>>> c06fb4e0
+    bool postBuild() override;
+    void onOpen(const LLSD& key) override;
+    void apply() override;
+    void cancel(const std::vector<std::string> settings_to_skip = {}) override;
 
     void refreshBeamLists();
 
