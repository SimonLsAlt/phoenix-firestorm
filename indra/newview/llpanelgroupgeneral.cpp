/**
 * @file llpanelgroupgeneral.cpp
 * @brief General information about a group.
 *
 * $LicenseInfo:firstyear=2006&license=viewerlgpl$
 * Second Life Viewer Source Code
 * Copyright (C) 2010, Linden Research, Inc.
 *
 * This library is free software; you can redistribute it and/or
 * modify it under the terms of the GNU Lesser General Public
 * License as published by the Free Software Foundation;
 * version 2.1 of the License only.
 *
 * This library is distributed in the hope that it will be useful,
 * but WITHOUT ANY WARRANTY; without even the implied warranty of
 * MERCHANTABILITY or FITNESS FOR A PARTICULAR PURPOSE.  See the GNU
 * Lesser General Public License for more details.
 *
 * You should have received a copy of the GNU Lesser General Public
 * License along with this library; if not, write to the Free Software
 * Foundation, Inc., 51 Franklin Street, Fifth Floor, Boston, MA  02110-1301  USA
 *
 * Linden Research, Inc., 945 Battery Street, San Francisco, CA  94111  USA
 * $/LicenseInfo$
 */

#include "llviewerprecompiledheaders.h"

#include "llpanelgroupgeneral.h"

#include "llavatarnamecache.h"
#include "llagent.h"
#include "llagentbenefits.h"
#include "llsdparam.h"
#include "lluictrlfactory.h"
#include "roles_constants.h"

// UI elements
#include "llbutton.h"
#include "llcheckboxctrl.h"
#include "llcombobox.h"
#include "lldbstrings.h"
#include "llavataractions.h"
#include "llgroupactions.h"
#include "lllineeditor.h"
#include "llnamelistctrl.h"
#include "llnotificationsutil.h"
#include "llscrolllistitem.h"
#include "llspinctrl.h"
#include "llslurl.h"
#include "lltextbox.h"
#include "lltexteditor.h"
#include "lltexturectrl.h"
#include "lltrans.h"
#include "llviewerwindow.h"

// Firestorm includes
#include "exogroupmutelist.h"
#include "fsnamelistavatarmenu.h"
#include "llclipboard.h"
#include "lleconomy.h" // <FS:AW FIRE-7091 group creation cost inaccurate on opensim>
#include "llurlaction.h"
#include "llviewermenu.h"

static LLPanelInjector<LLPanelGroupGeneral> t_panel_group_general("panel_group_general");

// consts
const S32 MATURE_CONTENT = 1;
const S32 NON_MATURE_CONTENT = 2;
const S32 DECLINE_TO_STATE = 0;

// <FS:Ansariel> Re-add group member list on general panel
static F32 sSDTime = 0.0f;
static F32 sElementTime = 0.0f;
static F32 sAllTime = 0.0f;
// </FS:Ansariel>

LLPanelGroupGeneral::LLPanelGroupGeneral()
:   LLPanelGroupTab(),
    mChanged(false),
    mFirstUse(true),
    mGroupNameEditor(NULL),
    mFounderName(NULL),
    mInsignia(NULL),
    mEditCharter(NULL),
    mCtrlShowInGroupList(NULL),
    mComboMature(NULL),
    mCtrlOpenEnrollment(NULL),
    mCtrlEnrollmentFee(NULL),
    mSpinEnrollmentFee(NULL),
    mCtrlReceiveNotices(NULL),
    mCtrlListGroup(NULL),
    mActiveTitleLabel(NULL),
    mComboActiveTitle(NULL),
    mCtrlReceiveGroupChat(NULL), // <exodus/>
    // <FS:Ansariel> Re-add group member list on general panel
<<<<<<< HEAD
    mPendingMemberUpdate(FALSE),
=======
    mPendingMemberUpdate(false),
>>>>>>> 050d2fef
    mListVisibleMembers(NULL)
    // </FS:Ansariel>
{

}

LLPanelGroupGeneral::~LLPanelGroupGeneral()
{
    // <FS:Ansariel> Re-add group member list on general panel
    for (avatar_name_cache_connection_map_t::iterator it = mAvatarNameCacheConnections.begin(); it != mAvatarNameCacheConnections.end(); ++it)
    {
        if (it->second.connected())
        {
            it->second.disconnect();
        }
    }
    mAvatarNameCacheConnections.clear();
    // </FS:Ansariel>
}

bool LLPanelGroupGeneral::postBuild()
{
    constexpr bool recurse = true;

    mEditCharter = getChild<LLTextEditor>("charter", recurse);
    if(mEditCharter)
    {
        mEditCharter->setCommitCallback(onCommitAny, this);
        mEditCharter->setFocusReceivedCallback(boost::bind(onFocusEdit, _1, this));
        mEditCharter->setFocusChangedCallback(boost::bind(onFocusEdit, _1, this));
        mEditCharter->setContentTrusted(false);
    }
    // <FS> set up callbacks for copy URI and name buttons
    childSetCommitCallback("copy_uri", boost::bind(&LLPanelGroupGeneral::onCopyURI, this), NULL);
    childSetCommitCallback("copy_name", boost::bind(&LLPanelGroupGeneral::onCopyName, this), NULL);
<<<<<<< HEAD
    childSetEnabled("copy_name", FALSE);
=======
    childSetEnabled("copy_name", false);
>>>>>>> 050d2fef
    // </FS>

    // <FS:Ansariel> Re-add group member list on general panel
    mListVisibleMembers = getChild<LLNameListCtrl>("visible_members", recurse);
    if (mListVisibleMembers)
    {
        mListVisibleMembers->setDoubleClickCallback(openProfile, this);
        // <FS:Ansariel> Special Firestorm menu also allowing multi-select action
        //mListVisibleMembers->setContextMenu(LLScrollListCtrl::MENU_AVATAR);
        mListVisibleMembers->setContextMenu(&gFSNameListAvatarMenu);

        mListVisibleMembers->setSortCallback(boost::bind(&LLPanelGroupGeneral::sortMembersList,this,_1,_2,_3));
    }
    // </FS:Ansariel>

    // Options
    mCtrlShowInGroupList = getChild<LLCheckBoxCtrl>("show_in_group_list", recurse);
    if (mCtrlShowInGroupList)
    {
        mCtrlShowInGroupList->setCommitCallback(onCommitAny, this);
    }

    mComboMature = getChild<LLComboBox>("group_mature_check", recurse);
    if(mComboMature)
    {
        mComboMature->setCurrentByIndex(0);
        mComboMature->setCommitCallback(onCommitAny, this);
        if (gAgent.isTeen())
        {
            // Teens don't get to set mature flag. JC
            mComboMature->setVisible(false);
            mComboMature->setCurrentByIndex(NON_MATURE_CONTENT);
        }
    }
    mCtrlOpenEnrollment = getChild<LLCheckBoxCtrl>("open_enrollement", recurse);
    if (mCtrlOpenEnrollment)
    {
        mCtrlOpenEnrollment->setCommitCallback(onCommitAny, this);
    }

    mCtrlEnrollmentFee = getChild<LLCheckBoxCtrl>("check_enrollment_fee", recurse);
    if (mCtrlEnrollmentFee)
    {
        mCtrlEnrollmentFee->setCommitCallback(onCommitEnrollment, this);
    }

    mSpinEnrollmentFee = getChild<LLSpinCtrl>("spin_enrollment_fee", recurse);
    if (mSpinEnrollmentFee)
    {
        mSpinEnrollmentFee->setCommitCallback(onCommitAny, this);
        mSpinEnrollmentFee->setPrecision(0);
        mSpinEnrollmentFee->resetDirty();
    }

    bool accept_notices = false;
    bool list_in_profile = false;
    LLGroupData data;
    if(gAgent.getGroupData(mGroupID,data))
    {
        accept_notices = data.mAcceptNotices;
        list_in_profile = data.mListInProfile;
    }
    // <FS:Ansariel> Groupdata debug
    else
    {
        LL_INFOS("Agent_GroupData") << "GROUPDEBUG: Group panel: No agent group data for group " << mGroupID.asString() << LL_ENDL;
    }
    // </FS:Ansariel>
    mCtrlReceiveNotices = getChild<LLCheckBoxCtrl>("receive_notices", recurse);
    if (mCtrlReceiveNotices)
    {
        mCtrlReceiveNotices->setCommitCallback(onCommitUserOnly, this);
        mCtrlReceiveNotices->set(accept_notices);
        mCtrlReceiveNotices->setEnabled(data.mID.notNull());
    }

    // <exodus>
    mCtrlReceiveGroupChat = getChild<LLCheckBoxCtrl>("receive_chat", recurse);
    if(mCtrlReceiveGroupChat)
    {
        mCtrlReceiveGroupChat->setCommitCallback(onCommitUserOnly, this);
        mCtrlReceiveGroupChat->setEnabled(data.mID.notNull());
        if(data.mID.notNull())
        {
            mCtrlReceiveGroupChat->set(!exoGroupMuteList::instance().isMuted(data.mID));
        }
    }
    // </exodus>

    mCtrlListGroup = getChild<LLCheckBoxCtrl>("list_groups_in_profile", recurse);
    if (mCtrlListGroup)
    {
        mCtrlListGroup->setCommitCallback(onCommitUserOnly, this);
        mCtrlListGroup->set(list_in_profile);
        mCtrlListGroup->setEnabled(data.mID.notNull());
        mCtrlListGroup->resetDirty();
    }

    mActiveTitleLabel = getChild<LLTextBox>("active_title_label", recurse);

    mComboActiveTitle = getChild<LLComboBox>("active_title", recurse);
    if (mComboActiveTitle)
    {
        mComboActiveTitle->setCommitCallback(onCommitAny, this);
    }

    mIncompleteMemberDataStr = getString("incomplete_member_data_str");

    // If the group_id is null, then we are creating a new group
    if (mGroupID.isNull())
    {
        mEditCharter->setEnabled(true);

        mCtrlShowInGroupList->setEnabled(true);
        mComboMature->setEnabled(true);
        mCtrlOpenEnrollment->setEnabled(true);
        mCtrlEnrollmentFee->setEnabled(true);
        mSpinEnrollmentFee->setEnabled(true);

    }

    return LLPanelGroupTab::postBuild();
}

void LLPanelGroupGeneral::setupCtrls(LLPanel* panel_group)
{
    mInsignia = getChild<LLTextureCtrl>("insignia");
    if (mInsignia)
    {
        mInsignia->setCommitCallback(onCommitAny, this);
        mInsignia->setAllowLocalTexture(false);
    }
    mFounderName = getChild<LLTextBox>("founder_name");


    mGroupNameEditor = panel_group->getChild<LLLineEditor>("group_name_editor");
    mGroupNameEditor->setPrevalidate( LLTextValidate::validateASCIINoLeadingSpace );


}

// static
void LLPanelGroupGeneral::onFocusEdit(LLFocusableElement* ctrl, void* data)
{
    LLPanelGroupGeneral* self = (LLPanelGroupGeneral*)data;
    self->updateChanged();
    self->notifyObservers();
}

// static
void LLPanelGroupGeneral::onCommitAny(LLUICtrl* ctrl, void* data)
{
    LLPanelGroupGeneral* self = (LLPanelGroupGeneral*)data;
    self->updateChanged();
    self->notifyObservers();
}

// static
void LLPanelGroupGeneral::onCommitUserOnly(LLUICtrl* ctrl, void* data)
{
    LLPanelGroupGeneral* self = (LLPanelGroupGeneral*)data;
    self->mChanged = true;
    self->notifyObservers();
}


// static
void LLPanelGroupGeneral::onCommitEnrollment(LLUICtrl* ctrl, void* data)
{
    onCommitAny(ctrl, data);

    LLPanelGroupGeneral* self = (LLPanelGroupGeneral*)data;
    // Make sure both enrollment related widgets are there.
    if (!self->mCtrlEnrollmentFee || !self->mSpinEnrollmentFee)
    {
        return;
    }

    // Make sure the agent can change enrollment info.
    if (!gAgent.hasPowerInGroup(self->mGroupID,GP_MEMBER_OPTIONS)
        || !self->mAllowEdit)
    {
        return;
    }

    if (self->mCtrlEnrollmentFee->get())
    {
        self->mSpinEnrollmentFee->setEnabled(true);
    }
    else
    {
        self->mSpinEnrollmentFee->setEnabled(false);
        self->mSpinEnrollmentFee->set(0);
    }
}

// static
void LLPanelGroupGeneral::onClickInfo(void *userdata)
{
    LLPanelGroupGeneral *self = (LLPanelGroupGeneral *)userdata;

    if ( !self ) return;

    LL_DEBUGS() << "open group info: " << self->mGroupID << LL_ENDL;

    LLGroupActions::show(self->mGroupID);

}

bool LLPanelGroupGeneral::needsApply(std::string& mesg)
{
    updateChanged();
    mesg = getString("group_info_unchanged");
    return mChanged || mGroupID.isNull();
}

void LLPanelGroupGeneral::activate()
{
    LLGroupMgrGroupData* gdatap = LLGroupMgr::getInstance()->getGroupData(mGroupID);
    if (mGroupID.notNull()
        && (!gdatap || mFirstUse))
    {
        LLGroupMgr::getInstance()->sendGroupTitlesRequest(mGroupID);
        LLGroupMgr::getInstance()->sendGroupPropertiesRequest(mGroupID);

        if (!gdatap || !gdatap->isMemberDataComplete() )
        {
            LLGroupMgr::getInstance()->sendCapGroupMembersRequest(mGroupID);
        }

<<<<<<< HEAD
        mFirstUse = FALSE;
=======
        mFirstUse = false;
>>>>>>> 050d2fef
    }
    mChanged = false;

    update(GC_ALL);
}

void LLPanelGroupGeneral::draw()
{
    LLPanelGroupTab::draw();

    // <FS:Ansariel> Re-add group member list on general panel
    if (mPendingMemberUpdate)
    {
        updateMembers();
    }
    // </FS:Ansariel>
}

bool LLPanelGroupGeneral::apply(std::string& mesg)
{
    if (mGroupID.isNull())
    {
        return false;
    }

    if (!mGroupID.isNull() && mAllowEdit && mComboActiveTitle && mComboActiveTitle->isDirty())
    {
        LLGroupMgr::getInstance()->sendGroupTitleUpdate(mGroupID,mComboActiveTitle->getCurrentID());
        update(GC_TITLES);
        mComboActiveTitle->resetDirty();
    }

    bool has_power_in_group = gAgent.hasPowerInGroup(mGroupID,GP_GROUP_CHANGE_IDENTITY);

    if (has_power_in_group)
    {
        LL_INFOS() << "LLPanelGroupGeneral::apply" << LL_ENDL;

        // Check to make sure mature has been set
        if(mComboMature &&
           mComboMature->getCurrentIndex() == DECLINE_TO_STATE)
        {
            LLNotificationsUtil::add("SetGroupMature", LLSD(), LLSD(),
                                            boost::bind(&LLPanelGroupGeneral::confirmMatureApply, this, _1, _2));
            return false;
        }

        LLGroupMgrGroupData* gdatap = LLGroupMgr::getInstance()->getGroupData(mGroupID);
        if (!gdatap)
        {
            mesg = LLTrans::getString("NoGroupDataFound");
            mesg.append(mGroupID.asString());
            return false;
        }
        bool can_change_ident = false;
        bool can_change_member_opts = false;
        can_change_ident = gAgent.hasPowerInGroup(mGroupID,GP_GROUP_CHANGE_IDENTITY);
        can_change_member_opts = gAgent.hasPowerInGroup(mGroupID,GP_MEMBER_OPTIONS);

        if (can_change_ident)
        {
            if (mEditCharter) gdatap->mCharter = mEditCharter->getText();
            if (mInsignia) gdatap->mInsigniaID = mInsignia->getImageAssetID();
            if (mComboMature)
            {
                if (!gAgent.isTeen())
                {
                    gdatap->mMaturePublish =
                        mComboMature->getCurrentIndex() == MATURE_CONTENT;
                }
                else
                {
                    gdatap->mMaturePublish = false;
                }
            }
            if (mCtrlShowInGroupList) gdatap->mShowInList = mCtrlShowInGroupList->get();
        }

        if (can_change_member_opts)
        {
            if (mCtrlOpenEnrollment) gdatap->mOpenEnrollment = mCtrlOpenEnrollment->get();
            if (mCtrlEnrollmentFee && mSpinEnrollmentFee)
            {
                gdatap->mMembershipFee = (mCtrlEnrollmentFee->get()) ?
                    (S32) mSpinEnrollmentFee->get() : 0;
                // Set to the used value, and reset initial value used for isdirty check
                mSpinEnrollmentFee->set( (F32)gdatap->mMembershipFee );
            }
        }

        if (can_change_ident || can_change_member_opts)
        {
            LLGroupMgr::getInstance()->sendUpdateGroupInfo(mGroupID);
        }
    }

    bool receive_notices = false;
    bool list_in_profile = false;
    if (mCtrlReceiveNotices)
        receive_notices = mCtrlReceiveNotices->get();
    if (mCtrlListGroup)
        list_in_profile = mCtrlListGroup->get();

    gAgent.setUserGroupFlags(mGroupID, receive_notices, list_in_profile);

    // <exodus>
    if(mCtrlReceiveGroupChat)
    {
        if(mCtrlReceiveGroupChat->get())
        {
            exoGroupMuteList::instance().remove(mGroupID);
        }
        else
        {
            exoGroupMuteList::instance().add(mGroupID);
        }
    }
    // </exodus>

    resetDirty();

    mChanged = false;

    return true;
}

void LLPanelGroupGeneral::cancel()
{
    mChanged = false;

    //cancel out all of the click changes to, although since we are
    //shifting tabs or closing the floater, this need not be done...yet
    notifyObservers();
}

// invoked from callbackConfirmMature
bool LLPanelGroupGeneral::confirmMatureApply(const LLSD& notification, const LLSD& response)
{
    S32 option = LLNotificationsUtil::getSelectedOption(notification, response);
    // 0 == Yes
    // 1 == No
    // 2 == Cancel
    switch(option)
    {
    case 0:
        mComboMature->setCurrentByIndex(MATURE_CONTENT);
        break;
    case 1:
        mComboMature->setCurrentByIndex(NON_MATURE_CONTENT);
        break;
    default:
        return false;
    }

    // If we got here it means they set a valid value
    std::string mesg = "";
    bool ret = apply(mesg);
    if ( !mesg.empty() )
    {
        LLSD args;
        args["MESSAGE"] = mesg;
        LLNotificationsUtil::add("GenericAlert", args);
    }

    return ret;
}

// virtual
void LLPanelGroupGeneral::update(LLGroupChange gc)
{
    if (mGroupID.isNull()) return;

    LLGroupMgrGroupData* gdatap = LLGroupMgr::getInstance()->getGroupData(mGroupID);

    if (!gdatap) return;

    LLGroupData agent_gdatap;
    bool is_member = false;
    if (gAgent.getGroupData(mGroupID,agent_gdatap)) is_member = true;

    if (mComboActiveTitle)
    {
        mComboActiveTitle->setVisible(is_member);
        mComboActiveTitle->setEnabled(mAllowEdit);

        if ( mActiveTitleLabel) mActiveTitleLabel->setVisible(is_member);

        if (is_member)
        {
            LLUUID current_title_role;

            mComboActiveTitle->clear();
            mComboActiveTitle->removeall();
            bool has_selected_title = false;

            if (1 == gdatap->mTitles.size())
            {
                // Only the everyone title.  Don't bother letting them try changing this.
                mComboActiveTitle->setEnabled(false);
            }
            else
            {
                mComboActiveTitle->setEnabled(true);
            }

            std::vector<LLGroupTitle>::const_iterator citer = gdatap->mTitles.begin();
            std::vector<LLGroupTitle>::const_iterator end = gdatap->mTitles.end();

            for ( ; citer != end; ++citer)
            {
                mComboActiveTitle->add(citer->mTitle,citer->mRoleID, (citer->mSelected ? ADD_TOP : ADD_BOTTOM));
                if (citer->mSelected)
                {
                    mComboActiveTitle->setCurrentByID(citer->mRoleID);
                    has_selected_title = true;
                }
            }

            if (!has_selected_title)
            {
                mComboActiveTitle->setCurrentByID(LLUUID::null);
            }
        }

    }

    // After role member data was changed in Roles->Members
    // need to update role titles. See STORM-918.
    if (gc == GC_ROLE_MEMBER_DATA)
        LLGroupMgr::getInstance()->sendGroupTitlesRequest(mGroupID);

    // If this was just a titles update, we are done.
    if (gc == GC_TITLES) return;

    bool can_change_ident = false;
    bool can_change_member_opts = false;
    can_change_ident = gAgent.hasPowerInGroup(mGroupID,GP_GROUP_CHANGE_IDENTITY);
    can_change_member_opts = gAgent.hasPowerInGroup(mGroupID,GP_MEMBER_OPTIONS);

    if (mCtrlShowInGroupList)
    {
        mCtrlShowInGroupList->set(gdatap->mShowInList);
        mCtrlShowInGroupList->setEnabled(mAllowEdit && can_change_ident);
    }
    if (mComboMature)
    {
        if(gdatap->mMaturePublish)
        {
            mComboMature->setCurrentByIndex(MATURE_CONTENT);
        }
        else
        {
            mComboMature->setCurrentByIndex(NON_MATURE_CONTENT);
        }
        mComboMature->setEnabled(mAllowEdit && can_change_ident);
        mComboMature->setVisible( !gAgent.isTeen() );
    }
    if (mCtrlOpenEnrollment)
    {
        mCtrlOpenEnrollment->set(gdatap->mOpenEnrollment);
        mCtrlOpenEnrollment->setEnabled(mAllowEdit && can_change_member_opts);
    }
    if (mCtrlEnrollmentFee)
    {
        mCtrlEnrollmentFee->set(gdatap->mMembershipFee > 0);
        mCtrlEnrollmentFee->setEnabled(mAllowEdit && can_change_member_opts);
    }

    if (mSpinEnrollmentFee)
    {
        S32 fee = gdatap->mMembershipFee;
        mSpinEnrollmentFee->set((F32)fee);
        mSpinEnrollmentFee->setEnabled( mAllowEdit &&
                        (fee > 0) &&
                        can_change_member_opts);
    }
    if (mCtrlReceiveNotices)
    {
        mCtrlReceiveNotices->setVisible(is_member);
        if (is_member)
        {
            mCtrlReceiveNotices->setEnabled(mAllowEdit);
        }
    }

    // <exodus>
    if (mCtrlReceiveGroupChat)
    {
        mCtrlReceiveGroupChat->setVisible(is_member);
        if (is_member)
        {
            mCtrlReceiveGroupChat->setEnabled(mAllowEdit);
        }
    }
    // </exodus>

    if (mInsignia) mInsignia->setEnabled(mAllowEdit && can_change_ident);
    if (mEditCharter) mEditCharter->setEnabled(mAllowEdit && can_change_ident);

    if (mGroupNameEditor) mGroupNameEditor->setVisible(false);
    if (mFounderName) mFounderName->setText(LLSLURL("agent", gdatap->mFounderID, "inspect").getSLURLString());
    if (mInsignia)
    {
        if (gdatap->mInsigniaID.notNull())
        {
            mInsignia->setImageAssetID(gdatap->mInsigniaID);
        }
        else
        {
            mInsignia->setImageAssetName(mInsignia->getDefaultImageName());
        }
    }

    if (mEditCharter)
    {
        mEditCharter->setParseURLs(!mAllowEdit || !can_change_ident);
        mEditCharter->setText(gdatap->mCharter);
    }

    // <FS:Ansariel> Re-add group member list on general panel
    if (mListVisibleMembers)
    {
        mListVisibleMembers->deleteAllItems();

        if (gdatap->isMemberDataComplete())
        {
            mMemberProgress = gdatap->mMembers.begin();
<<<<<<< HEAD
            mPendingMemberUpdate = TRUE;
=======
            mPendingMemberUpdate = true;
>>>>>>> 050d2fef
            mIteratorGroup = mGroupID; // <FS:ND/> FIRE-6074

            sSDTime = 0.0f;
            sElementTime = 0.0f;
            sAllTime = 0.0f;
        }
        else
        {
            std::stringstream pending;
            pending << "Retrieving member list (" << gdatap->mMembers.size() << "\\" << gdatap->mMemberCount  << ")";

            LLSD row;
            row["columns"][0]["value"] = pending.str();
            row["columns"][0]["column"] = "name";

<<<<<<< HEAD
            mListVisibleMembers->setEnabled(FALSE);
=======
            mListVisibleMembers->setEnabled(false);
>>>>>>> 050d2fef
            mListVisibleMembers->addElement(row);
        }
    }
    // </FS:Ansariel>

    // <FS:Ansariel> Copy group name button
    childSetEnabled("copy_name", !gdatap->mName.empty());
    mGroupName = gdatap->mName;
    // </FS:Ansariel>

    resetDirty();
}

void LLPanelGroupGeneral::updateChanged()
{
    // List all the controls we want to check for changes...
    LLUICtrl *check_list[] =
    {
        mGroupNameEditor,
        mFounderName,
        mInsignia,
        mEditCharter,
        mCtrlShowInGroupList,
        mComboMature,
        mCtrlOpenEnrollment,
        mCtrlEnrollmentFee,
        mSpinEnrollmentFee,
        mCtrlReceiveNotices,
        mCtrlListGroup,
        mActiveTitleLabel,
        mComboActiveTitle,
        mCtrlReceiveGroupChat // <exodus/>
    };

    mChanged = false;

    for( size_t i=0; i<LL_ARRAY_SIZE(check_list); i++ )
    {
        if( check_list[i] && check_list[i]->isDirty() )
        {
            mChanged = true;
            break;
        }
    }
}

void LLPanelGroupGeneral::reset()
{
    mFounderName->setVisible(false);


    mCtrlReceiveNotices->set(false);


    mCtrlListGroup->set(true);

    mCtrlReceiveNotices->setEnabled(false);
    mCtrlReceiveNotices->setVisible(true);

    mCtrlListGroup->setEnabled(false);

    mGroupNameEditor->setEnabled(true);
    mEditCharter->setEnabled(true);

    mCtrlShowInGroupList->setEnabled(false);
    mComboMature->setEnabled(true);

    mCtrlOpenEnrollment->setEnabled(true);

    mCtrlEnrollmentFee->setEnabled(true);

    mSpinEnrollmentFee->setEnabled(true);
    mSpinEnrollmentFee->set((F32)0);

    mGroupNameEditor->setVisible(true);

    mComboActiveTitle->setVisible(false);

    mInsignia->setImageAssetID(LLUUID::null);

    mInsignia->setEnabled(true);

    mInsignia->setImageAssetName(mInsignia->getDefaultImageName());

    // <exodus>
    mCtrlReceiveGroupChat->set(false);
    mCtrlReceiveGroupChat->setEnabled(false);
    mCtrlReceiveGroupChat->setVisible(true);
    // </exodus>

    {
        std::string empty_str = "";
        mEditCharter->setText(empty_str);
        mGroupNameEditor->setText(empty_str);
    }

    // <FS:Ansariel> Re-add group member list on general panel
    {
        LLSD row;
        row["columns"][0]["value"] = "no members yet";
        row["columns"][0]["column"] = "name";

        mListVisibleMembers->deleteAllItems();
<<<<<<< HEAD
        mListVisibleMembers->setEnabled(FALSE);
=======
        mListVisibleMembers->setEnabled(false);
>>>>>>> 050d2fef
        mListVisibleMembers->addElement(row);
    }
    // </FS:Ansariel>

    {
        mComboMature->setEnabled(true);
        mComboMature->setVisible( !gAgent.isTeen() );
        mComboMature->selectFirstItem();
    }


    resetDirty();
}

void    LLPanelGroupGeneral::resetDirty()
{
    // List all the controls we want to check for changes...
    LLUICtrl *check_list[] =
    {
        mGroupNameEditor,
        mFounderName,
        mInsignia,
        mEditCharter,
        mCtrlShowInGroupList,
        mComboMature,
        mCtrlOpenEnrollment,
        mCtrlEnrollmentFee,
        mSpinEnrollmentFee,
        mCtrlReceiveNotices,
        mCtrlListGroup,
        mActiveTitleLabel,
        mComboActiveTitle,
        mCtrlReceiveGroupChat // <exodus/>
    };

    for( size_t i=0; i<LL_ARRAY_SIZE(check_list); i++ )
    {
        if( check_list[i] )
            check_list[i]->resetDirty() ;
    }


}

void LLPanelGroupGeneral::setGroupID(const LLUUID& id)
{
    LLPanelGroupTab::setGroupID(id);
    // <FS> Get group key display and copy URI/name button pointers
    LLTextEditor* groupKeyEditor = getChild<LLTextEditor>("group_key");
    LLButton* copyURIButton = getChild<LLButton>("copy_uri");
    LLButton* copyNameButton = getChild<LLButton>("copy_name");
    // happens when a new group is created
    // </FS>
    if(id == LLUUID::null)
    {
        // <FS>
        if (groupKeyEditor)
            groupKeyEditor->setValue(LLSD());

        if (copyURIButton)
<<<<<<< HEAD
            copyURIButton->setEnabled(FALSE);

        if (copyNameButton)
            copyNameButton->setEnabled(FALSE);
=======
            copyURIButton->setEnabled(false);

        if (copyNameButton)
            copyNameButton->setEnabled(false);
>>>>>>> 050d2fef
        // </FS>

        reset();
        return;
    }
    // <FS>
    // fill in group key
    if (groupKeyEditor)
        groupKeyEditor->setValue(id.asString());

    // activate copy URI button
    if (copyURIButton)
<<<<<<< HEAD
        copyURIButton->setEnabled(TRUE);
    // </FS>

    BOOL accept_notices = FALSE;
    BOOL list_in_profile = FALSE;
=======
        copyURIButton->setEnabled(true);
    // </FS>

    bool accept_notices = false;
    bool list_in_profile = false;
>>>>>>> 050d2fef
    LLGroupData data;
    if(gAgent.getGroupData(mGroupID,data))
    {
        accept_notices = data.mAcceptNotices;
        list_in_profile = data.mListInProfile;
    }
    // <FS:Ansariel> Groupdata debug
    else
    {
        LL_INFOS("Agent_GroupData") << "GROUPDEBUG: Group panel: No agent group data for group " << mGroupID.asString() << LL_ENDL;
    }
    // </FS:Ansariel>
    mCtrlReceiveNotices = getChild<LLCheckBoxCtrl>("receive_notices");
    if (mCtrlReceiveNotices)
    {
        mCtrlReceiveNotices->set(accept_notices);
        mCtrlReceiveNotices->setEnabled(data.mID.notNull());
    }

    mCtrlListGroup = getChild<LLCheckBoxCtrl>("list_groups_in_profile");
    if (mCtrlListGroup)
    {
        mCtrlListGroup->set(list_in_profile);
        mCtrlListGroup->setEnabled(data.mID.notNull());
    }

    // <exodus>
    mCtrlReceiveGroupChat = getChild<LLCheckBoxCtrl>("receive_chat");
    if (mCtrlReceiveGroupChat)
    {
        if(data.mID.notNull())
        {
            mCtrlReceiveGroupChat->set(!exoGroupMuteList::instance().isMuted(data.mID));
        }
        mCtrlReceiveGroupChat->setEnabled(data.mID.notNull());
    }
    // </exodus>

    mCtrlShowInGroupList->setEnabled(data.mID.notNull());

    mActiveTitleLabel = getChild<LLTextBox>("active_title_label");

    mComboActiveTitle = getChild<LLComboBox>("active_title");

    mFounderName->setVisible(true);

    mInsignia->setImageAssetID(LLUUID::null);

    resetDirty();

    activate();
}

// <FS> Copy button handlers
// Copy URI button callback
void LLPanelGroupGeneral::onCopyURI()
{
    LLUrlAction::copyURLToClipboard(LLSLURL("group", getGroupID(), "about").getSLURLString());
}

void LLPanelGroupGeneral::onCopyName()
{
    getWindow()->copyTextToClipboard(utf8str_to_wstring(mGroupName));
}
// </FS> Copy button handlers

// <FS:Ansariel> Re-add group member list on general panel
// static
void LLPanelGroupGeneral::openProfile(void* data)
{
    LLPanelGroupGeneral* self = (LLPanelGroupGeneral*)data;

    if (self && self->mListVisibleMembers)
    {
        LLScrollListItem* selected = self->mListVisibleMembers->getFirstSelected();
        if (selected)
        {
            LLAvatarActions::showProfile(selected->getUUID());
        }
    }
}

void LLPanelGroupGeneral::updateMembers()
{
<<<<<<< HEAD
    mPendingMemberUpdate = FALSE;
=======
    mPendingMemberUpdate = false;
>>>>>>> 050d2fef

    LLGroupMgrGroupData* gdatap = LLGroupMgr::getInstance()->getGroupData(mGroupID);

    if (!mListVisibleMembers
        || !gdatap
        || !gdatap->isMemberDataComplete()
        || gdatap->mMembers.empty())
    {
        return;
    }

    LLTimer update_time;
    update_time.setTimerExpirySec(UPDATE_MEMBERS_SECONDS_PER_FRAME);

    // <FS:ND> FIRE-6074; If the group changes, mMemberPRogresss is invalid, as it belongs to a different LLGroupMgrGroupData. Reset it, start over.
    if( mIteratorGroup != mGroupID )
    {
        mMemberProgress = gdatap->mMembers.begin();
        mIteratorGroup = mGroupID;
    }
    // </FS:ND> FIRE-6074

    // <FS:Ansariel> Clear old callbacks so we don't end up adding people twice
    for (avatar_name_cache_connection_map_t::iterator it = mAvatarNameCacheConnections.begin(); it != mAvatarNameCacheConnections.end(); ++it)
    {
        if (it->second.connected())
        {
            it->second.disconnect();
        }
    }
    mAvatarNameCacheConnections.clear();
    // </FS:Ansariel>

    LLAvatarName av_name;

    for( ; mMemberProgress != gdatap->mMembers.end() && !update_time.hasExpired();
            ++mMemberProgress)
    {
        LLGroupMemberData* member = mMemberProgress->second;
        if (!member)
        {
            continue;
        }

        if (LLAvatarNameCache::get(mMemberProgress->first, &av_name))
        {
            addMember(mMemberProgress->second);
        }
        else
        {
            avatar_name_cache_connection_map_t::iterator it = mAvatarNameCacheConnections.find(mMemberProgress->first);
            if (it != mAvatarNameCacheConnections.end())
            {
                if (it->second.connected())
                {
                    it->second.disconnect();
                }
                mAvatarNameCacheConnections.erase(it);
            }
            mAvatarNameCacheConnections[mMemberProgress->first] = LLAvatarNameCache::get(mMemberProgress->first, boost::bind(&LLPanelGroupGeneral::onNameCache, this, gdatap->getMemberVersion(), member, _2, _1));
        }
    }

    if (mMemberProgress == gdatap->mMembers.end())
    {
        LL_DEBUGS() << "   member list completed." << LL_ENDL;
<<<<<<< HEAD
        mListVisibleMembers->setEnabled(TRUE);
    }
    else
    {
        mPendingMemberUpdate = TRUE;
        mListVisibleMembers->setEnabled(FALSE);
=======
        mListVisibleMembers->setEnabled(true);
    }
    else
    {
        mPendingMemberUpdate = true;
        mListVisibleMembers->setEnabled(false);
>>>>>>> 050d2fef
    }
}

void LLPanelGroupGeneral::addMember(LLGroupMemberData* member)
{
    LLNameListCtrl::NameItem item_params;
    item_params.value = member->getID();

    LLScrollListCell::Params column;
    item_params.columns.add().column("name").font.name("SANSSERIF_SMALL");

    item_params.columns.add().column("title").value(member->getTitle()).font.name("SANSSERIF_SMALL");

    item_params.columns.add().column("status").value(member->getOnlineStatus()).font.name("SANSSERIF_SMALL");

    LLScrollListItem* member_row = mListVisibleMembers->addNameItemRow(item_params);

    if ( member->isOwner() )
    {
        LLScrollListText* name_textp = dynamic_cast<LLScrollListText*>(member_row->getColumn(0));
        if (name_textp)
            name_textp->setFontStyle(LLFontGL::BOLD);
    }
}

void LLPanelGroupGeneral::onNameCache(const LLUUID& update_id, LLGroupMemberData* member, const LLAvatarName& av_name, const LLUUID& av_id)
{
    avatar_name_cache_connection_map_t::iterator it = mAvatarNameCacheConnections.find(av_id);
    if (it != mAvatarNameCacheConnections.end())
    {
        if (it->second.connected())
        {
            it->second.disconnect();
        }
        mAvatarNameCacheConnections.erase(it);
    }

    LLGroupMgrGroupData* gdatap = LLGroupMgr::getInstance()->getGroupData(mGroupID);

    if (!gdatap
        || !gdatap->isMemberDataComplete()
        || gdatap->getMemberVersion() != update_id)
    {
        // Stale data
        return;
    }

    addMember(member);
}

S32 LLPanelGroupGeneral::sortMembersList(S32 col_idx,const LLScrollListItem* i1,const LLScrollListItem* i2)
{
    const LLScrollListCell *cell1 = i1->getColumn(col_idx);
    const LLScrollListCell *cell2 = i2->getColumn(col_idx);

    if(col_idx == 2)
    {
        if(LLStringUtil::compareDict(cell1->getValue().asString(),"Online") == 0 )
            return 1;
        if(LLStringUtil::compareDict(cell2->getValue().asString(),"Online") == 0 )
            return -1;
    }

    return LLStringUtil::compareDict(cell1->getValue().asString(), cell2->getValue().asString());
}
// </FS:Ansariel>

// <FS:Ansariel> FIRE-20149: Refresh insignia texture when clicking the refresh button
void LLPanelGroupGeneral::refreshInsigniaTexture()
{
    if (mInsignia && mInsignia->getTexture())
    {
        destroy_texture(mInsignia->getTexture()->getID());
    }
}
// </FS:Ansariel>
<|MERGE_RESOLUTION|>--- conflicted
+++ resolved
@@ -94,11 +94,7 @@
     mComboActiveTitle(NULL),
     mCtrlReceiveGroupChat(NULL), // <exodus/>
     // <FS:Ansariel> Re-add group member list on general panel
-<<<<<<< HEAD
-    mPendingMemberUpdate(FALSE),
-=======
     mPendingMemberUpdate(false),
->>>>>>> 050d2fef
     mListVisibleMembers(NULL)
     // </FS:Ansariel>
 {
@@ -134,11 +130,7 @@
     // <FS> set up callbacks for copy URI and name buttons
     childSetCommitCallback("copy_uri", boost::bind(&LLPanelGroupGeneral::onCopyURI, this), NULL);
     childSetCommitCallback("copy_name", boost::bind(&LLPanelGroupGeneral::onCopyName, this), NULL);
-<<<<<<< HEAD
-    childSetEnabled("copy_name", FALSE);
-=======
     childSetEnabled("copy_name", false);
->>>>>>> 050d2fef
     // </FS>
 
     // <FS:Ansariel> Re-add group member list on general panel
@@ -369,11 +361,7 @@
             LLGroupMgr::getInstance()->sendCapGroupMembersRequest(mGroupID);
         }
 
-<<<<<<< HEAD
-        mFirstUse = FALSE;
-=======
         mFirstUse = false;
->>>>>>> 050d2fef
     }
     mChanged = false;
 
@@ -701,11 +689,7 @@
         if (gdatap->isMemberDataComplete())
         {
             mMemberProgress = gdatap->mMembers.begin();
-<<<<<<< HEAD
-            mPendingMemberUpdate = TRUE;
-=======
             mPendingMemberUpdate = true;
->>>>>>> 050d2fef
             mIteratorGroup = mGroupID; // <FS:ND/> FIRE-6074
 
             sSDTime = 0.0f;
@@ -721,11 +705,7 @@
             row["columns"][0]["value"] = pending.str();
             row["columns"][0]["column"] = "name";
 
-<<<<<<< HEAD
-            mListVisibleMembers->setEnabled(FALSE);
-=======
             mListVisibleMembers->setEnabled(false);
->>>>>>> 050d2fef
             mListVisibleMembers->addElement(row);
         }
     }
@@ -829,11 +809,7 @@
         row["columns"][0]["column"] = "name";
 
         mListVisibleMembers->deleteAllItems();
-<<<<<<< HEAD
-        mListVisibleMembers->setEnabled(FALSE);
-=======
         mListVisibleMembers->setEnabled(false);
->>>>>>> 050d2fef
         mListVisibleMembers->addElement(row);
     }
     // </FS:Ansariel>
@@ -894,17 +870,10 @@
             groupKeyEditor->setValue(LLSD());
 
         if (copyURIButton)
-<<<<<<< HEAD
-            copyURIButton->setEnabled(FALSE);
-
-        if (copyNameButton)
-            copyNameButton->setEnabled(FALSE);
-=======
             copyURIButton->setEnabled(false);
 
         if (copyNameButton)
             copyNameButton->setEnabled(false);
->>>>>>> 050d2fef
         // </FS>
 
         reset();
@@ -917,19 +886,11 @@
 
     // activate copy URI button
     if (copyURIButton)
-<<<<<<< HEAD
-        copyURIButton->setEnabled(TRUE);
-    // </FS>
-
-    BOOL accept_notices = FALSE;
-    BOOL list_in_profile = FALSE;
-=======
         copyURIButton->setEnabled(true);
     // </FS>
 
     bool accept_notices = false;
     bool list_in_profile = false;
->>>>>>> 050d2fef
     LLGroupData data;
     if(gAgent.getGroupData(mGroupID,data))
     {
@@ -1014,11 +975,7 @@
 
 void LLPanelGroupGeneral::updateMembers()
 {
-<<<<<<< HEAD
-    mPendingMemberUpdate = FALSE;
-=======
     mPendingMemberUpdate = false;
->>>>>>> 050d2fef
 
     LLGroupMgrGroupData* gdatap = LLGroupMgr::getInstance()->getGroupData(mGroupID);
 
@@ -1085,21 +1042,12 @@
     if (mMemberProgress == gdatap->mMembers.end())
     {
         LL_DEBUGS() << "   member list completed." << LL_ENDL;
-<<<<<<< HEAD
-        mListVisibleMembers->setEnabled(TRUE);
-    }
-    else
-    {
-        mPendingMemberUpdate = TRUE;
-        mListVisibleMembers->setEnabled(FALSE);
-=======
         mListVisibleMembers->setEnabled(true);
     }
     else
     {
         mPendingMemberUpdate = true;
         mListVisibleMembers->setEnabled(false);
->>>>>>> 050d2fef
     }
 }
 
