/** 
 * @file llpanelgroupgeneral.cpp
 * @brief General information about a group.
 *
 * $LicenseInfo:firstyear=2006&license=viewerlgpl$
 * Second Life Viewer Source Code
 * Copyright (C) 2010, Linden Research, Inc.
 * 
 * This library is free software; you can redistribute it and/or
 * modify it under the terms of the GNU Lesser General Public
 * License as published by the Free Software Foundation;
 * version 2.1 of the License only.
 * 
 * This library is distributed in the hope that it will be useful,
 * but WITHOUT ANY WARRANTY; without even the implied warranty of
 * MERCHANTABILITY or FITNESS FOR A PARTICULAR PURPOSE.  See the GNU
 * Lesser General Public License for more details.
 * 
 * You should have received a copy of the GNU Lesser General Public
 * License along with this library; if not, write to the Free Software
 * Foundation, Inc., 51 Franklin Street, Fifth Floor, Boston, MA  02110-1301  USA
 * 
 * Linden Research, Inc., 945 Battery Street, San Francisco, CA  94111  USA
 * $/LicenseInfo$
 */

#include "llviewerprecompiledheaders.h"

#include "llpanelgroupgeneral.h"

#include "llavatarnamecache.h"
#include "llagent.h"
#include "llsdparam.h"
#include "lluictrlfactory.h"
#include "roles_constants.h"

// UI elements
#include "llbutton.h"
#include "llcheckboxctrl.h"
#include "llcombobox.h"
#include "lldbstrings.h"
#include "llavataractions.h"
#include "llgroupactions.h"
#include "lllineeditor.h"
#include "llnamelistctrl.h"
#include "llnotificationsutil.h"
#include "llscrolllistitem.h"
#include "llspinctrl.h"
#include "llslurl.h"
#include "lltextbox.h"
#include "lltexteditor.h"
#include "lltexturectrl.h"
#include "lltrans.h"
#include "llviewerwindow.h"

// Firestorm includes
#include "exogroupmutelist.h"
#include "llclipboard.h"
#include "lleconomy.h" // <FS:AW FIRE-7091 group creation cost inaccurate on opensim>

static LLPanelInjector<LLPanelGroupGeneral> t_panel_group_general("panel_group_general");

// consts
const S32 MATURE_CONTENT = 1;
const S32 NON_MATURE_CONTENT = 2;
const S32 DECLINE_TO_STATE = 0;

// <FS:Ansariel> Re-add group member list on general panel
static F32 sSDTime = 0.0f;
static F32 sElementTime = 0.0f;
static F32 sAllTime = 0.0f;
// </FS:Ansariel>

LLPanelGroupGeneral::LLPanelGroupGeneral()
:	LLPanelGroupTab(),
	mChanged(FALSE),
	mFirstUse(TRUE),
	mGroupNameEditor(NULL),
	mFounderName(NULL),
	mInsignia(NULL),
	mEditCharter(NULL),
	mCtrlShowInGroupList(NULL),
	mComboMature(NULL),
	mCtrlOpenEnrollment(NULL),
	mCtrlEnrollmentFee(NULL),
	mSpinEnrollmentFee(NULL),
	mCtrlReceiveNotices(NULL),
	mCtrlListGroup(NULL),
	mActiveTitleLabel(NULL),
	mComboActiveTitle(NULL),
	mCtrlReceiveGroupChat(NULL), // <exodus/>
	// <FS:Ansariel> Re-add group member list on general panel
	mPendingMemberUpdate(FALSE),
	mListVisibleMembers(NULL)
	// </FS:Ansariel>
{

}

LLPanelGroupGeneral::~LLPanelGroupGeneral()
{
	// <FS:Ansariel> Re-add group member list on general panel
	for (avatar_name_cache_connection_map_t::iterator it = mAvatarNameCacheConnections.begin(); it != mAvatarNameCacheConnections.end(); ++it)
	{
		if (it->second.connected())
		{
			it->second.disconnect();
		}
	}
	mAvatarNameCacheConnections.clear();
	// </FS:Ansariel>
}

BOOL LLPanelGroupGeneral::postBuild()
{
	bool recurse = true;

	mEditCharter = getChild<LLTextEditor>("charter", recurse);
	if(mEditCharter)
	{
		mEditCharter->setCommitCallback(onCommitAny, this);
		mEditCharter->setFocusReceivedCallback(boost::bind(onFocusEdit, _1, this));
		mEditCharter->setFocusChangedCallback(boost::bind(onFocusEdit, _1, this));
	}
	// <FS> set up callbacks for copy URI and name buttons
	childSetCommitCallback("copy_uri", boost::bind(&LLPanelGroupGeneral::onCopyURI, this), NULL);
	childSetCommitCallback("copy_name", boost::bind(&LLPanelGroupGeneral::onCopyName, this), NULL);
	childSetEnabled("copy_name", FALSE);
	// </FS>

	// <FS:Ansariel> Re-add group member list on general panel
	mListVisibleMembers = getChild<LLNameListCtrl>("visible_members", recurse);
	if (mListVisibleMembers)
	{
		mListVisibleMembers->setDoubleClickCallback(openProfile, this);
		mListVisibleMembers->setContextMenu(LLScrollListCtrl::MENU_AVATAR);
		
		mListVisibleMembers->setSortCallback(boost::bind(&LLPanelGroupGeneral::sortMembersList,this,_1,_2,_3));
	}
	// </FS:Ansariel>

	// Options
	mCtrlShowInGroupList = getChild<LLCheckBoxCtrl>("show_in_group_list", recurse);
	if (mCtrlShowInGroupList)
	{
		mCtrlShowInGroupList->setCommitCallback(onCommitAny, this);
	}

	mComboMature = getChild<LLComboBox>("group_mature_check", recurse);	
	if(mComboMature)
	{
		mComboMature->setCurrentByIndex(0);
		mComboMature->setCommitCallback(onCommitAny, this);
		if (gAgent.isTeen())
		{
			// Teens don't get to set mature flag. JC
			mComboMature->setVisible(FALSE);
			mComboMature->setCurrentByIndex(NON_MATURE_CONTENT);
		}
	}
	mCtrlOpenEnrollment = getChild<LLCheckBoxCtrl>("open_enrollement", recurse);
	if (mCtrlOpenEnrollment)
	{
		mCtrlOpenEnrollment->setCommitCallback(onCommitAny, this);
	}

	mCtrlEnrollmentFee = getChild<LLCheckBoxCtrl>("check_enrollment_fee", recurse);
	if (mCtrlEnrollmentFee)
	{
		mCtrlEnrollmentFee->setCommitCallback(onCommitEnrollment, this);
	}

	mSpinEnrollmentFee = getChild<LLSpinCtrl>("spin_enrollment_fee", recurse);
	if (mSpinEnrollmentFee)
	{
		mSpinEnrollmentFee->setCommitCallback(onCommitAny, this);
		mSpinEnrollmentFee->setPrecision(0);
		mSpinEnrollmentFee->resetDirty();
	}

	BOOL accept_notices = FALSE;
	BOOL list_in_profile = FALSE;
	LLGroupData data;
	if(gAgent.getGroupData(mGroupID,data))
	{
		accept_notices = data.mAcceptNotices;
		list_in_profile = data.mListInProfile;
	}
	// <FS:Ansariel> Groupdata debug
	else
	{
		LL_INFOS("Agent_GroupData") << "GROUPDEBUG: Group panel: No agent group data for group " << mGroupID.asString() << LL_ENDL;
	}
	// </FS:Ansariel>
	mCtrlReceiveNotices = getChild<LLCheckBoxCtrl>("receive_notices", recurse);
	if (mCtrlReceiveNotices)
	{
		mCtrlReceiveNotices->setCommitCallback(onCommitUserOnly, this);
		mCtrlReceiveNotices->set(accept_notices);
		mCtrlReceiveNotices->setEnabled(data.mID.notNull());
	}

	// <exodus>
	mCtrlReceiveGroupChat = getChild<LLCheckBoxCtrl>("receive_chat", recurse);
	if(mCtrlReceiveGroupChat)
	{
		mCtrlReceiveGroupChat->setCommitCallback(onCommitUserOnly, this);
		mCtrlReceiveGroupChat->setEnabled(data.mID.notNull());
		if(data.mID.notNull())
		{
			mCtrlReceiveGroupChat->set(!exoGroupMuteList::instance().isMuted(data.mID));
		}
	}
	// </exodus>
	
	mCtrlListGroup = getChild<LLCheckBoxCtrl>("list_groups_in_profile", recurse);
	if (mCtrlListGroup)
	{
		mCtrlListGroup->setCommitCallback(onCommitUserOnly, this);
		mCtrlListGroup->set(list_in_profile);
		mCtrlListGroup->setEnabled(data.mID.notNull());
		mCtrlListGroup->resetDirty();
	}

	mActiveTitleLabel = getChild<LLTextBox>("active_title_label", recurse);
	
	mComboActiveTitle = getChild<LLComboBox>("active_title", recurse);
	if (mComboActiveTitle)
	{
		mComboActiveTitle->setCommitCallback(onCommitAny, this);
	}

	mIncompleteMemberDataStr = getString("incomplete_member_data_str");

	// If the group_id is null, then we are creating a new group
	if (mGroupID.isNull())
	{
		mEditCharter->setEnabled(TRUE);

		mCtrlShowInGroupList->setEnabled(TRUE);
		mComboMature->setEnabled(TRUE);
		mCtrlOpenEnrollment->setEnabled(TRUE);
		mCtrlEnrollmentFee->setEnabled(TRUE);
		mSpinEnrollmentFee->setEnabled(TRUE);

	}

	return LLPanelGroupTab::postBuild();
}

void LLPanelGroupGeneral::setupCtrls(LLPanel* panel_group)
{
	mInsignia = getChild<LLTextureCtrl>("insignia");
	if (mInsignia)
	{
		mInsignia->setCommitCallback(onCommitAny, this);
	}
	mFounderName = getChild<LLTextBox>("founder_name");


	mGroupNameEditor = panel_group->getChild<LLLineEditor>("group_name_editor");
	mGroupNameEditor->setPrevalidate( LLTextValidate::validateASCII );
	

}

// static
void LLPanelGroupGeneral::onFocusEdit(LLFocusableElement* ctrl, void* data)
{
	LLPanelGroupGeneral* self = (LLPanelGroupGeneral*)data;
	self->updateChanged();
	self->notifyObservers();
}

// static
void LLPanelGroupGeneral::onCommitAny(LLUICtrl* ctrl, void* data)
{
	LLPanelGroupGeneral* self = (LLPanelGroupGeneral*)data;
	self->updateChanged();
	self->notifyObservers();
}

// static
void LLPanelGroupGeneral::onCommitUserOnly(LLUICtrl* ctrl, void* data)
{
	LLPanelGroupGeneral* self = (LLPanelGroupGeneral*)data;
	self->mChanged = TRUE;
	self->notifyObservers();
}


// static
void LLPanelGroupGeneral::onCommitEnrollment(LLUICtrl* ctrl, void* data)
{
	onCommitAny(ctrl, data);

	LLPanelGroupGeneral* self = (LLPanelGroupGeneral*)data;
	// Make sure both enrollment related widgets are there.
	if (!self->mCtrlEnrollmentFee || !self->mSpinEnrollmentFee)
	{
		return;
	}

	// Make sure the agent can change enrollment info.
	if (!gAgent.hasPowerInGroup(self->mGroupID,GP_MEMBER_OPTIONS)
		|| !self->mAllowEdit)
	{
		return;
	}

	if (self->mCtrlEnrollmentFee->get())
	{
		self->mSpinEnrollmentFee->setEnabled(TRUE);
	}
	else
	{
		self->mSpinEnrollmentFee->setEnabled(FALSE);
		self->mSpinEnrollmentFee->set(0);
	}
}

// static
void LLPanelGroupGeneral::onClickInfo(void *userdata)
{
	LLPanelGroupGeneral *self = (LLPanelGroupGeneral *)userdata;

	if ( !self ) return;

	LL_DEBUGS() << "open group info: " << self->mGroupID << LL_ENDL;

	LLGroupActions::show(self->mGroupID);

}

bool LLPanelGroupGeneral::needsApply(std::string& mesg)
{ 
	updateChanged();
	mesg = getString("group_info_unchanged");
	return mChanged || mGroupID.isNull();
}

void LLPanelGroupGeneral::activate()
{
	LLGroupMgrGroupData* gdatap = LLGroupMgr::getInstance()->getGroupData(mGroupID);
	if (mGroupID.notNull()
		&& (!gdatap || mFirstUse))
	{
		LLGroupMgr::getInstance()->sendGroupTitlesRequest(mGroupID);
		LLGroupMgr::getInstance()->sendGroupPropertiesRequest(mGroupID);
		
		if (!gdatap || !gdatap->isMemberDataComplete() )
		{
			LLGroupMgr::getInstance()->sendCapGroupMembersRequest(mGroupID);
		}

		mFirstUse = FALSE;
	}
	mChanged = FALSE;
	
	update(GC_ALL);
}

void LLPanelGroupGeneral::draw()
{
	LLPanelGroupTab::draw();

	// <FS:Ansariel> Re-add group member list on general panel
	if (mPendingMemberUpdate)
	{
		updateMembers();
	}
	// </FS:Ansariel>
}

bool LLPanelGroupGeneral::apply(std::string& mesg)
{
	if (!mGroupID.isNull() && mAllowEdit && mComboActiveTitle && mComboActiveTitle->isDirty())
	{
		LLGroupMgr::getInstance()->sendGroupTitleUpdate(mGroupID,mComboActiveTitle->getCurrentID());
		update(GC_TITLES);
		mComboActiveTitle->resetDirty();
	}

	BOOL has_power_in_group = gAgent.hasPowerInGroup(mGroupID,GP_GROUP_CHANGE_IDENTITY);

	if (has_power_in_group || mGroupID.isNull())
	{
		LL_INFOS() << "LLPanelGroupGeneral::apply" << LL_ENDL;

		// Check to make sure mature has been set
		if(mComboMature &&
		   mComboMature->getCurrentIndex() == DECLINE_TO_STATE)
		{
			LLNotificationsUtil::add("SetGroupMature", LLSD(), LLSD(), 
											boost::bind(&LLPanelGroupGeneral::confirmMatureApply, this, _1, _2));
			return false;
		}

		if (mGroupID.isNull())
		{
			// Validate the group name length.
			S32 group_name_len = mGroupNameEditor->getText().size();
			if ( group_name_len < DB_GROUP_NAME_MIN_LEN 
				|| group_name_len > DB_GROUP_NAME_STR_LEN)
			{
				std::ostringstream temp_error;
				temp_error << "A group name must be between " << DB_GROUP_NAME_MIN_LEN
					<< " and " << DB_GROUP_NAME_STR_LEN << " characters.";
				mesg = temp_error.str();
				return false;
			}

			// <FS:AW> FIRE-7091 group creation cost inaccurate on opensim>
			//LLNotificationsUtil::add("CreateGroupCost",  LLSD(), LLSD(), boost::bind(&LLPanelGroupGeneral::createGroupCallback, this, _1, _2));
			LLSD args;
			S32 cost =  LLGlobalEconomy::Singleton::getInstance()->getPriceGroupCreate();
			args["[COST]"] = llformat("%d", cost);
			LLNotificationsUtil::add("CreateGroupCost",  args, LLSD(), boost::bind(&LLPanelGroupGeneral::createGroupCallback, this, _1, _2));
			// </FS:AW> FIRE-7091 group creation cost inaccurate on opensim>

			return false;
		}

		LLGroupMgrGroupData* gdatap = LLGroupMgr::getInstance()->getGroupData(mGroupID);
		if (!gdatap)
		{
			mesg = LLTrans::getString("NoGroupDataFound");
			mesg.append(mGroupID.asString());
			return false;
		}
		bool can_change_ident = false;
		bool can_change_member_opts = false;
		can_change_ident = gAgent.hasPowerInGroup(mGroupID,GP_GROUP_CHANGE_IDENTITY);
		can_change_member_opts = gAgent.hasPowerInGroup(mGroupID,GP_MEMBER_OPTIONS);

		if (can_change_ident)
		{
			if (mEditCharter) gdatap->mCharter = mEditCharter->getText();
			if (mInsignia) gdatap->mInsigniaID = mInsignia->getImageAssetID();
			if (mComboMature)
			{
				if (!gAgent.isTeen())
				{
					gdatap->mMaturePublish = 
						mComboMature->getCurrentIndex() == MATURE_CONTENT;
				}
				else
				{
					gdatap->mMaturePublish = FALSE;
				}
			}
			if (mCtrlShowInGroupList) gdatap->mShowInList = mCtrlShowInGroupList->get();
		}

		if (can_change_member_opts)
		{
			if (mCtrlOpenEnrollment) gdatap->mOpenEnrollment = mCtrlOpenEnrollment->get();
			if (mCtrlEnrollmentFee && mSpinEnrollmentFee)
			{
				gdatap->mMembershipFee = (mCtrlEnrollmentFee->get()) ? 
					(S32) mSpinEnrollmentFee->get() : 0;
				// Set to the used value, and reset initial value used for isdirty check
				mSpinEnrollmentFee->set( (F32)gdatap->mMembershipFee );
			}
		}

		if (can_change_ident || can_change_member_opts)
		{
			LLGroupMgr::getInstance()->sendUpdateGroupInfo(mGroupID);
		}
	}

	BOOL receive_notices = false;
	BOOL list_in_profile = false;
	if (mCtrlReceiveNotices)
		receive_notices = mCtrlReceiveNotices->get();
	if (mCtrlListGroup) 
		list_in_profile = mCtrlListGroup->get();

	gAgent.setUserGroupFlags(mGroupID, receive_notices, list_in_profile);

	// <exodus>
	if(mCtrlReceiveGroupChat)
	{
		if(mCtrlReceiveGroupChat->get())
		{
			exoGroupMuteList::instance().remove(mGroupID);
		}
		else
		{
			exoGroupMuteList::instance().add(mGroupID);
		}
	}
	// </exodus>

	resetDirty();

	mChanged = FALSE;

	return true;
}

void LLPanelGroupGeneral::cancel()
{
	mChanged = FALSE;

	//cancel out all of the click changes to, although since we are
	//shifting tabs or closing the floater, this need not be done...yet
	notifyObservers();
}

// invoked from callbackConfirmMature
bool LLPanelGroupGeneral::confirmMatureApply(const LLSD& notification, const LLSD& response)
{
	S32 option = LLNotificationsUtil::getSelectedOption(notification, response);
	// 0 == Yes
	// 1 == No
	// 2 == Cancel
	switch(option)
	{
	case 0:
		mComboMature->setCurrentByIndex(MATURE_CONTENT);
		break;
	case 1:
		mComboMature->setCurrentByIndex(NON_MATURE_CONTENT);
		break;
	default:
		return false;
	}

	// If we got here it means they set a valid value
	std::string mesg = "";
	bool ret = apply(mesg);
	if ( !mesg.empty() )
	{
		LLSD args;
		args["MESSAGE"] = mesg;
		LLNotificationsUtil::add("GenericAlert", args);
	}

	return ret;
}

// static
bool LLPanelGroupGeneral::createGroupCallback(const LLSD& notification, const LLSD& response)
{
	S32 option = LLNotificationsUtil::getSelectedOption(notification, response);
	switch(option)
	{
	case 0:
		{
			// Yay!  We are making a new group!
			U32 enrollment_fee = (mCtrlEnrollmentFee->get() ? 
									(U32) mSpinEnrollmentFee->get() : 0);
		
			LLGroupMgr::getInstance()->sendCreateGroupRequest(mGroupNameEditor->getText(),
												mEditCharter->getText(),
												mCtrlShowInGroupList->get(),
												mInsignia->getImageAssetID(),
												enrollment_fee,
												mCtrlOpenEnrollment->get(),
												false,
												mComboMature->getCurrentIndex() == MATURE_CONTENT);

		}
		break;
	case 1:
	default:
		break;
	}
	return false;
}

// virtual
void LLPanelGroupGeneral::update(LLGroupChange gc)
{
	if (mGroupID.isNull()) return;

	LLGroupMgrGroupData* gdatap = LLGroupMgr::getInstance()->getGroupData(mGroupID);

	if (!gdatap) return;

	LLGroupData agent_gdatap;
	bool is_member = false;
	if (gAgent.getGroupData(mGroupID,agent_gdatap)) is_member = true;

	if (mComboActiveTitle)
	{
		mComboActiveTitle->setVisible(is_member);
		mComboActiveTitle->setEnabled(mAllowEdit);
		
		if ( mActiveTitleLabel) mActiveTitleLabel->setVisible(is_member);

		if (is_member)
		{
			LLUUID current_title_role;

			mComboActiveTitle->clear();
			mComboActiveTitle->removeall();
			bool has_selected_title = false;

			if (1 == gdatap->mTitles.size())
			{
				// Only the everyone title.  Don't bother letting them try changing this.
				mComboActiveTitle->setEnabled(FALSE);
			}
			else
			{
				mComboActiveTitle->setEnabled(TRUE);
			}

			std::vector<LLGroupTitle>::const_iterator citer = gdatap->mTitles.begin();
			std::vector<LLGroupTitle>::const_iterator end = gdatap->mTitles.end();
			
			for ( ; citer != end; ++citer)
			{
				mComboActiveTitle->add(citer->mTitle,citer->mRoleID, (citer->mSelected ? ADD_TOP : ADD_BOTTOM));
				if (citer->mSelected)
				{
					mComboActiveTitle->setCurrentByID(citer->mRoleID);
					has_selected_title = true;
				}
			}
			
			if (!has_selected_title)
			{
				mComboActiveTitle->setCurrentByID(LLUUID::null);
			}
		}

	}

	// After role member data was changed in Roles->Members
	// need to update role titles. See STORM-918.
	if (gc == GC_ROLE_MEMBER_DATA)
		LLGroupMgr::getInstance()->sendGroupTitlesRequest(mGroupID);

	// If this was just a titles update, we are done.
	if (gc == GC_TITLES) return;

	bool can_change_ident = false;
	bool can_change_member_opts = false;
	can_change_ident = gAgent.hasPowerInGroup(mGroupID,GP_GROUP_CHANGE_IDENTITY);
	can_change_member_opts = gAgent.hasPowerInGroup(mGroupID,GP_MEMBER_OPTIONS);

	if (mCtrlShowInGroupList) 
	{
		mCtrlShowInGroupList->set(gdatap->mShowInList);
		mCtrlShowInGroupList->setEnabled(mAllowEdit && can_change_ident);
	}
	if (mComboMature)
	{
		if(gdatap->mMaturePublish)
		{
			mComboMature->setCurrentByIndex(MATURE_CONTENT);
		}
		else
		{
			mComboMature->setCurrentByIndex(NON_MATURE_CONTENT);
		}
		mComboMature->setEnabled(mAllowEdit && can_change_ident);
		mComboMature->setVisible( !gAgent.isTeen() );
	}
	if (mCtrlOpenEnrollment) 
	{
		mCtrlOpenEnrollment->set(gdatap->mOpenEnrollment);
		mCtrlOpenEnrollment->setEnabled(mAllowEdit && can_change_member_opts);
	}
	if (mCtrlEnrollmentFee) 
	{	
		mCtrlEnrollmentFee->set(gdatap->mMembershipFee > 0);
		mCtrlEnrollmentFee->setEnabled(mAllowEdit && can_change_member_opts);
	}
	
	if (mSpinEnrollmentFee)
	{
		S32 fee = gdatap->mMembershipFee;
		mSpinEnrollmentFee->set((F32)fee);
		mSpinEnrollmentFee->setEnabled( mAllowEdit &&
						(fee > 0) &&
						can_change_member_opts);
	}
	if (mCtrlReceiveNotices)
	{
		mCtrlReceiveNotices->setVisible(is_member);
		if (is_member)
		{
			mCtrlReceiveNotices->setEnabled(mAllowEdit);
		}
	}

	// <exodus>
	if (mCtrlReceiveGroupChat)
	{
		mCtrlReceiveGroupChat->setVisible(is_member);
		if (is_member)
		{
			mCtrlReceiveGroupChat->setEnabled(mAllowEdit);
		}
	}
	// </exodus>

	if (mInsignia) mInsignia->setEnabled(mAllowEdit && can_change_ident);
	if (mEditCharter) mEditCharter->setEnabled(mAllowEdit && can_change_ident);
	
	if (mGroupNameEditor) mGroupNameEditor->setVisible(FALSE);
	if (mFounderName) mFounderName->setText(LLSLURL("agent", gdatap->mFounderID, "inspect").getSLURLString());
	if (mInsignia)
	{
		if (gdatap->mInsigniaID.notNull())
		{
			mInsignia->setImageAssetID(gdatap->mInsigniaID);
		}
		else
		{
			mInsignia->setImageAssetName(mInsignia->getDefaultImageName());
		}
	}

	if (mEditCharter)
	{
		mEditCharter->setText(gdatap->mCharter);
	}
<<<<<<< HEAD

	// <FS:Ansariel> Re-add group member list on general panel
	if (mListVisibleMembers)
	{
		mListVisibleMembers->deleteAllItems();

		if (gdatap->isMemberDataComplete())
		{
			mMemberProgress = gdatap->mMembers.begin();
			mPendingMemberUpdate = TRUE;
			mIteratorGroup = mGroupID; // <FS:ND/> FIRE-6074

			sSDTime = 0.0f;
			sElementTime = 0.0f;
			sAllTime = 0.0f;
		}
		else
		{
			std::stringstream pending;
			pending << "Retrieving member list (" << gdatap->mMembers.size() << "\\" << gdatap->mMemberCount  << ")";

			LLSD row;
			row["columns"][0]["value"] = pending.str();
			row["columns"][0]["column"] = "name";

			mListVisibleMembers->setEnabled(FALSE);
			mListVisibleMembers->addElement(row);
		}
	}
	// </FS:Ansariel>

	// <FS:Ansariel> Copy group name button
	childSetEnabled("copy_name", !gdatap->mName.empty());
	mGroupName = gdatap->mName;
	// </FS:Ansariel>

=======
	
>>>>>>> d0ef02c2
	resetDirty();
}

void LLPanelGroupGeneral::updateChanged()
{
	// List all the controls we want to check for changes...
	LLUICtrl *check_list[] =
	{
		mGroupNameEditor,
		mFounderName,
		mInsignia,
		mEditCharter,
		mCtrlShowInGroupList,
		mComboMature,
		mCtrlOpenEnrollment,
		mCtrlEnrollmentFee,
		mSpinEnrollmentFee,
		mCtrlReceiveNotices,
		mCtrlListGroup,
		mActiveTitleLabel,
		mComboActiveTitle,
		mCtrlReceiveGroupChat // <exodus/>
	};

	mChanged = FALSE;

	for( size_t i=0; i<LL_ARRAY_SIZE(check_list); i++ )
	{
		if( check_list[i] && check_list[i]->isDirty() )
		{
			mChanged = TRUE;
			break;
		}
	}
}

void LLPanelGroupGeneral::reset()
{
	mFounderName->setVisible(false);

	
	mCtrlReceiveNotices->set(false);
	
	
	mCtrlListGroup->set(true);
	
	mCtrlReceiveNotices->setEnabled(false);
	mCtrlReceiveNotices->setVisible(true);

	mCtrlListGroup->setEnabled(false);

	mGroupNameEditor->setEnabled(TRUE);
	mEditCharter->setEnabled(TRUE);

	mCtrlShowInGroupList->setEnabled(false);
	mComboMature->setEnabled(TRUE);
	
	mCtrlOpenEnrollment->setEnabled(TRUE);
	
	mCtrlEnrollmentFee->setEnabled(TRUE);
	
	mSpinEnrollmentFee->setEnabled(TRUE);
	mSpinEnrollmentFee->set((F32)0);

	mGroupNameEditor->setVisible(true);

	mComboActiveTitle->setVisible(false);

	mInsignia->setImageAssetID(LLUUID::null);
	
	mInsignia->setEnabled(true);

	mInsignia->setImageAssetName(mInsignia->getDefaultImageName());

	// <exodus>
	mCtrlReceiveGroupChat->set(false);
	mCtrlReceiveGroupChat->setEnabled(false);
	mCtrlReceiveGroupChat->setVisible(true);
	// </exodus>

	{
		std::string empty_str = "";
		mEditCharter->setText(empty_str);
		mGroupNameEditor->setText(empty_str);
	}
<<<<<<< HEAD

	// <FS:Ansariel> Re-add group member list on general panel
	{
		LLSD row;
		row["columns"][0]["value"] = "no members yet";
		row["columns"][0]["column"] = "name";

		mListVisibleMembers->deleteAllItems();
		mListVisibleMembers->setEnabled(FALSE);
		mListVisibleMembers->addElement(row);
	}
	// </FS:Ansariel>

=======
	
>>>>>>> d0ef02c2
	{
		mComboMature->setEnabled(true);
		mComboMature->setVisible( !gAgent.isTeen() );
		mComboMature->selectFirstItem();
	}


	resetDirty();
}

void	LLPanelGroupGeneral::resetDirty()
{
	// List all the controls we want to check for changes...
	LLUICtrl *check_list[] =
	{
		mGroupNameEditor,
		mFounderName,
		mInsignia,
		mEditCharter,
		mCtrlShowInGroupList,
		mComboMature,
		mCtrlOpenEnrollment,
		mCtrlEnrollmentFee,
		mSpinEnrollmentFee,
		mCtrlReceiveNotices,
		mCtrlListGroup,
		mActiveTitleLabel,
		mComboActiveTitle,
		mCtrlReceiveGroupChat // <exodus/>
	};

	for( size_t i=0; i<LL_ARRAY_SIZE(check_list); i++ )
	{
		if( check_list[i] )
			check_list[i]->resetDirty() ;
	}


}

void LLPanelGroupGeneral::setGroupID(const LLUUID& id)
{
	LLPanelGroupTab::setGroupID(id);
	// <FS> Get group key display and copy URI/name button pointers
	LLTextEditor* groupKeyEditor = getChild<LLTextEditor>("group_key");
	LLButton* copyURIButton = getChild<LLButton>("copy_uri");
	LLButton* copyNameButton = getChild<LLButton>("copy_name");
	// happens when a new group is created
	// </FS>
	if(id == LLUUID::null)
	{
		// <FS>
		if (groupKeyEditor)
			groupKeyEditor->setValue(LLSD());

		if (copyURIButton)
			copyURIButton->setEnabled(FALSE);

		if (copyNameButton)
			copyNameButton->setEnabled(FALSE);
		// </FS>

		reset();
		return;
	}
	// <FS>
	// fill in group key
	if (groupKeyEditor)
		groupKeyEditor->setValue(id.asString());

	// activate copy URI button
	if (copyURIButton)
		copyURIButton->setEnabled(TRUE);
	// </FS>

	BOOL accept_notices = FALSE;
	BOOL list_in_profile = FALSE;
	LLGroupData data;
	if(gAgent.getGroupData(mGroupID,data))
	{
		accept_notices = data.mAcceptNotices;
		list_in_profile = data.mListInProfile;
	}
	// <FS:Ansariel> Groupdata debug
	else
	{
		LL_INFOS("Agent_GroupData") << "GROUPDEBUG: Group panel: No agent group data for group " << mGroupID.asString() << LL_ENDL;
	}
	// </FS:Ansariel>
	mCtrlReceiveNotices = getChild<LLCheckBoxCtrl>("receive_notices");
	if (mCtrlReceiveNotices)
	{
		mCtrlReceiveNotices->set(accept_notices);
		mCtrlReceiveNotices->setEnabled(data.mID.notNull());
	}
	
	mCtrlListGroup = getChild<LLCheckBoxCtrl>("list_groups_in_profile");
	if (mCtrlListGroup)
	{
		mCtrlListGroup->set(list_in_profile);
		mCtrlListGroup->setEnabled(data.mID.notNull());
	}

	// <exodus>
	mCtrlReceiveGroupChat = getChild<LLCheckBoxCtrl>("receive_chat");
	if (mCtrlReceiveGroupChat)
	{
		if(data.mID.notNull())
		{
			mCtrlReceiveGroupChat->set(!exoGroupMuteList::instance().isMuted(data.mID));
		}
		mCtrlReceiveGroupChat->setEnabled(data.mID.notNull());
	}
	// </exodus>

	mCtrlShowInGroupList->setEnabled(data.mID.notNull());

	mActiveTitleLabel = getChild<LLTextBox>("active_title_label");
	
	mComboActiveTitle = getChild<LLComboBox>("active_title");

	mFounderName->setVisible(true);

	mInsignia->setImageAssetID(LLUUID::null);

	resetDirty();

	activate();
}

// <FS> Copy button handlers
// Copy URI button callback
void LLPanelGroupGeneral::onCopyURI()
{
    std::string name = "secondlife:///app/group/"+getChild<LLUICtrl>("group_key")->getValue().asString()+"/about";
    LLClipboard::instance().copyToClipboard(utf8str_to_wstring(name), 0, name.size() );
}

void LLPanelGroupGeneral::onCopyName()
{
    LLClipboard::instance().copyToClipboard(utf8str_to_wstring(mGroupName), 0, mGroupName.size() );
}

// </FS> Copy button handlers

// <FS:Ansariel> Re-add group member list on general panel
// static
void LLPanelGroupGeneral::openProfile(void* data)
{
	LLPanelGroupGeneral* self = (LLPanelGroupGeneral*)data;

	if (self && self->mListVisibleMembers)
	{
		LLScrollListItem* selected = self->mListVisibleMembers->getFirstSelected();
		if (selected)
		{
			LLAvatarActions::showProfile(selected->getUUID());
		}
	}
}

void LLPanelGroupGeneral::updateMembers()
{
	mPendingMemberUpdate = FALSE;

	LLGroupMgrGroupData* gdatap = LLGroupMgr::getInstance()->getGroupData(mGroupID);

	if (!mListVisibleMembers 
		|| !gdatap 
		|| !gdatap->isMemberDataComplete()
		|| gdatap->mMembers.empty())
	{
		return;
	}

	LLTimer update_time;
	update_time.setTimerExpirySec(UPDATE_MEMBERS_SECONDS_PER_FRAME);
	
	// <FS:ND> FIRE-6074; If the group changes, mMemberPRogresss is invalid, as it belongs to a different LLGroupMgrGroupData. Reset it, start over.
	if( mIteratorGroup != mGroupID )
	{
		mMemberProgress = gdatap->mMembers.begin();
		mIteratorGroup = mGroupID;
	}
	// </FS:ND> FIRE-6074


	LLAvatarName av_name;

	for( ; mMemberProgress != gdatap->mMembers.end() && !update_time.hasExpired(); 
			++mMemberProgress)
	{
		LLGroupMemberData* member = mMemberProgress->second;
		if (!member)
		{
			continue;
		}

		if (LLAvatarNameCache::get(mMemberProgress->first, &av_name))
		{
			addMember(mMemberProgress->second);
		}
		else
		{
			avatar_name_cache_connection_map_t::iterator it = mAvatarNameCacheConnections.find(mMemberProgress->first);
			if (it != mAvatarNameCacheConnections.end())
			{
				if (it->second.connected())
				{
					it->second.disconnect();
				}
				mAvatarNameCacheConnections.erase(it);
			}
			mAvatarNameCacheConnections[mMemberProgress->first] = LLAvatarNameCache::get(mMemberProgress->first, boost::bind(&LLPanelGroupGeneral::onNameCache, this, gdatap->getMemberVersion(), member, _2, _1));
		}
	}

	if (mMemberProgress == gdatap->mMembers.end())
	{
		lldebugs << "   member list completed." << llendl;
		mListVisibleMembers->setEnabled(TRUE);
	}
	else
	{
		mPendingMemberUpdate = TRUE;
		mListVisibleMembers->setEnabled(FALSE);
	}
}

void LLPanelGroupGeneral::addMember(LLGroupMemberData* member)
{
	LLNameListCtrl::NameItem item_params;
	item_params.value = member->getID();

	LLScrollListCell::Params column;
	item_params.columns.add().column("name").font.name("SANSSERIF_SMALL");

	item_params.columns.add().column("title").value(member->getTitle()).font.name("SANSSERIF_SMALL");

	item_params.columns.add().column("status").value(member->getOnlineStatus()).font.name("SANSSERIF_SMALL");

	LLScrollListItem* member_row = mListVisibleMembers->addNameItemRow(item_params);

	if ( member->isOwner() )
	{
		LLScrollListText* name_textp = dynamic_cast<LLScrollListText*>(member_row->getColumn(0));
		if (name_textp)
			name_textp->setFontStyle(LLFontGL::BOLD);
	}
}

void LLPanelGroupGeneral::onNameCache(const LLUUID& update_id, LLGroupMemberData* member, const LLAvatarName& av_name, const LLUUID& av_id)
{
	avatar_name_cache_connection_map_t::iterator it = mAvatarNameCacheConnections.find(av_id);
	if (it != mAvatarNameCacheConnections.end())
	{
		if (it->second.connected())
		{
			it->second.disconnect();
		}
		mAvatarNameCacheConnections.erase(it);
	}

	LLGroupMgrGroupData* gdatap = LLGroupMgr::getInstance()->getGroupData(mGroupID);

	if (!gdatap
		|| !gdatap->isMemberDataComplete()
		|| gdatap->getMemberVersion() != update_id)
	{
		// Stale data
		return;
	}

	addMember(member);
}

S32 LLPanelGroupGeneral::sortMembersList(S32 col_idx,const LLScrollListItem* i1,const LLScrollListItem* i2)
{
	const LLScrollListCell *cell1 = i1->getColumn(col_idx);
	const LLScrollListCell *cell2 = i2->getColumn(col_idx);

	if(col_idx == 2)
	{
		if(LLStringUtil::compareDict(cell1->getValue().asString(),"Online") == 0 )
			return 1;
		if(LLStringUtil::compareDict(cell2->getValue().asString(),"Online") == 0 )
			return -1;
	}

	return LLStringUtil::compareDict(cell1->getValue().asString(), cell2->getValue().asString());
}
// </FS:Ansariel>
<|MERGE_RESOLUTION|>--- conflicted
+++ resolved
@@ -721,8 +721,7 @@
 	{
 		mEditCharter->setText(gdatap->mCharter);
 	}
-<<<<<<< HEAD
-
+	
 	// <FS:Ansariel> Re-add group member list on general panel
 	if (mListVisibleMembers)
 	{
@@ -758,9 +757,6 @@
 	mGroupName = gdatap->mName;
 	// </FS:Ansariel>
 
-=======
-	
->>>>>>> d0ef02c2
 	resetDirty();
 }
 
@@ -846,8 +842,7 @@
 		mEditCharter->setText(empty_str);
 		mGroupNameEditor->setText(empty_str);
 	}
-<<<<<<< HEAD
-
+	
 	// <FS:Ansariel> Re-add group member list on general panel
 	{
 		LLSD row;
@@ -860,9 +855,6 @@
 	}
 	// </FS:Ansariel>
 
-=======
-	
->>>>>>> d0ef02c2
 	{
 		mComboMature->setEnabled(true);
 		mComboMature->setVisible( !gAgent.isTeen() );
