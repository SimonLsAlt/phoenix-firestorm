--- conflicted
+++ resolved
@@ -211,20 +211,10 @@
 	avatar_name_cache_connection_map_t mAvatarNameCacheConnections;
 	avatar_name_cache_connection_map_t mGroupNameCacheConnections;
 
-<<<<<<< HEAD
-// <FS:Ansariel> Fix Baker's NameListCtrl un-fix
-//	S32 mPendingLookupsRemaining;
-//	namelist_complete_signal_t mNameListCompleteSignal;
-//	
-//public:
-//	boost::signals2::connection setOnNameListCompleteCallback(boost::function<void(bool)> onNameListCompleteCallback) 
-//	{ 
-//		return mNameListCompleteSignal.connect(onNameListCompleteCallback); 
-//	}
-// </FS:Ansariel>
-=======
-	S32 mPendingLookupsRemaining;
-	namelist_complete_signal_t mNameListCompleteSignal;
+	// <FS:Ansariel> Fix Baker's NameListCtrl un-fix
+	//S32 mPendingLookupsRemaining;
+	//namelist_complete_signal_t mNameListCompleteSignal;
+	// </FS:Ansariel>
 
     std::string     mHoverIconName;
     e_name_type     mNameListType;
@@ -232,11 +222,12 @@
     boost::signals2::signal<void(const LLUUID &)> mIconClickedSignal;
 	
 public:
-	boost::signals2::connection setOnNameListCompleteCallback(boost::function<void(bool)> onNameListCompleteCallback) 
-	{ 
-		return mNameListCompleteSignal.connect(onNameListCompleteCallback); 
-	}
->>>>>>> fa57d7a3
+	// <FS:Ansariel> Fix Baker's NameListCtrl un-fix
+	//boost::signals2::connection setOnNameListCompleteCallback(boost::function<void(bool)> onNameListCompleteCallback) 
+	//{ 
+	//	return mNameListCompleteSignal.connect(onNameListCompleteCallback); 
+	//}
+	// </FS:Ansariel>
 
     boost::signals2::connection setIconClickedCallback(boost::function<void(const LLUUID &)> cb) 
     { 
