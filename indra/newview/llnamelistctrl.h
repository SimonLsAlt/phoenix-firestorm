/**
 * @file llnamelistctrl.h
 * @brief A list of names, automatically refreshing from the name cache.
 *
 * $LicenseInfo:firstyear=2003&license=viewerlgpl$
 * Second Life Viewer Source Code
 * Copyright (C) 2010, Linden Research, Inc.
 *
 * This library is free software; you can redistribute it and/or
 * modify it under the terms of the GNU Lesser General Public
 * License as published by the Free Software Foundation;
 * version 2.1 of the License only.
 *
 * This library is distributed in the hope that it will be useful,
 * but WITHOUT ANY WARRANTY; without even the implied warranty of
 * MERCHANTABILITY or FITNESS FOR A PARTICULAR PURPOSE.  See the GNU
 * Lesser General Public License for more details.
 *
 * You should have received a copy of the GNU Lesser General Public
 * License along with this library; if not, write to the Free Software
 * Foundation, Inc., 51 Franklin Street, Fifth Floor, Boston, MA  02110-1301  USA
 *
 * Linden Research, Inc., 945 Battery Street, San Francisco, CA  94111  USA
 * $/LicenseInfo$
 */

#ifndef LL_LLNAMELISTCTRL_H
#define LL_LLNAMELISTCTRL_H

#include <set>

// <FS:Ansariel> Inherit from FSScrollListCtrl for additional features
//#include "llscrolllistctrl.h"
#include "fsscrolllistctrl.h"
// </FS:Ansariel>

#include <boost/unordered_map.hpp>


class LLAvatarName;

/**
 * LLNameListCtrl item
 *
 * We don't use LLScrollListItem to be able to override getUUID(), which is needed
 * because the name list item value is not simply an UUID but a map (uuid, is_group).
 */
class LLNameListItem : public LLScrollListItem, public LLHandleProvider<LLNameListItem>
{
public:
	bool isGroup() const { return mIsGroup; }
	void setIsGroup(bool is_group) { mIsGroup = is_group; }
	bool isExperience() const { return mIsExperience; }
	void setIsExperience(bool is_experience) { mIsExperience = is_experience; }
    void setSpecialID(const LLUUID& special_id) { mSpecialID = special_id; }
    const LLUUID& getSpecialID() const { return mSpecialID; }

protected:
	friend class LLNameListCtrl;

	LLNameListItem( const LLScrollListItem::Params& p )
	:	LLScrollListItem(p), mIsGroup(false), mIsExperience(false)
	{
	}

	LLNameListItem( const LLScrollListItem::Params& p, bool is_group )
	:	LLScrollListItem(p), mIsGroup(is_group), mIsExperience(false)
	{
	}

	LLNameListItem( const LLScrollListItem::Params& p, bool is_group, bool is_experience )
	:	LLScrollListItem(p), mIsGroup(is_group), mIsExperience(is_experience)
	{
	}

private:
	bool mIsGroup;
	bool mIsExperience;

    LLUUID mSpecialID;
};


class LLNameListCtrl
// <FS:Ansariel> Inherit from FSScrollListCtrl for additional features
//:	public LLScrollListCtrl, public LLInstanceTracker<LLNameListCtrl>
:	public FSScrollListCtrl, public LLInstanceTracker<LLNameListCtrl>
// </FS:Ansariel>
{
public:
	typedef boost::signals2::signal<void(bool)> namelist_complete_signal_t;

	typedef enum e_name_type
	{
		INDIVIDUAL,
		GROUP,
		SPECIAL,
		EXPERIENCE
	} ENameType;

	// provide names for enums
	struct NameTypeNames : public LLInitParam::TypeValuesHelper<LLNameListCtrl::ENameType, NameTypeNames>
	{
		static void declareValues();
	};

	struct NameItem : public LLInitParam::Block<NameItem, LLScrollListItem::Params>
	{
		Optional<std::string>				name;
		Optional<ENameType, NameTypeNames>	target;
        Optional<LLUUID>                    special_id;

		NameItem()
		:	name("name"),
			target("target", INDIVIDUAL),
            special_id("special_id", LLUUID())
		{}
	};

	struct NameColumn : public LLInitParam::ChoiceBlock<NameColumn>
	{
		Alternative<S32>				column_index;
		Alternative<std::string>		column_name;
		NameColumn()
		:	column_name("name_column"),
			column_index("name_column_index", 0)
		{}
	};

	// <FS:Ansariel> Inherit from FSScrollListCtrl for additional features
	//struct Params : public LLInitParam::Block<Params, LLScrollListCtrl::Params>
	struct Params : public LLInitParam::Block<Params, FSScrollListCtrl::Params>
	// </FS:Ansariel>
	{
		Optional<NameColumn>	name_column;
		Optional<bool>	allow_calling_card_drop;
		Optional<bool>			short_names;
		Params();
	};

protected:
	LLNameListCtrl(const Params&);
	virtual ~LLNameListCtrl()
	{
		for (avatar_name_cache_connection_map_t::iterator it = mAvatarNameCacheConnections.begin(); it != mAvatarNameCacheConnections.end(); ++it)
		{
			if (it->second.connected())
			{
				it->second.disconnect();
			}
		}
		mAvatarNameCacheConnections.clear();
	}
	friend class LLUICtrlFactory;
public:
	// Add a user to the list by name.  It will be added, the name
	// requested from the cache, and updated as necessary.
	LLScrollListItem* addNameItem(const LLUUID& agent_id, EAddPosition pos = ADD_BOTTOM,
					 BOOL enabled = TRUE, const std::string& suffix = LLStringUtil::null, const std::string& prefix = LLStringUtil::null);
	LLScrollListItem* addNameItem(NameItem& item, EAddPosition pos = ADD_BOTTOM);

	/*virtual*/ LLScrollListItem* addElement(const LLSD& element, EAddPosition pos = ADD_BOTTOM, void* userdata = NULL);
	LLScrollListItem* addNameItemRow(const NameItem& value, EAddPosition pos = ADD_BOTTOM, const std::string& suffix = LLStringUtil::null,
																							const std::string& prefix = LLStringUtil::null);

	// Add a user to the list by name.  It will be added, the name
	// requested from the cache, and updated as necessary.
	void addGroupNameItem(const LLUUID& group_id, EAddPosition pos = ADD_BOTTOM,
						  BOOL enabled = TRUE);
	void addGroupNameItem(NameItem& item, EAddPosition pos = ADD_BOTTOM);


	void removeNameItem(const LLUUID& agent_id);

	LLScrollListItem* getNameItemByAgentId(const LLUUID& agent_id);

    void selectItemBySpecialId(const LLUUID& special_id);
    LLUUID getSelectedSpecialId();

	// LLView interface
	/*virtual*/ BOOL	handleDragAndDrop(S32 x, S32 y, MASK mask,
									  BOOL drop, EDragAndDropType cargo_type, void *cargo_data,
									  EAcceptance *accept,
									  std::string& tooltip_msg);
	/*virtual*/ BOOL handleToolTip(S32 x, S32 y, MASK mask);

	void setAllowCallingCardDrop(BOOL b) { mAllowCallingCardDrop = b; }

	void sortByName(BOOL ascending);

	/*virtual*/ void updateColumns(bool force_update);

	/*virtual*/ void mouseOverHighlightNthItem( S32 index );

    bool isSpecialType() { return (mNameListType == SPECIAL); }

    void setNameListType(e_name_type type) { mNameListType = type; }
    void setHoverIconName(std::string icon_name) { mHoverIconName = icon_name; }

private:
	void showInspector(const LLUUID& avatar_id, bool is_group, bool is_experience = false);
	void onAvatarNameCache(const LLUUID& agent_id, const LLAvatarName& av_name, std::string suffix, std::string prefix, LLHandle<LLNameListItem> item);
	void onGroupNameCache(const LLUUID& group_id, const std::string name, LLHandle<LLNameListItem> item);

private:
	S32    			mNameColumnIndex;
	std::string		mNameColumn;
	BOOL			mAllowCallingCardDrop;
	bool			mShortNames;  // display name only, no SLID
	typedef std::map<LLUUID, boost::signals2::connection> avatar_name_cache_connection_map_t;
	avatar_name_cache_connection_map_t mAvatarNameCacheConnections;
	avatar_name_cache_connection_map_t mGroupNameCacheConnections;

<<<<<<< HEAD
// <FS:Ansariel> Fix Baker's NameListCtrl un-fix
//	S32 mPendingLookupsRemaining;
//	namelist_complete_signal_t mNameListCompleteSignal;
//	
//public:
//	boost::signals2::connection setOnNameListCompleteCallback(boost::function<void(bool)> onNameListCompleteCallback) 
//	{ 
//		return mNameListCompleteSignal.connect(onNameListCompleteCallback); 
//	}
// </FS:Ansariel>
=======
	S32 mPendingLookupsRemaining;
	namelist_complete_signal_t mNameListCompleteSignal;

    std::string     mHoverIconName;
    e_name_type     mNameListType;

    boost::signals2::signal<void(const LLUUID &)> mIconClickedSignal;
	
public:
	boost::signals2::connection setOnNameListCompleteCallback(boost::function<void(bool)> onNameListCompleteCallback) 
	{ 
		return mNameListCompleteSignal.connect(onNameListCompleteCallback); 
	}
>>>>>>> fa57d7a3

    boost::signals2::connection setIconClickedCallback(boost::function<void(const LLUUID &)> cb) 
    { 
        return mIconClickedSignal.connect(cb); 
    }
};


#endif<|MERGE_RESOLUTION|>--- conflicted
+++ resolved
@@ -211,32 +211,22 @@
 	avatar_name_cache_connection_map_t mAvatarNameCacheConnections;
 	avatar_name_cache_connection_map_t mGroupNameCacheConnections;
 
-<<<<<<< HEAD
 // <FS:Ansariel> Fix Baker's NameListCtrl un-fix
 //	S32 mPendingLookupsRemaining;
 //	namelist_complete_signal_t mNameListCompleteSignal;
-//	
-//public:
+// </FS:Ansariel>
+    std::string     mHoverIconName;
+    e_name_type     mNameListType;
+
+    boost::signals2::signal<void(const LLUUID &)> mIconClickedSignal;
+	
+public:
+// <FS:Ansariel> Fix Baker's NameListCtrl un-fix
 //	boost::signals2::connection setOnNameListCompleteCallback(boost::function<void(bool)> onNameListCompleteCallback) 
 //	{ 
 //		return mNameListCompleteSignal.connect(onNameListCompleteCallback); 
 //	}
 // </FS:Ansariel>
-=======
-	S32 mPendingLookupsRemaining;
-	namelist_complete_signal_t mNameListCompleteSignal;
-
-    std::string     mHoverIconName;
-    e_name_type     mNameListType;
-
-    boost::signals2::signal<void(const LLUUID &)> mIconClickedSignal;
-	
-public:
-	boost::signals2::connection setOnNameListCompleteCallback(boost::function<void(bool)> onNameListCompleteCallback) 
-	{ 
-		return mNameListCompleteSignal.connect(onNameListCompleteCallback); 
-	}
->>>>>>> fa57d7a3
 
     boost::signals2::connection setIconClickedCallback(boost::function<void(const LLUUID &)> cb) 
     { 
