--- conflicted
+++ resolved
@@ -83,13 +83,8 @@
 
 class LLNameListCtrl
 // <FS:Ansariel> Inherit from FSScrollListCtrl for additional features
-<<<<<<< HEAD
-//:	public LLScrollListCtrl, public LLInstanceTracker<LLNameListCtrl>
-:	public FSScrollListCtrl, public LLInstanceTracker<LLNameListCtrl>
-=======
 //: public LLScrollListCtrl, public LLInstanceTracker<LLNameListCtrl>
 :   public FSScrollListCtrl, public LLInstanceTracker<LLNameListCtrl>
->>>>>>> 1a8a5404
 // </FS:Ansariel>
 {
 public:
@@ -119,31 +114,6 @@
         :   name("name"),
             target("target", INDIVIDUAL),
             special_id("special_id", LLUUID())
-<<<<<<< HEAD
-		{}
-	};
-
-	struct NameColumn : public LLInitParam::ChoiceBlock<NameColumn>
-	{
-		Alternative<S32>				column_index;
-		Alternative<std::string>		column_name;
-		NameColumn()
-		:	column_name("name_column"),
-			column_index("name_column_index", 0)
-		{}
-	};
-
-	// <FS:Ansariel> Inherit from FSScrollListCtrl for additional features
-	//struct Params : public LLInitParam::Block<Params, LLScrollListCtrl::Params>
-	struct Params : public LLInitParam::Block<Params, FSScrollListCtrl::Params>
-	// </FS:Ansariel>
-	{
-		Optional<NameColumn>	name_column;
-		Optional<bool>	allow_calling_card_drop;
-		Optional<bool>			short_names;
-		Params();
-	};
-=======
         {}
     };
 
@@ -167,7 +137,6 @@
         Optional<bool>          short_names;
         Params();
     };
->>>>>>> 1a8a5404
 
 protected:
     LLNameListCtrl(const Params&);
@@ -184,37 +153,21 @@
     }
     friend class LLUICtrlFactory;
 public:
-<<<<<<< HEAD
-	// Add a user to the list by name.  It will be added, the name
-	// requested from the cache, and updated as necessary.
-	LLScrollListItem* addNameItem(const LLUUID& agent_id, EAddPosition pos = ADD_BOTTOM,
-					 bool enabled = true, const std::string& suffix = LLStringUtil::null, const std::string& prefix = LLStringUtil::null);
-	LLScrollListItem* addNameItem(NameItem& item, EAddPosition pos = ADD_BOTTOM);
-=======
     // Add a user to the list by name.  It will be added, the name
     // requested from the cache, and updated as necessary.
     LLScrollListItem* addNameItem(const LLUUID& agent_id, EAddPosition pos = ADD_BOTTOM,
                      bool enabled = true, const std::string& suffix = LLStringUtil::null, const std::string& prefix = LLStringUtil::null);
     LLScrollListItem* addNameItem(NameItem& item, EAddPosition pos = ADD_BOTTOM);
->>>>>>> 1a8a5404
 
     /*virtual*/ LLScrollListItem* addElement(const LLSD& element, EAddPosition pos = ADD_BOTTOM, void* userdata = NULL);
     LLScrollListItem* addNameItemRow(const NameItem& value, EAddPosition pos = ADD_BOTTOM, const std::string& suffix = LLStringUtil::null,
                                                                                             const std::string& prefix = LLStringUtil::null);
 
-<<<<<<< HEAD
-	// Add a user to the list by name.  It will be added, the name
-	// requested from the cache, and updated as necessary.
-	void addGroupNameItem(const LLUUID& group_id, EAddPosition pos = ADD_BOTTOM,
-						  bool enabled = true);
-	void addGroupNameItem(NameItem& item, EAddPosition pos = ADD_BOTTOM);
-=======
     // Add a user to the list by name.  It will be added, the name
     // requested from the cache, and updated as necessary.
     void addGroupNameItem(const LLUUID& group_id, EAddPosition pos = ADD_BOTTOM,
                           bool enabled = true);
     void addGroupNameItem(NameItem& item, EAddPosition pos = ADD_BOTTOM);
->>>>>>> 1a8a5404
 
 
     void removeNameItem(const LLUUID& agent_id);
@@ -224,18 +177,6 @@
     void selectItemBySpecialId(const LLUUID& special_id);
     LLUUID getSelectedSpecialId();
 
-<<<<<<< HEAD
-	// LLView interface
-	/*virtual*/ bool	handleDragAndDrop(S32 x, S32 y, MASK mask,
-									  bool drop, EDragAndDropType cargo_type, void *cargo_data,
-									  EAcceptance *accept,
-									  std::string& tooltip_msg);
-	/*virtual*/ bool handleToolTip(S32 x, S32 y, MASK mask);
-
-	void setAllowCallingCardDrop(bool b) { mAllowCallingCardDrop = b; }
-
-	void sortByName(bool ascending);
-=======
     // LLView interface
     /*virtual*/ bool    handleDragAndDrop(S32 x, S32 y, MASK mask,
                                       bool drop, EDragAndDropType cargo_type, void *cargo_data,
@@ -246,7 +187,6 @@
     void setAllowCallingCardDrop(bool b) { mAllowCallingCardDrop = b; }
 
     void sortByName(bool ascending);
->>>>>>> 1a8a5404
 
     /*virtual*/ void updateColumns(bool force_update);
 
@@ -265,20 +205,6 @@
     void onGroupNameCache(const LLUUID& group_id, const std::string name, LLHandle<LLNameListItem> item);
 
 private:
-<<<<<<< HEAD
-	S32    			mNameColumnIndex;
-	std::string		mNameColumn;
-	bool			mAllowCallingCardDrop;
-	bool			mShortNames;  // display name only, no SLID
-	typedef std::map<LLUUID, boost::signals2::connection> avatar_name_cache_connection_map_t;
-	avatar_name_cache_connection_map_t mAvatarNameCacheConnections;
-	avatar_name_cache_connection_map_t mGroupNameCacheConnections;
-
-	// <FS:Ansariel> Fix Baker's NameListCtrl un-fix
-	//S32 mPendingLookupsRemaining;
-	//namelist_complete_signal_t mNameListCompleteSignal;
-	// </FS:Ansariel>
-=======
     S32             mNameColumnIndex;
     std::string     mNameColumn;
     bool            mAllowCallingCardDrop;
@@ -291,7 +217,6 @@
     //S32 mPendingLookupsRemaining;
     //namelist_complete_signal_t mNameListCompleteSignal;
     // </FS:Ansariel>
->>>>>>> 1a8a5404
 
     std::string     mHoverIconName;
     e_name_type     mNameListType;
@@ -299,18 +224,6 @@
     boost::signals2::signal<void(const LLUUID &)> mIconClickedSignal;
 
 public:
-<<<<<<< HEAD
-	// <FS:Ansariel> Fix Baker's NameListCtrl un-fix
-	//boost::signals2::connection setOnNameListCompleteCallback(boost::function<void(bool)> onNameListCompleteCallback) 
-	//{ 
-	//	return mNameListCompleteSignal.connect(onNameListCompleteCallback); 
-	//}
-	// </FS:Ansariel>
-
-    boost::signals2::connection setIconClickedCallback(boost::function<void(const LLUUID &)> cb) 
-    { 
-        return mIconClickedSignal.connect(cb); 
-=======
     // <FS:Ansariel> Fix Baker's NameListCtrl un-fix
     //boost::signals2::connection setOnNameListCompleteCallback(boost::function<void(bool)> onNameListCompleteCallback)
     //{
@@ -321,7 +234,6 @@
     boost::signals2::connection setIconClickedCallback(boost::function<void(const LLUUID &)> cb)
     {
         return mIconClickedSignal.connect(cb);
->>>>>>> 1a8a5404
     }
 };
 
