--- conflicted
+++ resolved
@@ -490,13 +490,8 @@
 		mLookContents->clearRows();
 		
 		uuid_vec_t folders;
-<<<<<<< HEAD
-		folders.push_back(mLookID);
+		folders.push_back(mCurrentOutfitID);
 		mFetchLook->fetch(folders);
-=======
-		folders.push_back(mCurrentOutfitID);
-		mFetchLook->fetchDescendents(folders);
->>>>>>> 7dd71a60
 		if (mFetchLook->isEverythingComplete())
 		{
 			mFetchLook->done();
