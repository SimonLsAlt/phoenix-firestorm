/**
 * @file llpaneloutfitedit.cpp
 * @brief Displays outfit edit information in Side Tray.
 *
 * $LicenseInfo:firstyear=2009&license=viewerlgpl$
 * Second Life Viewer Source Code
 * Copyright (C) 2010, Linden Research, Inc.
 * 
 * This library is free software; you can redistribute it and/or
 * modify it under the terms of the GNU Lesser General Public
 * License as published by the Free Software Foundation;
 * version 2.1 of the License only.
 * 
 * This library is distributed in the hope that it will be useful,
 * but WITHOUT ANY WARRANTY; without even the implied warranty of
 * MERCHANTABILITY or FITNESS FOR A PARTICULAR PURPOSE.  See the GNU
 * Lesser General Public License for more details.
 * 
 * You should have received a copy of the GNU Lesser General Public
 * License along with this library; if not, write to the Free Software
 * Foundation, Inc., 51 Franklin Street, Fifth Floor, Boston, MA  02110-1301  USA
 * 
 * Linden Research, Inc., 945 Battery Street, San Francisco, CA  94111  USA
 * $/LicenseInfo$
 */

#include "llviewerprecompiledheaders.h"

#include "llpaneloutfitedit.h"

// *TODO: reorder includes to match the coding standard
#include "llagent.h"
#include "llagentcamera.h"
#include "llagentwearables.h"
#include "llappearancemgr.h"
#include "lloutfitobserver.h"
#include "llcofwearables.h"
#include "llfilteredwearablelist.h"
#include "llfolderview.h"
#include "llinventory.h"
#include "llinventoryitemslist.h"
#include "llviewercontrol.h"
#include "llui.h"
#include "llfloater.h"
#include "llfloaterreg.h"
#include "llinventoryfunctions.h"
#include "llinventorypanel.h"
#include "llviewermenu.h"
#include "llviewerwindow.h"
#include "llviewerinventory.h"
#include "llbutton.h"
#include "llcombobox.h"
#include "llfiltereditor.h"
#include "llfloaterinventory.h"
#include "llinventorybridge.h"
#include "llinventorymodel.h"
#include "llinventorymodelbackgroundfetch.h"
#include "llloadingindicator.h"
#include "llmenubutton.h"
#include "llpaneloutfitsinventory.h"
#include "lluiconstants.h"
#include "llsaveoutfitcombobtn.h"
#include "llscrolllistctrl.h"
#include "lltextbox.h"
#include "lltoggleablemenu.h"
#include "lltrans.h"
#include "lluictrlfactory.h"
#include "llsdutil.h"
#include "llsidepanelappearance.h"
#include "lltoggleablemenu.h"
#include "llvoavatarself.h"
#include "llwearablelist.h"
#include "llwearableitemslist.h"
#include "llwearabletype.h"
#include "llweb.h"
// [RLVa:KB] - Checked: 2010-09-16 (RLVa-1.2.1a)
#include "rlvhandler.h"
// [/RLVa:KB]
#include "llresmgr.h"

static LLPanelInjector<LLPanelOutfitEdit> t_outfit_edit("panel_outfit_edit");

const U64 WEARABLE_MASK = (1LL << LLInventoryType::IT_WEARABLE);
const U64 ATTACHMENT_MASK = (1LL << LLInventoryType::IT_ATTACHMENT) | (1LL << LLInventoryType::IT_OBJECT);
const U64 ALL_ITEMS_MASK = WEARABLE_MASK | ATTACHMENT_MASK;

static const std::string REVERT_BTN("revert_btn");


///////////////////////////////////////////////////////////////////////////////
// LLShopURLDispatcher
///////////////////////////////////////////////////////////////////////////////

class LLShopURLDispatcher
{
public:
	std::string resolveURL(LLWearableType::EType wearable_type, ESex sex);
	std::string resolveURL(LLAssetType::EType asset_type, ESex sex);
};

std::string LLShopURLDispatcher::resolveURL(LLWearableType::EType wearable_type, ESex sex)
{
	const std::string prefix = "MarketplaceURL";
	const std::string sex_str = (sex == SEX_MALE) ? "Male" : "Female";
	const std::string type_str = LLWearableType::getTypeName(wearable_type);

	std::string setting_name = prefix;

	switch (wearable_type)
	{
	case LLWearableType::WT_ALPHA:
	case LLWearableType::WT_NONE:
	case LLWearableType::WT_INVALID:	// just in case, this shouldn't happen
	case LLWearableType::WT_COUNT:		// just in case, this shouldn't happen
		break;

	default:
		setting_name += '_';
		setting_name += type_str;
		setting_name += sex_str;
		break;
	}

	return gSavedSettings.getString(setting_name);
}

std::string LLShopURLDispatcher::resolveURL(LLAssetType::EType asset_type, ESex sex)
{
	const std::string prefix = "MarketplaceURL";
	const std::string sex_str = (sex == SEX_MALE) ? "Male" : "Female";
	const std::string type_str = LLAssetType::lookup(asset_type);

	std::string setting_name = prefix;

	switch (asset_type)
	{
	case LLAssetType::AT_CLOTHING:
	case LLAssetType::AT_OBJECT:
	case LLAssetType::AT_BODYPART:
		setting_name += '_';
		setting_name += type_str;
		setting_name += sex_str;
		break;

	// to suppress warnings
	default:
		break;
	}

	return gSavedSettings.getString(setting_name);
}

///////////////////////////////////////////////////////////////////////////////
// LLPanelOutfitEditGearMenu
///////////////////////////////////////////////////////////////////////////////

class LLPanelOutfitEditGearMenu
{
public:
	static LLToggleableMenu* create()
	{
		LLUICtrl::CommitCallbackRegistry::ScopedRegistrar registrar;

		registrar.add("Wearable.Create", boost::bind(onCreate, _2));

		llassert(LLMenuGL::sMenuContainer != NULL);
		LLToggleableMenu* menu = LLUICtrlFactory::getInstance()->createFromFile<LLToggleableMenu>(
			"menu_cof_gear.xml", LLMenuGL::sMenuContainer, LLViewerMenuHolderGL::child_registry_t::instance());
		llassert(menu);
		if (menu)
		{
			populateCreateWearableSubmenus(menu);
		}

		return menu;
	}

private:
	static void onCreate(const LLSD& param)
	{
		LLWearableType::EType type = LLWearableType::typeNameToType(param.asString());
		if (type == LLWearableType::WT_NONE)
		{
			LL_WARNS() << "Invalid wearable type" << LL_ENDL;
			return;
		}

		LLAgentWearables::createWearable(type, true);
	}

	// Populate the menu with items like "New Skin", "New Pants", etc.
	static void populateCreateWearableSubmenus(LLMenuGL* menu)
	{
		LLView* menu_clothes	= gMenuHolder->getChildView("COF.Gear.New_Clothes", FALSE);
		LLView* menu_bp			= gMenuHolder->getChildView("COF.Gear.New_Body_Parts", FALSE);

		for (U8 i = LLWearableType::WT_SHAPE; i != (U8) LLWearableType::WT_COUNT; ++i)
		{
			LLWearableType::EType type = (LLWearableType::EType) i;
			const std::string& type_name = LLWearableType::getTypeName(type);

			LLMenuItemCallGL::Params p;
			p.name = type_name;
			p.label = LLTrans::getString(LLWearableType::getTypeDefaultNewName(type));
			p.on_click.function_name = "Wearable.Create";
			p.on_click.parameter = LLSD(type_name);

            LLView* parent = LLWearableType::getAssetType(type) == LLAssetType::AT_CLOTHING ? menu_clothes : menu_bp;
			LLUICtrlFactory::create<LLMenuItemCallGL>(p, parent);
		}
	}
};

///////////////////////////////////////////////////////////////////////////////
// LLAddWearablesGearMenu
///////////////////////////////////////////////////////////////////////////////

class LLAddWearablesGearMenu : public LLInitClass<LLAddWearablesGearMenu>
{
public:
	static LLToggleableMenu* create(LLWearableItemsList* flat_list, LLInventoryPanel* inventory_panel)
	{
		LLUICtrl::CommitCallbackRegistry::ScopedRegistrar registrar;
		LLUICtrl::EnableCallbackRegistry::ScopedRegistrar enable_registrar;

		llassert(flat_list);
		llassert(inventory_panel);

		LLHandle<LLView> flat_list_handle = flat_list->getHandle();
		LLHandle<LLPanel> inventory_panel_handle = inventory_panel->getHandle();

		registrar.add("AddWearable.Gear.Sort", boost::bind(onSort, flat_list_handle, inventory_panel_handle, _2));
		enable_registrar.add("AddWearable.Gear.Check", boost::bind(onCheck, flat_list_handle, inventory_panel_handle, _2));
		enable_registrar.add("AddWearable.Gear.Visible", boost::bind(onVisible, inventory_panel_handle, _2));

		llassert(LLMenuGL::sMenuContainer != NULL);
		LLToggleableMenu* menu = LLUICtrlFactory::getInstance()->createFromFile<LLToggleableMenu>(
			"menu_add_wearable_gear.xml",
			LLMenuGL::sMenuContainer, LLViewerMenuHolderGL::child_registry_t::instance());

		return menu;
	}

private:
	static void onSort(LLHandle<LLView> flat_list_handle,
					   LLHandle<LLPanel> inventory_panel_handle,
					   LLSD::String sort_order_str)
	{
		if (flat_list_handle.isDead() || inventory_panel_handle.isDead()) return;

		LLWearableItemsList* flat_list = dynamic_cast<LLWearableItemsList*>(flat_list_handle.get());
		LLInventoryPanel* inventory_panel = dynamic_cast<LLInventoryPanel*>(inventory_panel_handle.get());

		if (!flat_list || !inventory_panel) return;

		LLWearableItemsList::ESortOrder	sort_order;

		if ("by_most_recent" == sort_order_str)
		{
			sort_order = LLWearableItemsList::E_SORT_BY_MOST_RECENT;
		}
		else if ("by_name" == sort_order_str)
		{
			sort_order = LLWearableItemsList::E_SORT_BY_NAME;
		}
		else if ("by_type" == sort_order_str)
		{
			sort_order = LLWearableItemsList::E_SORT_BY_TYPE_NAME;
		}
		else
		{
			LL_WARNS() << "Unrecognized sort order action" << LL_ENDL;
			return;
		}

		if (inventory_panel->getVisible())
		{
			inventory_panel->getFolderViewModel()->setSorter(sort_order);
		}
		else
		{
			flat_list->setSortOrder(sort_order);
		}
	}

	static bool onCheck(LLHandle<LLView> flat_list_handle,
						LLHandle<LLPanel> inventory_panel_handle,
						LLSD::String sort_order_str)
	{
		if (flat_list_handle.isDead() || inventory_panel_handle.isDead()) return false;

		LLWearableItemsList* flat_list = dynamic_cast<LLWearableItemsList*>(flat_list_handle.get());
		LLInventoryPanel* inventory_panel = dynamic_cast<LLInventoryPanel*>(inventory_panel_handle.get());

		if (!inventory_panel || !flat_list) return false;

		// Inventory panel uses its own sort order independent from
		// flat list view so this flag is used to distinguish between
		// currently visible "tree" or "flat" representation of inventory.
		bool inventory_tree_visible = inventory_panel->getVisible();

		if (inventory_tree_visible)
		{
			U32 sort_order = inventory_panel->getSortOrder();

			if ("by_most_recent" == sort_order_str)
			{
				return LLWearableItemsList::E_SORT_BY_MOST_RECENT & sort_order;
			}
			else if ("by_name" == sort_order_str)
			{
				// If inventory panel is not sorted by date then it is sorted by name.
				return LLWearableItemsList::E_SORT_BY_MOST_RECENT & ~sort_order;
			}
			LL_WARNS() << "Unrecognized inventory panel sort order" << LL_ENDL;
		}
		else
		{
			LLWearableItemsList::ESortOrder	sort_order = flat_list->getSortOrder();

			if ("by_most_recent" == sort_order_str)
			{
				return LLWearableItemsList::E_SORT_BY_MOST_RECENT == sort_order;
			}
			else if ("by_name" == sort_order_str)
			{
				return LLWearableItemsList::E_SORT_BY_NAME == sort_order;
			}
			else if ("by_type" == sort_order_str)
			{
				return LLWearableItemsList::E_SORT_BY_TYPE_NAME == sort_order;
			}
			LL_WARNS() << "Unrecognized wearable list sort order" << LL_ENDL;
		}
		return false;
	}

	static bool onVisible(LLHandle<LLPanel> inventory_panel_handle,
						  LLSD::String sort_order_str)
	{
		if (inventory_panel_handle.isDead()) return false;

		LLInventoryPanel* inventory_panel = dynamic_cast<LLInventoryPanel*>(inventory_panel_handle.get());

		// Enable sorting by type only for the flat list of items
		// because inventory panel doesn't support this kind of sorting.
		return ( "by_type" == sort_order_str )
				&&	( !inventory_panel || !inventory_panel->getVisible() );
	}
};

///////////////////////////////////////////////////////////////////////////////
// LLCOFDragAndDropObserver
///////////////////////////////////////////////////////////////////////////////

class LLCOFDragAndDropObserver : public LLInventoryAddItemByAssetObserver
{
public:
	LLCOFDragAndDropObserver(LLInventoryModel* model);

	virtual ~LLCOFDragAndDropObserver();

	virtual void done();

private:
	LLInventoryModel* mModel;
};

inline LLCOFDragAndDropObserver::LLCOFDragAndDropObserver(LLInventoryModel* model):
		mModel(model)
{
	if (model != NULL)
	{
		model->addObserver(this);
	}
}

inline LLCOFDragAndDropObserver::~LLCOFDragAndDropObserver()
{
	if (mModel != NULL && mModel->containsObserver(this))
	{
		mModel->removeObserver(this);
	}
}

void LLCOFDragAndDropObserver::done()
{
	LLAppearanceMgr::instance().updateAppearanceFromCOF();
}

///////////////////////////////////////////////////////////////////////////////
// LLPanelOutfitEdit
///////////////////////////////////////////////////////////////////////////////

LLPanelOutfitEdit::LLPanelOutfitEdit()
:	LLPanel(), 
	mSearchFilter(NULL),
	mCOFWearables(NULL),
	mInventoryItemsPanel(NULL),
	mGearMenu(NULL),
	mAddWearablesGearMenu(NULL),
	mCOFDragAndDropObserver(NULL),
	mInitialized(false),
	mAddWearablesPanel(NULL),
	mFolderViewFilterCmbBox(NULL),
	mListViewFilterCmbBox(NULL),
	mWearableListManager(NULL),
	mPlusBtn(NULL),
	mWearablesGearMenuBtn(NULL),
	mGearMenuBtn(NULL),
	// <FS:Ansariel> Show avatar complexity in appearance floater
	mAvatarComplexityLabel(NULL),
	mAvatarComplexityAddingLabel(NULL)
{
	mSavedFolderState = new LLSaveFolderState();
	mSavedFolderState->setApply(FALSE);
	

	LLOutfitObserver& observer = LLOutfitObserver::instance();
	observer.addBOFReplacedCallback(boost::bind(&LLPanelOutfitEdit::updateCurrentOutfitName, this));
	observer.addBOFChangedCallback(boost::bind(&LLPanelOutfitEdit::updateVerbs, this));
	observer.addOutfitLockChangedCallback(boost::bind(&LLPanelOutfitEdit::updateVerbs, this));
	observer.addCOFChangedCallback(boost::bind(&LLPanelOutfitEdit::onCOFChanged, this));

	gAgentWearables.addLoadingStartedCallback(boost::bind(&LLPanelOutfitEdit::onOutfitChanging, this, true));
	gAgentWearables.addLoadedCallback(boost::bind(&LLPanelOutfitEdit::onOutfitChanging, this, false));
	
	mFolderViewItemTypes.reserve(NUM_FOLDER_VIEW_ITEM_TYPES);
	for (U32 i = 0; i < NUM_FOLDER_VIEW_ITEM_TYPES; i++)
	{
		mFolderViewItemTypes.push_back(LLLookItemType());
	}

}

LLPanelOutfitEdit::~LLPanelOutfitEdit()
{
	delete mWearableListManager;
	delete mSavedFolderState;

	delete mCOFDragAndDropObserver;

	while (!mListViewItemTypes.empty()) {
		delete mListViewItemTypes.back();
		mListViewItemTypes.pop_back();
	}
}

BOOL LLPanelOutfitEdit::postBuild()
{
	// gInventory.isInventoryUsable() no longer needs to be tested per Richard's fix for race conditions between inventory and panels
	
	mFolderViewItemTypes[FVIT_ALL] = LLLookItemType(getString("Filter.All"), ALL_ITEMS_MASK);
	mFolderViewItemTypes[FVIT_WEARABLE] = LLLookItemType(getString("Filter.Clothes/Body"), WEARABLE_MASK);
	mFolderViewItemTypes[FVIT_ATTACHMENT] = LLLookItemType(getString("Filter.Objects"), ATTACHMENT_MASK);

	//order is important, see EListViewItemType for order information
	mListViewItemTypes.push_back(new LLFilterItem(getString("Filter.All"), new LLFindNonLinksByMask(ALL_ITEMS_MASK)));
	mListViewItemTypes.push_back(new LLFilterItem(getString("Filter.Clothing"), new LLIsTypeActual(LLAssetType::AT_CLOTHING)));
	mListViewItemTypes.push_back(new LLFilterItem(getString("Filter.Bodyparts"), new LLIsTypeActual(LLAssetType::AT_BODYPART)));
	mListViewItemTypes.push_back(new LLFilterItem(getString("Filter.Objects"), new LLFindNonLinksByMask(ATTACHMENT_MASK)));;
	mListViewItemTypes.push_back(new LLFilterItem(LLTrans::getString("shape"), new LLFindActualWearablesOfType(LLWearableType::WT_SHAPE)));
	mListViewItemTypes.push_back(new LLFilterItem(LLTrans::getString("skin"), new LLFindActualWearablesOfType(LLWearableType::WT_SKIN)));
	mListViewItemTypes.push_back(new LLFilterItem(LLTrans::getString("hair"), new LLFindActualWearablesOfType(LLWearableType::WT_HAIR)));
	mListViewItemTypes.push_back(new LLFilterItem(LLTrans::getString("eyes"), new LLFindActualWearablesOfType(LLWearableType::WT_EYES)));
	mListViewItemTypes.push_back(new LLFilterItem(LLTrans::getString("shirt"), new LLFindActualWearablesOfType(LLWearableType::WT_SHIRT)));
	mListViewItemTypes.push_back(new LLFilterItem(LLTrans::getString("pants"), new LLFindActualWearablesOfType(LLWearableType::WT_PANTS)));
	mListViewItemTypes.push_back(new LLFilterItem(LLTrans::getString("shoes"), new LLFindActualWearablesOfType(LLWearableType::WT_SHOES)));
	mListViewItemTypes.push_back(new LLFilterItem(LLTrans::getString("socks"), new LLFindActualWearablesOfType(LLWearableType::WT_SOCKS)));
	mListViewItemTypes.push_back(new LLFilterItem(LLTrans::getString("jacket"), new LLFindActualWearablesOfType(LLWearableType::WT_JACKET)));
	mListViewItemTypes.push_back(new LLFilterItem(LLTrans::getString("gloves"), new LLFindActualWearablesOfType(LLWearableType::WT_GLOVES)));
	mListViewItemTypes.push_back(new LLFilterItem(LLTrans::getString("undershirt"), new LLFindActualWearablesOfType(LLWearableType::WT_UNDERSHIRT)));
	mListViewItemTypes.push_back(new LLFilterItem(LLTrans::getString("underpants"), new LLFindActualWearablesOfType(LLWearableType::WT_UNDERPANTS)));
	mListViewItemTypes.push_back(new LLFilterItem(LLTrans::getString("skirt"), new LLFindActualWearablesOfType(LLWearableType::WT_SKIRT)));
	mListViewItemTypes.push_back(new LLFilterItem(LLTrans::getString("alpha"), new LLFindActualWearablesOfType(LLWearableType::WT_ALPHA)));
	mListViewItemTypes.push_back(new LLFilterItem(LLTrans::getString("tattoo"), new LLFindActualWearablesOfType(LLWearableType::WT_TATTOO)));
	mListViewItemTypes.push_back(new LLFilterItem(LLTrans::getString("physics"), new LLFindActualWearablesOfType(LLWearableType::WT_PHYSICS)));

	mCurrentOutfitName = getChild<LLTextBox>("curr_outfit_name"); 
	mStatus = getChild<LLTextBox>("status");

	mFolderViewBtn = getChild<LLButton>("folder_view_btn");
	mListViewBtn = getChild<LLButton>("list_view_btn");

	childSetCommitCallback("filter_button", boost::bind(&LLPanelOutfitEdit::showWearablesFilter, this), NULL);
	childSetCommitCallback("folder_view_btn", boost::bind(&LLPanelOutfitEdit::showWearablesFolderView, this), NULL);
	childSetCommitCallback("folder_view_btn", boost::bind(&LLPanelOutfitEdit::saveListSelection, this), NULL);
	childSetCommitCallback("list_view_btn", boost::bind(&LLPanelOutfitEdit::showWearablesListView, this), NULL);
	childSetCommitCallback("list_view_btn", boost::bind(&LLPanelOutfitEdit::saveListSelection, this), NULL);
	childSetCommitCallback("shop_btn_1", boost::bind(&LLPanelOutfitEdit::onShopButtonClicked, this), NULL);
	childSetCommitCallback("shop_btn_2", boost::bind(&LLPanelOutfitEdit::onShopButtonClicked, this), NULL);

	setVisibleCallback(boost::bind(&LLPanelOutfitEdit::onVisibilityChanged, this, _2));

	mWearablesGearMenuBtn = getChild<LLMenuButton>("wearables_gear_menu_btn");
	mGearMenuBtn = getChild<LLMenuButton>("gear_menu_btn");

	mCOFWearables = findChild<LLCOFWearables>("cof_wearables_list");
	mCOFWearables->setCommitCallback(boost::bind(&LLPanelOutfitEdit::filterWearablesBySelectedItem, this));

	mCOFWearables->getCOFCallbacks().mAddWearable = boost::bind(&LLPanelOutfitEdit::onAddWearableClicked, this);
	mCOFWearables->getCOFCallbacks().mEditWearable = boost::bind(&LLPanelOutfitEdit::onEditWearableClicked, this);
	mCOFWearables->getCOFCallbacks().mDeleteWearable = boost::bind(&LLPanelOutfitEdit::onRemoveFromOutfitClicked, this);
	mCOFWearables->getCOFCallbacks().mMoveWearableCloser = boost::bind(&LLPanelOutfitEdit::moveWearable, this, true);
	mCOFWearables->getCOFCallbacks().mMoveWearableFurther = boost::bind(&LLPanelOutfitEdit::moveWearable, this, false);

	mAddWearablesPanel = getChild<LLPanel>("add_wearables_panel");

	mInventoryItemsPanel = getChild<LLInventoryPanel>("folder_view");
	mInventoryItemsPanel->setFilterTypes(ALL_ITEMS_MASK);
	mInventoryItemsPanel->setShowFolderState(LLInventoryFilter::SHOW_NON_EMPTY_FOLDERS);
	mInventoryItemsPanel->setSelectCallback(boost::bind(&LLPanelOutfitEdit::updatePlusButton, this));
	mInventoryItemsPanel->getRootFolder()->setReshapeCallback(boost::bind(&LLPanelOutfitEdit::updatePlusButton, this));

	mCOFDragAndDropObserver = new LLCOFDragAndDropObserver(mInventoryItemsPanel->getModel());

	mFolderViewFilterCmbBox = getChild<LLComboBox>("folder_view_filter_combobox");
	mFolderViewFilterCmbBox->setCommitCallback(boost::bind(&LLPanelOutfitEdit::onFolderViewFilterCommitted, this, _1));
	mFolderViewFilterCmbBox->removeall();
	for (U32 i = 0; i < mFolderViewItemTypes.size(); ++i)
	{
		mFolderViewFilterCmbBox->add(mFolderViewItemTypes[i].displayName);
	}
	mFolderViewFilterCmbBox->setCurrentByIndex(FVIT_ALL);
	
	mListViewFilterCmbBox = getChild<LLComboBox>("list_view_filter_combobox");
	mListViewFilterCmbBox->setCommitCallback(boost::bind(&LLPanelOutfitEdit::onListViewFilterCommitted, this, _1));
	mListViewFilterCmbBox->removeall();
	for (U32 i = 0; i < mListViewItemTypes.size(); ++i)
	{
		mListViewFilterCmbBox->add(mListViewItemTypes[i]->displayName);
	}
	mListViewFilterCmbBox->setCurrentByIndex(LVIT_ALL);

	mSearchFilter = getChild<LLFilterEditor>("look_item_filter");
	mSearchFilter->setCommitCallback(boost::bind(&LLPanelOutfitEdit::onSearchEdit, this, _2));

	childSetAction("show_add_wearables_btn", boost::bind(&LLPanelOutfitEdit::onAddMoreButtonClicked, this));

	mPlusBtn = getChild<LLButton>("plus_btn");
	mPlusBtn->setClickedCallback(boost::bind(&LLPanelOutfitEdit::onPlusBtnClicked, this));
	
	mEditWearableBtn = getChild<LLButton>("edit_wearable_btn");
	mEditWearableBtn->setEnabled(FALSE);
	mEditWearableBtn->setVisible(FALSE);
	mEditWearableBtn->setCommitCallback(boost::bind(&LLPanelOutfitEdit::onEditWearableClicked, this));

	childSetAction(REVERT_BTN, boost::bind(&LLAppearanceMgr::wearBaseOutfit, LLAppearanceMgr::getInstance()));

	/*
	 * By default AT_CLOTHING are sorted by (in in MY OUTFITS):
	 *  - by type (types order determined in LLWearableType::EType)
	 *  - each LLWearableType::EType by outer layer on top
	 *
	 * In Add More panel AT_CLOTHING should be sorted in a such way:
	 *  - by type (types order determined in LLWearableType::EType)
	 *  - each LLWearableType::EType by name (EXT-8205)
	*/
	mWearableListViewItemsComparator = new LLWearableItemTypeNameComparator();
	mWearableListViewItemsComparator->setOrder(LLAssetType::AT_CLOTHING, LLWearableItemTypeNameComparator::ORDER_RANK_1, false, true);

	mWearablesListViewPanel = getChild<LLPanel>("filtered_wearables_panel");
	mWearableItemsList = getChild<LLWearableItemsList>("list_view");
	mWearableItemsList->setCommitOnSelectionChange(true);
	mWearableItemsList->setCommitCallback(boost::bind(&LLPanelOutfitEdit::updatePlusButton, this));
	mWearableItemsList->setDoubleClickCallback(boost::bind(&LLPanelOutfitEdit::onPlusBtnClicked, this));

	mWearableItemsList->setComparator(mWearableListViewItemsComparator);

	// Creating "Add Wearables" panel gear menu after initialization of mWearableItemsList and mInventoryItemsPanel.
	mAddWearablesGearMenu = LLAddWearablesGearMenu::create(mWearableItemsList, mInventoryItemsPanel);
	mWearablesGearMenuBtn->setMenu(mAddWearablesGearMenu);

	mGearMenu = LLPanelOutfitEditGearMenu::create();
	mGearMenuBtn->setMenu(mGearMenu);

	// <FS:Ansariel> Show avatar complexity in appearance floater
	mAvatarComplexityLabel = getChild<LLTextBox>("avatar_complexity_label");
	mAvatarComplexityAddingLabel = getChild<LLTextBox>("avatar_complexity_adding_label");

	mSaveComboBtn.reset(new LLSaveOutfitComboBtn(this));
	return TRUE;
}

// virtual
void LLPanelOutfitEdit::onOpen(const LLSD& key)
{
	if (!mInitialized)
	{
		// *TODO: this method is called even panel is not visible to user because its parent layout panel is hidden.
		// So, we can defer initializing a bit.
		mWearableListManager = new LLFilteredWearableListManager(mWearableItemsList, mListViewItemTypes[LVIT_ALL]->collector);
		mWearableListManager->populateList();
		displayCurrentOutfit();
		mInitialized = true;
	}
}

void LLPanelOutfitEdit::moveWearable(bool closer_to_body)
{
	LLUUID item_id = mCOFWearables->getSelectedUUID();
	if (item_id.isNull()) return;
	
	LLViewerInventoryItem* wearable_to_move = gInventory.getItem(item_id);
	LLAppearanceMgr::getInstance()->moveWearable(wearable_to_move, closer_to_body);
}

void LLPanelOutfitEdit::toggleAddWearablesPanel()
{
	BOOL current_visibility = mAddWearablesPanel->getVisible();
	showAddWearablesPanel(!current_visibility);
}

void LLPanelOutfitEdit::showAddWearablesPanel(bool show_add_wearables)
{
// [RLVa:KB] - Checked: 2010-09-16 (RLVa-1.2.1a) | Added: RLVa-1.2.1a
	show_add_wearables = (show_add_wearables) && (!gRlvHandler.hasBehaviour(RLV_BHVR_SHOWINV));
// [/RLVa:KB]

	mAddWearablesPanel->setVisible(show_add_wearables);
	
	getChild<LLUICtrl>("show_add_wearables_btn")->setValue(show_add_wearables);

	updateFiltersVisibility();
	getChildView("filter_button")->setVisible( show_add_wearables);

	//search filter should be disabled
	if (!show_add_wearables)
	{
		getChild<LLUICtrl>("filter_button")->setValue(false);

		mFolderViewFilterCmbBox->setVisible(false);
		mListViewFilterCmbBox->setVisible(false);

		showWearablesFilter();

		/*
		 * By default AT_CLOTHING are sorted by (in in MY OUTFITS):
		 *  - by type (types order determined in LLWearableType::EType)
		 *  - each LLWearableType::EType by outer layer on top
		 *
		 * In Add More panel AT_CLOTHING should be sorted in a such way:
		 *  - by type (types order determined in LLWearableType::EType)
		 *  - each LLWearableType::EType by name (EXT-8205)
		*/
		mWearableItemsList->setSortOrder(LLWearableItemsList::E_SORT_BY_TYPE_NAME);

		// Reset mWearableItemsList position to top. See EXT-8180.
		mWearableItemsList->goToTop();
	}

	//switching button bars
	getChildView("no_add_wearables_button_bar")->setVisible( !show_add_wearables);
	getChildView("add_wearables_button_bar")->setVisible( show_add_wearables);
}

void LLPanelOutfitEdit::showWearablesFilter()
{
	bool filter_visible = getChild<LLUICtrl>("filter_button")->getValue();

	getChildView("filter_panel")->setVisible( filter_visible);

	if(!filter_visible)
	{
		mSearchFilter->clear();
		onSearchEdit(LLStringUtil::null);
	}
	else
	{
		mSearchFilter->setFocus(TRUE);
	}
}

void LLPanelOutfitEdit::showWearablesListView()
{
	if(switchPanels(mInventoryItemsPanel, mWearablesListViewPanel))
	{
		updateWearablesPanelVerbButtons();
		updateFiltersVisibility();
	}
	mListViewBtn->setToggleState(TRUE);
}

void LLPanelOutfitEdit::showWearablesFolderView()
{
	if(switchPanels(mWearablesListViewPanel, mInventoryItemsPanel))
	{
		updateWearablesPanelVerbButtons();
		updateFiltersVisibility();
	}
	mFolderViewBtn->setToggleState(TRUE);
}

void LLPanelOutfitEdit::updateFiltersVisibility()
{
	mListViewFilterCmbBox->setVisible(mWearablesListViewPanel->getVisible());
	mFolderViewFilterCmbBox->setVisible(mInventoryItemsPanel->getVisible());
}

void LLPanelOutfitEdit::onFolderViewFilterCommitted(LLUICtrl* ctrl)
{
	S32 curr_filter_type = mFolderViewFilterCmbBox->getCurrentIndex();
	if (curr_filter_type < 0) return;

	mInventoryItemsPanel->setFilterTypes(mFolderViewItemTypes[curr_filter_type].inventoryMask);

	mSavedFolderState->setApply(TRUE);
	mInventoryItemsPanel->getRootFolder()->applyFunctorRecursively(*mSavedFolderState);
	
	LLOpenFoldersWithSelection opener;
	mInventoryItemsPanel->getRootFolder()->applyFunctorRecursively(opener);
	mInventoryItemsPanel->getRootFolder()->scrollToShowSelection();
	
	LLInventoryModelBackgroundFetch::instance().start();
}

void LLPanelOutfitEdit::onListViewFilterCommitted(LLUICtrl* ctrl)
{
	S32 curr_filter_type = mListViewFilterCmbBox->getCurrentIndex();
	if (curr_filter_type < 0) return;

	mWearableListManager->setFilterCollector(mListViewItemTypes[curr_filter_type]->collector);
}

void LLPanelOutfitEdit::onSearchEdit(const std::string& string)
{
	if (mSearchString != string)
	{
		mSearchString = string;
		
		// Searches are case-insensitive
		LLStringUtil::toUpper(mSearchString);
		LLStringUtil::trimHead(mSearchString);
	}
	
	if (mSearchString == "")
	{
		mInventoryItemsPanel->setFilterSubString(LLStringUtil::null);
		mWearableItemsList->setFilterSubString(LLStringUtil::null);
		// re-open folders that were initially open
		mSavedFolderState->setApply(TRUE);
		mInventoryItemsPanel->getRootFolder()->applyFunctorRecursively(*mSavedFolderState);
		LLOpenFoldersWithSelection opener;
		mInventoryItemsPanel->getRootFolder()->applyFunctorRecursively(opener);
		mInventoryItemsPanel->getRootFolder()->scrollToShowSelection();
	}
	
	LLInventoryModelBackgroundFetch::instance().start();
	
	if (mInventoryItemsPanel->getFilterSubString().empty() && mSearchString.empty())
	{
		// current filter and new filter empty, do nothing
		return;
	}
	
	// save current folder open state if no filter currently applied
	if (mInventoryItemsPanel->getFilterSubString().empty())
	{
		mSavedFolderState->setApply(FALSE);
		mInventoryItemsPanel->getRootFolder()->applyFunctorRecursively(*mSavedFolderState);
	}
	
	// set new filter string
	mInventoryItemsPanel->setFilterSubString(mSearchString);
	mWearableItemsList->setFilterSubString(mSearchString);

}

void LLPanelOutfitEdit::onPlusBtnClicked(void)
{
	uuid_vec_t selected_items;
	getSelectedItemsUUID(selected_items);

	LLPointer<LLInventoryCallback> link_waiter = new LLUpdateAppearanceOnDestroy;
	
	for(uuid_vec_t::iterator iter = selected_items.begin(); iter != selected_items.end(); iter++)
	{
		LLUUID selected_id = *iter;
		if (!selected_id.isNull())
		{
			//replacing instead of adding the item
			LLAppearanceMgr::getInstance()->wearItemOnAvatar(selected_id, false, true, link_waiter);
		}
	}
}

void LLPanelOutfitEdit::onVisibilityChanged(const LLSD &in_visible_chain)
{
	showAddWearablesPanel(false);
	mWearableItemsList->resetSelection();
	mInventoryItemsPanel->clearSelection();

	if (in_visible_chain.asBoolean())
	{
		update();
	}
}

void LLPanelOutfitEdit::onAddWearableClicked(void)
{
	LLPanelDummyClothingListItem* item = dynamic_cast<LLPanelDummyClothingListItem*>(mCOFWearables->getSelectedItem());

	if(item)
	{
		showFilteredWearablesListView(item->getWearableType());
	}
}

void LLPanelOutfitEdit::onReplaceMenuItemClicked(LLUUID selected_item_id)
{
	LLViewerInventoryItem* item = gInventory.getLinkedItem(selected_item_id);

	if (item)
	{
		showFilteredWearablesListView(item->getWearableType());
	}
}

void LLPanelOutfitEdit::onShopButtonClicked()
{
	static LLShopURLDispatcher url_resolver;

	// will contain the resultant URL
	std::string url;

	if (isAgentAvatarValid())
	{
		// try to get wearable type from 'Add More' panel first (EXT-7639)
		selection_info_t selection_info = getAddMorePanelSelectionType();

		LLWearableType::EType type = selection_info.first;

		if (selection_info.second > 1)
		{
			// the second argument is not important in this case: generic market place will be opened
			url = url_resolver.resolveURL(LLWearableType::WT_NONE, SEX_FEMALE);
		}
		else
		{
		if (type == LLWearableType::WT_NONE)
		{
			type = getCOFWearablesSelectionType();
		}

		ESex sex = gAgentAvatarp->getSex();

		// WT_INVALID comes for attachments
		if (type != LLWearableType::WT_INVALID && type != LLWearableType::WT_NONE)
		{
			url = url_resolver.resolveURL(type, sex);
		}

		if (url.empty())
		{
				url = url_resolver.resolveURL(
						mCOFWearables->getExpandedAccordionAssetType(), sex);
			}
		}
	}
	else
	{
		LL_WARNS() << "Agent avatar is invalid" << LL_ENDL;

		// the second argument is not important in this case: generic market place will be opened
		url = url_resolver.resolveURL(LLWearableType::WT_NONE, SEX_FEMALE);
	}

	LLWeb::loadURL(url);
}

LLWearableType::EType LLPanelOutfitEdit::getCOFWearablesSelectionType() const
{
	std::vector<LLPanel*> selected_items;
	LLWearableType::EType type = LLWearableType::WT_NONE;

	mCOFWearables->getSelectedItems(selected_items);

	if (selected_items.size() == 1)
	{
		LLPanel* item = selected_items.front();

		// LLPanelDummyClothingListItem is lower then LLPanelInventoryListItemBase in hierarchy tree
		if (LLPanelDummyClothingListItem* dummy_item = dynamic_cast<LLPanelDummyClothingListItem*>(item))
		{
			type = dummy_item->getWearableType();
		}
		else if (LLPanelInventoryListItemBase* real_item = dynamic_cast<LLPanelInventoryListItemBase*>(item))
		{
			type = real_item->getWearableType();
		}
	}

	return type;
}

LLPanelOutfitEdit::selection_info_t LLPanelOutfitEdit::getAddMorePanelSelectionType() const
{
	selection_info_t result = std::make_pair(LLWearableType::WT_NONE, 0);

	if (mAddWearablesPanel != NULL && mAddWearablesPanel->getVisible())
	{
		if (mInventoryItemsPanel != NULL && mInventoryItemsPanel->getVisible())
		{
			std::set<LLFolderViewItem*> selected_items =    mInventoryItemsPanel->getRootFolder()->getSelectionList();

			result.second = selected_items.size();

			if (result.second == 1)
			{
				result.first = getWearableTypeByItemUUID(static_cast<LLFolderViewModelItemInventory*>((*selected_items.begin())->getViewModelItem())->getUUID());
			}
		}
		else if (mWearableItemsList != NULL && mWearableItemsList->getVisible())
		{
			std::vector<LLUUID> selected_uuids;
			mWearableItemsList->getSelectedUUIDs(selected_uuids);

			result.second = selected_uuids.size();

			if (result.second == 1)
			{
				result.first = getWearableTypeByItemUUID(selected_uuids.front());
			}
		}
	}

	return result;
}

LLWearableType::EType LLPanelOutfitEdit::getWearableTypeByItemUUID(const LLUUID& item_uuid) const
{
	LLViewerInventoryItem* item = gInventory.getLinkedItem(item_uuid);
	return (item != NULL) ? item->getWearableType() : LLWearableType::WT_NONE;
}

void LLPanelOutfitEdit::onRemoveFromOutfitClicked(void)
{
	LLUUID id_to_remove = mCOFWearables->getSelectedUUID();
	LLWearableType::EType type = getWearableTypeByItemUUID(id_to_remove);
	
	LLAppearanceMgr::getInstance()->removeItemFromAvatar(id_to_remove);

	if (!mCOFWearables->getSelectedItem())
	{
		mCOFWearables->selectClothing(type);
	}
}


void LLPanelOutfitEdit::onEditWearableClicked(void)
{
	LLUUID selected_item_id = mCOFWearables->getSelectedUUID();
	if (selected_item_id.notNull())
	{
		gAgentWearables.editWearable(selected_item_id);
	}
}

void LLPanelOutfitEdit::updatePlusButton()
{
	uuid_vec_t selected_items;
	getSelectedItemsUUID(selected_items);
	if (selected_items.empty())
	{
		mPlusBtn->setEnabled(false);
		return;
	}

	// If any of the selected items are not wearable (due to already being worn OR being of the wrong type), disable the add button.
	uuid_vec_t::iterator unwearable_item = std::find_if(selected_items.begin(), selected_items.end(), !boost::bind(&get_can_item_be_worn, _1));
	bool can_add = ( unwearable_item == selected_items.end() );

	mPlusBtn->setEnabled(can_add);

	LLViewerInventoryItem* first_item(gInventory.getItem(selected_items.front()));

	if (can_add && 
		first_item &&
		selected_items.size() == 1 && 
		first_item->getType() == LLAssetType::AT_BODYPART)
	{
		mPlusBtn->setToolTip(getString("replace_body_part"));
	}
	else
	{
		mPlusBtn->setToolTip(LLStringUtil::null);
	}

	/* Removing add to look inline button (not part of mvp for viewer 2)
	LLRect btn_rect(current_item->getLocalRect().mRight - 50,
					current_item->getLocalRect().mTop,
					current_item->getLocalRect().mRight - 30,
					current_item->getLocalRect().mBottom);
	
	mAddToLookBtn->setRect(btn_rect);
	mAddToLookBtn->setEnabled(TRUE);
	if (!mAddToLookBtn->getVisible())
	{
		mAddToLookBtn->setVisible(TRUE);
	}
	
	current_item->addChild(mAddToLookBtn); */
}


void LLPanelOutfitEdit::applyFolderViewFilter(EFolderViewItemType type)
{
	mFolderViewFilterCmbBox->setCurrentByIndex(type);
	mFolderViewFilterCmbBox->onCommit();
}

void LLPanelOutfitEdit::applyListViewFilter(EListViewItemType type)
{
	mListViewFilterCmbBox->setCurrentByIndex(type);
	mListViewFilterCmbBox->onCommit();
}

void LLPanelOutfitEdit::filterWearablesBySelectedItem(void)
{
	if (!mAddWearablesPanel->getVisible()) return;
	
	uuid_vec_t ids;
	mCOFWearables->getSelectedUUIDs(ids);

	bool nothing_selected = ids.empty();
	bool one_selected = ids.size() == 1;
	bool more_than_one_selected = ids.size() > 1;
	bool is_dummy_item = (ids.size() && dynamic_cast<LLPanelDummyClothingListItem*>(mCOFWearables->getSelectedItem()));

	// selected, expanded accordion tabs and selection in flat list view determine filtering when no item is selected in COF
	// selection in flat list view participates in determining filtering because of EXT-7963
	// So the priority of criterions in is:
	//                   1. Selected accordion tab            |  IF (any accordion selected)
	//                                                        |     filter_type = selected_accordion_type
	//                   2. Selected item in flat list view   |  ELSEIF (any item in flat list view selected)
	//                                                        |     filter_type = selected_item_type
	//                   3. Expanded accordion tab            |  ELSEIF (any accordion expanded)
	//                                                        |      filter_type = expanded accordion_type
	if (nothing_selected)
	{
		if (mInventoryItemsPanel->getVisible())
		{
			return;
		}
		showWearablesListView();

		//selected accordion tab is more priority than expanded tab
		//and selected item in flat list view of 'Add more' panel when
		//determining filtering
		LLAssetType::EType type = mCOFWearables->getSelectedAccordionAssetType();
		if (type == LLAssetType::AT_NONE)
		{ //no accordion selected

			// when no accordion selected then selected item from flat list view
			// has more priority than expanded when determining filtering
			LLUUID selected_item_id = mWearableItemsList->getSelectedUUID();
			LLViewerInventoryItem* item = gInventory.getLinkedItem(selected_item_id);
			if(item)
		{
				showFilteredWearablesListView(item->getWearableType());
				return;
			}

			// when no accordion selected and no selected items in flat list view
			// determine filtering according to expanded accordion
			type = mCOFWearables->getExpandedAccordionAssetType();
		}

		switch (type)
		{
		case LLAssetType::AT_OBJECT:
			applyListViewFilter(LVIT_ATTACHMENT);
			break;
		case LLAssetType::AT_BODYPART:
			applyListViewFilter(LVIT_BODYPART);
			break;
<<<<<<< HEAD
		// <FS:Ansariel> FIRE-19480 / BUG-20032: Selected wearable type in Edit Outfit -> Add more is off by 1
		//case LLAssetType::AT_GESTURE:
		//	applyListViewFilter(LVIT_GESTURES);
		//	break;
		// </FS:Ansariel>
=======
>>>>>>> babbc9cf
		case LLAssetType::AT_CLOTHING:
		default:
			applyListViewFilter(LVIT_CLOTHING);
			break;
		}

		return;
	}

	//resetting selection if more than one item is selected
	if (more_than_one_selected)
	{
		if (mInventoryItemsPanel->getVisible())
		{
			applyFolderViewFilter(FVIT_ALL);
			return;
		}

		showWearablesListView();
		applyListViewFilter(LVIT_ALL);
		return;
	}


	//filter wearables by a type represented by a dummy item
	if (one_selected && is_dummy_item)
	{
		if (mInventoryItemsPanel->getVisible())
		{
			applyFolderViewFilter(FVIT_WEARABLE);
			return;
		}

		onAddWearableClicked();
		return;
	}

	LLViewerInventoryItem* item = gInventory.getItem(ids[0]);
	if (!item && ids[0].notNull())
	{
		if (mInventoryItemsPanel->getVisible())
		{
			applyFolderViewFilter(FVIT_ALL);
			return;
		}
		//Inventory misses an item with non-zero id
		showWearablesListView();
		applyListViewFilter(LVIT_ALL);
		return;
	}

	if (item && one_selected && !is_dummy_item)
	{
		if (item->isWearableType())
		{
			if (mInventoryItemsPanel->getVisible())
			{
				applyFolderViewFilter(FVIT_WEARABLE);
				return;
			}
			//single clothing or bodypart item is selected
			showFilteredWearablesListView(item->getWearableType());
			return;
		}
		else
		{
			if (mInventoryItemsPanel->getVisible())
			{
				applyFolderViewFilter(FVIT_ATTACHMENT);
				return;
			}
			//attachment is selected
			showWearablesListView();
			applyListViewFilter(LVIT_ATTACHMENT);
			return;
		}
	}

}



void LLPanelOutfitEdit::update()
{
	mCOFWearables->refresh();

	updateVerbs();
}

BOOL LLPanelOutfitEdit::handleDragAndDrop(S32 x, S32 y, MASK mask, BOOL drop,
										  EDragAndDropType cargo_type,
										  void* cargo_data,
										  EAcceptance* accept,
										  std::string& tooltip_msg)
{
	if (cargo_data == NULL)
	{
		LL_WARNS() << "cargo_data is NULL" << LL_ENDL;
		return TRUE;
	}

	switch (cargo_type)
	{
	case DAD_BODYPART:
	case DAD_CLOTHING:
	case DAD_OBJECT:
	case DAD_LINK:
		*accept = ACCEPT_YES_MULTI;
		break;
	default:
		*accept = ACCEPT_NO;
	}

	if (drop)
	{
		LLInventoryItem* item = static_cast<LLInventoryItem*>(cargo_data);

		if (LLAssetType::lookupIsAssetIDKnowable(item->getType()))
		{
			mCOFDragAndDropObserver->watchAsset(item->getAssetUUID());

			/*
			 * Adding request to wear item. If the item is a link, then getLinkedUUID() will
			 * return the ID of the linked item. Otherwise it will return the item's ID. The
			 * second argument is used to delay the appearance update until all dragged items
			 * are added to optimize user experience.
			 */
			LLAppearanceMgr::instance().addCOFItemLink(item->getLinkedUUID());
		}
		else
		{
			// if asset id is not available for the item we must wear it immediately (attachments only)
			LLAppearanceMgr::instance().addCOFItemLink(item->getLinkedUUID(), new LLUpdateAppearanceAndEditWearableOnDestroy(item->getUUID()));
		}
	}

	return TRUE;
}

void LLPanelOutfitEdit::displayCurrentOutfit()
{
	if (!getVisible())
	{
		setVisible(TRUE);
	}

	updateCurrentOutfitName();

	update();
}

void LLPanelOutfitEdit::updateCurrentOutfitName()
{
	std::string current_outfit_name;
	if (LLAppearanceMgr::getInstance()->getBaseOutfitName(current_outfit_name))
	{
		mCurrentOutfitName->setText(current_outfit_name);
	}
	else
	{
		mCurrentOutfitName->setText(getString("No Outfit"));
	}
}

//private
void LLPanelOutfitEdit::updateVerbs()
{
	bool outfit_is_dirty = LLAppearanceMgr::getInstance()->isOutfitDirty();
	bool outfit_locked = LLAppearanceMgr::getInstance()->isOutfitLocked();
	bool has_baseoutfit = LLAppearanceMgr::getInstance()->getBaseOutfitUUID().notNull();

	mSaveComboBtn->setSaveBtnEnabled(!outfit_locked && outfit_is_dirty);
	getChildView(REVERT_BTN)->setEnabled(outfit_is_dirty && has_baseoutfit);

	mSaveComboBtn->setMenuItemEnabled("save_outfit", !outfit_locked && outfit_is_dirty);

	mStatus->setText(outfit_is_dirty ? getString("unsaved_changes") : getString("now_editing"));

	updateCurrentOutfitName();

	//updating state of "Wear Item" button previously known as "Plus" button
	updatePlusButton();
}

bool LLPanelOutfitEdit::switchPanels(LLPanel* switch_from_panel, LLPanel* switch_to_panel)
{
	if(switch_from_panel && switch_to_panel && !switch_to_panel->getVisible())
	{
		switch_from_panel->setVisible(FALSE);
		switch_to_panel->setVisible(TRUE);
		return true;
	}
	return false;
}

void LLPanelOutfitEdit::resetAccordionState()
{
	if (mCOFWearables != NULL)
	{
		mCOFWearables->expandDefaultAccordionTab();
	}
	else
	{
		LL_WARNS() << "mCOFWearables is NULL" << LL_ENDL;
	}
}

void LLPanelOutfitEdit::onAddMoreButtonClicked()
{
	toggleAddWearablesPanel();
	filterWearablesBySelectedItem();
}

void LLPanelOutfitEdit::showFilteredWearablesListView(LLWearableType::EType type)
{
	showAddWearablesPanel(true);
	showWearablesListView();

	//e_list_view_item_type implicitly contains LLWearableType::EType starting from LVIT_SHAPE
	applyListViewFilter((EListViewItemType) (LVIT_SHAPE + type));
}

static void update_status_widget_rect(LLView * widget, S32 right_border)
{
	LLRect rect = widget->getRect();
	rect.mRight = right_border;

	widget->setShape(rect);
}

void LLPanelOutfitEdit::onOutfitChanging(bool started)
{
	static LLLoadingIndicator* indicator = getChild<LLLoadingIndicator>("edit_outfit_loading_indicator");
	static LLView* status_panel = getChild<LLView>("outfit_name_and_status");
	static S32 indicator_delta = status_panel->getRect().getWidth() - indicator->getRect().mLeft;

	S32 delta = started ? indicator_delta : 0;
	S32 right_border = status_panel->getRect().getWidth() - delta;

	update_status_widget_rect(mCurrentOutfitName, right_border);
	update_status_widget_rect(mStatus, right_border);

	indicator->setVisible(started);
}

void LLPanelOutfitEdit::getCurrentItemUUID(LLUUID& selected_id)
{
	if (mInventoryItemsPanel->getVisible())
	{
		LLFolderViewItem* curr_item = mInventoryItemsPanel->getRootFolder()->getCurSelectedItem();
		if (!curr_item) return;

		LLFolderViewModelItemInventory* listenerp  = static_cast<LLFolderViewModelItemInventory*>(curr_item->getViewModelItem());
		if (!listenerp) return;

		selected_id = listenerp->getUUID();
	}
	else if (mWearablesListViewPanel->getVisible())
	{
		selected_id = mWearableItemsList->getSelectedUUID();
	}
}


void LLPanelOutfitEdit::getSelectedItemsUUID(uuid_vec_t& uuid_list)
{
	void (uuid_vec_t::* tmp)(LLUUID const &) = &uuid_vec_t::push_back;
	if (mInventoryItemsPanel->getVisible())
	{
		std::set<LLFolderViewItem*> item_set =    mInventoryItemsPanel->getRootFolder()->getSelectionList();
		for (std::set<LLFolderViewItem*>::iterator it = item_set.begin(),    end_it = item_set.end();
			it != end_it;
			++it)
		{
			uuid_list.push_back(static_cast<LLFolderViewModelItemInventory*>((*it)->getViewModelItem())->getUUID());
		}
	}
	else if (mWearablesListViewPanel->getVisible())
	{
		std::vector<LLSD> item_set;
		mWearableItemsList->getSelectedValues(item_set);

		std::for_each(item_set.begin(), item_set.end(), boost::bind( tmp, &uuid_list, boost::bind(&LLSD::asUUID, _1 )));
	}

//	return selected_id;
}

void LLPanelOutfitEdit::onCOFChanged()
{
	//the panel is only updated when is visible to a user

	// BAP - this check has to be removed because otherwise item name
	// changes made when the panel is not visible will not be
	// propagated to the panel.
	// if (!isInVisibleChain()) return;

	update();
}

void LLPanelOutfitEdit::updateWearablesPanelVerbButtons()
{
	if(mWearablesListViewPanel->getVisible())
	{
		mFolderViewBtn->setToggleState(FALSE);
		mFolderViewBtn->setImageOverlay(getString("folder_view_off"), mFolderViewBtn->getImageOverlayHAlign());
		mListViewBtn->setImageOverlay(getString("list_view_on"), mListViewBtn->getImageOverlayHAlign());
	}
	else if(mInventoryItemsPanel->getVisible())
	{
		mListViewBtn->setToggleState(FALSE);
		mListViewBtn->setImageOverlay(getString("list_view_off"), mListViewBtn->getImageOverlayHAlign());
		mFolderViewBtn->setImageOverlay(getString("folder_view_on"), mFolderViewBtn->getImageOverlayHAlign());
	}
}

void LLPanelOutfitEdit::saveListSelection()
{
	if(mWearablesListViewPanel->getVisible())
	{
		std::set<LLFolderViewItem*> selected_ids =    mInventoryItemsPanel->getRootFolder()->getSelectionList();

		if(!selected_ids.size()) return;

		for (std::set<LLFolderViewItem*>::const_iterator item_id =    selected_ids.begin(); item_id != selected_ids.end(); ++item_id)
		{
			mWearableItemsList->selectItemByUUID(static_cast<LLFolderViewModelItemInventory*>((*item_id)->getViewModelItem())->getUUID(),    true);
		}
		mWearableItemsList->scrollToShowFirstSelectedItem();
	}
	else if(mInventoryItemsPanel->getVisible())
	{
		std::vector<LLUUID> selected_ids;
		mWearableItemsList->getSelectedUUIDs(selected_ids);

		if(!selected_ids.size()) return;

		mInventoryItemsPanel->clearSelection();
		LLFolderView* root = mInventoryItemsPanel->getRootFolder();

		if(!root) return;

		for(std::vector<LLUUID>::const_iterator item_id = selected_ids.begin(); item_id != selected_ids.end(); ++item_id)
		{
			LLFolderViewItem* item = mInventoryItemsPanel->getItemByID(*item_id);
			if (!item) continue;

			LLFolderViewFolder* parent = item->getParentFolder();
			if(parent)
			{
				parent->setOpenArrangeRecursively(TRUE, LLFolderViewFolder::RECURSE_UP);
			}
			mInventoryItemsPanel->getRootFolder()->changeSelection(item, TRUE);
		}
		mInventoryItemsPanel->getRootFolder()->scrollToShowSelection();
	}
}

// <FS:Ansariel> Show avatar complexity in appearance floater
void LLPanelOutfitEdit::updateAvatarComplexity(U32 complexity)
{
	std::string complexity_string;
	LLLocale locale(LLLocale::USER_LOCALE);
	LLResMgr::getInstance()->getIntegerString(complexity_string, complexity);

	mAvatarComplexityLabel->setTextArg("[WEIGHT]", complexity_string);
	mAvatarComplexityAddingLabel->setTextArg("[WEIGHT]", complexity_string);
}
// </FS:Ansariel>

// EOF<|MERGE_RESOLUTION|>--- conflicted
+++ resolved
@@ -1074,14 +1074,6 @@
 		case LLAssetType::AT_BODYPART:
 			applyListViewFilter(LVIT_BODYPART);
 			break;
-<<<<<<< HEAD
-		// <FS:Ansariel> FIRE-19480 / BUG-20032: Selected wearable type in Edit Outfit -> Add more is off by 1
-		//case LLAssetType::AT_GESTURE:
-		//	applyListViewFilter(LVIT_GESTURES);
-		//	break;
-		// </FS:Ansariel>
-=======
->>>>>>> babbc9cf
 		case LLAssetType::AT_CLOTHING:
 		default:
 			applyListViewFilter(LVIT_CLOTHING);
