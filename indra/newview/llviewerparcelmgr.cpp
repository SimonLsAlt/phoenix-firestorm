--- conflicted
+++ resolved
@@ -755,12 +755,7 @@
 bool LLViewerParcelMgr::allowAgentDamage(const LLViewerRegion* region, const LLParcel* parcel) const
 {
 	return (region && region->getAllowDamage())
-<<<<<<< HEAD
-		//&& (parcel && parcel->getAllowDamage());
-		|| (parcel && parcel->getAllowDamage());  // <FS:LO> FIRE-16112 fix
-=======
 		|| (parcel && parcel->getAllowDamage());
->>>>>>> 6b1245aa
 }
 
 BOOL LLViewerParcelMgr::isOwnedAt(const LLVector3d& pos_global) const
