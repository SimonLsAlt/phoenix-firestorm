--- conflicted
+++ resolved
@@ -2676,7 +2676,12 @@
 	mTeleportFailedSignal();
 }
 
-<<<<<<< HEAD
+bool  LLViewerParcelMgr::getTeleportInProgress()
+{
+    return mTeleportInProgress // case where parcel data arrives after teleport
+        || gAgent.getTeleportState() > LLAgent::TELEPORT_NONE; // For LOCAL, no mTeleportInProgress
+}
+
 // [SL:KB] - Patch: World-MinimapOverlay | Checked: 2012-06-20 (Catznip-3.3)
 boost::signals2::connection LLViewerParcelMgr::setCollisionUpdateCallback(const collision_update_signal_t::slot_type& cb)
 {
@@ -2684,11 +2689,4 @@
 		mCollisionUpdateSignal = new collision_update_signal_t();
 	return mCollisionUpdateSignal->connect(cb); 
 }
-// [/SL:KB]
-=======
-bool  LLViewerParcelMgr::getTeleportInProgress()
-{
-    return mTeleportInProgress // case where parcel data arrives after teleport
-        || gAgent.getTeleportState() > LLAgent::TELEPORT_NONE; // For LOCAL, no mTeleportInProgress
-}
->>>>>>> 18eb4b49
+// [/SL:KB]