--- conflicted
+++ resolved
@@ -1,142 +1,122 @@
-/**
- * @file llemote.h
- * @brief Definition of LLEmote class
- *
- * $LicenseInfo:firstyear=2002&license=viewerlgpl$
- * Second Life Viewer Source Code
- * Copyright (C) 2010, Linden Research, Inc.
- *
- * This library is free software; you can redistribute it and/or
- * modify it under the terms of the GNU Lesser General Public
- * License as published by the Free Software Foundation;
- * version 2.1 of the License only.
- *
- * This library is distributed in the hope that it will be useful,
- * but WITHOUT ANY WARRANTY; without even the implied warranty of
- * MERCHANTABILITY or FITNESS FOR A PARTICULAR PURPOSE.  See the GNU
- * Lesser General Public License for more details.
- *
- * You should have received a copy of the GNU Lesser General Public
- * License along with this library; if not, write to the Free Software
- * Foundation, Inc., 51 Franklin Street, Fifth Floor, Boston, MA  02110-1301  USA
- *
- * Linden Research, Inc., 945 Battery Street, San Francisco, CA  94111  USA
- * $/LicenseInfo$
- */
-
-#ifndef LL_LLEMOTE_H
-#define LL_LLEMOTE_H
-
-//-----------------------------------------------------------------------------
-// Header files
-//-----------------------------------------------------------------------------
-#include "llmotion.h"
-#include "lltimer.h"
-
-#define MIN_REQUIRED_PIXEL_AREA_EMOTE 2000.f
-
-#define EMOTE_MORPH_FADEIN_TIME 0.3f
-#define EMOTE_MORPH_IN_TIME 1.1f
-#define EMOTE_MORPH_FADEOUT_TIME 1.4f
-
-class LLVisualParam;
-
-//-----------------------------------------------------------------------------
-// class LLEmote
-//-----------------------------------------------------------------------------
-class LLEmote :
-    public LLMotion
-{
-public:
-    // Constructor
-    LLEmote(const LLUUID &id);
-
-    // Destructor
-    virtual ~LLEmote();
-
-public:
-    //-------------------------------------------------------------------------
-    // functions to support MotionController and MotionRegistry
-    //-------------------------------------------------------------------------
-
-    // static constructor
-    // all subclasses must implement such a function and register it
-    static LLMotion *create(const LLUUID &id) { return new LLEmote(id); }
-
-public:
-    //-------------------------------------------------------------------------
-    // animation callbacks to be implemented by subclasses
-    //-------------------------------------------------------------------------
-
-<<<<<<< HEAD
-	// motions must specify whether or not they loop
-	virtual bool getLoop() { return false; }
-=======
-    // motions must specify whether or not they loop
-    virtual BOOL getLoop() { return FALSE; }
->>>>>>> e1623bb2
-
-    // motions must report their total duration
-    virtual F32 getDuration() { return EMOTE_MORPH_FADEIN_TIME + EMOTE_MORPH_IN_TIME + EMOTE_MORPH_FADEOUT_TIME; }
-
-    // motions must report their "ease in" duration
-    virtual F32 getEaseInDuration() { return EMOTE_MORPH_FADEIN_TIME; }
-
-    // motions must report their "ease out" duration.
-    virtual F32 getEaseOutDuration() { return EMOTE_MORPH_FADEOUT_TIME; }
-
-    // called to determine when a motion should be activated/deactivated based on avatar pixel coverage
-    virtual F32 getMinPixelArea() { return MIN_REQUIRED_PIXEL_AREA_EMOTE; }
-
-    // motions must report their priority
-    virtual LLJoint::JointPriority getPriority() { return LLJoint::MEDIUM_PRIORITY; }
-
-    virtual LLMotionBlendType getBlendType() { return NORMAL_BLEND; }
-
-    // run-time (post constructor) initialization,
-    // called after parameters have been set
-    // must return true to indicate success and be available for activation
-    virtual LLMotionInitStatus onInitialize(LLCharacter *character);
-
-<<<<<<< HEAD
-	// called when a motion is activated
-	// must return true to indicate success, or else
-	// it will be deactivated 
-	virtual bool onActivate();
-
-	// called per time step
-	// must return true while it is active, and
-	// must return false when the motion is completed.
-	virtual bool onUpdate(F32 time, U8* joint_mask);
-=======
-    // called when a motion is activated
-    // must return TRUE to indicate success, or else
-    // it will be deactivated
-    virtual BOOL onActivate();
-
-    // called per time step
-    // must return TRUE while it is active, and
-    // must return FALSE when the motion is completed.
-    virtual BOOL onUpdate(F32 time, U8* joint_mask);
->>>>>>> e1623bb2
-
-    // called when a motion is deactivated
-    virtual void onDeactivate();
-
-<<<<<<< HEAD
-	virtual bool canDeprecate() { return false; }
-=======
-    virtual BOOL canDeprecate() { return FALSE; }
->>>>>>> e1623bb2
-
-protected:
-
-    LLCharacter*        mCharacter;
-
-    LLVisualParam*      mParam;
-};
-
-
-
-#endif // LL_LLEMOTE_H
-
+/**
+ * @file llemote.h
+ * @brief Definition of LLEmote class
+ *
+ * $LicenseInfo:firstyear=2002&license=viewerlgpl$
+ * Second Life Viewer Source Code
+ * Copyright (C) 2010, Linden Research, Inc.
+ *
+ * This library is free software; you can redistribute it and/or
+ * modify it under the terms of the GNU Lesser General Public
+ * License as published by the Free Software Foundation;
+ * version 2.1 of the License only.
+ *
+ * This library is distributed in the hope that it will be useful,
+ * but WITHOUT ANY WARRANTY; without even the implied warranty of
+ * MERCHANTABILITY or FITNESS FOR A PARTICULAR PURPOSE.  See the GNU
+ * Lesser General Public License for more details.
+ *
+ * You should have received a copy of the GNU Lesser General Public
+ * License along with this library; if not, write to the Free Software
+ * Foundation, Inc., 51 Franklin Street, Fifth Floor, Boston, MA  02110-1301  USA
+ *
+ * Linden Research, Inc., 945 Battery Street, San Francisco, CA  94111  USA
+ * $/LicenseInfo$
+ */
+
+#ifndef LL_LLEMOTE_H
+#define LL_LLEMOTE_H
+
+//-----------------------------------------------------------------------------
+// Header files
+//-----------------------------------------------------------------------------
+#include "llmotion.h"
+#include "lltimer.h"
+
+#define MIN_REQUIRED_PIXEL_AREA_EMOTE 2000.f
+
+#define EMOTE_MORPH_FADEIN_TIME 0.3f
+#define EMOTE_MORPH_IN_TIME 1.1f
+#define EMOTE_MORPH_FADEOUT_TIME 1.4f
+
+class LLVisualParam;
+
+//-----------------------------------------------------------------------------
+// class LLEmote
+//-----------------------------------------------------------------------------
+class LLEmote :
+    public LLMotion
+{
+public:
+    // Constructor
+    LLEmote(const LLUUID &id);
+
+    // Destructor
+    virtual ~LLEmote();
+
+public:
+    //-------------------------------------------------------------------------
+    // functions to support MotionController and MotionRegistry
+    //-------------------------------------------------------------------------
+
+    // static constructor
+    // all subclasses must implement such a function and register it
+    static LLMotion *create(const LLUUID &id) { return new LLEmote(id); }
+
+public:
+    //-------------------------------------------------------------------------
+    // animation callbacks to be implemented by subclasses
+    //-------------------------------------------------------------------------
+
+    // motions must specify whether or not they loop
+    virtual bool getLoop() { return false; }
+
+    // motions must report their total duration
+    virtual F32 getDuration() { return EMOTE_MORPH_FADEIN_TIME + EMOTE_MORPH_IN_TIME + EMOTE_MORPH_FADEOUT_TIME; }
+
+    // motions must report their "ease in" duration
+    virtual F32 getEaseInDuration() { return EMOTE_MORPH_FADEIN_TIME; }
+
+    // motions must report their "ease out" duration.
+    virtual F32 getEaseOutDuration() { return EMOTE_MORPH_FADEOUT_TIME; }
+
+    // called to determine when a motion should be activated/deactivated based on avatar pixel coverage
+    virtual F32 getMinPixelArea() { return MIN_REQUIRED_PIXEL_AREA_EMOTE; }
+
+    // motions must report their priority
+    virtual LLJoint::JointPriority getPriority() { return LLJoint::MEDIUM_PRIORITY; }
+
+    virtual LLMotionBlendType getBlendType() { return NORMAL_BLEND; }
+
+    // run-time (post constructor) initialization,
+    // called after parameters have been set
+    // must return true to indicate success and be available for activation
+    virtual LLMotionInitStatus onInitialize(LLCharacter *character);
+
+    // called when a motion is activated
+    // must return true to indicate success, or else
+    // it will be deactivated
+    virtual bool onActivate();
+
+    // called per time step
+    // must return true while it is active, and
+    // must return false when the motion is completed.
+    virtual bool onUpdate(F32 time, U8* joint_mask);
+
+    // called when a motion is deactivated
+    virtual void onDeactivate();
+
+    virtual bool canDeprecate() { return false; }
+
+protected:
+
+    LLCharacter*        mCharacter;
+
+    LLVisualParam*      mParam;
+};
+
+
+
+#endif // LL_LLEMOTE_H
+
+