/**
 * @file llaisapi.h
 * @brief classes and functions for interfacing with the v3+ ais inventory service.
 *
 * $LicenseInfo:firstyear=2013&license=viewerlgpl$
 * Second Life Viewer Source Code
 * Copyright (C) 2013, Linden Research, Inc.
 *
 * This library is free software; you can redistribute it and/or
 * modify it under the terms of the GNU Lesser General Public
 * License as published by the Free Software Foundation;
 * version 2.1 of the License only.
 *
 * This library is distributed in the hope that it will be useful,
 * but WITHOUT ANY WARRANTY; without even the implied warranty of
 * MERCHANTABILITY or FITNESS FOR A PARTICULAR PURPOSE.  See the GNU
 * Lesser General Public License for more details.
 *
 * You should have received a copy of the GNU Lesser General Public
 * License along with this library; if not, write to the Free Software
 * Foundation, Inc., 51 Franklin Street, Fifth Floor, Boston, MA  02110-1301  USA
 *
 * Linden Research, Inc., 945 Battery Street, San Francisco, CA  94111  USA
 * $/LicenseInfo$
 */

#ifndef LL_LLAISAPI_H
#define LL_LLAISAPI_H

#include "lluuid.h"
#include <map>
#include <set>
#include <string>
#include "llviewerinventory.h"
#include "llcorehttputil.h"
#include "llcoproceduremanager.h"

class AISAPI
{
public:
    static const S32 HTTP_TIMEOUT;
    typedef enum {
        INVENTORY,
        LIBRARY
    } ITEM_TYPE;

    typedef boost::function<void(const LLUUID &invItem)>    completion_t;

    static bool isAvailable();
    static void getCapNames(LLSD& capNames);

    static void CreateInventory(const LLUUID& parentId, const LLSD& newInventory, completion_t callback = completion_t());
    static void SlamFolder(const LLUUID& folderId, const LLSD& newInventory, completion_t callback = completion_t());
    static void RemoveCategory(const LLUUID &categoryId, completion_t callback = completion_t());
    static void RemoveItem(const LLUUID &itemId, completion_t callback = completion_t());
    static void PurgeDescendents(const LLUUID &categoryId, completion_t callback = completion_t());
    static void UpdateCategory(const LLUUID &categoryId, const LLSD &updates, completion_t callback = completion_t());
    static void UpdateItem(const LLUUID &itemId, const LLSD &updates, completion_t callback = completion_t());
    static void FetchItem(const LLUUID &itemId, ITEM_TYPE type, completion_t callback = completion_t());
    static void FetchCategoryChildren(const LLUUID &catId, ITEM_TYPE type = AISAPI::ITEM_TYPE::INVENTORY, bool recursive = false, completion_t callback = completion_t(), S32 depth = 0);
    static void FetchCategoryChildren(const std::string &identifier, bool recursive = false, completion_t callback = completion_t(), S32 depth = 0);
    static void FetchCategoryCategories(const LLUUID &catId, ITEM_TYPE type = AISAPI::ITEM_TYPE::INVENTORY, bool recursive = false, completion_t callback = completion_t(), S32 depth = 0);
    static void FetchCategorySubset(const LLUUID& catId, const uuid_vec_t specificChildren, ITEM_TYPE type = AISAPI::ITEM_TYPE::INVENTORY, bool recursive = false, completion_t callback = completion_t(), S32 depth = 0);
    static void FetchCOF(completion_t callback = completion_t());
    static void FetchCategoryLinks(const LLUUID &catId, completion_t callback = completion_t());
    static void FetchOrphans(completion_t callback = completion_t() );
    static void CopyLibraryCategory(const LLUUID& sourceId, const LLUUID& destId, bool copySubfolders, completion_t callback = completion_t());

    typedef enum {
        COPYINVENTORY,
        SLAMFOLDER,
        REMOVECATEGORY,
        REMOVEITEM,
        PURGEDESCENDENTS,
        UPDATECATEGORY,
        UPDATEITEM,
        COPYLIBRARYCATEGORY,
        CREATEINVENTORY,
        FETCHITEM,
        FETCHCATEGORYCHILDREN,
        FETCHCATEGORYCATEGORIES,
        FETCHCATEGORYSUBSET,
        FETCHCOF,
        FETCHORPHANS,
        FETCHCATEGORYLINKS
    } COMMAND_TYPE;

private:
    static const std::string INVENTORY_CAP_NAME;
    static const std::string LIBRARY_CAP_NAME;

    typedef boost::function < LLSD (LLCoreHttpUtil::HttpCoroutineAdapter::ptr_t, LLCore::HttpRequest::ptr_t,
        const std::string, LLSD, LLCore::HttpOptions::ptr_t, LLCore::HttpHeaders::ptr_t) > invokationFn_t;

    static void EnqueueAISCommand(const std::string &procName, LLCoprocedureManager::CoProcedure_t proc);
    static void onIdle(void *userdata); // launches postponed AIS commands
    static void onUpdateReceived(const LLSD& update, COMMAND_TYPE type, const LLSD& request_body);

    static std::string getInvCap();
    static std::string getLibCap();

    static void InvokeAISCommandCoro(LLCoreHttpUtil::HttpCoroutineAdapter::ptr_t httpAdapter,
        invokationFn_t invoke, std::string url, LLUUID targetId, LLSD body,
        completion_t callback, COMMAND_TYPE type);

    typedef std::pair<std::string, LLCoprocedureManager::CoProcedure_t> ais_query_item_t;
    static std::list<ais_query_item_t> sPostponedQuery;
};

class AISUpdate
{
public:
<<<<<<< HEAD
	AISUpdate(const LLSD& update, AISAPI::COMMAND_TYPE type, const LLSD& request_body);
	void parseUpdate(const LLSD& update);
	void parseMeta(const LLSD& update);
	void parseContent(const LLSD& update);
// [SL:KB] - Patch: Appearance-SyncAttach | Checked: Catznip-3.7
	static void parseUUIDArray(const LLSD& content, const std::string& name, uuid_list_t& ids);
// [/SL:KB]
//	void parseUUIDArray(const LLSD& content, const std::string& name, uuid_list_t& ids);
	void parseLink(const LLSD& link_map, S32 depth);
	void parseItem(const LLSD& link_map);
	void parseCategory(const LLSD& link_map, S32 depth);
	void parseDescendentCount(const LLUUID& category_id, LLFolderType::EType type, const LLSD& embedded);
	void parseEmbedded(const LLSD& embedded, S32 depth);
	void parseEmbeddedLinks(const LLSD& links, S32 depth);
	void parseEmbeddedItems(const LLSD& items);
	void parseEmbeddedCategories(const LLSD& categories, S32 depth);
	void parseEmbeddedItem(const LLSD& item);
	void parseEmbeddedCategory(const LLSD& category, S32 depth);
	void doUpdate();
=======
    AISUpdate(const LLSD& update, AISAPI::COMMAND_TYPE type, const LLSD& request_body);
    void parseUpdate(const LLSD& update);
    void parseMeta(const LLSD& update);
    void parseContent(const LLSD& update);
    void parseUUIDArray(const LLSD& content, const std::string& name, uuid_list_t& ids);
    void parseLink(const LLSD& link_map, S32 depth);
    void parseItem(const LLSD& link_map);
    void parseCategory(const LLSD& link_map, S32 depth);
    void parseDescendentCount(const LLUUID& category_id, LLFolderType::EType type, const LLSD& embedded);
    void parseEmbedded(const LLSD& embedded, S32 depth);
    void parseEmbeddedLinks(const LLSD& links, S32 depth);
    void parseEmbeddedItems(const LLSD& items);
    void parseEmbeddedCategories(const LLSD& categories, S32 depth);
    void parseEmbeddedItem(const LLSD& item);
    void parseEmbeddedCategory(const LLSD& category, S32 depth);
    void doUpdate();
>>>>>>> 38c2a5bd
private:
    void clearParseResults();
    void checkTimeout();

    // Fetch can return large packets of data, throttle it to not cause lags
    // Todo: make throttle work over all fetch requests isntead of per-request
    const F32 AIS_EXPIRY_SECONDS = 0.008f;

    typedef std::map<LLUUID,S32> uuid_int_map_t;
    uuid_int_map_t mCatDescendentDeltas;
    uuid_int_map_t mCatDescendentsKnown;
    uuid_int_map_t mCatVersionsUpdated;

    typedef std::map<LLUUID,LLPointer<LLViewerInventoryItem> > deferred_item_map_t;
    deferred_item_map_t mItemsCreated;
    deferred_item_map_t mItemsLost;
    deferred_item_map_t mItemsUpdated;
    typedef std::map<LLUUID,LLPointer<LLViewerInventoryCategory> > deferred_category_map_t;
    deferred_category_map_t mCategoriesCreated;
    deferred_category_map_t mCategoriesUpdated;

    // These keep track of uuid's mentioned in meta values.
    // Useful for filtering out which content we are interested in.
    uuid_list_t mObjectsDeletedIds;
    uuid_list_t mItemIds;
    uuid_list_t mCategoryIds;
    bool mFetch;
    S32 mFetchDepth;
    LLTimer mTimer;
    AISAPI::COMMAND_TYPE mType;
};

#endif<|MERGE_RESOLUTION|>--- conflicted
+++ resolved
@@ -110,32 +110,14 @@
 class AISUpdate
 {
 public:
-<<<<<<< HEAD
-	AISUpdate(const LLSD& update, AISAPI::COMMAND_TYPE type, const LLSD& request_body);
-	void parseUpdate(const LLSD& update);
-	void parseMeta(const LLSD& update);
-	void parseContent(const LLSD& update);
-// [SL:KB] - Patch: Appearance-SyncAttach | Checked: Catznip-3.7
-	static void parseUUIDArray(const LLSD& content, const std::string& name, uuid_list_t& ids);
-// [/SL:KB]
-//	void parseUUIDArray(const LLSD& content, const std::string& name, uuid_list_t& ids);
-	void parseLink(const LLSD& link_map, S32 depth);
-	void parseItem(const LLSD& link_map);
-	void parseCategory(const LLSD& link_map, S32 depth);
-	void parseDescendentCount(const LLUUID& category_id, LLFolderType::EType type, const LLSD& embedded);
-	void parseEmbedded(const LLSD& embedded, S32 depth);
-	void parseEmbeddedLinks(const LLSD& links, S32 depth);
-	void parseEmbeddedItems(const LLSD& items);
-	void parseEmbeddedCategories(const LLSD& categories, S32 depth);
-	void parseEmbeddedItem(const LLSD& item);
-	void parseEmbeddedCategory(const LLSD& category, S32 depth);
-	void doUpdate();
-=======
     AISUpdate(const LLSD& update, AISAPI::COMMAND_TYPE type, const LLSD& request_body);
     void parseUpdate(const LLSD& update);
     void parseMeta(const LLSD& update);
     void parseContent(const LLSD& update);
-    void parseUUIDArray(const LLSD& content, const std::string& name, uuid_list_t& ids);
+// [SL:KB] - Patch: Appearance-SyncAttach | Checked: Catznip-3.7
+    static void parseUUIDArray(const LLSD& content, const std::string& name, uuid_list_t& ids);
+// [/SL:KB]
+//  void parseUUIDArray(const LLSD& content, const std::string& name, uuid_list_t& ids);
     void parseLink(const LLSD& link_map, S32 depth);
     void parseItem(const LLSD& link_map);
     void parseCategory(const LLSD& link_map, S32 depth);
@@ -147,7 +129,6 @@
     void parseEmbeddedItem(const LLSD& item);
     void parseEmbeddedCategory(const LLSD& category, S32 depth);
     void doUpdate();
->>>>>>> 38c2a5bd
 private:
     void clearParseResults();
     void checkTimeout();
