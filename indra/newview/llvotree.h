/**
 * @file llvotree.h
 * @brief LLVOTree class header file
 *
 * $LicenseInfo:firstyear=2002&license=viewerlgpl$
 * Second Life Viewer Source Code
 * Copyright (C) 2010, Linden Research, Inc.
 *
 * This library is free software; you can redistribute it and/or
 * modify it under the terms of the GNU Lesser General Public
 * License as published by the Free Software Foundation;
 * version 2.1 of the License only.
 *
 * This library is distributed in the hope that it will be useful,
 * but WITHOUT ANY WARRANTY; without even the implied warranty of
 * MERCHANTABILITY or FITNESS FOR A PARTICULAR PURPOSE.  See the GNU
 * Lesser General Public License for more details.
 *
 * You should have received a copy of the GNU Lesser General Public
 * License along with this library; if not, write to the Free Software
 * Foundation, Inc., 51 Franklin Street, Fifth Floor, Boston, MA  02110-1301  USA
 *
 * Linden Research, Inc., 945 Battery Street, San Francisco, CA  94111  USA
 * $/LicenseInfo$
 */

#ifndef LL_LLVOTREE_H
#define LL_LLVOTREE_H

#include "llviewerobject.h"
#include "xform.h"

class LLFace;
class LLDrawPool;
class LLViewerFetchedTexture;

class LLVOTree : public LLViewerObject
{
protected:
    ~LLVOTree();

public:
<<<<<<< HEAD
	enum
	{
		VERTEX_DATA_MASK =	(1 << LLVertexBuffer::TYPE_VERTEX) |
							(1 << LLVertexBuffer::TYPE_NORMAL) |
							(1 << LLVertexBuffer::TYPE_TEXCOORD0)
	};

	LLVOTree(const LLUUID &id, const LLPCode pcode, LLViewerRegion *regionp);

	// Initialize data that's only inited once per class.
	static void initClass();
	static void cleanupClass();
	static bool isTreeRenderingStopped();

	/*virtual*/ U32 processUpdateMessage(LLMessageSystem *mesgsys,
											void **user_data,
											U32 block_num, const EObjectUpdateType update_type,
											LLDataPacker *dp);
	/*virtual*/ void idleUpdate(LLAgent &agent, const F64 &time);
	
	// Graphical stuff for objects - maybe broken out into render class later?
	/*virtual*/ void render(LLAgent &agent);
	/*virtual*/ void setPixelAreaAndAngle(LLAgent &agent);
	/*virtual*/ void updateTextures();

	/*virtual*/ LLDrawable* createDrawable(LLPipeline *pipeline);
	/*virtual*/ bool		updateGeometry(LLDrawable *drawable);
	/*virtual*/ void		updateSpatialExtents(LLVector4a &min, LLVector4a &max);

	virtual U32 getPartitionType() const;

	void updateRadius();

	void calcNumVerts(U32& vert_count, U32& index_count, S32 trunk_LOD, S32 stop_level, U16 depth, U16 trunk_depth, F32 branches);

	void updateMesh();

	void appendMesh(LLStrider<LLVector3>& vertices, 
						 LLStrider<LLVector3>& normals, 
						 LLStrider<LLVector2>& tex_coords,
=======
    enum
    {
        VERTEX_DATA_MASK =  (1 << LLVertexBuffer::TYPE_VERTEX) |
                            (1 << LLVertexBuffer::TYPE_NORMAL) |
                            (1 << LLVertexBuffer::TYPE_TEXCOORD0)
    };

    LLVOTree(const LLUUID &id, const LLPCode pcode, LLViewerRegion *regionp);

    // Initialize data that's only inited once per class.
    static void initClass();
    static void cleanupClass();
    static bool isTreeRenderingStopped();

    /*virtual*/ U32 processUpdateMessage(LLMessageSystem *mesgsys,
                                            void **user_data,
                                            U32 block_num, const EObjectUpdateType update_type,
                                            LLDataPacker *dp);
    /*virtual*/ void idleUpdate(LLAgent &agent, const F64 &time);

    // Graphical stuff for objects - maybe broken out into render class later?
    /*virtual*/ void render(LLAgent &agent);
    /*virtual*/ void setPixelAreaAndAngle(LLAgent &agent);
    /*virtual*/ void updateTextures();

    /*virtual*/ LLDrawable* createDrawable(LLPipeline *pipeline);
    /*virtual*/ BOOL        updateGeometry(LLDrawable *drawable);
    /*virtual*/ void        updateSpatialExtents(LLVector4a &min, LLVector4a &max);

    virtual U32 getPartitionType() const;

    void updateRadius();

    void calcNumVerts(U32& vert_count, U32& index_count, S32 trunk_LOD, S32 stop_level, U16 depth, U16 trunk_depth, F32 branches);

    void updateMesh();

    void appendMesh(LLStrider<LLVector3>& vertices,
                         LLStrider<LLVector3>& normals,
                         LLStrider<LLVector2>& tex_coords,
>>>>>>> e1623bb2
                         LLStrider<LLColor4U>& colors,
                         LLStrider<U16>& indices,
                         U16& idx_offset,
                         LLMatrix4& matrix,
                         LLMatrix4& norm_mat,
                         S32 vertex_offset,
                         S32 vertex_count,
                         S32 index_count,
                         S32 index_offset);

    void genBranchPipeline(LLStrider<LLVector3>& vertices,
                                 LLStrider<LLVector3>& normals,
                                 LLStrider<LLVector2>& tex_coords,
                                 LLStrider<LLColor4U>& colors,
<<<<<<< HEAD
								 LLStrider<U16>& indices,
								 U16& index_offset,
								 LLMatrix4& matrix, 
								 S32 trunk_LOD, 
								 S32 stop_level, 
								 U16 depth, 
								 U16 trunk_depth,  
								 F32 scale, 
								 F32 twist, 
								 F32 droop,  
								 F32 branches, 
								 F32 alpha); 

	 /*virtual*/ bool lineSegmentIntersect(const LLVector4a& start, const LLVector4a& end, 
										  S32 face = -1,                        // which face to check, -1 = ALL_SIDES
										  bool pick_transparent = false,
										  bool pick_rigged = false,
                                          bool pick_unselectable = true,
										  S32* face_hit = NULL,                 // which face was hit
										  LLVector4a* intersection = NULL,       // return the intersection point
										  LLVector2* tex_coord = NULL,          // return the texture coordinates of the intersection point
										  LLVector4a* normal = NULL,             // return the surface normal at the intersection point
										  LLVector4a* tangent = NULL           // return the surface tangent at the intersection point
		);

	static S32 sMaxTreeSpecies;

	struct TreeSpeciesData
	{
		LLUUID mTextureID;
		
		F32				mBranchLength;	// Scale (length) of tree branches
		F32				mDroop;			// Droop from vertical (degrees) at each branch recursion
		F32				mTwist;			// Twist 
		F32				mBranches;		// Number of branches emitted at each recursion level 
		U8				mDepth;			// Number of recursions to tips of branches
		F32				mScaleStep;		// Multiplier for scale at each recursion level
		U8				mTrunkDepth;

		F32				mLeafScale;		// Scales leaf texture when rendering 
		F32				mTrunkLength;	// Scales branch diameters when rendering 
		F32				mBillboardScale; // Scales the billboard representation 
		F32				mBillboardRatio; // Height to width aspect ratio
		F32				mTrunkAspect;	
		F32				mBranchAspect;
		F32				mRandomLeafRotate;
		F32				mNoiseScale;	//  Scaling of noise function in perlin space (norm = 1.0)
		F32				mNoiseMag;		//  amount of perlin noise to deform by (0 = none)
		F32				mTaper;			//  amount of perlin noise to deform by (0 = none)
		F32				mRepeatTrunkZ;	//  Times to repeat the trunk texture vertically along trunk 
	};

	static F32 sTreeFactor;			// Tree level of detail factor
	static const S32 sMAX_NUM_TREE_LOD_LEVELS ;

	friend class LLDrawPoolTree;
=======
                                 LLStrider<U16>& indices,
                                 U16& index_offset,
                                 LLMatrix4& matrix,
                                 S32 trunk_LOD,
                                 S32 stop_level,
                                 U16 depth,
                                 U16 trunk_depth,
                                 F32 scale,
                                 F32 twist,
                                 F32 droop,
                                 F32 branches,
                                 F32 alpha);

     /*virtual*/ BOOL lineSegmentIntersect(const LLVector4a& start, const LLVector4a& end,
                                          S32 face = -1,                        // which face to check, -1 = ALL_SIDES
                                          BOOL pick_transparent = FALSE,
                                          BOOL pick_rigged = FALSE,
                                          BOOL pick_unselectable = TRUE,
                                          S32* face_hit = NULL,                 // which face was hit
                                          LLVector4a* intersection = NULL,       // return the intersection point
                                          LLVector2* tex_coord = NULL,          // return the texture coordinates of the intersection point
                                          LLVector4a* normal = NULL,             // return the surface normal at the intersection point
                                          LLVector4a* tangent = NULL           // return the surface tangent at the intersection point
        );

    static S32 sMaxTreeSpecies;

    struct TreeSpeciesData
    {
        LLUUID mTextureID;

        F32             mBranchLength;  // Scale (length) of tree branches
        F32             mDroop;         // Droop from vertical (degrees) at each branch recursion
        F32             mTwist;         // Twist
        F32             mBranches;      // Number of branches emitted at each recursion level
        U8              mDepth;         // Number of recursions to tips of branches
        F32             mScaleStep;     // Multiplier for scale at each recursion level
        U8              mTrunkDepth;

        F32             mLeafScale;     // Scales leaf texture when rendering
        F32             mTrunkLength;   // Scales branch diameters when rendering
        F32             mBillboardScale; // Scales the billboard representation
        F32             mBillboardRatio; // Height to width aspect ratio
        F32             mTrunkAspect;
        F32             mBranchAspect;
        F32             mRandomLeafRotate;
        F32             mNoiseScale;    //  Scaling of noise function in perlin space (norm = 1.0)
        F32             mNoiseMag;      //  amount of perlin noise to deform by (0 = none)
        F32             mTaper;         //  amount of perlin noise to deform by (0 = none)
        F32             mRepeatTrunkZ;  //  Times to repeat the trunk texture vertically along trunk
    };

    static F32 sTreeFactor;         // Tree level of detail factor
    static const S32 sMAX_NUM_TREE_LOD_LEVELS ;

    friend class LLDrawPoolTree;
>>>>>>> e1623bb2
protected:
    LLVector3       mTrunkBend;     // Accumulated wind (used for blowing trees)
    LLVector3       mWind;

    LLPointer<LLVertexBuffer> mReferenceBuffer; //reference geometry for generating tree mesh
    LLPointer<LLViewerFetchedTexture> mTreeImagep;  // Pointer to proper tree image

    U8              mSpecies;       // Species of tree
    F32             mBranchLength;  // Scale (length) of tree branches
    F32             mTrunkLength;   // Trunk length (first recursion)
    F32             mDroop;         // Droop from vertical (degrees) at each branch recursion
    F32             mTwist;         // Twist
    F32             mBranches;      // Number of branches emitted at each recursion level
    U8              mDepth;         // Number of recursions to tips of branches
    F32             mScaleStep;     // Multiplier for scale at each recursion level
    U8              mTrunkDepth;
    U32             mTrunkLOD;
    F32             mLeafScale;     // Scales leaf texture when rendering

    F32             mBillboardScale;    //  How big to draw the billboard?
    F32             mBillboardRatio;    //  Height to width ratio of billboard
    F32             mTrunkAspect;       //  Ratio between width/length of trunk
    F32             mBranchAspect;  //  Ratio between width/length of branch
    F32             mRandomLeafRotate;  //  How much to randomly rotate leaves about arbitrary axis

    // cache last position+rotation so we can detect the need for a
    // complete rebuild when not animating
    LLVector3 mLastPosition;
    LLQuaternion mLastRotation;

    U32 mFrameCount;

    typedef std::map<U32, TreeSpeciesData*> SpeciesMap;
    static SpeciesMap sSpeciesTable;

    static S32 sLODIndexOffset[4];
    static S32 sLODIndexCount[4];
    static S32 sLODVertexOffset[4];
    static S32 sLODVertexCount[4];
    static S32 sLODSlices[4];
    static F32 sLODAngles[4];
};

#endif<|MERGE_RESOLUTION|>--- conflicted
+++ resolved
@@ -1,298 +1,196 @@
-/**
- * @file llvotree.h
- * @brief LLVOTree class header file
- *
- * $LicenseInfo:firstyear=2002&license=viewerlgpl$
- * Second Life Viewer Source Code
- * Copyright (C) 2010, Linden Research, Inc.
- *
- * This library is free software; you can redistribute it and/or
- * modify it under the terms of the GNU Lesser General Public
- * License as published by the Free Software Foundation;
- * version 2.1 of the License only.
- *
- * This library is distributed in the hope that it will be useful,
- * but WITHOUT ANY WARRANTY; without even the implied warranty of
- * MERCHANTABILITY or FITNESS FOR A PARTICULAR PURPOSE.  See the GNU
- * Lesser General Public License for more details.
- *
- * You should have received a copy of the GNU Lesser General Public
- * License along with this library; if not, write to the Free Software
- * Foundation, Inc., 51 Franklin Street, Fifth Floor, Boston, MA  02110-1301  USA
- *
- * Linden Research, Inc., 945 Battery Street, San Francisco, CA  94111  USA
- * $/LicenseInfo$
- */
-
-#ifndef LL_LLVOTREE_H
-#define LL_LLVOTREE_H
-
-#include "llviewerobject.h"
-#include "xform.h"
-
-class LLFace;
-class LLDrawPool;
-class LLViewerFetchedTexture;
-
-class LLVOTree : public LLViewerObject
-{
-protected:
-    ~LLVOTree();
-
-public:
-<<<<<<< HEAD
-	enum
-	{
-		VERTEX_DATA_MASK =	(1 << LLVertexBuffer::TYPE_VERTEX) |
-							(1 << LLVertexBuffer::TYPE_NORMAL) |
-							(1 << LLVertexBuffer::TYPE_TEXCOORD0)
-	};
-
-	LLVOTree(const LLUUID &id, const LLPCode pcode, LLViewerRegion *regionp);
-
-	// Initialize data that's only inited once per class.
-	static void initClass();
-	static void cleanupClass();
-	static bool isTreeRenderingStopped();
-
-	/*virtual*/ U32 processUpdateMessage(LLMessageSystem *mesgsys,
-											void **user_data,
-											U32 block_num, const EObjectUpdateType update_type,
-											LLDataPacker *dp);
-	/*virtual*/ void idleUpdate(LLAgent &agent, const F64 &time);
-	
-	// Graphical stuff for objects - maybe broken out into render class later?
-	/*virtual*/ void render(LLAgent &agent);
-	/*virtual*/ void setPixelAreaAndAngle(LLAgent &agent);
-	/*virtual*/ void updateTextures();
-
-	/*virtual*/ LLDrawable* createDrawable(LLPipeline *pipeline);
-	/*virtual*/ bool		updateGeometry(LLDrawable *drawable);
-	/*virtual*/ void		updateSpatialExtents(LLVector4a &min, LLVector4a &max);
-
-	virtual U32 getPartitionType() const;
-
-	void updateRadius();
-
-	void calcNumVerts(U32& vert_count, U32& index_count, S32 trunk_LOD, S32 stop_level, U16 depth, U16 trunk_depth, F32 branches);
-
-	void updateMesh();
-
-	void appendMesh(LLStrider<LLVector3>& vertices, 
-						 LLStrider<LLVector3>& normals, 
-						 LLStrider<LLVector2>& tex_coords,
-=======
-    enum
-    {
-        VERTEX_DATA_MASK =  (1 << LLVertexBuffer::TYPE_VERTEX) |
-                            (1 << LLVertexBuffer::TYPE_NORMAL) |
-                            (1 << LLVertexBuffer::TYPE_TEXCOORD0)
-    };
-
-    LLVOTree(const LLUUID &id, const LLPCode pcode, LLViewerRegion *regionp);
-
-    // Initialize data that's only inited once per class.
-    static void initClass();
-    static void cleanupClass();
-    static bool isTreeRenderingStopped();
-
-    /*virtual*/ U32 processUpdateMessage(LLMessageSystem *mesgsys,
-                                            void **user_data,
-                                            U32 block_num, const EObjectUpdateType update_type,
-                                            LLDataPacker *dp);
-    /*virtual*/ void idleUpdate(LLAgent &agent, const F64 &time);
-
-    // Graphical stuff for objects - maybe broken out into render class later?
-    /*virtual*/ void render(LLAgent &agent);
-    /*virtual*/ void setPixelAreaAndAngle(LLAgent &agent);
-    /*virtual*/ void updateTextures();
-
-    /*virtual*/ LLDrawable* createDrawable(LLPipeline *pipeline);
-    /*virtual*/ BOOL        updateGeometry(LLDrawable *drawable);
-    /*virtual*/ void        updateSpatialExtents(LLVector4a &min, LLVector4a &max);
-
-    virtual U32 getPartitionType() const;
-
-    void updateRadius();
-
-    void calcNumVerts(U32& vert_count, U32& index_count, S32 trunk_LOD, S32 stop_level, U16 depth, U16 trunk_depth, F32 branches);
-
-    void updateMesh();
-
-    void appendMesh(LLStrider<LLVector3>& vertices,
-                         LLStrider<LLVector3>& normals,
-                         LLStrider<LLVector2>& tex_coords,
->>>>>>> e1623bb2
-                         LLStrider<LLColor4U>& colors,
-                         LLStrider<U16>& indices,
-                         U16& idx_offset,
-                         LLMatrix4& matrix,
-                         LLMatrix4& norm_mat,
-                         S32 vertex_offset,
-                         S32 vertex_count,
-                         S32 index_count,
-                         S32 index_offset);
-
-    void genBranchPipeline(LLStrider<LLVector3>& vertices,
-                                 LLStrider<LLVector3>& normals,
-                                 LLStrider<LLVector2>& tex_coords,
-                                 LLStrider<LLColor4U>& colors,
-<<<<<<< HEAD
-								 LLStrider<U16>& indices,
-								 U16& index_offset,
-								 LLMatrix4& matrix, 
-								 S32 trunk_LOD, 
-								 S32 stop_level, 
-								 U16 depth, 
-								 U16 trunk_depth,  
-								 F32 scale, 
-								 F32 twist, 
-								 F32 droop,  
-								 F32 branches, 
-								 F32 alpha); 
-
-	 /*virtual*/ bool lineSegmentIntersect(const LLVector4a& start, const LLVector4a& end, 
-										  S32 face = -1,                        // which face to check, -1 = ALL_SIDES
-										  bool pick_transparent = false,
-										  bool pick_rigged = false,
-                                          bool pick_unselectable = true,
-										  S32* face_hit = NULL,                 // which face was hit
-										  LLVector4a* intersection = NULL,       // return the intersection point
-										  LLVector2* tex_coord = NULL,          // return the texture coordinates of the intersection point
-										  LLVector4a* normal = NULL,             // return the surface normal at the intersection point
-										  LLVector4a* tangent = NULL           // return the surface tangent at the intersection point
-		);
-
-	static S32 sMaxTreeSpecies;
-
-	struct TreeSpeciesData
-	{
-		LLUUID mTextureID;
-		
-		F32				mBranchLength;	// Scale (length) of tree branches
-		F32				mDroop;			// Droop from vertical (degrees) at each branch recursion
-		F32				mTwist;			// Twist 
-		F32				mBranches;		// Number of branches emitted at each recursion level 
-		U8				mDepth;			// Number of recursions to tips of branches
-		F32				mScaleStep;		// Multiplier for scale at each recursion level
-		U8				mTrunkDepth;
-
-		F32				mLeafScale;		// Scales leaf texture when rendering 
-		F32				mTrunkLength;	// Scales branch diameters when rendering 
-		F32				mBillboardScale; // Scales the billboard representation 
-		F32				mBillboardRatio; // Height to width aspect ratio
-		F32				mTrunkAspect;	
-		F32				mBranchAspect;
-		F32				mRandomLeafRotate;
-		F32				mNoiseScale;	//  Scaling of noise function in perlin space (norm = 1.0)
-		F32				mNoiseMag;		//  amount of perlin noise to deform by (0 = none)
-		F32				mTaper;			//  amount of perlin noise to deform by (0 = none)
-		F32				mRepeatTrunkZ;	//  Times to repeat the trunk texture vertically along trunk 
-	};
-
-	static F32 sTreeFactor;			// Tree level of detail factor
-	static const S32 sMAX_NUM_TREE_LOD_LEVELS ;
-
-	friend class LLDrawPoolTree;
-=======
-                                 LLStrider<U16>& indices,
-                                 U16& index_offset,
-                                 LLMatrix4& matrix,
-                                 S32 trunk_LOD,
-                                 S32 stop_level,
-                                 U16 depth,
-                                 U16 trunk_depth,
-                                 F32 scale,
-                                 F32 twist,
-                                 F32 droop,
-                                 F32 branches,
-                                 F32 alpha);
-
-     /*virtual*/ BOOL lineSegmentIntersect(const LLVector4a& start, const LLVector4a& end,
-                                          S32 face = -1,                        // which face to check, -1 = ALL_SIDES
-                                          BOOL pick_transparent = FALSE,
-                                          BOOL pick_rigged = FALSE,
-                                          BOOL pick_unselectable = TRUE,
-                                          S32* face_hit = NULL,                 // which face was hit
-                                          LLVector4a* intersection = NULL,       // return the intersection point
-                                          LLVector2* tex_coord = NULL,          // return the texture coordinates of the intersection point
-                                          LLVector4a* normal = NULL,             // return the surface normal at the intersection point
-                                          LLVector4a* tangent = NULL           // return the surface tangent at the intersection point
-        );
-
-    static S32 sMaxTreeSpecies;
-
-    struct TreeSpeciesData
-    {
-        LLUUID mTextureID;
-
-        F32             mBranchLength;  // Scale (length) of tree branches
-        F32             mDroop;         // Droop from vertical (degrees) at each branch recursion
-        F32             mTwist;         // Twist
-        F32             mBranches;      // Number of branches emitted at each recursion level
-        U8              mDepth;         // Number of recursions to tips of branches
-        F32             mScaleStep;     // Multiplier for scale at each recursion level
-        U8              mTrunkDepth;
-
-        F32             mLeafScale;     // Scales leaf texture when rendering
-        F32             mTrunkLength;   // Scales branch diameters when rendering
-        F32             mBillboardScale; // Scales the billboard representation
-        F32             mBillboardRatio; // Height to width aspect ratio
-        F32             mTrunkAspect;
-        F32             mBranchAspect;
-        F32             mRandomLeafRotate;
-        F32             mNoiseScale;    //  Scaling of noise function in perlin space (norm = 1.0)
-        F32             mNoiseMag;      //  amount of perlin noise to deform by (0 = none)
-        F32             mTaper;         //  amount of perlin noise to deform by (0 = none)
-        F32             mRepeatTrunkZ;  //  Times to repeat the trunk texture vertically along trunk
-    };
-
-    static F32 sTreeFactor;         // Tree level of detail factor
-    static const S32 sMAX_NUM_TREE_LOD_LEVELS ;
-
-    friend class LLDrawPoolTree;
->>>>>>> e1623bb2
-protected:
-    LLVector3       mTrunkBend;     // Accumulated wind (used for blowing trees)
-    LLVector3       mWind;
-
-    LLPointer<LLVertexBuffer> mReferenceBuffer; //reference geometry for generating tree mesh
-    LLPointer<LLViewerFetchedTexture> mTreeImagep;  // Pointer to proper tree image
-
-    U8              mSpecies;       // Species of tree
-    F32             mBranchLength;  // Scale (length) of tree branches
-    F32             mTrunkLength;   // Trunk length (first recursion)
-    F32             mDroop;         // Droop from vertical (degrees) at each branch recursion
-    F32             mTwist;         // Twist
-    F32             mBranches;      // Number of branches emitted at each recursion level
-    U8              mDepth;         // Number of recursions to tips of branches
-    F32             mScaleStep;     // Multiplier for scale at each recursion level
-    U8              mTrunkDepth;
-    U32             mTrunkLOD;
-    F32             mLeafScale;     // Scales leaf texture when rendering
-
-    F32             mBillboardScale;    //  How big to draw the billboard?
-    F32             mBillboardRatio;    //  Height to width ratio of billboard
-    F32             mTrunkAspect;       //  Ratio between width/length of trunk
-    F32             mBranchAspect;  //  Ratio between width/length of branch
-    F32             mRandomLeafRotate;  //  How much to randomly rotate leaves about arbitrary axis
-
-    // cache last position+rotation so we can detect the need for a
-    // complete rebuild when not animating
-    LLVector3 mLastPosition;
-    LLQuaternion mLastRotation;
-
-    U32 mFrameCount;
-
-    typedef std::map<U32, TreeSpeciesData*> SpeciesMap;
-    static SpeciesMap sSpeciesTable;
-
-    static S32 sLODIndexOffset[4];
-    static S32 sLODIndexCount[4];
-    static S32 sLODVertexOffset[4];
-    static S32 sLODVertexCount[4];
-    static S32 sLODSlices[4];
-    static F32 sLODAngles[4];
-};
-
-#endif+/**
+ * @file llvotree.h
+ * @brief LLVOTree class header file
+ *
+ * $LicenseInfo:firstyear=2002&license=viewerlgpl$
+ * Second Life Viewer Source Code
+ * Copyright (C) 2010, Linden Research, Inc.
+ *
+ * This library is free software; you can redistribute it and/or
+ * modify it under the terms of the GNU Lesser General Public
+ * License as published by the Free Software Foundation;
+ * version 2.1 of the License only.
+ *
+ * This library is distributed in the hope that it will be useful,
+ * but WITHOUT ANY WARRANTY; without even the implied warranty of
+ * MERCHANTABILITY or FITNESS FOR A PARTICULAR PURPOSE.  See the GNU
+ * Lesser General Public License for more details.
+ *
+ * You should have received a copy of the GNU Lesser General Public
+ * License along with this library; if not, write to the Free Software
+ * Foundation, Inc., 51 Franklin Street, Fifth Floor, Boston, MA  02110-1301  USA
+ *
+ * Linden Research, Inc., 945 Battery Street, San Francisco, CA  94111  USA
+ * $/LicenseInfo$
+ */
+
+#ifndef LL_LLVOTREE_H
+#define LL_LLVOTREE_H
+
+#include "llviewerobject.h"
+#include "xform.h"
+
+class LLFace;
+class LLDrawPool;
+class LLViewerFetchedTexture;
+
+class LLVOTree : public LLViewerObject
+{
+protected:
+    ~LLVOTree();
+
+public:
+    enum
+    {
+        VERTEX_DATA_MASK =  (1 << LLVertexBuffer::TYPE_VERTEX) |
+                            (1 << LLVertexBuffer::TYPE_NORMAL) |
+                            (1 << LLVertexBuffer::TYPE_TEXCOORD0)
+    };
+
+    LLVOTree(const LLUUID &id, const LLPCode pcode, LLViewerRegion *regionp);
+
+    // Initialize data that's only inited once per class.
+    static void initClass();
+    static void cleanupClass();
+    static bool isTreeRenderingStopped();
+
+    /*virtual*/ U32 processUpdateMessage(LLMessageSystem *mesgsys,
+                                            void **user_data,
+                                            U32 block_num, const EObjectUpdateType update_type,
+                                            LLDataPacker *dp);
+    /*virtual*/ void idleUpdate(LLAgent &agent, const F64 &time);
+
+    // Graphical stuff for objects - maybe broken out into render class later?
+    /*virtual*/ void render(LLAgent &agent);
+    /*virtual*/ void setPixelAreaAndAngle(LLAgent &agent);
+    /*virtual*/ void updateTextures();
+
+    /*virtual*/ LLDrawable* createDrawable(LLPipeline *pipeline);
+    /*virtual*/ bool        updateGeometry(LLDrawable *drawable);
+    /*virtual*/ void        updateSpatialExtents(LLVector4a &min, LLVector4a &max);
+
+    virtual U32 getPartitionType() const;
+
+    void updateRadius();
+
+    void calcNumVerts(U32& vert_count, U32& index_count, S32 trunk_LOD, S32 stop_level, U16 depth, U16 trunk_depth, F32 branches);
+
+    void updateMesh();
+
+    void appendMesh(LLStrider<LLVector3>& vertices,
+                         LLStrider<LLVector3>& normals,
+                         LLStrider<LLVector2>& tex_coords,
+                         LLStrider<LLColor4U>& colors,
+                         LLStrider<U16>& indices,
+                         U16& idx_offset,
+                         LLMatrix4& matrix,
+                         LLMatrix4& norm_mat,
+                         S32 vertex_offset,
+                         S32 vertex_count,
+                         S32 index_count,
+                         S32 index_offset);
+
+    void genBranchPipeline(LLStrider<LLVector3>& vertices,
+                                 LLStrider<LLVector3>& normals,
+                                 LLStrider<LLVector2>& tex_coords,
+                                 LLStrider<LLColor4U>& colors,
+                                 LLStrider<U16>& indices,
+                                 U16& index_offset,
+                                 LLMatrix4& matrix,
+                                 S32 trunk_LOD,
+                                 S32 stop_level,
+                                 U16 depth,
+                                 U16 trunk_depth,
+                                 F32 scale,
+                                 F32 twist,
+                                 F32 droop,
+                                 F32 branches,
+                                 F32 alpha);
+
+     /*virtual*/ bool lineSegmentIntersect(const LLVector4a& start, const LLVector4a& end,
+                                          S32 face = -1,                        // which face to check, -1 = ALL_SIDES
+                                          bool pick_transparent = false,
+                                          bool pick_rigged = false,
+                                          bool pick_unselectable = true,
+                                          S32* face_hit = NULL,                 // which face was hit
+                                          LLVector4a* intersection = NULL,       // return the intersection point
+                                          LLVector2* tex_coord = NULL,          // return the texture coordinates of the intersection point
+                                          LLVector4a* normal = NULL,             // return the surface normal at the intersection point
+                                          LLVector4a* tangent = NULL           // return the surface tangent at the intersection point
+        );
+
+    static S32 sMaxTreeSpecies;
+
+    struct TreeSpeciesData
+    {
+        LLUUID mTextureID;
+
+        F32             mBranchLength;  // Scale (length) of tree branches
+        F32             mDroop;         // Droop from vertical (degrees) at each branch recursion
+        F32             mTwist;         // Twist
+        F32             mBranches;      // Number of branches emitted at each recursion level
+        U8              mDepth;         // Number of recursions to tips of branches
+        F32             mScaleStep;     // Multiplier for scale at each recursion level
+        U8              mTrunkDepth;
+
+        F32             mLeafScale;     // Scales leaf texture when rendering
+        F32             mTrunkLength;   // Scales branch diameters when rendering
+        F32             mBillboardScale; // Scales the billboard representation
+        F32             mBillboardRatio; // Height to width aspect ratio
+        F32             mTrunkAspect;
+        F32             mBranchAspect;
+        F32             mRandomLeafRotate;
+        F32             mNoiseScale;    //  Scaling of noise function in perlin space (norm = 1.0)
+        F32             mNoiseMag;      //  amount of perlin noise to deform by (0 = none)
+        F32             mTaper;         //  amount of perlin noise to deform by (0 = none)
+        F32             mRepeatTrunkZ;  //  Times to repeat the trunk texture vertically along trunk
+    };
+
+    static F32 sTreeFactor;         // Tree level of detail factor
+    static const S32 sMAX_NUM_TREE_LOD_LEVELS ;
+
+    friend class LLDrawPoolTree;
+protected:
+    LLVector3       mTrunkBend;     // Accumulated wind (used for blowing trees)
+    LLVector3       mWind;
+
+    LLPointer<LLVertexBuffer> mReferenceBuffer; //reference geometry for generating tree mesh
+    LLPointer<LLViewerFetchedTexture> mTreeImagep;  // Pointer to proper tree image
+
+    U8              mSpecies;       // Species of tree
+    F32             mBranchLength;  // Scale (length) of tree branches
+    F32             mTrunkLength;   // Trunk length (first recursion)
+    F32             mDroop;         // Droop from vertical (degrees) at each branch recursion
+    F32             mTwist;         // Twist
+    F32             mBranches;      // Number of branches emitted at each recursion level
+    U8              mDepth;         // Number of recursions to tips of branches
+    F32             mScaleStep;     // Multiplier for scale at each recursion level
+    U8              mTrunkDepth;
+    U32             mTrunkLOD;
+    F32             mLeafScale;     // Scales leaf texture when rendering
+
+    F32             mBillboardScale;    //  How big to draw the billboard?
+    F32             mBillboardRatio;    //  Height to width ratio of billboard
+    F32             mTrunkAspect;       //  Ratio between width/length of trunk
+    F32             mBranchAspect;  //  Ratio between width/length of branch
+    F32             mRandomLeafRotate;  //  How much to randomly rotate leaves about arbitrary axis
+
+    // cache last position+rotation so we can detect the need for a
+    // complete rebuild when not animating
+    LLVector3 mLastPosition;
+    LLQuaternion mLastRotation;
+
+    U32 mFrameCount;
+
+    typedef std::map<U32, TreeSpeciesData*> SpeciesMap;
+    static SpeciesMap sSpeciesTable;
+
+    static S32 sLODIndexOffset[4];
+    static S32 sLODIndexCount[4];
+    static S32 sLODVertexOffset[4];
+    static S32 sLODVertexCount[4];
+    static S32 sLODSlices[4];
+    static F32 sLODAngles[4];
+};
+
+#endif