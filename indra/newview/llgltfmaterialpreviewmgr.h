--- conflicted
+++ resolved
@@ -41,11 +41,7 @@
     static LLPointer<LLGLTFPreviewTexture> create(LLPointer<LLFetchedGLTFMaterial> material);
 
     bool needsRender() override;
-<<<<<<< HEAD
-    void preRender(bool clear_depth = TRUE) override;
-=======
     void preRender(bool clear_depth = true) override;
->>>>>>> 1c2cf6a0
     bool render() override;
     void postRender(bool success) override;
 
