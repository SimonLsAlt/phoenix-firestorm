/**
 * @file llpanelplaceinfo.cpp
 * @brief Base class for place information in Side Tray.
 *
 * $LicenseInfo:firstyear=2009&license=viewerlgpl$
 * Second Life Viewer Source Code
 * Copyright (C) 2010, Linden Research, Inc.
 *
 * This library is free software; you can redistribute it and/or
 * modify it under the terms of the GNU Lesser General Public
 * License as published by the Free Software Foundation;
 * version 2.1 of the License only.
 *
 * This library is distributed in the hope that it will be useful,
 * but WITHOUT ANY WARRANTY; without even the implied warranty of
 * MERCHANTABILITY or FITNESS FOR A PARTICULAR PURPOSE.  See the GNU
 * Lesser General Public License for more details.
 *
 * You should have received a copy of the GNU Lesser General Public
 * License along with this library; if not, write to the Free Software
 * Foundation, Inc., 51 Franklin Street, Fifth Floor, Boston, MA  02110-1301  USA
 *
 * Linden Research, Inc., 945 Battery Street, San Francisco, CA  94111  USA
 * $/LicenseInfo$
 */

#include "llviewerprecompiledheaders.h"

#include "llpanelplaceinfo.h"
#include "llfloaterprofile.h"
#include "llfloaterreg.h"

#include "llavatarname.h"
#include "llsdutil.h"

#include "llsdutil_math.h"

#include "llregionhandle.h"

#include "lliconctrl.h"
#include "lltextbox.h"

#include "lltrans.h"

#include "llagent.h"
#include "llexpandabletextbox.h"
#include "llslurl.h"
#include "lltexturectrl.h"
#include "llviewerregion.h"
#include "llhttpconstants.h"

LLPanelPlaceInfo::LLPanelPlaceInfo()
<<<<<<< HEAD
:	LLPanel(),
	mParcelID(),
	mRequestedID(),
	mPosRegion(),
	mScrollingPanelMinHeight(0),
	mScrollingPanelWidth(0),
	mInfoType(UNKNOWN),
	mScrollingPanel(NULL),
	mScrollContainer(NULL),
	mDescEditor(NULL),
	// <FS:Ansariel> FIRE-2717: Display traffic and area in landmark
	mInfoText(NULL)
=======
:   LLPanel(),
    mParcelID(),
    mRequestedID(),
    mPosRegion(),
    mScrollingPanelMinHeight(0),
    mScrollingPanelWidth(0),
    mInfoType(UNKNOWN),
    mScrollingPanel(NULL),
    mScrollContainer(NULL),
    mDescEditor(NULL),
    // <FS:Ansariel> FIRE-2717: Display traffic and area in landmark
    mInfoText(NULL)
>>>>>>> 1a8a5404
{}

//virtual
LLPanelPlaceInfo::~LLPanelPlaceInfo()
{
    if (mParcelID.notNull())
    {
        LLRemoteParcelInfoProcessor::getInstance()->removeObserver(mParcelID, this);
    }
}

//virtual
bool LLPanelPlaceInfo::postBuild()
{
<<<<<<< HEAD
	mTitle = getChild<LLTextBox>("title");
	mCurrentTitle = mTitle->getText();

	mSnapshotCtrl = getChild<LLTextureCtrl>("logo");
	mRegionName = getChild<LLTextBox>("region_title");
	mParcelName = getChild<LLTextBox>("parcel_title");
	mParcelOwner = getChild<LLTextBox>("parcel_owner"); // <FS:Ansariel> Custom place profile layout
	mDescEditor = getChild<LLExpandableTextBox>("description");
	// <FS:Ansariel> FIRE-2717: Display traffic and area in landmark
	mInfoText = findChild<LLTextBox>("information");

	mMaturityRatingIcon = getChild<LLIconCtrl>("maturity_icon");
	mMaturityRatingText = getChild<LLTextBox>("maturity_value");

	// <FS:Ansariel> Fix warnings log spam
	//mScrollingPanel = getChild<LLPanel>("scrolling_panel");
	//mScrollContainer = getChild<LLScrollContainer>("place_scroll");

	//mScrollingPanelMinHeight = mScrollContainer->getScrolledViewRect().getHeight();
	//mScrollingPanelWidth = mScrollingPanel->getRect().getWidth();
	mScrollingPanel = findChild<LLPanel>("scrolling_panel");
	mScrollContainer = findChild<LLScrollContainer>("place_scroll");

	if (mScrollingPanel && mScrollContainer)
	{
		mScrollingPanelMinHeight = mScrollContainer->getScrolledViewRect().getHeight();
		mScrollingPanelWidth = mScrollingPanel->getRect().getWidth();
	}
	// </FS:Ansariel>

	return true;
=======
    mTitle = getChild<LLTextBox>("title");
    mCurrentTitle = mTitle->getText();

    mSnapshotCtrl = getChild<LLTextureCtrl>("logo");
    mRegionName = getChild<LLTextBox>("region_title");
    mParcelName = getChild<LLTextBox>("parcel_title");
    mParcelOwner = getChild<LLTextBox>("parcel_owner"); // <FS:Ansariel> Custom place profile layout
    mDescEditor = getChild<LLExpandableTextBox>("description");
    // <FS:Ansariel> FIRE-2717: Display traffic and area in landmark
    mInfoText = findChild<LLTextBox>("information");

    mMaturityRatingIcon = getChild<LLIconCtrl>("maturity_icon");
    mMaturityRatingText = getChild<LLTextBox>("maturity_value");

    // <FS:Ansariel> Fix warnings log spam
    //mScrollingPanel = getChild<LLPanel>("scrolling_panel");
    //mScrollContainer = getChild<LLScrollContainer>("place_scroll");

    //mScrollingPanelMinHeight = mScrollContainer->getScrolledViewRect().getHeight();
    //mScrollingPanelWidth = mScrollingPanel->getRect().getWidth();
    mScrollingPanel = findChild<LLPanel>("scrolling_panel");
    mScrollContainer = findChild<LLScrollContainer>("place_scroll");

    if (mScrollingPanel && mScrollContainer)
    {
        mScrollingPanelMinHeight = mScrollContainer->getScrolledViewRect().getHeight();
        mScrollingPanelWidth = mScrollingPanel->getRect().getWidth();
    }
    // </FS:Ansariel>

    return true;
>>>>>>> 1a8a5404
}

//virtual
void LLPanelPlaceInfo::resetLocation()
{
<<<<<<< HEAD
	mParcelID.setNull();
	mRequestedID.setNull();
	mPosRegion.clearVec();
	mRegionTitle.clear();

	std::string loading = LLTrans::getString("LoadingData");
	mMaturityRatingText->setValue(loading);
	mRegionName->setTextArg("[REGIONAMEPOS]", loading);
	mParcelName->setText(loading);
	mParcelOwner->setText(loading);
	mDescEditor->setText(loading);
	// <FS:Ansariel> FIRE-2717: Display traffic and area in landmark
	if (mInfoText)
	{
		mInfoText->setText(loading);
	}
	// </FS:Ansariel>
	// <FS:Ansariel> Fix loading icon
	//mMaturityRatingIcon->setValue(LLUUID::null);
	mMaturityRatingIcon->setValue(LLSD("Unknown_Icon"));
	// </FS:Ansariel> Fix loading icon

	mSnapshotCtrl->setImageAssetID(LLUUID::null);
=======
    mParcelID.setNull();
    mRequestedID.setNull();
    mPosRegion.clearVec();
    mRegionTitle.clear();

    std::string loading = LLTrans::getString("LoadingData");
    mMaturityRatingText->setValue(loading);
    mRegionName->setTextArg("[REGIONAMEPOS]", loading);
    mParcelName->setText(loading);
    mParcelOwner->setText(loading);
    mDescEditor->setText(loading);
    // <FS:Ansariel> FIRE-2717: Display traffic and area in landmark
    if (mInfoText)
    {
        mInfoText->setText(loading);
    }
    // </FS:Ansariel>
    // <FS:Ansariel> Fix loading icon
    //mMaturityRatingIcon->setValue(LLUUID::null);
    mMaturityRatingIcon->setValue(LLSD("Unknown_Icon"));
    // </FS:Ansariel> Fix loading icon

    mSnapshotCtrl->setImageAssetID(LLUUID::null);
>>>>>>> 1a8a5404
}

//virtual
void LLPanelPlaceInfo::setParcelID(const LLUUID& parcel_id)
{
    mParcelID = parcel_id;
    sendParcelInfoRequest();
}

//virtual
void LLPanelPlaceInfo::setInfoType(EInfoType type)
{
    mTitle->setText(mCurrentTitle);
    mTitle->setToolTip(mCurrentTitle);

    mInfoType = type;
}

void LLPanelPlaceInfo::sendParcelInfoRequest()
{
    if (mParcelID != mRequestedID)
    {
        LLRemoteParcelInfoProcessor::getInstance()->addObserver(mParcelID, this);
        LLRemoteParcelInfoProcessor::getInstance()->sendParcelInfoRequest(mParcelID);

        mRequestedID = mParcelID;
    }
}

void LLPanelPlaceInfo::displayParcelInfo(const LLUUID& region_id,
                                         const LLVector3d& pos_global)
{
<<<<<<< HEAD
	LLViewerRegion* region = gAgent.getRegion();
	if (!region)
		return;

	mPosRegion.setVec((F32)fmod(pos_global.mdV[VX], (F64)REGION_WIDTH_METERS),
					  (F32)fmod(pos_global.mdV[VY], (F64)REGION_WIDTH_METERS),
					  (F32)pos_global.mdV[VZ]);
					  
	LLSD body;
	std::string url = region->getCapability("RemoteParcelRequest");
	if (!url.empty())
	{
=======
    LLViewerRegion* region = gAgent.getRegion();
    if (!region)
        return;

    mPosRegion.setVec((F32)fmod(pos_global.mdV[VX], (F64)REGION_WIDTH_METERS),
                      (F32)fmod(pos_global.mdV[VY], (F64)REGION_WIDTH_METERS),
                      (F32)pos_global.mdV[VZ]);

    LLSD body;
    std::string url = region->getCapability("RemoteParcelRequest");
    if (!url.empty())
    {
>>>>>>> 1a8a5404
        LLRemoteParcelInfoProcessor::getInstance()->requestRegionParcelInfo(url,
            region_id, mPosRegion, pos_global, getObserverHandle());
    }
    else
    {
        mDescEditor->setText(getString("server_update_text"));
    }
}
// <FS:Beq> FIRE-30768, FIRE-30534 more OS Var region fixups
void LLPanelPlaceInfo::displayParcelInfo(const LLUUID& region_id,
<<<<<<< HEAD
										 const U64 region_handle,
										 const LLVector3d& pos_global)
{
	auto region_origin = from_region_handle(region_handle);
	mPosRegion.setVec(LLVector3(pos_global - region_origin));
	LLViewerRegion* region = gAgent.getRegion();
	if (!region)
		return;
	LLSD body;
	std::string url = region->getCapability("RemoteParcelRequest");
	if (!url.empty())
	{
        LLRemoteParcelInfoProcessor::getInstance()->requestRegionParcelInfo(url,
            region_id, mPosRegion, pos_global, getObserverHandle());
	}
	else
	{
		mDescEditor->setText(getString("server_update_text"));
	}
=======
                                         const U64 region_handle,
                                         const LLVector3d& pos_global)
{
    auto region_origin = from_region_handle(region_handle);
    mPosRegion.setVec(LLVector3(pos_global - region_origin));
    LLViewerRegion* region = gAgent.getRegion();
    if (!region)
        return;
    LLSD body;
    std::string url = region->getCapability("RemoteParcelRequest");
    if (!url.empty())
    {
        LLRemoteParcelInfoProcessor::getInstance()->requestRegionParcelInfo(url,
            region_id, mPosRegion, pos_global, getObserverHandle());
    }
    else
    {
        mDescEditor->setText(getString("server_update_text"));
    }
>>>>>>> 1a8a5404
}
// </FS:Beq>

// virtual
void LLPanelPlaceInfo::setErrorStatus(S32 status, const std::string& reason)
{
<<<<<<< HEAD
	// We only really handle 404 and 499 errors
	std::string error_text;
	if(status == HTTP_NOT_FOUND)
	{
		error_text = getString("server_error_text");
	}
	else if(status == HTTP_INTERNAL_ERROR)
	{
		error_text = getString("server_forbidden_text");
	}
	else
	{
		error_text = getString("server_error_text");
	}

	mDescEditor->setText(error_text);

	std::string not_available = getString("not_available");
	mMaturityRatingText->setValue(not_available);
	mRegionName->setTextArg("[REGIONAMEPOS]", not_available);
	mParcelName->setText(not_available);
	mParcelOwner->setText(not_available);
	// <FS:Ansariel> FIRE-2717: Display traffic and area in landmark
	if (mInfoText)
	{
		mInfoText->setText(not_available);
	}
	// </FS:Ansariel>
	// <FS:Ansariel> Fix loading icon
	//mMaturityRatingIcon->setValue(LLUUID::null);
	mMaturityRatingIcon->setValue(LLSD("Unknown_Icon"));
	// </FS:Ansariel> Fix loading icon
	mRegionTitle.clear();

	// Enable "Back" button that was disabled when parcel request was sent.
	getChild<LLButton>("back_btn")->setEnabled(true);
=======
    // We only really handle 404 and 499 errors
    std::string error_text;
    if(status == HTTP_NOT_FOUND)
    {
        error_text = getString("server_error_text");
    }
    else if(status == HTTP_INTERNAL_ERROR)
    {
        error_text = getString("server_forbidden_text");
    }
    else
    {
        error_text = getString("server_error_text");
    }

    mDescEditor->setText(error_text);

    std::string not_available = getString("not_available");
    mMaturityRatingText->setValue(not_available);
    mRegionName->setTextArg("[REGIONAMEPOS]", not_available);
    mParcelName->setText(not_available);
    mParcelOwner->setText(not_available);
    // <FS:Ansariel> FIRE-2717: Display traffic and area in landmark
    if (mInfoText)
    {
        mInfoText->setText(not_available);
    }
    // </FS:Ansariel>
    // <FS:Ansariel> Fix loading icon
    //mMaturityRatingIcon->setValue(LLUUID::null);
    mMaturityRatingIcon->setValue(LLSD("Unknown_Icon"));
    // </FS:Ansariel> Fix loading icon
    mRegionTitle.clear();

    // Enable "Back" button that was disabled when parcel request was sent.
    getChild<LLButton>("back_btn")->setEnabled(true);
>>>>>>> 1a8a5404
}

// virtual
void LLPanelPlaceInfo::processParcelInfo(const LLParcelData& parcel_data)
{
    if(mSnapshotCtrl)
    {
        mSnapshotCtrl->setImageAssetID(parcel_data.snapshot_id);
    }

    S32 region_x;
    S32 region_y;
    S32 region_z;

    // If the region position is zero, grab position from the global
    if (mPosRegion.isExactlyZero())
    {
        region_x = ll_round(parcel_data.global_x) % REGION_WIDTH_UNITS;
        region_y = ll_round(parcel_data.global_y) % REGION_WIDTH_UNITS;
        region_z = ll_round(parcel_data.global_z);
    }
    else
    {
        region_x = ll_round(mPosRegion.mV[VX]);
        region_y = ll_round(mPosRegion.mV[VY]);
        region_z = ll_round(mPosRegion.mV[VZ]);
    }

    if (!parcel_data.sim_name.empty())
    {
        mRegionTitle = parcel_data.sim_name;
        std::string name_and_pos = llformat("%s (%d, %d, %d)",
                                   mRegionTitle.c_str(), region_x, region_y, region_z);
        mRegionName->setTextArg("[REGIONAMEPOS]", name_and_pos);
<<<<<<< HEAD
	}
	else
	{
		mRegionTitle.clear();
		mRegionName->setText(LLStringUtil::null);
	}

	if(!parcel_data.desc.empty())
	{
		mDescEditor->setText(parcel_data.desc);
	}
	else
	{
		mDescEditor->setText(getString("not_available"));
	}

	if (!parcel_data.name.empty())
	{
		mParcelTitle = parcel_data.name;

		mParcelName->setText(mParcelTitle);
	}
	else
	{
		mParcelName->setText(getString("not_available"));
	}

	// <FS:Ansariel> FIRE-2717: Display traffic and area in landmark
	if (mInfoText)
	{
		LLStringUtil::format_map_t args;
		args["TRAFFIC"] = llformat("%d", (S32)parcel_data.dwell);
		args["AREA"] = llformat("%d", parcel_data.actual_area);
		std::string info_text = getString("information_text", args);
		mInfoText->setText(info_text);
	}
	// </FS:Ansariel>

	// <FS:Ansariel> FIRE-817: Separate place details floater
	if (!mParcelDetailLoadedSignal.empty())
	{
		mParcelDetailLoadedSignal(parcel_data);
	}
	// </FS:Ansariel>
=======
    }
    else
    {
        mRegionTitle.clear();
        mRegionName->setText(LLStringUtil::null);
    }

    if(!parcel_data.desc.empty())
    {
        mDescEditor->setText(parcel_data.desc);
    }
    else
    {
        mDescEditor->setText(getString("not_available"));
    }

    if (!parcel_data.name.empty())
    {
        mParcelTitle = parcel_data.name;

        mParcelName->setText(mParcelTitle);
    }
    else
    {
        mParcelName->setText(getString("not_available"));
    }

    // <FS:Ansariel> FIRE-2717: Display traffic and area in landmark
    if (mInfoText)
    {
        LLStringUtil::format_map_t args;
        args["TRAFFIC"] = llformat("%d", (S32)parcel_data.dwell);
        args["AREA"] = llformat("%d", parcel_data.actual_area);
        std::string info_text = getString("information_text", args);
        mInfoText->setText(info_text);
    }
    // </FS:Ansariel>

    // <FS:Ansariel> FIRE-817: Separate place details floater
    if (!mParcelDetailLoadedSignal.empty())
    {
        mParcelDetailLoadedSignal(parcel_data);
    }
    // </FS:Ansariel>
>>>>>>> 1a8a5404
}

// virtual
void LLPanelPlaceInfo::reshape(S32 width, S32 height, bool called_from_parent)
{

<<<<<<< HEAD
	// This if was added to force collapsing description textbox on Windows at the beginning of reshape
	// (the only case when reshape is skipped here is when it's caused by this textbox, so called_from_parent is false)
	// This way it is consistent with Linux where topLost collapses textbox at the beginning of reshape.
	// On windows it collapsed only after reshape which caused EXT-8342.
	if(called_from_parent)
	{
		if(mDescEditor) mDescEditor->onTopLost();
	}

	LLPanel::reshape(width, height, called_from_parent);

	if (!mScrollContainer || !mScrollingPanel)
		return;

	static LLUICachedControl<S32> scrollbar_size ("UIScrollbarSize", 0);

	S32 scroll_height = mScrollContainer->getRect().getHeight();
	if (mScrollingPanelMinHeight > scroll_height)
	{
		mScrollingPanel->reshape(mScrollingPanelWidth, mScrollingPanelMinHeight);
	}
	else
	{
		mScrollingPanel->reshape(mScrollingPanelWidth + scrollbar_size, scroll_height);
	}
=======
    // This if was added to force collapsing description textbox on Windows at the beginning of reshape
    // (the only case when reshape is skipped here is when it's caused by this textbox, so called_from_parent is false)
    // This way it is consistent with Linux where topLost collapses textbox at the beginning of reshape.
    // On windows it collapsed only after reshape which caused EXT-8342.
    if(called_from_parent)
    {
        if(mDescEditor) mDescEditor->onTopLost();
    }

    LLPanel::reshape(width, height, called_from_parent);

    if (!mScrollContainer || !mScrollingPanel)
        return;

    static LLUICachedControl<S32> scrollbar_size ("UIScrollbarSize", 0);

    S32 scroll_height = mScrollContainer->getRect().getHeight();
    if (mScrollingPanelMinHeight > scroll_height)
    {
        mScrollingPanel->reshape(mScrollingPanelWidth, mScrollingPanelMinHeight);
    }
    else
    {
        mScrollingPanel->reshape(mScrollingPanelWidth + scrollbar_size, scroll_height);
    }
>>>>>>> 1a8a5404
}

void LLPanelPlaceInfo::createPick(const LLVector3d& pos_global)
{
    LLPickData data;
    data.pos_global = pos_global;
    data.name = mParcelTitle.empty() ? mRegionTitle : mParcelTitle;
    data.sim_name = mRegionTitle;
    data.desc = mDescEditor->getText();
    data.snapshot_id = mSnapshotCtrl->getImageAssetID();
    data.parcel_id = mParcelID;

    LLFloaterProfile* profile_floater = dynamic_cast<LLFloaterProfile*>(LLFloaterReg::showInstance("profile", LLSD().with("id", gAgentID)));
    if (profile_floater)
    {
        profile_floater->createPick(data);
    }
}

// static
void LLPanelPlaceInfo::onNameCache(LLTextBox* text, const std::string& full_name)
{
    text->setText(full_name);
}

// static
void LLPanelPlaceInfo::onAvatarNameCache(const LLUUID& agent_id,
                                         const LLAvatarName& av_name,
                                         LLTextBox* text)
{
<<<<<<< HEAD
	text->setText( av_name.getCompleteName() );
=======
    text->setText( av_name.getCompleteName() );
>>>>>>> 1a8a5404
}


// <FS:Ansariel> FIRE-817: Separate place details floater
void LLPanelPlaceInfo::setHeaderVisible(bool visible)
{
<<<<<<< HEAD
	getChildView("header_container")->setVisible(visible);
=======
    getChildView("header_container")->setVisible(visible);
>>>>>>> 1a8a5404
}
// </FS:Ansariel><|MERGE_RESOLUTION|>--- conflicted
+++ resolved
@@ -50,20 +50,6 @@
 #include "llhttpconstants.h"
 
 LLPanelPlaceInfo::LLPanelPlaceInfo()
-<<<<<<< HEAD
-:	LLPanel(),
-	mParcelID(),
-	mRequestedID(),
-	mPosRegion(),
-	mScrollingPanelMinHeight(0),
-	mScrollingPanelWidth(0),
-	mInfoType(UNKNOWN),
-	mScrollingPanel(NULL),
-	mScrollContainer(NULL),
-	mDescEditor(NULL),
-	// <FS:Ansariel> FIRE-2717: Display traffic and area in landmark
-	mInfoText(NULL)
-=======
 :   LLPanel(),
     mParcelID(),
     mRequestedID(),
@@ -76,7 +62,6 @@
     mDescEditor(NULL),
     // <FS:Ansariel> FIRE-2717: Display traffic and area in landmark
     mInfoText(NULL)
->>>>>>> 1a8a5404
 {}
 
 //virtual
@@ -91,39 +76,6 @@
 //virtual
 bool LLPanelPlaceInfo::postBuild()
 {
-<<<<<<< HEAD
-	mTitle = getChild<LLTextBox>("title");
-	mCurrentTitle = mTitle->getText();
-
-	mSnapshotCtrl = getChild<LLTextureCtrl>("logo");
-	mRegionName = getChild<LLTextBox>("region_title");
-	mParcelName = getChild<LLTextBox>("parcel_title");
-	mParcelOwner = getChild<LLTextBox>("parcel_owner"); // <FS:Ansariel> Custom place profile layout
-	mDescEditor = getChild<LLExpandableTextBox>("description");
-	// <FS:Ansariel> FIRE-2717: Display traffic and area in landmark
-	mInfoText = findChild<LLTextBox>("information");
-
-	mMaturityRatingIcon = getChild<LLIconCtrl>("maturity_icon");
-	mMaturityRatingText = getChild<LLTextBox>("maturity_value");
-
-	// <FS:Ansariel> Fix warnings log spam
-	//mScrollingPanel = getChild<LLPanel>("scrolling_panel");
-	//mScrollContainer = getChild<LLScrollContainer>("place_scroll");
-
-	//mScrollingPanelMinHeight = mScrollContainer->getScrolledViewRect().getHeight();
-	//mScrollingPanelWidth = mScrollingPanel->getRect().getWidth();
-	mScrollingPanel = findChild<LLPanel>("scrolling_panel");
-	mScrollContainer = findChild<LLScrollContainer>("place_scroll");
-
-	if (mScrollingPanel && mScrollContainer)
-	{
-		mScrollingPanelMinHeight = mScrollContainer->getScrolledViewRect().getHeight();
-		mScrollingPanelWidth = mScrollingPanel->getRect().getWidth();
-	}
-	// </FS:Ansariel>
-
-	return true;
-=======
     mTitle = getChild<LLTextBox>("title");
     mCurrentTitle = mTitle->getText();
 
@@ -155,37 +107,11 @@
     // </FS:Ansariel>
 
     return true;
->>>>>>> 1a8a5404
 }
 
 //virtual
 void LLPanelPlaceInfo::resetLocation()
 {
-<<<<<<< HEAD
-	mParcelID.setNull();
-	mRequestedID.setNull();
-	mPosRegion.clearVec();
-	mRegionTitle.clear();
-
-	std::string loading = LLTrans::getString("LoadingData");
-	mMaturityRatingText->setValue(loading);
-	mRegionName->setTextArg("[REGIONAMEPOS]", loading);
-	mParcelName->setText(loading);
-	mParcelOwner->setText(loading);
-	mDescEditor->setText(loading);
-	// <FS:Ansariel> FIRE-2717: Display traffic and area in landmark
-	if (mInfoText)
-	{
-		mInfoText->setText(loading);
-	}
-	// </FS:Ansariel>
-	// <FS:Ansariel> Fix loading icon
-	//mMaturityRatingIcon->setValue(LLUUID::null);
-	mMaturityRatingIcon->setValue(LLSD("Unknown_Icon"));
-	// </FS:Ansariel> Fix loading icon
-
-	mSnapshotCtrl->setImageAssetID(LLUUID::null);
-=======
     mParcelID.setNull();
     mRequestedID.setNull();
     mPosRegion.clearVec();
@@ -209,7 +135,6 @@
     // </FS:Ansariel> Fix loading icon
 
     mSnapshotCtrl->setImageAssetID(LLUUID::null);
->>>>>>> 1a8a5404
 }
 
 //virtual
@@ -242,20 +167,6 @@
 void LLPanelPlaceInfo::displayParcelInfo(const LLUUID& region_id,
                                          const LLVector3d& pos_global)
 {
-<<<<<<< HEAD
-	LLViewerRegion* region = gAgent.getRegion();
-	if (!region)
-		return;
-
-	mPosRegion.setVec((F32)fmod(pos_global.mdV[VX], (F64)REGION_WIDTH_METERS),
-					  (F32)fmod(pos_global.mdV[VY], (F64)REGION_WIDTH_METERS),
-					  (F32)pos_global.mdV[VZ]);
-					  
-	LLSD body;
-	std::string url = region->getCapability("RemoteParcelRequest");
-	if (!url.empty())
-	{
-=======
     LLViewerRegion* region = gAgent.getRegion();
     if (!region)
         return;
@@ -268,7 +179,6 @@
     std::string url = region->getCapability("RemoteParcelRequest");
     if (!url.empty())
     {
->>>>>>> 1a8a5404
         LLRemoteParcelInfoProcessor::getInstance()->requestRegionParcelInfo(url,
             region_id, mPosRegion, pos_global, getObserverHandle());
     }
@@ -279,27 +189,6 @@
 }
 // <FS:Beq> FIRE-30768, FIRE-30534 more OS Var region fixups
 void LLPanelPlaceInfo::displayParcelInfo(const LLUUID& region_id,
-<<<<<<< HEAD
-										 const U64 region_handle,
-										 const LLVector3d& pos_global)
-{
-	auto region_origin = from_region_handle(region_handle);
-	mPosRegion.setVec(LLVector3(pos_global - region_origin));
-	LLViewerRegion* region = gAgent.getRegion();
-	if (!region)
-		return;
-	LLSD body;
-	std::string url = region->getCapability("RemoteParcelRequest");
-	if (!url.empty())
-	{
-        LLRemoteParcelInfoProcessor::getInstance()->requestRegionParcelInfo(url,
-            region_id, mPosRegion, pos_global, getObserverHandle());
-	}
-	else
-	{
-		mDescEditor->setText(getString("server_update_text"));
-	}
-=======
                                          const U64 region_handle,
                                          const LLVector3d& pos_global)
 {
@@ -319,51 +208,12 @@
     {
         mDescEditor->setText(getString("server_update_text"));
     }
->>>>>>> 1a8a5404
 }
 // </FS:Beq>
 
 // virtual
 void LLPanelPlaceInfo::setErrorStatus(S32 status, const std::string& reason)
 {
-<<<<<<< HEAD
-	// We only really handle 404 and 499 errors
-	std::string error_text;
-	if(status == HTTP_NOT_FOUND)
-	{
-		error_text = getString("server_error_text");
-	}
-	else if(status == HTTP_INTERNAL_ERROR)
-	{
-		error_text = getString("server_forbidden_text");
-	}
-	else
-	{
-		error_text = getString("server_error_text");
-	}
-
-	mDescEditor->setText(error_text);
-
-	std::string not_available = getString("not_available");
-	mMaturityRatingText->setValue(not_available);
-	mRegionName->setTextArg("[REGIONAMEPOS]", not_available);
-	mParcelName->setText(not_available);
-	mParcelOwner->setText(not_available);
-	// <FS:Ansariel> FIRE-2717: Display traffic and area in landmark
-	if (mInfoText)
-	{
-		mInfoText->setText(not_available);
-	}
-	// </FS:Ansariel>
-	// <FS:Ansariel> Fix loading icon
-	//mMaturityRatingIcon->setValue(LLUUID::null);
-	mMaturityRatingIcon->setValue(LLSD("Unknown_Icon"));
-	// </FS:Ansariel> Fix loading icon
-	mRegionTitle.clear();
-
-	// Enable "Back" button that was disabled when parcel request was sent.
-	getChild<LLButton>("back_btn")->setEnabled(true);
-=======
     // We only really handle 404 and 499 errors
     std::string error_text;
     if(status == HTTP_NOT_FOUND)
@@ -400,7 +250,6 @@
 
     // Enable "Back" button that was disabled when parcel request was sent.
     getChild<LLButton>("back_btn")->setEnabled(true);
->>>>>>> 1a8a5404
 }
 
 // virtual
@@ -435,52 +284,6 @@
         std::string name_and_pos = llformat("%s (%d, %d, %d)",
                                    mRegionTitle.c_str(), region_x, region_y, region_z);
         mRegionName->setTextArg("[REGIONAMEPOS]", name_and_pos);
-<<<<<<< HEAD
-	}
-	else
-	{
-		mRegionTitle.clear();
-		mRegionName->setText(LLStringUtil::null);
-	}
-
-	if(!parcel_data.desc.empty())
-	{
-		mDescEditor->setText(parcel_data.desc);
-	}
-	else
-	{
-		mDescEditor->setText(getString("not_available"));
-	}
-
-	if (!parcel_data.name.empty())
-	{
-		mParcelTitle = parcel_data.name;
-
-		mParcelName->setText(mParcelTitle);
-	}
-	else
-	{
-		mParcelName->setText(getString("not_available"));
-	}
-
-	// <FS:Ansariel> FIRE-2717: Display traffic and area in landmark
-	if (mInfoText)
-	{
-		LLStringUtil::format_map_t args;
-		args["TRAFFIC"] = llformat("%d", (S32)parcel_data.dwell);
-		args["AREA"] = llformat("%d", parcel_data.actual_area);
-		std::string info_text = getString("information_text", args);
-		mInfoText->setText(info_text);
-	}
-	// </FS:Ansariel>
-
-	// <FS:Ansariel> FIRE-817: Separate place details floater
-	if (!mParcelDetailLoadedSignal.empty())
-	{
-		mParcelDetailLoadedSignal(parcel_data);
-	}
-	// </FS:Ansariel>
-=======
     }
     else
     {
@@ -525,40 +328,12 @@
         mParcelDetailLoadedSignal(parcel_data);
     }
     // </FS:Ansariel>
->>>>>>> 1a8a5404
 }
 
 // virtual
 void LLPanelPlaceInfo::reshape(S32 width, S32 height, bool called_from_parent)
 {
 
-<<<<<<< HEAD
-	// This if was added to force collapsing description textbox on Windows at the beginning of reshape
-	// (the only case when reshape is skipped here is when it's caused by this textbox, so called_from_parent is false)
-	// This way it is consistent with Linux where topLost collapses textbox at the beginning of reshape.
-	// On windows it collapsed only after reshape which caused EXT-8342.
-	if(called_from_parent)
-	{
-		if(mDescEditor) mDescEditor->onTopLost();
-	}
-
-	LLPanel::reshape(width, height, called_from_parent);
-
-	if (!mScrollContainer || !mScrollingPanel)
-		return;
-
-	static LLUICachedControl<S32> scrollbar_size ("UIScrollbarSize", 0);
-
-	S32 scroll_height = mScrollContainer->getRect().getHeight();
-	if (mScrollingPanelMinHeight > scroll_height)
-	{
-		mScrollingPanel->reshape(mScrollingPanelWidth, mScrollingPanelMinHeight);
-	}
-	else
-	{
-		mScrollingPanel->reshape(mScrollingPanelWidth + scrollbar_size, scroll_height);
-	}
-=======
     // This if was added to force collapsing description textbox on Windows at the beginning of reshape
     // (the only case when reshape is skipped here is when it's caused by this textbox, so called_from_parent is false)
     // This way it is consistent with Linux where topLost collapses textbox at the beginning of reshape.
@@ -584,7 +359,6 @@
     {
         mScrollingPanel->reshape(mScrollingPanelWidth + scrollbar_size, scroll_height);
     }
->>>>>>> 1a8a5404
 }
 
 void LLPanelPlaceInfo::createPick(const LLVector3d& pos_global)
@@ -615,21 +389,13 @@
                                          const LLAvatarName& av_name,
                                          LLTextBox* text)
 {
-<<<<<<< HEAD
-	text->setText( av_name.getCompleteName() );
-=======
     text->setText( av_name.getCompleteName() );
->>>>>>> 1a8a5404
 }
 
 
 // <FS:Ansariel> FIRE-817: Separate place details floater
 void LLPanelPlaceInfo::setHeaderVisible(bool visible)
 {
-<<<<<<< HEAD
-	getChildView("header_container")->setVisible(visible);
-=======
     getChildView("header_container")->setVisible(visible);
->>>>>>> 1a8a5404
 }
 // </FS:Ansariel>