//
// Categorizes graphics chips into various classes by name
//
// The table contains regular expressions to match
// against driver strings, a class number, and whether we claim
// to support them or not.
//
// Case is not significant in either the regular expressions or the
// driver strings; the recognizer code lowercases both before using
// them.
//
// If you modify this table, use the (perl) gpu_table_tester
// to compare the results of recognizing known cards (it is easy
// to mess this up by putting things in the wrong order):
//
// perl ../../scripts/gpu_table_tester -g gpu_table.txt tests/gpus_seen.txt | diff - tests/gpus_results.txt
//
// Format:
//	 Fields are separated by one or more tab (not space) characters
//	 <recognizer name>	<regular expression>	<class>		<supported>	<stats based> <expected OpenGL version>
//
// Class Numbers:
//		0 - Defaults to low graphics settings.	No shaders on by default
//		1 - Defaults to mid graphics settings.	Basic shaders on by default
//		2 - Defaults to high graphics settings.	 Atmospherics on by default.
//		3 - Same as 2, but with lighting and shadows enabled.
//		4 - Same as 3, but with ambient occlusion enabled.
//		5 - Same as 4, but with shadows set to "Sun/Moon+Projectors."
//
// Supported Number:
//		0 - We claim to not support this card.
//		1 - We claim to support this card.
//

<<<<<<< HEAD
3Dfx									.*3Dfx.*								0	0	0	0
3Dlabs									.*3Dlabs.*								0	0	0	0
ATI 3D-Analyze							.*ATI.*3D-Analyze.*						0	0	0	0
ATI All-in-Wonder 7500					.*ATI.*All-in-Wonder 75.*				0	1	0	0
ATI All-in-Wonder 8500					.*ATI.*All-in-Wonder 85.*				0	1	0	0
ATI All-in-Wonder 9200					.*ATI.*All-in-Wonder 92.*				0	1	0	0
ATI All-in-Wonder 9xxx					.*ATI.*All-in-Wonder 9.*				1	1	0	0
ATI All-in-Wonder HD					.*ATI.*All-in-Wonder HD.*				1	1	1	3.3
ATI All-in-Wonder X600					.*ATI.*All-in-Wonder X6.*				1	1	0	0
ATI All-in-Wonder X800					.*ATI.*All-in-Wonder X8.*				1	1	1	2.1
ATI All-in-Wonder X1800					.*ATI.*All-in-Wonder X18.*				3	1	0	0
ATI All-in-Wonder X1900					.*ATI.*All-in-Wonder X19.*				3	1	0	0
ATI All-in-Wonder PCI-E					.*ATI.*All-in-Wonder.*PCI-E.*			1	1	0	0
ATI All-in-Wonder Radeon				.*ATI.*All-in-Wonder Radeon.*			0	1	0	0
ATI ASUS ARES							.*ATI.*ASUS.*ARES.*						3	1	0	0
ATI ASUS A9xxx							.*ATI.*ASUS.*A9.*						1	1	0	0
ATI ASUS AH24xx							.*ATI.*ASUS.*AH24.*						1	1	1	3.3
ATI ASUS AH26xx							.*ATI.*ASUS.*AH26.*						1	1	1	3.3
ATI ASUS AH34xx							.*ATI.*ASUS.*AH34.*						1	1	1	3.3
ATI ASUS AH36xx							.*ATI.*ASUS.*AH36.*						1	1	1	3.3
ATI ASUS AH46xx							.*ATI.*ASUS.*AH46.*						2	1	1	3.3
ATI ASUS AX3xx							.*ATI.*ASUS.*AX3.*						1	1	0	0
ATI ASUS AX5xx							.*ATI.*ASUS.*AX5.*						1	1	0	0
ATI ASUS AX8xx							.*ATI.*ASUS.*AX8.*						2	1	0	0
ATI ASUS EAH24xx						.*ATI.*ASUS.*EAH24.*					2	1	0	0
ATI ASUS EAH26xx						.*ATI.*ASUS.*EAH26.*					3	1	0	0
ATI ASUS EAH29xx						.*ATI.*ASUS.*EAH29.*					3	1	0	0
ATI ASUS EAH34xx						.*ATI.*ASUS.*EAH34.*					1	1	0	0
ATI ASUS EAH36xx						.*ATI.*ASUS.*EAH36.*					2	1	0	0
ATI ASUS EAH38xx						.*ATI.*ASUS.*EAH38.*					2	1	1	3.3
ATI ASUS EAH43xx						.*ATI.*ASUS.*EAH43.*					2	1	1	3.3
ATI ASUS EAH45xx						.*ATI.*ASUS.*EAH45.*					2	1	0	0
ATI ASUS EAH48xx						.*ATI.*ASUS.*EAH48.*					3	1	1	3.3
ATI ASUS EAH57xx						.*ATI.*ASUS.*EAH57.*					3	1	1	4.1
ATI ASUS EAH58xx						.*ATI.*ASUS.*EAH58.*					5	1	1	4.1
ATI ASUS EAH62xx						.*ATI.*ASUS.*EAH62.*					2	1	0	0
ATI ASUS EAH63xx						.*ATI.*ASUS.*EAH63.*					2	1	0	0
ATI ASUS EAH64xx						.*ATI.*ASUS.*EAH64.*					2	1	0	0
ATI ASUS EAH65xx						.*ATI.*ASUS.*EAH65.*					2	1	0	0
ATI ASUS EAH66xx						.*ATI.*ASUS.*EAH66.*					3	1	0	0
ATI ASUS EAH67xx						.*ATI.*ASUS.*EAH67.*					3	1	0	0
ATI ASUS EAH68xx						.*ATI.*ASUS.*EAH68.*					5	1	0	0
ATI ASUS EAH69xx						.*ATI.*ASUS.*EAH69.*					5	1	0	0
ATI ASUS Radeon X1xxx					.*ATI.*ASUS.*X1.*						2	1	1	2.1
ATI Radeon X7xx							.*ATI.*ASUS.*X7.*						1	1	0	0
ATI Radeon X19xx						.*ATI.*(Radeon|Diamond) X19.* ?.*		2	1	1	2.1
ATI Radeon X18xx						.*ATI.*(Radeon|Diamond) X18.* ?.*		3	1	1	2.1
ATI Radeon X17xx						.*ATI.*(Radeon|Diamond) X17.* ?.*		1	1	1	2.1
ATI Radeon X16xx						.*ATI.*(Radeon|Diamond) X16.* ?.*		1	1	1	2.1
ATI Radeon X15xx						.*ATI.*(Radeon|Diamond) X15.* ?.*		1	1	1	2.1
ATI Radeon X13xx						.*ATI.*(Radeon|Diamond) X13.* ?.*		1	1	1	2.1
ATI Radeon X1xxx						.*ATI.*(Radeon|Diamond) X1.. ?.*		0	1	1	2.1
ATI Radeon X2xxx						.*ATI.*(Radeon|Diamond) X2.. ?.*		1	1	1	2.1
ATI Display Adapter						.*ATI.*display adapter.*				1	1	1	4.1
ATI FireGL 5200							.*ATI.*FireGL V52.*						1	1	1	2.1
ATI FireGL 5xxx							.*ATI.*FireGL V5.*						2	1	1	3.3
ATI FireGL								.*ATI.*Fire.*GL.*						4	1	1	4.2
ATI FirePro M3900						.*ATI.*FirePro.*M39.*					2	1	0	0
ATI FirePro M5800						.*ATI.*FirePro.*M58.*					3	1	0	0
ATI FirePro M7740						.*ATI.*FirePro.*M77.*					3	1	0	0
ATI FirePro M7820						.*ATI.*FirePro.*M78.*					5	1	1	4.2
ATI FireMV								.*ATI.*FireMV.*							0	1	1	1.3
ATI Generic								.*ATI.*Generic.*						0	0	0	0
ATI Hercules 9800						.*ATI.*Hercules.*9800.*					1	1	0	0
ATI IGP 340M							.*ATI.*IGP.*340M.*						0	0	0	0
ATI M52									.*ATI.*M52.*							1	1	0	0
ATI M54									.*ATI.*M54.*							1	1	0	0
ATI M56									.*ATI.*M56.*							1	1	0	0
ATI M71									.*ATI.*M71.*							1	1	0	0
ATI M72									.*ATI.*M72.*							1	1	0	0
ATI M76									.*ATI.*M76.*							3	1	0	0
ATI Radeon HD 64xx						.*ATI.*AMD Radeon.* HD [67]4..[MG]		2	1	1	4.2
ATI Radeon HD 65xx						.*ATI.*AMD Radeon.* HD [67]5..[MG]		2	1	1	4.2
ATI Radeon HD 66xx						.*ATI.*AMD Radeon.* HD [67]6..[MG]		3	1	1	4.2
ATI Radeon HD 7100						.*ATI.*AMD Radeon.* HD 71.*				2	1	0	0
ATI Radeon HD 7200						.*ATI.*AMD Radeon.* HD 72.*				2	1	0	0
ATI Radeon HD 7300						.*ATI.*AMD Radeon.* HD 73.*				2	1	0	0
ATI Radeon HD 7400						.*ATI.*AMD Radeon.* HD 74.*				2	1	0	0
ATI Radeon HD 7500						.*ATI.*AMD Radeon.* HD 75.*				3	1	1	4.2
ATI Radeon HD 7600						.*ATI.*AMD Radeon.* HD 76.*				3	1	0	0
ATI Radeon HD 7700						.*ATI.*AMD Radeon.* HD 77.*				4	1	1	4.2
ATI Radeon HD 7800						.*ATI.*AMD Radeon.* HD 78.*				5	1	1	4.2
ATI Radeon HD 7900						.*ATI.*AMD Radeon.* HD 79.*				5	1	1	4.2
ATI Mobility Radeon 4100				.*ATI.*Mobility.*41..					1	1	1	3.3
ATI Mobility Radeon 7xxx				.*ATI.*Mobility.*Radeon 7.*				0	1	1	1.3
ATI Mobility Radeon 8xxx				.*ATI.*Mobility.*Radeon 8.*				0	1	0	0
ATI Mobility Radeon 9800				.*ATI.*Mobility.*98.*					1	1	0	0
ATI Mobility Radeon 9700				.*ATI.*Mobility.*97.*					0	1	1	2.1
ATI Mobility Radeon 9600				.*ATI.*Mobility.*96.*					1	1	1	2.1
ATI Mobility Radeon HD 530v				.*ATI.*Mobility.*HD *530v.*				1	1	1	3.3
ATI Mobility Radeon HD 540v				.*ATI.*Mobility.*HD *540v.*				1	1	1	3.3
ATI Mobility Radeon HD 545v				.*ATI.*Mobility.*HD *545v.*				2	1	1	4
ATI Mobility Radeon HD 550v				.*ATI.*Mobility.*HD *550v.*				3	1	1	4
ATI Mobility Radeon HD 560v				.*ATI.*Mobility.*HD *560v.*				3	1	1	3.2
ATI Mobility Radeon HD 565v				.*ATI.*Mobility.*HD *565v.*				3	1	1	3.3
ATI Mobility Radeon HD 2300				.*ATI.*Mobility.*HD *23.*				0	1	1	2.1
ATI Mobility Radeon HD 2400				.*ATI.*Mobility.*HD *24.*				1	1	1	3.3
ATI Mobility Radeon HD 2600				.*ATI.*Mobility.*HD *26.*				1	1	1	3.3
ATI Mobility Radeon HD 2700				.*ATI.*Mobility.*HD *27.*				3	1	0	0
ATI Mobility Radeon HD 3100				.*ATI.*Mobility.*HD *31.*				0	1	0	0
ATI Mobility Radeon HD 3200				.*ATI.*Mobility.*HD *32.*				0	1	0	0
ATI Mobility Radeon HD 3400				.*ATI.*Mobility.*HD *34.*				1	1	1	3.3
ATI Mobility Radeon HD 3600				.*ATI.*Mobility.*HD *36.*				1	1	1	4
ATI Mobility Radeon HD 3800				.*ATI.*Mobility.*HD *38.*				3	1	1	3.3
ATI Mobility Radeon HD 4200				.*ATI.*Mobility.*HD *42.*				1	1	1	4
ATI Mobility Radeon HD 4300				.*ATI.*Mobility.*HD *43.*				1	1	1	4
ATI Mobility Radeon HD 4500				.*ATI.*Mobility.*HD *45.*				1	1	1	4
ATI Mobility Radeon HD 4600				.*ATI.*Mobility.*HD *46.*				2	1	1	3.3
ATI Mobility Radeon HD 4800				.*ATI.*Mobility.*HD *48.*				3	1	1	3.3
ATI Mobility Radeon HD 5100				.*ATI.*Mobility.*HD *51.*				3	1	1	3.2
ATI Mobility Radeon HD 5300				.*ATI.*Mobility.*HD *53.*				3	1	0	0
ATI Mobility Radeon HD 5400				.*ATI.*Mobility.*HD *54.*				2	1	1	4.2
ATI Mobility Radeon HD 5500				.*ATI.*Mobility.*HD *55.*				3	1	0	0
ATI Mobility Radeon HD 5600				.*ATI.*Mobility.*HD *56.*				3	1	1	4.2
ATI Mobility Radeon HD 5700				.*ATI.*Mobility.*HD *57.*				3	1	1	4.1
ATI Mobility Radeon HD 6200				.*ATI.*Mobility.*HD *62.*				3	1	0	0
ATI Mobility Radeon HD 6300				.*ATI.*Mobility.*HD *63.*				3	1	1	4.2
ATI Mobility Radeon HD 6400M			.*ATI.*Mobility.*HD *64.*				3	1	0	0
ATI Mobility Radeon HD 6500M			.*ATI.*Mobility.*HD *65.*				5	1	1	4.2
ATI Mobility Radeon HD 6600M			.*ATI.*Mobility.*HD *66.*				5	1	0	0
ATI Mobility Radeon HD 6700M			.*ATI.*Mobility.*HD *67.*				5	1	0	0
ATI Mobility Radeon HD 6800M			.*ATI.*Mobility.*HD *68.*				5	1	0	0
ATI Mobility Radeon HD 6900M			.*ATI.*Mobility.*HD *69.*				5	1	0	0
ATI Radeon HD 2300						.*ATI.*Radeon HD *23..					0	1	1	3.3
ATI Radeon HD 2400						.*ATI.*Radeon HD *24..					1	1	1	4
ATI Radeon HD 2600						.*ATI.*Radeon HD *26..					2	1	1	3.3
ATI Radeon HD 2900						.*ATI.*Radeon HD *29..					3	1	1	3.3
ATI Radeon HD 3000						.*ATI.*Radeon HD *30..					0	1	0	0
ATI Radeon HD 3100						.*ATI.*Radeon HD *31..					1	1	0	0
ATI Radeon HD 3200						.*ATI.*Radeon HD *32..					1	1	1	4
ATI Radeon HD 3300						.*ATI.*Radeon HD *33..					1	1	1	3.3
ATI Radeon HD 3400						.*ATI.*Radeon HD *34..					1	1	1	4
ATI Radeon HD 3500						.*ATI.*Radeon HD *35..					2	1	0	0
ATI Radeon HD 3600						.*ATI.*Radeon HD *36..					3	1	1	3.3
ATI Radeon HD 3700						.*ATI.*Radeon HD *37..					3	1	0	0
ATI Radeon HD 3800						.*ATI.*Radeon HD *38..					3	1	1	4
ATI Radeon HD 4100						.*ATI.*Radeon HD *41..					1	1	0	0
ATI Radeon HD 4200						.*ATI.*Radeon HD *42..					1	1	1	4
ATI Radeon HD 4300						.*ATI.*Radeon HD *43..					2	1	1	4
ATI Radeon HD 4400						.*ATI.*Radeon HD *44..					2	1	0	0
ATI Radeon HD 4500						.*ATI.*Radeon HD *45..					2	1	1	3.3
ATI Radeon HD 4600						.*ATI.*Radeon HD *46..					3	1	1	4
ATI Radeon HD 4700						.*ATI.*Radeon HD *47..					3	1	1	3.3
ATI Radeon HD 4800						.*ATI.*Radeon HD *48..					3	1	1	4
ATI Radeon HD 5400						.*ATI.*Radeon HD *54..					3	1	1	4.2
ATI Radeon HD 5500						.*ATI.*Radeon HD *55..					3	1	1	4.2
ATI Radeon HD 5600						.*ATI.*Radeon HD *56..					3	1	1	4.2
ATI Radeon HD 5700						.*ATI.*Radeon HD *57..					3	1	1	4.2
ATI Radeon HD 5800						.*ATI.*Radeon HD *58..					4	1	1	4.2
ATI Radeon HD 5900						.*ATI.*Radeon HD *59..					4	1	1	4.2
ATI Radeon HD 6200						.*ATI.*Radeon HD *62..					0	1	1	4.2
ATI Radeon HD 6300						.*ATI.*Radeon HD *63..					1	1	1	4.2
ATI Radeon HD 6400						.*ATI.*Radeon HD *64..					3	1	1	4.2
ATI Radeon HD 6500						.*ATI.*Radeon HD *65..					3	1	1	4.2
ATI Radeon HD 6600						.*ATI.*Radeon HD *66..					3	1	1	4.2
ATI Radeon HD 6700						.*ATI.*Radeon HD *67..					3	1	1	4.2
ATI Radeon HD 6800						.*ATI.*Radeon HD *68..					4	1	1	4.2
ATI Radeon HD 6900						.*ATI.*Radeon HD *69..					5	1	1	4.2
ATI Radeon OpenGL						.*ATI.*Radeon OpenGL.*					0	0	0	0
ATI Radeon 2100							.*ATI.*Radeon 21..						0	1	1	2.1
ATI Radeon 3000							.*ATI.*Radeon 30..						1	1	1	4
ATI Radeon 3100							.*ATI.*Radeon 31..						0	1	1	3.3
ATI Radeon 5xxx							.*ATI.*Radeon 5...						3	1	0	0
ATI Radeon 7xxx							.*ATI.*Radeon 7...						0	1	1	2
ATI Radeon 8xxx							.*ATI.*Radeon 8...						0	1	0	0
ATI Radeon 9000							.*ATI.*Radeon 90..						0	1	1	1.3
ATI Radeon 9100							.*ATI.*Radeon 91..						0	1	0	0
ATI Radeon 9200							.*ATI.*Radeon 92..						0	1	1	1.3
ATI Radeon 9500							.*ATI.*Radeon 95..						0	1	1	2.1
ATI Radeon 9600							.*ATI.*Radeon 96..						0	1	1	2.1
ATI Radeon 9700							.*ATI.*Radeon 97..						1	1	0	0
ATI Radeon 9800							.*ATI.*Radeon 98..						1	1	1	2.1
ATI Radeon RV250						.*ATI.*RV250.*							0	1	0	0
ATI Radeon RV600						.*ATI.*RV6.*							1	1	0	0
ATI Radeon RX700						.*ATI.*RX70.*							1	1	0	0
ATI Radeon RX800						.*ATI.*Radeon *RX80.*					2	1	0	0
ATI RS880M								.*ATI.*RS880M							1	1	0	0
ATI Radeon RX9550						.*ATI.*RX9550.*							1	1	0	0
ATI Radeon VE							.*ATI.*Radeon.*VE.*						0	0	0	0
ATI Radeon X300							.*ATI.*Radeon *X3.*						1	1	1	2.1
ATI Radeon X400							.*ATI.*Radeon ?X4.*						0	1	0	0
ATI Radeon X500							.*ATI.*Radeon ?X5.*						1	1	1	2.1
ATI Radeon X600							.*ATI.*Radeon ?X6.*						1	1	1	2.1
ATI Radeon X700							.*ATI.*Radeon ?X7.*						2	1	1	2.1
ATI Radeon X800							.*ATI.*Radeon ?X8.*						1	1	1	2.1
ATI Radeon X900							.*ATI.*Radeon ?X9.*						2	1	0	0
ATI Radeon Xpress						.*ATI.*Radeon Xpress.*					0	1	1	2.1
ATI Rage 128							.*ATI.*Rage 128.*						0	1	0	0
ATI R300 (9700)							.*R300.*								0	1	1	2.1
ATI R350 (9800)							.*R350.*								1	1	0	0
ATI R580 (X1900)						.*R580.*								3	1	0	0
ATI RC410 (Xpress 200)					.*RC410.*								0	0	0	0
ATI RS48x (Xpress 200x)					.*RS48.*								0	0	0	0
ATI RS600 (Xpress 3200)					.*RS600.*								0	0	0	0
ATI RV350 (9600)						.*RV350.*								0	1	0	0
ATI RV370 (X300)						.*RV370.*								0	1	0	0
ATI RV410 (X700)						.*RV410.*								1	1	0	0
ATI RV515								.*RV515.*								1	1	0	0
ATI RV570 (X1900 GT/PRO)				.*RV570.*								3	1	0	0
ATI RV380								.*RV380.*								0	1	0	0
ATI RV530								.*RV530.*								1	1	0	0
ATI RX480 (Xpress 200P)					.*RX480.*								0	1	0	0
ATI RX700								.*RX700.*								1	1	0	0
AMD ANTILLES (HD 6990)					.*(AMD|ATI).*Antilles.*					3	1	0	0
AMD BARTS (HD 6800)						.*(AMD|ATI).*Barts.*					3	1	1	2.1
AMD CAICOS (HD 6400)					.*(AMD|ATI).*Caicos.*					3	1	0	0
AMD CAYMAN (HD 6900)					.*(AMD|ATI).*(Cayman|CAYMAM).*			3	1	0	0
AMD CEDAR (HD 5450)						.*(AMD|ATI).*Cedar.*					2	1	0	0
AMD CYPRESS (HD 5800)					.*(AMD|ATI).*Cypress.*					3	1	0	0
AMD HEMLOCK (HD 5970)					.*(AMD|ATI).*Hemlock.*					3	1	0	0
AMD JUNIPER (HD 5700)					.*(AMD|ATI).*Juniper.*					3	1	0	0
AMD PARK								.*(AMD|ATI).*Park.*						3	1	0	0
AMD REDWOOD (HD 5500/5600)				.*(AMD|ATI).*Redwood.*					3	1	0	0
AMD TURKS (HD 6500/6600)				.*(AMD|ATI).*Turks.*					3	1	0	0
AMD RS780 (HD 3200)						.*RS780.*								0	1	1	2.1
AMD RS880 (HD 4200)						.*RS880.*								0	1	1	3.2
AMD RV610 (HD 2400)						.*RV610.*								1	1	0	0
AMD RV620 (HD 3400)						.*RV620.*								1	1	0	0
AMD RV630 (HD 2600)						.*RV630.*								2	1	0	0
AMD RV635 (HD 3600)						.*RV635.*								3	1	0	0
AMD RV670 (HD 3800)						.*RV670.*								3	1	0	0
AMD R680 (HD 3870 X2)					.*R680.*								3	1	0	0
AMD R700 (HD 4800 X2)					.*R700.*								3	1	0	0
AMD RV710 (HD 4300)						.*RV710.*								0	1	1	1.4
AMD RV730 (HD 4600)						.*RV730.*								3	1	0	0
AMD RV740 (HD 4700)						.*RV740.*								3	1	0	0
AMD RV770 (HD 4800)						.*RV770.*								3	1	0	0
AMD RV790 (HD 4800)						.*RV790.*								3	1	0	0
ATI 760G/Radeon 3000					.*ATI.*AMD 760G.*						1	1	1	3.3
ATI 780L/Radeon 3000					.*ATI.*AMD 780L.*						1	1	0	0
ATI Radeon DDR							.*ATI.*Radeon ?DDR.*					0	1	0	0
ATI FirePro 2000						.*ATI.*FirePro 2.*						2	1	1	4.1
ATI FirePro 3000						.*ATI.*FirePro V3.*						2	1	0	0
ATI FirePro 4000						.*ATI.*FirePro V4.*						2	1	0	0
ATI FirePro 5000						.*ATI.*FirePro V5.*						3	1	0	0
ATI FirePro 7000						.*ATI.*FirePro V7.*						3	1	0	0
ATI FirePro M							.*ATI.*FirePro M.*						3	1	1	4.2
ATI R300 (9700)							.*R300.*								0	1	1	2.1
ATI Radeon								.*ATI.*(Diamond|Radeon).*				0	1	0	0
Intel X3100								.*Intel.*X3100.*						1	1	1	2.1
Intel GMA 3600							.*Intel.* 3600.*						0	1	1	3
Intel 830M								.*Intel.*830M							0	0	0	0
Intel 845G								.*Intel.*845G							0	0	1	1.4
Intel 855GM								.*Intel.*855GM							0	0	1	1.4
Intel 865G								.*Intel.*865G							0	0	1	1.4
Intel 900								.*Intel.*900.*900						0	0	0	0
Intel 915GM								.*Intel.*915GM							0	0	1	1.4
Intel 915G								.*Intel.*915G							0	0	1	1.4
Intel 945GM								.*Intel.*945GM.*						0	1	1	1.4
Intel 945G								.*Intel.*945G.*							0	1	1	1.4
Intel 950								.*Intel.*950.*							0	1	1	1.4
Intel 965								.*Intel.*965.*							0	1	1	2.1
Intel G33								.*Intel.*G33.*							1	0	1	1.4
Intel G41								.*Intel.*G41.*							1	1	1	2.1
Intel G45								.*Intel.*G45.*							1	1	1	2.1
Intel Bear Lake							.*Intel.*Bear Lake.*					1	0	1	1.4
Intel Broadwater						.*Intel.*Broadwater.*					0	0	1	1.4
Intel Brookdale							.*Intel.*Brookdale.*					0	0	1	1.3
Intel Cantiga							.*Intel.*Cantiga.*						0	0	1	2
Intel Eaglelake							.*Intel.*Eaglelake.*					1	1	1	2
Intel Graphics Media HD					.*Intel.*Graphics Media.*HD.*			1	1	1	2.1
Intel HD Graphics 2000					.*Intel.*HD Graphics 2.*				2	1	0	0
Intel HD Graphics 3000					.*Intel.*HD Graphics 3.*				3	1	1	3.1
Intel HD Graphics 4000					.*Intel.*HD Graphics 4.*				3	1	1	3.3
Intel HD2000							.*Intel.*HD2000.*						2	1	0	0
Intel HD3000							.*Intel.*HD3000.*						3	1	0	0
Intel HD Graphics						.*Intel.*HD Graphics.*					2	1	1	4
Intel Mobile 4 Series					.*Intel.*Mobile.* 4 Series.*			0	1	1	2.1
Intel 4 Series Internal					.*Intel.* 4 Series Internal.*			1	1	1	2.1
Intel Media Graphics HD					.*Intel.*Media Graphics HD.*			0	1	0	0
Intel Montara							.*Intel.*Montara.*						0	0	1	1.3
Intel Pineview							.*Intel.*Pineview.*						0	1	1	1.4
Intel Springdale						.*Intel.*Springdale.*					0	0	1	1.3
Intel Grantsdale						.*Intel.*Grantsdale.*					1	1	0	0
Intel Q45/Q43							.*Intel.*Q4.*							1	1	1	2.1
Intel B45/B43							.*Intel.*B4.*							1	1	1	2.1
Intel 3D-Analyze						.*Intel.*3D-Analyze.*					2	1	0	0
Matrox									.*Matrox.*								0	0	0	0
Mesa									.*Mesa.*								1	0	1	2.1
Gallium									.*Gallium.*								1	1	1	2.1
NVIDIA G100M							.*NVIDIA .*100M.*						4	1	1	3.3
NVIDIA G102M							.*NVIDIA .*102M.*						1	1	1	3.3
NVIDIA G103M							.*NVIDIA .*103M.*						2	1	1	3.3
NVIDIA G105M							.*NVIDIA .*105M.*						2	1	1	3.3
NVIDIA G 110M							.*NVIDIA .*110M.*						1	1	1	3.3
NVIDIA G 120M							.*NVIDIA .*120M.*						1	1	1	3.3
NVIDIA G 205M							.*NVIDIA .*205M.*						1	1	0	0
NVIDIA G 410M							.*NVIDIA .*410M.*						3	1	1	4.2
NVIDIA GT 120M							.*NVIDIA .*GT *12*M.*					3	1	1	3.3
NVIDIA GT 130M							.*NVIDIA .*GT *13*M.*					3	1	1	3.3
NVIDIA GT 140M							.*NVIDIA .*GT *14*M.*					3	1	1	3.3
NVIDIA GT 150M							.*NVIDIA .*GTS *15*M.*					2	1	0	0
NVIDIA GTS 160M							.*NVIDIA .*GTS *16*M.*					2	1	0	0
NVIDIA G210M							.*NVIDIA .*G21*M.*						3	1	0	0
NVIDIA GT 220M							.*NVIDIA .*GT *22*M.*					3	1	1	3.3
NVIDIA GT 230M							.*NVIDIA .*GT *23*M.*					3	1	1	3.3
NVIDIA GT 240M							.*NVIDIA .*GT *24*M.*					3	1	1	3.3
NVIDIA GTS 250M							.*NVIDIA .*GTS *25*M.*					3	1	0	0
NVIDIA GTS 260M							.*NVIDIA .*GTS *26*M.*					3	1	0	0
NVIDIA GTX 260M							.*NVIDIA .*GTX *26*M.*					3	1	0	0
NVIDIA GTX 270M							.*NVIDIA .*GTX *27*M.*					3	1	0	0
NVIDIA GTX 280M							.*NVIDIA .*GTX *28*M.*					3	1	0	0
NVIDIA 300M								.*NVIDIA .*30*M.*						3	1	1	4.2
NVIDIA G 310M							.*NVIDIA .*31*M.*						2	1	0	0
NVIDIA GT 320M							.*NVIDIA .*GT *32*M.*					3	1	0	0
NVIDIA GT 325M							.*NVIDIA .*GT *32*M.*					3	1	1	3.3
NVIDIA GT 330M							.*NVIDIA .*GT *33*M.*					3	1	1	3.3
NVIDIA GT 340M							.*NVIDIA .*GT *34*M.*					4	1	1	3.3
NVIDIA GTS 350M							.*NVIDIA .*GTS *35*M.*					4	1	1	3.3
NVIDIA GTS 360M							.*NVIDIA .*GTS *36*M.*					5	1	1	3.3
NVIDIA 405M								.*NVIDIA .* 40*M.*						2	1	0	0
NVIDIA 410M								.*NVIDIA .* 41*M.*						3	1	0	0
NVIDIA GT 415M							.*NVIDIA .*GT *41*M.*					3	1	1	4.2
NVIDIA GT 420M							.*NVIDIA .*GT *42*M.*					3	1	1	4.2
NVIDIA GT 430M							.*NVIDIA .*GT *43*M.*					3	1	1	4.2
NVIDIA GT 440M							.*NVIDIA .*GT *44*M.*					3	1	1	4.2
NVIDIA GT 450M							.*NVIDIA .*GT *45*M.*					3	1	0	0
NVIDIA GTX 460M							.*NVIDIA .*GTX *46*M.*					4	1	1	4.2
NVIDIA GTX 470M							.*NVIDIA .*GTX *47*M.*					3	1	0	0
NVIDIA GTX 480M							.*NVIDIA .*GTX *48*M.*					3	1	1	4.2
NVIDIA GT 520M							.*NVIDIA .*GT *52*M.*					3	1	1	4.2
NVIDIA GT 530M							.*NVIDIA .*GT *53*M.*					3	1	1	4.2
NVIDIA GT 540M							.*NVIDIA .*GT *54*M.*					3	1	1	4.2
NVIDIA GT 550M							.*NVIDIA .*GT *55*M.*					3	1	1	4.2
NVIDIA GTX 560M							.*NVIDIA .*GTX *56*M.*					3	1	0	0
NVIDIA GTX 570M							.*NVIDIA .*GTX *57*M.*					5	1	0	0
NVIDIA GTX 580M							.*NVIDIA .*GTX *58*M.*					5	1	1	4.2
NVIDIA 610M								.*NVIDIA.* 61*M.*						3	1	1	4.2
NVIDIA GT 620M							.*NVIDIA .*GT *62*M.*					3	1	0	0
NVIDIA GT 630M							.*NVIDIA .*GT *63*M.*					3	1	0	0
NVIDIA GT 640M							.*NVIDIA .*GT *64*M.*					3	1	0	0
NVIDIA GT 650M							.*NVIDIA .*GT *65*M.*					3	1	0	0
NVIDIA GTX 660M							.*NVIDIA .*GTX *66*M.*					5	1	0	0
NVIDIA GTX 670M							.*NVIDIA .*GTX *67*M.*					5	1	1	4.2
NVIDIA GTX 680M							.*NVIDIA .*GTX *68*M.*					5	1	0	0
NVIDIA GTX 690M							.*NVIDIA .*GTX *69*M.*					5	1	0	0
NVIDIA G100								.*NVIDIA .*G10.*						3	1	1	4.2
NVIDIA GT 120							.*NVIDIA .*GT *12.*						2	1	0	0
NVIDIA GT 130							.*NVIDIA .*GT *13.*						2	1	0	0
NVIDIA GTS 150							.*NVIDIA .*GTS *15.*					2	1	0	0
NVIDIA 205								.*NVIDIA .*GeForce 205.*				2	1	1	3.3
NVIDIA 210								.*NVIDIA .*GeForce 210.*				3	1	1	3.3
NVIDIA GT 220							.*NVIDIA .*GT *22.*						2	1	1	3.3
NVIDIA GTS 240							.*NVIDIA .*GTS *24.*					4	1	1	3.3
NVIDIA GTS 250							.*NVIDIA .*GTS *25.*					4	1	1	3.3
NVIDIA GTX 260							.*NVIDIA .*GTX *26.*					4	1	1	3.3
NVIDIA GTX 270							.*NVIDIA .*GTX *27.*					4	1	0	0
NVIDIA GTX 280							.*NVIDIA .*GTX *28.*					4	1	1	3.3
NVIDIA GTX 290							.*NVIDIA .*GTX *29.*					5	1	0	0
NVIDIA 310								.*NVIDIA .*GeForce 310.*				3	1	1	3.3
NVIDIA 315								.*NVIDIA .*GeForce 315.*				3	1	1	3.3
NVIDIA GT 320							.*NVIDIA .*GT *32.*						3	1	0	0
NVIDIA GT 330							.*NVIDIA .*GT *33.*						3	1	0	0
NVIDIA GT 340							.*NVIDIA .*GT *34.*						3	1	0	0
NVIDIA 405								.*NVIDIA .* 405.*						3	1	0	0
NVIDIA GT 420							.*NVIDIA .*GT *42.*						3	1	1	4.2
NVIDIA GT 430							.*NVIDIA .*GT *43.*						3	1	1	4.1
NVIDIA GT 440							.*NVIDIA .*GT *44.*						4	1	0	0
NVIDIA GTS 450							.*NVIDIA .*GTS *45.*					4	1	1	4.2
NVIDIA GTX 460							.*NVIDIA .*GTX *46.*					5	1	1	4.2
NVIDIA GTX 470							.*NVIDIA .*GTX *47.*					5	1	1	4.2
NVIDIA GTX 480							.*NVIDIA .*GTX *48.*					5	1	1	4.2
NVIDIA 510								.*NVIDIA .* 510.*						3	1	0	0
NVIDIA GT 520							.*NVIDIA .*GT *52.*						3	1	1	4.2
NVIDIA GT 530							.*NVIDIA .*GT *53.*						3	1	1	4.2
NVIDIA GT 540							.*NVIDIA .*GT *54.*						3	1	1	4.2
NVIDIA GTX 550							.*NVIDIA .*GTX *55.*					5	1	1	4.2
NVIDIA GTX 560							.*NVIDIA .*GTX *56.*					5	1	1	4.2
NVIDIA GTX 570							.*NVIDIA .*GTX *57.*					5	1	1	4.2
NVIDIA GTX 580							.*NVIDIA .*GTX *58.*					5	1	1	4.2
NVIDIA GTX 590							.*NVIDIA .*GTX *59.*					5	1	1	4.2
NVIDIA GT 610							.*NVIDIA .*GT *61.*						3	1	1	4.2
NVIDIA GT 620							.*NVIDIA .*GT *62.*						3	1	0	0
NVIDIA GT 630							.*NVIDIA .*GT *63.*						3	1	0	0
NVIDIA GT 640							.*NVIDIA .*GT *64.*						3	1	0	0
NVIDIA GT 650							.*NVIDIA .*GT *65.*						3	1	1	4.2
NVIDIA GTX 660							.*NVIDIA .*GTX *66.*					5	1	0	0
NVIDIA GTX 670							.*NVIDIA .*GTX *67.*					5	1	1	4.2
NVIDIA GTX 680							.*NVIDIA .*GTX *68.*					5	1	1	4.2
NVIDIA GTX 690							.*NVIDIA .*GTX *69.*					5	1	1	4.2
NVIDIA C51								.*NVIDIA .*C51.*						0	1	1	2
NVIDIA G72								.*NVIDIA .*G72.*						1	1	0	0
NVIDIA G73								.*NVIDIA .*G73.*						1	1	0	0
NVIDIA G84								.*NVIDIA .*G84.*						2	1	0	0
NVIDIA G86								.*NVIDIA .*G86.*						3	1	0	0
NVIDIA G92								.*NVIDIA .*G92.*						3	1	0	0
NVIDIA GeForce							.*GeForce 256.*							0	0	0	0
NVIDIA GeForce 2						.*GeForce ?2 ?.*						0	1	1	1.5
NVIDIA GeForce 3						.*GeForce ?3 ?.*						2	1	1	2.1
NVIDIA GeForce 3 Ti						.*GeForce ?3 Ti.*						0	1	0	0
NVIDIA GeForce 4						.*NVIDIA .*GeForce ?4.*					0	1	1	1.5
NVIDIA GeForce 4 Go						.*NVIDIA .*GeForce ?4.*Go.*				0	1	0	0
NVIDIA GeForce 4 MX						.*NVIDIA .*GeForce ?4 MX.*				0	1	0	0
NVIDIA GeForce 4 PCX					.*NVIDIA .*GeForce ?4 PCX.*				0	1	0	0
NVIDIA GeForce 4 Ti						.*NVIDIA .*GeForce ?4 Ti.*				0	1	0	0
NVIDIA GeForce 6100						.*NVIDIA .*GeForce 61.*					3	1	1	4.2
NVIDIA GeForce 6200						.*NVIDIA .*GeForce 62.*					0	1	1	2.1
NVIDIA GeForce 6500						.*NVIDIA .*GeForce 65.*					1	1	1	2.1
NVIDIA GeForce 6600						.*NVIDIA .*GeForce 66.*					2	1	1	2.1
NVIDIA GeForce 6700						.*NVIDIA .*GeForce 67.*					2	1	1	2.1
NVIDIA GeForce 6800						.*NVIDIA .*GeForce 68.*					1	1	1	2.1
NVIDIA GeForce 7000						.*NVIDIA .*GeForce 70.*					1	1	1	2.1
NVIDIA GeForce 7100						.*NVIDIA .*GeForce 71.*					1	1	1	2.1
NVIDIA GeForce 7200						.*NVIDIA .*GeForce 72.*					1	1	0	0
NVIDIA GeForce 7300						.*NVIDIA .*GeForce 73.*					1	1	1	2.1
NVIDIA GeForce 7500						.*NVIDIA .*GeForce 75.*					2	1	1	2.1
NVIDIA GeForce 7600						.*NVIDIA .*GeForce 76.*					2	1	1	2.1
NVIDIA GeForce 7800						.*NVIDIA .*GeForce 78.*					2	1	1	2.1
NVIDIA GeForce 7900						.*NVIDIA .*GeForce 79.*					3	1	1	2.1
NVIDIA GeForce 8100						.*NVIDIA .*GeForce 81.*					1	1	0	0
NVIDIA GeForce 8200M					.*NVIDIA .*GeForce 8200M.*				1	1	0	0
NVIDIA GeForce 8200						.*NVIDIA .*GeForce 82.*					1	1	0	0
NVIDIA GeForce 8300						.*NVIDIA .*GeForce 83.*					3	1	1	3.3
NVIDIA GeForce 8400M					.*NVIDIA .*GeForce 8400M.*				1	1	1	3.3
NVIDIA GeForce 8400						.*NVIDIA .*GeForce 84.*					2	1	1	3.3
NVIDIA GeForce 8500						.*NVIDIA .*GeForce 85.*					2	1	1	3.3
NVIDIA GeForce 8600M					.*NVIDIA .*GeForce 8600M.*				2	1	1	3.3
NVIDIA GeForce 8600						.*NVIDIA .*GeForce 86.*					3	1	1	3.3
NVIDIA GeForce 8700M					.*NVIDIA .*GeForce 8700M.*				2	1	1	3.3
NVIDIA GeForce 8700						.*NVIDIA .*GeForce 87.*					3	1	0	0
NVIDIA GeForce 8800M					.*NVIDIA .*GeForce 8800M.*				2	1	1	3.3
NVIDIA GeForce 8800						.*NVIDIA .*GeForce 88.*					3	1	1	3.3
NVIDIA GeForce 9100M					.*NVIDIA .*GeForce 9100M.*				0	1	0	0
NVIDIA GeForce 9100						.*NVIDIA .*GeForce 91.*					0	1	0	0
NVIDIA GeForce 9200M					.*NVIDIA .*GeForce 9200M.*				1	1	0	0
NVIDIA GeForce 9200						.*NVIDIA .*GeForce 92.*					1	1	0	0
NVIDIA GeForce 9300M					.*NVIDIA .*GeForce 9300M.*				1	1	1	3.3
NVIDIA GeForce 9300						.*NVIDIA .*GeForce 93.*					1	1	1	3.3
NVIDIA GeForce 9400M					.*NVIDIA .*GeForce 9400M.*				2	1	1	3.3
NVIDIA GeForce 9400						.*NVIDIA .*GeForce 94.*					3	1	1	3.3
NVIDIA GeForce 9500M					.*NVIDIA .*GeForce 9500M.*				1	1	1	3.3
NVIDIA GeForce 9500						.*NVIDIA .*GeForce 95.*					3	1	1	3.3
NVIDIA GeForce 9600M					.*NVIDIA .*GeForce 9600M.*				2	1	1	3.3
NVIDIA GeForce 9600						.*NVIDIA .*GeForce 96.*					3	1	1	3.3
NVIDIA GeForce 9700M					.*NVIDIA .*GeForce 9700M.*				0	1	1	3.3
NVIDIA GeForce 9800M					.*NVIDIA .*GeForce 9800M.*				2	1	1	3.3
NVIDIA GeForce 9800						.*NVIDIA .*GeForce 98.*					3	1	1	3.3
NVIDIA GeForce FX 5100					.*NVIDIA .*GeForce FX 51.*				0	1	0	0
NVIDIA GeForce FX 5200					.*NVIDIA .*GeForce FX 52.*				0	1	0	0
NVIDIA GeForce FX 5300					.*NVIDIA .*GeForce FX 53.*				0	1	0	0
NVIDIA GeForce FX 5500					.*NVIDIA .*GeForce FX 55.*				0	1	1	2.1
NVIDIA GeForce FX 5600					.*NVIDIA .*GeForce FX 56.*				1	1	1	2.1
NVIDIA GeForce FX 5700					.*NVIDIA .*GeForce FX 57.*				0	1	1	2.1
NVIDIA GeForce FX 5800					.*NVIDIA .*GeForce FX 58.*				1	1	0	0
NVIDIA GeForce FX 5900					.*NVIDIA .*GeForce FX 59.*				1	1	1	2.1
NVIDIA GeForce FX Go5100				.*NVIDIA .*GeForce FX Go51.*			0	1	0	0
NVIDIA GeForce FX Go5200				.*NVIDIA .*GeForce FX Go52.*			0	1	0	0
NVIDIA GeForce FX Go5300				.*NVIDIA .*GeForce FX Go53.*			0	1	0	0
NVIDIA GeForce FX Go5500				.*NVIDIA .*GeForce FX Go55.*			0	1	0	0
NVIDIA GeForce FX Go5600				.*NVIDIA .*GeForce FX Go56.*			0	1	1	2.1
NVIDIA GeForce FX Go5700				.*NVIDIA .*GeForce FX Go57.*			1	1	1	1.5
NVIDIA GeForce FX Go5800				.*NVIDIA .*GeForce FX Go58.*			1	1	0	0
NVIDIA GeForce FX Go5900				.*NVIDIA .*GeForce FX Go59.*			1	1	0	0
NVIDIA GeForce FX Go5xxx				.*NVIDIA .*GeForce FX Go.*				0	1	0	0
NVIDIA GeForce Go 6100					.*NVIDIA .*GeForce Go 61.*				0	1	1	2.1
NVIDIA GeForce Go 6200					.*NVIDIA .*GeForce Go 62.*				0	1	0	0
NVIDIA GeForce Go 6400					.*NVIDIA .*GeForce Go 64.*				1	1	1	2
NVIDIA GeForce Go 6500					.*NVIDIA .*GeForce Go 65.*				1	1	0	0
NVIDIA GeForce Go 6600					.*NVIDIA .*GeForce Go 66.*				0	1	1	2.1
NVIDIA GeForce Go 6700					.*NVIDIA .*GeForce Go 67.*				1	1	0	0
NVIDIA GeForce Go 6800					.*NVIDIA .*GeForce Go 68.*				0	1	1	2.1
NVIDIA GeForce Go 7200					.*NVIDIA .*GeForce Go 72.*				1	1	0	0
NVIDIA GeForce Go 7300 LE				.*NVIDIA .*GeForce Go 73.*LE.*			1	1	0	0
NVIDIA GeForce Go 7300					.*NVIDIA .*GeForce Go 73.*				1	1	1	2.1
NVIDIA GeForce Go 7400					.*NVIDIA .*GeForce Go 74.*				1	1	1	2.1
NVIDIA GeForce Go 7600					.*NVIDIA .*GeForce Go 76.*				1	1	1	2.1
NVIDIA GeForce Go 7700					.*NVIDIA .*GeForce Go 77.*				0	1	1	2.1
NVIDIA GeForce Go 7800					.*NVIDIA .*GeForce Go 78.*				2	1	0	0
NVIDIA GeForce Go 7900					.*NVIDIA .*GeForce Go 79.*				1	1	1	2.1
NVIDIA D9M								.*NVIDIA .*D9M.*						1	1	0	0
NVIDIA G94								.*NVIDIA .*G94.*						3	1	0	0
NVIDIA GeForce Go 6						.*GeForce Go 6.*						1	1	0	0
NVIDIA ION 2							.*NVIDIA .*ION 2.*						2	1	0	0
NVIDIA ION 								.*NVIDIA Corporation.*ION.*				2	1	1	0
NVIDIA NB8M								.*NVIDIA .*NB8M.*						1	1	0	0
NVIDIA NB8P								.*NVIDIA .*NB8P.*						2	1	0	0
NVIDIA NB9E								.*NVIDIA .*NB9E.*						3	1	0	0
NVIDIA NB9M								.*NVIDIA .*NB9M.*						1	1	0	0
NVIDIA NB9P								.*NVIDIA .*NB9P.*						2	1	0	0
NVIDIA N10								.*NVIDIA .*N10.*						1	1	0	0
NVIDIA GeForce PCX						.*GeForce PCX.*							0	1	0	0
NVIDIA Generic							.*NVIDIA .*Unknown.*					0	0	0	0
NVIDIA NV17								.*NVIDIA .*NV17.*						0	1	0	0
NVIDIA NV34								.*NVIDIA .*NV34.*						0	1	0	0
NVIDIA NV35								.*NVIDIA .*NV35.*						0	1	0	0
NVIDIA NV36								.*NVIDIA .*NV36.*						1	1	0	0
NVIDIA NV41								.*NVIDIA .*NV41.*						1	1	0	0
NVIDIA NV43								.*NVIDIA .*NV43.*						1	1	0	0
NVIDIA NV44								.*NVIDIA .*NV44.*						1	1	0	0
NVIDIA nForce							.*NVIDIA .*nForce.*						0	0	0	0
NVIDIA MCP51							.*NVIDIA .*MCP51.*						1	1	0	0
NVIDIA MCP61							.*NVIDIA .*MCP61.*						1	1	0	0
NVIDIA MCP67							.*NVIDIA .*MCP67.*						1	1	0	0
NVIDIA MCP68							.*NVIDIA .*MCP68.*						1	1	0	0
NVIDIA MCP73							.*NVIDIA .*MCP73.*						1	1	0	0
NVIDIA MCP77							.*NVIDIA .*MCP77.*						1	1	0	0
NVIDIA MCP78							.*NVIDIA .*MCP78.*						1	1	0	0
NVIDIA MCP79							.*NVIDIA .*MCP79.*						1	1	0	0
NVIDIA MCP7A							.*NVIDIA .*MCP7A.*						1	1	0	0
NVIDIA Quadro2							.*Quadro2.*								0	1	0	0
NVIDIA Quadro 1000M						.*Quadro.*1000M.*						2	1	0	0
NVIDIA Quadro 2000 M/D					.*Quadro.*2000.*						3	1	0	0
NVIDIA Quadro 3000M						.*Quadro.*3000M.*						3	1	0	0
NVIDIA Quadro 4000M						.*Quadro.*4000M.*						3	1	0	0
NVIDIA Quadro 4000						.*Quadro *4000.*						3	1	0	0
NVIDIA Quadro 50x0 M					.*Quadro.*50.0.*						3	1	0	0
NVIDIA Quadro 6000						.*Quadro.*6000.*						3	1	0	0
NVIDIA Quadro 400						.*Quadro.*400.*							2	1	0	0
NVIDIA Quadro 600						.*Quadro.*600.*							2	1	0	0
NVIDIA Quadro4							.*Quadro4.*								0	1	0	0
NVIDIA Quadro DCC						.*Quadro DCC.*							0	1	0	0
NVIDIA Quadro CX						.*Quadro.*CX.*							3	1	0	0
NVIDIA Quadro FX 770M					.*Quadro.*FX *770M.*					2	1	0	0
NVIDIA Quadro FX 1500M					.*Quadro.*FX *1500M.*					1	1	0	0
NVIDIA Quadro FX 1600M					.*Quadro.*FX *1600M.*					2	1	0	0
NVIDIA Quadro FX 2500M					.*Quadro.*FX *2500M.*					2	1	0	0
NVIDIA Quadro FX 2700M					.*Quadro.*FX *2700M.*					3	1	0	0
NVIDIA Quadro FX 2800M					.*Quadro.*FX *2800M.*					3	1	0	0
NVIDIA Quadro FX 3500					.*Quadro.*FX *3500.*					2	1	0	0
NVIDIA Quadro FX 3600					.*Quadro.*FX *3600.*					3	1	0	0
NVIDIA Quadro FX 3700					.*Quadro.*FX *3700.*					3	1	0	0
NVIDIA Quadro FX 3800					.*Quadro.*FX *3800.*					3	1	0	0
NVIDIA Quadro FX 4500					.*Quadro.*FX *45.*						3	1	0	0
NVIDIA Quadro FX 880M					.*Quadro.*FX *880M.*					3	1	0	0
NVIDIA Quadro FX 4800					.*NVIDIA .*Quadro *FX *4800.*			3	1	0	0
NVIDIA Quadro FX						.*Quadro FX.*							1	1	0	0
NVIDIA Quadro NVS 1xxM					.*Quadro NVS *1.[05]M.*					0	1	1	2.1
NVIDIA Quadro NVS 300M					.*NVIDIA .*NVS *300M.*					2	1	0	0
NVIDIA Quadro NVS 320M					.*NVIDIA .*NVS *320M.*					2	1	0	0
NVIDIA Quadro NVS 2100M					.*NVIDIA .*NVS *2100M.*					2	1	0	0
NVIDIA Quadro NVS 3100M					.*NVIDIA .*NVS *3100M.*					2	1	0	0
NVIDIA Quadro NVS 4200M					.*NVIDIA .*NVS *4200M.*					2	1	0	0
NVIDIA Quadro NVS 5100M					.*NVIDIA .*NVS *5100M.*					2	1	0	0
NVIDIA Quadro NVS						.*NVIDIA .*NVS							0	1	0	0
NVIDIA Corporation N12P					.*NVIDIA .*N12P.*						1	1	1	4.1
NVIDIA Corporation N11M					.*NVIDIA .*N11M.*						2	1	0	0
NVIDIA RIVA TNT							.*RIVA TNT.*							0	0	0	0
S3										.*S3 Graphics.*							0	0	1	1.4
SiS										SiS.*									0	0	1	1.5
Trident									Trident.*								0	0	0	0
Tungsten Graphics						Tungsten.*								0	0	0	0
XGI										XGI.*									0	0	0	0
VIA										VIA.*									0	0	0	0
Apple Generic							Apple.*Generic.*						0	0	0	0
Apple Software Renderer					Apple.*Software Renderer.*				0	0	0	0
Humper									Humper.*								0	1	1	2.1
PowerVR SGX545							.*PowerVR SGX.*							1	1	1	3

=======
3Dfx							.*3Dfx.*									0		0
3Dlabs							.*3Dlabs.*									0		0
ATI 3D-Analyze					.*ATI.*3D-Analyze.*							0		0
ATI All-in-Wonder 7500			.*ATI.*All-in-Wonder 75.*					0		1
ATI All-in-Wonder 8500			.*ATI.*All-in-Wonder 85.*					0		1
ATI All-in-Wonder 9200			.*ATI.*All-in-Wonder 92.*					0		1
ATI All-in-Wonder 9xxx			.*ATI.*All-in-Wonder 9.*					1		1
ATI All-in-Wonder HD			.*ATI.*All-in-Wonder HD.*					1		1
ATI All-in-Wonder X600			.*ATI.*All-in-Wonder X6.*					1		1
ATI All-in-Wonder X800			.*ATI.*All-in-Wonder X8.*					2		1
ATI All-in-Wonder X1800			.*ATI.*All-in-Wonder X18.*					3		1
ATI All-in-Wonder X1900			.*ATI.*All-in-Wonder X19.*					3		1
ATI All-in-Wonder PCI-E			.*ATI.*All-in-Wonder.*PCI-E.*				1		1
ATI All-in-Wonder Radeon		.*ATI.*All-in-Wonder Radeon.*				0		1
ATI ASUS ARES					.*ATI.*ASUS.*ARES.*							3		1
ATI ASUS A9xxx					.*ATI.*ASUS.*A9.*							1		1
ATI ASUS AH24xx					.*ATI.*ASUS.*AH24.*							1		1
ATI ASUS AH26xx					.*ATI.*ASUS.*AH26.*							3		1
ATI ASUS AH34xx					.*ATI.*ASUS.*AH34.*							1		1
ATI ASUS AH36xx					.*ATI.*ASUS.*AH36.*							3		1
ATI ASUS AH46xx					.*ATI.*ASUS.*AH46.*							3		1
ATI ASUS AX3xx					.*ATI.*ASUS.*AX3.*							1		1
ATI ASUS AX5xx					.*ATI.*ASUS.*AX5.*							1		1
ATI ASUS AX8xx					.*ATI.*ASUS.*AX8.*							2		1
ATI ASUS EAH24xx				.*ATI.*ASUS.*EAH24.*						2		1
ATI ASUS EAH26xx				.*ATI.*ASUS.*EAH26.*						3		1
ATI ASUS EAH29xx				.*ATI.*ASUS.*EAH29.*						3		1
ATI ASUS EAH34xx				.*ATI.*ASUS.*EAH34.*						1		1
ATI ASUS EAH36xx				.*ATI.*ASUS.*EAH36.*						3		1
ATI ASUS EAH38xx				.*ATI.*ASUS.*EAH38.*						3		1
ATI ASUS EAH43xx				.*ATI.*ASUS.*EAH43.*						1		1
ATI ASUS EAH45xx				.*ATI.*ASUS.*EAH45.*						1		1
ATI ASUS EAH48xx				.*ATI.*ASUS.*EAH48.*						3		1
ATI ASUS EAH57xx				.*ATI.*ASUS.*EAH57.*						3		1
ATI ASUS EAH58xx				.*ATI.*ASUS.*EAH58.*						3		1
ATI ASUS EAH6xxx				.*ATI.*ASUS.*EAH6.*							3		1
ATI ASUS Radeon X1xxx			.*ATI.*ASUS.*X1.*							3		1
ATI Radeon X7xx					.*ATI.*ASUS.*X7.*							1		1
ATI Radeon X19xx				.*ATI.*(Radeon|Diamond) X19.* ?.*			3		1
ATI Radeon X18xx				.*ATI.*(Radeon|Diamond) X18.* ?.*			3		1
ATI Radeon X17xx				.*ATI.*(Radeon|Diamond) X17.* ?.*			2		1
ATI Radeon X16xx				.*ATI.*(Radeon|Diamond) X16.* ?.*			2		1
ATI Radeon X15xx				.*ATI.*(Radeon|Diamond) X15.* ?.*			2		1
ATI Radeon X13xx				.*ATI.*(Radeon|Diamond) X13.* ?.*			1		1
ATI Radeon X1xxx				.*ATI.*(Radeon|Diamond) X1.. ?.*			1		1
ATI Radeon X2xxx				.*ATI.*(Radeon|Diamond) X2.. ?.*			1		1
ATI Display Adapter				.*ATI.*display adapter.*					0		1
ATI FireGL 5200					.*ATI.*FireGL V52.*							0		1
ATI FireGL 5xxx					.*ATI.*FireGL V5.*							1		1
ATI FireGL						.*ATI.*Fire.*GL.*							0		1
ATI FirePro M3900				.*ATI.*FirePro.*M39.*						2		1
ATI FirePro M5800				.*ATI.*FirePro.*M58.*						3		1
ATI FirePro M7740				.*ATI.*FirePro.*M77.*						3		1
ATI FirePro M7820				.*ATI.*FirePro.*M78.*						3		1
ATI FireMV						.*ATI.*FireMV.*								0		1
ATI Geforce 9500 GT				.*ATI.*Geforce 9500 *GT.*					2		1
ATI Geforce 9600 GT				.*ATI.*Geforce 9600 *GT.*					2		1
ATI Geforce 9800 GT				.*ATI.*Geforce 9800 *GT.*					2		1
ATI Generic						.*ATI.*Generic.*							0		0
ATI Hercules 9800				.*ATI.*Hercules.*9800.*						1		1
ATI IGP 340M					.*ATI.*IGP.*340M.*							0		0
ATI M52							.*ATI.*M52.*								1		1
ATI M54							.*ATI.*M54.*								1		1
ATI M56							.*ATI.*M56.*								1		1
ATI M71							.*ATI.*M71.*								1		1
ATI M72							.*ATI.*M72.*								1		1
ATI M76							.*ATI.*M76.*								3		1
ATI Radeon HD 64xx				.*ATI.*AMD Radeon.* HD [67]4..[MG]			3		1
ATI Radeon HD 65xx				.*ATI.*AMD Radeon.* HD [67]5..[MG]			3		1
ATI Radeon HD 66xx				.*ATI.*AMD Radeon.* HD [67]6..[MG]			3		1
ATI Mobility Radeon 4100		.*ATI.*Mobility.*41..						1		1
ATI Mobility Radeon 7xxx		.*ATI.*Mobility.*Radeon 7.*					0		1
ATI Mobility Radeon 8xxx		.*ATI.*Mobility.*Radeon 8.*					0		1
ATI Mobility Radeon 9800		.*ATI.*Mobility.*98.*						1		1
ATI Mobility Radeon 9700		.*ATI.*Mobility.*97.*						1		1
ATI Mobility Radeon 9600		.*ATI.*Mobility.*96.*						0		1
ATI Mobility Radeon HD 530v		.*ATI.*Mobility.*HD *530v.*					1		1
ATI Mobility Radeon HD 540v		.*ATI.*Mobility.*HD *540v.*					2		1
ATI Mobility Radeon HD 545v		.*ATI.*Mobility.*HD *545v.*					2		1
ATI Mobility Radeon HD 550v		.*ATI.*Mobility.*HD *550v.*					2		1
ATI Mobility Radeon HD 560v		.*ATI.*Mobility.*HD *560v.*					2		1
ATI Mobility Radeon HD 565v		.*ATI.*Mobility.*HD *565v.*					2		1
ATI Mobility Radeon HD 2300		.*ATI.*Mobility.*HD *23.*					2		1
ATI Mobility Radeon HD 2400		.*ATI.*Mobility.*HD *24.*					2		1
ATI Mobility Radeon HD 2600		.*ATI.*Mobility.*HD *26.*					3		1
ATI Mobility Radeon HD 2700		.*ATI.*Mobility.*HD *27.*					3		1
ATI Mobility Radeon HD 3100		.*ATI.*Mobility.*HD *31.*					0		1
ATI Mobility Radeon HD 3200		.*ATI.*Mobility.*HD *32.*					0		1
ATI Mobility Radeon HD 3400		.*ATI.*Mobility.*HD *34.*					2		1
ATI Mobility Radeon HD 3600		.*ATI.*Mobility.*HD *36.*					3		1
ATI Mobility Radeon HD 3800		.*ATI.*Mobility.*HD *38.*					3		1
ATI Mobility Radeon HD 4200		.*ATI.*Mobility.*HD *42.*					2		1
ATI Mobility Radeon HD 4300		.*ATI.*Mobility.*HD *43.*					2		1
ATI Mobility Radeon HD 4500		.*ATI.*Mobility.*HD *45.*					3		1
ATI Mobility Radeon HD 4600		.*ATI.*Mobility.*HD *46.*					3		1
ATI Mobility Radeon HD 4800		.*ATI.*Mobility.*HD *48.*					3		1
ATI Mobility Radeon HD 5100		.*ATI.*Mobility.*HD *51.*					3		1
ATI Mobility Radeon HD 5300		.*ATI.*Mobility.*HD *53.*					3		1
ATI Mobility Radeon HD 5400		.*ATI.*Mobility.*HD *54.*					3		1
ATI Mobility Radeon HD 5500		.*ATI.*Mobility.*HD *55.*					3		1
ATI Mobility Radeon HD 5600		.*ATI.*Mobility.*HD *56.*					3		1
ATI Mobility Radeon HD 5700		.*ATI.*Mobility.*HD *57.*					3		1
ATI Mobility Radeon HD 6200		.*ATI.*Mobility.*HD *62.*					3		1
ATI Mobility Radeon HD 6300		.*ATI.*Mobility.*HD *63.*					3		1
ATI Mobility Radeon HD 6400M	.*ATI.*Mobility.*HD *64.*					3		1
ATI Mobility Radeon HD 6500M	.*ATI.*Mobility.*HD *65.*					3		1
ATI Mobility Radeon HD 6600M	.*ATI.*Mobility.*HD *66.*					3		1
ATI Mobility Radeon HD 6700M	.*ATI.*Mobility.*HD *67.*					3		1
ATI Mobility Radeon HD 6800M	.*ATI.*Mobility.*HD *68.*					3		1
ATI Mobility Radeon HD 6900M	.*ATI.*Mobility.*HD *69.*					3		1
ATI Radeon HD 2300				.*ATI.*Radeon HD *23..						2		1
ATI Radeon HD 2400				.*ATI.*Radeon HD *24..						2		1
ATI Radeon HD 2600				.*ATI.*Radeon HD *26..						2		1
ATI Radeon HD 2900				.*ATI.*Radeon HD *29..						3		1
ATI Radeon HD 3000				.*ATI.*Radeon HD *30..						0		1
ATI Radeon HD 3100				.*ATI.*Radeon HD *31..						1		1
ATI Radeon HD 3200				.*ATI.*Radeon HD *32..						1		1
ATI Radeon HD 3300				.*ATI.*Radeon HD *33..						2		1
ATI Radeon HD 3400				.*ATI.*Radeon HD *34..						2		1
ATI Radeon HD 3500				.*ATI.*Radeon HD *35..						2		1
ATI Radeon HD 3600				.*ATI.*Radeon HD *36..						3		1
ATI Radeon HD 3700				.*ATI.*Radeon HD *37..						3		1
ATI Radeon HD 3800				.*ATI.*Radeon HD *38..						3		1
ATI Radeon HD 4100				.*ATI.*Radeon HD *41..						1		1
ATI Radeon HD 4200				.*ATI.*Radeon HD *42..						1		1
ATI Radeon HD 4300				.*ATI.*Radeon HD *43..						2		1
ATI Radeon HD 4400				.*ATI.*Radeon HD *44..						2		1
ATI Radeon HD 4500				.*ATI.*Radeon HD *45..						3		1
ATI Radeon HD 4600				.*ATI.*Radeon HD *46..						3		1
ATI Radeon HD 4700				.*ATI.*Radeon HD *47..						3		1
ATI Radeon HD 4800				.*ATI.*Radeon HD *48..						3		1
ATI Radeon HD 5400				.*ATI.*Radeon HD *54..						3		1
ATI Radeon HD 5500				.*ATI.*Radeon HD *55..						3		1
ATI Radeon HD 5600				.*ATI.*Radeon HD *56..						3		1
ATI Radeon HD 5700				.*ATI.*Radeon HD *57..						3		1
ATI Radeon HD 5800				.*ATI.*Radeon HD *58..						3		1
ATI Radeon HD 5900				.*ATI.*Radeon HD *59..						3		1
ATI Radeon HD 6200				.*ATI.*Radeon HD *62..						3		1
ATI Radeon HD 6300				.*ATI.*Radeon HD *63..						3		1
ATI Radeon HD 6400				.*ATI.*Radeon HD *64..						3		1
ATI Radeon HD 6500				.*ATI.*Radeon HD *65..						3		1
ATI Radeon HD 6600				.*ATI.*Radeon HD *66..						3		1
ATI Radeon HD 6700				.*ATI.*Radeon HD *67..						3		1
ATI Radeon HD 6800				.*ATI.*Radeon HD *68..						3		1
ATI Radeon HD 6900				.*ATI.*Radeon HD *69..						3		1
ATI Radeon OpenGL				.*ATI.*Radeon OpenGL.*						0		0
ATI Radeon 2100					.*ATI.*Radeon 21..							0		1
ATI Radeon 3000					.*ATI.*Radeon 30..							0		1
ATI Radeon 3100					.*ATI.*Radeon 31..							1		1
ATI Radeon 5xxx					.*ATI.*Radeon 5...							3		1
ATI Radeon 7xxx					.*ATI.*Radeon 7...							0		1
ATI Radeon 8xxx					.*ATI.*Radeon 8...							0		1
ATI Radeon 9000					.*ATI.*Radeon 90..							0		1
ATI Radeon 9100					.*ATI.*Radeon 91..							0		1
ATI Radeon 9200					.*ATI.*Radeon 92..							0		1
ATI Radeon 9500					.*ATI.*Radeon 95..							0		1
ATI Radeon 9600					.*ATI.*Radeon 96..							0		1
ATI Radeon 9700					.*ATI.*Radeon 97..							1		1
ATI Radeon 9800					.*ATI.*Radeon 98..							1		1
ATI Radeon RV250				.*ATI.*RV250.*								0		1
ATI Radeon RV600				.*ATI.*RV6.*								1		1
ATI Radeon RX700				.*ATI.*RX70.*								1		1
ATI Radeon RX800				.*ATI.*Radeon *RX80.*						2		1
ATI RS880M						.*ATI.*RS880M								1		1
ATI Radeon RX9550				.*ATI.*RX9550.*								1		1
ATI Radeon VE					.*ATI.*Radeon.*VE.*							0		0
ATI Radeon X300					.*ATI.*Radeon *X3.*							0		1
ATI Radeon X400					.*ATI.*Radeon ?X4.*							0		1
ATI Radeon X500					.*ATI.*Radeon ?X5.*							0		1
ATI Radeon X600					.*ATI.*Radeon ?X6.*							1		1
ATI Radeon X700					.*ATI.*Radeon ?X7.*							1		1
ATI Radeon X800					.*ATI.*Radeon ?X8.*							2		1
ATI Radeon X900					.*ATI.*Radeon ?X9.*							2		1
ATI Radeon Xpress				.*ATI.*Radeon Xpress.*						0		1
ATI Rage 128					.*ATI.*Rage 128.*							0		1
ATI R300 (9700)					.*R300.*									1		1
ATI R350 (9800)					.*R350.*									1		1
ATI R580 (X1900)				.*R580.*									3		1
ATI RC410 (Xpress 200)			.*RC410.*									0		0
ATI RS48x (Xpress 200x)			.*RS48.*									0		0
ATI RS600 (Xpress 3200)			.*RS600.*									0		0
ATI RV350 (9600)				.*RV350.*									0		1
ATI RV370 (X300)				.*RV370.*									0		1
ATI RV410 (X700)				.*RV410.*									1		1
ATI RV515						.*RV515.*									1		1
ATI RV570 (X1900 GT/PRO)		.*RV570.*									3		1
ATI RV380						.*RV380.*									0		1
ATI RV530						.*RV530.*									1		1
ATI RX480 (Xpress 200P)			.*RX480.*									0		1
ATI RX700						.*RX700.*									1		1
AMD ANTILLES (HD 6990)			.*(AMD|ATI).*Antilles.*						3		1
AMD BARTS (HD 6800)				.*(AMD|ATI).*Barts.*						3		1
AMD CAICOS (HD 6400)			.*(AMD|ATI).*Caicos.*						3		1
AMD CAYMAN (HD 6900)			.*(AMD|ATI).*(Cayman|CAYMAM).*				3		1
AMD CEDAR (HD 5450)				.*(AMD|ATI).*Cedar.*						2		1
AMD CYPRESS (HD 5800)			.*(AMD|ATI).*Cypress.*						3		1
AMD HEMLOCK (HD 5970)			.*(AMD|ATI).*Hemlock.*						3		1
AMD JUNIPER (HD 5700)			.*(AMD|ATI).*Juniper.*						3		1
AMD PARK						.*(AMD|ATI).*Park.*							3		1
AMD REDWOOD (HD 5500/5600)		.*(AMD|ATI).*Redwood.*						3		1
AMD TURKS (HD 6500/6600)		.*(AMD|ATI).*Turks.*						3		1
AMD RS780 (HD 3200)				.*RS780.*									0		1
AMD RS880 (HD 4200)				.*RS880.*									1		1
AMD RV610 (HD 2400)				.*RV610.*									1		1
AMD RV620 (HD 3400)				.*RV620.*									1		1
AMD RV630 (HD 2600)				.*RV630.*									2		1
AMD RV635 (HD 3600)				.*RV635.*									3		1
AMD RV670 (HD 3800)				.*RV670.*									3		1
AMD R680 (HD 3870 X2)			.*R680.*									3		1
AMD R700 (HD 4800 X2)			.*R700.*									3		1
AMD RV710 (HD 4300)				.*RV710.*									1		1
AMD RV730 (HD 4600)				.*RV730.*									3		1
AMD RV740 (HD 4700)				.*RV740.*									3		1
AMD RV770 (HD 4800)				.*RV770.*									3		1
AMD RV790 (HD 4800)				.*RV790.*									3		1
ATI 760G/Radeon 3000			.*ATI.*AMD 760G.*							1		1
ATI 780L/Radeon 3000			.*ATI.*AMD 780L.*							1		1
ATI Radeon DDR					.*ATI.*Radeon ?DDR.*						0		1
ATI FirePro 2000				.*ATI.*FirePro 2.*							1		1
ATI FirePro 3000				.*ATI.*FirePro V3.*							1		1
ATI FirePro 4000				.*ATI.*FirePro V4.*							2		1
ATI FirePro 5000				.*ATI.*FirePro V5.*							3		1
ATI FirePro 7000				.*ATI.*FirePro V7.*							3		1
ATI FirePro M					.*ATI.*FirePro M.*							3		1
ATI Technologies				.*ATI *Technologies.*						0		1
// This entry is last to work around the "R300" driver problem.
ATI R300 (9700)					.*R300.*									1		1
ATI Radeon						.*ATI.*(Diamond|Radeon).*					0		1
Intel X3100						.*Intel.*X3100.*							0		1
Intel 830M						.*Intel.*830M								0		0
Intel 845G						.*Intel.*845G								0		0
Intel 855GM						.*Intel.*855GM								0		0
Intel 865G						.*Intel.*865G								0		0
Intel 900						.*Intel.*900.*900							0		0
Intel 915GM						.*Intel.*915GM								0		0
Intel 915G						.*Intel.*915G								0		0
Intel 945GM						.*Intel.*945GM.*							0		1
Intel 945G						.*Intel.*945G.*								0		1
Intel 950						.*Intel.*950.*								0		1
Intel 965						.*Intel.*965.*								0		1
Intel G33						.*Intel.*G33.*								0		0
Intel G41						.*Intel.*G41.*								0		1
Intel G45						.*Intel.*G45.*								0		1
Intel Bear Lake					.*Intel.*Bear Lake.*						0		0
Intel Broadwater				.*Intel.*Broadwater.*						0		0
Intel Brookdale					.*Intel.*Brookdale.*						0		0
Intel Cantiga					.*Intel.*Cantiga.*							0		0
Intel Eaglelake					.*Intel.*Eaglelake.*						0		1
Intel Graphics Media HD			.*Intel.*Graphics Media.*HD.*				0		1
Intel HD Graphics				.*Intel.*HD Graphics.*						2		1
Intel Mobile 4 Series			.*Intel.*Mobile.* 4 Series.*				0		1
Intel Media Graphics HD			.*Intel.*Media Graphics HD.*				0		1
Intel Montara					.*Intel.*Montara.*							0		0
Intel Pineview					.*Intel.*Pineview.*							0		1
Intel Springdale				.*Intel.*Springdale.*						0		0
Intel HD Graphics 2000			.*Intel.*HD2000.*							1		1
Intel HD Graphics 3000			.*Intel.*HD3000.*							2		1
Matrox							.*Matrox.*									0		0
Mesa							.*Mesa.*									0		0
NVIDIA 205						.*NVIDIA .*GeForce 205.*					2		1
NVIDIA 210						.*NVIDIA .*GeForce 210.*					2		1
NVIDIA 310M						.*NVIDIA .*GeForce 310M.*					1		1
NVIDIA 310						.*NVIDIA .*GeForce 310.*					3		1
NVIDIA 315M						.*NVIDIA .*GeForce 315M.*					2		1
NVIDIA 315						.*NVIDIA .*GeForce 315.*					3		1
NVIDIA 320M						.*NVIDIA .*GeForce 320M.*					2		1
NVIDIA G100M					.*NVIDIA .*100M.*							0		1
NVIDIA G100						.*NVIDIA .*100.*							0		1
NVIDIA G102M					.*NVIDIA .*102M.*							0		1
NVIDIA G103M					.*NVIDIA .*103M.*							0		1
NVIDIA G105M					.*NVIDIA .*105M.*							0		1
NVIDIA G 110M					.*NVIDIA .*110M.*							0		1
NVIDIA G 120M					.*NVIDIA .*120M.*							1		1
NVIDIA G 200					.*NVIDIA .*200(M)?.*						0		1
NVIDIA G 205M					.*NVIDIA .*205(M)?.*						0		1
NVIDIA G 210					.*NVIDIA .*210(M)?.*						1		1
NVIDIA 305M						.*NVIDIA .*305(M)?.*						1		1
NVIDIA G 310M					.*NVIDIA .*310(M)?.*						2		1
NVIDIA G 315					.*NVIDIA .*315(M)?.*						2		1
NVIDIA G 320M					.*NVIDIA .*320(M)?.*						2		1
NVIDIA G 405					.*NVIDIA .*405(M)?.*						1		1
NVIDIA G 410M					.*NVIDIA .*410(M)?.*						1		1


NVIDIA GT 120M					.*NVIDIA .*GT *120M.*						2		1
NVIDIA GT 130M					.*NVIDIA .*GT *130M.*						2		1
NVIDIA GT 140M					.*NVIDIA .*GT *140M.*						2		1
NVIDIA GT 150M					.*NVIDIA .*GT *150M.*						2		1
NVIDIA GT 160M					.*NVIDIA .*GT *160M.*						2		1
NVIDIA GT 220M					.*NVIDIA .*GT *220M.*						2		1
NVIDIA GT 230M					.*NVIDIA .*GT *230M.*						2		1
NVIDIA GT 240M					.*NVIDIA .*GT *240M.*						2		1
NVIDIA GT 250M					.*NVIDIA .*GT *250M.*						2		1
NVIDIA GT 260M					.*NVIDIA .*GT *260M.*						2		1
NVIDIA GT 320M					.*NVIDIA .*GT *320M.*						2		1
NVIDIA GT 325M					.*NVIDIA .*GT *325M.*						0		1
NVIDIA GT 330M					.*NVIDIA .*GT *330M.*						3		1
NVIDIA GT 335M					.*NVIDIA .*GT *335M.*						1		1
NVIDIA GT 340M					.*NVIDIA .*GT *340M.*						2		1
NVIDIA GT 415M					.*NVIDIA .*GT *415M.*						2		1
NVIDIA GT 420M					.*NVIDIA .*GT *420M.*						2		1
NVIDIA GT 425M					.*NVIDIA .*GT *425M.*						3		1
NVIDIA GT 430M					.*NVIDIA .*GT *430M.*						3		1
NVIDIA GT 435M					.*NVIDIA .*GT *435M.*						3		1
NVIDIA GT 440M					.*NVIDIA .*GT *440M.*						3		1
NVIDIA GT 445M					.*NVIDIA .*GT *445M.*						3		1
NVIDIA GT 450M					.*NVIDIA .*GT *450M.*						3		1
NVIDIA GT 520M					.*NVIDIA .*GT *52.M.*						3		1
NVIDIA GT 530M					.*NVIDIA .*GT *530M.*						3		1
NVIDIA GT 540M					.*NVIDIA .*GT *54.M.*						3		1
NVIDIA GT 550M					.*NVIDIA .*GT *550M.*						3		1
NVIDIA GT 555M					.*NVIDIA .*GT *555M.*						3		1
NVIDIA GT 120					.*NVIDIA .*GT.*120							2		1
NVIDIA GT 130					.*NVIDIA .*GT *130.*						2		1
NVIDIA GT 140					.*NVIDIA .*GT *140.*						2		1
NVIDIA GT 150					.*NVIDIA .*GT *150.*						2		1
NVIDIA GT 160					.*NVIDIA .*GT *160.*						2		1
NVIDIA GT 220					.*NVIDIA .*GT *220.*						2		1
NVIDIA GT 230					.*NVIDIA .*GT *230.*						2		1
NVIDIA GT 240					.*NVIDIA .*GT *240.*						2		1
NVIDIA GT 250					.*NVIDIA .*GT *250.*						2		1
NVIDIA GT 260					.*NVIDIA .*GT *260.*						2		1
NVIDIA GT 320					.*NVIDIA .*GT *320.*						2		1
NVIDIA GT 325					.*NVIDIA .*GT *325.*						0		1
NVIDIA GT 330					.*NVIDIA .*GT *330.*						3		1
NVIDIA GT 335					.*NVIDIA .*GT *335.*						1		1
NVIDIA GT 340					.*NVIDIA .*GT *340.*						2		1
NVIDIA GT 415					.*NVIDIA .*GT *415.*						2		1
NVIDIA GT 420					.*NVIDIA .*GT *420.*						2		1
NVIDIA GT 425					.*NVIDIA .*GT *425.*						3		1
NVIDIA GT 430					.*NVIDIA .*GT *430.*						3		1
NVIDIA GT 435					.*NVIDIA .*GT *435.*						3		1
NVIDIA GT 440					.*NVIDIA .*GT *440.*						3		1
NVIDIA GT 445					.*NVIDIA .*GT *445.*						3		1
NVIDIA GT 450					.*NVIDIA .*GT *450.*						3		1
NVIDIA GT 520					.*NVIDIA .*GT *52..*						3		1
NVIDIA GT 530					.*NVIDIA .*GT *530.*						3		1
NVIDIA GT 540					.*NVIDIA .*GT *54..*						3		1
NVIDIA GT 550					.*NVIDIA .*GT *550.*						3		1
NVIDIA GT 555					.*NVIDIA .*GT *555.*						3		1
NVIDIA GTS 150					.*NVIDIA .*GTS*150(M)?.*					2		1
NVIDIA GTS 160M					.*NVIDIA .*GT(S)? *160(M)?.*				2		1
NVIDIA GTS 240					.*NVIDIA .*GTS *24.*						3		1
NVIDIA GTS 250					.*NVIDIA .*GTS *25.*						3		1
NVIDIA GTS 350M					.*NVIDIA .*GTS *350M.*						3		1
NVIDIA GTS 360M					.*NVIDIA .*GTS *360M.*						3		1
NVIDIA GTS 360					.*NVIDIA .*GTS *360.*						3		1
NVIDIA GTS 450					.*NVIDIA .*GTS *45.*						3		1
NVIDIA GTX 260					.*NVIDIA .*GTX *26.*						3		1
NVIDIA GTX 275					.*NVIDIA .*GTX *275.*						3		1
NVIDIA GTX 270					.*NVIDIA .*GTX *27.*						3		1
NVIDIA GTX 285					.*NVIDIA .*GTX *285.*						3		1
NVIDIA GTX 280					.*NVIDIA .*GTX *280.*						3		1
NVIDIA GTX 290					.*NVIDIA .*GTX *290.*						3		1
NVIDIA GTX 295					.*NVIDIA .*GTX *295.*						3		1
NVIDIA GTX 460M					.*NVIDIA .*GTX *460M.*						3		1
NVIDIA GTX 465					.*NVIDIA .*GTX *465.*						3		1
NVIDIA GTX 460					.*NVIDIA .*GTX *46.*						3		1
NVIDIA GTX 470M					.*NVIDIA .*GTX *470M.*						3		1
NVIDIA GTX 470					.*NVIDIA .*GTX *47.*						3		1
NVIDIA GTX 480M					.*NVIDIA .*GTX *480M.*						3		1
NVIDIA GTX 485M					.*NVIDIA .*GTX *485M.*						3		1
NVIDIA GTX 480					.*NVIDIA .*GTX *48.*						3		1
NVIDIA GTX 530					.*NVIDIA .*GTX *53.*						3		1
NVIDIA GTX 550					.*NVIDIA .*GTX *55.*						3		1
NVIDIA GTX 560					.*NVIDIA .*GTX *56.*						3		1
NVIDIA GTX 570					.*NVIDIA .*GTX *57.*						3		1
NVIDIA GTX 580M					.*NVIDIA .*GTX *580M.*						3		1
NVIDIA GTX 580					.*NVIDIA .*GTX *58.*						3		1
NVIDIA GTX 590					.*NVIDIA .*GTX *59.*						3		1
NVIDIA C51						.*NVIDIA .*C51.*							0		1
NVIDIA G72						.*NVIDIA .*G72.*							1		1
NVIDIA G73						.*NVIDIA .*G73.*							1		1
NVIDIA G84						.*NVIDIA .*G84.*							2		1
NVIDIA G86						.*NVIDIA .*G86.*							3		1
NVIDIA G92						.*NVIDIA .*G92.*							3		1
NVIDIA GeForce					.*GeForce 256.*								0		0
NVIDIA GeForce 2				.*GeForce ?2 ?.*							0		1
NVIDIA GeForce 3				.*GeForce ?3 ?.*							0		1
NVIDIA GeForce 3 Ti				.*GeForce ?3 Ti.*							0		1
NVIDIA GeForce 4				.*NVIDIA .*GeForce ?4.*						0		1
NVIDIA GeForce 4 Go				.*NVIDIA .*GeForce ?4.*Go.*					0		1
NVIDIA GeForce 4 MX				.*NVIDIA .*GeForce ?4 MX.*					0		1
NVIDIA GeForce 4 PCX			.*NVIDIA .*GeForce ?4 PCX.*					0		1
NVIDIA GeForce 4 Ti				.*NVIDIA .*GeForce ?4 Ti.*					0		1
NVIDIA GeForce 6100				.*NVIDIA .*GeForce 61.*						0		1
NVIDIA GeForce 6200				.*NVIDIA .*GeForce 62.*						0		1
NVIDIA GeForce 6500				.*NVIDIA .*GeForce 65.*						0		1
NVIDIA GeForce 6600				.*NVIDIA .*GeForce 66.*						1		1
NVIDIA GeForce 6700				.*NVIDIA .*GeForce 67.*						2		1
NVIDIA GeForce 6800				.*NVIDIA .*GeForce 68.*						2		1
NVIDIA GeForce 7000				.*NVIDIA .*GeForce 70.*						0		1
NVIDIA GeForce 7100				.*NVIDIA .*GeForce 71.*						0		1
NVIDIA GeForce 7200				.*NVIDIA .*GeForce 72.*						1		1
NVIDIA GeForce 7300				.*NVIDIA .*GeForce 73.*						1		1
NVIDIA GeForce 7500				.*NVIDIA .*GeForce 75.*						1		1
NVIDIA GeForce 7600				.*NVIDIA .*GeForce 76.*						2		1
NVIDIA GeForce 7800				.*NVIDIA .*GeForce 78.*						2		1
NVIDIA GeForce 7900				.*NVIDIA .*GeForce 79.*						2		1
NVIDIA GeForce 8100				.*NVIDIA .*GeForce 81.*						1		1
NVIDIA GeForce 8200M			.*NVIDIA .*GeForce 8200M.*					1		1
NVIDIA GeForce 8200				.*NVIDIA .*GeForce 82.*						1		1
NVIDIA GeForce 8300				.*NVIDIA .*GeForce 83.*						2		1
NVIDIA GeForce 8400M			.*NVIDIA .*GeForce 8400M.*					2		1
NVIDIA GeForce 8400				.*NVIDIA .*GeForce 84.*						2		1
NVIDIA GeForce 8500				.*NVIDIA .*GeForce 85.*						3		1
NVIDIA GeForce 8600M			.*NVIDIA .*GeForce 8600M.*					2		1
NVIDIA GeForce 8600				.*NVIDIA .*GeForce 86.*						3		1
NVIDIA GeForce 8700M			.*NVIDIA .*GeForce 8700M.*					3		1
NVIDIA GeForce 8700				.*NVIDIA .*GeForce 87.*						3		1
NVIDIA GeForce 8800M			.*NVIDIA .*GeForce 8800M.*					3		1
NVIDIA GeForce 8800				.*NVIDIA .*GeForce 88.*						3		1
NVIDIA GeForce 9100M			.*NVIDIA .*GeForce 9100M.*					0		1
NVIDIA GeForce 9100				.*NVIDIA .*GeForce 91.*						0		1
NVIDIA GeForce 9200M			.*NVIDIA .*GeForce 9200M.*					1		1
NVIDIA GeForce 9200				.*NVIDIA .*GeForce 92.*						1		1
NVIDIA GeForce 9300M			.*NVIDIA .*GeForce 9300M.*					2		1
NVIDIA GeForce 9300				.*NVIDIA .*GeForce 93.*						2		1
NVIDIA GeForce 9400M			.*NVIDIA .*GeForce 9400M.*					2		1
NVIDIA GeForce 9400				.*NVIDIA .*GeForce 94.*						2		1
NVIDIA GeForce 9500M			.*NVIDIA .*GeForce 9500M.*					2		1
NVIDIA GeForce 9500				.*NVIDIA .*GeForce 95.*						2		1
NVIDIA GeForce 9600M			.*NVIDIA .*GeForce 9600M.*					3		1
NVIDIA GeForce 9600				.*NVIDIA .*GeForce 96.*						2		1
NVIDIA GeForce 9700M			.*NVIDIA .*GeForce 9700M.*					2		1
NVIDIA GeForce 9800M			.*NVIDIA .*GeForce 9800M.*					3		1
NVIDIA GeForce 9800				.*NVIDIA .*GeForce 98.*						3		1
NVIDIA GeForce FX 5100			.*NVIDIA .*GeForce FX 51.*					0		1
NVIDIA GeForce FX 5200			.*NVIDIA .*GeForce FX 52.*					0		1
NVIDIA GeForce FX 5300			.*NVIDIA .*GeForce FX 53.*					0		1
NVIDIA GeForce FX 5500			.*NVIDIA .*GeForce FX 55.*					0		1
NVIDIA GeForce FX 5600			.*NVIDIA .*GeForce FX 56.*					0		1
NVIDIA GeForce FX 5700			.*NVIDIA .*GeForce FX 57.*					1		1
NVIDIA GeForce FX 5800			.*NVIDIA .*GeForce FX 58.*					1		1
NVIDIA GeForce FX 5900			.*NVIDIA .*GeForce FX 59.*					1		1
NVIDIA GeForce FX Go5100		.*NVIDIA .*GeForce FX Go51.*				0		1
NVIDIA GeForce FX Go5200		.*NVIDIA .*GeForce FX Go52.*				0		1
NVIDIA GeForce FX Go5300		.*NVIDIA .*GeForce FX Go53.*				0		1
NVIDIA GeForce FX Go5500		.*NVIDIA .*GeForce FX Go55.*				0		1
NVIDIA GeForce FX Go5600		.*NVIDIA .*GeForce FX Go56.*				0		1
NVIDIA GeForce FX Go5700		.*NVIDIA .*GeForce FX Go57.*				1		1
NVIDIA GeForce FX Go5800		.*NVIDIA .*GeForce FX Go58.*				1		1
NVIDIA GeForce FX Go5900		.*NVIDIA .*GeForce FX Go59.*				1		1
NVIDIA GeForce FX Go5xxx		.*NVIDIA .*GeForce FX Go.*					0		1
NVIDIA GeForce Go 6100			.*NVIDIA .*GeForce Go 61.*					0		1
NVIDIA GeForce Go 6200			.*NVIDIA .*GeForce Go 62.*					0		1
NVIDIA GeForce Go 6400			.*NVIDIA .*GeForce Go 64.*					1		1
NVIDIA GeForce Go 6500			.*NVIDIA .*GeForce Go 65.*					1		1
NVIDIA GeForce Go 6600			.*NVIDIA .*GeForce Go 66.*					1		1
NVIDIA GeForce Go 6700			.*NVIDIA .*GeForce Go 67.*					1		1
NVIDIA GeForce Go 6800			.*NVIDIA .*GeForce Go 68.*					1		1
NVIDIA GeForce Go 7200			.*NVIDIA .*GeForce Go 72.*					1		1
NVIDIA GeForce Go 7300 LE		.*NVIDIA .*GeForce Go 73.*LE.*				0		1
NVIDIA GeForce Go 7300			.*NVIDIA .*GeForce Go 73.*					1		1
NVIDIA GeForce Go 7400			.*NVIDIA .*GeForce Go 74.*					1		1
NVIDIA GeForce Go 7600			.*NVIDIA .*GeForce Go 76.*					2		1
NVIDIA GeForce Go 7700			.*NVIDIA .*GeForce Go 77.*					2		1
NVIDIA GeForce Go 7800			.*NVIDIA .*GeForce Go 78.*					2		1
NVIDIA GeForce Go 7900			.*NVIDIA .*GeForce Go 79.*					2		1
NVIDIA D9M						.*NVIDIA .*D9M.*							1		1
NVIDIA G94						.*NVIDIA .*G94.*							3		1
NVIDIA GeForce Go 6				.*GeForce Go 6.*							1		1
NVIDIA ION 2					.*NVIDIA .*ION 2.*							2		1
NVIDIA ION 						.*NVIDIA .*ION.*							2		1
NVIDIA NB8M						.*NVIDIA .*NB8M.*							1		1
NVIDIA NB8P						.*NVIDIA .*NB8P.*							2		1
NVIDIA NB9E						.*NVIDIA .*NB9E.*							3		1
NVIDIA NB9M						.*NVIDIA .*NB9M.*							1		1
NVIDIA NB9P						.*NVIDIA .*NB9P.*							2		1
NVIDIA N10						.*NVIDIA .*N10.*							1		1
NVIDIA GeForce PCX				.*GeForce PCX.*								0		1
NVIDIA Generic					.*NVIDIA .*Unknown.*						0		0
NVIDIA NV17						.*NVIDIA .*NV17.*							0		1
NVIDIA NV34						.*NVIDIA .*NV34.*							0		1
NVIDIA NV35						.*NVIDIA .*NV35.*							0		1
NVIDIA NV36						.*NVIDIA .*NV36.*							1		1
NVIDIA NV41						.*NVIDIA .*NV41.*							1		1
NVIDIA NV43						.*NVIDIA .*NV43.*							1		1
NVIDIA NV44						.*NVIDIA .*NV44.*							1		1
NVIDIA nForce					.*NVIDIA .*nForce.*							0		0
NVIDIA MCP51					.*NVIDIA .*MCP51.*							1		1
NVIDIA MCP61					.*NVIDIA .*MCP61.*							1		1
NVIDIA MCP67					.*NVIDIA .*MCP67.*							1		1
NVIDIA MCP68					.*NVIDIA .*MCP68.*							1		1
NVIDIA MCP73					.*NVIDIA .*MCP73.*							1		1
NVIDIA MCP77					.*NVIDIA .*MCP77.*							1		1
NVIDIA MCP78					.*NVIDIA .*MCP78.*							1		1
NVIDIA MCP79					.*NVIDIA .*MCP79.*							1		1
NVIDIA MCP7A					.*NVIDIA .*MCP7A.*							1		1
NVIDIA Quadro2					.*Quadro2.*									0		1
NVIDIA Quadro 1000M				.*Quadro.*1000M.*							2		1
NVIDIA Quadro 2000 M/D			.*Quadro.*2000.*							3		1
NVIDIA Quadro 3000M				.*Quadro.*3000M.*							3		1
NVIDIA Quadro 4000M				.*Quadro.*4000M.*							3		1
NVIDIA Quadro 4000				.*Quadro *4000.*							3		1
NVIDIA Quadro 50x0 M			.*Quadro.*50.0.*							3		1
NVIDIA Quadro 6000				.*Quadro.*6000.*							3		1
NVIDIA Quadro 400				.*Quadro.*400.*								2		1
NVIDIA Quadro 600				.*Quadro.*600.*								2		1
NVIDIA Quadro4					.*Quadro4.*									0		1
NVIDIA Quadro DCC				.*Quadro DCC.*								0		1
NVIDIA Quadro CX				.*Quadro.*CX.*								3		1
NVIDIA Quadro FX 770M			.*Quadro.*FX *770M.*						2		1
NVIDIA Quadro FX 1500M			.*Quadro.*FX *1500M.*						1		1
NVIDIA Quadro FX 1600M			.*Quadro.*FX *1600M.*						2		1
NVIDIA Quadro FX 2500M			.*Quadro.*FX *2500M.*						2		1
NVIDIA Quadro FX 2700M			.*Quadro.*FX *2700M.*						3		1
NVIDIA Quadro FX 2800M			.*Quadro.*FX *2800M.*						3		1
NVIDIA Quadro FX 3500			.*Quadro.*FX *3500.*						2		1
NVIDIA Quadro FX 3600			.*Quadro.*FX *3600.*						3		1
NVIDIA Quadro FX 3700			.*Quadro.*FX *3700.*						3		1
NVIDIA Quadro FX 3800			.*Quadro.*FX *3800.*						3		1
NVIDIA Quadro FX 4500			.*Quadro.*FX *45.*							3		1
NVIDIA Quadro FX 880M			.*Quadro.*FX *880M.*						3		1
NVIDIA Quadro FX 4800			.*NVIDIA .*Quadro *FX *4800.*				3		1
NVIDIA Quadro FX				.*Quadro FX.*								1		1
NVIDIA Quadro NVS 1xxM			.*Quadro NVS *1.[05]M.*						0		1
NVIDIA Quadro NVS 300M			.*NVIDIA .*NVS *300M.*						2		1
NVIDIA Quadro NVS 320M			.*NVIDIA .*NVS *320M.*						2		1
NVIDIA Quadro NVS 2100M			.*NVIDIA .*NVS *2100M.*						2		1
NVIDIA Quadro NVS 3100M			.*NVIDIA .*NVS *3100M.*						2		1
NVIDIA Quadro NVS 4200M			.*NVIDIA .*NVS *4200M.*						2		1
NVIDIA Quadro NVS 5100M			.*NVIDIA .*NVS *5100M.*						2		1
NVIDIA Quadro NVS				.*NVIDIA .*NVS								0		1
NVIDIA RIVA TNT					.*RIVA TNT.*								0		0
S3								.*S3 Graphics.*								0		0
SiS								SiS.*										0		0
Trident							Trident.*									0		0
Tungsten Graphics				Tungsten.*									0		0
XGI								XGI.*										0		0
VIA								VIA.*										0		0
Apple Generic					Apple.*Generic.*							0		0
Apple Software Renderer			Apple.*Software Renderer.*					0		0
Humper							Humper.*									0		1
>>>>>>> 6db6cb39
<|MERGE_RESOLUTION|>--- conflicted
+++ resolved
@@ -32,7 +32,6 @@
 //		1 - We claim to support this card.
 //
 
-<<<<<<< HEAD
 3Dfx									.*3Dfx.*								0	0	0	0
 3Dlabs									.*3Dlabs.*								0	0	0	0
 ATI 3D-Analyze							.*ATI.*3D-Analyze.*						0	0	0	0
@@ -372,10 +371,17 @@
 NVIDIA G100								.*NVIDIA .*G10.*						3	1	1	4.2
 NVIDIA GT 120							.*NVIDIA .*GT *12.*						2	1	0	0
 NVIDIA GT 130							.*NVIDIA .*GT *13.*						2	1	0	0
+NVIDIA GT 140							.*NVIDIA .*GT *140.*					2	1	0	0
+NVIDIA GT 150							.*NVIDIA .*GT *150.*					2	1	0	0
+NVIDIA GT 160							.*NVIDIA .*GT *160.*					2	1	0	0
 NVIDIA GTS 150							.*NVIDIA .*GTS *15.*					2	1	0	0
 NVIDIA 205								.*NVIDIA .*GeForce 205.*				2	1	1	3.3
 NVIDIA 210								.*NVIDIA .*GeForce 210.*				3	1	1	3.3
 NVIDIA GT 220							.*NVIDIA .*GT *22.*						2	1	1	3.3
+NVIDIA GT 230							.*NVIDIA .*GT *230.*					2	1	1	3.3
+NVIDIA GT 240							.*NVIDIA .*GT *240.*					2	1	1	3.3
+NVIDIA GT 250							.*NVIDIA .*GT *250.*					2	1	1	3.3
+NVIDIA GT 260							.*NVIDIA .*GT *260.*					2	1	1	3.3
 NVIDIA GTS 240							.*NVIDIA .*GTS *24.*					4	1	1	3.3
 NVIDIA GTS 250							.*NVIDIA .*GTS *25.*					4	1	1	3.3
 NVIDIA GTX 260							.*NVIDIA .*GTX *26.*					4	1	1	3.3
@@ -388,9 +394,11 @@
 NVIDIA GT 330							.*NVIDIA .*GT *33.*						3	1	0	0
 NVIDIA GT 340							.*NVIDIA .*GT *34.*						3	1	0	0
 NVIDIA 405								.*NVIDIA .* 405.*						3	1	0	0
+NVIDIA GT 415							.*NVIDIA .*GT *415.*					3	1	1	4.2
 NVIDIA GT 420							.*NVIDIA .*GT *42.*						3	1	1	4.2
 NVIDIA GT 430							.*NVIDIA .*GT *43.*						3	1	1	4.1
 NVIDIA GT 440							.*NVIDIA .*GT *44.*						4	1	0	0
+NVIDIA GT 450							.*NVIDIA .*GT *45.*						4	1	0	0
 NVIDIA GTS 450							.*NVIDIA .*GTS *45.*					4	1	1	4.2
 NVIDIA GTX 460							.*NVIDIA .*GTX *46.*					5	1	1	4.2
 NVIDIA GTX 470							.*NVIDIA .*GTX *47.*					5	1	1	4.2
@@ -399,6 +407,7 @@
 NVIDIA GT 520							.*NVIDIA .*GT *52.*						3	1	1	4.2
 NVIDIA GT 530							.*NVIDIA .*GT *53.*						3	1	1	4.2
 NVIDIA GT 540							.*NVIDIA .*GT *54.*						3	1	1	4.2
+NVIDIA GT 550							.*NVIDIA .*GT *55.*						3	1	1	4.2
 NVIDIA GTX 550							.*NVIDIA .*GTX *55.*					5	1	1	4.2
 NVIDIA GTX 560							.*NVIDIA .*GTX *56.*					5	1	1	4.2
 NVIDIA GTX 570							.*NVIDIA .*GTX *57.*					5	1	1	4.2
@@ -581,539 +590,3 @@
 Humper									Humper.*								0	1	1	2.1
 PowerVR SGX545							.*PowerVR SGX.*							1	1	1	3
 
-=======
-3Dfx							.*3Dfx.*									0		0
-3Dlabs							.*3Dlabs.*									0		0
-ATI 3D-Analyze					.*ATI.*3D-Analyze.*							0		0
-ATI All-in-Wonder 7500			.*ATI.*All-in-Wonder 75.*					0		1
-ATI All-in-Wonder 8500			.*ATI.*All-in-Wonder 85.*					0		1
-ATI All-in-Wonder 9200			.*ATI.*All-in-Wonder 92.*					0		1
-ATI All-in-Wonder 9xxx			.*ATI.*All-in-Wonder 9.*					1		1
-ATI All-in-Wonder HD			.*ATI.*All-in-Wonder HD.*					1		1
-ATI All-in-Wonder X600			.*ATI.*All-in-Wonder X6.*					1		1
-ATI All-in-Wonder X800			.*ATI.*All-in-Wonder X8.*					2		1
-ATI All-in-Wonder X1800			.*ATI.*All-in-Wonder X18.*					3		1
-ATI All-in-Wonder X1900			.*ATI.*All-in-Wonder X19.*					3		1
-ATI All-in-Wonder PCI-E			.*ATI.*All-in-Wonder.*PCI-E.*				1		1
-ATI All-in-Wonder Radeon		.*ATI.*All-in-Wonder Radeon.*				0		1
-ATI ASUS ARES					.*ATI.*ASUS.*ARES.*							3		1
-ATI ASUS A9xxx					.*ATI.*ASUS.*A9.*							1		1
-ATI ASUS AH24xx					.*ATI.*ASUS.*AH24.*							1		1
-ATI ASUS AH26xx					.*ATI.*ASUS.*AH26.*							3		1
-ATI ASUS AH34xx					.*ATI.*ASUS.*AH34.*							1		1
-ATI ASUS AH36xx					.*ATI.*ASUS.*AH36.*							3		1
-ATI ASUS AH46xx					.*ATI.*ASUS.*AH46.*							3		1
-ATI ASUS AX3xx					.*ATI.*ASUS.*AX3.*							1		1
-ATI ASUS AX5xx					.*ATI.*ASUS.*AX5.*							1		1
-ATI ASUS AX8xx					.*ATI.*ASUS.*AX8.*							2		1
-ATI ASUS EAH24xx				.*ATI.*ASUS.*EAH24.*						2		1
-ATI ASUS EAH26xx				.*ATI.*ASUS.*EAH26.*						3		1
-ATI ASUS EAH29xx				.*ATI.*ASUS.*EAH29.*						3		1
-ATI ASUS EAH34xx				.*ATI.*ASUS.*EAH34.*						1		1
-ATI ASUS EAH36xx				.*ATI.*ASUS.*EAH36.*						3		1
-ATI ASUS EAH38xx				.*ATI.*ASUS.*EAH38.*						3		1
-ATI ASUS EAH43xx				.*ATI.*ASUS.*EAH43.*						1		1
-ATI ASUS EAH45xx				.*ATI.*ASUS.*EAH45.*						1		1
-ATI ASUS EAH48xx				.*ATI.*ASUS.*EAH48.*						3		1
-ATI ASUS EAH57xx				.*ATI.*ASUS.*EAH57.*						3		1
-ATI ASUS EAH58xx				.*ATI.*ASUS.*EAH58.*						3		1
-ATI ASUS EAH6xxx				.*ATI.*ASUS.*EAH6.*							3		1
-ATI ASUS Radeon X1xxx			.*ATI.*ASUS.*X1.*							3		1
-ATI Radeon X7xx					.*ATI.*ASUS.*X7.*							1		1
-ATI Radeon X19xx				.*ATI.*(Radeon|Diamond) X19.* ?.*			3		1
-ATI Radeon X18xx				.*ATI.*(Radeon|Diamond) X18.* ?.*			3		1
-ATI Radeon X17xx				.*ATI.*(Radeon|Diamond) X17.* ?.*			2		1
-ATI Radeon X16xx				.*ATI.*(Radeon|Diamond) X16.* ?.*			2		1
-ATI Radeon X15xx				.*ATI.*(Radeon|Diamond) X15.* ?.*			2		1
-ATI Radeon X13xx				.*ATI.*(Radeon|Diamond) X13.* ?.*			1		1
-ATI Radeon X1xxx				.*ATI.*(Radeon|Diamond) X1.. ?.*			1		1
-ATI Radeon X2xxx				.*ATI.*(Radeon|Diamond) X2.. ?.*			1		1
-ATI Display Adapter				.*ATI.*display adapter.*					0		1
-ATI FireGL 5200					.*ATI.*FireGL V52.*							0		1
-ATI FireGL 5xxx					.*ATI.*FireGL V5.*							1		1
-ATI FireGL						.*ATI.*Fire.*GL.*							0		1
-ATI FirePro M3900				.*ATI.*FirePro.*M39.*						2		1
-ATI FirePro M5800				.*ATI.*FirePro.*M58.*						3		1
-ATI FirePro M7740				.*ATI.*FirePro.*M77.*						3		1
-ATI FirePro M7820				.*ATI.*FirePro.*M78.*						3		1
-ATI FireMV						.*ATI.*FireMV.*								0		1
-ATI Geforce 9500 GT				.*ATI.*Geforce 9500 *GT.*					2		1
-ATI Geforce 9600 GT				.*ATI.*Geforce 9600 *GT.*					2		1
-ATI Geforce 9800 GT				.*ATI.*Geforce 9800 *GT.*					2		1
-ATI Generic						.*ATI.*Generic.*							0		0
-ATI Hercules 9800				.*ATI.*Hercules.*9800.*						1		1
-ATI IGP 340M					.*ATI.*IGP.*340M.*							0		0
-ATI M52							.*ATI.*M52.*								1		1
-ATI M54							.*ATI.*M54.*								1		1
-ATI M56							.*ATI.*M56.*								1		1
-ATI M71							.*ATI.*M71.*								1		1
-ATI M72							.*ATI.*M72.*								1		1
-ATI M76							.*ATI.*M76.*								3		1
-ATI Radeon HD 64xx				.*ATI.*AMD Radeon.* HD [67]4..[MG]			3		1
-ATI Radeon HD 65xx				.*ATI.*AMD Radeon.* HD [67]5..[MG]			3		1
-ATI Radeon HD 66xx				.*ATI.*AMD Radeon.* HD [67]6..[MG]			3		1
-ATI Mobility Radeon 4100		.*ATI.*Mobility.*41..						1		1
-ATI Mobility Radeon 7xxx		.*ATI.*Mobility.*Radeon 7.*					0		1
-ATI Mobility Radeon 8xxx		.*ATI.*Mobility.*Radeon 8.*					0		1
-ATI Mobility Radeon 9800		.*ATI.*Mobility.*98.*						1		1
-ATI Mobility Radeon 9700		.*ATI.*Mobility.*97.*						1		1
-ATI Mobility Radeon 9600		.*ATI.*Mobility.*96.*						0		1
-ATI Mobility Radeon HD 530v		.*ATI.*Mobility.*HD *530v.*					1		1
-ATI Mobility Radeon HD 540v		.*ATI.*Mobility.*HD *540v.*					2		1
-ATI Mobility Radeon HD 545v		.*ATI.*Mobility.*HD *545v.*					2		1
-ATI Mobility Radeon HD 550v		.*ATI.*Mobility.*HD *550v.*					2		1
-ATI Mobility Radeon HD 560v		.*ATI.*Mobility.*HD *560v.*					2		1
-ATI Mobility Radeon HD 565v		.*ATI.*Mobility.*HD *565v.*					2		1
-ATI Mobility Radeon HD 2300		.*ATI.*Mobility.*HD *23.*					2		1
-ATI Mobility Radeon HD 2400		.*ATI.*Mobility.*HD *24.*					2		1
-ATI Mobility Radeon HD 2600		.*ATI.*Mobility.*HD *26.*					3		1
-ATI Mobility Radeon HD 2700		.*ATI.*Mobility.*HD *27.*					3		1
-ATI Mobility Radeon HD 3100		.*ATI.*Mobility.*HD *31.*					0		1
-ATI Mobility Radeon HD 3200		.*ATI.*Mobility.*HD *32.*					0		1
-ATI Mobility Radeon HD 3400		.*ATI.*Mobility.*HD *34.*					2		1
-ATI Mobility Radeon HD 3600		.*ATI.*Mobility.*HD *36.*					3		1
-ATI Mobility Radeon HD 3800		.*ATI.*Mobility.*HD *38.*					3		1
-ATI Mobility Radeon HD 4200		.*ATI.*Mobility.*HD *42.*					2		1
-ATI Mobility Radeon HD 4300		.*ATI.*Mobility.*HD *43.*					2		1
-ATI Mobility Radeon HD 4500		.*ATI.*Mobility.*HD *45.*					3		1
-ATI Mobility Radeon HD 4600		.*ATI.*Mobility.*HD *46.*					3		1
-ATI Mobility Radeon HD 4800		.*ATI.*Mobility.*HD *48.*					3		1
-ATI Mobility Radeon HD 5100		.*ATI.*Mobility.*HD *51.*					3		1
-ATI Mobility Radeon HD 5300		.*ATI.*Mobility.*HD *53.*					3		1
-ATI Mobility Radeon HD 5400		.*ATI.*Mobility.*HD *54.*					3		1
-ATI Mobility Radeon HD 5500		.*ATI.*Mobility.*HD *55.*					3		1
-ATI Mobility Radeon HD 5600		.*ATI.*Mobility.*HD *56.*					3		1
-ATI Mobility Radeon HD 5700		.*ATI.*Mobility.*HD *57.*					3		1
-ATI Mobility Radeon HD 6200		.*ATI.*Mobility.*HD *62.*					3		1
-ATI Mobility Radeon HD 6300		.*ATI.*Mobility.*HD *63.*					3		1
-ATI Mobility Radeon HD 6400M	.*ATI.*Mobility.*HD *64.*					3		1
-ATI Mobility Radeon HD 6500M	.*ATI.*Mobility.*HD *65.*					3		1
-ATI Mobility Radeon HD 6600M	.*ATI.*Mobility.*HD *66.*					3		1
-ATI Mobility Radeon HD 6700M	.*ATI.*Mobility.*HD *67.*					3		1
-ATI Mobility Radeon HD 6800M	.*ATI.*Mobility.*HD *68.*					3		1
-ATI Mobility Radeon HD 6900M	.*ATI.*Mobility.*HD *69.*					3		1
-ATI Radeon HD 2300				.*ATI.*Radeon HD *23..						2		1
-ATI Radeon HD 2400				.*ATI.*Radeon HD *24..						2		1
-ATI Radeon HD 2600				.*ATI.*Radeon HD *26..						2		1
-ATI Radeon HD 2900				.*ATI.*Radeon HD *29..						3		1
-ATI Radeon HD 3000				.*ATI.*Radeon HD *30..						0		1
-ATI Radeon HD 3100				.*ATI.*Radeon HD *31..						1		1
-ATI Radeon HD 3200				.*ATI.*Radeon HD *32..						1		1
-ATI Radeon HD 3300				.*ATI.*Radeon HD *33..						2		1
-ATI Radeon HD 3400				.*ATI.*Radeon HD *34..						2		1
-ATI Radeon HD 3500				.*ATI.*Radeon HD *35..						2		1
-ATI Radeon HD 3600				.*ATI.*Radeon HD *36..						3		1
-ATI Radeon HD 3700				.*ATI.*Radeon HD *37..						3		1
-ATI Radeon HD 3800				.*ATI.*Radeon HD *38..						3		1
-ATI Radeon HD 4100				.*ATI.*Radeon HD *41..						1		1
-ATI Radeon HD 4200				.*ATI.*Radeon HD *42..						1		1
-ATI Radeon HD 4300				.*ATI.*Radeon HD *43..						2		1
-ATI Radeon HD 4400				.*ATI.*Radeon HD *44..						2		1
-ATI Radeon HD 4500				.*ATI.*Radeon HD *45..						3		1
-ATI Radeon HD 4600				.*ATI.*Radeon HD *46..						3		1
-ATI Radeon HD 4700				.*ATI.*Radeon HD *47..						3		1
-ATI Radeon HD 4800				.*ATI.*Radeon HD *48..						3		1
-ATI Radeon HD 5400				.*ATI.*Radeon HD *54..						3		1
-ATI Radeon HD 5500				.*ATI.*Radeon HD *55..						3		1
-ATI Radeon HD 5600				.*ATI.*Radeon HD *56..						3		1
-ATI Radeon HD 5700				.*ATI.*Radeon HD *57..						3		1
-ATI Radeon HD 5800				.*ATI.*Radeon HD *58..						3		1
-ATI Radeon HD 5900				.*ATI.*Radeon HD *59..						3		1
-ATI Radeon HD 6200				.*ATI.*Radeon HD *62..						3		1
-ATI Radeon HD 6300				.*ATI.*Radeon HD *63..						3		1
-ATI Radeon HD 6400				.*ATI.*Radeon HD *64..						3		1
-ATI Radeon HD 6500				.*ATI.*Radeon HD *65..						3		1
-ATI Radeon HD 6600				.*ATI.*Radeon HD *66..						3		1
-ATI Radeon HD 6700				.*ATI.*Radeon HD *67..						3		1
-ATI Radeon HD 6800				.*ATI.*Radeon HD *68..						3		1
-ATI Radeon HD 6900				.*ATI.*Radeon HD *69..						3		1
-ATI Radeon OpenGL				.*ATI.*Radeon OpenGL.*						0		0
-ATI Radeon 2100					.*ATI.*Radeon 21..							0		1
-ATI Radeon 3000					.*ATI.*Radeon 30..							0		1
-ATI Radeon 3100					.*ATI.*Radeon 31..							1		1
-ATI Radeon 5xxx					.*ATI.*Radeon 5...							3		1
-ATI Radeon 7xxx					.*ATI.*Radeon 7...							0		1
-ATI Radeon 8xxx					.*ATI.*Radeon 8...							0		1
-ATI Radeon 9000					.*ATI.*Radeon 90..							0		1
-ATI Radeon 9100					.*ATI.*Radeon 91..							0		1
-ATI Radeon 9200					.*ATI.*Radeon 92..							0		1
-ATI Radeon 9500					.*ATI.*Radeon 95..							0		1
-ATI Radeon 9600					.*ATI.*Radeon 96..							0		1
-ATI Radeon 9700					.*ATI.*Radeon 97..							1		1
-ATI Radeon 9800					.*ATI.*Radeon 98..							1		1
-ATI Radeon RV250				.*ATI.*RV250.*								0		1
-ATI Radeon RV600				.*ATI.*RV6.*								1		1
-ATI Radeon RX700				.*ATI.*RX70.*								1		1
-ATI Radeon RX800				.*ATI.*Radeon *RX80.*						2		1
-ATI RS880M						.*ATI.*RS880M								1		1
-ATI Radeon RX9550				.*ATI.*RX9550.*								1		1
-ATI Radeon VE					.*ATI.*Radeon.*VE.*							0		0
-ATI Radeon X300					.*ATI.*Radeon *X3.*							0		1
-ATI Radeon X400					.*ATI.*Radeon ?X4.*							0		1
-ATI Radeon X500					.*ATI.*Radeon ?X5.*							0		1
-ATI Radeon X600					.*ATI.*Radeon ?X6.*							1		1
-ATI Radeon X700					.*ATI.*Radeon ?X7.*							1		1
-ATI Radeon X800					.*ATI.*Radeon ?X8.*							2		1
-ATI Radeon X900					.*ATI.*Radeon ?X9.*							2		1
-ATI Radeon Xpress				.*ATI.*Radeon Xpress.*						0		1
-ATI Rage 128					.*ATI.*Rage 128.*							0		1
-ATI R300 (9700)					.*R300.*									1		1
-ATI R350 (9800)					.*R350.*									1		1
-ATI R580 (X1900)				.*R580.*									3		1
-ATI RC410 (Xpress 200)			.*RC410.*									0		0
-ATI RS48x (Xpress 200x)			.*RS48.*									0		0
-ATI RS600 (Xpress 3200)			.*RS600.*									0		0
-ATI RV350 (9600)				.*RV350.*									0		1
-ATI RV370 (X300)				.*RV370.*									0		1
-ATI RV410 (X700)				.*RV410.*									1		1
-ATI RV515						.*RV515.*									1		1
-ATI RV570 (X1900 GT/PRO)		.*RV570.*									3		1
-ATI RV380						.*RV380.*									0		1
-ATI RV530						.*RV530.*									1		1
-ATI RX480 (Xpress 200P)			.*RX480.*									0		1
-ATI RX700						.*RX700.*									1		1
-AMD ANTILLES (HD 6990)			.*(AMD|ATI).*Antilles.*						3		1
-AMD BARTS (HD 6800)				.*(AMD|ATI).*Barts.*						3		1
-AMD CAICOS (HD 6400)			.*(AMD|ATI).*Caicos.*						3		1
-AMD CAYMAN (HD 6900)			.*(AMD|ATI).*(Cayman|CAYMAM).*				3		1
-AMD CEDAR (HD 5450)				.*(AMD|ATI).*Cedar.*						2		1
-AMD CYPRESS (HD 5800)			.*(AMD|ATI).*Cypress.*						3		1
-AMD HEMLOCK (HD 5970)			.*(AMD|ATI).*Hemlock.*						3		1
-AMD JUNIPER (HD 5700)			.*(AMD|ATI).*Juniper.*						3		1
-AMD PARK						.*(AMD|ATI).*Park.*							3		1
-AMD REDWOOD (HD 5500/5600)		.*(AMD|ATI).*Redwood.*						3		1
-AMD TURKS (HD 6500/6600)		.*(AMD|ATI).*Turks.*						3		1
-AMD RS780 (HD 3200)				.*RS780.*									0		1
-AMD RS880 (HD 4200)				.*RS880.*									1		1
-AMD RV610 (HD 2400)				.*RV610.*									1		1
-AMD RV620 (HD 3400)				.*RV620.*									1		1
-AMD RV630 (HD 2600)				.*RV630.*									2		1
-AMD RV635 (HD 3600)				.*RV635.*									3		1
-AMD RV670 (HD 3800)				.*RV670.*									3		1
-AMD R680 (HD 3870 X2)			.*R680.*									3		1
-AMD R700 (HD 4800 X2)			.*R700.*									3		1
-AMD RV710 (HD 4300)				.*RV710.*									1		1
-AMD RV730 (HD 4600)				.*RV730.*									3		1
-AMD RV740 (HD 4700)				.*RV740.*									3		1
-AMD RV770 (HD 4800)				.*RV770.*									3		1
-AMD RV790 (HD 4800)				.*RV790.*									3		1
-ATI 760G/Radeon 3000			.*ATI.*AMD 760G.*							1		1
-ATI 780L/Radeon 3000			.*ATI.*AMD 780L.*							1		1
-ATI Radeon DDR					.*ATI.*Radeon ?DDR.*						0		1
-ATI FirePro 2000				.*ATI.*FirePro 2.*							1		1
-ATI FirePro 3000				.*ATI.*FirePro V3.*							1		1
-ATI FirePro 4000				.*ATI.*FirePro V4.*							2		1
-ATI FirePro 5000				.*ATI.*FirePro V5.*							3		1
-ATI FirePro 7000				.*ATI.*FirePro V7.*							3		1
-ATI FirePro M					.*ATI.*FirePro M.*							3		1
-ATI Technologies				.*ATI *Technologies.*						0		1
-// This entry is last to work around the "R300" driver problem.
-ATI R300 (9700)					.*R300.*									1		1
-ATI Radeon						.*ATI.*(Diamond|Radeon).*					0		1
-Intel X3100						.*Intel.*X3100.*							0		1
-Intel 830M						.*Intel.*830M								0		0
-Intel 845G						.*Intel.*845G								0		0
-Intel 855GM						.*Intel.*855GM								0		0
-Intel 865G						.*Intel.*865G								0		0
-Intel 900						.*Intel.*900.*900							0		0
-Intel 915GM						.*Intel.*915GM								0		0
-Intel 915G						.*Intel.*915G								0		0
-Intel 945GM						.*Intel.*945GM.*							0		1
-Intel 945G						.*Intel.*945G.*								0		1
-Intel 950						.*Intel.*950.*								0		1
-Intel 965						.*Intel.*965.*								0		1
-Intel G33						.*Intel.*G33.*								0		0
-Intel G41						.*Intel.*G41.*								0		1
-Intel G45						.*Intel.*G45.*								0		1
-Intel Bear Lake					.*Intel.*Bear Lake.*						0		0
-Intel Broadwater				.*Intel.*Broadwater.*						0		0
-Intel Brookdale					.*Intel.*Brookdale.*						0		0
-Intel Cantiga					.*Intel.*Cantiga.*							0		0
-Intel Eaglelake					.*Intel.*Eaglelake.*						0		1
-Intel Graphics Media HD			.*Intel.*Graphics Media.*HD.*				0		1
-Intel HD Graphics				.*Intel.*HD Graphics.*						2		1
-Intel Mobile 4 Series			.*Intel.*Mobile.* 4 Series.*				0		1
-Intel Media Graphics HD			.*Intel.*Media Graphics HD.*				0		1
-Intel Montara					.*Intel.*Montara.*							0		0
-Intel Pineview					.*Intel.*Pineview.*							0		1
-Intel Springdale				.*Intel.*Springdale.*						0		0
-Intel HD Graphics 2000			.*Intel.*HD2000.*							1		1
-Intel HD Graphics 3000			.*Intel.*HD3000.*							2		1
-Matrox							.*Matrox.*									0		0
-Mesa							.*Mesa.*									0		0
-NVIDIA 205						.*NVIDIA .*GeForce 205.*					2		1
-NVIDIA 210						.*NVIDIA .*GeForce 210.*					2		1
-NVIDIA 310M						.*NVIDIA .*GeForce 310M.*					1		1
-NVIDIA 310						.*NVIDIA .*GeForce 310.*					3		1
-NVIDIA 315M						.*NVIDIA .*GeForce 315M.*					2		1
-NVIDIA 315						.*NVIDIA .*GeForce 315.*					3		1
-NVIDIA 320M						.*NVIDIA .*GeForce 320M.*					2		1
-NVIDIA G100M					.*NVIDIA .*100M.*							0		1
-NVIDIA G100						.*NVIDIA .*100.*							0		1
-NVIDIA G102M					.*NVIDIA .*102M.*							0		1
-NVIDIA G103M					.*NVIDIA .*103M.*							0		1
-NVIDIA G105M					.*NVIDIA .*105M.*							0		1
-NVIDIA G 110M					.*NVIDIA .*110M.*							0		1
-NVIDIA G 120M					.*NVIDIA .*120M.*							1		1
-NVIDIA G 200					.*NVIDIA .*200(M)?.*						0		1
-NVIDIA G 205M					.*NVIDIA .*205(M)?.*						0		1
-NVIDIA G 210					.*NVIDIA .*210(M)?.*						1		1
-NVIDIA 305M						.*NVIDIA .*305(M)?.*						1		1
-NVIDIA G 310M					.*NVIDIA .*310(M)?.*						2		1
-NVIDIA G 315					.*NVIDIA .*315(M)?.*						2		1
-NVIDIA G 320M					.*NVIDIA .*320(M)?.*						2		1
-NVIDIA G 405					.*NVIDIA .*405(M)?.*						1		1
-NVIDIA G 410M					.*NVIDIA .*410(M)?.*						1		1
-
-
-NVIDIA GT 120M					.*NVIDIA .*GT *120M.*						2		1
-NVIDIA GT 130M					.*NVIDIA .*GT *130M.*						2		1
-NVIDIA GT 140M					.*NVIDIA .*GT *140M.*						2		1
-NVIDIA GT 150M					.*NVIDIA .*GT *150M.*						2		1
-NVIDIA GT 160M					.*NVIDIA .*GT *160M.*						2		1
-NVIDIA GT 220M					.*NVIDIA .*GT *220M.*						2		1
-NVIDIA GT 230M					.*NVIDIA .*GT *230M.*						2		1
-NVIDIA GT 240M					.*NVIDIA .*GT *240M.*						2		1
-NVIDIA GT 250M					.*NVIDIA .*GT *250M.*						2		1
-NVIDIA GT 260M					.*NVIDIA .*GT *260M.*						2		1
-NVIDIA GT 320M					.*NVIDIA .*GT *320M.*						2		1
-NVIDIA GT 325M					.*NVIDIA .*GT *325M.*						0		1
-NVIDIA GT 330M					.*NVIDIA .*GT *330M.*						3		1
-NVIDIA GT 335M					.*NVIDIA .*GT *335M.*						1		1
-NVIDIA GT 340M					.*NVIDIA .*GT *340M.*						2		1
-NVIDIA GT 415M					.*NVIDIA .*GT *415M.*						2		1
-NVIDIA GT 420M					.*NVIDIA .*GT *420M.*						2		1
-NVIDIA GT 425M					.*NVIDIA .*GT *425M.*						3		1
-NVIDIA GT 430M					.*NVIDIA .*GT *430M.*						3		1
-NVIDIA GT 435M					.*NVIDIA .*GT *435M.*						3		1
-NVIDIA GT 440M					.*NVIDIA .*GT *440M.*						3		1
-NVIDIA GT 445M					.*NVIDIA .*GT *445M.*						3		1
-NVIDIA GT 450M					.*NVIDIA .*GT *450M.*						3		1
-NVIDIA GT 520M					.*NVIDIA .*GT *52.M.*						3		1
-NVIDIA GT 530M					.*NVIDIA .*GT *530M.*						3		1
-NVIDIA GT 540M					.*NVIDIA .*GT *54.M.*						3		1
-NVIDIA GT 550M					.*NVIDIA .*GT *550M.*						3		1
-NVIDIA GT 555M					.*NVIDIA .*GT *555M.*						3		1
-NVIDIA GT 120					.*NVIDIA .*GT.*120							2		1
-NVIDIA GT 130					.*NVIDIA .*GT *130.*						2		1
-NVIDIA GT 140					.*NVIDIA .*GT *140.*						2		1
-NVIDIA GT 150					.*NVIDIA .*GT *150.*						2		1
-NVIDIA GT 160					.*NVIDIA .*GT *160.*						2		1
-NVIDIA GT 220					.*NVIDIA .*GT *220.*						2		1
-NVIDIA GT 230					.*NVIDIA .*GT *230.*						2		1
-NVIDIA GT 240					.*NVIDIA .*GT *240.*						2		1
-NVIDIA GT 250					.*NVIDIA .*GT *250.*						2		1
-NVIDIA GT 260					.*NVIDIA .*GT *260.*						2		1
-NVIDIA GT 320					.*NVIDIA .*GT *320.*						2		1
-NVIDIA GT 325					.*NVIDIA .*GT *325.*						0		1
-NVIDIA GT 330					.*NVIDIA .*GT *330.*						3		1
-NVIDIA GT 335					.*NVIDIA .*GT *335.*						1		1
-NVIDIA GT 340					.*NVIDIA .*GT *340.*						2		1
-NVIDIA GT 415					.*NVIDIA .*GT *415.*						2		1
-NVIDIA GT 420					.*NVIDIA .*GT *420.*						2		1
-NVIDIA GT 425					.*NVIDIA .*GT *425.*						3		1
-NVIDIA GT 430					.*NVIDIA .*GT *430.*						3		1
-NVIDIA GT 435					.*NVIDIA .*GT *435.*						3		1
-NVIDIA GT 440					.*NVIDIA .*GT *440.*						3		1
-NVIDIA GT 445					.*NVIDIA .*GT *445.*						3		1
-NVIDIA GT 450					.*NVIDIA .*GT *450.*						3		1
-NVIDIA GT 520					.*NVIDIA .*GT *52..*						3		1
-NVIDIA GT 530					.*NVIDIA .*GT *530.*						3		1
-NVIDIA GT 540					.*NVIDIA .*GT *54..*						3		1
-NVIDIA GT 550					.*NVIDIA .*GT *550.*						3		1
-NVIDIA GT 555					.*NVIDIA .*GT *555.*						3		1
-NVIDIA GTS 150					.*NVIDIA .*GTS*150(M)?.*					2		1
-NVIDIA GTS 160M					.*NVIDIA .*GT(S)? *160(M)?.*				2		1
-NVIDIA GTS 240					.*NVIDIA .*GTS *24.*						3		1
-NVIDIA GTS 250					.*NVIDIA .*GTS *25.*						3		1
-NVIDIA GTS 350M					.*NVIDIA .*GTS *350M.*						3		1
-NVIDIA GTS 360M					.*NVIDIA .*GTS *360M.*						3		1
-NVIDIA GTS 360					.*NVIDIA .*GTS *360.*						3		1
-NVIDIA GTS 450					.*NVIDIA .*GTS *45.*						3		1
-NVIDIA GTX 260					.*NVIDIA .*GTX *26.*						3		1
-NVIDIA GTX 275					.*NVIDIA .*GTX *275.*						3		1
-NVIDIA GTX 270					.*NVIDIA .*GTX *27.*						3		1
-NVIDIA GTX 285					.*NVIDIA .*GTX *285.*						3		1
-NVIDIA GTX 280					.*NVIDIA .*GTX *280.*						3		1
-NVIDIA GTX 290					.*NVIDIA .*GTX *290.*						3		1
-NVIDIA GTX 295					.*NVIDIA .*GTX *295.*						3		1
-NVIDIA GTX 460M					.*NVIDIA .*GTX *460M.*						3		1
-NVIDIA GTX 465					.*NVIDIA .*GTX *465.*						3		1
-NVIDIA GTX 460					.*NVIDIA .*GTX *46.*						3		1
-NVIDIA GTX 470M					.*NVIDIA .*GTX *470M.*						3		1
-NVIDIA GTX 470					.*NVIDIA .*GTX *47.*						3		1
-NVIDIA GTX 480M					.*NVIDIA .*GTX *480M.*						3		1
-NVIDIA GTX 485M					.*NVIDIA .*GTX *485M.*						3		1
-NVIDIA GTX 480					.*NVIDIA .*GTX *48.*						3		1
-NVIDIA GTX 530					.*NVIDIA .*GTX *53.*						3		1
-NVIDIA GTX 550					.*NVIDIA .*GTX *55.*						3		1
-NVIDIA GTX 560					.*NVIDIA .*GTX *56.*						3		1
-NVIDIA GTX 570					.*NVIDIA .*GTX *57.*						3		1
-NVIDIA GTX 580M					.*NVIDIA .*GTX *580M.*						3		1
-NVIDIA GTX 580					.*NVIDIA .*GTX *58.*						3		1
-NVIDIA GTX 590					.*NVIDIA .*GTX *59.*						3		1
-NVIDIA C51						.*NVIDIA .*C51.*							0		1
-NVIDIA G72						.*NVIDIA .*G72.*							1		1
-NVIDIA G73						.*NVIDIA .*G73.*							1		1
-NVIDIA G84						.*NVIDIA .*G84.*							2		1
-NVIDIA G86						.*NVIDIA .*G86.*							3		1
-NVIDIA G92						.*NVIDIA .*G92.*							3		1
-NVIDIA GeForce					.*GeForce 256.*								0		0
-NVIDIA GeForce 2				.*GeForce ?2 ?.*							0		1
-NVIDIA GeForce 3				.*GeForce ?3 ?.*							0		1
-NVIDIA GeForce 3 Ti				.*GeForce ?3 Ti.*							0		1
-NVIDIA GeForce 4				.*NVIDIA .*GeForce ?4.*						0		1
-NVIDIA GeForce 4 Go				.*NVIDIA .*GeForce ?4.*Go.*					0		1
-NVIDIA GeForce 4 MX				.*NVIDIA .*GeForce ?4 MX.*					0		1
-NVIDIA GeForce 4 PCX			.*NVIDIA .*GeForce ?4 PCX.*					0		1
-NVIDIA GeForce 4 Ti				.*NVIDIA .*GeForce ?4 Ti.*					0		1
-NVIDIA GeForce 6100				.*NVIDIA .*GeForce 61.*						0		1
-NVIDIA GeForce 6200				.*NVIDIA .*GeForce 62.*						0		1
-NVIDIA GeForce 6500				.*NVIDIA .*GeForce 65.*						0		1
-NVIDIA GeForce 6600				.*NVIDIA .*GeForce 66.*						1		1
-NVIDIA GeForce 6700				.*NVIDIA .*GeForce 67.*						2		1
-NVIDIA GeForce 6800				.*NVIDIA .*GeForce 68.*						2		1
-NVIDIA GeForce 7000				.*NVIDIA .*GeForce 70.*						0		1
-NVIDIA GeForce 7100				.*NVIDIA .*GeForce 71.*						0		1
-NVIDIA GeForce 7200				.*NVIDIA .*GeForce 72.*						1		1
-NVIDIA GeForce 7300				.*NVIDIA .*GeForce 73.*						1		1
-NVIDIA GeForce 7500				.*NVIDIA .*GeForce 75.*						1		1
-NVIDIA GeForce 7600				.*NVIDIA .*GeForce 76.*						2		1
-NVIDIA GeForce 7800				.*NVIDIA .*GeForce 78.*						2		1
-NVIDIA GeForce 7900				.*NVIDIA .*GeForce 79.*						2		1
-NVIDIA GeForce 8100				.*NVIDIA .*GeForce 81.*						1		1
-NVIDIA GeForce 8200M			.*NVIDIA .*GeForce 8200M.*					1		1
-NVIDIA GeForce 8200				.*NVIDIA .*GeForce 82.*						1		1
-NVIDIA GeForce 8300				.*NVIDIA .*GeForce 83.*						2		1
-NVIDIA GeForce 8400M			.*NVIDIA .*GeForce 8400M.*					2		1
-NVIDIA GeForce 8400				.*NVIDIA .*GeForce 84.*						2		1
-NVIDIA GeForce 8500				.*NVIDIA .*GeForce 85.*						3		1
-NVIDIA GeForce 8600M			.*NVIDIA .*GeForce 8600M.*					2		1
-NVIDIA GeForce 8600				.*NVIDIA .*GeForce 86.*						3		1
-NVIDIA GeForce 8700M			.*NVIDIA .*GeForce 8700M.*					3		1
-NVIDIA GeForce 8700				.*NVIDIA .*GeForce 87.*						3		1
-NVIDIA GeForce 8800M			.*NVIDIA .*GeForce 8800M.*					3		1
-NVIDIA GeForce 8800				.*NVIDIA .*GeForce 88.*						3		1
-NVIDIA GeForce 9100M			.*NVIDIA .*GeForce 9100M.*					0		1
-NVIDIA GeForce 9100				.*NVIDIA .*GeForce 91.*						0		1
-NVIDIA GeForce 9200M			.*NVIDIA .*GeForce 9200M.*					1		1
-NVIDIA GeForce 9200				.*NVIDIA .*GeForce 92.*						1		1
-NVIDIA GeForce 9300M			.*NVIDIA .*GeForce 9300M.*					2		1
-NVIDIA GeForce 9300				.*NVIDIA .*GeForce 93.*						2		1
-NVIDIA GeForce 9400M			.*NVIDIA .*GeForce 9400M.*					2		1
-NVIDIA GeForce 9400				.*NVIDIA .*GeForce 94.*						2		1
-NVIDIA GeForce 9500M			.*NVIDIA .*GeForce 9500M.*					2		1
-NVIDIA GeForce 9500				.*NVIDIA .*GeForce 95.*						2		1
-NVIDIA GeForce 9600M			.*NVIDIA .*GeForce 9600M.*					3		1
-NVIDIA GeForce 9600				.*NVIDIA .*GeForce 96.*						2		1
-NVIDIA GeForce 9700M			.*NVIDIA .*GeForce 9700M.*					2		1
-NVIDIA GeForce 9800M			.*NVIDIA .*GeForce 9800M.*					3		1
-NVIDIA GeForce 9800				.*NVIDIA .*GeForce 98.*						3		1
-NVIDIA GeForce FX 5100			.*NVIDIA .*GeForce FX 51.*					0		1
-NVIDIA GeForce FX 5200			.*NVIDIA .*GeForce FX 52.*					0		1
-NVIDIA GeForce FX 5300			.*NVIDIA .*GeForce FX 53.*					0		1
-NVIDIA GeForce FX 5500			.*NVIDIA .*GeForce FX 55.*					0		1
-NVIDIA GeForce FX 5600			.*NVIDIA .*GeForce FX 56.*					0		1
-NVIDIA GeForce FX 5700			.*NVIDIA .*GeForce FX 57.*					1		1
-NVIDIA GeForce FX 5800			.*NVIDIA .*GeForce FX 58.*					1		1
-NVIDIA GeForce FX 5900			.*NVIDIA .*GeForce FX 59.*					1		1
-NVIDIA GeForce FX Go5100		.*NVIDIA .*GeForce FX Go51.*				0		1
-NVIDIA GeForce FX Go5200		.*NVIDIA .*GeForce FX Go52.*				0		1
-NVIDIA GeForce FX Go5300		.*NVIDIA .*GeForce FX Go53.*				0		1
-NVIDIA GeForce FX Go5500		.*NVIDIA .*GeForce FX Go55.*				0		1
-NVIDIA GeForce FX Go5600		.*NVIDIA .*GeForce FX Go56.*				0		1
-NVIDIA GeForce FX Go5700		.*NVIDIA .*GeForce FX Go57.*				1		1
-NVIDIA GeForce FX Go5800		.*NVIDIA .*GeForce FX Go58.*				1		1
-NVIDIA GeForce FX Go5900		.*NVIDIA .*GeForce FX Go59.*				1		1
-NVIDIA GeForce FX Go5xxx		.*NVIDIA .*GeForce FX Go.*					0		1
-NVIDIA GeForce Go 6100			.*NVIDIA .*GeForce Go 61.*					0		1
-NVIDIA GeForce Go 6200			.*NVIDIA .*GeForce Go 62.*					0		1
-NVIDIA GeForce Go 6400			.*NVIDIA .*GeForce Go 64.*					1		1
-NVIDIA GeForce Go 6500			.*NVIDIA .*GeForce Go 65.*					1		1
-NVIDIA GeForce Go 6600			.*NVIDIA .*GeForce Go 66.*					1		1
-NVIDIA GeForce Go 6700			.*NVIDIA .*GeForce Go 67.*					1		1
-NVIDIA GeForce Go 6800			.*NVIDIA .*GeForce Go 68.*					1		1
-NVIDIA GeForce Go 7200			.*NVIDIA .*GeForce Go 72.*					1		1
-NVIDIA GeForce Go 7300 LE		.*NVIDIA .*GeForce Go 73.*LE.*				0		1
-NVIDIA GeForce Go 7300			.*NVIDIA .*GeForce Go 73.*					1		1
-NVIDIA GeForce Go 7400			.*NVIDIA .*GeForce Go 74.*					1		1
-NVIDIA GeForce Go 7600			.*NVIDIA .*GeForce Go 76.*					2		1
-NVIDIA GeForce Go 7700			.*NVIDIA .*GeForce Go 77.*					2		1
-NVIDIA GeForce Go 7800			.*NVIDIA .*GeForce Go 78.*					2		1
-NVIDIA GeForce Go 7900			.*NVIDIA .*GeForce Go 79.*					2		1
-NVIDIA D9M						.*NVIDIA .*D9M.*							1		1
-NVIDIA G94						.*NVIDIA .*G94.*							3		1
-NVIDIA GeForce Go 6				.*GeForce Go 6.*							1		1
-NVIDIA ION 2					.*NVIDIA .*ION 2.*							2		1
-NVIDIA ION 						.*NVIDIA .*ION.*							2		1
-NVIDIA NB8M						.*NVIDIA .*NB8M.*							1		1
-NVIDIA NB8P						.*NVIDIA .*NB8P.*							2		1
-NVIDIA NB9E						.*NVIDIA .*NB9E.*							3		1
-NVIDIA NB9M						.*NVIDIA .*NB9M.*							1		1
-NVIDIA NB9P						.*NVIDIA .*NB9P.*							2		1
-NVIDIA N10						.*NVIDIA .*N10.*							1		1
-NVIDIA GeForce PCX				.*GeForce PCX.*								0		1
-NVIDIA Generic					.*NVIDIA .*Unknown.*						0		0
-NVIDIA NV17						.*NVIDIA .*NV17.*							0		1
-NVIDIA NV34						.*NVIDIA .*NV34.*							0		1
-NVIDIA NV35						.*NVIDIA .*NV35.*							0		1
-NVIDIA NV36						.*NVIDIA .*NV36.*							1		1
-NVIDIA NV41						.*NVIDIA .*NV41.*							1		1
-NVIDIA NV43						.*NVIDIA .*NV43.*							1		1
-NVIDIA NV44						.*NVIDIA .*NV44.*							1		1
-NVIDIA nForce					.*NVIDIA .*nForce.*							0		0
-NVIDIA MCP51					.*NVIDIA .*MCP51.*							1		1
-NVIDIA MCP61					.*NVIDIA .*MCP61.*							1		1
-NVIDIA MCP67					.*NVIDIA .*MCP67.*							1		1
-NVIDIA MCP68					.*NVIDIA .*MCP68.*							1		1
-NVIDIA MCP73					.*NVIDIA .*MCP73.*							1		1
-NVIDIA MCP77					.*NVIDIA .*MCP77.*							1		1
-NVIDIA MCP78					.*NVIDIA .*MCP78.*							1		1
-NVIDIA MCP79					.*NVIDIA .*MCP79.*							1		1
-NVIDIA MCP7A					.*NVIDIA .*MCP7A.*							1		1
-NVIDIA Quadro2					.*Quadro2.*									0		1
-NVIDIA Quadro 1000M				.*Quadro.*1000M.*							2		1
-NVIDIA Quadro 2000 M/D			.*Quadro.*2000.*							3		1
-NVIDIA Quadro 3000M				.*Quadro.*3000M.*							3		1
-NVIDIA Quadro 4000M				.*Quadro.*4000M.*							3		1
-NVIDIA Quadro 4000				.*Quadro *4000.*							3		1
-NVIDIA Quadro 50x0 M			.*Quadro.*50.0.*							3		1
-NVIDIA Quadro 6000				.*Quadro.*6000.*							3		1
-NVIDIA Quadro 400				.*Quadro.*400.*								2		1
-NVIDIA Quadro 600				.*Quadro.*600.*								2		1
-NVIDIA Quadro4					.*Quadro4.*									0		1
-NVIDIA Quadro DCC				.*Quadro DCC.*								0		1
-NVIDIA Quadro CX				.*Quadro.*CX.*								3		1
-NVIDIA Quadro FX 770M			.*Quadro.*FX *770M.*						2		1
-NVIDIA Quadro FX 1500M			.*Quadro.*FX *1500M.*						1		1
-NVIDIA Quadro FX 1600M			.*Quadro.*FX *1600M.*						2		1
-NVIDIA Quadro FX 2500M			.*Quadro.*FX *2500M.*						2		1
-NVIDIA Quadro FX 2700M			.*Quadro.*FX *2700M.*						3		1
-NVIDIA Quadro FX 2800M			.*Quadro.*FX *2800M.*						3		1
-NVIDIA Quadro FX 3500			.*Quadro.*FX *3500.*						2		1
-NVIDIA Quadro FX 3600			.*Quadro.*FX *3600.*						3		1
-NVIDIA Quadro FX 3700			.*Quadro.*FX *3700.*						3		1
-NVIDIA Quadro FX 3800			.*Quadro.*FX *3800.*						3		1
-NVIDIA Quadro FX 4500			.*Quadro.*FX *45.*							3		1
-NVIDIA Quadro FX 880M			.*Quadro.*FX *880M.*						3		1
-NVIDIA Quadro FX 4800			.*NVIDIA .*Quadro *FX *4800.*				3		1
-NVIDIA Quadro FX				.*Quadro FX.*								1		1
-NVIDIA Quadro NVS 1xxM			.*Quadro NVS *1.[05]M.*						0		1
-NVIDIA Quadro NVS 300M			.*NVIDIA .*NVS *300M.*						2		1
-NVIDIA Quadro NVS 320M			.*NVIDIA .*NVS *320M.*						2		1
-NVIDIA Quadro NVS 2100M			.*NVIDIA .*NVS *2100M.*						2		1
-NVIDIA Quadro NVS 3100M			.*NVIDIA .*NVS *3100M.*						2		1
-NVIDIA Quadro NVS 4200M			.*NVIDIA .*NVS *4200M.*						2		1
-NVIDIA Quadro NVS 5100M			.*NVIDIA .*NVS *5100M.*						2		1
-NVIDIA Quadro NVS				.*NVIDIA .*NVS								0		1
-NVIDIA RIVA TNT					.*RIVA TNT.*								0		0
-S3								.*S3 Graphics.*								0		0
-SiS								SiS.*										0		0
-Trident							Trident.*									0		0
-Tungsten Graphics				Tungsten.*									0		0
-XGI								XGI.*										0		0
-VIA								VIA.*										0		0
-Apple Generic					Apple.*Generic.*							0		0
-Apple Software Renderer			Apple.*Software Renderer.*					0		0
-Humper							Humper.*									0		1
->>>>>>> 6db6cb39
