--- conflicted
+++ resolved
@@ -1183,8 +1183,7 @@
   <color
     name="ResizebarBody"
     value="0.208 0.208 0.208 1"/>
-<<<<<<< HEAD
-    
+
   <!-- <FS:Zi> Color for nearby media list items -->
   <color
     name="MediaListItemColor"
@@ -1199,85 +1198,6 @@
   <color
       name="Phototools_Header"
       reference="EmphasisColor" />
-  
-  <!-- <FS:CR> Script Editor Colors -->
-  <color
-      name="ScriptText"
-      reference="Black" />
-  <color
-      name="ScriptBackground"
-      reference="White" />
-  <color
-      name="ScriptCursorColor"
-      reference="Black" />
-  <color
-      name="ScriptFunction"
-      value=".5 0 .15 1" />
-  <color
-      name="SyntaxSection"
-      value=".5 .1 .3 1" />
-  <color
-      name="SyntaxDataType"
-      value=".1 .3 .1 1" />
-  <color
-      name="SyntaxEvent"
-      value="0 .3 .5 1" />
-  <color
-      name="SyntaxIntegerConstant"
-      value=".1 .1 .5 1" />
-  <color
-      name="SyntaxStringConstant"
-      value=".1 .3 .5 1" />
-  <color
-      name="SyntaxFloatConstant"
-      value=".3 .1 .5 1" />
-  <color
-      name="SyntaxCompoundConstant"
-      value=".4 .2 .4 1" />
-  <color
-      name="SyntaxFlowControl"
-      value="0 0 .8 1" />
-  <color
-      name="SyntaxComment"
-      value=".8 .3 .15 1" />
-  <color
-      name="SyntaxStringLiteral"
-      value="0 .2 0 1" />
-  <color
-      name="SyntaxPreprocessor"
-      value="0 0 .8 1" />
-	  
-  <color
-      name="XUITooltipFileName"
-      value="0.7 0.7 1 1" />
-  <color
-      name="VoiceConnectedColor"
-      reference="Green" />
-  <color
-      name="VoiceErrorColor"
-      reference="Red" />
-  <color
-      name="VoiceNotConnectedColor"
-      reference="Yellow" />
-  <color
-      name="FSChatHistoryBackground"
-      reference="Transparent" />
-  <color
-      name="ChatHeaderAlphaBackground"
-      reference="DkGray_66" />
-  <color
-      name="ChatHeaderOpaqueBackground"
-      reference="Black" />
-  <color
-      name="ScriptSelectedColor"
-      reference="EmphasisColor" />
-  <color
-      name="MapPickRadiusColor"
-      reference="MapFrustumColor" />
-  <color
-      name="SearchableControlHighlightColor"
-      reference="Red" />
-=======
 
   <!-- syntax highlighting (LSL Scripts) -->
   <color
@@ -1291,19 +1211,19 @@
     reference="Black" />
   <color
     name="SyntaxLslComment"
-    value="0 0.5 0 1" />
+    value=".8 .3 .15 1" />
   <color
     name="SyntaxLslConstant"
     value="0 0.6 0.6 1" />
   <color
     name="SyntaxLslControlFlow"
-    value="0.4 0 0.8 1" />
+    value="0 0 .8 1" />
   <color
     name="SyntaxLslControlLabel"
-    value="0 0 0.8 1" />
+    value="0 0 0.8 1" /> <!-- Ansariel: Apparently unused -->
   <color
     name="SyntaxLslDataType"
-    value="0.8 0.4 0 1" />
+    value=".1 .3 .1 1" />
    <color
     name="SyntaxLslDeprecated"
     value="0.9 0.0 0.66, 1" />
@@ -1312,12 +1232,63 @@
    value="0 0.3 0.5 1" />
   <color
    name="SyntaxLslFunction"
-   value="0.3 0 0.5 1" />
+   value=".5 0 .15 1" />
   <color
    name="SyntaxLslGodMode"
    value="0.7 .2 .35 1" />
   <color
     name="SyntaxLslStringLiteral"
-    value="1 0.14 0 1" />
->>>>>>> d96af562
+    value="0 .2 0 1" />
+
+  <!-- <FS:CR> Script Editor Colors -->
+  <color
+      name="SyntaxLslSection"
+      value=".5 .1 .3 1" />
+  <color
+      name="SyntaxLslIntegerConstant"
+      value=".1 .1 .5 1" />
+  <color
+      name="SyntaxLslStringConstant"
+      value=".1 .3 .5 1" />
+  <color
+      name="SyntaxLslFloatConstant"
+      value=".3 .1 .5 1" />
+  <color
+      name="SyntaxLslCompoundConstant"
+      value=".4 .2 .4 1" />
+  <color
+      name="SyntaxLslPreprocessor"
+      value="0 0 .8 1" />
+  <!-- <FS:CR> END Script Editor Colors -->
+
+  <color
+      name="XUITooltipFileName"
+      value="0.7 0.7 1 1" />
+  <color
+      name="VoiceConnectedColor"
+      reference="Green" />
+  <color
+      name="VoiceErrorColor"
+      reference="Red" />
+  <color
+      name="VoiceNotConnectedColor"
+      reference="Yellow" />
+  <color
+      name="FSChatHistoryBackground"
+      reference="Transparent" />
+  <color
+      name="ChatHeaderAlphaBackground"
+      reference="DkGray_66" />
+  <color
+      name="ChatHeaderOpaqueBackground"
+      reference="Black" />
+  <color
+      name="ScriptSelectedColor"
+      reference="EmphasisColor" />
+  <color
+      name="MapPickRadiusColor"
+      reference="MapFrustumColor" />
+  <color
+      name="SearchableControlHighlightColor"
+      reference="Red" />
 </colors>