<?xml version="1.0" encoding="utf-8" standalone="yes" ?>
<colors>

<<<<<<< HEAD
	<!--  Colors in this scheme  -->
	<!-- 
   var. 1 = #8F5B3F = rgb(143,91,63) 0.56 0.36 0.25
   var. 2 = #7D5540 = rgb(125,85,64) 0.49 0.33 0.25
   var. 3 = #764227 = rgb(118,66,39)  0.46 .26 0.15
   var. 4 = #A96641 = rgb(169,102,65) 0.66 0.40 0.25
   var. 5 = #AB7B61 = rgb(171,123,97) 0.76 0.58 0.49

	-->
  <color
	 name="ScriptDialog"
	 value=".27 .66 1.0 1" />
  <color
	 name="ScriptDialogFg"
	 value=".05 .05 .05 1" />
  <color
	 name="AccentColor"
	 value="0.75 0.92 0.49 1.0" />
  <color
	 name="EmphasisColor"             
	 value="0.56 0.36 0.25 1.0" />
	<color
	 name="EmphasisColorLight"             
	 value="0.86 0.66 0.55 1.0" />
	<color
	 name="SchemeLightest"
	 value="0.76 0.58 0.49 1.0" />
	<color
	 name="SchemeLightest_35"
	 value="0.76 0.58 0.49 0.35" />
	<color 
	 name="SchemeDark"
	 value="0.49 0.33 0.25 1.0" />
  <color
      name="EmphasisColor_13"
	 value="0.950 0.412 0.173 0.13" />
  <color
      name="EmphasisColor_35"
	 value="0.950 0.412 0.173 0.35" />
  <color
      name="White"
      value="1 1 1 1" />
  <color
      name="White_05"
      value="1 1 1 0.05" />
  <color
      name="White_10"
      value="1 1 1 0.1" />
  <color
      name="White_25"
      value="1 1 1 0.25" />
  <color
      name="White_50"
      value="1 1 1 0.5" />
  <color
	 name="White_70"
	 value="1 1 1 0.7" />
	<color
      name="LtGray"
	 value="0.90 0.90 0.90 1" />
  <color
      name="LtGray_35"
      value="0.75 0.75 0.75 0.35" />
  <color
      name="LtGray_50"
	 value="0.90 0.90 0.90 0.50" />
  <color
      name="Gray"
      value="0.5 0.5 0.5 1" />
  <color
      name="DkGray"
      value="0.125 0.125 0.125 1" />
  <color
      name="DkGray_66"
      value="0.125 0.125 0.125 .66" />
  <color
	 name="DkGray_86"
	 value="0.125 0.125 0.125 .86" />
	<color
      name="DkGray2"
      value="0.169 0.169 0.169 1" />
  <color
      name="MouseGray"
      value="0.191 0.191 0.191 1" />
  <color
      name="Black"
      value="0 0 0 1" />
	<color
      name="Black_10"
      value="0 0 0 0.1" />
  <color
      name="Black_25"
      value="0 0 0 0.25" />
  <color
      name="Black_50"
      value="0 0 0 0.5" />
  <color
	 name="Black_78"
	 value="0 0 0 0.78" />
	<color
      name="FrogGreen"
      value="0.26 0.345 0.263 1" />
  <color
      name="Red"
	 value="0.729 0 0.121 1" />
  <color
      name="Blue"
      value="0 0 1 1" />
  <color
      name="Yellow"
      value="1 1 0 1" />
  <color
      name="Green"
      value="0 1 0 1" />
	<!-- Ansariel: Added missing referenced color -->
	 <color
	 name="LtGreen"
	 value="0.79 1 0.79 1" />
  <color
      name="Transparent"
      value="0 0 0 0" />
  <color
      name="Purple"
      value="1 0 1 1" />
  <color
      name="Lime"
      value=".8 1 .73 1" />
  <color
      name="LtYellow"
      value="1 1 .79 1" />
  <color
      name="DrYellow"
      value="1 0.86 0 1" />
  <color
      name="LtOrange"
      value="1 .85 .73 1" />
=======
	<!-- Named Colors -->
	<color
	 name="EmphasisColor"
	 value="0.38 0.694 0.573 1" />
	<color
	 name="EmphasisColor_13"
	 value="0.38 0.694 0.573 0.13" />
	<color
	 name="EmphasisColor_35"
	 value="0.38 0.694 0.573 0.35" />
	<color
	 name="BeaconColor"
    value="0.749 0.298 0 1" />	 
	<color
	 name="White"
	 value="1 1 1 1" />
	<color
	 name="White_05"
	 value="1 1 1 0.05" />
	<color
	 name="White_10"
	 value="1 1 1 0.1" />
	<color
	 name="White_25"
	 value="1 1 1 0.25" />
	<color
	 name="White_50"
	 value="1 1 1 0.5" />
	<color
	 name="LtGray"
	 value="0.75 0.75 0.75 1" />
	<color
	 name="LtGray_35"
	 value="0.75 0.75 0.75 0.35" />
	<color
	 name="LtGray_50"
	 value="0.75 0.75 0.75 0.50" />
	<color
	 name="Gray"
	 value="0.5 0.5 0.5 1" />
	<color
	 name="DkGray"
	 value="0.125 0.125 0.125 1" />
	<color
	 name="DkGray_66"
	 value="0.125 0.125 0.125 .66" />
	<color
	 name="DkGray2"
	 value="0.169 0.169 0.169 1" />
	<color
	 name="MouseGray"
	 value="0.191 0.191 0.191 1" />
	<color
	 name="Black"
	 value="0 0 0 1" />
	<colork
	 name="Black_10"
	 value="0 0 0 0.1" />
	<color
	 name="Black_25"
	 value="0 0 0 0.25" />
	<color
	 name="Black_50"
	 value="0 0 0 0.5" />
	<color
	name="FrogGreen"
	value="0.26 0.345 0.263 1" />
	<color
	 name="Red"
	 value="1 0 0 1" />
	<color
	 name="Blue"
	 value="0 0 1 1" />
	<color
	 name="Yellow"
	 value="1 1 0 1" />
	<color
	 name="Green"
	 value="0 1 0 1" />
	<color
	 name="Transparent"
	 value="0 0 0 0" />
	<color
	name="Purple"
	value="1 0 1 1" />
	<color
	name="Lime"
	value=".8 1 .73 1" />
	<color
	name="LtYellow"
	value="1 1 .79 1" />
	<color
	name="DrYellow"
	value="1 0.86 0 1" />
	<color
	name="LtOrange"
	value="1 .85 .73 1" />
	<color
	name="MdBlue"
	value=".07 .38 .51 1" />
>>>>>>> fe8b4bf1
  <color
      name="LtRed"
      value="1 0.2 0.2 1" />

  <!-- Skin and Theme Colors -->

      <color
	 name="SL-White"
	 value="1 1 1 1" />
	<color
	 name="SL-Normal"
	 value="0.25 0.100 0.225 1" />
	<color
	 name="SL-Dark"
	 value="0.150 0.70 0.290 1" />
	<color
	 name="SL-Background_Light"
	 value="0.125 0.125 0.125 1" />
	<color
	 name="SL-Background"
	 value="0.125 0.125 0.125 1" />
	<color
	 name="SL-Background_50"
	 value="0.125 0.125 0.125 0.50" />
	<color
	 name="SL-Background_66"
	 value="0.125 0.125 0.125 0.66" />
	<color
	 name="SL-Foreground"
	 value="0.375 0.120 0.400 1" />
	<color
	 name="SL-Foreground_50"
	 value="0.375 0.120 0.400 0.50" />
	<color
	 name="SL-Foreground_66"
	 value="0.375 0.120 0.400 0.66" />
	<color
	 name="SL-Silver"
	 value="0.75 0.75 0.75 1" />
	<color
	 name="SL-MidGray_50"
	 value="0.7 0.7 0.7 0.50" />
	<color
	 name="SL-MidDkGray"
	 value="0.5 0.5 0.5 1" />
	<color
	 name="SL-MidDkGray_50"
	 value="0.5 0.5 0.5 0.50" />
	<color
	 name="SL-Titanium_25"
	 value="0.25 0.25 0.25 0.25" />
	<color
	 name="SL-Titanium"
	 value="0.3 0.3 0.3 1" />
	<color
	 name="SL-DkTitanium"
	 value="0.24 0.24 0.24 1" />
	<color
	 name="SL-TitaniumGray"
	 value="0.4 0.4 0.4 1" />
	<color
	 name="SL-MidBlue"
	 value="0.3 0.6 0.9 1" />
	<color
	 name="Brown"
	 value="0.225 0.100 0.05 1" />
	<color
	 name="BrickBrown"
	 value="0.6 0 0 1" />
	<color
	 name="BrightRed"
	 value="1 0 0 1" />
	<color
	 name="NavyBlue_0"
	 value="0 0.12 0.24 0" />
  <color
	 name="MdBlue"
	 value=".07 .38 .51 1" />
<!-- Colors below transparent in panel_notification.xml -->
	<color
	 name="Cerise_0"
	 value="1 0.3 0.3 0" />
	<color
	 name="Titanium_0"
	 value="0.3 0.3 0.3 0" />
  <color
      name="Red_80"
      value="1 0 0 0.8" />
  <color
      name="Green_80"
      value="0 1 0 0.8" />
  <color
      name="Blue_80"
      value="0 0 1 0.8" />
  <color
      name="LtBlue"
      value="0 0.5 1 1" />

  <!-- This color name makes potentially unused colors show up bright purple.
  Leave this here until all Unused? are removed below, otherwise
  the viewer generates many warnings on startup. -->
  <color
	 name="Unused?"
	 value=".831 1 0 1" />


<<<<<<< HEAD
  <!-- UI Colors -->
  
    <color
     name="BottomTrayAlphaColor"
     reference="Transparent" />
    <color
     name="BottomTrayOpaqueColor"
     reference="DkGray" />
    <color
     name="ChicletFlashColor"
     value="SchemeLightest" />
    <color
     name="GroupOverTierColor"
     value="0.43 0.06 0.06 1" />
    <color
     name="HighlightParentColor"
     value="0.67 0.83 0.96 1" />
    <color
     name="MapAvatarSelfColor"
     reference="Yellow" />
    <color
     name="MenuNonProductionGodBgColor"
     value="0.263 0.325 0.345 1" />
    <color
     name="NetMapGroupOwnBelowWater"
     value="0.78 0 0.78 1" />
    <color
     name="NetMapGroupOwnAboveWater"
     reference="Purple" />
    <color
     name="NetMapOtherOwnAboveWater"
     reference="SL-DkTitanium" />
<!-- Changed Color -->
    <color
     name="NetMapOtherOwnBelowWater"
     value="DkGray" />
    <color
     name="NetMapYouOwnAboveWater"
     value="0 1 1 1" />
    <color
     name="NetMapYouOwnBelowWater"
     value="0 0.78 0.78 1" />
    <color
     name="PieMenuBgColor"
     value="0.24 0.24 0.24 0.8" />
    <color
     name="PieMenuBgColorOverride"
     value="0.24 0.24 0.24 1.0" />
    <color
     name="PieMenuLineColor"
     value="0 0 0 0.5" />
    <color
     name="PieMenuTextColor"
     reference="SL-White" />
    <color
     name="PieMenuSelectedColor"
     reference="EmphasisColor_35" />
    <color
     name="PieMenuSelectedColorOverride"
     reference="EmphasisColor" />
    <color
     name="PropertyColorAuction"
     value="0.5 0 1 0.4" />
    <color
     name="PropertyColorAvail"
     reference="Transparent" />
    <color
     name="PropertyColorForSale"
     value="1 0.5 0 0.4" />
    <color
     name="PropertyColorGroup"
     value="0 0.72 0.72 0.4" />
    <color
     name="PropertyColorOther"
     value="1 0 0 0.4" />
    <color
     name="PropertyColorSelf"
     value="0 1 0 0.4" />
  <color
    name="ColorSwatchBorderColor"
    value="0.45098 0.517647 0.607843 1"/>
    <color
     name="TextEmbeddedItemColor"
     value="1.00 0.549 0.267 1" />
    <color
     name="ToolTipBgColor"
     value="Purple" />
    <color
     name="ToolTipBorderColor"
     value="White" />

  <!-- UI Definitions -->
  	<color
	 name="HintTitle"
	 reference="SchemeLightest" />
	<color
	 name="HintText"
	 reference="LtGray" />
	<color
	 name="HintBg"
	 reference="Black" />
  <color
      name="AccordionHeaderTextColor"
      reference="LtGray" />
  <color
      name="AgentChatColor"
      reference="White" />
  <color
      name="AlertBoxColor"
     reference="SL-DkTitanium" />
  <color
      name="AlertCautionBoxColor"
     reference="LtOrange" />
  <color
      name="AlertCautionTextColor"
      reference="LtYellow" />
  <color
     name="AgentLinkColor"
      reference="White" />
<!-- Changed Color -->
    <color
     name="AlertTextColor"
     reference="AccentColor" />
    <color
     name="AvatarListItemIconDefaultColor"
     reference="SL-White" />
  <color
      name="AvatarListItemIconOnlineColor"
     reference="SL-White" />
  <color
      name="AvatarListItemIconOfflineColor"
     reference="SL-MidDkGray_50" />
  <color
      name="AvatarListItemIconVoiceInvitedColor"
      reference="AvatarListItemIconOfflineColor" />
  <color
      name="AvatarListItemIconVoiceJoinedColor"
      reference="AvatarListItemIconOnlineColor" />
  <color
      name="AvatarListItemIconVoiceLeftColor"
      reference="AvatarListItemIconOfflineColor" />
  <color
      name="BadgeImageColor"
      value="1.0 0.40 0.0 1.0" />
  <color
      name="BadgeBorderColor"
      value="0.9 0.9 0.9 1.0" />
  <color
      name="BadgeLabelColor"
      reference="White" />
  <color
     name="AvatarListItemChatRange"
     reference="AccentColor" />
    <color
     name="AvatarListItemShoutRange"
     reference="White" />
    <color
     name="AvatarListItemBeyondShoutRange"
     reference="SL-Silver" />
    <color
     name="BackgroundChatColor"
     reference="DkGray" />
    <color
      name="ButtonBorderColor"
      reference="Unused?" />
  <color
      name="ButtonCautionImageColor"
     reference="EmphasisColor" />
  <color
      name="ButtonColor"
     reference="EmphasisColor" />
  <color
      name="ButtonFlashBgColor"
      reference="Unused?" />
<!-- Color Changed -->
  <color
      name="ButtonImageColor"
     reference="SL-White" />
  <color
      name="ButtonLabelColor"
      reference="LtGray" />
  <color
      name="ButtonLabelDisabledColor"
      reference="White_25" />
  <color
      name="ButtonLabelSelectedColor"
      reference="White" />
  <color
      name="ButtonLabelSelectedDisabledColor"
      reference="White_25" />
  <color
      name="ButtonSelectedBgColor"
      reference="Unused?" />
  <color
      name="ButtonSelectedColor"
      reference="Unused?" />
  <color
      name="ButtonUnselectedBgColor"
      reference="Unused?" />
  <color
      name="ButtonUnselectedFgColor"
      reference="Unused?" />
  <color
      name="ChatHistoryBgColor"
     reference="DkGray_66" />
  <color
      name="ChatHistoryTextColor"
      reference="LtGray" />
  <color
      name="ChatHistoryMutedTextColor"
      reference="White_70" />
  <color
      name="ColorDropShadow"
      reference="Black_50" />
  <color
      name="ColorPaletteEntry01"
     value="0 0 0 1" />
  <color
      name="ColorPaletteEntry02"
      reference="Gray" />
  <color
      name="ColorPaletteEntry03"
      value="0.5 0 0 1" />
  <color
      name="ColorPaletteEntry04"
      value="0.5 0.5 0 1" />
  <color
      name="ColorPaletteEntry05"
      value="0 0.5 0 1" />
  <color
      name="ColorPaletteEntry06"
      value="0 0.5 0.5 1" />
  <color
      name="ColorPaletteEntry07"
      value="0 0 0.5 1" />
  <color
      name="ColorPaletteEntry08"
      value="0.5 0 0.5 1" />
  <color
      name="ColorPaletteEntry09"
      value="0.5 0.5 0 1" />
  <color
      name="ColorPaletteEntry10"
      value="0 0.25 0.25 1" />
  <color
      name="ColorPaletteEntry11"
      value="0 0.5 1 1" />
  <color
      name="ColorPaletteEntry12"
      value="0 0.25 0.5 1" />
  <color
      name="ColorPaletteEntry13"
      value="0.5 0 1 1" />
  <color
      name="ColorPaletteEntry14"
      value="0.5 0.25 0 1" />
  <color
      name="ColorPaletteEntry15"
     value="1 1 1 1" />
  <color
      name="ColorPaletteEntry16"
     value="1 1 1 1" />
  <color
      name="ColorPaletteEntry17"
     value="1 1 1 1" />
  <color
      name="ColorPaletteEntry18"
     value="0.75 0.75 0.75 1" />
  <color
      name="ColorPaletteEntry19"
     value="1 0 0 1" />
  <color
      name="ColorPaletteEntry20"
      reference="Yellow" />
  <color
      name="ColorPaletteEntry21"
     value="0 1 0 1" />
  <color
      name="ColorPaletteEntry22"
      value="0 1 1 1" />
  <color
      name="ColorPaletteEntry23"
     value="0 0 1 1" />
  <color
      name="ColorPaletteEntry24"
     value="1 0 1 1" />
  <color
      name="ColorPaletteEntry25"
      value="1 1 0.5 1" />
  <color
      name="ColorPaletteEntry26"
      value="0 1 0.5 1" />
  <color
      name="ColorPaletteEntry27"
      value="0.5 1 1 1" />
  <color
      name="ColorPaletteEntry28"
      value="0.5 0.5 1 1" />
  <color
      name="ColorPaletteEntry29"
      value="1 0 0.5 1" />
  <color
      name="ColorPaletteEntry30"
      value="1 0.5 0 1" />
  <color
      name="ColorPaletteEntry31"
     value="1 1 1 1" />
  <color
      name="ColorPaletteEntry32"
     value="1 1 1 1" />
  <color
      name="ComboListBgColor"
      reference="DkGray" />
  <color
      name="ConsoleBackground"
      reference="Black" />
  <color
      name="ContextSilhouetteColor"
     reference="SchemeLightest" />
  <color
      name="DefaultHighlightDark"
      reference="White_10" />
  <color
      name="DefaultHighlightLight"
      reference="White_25" />
  <color
      name="DefaultShadowDark"
      reference="Black_50" />
  <color
      name="DefaultShadowLight"
      reference="Black_50" />
  <color
      name="EffectColor"
      reference="White" />
  <color
      name="FilterBackgroundColor"
      reference="Black" />
  <color
      name="FilterTextColor"
     reference="EmphasisColor" />
  <color
      name="FloaterButtonImageColor"
      reference="LtGray" />
  <color
      name="FloaterDefaultBackgroundColor"
      reference="DkGray_66" />
<!-- Changed Color -->
  <color
      name="FloaterFocusBackgroundColor"
     reference="SL-Background" />
<!-- Changed Color -->
  <color
      name="FloaterFocusBorderColor"
     reference="SL-Background_50" />
  <color
      name="FloaterUnfocusBorderColor"
      reference="Black_50" />
  <color
      name="FocusColor"
      reference="EmphasisColor" />
  <color
      name="FolderViewLoadingMessageTextColor"
     reference="EmphasisColor" />
  <color
      name="GridFocusPointColor"
      reference="White_50" />
  <color
      name="GridlineColor"
      reference="White" />
  <color
     name="GroupLinkColor"
     reference="White" />
    <color
      name="GridlineShadowColor"
      value="0 0 0 0.31" />
  <color
      name="GroupNotifyBoxColor"
      value="0.3344 0.5456 0.5159 1" />
  <color
      name="GroupNotifyTextColor"
      reference="White"/>
  <color
      name="GroupNotifyDimmedTextColor"
     value="0.5 0.5 0.5 1" />
  <color
      name="HTMLLinkColor"
     reference="AccentColor" />
  <color
      name="HealthTextColor"
      reference="White" />
  <color
      name="HelpBgColor"
      reference="Unused?" />
  <color
      name="HelpFgColor"
      reference="Unused?" />
  <color
      name="HelpScrollHighlightColor"
      reference="Unused?" />
  <color
      name="HelpScrollShadowColor"
      reference="Unused?" />
  <color
      name="HelpScrollThumbColor"
      reference="Unused?" />
  <color
      name="HelpScrollTrackColor"
      reference="Unused?" />
  <color
      name="HighlightChildColor"
      reference="Yellow" />
  <color
      name="HighlightInspectColor"
     reference="Purple" />
  <color
      name="IMHistoryBgColor"
      reference="Unused?" />
  <color
      name="IMHistoryTextColor"
      reference="Unused?" />
  <color
      name="IconDisabledColor"
      reference="White_25" />
  <color
      name="IconEnabledColor"
      reference="White" />
  <color
      name="InventoryBackgroundColor"
     reference="Transparent" />
  <color
      name="InventoryFocusOutlineColor"
      reference="White_25" />
  <color
     name="InventoryItemEnabledColor"
     reference="LtGray" />
    <color
     name="InventoryItemHighlightBgColor"
     reference="SchemeLightest_35" />
    <color
     name="InventoryItemHighlightFgColor"
     reference="White" />
    <color
      name="InventoryItemSuffixColor"
      reference="White_25" />
  <color
      name="InventoryItemLibraryColor"
     reference="White" />
  <color
      name="InventoryItemLinkColor"
      reference="LtGray_50" />
  <color
      name="InventoryMouseOverColor"
      reference="LtGray_35" />
  <color
      name="InventorySearchStatusColor"
      reference="EmphasisColor" />
  <color
     name="InventoryProtectedColor"
     reference="EmphasisColor" />
    <color
      name="LabelDisabledColor"
      reference="White_25" />
  <color
      name="LabelSelectedColor"
      reference="White" />
  <color
      name="LabelSelectedDisabledColor"
      reference="White_25" />
  <color
      name="LabelTextColor"
      reference="LtGray" />
  <color
      name="LoginProgressBarBgColor"
      reference="Unused?" />
  <color
      name="LoginProgressBarFgColor"
      reference="Unused?" />
  <color
      name="LoginProgressBoxBorderColor"
     reference="NavyBlue_0" />
  <color
      name="LoginProgressBoxCenterColor"
     reference="Black_78" />
  <color
      name="LoginProgressBoxShadowColor"
     reference="Black_78" />
  <color
      name="LoginProgressBoxTextColor"
      reference="White" />
  <color
      name="MapAvatarColor"
     reference="Red" />
  <color
      name="MapAvatarFriendColor"
     reference="Green" />
  <color
     name="MapAvatarLindenColor"
     reference="Blue" />
  <color
     name="MapAvatarMutedColor"
     value="0.4 0.4 0.4 1" />
  <color
      name="MapFrustumColor"
      reference="White_10" />
<!-- Changed Color -->
  <color
      name="MapFrustumRotatingColor"
     reference="White_25" />
  <color
      name="MapTrackColor"
      reference="Red" />
<!-- Changed Color -->
  <color
      name="MapTrackDisabledColor"
     reference="BrickBrown" />
    <color
     name="MapChatRingColor"
     value="1 1 0 0.3" />
    <color
     name="MapShoutRingColor"
     value="1 0 0 0.3" />
  <color
      name="MenuBarBgColor"
      reference="DkGray" />
  <color
      name="MenuBarGodBgColor"
      reference="FrogGreen" />
  <color
      name="MenuDefaultBgColor"
      reference="DkGray2" />
  <color
      name="MenuItemDisabledColor"
      reference="LtGray_50" />
  <color
      name="MenuItemEnabledColor"
      reference="LtGray" />
  <color
      name="MenuItemHighlightBgColor"
     reference="SchemeLightest_35" />
  <color
      name="MenuItemHighlightFgColor"
      reference="White" />
  <color
      name="MenuNonProductionBgColor"
     value="0.5 0.0 0.0 1.0" />
  <color
      name="MenuPopupBgColor"
      reference="DkGray2" />
  <color
      name="ModelUploaderLabels"
      value="1 0.6 0 1" />
  <color
      name="MiniMapPropertyLine"
      value="1 1 1 1" />
  <color
      name="MultiSliderDisabledThumbColor"
      reference="Black" />
  <color
      name="MultiSliderThumbCenterColor"
      reference="White" />
  <color
      name="MultiSliderThumbCenterSelectedColor"
      reference="Green" />
  <color
      name="MultiSliderThumbOutlineColor"
      reference="Unused?" />
  <color
      name="MultiSliderTrackColor"
      reference="LtGray" />
  <color
      name="MultiSliderTriangleColor"
      reference="Yellow" />
=======
    <color
     name="AccordionHeaderTextColor"
     reference="LtGray" />
    <color
     name="AgentChatColor"
     reference="White" />
    <color
     name="AlertBoxColor"
     value="0.24 0.24 0.24 1" />
    <color
     name="AlertCautionBoxColor"
     value="1 0.82 0.46 1" />
    <color
     name="AlertCautionTextColor"
     reference="LtYellow" />
    <color
     name="AvatarListItemIconDefaultColor"
     reference="White" />
    <color
     name="AvatarListItemIconOnlineColor"
     reference="White" />
    <color
     name="AvatarListItemIconOfflineColor"
     value="0.5 0.5 0.5 0.5" />
    <color
     name="AvatarListItemIconVoiceInvitedColor"
     reference="AvatarListItemIconOfflineColor" />
    <color
     name="AvatarListItemIconVoiceJoinedColor"
     reference="AvatarListItemIconOnlineColor" />
    <color
     name="AvatarListItemIconVoiceLeftColor"
     reference="AvatarListItemIconOfflineColor" />
    <color
     name="BadgeImageColor"
     value="1.0 0.40 0.0 1.0" />
    <color
     name="BadgeBorderColor"
     value="0.9 0.9 0.9 1.0" />
    <color
     name="BadgeLabelColor"
     reference="White" />
    <color
     name="ButtonBorderColor"
     reference="Unused?" />
    <color
     name="ButtonCautionImageColor"
     reference="Unused?" />
    <color
     name="ButtonColor"
     reference="Unused?" />
    <color
     name="ButtonFlashBgColor"
     reference="Unused?" />
    <color
     name="ButtonImageColor"
     reference="White" />
    <color
     name="ButtonLabelColor"
     reference="LtGray" />
    <color
     name="ButtonLabelDisabledColor"
     reference="White_25" />
    <color
     name="ButtonLabelSelectedColor"
     reference="White" />
    <color
     name="ButtonLabelSelectedDisabledColor"
     reference="White_25" />
    <color
     name="ButtonSelectedBgColor"
     reference="Unused?" />
    <color
     name="ButtonSelectedColor"
     reference="Unused?" />
    <color
     name="ButtonUnselectedBgColor"
     reference="Unused?" />
    <color
     name="ButtonUnselectedFgColor"
     reference="Unused?" />
    <color
     name="ChatHistoryBgColor"
     reference="Transparent" />
    <color
     name="ChatHistoryTextColor"
     reference="LtGray" />
    <color
     name="ChicletFlashColor"
     value="0.114 0.65 0.1" />
    <color
     name="ColorDropShadow"
     reference="Black_50" />
    <color
     name="ColorPaletteEntry01"
     reference="Black" />
    <color
     name="ColorPaletteEntry02"
     reference="Gray" />
    <color
     name="ColorPaletteEntry03"
     value="0.5 0 0 1" />
    <color
     name="ColorPaletteEntry04"
     value="0.5 0.5 0 1" />
    <color
     name="ColorPaletteEntry05"
     value="0 0.5 0 1" />
    <color
     name="ColorPaletteEntry06"
     value="0 0.5 0.5 1" />
    <color
     name="ColorPaletteEntry07"
     value="0 0 0.5 1" />
    <color
     name="ColorPaletteEntry08"
     value="0.5 0 0.5 1" />
    <color
     name="ColorPaletteEntry09"
     value="0.5 0.5 0 1" />
    <color
     name="ColorPaletteEntry10"
     value="0 0.25 0.25 1" />
    <color
     name="ColorPaletteEntry11"
     value="0 0.5 1 1" />
    <color
     name="ColorPaletteEntry12"
     value="0 0.25 0.5 1" />
    <color
     name="ColorPaletteEntry13"
     value="0.5 0 1 1" />
    <color
     name="ColorPaletteEntry14"
     value="0.5 0.25 0 1" />
    <color
     name="ColorPaletteEntry15"
     reference="White" />
    <color
     name="ColorPaletteEntry16"
     reference="LtYellow" />
    <color
     name="ColorPaletteEntry17"
     reference="White" />
    <color
     name="ColorPaletteEntry18"
     reference="LtGray" />
    <color
     name="ColorPaletteEntry19"
     reference="Red" />
    <color
     name="ColorPaletteEntry20"
     reference="Yellow" />
    <color
     name="ColorPaletteEntry21"
     reference="Green" />
    <color
     name="ColorPaletteEntry22"
     value="0 1 1 1" />
    <color
     name="ColorPaletteEntry23"
     reference="Blue" />
    <color
     name="ColorPaletteEntry24"
     reference="Purple" />
    <color
     name="ColorPaletteEntry25"
     value="1 1 0.5 1" />
    <color
     name="ColorPaletteEntry26"
     value="0 1 0.5 1" />
    <color
     name="ColorPaletteEntry27"
     value="0.5 1 1 1" />
    <color
     name="ColorPaletteEntry28"
     value="0.5 0.5 1 1" />
    <color
     name="ColorPaletteEntry29"
     value="1 0 0.5 1" />
    <color
     name="ColorPaletteEntry30"
     value="1 0.5 0 1" />
    <color
     name="ColorPaletteEntry31"
     reference="White" />
    <color
     name="ColorPaletteEntry32"
     reference="White" />
    <color
     name="ComboListBgColor"
     reference="DkGray" />
    <color
     name="ConsoleBackground"
     reference="Black" />
    <color
     name="ContextSilhouetteColor"
     reference="EmphasisColor" />
    <color
     name="DefaultHighlightDark"
     reference="White_10" />
    <color
     name="DefaultHighlightLight"
     reference="White_25" />
    <color
     name="DefaultShadowDark"
     reference="Black_50" />
    <color
     name="DefaultShadowLight"
     reference="Black_50" />
    <color
     name="EffectColor"
     reference="White" />
     <color
     name="FilterBackgroundColor"
     reference="Black" />
    <color
     name="FilterTextColor"
     value="0.38 0.69 0.57 1" />
     <color
     name="FloaterButtonImageColor"
     reference="LtGray" />
    <color
     name="FloaterDefaultBackgroundColor"
     reference="DkGray_66" />
    <color
     name="FloaterFocusBackgroundColor"
     reference="DkGray2" />
    <color
     name="FloaterFocusBorderColor"
     reference="Black_50" />
    <color
     name="FloaterUnfocusBorderColor"
     reference="Black_50" />
    <color
     name="FocusColor"
     reference="EmphasisColor" />
    <color
     name="FolderViewLoadingMessageTextColor"
     value="0.3344 0.5456 0.5159 1" />
    <color
     name="GridFocusPointColor"
     reference="White_50" />
    <color
     name="GridlineBGColor"
     value="0.92 0.92 1 0.78" />
    <color
     name="GridlineColor"
     reference="White" />
    <color
     name="GridlineShadowColor"
     value="0 0 0 0.31" />
    <color
     name="GroupNotifyBoxColor"
     value="0.3344 0.5456 0.5159 1" />
    <color
     name="GroupNotifyTextColor"
     reference="White"/>
    <color
     name="GroupNotifyDimmedTextColor"
     reference="LtGray" />
    <color
     name="GroupOverTierColor"
     value="0.43 0.06 0.06 1" />
    <color
     name="HTMLLinkColor"
     reference="EmphasisColor" />
    <color
     name="HealthTextColor"
     reference="White" />
    <color
     name="HelpBgColor"
     reference="Unused?" />
    <color
     name="HelpFgColor"
     reference="Unused?" />
    <color
     name="HelpScrollHighlightColor"
     reference="Unused?" />
    <color
     name="HelpScrollShadowColor"
     reference="Unused?" />
    <color
     name="HelpScrollThumbColor"
     reference="Unused?" />
    <color
     name="HelpScrollTrackColor"
     reference="Unused?" />
    <color
     name="HighlightChildColor"
     reference="Yellow" />
    <color
     name="HighlightInspectColor"
     value="1 0 1 1" />
    <color
     name="HighlightParentColor"
     value="0.67 0.83 0.96 1" />
    <color
     name="IMHistoryBgColor"
     reference="Unused?" />
    <color
     name="IMHistoryTextColor"
     reference="Unused?" />
    <color
     name="IconDisabledColor"
	 reference="White_25" />
    <color
     name="IconEnabledColor"
     reference="White" />
    <color
     name="InventoryBackgroundColor"
     reference="DkGray2" />
    <color
     name="InventoryFocusOutlineColor"
     reference="White_25" />
    <color
     name="InventoryItemSuffixColor"
     reference="White_25" />
    <color
     name="InventoryItemLibraryColor"
     reference="EmphasisColor" />
    <color
     name="InventoryItemLinkColor"
     reference="LtGray_50" />
    <color
     name="InventoryMouseOverColor"
     reference="LtGray_35" />
    <color
     name="InventorySearchStatusColor"
     reference="EmphasisColor" />
    <color
     name="LabelDisabledColor"
     reference="White_25" />
    <color
     name="LabelSelectedColor"
     reference="White" />
    <color
     name="LabelSelectedDisabledColor"
     reference="White_25" />
    <color
     name="LabelTextColor"
     reference="LtGray" />
    <color
     name="LoginProgressBarBgColor"
     reference="Unused?" />
    <color
     name="LoginProgressBarFgColor"
     reference="Unused?" />
    <color
     name="LoginProgressBoxBorderColor"
     value="0 0.12 0.24 0" />
    <color
     name="LoginProgressBoxCenterColor"
     value="0 0 0 0.78" />
    <color
     name="LoginProgressBoxShadowColor"
     value="0 0 0 0.78" />
    <color
     name="LoginProgressBoxTextColor"
     reference="White" />
    <color
     name="MapAvatarColor"
     reference="Green" />
    <color
     name="MapAvatarFriendColor"
     reference="Yellow" />
    <color
     name="MapAvatarSelfColor"
     value="0.53125 0 0.498047 1" />
    <color
     name="MapFrustumColor"
     reference="White_10" />
    <color
     name="MapFrustumRotatingColor"
     value="1 1 1 0.2" />
    <color
     name="MapTrackColor"
     reference="Red" />
    <color
     name="MapTrackDisabledColor"
     value="0.5 0 0 1" />
    <color
     name="MenuBarBgColor"
     reference="DkGray" />
    <color
     name="MenuBarGodBgColor"
     reference="FrogGreen" />
    <color
     name="MenuDefaultBgColor"
     reference="DkGray2" />
    <color
     name="MenuItemDisabledColor"
	 reference="LtGray_50" />
    <color
     name="MenuItemEnabledColor"
     reference="LtGray" />
    <color
     name="MenuItemHighlightBgColor"
     reference="EmphasisColor_35" />
    <color
     name="MenuItemFlashBgColor"
     reference="BeaconColor" />
    <color
     name="MenuItemHighlightFgColor"
     reference="White" />
    <color
     name="MenuNonProductionBgColor"
     reference="Black" />
    <color
     name="MenuNonProductionGodBgColor"
     value="0.263 0.325 0.345 1" />
    <color
     name="MenuPopupBgColor"
	  reference="DkGray2" />
    <color
     name="ModelUploaderLabels"
     value="1 0.6 0 1" />	  
    <color
     name="MultiSliderDisabledThumbColor"
     reference="Black" />
    <color
     name="MultiSliderThumbCenterColor"
     reference="White" />
    <color
     name="MultiSliderThumbCenterSelectedColor"
     reference="Green" />
    <color
     name="MultiSliderThumbOutlineColor"
     reference="Unused?" />
    <color
     name="MultiSliderTrackColor"
     reference="LtGray" />
    <color
     name="MultiSliderTriangleColor"
     reference="Yellow" />
>>>>>>> fe8b4bf1
  <!--
    <color
      name="NameTagBackground"
      value="0.85 0.85 0.85 0.80" />
<<<<<<< HEAD
  -->
  <color
     name="NameTagBackground"
     value="0 0 0 1" />
  <color
     name="NameTagChat"
     reference="LtGray" />
  <color
     name="NameTagChatDistanceColor"
     reference="Green" />
  <color
     name="NameTagShoutDistanceColor"
     reference="Yellow" />
  <color
     name="NameTagBeyondShoutDistanceColor"
     reference="BrightRed" />
  <color
     name="NameTagWhisperDistanceColor"
     reference="Green" />
  <color
     name="NameTagFriend"
     value="0.75 0.92 0.49 1.0" />
  <color
     name="NameTagSelf"
     reference="White" />
  <color
     name="NameTagMuted"
     value="0.4 0.4 0.4 1" />
  <color
     name="NameTagLinden"
     reference="LtBlue" />
  <color
     name="NameTagLegacy"
     reference="White" />
  <color
     name="NameTagV1"
     value="0.98 0.69 0.36 1.0" />
  <color
     name="NameTagMatch"
     reference="White" />
  <color
     name="NameTagMismatch"
     reference="LtGray" />
  <color
     name="NameTagUsername"
     reference= "White" />
<!-- Changed Color -->
  <color
     name="NetMapBackgroundColor"
     reference="Black_25" />
  <color
      name="NotifyBoxColor"
     reference="LtGray" />
  <color
      name="NotifyCautionBoxColor"
     reference="LtOrange" />
  <color
      name="NotifyCautionWarnColor"
      reference="White" />
  <color
      name="NotifyTextColor"
      reference="White" />
  <color
      name="ObjectBubbleColor"
      reference="DkGray_66" />
  <color
     name="ChatNameColor"
     reference="AccentColor" />
    <color
      name="ObjectChatColor"
      reference="EmphasisColor" />
  <color
     name="ObjectIMColor"
     reference="EmphasisColor" />
    <color
      name="OverdrivenColor"
      reference="Red" />
  <color
      name="PanelDefaultBackgroundColor"
      reference="DkGray" />
  <color
      name="PanelDefaultHighlightLight"
      reference="White_50" />
  <color
      name="PanelFocusBackgroundColor"
      reference="DkGray2" />
  <color
      name="PanelNotificationBackground"
      value="1 0.3 0.3 0" />
  <color
      name="ParcelNormalColor"
      reference="White" />
  <color
      name="ParcelHoverColor"
      reference="White" />
  <color
=======
      -->
    <color
      name="NameTagBackground"
      value="0 0 0 1" />
    <color
     name="NameTagChat"
     reference="White" />
    <color
     name="NameTagFriend"
     value="0.447 0.784 0.663 1" />
    <color
     name="NameTagLegacy"
     reference="White" />
    <color
     name="NameTagMatch"
     reference="White" />
    <color
     name="NameTagMismatch"
     reference="White" />
    <color
     name="NetMapBackgroundColor"
     value="0 0 0 1" />
    <color
     name="NetMapGroupOwnAboveWater"
     reference="Purple" />
    <color
     name="NetMapGroupOwnBelowWater"
     value="0.78 0 0.78 1" />
    <color
     name="NetMapOtherOwnAboveWater"
     value="0.24 0.24 0.24 1" />
    <color
     name="NetMapOtherOwnBelowWater"
     value="0.12 0.12 0.12 1" />
    <color
     name="NetMapYouOwnAboveWater"
     value="0 1 1 1" />
    <color
     name="NetMapYouOwnBelowWater"
     value="0 0.78 0.78 1" />
    <color
     name="NotifyBoxColor"
     value="LtGray" />
    <color
     name="NotifyCautionBoxColor"
     value="1 0.82 0.46 1" />
    <color
     name="NotifyCautionWarnColor"
     reference="White" />
    <color
     name="NotifyTextColor"
     reference="White" />
    <color
     name="ObjectBubbleColor"
     reference="DkGray_66" />
    <color
     name="ObjectChatColor"
     reference="EmphasisColor" />
    <color
     name="OverdrivenColor"
     reference="Red" />
    <color
     name="PanelDefaultBackgroundColor"
     reference="DkGray" />
    <color
     name="PanelDefaultHighlightLight"
     reference="White_50" />
    <color
     name="PanelFocusBackgroundColor"
     reference="DkGray2" />
    <color
     name="PanelNotificationBackground"
     value="1 0.3 0.3 0" />
    <color
     name="ParcelHoverColor"
     reference="White" />
    <color
>>>>>>> fe8b4bf1
      name="PathfindingErrorColor"
      reference="LtRed" />
  <color
      name="PathfindingWarningColor"
      reference="DrYellow" />
  <color
      name="PathfindingGoodColor"
      reference="LtGreen" />
  <color
      name="PathfindingDefaultBeaconColor"
      reference="Red_80" />
  <color
      name="PathfindingDefaultBeaconTextColor"
      reference="White" />
  <color
      name="PathfindingLinksetBeaconColor"
      reference="Blue_80" />
  <color
      name="PathfindingCharacterBeaconColor"
      reference="Red_80" />
  <color
<<<<<<< HEAD
      name="ScriptBgReadOnlyColor"
     reference="SL-TitaniumGray" />
  <color
      name="ScriptErrorColor"
      reference="Red" />
  <color
      name="ScrollBGStripeColor"
      reference="Transparent" />
  <color
      name="ScrollBgReadOnlyColor"
      reference="Transparent" />
  <color
      name="ScrollBgWriteableColor"
      reference="White_05" />
  <color
      name="ScrollDisabledColor"
      reference="White_25" />
  <color
      name="ScrollHighlightedColor"
      reference="Unused?" />
  <color
      name="ScrollHoveredColor"
      reference="EmphasisColor_13" />
  <color
      name="ScrollSelectedBGColor"
      reference="EmphasisColor_35" />
  <color
      name="ScrollSelectedFGColor"
      reference="White" />
  <color
      name="ScrollUnselectedColor"
      reference="LtGray" />
  <color
      name="ScrollbarThumbColor"
      reference="White" />
  <color
      name="ScrollbarTrackColor"
      reference="Black" />
  <color
      name="SelectedOutfitTextColor"
      reference="EmphasisColor" />
<!-- Color Changed -->
  <color
      name="SilhouetteChildColor"
     reference="SL-MidBlue" />
  <color
      name="SilhouetteParentColor"
      reference="Yellow" />
  <color
      name="SliderDisabledThumbColor"
      reference="White_25" />
  <color
      name="SliderThumbCenterColor"
      reference="White" />
  <color
      name="SliderThumbOutlineColor"
      reference="White" />
  <color
      name="SliderTrackColor"
      reference="Unused?" />
  <color
      name="SpeakingColor"
      reference="FrogGreen" />
  <color
      name="SystemChatColor"
      reference="LtGray" />
  <color
      name="TextBgFocusColor"
      reference="White" />
  <color
      name="TextBgReadOnlyColor"
      reference="White_05" />
  <color
      name="TextBgWriteableColor"
      reference="LtGray" />
  <color
      name="TextCursorColor"
      reference="Black" />
  <color
      name="TextDefaultColor"
      reference="Black" />
  <color
      name="TextEmbeddedItemReadOnlyColor"
     reference="SchemeLightest" />
  <color
      name="TextFgReadOnlyColor"
      reference="LtGray" />
  <color
      name="TextFgTentativeColor"
     reference="SL-TitaniumGray" />
  <color
      name="TimeTextColor"
      reference="LtGray" />
  <color
      name="TitleBarFocusColor"
      reference="White_10" />
  <color
      name="ToastBackground"
      value="0.3 0.3 0.3 0" />
  <color
      name="ToolTipTextColor"
     reference="Black" />
  <color
      name="InspectorTipTextColor"
      reference="LtGray" />
  <color
      name="UserChatColor"
      reference="White" />
  <color
      name="llOwnerSayChatColor"
      reference="LtYellow" />
  <color
      name="FriendsChatColor"
      reference="White" />
  <color
      name="LindenChatColor"
      reference="LtBlue" />
  <color
      name="MutedChatColor"
      value="0.4 0.4 0.4 1" />

  <!-- New Colors -->
  <color
      name="OutputMonitorMutedColor"
      reference="DkGray2" />
  <color
      name="SysWellItemUnselected"
     reference="Transparent" />
  <color
      name="SysWellItemSelected"
     reference="SL-Titanium" />
  <color
     name="ChatToastAgentNameColor"
     reference="EmphasisColor" />
  <color
      name="ChatTimestampColor"
      reference="White" />
  <color
      name="MenuBarProjectBgColor"
      reference="MdBlue" />
=======
     name="PieMenuBgColor"
     value="0.24 0.24 0.24 0.59" />
    <color
     name="PieMenuLineColor"
     value="0 0 0 0.5" />
    <color
     name="PieMenuSelectedColor"
     value="0.72 0.72 0.74 0.3" />
    <color
     name="PropertyColorAuction"
     value="0.5 0 1 0.4" />
    <color
     name="PropertyColorAvail"
     reference="Transparent" />
    <color
     name="PropertyColorForSale"
     value="1 0.5 0 0.4" />
    <color
     name="PropertyColorGroup"
     value="0 0.72 0.72 0.4" />
    <color
     name="PropertyColorOther"
     value="1 0 0 0.4" />
    <color
     name="PropertyColorSelf"
     value="0 1 0 0.4" />
    <color
     name="ScriptBgReadOnlyColor"
     value="0.39 0.39 0.39 1" />
    <color
     name="ScriptErrorColor"
     reference="Red" />
    <color
     name="ScrollBGStripeColor"
     reference="Transparent" />
    <color
     name="ScrollBgReadOnlyColor"
      reference="Transparent" />
    <color
     name="ScrollBgWriteableColor"
     reference="White_05" />
    <color
     name="ScrollDisabledColor"
     reference="White_25" />
    <color
     name="ScrollHighlightedColor"
     reference="Unused?" />
    <color
     name="ScrollHoveredColor"
     reference="EmphasisColor_13" />
    <color
     name="ScrollSelectedBGColor"
     reference="EmphasisColor_35" />
    <color
     name="ScrollSelectedFGColor"
     reference="White" />
    <color
     name="ScrollUnselectedColor"
     reference="LtGray" />
    <color
     name="ScrollbarThumbColor"
     reference="White" />
    <color
     name="ScrollbarTrackColor"
     reference="Black" />
    <color
     name="SelectedOutfitTextColor"
     reference="EmphasisColor" />
    <color
     name="SilhouetteChildColor"
     value="0.13 0.42 0.77 1" />
    <color
     name="SilhouetteParentColor"
     reference="Yellow" />
    <color
     name="SliderDisabledThumbColor"
     reference="White_25" />
    <color
     name="SliderThumbCenterColor"
     reference="White" />
    <color
     name="SliderThumbOutlineColor"
     reference="White" />
    <color
     name="SliderTrackColor"
     reference="Unused?" />
    <color
     name="SpeakingColor"
     reference="FrogGreen" />
    <color
     name="SystemChatColor"
     reference="LtGray" />
    <color
     name="TextBgFocusColor"
     reference="White" />
    <color
     name="TextBgReadOnlyColor"
	 reference="White_05" />
    <color
     name="TextBgWriteableColor"
     reference="LtGray" />
    <color
     name="TextCursorColor"
     reference="Black" />
    <color
     name="TextDefaultColor"
     reference="Black" />
    <color
     name="TextEmbeddedItemColor"
     value="0 0 0.5 1" />
    <color
     name="TextEmbeddedItemReadOnlyColor"
     reference="Unused?" />
    <color
     name="TextFgColor"
     value="0.102 0.102 0.102 1" />
    <color
     name="TextFgReadOnlyColor"
     reference="LtGray" />
    <color
     name="TextFgTentativeColor"
     value="0.4 0.4 0.4 1" />
    <color
     name="TimeTextColor"
     reference="LtGray" />
    <color
     name="TitleBarFocusColor"
     reference="White_10" />
    <color
     name="ToastBackground"
     value="0.3 0.3 0.3 0" />
    <color
     name="ToolTipBgColor"
     value="0.937 0.89 0.655 1" />
    <color
     name="ToolTipBorderColor"
     value="0.812 0.753 0.451 1" />
    <color
     name="ToolTipTextColor"
     reference="DkGray2" />
    <color
     name="InspectorTipTextColor"
     reference="LtGray" />
    <color
     name="UserChatColor"
     reference="Yellow" />
    <color
     name="llOwnerSayChatColor"
     reference="LtYellow" />

    <!-- New Colors -->
    <color
     name="OutputMonitorMutedColor"
     reference="DkGray2" />
    <color
     name="SysWellItemUnselected"
     value="0 0 0 0" />
    <color
     name="SysWellItemSelected"
     value="0.3 0.3 0.3 1.0" />
    <color
    name="ColorSwatchBorderColor"
    value="0.45098 0.517647 0.607843 1"/>
    <color
     name="ChatTimestampColor"
     reference="White" />
    <color
     name="MenuBarProjectBgColor"
     reference="MdBlue" />
>>>>>>> fe8b4bf1
  
    <color
      name="MeshImportTableNormalColor"
      value="1 1 1 1"/>
    <color
      name="MeshImportTableHighlightColor"
      value="0.2 0.8 1 1"/>

    <color
     name="DirectChatColor"
     reference="LtOrange" />

    <color
      name="ToolbarDropZoneColor"
      value=".48 .69 1 .5" />
  
<<<<<<< HEAD
    <!-- for legacy profiles -->
    <color
     name="StatusUserOnline"
     reference="Green" />
    <!-- for legacy profiles -->
    <color
     name="StatusUserOffline"
     reference="BrightRed" />

	<!-- Groups visible in profiles -->
	<color
	 name="GroupHiddenInProfile"
	 reference="EmphasisColorLight" />
	 
  <!-- Generic color names (legacy) -->
=======
    <!-- Generic color names (legacy) -->
>>>>>>> fe8b4bf1
  <color
    name="white"
    value="1 1 1 1"/>
  <color
    name="black"
    value="0 0 0 1"/>
  <color
    name="red"
    value="1 0 0 1"/>
  <color
    name="green"
    value="0 1 0 1"/>
  <color
<<<<<<< HEAD
      name="blue"
      value="0 0 1 1"/>

  <!-- <FS:Zi> Color for nearby media list items -->
  <color
    name="MediaListItemColor"
    reference="white" />
  <!-- </FS:Zi> -->
  
    <!-- Balance at the top -->
  <color
      name="CurrencyColor"
      reference="LabelTextColor" />
	  
  <color
      name="Phototools_Header"
      reference="EmphasisColor" />
  
  <!-- <FS:CR> Script Editor Colors -->
  <color
      name="ScriptText"
      reference="Black" />
  <color
      name="ScriptBackground"
      reference="White" />
  <color
      name="ScriptCursorColor"
      reference="Black" />
  <color
      name="SyntaxSection"
      value=".5 .1 .3 1" />
  <color
      name="SyntaxDataType"
      value=".1 .3 .1 1" />
  <color
      name="SyntaxEvent"
      value="0 .3 .5 1" />
  <color
      name="SyntaxIntegerConstant"
      value=".1 .1 .5 1" />
  <color
      name="SyntaxStringConstant"
      value=".1 .3 .5 1" />
  <color
      name="SyntaxFloatConstant"
      value=".3 .1 .5 1" />
  <color
      name="SyntaxCompoundConstant"
      value=".4 .2 .4 1" />
  <color
      name="SyntaxFlowControl"
      value="0 0 .8 1" />
  <color
      name="SyntaxComment"
      value=".8 .3 .15 1" />
  <color
      name="SyntaxStringLiteral"
      value="0 .2 0 1" />
  <color
      name="SyntaxPreprocessor"
      value="0 0 .8 1" />
=======
    name="blue"
    value="0 0 1 1"/>
>>>>>>> fe8b4bf1
</colors><|MERGE_RESOLUTION|>--- conflicted
+++ resolved
@@ -1,7 +1,6 @@
 <?xml version="1.0" encoding="utf-8" standalone="yes" ?>
 <colors>
 
-<<<<<<< HEAD
 	<!--  Colors in this scheme  -->
 	<!-- 
    var. 1 = #8F5B3F = rgb(143,91,63) 0.56 0.36 0.25
@@ -20,8 +19,8 @@
   <color
 	 name="AccentColor"
 	 value="0.75 0.92 0.49 1.0" />
-  <color
-	 name="EmphasisColor"             
+	<color
+	 name="EmphasisColor"
 	 value="0.56 0.36 0.25 1.0" />
 	<color
 	 name="EmphasisColorLight"             
@@ -35,189 +34,94 @@
 	<color 
 	 name="SchemeDark"
 	 value="0.49 0.33 0.25 1.0" />
-  <color
-      name="EmphasisColor_13"
+	<color
+	 name="EmphasisColor_13"
 	 value="0.950 0.412 0.173 0.13" />
-  <color
-      name="EmphasisColor_35"
+	<color
+	 name="EmphasisColor_35"
 	 value="0.950 0.412 0.173 0.35" />
-  <color
-      name="White"
-      value="1 1 1 1" />
-  <color
-      name="White_05"
-      value="1 1 1 0.05" />
-  <color
-      name="White_10"
-      value="1 1 1 0.1" />
-  <color
-      name="White_25"
-      value="1 1 1 0.25" />
-  <color
-      name="White_50"
-      value="1 1 1 0.5" />
-  <color
+	<color
+	 name="BeaconColor"
+    value="0.749 0.298 0 1" />	 
+	<color
+	 name="White"
+	 value="1 1 1 1" />
+	<color
+	 name="White_05"
+	 value="1 1 1 0.05" />
+	<color
+	 name="White_10"
+	 value="1 1 1 0.1" />
+	<color
+	 name="White_25"
+	 value="1 1 1 0.25" />
+	<color
+	 name="White_50"
+	 value="1 1 1 0.5" />
+	<color
 	 name="White_70"
 	 value="1 1 1 0.7" />
 	<color
-      name="LtGray"
+	 name="LtGray"
 	 value="0.90 0.90 0.90 1" />
-  <color
-      name="LtGray_35"
-      value="0.75 0.75 0.75 0.35" />
-  <color
-      name="LtGray_50"
+	<color
+	 name="LtGray_35"
+	 value="0.75 0.75 0.75 0.35" />
+	<color
+	 name="LtGray_50"
 	 value="0.90 0.90 0.90 0.50" />
-  <color
-      name="Gray"
-      value="0.5 0.5 0.5 1" />
-  <color
-      name="DkGray"
-      value="0.125 0.125 0.125 1" />
-  <color
-      name="DkGray_66"
-      value="0.125 0.125 0.125 .66" />
-  <color
+	<color
+	 name="Gray"
+	 value="0.5 0.5 0.5 1" />
+	<color
+	 name="DkGray"
+	 value="0.125 0.125 0.125 1" />
+	<color
+	 name="DkGray_66"
+	 value="0.125 0.125 0.125 .66" />
+	<color
 	 name="DkGray_86"
 	 value="0.125 0.125 0.125 .86" />
 	<color
-      name="DkGray2"
-      value="0.169 0.169 0.169 1" />
-  <color
-      name="MouseGray"
-      value="0.191 0.191 0.191 1" />
-  <color
-      name="Black"
-      value="0 0 0 1" />
-	<color
-      name="Black_10"
-      value="0 0 0 0.1" />
-  <color
-      name="Black_25"
-      value="0 0 0 0.25" />
-  <color
-      name="Black_50"
-      value="0 0 0 0.5" />
-  <color
+	 name="DkGray2"
+	 value="0.169 0.169 0.169 1" />
+	<color
+	 name="MouseGray"
+	 value="0.191 0.191 0.191 1" />
+	<color
+	 name="Black"
+	 value="0 0 0 1" />
+	<color
+	 name="Black_10"
+	 value="0 0 0 0.1" />
+	<color
+	 name="Black_25"
+	 value="0 0 0 0.25" />
+	<color
+	 name="Black_50"
+	 value="0 0 0 0.5" />
+	<color
 	 name="Black_78"
 	 value="0 0 0 0.78" />
 	<color
-      name="FrogGreen"
-      value="0.26 0.345 0.263 1" />
-  <color
-      name="Red"
+	name="FrogGreen"
+	value="0.26 0.345 0.263 1" />
+	<color
+	 name="Red"
 	 value="0.729 0 0.121 1" />
-  <color
-      name="Blue"
-      value="0 0 1 1" />
-  <color
-      name="Yellow"
-      value="1 1 0 1" />
-  <color
-      name="Green"
-      value="0 1 0 1" />
+	<color
+	 name="Blue"
+	 value="0 0 1 1" />
+	<color
+	 name="Yellow"
+	 value="1 1 0 1" />
+	<color
+	 name="Green"
+	 value="0 1 0 1" />
 	<!-- Ansariel: Added missing referenced color -->
 	 <color
 	 name="LtGreen"
 	 value="0.79 1 0.79 1" />
-  <color
-      name="Transparent"
-      value="0 0 0 0" />
-  <color
-      name="Purple"
-      value="1 0 1 1" />
-  <color
-      name="Lime"
-      value=".8 1 .73 1" />
-  <color
-      name="LtYellow"
-      value="1 1 .79 1" />
-  <color
-      name="DrYellow"
-      value="1 0.86 0 1" />
-  <color
-      name="LtOrange"
-      value="1 .85 .73 1" />
-=======
-	<!-- Named Colors -->
-	<color
-	 name="EmphasisColor"
-	 value="0.38 0.694 0.573 1" />
-	<color
-	 name="EmphasisColor_13"
-	 value="0.38 0.694 0.573 0.13" />
-	<color
-	 name="EmphasisColor_35"
-	 value="0.38 0.694 0.573 0.35" />
-	<color
-	 name="BeaconColor"
-    value="0.749 0.298 0 1" />	 
-	<color
-	 name="White"
-	 value="1 1 1 1" />
-	<color
-	 name="White_05"
-	 value="1 1 1 0.05" />
-	<color
-	 name="White_10"
-	 value="1 1 1 0.1" />
-	<color
-	 name="White_25"
-	 value="1 1 1 0.25" />
-	<color
-	 name="White_50"
-	 value="1 1 1 0.5" />
-	<color
-	 name="LtGray"
-	 value="0.75 0.75 0.75 1" />
-	<color
-	 name="LtGray_35"
-	 value="0.75 0.75 0.75 0.35" />
-	<color
-	 name="LtGray_50"
-	 value="0.75 0.75 0.75 0.50" />
-	<color
-	 name="Gray"
-	 value="0.5 0.5 0.5 1" />
-	<color
-	 name="DkGray"
-	 value="0.125 0.125 0.125 1" />
-	<color
-	 name="DkGray_66"
-	 value="0.125 0.125 0.125 .66" />
-	<color
-	 name="DkGray2"
-	 value="0.169 0.169 0.169 1" />
-	<color
-	 name="MouseGray"
-	 value="0.191 0.191 0.191 1" />
-	<color
-	 name="Black"
-	 value="0 0 0 1" />
-	<colork
-	 name="Black_10"
-	 value="0 0 0 0.1" />
-	<color
-	 name="Black_25"
-	 value="0 0 0 0.25" />
-	<color
-	 name="Black_50"
-	 value="0 0 0 0.5" />
-	<color
-	name="FrogGreen"
-	value="0.26 0.345 0.263 1" />
-	<color
-	 name="Red"
-	 value="1 0 0 1" />
-	<color
-	 name="Blue"
-	 value="0 0 1 1" />
-	<color
-	 name="Yellow"
-	 value="1 1 0 1" />
-	<color
-	 name="Green"
-	 value="0 1 0 1" />
 	<color
 	 name="Transparent"
 	 value="0 0 0 0" />
@@ -237,10 +141,6 @@
 	name="LtOrange"
 	value="1 .85 .73 1" />
 	<color
-	name="MdBlue"
-	value=".07 .38 .51 1" />
->>>>>>> fe8b4bf1
-  <color
       name="LtRed"
       value="1 0.2 0.2 1" />
 
@@ -316,8 +216,8 @@
 	 name="NavyBlue_0"
 	 value="0 0.12 0.24 0" />
   <color
-	 name="MdBlue"
-	 value=".07 .38 .51 1" />
+	name="MdBlue"
+	value=".07 .38 .51 1" />
 <!-- Colors below transparent in panel_notification.xml -->
 	<color
 	 name="Cerise_0"
@@ -346,7 +246,6 @@
 	 value=".831 1 0 1" />
 
 
-<<<<<<< HEAD
   <!-- UI Colors -->
   
     <color
@@ -448,24 +347,24 @@
 	<color
 	 name="HintBg"
 	 reference="Black" />
-  <color
-      name="AccordionHeaderTextColor"
-      reference="LtGray" />
-  <color
-      name="AgentChatColor"
-      reference="White" />
-  <color
-      name="AlertBoxColor"
+    <color
+     name="AccordionHeaderTextColor"
+     reference="LtGray" />
+    <color
+     name="AgentChatColor"
+     reference="White" />
+    <color
+     name="AlertBoxColor"
      reference="SL-DkTitanium" />
-  <color
-      name="AlertCautionBoxColor"
+    <color
+     name="AlertCautionBoxColor"
      reference="LtOrange" />
-  <color
-      name="AlertCautionTextColor"
-      reference="LtYellow" />
-  <color
+    <color
+     name="AlertCautionTextColor"
+     reference="LtYellow" />
+    <color
      name="AgentLinkColor"
-      reference="White" />
+     reference="White" />
 <!-- Changed Color -->
     <color
      name="AlertTextColor"
@@ -473,31 +372,31 @@
     <color
      name="AvatarListItemIconDefaultColor"
      reference="SL-White" />
-  <color
-      name="AvatarListItemIconOnlineColor"
+    <color
+     name="AvatarListItemIconOnlineColor"
      reference="SL-White" />
-  <color
-      name="AvatarListItemIconOfflineColor"
+    <color
+     name="AvatarListItemIconOfflineColor"
      reference="SL-MidDkGray_50" />
-  <color
-      name="AvatarListItemIconVoiceInvitedColor"
-      reference="AvatarListItemIconOfflineColor" />
-  <color
-      name="AvatarListItemIconVoiceJoinedColor"
-      reference="AvatarListItemIconOnlineColor" />
-  <color
-      name="AvatarListItemIconVoiceLeftColor"
-      reference="AvatarListItemIconOfflineColor" />
-  <color
-      name="BadgeImageColor"
-      value="1.0 0.40 0.0 1.0" />
-  <color
-      name="BadgeBorderColor"
-      value="0.9 0.9 0.9 1.0" />
-  <color
-      name="BadgeLabelColor"
-      reference="White" />
-  <color
+    <color
+     name="AvatarListItemIconVoiceInvitedColor"
+     reference="AvatarListItemIconOfflineColor" />
+    <color
+     name="AvatarListItemIconVoiceJoinedColor"
+     reference="AvatarListItemIconOnlineColor" />
+    <color
+     name="AvatarListItemIconVoiceLeftColor"
+     reference="AvatarListItemIconOfflineColor" />
+    <color
+     name="BadgeImageColor"
+     value="1.0 0.40 0.0 1.0" />
+    <color
+     name="BadgeBorderColor"
+     value="0.9 0.9 0.9 1.0" />
+    <color
+     name="BadgeLabelColor"
+     reference="White" />
+    <color
      name="AvatarListItemChatRange"
      reference="AccentColor" />
     <color
@@ -510,512 +409,60 @@
      name="BackgroundChatColor"
      reference="DkGray" />
     <color
-      name="ButtonBorderColor"
-      reference="Unused?" />
-  <color
-      name="ButtonCautionImageColor"
+     name="ButtonBorderColor"
+     reference="Unused?" />
+    <color
+     name="ButtonCautionImageColor"
      reference="EmphasisColor" />
-  <color
-      name="ButtonColor"
+    <color
+     name="ButtonColor"
      reference="EmphasisColor" />
-  <color
-      name="ButtonFlashBgColor"
-      reference="Unused?" />
+    <color
+     name="ButtonFlashBgColor"
+     reference="Unused?" />
 <!-- Color Changed -->
-  <color
-      name="ButtonImageColor"
+    <color
+     name="ButtonImageColor"
      reference="SL-White" />
-  <color
-      name="ButtonLabelColor"
-      reference="LtGray" />
-  <color
-      name="ButtonLabelDisabledColor"
-      reference="White_25" />
-  <color
-      name="ButtonLabelSelectedColor"
-      reference="White" />
-  <color
-      name="ButtonLabelSelectedDisabledColor"
-      reference="White_25" />
-  <color
-      name="ButtonSelectedBgColor"
-      reference="Unused?" />
-  <color
-      name="ButtonSelectedColor"
-      reference="Unused?" />
-  <color
-      name="ButtonUnselectedBgColor"
-      reference="Unused?" />
-  <color
-      name="ButtonUnselectedFgColor"
-      reference="Unused?" />
-  <color
-      name="ChatHistoryBgColor"
+    <color
+     name="ButtonLabelColor"
+     reference="LtGray" />
+    <color
+     name="ButtonLabelDisabledColor"
+     reference="White_25" />
+    <color
+     name="ButtonLabelSelectedColor"
+     reference="White" />
+    <color
+     name="ButtonLabelSelectedDisabledColor"
+     reference="White_25" />
+    <color
+     name="ButtonSelectedBgColor"
+     reference="Unused?" />
+    <color
+     name="ButtonSelectedColor"
+     reference="Unused?" />
+    <color
+     name="ButtonUnselectedBgColor"
+     reference="Unused?" />
+    <color
+     name="ButtonUnselectedFgColor"
+     reference="Unused?" />
+    <color
+     name="ChatHistoryBgColor"
      reference="DkGray_66" />
-  <color
-      name="ChatHistoryTextColor"
-      reference="LtGray" />
-  <color
+    <color
+     name="ChatHistoryTextColor"
+     reference="LtGray" />
+    <color
       name="ChatHistoryMutedTextColor"
       reference="White_70" />
-  <color
-      name="ColorDropShadow"
-      reference="Black_50" />
-  <color
-      name="ColorPaletteEntry01"
-     value="0 0 0 1" />
-  <color
-      name="ColorPaletteEntry02"
-      reference="Gray" />
-  <color
-      name="ColorPaletteEntry03"
-      value="0.5 0 0 1" />
-  <color
-      name="ColorPaletteEntry04"
-      value="0.5 0.5 0 1" />
-  <color
-      name="ColorPaletteEntry05"
-      value="0 0.5 0 1" />
-  <color
-      name="ColorPaletteEntry06"
-      value="0 0.5 0.5 1" />
-  <color
-      name="ColorPaletteEntry07"
-      value="0 0 0.5 1" />
-  <color
-      name="ColorPaletteEntry08"
-      value="0.5 0 0.5 1" />
-  <color
-      name="ColorPaletteEntry09"
-      value="0.5 0.5 0 1" />
-  <color
-      name="ColorPaletteEntry10"
-      value="0 0.25 0.25 1" />
-  <color
-      name="ColorPaletteEntry11"
-      value="0 0.5 1 1" />
-  <color
-      name="ColorPaletteEntry12"
-      value="0 0.25 0.5 1" />
-  <color
-      name="ColorPaletteEntry13"
-      value="0.5 0 1 1" />
-  <color
-      name="ColorPaletteEntry14"
-      value="0.5 0.25 0 1" />
-  <color
-      name="ColorPaletteEntry15"
-     value="1 1 1 1" />
-  <color
-      name="ColorPaletteEntry16"
-     value="1 1 1 1" />
-  <color
-      name="ColorPaletteEntry17"
-     value="1 1 1 1" />
-  <color
-      name="ColorPaletteEntry18"
-     value="0.75 0.75 0.75 1" />
-  <color
-      name="ColorPaletteEntry19"
-     value="1 0 0 1" />
-  <color
-      name="ColorPaletteEntry20"
-      reference="Yellow" />
-  <color
-      name="ColorPaletteEntry21"
-     value="0 1 0 1" />
-  <color
-      name="ColorPaletteEntry22"
-      value="0 1 1 1" />
-  <color
-      name="ColorPaletteEntry23"
-     value="0 0 1 1" />
-  <color
-      name="ColorPaletteEntry24"
-     value="1 0 1 1" />
-  <color
-      name="ColorPaletteEntry25"
-      value="1 1 0.5 1" />
-  <color
-      name="ColorPaletteEntry26"
-      value="0 1 0.5 1" />
-  <color
-      name="ColorPaletteEntry27"
-      value="0.5 1 1 1" />
-  <color
-      name="ColorPaletteEntry28"
-      value="0.5 0.5 1 1" />
-  <color
-      name="ColorPaletteEntry29"
-      value="1 0 0.5 1" />
-  <color
-      name="ColorPaletteEntry30"
-      value="1 0.5 0 1" />
-  <color
-      name="ColorPaletteEntry31"
-     value="1 1 1 1" />
-  <color
-      name="ColorPaletteEntry32"
-     value="1 1 1 1" />
-  <color
-      name="ComboListBgColor"
-      reference="DkGray" />
-  <color
-      name="ConsoleBackground"
-      reference="Black" />
-  <color
-      name="ContextSilhouetteColor"
-     reference="SchemeLightest" />
-  <color
-      name="DefaultHighlightDark"
-      reference="White_10" />
-  <color
-      name="DefaultHighlightLight"
-      reference="White_25" />
-  <color
-      name="DefaultShadowDark"
-      reference="Black_50" />
-  <color
-      name="DefaultShadowLight"
-      reference="Black_50" />
-  <color
-      name="EffectColor"
-      reference="White" />
-  <color
-      name="FilterBackgroundColor"
-      reference="Black" />
-  <color
-      name="FilterTextColor"
-     reference="EmphasisColor" />
-  <color
-      name="FloaterButtonImageColor"
-      reference="LtGray" />
-  <color
-      name="FloaterDefaultBackgroundColor"
-      reference="DkGray_66" />
-<!-- Changed Color -->
-  <color
-      name="FloaterFocusBackgroundColor"
-     reference="SL-Background" />
-<!-- Changed Color -->
-  <color
-      name="FloaterFocusBorderColor"
-     reference="SL-Background_50" />
-  <color
-      name="FloaterUnfocusBorderColor"
-      reference="Black_50" />
-  <color
-      name="FocusColor"
-      reference="EmphasisColor" />
-  <color
-      name="FolderViewLoadingMessageTextColor"
-     reference="EmphasisColor" />
-  <color
-      name="GridFocusPointColor"
-      reference="White_50" />
-  <color
-      name="GridlineColor"
-      reference="White" />
-  <color
-     name="GroupLinkColor"
-     reference="White" />
-    <color
-      name="GridlineShadowColor"
-      value="0 0 0 0.31" />
-  <color
-      name="GroupNotifyBoxColor"
-      value="0.3344 0.5456 0.5159 1" />
-  <color
-      name="GroupNotifyTextColor"
-      reference="White"/>
-  <color
-      name="GroupNotifyDimmedTextColor"
-     value="0.5 0.5 0.5 1" />
-  <color
-      name="HTMLLinkColor"
-     reference="AccentColor" />
-  <color
-      name="HealthTextColor"
-      reference="White" />
-  <color
-      name="HelpBgColor"
-      reference="Unused?" />
-  <color
-      name="HelpFgColor"
-      reference="Unused?" />
-  <color
-      name="HelpScrollHighlightColor"
-      reference="Unused?" />
-  <color
-      name="HelpScrollShadowColor"
-      reference="Unused?" />
-  <color
-      name="HelpScrollThumbColor"
-      reference="Unused?" />
-  <color
-      name="HelpScrollTrackColor"
-      reference="Unused?" />
-  <color
-      name="HighlightChildColor"
-      reference="Yellow" />
-  <color
-      name="HighlightInspectColor"
-     reference="Purple" />
-  <color
-      name="IMHistoryBgColor"
-      reference="Unused?" />
-  <color
-      name="IMHistoryTextColor"
-      reference="Unused?" />
-  <color
-      name="IconDisabledColor"
-      reference="White_25" />
-  <color
-      name="IconEnabledColor"
-      reference="White" />
-  <color
-      name="InventoryBackgroundColor"
-     reference="Transparent" />
-  <color
-      name="InventoryFocusOutlineColor"
-      reference="White_25" />
-  <color
-     name="InventoryItemEnabledColor"
-     reference="LtGray" />
-    <color
-     name="InventoryItemHighlightBgColor"
-     reference="SchemeLightest_35" />
-    <color
-     name="InventoryItemHighlightFgColor"
-     reference="White" />
-    <color
-      name="InventoryItemSuffixColor"
-      reference="White_25" />
-  <color
-      name="InventoryItemLibraryColor"
-     reference="White" />
-  <color
-      name="InventoryItemLinkColor"
-      reference="LtGray_50" />
-  <color
-      name="InventoryMouseOverColor"
-      reference="LtGray_35" />
-  <color
-      name="InventorySearchStatusColor"
-      reference="EmphasisColor" />
-  <color
-     name="InventoryProtectedColor"
-     reference="EmphasisColor" />
-    <color
-      name="LabelDisabledColor"
-      reference="White_25" />
-  <color
-      name="LabelSelectedColor"
-      reference="White" />
-  <color
-      name="LabelSelectedDisabledColor"
-      reference="White_25" />
-  <color
-      name="LabelTextColor"
-      reference="LtGray" />
-  <color
-      name="LoginProgressBarBgColor"
-      reference="Unused?" />
-  <color
-      name="LoginProgressBarFgColor"
-      reference="Unused?" />
-  <color
-      name="LoginProgressBoxBorderColor"
-     reference="NavyBlue_0" />
-  <color
-      name="LoginProgressBoxCenterColor"
-     reference="Black_78" />
-  <color
-      name="LoginProgressBoxShadowColor"
-     reference="Black_78" />
-  <color
-      name="LoginProgressBoxTextColor"
-      reference="White" />
-  <color
-      name="MapAvatarColor"
-     reference="Red" />
-  <color
-      name="MapAvatarFriendColor"
-     reference="Green" />
-  <color
-     name="MapAvatarLindenColor"
-     reference="Blue" />
-  <color
-     name="MapAvatarMutedColor"
-     value="0.4 0.4 0.4 1" />
-  <color
-      name="MapFrustumColor"
-      reference="White_10" />
-<!-- Changed Color -->
-  <color
-      name="MapFrustumRotatingColor"
-     reference="White_25" />
-  <color
-      name="MapTrackColor"
-      reference="Red" />
-<!-- Changed Color -->
-  <color
-      name="MapTrackDisabledColor"
-     reference="BrickBrown" />
-    <color
-     name="MapChatRingColor"
-     value="1 1 0 0.3" />
-    <color
-     name="MapShoutRingColor"
-     value="1 0 0 0.3" />
-  <color
-      name="MenuBarBgColor"
-      reference="DkGray" />
-  <color
-      name="MenuBarGodBgColor"
-      reference="FrogGreen" />
-  <color
-      name="MenuDefaultBgColor"
-      reference="DkGray2" />
-  <color
-      name="MenuItemDisabledColor"
-      reference="LtGray_50" />
-  <color
-      name="MenuItemEnabledColor"
-      reference="LtGray" />
-  <color
-      name="MenuItemHighlightBgColor"
-     reference="SchemeLightest_35" />
-  <color
-      name="MenuItemHighlightFgColor"
-      reference="White" />
-  <color
-      name="MenuNonProductionBgColor"
-     value="0.5 0.0 0.0 1.0" />
-  <color
-      name="MenuPopupBgColor"
-      reference="DkGray2" />
-  <color
-      name="ModelUploaderLabels"
-      value="1 0.6 0 1" />
-  <color
-      name="MiniMapPropertyLine"
-      value="1 1 1 1" />
-  <color
-      name="MultiSliderDisabledThumbColor"
-      reference="Black" />
-  <color
-      name="MultiSliderThumbCenterColor"
-      reference="White" />
-  <color
-      name="MultiSliderThumbCenterSelectedColor"
-      reference="Green" />
-  <color
-      name="MultiSliderThumbOutlineColor"
-      reference="Unused?" />
-  <color
-      name="MultiSliderTrackColor"
-      reference="LtGray" />
-  <color
-      name="MultiSliderTriangleColor"
-      reference="Yellow" />
-=======
-    <color
-     name="AccordionHeaderTextColor"
-     reference="LtGray" />
-    <color
-     name="AgentChatColor"
-     reference="White" />
-    <color
-     name="AlertBoxColor"
-     value="0.24 0.24 0.24 1" />
-    <color
-     name="AlertCautionBoxColor"
-     value="1 0.82 0.46 1" />
-    <color
-     name="AlertCautionTextColor"
-     reference="LtYellow" />
-    <color
-     name="AvatarListItemIconDefaultColor"
-     reference="White" />
-    <color
-     name="AvatarListItemIconOnlineColor"
-     reference="White" />
-    <color
-     name="AvatarListItemIconOfflineColor"
-     value="0.5 0.5 0.5 0.5" />
-    <color
-     name="AvatarListItemIconVoiceInvitedColor"
-     reference="AvatarListItemIconOfflineColor" />
-    <color
-     name="AvatarListItemIconVoiceJoinedColor"
-     reference="AvatarListItemIconOnlineColor" />
-    <color
-     name="AvatarListItemIconVoiceLeftColor"
-     reference="AvatarListItemIconOfflineColor" />
-    <color
-     name="BadgeImageColor"
-     value="1.0 0.40 0.0 1.0" />
-    <color
-     name="BadgeBorderColor"
-     value="0.9 0.9 0.9 1.0" />
-    <color
-     name="BadgeLabelColor"
-     reference="White" />
-    <color
-     name="ButtonBorderColor"
-     reference="Unused?" />
-    <color
-     name="ButtonCautionImageColor"
-     reference="Unused?" />
-    <color
-     name="ButtonColor"
-     reference="Unused?" />
-    <color
-     name="ButtonFlashBgColor"
-     reference="Unused?" />
-    <color
-     name="ButtonImageColor"
-     reference="White" />
-    <color
-     name="ButtonLabelColor"
-     reference="LtGray" />
-    <color
-     name="ButtonLabelDisabledColor"
-     reference="White_25" />
-    <color
-     name="ButtonLabelSelectedColor"
-     reference="White" />
-    <color
-     name="ButtonLabelSelectedDisabledColor"
-     reference="White_25" />
-    <color
-     name="ButtonSelectedBgColor"
-     reference="Unused?" />
-    <color
-     name="ButtonSelectedColor"
-     reference="Unused?" />
-    <color
-     name="ButtonUnselectedBgColor"
-     reference="Unused?" />
-    <color
-     name="ButtonUnselectedFgColor"
-     reference="Unused?" />
-    <color
-     name="ChatHistoryBgColor"
-     reference="Transparent" />
-    <color
-     name="ChatHistoryTextColor"
-     reference="LtGray" />
-    <color
-     name="ChicletFlashColor"
-     value="0.114 0.65 0.1" />
     <color
      name="ColorDropShadow"
      reference="Black_50" />
     <color
      name="ColorPaletteEntry01"
-     reference="Black" />
+     value="0 0 0 1" />
     <color
      name="ColorPaletteEntry02"
      reference="Gray" />
@@ -1057,34 +504,34 @@
      value="0.5 0.25 0 1" />
     <color
      name="ColorPaletteEntry15"
-     reference="White" />
+     value="1 1 1 1" />
     <color
      name="ColorPaletteEntry16"
-     reference="LtYellow" />
+     value="1 1 1 1" />
     <color
      name="ColorPaletteEntry17"
-     reference="White" />
+     value="1 1 1 1" />
     <color
      name="ColorPaletteEntry18"
-     reference="LtGray" />
+     value="0.75 0.75 0.75 1" />
     <color
      name="ColorPaletteEntry19"
-     reference="Red" />
+     value="1 0 0 1" />
     <color
      name="ColorPaletteEntry20"
      reference="Yellow" />
     <color
      name="ColorPaletteEntry21"
-     reference="Green" />
+     value="0 1 0 1" />
     <color
      name="ColorPaletteEntry22"
      value="0 1 1 1" />
     <color
      name="ColorPaletteEntry23"
-     reference="Blue" />
+     value="0 0 1 1" />
     <color
      name="ColorPaletteEntry24"
-     reference="Purple" />
+     value="1 0 1 1" />
     <color
      name="ColorPaletteEntry25"
      value="1 1 0.5 1" />
@@ -1105,10 +552,10 @@
      value="1 0.5 0 1" />
     <color
      name="ColorPaletteEntry31"
-     reference="White" />
+     value="1 1 1 1" />
     <color
      name="ColorPaletteEntry32"
-     reference="White" />
+     value="1 1 1 1" />
     <color
      name="ComboListBgColor"
      reference="DkGray" />
@@ -1117,7 +564,7 @@
      reference="Black" />
     <color
      name="ContextSilhouetteColor"
-     reference="EmphasisColor" />
+     reference="SchemeLightest" />
     <color
      name="DefaultHighlightDark"
      reference="White_10" />
@@ -1138,19 +585,21 @@
      reference="Black" />
     <color
      name="FilterTextColor"
-     value="0.38 0.69 0.57 1" />
+     reference="EmphasisColor" />
      <color
      name="FloaterButtonImageColor"
      reference="LtGray" />
     <color
      name="FloaterDefaultBackgroundColor"
      reference="DkGray_66" />
+<!-- Changed Color -->
     <color
      name="FloaterFocusBackgroundColor"
-     reference="DkGray2" />
+     reference="SL-Background" />
+<!-- Changed Color -->
     <color
      name="FloaterFocusBorderColor"
-     reference="Black_50" />
+     reference="SL-Background_50" />
     <color
      name="FloaterUnfocusBorderColor"
      reference="Black_50" />
@@ -1159,15 +608,15 @@
      reference="EmphasisColor" />
     <color
      name="FolderViewLoadingMessageTextColor"
-     value="0.3344 0.5456 0.5159 1" />
+     reference="EmphasisColor" />
     <color
      name="GridFocusPointColor"
      reference="White_50" />
     <color
-     name="GridlineBGColor"
-     value="0.92 0.92 1 0.78" />
-    <color
      name="GridlineColor"
+     reference="White" />
+    <color
+     name="GroupLinkColor"
      reference="White" />
     <color
      name="GridlineShadowColor"
@@ -1180,13 +629,10 @@
      reference="White"/>
     <color
      name="GroupNotifyDimmedTextColor"
-     reference="LtGray" />
-    <color
-     name="GroupOverTierColor"
-     value="0.43 0.06 0.06 1" />
+     value="0.5 0.5 0.5 1" />
     <color
      name="HTMLLinkColor"
-     reference="EmphasisColor" />
+     reference="AccentColor" />
     <color
      name="HealthTextColor"
      reference="White" />
@@ -1213,10 +659,7 @@
      reference="Yellow" />
     <color
      name="HighlightInspectColor"
-     value="1 0 1 1" />
-    <color
-     name="HighlightParentColor"
-     value="0.67 0.83 0.96 1" />
+     reference="Purple" />
     <color
      name="IMHistoryBgColor"
      reference="Unused?" />
@@ -1231,16 +674,25 @@
      reference="White" />
     <color
      name="InventoryBackgroundColor"
-     reference="DkGray2" />
+     reference="Transparent" />
     <color
      name="InventoryFocusOutlineColor"
      reference="White_25" />
     <color
+     name="InventoryItemEnabledColor"
+     reference="LtGray" />
+    <color
+     name="InventoryItemHighlightBgColor"
+     reference="SchemeLightest_35" />
+    <color
+     name="InventoryItemHighlightFgColor"
+     reference="White" />
+    <color
      name="InventoryItemSuffixColor"
      reference="White_25" />
     <color
      name="InventoryItemLibraryColor"
-     reference="EmphasisColor" />
+     reference="White" />
     <color
      name="InventoryItemLinkColor"
      reference="LtGray_50" />
@@ -1251,6 +703,9 @@
      name="InventorySearchStatusColor"
      reference="EmphasisColor" />
     <color
+     name="InventoryProtectedColor"
+     reference="EmphasisColor" />
+    <color
      name="LabelDisabledColor"
      reference="White_25" />
     <color
@@ -1270,37 +725,48 @@
      reference="Unused?" />
     <color
      name="LoginProgressBoxBorderColor"
-     value="0 0.12 0.24 0" />
+     reference="NavyBlue_0" />
     <color
      name="LoginProgressBoxCenterColor"
-     value="0 0 0 0.78" />
+     reference="Black_78" />
     <color
      name="LoginProgressBoxShadowColor"
-     value="0 0 0 0.78" />
+     reference="Black_78" />
     <color
      name="LoginProgressBoxTextColor"
      reference="White" />
     <color
      name="MapAvatarColor"
+     reference="Red" />
+    <color
+     name="MapAvatarFriendColor"
      reference="Green" />
     <color
-     name="MapAvatarFriendColor"
-     reference="Yellow" />
-    <color
-     name="MapAvatarSelfColor"
-     value="0.53125 0 0.498047 1" />
+     name="MapAvatarLindenColor"
+     reference="Blue" />
+  <color
+     name="MapAvatarMutedColor"
+     value="0.4 0.4 0.4 1" />
     <color
      name="MapFrustumColor"
      reference="White_10" />
+<!-- Changed Color -->
     <color
      name="MapFrustumRotatingColor"
-     value="1 1 1 0.2" />
+     reference="White_25" />
     <color
      name="MapTrackColor"
      reference="Red" />
+<!-- Changed Color -->
     <color
      name="MapTrackDisabledColor"
-     value="0.5 0 0 1" />
+     reference="BrickBrown" />
+    <color
+     name="MapChatRingColor"
+     value="1 1 0 0.3" />
+    <color
+     name="MapShoutRingColor"
+     value="1 0 0 0.3" />
     <color
      name="MenuBarBgColor"
      reference="DkGray" />
@@ -1318,7 +784,7 @@
      reference="LtGray" />
     <color
      name="MenuItemHighlightBgColor"
-     reference="EmphasisColor_35" />
+     reference="SchemeLightest_35" />
     <color
      name="MenuItemFlashBgColor"
      reference="BeaconColor" />
@@ -1327,17 +793,17 @@
      reference="White" />
     <color
      name="MenuNonProductionBgColor"
-     reference="Black" />
-    <color
-     name="MenuNonProductionGodBgColor"
-     value="0.263 0.325 0.345 1" />
+     value="0.5 0.0 0.0 1.0" />
     <color
      name="MenuPopupBgColor"
 	  reference="DkGray2" />
     <color
      name="ModelUploaderLabels"
-     value="1 0.6 0 1" />	  
-    <color
+      value="1 0.6 0 1" />
+    <color
+      name="MiniMapPropertyLine"
+      value="1 1 1 1" />
+  <color
      name="MultiSliderDisabledThumbColor"
      reference="Black" />
     <color
@@ -1355,17 +821,15 @@
     <color
      name="MultiSliderTriangleColor"
      reference="Yellow" />
->>>>>>> fe8b4bf1
   <!--
     <color
       name="NameTagBackground"
       value="0.85 0.85 0.85 0.80" />
-<<<<<<< HEAD
-  -->
-  <color
+      -->
+    <color
      name="NameTagBackground"
      value="0 0 0 1" />
-  <color
+    <color
      name="NameTagChat"
      reference="LtGray" />
   <color
@@ -1380,7 +844,7 @@
   <color
      name="NameTagWhisperDistanceColor"
      reference="Green" />
-  <color
+    <color
      name="NameTagFriend"
      value="0.75 0.92 0.49 1.0" />
   <color
@@ -1392,150 +856,71 @@
   <color
      name="NameTagLinden"
      reference="LtBlue" />
-  <color
+    <color
      name="NameTagLegacy"
      reference="White" />
-  <color
+    <color
      name="NameTagV1"
      value="0.98 0.69 0.36 1.0" />
   <color
      name="NameTagMatch"
      reference="White" />
-  <color
+    <color
      name="NameTagMismatch"
      reference="LtGray" />
   <color
      name="NameTagUsername"
      reference= "White" />
 <!-- Changed Color -->
-  <color
+    <color
      name="NetMapBackgroundColor"
      reference="Black_25" />
-  <color
-      name="NotifyBoxColor"
-     reference="LtGray" />
-  <color
-      name="NotifyCautionBoxColor"
+    <color
+     name="NotifyBoxColor"
+     reference="LtGray" />
+    <color
+     name="NotifyCautionBoxColor"
      reference="LtOrange" />
-  <color
-      name="NotifyCautionWarnColor"
-      reference="White" />
-  <color
-      name="NotifyTextColor"
-      reference="White" />
-  <color
-      name="ObjectBubbleColor"
-      reference="DkGray_66" />
-  <color
+    <color
+     name="NotifyCautionWarnColor"
+     reference="White" />
+    <color
+     name="NotifyTextColor"
+     reference="White" />
+    <color
+     name="ObjectBubbleColor"
+     reference="DkGray_66" />
+    <color
      name="ChatNameColor"
      reference="AccentColor" />
     <color
-      name="ObjectChatColor"
-      reference="EmphasisColor" />
-  <color
+     name="ObjectChatColor"
+     reference="EmphasisColor" />
+    <color
      name="ObjectIMColor"
      reference="EmphasisColor" />
     <color
-      name="OverdrivenColor"
-      reference="Red" />
-  <color
-      name="PanelDefaultBackgroundColor"
-      reference="DkGray" />
-  <color
-      name="PanelDefaultHighlightLight"
-      reference="White_50" />
-  <color
-      name="PanelFocusBackgroundColor"
-      reference="DkGray2" />
-  <color
-      name="PanelNotificationBackground"
-      value="1 0.3 0.3 0" />
-  <color
+     name="OverdrivenColor"
+     reference="Red" />
+    <color
+     name="PanelDefaultBackgroundColor"
+     reference="DkGray" />
+    <color
+     name="PanelDefaultHighlightLight"
+     reference="White_50" />
+    <color
+     name="PanelFocusBackgroundColor"
+     reference="DkGray2" />
+    <color
+     name="PanelNotificationBackground"
+     value="1 0.3 0.3 0" />
+    <color
       name="ParcelNormalColor"
       reference="White" />
   <color
-      name="ParcelHoverColor"
-      reference="White" />
-  <color
-=======
-      -->
-    <color
-      name="NameTagBackground"
-      value="0 0 0 1" />
-    <color
-     name="NameTagChat"
-     reference="White" />
-    <color
-     name="NameTagFriend"
-     value="0.447 0.784 0.663 1" />
-    <color
-     name="NameTagLegacy"
-     reference="White" />
-    <color
-     name="NameTagMatch"
-     reference="White" />
-    <color
-     name="NameTagMismatch"
-     reference="White" />
-    <color
-     name="NetMapBackgroundColor"
-     value="0 0 0 1" />
-    <color
-     name="NetMapGroupOwnAboveWater"
-     reference="Purple" />
-    <color
-     name="NetMapGroupOwnBelowWater"
-     value="0.78 0 0.78 1" />
-    <color
-     name="NetMapOtherOwnAboveWater"
-     value="0.24 0.24 0.24 1" />
-    <color
-     name="NetMapOtherOwnBelowWater"
-     value="0.12 0.12 0.12 1" />
-    <color
-     name="NetMapYouOwnAboveWater"
-     value="0 1 1 1" />
-    <color
-     name="NetMapYouOwnBelowWater"
-     value="0 0.78 0.78 1" />
-    <color
-     name="NotifyBoxColor"
-     value="LtGray" />
-    <color
-     name="NotifyCautionBoxColor"
-     value="1 0.82 0.46 1" />
-    <color
-     name="NotifyCautionWarnColor"
-     reference="White" />
-    <color
-     name="NotifyTextColor"
-     reference="White" />
-    <color
-     name="ObjectBubbleColor"
-     reference="DkGray_66" />
-    <color
-     name="ObjectChatColor"
-     reference="EmphasisColor" />
-    <color
-     name="OverdrivenColor"
-     reference="Red" />
-    <color
-     name="PanelDefaultBackgroundColor"
-     reference="DkGray" />
-    <color
-     name="PanelDefaultHighlightLight"
-     reference="White_50" />
-    <color
-     name="PanelFocusBackgroundColor"
-     reference="DkGray2" />
-    <color
-     name="PanelNotificationBackground"
-     value="1 0.3 0.3 0" />
-    <color
      name="ParcelHoverColor"
      reference="White" />
     <color
->>>>>>> fe8b4bf1
       name="PathfindingErrorColor"
       reference="LtRed" />
   <color
@@ -1557,118 +942,117 @@
       name="PathfindingCharacterBeaconColor"
       reference="Red_80" />
   <color
-<<<<<<< HEAD
-      name="ScriptBgReadOnlyColor"
+     name="ScriptBgReadOnlyColor"
      reference="SL-TitaniumGray" />
-  <color
-      name="ScriptErrorColor"
-      reference="Red" />
-  <color
-      name="ScrollBGStripeColor"
+    <color
+     name="ScriptErrorColor"
+     reference="Red" />
+    <color
+     name="ScrollBGStripeColor"
+     reference="Transparent" />
+    <color
+     name="ScrollBgReadOnlyColor"
       reference="Transparent" />
-  <color
-      name="ScrollBgReadOnlyColor"
-      reference="Transparent" />
-  <color
-      name="ScrollBgWriteableColor"
-      reference="White_05" />
-  <color
-      name="ScrollDisabledColor"
-      reference="White_25" />
-  <color
-      name="ScrollHighlightedColor"
-      reference="Unused?" />
-  <color
-      name="ScrollHoveredColor"
-      reference="EmphasisColor_13" />
-  <color
-      name="ScrollSelectedBGColor"
-      reference="EmphasisColor_35" />
-  <color
-      name="ScrollSelectedFGColor"
-      reference="White" />
-  <color
-      name="ScrollUnselectedColor"
-      reference="LtGray" />
-  <color
-      name="ScrollbarThumbColor"
-      reference="White" />
-  <color
-      name="ScrollbarTrackColor"
-      reference="Black" />
-  <color
-      name="SelectedOutfitTextColor"
-      reference="EmphasisColor" />
+    <color
+     name="ScrollBgWriteableColor"
+     reference="White_05" />
+    <color
+     name="ScrollDisabledColor"
+     reference="White_25" />
+    <color
+     name="ScrollHighlightedColor"
+     reference="Unused?" />
+    <color
+     name="ScrollHoveredColor"
+     reference="EmphasisColor_13" />
+    <color
+     name="ScrollSelectedBGColor"
+     reference="EmphasisColor_35" />
+    <color
+     name="ScrollSelectedFGColor"
+     reference="White" />
+    <color
+     name="ScrollUnselectedColor"
+     reference="LtGray" />
+    <color
+     name="ScrollbarThumbColor"
+     reference="White" />
+    <color
+     name="ScrollbarTrackColor"
+     reference="Black" />
+    <color
+     name="SelectedOutfitTextColor"
+     reference="EmphasisColor" />
 <!-- Color Changed -->
-  <color
-      name="SilhouetteChildColor"
+    <color
+     name="SilhouetteChildColor"
      reference="SL-MidBlue" />
-  <color
-      name="SilhouetteParentColor"
-      reference="Yellow" />
-  <color
-      name="SliderDisabledThumbColor"
-      reference="White_25" />
-  <color
-      name="SliderThumbCenterColor"
-      reference="White" />
-  <color
-      name="SliderThumbOutlineColor"
-      reference="White" />
-  <color
-      name="SliderTrackColor"
-      reference="Unused?" />
-  <color
-      name="SpeakingColor"
-      reference="FrogGreen" />
-  <color
-      name="SystemChatColor"
-      reference="LtGray" />
-  <color
-      name="TextBgFocusColor"
-      reference="White" />
-  <color
-      name="TextBgReadOnlyColor"
-      reference="White_05" />
-  <color
-      name="TextBgWriteableColor"
-      reference="LtGray" />
-  <color
-      name="TextCursorColor"
-      reference="Black" />
-  <color
-      name="TextDefaultColor"
-      reference="Black" />
-  <color
-      name="TextEmbeddedItemReadOnlyColor"
+    <color
+     name="SilhouetteParentColor"
+     reference="Yellow" />
+    <color
+     name="SliderDisabledThumbColor"
+     reference="White_25" />
+    <color
+     name="SliderThumbCenterColor"
+     reference="White" />
+    <color
+     name="SliderThumbOutlineColor"
+     reference="White" />
+    <color
+     name="SliderTrackColor"
+     reference="Unused?" />
+    <color
+     name="SpeakingColor"
+     reference="FrogGreen" />
+    <color
+     name="SystemChatColor"
+     reference="LtGray" />
+    <color
+     name="TextBgFocusColor"
+     reference="White" />
+    <color
+     name="TextBgReadOnlyColor"
+	 reference="White_05" />
+    <color
+     name="TextBgWriteableColor"
+     reference="LtGray" />
+    <color
+     name="TextCursorColor"
+     reference="Black" />
+    <color
+     name="TextDefaultColor"
+     reference="Black" />
+    <color
+     name="TextEmbeddedItemReadOnlyColor"
      reference="SchemeLightest" />
-  <color
-      name="TextFgReadOnlyColor"
-      reference="LtGray" />
-  <color
-      name="TextFgTentativeColor"
+    <color
+     name="TextFgReadOnlyColor"
+     reference="LtGray" />
+    <color
+     name="TextFgTentativeColor"
      reference="SL-TitaniumGray" />
-  <color
-      name="TimeTextColor"
-      reference="LtGray" />
-  <color
-      name="TitleBarFocusColor"
-      reference="White_10" />
-  <color
-      name="ToastBackground"
-      value="0.3 0.3 0.3 0" />
-  <color
-      name="ToolTipTextColor"
+    <color
+     name="TimeTextColor"
+     reference="LtGray" />
+    <color
+     name="TitleBarFocusColor"
+     reference="White_10" />
+    <color
+     name="ToastBackground"
+     value="0.3 0.3 0.3 0" />
+    <color
+     name="ToolTipTextColor"
      reference="Black" />
-  <color
-      name="InspectorTipTextColor"
-      reference="LtGray" />
-  <color
-      name="UserChatColor"
-      reference="White" />
-  <color
-      name="llOwnerSayChatColor"
-      reference="LtYellow" />
+    <color
+     name="InspectorTipTextColor"
+     reference="LtGray" />
+    <color
+     name="UserChatColor"
+     reference="Yellow" />
+    <color
+     name="llOwnerSayChatColor"
+     reference="LtYellow" />
   <color
       name="FriendsChatColor"
       reference="White" />
@@ -1679,196 +1063,25 @@
       name="MutedChatColor"
       value="0.4 0.4 0.4 1" />
 
-  <!-- New Colors -->
-  <color
-      name="OutputMonitorMutedColor"
-      reference="DkGray2" />
-  <color
-      name="SysWellItemUnselected"
+    <!-- New Colors -->
+    <color
+     name="OutputMonitorMutedColor"
+     reference="DkGray2" />
+    <color
+     name="SysWellItemUnselected"
      reference="Transparent" />
-  <color
-      name="SysWellItemSelected"
+    <color
+     name="SysWellItemSelected"
      reference="SL-Titanium" />
-  <color
+    <color
      name="ChatToastAgentNameColor"
      reference="EmphasisColor" />
-  <color
-      name="ChatTimestampColor"
-      reference="White" />
-  <color
-      name="MenuBarProjectBgColor"
-      reference="MdBlue" />
-=======
-     name="PieMenuBgColor"
-     value="0.24 0.24 0.24 0.59" />
-    <color
-     name="PieMenuLineColor"
-     value="0 0 0 0.5" />
-    <color
-     name="PieMenuSelectedColor"
-     value="0.72 0.72 0.74 0.3" />
-    <color
-     name="PropertyColorAuction"
-     value="0.5 0 1 0.4" />
-    <color
-     name="PropertyColorAvail"
-     reference="Transparent" />
-    <color
-     name="PropertyColorForSale"
-     value="1 0.5 0 0.4" />
-    <color
-     name="PropertyColorGroup"
-     value="0 0.72 0.72 0.4" />
-    <color
-     name="PropertyColorOther"
-     value="1 0 0 0.4" />
-    <color
-     name="PropertyColorSelf"
-     value="0 1 0 0.4" />
-    <color
-     name="ScriptBgReadOnlyColor"
-     value="0.39 0.39 0.39 1" />
-    <color
-     name="ScriptErrorColor"
-     reference="Red" />
-    <color
-     name="ScrollBGStripeColor"
-     reference="Transparent" />
-    <color
-     name="ScrollBgReadOnlyColor"
-      reference="Transparent" />
-    <color
-     name="ScrollBgWriteableColor"
-     reference="White_05" />
-    <color
-     name="ScrollDisabledColor"
-     reference="White_25" />
-    <color
-     name="ScrollHighlightedColor"
-     reference="Unused?" />
-    <color
-     name="ScrollHoveredColor"
-     reference="EmphasisColor_13" />
-    <color
-     name="ScrollSelectedBGColor"
-     reference="EmphasisColor_35" />
-    <color
-     name="ScrollSelectedFGColor"
-     reference="White" />
-    <color
-     name="ScrollUnselectedColor"
-     reference="LtGray" />
-    <color
-     name="ScrollbarThumbColor"
-     reference="White" />
-    <color
-     name="ScrollbarTrackColor"
-     reference="Black" />
-    <color
-     name="SelectedOutfitTextColor"
-     reference="EmphasisColor" />
-    <color
-     name="SilhouetteChildColor"
-     value="0.13 0.42 0.77 1" />
-    <color
-     name="SilhouetteParentColor"
-     reference="Yellow" />
-    <color
-     name="SliderDisabledThumbColor"
-     reference="White_25" />
-    <color
-     name="SliderThumbCenterColor"
-     reference="White" />
-    <color
-     name="SliderThumbOutlineColor"
-     reference="White" />
-    <color
-     name="SliderTrackColor"
-     reference="Unused?" />
-    <color
-     name="SpeakingColor"
-     reference="FrogGreen" />
-    <color
-     name="SystemChatColor"
-     reference="LtGray" />
-    <color
-     name="TextBgFocusColor"
-     reference="White" />
-    <color
-     name="TextBgReadOnlyColor"
-	 reference="White_05" />
-    <color
-     name="TextBgWriteableColor"
-     reference="LtGray" />
-    <color
-     name="TextCursorColor"
-     reference="Black" />
-    <color
-     name="TextDefaultColor"
-     reference="Black" />
-    <color
-     name="TextEmbeddedItemColor"
-     value="0 0 0.5 1" />
-    <color
-     name="TextEmbeddedItemReadOnlyColor"
-     reference="Unused?" />
-    <color
-     name="TextFgColor"
-     value="0.102 0.102 0.102 1" />
-    <color
-     name="TextFgReadOnlyColor"
-     reference="LtGray" />
-    <color
-     name="TextFgTentativeColor"
-     value="0.4 0.4 0.4 1" />
-    <color
-     name="TimeTextColor"
-     reference="LtGray" />
-    <color
-     name="TitleBarFocusColor"
-     reference="White_10" />
-    <color
-     name="ToastBackground"
-     value="0.3 0.3 0.3 0" />
-    <color
-     name="ToolTipBgColor"
-     value="0.937 0.89 0.655 1" />
-    <color
-     name="ToolTipBorderColor"
-     value="0.812 0.753 0.451 1" />
-    <color
-     name="ToolTipTextColor"
-     reference="DkGray2" />
-    <color
-     name="InspectorTipTextColor"
-     reference="LtGray" />
-    <color
-     name="UserChatColor"
-     reference="Yellow" />
-    <color
-     name="llOwnerSayChatColor"
-     reference="LtYellow" />
-
-    <!-- New Colors -->
-    <color
-     name="OutputMonitorMutedColor"
-     reference="DkGray2" />
-    <color
-     name="SysWellItemUnselected"
-     value="0 0 0 0" />
-    <color
-     name="SysWellItemSelected"
-     value="0.3 0.3 0.3 1.0" />
-    <color
-    name="ColorSwatchBorderColor"
-    value="0.45098 0.517647 0.607843 1"/>
     <color
      name="ChatTimestampColor"
      reference="White" />
     <color
      name="MenuBarProjectBgColor"
      reference="MdBlue" />
->>>>>>> fe8b4bf1
   
     <color
       name="MeshImportTableNormalColor"
@@ -1885,7 +1098,6 @@
       name="ToolbarDropZoneColor"
       value=".48 .69 1 .5" />
   
-<<<<<<< HEAD
     <!-- for legacy profiles -->
     <color
      name="StatusUserOnline"
@@ -1900,10 +1112,7 @@
 	 name="GroupHiddenInProfile"
 	 reference="EmphasisColorLight" />
 	 
-  <!-- Generic color names (legacy) -->
-=======
     <!-- Generic color names (legacy) -->
->>>>>>> fe8b4bf1
   <color
     name="white"
     value="1 1 1 1"/>
@@ -1917,9 +1126,8 @@
     name="green"
     value="0 1 0 1"/>
   <color
-<<<<<<< HEAD
-      name="blue"
-      value="0 0 1 1"/>
+    name="blue"
+    value="0 0 1 1"/>
 
   <!-- <FS:Zi> Color for nearby media list items -->
   <color
@@ -1979,8 +1187,4 @@
   <color
       name="SyntaxPreprocessor"
       value="0 0 .8 1" />
-=======
-    name="blue"
-    value="0 0 1 1"/>
->>>>>>> fe8b4bf1
 </colors>