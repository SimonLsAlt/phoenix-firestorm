--- conflicted
+++ resolved
@@ -383,11 +383,7 @@
 				スナップショット：
 			</text>
 			<texture_picker label="" name="snapshot_ctrl" tool_tip="写真をクリックして選択"/>
-<<<<<<< HEAD
 			<text name="allow_label5">
-=======
-			<text name="allow_see_label">
->>>>>>> 0bbccb1c
 				他の区画にいるアバターがこの区画にいるアバターに会ってチャットできます
 			</text>
 			<check_box label="アバターを表示" name="SeeAvatarsCheck" tool_tip="他の区画のアバターが、この区画にいるアバターに会ってチャットすることを許可し、あなたもそれらアバターに会ってチャットできるようにします。"/>
