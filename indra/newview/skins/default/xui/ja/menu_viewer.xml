--- conflicted
+++ resolved
@@ -175,7 +175,6 @@
 			<menu_item_check label="区画プロパティ" name="Parcel Properties"/>
 			<menu_item_check label="アドバンスメニュー" name="Show Advanced Menu"/>
 		</menu>
-<<<<<<< HEAD
 		<menu_item_call label="ホームにテレポート" name="Teleport Home"/>
 		<menu label="太陽" name="Environment Settings">
 			<menu_item_call label="日の出" name="Sunrise"/>
@@ -183,14 +182,6 @@
 			<menu_item_call label="日没" name="Sunset"/>
 			<menu_item_call label="深夜" name="Midnight"/>
 			<menu_item_call label="地域のデフォルト時間" name="Revert to Region Default"/>
-=======
-		<menu label="日" name="Sun">
-			<menu_item_check label="日の出" name="Sunrise"/>
-			<menu_item_check label="正午" name="Noon"/>
-			<menu_item_check label="日没" name="Sunset"/>
-			<menu_item_check label="深夜" name="Midnight"/>
-			<menu_item_check label="リージョンの設定を使用" name="Use Region Settings"/>
->>>>>>> 3d59b774
 		</menu>
 		<menu label="自然環境エディター" name="Environment Editor">
 			<menu_item_call label="環境の設定..." name="Environment Settings"/>
@@ -489,12 +480,6 @@
 			<menu_item_check label="マトリックスを表示する" name="Show Matrices"/>
 			<menu_item_check label="カーソルを乗せた場所の色を表示する" name="Show Color Under Cursor"/>
 			<menu_item_check label="メモリを表示：" name="Show Memory"/>
-<<<<<<< HEAD
-			<!--
-			<menu_item_check label="プライベートメモリ情報を表示" name="Show Private Mem Info"/>
-			-->
-=======
->>>>>>> 3d59b774
 			<menu_item_check label="オブジェクトのアップデートを表示する" name="Show Updates"/>
 		</menu>
 		<menu label="エラー実行" name="Force Errors">
@@ -668,11 +653,7 @@
 			<menu_item_check label="骨組みの衝突判定を表示する" name="Show Collision Skeleton"/>
 			<menu_item_check label="骨を表示" name="Show Bones"/>
 			<menu_item_check label="エージェントのターゲットを表示する" name="Display Agent Target"/>
-<<<<<<< HEAD
-			--&gt;
-=======
 			<menu_item_check label="インポスターの範囲を表示" name="Show Impostor Extents"/>
->>>>>>> 3d59b774
 			<menu_item_call label="アタッチメントをダンプ" name="Dump Attachments"/>
 			<menu_item_call label="アバターテクスチャをデバッグ" name="Debug Avatar Textures"/>
 			<menu_item_call label="ローカルテクスチャをダンプ" name="Dump Local Textures"/>
