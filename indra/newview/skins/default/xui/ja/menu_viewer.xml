<?xml version="1.0" encoding="utf-8" standalone="yes"?>
<menu_bar name="Main Menu">

	<!-- ミーメニュー -->
	
	<menu label="アバター" name="Me">
		<menu_item_call label="マイアカウント" name="Manage Account">
			<menu_item_call.on_click name="ManageMyAccount_url" parameter="WebLaunchJoinNow,http://secondlife.com/account/index.php?lang=ja"/>
		</menu_item_call>
		<menu_item_call label="マーケティングプレイスのリスト..." name="MarketplaceListings"/>
		<menu_item_call label="L$ の購入" name="Buy and Sell L$"/>
		
		<menu_item_check label="持ち物" name="Inventory"/>
		<menu_item_check label="持ち物" name="ShowSidetrayInventory"/>
		<menu_item_check label="お気に入りの服やHUD" name="WearableFavorites" />
		<menu_item_call label="ピック..." name="Picks"/>
		<menu_item_call label="体験..." name="Experiences"/>
<<<<<<< HEAD
		
		<menu_item_call label="プロフィール" name="Profile"/>
		<menu_item_check label="容姿" name="ChangeOutfit"/>
		<menu_item_call label="アバターを選択..." name="Avatar Picker"/>
		
=======
		<menu_item_call label="スクリプト…" name="MyScripts"/>
		<menu_item_call label="カメラコントロール..." name="Camera Controls"/>
>>>>>>> db6d4a3c
		<menu label="ムーブメント" name="Movement">
			<menu_item_call label="座る" name="Sit Down Here"/>
			<menu_item_check label="飛ぶ" name="Fly"/>
			<!-- added Mar.15, 2015 -->
			<menu_item_call label="着地する" name="Stop flying" />
			<!-- added Mar.15, 2015 -->
			<menu_item_check label="常に走る" name="Always Run"/>
			<menu_item_check label="地面に座る" name="Force Toggle Sitting"/>
			<menu_item_check label="ムーブメントをロック" name="Move Lock" />
			<menu_item_check label="その場でジャンプ" name="Avatar Ignore Prejump"/>
		</menu>
		<menu_item_check label="移動コントロール" name="Movement Controls"/>
		<menu_item_check label="カメラコントロール" name="Camera Controls"/>
		
		<menu label="アバターの状態" name="avhealth">
			<menu_item_call label="自分のアニメーションを停止する" name="Stop Animating My Avatar"/>
			<menu_item_call label="アニメーションを停止してパーミッションを破棄する" name="Stop Animating My Avatar With Revoke" />
			<menu_item_call label="アバターのシェイプを回復" name="undeform_avatar" />
			<menu_item_call label="テクスチャのリベークをする" name="Rebake Texture"/>
			<menu_item_call label="アタッチメントを更新" name="Refresh Attachments" />
			<menu_item_call label="アバターを男性のデフォルトにリセット" name="ResetDefaultAvM"/>
			<menu_item_call label="アバターを女性のデフォルトにリセット" name="ResetDefaultAvF"/>
			<menu_item_check label="アバター表示の複雑さ情報を表示" name="Avatar Draw Info" />
			<menu_item_call label="ラグメーター" name="Lag Meter" />
			<menu_item_call label="ブリッジを再作成" name="Recreate LSL Bridge"/>
		</menu>
		<menu_item_call label="スナップショット" name="Take Snapshot" />
		<menu_item_call label="入金記録" name="money_tracker"/>
		<menu_item_call label="ポーズスタンド..." name="pose_stand" />
		
		<menu_item_call label="環境設定" name="Preferences"/>
		<menu_item_call label="ツールバーボタン" name="Toolbar Buttons" />
		<!--
		<menu label="アップロード" name="Upload">
			<menu_item_call label="画像（[COST]）..." name="Upload Image"/>
			<menu_item_call label="サウンド（[COST]）..." name="Upload Sound"/>
			<menu_item_call label="アニメーション（[COST]）..." name="Upload Animation"/>
			<menu_item_call label="メッシュモデル" name="Upload Model"/>
			<menu_item_call label="一括アップロード..." name="Bulk Upload"/>
			<menu_item_call label="権限の初期設定..." name="perm prefs"/>
			<menu_item_call label="リンクセットをインポート" name="import linkset" />
		</menu>
		-->
		<menu_item_check label="HUD を表示" name="Show HUD Attachments"/>
		<menu_item_check label="インターフェイスを表示" name="Show User Interface" />都
		<menu_item_call label="管理者権限のリクエスト" name="Request Admin Options"/>
		<menu_item_call label="管理者ステータス解除" name="Leave Admin Options"/>
		<menu_item_call label="[APP_NAME] を終了" name="Quit"/>
	</menu>
	
	<!-- コミュニケーションメニュー -->
	
	<menu label="コミュニケーション" name="Communicate">
		<menu label="ログイン状態" name="Status">
			<menu_item_check label="一時退席中" name="Away"/>
			<menu_item_check name="Do Not Disturb" label="取り込み中" />
			<menu_item_check label="自動応答" name="Set Autorespond"/>
			<menu_item_check label="フレンドでない人に自動応答" name="Set Autorespond to non-friends"/>
			<menu_item_separator/>
			<menu_item_check label="テレポートのオファーや依頼を拒否する" name="Automatically reject teleport offers" />
			<menu_item_check label="グループ招待を全て拒否" name="Reject all group invites" />
			<menu_item_check label="フレンド申請を全て拒否" name="Reject all friendship requests" />
		</menu>
		<menu_item_call label="フレンド" name="My Friends"/>
		<menu_item_check label="連絡先" name="Contacts"/>
		<menu_item_call label="連絡先のセット" name="Contact Sets"/>
		<menu_item_call label="所属グループ" name="My Groups"/>
		<menu_item_check label="チャット..." name="Nearby Chat"/>
		<menu_item_check label="人" name="People"/>
		<menu_item_check label="会話" name="Conversations"/>
		<menu_item_check label="ジェスチャー" name="Gestures"/>
		<menu_item_separator/>
		<menu_item_call label="Facebook..." name="Facebook" />
		<menu_item_call label="Twitter..." name="Twitter" />
		<menu_item_call label="Flickr..." name="Flickr" />
        <menu_item_separator/>
        <menu label="ボイスモーフィング" name="VoiceMorphing">
            <menu_item_check label="ボイスモーフィングなし" name="NoVoiceMorphing" />
            <menu_item_separator/>
            <menu_item_check label="プレビュー..." name="Preview" />
			<menu_item_call label="購入..." name="Subscribe" />
			<menu_item_call label="プレミアム特典..." name="PremiumPerk" />
        </menu>
		<menu_item_check name="Conversation Log..." label="会話ログ..." />
        <!--
        <menu_item_separator/>
        <menu_item_check
         label="Friends"
         name="My Friends"
         shortcut="control|shift|F">
            <menu_item_check.on_check
             function="SideTray.CheckPanelPeopleTab"
             parameter="friends_panel" />
            <menu_item_check.on_click
             function="SideTray.PanelPeopleTab"
             parameter="friends_panel" />
            </menu_item_check>
        <menu_item_check
         label="Groups"
         name="My Groups"
         shortcut="control|shift|G">
         	<menu_item_check.on_check
             function="SideTray.CheckPanelPeopleTab"
             parameter="groups_panel" />
            <menu_item_check.on_click
             function="SideTray.PanelPeopleTab"
             parameter="groups_panel" />
        </menu_item_check>
        <menu_item_check
         label="Nearby people"
         name="Active Speakers"
         shortcut="control|shift|A">
        	 <menu_item_check.on_check
             function="SideTray.CheckPanelPeopleTab"
             parameter="nearby_panel" />
            <menu_item_check.on_click
              function="SideTray.PanelPeopleTab"
              parameter="nearby_panel" />
        </menu_item_check>
        -->
		<menu_item_check label="近くのボイス" name="Nearby Voice"/>
		<menu_item_call label="ブロックリスト" name="Block List"/>
	</menu>
	
	<!-- 世界メニュー -->
	
	<menu label="世界" name="World">

		<menu_item_call label="アニメーションの再同期" name="Resync Animations" />
		<menu_item_call label="近くにいる人" name="Active Speakers"/>
		<menu_item_check label="レーダー" name="Radar" />
		<menu_item_call label="テレポート履歴" name="Teleport History"/>
		<menu_item_check label="場所" name="Places"/>
		<menu_item_call label="行き先..." name="Destinations" />
		<menu_item_call label="イベント" name="Events" />
		<menu_item_check label="ミニマップ" name="Mini-Map"/>
		<menu_item_check label="世界地図" name="World Map"/>
		<menu_item_check label="地域別アバター数" name="Region Tracker" />
        <menu_item_separator/>
		<menu_item_call label="現在地をランドマーク" name="Create Landmark Here"/>
		<menu_item_call label="場所のプロフィール" name="Place Profile"/>
		<menu_item_call label="土地情報" name="About Land"/>
		<menu_item_call label="地域 / 不動産" name="RegionEstate"/>
		<menu_item_call label="現在地をホームに設定" name="Set Home to Here"/>
		<menu_item_call label="この土地を購入" name="Buy Land"/>
		<menu_item_call label="自分の土地" name="My Land"/>
		<menu label="表示" name="LandShow">
			<menu_item_check label="立入禁止ライン" name="Ban Lines"/>
			<menu_item_check label="ビーコン（標識）" name="beacons"/>
			<menu_item_check label="プロパティ境界線" name="Property Lines"/>
			<menu_item_check label="土地所有者" name="Land Owners"/>
			<menu_item_check label="座標" name="Coordinates"/>
			<menu_item_check label="区画プロパティ" name="Parcel Properties"/>
			<menu_item_check label="アドバンスメニュー" name="Show Advanced Menu"/>
		</menu>
		<menu_item_call label="ホームにテレポート" name="Teleport Home"/>
		<menu label="太陽" name="Environment Settings">
			<menu_item_call label="日の出" name="Sunrise"/>
			<menu_item_call label="正午" name="Noon"/>
			<menu_item_call label="日没" name="Sunset"/>
			<menu_item_call label="深夜" name="Midnight"/>
			<menu_item_call label="地域のデフォルト時間" name="Revert to Region Default"/>
		</menu>
		<menu label="自然環境エディター" name="Environment Editor">
			<menu_item_call label="環境の設定..." name="Environment Settings"/>
			<menu label="水の事前設定" name="Water Presets">
				<menu_item_call label="新しい事前設定..." name="new_water_preset"/>
				<menu_item_call label="事前設定を編集..." name="edit_water_preset"/>
				<menu_item_call label="事前設定を削除..." name="delete_water_preset"/>
			</menu>
			<menu label="空の事前設定" name="Sky Presets">
				<menu_item_call label="新しい事前設定..." name="new_sky_preset"/>
				<menu_item_call label="事前設定を編集..." name="edit_sky_preset"/>
				<menu_item_call label="事前設定を削除..." name="delete_sky_preset"/>
			</menu>
			<menu label="デイサイクルの事前設定" name="Day Presets">
				<menu_item_call label="新しい事前設定..." name="new_day_preset"/>
				<menu_item_call label="事前設定を編集..." name="edit_day_preset"/>
				<menu_item_call label="事前設定を削除..." name="delete_day_preset"/>
			</menu>
		</menu>
		

		<menu name="photo_and_video" label="写真と動画">
				<menu_item_call label="フォトツール" name="phototools_item_call" />
				<menu_item_call label="カメラツール" name="cameratools_item_call" />
		</menu>
		<menu_item_call label="エリアサーチ" name="area_search"/>
		<menu_item_call label="サウンドエクスプローラ" name="Sound Explorer"/>
		<menu_item_call label="アニメーションエクスプローラ" name="Animation Explorer" />
		<menu_item_call label="非表示アイテムリスト" name="asset_blacklist"/>
		<menu_item_call label="アバターの表示設定" name="Avatar Render Settings" />
		<menu_item_check label="フレンドは常に通常表示" name="Always show Friends normally" />
		<menu_item_check label="フレンドのみ表示" name="Render Friends Only" />
	</menu>
	
	<!-- 製作メニュー -->
	
	<menu label="制作" name="BuildTools">
		<menu_item_check label="制作" name="Show Build Tools"/>
		<menu label="制作ツールを選択する" name="Select Tool">
			<menu_item_call label="フォーカスツール" name="Focus"/>
			<menu_item_call label="移動ツール" name="Move"/>
			<menu_item_call label="編集ツール" name="Edit"/>
			<menu_item_call label="作成ツール" name="Create"/>
			<menu_item_call label="土地ツール" name="Land"/>
		</menu>
		<menu_item_call label="リンク" name="Link"/>
		<menu_item_call label="リンクを外す" name="Unlink"/>
		<menu_item_check label="リンクした部分を編集" name="Edit Linked Parts"/>
		<menu label="要素を選択" name="Select Elements">
			<menu_item_call label="次のパーツまたは面を選択" name="Select Next Part or Face"/>
			<menu_item_call label="前のパーツまたは面を選択" name="Select Previous Part or Face"/>
			<menu_item_call label="次のパーツまたは面を含める" name="Include Next Part or Face"/>
			<menu_item_call label="前のパーツまたは面を含める" name="Include Previous Part or Face"/>
		</menu>
		<menu_item_call label="リンクセット..." name="pathfinding_linkset_menu_item"/>
		<menu_item_call label="選択したものに焦点を合わせる" name="Focus on Selection"/>
		<menu_item_call label="選択したものをズームする" name="Zoom to Selection"/>
		<menu label="オブジェクト" name="Object">
			<menu_item_call label="買う" name="Menu Object Buy"/>
			<menu_item_call label="取る" name="Menu Object Take"/>
			<menu_item_call label="コピーを取る" name="Take Copy"/>
			<menu_item_call label="複製" name="Duplicate"/>
			<menu_item_call label="パーティクルを編集" name="Menu Object Edit Particles"/>
			<menu_item_call label="オブジェクトの中身に保存" name="Save Object Back to Object Contents"/>
			<menu_item_call label="オブジェクトを返却する" name="Return Object back to Owner"/>
			<menu label="別名で保存" name="Export Menu">
				<menu_item_call label="バックアップを作成" name="Backup" />
				<menu_item_call label="メッシュとしてエクスポート" name="Collada" />
			</menu>
		</menu>
		<menu label="スクリプト" name="Scripts">
			<menu_item_call label="スクリプトの警告／エラーを表示" name="Script Debug" />
			<menu_item_call label="スクリプトカウンター" name="Script Info"/>
			<menu_item_call label="スクリプトのリコンパイル（Mono）" name="Mono"/>
			<menu_item_call label="スクリプトのリコンパイル（LSL）" name="LSL"/>
			<menu_item_call label="スクリプトのリセット" name="Reset Scripts"/>
			<menu_item_call label="スクリプトを実行中にする" name="Set Scripts to Running"/>
			<menu_item_call label="スクリプトを実行停止にする" name="Set Scripts to Not Running"/>
			<menu_item_call label="選択中のオブジェクトからスクリプトを削除" name="Remove Scripts From Selection"/>
		</menu>
		
		<menu label="パスファインディング" name="Pathfinding">
			<menu_item_call label="地域のオブジェクト" name="pathfinding_linksets_menu_item"/>
			<menu_item_call label="キャラクター..." name="pathfinding_characters_menu_item"/>
			<menu_item_call label="表示／テスト..." name="pathfinding_console_menu_item"/>
			<menu_item_call label="地域を再描画" name="pathfinding_rebake_navmesh_item"/>
		</menu>
		
		<menu_item_separator/>
		
		<menu label="オプション" name="Options">
			<menu_item_check label="権限の詳細を表示する" name="DebugPermissions"/>
			<menu_item_check label="私のオブジェクトだけを選択する" name="Select Only My Objects"/>
			<menu_item_check label="動的オブジェクトだけを選択する" name="Select Only Movable Objects"/>
			<menu_item_check label="ロックされたオブジェクトだけを選択する" name="Select Only Locked Objects" />
			<menu_item_check label="コピー可のオブジェクトだけを選択する" name="Select Only Copyable Objects" />
			<menu_item_check label="範囲内を選択する" name="Select By Surrounding"/>
			<menu_item_check label="グループ所有のオブジェクトを含める" name="Include Group-Owned Objects" />
			<menu_item_check label="編集時に物理形状を表示" name="Show Physics Shape" />
			<menu_item_check label="選択外形を表示" name="Show Selection Outlines"/>
			<menu_item_check label="隠れた位置の選択も表示する" name="Show Hidden Selection"/>
			<menu_item_check label="選択した光の半径範囲を表示する" name="Show Light Radius for Selection"/>
			<menu_item_check label="選択ビームを表示する" name="Show Selection Beam"/>
			<menu_item_check label="グリッドポイントにスナップする" name="Snap to Grid"/>
			<menu_item_call label="オブジェクトの XY 軸をグリッドにスナップする" name="Snap Object XY to Grid"/>
			<menu_item_call label="選択をグリッドに使用する" name="Use Selection for Grid"/>
			<menu_item_separator/>
			<menu_item_call label="グリッドオプション..." name="Grid Options"/>
			<menu_item_call label="権限の初期設定..." name="Set default permissions" />
		</menu>
		<menu label="アップロード" name="Upload">
			<menu_item_call label="画像（[COST]）..." name="Upload Image"/>
			<menu_item_call label="サウンド（[COST]）..." name="Upload Sound"/>
			<menu_item_call label="アニメーション（[COST]）..." name="Upload Animation"/>
			<menu_item_call label="メッシュモデル" name="Upload Model"/>
			<menu_item_call label="一括 （ファイルにつき[COST]）..." name="Bulk Upload"/>
			<menu_item_call label="リンクセットをインポート" name="import linkset" />
		</menu>
		<menu_item_call label="元に戻す" name="Undo"/>
		<menu_item_call label="やり直し" name="Redo"/>
	</menu>
	
	<!-- コンテンツメニュー -->
	
	<menu label="コンテンツ" name="Content">
		<menu_item_check label="検索" name="Search"/>
		<menu_item_call label="SLマーケットプレイス" name="SL Marketplace">
			<menu_item_call.on_click name="Xstreet_url" parameter="WebLaunchExternalTarget,https://marketplace.secondlife.com/ja-JP/?lang=ja-JP"/>
		</menu_item_call>
		<menu_item_call label="L$マーケットデータ" name="LindenXchange">
			<menu_item_call.on_click name="WebLaunchExternalTarget,https://secondlife.com/my/lindex/market.php?lang=ja-JP"/>
		</menu_item_call>
		<menu_item_call label="スクリプトライブラリ" name="Script Library">
			<menu_item_call.on_click name="script_library_url" parameter="WebLaunchExternalTarget,http://wiki.secondlife.com/wiki/Category:LSL_Library/ja"/>
		</menu_item_call>
		<menu_item_separator/>
    	<menu_item_call label="Firestorm ブログ" name="Firestorm Blog">
             <menu_item_call.on_click name="firestorm_blog_url" parameter="WebLaunchExternalTarget,http://www.firestormviewer.org" />
		</menu_item_call>
    	<menu_item_call label="Firestorm ツイッター" name="Firestorm Twitter">
             <menu_item_call.on_click name="firestorm_twitter_url" parameter="WebLaunchExternalTarget,https://twitter.com/phoenixviewersl" />
		</menu_item_call>
       <menu_item_separator/>
		<!-- added Mar.15, 2015 -->
       <menu_item_call label="今日のメッセージ" name="Firestorm MoTD" />
		<!-- added Mar.15, 2015 -->
				
	</menu>
	
	<!-- ヘルプメニュー -->
	<menu label="ヘルプ" name="Help">
		<menu_item_check label="ヒントを有効にする" name="Enable Hints"/>
		<menu_item_call label="Firestorm Wiki" name="Firestorm Wiki"/>
		<menu_item_call label="問題の解決" name="Troubleshooting">
			<menu_item_call.on_click name="wiki_troubleshooting_url" parameter="WebLaunchExternalTarget,http://wiki.phoenixviewer.com/firestorm_troubleshooting" />
		</menu_item_call>
		
		<menu_item_call label="Firestormサポートグループに参加" name="firestorm_support_group"/>
		<menu_item_call label="Firestorm 勉強会スケジュール" name="Firestorm Classes Schedule" />
		<menu_item_call label="Firestorm イベントカレンダー" name="Firestorm Events Calendar" />
		<menu_item_call label="[CURRENT_GRID] ヘルプ" name="current_grid_help"/>
		<menu_item_call label="[CURRENT_GRID] について" name="current_grid_about"/>
		<menu_item_call label="Grid status をチェック" name="Grid Status"/>
		<menu_item_call label="嫌がらせを報告する" name="Report Abuse"/>
		<menu_item_call label="バグを報告する" name="Report Bug"/>
        <menu_item_call label="衝突・プッシュ・打撃" name="Bumps, Pushes &amp;amp; Hits"/>
		<menu_item_check label="システム情報ボタンを有効にする" name="Enable Sysinfo Button"/>
		<menu_item_call label="[APP_NAME] について" name="About Second Life"/>
	</menu>
	
	<!-- アドバンスメニュー -->
	
	<menu label="アドバンス" name="Advanced">
		<menu_item_call label="テクスチャのリベークをする" name="Rebake Texture"/>
		<menu_item_call label="アタッチメントを更新する" name="Refresh Attachments" />
		<menu_item_call label="UI のサイズをデフォルトに設定する" name="Set UI Size to Default"/>
		<menu_item_call label="ウィンドウのサイズを設定する" name="Set Window Size..."/>
		<menu_item_check label="遠くのオブジェクトを選択しない" name="Limit Select Distance"/>
		<menu_item_check label="カメラの距離移動を制限しない" name="Disable Camera Distance"/>
		<menu_item_check label="高解像度スナップショット" name="HighResSnapshot"/>
		<menu_item_check label="シャッター音とアニメーションなしでスナップショットをディスクに保存する" name="QuietSnapshotsToDisk"/>
		<menu label="パフォーマンスツール" name="Performance Tools">
			<menu_item_call label="ラグメーター" name="Lag Meter" />
			<menu_item_check label="統計バー" name="Statistics Bar"/>
			<menu_item_check label="シーン読込みの統計" name="Scene Load Statistics" />
			<menu_item_check label="アバター表示の複雑さ情報を表示" name="Avatar Draw Info" />
		</menu>
		<menu label="ハイライトと目に見えるもの" name="Highlighting and Visibility">
			<menu_item_check label="チージービーコン" name="Cheesy Beacon"/>
			<menu_item_check label="パーティクルを非表示にする" name="Hide Particles"/>
			<menu_item_check label="選択したものを非表示にする" name="Hide Selected"/>
			<menu_item_check label="透明部分をハイライトする" name="Highlight Transparent"/>
			<menu_item_check label="一人称視点のときに十字線を表示する" name="ShowCrosshairs"/>
			<!-- added Mar.15, 2015 -->
			<menu label="クイックヒント" name="Hover Tips">
				<menu_item_check label="ヒントを表示" name="Show Tips" />
				<menu_item_separator/>
				<menu_item_check label="土地のヒントを表示" name="Land Tips" />
				<menu_item_check label="オブジェクト全てにヒントを表示" name="Tips On All Objects" />
			</menu>
			<!-- added Mar.15, 2015 -->
		</menu>
		<menu label="レンダリング（種類）" name="Rendering Types">
			<menu_item_check label="シンプル" name="Rendering Type Simple"/>
			<menu_item_check label="アルファ" name="Rendering Type Alpha"/>
			<menu_item_check label="木" name="Rendering Type Tree"/>
			<menu_item_check label="アバター" name="Rendering Type Character"/>
			<menu_item_check label="サーフェスパッチ" name="Rendering Type Surface Patch"/>
			<menu_item_check label="空" name="Rendering Type Sky"/>
			<menu_item_check label="水" name="Rendering Type Water"/>
			<menu_item_check label="地面" name="Rendering Type Ground"/>
			<menu_item_check label="ボリューム" name="Rendering Type Volume"/>
			<menu_item_check label="草" name="Rendering Type Grass"/>
			<menu_item_check label="雲" name="Rendering Type Clouds"/>
			<menu_item_check label="パーティクル" name="Rendering Type Particles"/>
			<menu_item_check label="衝突" name="Rendering Type Bump"/>
		</menu>
		<menu label="レンダリング（機能）" name="Rendering Features">
			<menu_item_check label="UI" name="ToggleUI"/>
			<menu_item_check label="選択済" name="Selected"/>
			<menu_item_check label="ハイライト" name="Highlighted"/>
			<menu_item_check label="ダイナミックテクスチャ" name="Dynamic Textures"/>
			<menu_item_check label="足の影" name="Foot Shadows"/>
			<menu_item_check label="くもり" name="Fog"/>
			<menu_item_check label="FRInfo のテスト" name="Test FRInfo"/>
			<menu_item_check label="フレキシブルオブジェクト" name="Flexible Objects"/>
		</menu>
		<menu label="メディアストリームのバックアップ" name="media_stream_import_export">
			<menu_item_call label="XMLのストリームリストファイルをインポート..." name="media_stream_import" />
			<menu_item_call label="土地のストリームリストをXMLファイルにエクスポート..." name="media_stream_export" />
		</menu>
		<menu_item_check label="プラグインが読み込んだスレッドを使用" name="Use Plugin Read Thread"/>
		<menu_item_call label="グループキャッシュのクリア" name="ClearGroupCache"/>
		<menu_item_check label="マウスの平滑化" name="Mouse Smoothing"/>
		<menu_item_call label="キーをリリース" name="Release Keys"/>
		<menu label="ショートカット" name="Shortcuts">
			<menu_item_check label="検索" name="Search"/>
			
			<!-- This second, alternative shortcut for Show Advanced Menu is for backward compatibility.  The main shortcut has been changed so it's Linux-friendly, where the old shortcut is typically eaten by the window manager. -->

			<menu_item_check label="アドバンスメニューを表示 - レガシーのショートカット" name="Show Advanced Menu - legacy shortcut"/>
			<menu_item_check label="ダブルックリックテレポート" name="DoubleClick Teleport"/>						
			<menu_item_check label="常に走る" name="Always Run"/>
			<menu_item_check label="飛ぶ" name="Fly" shortcut="Home"/>
			<menu_item_call label="ウィンドウを閉じる" name="Close Window"/>
			<menu_item_call label="全てのウィンドウを閉じる" name="Close All Windows"/>
			<menu_item_call label="スナップショットをディスクに保存する" name="Snapshot to Disk"/>
			<menu_item_call label="一人称視点" name="Mouselook"/>
			<menu_item_check label="ジョイスティックフライカム" name="Joystick Flycam"/>
			<menu_item_call label="表示をリセットする" name="Reset View"/>
			<menu_item_call label="カメラのアングルをリセットする" name="Reset Camera Angles"/>
			<menu_item_call label="最後の発言者を見る" name="Look at Last Chatter"/>
			<menu_item_separator/>
			<menu_item_call label="ズームイン" name="Zoom In"/>
			<menu_item_call label="ズーム（デフォルト）" name="Zoom Default"/>
			<menu_item_call label="ズームアウト" name="Zoom Out"/>
		</menu>
		<menu_item_check label="飛行設定を無視" name="Fly Override"/>
		<menu_item_call label="デバッグ設定を表示する" name="Debug Settings"/>
		<menu_item_check label="開発者メニューを表示する" name="Debug Mode"/>
		<menu_item_separator />
	</menu>
	
	<!-- 開発メニュー -->
	
	<menu label="開発者" name="Develop">
		<menu label="コンソール" name="Consoles">
			<menu_item_check label="テクスチャのコンソール" name="Texture Console"/>
			<menu_item_check label="デバッグコンソール" name="Debug Console"/>
			<menu_item_call label="通知コンソール" name="Notifications"/>
			<menu_item_check label="ファーストタイマー" name="Fast Timers"/>
			<menu_item_check label="メモリ" name="Memory"/>
			<menu_item_check label="シーンの統計" name="Scene Statistics"/>
			<!-- added Mar.15, 2015 -->
			<menu_item_check label="シーン読込みの統計" name="Scene Loading Monitor" />
			<!-- added Mar.15, 2015 -->
			<menu_item_call label="テクスチャ取得デバッグコンソール" name="Texture Fetch Debug Console"/>
			<menu_item_check label="地域デバッグコンソール" name="Region Debug Console"/>
			<menu_item_call label="リージョン情報をデバッグコンソールへ" name="Region Info to Debug Console"/>
			<menu_item_call label="グループ情報をデバッグコンソールへ" name="Group Info to Debug Console"/>
			<menu_item_call label="性能情報をデバッグコンソールへ" name="Capabilities Info to Debug Console"/>
			<menu_item_check label="カメラ" name="Camera"/>
			<menu_item_check label="風" name="Wind"/>
			<menu_item_check label="FOV" name="FOV"/>
			<menu_item_check label="バッジ" name="Badge"/>
			<menu_item_check label="クッキー" name="Cookies" />
		</menu>
		<menu label="情報を表示" name="Display Info">
			<menu_item_check label="時間を表示する" name="Show Time"/>
			<menu_item_check label="アップロード取引を表示" name="Show Upload Transaction"/>
			<menu_item_check label="描画情報を表示する" name="Show Render Info"/>
			<menu_item_check label="テクスチャ情報を表示" name="Show Texture Info"/>
			<menu_item_call label="オブジェクト当たりのVRAM使用量" name="VRAM usage per object" />
			<menu_item_check label="アバターのレンダリング情報を表示" name="Show Avatar Render Info" />
			<!-- added Mar.15, 2015 -->
			<menu_item_check label="レンダリング情報を表示" name="Show Render Info"/>
			<menu_item_check label="マトリックスを表示する" name="Show Matrices"/>
			<menu_item_check label="カーソルを乗せた場所の色を表示する" name="Show Color Under Cursor"/>
			<menu_item_check label="メモリを表示：" name="Show Memory"/>
			<menu_item_check label="オブジェクトのアップデートを表示する" name="Show Updates"/>
		</menu>
		<menu label="エラー実行" name="Force Errors">
			<menu_item_call label="ブレークポイント" name="Force Breakpoint"/>
			<menu_item_call label="LLError とクラッシュを実行する" name="Force LLError And Crash"/>
			<menu_item_call label="バッドメモリアクセスを実行する" name="Force Bad Memory Access"/>
			<menu_item_call label="無限ループ" name="Force Infinite Loop"/>
			<menu_item_call label="ドライバのクラッシュを実行する" name="Force Driver Carsh"/>
			<menu_item_call label="ソフトウェア例外エラーの実行する" name="Force Software Exception"/>
			<menu_item_call label="ビューワの接続遮断を実行する" name="Force Disconnect Viewer"/>
			<menu_item_call label="メモリリークをシミュレートする" name="Memory Leaking Simulation"/>
		</menu>
		<menu label="レンダーテスト" name="Render Tests">
			<menu_item_check label="カメラオフセット" name="Camera Offset"/>
			<menu_item_check label="フレームレートをランダム化" name="Randomize Framerate"/>
			<menu_item_check label="定期的に遅いフレームを挿入する" name="Periodic Slow Frame"/>
			<menu_item_check label="フレームテスト" name="Frame Test"/>
			<menu_item_call label="フレームのプロフィール" name="Frame Profile" />
			<menu_item_call label="ベンチマーク" name="Benchmark" />
		</menu>
		<menu label="メタデータのレンダー" name="Render Metadata">
			<menu_item_check label="バウンディングボックス" name="Bounding Boxes"/>
			<menu_item_check label="アバター・ヒットボックス" name="Avatar Hitboxes" />
			<menu_item_check label="普通" name="Normals"/>
			<menu_item_check label="オクトリー" name="Octree"/>
			<menu_item_check label="シャドウ円錐" name="Shadow Frusta"/>
			<menu_item_check label="実像" name="Physics Shapes"/>
			<menu_item_check label="オクルージョン" name="Occlusion"/>
			<menu_item_check label="バッチの描画" name="Render Batches"/>
			<menu_item_check label="タイプを更新" name="Update Type"/>
			<menu_item_check label="アニメーション部分をテクスチャで表示" name="Texture Anim"/>
			<menu_item_check label="テクスチャ優先度" name="Texture Priority"/>
			<menu_item_check label="テクスチャの範囲" name="Texture Area"/>
			<menu_item_check label="側面" name="Face Area"/>
			<menu_item_check label="LOD 情報" name="LOD Info"/>
			<menu_item_check label="三角形の数" name="Triangle Count"/>
			<menu_item_check label="制作キュー" name="Build Queue"/>
			<menu_item_check label="光" name="Lights"/>
			<menu_item_check label="パーティクル" name="Particles" />
			<menu_item_check label="骨組みの衝突判定" name="Collision Skeleton"/>
			<menu_item_check label="ジョイント" name="Joints" />
			<menu_item_check label="レイキャスト" name="Raycast"/>
			<menu_item_check label="風ベクトル" name="Wind Vectors"/>
			<menu_item_check label="スカルプト" name="Sculpt"/>
			<menu_item_check label="テクスチャのサイズ" name="Texture Size" />
			<menu label="テクスチャの密度" name="Texture Density">
				<menu_item_check label="なし" name="None"/>
				<menu_item_check label="現在" name="Current"/>
				<menu_item_check label="望ましい" name="Desired"/>
				<menu_item_check label="フル" name="Full"/>
			</menu>
		</menu>
		<menu label="レンダリング" name="Rendering">
			<menu_item_check label="軸" name="Axes"/>
			<menu_item_check label="接線基底" name="Tangent Basis"/>
			<menu_item_call label="選択したテクスチャ情報基底" name="Selected Texture Info Basis"/>
			<menu_item_call label="選択した材質の情報" name="Selected Material Info" />
			<menu_item_check label="ワイヤーフレーム" name="Wireframe"/>
			<menu_item_check label="オブジェクト間オクルージョン" name="Object-Object Occlusion"/>
			<menu_item_check label="高度なライティングモデル" name="Advanced Lighting Model"/>
			<menu_item_check label="太陽・月・プロジェクタからの影" name="Shadows from Sun/Moon/Projectors"/>
			<menu_item_check label="SSAO と影の平滑化" name="SSAO and Shadow Smoothing"/>
			<menu_item_check label="GL デバッグ" name="Debug GL"/>
			<menu_item_check label="経路をデバッグ" name="Debug Pipeline"/>
			<menu_item_check label="自動アルファマスク（遅延）" name="Automatic Alpha Masks (deferred)"/>
			<menu_item_check label="自動アルファマスク（遅延なし）" name="Automatic Alpha Masks (non-deferred)"/>
			<menu_item_check label="アニメーションテクスチャ" name="Animation Textures"/>
			<menu_item_check label="テクスチャを無効にする" name="Disable Textures"/>
			<menu_item_call label="全てのアニメーションメッシュを表示しない" name="Derender Animesh" />
			<menu_item_check label="フル解像度テクスチャ (危険)" name="Full Res Textures"/>
			<menu_item_check label="装着された光源を描画する" name="Render Attached Lights"/>
			<menu_item_check label="取り付けられたパーティクルを描画する" name="Render Attached Particles"/>
			<menu_item_check label="マウスオーバーで強調表示する" name="Hover Glow Objects"/>
			<!--
			<menu_item_call label="キャッシュをすぐにクリア" name="Cache Clear" />
			-->
		</menu>
		<menu label="ネットワーク" name="Network">
			<menu_item_check label="エージェントを一時停止する" name="AgentPause"/>
			<menu_item_call label="メッセージログを有効にする" name="Enable Message Log"/>
			<menu_item_call label="メッセージログを使用不可にする" name="Disable Message Log"/>
			<menu_item_check label="速力が挿入されたオブジェクト" name="Velocity Interpolate Objects"/>
			<menu_item_check label="挿入されたオブジェクトの位置の Ping" name="Ping Interpolate Object Positions"/>
			<menu_item_call label="パケットドロップ" name="Drop a Packet"/>
		</menu>
		<menu_item_call label="スクリプト付きカメラをダンプ" name="Dump Scripted Camera"/>
		<menu label="レコーダー" name="Recorder">
			<menu_item_call label="再生開始" name="Start Playback"/>
			<menu_item_call label="再生停止" name="Stop Playback"/>
			<menu_item_check label="再生をループ" name="Loop Playback"/>
			<menu_item_call label="記録開始" name="Start Record"/>
			<menu_item_call label="記録停止" name="Stop Record"/>
		</menu>
		<menu label="世界" name="DevelopWorld">
			<menu_item_check label="シムの太陽の設定を無視する" name="Sim Sun Override"/>
			<menu_item_check label="固定された天気" name="Fixed Weather"/>
			<menu_item_call label="リージョンオブジェクトのキャッシュをダンプする" name="Dump Region Object Cache"/>
			<menu_item_call label="SIMの仕様を周辺チャットに書き出す" name="DumpSimFeaturesToChat" />
		</menu>
		<menu label="UI" name="UI">
			<menu_item_call label="メディアブラウザのテスト" name="Web Browser Test" />
			<menu_item_check label="地域再起動のテスト..." name="Region Restart Test" />
			<menu_item_call label="Web コンテンツブラウザ" name="Web Content Browser" />
			<menu_item_call label="FB 接続テスト" name="FB Connect Test" />
			<menu_item_call label="SelectMgr をダンプ" name="Dump SelectMgr"/>
			<menu_item_call label="持ち物の出力" name="Dump Inventory"/>
			<menu_item_call label="タイマーをダンプ" name="Dump Timers"/>
			<menu_item_call label="フォーカスホールダーをダンプ" name="Dump Focus Holder"/>
			<menu_item_call label="選択したオブジェクト情報をプリント" name="Print Selected Object Info"/>
			<menu_item_call label="エージェント情報をプリント" name="Print Agent Info"/>
			<menu_item_check label="ダブルクリックオートパイロット" name="Double-ClickAuto-Pilot"/>
			 <menu_item_check label="ダブルクリックテレポート" name="DoubleClick Teleport"/>
			<menu_item_check label="地域デバッグコンソール" name="Region Debug Console"/>
			<menu_item_check label="SelectMgr のデバッグ" name="Debug SelectMgr"/>
			<menu_item_check label="ダブルクリック" name="Debug Clicks"/>
			<menu_item_check label="デバッグ表示" name="Debug Views"/>
			<menu_item_check label="デバッグ名ツールチップ" name="Debug Name Tooltips"/>
			<menu_item_check label="マウス操作で発生するもののデバッグ" name="Debug Mouse Events"/>
			<menu_item_check label="デバッグキー" name="Debug Keys"/>
			<menu_item_check label="WindowProc のデバッグ" name="Debug WindowProc"/>
		</menu>
		<menu label="XUI" name="XUI">
			<menu_item_call label="色の設定を更新する" name="Reload Color Settings"/>
			<menu_item_call label="フォントテストを表示する" name="Show Font Test"/>
			<!-- added Jun.30, 2013 -->
			<menu_item_call label="XMLから読み込み" name="Load from XML" />
            <menu_item_call label="XMLに保存" name="Save to XML" />
			<!-- added Jun.30, 2013 -->
			
			<menu_item_check label="XUI ネームを表示する" name="Show XUI Names"/>
			
			<!-- added Jun.30, 2013 -->
			<menu_item_check label="デバッグ情報を表示" name="DebugViews" />
			<!-- added Jun.30, 2013 -->
			
			<menu_item_call label="XUI プレビューツール" name="UI Preview Tool"/>
			<menu_item_call label="テスト用 IM を送信する" name="Send Test IMs"/>
			<menu_item_call label="名前のキャッシュをフラッシュ" name="Flush Names Caches"/>
		</menu>
		<menu label="アバター" name="Character">
			<menu label="ベークドテクスチャを取得する" name="Grab Baked Texture">
				<menu_item_call label="瞳" name="Grab Iris"/>
				<menu_item_call label="頭" name="Grab Head"/>
				<menu_item_call label="上半身" name="Grab Upper Body"/>
				<menu_item_call label="下半身" name="Grab Lower Body"/>
				<menu_item_call label="スカート" name="Grab Skirt"/>
			</menu>
			<menu label="キャラクターテスト" name="Character Tests">
				<menu_item_call label="容姿を XML に保存する" name="Appearance To XML"/>
				<menu_item_call label="キャラクタジオメトリの切り替え" name="Toggle Character Geometry"/>
				<menu_item_call label="男性アバターのテスト" name="Test Male"/>
				<menu_item_call label="女性アバターのテスト" name="Test Female"/>
				<menu_item_check label="選択アバター許可" name="Allow Select Avatar"/>
			</menu>
			
			<!-- added Jun.30, 2013 -->
			<menu label="アニメーションの速さ" name="Animation Speed">
                <menu_item_call label="全てのアニメーションを10%速く動かす" name="All Animations 10 Faster" />
                <menu_item_call label="全てのアニメーションを10%遅く動かす" name="All Animations 10 Slower" />
                <menu_item_call label="アニメーションの速さを元に戻す" name="Reset All Animation Speed" />
				<menu_item_check label="アニメーションをスローモーションする" name="Slow Motion Animations" />
            </menu>
			<!-- added Jun.30, 2013 -->
			
			<menu_item_call label="パラメータを強制的にデフォルトにする" name="Force Params to Default"/>
			<menu_item_check label="アニメーション情報" name="Animation Info"/>
			<menu_item_check label="見ているものを表示する" name="Show Look At"/>
			<menu_item_check label="クリックした場所を表示する" name="Show Point At"/>
			<menu_item_check label="結合部のアップデートのデバッグ" name="Debug Joint Updates"/>
			<menu_item_check label="LOD を無効にする" name="Disable LOD"/>
			<menu_item_check label="キャラクター Vis のデバッグ" name="Debug Character Vis"/>
			<menu_item_check label="骨組みの衝突判定を表示する" name="Show Collision Skeleton"/>
			<menu_item_check label="骨を表示" name="Show Bones"/>
			<menu_item_check label="エージェントのターゲットを表示する" name="Display Agent Target"/>
			<menu_item_check label="インポスターの範囲を表示" name="Show Impostor Extents"/>
			<menu_item_call label="アタッチメントをダンプ" name="Dump Attachments"/>
			<menu_item_call label="アバターテクスチャをデバッグ" name="Debug Avatar Textures"/>
			<menu_item_call label="ローカルテクスチャをダンプ" name="Dump Local Textures"/>
			<menu_item_call label="アバターの雲パーティクルを再読込" name="Reload Avatar Cloud Particle"/>
		</menu>
		<menu_item_check label="HTTP テクスチャ" name="HTTP Textures"/>
		<menu_item_check label="HTTP インベントリ" name="HTTP Inventory" />
		<menu_item_call label="圧縮画像" name="Compress Images"/>
		<menu_item_call label="ビジュアルリークディテクタを有効にする" name="Enable Visual Leak Detector"/>
		<menu_item_check label="デバッグ用のミニダンプを出力する" name="Output Debug Minidump"/>
		<menu_item_check label="次回の起動時にコンソールウィンドウを表示する" name="Console Window"/>
		<menu label="ログレベル設定" name="Set Logging Level">
			<menu_item_call label="デバッグのみ" name="Debug"/>
			<menu_item_call label="情報のみ" name="Info"/>
			<menu_item_call label="警告のみ" name="Warning"/>
			<menu_item_call label="エラーのみ" name="Error"/>
			<menu_item_call label="なし" name="None"/>
		</menu>
		<menu_item_call label="管理者ステータスの呼び出し" name="Request Admin Options"/>
		<menu_item_call label="管理者ステータス解除" name="Leave Admin Options"/>
		<menu_item_check label="管理者メニューを表示する" name="View Admin Options"/>
	</menu>
	<menu label="管理者" name="Admin">
		<menu label="オブジェクト" name="AdminObject">
			<menu_item_call label="コピーを取る" name="Admin Take Copy"/>
			<menu_item_call label="私を所有者にする" name="Force Owner To Me"/>
			<menu_item_call label="所有者権限を実行する" name="Force Owner Permissive"/>
			<menu_item_call label="削除" name="Delete"/>
			<menu_item_call label="ロック" name="Lock"/>
			<menu_item_call label="アセット ID を取得する" name="Get Assets IDs"/>
		</menu>
		<menu label="区画" name="Parcel">
			<menu_item_call label="私を所有者にする" name="Owner To Me"/>
			<menu_item_call label="リンデンコンテンツに設定する" name="Set to Linden Content"/>
			<menu_item_call label="パブリックの土地を取得する" name="Claim Public Land"/>
		</menu>
		<menu label="リージョン/地域" name="Region">
			<menu_item_call label="一時アセットデータをダンプ" name="Dump Temp Asset Data"/>
			<menu_item_call label="リージョンの状態を保存する" name="Save Region State"/>
		</menu>
		<menu_item_call label="ゴッドツール" name="God Tools"/>
	</menu>
	
	<!-- ゴッドメニュー -->
	<menu label="管理者" name="Deprecated">
		<menu label="オブジェクトを取り付ける" name="Attach Object"/>
		<menu label="オブジェクトを取り外す" name="Detach Object"/>
		<menu label="衣類を脱ぐ" name="Take Off Clothing">
			<menu_item_call label="シャツ" name="Shirt"/>
			<menu_item_call label="パンツ" name="Pants"/>
			<menu_item_call label="靴" name="Shoes"/>
			<menu_item_call label="靴下" name="Socks"/>
			<menu_item_call label="ジャケット" name="Jacket"/>
			<menu_item_call label="手袋" name="Gloves"/>
			<menu_item_call label="下着シャツ" name="Menu Undershirt"/>
			<menu_item_call label="下着パンツ" name="Menu Underpants"/>
			<menu_item_call label="スカート" name="Skirt"/>
			<menu_item_call label="アルファ" name="Alpha"/>
			<menu_item_call label="タトゥ" name="Tattoo"/>
			<menu_item_call label="物理作用" name="Physics"/>
			<menu_item_call label="すべての衣類" name="All Clothes"/>
		</menu>
		<menu label="ヘルプ" name="DeprecatedHelp">
			<menu_item_call label="リンデン公式ブログ" name="Official Linden Blog"/>
			<menu_item_call label="スクリプトポータル" name="Scripting Portal"/>
			<menu label="バグの報告" name="Bug Reporting">
				<menu_item_call label="パブリック問題トラッカー" name="Public Issue Tracker"/>
				<menu_item_call label="パブリック問題トラッカーヘルプ" name="Publc Issue Tracker Help"/>
				<menu_item_call label="バグ報告の基礎知識" name="Bug Reporing 101"/>
				<menu_item_call label="セキュリティ問題" name="Security Issues"/>
				<menu_item_call label="品質監査 Wiki" name="QA Wiki"/>
			</menu>
		</menu>
	</menu>
</menu_bar><|MERGE_RESOLUTION|>--- conflicted
+++ resolved
@@ -15,16 +15,11 @@
 		<menu_item_check label="お気に入りの服やHUD" name="WearableFavorites" />
 		<menu_item_call label="ピック..." name="Picks"/>
 		<menu_item_call label="体験..." name="Experiences"/>
-<<<<<<< HEAD
-		
+		<menu_item_call label="スクリプト…" name="MyScripts"/>
 		<menu_item_call label="プロフィール" name="Profile"/>
 		<menu_item_check label="容姿" name="ChangeOutfit"/>
 		<menu_item_call label="アバターを選択..." name="Avatar Picker"/>
 		
-=======
-		<menu_item_call label="スクリプト…" name="MyScripts"/>
-		<menu_item_call label="カメラコントロール..." name="Camera Controls"/>
->>>>>>> db6d4a3c
 		<menu label="ムーブメント" name="Movement">
 			<menu_item_call label="座る" name="Sit Down Here"/>
 			<menu_item_check label="飛ぶ" name="Fly"/>
