<?xml version="1.0" encoding="utf-8" standalone="yes"?>
<menu_bar name="Main Menu">

	<!-- ミーメニュー -->
	
	<menu label="アバター" name="Me">
		<menu_item_call label="マイアカウント" name="Manage Account">
			<menu_item_call.on_click name="ManageMyAccount_url" parameter="WebLaunchJoinNow,http://secondlife.com/account/index.php?lang=ja"/>
		</menu_item_call>
		<menu_item_call label="Merchant Outbox..." name="MerchantOutbox"/>
		<menu_item_call label="L$ の購入" name="Buy and Sell L$"/>
		<menu_item_call label="環境設定" name="Preferences"/>
		<menu_item_call label="ツールバーボタン" name="Toolbar Buttons" />
		<menu_item_call label="プロフィール" name="Profile"/>
		<menu_item_call label="ピック..." name="Picks"/>
		<menu_item_call label="容姿" name="ChangeOutfit"/>
		<menu_item_call label="スナップショット" name="Take Snapshot">
            <menu_item_call.on_click
             function="Floater.Show"
             parameter="snapshot" />
		</menu_item_call>
		<menu_item_check label="持ち物" name="Inventory"/>
		<menu_item_check label="持ち物" name="ShowSidetrayInventory"/>
		<menu_item_check label="移動コントロール" name="Movement Controls"/>
		<menu label="ムーブメント" name="Movement">
			<menu_item_call label="座る" name="Sit Down Here"/>
			<menu_item_check label="飛ぶ" name="Fly"/>
			<menu_item_check label="常に走る" name="Always Run"/>
			<menu_item_check label="地面に座る" name="Force Toggle Sitting"/>
			<menu_item_check label="その場でジャンプ" name="Avatar Ignore Prejump"/>
		</menu>
		<menu_item_check label="カメラコントロール" name="Camera Controls"/>
		<menu label="アバターの状態" name="avhealth">
			<menu_item_call label="私のアニメーションを停止する" name="Stop Animating My Avatar"/>
			<menu_item_call label="テクスチャのリベークをする" name="Rebake Texture"/>
			<menu_item_call label="アバターを男性のデフォルトにリセット" name="ResetDefaultAvM"/>
			<menu_item_call label="アバターを女性のデフォルトにリセット" name="ResetDefaultAvF"/>
			<menu_item_check label="レンダリングコスト" name="Avatar Rendering Cost"/>
			<menu_item_call label="ラグ計測器" name="Lag Meter"/>
			<menu_item_call label="ブリッジを再作成" name="Recreate LSL Bridge"/>
		</menu>
		<menu_item_call label="チップ受領記録" name="money_tracker"/>
		<menu label="アップロード" name="Upload">
			<menu_item_call label="画像（[COST]）..." name="Upload Image"/>
			<menu_item_call label="サウンド（[COST]）..." name="Upload Sound"/>
			<menu_item_call label="アニメーション（[COST]）..." name="Upload Animation"/>
			<menu_item_call label="メッシュモデル" name="Upload Model"/>
			<menu_item_call label="一括アップロード..." name="Bulk Upload"/>
			<menu_item_call label="アップロード権限の初期設定" name="perm prefs"/>
		</menu>
		<menu_item_call label="管理者権限のリクエスト" name="Request Admin Options"/>
		<menu_item_call label="管理者ステータス解除" name="Leave Admin Options"/>
		<menu_item_call label="[APP_NAME] を終了" name="Quit"/>
	</menu>
	
	<!-- コミュニケーションメニュー -->
	
	<menu label="コミュニケーション" name="Communicate">
		<menu label="ログイン状態" name="Status">
			<menu_item_check label="一時退席中" name="Set Away"/>
			<menu_item_check label="自動応答" name="Set Autorespond"/>
			<menu_item_check label="フレンドでない人に自動応答" name="Set Autorespond to non-friends"/>
			<menu_item_check label="取り込み中" name="Set Busy"/>
		</menu>
		<menu_item_call label="フレンド" name="My Friends"/>
		<menu_item_check label="連絡先" name="Contacts"/>
		<menu_item_check label="連絡先のセット" name="Contact Sets"/>
		<menu_item_call label="所属グループ" name="My Groups"/>
		<menu_item_check label="チャット..." name="Nearby Chat"/>
		<menu_item_check label="人" name="People"/>
		<menu_item_check label="会話" name="Conversations"/>
		<menu_item_check label="ジェスチャー" name="Gestures"/>
		<menu_item_check label="マイボイス" name="ShowVoice"/>
		<menu_item_check label="近くのボイス" name="Nearby Voice"/>
	</menu>
	
	<!-- 世界メニュー -->
	
	<menu label="世界" name="World">
		<menu_item_call label="近くにいる人" name="Active Speakers"/>
		<menu_item_call label="テレポート履歴" name="Teleport History"/>
		<menu_item_check label="場所" name="Places"/>
		<menu_item_check label="ミニマップ" name="Mini-Map"/>
		<menu_item_check label="世界地図" name="World Map"/>
		<menu_item_call label="現在地をランドマーク" name="Create Landmark Here"/>
		<menu_item_call label="場所のプロフィール" name="Place Profile"/>
		<menu_item_call label="土地情報" name="About Land"/>
		<menu_item_call label="地域 / 不動産" name="Region/Estate"/>
		<menu_item_call label="この土地を購入" name="Buy Land"/>
		<menu_item_call label="自分の土地" name="My Land"/>
		<menu label="表示" name="LandShow">
			<menu_item_check label="立入禁止ライン" name="Ban Lines"/>
			<menu_item_check label="ビーコン（標識）" name="beacons"/>
			<menu_item_check label="プロパティ境界線" name="Property Lines"/>
			<menu_item_check label="土地所有者" name="Land Owners"/>
			<menu_item_check label="座標" name="Coordinates"/>
			<menu_item_check label="区画プロパティ" name="Parcel Properties"/>
			<menu_item_check label="アドバンスメニュー" name="Show Advanced Menu"/>
		</menu>
		<menu_item_call label="ホームにテレポート" name="Teleport Home"/>
		<menu_item_call label="現在地をホームに設定" name="Set Home to Here"/>
		<menu label="太陽" name="Environment Settings">
			<menu_item_call label="日の出" name="Sunrise"/>
			<menu_item_call label="正午" name="Noon"/>
			<menu_item_call label="日没" name="Sunset"/>
			<menu_item_call label="深夜" name="Midnight"/>
			<menu_item_call label="地域のデフォルト時間" name="Revert to Region Default"/>
		</menu>
		<menu label="自然環境エディター" name="Environment Editor">
			<menu_item_call label="環境の設定..." name="Enviroment Settings"/>
			<menu label="水の事前設定" name="Water Presets">
				<menu_item_call label="新しい事前設定..." name="new_water_preset"/>
				<menu_item_call label="事前設定を編集..." name="edit_water_preset"/>
				<menu_item_call label="事前設定を削除..." name="delete_water_preset"/>
			</menu>
			<menu label="空の事前設定" name="Sky Presets">
				<menu_item_call label="新しい事前設定..." name="new_sky_preset"/>
				<menu_item_call label="事前設定を編集..." name="edit_sky_preset"/>
				<menu_item_call label="事前設定を削除..." name="delete_sky_preset"/>
			</menu>
			<menu label="デイの事前設定" name="Day Presets">
				<menu_item_call label="新しい事前設定..." name="new_day_preset"/>
				<menu_item_call label="事前設定を編集..." name="edit_day_preset"/>
				<menu_item_call label="事前設定を削除..." name="delete_day_preset"/>
			</menu>
		</menu>
		<menu_item_call label="エリアサーチ" name="area_search"/>
		<menu_item_call label="サウンドエクスプローラ" name="Sound Explorer"/>
		<menu_item_call label="この地域のブラックリスト" name="asset_blacklist"/>
	</menu>
	
	<!-- 製作メニュー -->
	
	<menu label="制作" name="BuildTools">
		<menu_item_check label="制作" name="Show Build Tools"/>
		<menu label="制作ツールを選択する" name="Select Tool">
			<menu_item_call label="フォーカスツール" name="Focus"/>
			<menu_item_call label="移動ツール" name="Move"/>
			<menu_item_call label="編集ツール" name="Edit"/>
			<menu_item_call label="作成ツール" name="Create"/>
			<menu_item_call label="土地ツール" name="Land"/>
		</menu>
		<menu_item_call label="リンク" name="Link"/>
		<menu_item_call label="リンクを外す" name="Unlink"/>
		<menu_item_check label="リンクした部分を編集" name="Edit Linked Parts"/>
		<menu label="リンクした部分を選択する" name="Select Linked Parts">
			<menu_item_call label="次の部分を選択する" name="Select Next Part"/>
			<menu_item_call label="前回の部分を選択する" name="Select Previous Part"/>
			<menu_item_call label="次の部分を含める" name="Include Next Part"/>
			<menu_item_call label="前回の部分を含める" name="Include Previous Part"/>
		</menu>
		<menu_item_call label="選択したものに焦点を合わせる" name="Focus on Selection"/>
		<menu_item_call label="選択したものをズームする" name="Zoom to Selection"/>
		<menu label="オブジェクト" name="Object">
			<menu_item_call label="買う" name="Menu Object Buy"/>
			<menu_item_call label="取る" name="Menu Object Take"/>
			<menu_item_call label="コピーを取る" name="Take Copy"/>
			<menu_item_call label="複製" name="Duplicate"/>
			<menu_item_call label="パーティクルを編集" name="Menu Object Edit Particles"/>
			<menu_item_call label="「持ち物」に保存" name="Save Object Back to My Inventory"/>
			<menu_item_call label="オブジェクトの中身に保存" name="Save Object Back to Object Contents"/>
			<menu_item_call label="オブジェクトを返却する" name="Return Object back to Owner"/>
		</menu>
		<menu label="スクリプト" name="Scripts">
			<menu_item_call label="スクリプトカウンター" name="Script Info"/>
			<menu_item_call label="スクリプトのリコンパイル（Mono）" name="Mono"/>
			<menu_item_call label="スクリプトのリコンパイル（LSL）" name="LSL"/>
			<menu_item_call label="スクリプトのリセット" name="Reset Scripts"/>
			<menu_item_call label="スクリプトを実行中にする" name="Set Scripts to Running"/>
			<menu_item_call label="スクリプトを実行停止にする" name="Set Scripts to Not Running"/>
			<menu_item_call label="選択中のオブジェクトからスクリプトを削除" name="Remove Scripts From Selection"/>
		</menu>
		
		<menu label="パスファインディング" name="Pathfinding">
			<menu_item_call label="リンクセット..." name="pathfinding_linksets_menu_item"/>
			<menu_item_call label="キャラクター..." name="pathfinding_characters_menu_item"/>
			<menu_item_call label="表示／テスト..." name="pathfinding_console_menu_item"/>
			<menu_item_separator/>
			<menu_item_call label="地域のナビメッシュを再構築" name="rebake_region_navmesh"/>
		</menu>
	  
		<menu_item_separator/>
		
		<menu label="オプション" name="Options">
			<menu_item_check label="権限の詳細を表示する" name="DebugPermissions"/>
			<menu_item_check label="私のオブジェクトだけを選択する" name="Select Only My Objects"/>
			<menu_item_check label="動的オブジェクトだけを選択する" name="Select Only Movable Objects"/>
			<menu_item_check label="範囲内を選択する" name="Select By Surrounding"/>
			<menu_item_check label="選択外形を表示" name="Show Selection Outlines"/>
			<menu_item_check label="隠れた位置の選択も表示する" name="Show Hidden Selection"/>
			<menu_item_check label="選択した光の半径範囲を表示する" name="Show Light Radius for Selection"/>
			<menu_item_check label="選択ビームを表示する" name="Show Selection Beam"/>
			<menu_item_check label="グリッドポイントにスナップする" name="Snap to Grid"/>
			<menu_item_call label="オブジェクトの XY 軸をグリッドにスナップする" name="Snap Object XY to Grid"/>
			<menu_item_call label="選択をグリッドに使用する" name="Use Selection for Grid"/>
			<menu_item_call label="グリッドオプション" name="Grid Options"/>
		</menu>
		<menu label="アップロード" name="Upload">
			<menu_item_call label="画像（[COST]）..." name="Upload Image"/>
			<menu_item_call label="サウンド（[COST]）..." name="Upload Sound"/>
			<menu_item_call label="アニメーション（[COST]）..." name="Upload Animation"/>
			<menu_item_call label="メッシュモデル" name="Upload Model"/>
			<menu_item_call label="一括 （ファイルにつき[COST]）..." name="Bulk Upload"/>
			<menu_item_call label="アップロード権限の初期設定" name="perm prefs"/>
		</menu>
		<menu_item_call label="元に戻す" name="Undo"/>
		<menu_item_call label="やり直し" name="Redo"/>
		<!-- Deleted Aug.20, 2102
		<menu_item_call label="ローカル画像ブラウザ" name="Local Bitmap Browser"/>
		-->
	</menu>
	
	<!-- コンテンツメニュー -->
	
	<menu label="コンテンツ" name="Content">
		<menu_item_check label="検索" name="Search"/>
		<menu_item_call label="SLマーケットプレイス" name="SL Marketplace">
			<menu_item_call.on_click name="Xstreet_url" parameter="WebLaunchExternalTarget,https://marketplace.secondlife.com/ja-JP/?lang=ja-JP"/>
		</menu_item_call>
		<menu_item_call label="L$マーケットデータ" name="LindenXchange">
			<menu_item_call.on_click name="WebLaunchExternalTarget,https://secondlife.com/my/lindex/market.php?lang=ja-JP"/>
		</menu_item_call>
		<menu_item_call label="スクリプトライブラリ" name="Script Library">
			<menu_item_call.on_click name="script_library_url" parameter="WebLaunchExternalTarget,http://wiki.secondlife.com/wiki/Category:LSL_Library/ja"/>
		</menu_item_call>
	</menu>
	
	<!-- ヘルプメニュー -->
	<menu label="ヘルプ" name="Help">
		<menu_item_check label="ヒントを有効にする" name="Enable Hints"/>
		<menu_item_call label="Firestorm Wiki" name="Firestorm Wiki"/>
		<menu_item_call label="Firestormサポートグループに参加" name="firestorm_support_group"/>
		<menu_item_call label="[CURRENT_GRID] ヘルプ" name="current_grid_help"/>
		<menu_item_call label="[CURRENT_GRID] について" name="current_grid_about"/>
		<menu_item_call label="Grid status をチェック" name="Grid Status"/>
		<menu_item_call label="嫌がらせを報告する" name="Report Abuse"/>
		<menu_item_call label="バグを報告する" name="Report Bug"/>
        <menu_item_call label="衝突・プッシュ・打撃" name="Bumps, Pushes &amp;amp; Hits"/>
		<menu_item_check label="システム情報ボタンを有効にする" name="Enable Sysinfo Button"/>
		<menu_item_call label="[APP_NAME] について" name="About Second Life"/>
	</menu>
	
	<!-- アドバンスメニュー -->	
	
	<menu label="アドバンス" name="Advanced">
		<menu_item_call label="テクスチャのリベークをする" name="Rebake Texture"/>
		<menu_item_call label="UI のサイズをデフォルトに設定する" name="Set UI Size to Default"/>
		<menu_item_call label="ウィンドウのサイズを設定する" name="Set Window Size..."/>
		<menu_item_check label="遠くのオブジェクトを選択しない" name="Limit Select Distance"/>
		<menu_item_check label="カメラの距離移動を制限しない" name="Disable Camera Distance"/>
		<menu_item_check label="高解像度スナップショット" name="HighResSnapshot"/>
		<menu_item_check label="シャッター音とアニメーションなしでスナップショットをディスクに保存する" name="QuietSnapshotsToDisk"/>
		<menu label="パフォーマンスツール" name="Performance Tools">
			<menu_item_call label="ラグ計測器" name="Lag Meter"/>
			<menu_item_check label="統計バー" name="Statistics Bar"/>
			<menu_item_check label="アバターのレンダリングコストを表示する" name="Avatar Rendering Cost"/>
		</menu>
		<menu label="ハイライトと目に見えるもの" name="Highlighting and Visibility">
			<menu_item_check label="チージービーコン" name="Cheesy Beacon"/>
			<menu_item_check label="パーティクルを非表示にする" name="Hide Particles"/>
			<menu_item_check label="選択したものを非表示にする" name="Hide Selected"/>
			<menu_item_check label="透明部分をハイライトする" name="Highlight Transparent"/>
			<menu_item_check label="HUD を表示する" name="Show HUD Attachments"/>
			<menu_item_check label="一人称視点のときに十字線を表示する" name="ShowCrosshairs"/>
		</menu>
		<menu label="レンダリング（種類）" name="Rendering Types">
			<menu_item_check label="シンプル" name="Rendering Type Simple"/>
			<menu_item_check label="アルファ" name="Rendering Type Alpha"/>
			<menu_item_check label="木" name="Rendering Type Tree"/>
			<menu_item_check label="アバター" name="Rendering Type Character"/>
			<menu_item_check label="サーフェスパッチ" name="Rendering Type Surface Patch"/>
			<menu_item_check label="空" name="Rendering Type Sky"/>
			<menu_item_check label="水" name="Rendering Type Water"/>
			<menu_item_check label="地面" name="Rendering Type Ground"/>
			<menu_item_check label="ボリューム" name="Rendering Type Volume"/>
			<menu_item_check label="草" name="Rendering Type Grass"/>
			<menu_item_check label="雲" name="Rendering Type Clouds"/>
			<menu_item_check label="パーティクル" name="Rendering Type Particles"/>
			<menu_item_check label="衝突" name="Rendering Type Bump"/>
		</menu>
		<menu label="レンダリング（機能）" name="Rendering Features">
			<menu_item_check label="UI" name="ToggleUI"/>
			<menu_item_check label="選択済" name="Selected"/>
			<menu_item_check label="ハイライト" name="Highlighted"/>
			<menu_item_check label="ダイナミックテクスチャ" name="Dynamic Textures"/>
			<menu_item_check label="足の影" name="Foot Shadows"/>
			<menu_item_check label="くもり" name="Fog"/>
			<menu_item_check label="FRInfo のテスト" name="Test FRInfo"/>
			<menu_item_check label="フレキシブルオブジェクト" name="Flexible Objects"/>
		</menu>
		<menu_item_check label="プラグインが読み込んだスレッドを使用" name="Use Plugin Read Thread"/>
		<menu_item_call label="グループキャッシュのクリア" name="ClearGroupCache"/>
		<menu_item_check label="マウスの平滑化" name="Mouse Smoothing"/>
		<menu_item_call label="キーをリリース" name="Release Keys"/>
		<menu label="ショートカット" name="Shortcuts">
			<menu_item_call label="画像 （[COST] ）..." name="Upload Image"/>
			<menu_item_check label="検索" name="Search"/>
			<!-- Deleted Aug.20, 2012
			<menu_item_call label="UI のサイズをデフォルトに設定する" name="Set UI Size to Default"/>
			-->
			<menu_item_check label="アドバンスメニューを表示 - レガシーのショートカット" name="Show Advanced Menu - legacy shortcut"/>
			<menu_item_check label="ダブルックリックテレポート" name="DoubleClick Teleport"/>						
			<menu_item_check label="常に走る" name="Always Run"/>
			<menu_item_check label="飛ぶ" name="Fly" shortcut="Home"/>
			<menu_item_call label="ウィンドウを閉じる" name="Close Window"/>
			<menu_item_call label="全てのウィンドウを閉じる" name="Close All Windows"/>
			<menu_item_call label="スナップショットをディスクに保存する" name="Snapshot to Disk"/>
			<menu_item_call label="一人称視点" name="Mouselook"/>
			<menu_item_check label="ジョイスティックフライカム" name="Joystick Flycam"/>
			<menu_item_call label="表示をリセットする" name="Reset View"/>
			<menu_item_call label="カメラのアングルをリセットする" name="Reset Camera Angles"/>
			<menu_item_call label="最後の発言者を見る" name="Look at Last Chatter"/>
			<!-- Deleted Aug.20, 2012
			<menu label="制作ツールを選択する" name="Select Tool">
				<menu_item_call label="フォーカスツール" name="Focus"/>
				<menu_item_call label="移動ツール" name="Move"/>
				<menu_item_call label="編集ツール" name="Edit"/>
				<menu_item_call label="作成ツール" name="Create"/>
				<menu_item_call label="土地ツール" name="Land"/>
			</menu>
			-->
			<menu_item_call label="ズームイン" name="Zoom In"/>
			<menu_item_call label="ズーム（デフォルト）" name="Zoom Default"/>
			<menu_item_call label="ズームアウト" name="Zoom Out"/>
		</menu>
		<menu_item_check label="飛行設定を無視" name="Fly Override"/>
		<menu_item_call label="デバッグ設定を表示する" name="Debug Settings"/>
		<menu_item_check label="開発メニューを表示する" name="Debug Mode"/>
		<menu_item_separator />
	</menu>
	
	<!-- 開発メニュー -->
	
	<menu label="開発" name="Develop">
		<menu label="コンソール" name="Consoles">
			<menu_item_check label="テクスチャのコンソール" name="Texture Console"/>
			<menu_item_check label="デバッグコンソール" name="Debug Console"/>
			<menu_item_call label="通知コンソール" name="Notifications"/>
<<<<<<< HEAD
			<!-- Deleted Aug.20, 2012
			<menu_item_check label="テクスチャカテゴリのコンソール" name="Texture Category"/>
			-->
=======
>>>>>>> dab915c1
			<menu_item_check label="ファーストタイマー" name="Fast Timers"/>
			<menu_item_check label="メモリ" name="Memory"/>
			<menu_item_check label="風景の統計" name="Scene Statistics"/>
			<menu_item_call label="テクスチャ取得デバッグコンソール" name="Texture Fetch Debug Console"/>
<<<<<<< HEAD
			<menu_item_check label="地域デバッグコンソール" name="Region Debug Console"/>
=======
>>>>>>> dab915c1
			<menu_item_call label="リージョン情報をデバッグコンソールへ" name="Region Info to Debug Console"/>
			<menu_item_call label="グループ情報をデバッグコンソールへ" name="Group Info to Debug Console"/>
			<menu_item_call label="性能情報をデバッグコンソールへ" name="Capabilities Info to Debug Console"/>
			<menu_item_check label="カメラ" name="Camera"/>
			<menu_item_check label="風" name="Wind"/>
			<menu_item_check label="FOV" name="FOV"/>
			<menu_item_check label="バッジ" name="Badge"/>
		</menu>
		<menu label="情報を表示" name="Display Info">
			<menu_item_check label="時間を表示する" name="Show Time"/>
			<menu_item_check label="アップロード代金を表示" name="Show Upload Cost"/>
			<menu_item_check label="描画情報を表示する" name="Show Render Info"/>
			<menu_item_check label="テクスチャ情報を表示" name="Show Texture Info"/>
			<menu_item_check label="レンダリング情報を表示" name="Show Render Info"/>
			<menu_item_check label="マトリックスを表示する" name="Show Matrices"/>
			<menu_item_check label="カーソルを乗せた場所の色を表示する" name="Show Color Under Cursor"/>
			<menu_item_check label="メモリを表示：" name="Show Memory"/>
			<menu_item_check label="プライベートメモリ情報を表示" name="Show Private Mem Info"/>
			<menu_item_check label="オブジェクトのアップデートを表示する" name="Show Updates"/>
		</menu>
		<menu label="エラー実行" name="Force Errors">
			<menu_item_call label="ブレークポイント" name="Force Breakpoint"/>
			<menu_item_call label="LLError とクラッシュを実行する" name="Force LLError And Crash"/>
			<menu_item_call label="バッドメモリアクセスを実行する" name="Force Bad Memory Access"/>
			<menu_item_call label="無限ループ" name="Force Infinite Loop"/>
			<menu_item_call label="ドライバのクラッシュを実行する" name="Force Driver Carsh"/>
			<menu_item_call label="ソフトウェア例外エラーの実行する" name="Force Software Exception"/>
			<menu_item_call label="ビューワの接続遮断を実行する" name="Force Disconnect Viewer"/>
			<menu_item_call label="メモリリークをシミュレートする" name="Memory Leaking Simulation"/>
		</menu>
		<menu label="レンダーテスト" name="Render Tests">
			<menu_item_check label="カメラオフセット" name="Camera Offset"/>
			<menu_item_check label="フレームレートをランダム化" name="Randomize Framerate"/>
			<menu_item_check label="定期的に遅いフレームを挿入する" name="Periodic Slow Frame"/>
			<menu_item_check label="フレームテスト" name="Frame Test"/>
		</menu>
		<menu label="メタデータのレンダー" name="Render Metadata">
			<menu_item_check label="バウンディングボックス" name="Bounding Boxes"/>
			<menu_item_check label="普通" name="Normals"/>
			<menu_item_check label="オクトリー" name="Octree"/>
			<menu_item_check label="シャドウ円錐" name="Shadow Frusta"/>
			<menu_item_check label="実像" name="Physics Shapes"/>
			<menu_item_check label="オクルージョン" name="Occlusion"/>
			<menu_item_check label="バッチの描画" name="Render Batches"/>
			<menu_item_check label="タイプを更新" name="Update Type"/>
			<menu_item_check label="アニメーション部分をテクスチャで表示" name="Texture Anim"/>
			<menu_item_check label="テクスチャ優先度" name="Texture Priority"/>
			<menu_item_check label="テクスチャの範囲" name="Texture Area"/>
			<menu_item_check label="側面" name="Face Area"/>
			<menu_item_check label="LOD 情報" name="LOD Info"/>
			<menu_item_check label="制作キュー" name="Build Queue"/>
			<menu_item_check label="光" name="Lights"/>
			<menu_item_check label="骨組みの衝突判定" name="Collision Skeleton"/>
			<menu_item_check label="レイキャスト" name="Raycast"/>
			<menu_item_check label="風ベクトル" name="Wind Vectors"/>
			<menu_item_check label="複雑なものをレンダリング" name="rendercomplexity"/>
			<menu_item_check label="装着物のバイト数" name="attachment bytes"/>
			<menu_item_check label="スカルプト" name="Sculpt"/>
<<<<<<< HEAD
			<menu_item_check label="テクスチャサイズ" name="Texture Size"/>
			<menu label="テクスチャ密度" name="Texture Density">
				<menu_item_check label="なし" name="None"/>
				<menu_item_check label="現行" name="Current"/>
				<menu_item_check label="期待値" name="Desired"/>
				<menu_item_check label="完全" name="Full"/>
=======
			<menu label="テクスチャの密度" name="Texture Density">
				<menu_item_check label="なし" name="None"/>
				<menu_item_check label="現在" name="Current"/>
				<menu_item_check label="望ましい" name="Desired"/>
				<menu_item_check label="フル" name="Full"/>
>>>>>>> dab915c1
			</menu>
		</menu>
		<menu label="レンダリング" name="Rendering">
			<menu_item_check label="軸" name="Axes"/>
			<menu_item_check label="接線基底" name="Tangent Basis"/>
			<menu_item_call label="選択したテクスチャ情報基底" name="Selected Texture Info Basis"/>
			<menu_item_check label="ワイヤーフレーム" name="Wireframe"/>
			<menu_item_check label="オブジェクト間オクルージョン" name="Object-Object Occlusion"/>
			<menu_item_check label="光と影" name="Lighting and Shadows"/>
			<menu_item_check label="太陽・月・プロジェクタからの影" name="Shadows from Sun/Moon/Projectors"/>
			<menu_item_check label="SSAO と影の平滑化" name="SSAO and Shadow Smoothing"/>
			<menu_item_check label="GL デバッグ" name="Debug GL"/>
			<menu_item_check label="経路をデバッグ" name="Debug Pipeline"/>
			<menu_item_check label="自動アルファマスク（遅延）" name="Automatic Alpha Masks (deferred)"/>
			<menu_item_check label="自動アルファマスク（遅延なし）" name="Automatic Alpha Masks (non-deferred)"/>
			<menu_item_check label="アニメーションテクスチャ" name="Animation Textures"/>
			<menu_item_check label="テクスチャを無効にする" name="Disable Textures"/>
<<<<<<< HEAD
			<menu_item_check label="フル解像度テクスチャ (dangerous)" name="Full Res Textures"/>
			<!-- Deleted Aug.20, 2012
			<menu_item_check label="テクスチャの検査" name="Audit Textures"/>
			-->
=======
			<menu_item_check label="フル解像度テクスチャ" name="Rull Res Textures"/>
>>>>>>> dab915c1
			<menu_item_check label="テクスチャアトラス（試験段階）" name="Texture Atlas"/>
			<menu_item_check label="装着された光源を描画する" name="Render Attached Lights"/>
			<menu_item_check label="取り付けられたパーティクルを描画する" name="Render Attached Particles"/>
			<menu_item_check label="マウスオーバーで強調表示する" name="Hover Glow Objects"/>
		</menu>
		<menu label="ネットワーク" name="Network">
			<menu_item_check label="エージェントを一時停止する" name="AgentPause"/>
			<menu_item_call label="メッセージログを有効にする" name="Enable Message Log"/>
			<menu_item_call label="メッセージログを使用不可にする" name="Disable Message Log"/>
			<menu_item_check label="速力が挿入されたオブジェクト" name="Velocity Interpolate Objects"/>
			<menu_item_check label="挿入されたオブジェクトの位置の Ping" name="Ping Interpolate Object Positions"/>
			<menu_item_call label="パケットドロップ" name="Drop a Packet"/>
		</menu>
		<menu_item_call label="スクリプト付きカメラをダンプ" name="Dump Scripted Camera"/>
		<menu label="レコーダー" name="Recorder">
			<menu_item_call label="再生開始" name="Start Playback"/>
			<menu_item_call label="再生停止" name="Stop Playback"/>
			<menu_item_check label="再生をループ" name="Loop Playback"/>
			<menu_item_call label="記録開始" name="Start Record"/>
			<menu_item_call label="記録停止" name="Stop Record"/>
		</menu>
		<menu label="世界" name="DevelopWorld">
			<menu_item_check label="シムの太陽の設定を無視する" name="Sim Sun Override"/>
			<!-- Deleted Aug.20, 2012
			<menu_item_check label="ビーコンを強調表示する" name="Cheesy Beacon"/>
			-->
			<menu_item_check label="固定された天気" name="Fixed Weather"/>
			<menu_item_call label="リージョンオブジェクトのキャッシュをダンプする" name="Dump Region Object Cache"/>
		</menu>
		<menu label="UI" name="UI">
			<menu_item_call label="メディアブラウザのテスト" name="Web Browser Test"/>
			<menu_item_call label="Web コンテンツブラウザ" name="Web Content Browser"/>
			<menu_item_call label="SelectMgr をダンプ" name="Dump SelectMgr"/>
			<menu_item_call label="持ち物の出力" name="Dump Inventory"/>
			<menu_item_call label="タイマーをダンプ" name="Dump Timers"/>
			<menu_item_call label="フォーカスホールダーをダンプ" name="Dump Focus Holder"/>
			<menu_item_call label="選択したオブジェクト情報をプリント" name="Print Selected Object Info"/>
			<menu_item_call label="エージェント情報をプリント" name="Print Agent Info"/>
			<menu_item_call label="メモリ使用状況" name="Memory Stats"/>
			<menu_item_check label="ダブルクリックオートパイロット" name="Double-ClickAuto-Pilot"/>
			 <menu_item_check label="ダブルクリックテレポート" name="DoubleClick Teleport"/>
			<menu_item_check label="地域デバッグコンソール" name="Region Debug Console"/>
			<menu_item_check label="SelectMgr のデバッグ" name="Debug SelectMgr"/>
			<menu_item_check label="ダブルクリック" name="Debug Clicks"/>
			<menu_item_check label="デバッグ表示" name="Debug Views"/>
			<menu_item_check label="デバッグ名ツールチップ" name="Debug Name Tooltips"/>
			<menu_item_check label="マウス操作で発生するもののデバッグ" name="Debug Mouse Events"/>
			<menu_item_check label="デバッグキー" name="Debug Keys"/>
			<menu_item_check label="WindowProc のデバッグ" name="Debug WindowProc"/>
		</menu>
		<menu label="XUI" name="XUI">
			<menu_item_call label="色の設定を更新する" name="Reload Color Settings"/>
			<menu_item_call label="フォントテストを表示する" name="Show Font Test"/>
			<menu_item_check label="XUI ネームを表示する" name="Show XUI Names"/>
			<menu_item_call label="テスト用 IM を送信する" name="Send Test IMs"/>
			<menu_item_call label="名前のキャッシュをフラッシュ" name="Flush Names Caches"/>
		</menu>
		<menu label="アバター" name="Character">
			<menu label="ベークドテクスチャを取得する" name="Grab Baked Texture">
				<menu_item_call label="瞳" name="Grab Iris"/>
				<menu_item_call label="頭" name="Grab Head"/>
				<menu_item_call label="上半身" name="Grab Upper Body"/>
				<menu_item_call label="下半身" name="Grab Lower Body"/>
				<menu_item_call label="スカート" name="Grab Skirt"/>
			</menu>
			<menu label="キャラクターテスト" name="Character Tests">
				<menu_item_call label="容姿を XML に保存する" name="Appearance To XML"/>
				<menu_item_call label="キャラクタジオメトリの切り替え" name="Toggle Character Geometry"/>
				<menu_item_call label="男性アバターのテスト" name="Test Male"/>
				<menu_item_call label="女性アバターのテスト" name="Test Female"/>
				<menu_item_call label="PG のトグル" name="Toggle PG"/>
				<menu_item_check label="選択アバター許可" name="Allow Select Avatar"/>
			</menu>
			<menu_item_call label="パラメータを強制的にデフォルトにする" name="Force Params to Default"/>
			<menu_item_check label="アニメーション情報" name="Animation Info"/>
			<menu_item_check label="スローモーションのアニメーション" name="Slow Motion Animations"/>
			<menu_item_check label="見ているものを表示する" name="Show Look At"/>
			<menu_item_check label="クリックした場所を表示する" name="Show Point At"/>
			<menu_item_check label="結合部のアップデートのデバッグ" name="Debug Joint Updates"/>
			<menu_item_check label="LOD を無効にする" name="Disable LOD"/>
			<menu_item_check label="キャラクター Vis のデバッグ" name="Debug Character Vis"/>
			<menu_item_check label="骨組みの衝突判定を表示する" name="Show Collision Skeleton"/>
			<menu_item_check label="エージェントのターゲットを表示する" name="Display Agent Target"/>
			--&gt;
			<menu_item_call label="アタッチメントをダンプ" name="Dump Attachments"/>
			<menu_item_call label="アバターテクスチャをデバッグ" name="Debug Avatar Textures"/>
			<menu_item_call label="ローカルテクスチャをダンプ" name="Dump Local Textures"/>
			<menu_item_call label="アバターの雲パーティクルを再読込" name="Reload Avatar Cloud Particle"/>
		</menu>
		<menu_item_check label="HTTP Texture" name="HTTP Textures"/>
		<menu_item_check label="HTTP 持ち物" name="HTTP Inventory"/>
		<menu_item_call label="圧縮画像" name="Compress Images"/>
		<menu_item_call label="ビジュアルリークディテクタを有効にする" name="Enable Visual Leak Detector"/>
		<menu_item_check label="デバッグ用のミニダンプを出力する" name="Output Debug Minidump"/>
		<menu_item_check label="次回の起動時にコンソールウィンドウを表示する" name="Console Window"/>
		<menu label="ログレベル設定" name="Set Logging Level">
			<menu_item_call label="デバッグのみ" name="Debug"/>
			<menu_item_call label="情報のみ" name="Info"/>
			<menu_item_call label="警告のみ" name="Warning"/>
			<menu_item_call label="エラーのみ" name="Error"/>
			<menu_item_call label="なし" name="None"/>
		</menu>
		<menu_item_call label="管理者ステータスの呼び出し" name="Request Admin Options"/>
		<menu_item_call label="管理者ステータス解除" name="Leave Admin Options"/>
		<menu_item_check label="管理者メニューを表示する" name="View Admin Options"/>
	</menu>
	<menu label="管理者" name="Admin">
		<menu label="オブジェクト" name="AdminObject">
			<menu_item_call label="コピーを取る" name="Admin Take Copy"/>
			<menu_item_call label="私を所有者にする" name="Force Owner To Me"/>
			<menu_item_call label="所有者権限を実行する" name="Force Owner Permissive"/>
			<menu_item_call label="削除" name="Delete"/>
			<menu_item_call label="ロック" name="Lock"/>
			<menu_item_call label="アセット ID を取得する" name="Get Assets IDs"/>
		</menu>
		<menu label="区画" name="Parcel">
			<menu_item_call label="私を所有者にする" name="Owner To Me"/>
			<menu_item_call label="リンデンコンテンツに設定する" name="Set to Linden Content"/>
			<menu_item_call label="パブリックの土地を取得する" name="Claim Public Land"/>
		</menu>
		<menu label="リージョン/地域" name="Region">
			<menu_item_call label="一時アセットデータをダンプ" name="Dump Temp Asset Data"/>
			<menu_item_call label="リージョンの状態を保存する" name="Save Region State"/>
		</menu>
		<menu_item_call label="ゴッドツール" name="God Tools"/>
	</menu>
	
	<!-- ゴッドメニュー -->
	<menu label="管理者" name="Deprecated">
		<menu label="オブジェクトを取り付ける" name="Attach Object"/>
		<menu label="オブジェクトを取り外す" name="Detach Object"/>
		<menu label="衣類を脱ぐ" name="Take Off Clothing">
			<menu_item_call label="シャツ" name="Shirt"/>
			<menu_item_call label="パンツ" name="Pants"/>
			<menu_item_call label="靴" name="Shoes"/>
			<menu_item_call label="靴下" name="Socks"/>
			<menu_item_call label="ジャケット" name="Jacket"/>
			<menu_item_call label="手袋" name="Gloves"/>
			<menu_item_call label="下着シャツ" name="Menu Undershirt"/>
			<menu_item_call label="下着パンツ" name="Menu Underpants"/>
			<menu_item_call label="スカート" name="Skirt"/>
			<menu_item_call label="アルファ" name="Alpha"/>
			<menu_item_call label="タトゥ" name="Tattoo"/>
			<menu_item_call label="物理作用" name="Physics"/>
			<menu_item_call label="すべての衣類" name="All Clothes"/>
		</menu>
		<menu label="ヘルプ" name="DeprecatedHelp">
			<menu_item_call label="リンデン公式ブログ" name="Official Linden Blog"/>
			<menu_item_call label="スクリプトポータル" name="Scripting Portal"/>
			<menu label="バグの報告" name="Bug Reporting">
				<menu_item_call label="パブリック問題トラッカー" name="Public Issue Tracker"/>
				<menu_item_call label="パブリック問題トラッカーヘルプ" name="Publc Issue Tracker Help"/>
				<menu_item_call label="バグ報告の基礎知識" name="Bug Reporing 101"/>
				<menu_item_call label="セキュリティ問題" name="Security Issues"/>
				<menu_item_call label="品質監査 Wiki" name="QA Wiki"/>
			</menu>
		</menu>
	</menu>
	
	<!-- BEGIN: V1 Menu System -WoLf -->
    <!-- V1 menu: File -->
    <menu label="ファイル" name="V1-File">
    </menu>
    <!-- V1 menu: Edit -->
    <menu label="編集" name="V1-Edit">
    </menu>
    <!-- V1 menu: View -->
    <menu label="表示" name="V1-View">
    </menu>
    <!-- V1 menu: World -->
    <menu label="世界" name="V1-World">
    </menu>
    <!-- V1 menu: Tools -->
    <menu label="ツール" name="V1-Tools">
    </menu>
    <!-- V1 menu: Help -->
    <menu label="ヘルプ" name="V1-Help">
    </menu>
    <!-- V1 menu: Firestorm -->
    <menu label="Firestorm" name="V1-Firestorm">
    </menu>
    <!-- V1 menu: Advanced -->
    <menu label="アドバンス"name="V1-Advanced">
		<menu_item_check label="V1形式のメニューを使用" name="V1 Menus"/>
    </menu>
    <!-- END: V1 Menu System -WoLf -->   
</menu_bar><|MERGE_RESOLUTION|>--- conflicted
+++ resolved
@@ -336,20 +336,11 @@
 			<menu_item_check label="テクスチャのコンソール" name="Texture Console"/>
 			<menu_item_check label="デバッグコンソール" name="Debug Console"/>
 			<menu_item_call label="通知コンソール" name="Notifications"/>
-<<<<<<< HEAD
-			<!-- Deleted Aug.20, 2012
-			<menu_item_check label="テクスチャカテゴリのコンソール" name="Texture Category"/>
-			-->
-=======
->>>>>>> dab915c1
 			<menu_item_check label="ファーストタイマー" name="Fast Timers"/>
 			<menu_item_check label="メモリ" name="Memory"/>
 			<menu_item_check label="風景の統計" name="Scene Statistics"/>
 			<menu_item_call label="テクスチャ取得デバッグコンソール" name="Texture Fetch Debug Console"/>
-<<<<<<< HEAD
 			<menu_item_check label="地域デバッグコンソール" name="Region Debug Console"/>
-=======
->>>>>>> dab915c1
 			<menu_item_call label="リージョン情報をデバッグコンソールへ" name="Region Info to Debug Console"/>
 			<menu_item_call label="グループ情報をデバッグコンソールへ" name="Group Info to Debug Console"/>
 			<menu_item_call label="性能情報をデバッグコンソールへ" name="Capabilities Info to Debug Console"/>
@@ -408,20 +399,11 @@
 			<menu_item_check label="複雑なものをレンダリング" name="rendercomplexity"/>
 			<menu_item_check label="装着物のバイト数" name="attachment bytes"/>
 			<menu_item_check label="スカルプト" name="Sculpt"/>
-<<<<<<< HEAD
-			<menu_item_check label="テクスチャサイズ" name="Texture Size"/>
-			<menu label="テクスチャ密度" name="Texture Density">
-				<menu_item_check label="なし" name="None"/>
-				<menu_item_check label="現行" name="Current"/>
-				<menu_item_check label="期待値" name="Desired"/>
-				<menu_item_check label="完全" name="Full"/>
-=======
 			<menu label="テクスチャの密度" name="Texture Density">
 				<menu_item_check label="なし" name="None"/>
 				<menu_item_check label="現在" name="Current"/>
 				<menu_item_check label="望ましい" name="Desired"/>
 				<menu_item_check label="フル" name="Full"/>
->>>>>>> dab915c1
 			</menu>
 		</menu>
 		<menu label="レンダリング" name="Rendering">
@@ -439,14 +421,9 @@
 			<menu_item_check label="自動アルファマスク（遅延なし）" name="Automatic Alpha Masks (non-deferred)"/>
 			<menu_item_check label="アニメーションテクスチャ" name="Animation Textures"/>
 			<menu_item_check label="テクスチャを無効にする" name="Disable Textures"/>
-<<<<<<< HEAD
 			<menu_item_check label="フル解像度テクスチャ (dangerous)" name="Full Res Textures"/>
 			<!-- Deleted Aug.20, 2012
-			<menu_item_check label="テクスチャの検査" name="Audit Textures"/>
 			-->
-=======
-			<menu_item_check label="フル解像度テクスチャ" name="Rull Res Textures"/>
->>>>>>> dab915c1
 			<menu_item_check label="テクスチャアトラス（試験段階）" name="Texture Atlas"/>
 			<menu_item_check label="装着された光源を描画する" name="Render Attached Lights"/>
 			<menu_item_check label="取り付けられたパーティクルを描画する" name="Render Attached Particles"/>
