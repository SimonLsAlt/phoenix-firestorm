<?xml version="1.0" encoding="utf-8" standalone="yes"?>
<menu_bar name="Main Menu">

	<!-- ミーメニュー -->
	
	<menu label="アバター" name="Me">
		<menu_item_call label="マイアカウント" name="Manage Account">
			<menu_item_call.on_click name="ManageMyAccount_url" parameter="WebLaunchJoinNow,http://secondlife.com/account/index.php?lang=ja"/>
		</menu_item_call>
		<menu_item_call label="Merchant Outbox..." name="MerchantOutbox"/>
		<menu_item_call label="L$ の購入" name="Buy and Sell L$"/>
		<menu_item_call label="環境設定" name="Preferences"/>
		<menu_item_call label="ツールバーボタン" name="Toolbar Buttons" />
		<menu_item_call label="プロフィール" name="Profile"/>
		<menu_item_call label="ピック..." name="Picks"/>
		<menu_item_call label="容姿" name="ChangeOutfit"/>
		<menu_item_call label="スナップショット" name="Take Snapshot">
            <menu_item_call.on_click
             function="Floater.Show"
             parameter="snapshot" />
		</menu_item_call>
		<menu_item_check label="持ち物" name="Inventory"/>
		<menu_item_check label="持ち物" name="ShowSidetrayInventory"/>
		<menu_item_check label="移動コントロール" name="Movement Controls"/>
		<menu label="ムーブメント" name="Movement">
			<menu_item_call label="座る" name="Sit Down Here"/>
			<menu_item_check label="飛ぶ" name="Fly"/>
			<menu_item_check label="常に走る" name="Always Run"/>
			<menu_item_check label="地面に座る" name="Force Toggle Sitting"/>
			<menu_item_check label="その場でジャンプ" name="Avatar Ignore Prejump"/>
		</menu>
		<menu_item_check label="カメラコントロール" name="Camera Controls"/>
		<menu label="アバターの状態" name="avhealth">
			<menu_item_call label="私のアニメーションを停止する" name="Stop Animating My Avatar"/>
			<menu_item_call label="テクスチャのリベークをする" name="Rebake Texture"/>
			<menu_item_call label="アバターを男性のデフォルトにリセット" name="ResetDefaultAvM"/>
			<menu_item_call label="アバターを女性のデフォルトにリセット" name="ResetDefaultAvF"/>
			<menu_item_check label="レンダリングコスト" name="Avatar Rendering Cost"/>
			<menu_item_call label="ラグ計測器" name="Lag Meter"/>
			<menu_item_call label="ブリッジを再作成" name="Recreate LSL Bridge"/>
		</menu>
<<<<<<< HEAD
		<menu_item_call label="チップ受領記録" name="money_tracker"/>
		<menu label="アップロード" name="Upload">
			<menu_item_call label="画像（[COST]）..." name="Upload Image"/>
			<menu_item_call label="サウンド（[COST]）..." name="Upload Sound"/>
			<menu_item_call label="アニメーション（[COST]）..." name="Upload Animation"/>
			<menu_item_call label="メッシュモデル" name="Upload Model"/>
			<menu_item_call label="一括アップロード..." name="Bulk Upload"/>
			<menu_item_call label="アップロード権限の初期設定" name="perm prefs"/>
		</menu>
		<menu_item_call label="管理者権限のリクエスト" name="Request Admin Options"/>
		<menu_item_call label="管理者ステータス解除" name="Leave Admin Options"/>
=======
		<menu_item_call label="L$ の購入..." name="Buy and Sell L$"/>
		<menu_item_call label="マーチャントアウトボックス..." name="MerchantOutbox"/>
		<menu_item_call label="マイアカウント..." name="Manage My Account">
			<menu_item_call.on_click name="ManageMyAccount_url" parameter="WebLaunchJoinNow,http://secondlife.com/account/index.php?lang=ja"/>
		</menu_item_call>
		<menu_item_call label="環境設定..." name="Preferences"/>
		<menu_item_call label="ツールバーのボタン..." name="Toolbars"/>
		<menu_item_call label="全てのコントロールを非表示にする" name="Hide UI"/>
		<menu_item_check label="HUD を表示" name="Show HUD Attachments"/>
>>>>>>> d56a98de
		<menu_item_call label="[APP_NAME] を終了" name="Quit"/>
	</menu>
	
	<!-- コミュニケーションメニュー -->
	
	<menu label="コミュニケーション" name="Communicate">
		<menu label="ログイン状態" name="Status">
			<menu_item_check label="一時退席中" name="Set Away"/>
			<menu_item_check label="自動応答" name="Set Autorespond"/>
			<menu_item_check label="フレンドでない人に自動応答" name="Set Autorespond to non-friends"/>
			<menu_item_check label="取り込み中" name="Set Busy"/>
		</menu>
		<menu_item_call label="フレンド" name="My Friends"/>
<<<<<<< HEAD
		<menu_item_check label="連絡先" name="Contacts"/>
		<menu_item_check label="連絡先のセット" name="Contact Sets"/>
		<menu_item_call label="所属グループ" name="My Groups"/>
		<menu_item_check label="チャット..." name="Nearby Chat"/>
		<menu_item_check label="人" name="People"/>
		<menu_item_check label="会話" name="Conversations"/>
		<menu_item_check label="ジェスチャー" name="Gestures"/>
		<menu_item_check label="マイボイス" name="ShowVoice"/>
		<menu_item_check label="近くのボイス" name="Nearby Voice"/>
=======
		<menu_item_call label="グループ" name="My Groups"/>
		<menu_item_call label="近くにいる人" name="Active Speakers"/>
		<menu_item_call label="リストをブロック" name="Block List"/>
>>>>>>> d56a98de
	</menu>
	
	<!-- 世界メニュー -->
	
	<menu label="世界" name="World">
		<menu_item_call label="近くにいる人" name="Active Speakers"/>
		<menu_item_call label="テレポート履歴" name="Teleport History"/>
		<menu_item_check label="場所" name="Places"/>
		<menu_item_check label="ミニマップ" name="Mini-Map"/>
		<menu_item_check label="世界地図" name="World Map"/>
		<menu_item_call label="現在地をランドマーク" name="Create Landmark Here"/>
		<menu_item_call label="場所のプロフィール" name="Place Profile"/>
		<menu_item_call label="土地情報" name="About Land"/>
		<menu_item_call label="地域 / 不動産" name="Region/Estate"/>
		<menu_item_call label="この土地を購入" name="Buy Land"/>
		<menu_item_call label="自分の土地" name="My Land"/>
		<menu label="表示" name="LandShow">
			<menu_item_check label="立入禁止ライン" name="Ban Lines"/>
			<menu_item_check label="ビーコン（標識）" name="beacons"/>
			<menu_item_check label="プロパティ境界線" name="Property Lines"/>
			<menu_item_check label="土地所有者" name="Land Owners"/>
			<menu_item_check label="座標" name="Coordinates"/>
			<menu_item_check label="区画プロパティ" name="Parcel Properties"/>
			<menu_item_check label="アドバンスメニュー" name="Show Advanced Menu"/>
		</menu>
		<menu_item_call label="ホームにテレポート" name="Teleport Home"/>
		<menu_item_call label="現在地をホームに設定" name="Set Home to Here"/>
		<menu label="太陽" name="Environment Settings">
			<menu_item_call label="日の出" name="Sunrise"/>
			<menu_item_call label="正午" name="Noon"/>
			<menu_item_call label="日没" name="Sunset"/>
			<menu_item_call label="深夜" name="Midnight"/>
			<menu_item_call label="地域のデフォルト時間" name="Revert to Region Default"/>
		</menu>
		<menu label="自然環境エディター" name="Environment Editor">
			<menu_item_call label="環境の設定..." name="Enviroment Settings"/>
			<menu label="水の事前設定" name="Water Presets">
				<menu_item_call label="新しい事前設定..." name="new_water_preset"/>
				<menu_item_call label="事前設定を編集..." name="edit_water_preset"/>
				<menu_item_call label="事前設定を削除..." name="delete_water_preset"/>
			</menu>
			<menu label="空の事前設定" name="Sky Presets">
				<menu_item_call label="新しい事前設定..." name="new_sky_preset"/>
				<menu_item_call label="事前設定を編集..." name="edit_sky_preset"/>
				<menu_item_call label="事前設定を削除..." name="delete_sky_preset"/>
			</menu>
			<menu label="デイの事前設定" name="Day Presets">
				<menu_item_call label="新しい事前設定..." name="new_day_preset"/>
				<menu_item_call label="事前設定を編集..." name="edit_day_preset"/>
				<menu_item_call label="事前設定を削除..." name="delete_day_preset"/>
			</menu>
		</menu>
		<menu_item_call label="エリアサーチ" name="area_search"/>
		<menu_item_call label="サウンドエクスプローラ" name="Sound Explorer"/>
		<menu_item_call label="この地域のブラックリスト" name="asset_blacklist"/>
	</menu>
	
	<!-- 製作メニュー -->
	
	<menu label="制作" name="BuildTools">
		<menu_item_check label="制作" name="Show Build Tools"/>
		<menu label="制作ツールを選択する" name="Select Tool">
			<menu_item_call label="フォーカスツール" name="Focus"/>
			<menu_item_call label="移動ツール" name="Move"/>
			<menu_item_call label="編集ツール" name="Edit"/>
			<menu_item_call label="作成ツール" name="Create"/>
			<menu_item_call label="土地ツール" name="Land"/>
		</menu>
		<menu_item_call label="リンク" name="Link"/>
		<menu_item_call label="リンクを外す" name="Unlink"/>
		<menu_item_check label="リンクした部分を編集" name="Edit Linked Parts"/>
		<menu label="リンクした部分を選択する" name="Select Linked Parts">
			<menu_item_call label="次の部分を選択する" name="Select Next Part"/>
			<menu_item_call label="前回の部分を選択する" name="Select Previous Part"/>
			<menu_item_call label="次の部分を含める" name="Include Next Part"/>
			<menu_item_call label="前回の部分を含める" name="Include Previous Part"/>
		</menu>
		<menu_item_call label="選択したものに焦点を合わせる" name="Focus on Selection"/>
		<menu_item_call label="選択したものをズームする" name="Zoom to Selection"/>
		<menu label="オブジェクト" name="Object">
			<menu_item_call label="買う" name="Menu Object Buy"/>
			<menu_item_call label="取る" name="Menu Object Take"/>
			<menu_item_call label="コピーを取る" name="Take Copy"/>
			<menu_item_call label="複製" name="Duplicate"/>
			<menu_item_call label="パーティクルを編集" name="Menu Object Edit Particles"/>
			<menu_item_call label="「持ち物」に保存" name="Save Object Back to My Inventory"/>
			<menu_item_call label="オブジェクトの中身に保存" name="Save Object Back to Object Contents"/>
			<menu_item_call label="オブジェクトを返却する" name="Return Object back to Owner"/>
		</menu>
		<menu label="スクリプト" name="Scripts">
			<menu_item_call label="スクリプトカウンター" name="Script Info"/>
			<menu_item_call label="スクリプトのリコンパイル（Mono）" name="Mono"/>
			<menu_item_call label="スクリプトのリコンパイル（LSL）" name="LSL"/>
			<menu_item_call label="スクリプトのリセット" name="Reset Scripts"/>
			<menu_item_call label="スクリプトを実行中にする" name="Set Scripts to Running"/>
			<menu_item_call label="スクリプトを実行停止にする" name="Set Scripts to Not Running"/>
<<<<<<< HEAD
			<menu_item_call label="選択中のオブジェクトからスクリプトを削除" name="Remove Scripts From Selection"/>
		</menu>
		
		<menu label="パスファインディング" name="Pathfinding">
			<menu_item_call label="リンクセット..." name="pathfinding_linksets_menu_item"/>
			<menu_item_call label="キャラクター..." name="pathfinding_characters_menu_item"/>
			<menu_item_call label="表示／テスト..." name="pathfinding_console_menu_item"/>
			<menu_item_separator/>
			<menu_item_call label="地域のナビメッシュを再構築" name="rebake_region_navmesh"/>
		</menu>
	  
		<menu_item_separator/>
		
=======
		</menu>
		<menu label="パスファインディング" name="Pathfinding">
			<menu_item_call label="リンクセット..." name="pathfinding_linksets_menu_item"/>
			<menu_item_call label="キャラクター..." name="pathfinding_characters_menu_item"/>
			<menu_item_call label="表示/テスト..." name="pathfinding_console_menu_item"/>
		</menu>
>>>>>>> d56a98de
		<menu label="オプション" name="Options">
			<menu_item_check label="権限の詳細を表示する" name="DebugPermissions"/>
			<menu_item_check label="私のオブジェクトだけを選択する" name="Select Only My Objects"/>
			<menu_item_check label="動的オブジェクトだけを選択する" name="Select Only Movable Objects"/>
			<menu_item_check label="範囲内を選択する" name="Select By Surrounding"/>
			<menu_item_check label="選択外形を表示" name="Show Selection Outlines"/>
			<menu_item_check label="隠れた位置の選択も表示する" name="Show Hidden Selection"/>
			<menu_item_check label="選択した光の半径範囲を表示する" name="Show Light Radius for Selection"/>
			<menu_item_check label="選択ビームを表示する" name="Show Selection Beam"/>
			<menu_item_check label="グリッドポイントにスナップする" name="Snap to Grid"/>
			<menu_item_call label="オブジェクトの XY 軸をグリッドにスナップする" name="Snap Object XY to Grid"/>
			<menu_item_call label="選択をグリッドに使用する" name="Use Selection for Grid"/>
			<menu_item_call label="グリッドオプション" name="Grid Options"/>
		</menu>
		<menu label="アップロード" name="Upload">
			<menu_item_call label="画像（[COST]）..." name="Upload Image"/>
			<menu_item_call label="サウンド（[COST]）..." name="Upload Sound"/>
			<menu_item_call label="アニメーション（[COST]）..." name="Upload Animation"/>
			<menu_item_call label="メッシュモデル" name="Upload Model"/>
			<menu_item_call label="一括 （ファイルにつき[COST]）..." name="Bulk Upload"/>
			<menu_item_call label="アップロード権限の初期設定" name="perm prefs"/>
		</menu>
		<menu_item_call label="元に戻す" name="Undo"/>
		<menu_item_call label="やり直し" name="Redo"/>
		<!-- Deleted Aug.20, 2102
		<menu_item_call label="ローカル画像ブラウザ" name="Local Bitmap Browser"/>
		-->
	</menu>
	
	<!-- コンテンツメニュー -->
	
	<menu label="コンテンツ" name="Content">
		<menu_item_check label="検索" name="Search"/>
		<menu_item_call label="SLマーケットプレイス" name="SL Marketplace">
			<menu_item_call.on_click name="Xstreet_url" parameter="WebLaunchExternalTarget,https://marketplace.secondlife.com/ja-JP/?lang=ja-JP"/>
		</menu_item_call>
		<menu_item_call label="L$マーケットデータ" name="LindenXchange">
			<menu_item_call.on_click name="WebLaunchExternalTarget,https://secondlife.com/my/lindex/market.php?lang=ja-JP"/>
		</menu_item_call>
		<menu_item_call label="スクリプトライブラリ" name="Script Library">
			<menu_item_call.on_click name="script_library_url" parameter="WebLaunchExternalTarget,http://wiki.secondlife.com/wiki/Category:LSL_Library/ja"/>
		</menu_item_call>
	</menu>
	
	<!-- ヘルプメニュー -->
	<menu label="ヘルプ" name="Help">
		<menu_item_check label="ヒントを有効にする" name="Enable Hints"/>
		<menu_item_call label="Firestorm Wiki" name="Firestorm Wiki"/>
		<menu_item_call label="Firestormサポートグループに参加" name="firestorm_support_group"/>
		<menu_item_call label="[CURRENT_GRID] ヘルプ" name="current_grid_help"/>
		<menu_item_call label="[CURRENT_GRID] について" name="current_grid_about"/>
		<menu_item_call label="Grid status をチェック" name="Grid Status"/>
		<menu_item_call label="嫌がらせを報告する" name="Report Abuse"/>
		<menu_item_call label="バグを報告する" name="Report Bug"/>
        <menu_item_call label="衝突・プッシュ・打撃" name="Bumps, Pushes &amp;amp; Hits"/>
		<menu_item_check label="システム情報ボタンを有効にする" name="Enable Sysinfo Button"/>
		<menu_item_call label="[APP_NAME] について" name="About Second Life"/>
	</menu>
	
	<!-- アドバンスメニュー -->	
	
	<menu label="アドバンス" name="Advanced">
		<menu_item_call label="テクスチャのリベークをする" name="Rebake Texture"/>
		<menu_item_call label="UI のサイズをデフォルトに設定する" name="Set UI Size to Default"/>
		<menu_item_call label="ウィンドウのサイズを設定する" name="Set Window Size..."/>
		<menu_item_check label="遠くのオブジェクトを選択しない" name="Limit Select Distance"/>
		<menu_item_check label="カメラの距離移動を制限しない" name="Disable Camera Distance"/>
		<menu_item_check label="高解像度スナップショット" name="HighResSnapshot"/>
		<menu_item_check label="シャッター音とアニメーションなしでスナップショットをディスクに保存する" name="QuietSnapshotsToDisk"/>
		<menu label="パフォーマンスツール" name="Performance Tools">
			<menu_item_call label="ラグ計測器" name="Lag Meter"/>
			<menu_item_check label="統計バー" name="Statistics Bar"/>
			<menu_item_check label="アバターのレンダリングコストを表示する" name="Avatar Rendering Cost"/>
		</menu>
		<menu label="ハイライトと目に見えるもの" name="Highlighting and Visibility">
			<menu_item_check label="チージービーコン" name="Cheesy Beacon"/>
			<menu_item_check label="パーティクルを非表示にする" name="Hide Particles"/>
			<menu_item_check label="選択したものを非表示にする" name="Hide Selected"/>
			<menu_item_check label="透明部分をハイライトする" name="Highlight Transparent"/>
			<menu_item_check label="一人称視点のときに十字線を表示する" name="ShowCrosshairs"/>
		</menu>
		<menu label="レンダリング（種類）" name="Rendering Types">
			<menu_item_check label="シンプル" name="Rendering Type Simple"/>
			<menu_item_check label="アルファ" name="Rendering Type Alpha"/>
			<menu_item_check label="木" name="Rendering Type Tree"/>
			<menu_item_check label="アバター" name="Rendering Type Character"/>
			<menu_item_check label="サーフェスパッチ" name="Rendering Type Surface Patch"/>
			<menu_item_check label="空" name="Rendering Type Sky"/>
			<menu_item_check label="水" name="Rendering Type Water"/>
			<menu_item_check label="地面" name="Rendering Type Ground"/>
			<menu_item_check label="ボリューム" name="Rendering Type Volume"/>
			<menu_item_check label="草" name="Rendering Type Grass"/>
			<menu_item_check label="雲" name="Rendering Type Clouds"/>
			<menu_item_check label="パーティクル" name="Rendering Type Particles"/>
			<menu_item_check label="衝突" name="Rendering Type Bump"/>
		</menu>
		<menu label="レンダリング（機能）" name="Rendering Features">
			<menu_item_check label="UI" name="ToggleUI"/>
			<menu_item_check label="選択済" name="Selected"/>
			<menu_item_check label="ハイライト" name="Highlighted"/>
			<menu_item_check label="ダイナミックテクスチャ" name="Dynamic Textures"/>
			<menu_item_check label="足の影" name="Foot Shadows"/>
			<menu_item_check label="くもり" name="Fog"/>
			<menu_item_check label="FRInfo のテスト" name="Test FRInfo"/>
			<menu_item_check label="フレキシブルオブジェクト" name="Flexible Objects"/>
		</menu>
		<menu_item_check label="プラグインが読み込んだスレッドを使用" name="Use Plugin Read Thread"/>
		<menu_item_call label="グループキャッシュのクリア" name="ClearGroupCache"/>
		<menu_item_check label="マウスの平滑化" name="Mouse Smoothing"/>
		<menu_item_call label="キーをリリース" name="Release Keys"/>
		<menu label="ショートカット" name="Shortcuts">
			<menu_item_call label="画像 （[COST] ）..." name="Upload Image"/>
			<menu_item_check label="検索" name="Search"/>
			<!-- Deleted Aug.20, 2012
			<menu_item_call label="UI のサイズをデフォルトに設定する" name="Set UI Size to Default"/>
			-->
			<menu_item_check label="アドバンスメニューを表示 - レガシーのショートカット" name="Show Advanced Menu - legacy shortcut"/>
			<menu_item_check label="ダブルックリックテレポート" name="DoubleClick Teleport"/>						
			<menu_item_check label="常に走る" name="Always Run"/>
			<menu_item_check label="飛ぶ" name="Fly" shortcut="Home"/>
			<menu_item_call label="ウィンドウを閉じる" name="Close Window"/>
			<menu_item_call label="全てのウィンドウを閉じる" name="Close All Windows"/>
			<menu_item_call label="スナップショットをディスクに保存する" name="Snapshot to Disk"/>
			<menu_item_call label="一人称視点" name="Mouselook"/>
			<menu_item_check label="ジョイスティックフライカム" name="Joystick Flycam"/>
			<menu_item_call label="表示をリセットする" name="Reset View"/>
			<menu_item_call label="カメラのアングルをリセットする" name="Reset Camera Angles"/>
			<menu_item_call label="最後の発言者を見る" name="Look at Last Chatter"/>
			<!-- Deleted Aug.20, 2012
			<menu label="制作ツールを選択する" name="Select Tool">
				<menu_item_call label="フォーカスツール" name="Focus"/>
				<menu_item_call label="移動ツール" name="Move"/>
				<menu_item_call label="編集ツール" name="Edit"/>
				<menu_item_call label="作成ツール" name="Create"/>
				<menu_item_call label="土地ツール" name="Land"/>
			</menu>
			-->
			<menu_item_call label="ズームイン" name="Zoom In"/>
			<menu_item_call label="ズーム（デフォルト）" name="Zoom Default"/>
			<menu_item_call label="ズームアウト" name="Zoom Out"/>
		</menu>
		<menu_item_check label="飛行設定を無視" name="Fly Override"/>
		<menu_item_call label="デバッグ設定を表示する" name="Debug Settings"/>
		<menu_item_check label="開発メニューを表示する" name="Debug Mode"/>
		<menu_item_separator />
	</menu>
	
	<!-- 開発メニュー -->
	
	<menu label="開発" name="Develop">
		<menu label="コンソール" name="Consoles">
			<menu_item_check label="テクスチャのコンソール" name="Texture Console"/>
			<menu_item_check label="デバッグコンソール" name="Debug Console"/>
			<menu_item_call label="通知コンソール" name="Notifications"/>
			<menu_item_check label="ファーストタイマー" name="Fast Timers"/>
			<menu_item_check label="メモリ" name="Memory"/>
			<menu_item_check label="風景の統計" name="Scene Statistics"/>
			<menu_item_call label="テクスチャ取得デバッグコンソール" name="Texture Fetch Debug Console"/>
			<menu_item_check label="地域デバッグコンソール" name="Region Debug Console"/>
			<menu_item_call label="リージョン情報をデバッグコンソールへ" name="Region Info to Debug Console"/>
			<menu_item_call label="グループ情報をデバッグコンソールへ" name="Group Info to Debug Console"/>
			<menu_item_call label="性能情報をデバッグコンソールへ" name="Capabilities Info to Debug Console"/>
			<menu_item_check label="カメラ" name="Camera"/>
			<menu_item_check label="風" name="Wind"/>
			<menu_item_check label="FOV" name="FOV"/>
			<menu_item_check label="バッジ" name="Badge"/>
		</menu>
		<menu label="情報を表示" name="Display Info">
			<menu_item_check label="時間を表示する" name="Show Time"/>
			<menu_item_check label="アップロード代金を表示" name="Show Upload Cost"/>
			<menu_item_check label="描画情報を表示する" name="Show Render Info"/>
			<menu_item_check label="テクスチャ情報を表示" name="Show Texture Info"/>
			<menu_item_check label="レンダリング情報を表示" name="Show Render Info"/>
			<menu_item_check label="マトリックスを表示する" name="Show Matrices"/>
			<menu_item_check label="カーソルを乗せた場所の色を表示する" name="Show Color Under Cursor"/>
			<menu_item_check label="メモリを表示：" name="Show Memory"/>
			<menu_item_check label="プライベートメモリ情報を表示" name="Show Private Mem Info"/>
			<menu_item_check label="オブジェクトのアップデートを表示する" name="Show Updates"/>
		</menu>
		<menu label="エラー実行" name="Force Errors">
			<menu_item_call label="ブレークポイント" name="Force Breakpoint"/>
			<menu_item_call label="LLError とクラッシュを実行する" name="Force LLError And Crash"/>
			<menu_item_call label="バッドメモリアクセスを実行する" name="Force Bad Memory Access"/>
			<menu_item_call label="無限ループ" name="Force Infinite Loop"/>
			<menu_item_call label="ドライバのクラッシュを実行する" name="Force Driver Carsh"/>
			<menu_item_call label="ソフトウェア例外エラーの実行する" name="Force Software Exception"/>
			<menu_item_call label="ビューワの接続遮断を実行する" name="Force Disconnect Viewer"/>
			<menu_item_call label="メモリリークをシミュレートする" name="Memory Leaking Simulation"/>
		</menu>
		<menu label="レンダーテスト" name="Render Tests">
			<menu_item_check label="カメラオフセット" name="Camera Offset"/>
			<menu_item_check label="フレームレートをランダム化" name="Randomize Framerate"/>
			<menu_item_check label="定期的に遅いフレームを挿入する" name="Periodic Slow Frame"/>
			<menu_item_check label="フレームテスト" name="Frame Test"/>
		</menu>
		<menu label="メタデータのレンダー" name="Render Metadata">
			<menu_item_check label="バウンディングボックス" name="Bounding Boxes"/>
			<menu_item_check label="普通" name="Normals"/>
			<menu_item_check label="オクトリー" name="Octree"/>
			<menu_item_check label="シャドウ円錐" name="Shadow Frusta"/>
			<menu_item_check label="実像" name="Physics Shapes"/>
			<menu_item_check label="オクルージョン" name="Occlusion"/>
			<menu_item_check label="バッチの描画" name="Render Batches"/>
			<menu_item_check label="タイプを更新" name="Update Type"/>
			<menu_item_check label="アニメーション部分をテクスチャで表示" name="Texture Anim"/>
			<menu_item_check label="テクスチャ優先度" name="Texture Priority"/>
			<menu_item_check label="テクスチャの範囲" name="Texture Area"/>
			<menu_item_check label="側面" name="Face Area"/>
			<menu_item_check label="LOD 情報" name="LOD Info"/>
			<menu_item_check label="制作キュー" name="Build Queue"/>
			<menu_item_check label="光" name="Lights"/>
			<menu_item_check label="骨組みの衝突判定" name="Collision Skeleton"/>
			<menu_item_check label="レイキャスト" name="Raycast"/>
			<menu_item_check label="風ベクトル" name="Wind Vectors"/>
			<menu_item_check label="複雑なものをレンダリング" name="rendercomplexity"/>
			<menu_item_check label="装着物のバイト数" name="attachment bytes"/>
			<menu_item_check label="スカルプト" name="Sculpt"/>
			<menu label="テクスチャの密度" name="Texture Density">
				<menu_item_check label="なし" name="None"/>
				<menu_item_check label="現在" name="Current"/>
				<menu_item_check label="望ましい" name="Desired"/>
				<menu_item_check label="フル" name="Full"/>
			</menu>
		</menu>
		<menu label="レンダリング" name="Rendering">
			<menu_item_check label="軸" name="Axes"/>
			<menu_item_check label="接線基底" name="Tangent Basis"/>
			<menu_item_call label="選択したテクスチャ情報基底" name="Selected Texture Info Basis"/>
			<menu_item_check label="ワイヤーフレーム" name="Wireframe"/>
			<menu_item_check label="オブジェクト間オクルージョン" name="Object-Object Occlusion"/>
			<menu_item_check label="光と影" name="Lighting and Shadows"/>
			<menu_item_check label="太陽・月・プロジェクタからの影" name="Shadows from Sun/Moon/Projectors"/>
			<menu_item_check label="SSAO と影の平滑化" name="SSAO and Shadow Smoothing"/>
			<menu_item_check label="GL デバッグ" name="Debug GL"/>
			<menu_item_check label="経路をデバッグ" name="Debug Pipeline"/>
			<menu_item_check label="自動アルファマスク（遅延）" name="Automatic Alpha Masks (deferred)"/>
			<menu_item_check label="自動アルファマスク（遅延なし）" name="Automatic Alpha Masks (non-deferred)"/>
			<menu_item_check label="アニメーションテクスチャ" name="Animation Textures"/>
			<menu_item_check label="テクスチャを無効にする" name="Disable Textures"/>
			<menu_item_check label="フル解像度テクスチャ (dangerous)" name="Full Res Textures"/>
			<!-- Deleted Aug.20, 2012
			-->
			<menu_item_check label="テクスチャアトラス（試験段階）" name="Texture Atlas"/>
			<menu_item_check label="装着された光源を描画する" name="Render Attached Lights"/>
			<menu_item_check label="取り付けられたパーティクルを描画する" name="Render Attached Particles"/>
			<menu_item_check label="マウスオーバーで強調表示する" name="Hover Glow Objects"/>
		</menu>
		<menu label="ネットワーク" name="Network">
			<menu_item_check label="エージェントを一時停止する" name="AgentPause"/>
			<menu_item_call label="メッセージログを有効にする" name="Enable Message Log"/>
			<menu_item_call label="メッセージログを使用不可にする" name="Disable Message Log"/>
			<menu_item_check label="速力が挿入されたオブジェクト" name="Velocity Interpolate Objects"/>
			<menu_item_check label="挿入されたオブジェクトの位置の Ping" name="Ping Interpolate Object Positions"/>
			<menu_item_call label="パケットドロップ" name="Drop a Packet"/>
		</menu>
		<menu_item_call label="スクリプト付きカメラをダンプ" name="Dump Scripted Camera"/>
		<menu label="レコーダー" name="Recorder">
			<menu_item_call label="再生開始" name="Start Playback"/>
			<menu_item_call label="再生停止" name="Stop Playback"/>
			<menu_item_check label="再生をループ" name="Loop Playback"/>
			<menu_item_call label="記録開始" name="Start Record"/>
			<menu_item_call label="記録停止" name="Stop Record"/>
		</menu>
		<menu label="世界" name="DevelopWorld">
			<menu_item_check label="シムの太陽の設定を無視する" name="Sim Sun Override"/>
			<!-- Deleted Aug.20, 2012
			<menu_item_check label="ビーコンを強調表示する" name="Cheesy Beacon"/>
			-->
			<menu_item_check label="固定された天気" name="Fixed Weather"/>
			<menu_item_call label="リージョンオブジェクトのキャッシュをダンプする" name="Dump Region Object Cache"/>
		</menu>
		<menu label="UI" name="UI">
			<menu_item_call label="メディアブラウザのテスト" name="Web Browser Test"/>
			<menu_item_call label="Web コンテンツブラウザ" name="Web Content Browser"/>
			<menu_item_call label="SelectMgr をダンプ" name="Dump SelectMgr"/>
			<menu_item_call label="持ち物の出力" name="Dump Inventory"/>
			<menu_item_call label="タイマーをダンプ" name="Dump Timers"/>
			<menu_item_call label="フォーカスホールダーをダンプ" name="Dump Focus Holder"/>
			<menu_item_call label="選択したオブジェクト情報をプリント" name="Print Selected Object Info"/>
			<menu_item_call label="エージェント情報をプリント" name="Print Agent Info"/>
			<menu_item_call label="メモリ使用状況" name="Memory Stats"/>
			<menu_item_check label="ダブルクリックオートパイロット" name="Double-ClickAuto-Pilot"/>
			 <menu_item_check label="ダブルクリックテレポート" name="DoubleClick Teleport"/>
			<menu_item_check label="地域デバッグコンソール" name="Region Debug Console"/>
			<menu_item_check label="SelectMgr のデバッグ" name="Debug SelectMgr"/>
			<menu_item_check label="ダブルクリック" name="Debug Clicks"/>
			<menu_item_check label="デバッグ表示" name="Debug Views"/>
			<menu_item_check label="デバッグ名ツールチップ" name="Debug Name Tooltips"/>
			<menu_item_check label="マウス操作で発生するもののデバッグ" name="Debug Mouse Events"/>
			<menu_item_check label="デバッグキー" name="Debug Keys"/>
			<menu_item_check label="WindowProc のデバッグ" name="Debug WindowProc"/>
		</menu>
		<menu label="XUI" name="XUI">
			<menu_item_call label="色の設定を更新する" name="Reload Color Settings"/>
			<menu_item_call label="フォントテストを表示する" name="Show Font Test"/>
			<menu_item_check label="XUI ネームを表示する" name="Show XUI Names"/>
			<menu_item_call label="テスト用 IM を送信する" name="Send Test IMs"/>
			<menu_item_call label="名前のキャッシュをフラッシュ" name="Flush Names Caches"/>
		</menu>
		<menu label="アバター" name="Character">
			<menu label="ベークドテクスチャを取得する" name="Grab Baked Texture">
				<menu_item_call label="瞳" name="Grab Iris"/>
				<menu_item_call label="頭" name="Grab Head"/>
				<menu_item_call label="上半身" name="Grab Upper Body"/>
				<menu_item_call label="下半身" name="Grab Lower Body"/>
				<menu_item_call label="スカート" name="Grab Skirt"/>
			</menu>
			<menu label="キャラクターテスト" name="Character Tests">
				<menu_item_call label="容姿を XML に保存する" name="Appearance To XML"/>
				<menu_item_call label="キャラクタジオメトリの切り替え" name="Toggle Character Geometry"/>
				<menu_item_call label="男性アバターのテスト" name="Test Male"/>
				<menu_item_call label="女性アバターのテスト" name="Test Female"/>
				<menu_item_check label="選択アバター許可" name="Allow Select Avatar"/>
			</menu>
			<menu_item_call label="パラメータを強制的にデフォルトにする" name="Force Params to Default"/>
			<menu_item_check label="アニメーション情報" name="Animation Info"/>
			<menu_item_check label="スローモーションのアニメーション" name="Slow Motion Animations"/>
			<menu_item_check label="見ているものを表示する" name="Show Look At"/>
			<menu_item_check label="クリックした場所を表示する" name="Show Point At"/>
			<menu_item_check label="結合部のアップデートのデバッグ" name="Debug Joint Updates"/>
			<menu_item_check label="LOD を無効にする" name="Disable LOD"/>
			<menu_item_check label="キャラクター Vis のデバッグ" name="Debug Character Vis"/>
			<menu_item_check label="骨組みの衝突判定を表示する" name="Show Collision Skeleton"/>
			<menu_item_check label="エージェントのターゲットを表示する" name="Display Agent Target"/>
			--&gt;
			<menu_item_call label="アタッチメントをダンプ" name="Dump Attachments"/>
			<menu_item_call label="アバターテクスチャをデバッグ" name="Debug Avatar Textures"/>
			<menu_item_call label="ローカルテクスチャをダンプ" name="Dump Local Textures"/>
			<menu_item_call label="アバターの雲パーティクルを再読込" name="Reload Avatar Cloud Particle"/>
		</menu>
		<menu_item_check label="HTTP Texture" name="HTTP Textures"/>
		<menu_item_check label="HTTP 持ち物" name="HTTP Inventory"/>
		<menu_item_call label="圧縮画像" name="Compress Images"/>
		<menu_item_call label="ビジュアルリークディテクタを有効にする" name="Enable Visual Leak Detector"/>
		<menu_item_check label="デバッグ用のミニダンプを出力する" name="Output Debug Minidump"/>
		<menu_item_check label="次回の起動時にコンソールウィンドウを表示する" name="Console Window"/>
		<menu label="ログレベル設定" name="Set Logging Level">
			<menu_item_call label="デバッグのみ" name="Debug"/>
			<menu_item_call label="情報のみ" name="Info"/>
			<menu_item_call label="警告のみ" name="Warning"/>
			<menu_item_call label="エラーのみ" name="Error"/>
			<menu_item_call label="なし" name="None"/>
		</menu>
		<menu_item_call label="管理者ステータスの呼び出し" name="Request Admin Options"/>
		<menu_item_call label="管理者ステータス解除" name="Leave Admin Options"/>
		<menu_item_check label="管理者メニューを表示する" name="View Admin Options"/>
	</menu>
	<menu label="管理者" name="Admin">
		<menu label="オブジェクト" name="AdminObject">
			<menu_item_call label="コピーを取る" name="Admin Take Copy"/>
			<menu_item_call label="私を所有者にする" name="Force Owner To Me"/>
			<menu_item_call label="所有者権限を実行する" name="Force Owner Permissive"/>
			<menu_item_call label="削除" name="Delete"/>
			<menu_item_call label="ロック" name="Lock"/>
			<menu_item_call label="アセット ID を取得する" name="Get Assets IDs"/>
		</menu>
		<menu label="区画" name="Parcel">
			<menu_item_call label="私を所有者にする" name="Owner To Me"/>
			<menu_item_call label="リンデンコンテンツに設定する" name="Set to Linden Content"/>
			<menu_item_call label="パブリックの土地を取得する" name="Claim Public Land"/>
		</menu>
		<menu label="リージョン/地域" name="Region">
			<menu_item_call label="一時アセットデータをダンプ" name="Dump Temp Asset Data"/>
			<menu_item_call label="リージョンの状態を保存する" name="Save Region State"/>
		</menu>
		<menu_item_call label="ゴッドツール" name="God Tools"/>
	</menu>
	
	<!-- ゴッドメニュー -->
	<menu label="管理者" name="Deprecated">
		<menu label="オブジェクトを取り付ける" name="Attach Object"/>
		<menu label="オブジェクトを取り外す" name="Detach Object"/>
		<menu label="衣類を脱ぐ" name="Take Off Clothing">
			<menu_item_call label="シャツ" name="Shirt"/>
			<menu_item_call label="パンツ" name="Pants"/>
			<menu_item_call label="靴" name="Shoes"/>
			<menu_item_call label="靴下" name="Socks"/>
			<menu_item_call label="ジャケット" name="Jacket"/>
			<menu_item_call label="手袋" name="Gloves"/>
			<menu_item_call label="下着シャツ" name="Menu Undershirt"/>
			<menu_item_call label="下着パンツ" name="Menu Underpants"/>
			<menu_item_call label="スカート" name="Skirt"/>
			<menu_item_call label="アルファ" name="Alpha"/>
			<menu_item_call label="タトゥ" name="Tattoo"/>
			<menu_item_call label="物理作用" name="Physics"/>
			<menu_item_call label="すべての衣類" name="All Clothes"/>
		</menu>
		<menu label="ヘルプ" name="DeprecatedHelp">
			<menu_item_call label="リンデン公式ブログ" name="Official Linden Blog"/>
			<menu_item_call label="スクリプトポータル" name="Scripting Portal"/>
			<menu label="バグの報告" name="Bug Reporting">
				<menu_item_call label="パブリック問題トラッカー" name="Public Issue Tracker"/>
				<menu_item_call label="パブリック問題トラッカーヘルプ" name="Publc Issue Tracker Help"/>
				<menu_item_call label="バグ報告の基礎知識" name="Bug Reporing 101"/>
				<menu_item_call label="セキュリティ問題" name="Security Issues"/>
				<menu_item_call label="品質監査 Wiki" name="QA Wiki"/>
			</menu>
		</menu>
	</menu>
	
	<!-- BEGIN: V1 Menu System -WoLf -->
    <!-- V1 menu: File -->
    <menu label="ファイル" name="V1-File">
    </menu>
    <!-- V1 menu: Edit -->
    <menu label="編集" name="V1-Edit">
    </menu>
    <!-- V1 menu: View -->
    <menu label="表示" name="V1-View">
    </menu>
    <!-- V1 menu: World -->
    <menu label="世界" name="V1-World">
    </menu>
    <!-- V1 menu: Tools -->
    <menu label="ツール" name="V1-Tools">
    </menu>
    <!-- V1 menu: Help -->
    <menu label="ヘルプ" name="V1-Help">
    </menu>
    <!-- V1 menu: Firestorm -->
    <menu label="Firestorm" name="V1-Firestorm">
    </menu>
    <!-- V1 menu: Advanced -->
    <menu label="アドバンス" name="V1-Advanced">
		<menu_item_check label="V1形式のメニューを使用" name="V1 Menus"/>
    </menu>
    <!-- END: V1 Menu System -WoLf -->   
</menu_bar><|MERGE_RESOLUTION|>--- conflicted
+++ resolved
@@ -39,7 +39,6 @@
 			<menu_item_call label="ラグ計測器" name="Lag Meter"/>
 			<menu_item_call label="ブリッジを再作成" name="Recreate LSL Bridge"/>
 		</menu>
-<<<<<<< HEAD
 		<menu_item_call label="チップ受領記録" name="money_tracker"/>
 		<menu label="アップロード" name="Upload">
 			<menu_item_call label="画像（[COST]）..." name="Upload Image"/>
@@ -51,17 +50,7 @@
 		</menu>
 		<menu_item_call label="管理者権限のリクエスト" name="Request Admin Options"/>
 		<menu_item_call label="管理者ステータス解除" name="Leave Admin Options"/>
-=======
-		<menu_item_call label="L$ の購入..." name="Buy and Sell L$"/>
-		<menu_item_call label="マーチャントアウトボックス..." name="MerchantOutbox"/>
-		<menu_item_call label="マイアカウント..." name="Manage My Account">
-			<menu_item_call.on_click name="ManageMyAccount_url" parameter="WebLaunchJoinNow,http://secondlife.com/account/index.php?lang=ja"/>
-		</menu_item_call>
-		<menu_item_call label="環境設定..." name="Preferences"/>
-		<menu_item_call label="ツールバーのボタン..." name="Toolbars"/>
-		<menu_item_call label="全てのコントロールを非表示にする" name="Hide UI"/>
 		<menu_item_check label="HUD を表示" name="Show HUD Attachments"/>
->>>>>>> d56a98de
 		<menu_item_call label="[APP_NAME] を終了" name="Quit"/>
 	</menu>
 	
@@ -75,9 +64,9 @@
 			<menu_item_check label="取り込み中" name="Set Busy"/>
 		</menu>
 		<menu_item_call label="フレンド" name="My Friends"/>
-<<<<<<< HEAD
 		<menu_item_check label="連絡先" name="Contacts"/>
 		<menu_item_check label="連絡先のセット" name="Contact Sets"/>
+		<menu_item_call label="リストをブロック" name="Block List"/>
 		<menu_item_call label="所属グループ" name="My Groups"/>
 		<menu_item_check label="チャット..." name="Nearby Chat"/>
 		<menu_item_check label="人" name="People"/>
@@ -85,11 +74,6 @@
 		<menu_item_check label="ジェスチャー" name="Gestures"/>
 		<menu_item_check label="マイボイス" name="ShowVoice"/>
 		<menu_item_check label="近くのボイス" name="Nearby Voice"/>
-=======
-		<menu_item_call label="グループ" name="My Groups"/>
-		<menu_item_call label="近くにいる人" name="Active Speakers"/>
-		<menu_item_call label="リストをブロック" name="Block List"/>
->>>>>>> d56a98de
 	</menu>
 	
 	<!-- 世界メニュー -->
@@ -186,7 +170,6 @@
 			<menu_item_call label="スクリプトのリセット" name="Reset Scripts"/>
 			<menu_item_call label="スクリプトを実行中にする" name="Set Scripts to Running"/>
 			<menu_item_call label="スクリプトを実行停止にする" name="Set Scripts to Not Running"/>
-<<<<<<< HEAD
 			<menu_item_call label="選択中のオブジェクトからスクリプトを削除" name="Remove Scripts From Selection"/>
 		</menu>
 		
@@ -200,14 +183,6 @@
 	  
 		<menu_item_separator/>
 		
-=======
-		</menu>
-		<menu label="パスファインディング" name="Pathfinding">
-			<menu_item_call label="リンクセット..." name="pathfinding_linksets_menu_item"/>
-			<menu_item_call label="キャラクター..." name="pathfinding_characters_menu_item"/>
-			<menu_item_call label="表示/テスト..." name="pathfinding_console_menu_item"/>
-		</menu>
->>>>>>> d56a98de
 		<menu label="オプション" name="Options">
 			<menu_item_check label="権限の詳細を表示する" name="DebugPermissions"/>
 			<menu_item_check label="私のオブジェクトだけを選択する" name="Select Only My Objects"/>
