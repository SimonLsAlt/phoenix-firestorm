--- conflicted
+++ resolved
@@ -29,7 +29,6 @@
 			<menu_item_check label="地面に座る" name="Force Toggle Sitting"/>
 			<menu_item_check label="その場でジャンプ" name="Avatar Ignore Prejump"/>
 		</menu>
-<<<<<<< HEAD
 		<menu_item_check label="カメラコントロール" name="Camera Controls"/>
 		<menu label="アバターの状態" name="avhealth">
 			<menu_item_call label="私のアニメーションを停止する" name="Stop Animating My Avatar"/>
@@ -51,17 +50,6 @@
 		</menu>
 		<menu_item_call label="管理者権限のリクエスト" name="Request Admin Options"/>
 		<menu_item_call label="管理者ステータス解除" name="Leave Admin Options"/>
-=======
-		<menu label="ログイン" name="Status"/>
-		<menu_item_call label="L$ の購入..." name="Buy and Sell L$"/>
-		<menu_item_call label="マーチャントアウトボックス..." name="MerchantOutbox"/>
-		<menu_item_call label="マイアカウント..." name="Manage My Account">
-			<menu_item_call.on_click name="ManageMyAccount_url" parameter="WebLaunchJoinNow,http://secondlife.com/account/index.php?lang=ja"/>
-		</menu_item_call>
-		<menu_item_call label="環境設定..." name="Preferences"/>
-		<menu_item_call label="ツールバーのボタン..." name="Toolbars"/>
-		<menu_item_call label="全てのコントロールを非表示にする" name="Hide UI"/>
->>>>>>> f6282b17
 		<menu_item_check label="HUD を表示" name="Show HUD Attachments"/>
 		<menu_item_call label="[APP_NAME] を終了" name="Quit"/>
 	</menu>
@@ -69,30 +57,15 @@
 	<!-- コミュニケーションメニュー -->
 	
 	<menu label="コミュニケーション" name="Communicate">
-<<<<<<< HEAD
 		<menu label="ログイン状態" name="Status">
 			<menu_item_check label="一時退席中" name="Set Away"/>
 			<menu_item_check label="自動応答" name="Set Autorespond"/>
 			<menu_item_check label="フレンドでない人に自動応答" name="Set Autorespond to non-friends"/>
 			<menu_item_check label="取り込み中" name="Set Busy"/>
 		</menu>
-		<menu_item_call label="フレンド" name="My Friends"/>
+		<menu_item_check label="フレンド" name="My Friends"/>
 		<menu_item_check label="連絡先" name="Contacts"/>
 		<menu_item_check label="連絡先のセット" name="Contact Sets"/>
-=======
-		<menu_item_check label="会話..." name="Conversations"/>
-		<menu_item_check label="近くのチャット..." name="Nearby Chat"/>
-		<menu_item_check label="話す" name="Speak"/>
-		<menu label="ボイスモーフィング" name="VoiceMorphing">
-			<menu_item_check label="ボイスモーフィングなし" name="NoVoiceMorphing"/>
-			<menu_item_check label="プレビュー..." name="Preview"/>
-			<menu_item_call label="申し込む..." name="Subscribe"/>
-		</menu>
-		<menu_item_check label="ジェスチャー..." name="Gestures"/>
-		<menu_item_check label="フレンド" name="My Friends"/>
-		<menu_item_check label="グループ" name="My Groups"/>
-		<menu_item_check label="近くにいる人" name="Active Speakers"/>
->>>>>>> f6282b17
 		<menu_item_call label="リストをブロック" name="Block List"/>
 		<menu_item_call label="所属グループ" name="My Groups"/>
 		<menu_item_check label="チャット..." name="Nearby Chat"/>
@@ -184,12 +157,9 @@
 			<menu_item_call label="買う" name="Menu Object Buy"/>
 			<menu_item_call label="取る" name="Menu Object Take"/>
 			<menu_item_call label="コピーを取る" name="Take Copy"/>
-<<<<<<< HEAD
 			<menu_item_call label="複製" name="Duplicate"/>
 			<menu_item_call label="パーティクルを編集" name="Menu Object Edit Particles"/>
 			<menu_item_call label="「持ち物」に保存" name="Save Object Back to My Inventory"/>
-=======
->>>>>>> f6282b17
 			<menu_item_call label="オブジェクトの中身に保存" name="Save Object Back to Object Contents"/>
 			<menu_item_call label="オブジェクトを返却する" name="Return Object back to Owner"/>
 		</menu>
@@ -206,14 +176,9 @@
 		<menu label="パスファインディング" name="Pathfinding">
 			<menu_item_call label="リンクセット..." name="pathfinding_linksets_menu_item"/>
 			<menu_item_call label="キャラクター..." name="pathfinding_characters_menu_item"/>
-<<<<<<< HEAD
 			<menu_item_call label="表示／テスト..." name="pathfinding_console_menu_item"/>
 			<menu_item_separator/>
-			<menu_item_call label="地域のナビメッシュを再構築" name="rebake_region_navmesh"/>
-=======
-			<menu_item_call label="表示/テスト..." name="pathfinding_console_menu_item"/>
 			<menu_item_call label="地域の再構築" name="pathfinding_rebake_navmesh_item"/>
->>>>>>> f6282b17
 		</menu>
 	  
 		<menu_item_separator/>
@@ -264,24 +229,12 @@
 	
 	<!-- ヘルプメニュー -->
 	<menu label="ヘルプ" name="Help">
-<<<<<<< HEAD
 		<menu_item_check label="ヒントを有効にする" name="Enable Hints"/>
 		<menu_item_call label="Firestorm Wiki" name="Firestorm Wiki"/>
 		<menu_item_call label="Firestormサポートグループに参加" name="firestorm_support_group"/>
 		<menu_item_call label="[CURRENT_GRID] ヘルプ" name="current_grid_help"/>
 		<menu_item_call label="[CURRENT_GRID] について" name="current_grid_about"/>
 		<menu_item_call label="Grid status をチェック" name="Grid Status"/>
-=======
-		<menu_item_call label="ハウツー..." name="How To"/>
-		<menu_item_call label="[SECOND_LIFE] ヘルプ" name="Second Life Help"/>
-		<menu_item_call label="ユーザーガイド" name="User’s guide"/>
-		<menu_item_call label="ナレッジベース" name="Knowledge Base"/>
-		<menu_item_call label="Wiki" name="Wiki"/>
-		<menu_item_call label="コミュニティフォーラム" name="Community Forums"/>
-		<menu_item_call label="日本語サポートページ" name="Support portal"/>
-		<menu_item_call label="[SECOND_LIFE] ニュース" name="Second Life News"/>
-		<menu_item_call label="[SECOND_LIFE] ブログ" name="Second Life Blogs"/>
->>>>>>> f6282b17
 		<menu_item_call label="嫌がらせを報告する" name="Report Abuse"/>
 		<menu_item_call label="バグを報告する" name="Report Bug"/>
         <menu_item_call label="衝突・プッシュ・打撃" name="Bumps, Pushes &amp;amp; Hits"/>
