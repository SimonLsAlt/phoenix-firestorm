--- conflicted
+++ resolved
@@ -25,17 +25,6 @@
 	<text name="events_label">
 		イベント：
 	</text>
-<<<<<<< HEAD
-	<check_box label=" " name="event_chk" />
-
-	<check_box label="" name="event_mature_chk" />
-	<combo_box label="オンラインのフレンド" name="friend combo"
-	     tool_tip="Friend to Show on Map">
-		<combo_box.item name="none_selected" label="オンラインのフレンド" />
-	</combo_box>
-	<combo_box label="ランドマーク" name="landmark combo"
-	     tool_tip="Landmark to Show on Map">
-=======
 	<check_box label="PG" name="event_chk"/>
 	<check_box label="Mature" name="event_mature_chk"/>
 	<check_box label="Adult" name="event_adult_chk"/>
@@ -43,7 +32,6 @@
 		<combo_box.item name="none_selected" label="オンラインのフレンド" />
 	</combo_box>
 	<combo_box label="ランドマーク" name="landmark combo" tool_tip="地図に表示されたランドマーク">
->>>>>>> fcaa1ad4
 		<combo_box.item name="none_selected" label="ランドマーク" />
 	</combo_box>
 	<line_editor label="地域名で検索" name="location" tool_tip="地域名を入力してください。"/>
