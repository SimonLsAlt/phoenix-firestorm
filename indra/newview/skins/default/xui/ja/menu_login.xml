--- conflicted
+++ resolved
@@ -27,11 +27,7 @@
 		<menu_item_call label="ウィンドウのサイズを設定..." name="Set Window Size..."/>
 		<menu_item_call label="利用規約を表示" name="TOS"/>
 		<menu_item_call label="クリティカルメッセージを表示" name="Critical"/>
-<<<<<<< HEAD
-		<menu_item_call label="メディア・ブラウザ" name="Media Browser"/>
-=======
 		<menu_item_call label="メディアブラウザ" name="Media Browser"/>
->>>>>>> 9bfcda0a
 		<menu label="ログレベルを設定" name="Set Logging Level">
 			<menu_item_check label="デバッグ" name="Debug"/>
 			<menu_item_check label="情報" name="Info"/>
