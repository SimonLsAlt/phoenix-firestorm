--- conflicted
+++ resolved
@@ -1895,39 +1895,24 @@
 		<usetemplate name="okcancelbuttons" notext="取り消し" yestext="OK"/>
 	</notification>
 	<notification name="BuyCopy">
-<<<<<<< HEAD
 		コピーを [OWNER] から [CUR] [PRICE] で購入しますか？
-購入したオブジェクトは、あなたの「持ち物」にコピーされます。
-=======
-		コピーを [OWNER] から L$ [PRICE] で購入しますか？
 購入したオブジェクトは、あなたのインベントリにコピーされます。
->>>>>>> a519e34f
 可能な操作は、
 修正：[MODIFYPERM]、コピー：[COPYPERM]、
 再販・プレゼント：[RESELLPERM] です。
 		<usetemplate name="okcancelbuttons" notext="取り消し" yestext="OK"/>
 	</notification>
 	<notification name="BuyCopyNoOwner">
-<<<<<<< HEAD
 		[CUR] [PRICE] でコピーを購入しますか？
-購入したオブジェクトは、あなたの「持ち物」にコピーされます。
-=======
-		L$ [PRICE] でコピーを購入しますか？
 購入したオブジェクトは、あなたのインベントリにコピーされます。
->>>>>>> a519e34f
 可能な操作は、
 修正：[MODIFYPERM]、コピー：[COPYPERM]、
 再販・プレゼント：[RESELLPERM] です。
 		<usetemplate name="okcancelbuttons" notext="取り消し" yestext="OK"/>
 	</notification>
 	<notification name="BuyContents">
-<<<<<<< HEAD
 		中身を [OWNER] から [CUR] [PRICE] で購入しますか？
-購入した中身は、あなたの「持ち物」にコピーされます。
-=======
-		中身を [OWNER] から L$ [PRICE] で購入しますか？
 購入した中身は、あなたのインベントリにコピーされます。
->>>>>>> a519e34f
 		<usetemplate name="okcancelbuttons" notext="取り消し" yestext="OK"/>
 	</notification>
 	<notification name="BuyContentsNoOwner">
@@ -2695,11 +2680,7 @@
 [MESSAGE]
 		<form name="form">
 			<button name="Client_Side_Mute" text="ブロック"/>
-<<<<<<< HEAD
-			<button name="Client_Side_Ignore" text="無視する"/>
-=======
 			<button name="Client_Side_Ignore" text="無視"/>
->>>>>>> a519e34f
 		</form>
 	</notification>
 	<notification name="ScriptDialogGroup">
@@ -2707,11 +2688,7 @@
 [MESSAGE]
 		<form name="form">
 			<button name="Client_Side_Mute" text="ブロック"/>
-<<<<<<< HEAD
-			<button name="Client_Side_Ignore" text="無視する"/>
-=======
 			<button name="Client_Side_Ignore" text="無視"/>
->>>>>>> a519e34f
 		</form>
 	</notification>
 	<notification name="BuyLindenDollarSuccess">
