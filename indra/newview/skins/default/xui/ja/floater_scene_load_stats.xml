--- conflicted
+++ resolved
@@ -1,65 +1,4 @@
 <?xml version="1.0" encoding="utf-8" standalone="yes"?>
-<<<<<<< HEAD
-<floater name="Scene Load Statistics" title="シーンの読み込みの統計情報">
-  <button label="一時停止" name="playpause" />
-  <scroll_container name="statistics_scroll">
-    <container_view name="statistics_view">
-      <stat_view label="基本" name="basic">
-        <stat_bar label="フレームごとのピクセル差" name="frame difference" />
-        <stat_bar label="UDP データの受信量" name="bandwidth" />
-        <stat_bar label="パケットロス" name="packet_loss" />
-      </stat_view>
-      <stat_view label="拡張" name="advanced">
-        <stat_view label="描画" name="render">
-          <stat_bar label="オブジェクト合計" name="objs" />
-          <stat_bar label="新規オブジェクト" name="newobjs" />
-          <stat_bar label="オブジェクトのキャッシュのヒット率" name="object_cache_hits" />
-        </stat_view>
-        <stat_view label="テクスチャ" name="texture">
-          <stat_bar label="キャッシュのヒット率" name="texture_cache_hits" />
-          <stat_bar label="キャッシュの読み込みの遅延量" name="texture_cache_read_latency" />
-          <stat_bar label="カウント" name="numimagesstat" />
-          <stat_bar label="Raw カウント" name="numrawimagesstat" />
-        </stat_view>
-        <stat_view label="ネットワーク" name="network">
-          <stat_bar label="受信パケット量" name="packetsinstat" />
-          <stat_bar label="送信パケット量" name="packetsoutstat" />
-          <stat_bar label="オブジェクト" name="objectdatareceived" />
-          <stat_bar label="テクスチャ" name="texturedatareceived" />
-          <stat_bar label="資産" name="assetudpdatareceived" />
-          <stat_bar label="レイヤー" name="layersdatareceived" />
-          <stat_bar label="実際の受信" name="messagedatain" />
-          <stat_bar label="実際の送信" name="messagedataout" />
-        </stat_view>
-      </stat_view>
-      <stat_view label="シミュレーター" name="sim">
-        <stat_bar label="オブジェクト" name="simobjects" />
-        <stat_bar label="アクティブなオブジェクト" name="simactiveobjects" />
-        <stat_bar label="アクティブなスクリプト" name="simactivescripts" />
-        <stat_bar label="受信パケット" name="siminpps" />
-        <stat_bar label="送信パケット" name="simoutpps" />
-        <stat_bar label="保留中のダウンロード" name="simpendingdownloads" />
-        <stat_bar label="保留中のアップロード" name="simpendinguploads" />
-        <stat_bar label="未送信バイト合計" name="simtotalunackedbytes" />
-        <stat_view label="時間（ms）" name="simperf">
-          <stat_bar label="フレーム時間合計" name="simframemsec" />
-          <stat_bar label="総時間数" name="simnetmsec" />
-          <stat_bar label="物理的作用時間" name="simsimphysicsmsec" />
-          <stat_bar label="シミュレーション時間" name="simsimothermsec" />
-          <stat_bar label="エージェント時間" name="simagentmsec" />
-          <stat_bar label="イメージ時間" name="simimagesmsec" />
-          <stat_bar label="スクリプト時間" name="simscriptmsec" />
-          <stat_bar label="余暇" name="simsparemsec" />
-          <stat_view label="時間の詳細（ms）" name="timedetails">
-            <stat_bar label="物理効果の単位" name="simsimphysicsstepmsec" />
-            <stat_bar label="物理形状を更新" name="simsimphysicsshapeupdatemsec" />
-            <stat_bar label="他の物理効果" name="simsimphysicsothermsec" />
-            <stat_bar label="スリープ時間" name="simsleepmsec" />
-            <stat_bar label="ポンプ I/O" name="simpumpiomsec" />
-          </stat_view>
-        </stat_view>
-      </stat_view>
-=======
 <floater name="Scene Load Statistics" title="シーン読み込みの統計情報">
   <scroll_container name="statistics_scroll">
     <container_view name="statistics_view">
@@ -136,7 +75,6 @@
         <stat_bar name="swap_frame_pct" label="スワップ" unit_label="％" />
         <stat_bar name="idle_frame_pct" label="タスク" unit_label="％" />
       </stat_view>
->>>>>>> e4906b2a
     </container_view>
   </scroll_container>
 </floater>