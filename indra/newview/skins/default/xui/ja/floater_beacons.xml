<?xml version="1.0" encoding="utf-8" standalone="yes"?>
<floater name="beacons" title="ビーコン（標識）">
	<panel name="beacons_panel">
		<text name="label_show">
			表示：
		</text>
		<check_box label="シーンの光にバウンディングボックスを表示" name="lights_bounding_boxes" />
		<check_box label="ビーコン（標識）" name="beacons"/>
		<check_box label="ハイライト" name="highlights"/>
		<check_box label="ビーコン情報をウィンドウにテキスト表示" name="FSRenderBeaconText"/>
		<text name="beacon_width_label" tool_tip="ビーコン（標識）の幅">
			幅：
		</text>
		<text name="label_objects">
			対象オブジェクト：
		</text>
		<check_box label="物理的" name="physical"/>
		<check_box label="スクリプト" name="scripted"/>
		<check_box label="触れる" name="touch_only"/>
		<check_box label="音源" name="sounds"/>
		<check_box label="パーティクル源" name="particles"/>
		<check_box label="メディア源" name="moapbeacon"/>
<<<<<<< HEAD
		<text name="label_objects">天体の方向：</text>
=======
		<text name="label_direction">天体の方向：</text>
>>>>>>> 4c6d8f4b
		<check_box label="太陽" name="sun"/>
		<check_box label="月" name="moon"/>
	</panel>
</floater><|MERGE_RESOLUTION|>--- conflicted
+++ resolved
@@ -20,11 +20,7 @@
 		<check_box label="音源" name="sounds"/>
 		<check_box label="パーティクル源" name="particles"/>
 		<check_box label="メディア源" name="moapbeacon"/>
-<<<<<<< HEAD
-		<text name="label_objects">天体の方向：</text>
-=======
 		<text name="label_direction">天体の方向：</text>
->>>>>>> 4c6d8f4b
 		<check_box label="太陽" name="sun"/>
 		<check_box label="月" name="moon"/>
 	</panel>
