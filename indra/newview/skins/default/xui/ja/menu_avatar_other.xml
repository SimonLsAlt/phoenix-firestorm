<?xml version="1.0" encoding="utf-8" standalone="yes"?>
<!-- *NOTE: See also menu_attachment_other.xml -->
<context_menu name="Avatar Pie">
	<menu_item_call label="プロフィールの表示" name="Profile..."/>
	<menu_item_call label="フレンド登録" name="Add Friend"/>
	<menu_item_call label="コーリングカードを送る" name="Give Calling Card" />
	<menu_item_call label="連絡先セット追加" name="Add to Set" />
	<menu_item_call label="IM" name="Send IM..."/>
	<menu_item_call label="コール" name="Call"/>
	<menu_item_call label="グループに招待" name="Invite..."/>
	<menu_item_call label="スケルトンをリセット" name="Reset Skeleton"/>
<<<<<<< HEAD
	<menu_item_call label="スケルトンとアニメーションをリセット" name="Reset Skeleton And Animations" />
	<context_menu label="迷惑行為対応" name="Remove">
		<menu_item_call label="ブロック" name="Avatar Mute" />
		<!-- <FS:Zi> Add unblock menu entry since renaming the context menu item doesn't seem to work -->
		<menu_item_call label="ブロック解除" name="Avatar Unmute" />
		<!-- </FS:Zi> -->
		<menu_item_call label="報告" name="abuse"/>
		<menu_item_call label="フリーズ" name="Freeze..."/>
		<menu_item_call label="追放" name="Eject..."/>
	</context_menu>
=======
	<menu_item_call label="スケルトンとアニメーションをリセット" name="Reset Skeleton And Animations"/>
	<menu_item_call label="ブロック" name="Avatar Mute"/>
	<menu_item_call label="報告" name="abuse"/>
	<menu_item_call label="フリーズ" name="Freeze..."/>
	<menu_item_call label="追放" name="Eject..."/>
>>>>>>> 9bfcda0a
	<menu_item_call label="テクスチャのデバッグ" name="Debug..."/>
	<menu_item_call label="ダンプ XML" name="Dump XML"/>
	<menu_item_call label="ズームイン" name="Zoom In"/>
	<menu_item_call label="支払う" name="Pay..."/>
	<menu_item_call  label="非表示にする" name="Derender" />
	<menu_item_call label="非表示にしてブラックリストに追加" name="DerenderPermanent" />
	<menu_item_call  label="スクリプト情報" name="ScriptInfo" />
	<menu_item_call label="テクスチャ表示" name="Debug..." />
	<menu_item_call label="テクスチャ更新" name="Texture Refresh" />
	<menu_item_separator />
	<menu_item_check label="通常表示" name="RenderNormally"/>
	<menu_item_check label="表示しない" name="DoNotRender"/>
	<menu_item_check label="完全表示" name="AlwaysRenderFully"/>
	<menu_item_call label="パーティクル所有者をブロック" name="Mute Particle"/>
</context_menu><|MERGE_RESOLUTION|>--- conflicted
+++ resolved
@@ -9,8 +9,7 @@
 	<menu_item_call label="コール" name="Call"/>
 	<menu_item_call label="グループに招待" name="Invite..."/>
 	<menu_item_call label="スケルトンをリセット" name="Reset Skeleton"/>
-<<<<<<< HEAD
-	<menu_item_call label="スケルトンとアニメーションをリセット" name="Reset Skeleton And Animations" />
+	<menu_item_call label="スケルトンとアニメーションをリセット" name="Reset Skeleton And Animations"/>
 	<context_menu label="迷惑行為対応" name="Remove">
 		<menu_item_call label="ブロック" name="Avatar Mute" />
 		<!-- <FS:Zi> Add unblock menu entry since renaming the context menu item doesn't seem to work -->
@@ -20,13 +19,6 @@
 		<menu_item_call label="フリーズ" name="Freeze..."/>
 		<menu_item_call label="追放" name="Eject..."/>
 	</context_menu>
-=======
-	<menu_item_call label="スケルトンとアニメーションをリセット" name="Reset Skeleton And Animations"/>
-	<menu_item_call label="ブロック" name="Avatar Mute"/>
-	<menu_item_call label="報告" name="abuse"/>
-	<menu_item_call label="フリーズ" name="Freeze..."/>
-	<menu_item_call label="追放" name="Eject..."/>
->>>>>>> 9bfcda0a
 	<menu_item_call label="テクスチャのデバッグ" name="Debug..."/>
 	<menu_item_call label="ダンプ XML" name="Dump XML"/>
 	<menu_item_call label="ズームイン" name="Zoom In"/>
