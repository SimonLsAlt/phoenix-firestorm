<?xml version="1.0" encoding="utf-8" standalone="yes"?>
<<<<<<< HEAD
<panel label="もの" name="objects panel">
=======
<panel label="オブジェクト" name="objects panel">
>>>>>>> e4906b2a
  <panel label="" name="sidepanel_inventory_panel">
    <layout_stack name="inventory_layout_stack">
      <layout_panel name="inbox_layout_panel">
        <panel label="" name="marketplace_inbox">
          <string name="InboxLabelWithArg">受け取ったアイテム（[NUM]個）</string>
          <string name="InboxLabelNoArg">受け取ったアイテム</string>
          <button label="受け取ったアイテム" name="inbox_btn" />
          <text name="inbox_fresh_new_count">[NUM]個の新アイテム</text>
          <panel name="inbox_inventory_placeholder_panel" tool_tip="アイテムを使用するには、そのアイテムをインベントリにドラッグアンドドロップ">
            <text name="inbox_inventory_placeholder">マーケットプレイスから購入した商品はここに配達されます。</text>
          </panel>
        </panel>
      </layout_panel>
    </layout_stack>
    <panel name="button_panel">
      <layout_stack name="button_panel_ls">
        <layout_panel name="info_btn_lp">
          <button label="プロフィール" name="info_btn" tool_tip="オブジェクトのプロフィールを表示する" />
        </layout_panel>
        <layout_panel name="share_btn_lp">
<<<<<<< HEAD
          <button label="共有" name="share_btn" tool_tip="「持ち物」のアイテムを共有する" />
        </layout_panel>
        <layout_panel name="shop_btn_lp">
          <button label="ショッピング" name="shop_btn" tool_tip="マーケットプレイスのサイトを開く" />
          <button label="装着" name="wear_btn" tool_tip="選択したアウトフィットを着用する" />
          <button label="再生" name="play_btn" />
          <button label="テレポート" name="teleport_btn" tool_tip="該当するエリアにテレポートする" />
=======
          <button label="共有" name="share_btn" tool_tip="インベントリ内のアイテムを共有する。" />
        </layout_panel>
        <layout_panel name="shop_btn_lp">
          <button label="ショッピング" name="shop_btn" tool_tip="マーケットプレイスのサイトを開く" />
          <button label="装着" name="wear_btn" tool_tip="選択したアウトフィットを着用す。る" />
          <button label="再生" name="play_btn" />
          <button label="テレポート" name="teleport_btn" tool_tip="該当するエリアにテレポートする。" />
>>>>>>> e4906b2a
        </layout_panel>
      </layout_stack>
    </panel>
  </panel>
</panel><|MERGE_RESOLUTION|>--- conflicted
+++ resolved
@@ -1,9 +1,5 @@
 <?xml version="1.0" encoding="utf-8" standalone="yes"?>
-<<<<<<< HEAD
-<panel label="もの" name="objects panel">
-=======
 <panel label="オブジェクト" name="objects panel">
->>>>>>> e4906b2a
   <panel label="" name="sidepanel_inventory_panel">
     <layout_stack name="inventory_layout_stack">
       <layout_panel name="inbox_layout_panel">
@@ -24,15 +20,6 @@
           <button label="プロフィール" name="info_btn" tool_tip="オブジェクトのプロフィールを表示する" />
         </layout_panel>
         <layout_panel name="share_btn_lp">
-<<<<<<< HEAD
-          <button label="共有" name="share_btn" tool_tip="「持ち物」のアイテムを共有する" />
-        </layout_panel>
-        <layout_panel name="shop_btn_lp">
-          <button label="ショッピング" name="shop_btn" tool_tip="マーケットプレイスのサイトを開く" />
-          <button label="装着" name="wear_btn" tool_tip="選択したアウトフィットを着用する" />
-          <button label="再生" name="play_btn" />
-          <button label="テレポート" name="teleport_btn" tool_tip="該当するエリアにテレポートする" />
-=======
           <button label="共有" name="share_btn" tool_tip="インベントリ内のアイテムを共有する。" />
         </layout_panel>
         <layout_panel name="shop_btn_lp">
@@ -40,7 +27,6 @@
           <button label="装着" name="wear_btn" tool_tip="選択したアウトフィットを着用す。る" />
           <button label="再生" name="play_btn" />
           <button label="テレポート" name="teleport_btn" tool_tip="該当するエリアにテレポートする。" />
->>>>>>> e4906b2a
         </layout_panel>
       </layout_stack>
     </panel>
