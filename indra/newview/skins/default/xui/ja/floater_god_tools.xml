--- conflicted
+++ resolved
@@ -122,19 +122,17 @@
 				目的地：
 			</text>
 			<combo_box name="destination">
-				<combo_box.item name="Selection" label="選択" />
-				<combo_box.item name="AgentRegion" label="エージェント地域" />
+				<combo_item name="Selection">
+					選択
+				</combo_item>
+				<combo_item name="AgentRegion">
+					エージェント地域
+				</combo_item>
 			</combo_box>
 			<text name="Request:">
 				要求：
 			</text>
 			<combo_box name="request">
-<<<<<<< HEAD
-				<combo_box.item name="colliders&lt;steps&gt;" label="コライダー＜ステップ＞" />
-				<combo_box.item name="scripts&lt;count&gt;,&lt;optionalpattern&gt;" label="スクリプト＜回数＞、＜オプション・パターン＞" />
-				<combo_box.item name="objects&lt;pattern&gt;" label="オブジェクト＜パターン＞" />
-				<combo_box.item name="rez&lt;asset_id&gt;" label="rez &lt;asset_id&gt;" />
-=======
 				<combo_item name="colliders&lt;steps&gt;">
 					コライダー＜ステップ＞
 				</combo_item>
@@ -147,7 +145,6 @@
 				<combo_item name="rez&lt;asset_id&gt;">
 					rez ＜asset_id＞
 				</combo_item>
->>>>>>> fcaa1ad4
 			</combo_box>
 			<text name="Parameter:">
 				パラメーター：
