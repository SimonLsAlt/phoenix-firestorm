<?xml version="1.0" encoding="utf-8" standalone="yes"?>
<panel name="object properties" title="オブジェクトのプロフィール">
	<panel.string name="text deed continued">
		譲渡
	</panel.string>
	<panel.string name="text deed">
		譲渡
	</panel.string>
	<panel.string name="text modify info 1">
		このオブジェクトを修正できます
	</panel.string>
	<panel.string name="text modify info 2">
		これらのオブジェクトを修正できます
	</panel.string>
	<panel.string name="text modify info 3">
		このオブジェクトを修正できません
	</panel.string>
	<panel.string name="text modify info 4">
		これらのオブジェクトを修正できません
	</panel.string>
	<panel.string name="text modify info 5">
		地域（リージョン）の境界を越えてこのオブジェクトを修正できません
	</panel.string>
	<panel.string name="text modify info 6">
		地域（リージョン）の境界を越えてこれらのオブジェクトを修正できません
	</panel.string>
	<panel.string name="text modify warning">
		このオブジェクトには、パーツがリンクされています
	</panel.string>
	<panel.string name="Cost Default">
		価格： L$
	</panel.string>
	<panel.string name="Cost Total">
		合計価格: L$
	</panel.string>
	<panel.string name="Cost Per Unit">
		Price Per: L$
	</panel.string>
	<panel.string name="Cost Mixed">
		Mixed Price
	</panel.string>
	<panel.string name="Sale Mixed">
		Mixed Sale
	</panel.string>
	<text name="title" value="オブジェクトのプロフィール"/>
	<text name="where" value="（インワールド）"/>
	<panel label="" name="properties_panel">
		<text name="Name:">
			名前：
		</text>
<<<<<<< HEAD
		<line_editor name="Object Name" tool_tip="使用できる名前の文字数は最大 63 文字までです。長いプリム名は短縮されます。名前に使用できる文字は ASCII-7 （非拡張）に含まれる印字可能な文字のみです（縦線「|」は例外）。"/>
		<text name="Description:">
			説明：
		</text>
		<line_editor name="Object Description" tool_tip="ビューワの設定で [すべてのオブジェクト上でヒントを表示] が選択されている場合、オブジェクトにマウスのポインタをかざすとそのオブジェクトの説明がポップアップ表示されます。プリムの説明は最大 127 バイトまでに制限されているため、それよりも長い文字列は切り捨てられます。"/>
=======
		<text name="Description:">
			説明：
		</text>
>>>>>>> 81dbd366
		<text name="CreatorNameLabel">
			制作者：
		</text>
		<text name="Owner:">
			所有者：
		</text>
		<text name="Group_label">
			グループ：
		</text>
		<button name="button set group" tool_tip="このオブジェクト権限を共有するグループを選択します"/>
		<name_box initial_value="ローディング..." name="Group Name Proxy"/>
		<button label="譲渡" label_selected="譲渡" name="button deed" tool_tip="このアイテムを譲渡すると「次の所有者」の権限が適用されます。 グループ共有オブジェクトは、グループのオフィサーが譲渡できます。"/>
		<text name="label click action">
			クリックで：
		</text>
<<<<<<< HEAD
		<combo_box name="clickaction" tool_tip="マウスを 1 回左クリックすると、オブジェクトに対してアクションを起こせるようになります。各クリックアクションには、何ができるかを示す特別なカーソルがあります。クリックアクションによっては、動作要件が必要なものもあります。たとえば、[タッチ] や [支払い] にはスクリプトが必要になるなどです">
=======
		<combo_box name="clickaction">
>>>>>>> 81dbd366
			<combo_box.item label="触る（デフォルト）" name="Touch/grab(default)"/>
			<combo_box.item label="オブジェクトに座る" name="Sitonobject"/>
			<combo_box.item label="オブジェクトを買う" name="Buyobject"/>
			<combo_box.item label="オブジェクトに支払う" name="Payobject"/>
			<combo_box.item label="開く" name="Open"/>
			<combo_box.item label="ズーム" name="Zoom"/>
			<combo_box.item label="なし" name="None"/>
		</combo_box>
		<panel name="perms_inv">
			<text name="perm_modify">
				このオブジェクトを修正できます
			</text>
			<text name="Anyone can:">
				全員：
			</text>
<<<<<<< HEAD
			<check_box label="コピー" name="checkbox allow everyone copy" tool_tip="オブジェクトのコピーは誰でも受け取ることができます。オブジェクトとそのオブジェクトの中身はすべて、コピーまたは譲渡できるように設定する必要があります。"/>
			<check_box label="移動" name="checkbox allow everyone move" tool_tip="オブジェクトは誰でも動かすことができます。"/>
=======
			<check_box label="コピー" name="checkbox allow everyone copy"/>
			<check_box label="移動" name="checkbox allow everyone move"/>
>>>>>>> 81dbd366
			<text name="GroupLabel">
				グループ：
			</text>
			<check_box label="共有" name="checkbox share with group" tool_tip="設定したグループのメンバー全員にこのオブジェクトの修正権限を与えます。 譲渡しない限り、役割制限を有効にはできません。"/>
			<text name="NextOwnerLabel">
				次の所有者：
			</text>
<<<<<<< HEAD
			<check_box label="修正" name="checkbox next owner can modify" tool_tip="次の所有者は、アイテム名などのプロパティ内容を編集したり、このオブジェクトのサイズを変更することができます。"/>
			<check_box label="コピー" name="checkbox next owner can copy" tool_tip="次の所有者は、このオブジェクトを無制限にコピーできます。コピーには制作者の情報が含まれ、コピー元のアイテムと違って許可などに関し制限があります。"/>
=======
			<check_box label="修正" name="checkbox next owner can modify"/>
			<check_box label="コピー" name="checkbox next owner can copy"/>
>>>>>>> 81dbd366
			<check_box label="再販・プレゼント" name="checkbox next owner can transfer" tool_tip="次の所有者はこのオブジェクトを他人にあげたり再販できます"/>
		</panel>
		<check_box label="販売中" name="checkbox for sale" tool_tip="このオブジェクトやオブジェクトの中身が購入できるようになるか、指定価格でインワールドにコピーできるようになります。"/>
		<combo_box name="sale type" tool_tip="購入者がコピーを受け取るのか、コピーの中身を受け取るのか、またはアイテム自体を受け取るのかを選択してください。">
			<combo_box.item label="コピー" name="Copy"/>
			<combo_box.item label="中身" name="Contents"/>
			<combo_box.item label="オリジナル" name="Original"/>
		</combo_box>
		<spinner label="価格： L$" name="Edit Cost" tool_tip="オブジェクトの価格。"/>
		<check_box label="検索に表示" name="search_check" tool_tip="このオブジェクトを検索結果に表示します"/>
		<text name="pathfinding_attributes_label">
			パスファインディング属性:
		</text>
		<text name="B:">
			B.
		</text>
		<text name="O:">
			O:
		</text>
		<text name="G:">
			G:
		</text>
		<text name="E:">
			E:
		</text>
		<text name="N:">
			N:
		</text>
		<text name="F:">
			F:
		</text>
	</panel>
	<panel name="button_panel">
		<button label="開く" name="open_btn" tool_tip="[オブジェクトの中身] を開いて確認します。"/>
		<button label="支払う" name="pay_btn" tool_tip="[支払い] ウィンドウを開きます。オブジェクトでこの動作を実行するには、支払い用のスクリプトが必要です。"/>
		<button label="買う" name="buy_btn" tool_tip="[購入] ウィンドウを開きます。オブジェクトは販売用に設定する必要があります。"/>
		<button label="詳細" name="details_btn" tool_tip="[オブジェクトを調べる] ウィンドウを開きます。"/>
	</panel>
</panel><|MERGE_RESOLUTION|>--- conflicted
+++ resolved
@@ -48,17 +48,11 @@
 		<text name="Name:">
 			名前：
 		</text>
-<<<<<<< HEAD
 		<line_editor name="Object Name" tool_tip="使用できる名前の文字数は最大 63 文字までです。長いプリム名は短縮されます。名前に使用できる文字は ASCII-7 （非拡張）に含まれる印字可能な文字のみです（縦線「|」は例外）。"/>
 		<text name="Description:">
 			説明：
 		</text>
 		<line_editor name="Object Description" tool_tip="ビューワの設定で [すべてのオブジェクト上でヒントを表示] が選択されている場合、オブジェクトにマウスのポインタをかざすとそのオブジェクトの説明がポップアップ表示されます。プリムの説明は最大 127 バイトまでに制限されているため、それよりも長い文字列は切り捨てられます。"/>
-=======
-		<text name="Description:">
-			説明：
-		</text>
->>>>>>> 81dbd366
 		<text name="CreatorNameLabel">
 			制作者：
 		</text>
@@ -74,11 +68,7 @@
 		<text name="label click action">
 			クリックで：
 		</text>
-<<<<<<< HEAD
 		<combo_box name="clickaction" tool_tip="マウスを 1 回左クリックすると、オブジェクトに対してアクションを起こせるようになります。各クリックアクションには、何ができるかを示す特別なカーソルがあります。クリックアクションによっては、動作要件が必要なものもあります。たとえば、[タッチ] や [支払い] にはスクリプトが必要になるなどです">
-=======
-		<combo_box name="clickaction">
->>>>>>> 81dbd366
 			<combo_box.item label="触る（デフォルト）" name="Touch/grab(default)"/>
 			<combo_box.item label="オブジェクトに座る" name="Sitonobject"/>
 			<combo_box.item label="オブジェクトを買う" name="Buyobject"/>
@@ -94,13 +84,8 @@
 			<text name="Anyone can:">
 				全員：
 			</text>
-<<<<<<< HEAD
 			<check_box label="コピー" name="checkbox allow everyone copy" tool_tip="オブジェクトのコピーは誰でも受け取ることができます。オブジェクトとそのオブジェクトの中身はすべて、コピーまたは譲渡できるように設定する必要があります。"/>
 			<check_box label="移動" name="checkbox allow everyone move" tool_tip="オブジェクトは誰でも動かすことができます。"/>
-=======
-			<check_box label="コピー" name="checkbox allow everyone copy"/>
-			<check_box label="移動" name="checkbox allow everyone move"/>
->>>>>>> 81dbd366
 			<text name="GroupLabel">
 				グループ：
 			</text>
@@ -108,13 +93,8 @@
 			<text name="NextOwnerLabel">
 				次の所有者：
 			</text>
-<<<<<<< HEAD
 			<check_box label="修正" name="checkbox next owner can modify" tool_tip="次の所有者は、アイテム名などのプロパティ内容を編集したり、このオブジェクトのサイズを変更することができます。"/>
 			<check_box label="コピー" name="checkbox next owner can copy" tool_tip="次の所有者は、このオブジェクトを無制限にコピーできます。コピーには制作者の情報が含まれ、コピー元のアイテムと違って許可などに関し制限があります。"/>
-=======
-			<check_box label="修正" name="checkbox next owner can modify"/>
-			<check_box label="コピー" name="checkbox next owner can copy"/>
->>>>>>> 81dbd366
 			<check_box label="再販・プレゼント" name="checkbox next owner can transfer" tool_tip="次の所有者はこのオブジェクトを他人にあげたり再販できます"/>
 		</panel>
 		<check_box label="販売中" name="checkbox for sale" tool_tip="このオブジェクトやオブジェクトの中身が購入できるようになるか、指定価格でインワールドにコピーできるようになります。"/>
