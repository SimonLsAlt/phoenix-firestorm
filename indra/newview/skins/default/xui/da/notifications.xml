--- conflicted
+++ resolved
@@ -231,11 +231,7 @@
 		Slet favorit &lt;nolink&gt;[PICK]&lt;/nolink&gt;?
 	</notification>
 	<notification name="DeleteOutfits">
-<<<<<<< HEAD
-		Slet det valgte sæt?
-=======
 		Slet valgte sæt?
->>>>>>> 15247f08
 		<usetemplate name="okcancelbuttons" notext="Annullér" yestext="OK"/>
 	</notification>
 	<notification name="CacheWillClear">
