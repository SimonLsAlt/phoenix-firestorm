<?xml version="1.0" encoding="utf-8" standalone="yes"?>
<floater name="texture picker" title="Wybór: tekstura">
	<string name="choose_picture">
		Kliknij by wybrać obraz
	</string>
	<string name="pick title">
		Wybór:
	</string>
<<<<<<< HEAD
=======
	<floater.string name="pick_material">
		Wybór: Materiał
	</floater.string>
	<floater.string name="pick_texture">
		Wybór: Tekstura
	</floater.string>
>>>>>>> cb43d15c
	<text name="Multiple">
		Wiele tekstur
	</text>
	<radio_group name="mode_selection">
		<radio_item label="Szafa" name="inventory" width="51" />
		<radio_item label="Lokaln." name="local" width="60" />
		<radio_item label="BOM" name="bake" />
	</radio_group>
	<text name="size_lbl">
		Rozmiar:
[DIMENSIONS]
	</text>
	<text name="over_limit_lbl">
		Wybrana tekstura: [TEXDIM]. Obraz w szafie musi być kwadratowy, minimum [MINTEXDIM].
	</text>
	<button label="Domyślna" label_selected="Domyślna" name="Default"/>
	<button label="Pusta" label_selected="Pusta" name="Blank"/>
	<button label="Przezrocz." label_selected="Przezrocz." tool_tip="Uwaga: Jeśli wybrano teksturę z częściową lub całkowitą przezroczystością, to światło nie będzie przez nią rzucane." name="Transparent"/>
	<button label="Żadna" label_selected="Żadna" name="None"/>
	<text name="preview_disabled" value="Podgląd wyłączony"/>
	<filter_editor label="Filtruj tekstury" name="inventory search editor"/>
<<<<<<< HEAD
	<check_box label="Pokaż foldery" name="show_folders_check"/>
=======
>>>>>>> cb43d15c
	<button label="Dodaj" label_selected="Dodaj" name="l_add_btn"/>
	<button label="Usuń" label_selected="Usuń" name="l_rem_btn"/>
	<button label="Prześlij" label_selected="Prześlij" name="l_upl_btn"/>
	<scroll_list name="l_name_list">
		<column name="unit_name" label="Nazwa"/>
	</scroll_list>
	<combo_box name="l_bake_use_texture_combo_box" tool_tip="Wybierz teksturę dla nakładania BOM">
		<combo_box.item label="Brak" name="None" />
	</combo_box>
<<<<<<< HEAD
	<check_box label="Ukryj region mesza bazowego" name="hide_base_mesh_region" />
=======
>>>>>>> cb43d15c
	<line_editor name="TextureKey" tool_tip="Klucz UUID tekstury" />
	<button name="TextureKeyApply" label="Ustaw UUID" tool_tip="Ustaw ten UUID" />
	<button label="Anuluj" label_selected="Anuluj" name="Cancel"/>
	<check_box label="Podgląd" name="apply_immediate_check"/>
</floater><|MERGE_RESOLUTION|>--- conflicted
+++ resolved
@@ -6,15 +6,12 @@
 	<string name="pick title">
 		Wybór:
 	</string>
-<<<<<<< HEAD
-=======
 	<floater.string name="pick_material">
 		Wybór: Materiał
 	</floater.string>
 	<floater.string name="pick_texture">
 		Wybór: Tekstura
 	</floater.string>
->>>>>>> cb43d15c
 	<text name="Multiple">
 		Wiele tekstur
 	</text>
@@ -36,10 +33,6 @@
 	<button label="Żadna" label_selected="Żadna" name="None"/>
 	<text name="preview_disabled" value="Podgląd wyłączony"/>
 	<filter_editor label="Filtruj tekstury" name="inventory search editor"/>
-<<<<<<< HEAD
-	<check_box label="Pokaż foldery" name="show_folders_check"/>
-=======
->>>>>>> cb43d15c
 	<button label="Dodaj" label_selected="Dodaj" name="l_add_btn"/>
 	<button label="Usuń" label_selected="Usuń" name="l_rem_btn"/>
 	<button label="Prześlij" label_selected="Prześlij" name="l_upl_btn"/>
@@ -49,10 +42,6 @@
 	<combo_box name="l_bake_use_texture_combo_box" tool_tip="Wybierz teksturę dla nakładania BOM">
 		<combo_box.item label="Brak" name="None" />
 	</combo_box>
-<<<<<<< HEAD
-	<check_box label="Ukryj region mesza bazowego" name="hide_base_mesh_region" />
-=======
->>>>>>> cb43d15c
 	<line_editor name="TextureKey" tool_tip="Klucz UUID tekstury" />
 	<button name="TextureKeyApply" label="Ustaw UUID" tool_tip="Ustaw ten UUID" />
 	<button label="Anuluj" label_selected="Anuluj" name="Cancel"/>
