--- conflicted
+++ resolved
@@ -469,10 +469,7 @@
 			<menu_item_call label="Otwórz..." name="Open..." />
 			<menu_item_call label="Zapisz jako..." name="Save As..." />
 			<menu_item_call label="Prześlij..." name="Upload..." />
-<<<<<<< HEAD
-=======
 			<menu_item_call label="Edytuj..." name="Edit..." />
->>>>>>> 403abcb5
 		</menu>
 		<menu label="Wideo" name="Video" />
 		<menu label="Testy renderowania" name="Render Tests">
@@ -537,10 +534,6 @@
 			<menu_item_check label="Renderowanie przyłączonych cząsteczek" name="Render Attached Particles"/>
 			<menu_item_check label="Pamięć podręczna modułu cieniującego" name="Enable Shader Cache" />
 			<menu_item_call label="Wyczyść pamięć podręczną modułu cieniującego" name="Shader Cache Clear" />
-<<<<<<< HEAD
-			<menu_item_call label="Odbuduj teren" name="Rebuild Terrain" />
-=======
->>>>>>> 403abcb5
 		</menu>
 		<menu label="Sieć" name="Network">
 			<menu_item_check label="Zatrzymaj awatara" name="AgentPause"/>
@@ -572,14 +565,11 @@
 			<menu_item_check label="Interest List: Tryb 360" name="Interest List: 360 Mode" />
 			<menu_item_call label="Interest List: Resetowanie" name="Reset Interest Lists" />
 			<menu_item_call label="Zrzut właściwości symulatora do czatu w pobliżu" name="DumpSimFeaturesToChat"/>
-<<<<<<< HEAD
-=======
 		</menu>
 		<menu label="Teren" name="DevelopTerrain">
 			<menu_item_call label="Odbuduj teren" name="Rebuild Terrain" />
 			<menu_item_call label="Utwórz lokalną mapę malowania (paintmapę)" name="Create Local Paintmap" />
 			<menu_item_call label="Usuń lokalną mapę malowania (paintmapę)" name="Delete Local Paintmap" />
->>>>>>> 403abcb5
 		</menu>
 		<menu label="Interfejs" name="UI">
 			<menu_item_call label="Test przeglądarki mediów" name="Web Browser Test"/>
@@ -607,10 +597,7 @@
 			<menu_item_check label="Debuguj procesy okien" name="Debug WindowProc"/>
 		</menu>
 		<menu label="XUI/XML" name="XUI">
-<<<<<<< HEAD
-=======
 			<menu_item_call label="Pokaż ustawienia kolorów" name="Color Settings" />
->>>>>>> 403abcb5
 			<menu_item_call label="Przeładuj ustawienia koloru" name="Reload Color Settings"/>
 			<menu_item_call label="Pokaż test czcionki" name="Show Font Test"/>
 			<menu_item_call label="Wczytaj z XML" name="Load from XML"/>
@@ -635,10 +622,7 @@
 				<menu_item_call label="Testowy mężczyzna" name="Test Male"/>
 				<menu_item_call label="Testowa kobieta" name="Test Female"/>
 				<menu_item_check label="Pozwól na zaznaczanie awatarów" name="Allow Select Avatar"/>
-<<<<<<< HEAD
-=======
 				<menu_item_check label="Wyłącz animację celów spojrzeń" name="Disable Look At Animation" />
->>>>>>> 403abcb5
 				<menu_item_check label="Renderuj tylko znajomych" name="Render Only Friends" />
 			</menu>
 			<menu label="Szybkość animacji" name="Animation Speed">
