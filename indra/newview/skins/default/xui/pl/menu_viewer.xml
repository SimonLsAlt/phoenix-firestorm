<?xml version="1.0" encoding="utf-8" standalone="yes"?>
<menu_bar name="Main Menu">
	<menu label="Awatar" name="Me">
		<menu_item_call label="Zarządzaj kontem" name="Manage Account"/>
		<menu_item_call label="Moje rzeczy na Marketplace" name="MarketplaceListings"/>
		<menu_item_call label="Kup L$" name="Buy and Sell L$"/>
		<menu_item_check label="Moja szafa" name="Inventory"/>
		<menu_item_call label="Nowe okno szafy" name="NewInventoryWindow" />
		<menu_item_check label="Foldery chronione" name="Protected Folders" />
		<menu_item_check label="Ulubione rzeczy" name="WearableFavorites"/>
		<menu_item_call label="Miejsca" name="Picks"/>
		<menu_item_call label="Przygody" name="Experiences"/>
		<menu_item_call label="Mój profil" name="Profile"/>
		<menu_item_call label="Mój wygląd" name="NowWearing" />
		<menu_item_check label="Moje stroje" name="ChangeOutfit"/>
		<menu label="Zdejmij" name="Take Off &gt;">
			<menu label="Ubrania" name="Clothes &gt;">
				<menu_item_call label="Koszulę" name="Shirt" />
				<menu_item_call label="Spodnie" name="Pants" />
				<menu_item_call label="Spódnicę" name="Skirt" />
				<menu_item_call label="Buty" name="Shoes" />
				<menu_item_call label="Skarpetki" name="Socks" />
				<menu_item_call label="Kurtkę" name="Jacket" />
				<menu_item_call label="Rękawiczki" name="Gloves" />
				<menu_item_call label="Podkoszulek" name="Self Undershirt" />
				<menu_item_call label="Bieliznę" name="Self Underpants" />
				<menu_item_call label="Tatuaż" name="Self Tattoo" />
				<menu_item_call label="Fizykę" name="Self Physics" />
				<menu_item_call label="Warstwę alpha" name="Self Alpha" />
				<menu_item_call label="Wszystko" name="All Clothes" />
			</menu>
			<menu label="Odłącz" name="Avatar Detach" />
			<menu_item_call label="Odłącz wszystko" name="Detach All" />
		</menu>
		<menu_item_call label="Usuń wybrane dodatki" name="Remove Selected Attachments" />
		<menu_item_call label="Biblioteka awatarów" name="Avatar Picker"/>
		<menu_item_call label="Uniesienie" name="HoverHeight" />
		<menu label="Ruch" name="Movement">
			<menu_item_call label="Usiądź" name="Sit Down Here"/>
			<menu_item_call label="Wstań" name="Stand up"/>
			<menu_item_check label="Zacznij latać" name="Fly"/>
			<menu_item_call label="Przestań latać" name="Stop flying"/>
			<menu_item_check label="Zawsze biegnij" name="Always Run"/>
			<menu_item_check label="Usiądź na ziemi" name="Force Toggle Sitting" shortcut="control|alt|K"/>
			<menu_item_check label="Unieruchom" name="Move Lock"/>
			<menu_item_check label="Szybki skok" name="Avatar Ignore Prejump"/>
		</menu>
		<menu_item_check label="Ustawienia ruchu" name="Movement Controls"/>
		<menu_item_check label="Ustawienia kamery" name="Camera Controls"/>
		<menu label="Kondycja awatara" name="avhealth">
			<menu_item_call label="Zatrzymaj animacje" name="Stop Animating My Avatar"/>
			<menu_item_call label="Zatrzymaj animacje i cofnij zezwolenia do animowania" name="Stop Animating My Avatar With Revoke"/>
			<menu_item_call label="Usuń deformacje awatara" name="undeform_avatar"/>
			<menu_item_call label="Reset szkieletu" name="Reset Skeleton" />
			<menu_item_call label="Reset szkieletu i animacji" name="Reset Skeleton And Animations" />
			<menu_item_call label="Wymuś aktualizację wyglądu (rebake)" name="Rebake Texture"/>
			<menu_item_call label="Odśwież dodatki" name="Refresh Attachments"/>
			<menu_item_call label="Resetuj do domyślnego męskiego awatara (Character Test)" name="ResetDefaultAvM"/>
			<menu_item_call label="Resetuj do domyślnego żeńskiego awatara (Character Test)" name="ResetDefaultAvF"/>
			<menu_item_check label="Stopień złożoności awatarów" name="Avatar Draw Info"/>
			<menu_item_call label="Skrypty" name="MyScripts"/>
			<menu_item_call label="Miernik lagów" name="Lag Meter"/>
			<menu_item_call label="Stwórz na nowo Most LSL" name="Recreate LSL Bridge"/>
		</menu>
		<menu_item_call label="Zrób zdjęcie" name="Take Snapshot"/>
		<menu_item_call label="Zdjęcie 360°" name="Capture 360"/>
		<menu_item_call label="Śledzenie transakcji" name="money_tracker"/>
		<menu_item_call label="Podest do pozowania" name="pose_stand"/>
		<menu_item_call label="Ustawienia" name="Preferences"/>
		<menu_item_call label="Przyciski na paskach" name="Toolbar Buttons"/>
		<menu_item_check label="Pokaż dodatki HUD" name="Show HUD Attachments"/>
		<menu_item_check label="Pokaż interfejs" name="Show User Interface" />
		<menu_item_call label="Zażądaj statusu administratora" name="Request Admin Options"/>
		<menu_item_call label="Porzuć status administratora" name="Leave Admin Options"/>
		<menu_item_call label="Wyłącz [APP_NAME]" name="Quit"/>
	</menu>
	<menu label="Komunikacja" name="Communicate">
		<menu label="Status online" name="Status">
			<menu_item_check label="Z dala od klawiatury (śpij)" name="Away"/>
			<menu_item_check label="Zajęty lub Niedostępny" name="Do Not Disturb" />
			<menu_item_check label="Autoodpowiedź" name="Set Autorespond"/>
			<menu_item_check label="Autoodpowiedź dla nieznajomych" name="Set Autorespond to non-friends"/>
			<menu_item_check label="Odrzucaj propozycje i prośby o teleport" name="Automatically reject teleport offers"/>
			<menu_item_check label="Odrzucaj zaproszenia do grup" name="Reject all group invites"/>
			<menu_item_check label="Odrzucaj zaproszenia do znajomych" name="Reject all friendship requests"/>
		</menu>
		<menu_item_call label="Znajomi" name="My Friends"/>
		<menu_item_check label="Kontakty" name="Contacts"/>
		<menu_item_call label="Zestawy kontaktów" name="Contact Sets" shortcut=""/>
		<menu_item_call label="Grupy" name="My Groups"/>
		<menu_item_check label="Czat w pobliżu..." name="Nearby Chat"/>
		<menu_item_check label="Ludzie" name="People"/>
		<menu_item_check label="Rozmowy" name="Conversations"/>
		<menu_item_check label="Gesty" name="Gestures"/>
		<menu label="Przekształcanie głosu" name="VoiceMorphing">
			<menu_item_check label="Bez przekształcania" name="NoVoiceMorphing"/>
			<menu_item_check label="Podgląd..." name="Preview"/>
			<menu_item_call label="Subskrybuj..." name="Subscribe"/>
			<menu_item_call label="Korzyści premium..." name="PremiumPerk" />
		</menu>
		<menu_item_check name="Conversation Log..." label="Dziennik rozmów..."/>
		<menu_item_check label="Głos w pobliżu" name="Nearby Voice"/>
		<menu_item_call label="Lista zablokowanych" name="Block List"/>
	</menu>
	<menu label="Świat" name="World">
		<menu_item_call label="Synchronizuj animacje" name="Resync Animations"/>
		<menu_item_call label="Osoby w pobliżu" name="Active Speakers"/>
		<menu_item_check label="Radar" name="Radar"/>
		<menu_item_call label="Historia teleportacji" name="Teleport History"/>
		<menu_item_check label="Landmarki" name="Places"/>
		<menu_item_call label="Cele podróży" name="Destinations"/>
		<menu_item_call label="Wydarzenia" name="Events"/>
		<menu_item_check label="Minimapa" name="Mini-Map"/>
		<menu_item_check label="Mapa świata" name="World Map"/>
		<menu_item_check label="Śledzenie regionów" name="Region Tracker"/>
		<menu_item_check label="Teraz odtwarzane" name="Stream Title" />
		<menu_item_call label="Zapamiętaj to miejsce (LM)" name="Create Landmark Here"/>
		<menu_item_call label="Profil miejsca" name="Place Profile"/>
		<menu_item_call label="O działce" name="About Land"/>
		<menu_item_call label="Region/Majątek" name="RegionEstate"/>
		<menu_item_call label="Ustaw Miejsce Startu tu, gdzie stoję" name="Set Home to Here"/>
		<menu_item_call label="Kup działkę" name="Buy Land"/>
		<menu_item_call label="Moje działki" name="My Land"/>
		<menu_item_call label="Mój dom (Linden Home)" name="Linden Home" />
		<menu label="Pokaż więcej" name="LandShow">
			<menu_item_check label="Ukryj linie zakazu" name="Hide Ban Lines" />
			<menu_item_check label="Linie zakazu przy kolizji" name="Show Ban Lines On Collision" />
			<menu_item_check label="Linie zakazu przy zbliżaniu" name="Show Ban Lines On Proximity" />
			<menu_item_check label="Emitery" name="beacons" shortcut=""/>
			<menu_item_check label="Granice działek" name="Property Lines"/>
			<menu_item_check label="Właściciele działek" name="Land Owners" shortcut="control|alt|W"/>
			<menu_item_check label="Współrzędne" name="Coordinates"/>
			<menu_item_check label="Właściwości działek" name="Parcel Properties"/>
			<menu_item_check label="Menu Zaawansowane" name="Show Advanced Menu"/>
		</menu>
		<menu_item_check label="Popraw szybkość grafiki..." name="Performance" />
		<menu_item_call label="Teleportuj do Miejsca Startu" name="Teleport Home"/>
		<menu label="Otoczenie" name="Environment">
			<menu_item_check label="Wschód Słońca" name="Sunrise"/>
			<menu_item_check label="Południe" name="Noon"/>
			<menu_item_check label="Południe (oryginalne)" name="legacy noon" />
			<menu_item_check label="Zachód Słońca" name="Sunset"/>
			<menu_item_check label="Północ" name="Midnight"/>
			<menu_item_check label="Użyj otoczenia współdzielonego" name="Use Shared Environment" />
			<menu_item_call label="Moje otoczenia..." name="my_environs" />
			<menu_item_call label="Własne oświetlenie..." name="adjustment_tool" />
			<menu_item_check label="Pauzuj chmury" name="pause_clouds" />
			<menu label="Import wielu plików" name="WL Bulk Import">
				<menu_item_call label="Dni..." name="WL Bulk Import Days" />
				<menu_item_call label="Nieba..." name="WL Bulk Import Skies" />
				<menu_item_call label="Wody..." name="WL Bulk Import Water" />
			</menu>
		</menu>
		<!-- <menu label="Edytor otoczenia" name="Environment Editor">
			<menu_item_call label="Ustawienia otoczenia" name="Environment Settings"/>
			<menu name="Water Presets" label="Ustawienia wody">
				<menu_item_call label="Nowe Ustawienie..." name="new_water_preset"/>
				<menu_item_call label="Edytuj Ustawienie..." name="edit_water_preset"/>
			</menu>
			<menu name="Sky Presets" label="Ustawienia nieba">
				<menu_item_call label="Nowe Ustawienie..." name="new_sky_preset"/>
				<menu_item_call label="Edytuj Ustawienie..." name="edit_sky_preset"/>
			</menu>
			<menu name="Day Presets" label="Ustawienia pory dnia">
				<menu_item_call label="Nowe Ustawienie..." name="new_day_preset"/>
				<menu_item_call label="Edytuj Ustawienie..." name="edit_day_preset"/>
			</menu>
		</menu> -->
		<menu name="photo_and_video" label="Foto i Wideo">
			<menu_item_call label="Narzędzia fotograficzne" name="phototools_item_call"/>
			<menu_item_call label="Fotograf: kamera" name="cameratools_item_call"/>
			<menu_item_check label="Blokada głębi ostrości dla skupienia" name="lock_focus_point" />
		</menu>
		<menu_item_call label="Przeszukiwanie obszaru" name="area_search"/>
		<menu_item_call label="Eksplorator dźwięków" name="Sound Explorer"/>
		<menu_item_call label="Eksplorator animacji" name="Animation Explorer"/>
		<menu_item_call label="Czarna lista zasobów danych (assetów)" name="asset_blacklist"/>
		<menu_item_call label="Ustawienia renderowania awatarów" name="Avatar Render Settings"/>
		<menu_item_check label="Zawsze renderuj znajomych w pełni" name="Always show Friends normally"/>
		<menu_item_check label="Renderuj tylko znajomych" name="Render Friends Only"/>
	</menu>
	<menu label="Buduj" name="BuildTools">
		<menu_item_check label="Pokaż narzędzia budowania" name="Show Build Tools"/>
		<menu label="Wybierz narzędzie budowania" name="Select Tool">
			<menu_item_call label="Narzędzie centrowania" name="Focus"/>
			<menu_item_call label="Narzędzie ruchu" name="Move"/>
			<menu_item_call label="Narzędzie edycji" name="Edit"/>
			<menu_item_call label="Narzędzie tworzenia" name="Create"/>
			<menu_item_call label="Narzędzie terenu" name="Land"/>
		</menu>
		<menu_item_call label="Scal" name="Link"/>
		<menu_item_call label="Rozłącz" name="Unlink"/>
		<menu_item_check label="Edytuj połączone części" name="Edit Linked Parts"/>
		<menu label="Wybierz elementy" name="Select Elements">
			<menu_item_call label="Wybierz następną część lub stronę" name="Select Next Part or Face"/>
			<menu_item_call label="Zaznacz poprzednią część lub stronę" name="Select Previous Part or Face"/>
			<menu_item_call label="Uwzględnij następną część lub stronę" name="Include Next Part or Face"/>
			<menu_item_call label="Uwzględnij poprzednią część lub stronę" name="Include Previous Part or Face"/>
		</menu>
		<menu_item_call label="Wycentruj na selekcji" name="Focus on Selection"/>
		<menu_item_call label="Przybliż do selekcji" name="Zoom to Selection"/>
		<menu label="Obiekt" name="Object">
			<menu_item_call label="Kup" name="Menu Object Buy"/>
			<menu_item_call label="Weź" name="Menu Object Take"/>
			<menu_item_call label="Weź kopię" name="Take Copy"/>
			<menu_item_call label="Duplikuj" name="Duplicate"/>
			<menu_item_call label="Edytor cząsteczek" name="Menu Object Edit Particles"/>
			<menu_item_call label="Zabierz z powrotem do Szafy" name="Save Object Back to My Inventory"/>
			<menu_item_call label="Zapisz obiekt do Szafy" name="Save Object Back to My Inventory"/>
			<menu_item_call label="Zapisz do zawartości obiektu" name="Save Object Back to Object Contents"/>
			<menu_item_call label="Zwróć obiekt" name="Return Object back to Owner"/>
			<menu label="Zapisz jako" name="Export Menu">
				<menu_item_call label="Kopia zapasowa" name="Backup"/>
			</menu>
		</menu>
		<menu label="Skrypty" name="Scripts">
			<menu_item_call label="Ostrzeżenia/błędy skryptów" name="Script Debug"/>
			<menu_item_call label="Info o skryptach (Licznik)" name="Script Info"/>
			<menu_item_call label="Zrekompiluj skrypty (Mono)" name="Mono"/>
			<menu_item_call label="Zrekompiluj skrypty (LSL)" name="LSL"/>
			<menu_item_call label="Reset skryptów" name="Reset Scripts"/>
			<menu_item_call label="Przestaw skrypty na stan Włączony" name="Set Scripts to Running"/>
			<menu_item_call label="Przestaw skrypty na stan Wyłączony" name="Set Scripts to Not Running"/>
			<menu_item_call label="Usuń skrypty z zaznaczenia" name="Remove Scripts From Selection"/>
		</menu>
		<menu label="Odnajdywanie ścieżek" name="Pathfinding">
			<menu_item_call label="Obiekty w regionie" name="pathfinding_linksets_menu_item"/>
			<menu_item_call label="Postacie..." name="pathfinding_characters_menu_item"/>
			<menu_item_call label="Pokaż / testuj..." name="pathfinding_console_menu_item"/>
			<menu_item_call label="Odśwież region" name="pathfinding_rebake_navmesh_item"/>
		</menu>
		<menu label="Opcje" name="Options">
			<menu_item_check label="Pokaż zaawansowane uprawnienia" name="DebugPermissions"/>
			<menu_item_check label="Wybierz tylko moje obiekty" name="Select Only My Objects"/>
			<menu_item_check label="Wybierz tylko obiekty przesuwalne" name="Select Only Movable Objects"/>
			<menu_item_check label="Wybierz tylko obiekty zablokowane" name="Select Only Locked Objects"/>
			<menu_item_check label="Wybierz tylko obiekty kopiowalne" name="Select Only Copyable Objects"/>
			<menu_item_check label="Dołącz obiekty, których właścicielem jest grupa" name="Include Group-Owned Objects"/>
			<menu_item_check label="Wybierz niewidoczne obiekty" name="Select Invisible Objects" />
			<menu_item_check label="Wybierz sondy refleksyjne" name="Select Reflection Probes" />
			<menu_item_check label="Wybierz przez otoczenie" name="Select By Surrounding"/>
			<menu_item_check label="Pokaż kształty fizyczne w trybie edycji" name="Show Physics Shape" />
			<menu_item_check label="Pokaż kontury selekcji" name="Show Selection Outlines"/>
			<menu_item_check label="Zobacz ukrytą selekcję" name="Show Hidden Selection"/>
			<menu_item_check label="Pokaż promień światła dla selekcji" name="Show Light Radius for Selection"/>
			<menu_item_check label="Pokaż objętości sond refleksyjnych" name="Show Reflection Probe Volumes" />
			<menu_item_check label="Pokaż promień selekcji" name="Show Selection Beam"/>
			<menu_item_check label="Pokaż przezroczyste obiekty" name="Highlight Transparent" />
			<menu_item_check label="- Pokaż riggowaną przezroczystość" name="Include Transparent Rigged" />
			<menu_item_check label="Bez obróbki końcowej" name="No Post" />
			<menu_item_check label="Przyciągaj do siatki" name="Snap to Grid"/>
			<menu_item_call label="Przeciągnij obiekt XY do siatki" name="Snap Object XY to Grid"/>
			<menu_item_call label="Wybierz zaznaczenie siatki" name="Use Selection for Grid"/>
			<menu_item_call label="Opcje siatki..." name="Grid Options"/>
			<menu_item_call label="Ustaw domyślne uprawnienia..." name="Set default permissions"/>
		</menu>
		<menu label="Prześlij" name="Upload">
<<<<<<< HEAD
			<menu_item_call label="Teksturę ([COST]L$)..." name="Upload Image"/>
=======
			<menu_item_call label="Teksturę..." name="Upload Image"/>
>>>>>>> 6fba1530
			<menu_item_call label="Dźwięk ([COST]L$)..." name="Upload Sound"/>
			<menu_item_call label="Animację ([COST]L$)..." name="Upload Animation"/>
			<menu_item_call label="Model meszowy..." name="Upload Model"/>
			<menu_item_call label="Materiał..." name="Upload Material" />
			<menu_item_call label="Zbiór wielu plików..." name="Bulk Upload"/>
			<menu_item_call label="Importuj zbiór części..." name="import linkset"/>
		</menu>
		<menu_item_call label="Lokalny mesz" name="local_mesh" />
		<menu_item_call label="Cofnij" name="Undo"/>
		<menu_item_call label="Ponów" name="Redo"/>
	</menu>
	<menu label="Zawartość" name="Content">
		<menu_item_check label="Wyszukiwarka" name="Search"/>
		<menu_item_call label="Marketplace Second Life" name="SL Marketplace"/>
		<menu_item_call label="Dane z rynku L$" name="LindenXchange"/>
		<menu_item_call label="Biblioteka skryptów" name="Script Library"/>
		<menu_item_call label="Społeczność SL (blogi, fora, aktualności)" name="SL Community Pages"/>
		<menu_item_call label="Blog Firestorma" name="Firestorm Blog"/>
		<menu_item_call label="Flickr Firestorma" name="Firestorm Flickr"/>
		<menu_item_call label="Kanał YouTube Firestorma" name="Firestorm YouTube"/>
		<menu_item_call label="Twitter Firestorma" name="Firestorm Twitter"/>
		<menu_item_call label="Plurk Firestorma" name="Firestorm Plurk"/>
		<menu_item_call label="Wiadomość dnia" name="Firestorm MoTD"/>
	</menu>
	<menu label="Pomoc" name="Help">
		<menu_item_check label="Włącz podpowiedzi" name="Enable Hints"/>
		<menu_item_call label="Wiki Firestorma" name="Firestorm Wiki"/>
		<menu_item_call label="Rozwiązywanie problemów" name="Troubleshooting"/>
		<menu_item_call label="Dołącz do Grupy Wsparcia Firestorma" name="firestorm_support_group"/>
		<menu_item_call label="Harmonogram lekcji Firestorma" name="Firestorm Classes Schedule"/>
		<menu_item_call label="Kalendarz wydarzeń Firestorma" name="Firestorm Events Calendar"/>
		<menu_item_check label="Samouczek" name="How To"/>
		<!-- <menu_item_call label="Pomoc Second Life" name="Second Life Help"/> -->
		<menu_item_call label="Pomoc: [CURRENT_GRID]" name="current_grid_help"/>
		<menu_item_call label="Na temat [CURRENT_GRID]" name="current_grid_about"/>
		<!-- <menu_item_call label="Samouczek" name="Tutorial"/>
		<menu_item_call label="Baza wiedzy" name="Knowledge Base"/>
		<menu_item_call label="Wiki informacyjna" name="Wiki"/>
		<menu_item_call label="Forum społecznościowe" name="Community Forums"/>
		<menu_item_call label="Portal wsparcia" name="Support portal"/>
		<menu_item_call label="Newsy: [SECOND_LIFE]" name="Second Life News"/>
		<menu_item_call label="Blogi: [SECOND_LIFE]" name="Second Life Blogs"/> -->
		<menu_item_call name="whitelist_folders" label="Doradca wykluczeń" />
		<menu_item_check label="Sprawdź stan świata" name="Grid Status"/>
		<menu_item_call label="Zgłoś nadużycie" name="Report Abuse"/>
		<menu_item_call label="Zgłoś problem" name="Report Bug"/>
		<menu_item_call label="Zderzenia, popchnięcia i uderzenia" name="Bumps, Pushes &amp;amp; Hits"/>
		<menu_item_check label="Włącz przycisk Sysinfo" name="Enable Sysinfo Button"/>
		<menu_item_call label="Informacje o [APP_NAME]" name="About Second Life"/>
	</menu>
	<menu name="RLVa Main">
		<menu label="Debugowanie" name="Debug">
			<menu_item_check label="Pokazuj menu RLVa na górze" name="Show Top-level RLVa Menu"/>
			<menu_item_check label="Pokazuj komunikaty debugera" name="Show Debug Messages"/>
			<menu_item_check label="Ukrywaj nieustawione lub zduplikowane wiadomości" name="Hide Unset or Duplicate Messages"/>
			<menu_item_check label="Pokazuj błędy założeń logicznych" name="Show Assertion Failures"/>
			<menu_item_check label="Ukryj zablokowane warstwy" name="Hide Locked Layers"/>
			<menu_item_check label="Ukryj zablokowane dodatki" name="Hide Locked Attachments"/>
			<menu_item_check label="Włącz stary tryb nazewnictwa (Legacy Naming)" name="Enable Legacy Naming"/>
			<menu_item_check label="Włącz dzielenie się ubraniami (Shared Wear)" name="Enable Shared Wear"/>
			<menu_item_check label="Zmieniaj nazwy przedmiotów współdzielonych po założeniu" name="Rename Shared Items on Wear"/>
			<menu_item_check label="Blokady..." name="Locks"/>
		</menu>
		<menu_item_check label="Zezwól na czat OOC (Out Of Character)" name="Allow OOC Chat"/>
		<menu_item_check label="Pokaż filtrowany czat" name="Show Filtered Chat" />
		<menu_item_check label="Pokaż, że ktoś pisze, gdy czat jest przekierowywany" name="Show Redirected Chat Typing" />
		<menu_item_check label="Dziel długi przekierowany czat" name="Split Long Redirected Chat" />
		<menu_item_check label="Zezwól na tymczasowe dodatki" name="Allow Temporary Attachments"/>
		<menu_item_check label="Odmów innym osobom/obiektom dodawania rzeczy do mojego #RLV" name="Forbid Give to #RLV"/>
		<menu_item_check label="Zastępowanie odblokowane" name="Wear Replaces Unlocked"/>
		<menu_item_check label="Konsola..." name="Console"/>
		<menu_item_check label="Ograniczenia..." name="Restrictions"/>
		<menu_item_check label="Ciągi..." name="Strings"/>
	</menu>
	<menu label="Zaawansowane" name="Advanced">
		<menu_item_call label="Odśwież tekstury (rebake)" name="Rebake Texture"/>
		<menu_item_call label="Odśwież dodatki" name="Refresh Attachments"/>
		<menu_item_call label="Domyślne ustawienia rozmiaru interfejsu" name="Set UI Size to Default"/>
		<menu_item_call label="Ustaw rozmiar okna..." name="Set Window Size..."/>
		<menu_item_check label="Ogranicz dystans selekcji" name="Limit Select Distance"/>
		<menu_item_check label="Wyłącz ograniczenia zasięgu kamery" name="Disable Camera Distance"/>
		<menu_item_check label="Zdjęcie wysokiej jakości" name="HighResSnapshot"/>
		<menu_item_check label="Wykonuj zdjęcia bez efektu dźwiękowego i animacji" name="QuietSnapshotsToDisk"/>
		<menu label="Narzędzia wydajności" name="Performance Tools">
			<menu_item_call label="Miernik lagów" name="Lag Meter"/>
			<menu_item_check label="Statystyki ogólne" name="Statistics Bar"/>
			<menu_item_check label="Statystyki obciążenia sceny" name="Scene Load Statistics"/>
			<menu_item_check label="Popraw szybkość grafiki..." name="Performance" />
			<menu_item_check label="Stopień złożoności awatarów" name="Avatar Draw Info"/>
		</menu>
		<menu label="Podświetlanie i widoczność" name="Highlighting and Visibility">
			<menu_item_check label="Mrugający emiter śledzenia" name="Cheesy Beacon"/>
			<menu_item_check label="Ukryj cząsteczki" name="Hide Particles"/>
			<menu_item_check label="Ukryj zaznaczone" name="Hide Selected"/>
			<menu_item_check label="Pokaż celownik myszki" name="ShowCrosshairs"/>
			<menu label="Chmurki pomocy" name="Hover Tips">
				<menu_item_check label="Pokazuj chmurki pomocy" name="Show Tips"/>
				<menu_item_check label="Pokazuj chmurki ponad terenem" name="Land Tips"/>
				<menu_item_check label="Pokazuj chmurki dla wszystkich obiektów" name="Tips On All Objects"/>
			</menu>
		</menu>
		<menu label="Rodzaje renderowania" name="Rendering Types">
			<menu_item_check label="Podstawowe" name="Rendering Type Simple"/>
			<menu_item_check label="Maska alpha" name="Rendering Type Alpha"/>
			<menu_item_check label="Drzewa" name="Rendering Type Tree"/>
			<menu_item_check label="Awatary" name="Rendering Type Character"/>
			<menu_item_check label="Animowany mesz" name="Rendering Type Control Avatar" />
			<menu_item_check label="Płaszczyzna powierzchni" name="Rendering Type Surface Patch"/>
			<menu_item_check label="Niebo" name="Rendering Type Sky"/>
			<menu_item_check label="Woda" name="Rendering Type Water"/>
			<menu_item_check label="Objętość" name="Rendering Type Volume"/>
			<menu_item_check label="Trawa" name="Rendering Type Grass"/>
			<menu_item_check label="Chmury" name="Rendering Type Clouds"/>
			<menu_item_check label="Cząsteczki" name="Rendering Type Particles"/>
			<menu_item_check label="Mapping wypukłości i połysk" name="Rendering Type Bump"/>
		</menu>
		<menu label="Opcje renderowania" name="Rendering Features">
			<menu_item_check label="Interfejs użytkownika" name="ToggleUI"/>
			<menu_item_check label="Zaznaczone" name="Selected"/>
			<menu_item_check label="Podświetlenie" name="Highlighted"/>
			<menu_item_check label="Tekstury dynamiczne" name="Dynamic Textures"/>
			<menu_item_check label="Cień stopy" name="Foot Shadows"/>
			<menu_item_check label="Mgła" name="Fog"/>
			<menu_item_check label="Obiekty elastyczne" name="Flexible Objects"/>
		</menu>
		<menu label="Kopia zapasowa strumieni mediów" name="media_stream_import_export">
			<menu_item_call label="Importuj XML z listą strumieni..." name="media_stream_import"/>
			<menu_item_call label="Eksportuj XML z listą strumieni..." name="media_stream_export"/>
		</menu>
		<menu_item_check label="Osobny wątek do odbierania poleceń z zewnętrznych wtyczek" name="Use Plugin Read Thread"/>
		<menu_item_call label="Wyczyść bufor danych grup" name="ClearGroupCache"/>
		<menu_item_check label="Wygładzanie ruchu myszki" name="Mouse Smoothing"/>
		<menu_item_call label="Cofnij dodatkom zezwolenia kontroli przycisków" name="Release Keys"/>
		<menu label="Skróty" name="Shortcuts">
			<menu_item_check label="Wyszukiwarka" name="Search"/>
			<menu_item_check label="Teleportuj po podwójnym kliknięciu" name="DoubleClick Teleport"/>
			<menu_item_check label="Zawsze biegaj" name="Always Run"/>
			<menu_item_check label="Lataj" name="Fly"/>
			<menu_item_call label="Zamknij okno" name="Close Window"/>
			<menu_item_call label="Zamknij grupę okien" name="Close Window Group" />
			<menu_item_call label="Zamknij wszystkie okna" name="Close All Windows"/>
			<menu_item_call label="Zapisz zdjęcie na dysk twardy" name="Snapshot to Disk"/>
			<menu_item_call label="Widok pierwszoosobowy" name="Mouselook"/>
			<menu_item_check label="Wolna kamera" name="Joystick Flycam"/>
			<menu_item_call label="Reset widoku" name="Reset View"/>
			<menu_item_call label="Zresetuj kąty patrzenia kamery" name="Reset Camera Angles"/>
			<menu_item_call label="Zobacz ostatniego rozmówcę" name="Look at Last Chatter"/>
			<menu_item_call label="Przybliż" name="Zoom In"/>
			<menu_item_call label="Domyślne przybliżenie" name="Zoom Default"/>
			<menu_item_call label="Oddal" name="Zoom Out"/>
		</menu>
		<menu_item_check label="Wymuszanie latania" name="Fly Override"/>
		<menu_item_check label="API dla RestrainedLove" name="RLV API"/>
		<menu_item_call label="Pokaż ustawienia debugowania" name="Debug Settings" shortcut=""/>
		<menu_item_check label="Pokaż menu programisty" name="Debug Mode"/>
	</menu>
	<menu label="Programista" name="Develop">
		<menu label="Konsole" name="Consoles">
			<menu_item_check label="Konsola tekstur" name="Texture Console"/>
			<menu_item_check label="Konsola debugowania" name="Debug Console"/>
			<menu_item_call label="Konsola powiadomień" name="Notifications"/>
			<menu_item_check label="Podgląd procesów" name="Fast Timers"/>
			<menu_item_check label="Pamięć" name="Memory"/>
			<menu_item_check label="Statystyki sceny" name="Scene Statistics"/>
			<menu_item_check label="Monitor obciążenia sceny" name="Scene Loading Monitor"/>
			<menu_item_check label="Konsola debugowania regionu" name="Region Debug Console"/>
			<menu_item_call label="Info o regionie do konsoli debugowania" name="Region Info to Debug Console"/>
			<menu_item_call label="Info o grupie do konsoli debugowania" name="Group Info to Debug Console"/>
			<menu_item_call label="Info o możliwościach do konsoli debugowania" name="Capabilities Info to Debug Console"/>
			<menu_item_check label="Kamera" name="Camera"/>
			<menu_item_check label="Wiatr" name="Wind"/>
			<menu_item_check label="Pole widzenia" name="FOV"/>
			<menu_item_check label="Hipcie!" name="Badge"/>
			<menu_item_check label="Ciasteczka!" name="Cookies"/>
		</menu>
		<menu label="Pokaż informacje" name="Display Info">
			<menu_item_check label="Pokaż czas" name="Show Time"/>
			<menu_item_check label="Pokazuj koszt transakcji przesyłania pliku" name="Show Upload Transaction"/>
			<menu_item_check label="Pokaż informacje o teksturach" name="Show Texture Info"/>
			<menu_item_call label="Zużycie pamięci wideo (VRAM) na obiekt" name="VRAM usage per object"/>
			<menu_item_check label="Pokaż informacje o renderowaniu awatarów" name="Show Avatar Render Info"/>
			<menu_item_check label="Pokaż informacje o renderowaniu ogólnym" name="Show Render Info"/>
			<menu_item_check label="Pokaż macierze" name="Show Matrices"/>
			<menu_item_check label="Pokaż kolor pod kursorem" name="Show Color Under Cursor"/>
			<menu_item_check label="Pokaż pamięć" name="Show Memory"/>
			<menu_item_check label="Pokaż aktualizacje obiektów" name="Show Updates"/>
		</menu>
		<menu label="Profilowanie / telemetria" name="Enable / Disable telemetry capture">
			<menu_item_check label="Profilowanie" name="Profiling" />
			<menu_item_check label="Uruchom po połączeniu" name="Start when telemetry client connects" />
		</menu>
		<menu label="Wymuś błąd" name="Force Errors">
			<menu_item_call label="Wymuś pułapkę w programie (breakpoint)" name="Force Breakpoint"/>
			<menu_item_call label="Wymuś błąd LLError i spowoduj awarię" name="Force LLError And Crash"/>
			<menu_item_call label="Wymuś błąd LLError, wiadomość i awarię" name="Force LLError Message And Crash"/>
			<menu_item_call label="Wymuś błąd dostępu do pamięci" name="Force Bad Memory Access"/>
			<menu_item_call label="Wymuś zły dostęp do pamięci we współprogramie (coroutine)" name="Force Bad Memory Access in Coroutine" />
			<menu_item_call label="Wymuś nieskończoną pętlę" name="Force Infinite Loop"/>
			<menu_item_call label="Wymuś awarię sterownika" name="Force Driver Carsh"/>
			<menu_item_call label="Wymuś wyjątek programu" name="Force Software Exception"/>
			<menu_item_call label="Wymuś wyjątek systemu operacyjnego" name="Force OS Exception" />
			<menu_item_call label="Wymuś wyjątek we współprogramie (coroutine)" name="Force Software Exception in Coroutine" />
			<menu_item_call label="Wymuś awarię w wątku" name="Force a Crash in a Thread" />
			<menu_item_call label="Wymuś rozłączenie Przeglądarki" name="Force Disconnect Viewer"/>
			<menu_item_call label="Symulacja wycieku pamięci" name="Memory Leaking Simulation"/>
		</menu>
		<menu label="Testy renderowania" name="Render Tests">
			<menu_item_check label="Kamera poza zasiegiem" name="Camera Offset"/>
			<menu_item_check label="Losowa ilość klatek" name="Randomize Framerate"/>
			<menu_item_check label="Okresowe spowolnienie" name="Periodic Slow Frame"/>
			<menu_item_call label="Profil klatek obrazu" name="Frame Profile"/>
			<menu_item_call label="Testowanie (benchmark)" name="Benchmark"/>
		</menu>
		<menu label="Renderowanie metadanych" name="Render Metadata">
			<menu_item_check label="Bryły brzegowe (Bounding Boxes)" name="Bounding Boxes"/>
			<menu_item_check label="Przestrzeń kolizji awatarów (Hitboxy)" name="Avatar Hitboxes"/>
			<menu_item_check label="Wektory normalne" name="Normals"/>
			<menu_item_check label="Drzewo okluzji" name="Octree"/>
			<menu_item_check label="Wzmocniona okluzja (Shadow Frusta)" name="Shadow Frusta"/>
			<menu_item_check label="Kształty fizyczne" name="Physics Shapes"/>
			<menu_item_check label="Okluzja" name="Occlusion"/>
			<menu_item_check label="Pakiety renderu" name="Render Batches"/>
			<menu_item_check label="Typy aktualizacji" name="Update Type"/>
			<menu_item_check label="Animacje tekstur" name="Texture Anim"/>
			<menu_item_check label="Priorytety tekstur" name="Texture Priority"/>
			<menu_item_check label="Obszary tekstur" name="Texture Area"/>
			<menu_item_check label="Obszary powierzchni" name="Face Area"/>
			<menu_item_check label="Poziomy detali" name="LOD Info"/>
			<menu_item_check label="Liczba trójkątów" name="Triangle Count" />
			<menu_item_check label="Światła" name="Lights"/>
			<menu_item_check label="Sondy refleksyjne" name="Reflection Probes" />
			<menu_item_check label="Aktualizacje sond" name="Probe Updates" />
			<menu_item_check label="Cząsteczki" name="Particles"/>
			<menu_item_check label="Szkielet kolizji" name="Collision Skeleton"/>
			<menu_item_check label="Stawy" name="Joints"/>
			<menu_item_check label="Promienie" name="Raycast"/>
			<menu_item_check label="Wektory wiatru" name="Wind Vectors"/>
			<menu_item_check label="Skulpty" name="Sculpt"/>
			<menu_item_check label="Rozmiar tekstury" name="Texture Size"/>
			<menu label="Gęstość tekstur" name="Texture Density">
				<menu_item_check label="Żadna" name="None"/>
				<menu_item_check label="Obecna" name="Current"/>
				<menu_item_check label="Pożądana" name="Desired"/>
				<menu_item_check label="Pełna" name="Full"/>
			</menu>
		</menu>
		<menu label="Renderowanie" name="Rendering">
			<menu_item_check label="Osie" name="Axes"/>
			<menu_item_check label="Podstawy stycznych" name="Tangent Basis"/>
			<menu_item_call label="Bazowe informacje wybranych tekstur" name="Selected Texture Info Basis"/>
			<menu_item_call label="Informacje o zaznaczonym materiale" name="Selected Material Info"/>
			<menu_item_check label="Tryb obrazu szkieletowego" name="Wireframe"/>
			<menu_item_check label="Okluzja obiektu do obiektu" name="Object-Object Occlusion"/>
			<menu_item_check label="Cienie Słońca, Księżyca i innych źródeł" name="Shadows from Sun/Moon/Projectors"/>
			<menu_item_check label="SSAO i wygładzanie cieni" name="SSAO and Shadow Smoothing"/>
			<menu_item_check label="Debugowanie GL przy następnym uruchomieniu" name="Debug GL"/>
			<menu_item_check label="Debugowanie potoków" name="Debug Pipeline"/>
			<menu_item_check label="Automatyczne maski alpha" name="Automatic Alpha Masks (deferred)"/>
			<menu_item_check label="Tekstury animacji" name="Animation Textures"/>
			<menu_item_check label="Wyłącz tekstury" name="Disable Textures"/>
			<menu_item_call label="Derenderuj cały animowany mesz" name="Derender Animesh"/>
			<menu_item_check label="Maksymalna rozdzielczość tekstur (niebezpieczne)" name="Full Res Textures"/>
			<menu_item_check label="Renderowania przyłączonego światła" name="Render Attached Lights"/>
			<menu_item_check label="Renderowanie przyłączonych cząsteczek" name="Render Attached Particles"/>
			<menu_item_check label="Pamięć podręczna modułu cieniującego" name="Enable Shader Cache" />
			<menu_item_call label="Wyczyść pamięć podręczną modułu cieniującego" name="Shader Cache Clear" />
		</menu>
		<menu label="Sieć" name="Network">
			<menu_item_check label="Zatrzymaj awatara" name="AgentPause"/>
			<menu_item_call label="Włącz logowanie wiadomości" name="Enable Message Log"/>
			<menu_item_call label="Wyłącz logowanie wiadomości" name="Disable Message Log"/>
			<menu_item_check label="Prędkość interpolacji obiektów" name="Velocity Interpolate Objects"/>
			<menu_item_check label="Pinguj pozycje interpolowanych obiektów" name="Ping Interpolate Object Positions"/>
			<menu_item_call label="Zagub pakiet" name="Drop a Packet" shortcut=""/>
		</menu>
		<menu label="Pamięć podręczna" name="Cache">
			<menu_item_call label="Wyczyść pamięć podręczną dysku" name="Purge Disk Cache" />
		</menu>
		<menu_item_call label="Zrzut oskryptowanej kamery" name="Dump Scripted Camera"/>
		<menu label="Nagrywanie" name="Recorder">
			<menu_item_call label="Rozpocznij nagrywanie zdarzeń" name="Start event recording"/>
			<menu_item_call label="Zatrzymaj nagrywanie zdarzeń" name="Stop event recording"/>
			<menu_item_call label="Odtwarzanie nagranych zdarzeń" name="Playback event recording"/>
			<menu_item_call label="Rozpocznij odtwarzanie" name="Start Playback"/>
			<menu_item_call label="Zatrzymaj odtwarzanie" name="Stop Playback"/>
			<menu_item_check label="Odtwarzanie w pętli" name="Loop Playback"/>
			<menu_item_call label="Rozpocznij nagrywanie" name="Start Record"/>
			<menu_item_call label="Zatrzymaj nagrywanie" name="Stop Record"/>
		</menu>
		<menu label="Świat" name="DevelopWorld">
			<menu_item_check label="Domyślne ustawienia otoczenia Regionu" name="Sim Sun Override"/>
			<menu_item_check label="Ustalona pogoda" name="Fixed Weather"/>
			<menu_item_call label="Zrzut buforu pamięci obiektów regionu" name="Dump Region Object Cache"/>
			<menu_item_check label="Rejestruj statystyki do pliku" name="Stats Recorder File" />
			<menu_item_check label="Interest List: Tryb 360" name="Interest List: 360 Mode" />
			<menu_item_call label="Interest List: Resetowanie" name="Reset Interest Lists" />
			<menu_item_call label="Zrzut właściwości symulatora do czatu w pobliżu" name="DumpSimFeaturesToChat"/>
		</menu>
		<menu label="Interfejs" name="UI">
			<menu_item_call label="Test przeglądarki mediów" name="Web Browser Test"/>
			<menu_item_check label="Test restartu regionu" name="Region Restart Test"/>
			<menu_item_call label="Przeglądarka treści internetowych" name="Web Content Browser"/>
			<menu_item_call label="Pomocnik miniaturek" name="Inventory Thumbnails Helper" />
			<menu_item_call label="Zrzuć czcionki" name="Dump Fonts" />
			<menu_item_call label="Zrzuć tekstury czcionek" name="Dump Font Textures" />
			<menu_item_call label="Zrzut SelectMgr" name="Dump SelectMgr"/>
			<menu_item_call label="Zrzut Szafy" name="Dump Inventory"/>
			<menu_item_call label="Zrzut liczników" name="Dump Timers"/>
			<menu_item_call label="Zrzut punktu skupienia" name="Dump Focus Holder"/>
			<menu_item_call label="Listuj informacje o zaznaczonym obiekcie" name="Print Selected Object Info"/>
			<menu_item_call label="Listuj informacje o Agencie" name="Print Agent Info"/>
			<menu_item_check label="Klik-klik-autopilot" name="Double-ClickAuto-Pilot"/>
			<menu_item_check label="Klik-klik-teleport" name="DoubleClick Teleport"/>
			<menu_item_check label="Debuguj SelectMgr" name="Debug SelectMgr"/>
			<menu_item_check label="Debuguj kliknięcia" name="Debug Clicks"/>
			<menu_item_check label="Debuguj widoki" name="Debug Views"/>
			<menu_item_check label="Debuguj Unicode" name="Debug Unicode" />
			<menu_item_check label="Debuguj elementy sterujące kamery" name="Debug Camera Controls" />
			<menu_item_check label="Debuguj chmurki dla podpowiedzi nazw" name="Debug Name Tooltips"/>
			<menu_item_check label="Debuguj zdarzenia myszy" name="Debug Mouse Events"/>
			<menu_item_check label="Debuguj klawisze" name="Debug Keys"/>
			<menu_item_check label="Debuguj procesy okien" name="Debug WindowProc"/>
		</menu>
		<menu label="XUI/XML" name="XUI">
			<menu_item_call label="Przeładuj ustawienia koloru" name="Reload Color Settings"/>
			<menu_item_call label="Pokaż test czcionki" name="Show Font Test"/>
			<menu_item_call label="Wczytaj z XML" name="Load from XML"/>
			<menu_item_call label="Zapisz do XML" name="Save to XML"/>
			<menu_item_check label="Pokaż nazwy XUI" name="Show XUI Names"/>
			<menu_item_check label="Pokaż informacje debugowania dla widoków" name="DebugViews"/>
			<menu_item_call label="Narzędzie podglądu XUI" name="UI Preview Tool"/>
			<menu_item_call label="Wyślij wiadomość (IM) testową" name="Send Test IMs"/>
			<menu_item_call label="Wyczyść bufor pamięci nazw" name="Flush Names Caches"/>
		</menu>
		<menu label="Awatar" name="Character">
			<menu label="Zrzuć prerenderowaną (bakowaną) teksturę" name="Grab Baked Texture">
				<menu_item_call label="Tęczówka oka" name="Grab Iris"/>
				<menu_item_call label="Głowa" name="Grab Head"/>
				<menu_item_call label="Górna część ciała" name="Grab Upper Body"/>
				<menu_item_call label="Dolna część ciała" name="Grab Lower Body"/>
				<menu_item_call label="Spódnica" name="Grab Skirt"/>
			</menu>
			<menu label="Testy postaci" name="Character Tests">
				<menu_item_call label="Wygląd do XML" name="Appearance To XML"/>
				<menu_item_call label="Zmień geometrię postaci" name="Toggle Character Geometry"/>
				<menu_item_call label="Testowy mężczyzna" name="Test Male"/>
				<menu_item_call label="Testowa kobieta" name="Test Female"/>
				<menu_item_check label="Pozwól na zaznaczanie awatarów" name="Allow Select Avatar"/>
			</menu>
			<menu label="Szybkość animacji" name="Animation Speed">
				<menu_item_call label="Wszystkie animacje 10% szybciej" name="All Animations 10 Faster"/>
				<menu_item_call label="Wszystkie animacje 10% wolniej" name="All Animations 10 Slower"/>
				<menu_item_call label="Resetuj szybkość wszystkich animacji" name="Reset All Animation Speed"/>
				<menu_item_check label="Animacje w zwolnionym tempie" name="Slow Motion Animations"/>
			</menu>
			<menu_item_call label="Powrót do domyślnych parametrów" name="Force Params to Default"/>
			<menu_item_check label="Informacje o animacji" name="Animation Info"/>
			<menu_item_check label="Pokaż na co patrzą inni" name="Show Look At"/>
			<menu_item_check label="Pokaż na co wskazują inni" name="Show Point At"/>
			<menu_item_check label="Debuguj aktualizacje stawów" name="Debug Joint Updates"/>
			<menu_item_check label="Wyłącz poziomy detali (LOD)" name="Disable LOD"/>
			<menu_item_check label="Debuguj VIs postaci" name="Debug Character Vis"/>
			<menu_item_check label="Pokaż szkielet kolizji" name="Show Collision Skeleton"/>
			<menu_item_check label="Pokaż kości" name="Show Bones"/>
			<menu_item_check label="Wyświetl cel Agenta" name="Display Agent Target"/>
			<menu_item_check label="Pokaż zakresy dla awatarów zastępczych" name="Show Impostor Extents" />
			<menu_item_call label="Zrzut przyłączonych dodatków" name="Dump Attachments"/>
			<menu_item_call label="Debugowanie tekstur awatara" name="Debug Avatar Textures" shortcut=""/>
			<menu_item_call label="Zrzut lokalnych tekstur" name="Dump Local Textures"/>
			<menu_item_call label="Przeładuj chmurę cząsteczek awatara" name="Reload Avatar Cloud Particle"/>
		</menu>
		<menu_item_check label="Tekstury przez HTTP" name="HTTP Textures"/>
		<menu_item_check label="Szafa przez HTTP" name="HTTP Inventory"/>
		<menu_item_call label="Kompresuj obrazki" name="Compress Images"/>
		<menu_item_call label="Test kompresji pliku" name="Compress File Test" />
		<menu_item_call label="Włącz wizualny detektor wycieków pamięci" name="Enable Visual Leak Detector"/>
		<menu_item_check label="Mały zrzut wyjścia debugowania" name="Output Debug Minidump"/>
		<menu_item_check label="Aktywacja okna konsoli podczas następnego uruchomienia" name="Console Window"/>
		<menu label="Ustaw poziom logowania" name="Set Logging Level">
			<menu_item_check label="Debugowanie" name="Debug"/>
			<menu_item_check label="Informacje" name="Info"/>
			<menu_item_check label="Ostrzeżenia" name="Warning"/>
			<menu_item_check label="Błędy" name="Error"/>
			<menu_item_check label="Brak" name="None"/>
		</menu>
		<menu_item_call label="Zażądaj statusu administratora" name="Request Admin Options"/>
		<menu_item_call label="Porzuć status administratora" name="Leave Admin Options"/>
		<menu_item_check label="Pokaż menu administratora" name="View Admin Options"/>
	</menu>
	<menu label="Administrator" name="Admin">
		<menu label="Obiekt" name="AdminObject">
			<menu_item_call label="Weź kopię" name="Admin Take Copy"/>
			<menu_item_call label="Wymuś ustawienie właściciela na mnie" name="Force Owner To Me"/>
			<menu_item_call label="Wymuś ustawienie właściciela na mnie, ale liberalnie" name="Force Owner Permissive"/>
			<menu_item_call label="Usuń" name="Delete"/>
			<menu_item_call label="Zablokuj" name="Lock"/>
			<menu_item_call label="Pobierz ID zasobów danych (assetów)" name="Get Assets IDs"/>
		</menu>
		<menu label="Działka" name="Parcel">
			<menu_item_call label="Wymuś ustawienie właściciela na mnie" name="Owner To Me"/>
			<menu_item_call label="Ustaw na własność Lindenów" name="Set to Linden Content"/>
			<menu_item_call label="Zażądaj działki publicznej" name="Claim Public Land"/>
		</menu>
		<menu name="Region">
			<menu_item_call label="Zrzuć tymczasowe informacje zasobów danych (assetów)" name="Dump Temp Asset Data"/>
			<menu_item_call label="Zachowaj ustawienie Regionu" name="Save Region State"/>
		</menu>
		<menu_item_call label="Boskie narzędzia" name="God Tools"/>
	</menu>
	<menu name="Deprecated">
		<menu label="Przyłącz obiekt" name="Attach Object"/>
		<menu label="Odłącz obiekt" name="Detach Object"/>
		<menu label="Zdejmij ubrania" name="Take Off Clothing">
			<menu_item_call label="Koszula" name="Shirt"/>
			<menu_item_call label="Spodnie" name="Pants"/>
			<menu_item_call label="Buty" name="Shoes"/>
			<menu_item_call label="Skarpetki" name="Socks"/>
			<menu_item_call label="Kurtka" name="Jacket"/>
			<menu_item_call label="Rękawiczki" name="Gloves"/>
			<menu_item_call label="Podkoszulek" name="Menu Undershirt"/>
			<menu_item_call label="Bielizna" name="Menu Underpants"/>
			<menu_item_call label="Spódnica" name="Skirt"/>
			<menu_item_call label="Tatuaż" name="Tattoo"/>
			<menu_item_call label="Warstwa uniwersalna" name="Universal"/>
			<menu_item_call label="Fizyka" name="Physics"/>
			<menu_item_call label="Wszystkie ubrania" name="All Clothes"/>
		</menu>
		<menu label="Pomoc" name="DeprecatedHelp">
			<menu_item_call label="Oficjalny blog Lindenów" name="Official Linden Blog"/>
			<menu_item_call label="Portal dla skrypterów" name="Scripting Portal"/>
			<menu label="Raportowanie błędów" name="Bug Reporting">
				<menu_item_call label="Publiczny system śledzenia błędów" name="Public Issue Tracker"/>
				<menu_item_call label="Pomoc publicznego systemu śledzenia błędów" name="Publc Issue Tracker Help"/>
				<menu_item_call label="Raportowanie błędów 101" name="Bug Reporing 101"/>
				<menu_item_call label="Problemy z bezpieczeństwem" name="Security Issues"/>
				<menu_item_call label="Wiki kontroli jakości" name="QA Wiki"/>
				<menu_item_call label="Oficjalny blog Lindenów" name="Official Linden Blog"/>
			</menu>
		</menu>
	</menu>
</menu_bar><|MERGE_RESOLUTION|>--- conflicted
+++ resolved
@@ -255,11 +255,7 @@
 			<menu_item_call label="Ustaw domyślne uprawnienia..." name="Set default permissions"/>
 		</menu>
 		<menu label="Prześlij" name="Upload">
-<<<<<<< HEAD
-			<menu_item_call label="Teksturę ([COST]L$)..." name="Upload Image"/>
-=======
 			<menu_item_call label="Teksturę..." name="Upload Image"/>
->>>>>>> 6fba1530
 			<menu_item_call label="Dźwięk ([COST]L$)..." name="Upload Sound"/>
 			<menu_item_call label="Animację ([COST]L$)..." name="Upload Animation"/>
 			<menu_item_call label="Model meszowy..." name="Upload Model"/>
