<?xml version="1.0" encoding="utf-8" standalone="yes"?>
<menu_bar name="Main Menu">
	<menu label="Awatar" name="Me">
		<menu_item_call label="Zarządzaj kontem" name="Manage Account"/>
		<menu_item_call label="Moje rzeczy na Marketplace" name="MarketplaceListings"/>
		<menu_item_call label="Kup L$" name="Buy and Sell L$"/>
		<menu_item_check label="Moja szafa" name="Inventory"/>
		<menu_item_call label="Nowe okno szafy" name="NewInventoryWindow" />
		<menu_item_check label="Foldery chronione" name="Protected Folders" />
		<menu_item_check label="Ulubione rzeczy" name="WearableFavorites"/>
		<menu_item_call label="Miejsca" name="Picks"/>
		<menu_item_call label="Przygody" name="Experiences"/>
		<menu_item_call label="Mój profil" name="Profile"/>
		<menu_item_call label="Mój wygląd" name="NowWearing" />
		<menu_item_check label="Moje stroje" name="ChangeOutfit"/>
		<menu label="Zdejmij" name="Take Off &gt;">
			<menu label="Ubrania" name="Clothes &gt;">
				<menu_item_call label="Koszulę" name="Shirt" />
				<menu_item_call label="Spodnie" name="Pants" />
				<menu_item_call label="Spódnicę" name="Skirt" />
				<menu_item_call label="Buty" name="Shoes" />
				<menu_item_call label="Skarpetki" name="Socks" />
				<menu_item_call label="Kurtkę" name="Jacket" />
				<menu_item_call label="Rękawiczki" name="Gloves" />
				<menu_item_call label="Podkoszulek" name="Self Undershirt" />
				<menu_item_call label="Bieliznę" name="Self Underpants" />
				<menu_item_call label="Tatuaż" name="Self Tattoo" />
				<menu_item_call label="Fizykę" name="Self Physics" />
				<menu_item_call label="Warstwę alpha" name="Self Alpha" />
				<menu_item_call label="Wszystko" name="All Clothes" />
			</menu>
			<menu label="Odłącz" name="Avatar Detach" />
			<menu_item_call label="Odłącz wszystko" name="Detach All" />
		</menu>
		<menu_item_call label="Biblioteka awatarów" name="Avatar Picker"/>
		<menu_item_call label="Uniesienie" name="HoverHeight" />
		<menu label="Ruch" name="Movement">
			<menu_item_call label="Usiądź" name="Sit Down Here"/>
			<menu_item_call label="Wstań" name="Stand up"/>
			<menu_item_check label="Zacznij latać" name="Fly"/>
			<menu_item_call label="Przestań latać" name="Stop flying"/>
			<menu_item_check label="Zawsze biegnij" name="Always Run"/>
			<menu_item_check label="Usiądź na ziemi" name="Force Toggle Sitting" shortcut="control|alt|K"/>
			<menu_item_check label="Unieruchom" name="Move Lock"/>
			<menu_item_check label="Szybki skok" name="Avatar Ignore Prejump"/>
		</menu>
		<menu_item_check label="Ustawienia ruchu" name="Movement Controls"/>
		<menu_item_check label="Ustawienia kamery" name="Camera Controls"/>
		<menu label="Kondycja awatara" name="avhealth">
			<menu_item_call label="Zatrzymaj animacje" name="Stop Animating My Avatar"/>
			<menu_item_call label="Zatrzymaj animacje i cofnij zezwolenia do animowania" name="Stop Animating My Avatar With Revoke"/>
			<menu_item_call label="Usuń deformacje awatara" name="undeform_avatar"/>
			<menu_item_call label="Reset szkieletu" name="Reset Skeleton" />
			<menu_item_call label="Reset szkieletu i animacji" name="Reset Skeleton And Animations" />
			<menu_item_call label="Wymuś aktualizację wyglądu (rebake)" name="Rebake Texture"/>
			<menu_item_call label="Odśwież dodatki" name="Refresh Attachments"/>
			<menu_item_call label="Resetuj do domyślnego męskiego awatara (Character Test)" name="ResetDefaultAvM"/>
			<menu_item_call label="Resetuj do domyślnego żeńskiego awatara (Character Test)" name="ResetDefaultAvF"/>
			<menu_item_check label="Stopień złożoności awatarów" name="Avatar Draw Info"/>
			<menu_item_call label="Skrypty" name="MyScripts"/>
			<menu_item_call label="Miernik lagów" name="Lag Meter"/>
			<menu_item_call label="Stwórz na nowo Most LSL" name="Recreate LSL Bridge"/>
		</menu>
		<menu_item_call label="Zrób zdjęcie" name="Take Snapshot"/>
		<menu_item_call label="Zdjęcie 360°" name="Capture 360"/>
		<menu_item_call label="Śledzenie transakcji" name="money_tracker"/>
		<menu_item_call label="Podest do pozowania" name="pose_stand"/>
		<menu_item_call label="Ustawienia" name="Preferences"/>
		<menu_item_call label="Przyciski na paskach" name="Toolbar Buttons"/>
		<menu_item_check label="Pokaż dodatki HUD" name="Show HUD Attachments"/>
		<menu_item_check label="Pokaż interfejs" name="Show User Interface" />
		<menu_item_call label="Zażądaj statusu administratora" name="Request Admin Options"/>
		<menu_item_call label="Porzuć status administratora" name="Leave Admin Options"/>
		<menu_item_call label="Wyłącz [APP_NAME]" name="Quit"/>
	</menu>
	<menu label="Komunikacja" name="Communicate">
		<menu label="Status online" name="Status">
			<menu_item_check label="Z dala od klawiatury (śpij)" name="Away"/>
			<menu_item_check label="Zajęty lub Niedostępny" name="Do Not Disturb" />
			<menu_item_check label="Autoodpowiedź" name="Set Autorespond"/>
			<menu_item_check label="Autoodpowiedź dla nieznajomych" name="Set Autorespond to non-friends"/>
			<menu_item_check label="Odrzucaj propozycje i prośby o teleport" name="Automatically reject teleport offers"/>
			<menu_item_check label="Odrzucaj zaproszenia do grup" name="Reject all group invites"/>
			<menu_item_check label="Odrzucaj zaproszenia do znajomych" name="Reject all friendship requests"/>
		</menu>
		<menu_item_call label="Znajomi" name="My Friends"/>
		<menu_item_check label="Kontakty" name="Contacts"/>
		<menu_item_call label="Zestawy kontaktów" name="Contact Sets" shortcut=""/>
		<menu_item_call label="Grupy" name="My Groups"/>
		<menu_item_check label="Czat w pobliżu..." name="Nearby Chat"/>
		<menu_item_check label="Ludzie" name="People"/>
		<menu_item_check label="Rozmowy" name="Conversations"/>
		<menu_item_check label="Gesty" name="Gestures"/>
		<menu label="Przekształcanie głosu" name="VoiceMorphing">
			<menu_item_check label="Bez przekształcania" name="NoVoiceMorphing"/>
			<menu_item_check label="Podgląd..." name="Preview"/>
			<menu_item_call label="Subskrybuj..." name="Subscribe"/>
			<menu_item_call label="Korzyści premium..." name="PremiumPerk" />
		</menu>
		<menu_item_check name="Conversation Log..." label="Dziennik rozmów..."/>
		<menu_item_check label="Głos w pobliżu" name="Nearby Voice"/>
		<menu_item_call label="Lista zablokowanych" name="Block List"/>
	</menu>
	<menu label="Świat" name="World">
		<menu_item_call label="Synchronizuj animacje" name="Resync Animations"/>
		<menu_item_call label="Osoby w pobliżu" name="Active Speakers"/>
		<menu_item_check label="Radar" name="Radar"/>
		<menu_item_call label="Historia teleportacji" name="Teleport History"/>
		<menu_item_check label="Landmarki" name="Places"/>
		<menu_item_call label="Cele podróży" name="Destinations"/>
		<menu_item_call label="Wydarzenia" name="Events"/>
		<menu_item_check label="Minimapa" name="Mini-Map"/>
		<menu_item_check label="Mapa świata" name="World Map"/>
		<menu_item_check label="Śledzenie regionów" name="Region Tracker"/>
		<menu_item_check label="Teraz odtwarzane" name="Stream Title" />
		<menu_item_call label="Zapamiętaj to miejsce (LM)" name="Create Landmark Here"/>
		<menu_item_call label="Profil miejsca" name="Place Profile"/>
		<menu_item_call label="O działce" name="About Land"/>
		<menu_item_call label="Region/Majątek" name="RegionEstate"/>
		<menu_item_call label="Ustaw Miejsce Startu tu, gdzie stoję" name="Set Home to Here"/>
		<menu_item_call label="Kup działkę" name="Buy Land"/>
		<menu_item_call label="Moje działki" name="My Land"/>
		<menu_item_call label="Mój dom (Linden Home)" name="Linden Home" />
		<menu label="Pokaż więcej" name="LandShow">
			<menu_item_check label="Ukryj linie zakazu" name="Hide Ban Lines" />
			<menu_item_check label="Linie zakazu przy kolizji" name="Show Ban Lines On Collision" />
			<menu_item_check label="Linie zakazu przy zbliżaniu" name="Show Ban Lines On Proximity" />
			<menu_item_check label="Emitery" name="beacons" shortcut=""/>
			<menu_item_check label="Granice działek" name="Property Lines"/>
			<menu_item_check label="Właściciele działek" name="Land Owners" shortcut="control|alt|W"/>
			<menu_item_check label="Współrzędne" name="Coordinates"/>
			<menu_item_check label="Właściwości działek" name="Parcel Properties"/>
			<menu_item_check label="Menu Zaawansowane" name="Show Advanced Menu"/>
		</menu>
		<menu_item_check label="Popraw szybkość grafiki..." name="Performance" />
		<menu_item_call label="Teleportuj do Miejsca Startu" name="Teleport Home"/>
		<menu label="Otoczenie" name="Environment">
			<menu_item_check label="Wschód Słońca" name="Sunrise"/>
			<menu_item_check label="Południe" name="Noon"/>
			<menu_item_check label="Południe (oryginalne)" name="legacy noon" />
			<menu_item_check label="Zachód Słońca" name="Sunset"/>
			<menu_item_check label="Północ" name="Midnight"/>
			<menu_item_check label="Użyj otoczenia współdzielonego" name="Use Shared Environment" />
			<menu_item_call label="Moje otoczenia..." name="my_environs" />
			<menu_item_call label="Własne oświetlenie..." name="adjustment_tool" />
			<menu_item_check label="Pauzuj chmury" name="pause_clouds" />
			<menu label="Import wielu plików" name="WL Bulk Import">
				<menu_item_call label="Dni..." name="WL Bulk Import Days" />
				<menu_item_call label="Nieba..." name="WL Bulk Import Skies" />
				<menu_item_call label="Wody..." name="WL Bulk Import Water" />
			</menu>
		</menu>
		<!-- <menu label="Edytor otoczenia" name="Environment Editor">
			<menu_item_call label="Ustawienia otoczenia" name="Environment Settings"/>
			<menu name="Water Presets" label="Ustawienia wody">
				<menu_item_call label="Nowe Ustawienie..." name="new_water_preset"/>
				<menu_item_call label="Edytuj Ustawienie..." name="edit_water_preset"/>
			</menu>
			<menu name="Sky Presets" label="Ustawienia nieba">
				<menu_item_call label="Nowe Ustawienie..." name="new_sky_preset"/>
				<menu_item_call label="Edytuj Ustawienie..." name="edit_sky_preset"/>
			</menu>
			<menu name="Day Presets" label="Ustawienia pory dnia">
				<menu_item_call label="Nowe Ustawienie..." name="new_day_preset"/>
				<menu_item_call label="Edytuj Ustawienie..." name="edit_day_preset"/>
			</menu>
		</menu> -->
		<menu name="photo_and_video" label="Foto i Wideo">
			<menu_item_call label="Narzędzia fotograficzne" name="phototools_item_call"/>
			<menu_item_call label="Fotograf: kamera" name="cameratools_item_call"/>
			<menu_item_check label="Blokada głębi ostrości dla skupienia" name="lock_focus_point" />
		</menu>
		<menu_item_call label="Przeszukiwanie obszaru" name="area_search"/>
		<menu_item_call label="Eksplorator dźwięków" name="Sound Explorer"/>
		<menu_item_call label="Eksplorator animacji" name="Animation Explorer"/>
		<menu_item_call label="Czarna lista zasobów danych (assetów)" name="asset_blacklist"/>
		<menu_item_call label="Ustawienia renderowania awatarów" name="Avatar Render Settings"/>
<<<<<<< HEAD
=======
		<menu_item_check label="Zawsze renderuj znajomych w pełni" name="Always show Friends normally"/>
>>>>>>> cfdca912
		<menu_item_check label="Renderuj tylko znajomych" name="Render Friends Only"/>
	</menu>
	<menu label="Buduj" name="BuildTools">
		<menu_item_check label="Pokaż narzędzia budowania" name="Show Build Tools"/>
		<menu label="Wybierz narzędzie budowania" name="Select Tool">
			<menu_item_call label="Narzędzie centrowania" name="Focus"/>
			<menu_item_call label="Narzędzie ruchu" name="Move"/>
			<menu_item_call label="Narzędzie edycji" name="Edit"/>
			<menu_item_call label="Narzędzie tworzenia" name="Create"/>
			<menu_item_call label="Narzędzie terenu" name="Land"/>
		</menu>
		<menu_item_call label="Scal" name="Link"/>
		<menu_item_call label="Rozłącz" name="Unlink"/>
		<menu_item_check label="Edytuj połączone części" name="Edit Linked Parts"/>
		<menu label="Wybierz elementy" name="Select Elements">
			<menu_item_call label="Wybierz następną część lub stronę" name="Select Next Part or Face"/>
			<menu_item_call label="Zaznacz poprzednią część lub stronę" name="Select Previous Part or Face"/>
			<menu_item_call label="Uwzględnij następną część lub stronę" name="Include Next Part or Face"/>
			<menu_item_call label="Uwzględnij poprzednią część lub stronę" name="Include Previous Part or Face"/>
		</menu>
		<menu_item_call label="Wycentruj na selekcji" name="Focus on Selection"/>
		<menu_item_call label="Przybliż do selekcji" name="Zoom to Selection"/>
		<menu label="Obiekt" name="Object">
			<menu_item_call label="Kup" name="Menu Object Buy"/>
			<menu_item_call label="Weź" name="Menu Object Take"/>
			<menu_item_call label="Weź kopię" name="Take Copy"/>
			<menu_item_call label="Duplikuj" name="Duplicate"/>
			<menu_item_call label="Edytor cząsteczek" name="Menu Object Edit Particles"/>
			<menu_item_call label="Zabierz z powrotem do Szafy" name="Save Object Back to My Inventory"/>
			<menu_item_call label="Zapisz obiekt do Szafy" name="Save Object Back to My Inventory"/>
			<menu_item_call label="Zapisz do zawartości obiektu" name="Save Object Back to Object Contents"/>
			<menu_item_call label="Zwróć obiekt" name="Return Object back to Owner"/>
			<menu label="Zapisz jako" name="Export Menu">
				<menu_item_call label="Kopia zapasowa" name="Backup"/>
			</menu>
		</menu>
		<menu label="Skrypty" name="Scripts">
			<menu_item_call label="Ostrzeżenia/błędy skryptów" name="Script Debug"/>
			<menu_item_call label="Info o skryptach (Licznik)" name="Script Info"/>
			<menu_item_call label="Zrekompiluj skrypty (Mono)" name="Mono"/>
			<menu_item_call label="Zrekompiluj skrypty (LSL)" name="LSL"/>
			<menu_item_call label="Reset skryptów" name="Reset Scripts"/>
			<menu_item_call label="Przestaw skrypty na stan Włączony" name="Set Scripts to Running"/>
			<menu_item_call label="Przestaw skrypty na stan Wyłączony" name="Set Scripts to Not Running"/>
			<menu_item_call label="Usuń skrypty z zaznaczenia" name="Remove Scripts From Selection"/>
		</menu>
		<menu label="Odnajdywanie ścieżek" name="Pathfinding">
			<menu_item_call label="Obiekty w regionie" name="pathfinding_linksets_menu_item"/>
			<menu_item_call label="Postacie..." name="pathfinding_characters_menu_item"/>
			<menu_item_call label="Pokaż / testuj..." name="pathfinding_console_menu_item"/>
			<menu_item_call label="Odśwież region" name="pathfinding_rebake_navmesh_item"/>
		</menu>
		<menu label="Opcje" name="Options">
			<menu_item_check label="Pokaż zaawansowane uprawnienia" name="DebugPermissions"/>
			<menu_item_check label="Wybierz tylko moje obiekty" name="Select Only My Objects"/>
			<menu_item_check label="Wybierz tylko obiekty przesuwalne" name="Select Only Movable Objects"/>
			<menu_item_check label="Wybierz tylko obiekty zablokowane" name="Select Only Locked Objects"/>
			<menu_item_check label="Wybierz tylko obiekty kopiowalne" name="Select Only Copyable Objects"/>
			<menu_item_check label="Dołącz obiekty, których właścicielem jest grupa" name="Include Group-Owned Objects"/>
			<menu_item_check label="Wybierz niewidoczne obiekty" name="Select Invisible Objects" />
			<menu_item_check label="Wybierz sondy refleksyjne" name="Select Reflection Probes" />
			<menu_item_check label="Wybierz przez otoczenie" name="Select By Surrounding"/>
			<menu_item_check label="Pokaż kształty fizyczne w trybie edycji" name="Show Physics Shape" />
			<menu_item_check label="Pokaż kontury selekcji" name="Show Selection Outlines"/>
			<menu_item_check label="Zobacz ukrytą selekcję" name="Show Hidden Selection"/>
			<menu_item_check label="Pokaż promień światła dla selekcji" name="Show Light Radius for Selection"/>
			<menu_item_check label="Pokaż objętości sond refleksyjnych" name="Show Reflection Probe Volumes" />
			<menu_item_check label="Pokaż promień selekcji" name="Show Selection Beam"/>
			<menu_item_check label="Pokaż przezroczyste obiekty" name="Highlight Transparent" />
			<menu_item_check label="- Pokaż riggowaną przezroczystość" name="Include Transparent Rigged" />
			<menu_item_check label="Bez obróbki końcowej" name="No Post" />
			<menu_item_check label="Przyciągaj do siatki" name="Snap to Grid"/>
			<menu_item_call label="Przeciągnij obiekt XY do siatki" name="Snap Object XY to Grid"/>
			<menu_item_call label="Wybierz zaznaczenie siatki" name="Use Selection for Grid"/>
			<menu_item_call label="Opcje siatki..." name="Grid Options"/>
			<menu_item_call label="Ustaw domyślne uprawnienia..." name="Set default permissions"/>
		</menu>
		<menu label="Prześlij" name="Upload">
			<menu_item_call label="Teksturę ([COST]L$)..." name="Upload Image"/>
			<menu_item_call label="Dźwięk ([COST]L$)..." name="Upload Sound"/>
			<menu_item_call label="Animację ([COST]L$)..." name="Upload Animation"/>
			<menu_item_call label="Model meszowy..." name="Upload Model"/>
			<menu_item_call label="Materiał..." name="Upload Material" />
			<menu_item_call label="Zbiór wielu plików..." name="Bulk Upload"/>
			<menu_item_call label="Importuj zbiór części..." name="import linkset"/>
		</menu>
		<menu_item_call label="Lokalny mesz" name="local_mesh" />
		<menu_item_call label="Cofnij" name="Undo"/>
		<menu_item_call label="Ponów" name="Redo"/>
	</menu>
	<menu label="Zawartość" name="Content">
		<menu_item_check label="Wyszukiwarka" name="Search"/>
		<menu_item_call label="Marketplace Second Life" name="SL Marketplace"/>
		<menu_item_call label="Dane z rynku L$" name="LindenXchange"/>
		<menu_item_call label="Biblioteka skryptów" name="Script Library"/>
		<menu_item_call label="Społeczność SL (blogi, fora, aktualności)" name="SL Community Pages"/>
		<menu_item_call label="Blog Firestorma" name="Firestorm Blog"/>
		<menu_item_call label="Flickr Firestorma" name="Firestorm Flickr"/>
		<menu_item_call label="Kanał YouTube Firestorma" name="Firestorm YouTube"/>
		<menu_item_call label="Twitter Firestorma" name="Firestorm Twitter"/>
		<menu_item_call label="Plurk Firestorma" name="Firestorm Plurk"/>
		<menu_item_call label="Wiadomość dnia" name="Firestorm MoTD"/>
	</menu>
	<menu label="Pomoc" name="Help">
		<menu_item_check label="Włącz podpowiedzi" name="Enable Hints"/>
		<menu_item_call label="Wiki Firestorma" name="Firestorm Wiki"/>
		<menu_item_call label="Rozwiązywanie problemów" name="Troubleshooting"/>
		<menu_item_call label="Dołącz do Grupy Wsparcia Firestorma" name="firestorm_support_group"/>
		<menu_item_call label="Harmonogram lekcji Firestorma" name="Firestorm Classes Schedule"/>
		<menu_item_call label="Kalendarz wydarzeń Firestorma" name="Firestorm Events Calendar"/>
		<menu_item_check label="Samouczek" name="How To"/>
		<!-- <menu_item_call label="Pomoc Second Life" name="Second Life Help"/> -->
		<menu_item_call label="Pomoc: [CURRENT_GRID]" name="current_grid_help"/>
		<menu_item_call label="Na temat [CURRENT_GRID]" name="current_grid_about"/>
		<!-- <menu_item_call label="Samouczek" name="Tutorial"/>
		<menu_item_call label="Baza wiedzy" name="Knowledge Base"/>
		<menu_item_call label="Wiki informacyjna" name="Wiki"/>
		<menu_item_call label="Forum społecznościowe" name="Community Forums"/>
		<menu_item_call label="Portal wsparcia" name="Support portal"/>
		<menu_item_call label="Newsy: [SECOND_LIFE]" name="Second Life News"/>
		<menu_item_call label="Blogi: [SECOND_LIFE]" name="Second Life Blogs"/> -->
		<menu_item_check label="Sprawdź stan świata" name="Grid Status"/>
		<menu_item_call label="Zgłoś nadużycie" name="Report Abuse"/>
		<menu_item_call label="Zgłoś problem" name="Report Bug"/>
		<menu_item_call label="Zderzenia, popchnięcia i uderzenia" name="Bumps, Pushes &amp;amp; Hits"/>
		<menu_item_check label="Włącz przycisk Sysinfo" name="Enable Sysinfo Button"/>
		<menu_item_call label="Informacje o [APP_NAME]" name="About Second Life"/>
	</menu>
	<menu name="RLVa Main">
		<menu label="Debugowanie" name="Debug">
			<menu_item_check label="Pokazuj menu RLVa na górze" name="Show Top-level RLVa Menu"/>
			<menu_item_check label="Pokazuj komunikaty debugera" name="Show Debug Messages"/>
			<menu_item_check label="Ukrywaj nieustawione lub zduplikowane wiadomości" name="Hide Unset or Duplicate Messages"/>
			<menu_item_check label="Pokazuj błędy założeń logicznych" name="Show Assertion Failures"/>
			<menu_item_check label="Ukryj zablokowane warstwy" name="Hide Locked Layers"/>
			<menu_item_check label="Ukryj zablokowane dodatki" name="Hide Locked Attachments"/>
			<menu_item_check label="Włącz stary tryb nazewnictwa (Legacy Naming)" name="Enable Legacy Naming"/>
			<menu_item_check label="Włącz dzielenie się ubraniami (Shared Wear)" name="Enable Shared Wear"/>
			<menu_item_check label="Zmieniaj nazwy przedmiotów współdzielonych po założeniu" name="Rename Shared Items on Wear"/>
			<menu_item_check label="Blokady..." name="Locks"/>
		</menu>
		<menu_item_check label="Zezwól na czat OOC (Out Of Character)" name="Allow OOC Chat"/>
		<menu_item_check label="Pokaż filtrowany czat" name="Show Filtered Chat" />
		<menu_item_check label="Pokaż, że ktoś pisze, gdy czat jest przekierowywany" name="Show Redirected Chat Typing" />
		<menu_item_check label="Dziel długi przekierowany czat" name="Split Long Redirected Chat" />
		<menu_item_check label="Zezwól na tymczasowe dodatki" name="Allow Temporary Attachments"/>
		<menu_item_check label="Odmów innym osobom/obiektom dodawania rzeczy do mojego #RLV" name="Forbid Give to #RLV"/>
		<menu_item_check label="Zastępowanie odblokowane" name="Wear Replaces Unlocked"/>
		<menu_item_check label="Konsola..." name="Console"/>
		<menu_item_check label="Ograniczenia..." name="Restrictions"/>
		<menu_item_check label="Ciągi..." name="Strings"/>
	</menu>
	<menu label="Zaawansowane" name="Advanced">
		<menu_item_call label="Odśwież tekstury (rebake)" name="Rebake Texture"/>
		<menu_item_call label="Odśwież dodatki" name="Refresh Attachments"/>
		<menu_item_call label="Domyślne ustawienia rozmiaru interfejsu" name="Set UI Size to Default"/>
		<menu_item_call label="Ustaw rozmiar okna..." name="Set Window Size..."/>
		<menu_item_check label="Ogranicz dystans selekcji" name="Limit Select Distance"/>
		<menu_item_check label="Wyłącz ograniczenia zasięgu kamery" name="Disable Camera Distance"/>
		<menu_item_check label="Zdjęcie wysokiej jakości" name="HighResSnapshot"/>
		<menu_item_check label="Wykonuj zdjęcia bez efektu dźwiękowego i animacji" name="QuietSnapshotsToDisk"/>
		<menu label="Narzędzia wydajności" name="Performance Tools">
			<menu_item_call label="Miernik lagów" name="Lag Meter"/>
			<menu_item_check label="Statystyki ogólne" name="Statistics Bar"/>
			<menu_item_check label="Statystyki obciążenia sceny" name="Scene Load Statistics"/>
			<menu_item_check label="Popraw szybkość grafiki..." name="Performance" />
			<menu_item_check label="Stopień złożoności awatarów" name="Avatar Draw Info"/>
		</menu>
		<menu label="Podświetlanie i widoczność" name="Highlighting and Visibility">
			<menu_item_check label="Mrugający emiter śledzenia" name="Cheesy Beacon"/>
			<menu_item_check label="Ukryj cząsteczki" name="Hide Particles"/>
			<menu_item_check label="Ukryj zaznaczone" name="Hide Selected"/>
			<menu_item_check label="Pokaż celownik myszki" name="ShowCrosshairs"/>
			<menu label="Chmurki pomocy" name="Hover Tips">
				<menu_item_check label="Pokazuj chmurki pomocy" name="Show Tips"/>
				<menu_item_check label="Pokazuj chmurki ponad terenem" name="Land Tips"/>
				<menu_item_check label="Pokazuj chmurki dla wszystkich obiektów" name="Tips On All Objects"/>
			</menu>
		</menu>
		<menu label="Rodzaje renderowania" name="Rendering Types">
			<menu_item_check label="Podstawowe" name="Rendering Type Simple"/>
			<menu_item_check label="Maska alpha" name="Rendering Type Alpha"/>
			<menu_item_check label="Drzewa" name="Rendering Type Tree"/>
			<menu_item_check label="Awatary" name="Rendering Type Character"/>
			<menu_item_check label="Animowany mesz" name="Rendering Type Control Avatar" />
			<menu_item_check label="Płaszczyzna powierzchni" name="Rendering Type Surface Patch"/>
			<menu_item_check label="Niebo" name="Rendering Type Sky"/>
			<menu_item_check label="Woda" name="Rendering Type Water"/>
			<menu_item_check label="Objętość" name="Rendering Type Volume"/>
			<menu_item_check label="Trawa" name="Rendering Type Grass"/>
			<menu_item_check label="Chmury" name="Rendering Type Clouds"/>
			<menu_item_check label="Cząsteczki" name="Rendering Type Particles"/>
			<menu_item_check label="Mapping wypukłości i połysk" name="Rendering Type Bump"/>
		</menu>
		<menu label="Opcje renderowania" name="Rendering Features">
			<menu_item_check label="Interfejs użytkownika" name="ToggleUI"/>
			<menu_item_check label="Zaznaczone" name="Selected"/>
			<menu_item_check label="Podświetlenie" name="Highlighted"/>
			<menu_item_check label="Tekstury dynamiczne" name="Dynamic Textures"/>
			<menu_item_check label="Cień stopy" name="Foot Shadows"/>
			<menu_item_check label="Mgła" name="Fog"/>
			<menu_item_check label="Obiekty elastyczne" name="Flexible Objects"/>
		</menu>
		<menu label="Kopia zapasowa strumieni mediów" name="media_stream_import_export">
			<menu_item_call label="Importuj XML z listą strumieni..." name="media_stream_import"/>
			<menu_item_call label="Eksportuj XML z listą strumieni..." name="media_stream_export"/>
		</menu>
		<menu_item_check label="Osobny wątek do odbierania poleceń z zewnętrznych wtyczek" name="Use Plugin Read Thread"/>
		<menu_item_call label="Wyczyść bufor danych grup" name="ClearGroupCache"/>
		<menu_item_check label="Wygładzanie ruchu myszki" name="Mouse Smoothing"/>
		<menu_item_call label="Cofnij dodatkom zezwolenia kontroli przycisków" name="Release Keys"/>
		<menu label="Skróty" name="Shortcuts">
			<menu_item_check label="Wyszukiwarka" name="Search"/>
			<menu_item_check label="Teleportuj po podwójnym kliknięciu" name="DoubleClick Teleport"/>
			<menu_item_check label="Zawsze biegaj" name="Always Run"/>
			<menu_item_check label="Lataj" name="Fly"/>
			<menu_item_call label="Zamknij okno" name="Close Window"/>
			<menu_item_call label="Zamknij grupę okien" name="Close Window Group" />
			<menu_item_call label="Zamknij wszystkie okna" name="Close All Windows"/>
			<menu_item_call label="Zapisz zdjęcie na dysk twardy" name="Snapshot to Disk"/>
			<menu_item_call label="Widok pierwszoosobowy" name="Mouselook"/>
			<menu_item_check label="Wolna kamera" name="Joystick Flycam"/>
			<menu_item_call label="Reset widoku" name="Reset View"/>
			<menu_item_call label="Zresetuj kąty patrzenia kamery" name="Reset Camera Angles"/>
			<menu_item_call label="Zobacz ostatniego rozmówcę" name="Look at Last Chatter"/>
			<menu_item_call label="Przybliż" name="Zoom In"/>
			<menu_item_call label="Domyślne przybliżenie" name="Zoom Default"/>
			<menu_item_call label="Oddal" name="Zoom Out"/>
		</menu>
		<menu_item_check label="Wymuszanie latania" name="Fly Override"/>
		<menu_item_check label="API dla RestrainedLove" name="RLV API"/>
		<menu_item_call label="Pokaż ustawienia debugowania" name="Debug Settings" shortcut=""/>
		<menu_item_check label="Pokaż menu programisty" name="Debug Mode"/>
	</menu>
	<menu label="Programista" name="Develop">
		<menu label="Konsole" name="Consoles">
			<menu_item_check label="Konsola tekstur" name="Texture Console"/>
			<menu_item_check label="Konsola debugowania" name="Debug Console"/>
			<menu_item_call label="Konsola powiadomień" name="Notifications"/>
			<menu_item_check label="Podgląd procesów" name="Fast Timers"/>
			<menu_item_check label="Pamięć" name="Memory"/>
			<menu_item_check label="Statystyki sceny" name="Scene Statistics"/>
			<menu_item_check label="Monitor obciążenia sceny" name="Scene Loading Monitor"/>
			<menu_item_check label="Konsola debugowania regionu" name="Region Debug Console"/>
			<menu_item_call label="Info o regionie do konsoli debugowania" name="Region Info to Debug Console"/>
			<menu_item_call label="Info o grupie do konsoli debugowania" name="Group Info to Debug Console"/>
			<menu_item_call label="Info o możliwościach do konsoli debugowania" name="Capabilities Info to Debug Console"/>
			<menu_item_check label="Kamera" name="Camera"/>
			<menu_item_check label="Wiatr" name="Wind"/>
			<menu_item_check label="Pole widzenia" name="FOV"/>
			<menu_item_check label="Hipcie!" name="Badge"/>
			<menu_item_check label="Ciasteczka!" name="Cookies"/>
		</menu>
		<menu label="Pokaż informacje" name="Display Info">
			<menu_item_check label="Pokaż czas" name="Show Time"/>
			<menu_item_check label="Pokazuj koszt transakcji przesyłania pliku" name="Show Upload Transaction"/>
			<menu_item_check label="Pokaż informacje o teksturach" name="Show Texture Info"/>
			<menu_item_call label="Zużycie pamięci wideo (VRAM) na obiekt" name="VRAM usage per object"/>
			<menu_item_check label="Pokaż informacje o renderowaniu awatarów" name="Show Avatar Render Info"/>
			<menu_item_check label="Pokaż informacje o renderowaniu ogólnym" name="Show Render Info"/>
			<menu_item_check label="Pokaż macierze" name="Show Matrices"/>
			<menu_item_check label="Pokaż kolor pod kursorem" name="Show Color Under Cursor"/>
			<menu_item_check label="Pokaż pamięć" name="Show Memory"/>
			<menu_item_check label="Pokaż aktualizacje obiektów" name="Show Updates"/>
		</menu>
		<menu label="Profilowanie / telemetria" name="Enable / Disable telemetry capture">
			<menu_item_check label="Profilowanie" name="Profiling" />
			<menu_item_check label="Uruchom po połączeniu" name="Start when telemetry client connects" />
		</menu>
		<menu label="Wymuś błąd" name="Force Errors">
			<menu_item_call label="Wymuś pułapkę w programie (breakpoint)" name="Force Breakpoint"/>
			<menu_item_call label="Wymuś błąd LLError i spowoduj awarię" name="Force LLError And Crash"/>
			<menu_item_call label="Wymuś błąd dostępu do pamięci" name="Force Bad Memory Access"/>
			<menu_item_call label="Wymuś zły dostęp do pamięci we współprogramie (coroutine)" name="Force Bad Memory Access in Coroutine" />
			<menu_item_call label="Wymuś nieskończoną pętlę" name="Force Infinite Loop"/>
			<menu_item_call label="Wymuś awarię sterownika" name="Force Driver Carsh"/>
			<menu_item_call label="Wymuś wyjątek programu" name="Force Software Exception"/>
			<menu_item_call label="Wymuś wyjątek we współprogramie (coroutine)" name="Force Software Exception in Coroutine" />
			<menu_item_call label="Wymuś awarię w wątku" name="Force a Crash in a Thread" />
			<menu_item_call label="Wymuś rozłączenie Przeglądarki" name="Force Disconnect Viewer"/>
			<menu_item_call label="Symulacja wycieku pamięci" name="Memory Leaking Simulation"/>
		</menu>
		<menu label="Testy renderowania" name="Render Tests">
			<menu_item_check label="Kamera poza zasiegiem" name="Camera Offset"/>
			<menu_item_check label="Losowa ilość klatek" name="Randomize Framerate"/>
			<menu_item_check label="Okresowe spowolnienie" name="Periodic Slow Frame"/>
			<menu_item_call label="Profil klatek obrazu" name="Frame Profile"/>
			<menu_item_call label="Testowanie (benchmark)" name="Benchmark"/>
		</menu>
		<menu label="Renderowanie metadanych" name="Render Metadata">
			<menu_item_check label="Bryły brzegowe (Bounding Boxes)" name="Bounding Boxes"/>
			<menu_item_check label="Przestrzeń kolizji awatarów (Hitboxy)" name="Avatar Hitboxes"/>
			<menu_item_check label="Wektory normalne" name="Normals"/>
			<menu_item_check label="Drzewo okluzji" name="Octree"/>
			<menu_item_check label="Wzmocniona okluzja (Shadow Frusta)" name="Shadow Frusta"/>
			<menu_item_check label="Kształty fizyczne" name="Physics Shapes"/>
			<menu_item_check label="Okluzja" name="Occlusion"/>
			<menu_item_check label="Pakiety renderu" name="Render Batches"/>
			<menu_item_check label="Typy aktualizacji" name="Update Type"/>
			<menu_item_check label="Animacje tekstur" name="Texture Anim"/>
			<menu_item_check label="Priorytety tekstur" name="Texture Priority"/>
			<menu_item_check label="Obszary tekstur" name="Texture Area"/>
			<menu_item_check label="Obszary powierzchni" name="Face Area"/>
			<menu_item_check label="Poziomy detali" name="LOD Info"/>
			<menu_item_check label="Liczba trójkątów" name="Triangle Count" />
			<menu_item_check label="Światła" name="Lights"/>
			<menu_item_check label="Sondy refleksyjne" name="Reflection Probes" />
			<menu_item_check label="Aktualizacje sond" name="Probe Updates" />
			<menu_item_check label="Cząsteczki" name="Particles"/>
			<menu_item_check label="Szkielet kolizji" name="Collision Skeleton"/>
			<menu_item_check label="Stawy" name="Joints"/>
			<menu_item_check label="Promienie" name="Raycast"/>
			<menu_item_check label="Wektory wiatru" name="Wind Vectors"/>
			<menu_item_check label="Skulpty" name="Sculpt"/>
			<menu_item_check label="Rozmiar tekstury" name="Texture Size"/>
			<menu label="Gęstość tekstur" name="Texture Density">
				<menu_item_check label="Żadna" name="None"/>
				<menu_item_check label="Obecna" name="Current"/>
				<menu_item_check label="Pożądana" name="Desired"/>
				<menu_item_check label="Pełna" name="Full"/>
			</menu>
		</menu>
		<menu label="Renderowanie" name="Rendering">
			<menu_item_check label="Osie" name="Axes"/>
			<menu_item_check label="Podstawy stycznych" name="Tangent Basis"/>
			<menu_item_call label="Bazowe informacje wybranych tekstur" name="Selected Texture Info Basis"/>
			<menu_item_call label="Informacje o zaznaczonym materiale" name="Selected Material Info"/>
			<menu_item_check label="Tryb obrazu szkieletowego" name="Wireframe"/>
			<menu_item_check label="Okluzja obiektu do obiektu" name="Object-Object Occlusion"/>
			<menu_item_check label="Cienie Słońca, Księżyca i innych źródeł" name="Shadows from Sun/Moon/Projectors"/>
			<menu_item_check label="SSAO i wygładzanie cieni" name="SSAO and Shadow Smoothing"/>
			<menu_item_check label="Debugowanie GL przy następnym uruchomieniu" name="Debug GL"/>
			<menu_item_check label="Debugowanie potoków" name="Debug Pipeline"/>
			<menu_item_check label="Automatyczne maski alpha" name="Automatic Alpha Masks (deferred)"/>
			<menu_item_check label="Tekstury animacji" name="Animation Textures"/>
			<menu_item_check label="Wyłącz tekstury" name="Disable Textures"/>
			<menu_item_call label="Derenderuj cały animowany mesz" name="Derender Animesh"/>
			<menu_item_check label="Maksymalna rozdzielczość tekstur (niebezpieczne)" name="Full Res Textures"/>
			<menu_item_check label="Renderowania przyłączonego światła" name="Render Attached Lights"/>
			<menu_item_check label="Renderowanie przyłączonych cząsteczek" name="Render Attached Particles"/>
			<menu_item_check label="Pamięć podręczna modułu cieniującego" name="Enable Shader Cache" />
			<menu_item_call label="Wyczyść pamięć podręczną modułu cieniującego" name="Shader Cache Clear" />
		</menu>
		<menu label="Sieć" name="Network">
			<menu_item_check label="Zatrzymaj awatara" name="AgentPause"/>
			<menu_item_call label="Włącz logowanie wiadomości" name="Enable Message Log"/>
			<menu_item_call label="Wyłącz logowanie wiadomości" name="Disable Message Log"/>
			<menu_item_check label="Prędkość interpolacji obiektów" name="Velocity Interpolate Objects"/>
			<menu_item_check label="Pinguj pozycje interpolowanych obiektów" name="Ping Interpolate Object Positions"/>
			<menu_item_call label="Zagub pakiet" name="Drop a Packet" shortcut=""/>
		</menu>
		<menu label="Pamięć podręczna" name="Cache">
			<menu_item_call label="Wyczyść pamięć podręczną dysku" name="Purge Disk Cache" />
		</menu>
		<menu_item_call label="Zrzut oskryptowanej kamery" name="Dump Scripted Camera"/>
		<menu label="Nagrywanie" name="Recorder">
			<menu_item_call label="Rozpocznij nagrywanie zdarzeń" name="Start event recording"/>
			<menu_item_call label="Zatrzymaj nagrywanie zdarzeń" name="Stop event recording"/>
			<menu_item_call label="Odtwarzanie nagranych zdarzeń" name="Playback event recording"/>
			<menu_item_call label="Rozpocznij odtwarzanie" name="Start Playback"/>
			<menu_item_call label="Zatrzymaj odtwarzanie" name="Stop Playback"/>
			<menu_item_check label="Odtwarzanie w pętli" name="Loop Playback"/>
			<menu_item_call label="Rozpocznij nagrywanie" name="Start Record"/>
			<menu_item_call label="Zatrzymaj nagrywanie" name="Stop Record"/>
		</menu>
		<menu label="Świat" name="DevelopWorld">
			<menu_item_check label="Domyślne ustawienia otoczenia Regionu" name="Sim Sun Override"/>
			<menu_item_check label="Ustalona pogoda" name="Fixed Weather"/>
			<menu_item_call label="Zrzut buforu pamięci obiektów regionu" name="Dump Region Object Cache"/>
			<menu_item_check label="Rejestruj statystyki do pliku" name="Stats Recorder File" />
			<menu_item_check label="Interest List: Tryb 360" name="Interest List: 360 Mode" />
			<menu_item_call label="Interest List: Resetowanie" name="Reset Interest Lists" />
			<menu_item_call label="Zrzut właściwości symulatora do czatu w pobliżu" name="DumpSimFeaturesToChat"/>
		</menu>
		<menu label="Interfejs" name="UI">
			<menu_item_call label="Test przeglądarki mediów" name="Web Browser Test"/>
			<menu_item_check label="Test restartu regionu" name="Region Restart Test"/>
			<menu_item_call label="Przeglądarka treści internetowych" name="Web Content Browser"/>
<<<<<<< HEAD
=======
			<menu_item_call label="Zrzuć czcionki" name="Dump Fonts" />
			<menu_item_call label="Zrzuć tekstury czcionek" name="Dump Font Textures" />
>>>>>>> cfdca912
			<menu_item_call label="Zrzut SelectMgr" name="Dump SelectMgr"/>
			<menu_item_call label="Zrzut Szafy" name="Dump Inventory"/>
			<menu_item_call label="Zrzut liczników" name="Dump Timers"/>
			<menu_item_call label="Zrzut punktu skupienia" name="Dump Focus Holder"/>
			<menu_item_call label="Listuj informacje o zaznaczonym obiekcie" name="Print Selected Object Info"/>
			<menu_item_call label="Listuj informacje o Agencie" name="Print Agent Info"/>
			<menu_item_check label="Klik-klik-autopilot" name="Double-ClickAuto-Pilot"/>
			<menu_item_check label="Klik-klik-teleport" name="DoubleClick Teleport"/>
			<menu_item_check label="Debuguj SelectMgr" name="Debug SelectMgr"/>
			<menu_item_check label="Debuguj kliknięcia" name="Debug Clicks"/>
			<menu_item_check label="Debuguj widoki" name="Debug Views"/>
<<<<<<< HEAD
=======
			<menu_item_check label="Debuguj Unicode" name="Debug Unicode" />
>>>>>>> cfdca912
			<menu_item_check label="Debuguj chmurki dla podpowiedzi nazw" name="Debug Name Tooltips"/>
			<menu_item_check label="Debuguj zdarzenia myszy" name="Debug Mouse Events"/>
			<menu_item_check label="Debuguj klawisze" name="Debug Keys"/>
			<menu_item_check label="Debuguj procesy okien" name="Debug WindowProc"/>
		</menu>
		<menu label="XUI/XML" name="XUI">
			<menu_item_call label="Przeładuj ustawienia koloru" name="Reload Color Settings"/>
			<menu_item_call label="Pokaż test czcionki" name="Show Font Test"/>
			<menu_item_call label="Wczytaj z XML" name="Load from XML"/>
			<menu_item_call label="Zapisz do XML" name="Save to XML"/>
			<menu_item_check label="Pokaż nazwy XUI" name="Show XUI Names"/>
			<menu_item_check label="Pokaż informacje debugowania dla widoków" name="DebugViews"/>
			<menu_item_call label="Narzędzie podglądu XUI" name="UI Preview Tool"/>
			<menu_item_call label="Wyślij wiadomość (IM) testową" name="Send Test IMs"/>
			<menu_item_call label="Wyczyść bufor pamięci nazw" name="Flush Names Caches"/>
		</menu>
		<menu label="Awatar" name="Character">
			<menu label="Zrzuć prerenderowaną (bakowaną) teksturę" name="Grab Baked Texture">
				<menu_item_call label="Tęczówka oka" name="Grab Iris"/>
				<menu_item_call label="Głowa" name="Grab Head"/>
				<menu_item_call label="Górna część ciała" name="Grab Upper Body"/>
				<menu_item_call label="Dolna część ciała" name="Grab Lower Body"/>
				<menu_item_call label="Spódnica" name="Grab Skirt"/>
			</menu>
			<menu label="Testy postaci" name="Character Tests">
				<menu_item_call label="Wygląd do XML" name="Appearance To XML"/>
				<menu_item_call label="Zmień geometrię postaci" name="Toggle Character Geometry"/>
				<menu_item_call label="Testowy mężczyzna" name="Test Male"/>
				<menu_item_call label="Testowa kobieta" name="Test Female"/>
				<menu_item_check label="Pozwól na zaznaczanie awatarów" name="Allow Select Avatar"/>
			</menu>
			<menu label="Szybkość animacji" name="Animation Speed">
				<menu_item_call label="Wszystkie animacje 10% szybciej" name="All Animations 10 Faster"/>
				<menu_item_call label="Wszystkie animacje 10% wolniej" name="All Animations 10 Slower"/>
				<menu_item_call label="Resetuj szybkość wszystkich animacji" name="Reset All Animation Speed"/>
				<menu_item_check label="Animacje w zwolnionym tempie" name="Slow Motion Animations"/>
			</menu>
			<menu_item_call label="Powrót do domyślnych parametrów" name="Force Params to Default"/>
			<menu_item_check label="Informacje o animacji" name="Animation Info"/>
			<menu_item_check label="Pokaż na co patrzą inni" name="Show Look At"/>
			<menu_item_check label="Pokaż na co wskazują inni" name="Show Point At"/>
			<menu_item_check label="Debuguj aktualizacje stawów" name="Debug Joint Updates"/>
			<menu_item_check label="Wyłącz poziomy detali (LOD)" name="Disable LOD"/>
			<menu_item_check label="Debuguj VIs postaci" name="Debug Character Vis"/>
			<menu_item_check label="Pokaż szkielet kolizji" name="Show Collision Skeleton"/>
			<menu_item_check label="Pokaż kości" name="Show Bones"/>
			<menu_item_check label="Wyświetl cel Agenta" name="Display Agent Target"/>
			<menu_item_check label="Pokaż zakresy dla awatarów zastępczych" name="Show Impostor Extents" />
			<menu_item_call label="Zrzut przyłączonych dodatków" name="Dump Attachments"/>
			<menu_item_call label="Debugowanie tekstur awatara" name="Debug Avatar Textures" shortcut=""/>
			<menu_item_call label="Zrzut lokalnych tekstur" name="Dump Local Textures"/>
			<menu_item_call label="Przeładuj chmurę cząsteczek awatara" name="Reload Avatar Cloud Particle"/>
		</menu>
		<menu_item_check label="Tekstury przez HTTP" name="HTTP Textures"/>
		<menu_item_check label="Szafa przez HTTP" name="HTTP Inventory"/>
		<menu_item_call label="Kompresuj obrazki" name="Compress Images"/>
		<menu_item_call label="Test kompresji pliku" name="Compress File Test" />
		<menu_item_call label="Włącz wizualny detektor wycieków pamięci" name="Enable Visual Leak Detector"/>
		<menu_item_check label="Mały zrzut wyjścia debugowania" name="Output Debug Minidump"/>
		<menu_item_check label="Aktywacja okna konsoli podczas następnego uruchomienia" name="Console Window"/>
		<menu label="Ustaw poziom logowania" name="Set Logging Level">
			<menu_item_check label="Debugowanie" name="Debug"/>
			<menu_item_check label="Informacje" name="Info"/>
			<menu_item_check label="Ostrzeżenia" name="Warning"/>
			<menu_item_check label="Błędy" name="Error"/>
			<menu_item_check label="Brak" name="None"/>
		</menu>
		<menu_item_call label="Zażądaj statusu administratora" name="Request Admin Options"/>
		<menu_item_call label="Porzuć status administratora" name="Leave Admin Options"/>
		<menu_item_check label="Pokaż menu administratora" name="View Admin Options"/>
	</menu>
	<menu label="Administrator" name="Admin">
		<menu label="Obiekt" name="AdminObject">
			<menu_item_call label="Weź kopię" name="Admin Take Copy"/>
			<menu_item_call label="Wymuś ustawienie właściciela na mnie" name="Force Owner To Me"/>
			<menu_item_call label="Wymuś ustawienie właściciela na mnie, ale liberalnie" name="Force Owner Permissive"/>
			<menu_item_call label="Usuń" name="Delete"/>
			<menu_item_call label="Zablokuj" name="Lock"/>
			<menu_item_call label="Pobierz ID zasobów danych (assetów)" name="Get Assets IDs"/>
		</menu>
		<menu label="Działka" name="Parcel">
			<menu_item_call label="Wymuś ustawienie właściciela na mnie" name="Owner To Me"/>
			<menu_item_call label="Ustaw na własność Lindenów" name="Set to Linden Content"/>
			<menu_item_call label="Zażądaj działki publicznej" name="Claim Public Land"/>
		</menu>
		<menu name="Region">
			<menu_item_call label="Zrzuć tymczasowe informacje zasobów danych (assetów)" name="Dump Temp Asset Data"/>
			<menu_item_call label="Zachowaj ustawienie Regionu" name="Save Region State"/>
		</menu>
		<menu_item_call label="Boskie narzędzia" name="God Tools"/>
	</menu>
	<menu name="Deprecated">
		<menu label="Przyłącz obiekt" name="Attach Object"/>
		<menu label="Odłącz obiekt" name="Detach Object"/>
		<menu label="Zdejmij ubrania" name="Take Off Clothing">
			<menu_item_call label="Koszula" name="Shirt"/>
			<menu_item_call label="Spodnie" name="Pants"/>
			<menu_item_call label="Buty" name="Shoes"/>
			<menu_item_call label="Skarpetki" name="Socks"/>
			<menu_item_call label="Kurtka" name="Jacket"/>
			<menu_item_call label="Rękawiczki" name="Gloves"/>
			<menu_item_call label="Podkoszulek" name="Menu Undershirt"/>
			<menu_item_call label="Bielizna" name="Menu Underpants"/>
			<menu_item_call label="Spódnica" name="Skirt"/>
			<menu_item_call label="Tatuaż" name="Tattoo"/>
			<menu_item_call label="Warstwa uniwersalna" name="Universal"/>
			<menu_item_call label="Fizyka" name="Physics"/>
			<menu_item_call label="Wszystkie ubrania" name="All Clothes"/>
		</menu>
		<menu label="Pomoc" name="DeprecatedHelp">
			<menu_item_call label="Oficjalny blog Lindenów" name="Official Linden Blog"/>
			<menu_item_call label="Portal dla skrypterów" name="Scripting Portal"/>
			<menu label="Raportowanie błędów" name="Bug Reporting">
				<menu_item_call label="Publiczny system śledzenia błędów" name="Public Issue Tracker"/>
				<menu_item_call label="Pomoc publicznego systemu śledzenia błędów" name="Publc Issue Tracker Help"/>
				<menu_item_call label="Raportowanie błędów 101" name="Bug Reporing 101"/>
				<menu_item_call label="Problemy z bezpieczeństwem" name="Security Issues"/>
				<menu_item_call label="Wiki kontroli jakości" name="QA Wiki"/>
				<menu_item_call label="Oficjalny blog Lindenów" name="Official Linden Blog"/>
			</menu>
		</menu>
	</menu>
</menu_bar><|MERGE_RESOLUTION|>--- conflicted
+++ resolved
@@ -175,10 +175,6 @@
 		<menu_item_call label="Eksplorator animacji" name="Animation Explorer"/>
 		<menu_item_call label="Czarna lista zasobów danych (assetów)" name="asset_blacklist"/>
 		<menu_item_call label="Ustawienia renderowania awatarów" name="Avatar Render Settings"/>
-<<<<<<< HEAD
-=======
-		<menu_item_check label="Zawsze renderuj znajomych w pełni" name="Always show Friends normally"/>
->>>>>>> cfdca912
 		<menu_item_check label="Renderuj tylko znajomych" name="Render Friends Only"/>
 	</menu>
 	<menu label="Buduj" name="BuildTools">
@@ -557,11 +553,8 @@
 			<menu_item_call label="Test przeglądarki mediów" name="Web Browser Test"/>
 			<menu_item_check label="Test restartu regionu" name="Region Restart Test"/>
 			<menu_item_call label="Przeglądarka treści internetowych" name="Web Content Browser"/>
-<<<<<<< HEAD
-=======
 			<menu_item_call label="Zrzuć czcionki" name="Dump Fonts" />
 			<menu_item_call label="Zrzuć tekstury czcionek" name="Dump Font Textures" />
->>>>>>> cfdca912
 			<menu_item_call label="Zrzut SelectMgr" name="Dump SelectMgr"/>
 			<menu_item_call label="Zrzut Szafy" name="Dump Inventory"/>
 			<menu_item_call label="Zrzut liczników" name="Dump Timers"/>
@@ -573,10 +566,7 @@
 			<menu_item_check label="Debuguj SelectMgr" name="Debug SelectMgr"/>
 			<menu_item_check label="Debuguj kliknięcia" name="Debug Clicks"/>
 			<menu_item_check label="Debuguj widoki" name="Debug Views"/>
-<<<<<<< HEAD
-=======
 			<menu_item_check label="Debuguj Unicode" name="Debug Unicode" />
->>>>>>> cfdca912
 			<menu_item_check label="Debuguj chmurki dla podpowiedzi nazw" name="Debug Name Tooltips"/>
 			<menu_item_check label="Debuguj zdarzenia myszy" name="Debug Mouse Events"/>
 			<menu_item_check label="Debuguj klawisze" name="Debug Keys"/>
