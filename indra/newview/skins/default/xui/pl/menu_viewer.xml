--- conflicted
+++ resolved
@@ -82,9 +82,8 @@
 		<menu_item_check label="Śledzenie Regionów" name="Region Tracker"/>
 		<menu_item_call label="Zapamiętaj to miejsce (LM)" name="Create Landmark Here"/>
 		<menu_item_call label="Profil miejsca" name="Place Profile"/>
-<<<<<<< HEAD
 		<menu_item_call label="O działce" name="About Land"/>
-		<menu_item_call label="Region/Majątek" name="Region/Estate"/>
+		<menu_item_call label="Region/Majątek" name="RegionEstate"/>
 		<menu_item_call label="Kup działkę" name="Buy Land"/>
 		<menu_item_call label="Moje działki" name="My Land"/>
 		<menu label="Pokaż więcej" name="LandShow">
@@ -92,17 +91,6 @@
 			<menu_item_check label="Emitery" name="beacons" shortcut=""/>
 			<menu_item_check label="Granice działek" name="Property Lines"/>
 			<menu_item_check label="Właściciele działek" name="Land Owners" shortcut="control|alt|W"/>
-=======
-		<menu_item_call label="O posiadłości" name="About Land"/>
-		<menu_item_call label="Region/Majątek" name="RegionEstate"/>
-		<menu_item_call label="Moje posiadłości" name="My Land"/>
-		<menu_item_call label="Kup posiadłość" name="Buy Land"/>
-		<menu label="Pokaż" name="LandShow">
-			<menu_item_check label="Linie bana" name="Ban Lines"/>
-			<menu_item_check label="Emitery" name="beacons"/>
-			<menu_item_check label="Granice posiadłości" name="Property Lines"/>
-			<menu_item_check label="Właściciele posiadłości" name="Land Owners"/>
->>>>>>> 0bbb1722
 			<menu_item_check label="Współrzędne" name="Coordinates"/>
 			<menu_item_check label="Zezwolenia działek" name="Parcel Properties"/>
 			<menu_item_check label="Menu Zaawansowane" name="Show Advanced Menu"/>
