<?xml version="1.0" encoding="utf-8" standalone="yes"?>
<menu_bar name="Main Menu">
	<menu label="Ja" name="Me">
		<menu_item_call label="Mój Profil" name="Profile"/>
		<menu_item_call label="Mój wygląd" name="ChangeOutfit"/>
		<menu_item_check label="Moja Szafa" name="Inventory"/>
		<menu label="Ruch" name="Movement">
			<menu_item_call label="Usiądź" name="Sit Down Here"/>
			<menu_item_check label="Zacznij latać" name="Fly"/>
			<menu_item_check label="Zawsze biegnij" name="Always Run"/>
			<menu_item_call label="Zatrzymaj animacje" name="Stop Animating My Avatar"/>
		</menu>
		<menu label="Mój Status" name="Status"/>
		<menu_item_call label="Kup L$" name="Buy and Sell L$"/>
		<menu_item_call label="Moje rzeczy na Marketplace" name="MarketplaceListings"/>
		<menu_item_call label="Dashboard" name="Manage My Account"/>
		<menu_item_call label="Ustawienia" name="Preferences"/>
		<menu_item_call label="Wyłącz [APP_NAME]" name="Quit"/>
	</menu>
	<menu label="Komunikacja" name="Communicate">
		<menu_item_check label="Czat lokalny" name="Nearby Chat"/>
		<menu_item_check label="Znajomi" name="My Friends"/>
		<menu_item_check label="Grupy" name="My Groups"/>
		<menu_item_check label="Osoby w pobliżu" name="Active Speakers"/>
	</menu>
	<menu label="Świat" name="World">
		<menu_item_call label="Zapamiętaj to miejsce (LM)" name="Create Landmark Here"/>
		<menu_item_check label="Mapa Świata" name="World Map"/>
		<menu_item_check label="Mini-Mapa" name="Mini-Map"/>
		<menu_item_check label="Szukaj" name="Search"/>
		<menu_item_call label="Teleportuj do Miejsca Startu" name="Teleport Home"/>
		<menu_item_call label="Ustaw Miejsce Startu" name="Set Home to Here"/>
		<menu_item_call label="Zrób zdjęcie" name="Take Snapshot"/>
		<menu_item_call label="Profil miejsca" name="Place Profile"/>
		<menu_item_call label="O posiadłości" name="About Land"/>
<<<<<<< HEAD
		<menu_item_call label="Region/Majątek" name="RegionEstate"/>
		<menu_item_call label="Kup posiadłość" name="Buy Land"/>
=======
		<menu_item_call label="Region/Majątek" name="Region/Estate"/>
>>>>>>> 310ec101
		<menu_item_call label="Moje posiadłości" name="My Land"/>
		<menu_item_call label="Kup posiadłość" name="Buy Land"/>
		<menu label="Pokaż" name="LandShow">
			<menu_item_check label="Linie bana" name="Ban Lines"/>
			<menu_item_check label="Emitery" name="beacons"/>
			<menu_item_check label="Granice posiadłości" name="Property Lines"/>
			<menu_item_check label="Właściciele posiadłości" name="Land Owners"/>
			<menu_item_check label="Współrzędne" name="Coordinates"/>
			<menu_item_check label="Właściwości posiadłości" name="Parcel Properties"/>
			<menu_item_check label="Menu Zaawansowane" name="Show Advanced Menu"/>
		</menu>
		<menu label="Słońce" name="Sun">
			<menu_item_check label="Wschód Słońca" name="Sunrise"/>
			<menu_item_check label="Południe" name="Noon"/>
			<menu_item_check label="Zachód Słońca" name="Sunset"/>
			<menu_item_check label="Północ" name="Midnight"/>
		</menu>
	</menu>
	<menu label="Buduj" name="BuildTools">
		<menu_item_check label="Buduj" name="Show Build Tools"/>
		<menu label="Wybierz narzędzie budowania" name="Select Tool">
			<menu_item_call label="Narzędzie ogniskowej" name="Focus"/>
			<menu_item_call label="Narzędzie ruchu" name="Move"/>
			<menu_item_call label="Narzędzie edycji" name="Edit"/>
			<menu_item_call label="Stwórz narzędzie" name="Create"/>
			<menu_item_call label="Narzędzie posiadłości" name="Land"/>
		</menu>
		<menu_item_call label="Linkuj" name="Link"/>
		<menu_item_call label="Rozlinkuj" name="Unlink"/>
		<menu_item_check label="Edytuj zlinkowane obiekty" name="Edit Linked Parts"/>
		<menu label="Wybierz zlinkowane części" name="Select Linked Parts">
			<menu_item_call label="Wybierz następną część" name="Select Next Part"/>
			<menu_item_call label="Zaznacz poprzednią część" name="Select Previous Part"/>
			<menu_item_call label="Uwzględnij następną część" name="Include Next Part"/>
			<menu_item_call label="Uwzględnij poprzednią część" name="Include Previous Part"/>
		</menu>
		<menu_item_call label="Ogniskowa selekcji" name="Focus on Selection"/>
		<menu_item_call label="Przybliż do selekcji" name="Zoom to Selection"/>
		<menu label="Obiekt" name="Object">
			<menu_item_call label="Kup" name="Menu Object Buy"/>
			<menu_item_call label="Weź" name="Menu Object Take"/>
			<menu_item_call label="Weź kopię" name="Take Copy"/>
			<menu_item_call label="Zapisz do treści obiektu" name="Save Object Back to Object Contents"/>
			<menu_item_call label="Zwróć obiekt" name="Return Object back to Owner"/>
		</menu>
		<menu label="Skrypty" name="Scripts">
			<menu_item_call label="Zrekompiluj skrypt w selekcji (Mono)" name="Mono"/>
			<menu_item_call label="Zrekompiluj skrypty" name="LSL"/>
			<menu_item_call label="Reset skryptów" name="Reset Scripts"/>
			<menu_item_call label="Ustaw uruchamienie skryptów" name="Set Scripts to Running"/>
			<menu_item_call label="Wstrzymaj działanie skryptów w selekcji" name="Set Scripts to Not Running"/>
		</menu>
		<menu label="Opcje" name="Options">
			<menu_item_check label="Pokaż zaawansowane pozwolenia" name="DebugPermissions"/>
			<menu_item_check label="Wybierz tylko moje obiekty" name="Select Only My Objects"/>
			<menu_item_check label="Wybierz tylko obiekty przesuwalne" name="Select Only Movable Objects"/>
			<menu_item_check label="Wybierz przez otoczenie" name="Select By Surrounding"/>
			<menu_item_check label="Pokaż wytyczne selekcji" name="Show Selection Outlines"/>
			<menu_item_check label="Zobacz ukrytą selekcję" name="Show Hidden Selection"/>
			<menu_item_check label="Pokaż promień emitera dla selekcji" name="Show Light Radius for Selection"/>
			<menu_item_check label="Pokaż emiter selekcji" name="Show Selection Beam"/>
			<menu_item_check label="Uruchom siatkę" name="Snap to Grid"/>
			<menu_item_call label="Przeciągnij obiekt do siatki" name="Snap Object XY to Grid"/>
			<menu_item_call label="Wybierz zaznaczenie siatki" name="Use Selection for Grid"/>
			<menu_item_call label="Opcje siatki" name="Grid Options"/>
		</menu>
		<menu label="Załaduj" name="Upload">
			<menu_item_call label="teksturę (L$[COST])..." name="Upload Image"/>
			<menu_item_call label="dźwięk (L$[COST])..." name="Upload Sound"/>
			<menu_item_call label="animację (L$[COST])..." name="Upload Animation"/>
			<menu_item_call label="zbiór plików (L$[COST] za jeden plik)..." name="Bulk Upload"/>
		</menu>
		<menu_item_call label="Cofnij" name="Undo"/>
		<menu_item_call label="Ponów" name="Redo"/>
	</menu>
	<menu label="Pomoc" name="Help">
		<menu_item_call label="Złóż Raport o Nadużyciu" name="Report Abuse"/>
		<menu_item_call label="Zgłoś błędy klienta" name="Report Bug"/>
		<menu_item_call label="Zderzenia, popchnięcia i uderzenia" name="Bumps, Pushes &amp;amp; Hits"/>
		<menu_item_call label="O [APP_NAME]" name="About Second Life"/>
	</menu>
	<menu label="Zaawansowane" name="Advanced">
		<menu_item_call label="Odswież wyświetlanie tekstur" name="Rebake Texture"/>
		<menu_item_call label="Domyślne ustawienia rozmiaru interfejsu" name="Set UI Size to Default"/>
		<menu_item_call label="Ustaw rozmiar interfejsu..." name="Set Window Size..."/>
		<menu_item_check label="Ogranicz dystans selekcji" name="Limit Select Distance"/>
		<menu_item_check label="Wyłącz ograniczenia zasięgu kamery" name="Disable Camera Distance"/>
		<menu_item_check label="Wysoka rozdzielczość zdjęć" name="HighResSnapshot"/>
		<menu_item_check label="Zapisuj zdjęcia na dysk twardy bez efektu dźwiękowego" name="QuietSnapshotsToDisk"/>
		<menu label="Narzędzia" name="Performance Tools">
			<menu_item_call label="Pomiar lagów" name="Lag Meter"/>
			<menu_item_check label="Statystyki" name="Statistics Bar"/>
			<menu_item_check label="Pokaż wartość renderowania awatara" name="Avatar Rendering Cost"/>
		</menu>
		<menu label="Podkreślanie i widoczność" name="Highlighting and Visibility">
			<menu_item_check label="Efekt emiterów" name="Cheesy Beacon"/>
			<menu_item_check label="Ukryj cząsteczki" name="Hide Particles"/>
			<menu_item_check label="Ukryj zaznaczone" name="Hide Selected"/>
			<menu_item_check label="Pokaż przeźroczyste obiekty" name="Highlight Transparent"/>
			<menu_item_check label="Pokaż celownik myszki" name="ShowCrosshairs"/>
		</menu>
		<menu label="Rodzaje renderowania" name="Rendering Types">
			<menu_item_check label="Podstawowe" name="Rendering Type Simple"/>
			<menu_item_check label="Maska alpha" name="Rendering Type Alpha"/>
			<menu_item_check label="Drzewo" name="Rendering Type Tree"/>
			<menu_item_check label="Awatary" name="Rendering Type Character"/>
			<menu_item_check label="Płaszczyzna powierzchni" name="Rendering Type Surface Patch"/>
			<menu_item_check label="Niebo" name="Rendering Type Sky"/>
			<menu_item_check label="Woda" name="Rendering Type Water"/>
			<menu_item_check label="Ziemia" name="Rendering Type Ground"/>
			<menu_item_check label="Głośność" name="Rendering Type Volume"/>
			<menu_item_check label="Trawa" name="Rendering Type Grass"/>
			<menu_item_check label="Chmury" name="Rendering Type Clouds"/>
			<menu_item_check label="Cząsteczki" name="Rendering Type Particles"/>
			<menu_item_check label="Zderzenie" name="Rendering Type Bump"/>
		</menu>
		<menu label="Opcje renderowania" name="Rendering Features">
			<menu_item_check label="UI" name="ToggleUI"/>
			<menu_item_check label="Zaznaczone" name="Selected"/>
			<menu_item_check label="Podświetlenie" name="Highlighted"/>
			<menu_item_check label="Tekstury dynamiczne" name="Dynamic Textures"/>
			<menu_item_check label="Cień stopy" name="Foot Shadows"/>
			<menu_item_check label="Mgła" name="Fog"/>
			<menu_item_check label="Obiekty elastyczne" name="Flexible Objects"/>
		</menu>
		<menu_item_check label="Użyj plugin Read Thread" name="Use Plugin Read Thread"/>
		<menu_item_call label="Wyczyść bufor danych grupy" name="ClearGroupCache"/>
		<menu_item_check label="Wygładzanie ruchu myszki" name="Mouse Smoothing"/>
		<menu label="Skróty" name="Shortcuts">
			<menu_item_check label="Pokaż menu Zaawansowane - skrót" name="Show Advanced Menu - legacy shortcut"/>
			<menu_item_call label="Zamknij okno" name="Close Window"/>
			<menu_item_call label="Zamknij wszystkie okna" name="Close All Windows"/>
			<menu_item_call label="Zapisz zdjęcie na dysk twardy" name="Snapshot to Disk"/>
			<menu_item_call label="Widok panoramiczny" name="Mouselook"/>
			<menu_item_check label="Wolna kamera" name="Joystick Flycam"/>
			<menu_item_call label="Reset widoku" name="Reset View"/>
			<menu_item_call label="Zobacz ostatniego rozmówcę" name="Look at Last Chatter"/>
			<menu_item_call label="Przybliż" name="Zoom In"/>
			<menu_item_call label="Domyślne przybliżenie" name="Zoom Default"/>
			<menu_item_call label="Oddal" name="Zoom Out"/>
		</menu>
		<menu_item_call label="Pokaż ustawienia debugowania" name="Debug Settings"/>
		<menu_item_check label="Pokaż menu progresu" name="Debug Mode"/>
	</menu>
	<menu label="Rozwinięcie..." name="Develop">
		<menu label="Konsola" name="Consoles">
			<menu_item_check label="Konsola tekstur" name="Texture Console"/>
			<menu_item_check label="Debugowanie zdarzeń konsoli" name="Debug Console"/>
			<menu_item_call label="Konsola powiadomień" name="Notifications"/>
			<menu_item_check label="Konsola debugowania regionu" name="Region Debug Console"/>
			<menu_item_check label="Szybkie timery" name="Fast Timers"/>
			<menu_item_check label="Pamięć" name="Memory"/>
			<menu_item_call label="Info Regionu do debugowania konsoli" name="Region Info to Debug Console"/>
			<menu_item_check label="Kamera" name="Camera"/>
			<menu_item_check label="Wiatr" name="Wind"/>
			<menu_item_check label="Znak" name="Badge"/>
		</menu>
		<menu label="Pokaż informacje" name="Display Info">
			<menu_item_check label="Pokaż czas" name="Show Time"/>
			<menu_item_check label="Pokaż informacje o renderowaniu" name="Show Render Info"/>
			<menu_item_check label="Pokaż informację o teksturze" name="Show Texture Info"/>
			<menu_item_check label="Pokaż kolor pod kursorem" name="Show Color Under Cursor"/>
			<menu_item_check label="Pokaż pamięć" name="Show Memory"/>
			<menu_item_check label="Pokaż aktualizacje obiektów" name="Show Updates"/>
		</menu>
		<menu label="Reset błędu" name="Force Errors">
			<menu_item_call label="Aktywacja punktu załamania" name="Force Breakpoint"/>
			<menu_item_call label="Reset błędów LL" name="Force LLError And Crash"/>
			<menu_item_call label="Reset błędów pamięci" name="Force Bad Memory Access"/>
			<menu_item_call label="Reset pętli" name="Force Infinite Loop"/>
			<menu_item_call label="Reset sterowników" name="Force Driver Carsh"/>
			<menu_item_call label="Wyjątek programu" name="Force Software Exception"/>
			<menu_item_call label="Uruchom rozłączenie" name="Force Disconnect Viewer"/>
			<menu_item_call label="Symulacja wycieku pamięci" name="Memory Leaking Simulation"/>
		</menu>
		<menu label="Test renderowania" name="Render Tests">
			<menu_item_check label="Kamera poza zasiegiem" name="Camera Offset"/>
			<menu_item_check label="Losowa ilość klatek" name="Randomize Framerate"/>
			<menu_item_check label="Test klatki obrazu" name="Frame Test"/>
		</menu>
		<menu label="Render Metadata" name="Render Metadata">
			<menu_item_check label="Aktualizuj typ" name="Update Type"/>
		</menu>
		<menu label="Renderowanie" name="Rendering">
			<menu_item_check label="Osie" name="Axes"/>
			<menu_item_check label="Tryb obrazu szkieletowego" name="Wireframe"/>
			<menu_item_check label="Oświetlenie i cienie" name="Advanced Lighting Model"/>
			<menu_item_check label="Cienie Słońca/Księżyca/Projektory" name="Shadows from Sun/Moon/Projectors"/>
			<menu_item_check label="SSAO and wygładzanie cienia" name="SSAO and Shadow Smoothing"/>
			<menu_item_check label="Automatyczne maski alpha (deferred)" name="Automatic Alpha Masks (deferred)"/>
			<menu_item_check label="Automatyczne maski alpha (non-deferred)" name="Automatic Alpha Masks (non-deferred)"/>
			<menu_item_check label="Tekstury animacji" name="Animation Textures"/>
			<menu_item_check label="Wyłącz tekstury" name="Disable Textures"/>
			<menu_item_check label="Renderowania załączonego światła" name="Render Attached Lights"/>
			<menu_item_check label="Renderowanie załączonych cząsteczek" name="Render Attached Particles"/>
			<menu_item_check label="Wyświetlaj obiekty odblaskowe" name="Hover Glow Objects"/>
		</menu>
		<menu label="Sieć" name="Network">
			<menu_item_check label="Zatrzymaj awatara" name="AgentPause"/>
			<menu_item_call label="Upuść pakiet pamięci" name="Drop a Packet"/>
		</menu>
		<menu label="Świat" name="DevelopWorld">
			<menu_item_check label="Domyślne ustawienia środowiska Regionu" name="Sim Sun Override"/>
			<menu_item_check label="Ustalona pogoda" name="Fixed Weather"/>
			<menu_item_call label="Zachowaj bufor pamięci obiektów regionu" name="Dump Region Object Cache"/>
		</menu>
		<menu label="UI" name="UI">
			<menu_item_call label="Test przeglądarki mediów" name="Web Browser Test"/>
			<menu_item_call label="Przeglądarka zawartości strony" name="Web Content Browser"/>
			<menu_item_call label="Drukuj zaznaczone informacje o obiekcie" name="Print Selected Object Info"/>
			<menu_item_check label="Debugowanie zdarzeń klikania" name="Debug Clicks"/>
			<menu_item_check label="Debugowanie zdarzeń myszy" name="Debug Mouse Events"/>
		</menu>
		<menu label="XUI" name="XUI">
			<menu_item_call label="Załaduj ustawienia koloru" name="Reload Color Settings"/>
			<menu_item_call label="Pokaż test czcionki" name="Show Font Test"/>
			<menu_item_check label="Pokaż nazwy XUI" name="Show XUI Names"/>
			<menu_item_call label="Wyślij wiadomość (IM) testową" name="Send Test IMs"/>
			<menu_item_call label="Wyczyść bufor pamięci nazw" name="Flush Names Caches"/>
		</menu>
		<menu label="Awatar" name="Character">
			<menu label="Przesuń bakowaną teksturę" name="Grab Baked Texture">
				<menu_item_call label="Tęczówka oka" name="Grab Iris"/>
				<menu_item_call label="Głowa" name="Grab Head"/>
				<menu_item_call label="Górna część ciała" name="Grab Upper Body"/>
				<menu_item_call label="Dolna część ciała" name="Grab Lower Body"/>
				<menu_item_call label="Spódnica" name="Grab Skirt"/>
			</menu>
			<menu label="Testy postaci" name="Character Tests">
				<menu_item_call label="Przesuń geometrię postaci" name="Toggle Character Geometry"/>
				<menu_item_check label="Pozwól na zaznaczanie awatarów" name="Allow Select Avatar"/>
			</menu>
			<menu_item_call label="Powrót do domyślnych parametrów" name="Force Params to Default"/>
			<menu_item_check label="Info o animacji" name="Animation Info"/>
			<menu_item_check label="Wyłącz poziom detalu" name="Disable LOD"/>
			<menu_item_check label="Pokaż szczegóły kolizji" name="Show Collision Skeleton"/>
			<menu_item_check label="Wyświetl cel agenta" name="Display Agent Target"/>
			<menu_item_call label="Debugowanie tekstur awatara" name="Debug Avatar Textures"/>
		</menu>
		<menu_item_check label="Tekstury HTTP" name="HTTP Textures"/>
		<menu_item_check label="Aktywacja okna konsoli podczas następnego uruchomienia" name="Console Window"/>
		<menu_item_call label="Uzyskaj status administratora" name="Request Admin Options"/>
		<menu_item_call label="Opuść status administratora" name="Leave Admin Options"/>
		<menu_item_check label="Pokaż menu administratora" name="View Admin Options"/>
	</menu>
	<menu label="Administrator" name="Admin">
		<menu label="Object" name="AdminObject">
			<menu_item_call label="Weź kopię" name="Admin Take Copy"/>
			<menu_item_call label="Reset właściciela" name="Force Owner To Me"/>
			<menu_item_call label="Reset przyzwolenia właściciela" name="Force Owner Permissive"/>
			<menu_item_call label="Usuń" name="Delete"/>
			<menu_item_call label="Zablokuj" name="Lock"/>
		</menu>
		<menu label="Posiadłość" name="Parcel">
			<menu_item_call label="Reset właściciela" name="Owner To Me"/>
			<menu_item_call label="Ustawienia treści Lindenów" name="Set to Linden Content"/>
			<menu_item_call label="Odzyskaj posiadłość publiczną" name="Claim Public Land"/>
		</menu>
		<menu label="Region" name="Region">
			<menu_item_call label="Zachowaj tymczasowo bazę asset" name="Dump Temp Asset Data"/>
			<menu_item_call label="Zachowaj ustawienie Regionu" name="Save Region State"/>
		</menu>
		<menu_item_call label="Boskie narzędzia" name="God Tools"/>
	</menu>
	<menu label="Admin" name="Deprecated">
		<menu label="Take Off Clothing" name="Take Off Clothing">
			<menu_item_call label="Fizyka" name="Physics"/>
		</menu>
	</menu>
</menu_bar><|MERGE_RESOLUTION|>--- conflicted
+++ resolved
@@ -33,12 +33,7 @@
 		<menu_item_call label="Zrób zdjęcie" name="Take Snapshot"/>
 		<menu_item_call label="Profil miejsca" name="Place Profile"/>
 		<menu_item_call label="O posiadłości" name="About Land"/>
-<<<<<<< HEAD
 		<menu_item_call label="Region/Majątek" name="RegionEstate"/>
-		<menu_item_call label="Kup posiadłość" name="Buy Land"/>
-=======
-		<menu_item_call label="Region/Majątek" name="Region/Estate"/>
->>>>>>> 310ec101
 		<menu_item_call label="Moje posiadłości" name="My Land"/>
 		<menu_item_call label="Kup posiadłość" name="Buy Land"/>
 		<menu label="Pokaż" name="LandShow">
