<?xml version="1.0" encoding="utf-8" standalone="yes"?>
<panel label="Debugowanie" name="Debug">
	<text name="region_text">
		brak danych
	</text>
	<check_box label="Wyłącz skrypty" name="disable_scripts_check" tool_tip="Wyłącz wszystkie skrypty w tym regionie"/>
	<check_box label="Wyłącz kolizje" name="disable_collisions_check" tool_tip="Wyłącz kolizje obiektów (nie awatarów) w tym regionie"/>
	<check_box label="Wyłącz fizykę" name="disable_physics_check" tool_tip="Wyłącz wpływ fizyki w tym regionie"/>
	<button label="Zastosuj" name="apply_btn"/>
	<text name="objret_text_lbl">
		Zwrot obiektów
	</text>
	<text name="resident_text_lbl">
		Rezydent:
	</text>
	<line_editor name="target_avatar_name">
		(brak)
	</line_editor>
	<button label="Wybierz" name="choose_avatar_btn"/>
	<text name="options_text_lbl">
		Opcje:
	</text>
	<check_box label="Ze skryptami" name="return_scripts" tool_tip="Odeślij wyłącznie obiekty ze skryptami"/>
<<<<<<< HEAD
	<check_box label="Wyłącznie obiekty, które są na działkach innych osób" name="return_other_land" tool_tip="Odeślij wyłącznie obiekty, które są na działkach innych osób"/>
=======
	<check_box label="Wyłącznie obiekty, które są na działkach innych osób" name="return_other_land" tool_tip="Odeślij wyłącznie obiekty, które nie należą do wybranego użytkownika"/>
>>>>>>> 403abcb5
	<check_box label="W każdym regionie tego majątku" name="return_estate_wide" tool_tip="Odeślij obiekty z wszystkich regionów w tym majątku"/>
	<button label="Zwróć" name="return_btn"/>
	<button label="Szczytowe kolizje" name="top_colliders_btn" tool_tip="Lista obiektów doświadczających najwięcej potencjalnych kolizji"/>
	<button label="Szczytowe skrypty" name="top_scripts_btn" tool_tip="Lista obiektów najdłużej wykonujących skrypty"/>
	<button label="Restart regionu" name="restart_btn" tool_tip="Odliczanie i restart regionu za dwie minuty"/>
	<text name="label_restart_delay">
		Sekundy:
	</text>
	<button label="Anuluj restart" name="cancel_restart_btn" tool_tip="Anuluj restart regionu"/>
	<button label="Debugowanie regionu" name="region_debug_console_btn" tool_tip="Otwórz konsolę debugowania regionu"/>
</panel><|MERGE_RESOLUTION|>--- conflicted
+++ resolved
@@ -21,11 +21,7 @@
 		Opcje:
 	</text>
 	<check_box label="Ze skryptami" name="return_scripts" tool_tip="Odeślij wyłącznie obiekty ze skryptami"/>
-<<<<<<< HEAD
-	<check_box label="Wyłącznie obiekty, które są na działkach innych osób" name="return_other_land" tool_tip="Odeślij wyłącznie obiekty, które są na działkach innych osób"/>
-=======
 	<check_box label="Wyłącznie obiekty, które są na działkach innych osób" name="return_other_land" tool_tip="Odeślij wyłącznie obiekty, które nie należą do wybranego użytkownika"/>
->>>>>>> 403abcb5
 	<check_box label="W każdym regionie tego majątku" name="return_estate_wide" tool_tip="Odeślij obiekty z wszystkich regionów w tym majątku"/>
 	<button label="Zwróć" name="return_btn"/>
 	<button label="Szczytowe kolizje" name="top_colliders_btn" tool_tip="Lista obiektów doświadczających najwięcej potencjalnych kolizji"/>
