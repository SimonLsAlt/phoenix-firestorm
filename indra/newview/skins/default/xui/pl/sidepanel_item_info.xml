<?xml version="1.0" encoding="utf-8" standalone="yes" ?>
<panel name="item properties" title="Profil obiektu">
	<panel.string name="loading_experience">
		(wczytywanie)
	</panel.string>
	<panel.string name="unknown">
		(nieznany)
	</panel.string>
	<panel.string name="unknown_multiple">
		(nieznany / wiele)
	</panel.string>
	<panel.string name="public">
		(publiczny)
	</panel.string>
	<panel.string name="you_can">
		Ty możesz:
	</panel.string>
	<panel.string name="owner_can">
		Właściciel może:
	</panel.string>
	<panel.string name="origin_inventory">
		(Szafa)
	</panel.string>
	<panel.string name="origin_inworld">
		(W świecie)
	</panel.string>
	<layout_stack name="main_stack">
		<layout_panel name="layout_item_name">
			<line_editor name="LabelItemName" tool_tip="Nazwa jest ograniczona do 63 znaków. Dłuższe nazwy prim są skracane. Nazwy mogą składać się tylko z widocznych znaków znajdujących się w zestawie ASCII-7 (bez rozszerzenia), z wyjątkiem pionowej kreski &apos;|&apos;." />
		</layout_panel>
		<layout_panel name="layout_item_details">
			<text name="LabelOwnerTitle">
				Właściciel:
			</text>
			<text name="LabelCreatorTitle">
				Twórca:
			</text>
			<text name="LabelAcquiredTitle">
				Nabyte:
			</text>
			<button label="Zdjęcie..." name="change_thumbnail_btn" />
		</layout_panel>
		<layout_panel name="layout_item_description">
			<text name="LabelItemDescTitle">
				Opis:
			</text>
			<text_editor name="LabelItemDesc" tool_tip="Kiedy ludzie mają &apos;Pokaż chmurki pomocy na wszystkich obiektach&apos; włączone w ustawieniach przeglądarki, to zobaczą wyskakujący opis obiektu dla dowolnego obiektu pod ich wskaźnikiem myszy. Opis primy jest ograniczony do 127 bajtów, ciąg znaków dłuższy niż ten limit zostanie obcięty." />
			<text name="LabelItemExperienceTitle">
				Przygoda:
			</text>
		</layout_panel>
		<layout_panel name="layout_item_permissions_sale">
<<<<<<< HEAD
			<text name="permissions_label">
				Zezwolenia
			</text>
			<text name="perm_modify">
=======
			<text name="perm_modify">
				Zezwolenia
			</text>
			<text name="you_perm_modify">
>>>>>>> 4c6d8f4b
				Możesz:
			</text>
			<check_box label="Modyfikacja" name="CheckOwnerModify" />
			<check_box label="Kopiowanie" name="CheckOwnerCopy" />
			<check_box label="Transferowanie" name="CheckOwnerTransfer" />
			<text name="AnyoneLabel">
				Każdy:
			</text>
			<check_box label="Kopiowanie" name="CheckEveryoneCopy" tool_tip="Każdy może wziąć kopię obiektu. Obiekt i cała jego zawartość muszą być kopiowalne i transferowalne." />
			<text name="GroupLabel">
				Grupa:
			</text>
			<check_box label="Udostępnij" name="CheckShareWithGroup" tool_tip="Pozwól wszystkim osobom z ustawionej grupy na dzielenie prawa do modyfikacji dla tego obiektu. Musisz przypisać obiekt grupie aby aktywować ograniczenia wynikające z funkcji." />
			<text name="NextOwnerLabel">
				Nast. właściciel:
			</text>
			<check_box label="Modyfikacja" name="CheckNextOwnerModify" tool_tip="Następny właściciel może edytować właściwości, takie jak nazwa lub rozmiar tego obiektu." />
			<check_box label="Kopiowanie" name="CheckNextOwnerCopy" tool_tip="Następny właściciel może wykonać nieograniczoną liczbę kopii tego obiektu. Kopie przechowują informacje o twórcy i nigdy nie mogą mieć większych zezwoleń niż kopiowany element." />
			<check_box label="Transferowanie" name="CheckNextOwnerTransfer" tool_tip="Następny właściciel może oddać lub sprzedać ten obiekt." />
			<check_box label="Na sprzedaż" name="CheckPurchase" tool_tip="Pozwala ludziom kupować ten obiekt, jego zawartość lub kopię w świecie za określoną cenę." />
<<<<<<< HEAD
			<combo_box name="ComboBoxSaleType" tool_tip="Wybierz, czy kupujący otrzyma kopię przedmiou, kopię samej zawartości przedmiou lub oryginalny przedmiot w ogóle.">
=======
			<combo_box name="ComboBoxSaleType" tool_tip="Wybierz, czy kupujący otrzyma kopię przedmiotu, kopię samej zawartości przedmiotu lub oryginalny przedmiot w ogóle.">
>>>>>>> 4c6d8f4b
				<combo_box.item name="Copy" label="Kopia" />
				<combo_box.item name="Contents" label="Zawartość" />
				<combo_box.item name="Original" label="Oryginał" />
			</combo_box>
			<spinner name="Edit Cost" label="Cena: L$" tool_tip="Koszt obiektu." />
		</layout_panel>
	</layout_stack>
</panel><|MERGE_RESOLUTION|>--- conflicted
+++ resolved
@@ -50,17 +50,10 @@
 			</text>
 		</layout_panel>
 		<layout_panel name="layout_item_permissions_sale">
-<<<<<<< HEAD
-			<text name="permissions_label">
-				Zezwolenia
-			</text>
-			<text name="perm_modify">
-=======
 			<text name="perm_modify">
 				Zezwolenia
 			</text>
 			<text name="you_perm_modify">
->>>>>>> 4c6d8f4b
 				Możesz:
 			</text>
 			<check_box label="Modyfikacja" name="CheckOwnerModify" />
@@ -81,11 +74,7 @@
 			<check_box label="Kopiowanie" name="CheckNextOwnerCopy" tool_tip="Następny właściciel może wykonać nieograniczoną liczbę kopii tego obiektu. Kopie przechowują informacje o twórcy i nigdy nie mogą mieć większych zezwoleń niż kopiowany element." />
 			<check_box label="Transferowanie" name="CheckNextOwnerTransfer" tool_tip="Następny właściciel może oddać lub sprzedać ten obiekt." />
 			<check_box label="Na sprzedaż" name="CheckPurchase" tool_tip="Pozwala ludziom kupować ten obiekt, jego zawartość lub kopię w świecie za określoną cenę." />
-<<<<<<< HEAD
-			<combo_box name="ComboBoxSaleType" tool_tip="Wybierz, czy kupujący otrzyma kopię przedmiou, kopię samej zawartości przedmiou lub oryginalny przedmiot w ogóle.">
-=======
 			<combo_box name="ComboBoxSaleType" tool_tip="Wybierz, czy kupujący otrzyma kopię przedmiotu, kopię samej zawartości przedmiotu lub oryginalny przedmiot w ogóle.">
->>>>>>> 4c6d8f4b
 				<combo_box.item name="Copy" label="Kopia" />
 				<combo_box.item name="Contents" label="Zawartość" />
 				<combo_box.item name="Original" label="Oryginał" />
