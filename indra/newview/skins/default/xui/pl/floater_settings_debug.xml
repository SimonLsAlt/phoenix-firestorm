<?xml version="1.0" encoding="utf-8" standalone="yes"?>
<floater name="settings_debug" title="Ustawienia debugowania">
	<panel name="debug_settings_search_panel">
		<search_editor label="Szukaj tutaj" name="search_settings_input" tool_tip="Wpisz tutaj interesujący Cię termin do wyszukania. Wyniki będą oparte na nazwie ustawienia oraz jego komentarzu."/>
	</panel>
	<panel name="debug_settings_values_panel">
		<text_editor name="comment_text" tool_tip="Komentarz ustawienia debugowania. Często przekazuje użyteczną informację o zaznaczonym ustawieniu."/>
		<radio_group name="boolean_combo">
			<radio_item label="PRAWDA" name="TRUE" />
			<radio_item label="FAŁSZ" name="FALSE" />
		</radio_group>
		<color_swatch label="Kolor" name="val_color_swatch"/>
<<<<<<< HEAD
=======
		<button name="sanity_warning_btn" tool_tip="To ustawienie debugowania nie wydaje się być poprawne; jego wartość leży poza zalecanym zakresem." />
>>>>>>> 0aa38a6c
		<button label="Kopiuj" name="copy_btn" tool_tip="Skopiuj nazwę ustawienia do schowka."/>
		<button label="Domyślnie" name="default_btn" tool_tip="Resetuj to ustawienie do wartości domyślnej."/>
	</panel>
</floater><|MERGE_RESOLUTION|>--- conflicted
+++ resolved
@@ -10,10 +10,7 @@
 			<radio_item label="FAŁSZ" name="FALSE" />
 		</radio_group>
 		<color_swatch label="Kolor" name="val_color_swatch"/>
-<<<<<<< HEAD
-=======
 		<button name="sanity_warning_btn" tool_tip="To ustawienie debugowania nie wydaje się być poprawne; jego wartość leży poza zalecanym zakresem." />
->>>>>>> 0aa38a6c
 		<button label="Kopiuj" name="copy_btn" tool_tip="Skopiuj nazwę ustawienia do schowka."/>
 		<button label="Domyślnie" name="default_btn" tool_tip="Resetuj to ustawienie do wartości domyślnej."/>
 	</panel>
