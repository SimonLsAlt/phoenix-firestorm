<?xml version="1.0" encoding="utf-8" standalone="yes"?>
<strings>
	<string name="SUPPORT_SITE">
		Portal Pomocy Firestorma
	</string>
	<string name="StartupDetectingHardware">
		Detekcja konfiguracji sprzętowej...
	</string>
	<string name="StartupLoading">
		Ładowanie przeglądarki [APP_NAME]...
	</string>
	<string name="StartupClearingCache">
		Czyszczenie bufora danych...
	</string>
	<string name="StartupClearingTextureCache">
		Czyszczenie bufora tekstur...
	</string>
	<string name="StartupInitializingTextureCache">
		Inicjowanie bufora danych tekstur...
	</string>
	<string name="StartupRequireDriverUpdate">
		Nie można zainicjować grafiki. Zaktualizuj sterowniki!
	</string>
	<string name="AboutCompiler">
		Zbudowane za pomocą [COMPILER] w wersji [COMPILER_VERSION]
	</string>
	<string name="BuildConfig">
		Konfiguracja budowania: [BUILD_CONFIG]
	</string>
	<string name="AboutPosition">
Położenie [POSITION_LOCAL_0,number,1], [POSITION_LOCAL_1,number,1], [POSITION_LOCAL_2,number,1] w [REGION] zlokalizowanym w &lt;nolink&gt;[HOSTNAME]&lt;/nolink&gt;
SLURL: &lt;nolink&gt;[SLURL]&lt;/nolink&gt;
(koordynaty globalne [POSITION_0,number,1], [POSITION_1,number,1], [POSITION_2,number,1])
[SERVER_VERSION]
[SERVER_RELEASE_NOTES_URL]
	</string>
	<string name="AboutPositionRLVShowLoc">
Położenie: [REGION]
[SERVER_VERSION]
[SERVER_RELEASE_NOTES_URL]
	</string>
	<string name="AboutSystem">
Procesor (CPU): [CPU]
Pamięć (Memory): [MEMORY_MB] MB (w użyciu: [USED_RAM] MB)
Wątki dekodowania obrazów (Concurrency): [CONCURRENCY]
System operacyjny (OS Version): [OS_VERSION]
Dostawca karty graficznej (Graphics Card Vendor): [GRAPHICS_CARD_VENDOR]
Karta graficzna (Graphics Card): [GRAPHICS_CARD]
Pamięć karty graficznej (Graphics Card Memory): [GRAPHICS_CARD_MEMORY] MB
	</string>
	<string name="AboutDriver">
		Sterownik karty graficznej (Driver Version): [GRAPHICS_DRIVER_VERSION]
	</string>
	<string name="AboutOGL">
		Wersja OpenGL: [OPENGL_VERSION]
	</string>
	<string name="AboutSettings">
Tryb ustawień (Settings Mode): [MODE]
Skórka i schemat (Skin): [SKIN] ([THEME])
Rozmiar okna (Window size): [WINDOW_WIDTH]x[WINDOW_HEIGHT] px
Czcionka (Font): [FONT] ([FONT_SCREEN_DPI] dpi)
Dostrojenie rozmiaru czcionki: [FONT_SIZE] pt
Skalowanie interfejsu (UI Scaling): [UI_SCALE_FACTOR]
Pole widzenia (Draw Distance): [DRAW_DISTANCE] m
Przepustowość (Bandwidth): [BANDWIDTH] kbit/s
Mnożnik poziomu detali (LOD Factor): [LOD]
Jakość wyświetlania (Render quality): [RENDERQUALITY]
Zaawansowane oświetlenie (Advanced Lighting Model): [ALMSTATUS]
	</string>
	<string name="AboutCache">
		Pamięć podręczna dysku (disk cache): [DISK_CACHE_INFO]
	</string>
	<string name="AboutOSXHiDPI">
		Tryb obrazu HiDPI: [HIDPI]
	</string>
	<string name="AboutLibs">
RestrainedLove API: [RLV_VERSION]
Wersja libcurl: [LIBCURL_VERSION]
Wersja dekodera J2C: [J2C_VERSION]
Wersja sterownika dźwięku (Audio Driver): [AUDIO_DRIVER_VERSION]
[LIBCEF_VERSION]
Wersja LibVLC: [LIBVLC_VERSION]
Wersja serwera głosu (Voice Server): [VOICE_VERSION]
	</string>
	<string name="AboutTraffic">
		Pakiety utracone: [PACKETS_LOST,number,0]/[PACKETS_IN,number,0] ([PACKETS_PCT,number,1]%)
	</string>
	<string name="AboutTime">
		[day, datetime, slt] [month, datetime, slt] [year, datetime, slt], [hour24, datetime, slt]:[min, datetime, slt]:[second, datetime, slt] SLT
	</string>
	<string name="LocalTime">
		[day, datetime, local] [month, datetime, local] [year, datetime, local], [hour24, datetime, local]:[min, datetime, local]:[second, datetime, local]
	</string>
	<string name="ErrorFetchingServerReleaseNotesURL">
		Błąd podczas pobierania informacji o wydaniu.
	</string>
	<string name="BuildConfiguration">
		Konfiguracja budowania
	</string>
	<string name="ProgressRestoring">
		Przywracanie...
	</string>
	<string name="ProgressChangingResolution">
		Zmiana rozdzielczości...
	</string>
	<string name="Fullbright">
		Superjasność
	</string>
	<string name="LoginInProgress">
		Trwa logowanie. [APP_NAME] może wydawać się zawieszony. Proszę czekać.
	</string>
	<string name="LoginInProgressNoFrozen">
		Logowanie...
	</string>
	<string name="LoginAuthenticating">
		Autoryzacja
	</string>
	<string name="LoginMaintenance">
		Przeprowadzanie konserwacji konta...
	</string>
	<string name="LoginAttempt">
		Poprzednie logowanie nie udało się. Logowanie ponowne, próba [NUMBER]
	</string>
	<string name="LoginPrecaching">
		Ładowanie świata...
	</string>
	<string name="LoginInitializingBrowser">
		Inicjalizacja przeglądarki internetowej...
	</string>
	<string name="LoginInitializingMultimedia">
		Inicjalizacja multimediów...
	</string>
	<string name="LoginInitializingFonts">
		Ładowanie czcionek...
	</string>
	<string name="LoginVerifyingCache">
		Weryfikacja bufora danych na dysku (może trwać od 60 do 90 sekund)...
	</string>
	<string name="LoginProcessingResponse">
		Przetwarzanie odpowiedzi...
	</string>
	<string name="LoginInitializingWorld">
		Inicjalizacja świata...
	</string>
	<string name="LoginDecodingImages">
		Przetwarzanie obrazów...
	</string>
	<string name="LoginInitializingQuicktime">
		Inicjalizacja QuickTime...
	</string>
	<string name="LoginQuicktimeNotFound">
		QuickTime nie został znaleziony - inicjalizacja przerwana.
	</string>
	<string name="LoginQuicktimeOK">
		QuickTime zainicjowany.
	</string>
	<string name="LoginRequestSeedCapGrant">
		Sprawdzanie możliwości regionu...
	</string>
	<string name="LoginRetrySeedCapGrant">
		Sprawdzanie możliwości regionu, próba [NUMBER]...
	</string>
	<string name="LoginWaitingForRegionHandshake">
		Oczekiwanie na połączenie z regionem...
	</string>
	<string name="LoginConnectingToRegion">
		Łączenie z regionem...
	</string>
	<string name="LoginDownloadingClothing">
		Pobieranie ubrania...
	</string>
	<string name="InvalidCertificate">
		Serwer zwrócił nieważny lub zniekształcony certyfikat. Proszę skontaktuj się z administratorem świata.
	</string>
	<string name="CertInvalidHostname">
		Nazwa hosta jest nieważna, proszę sprawdź SLURL lub nazwę hosta świata.
	</string>
	<string name="CertExpired">
		Termin ważności certyfikatu zwróconego przez świat minął. Proszę sprawdzić swój zegar systemowy lub skontaktować się z administratorem świata.
	</string>
	<string name="CertKeyUsage">
		Certyfikat zwrócony przez serwer nie może być użyty dla SSL. Proszę skontaktuj się z administratorem świata.
	</string>
	<string name="CertBasicConstraints">
		Zbyt wiele certyfikatów w łańcuchu certyfikatów serwera. Proszę skontaktować się z administratorem świata.
	</string>
	<string name="CertInvalid">
		Nie udało się załadować certyfikatu. Skontaktuj się ze swoim administratorem świata.
	</string>
	<string name="CertInvalidSignature">
		Podpis certyfikatu zwrócony przez świat nie mógł zostać zweryfikowany. Proszę skontaktować się z administratorem świata.
	</string>
	<string name="CertAllocationFailure">
		Nie udało się przydzielić pamięci openssl dla certyfikatu.
	</string>
	<string name="LoginFailedNoNetwork">
		Błąd sieci: Brak połączenia z siecią, sprawdź status swojego połączenia internetowego.
	</string>
	<string name="LoginFailedHeader">
		Logowanie nie powiodło się.
	</string>
	<string name="Quit">
		Wyłącz
	</string>
	<string name="AgniGridLabel">
		Second Life: świat główny (Agni)
	</string>
	<string name="AditiGridLabel">
		Second Life Beta: świat testowy (Aditi)
	</string>
	<string name="LoginFailedViewerNotPermitted">
		Przeglądarka używana przez Ciebie nie ma już dostępu do Second Life. Proszę przejść na poniższą stronę i pobrać nową:
https://www.firestormviewer.org/choose-your-platform/

Więcej informacji w naszym FAQ:
http://secondlife.com/viewer-access-faq
	</string>
	<string name="LoginFailed">
		Proces logowania nie został ukończony z powodu problemów systemu. Spróbuj ponownie za kilka minut.
Jeśli uważasz, że to błąd, skontaktuj się z obsługą świata.
	</string>
	<string name="LoginIntermediateOptionalUpdateAvailable">
		Opcjonalna aktualizacja jest dostępna: [VERSION].
	</string>
	<string name="LoginFailedRequiredUpdate">
		Wymagana aktualizacja: [VERSION].
	</string>
	<string name="LoginFailedAlreadyLoggedIn">
		Ten Rezydent jest już zalogowany.
	</string>
	<string name="LoginFailedAuthenticationFailed">
		Przepraszamy, ale nie możemy Cię zalogować.
Upewnij się, że wpisano poprawnie:
    * Login (np. bobsmith12 czy steller.sunshine)
    * Hasło
    * Token weryfikacji dwuetapowej (gdy włączona)
Sprawdź też, czy klawisz Caps Lock nie jest wciśnięty.
	</string>
	<string name="LoginFailedPasswordChanged">
		W celu zwiększenia bezpieczeństwa Twoje hasło zostało zmienione.
Przejdź na stronę swojego konta: http://secondlife.com/password
i odpowiedz na pytanie zabezpieczające, aby zresetować hasło.
Bardzo przepraszamy za utrudnienia.
	</string>
	<string name="LoginFailedPasswordReset">
		Wprowadziliśmy pewne zmiany do systemu, które wymagają zresetowania hasła.
Przejdź na stronę swojego konta: http://secondlife.com/password
i odpowiedz na pytanie zabezpieczające, aby zresetować hasło.
Bardzo przepraszamy za utrudnienia.
	</string>
	<string name="LoginFailedEmployeesOnly">
		Second Life jest tymczasowo niedostępne, bo trwa konserwacja.
Logować się mogą w tej chwili tylko pracownicy Linden Lab.
Odwiedź www.secondlife.com/status i śledź wiadomości.
	</string>
	<string name="LoginFailedPremiumOnly">
		Logowanie do Second Life jest tymczasowo ograniczone aby mieć pewność, że osoby już zalogowane nie stracą na wydajności.

Osoby posiadające darmowe konta nie mogą się teraz zalogować, aby ludzie posiadający te płatne mogli to zrobić.
	</string>
	<string name="LoginFailedComputerProhibited">
		Second Life odmawia dostępu temu komputerowi.
Jeśli myślisz, że to błąd skontaktuj się z
support@secondlife.com
	</string>
	<string name="PacificTime">
		czas pacyficzny
	</string>
	<string name="LoginFailedAcountSuspended">
		Twoje konto jest niedostępne do
[TIME].
Jeśli myślisz, że to błąd skontaktuj się z support@secondlife.com
	</string>
	<string name="LoginFailedAccountDisabled">
		Nie jesteśmy w stanie na tą chwilę wykonać Twojego żądania.
Aby uzyskać pomoc skontaktuj się ze wsparciem: http://support.secondlife.com
	</string>
	<string name="LoginFailedTransformError">
		Podczas logowania wykryto niespójność danych.
Skontaktuj się z nami: support@secondlife.com
	</string>
	<string name="LoginFailedAccountMaintenance">
		Twoje konto jest w trakcie drobnych konserwacji.
Nie będzie ono dostępne do
[TIME].
Jeśli myślisz, że to błąd skontaktuj się z support@secondlife.com
	</string>
	<string name="LoginFailedPendingLogoutFault">
		Prośba o wylogowanie spotkała się z błędem ze strony symulatora.
	</string>
	<string name="LoginFailedPendingLogout">
		System w tej chwili Cię wylogowywuje.
Poczekaj chwilę, zanim spróbujesz zalogować się ponownie.
	</string>
	<string name="LoginFailedUnableToCreateSession">
		Nie można utworzyć poprawnej sesji.
	</string>
	<string name="LoginFailedUnableToConnectToSimulator">
		Nie można połączyć się z symulatorem.
	</string>
	<string name="LoginFailedRestrictedHours">
		Twoje konto może się łączyć z Second Life tylko
pomiędzy [START] i [END] czasu pacyficznego.
Wróć proszę w tych godzinach.
Jeśli myślisz, że to błąd skontaktuj się z support@secondlife.com
	</string>
	<string name="LoginFailedIncorrectParameters">
		Nieprawidłowe parametry.
Jeśli myślisz, że to błąd skontaktuj się z support@secondlife.com
	</string>
	<string name="LoginFailedFirstNameNotAlphanumeric">
		Parametr imienia musi być alfanumeryczny.
Jeśli myślisz, że to błąd skontaktuj się z support@secondlife.com
	</string>
	<string name="LoginFailedLastNameNotAlphanumeric">
		Parametr nazwiska musi być alfanumeryczny.
Jeśli myślisz, że to błąd skontaktuj się z support@secondlife.com
	</string>
	<string name="LogoutFailedRegionGoingOffline">
		Region przechodzi w tryb offline.
Spróbuj zalogować się ponownie za minutę.
	</string>
	<string name="LogoutFailedAgentNotInRegion">
		Rezydent nie znajduje się w regionie.
Spróbuj zalogować się ponownie za minutę.
	</string>
	<string name="LogoutFailedPendingLogin">
		Region był w trakcie logowania innej sesji.
Spróbuj zalogować się ponownie za minutę.
	</string>
	<string name="LogoutFailedLoggingOut">
		Region był w trakcie wylogowywania poprzedniej sesji.
Spróbuj zalogować się ponownie za minutę.
	</string>
	<string name="LogoutFailedStillLoggingOut">
		Region ciągle wylogowywuje poprzednią sesję.
Spróbuj zalogować się ponownie za minutę.
	</string>
	<string name="LogoutSucceeded">
		Region wylogował ostatnią sesję.
Spróbuj zalogować się ponownie za minutę.
	</string>
	<string name="LogoutFailedLogoutBegun">
		Region rozpoczął proces wylogowywania.
Spróbuj zalogować się ponownie za minutę.
	</string>
	<string name="LoginFailedLoggingOutSession">
		System rozpoczął wylogowywanie Twojej ostatniej sesji.
Spróbuj zalogować się ponownie za minutę.
	</string>
	<string name="LoginFailedAuthenticationMFARequired">
		Wprowadź nowy token z aplikacji do uwierzytelniania wieloskładnikowego.
Jeśli myślisz, że to błąd skontaktuj się z support@secondlife.com
	</string>
	<string name="AgentLostConnection">
		Ten region może mieć problemy. Sprawdź podłączenie do Internetu.
	</string>
	<string name="SavingSettings">
		Zachowywanie ustawień...
	</string>
	<string name="LoggingOut">
		Wylogowywanie...
	</string>
	<string name="ShuttingDown">
		Zamykanie...
	</string>
	<string name="YouHaveBeenDisconnected">
		Nastąpiło rozłączenie z regionem.
	</string>
	<string name="SentToInvalidRegion">
		Region jest niedostępny.
	</string>
	<string name="TestingDisconnect">
		Testowanie rozłączenia klienta
	</string>
	<string name="SocialFlickrConnecting">
		Łączenie z Flickr...
	</string>
	<string name="SocialFlickrPosting">
		Wysyłanie...
	</string>
	<string name="SocialFlickrDisconnecting">
		Rozłączanie z Flickr...
	</string>
	<string name="SocialFlickrErrorConnecting">
		Problem z łączeniem z Flickr
	</string>
	<string name="SocialFlickrErrorPosting">
		Problem z wysyłaniem na Flickr
	</string>
	<string name="SocialFlickrErrorDisconnecting">
		Problem z rozłączaniem z Flickr
	</string>
	<string name="BlackAndWhite">
		Czerń i biel
	</string>
	<string name="Colors1970">
		Kolory lat 1970
	</string>
	<string name="Intense">
		Intensywne
	</string>
	<string name="Newspaper">
		Papier gazetowy
	</string>
	<string name="Spotlight">
		Reflektor
	</string>
	<string name="Video">
		Wideo
	</string>
	<string name="Autocontrast">
		Autokontrast
	</string>
	<string name="LensFlare">
		Flara
	</string>
	<string name="Miniature">
		Miniatura (tilt-shift)
	</string>
	<string name="Toycamera">
		Zabawkowy aparat
	</string>
	<string name="Antique">
		Antyk
	</string>
	<string name="Badtrip">
		Zła podróż
	</string>
	<string name="Blownhighlights">
		Wzmocnione podświetlenia
	</string>
	<string name="Softfocus">
		Lekkie skupienie
	</string>
	<string name="Brighten">
		Rozjaśnienie
	</string>
	<string name="Cartoon">
		Kreskówka
	</string>
	<string name="Darken">
		Przyciemnienie
	</string>
	<string name="Edges">
		Błyszczące krawędzie
	</string>
	<string name="Focus">
		Mocne skupienie
	</string>
	<string name="Heatwave">
		Upał
	</string>
	<string name="Julesverne">
		Juliusz Verne
	</string>
	<string name="Lightleak">
		Wyciek światła
	</string>
	<string name="Linearize">
		Zlinearyzowanie
	</string>
	<string name="Negative">
		Negatyw
	</string>
	<string name="Overcast">
		Pochmurnie
	</string>
	<string name="Posterize">
		Plakat
	</string>
	<string name="Rotatecolors180">
		Przemieszczenie barw
	</string>
	<string name="Sharpen">
		Wyostrzenie
	</string>
	<string name="TooltipPerson">
		Osoba
	</string>
	<string name="TooltipNoName">
		(bez nazwy)
	</string>
	<string name="TooltipOwner">
		Właściciel:
	</string>
	<string name="TooltipPublic">
		Publiczny
	</string>
	<string name="TooltipIsGroup">
		(Grupa)
	</string>
	<string name="TooltipForSaleL$">
		Na sprzedaż: [AMOUNT]L$
	</string>
	<string name="TooltipFlagGroupBuild">
		Budowanie grupowe
	</string>
	<string name="TooltipFlagNoBuild">
		Budowanie zabronione
	</string>
	<string name="TooltipFlagNoEdit">
		Edycja zabroniona
	</string>
	<string name="TooltipFlagNotSafe">
		Niebezpieczny obszar
	</string>
	<string name="TooltipFlagNoFly">
		Latanie zabronione
	</string>
	<string name="TooltipFlagGroupScripts">
		Skrypty grupowe
	</string>
	<string name="TooltipFlagNoScripts">
		Skrypty zabronione
	</string>
	<string name="TooltipLand">
		Działka:
	</string>
	<string name="TooltipMustSingleDrop">
		Tylko pojedynczy obiekt może być tutaj przeciągnięty
	</string>
	<string name="TooltipTooManyWearables">
		Nie możesz założyć folderu, który zawiera więcej niż [AMOUNT] przedmiotów. Możesz zmienić ten limit w Zaawansowane &gt; Pokaż ustawienia debugowania &gt; WearFolderLimit.
	</string>
	<string name="TooltipPrice" value="[AMOUNT]L$: "/>
	<string name="TooltipSLIcon">
		Link do strony znajdującej się w oficjalnej domenie SecondLife.com lub LindenLab.com.
	</string>
	<string name="TooltipFlagScript">
		Skrypt
	</string>
	<string name="TooltipFlagPhysics">
		Fizyka
	</string>
	<string name="TooltipFlagTouch">
		Dotyk
	</string>
	<string name="TooltipFlagDropInventory">
		Upuść obiekt
	</string>
	<string name="TooltipFlagPhantom">
		Widmowy
	</string>
	<string name="TooltipFlagTemporary">
		Tymczasowy
	</string>
	<string name="TooltipPrimCount">
		Primów: [COUNT]
	</string>
	<string name="TooltipPrimEquivalent">
		, wpływ na działkę: [PEWEIGHT]
	</string>
	<string name="TooltipPrimEquivalentLoading">
		, sprawdzanie wpływu na działkę...
	</string>
	<string name="TooltipDistance">
		Odległość: [DISTANCE] m
	</string>
	<string name="TooltipPosition">
		Pozycja: [POSITION]
	</string>
	<string name="TooltipOutboxDragToWorld">
		Nie możesz rezzować obiektów z folderu rzeczy na Marketplace
	</string>
	<string name="TooltipOutboxWorn">
		Nie możesz umieszczać na Marketplace przedmiotów, które masz na sobie założone
	</string>
	<string name="TooltipOutboxFolderLevels">
		Głębokość zagnieżdżonych folderów przekracza [AMOUNT]. Zmniejsz ilość zagdzieżdżeń; Spakuj przedmioty w pudełka, jeśli to pomoże.
	</string>
	<string name="TooltipOutboxTooManyFolders">
		Ilość podfolderów przekracza [AMOUNT]. Zmniejsz ilość folderów; Spakuj przedmioty w pudełka, jeśli to pomoże.
	</string>
	<string name="TooltipOutboxTooManyObjects">
		Ilość rzeczy przekracza [AMOUNT]. Jeśli chcesz sprzedać więcej, niż [AMOUNT] rzeczy jako jedną pozycję, to musisz je spakować w pudełka.
	</string>
	<string name="TooltipOutboxTooManyStockItems">
		Ilość przedmiotów w folderze Magazynowym przekracza [AMOUNT].
	</string>
	<string name="TooltipOutboxCannotDropOnRoot">
		Możesz przenosić foldery lub przedmioty wyłącznie do kart WSZYSTKO lub NIEPRZYPISANE. Wybierz teraz jedną z tych kart i spróbuj ponownie.
	</string>
	<string name="TooltipOutboxNoTransfer">
		Jeden lub kilka z tych obiektów nie może zostać sprzedany / przetransferowany
	</string>
	<string name="TooltipOutboxNotInInventory">
		Marketplace akceptuje tylko przedmioty bezpośrednio z Twojej Szafy.
	</string>
	<string name="TooltipOutboxLinked">
		Nie możesz sprzedać zlinkowanych folderów lub przedmiotów na Marketplace
	</string>
	<string name="TooltipOutboxCallingCard">
		Nie możesz umieszczać wizytówek na Marketplace
	</string>
	<string name="TooltipOutboxDragActive">
		Nie można przenieść wylistowanej rzeczy
	</string>
	<string name="TooltipOutboxCannotMoveRoot">
		Nie możesz przenieść folderu głównego rzeczy na Marketplace
	</string>
	<string name="TooltipOutboxMixedStock">
		Wszystkie rzeczy w folderze Magazynowym muszą mieć ten sam typ i zezwolenia
	</string>
	<string name="TooltipOutfitNotInInventory">
		W "Strojach" możesz umieszczać tylko przedmioty lub stroje z własnej Szafy
	</string>
	<string name="TooltipCantCreateOutfit">
		Jeden lub więcej przedmiotów nie może być użyty w "Strojach"
	</string>
	<string name="TooltipDragOntoOwnChild">
		Nie możesz przenieść folderu do jego obiektu podrzędnego
	</string>
	<string name="TooltipDragOntoSelf">
		Nie możesz przenieść folderu do wewnątrz niego samego
	</string>
	<string name="TooltipHttpUrl">
		Kliknij aby zobaczyć zawartość tej strony internetowej
	</string>
	<string name="TooltipSLURL">
		Kliknij aby zobaczyć szczegóły tego miejsca
	</string>
	<string name="TooltipAgentUrl">
		Kliknij aby zobaczyć profil Rezydenta
	</string>
	<string name="TooltipAgentInspect">
		Dowiedz się więcej o tym Rezydencie
	</string>
	<string name="TooltipAgentMute">
		Kliknij aby wyciszyć tego Rezydenta
	</string>
	<string name="TooltipAgentUnmute">
		Kliknij aby cofnąć wyciszenie tego Rezydenta
	</string>
	<string name="TooltipAgentIM">
		Kliknij aby wysłać wiadomość IM do tego Rezydenta
	</string>
	<string name="TooltipAgentPay">
		Kliknij aby zapłacić temu Rezydentowi
	</string>
	<string name="TooltipAgentOfferTeleport">
		Kliknij aby zaoferować teleport temu Rezydentowi
	</string>
	<string name="TooltipAgentRequestFriend">
		Kliknij aby wysłać temu Rezydentowi zaproszenie do Znajomych
	</string>
	<string name="TooltipGroupUrl">
		Kliknij aby zobaczyć opis tej grupy
	</string>
	<string name="TooltipEventUrl">
		Kliknij aby zobaczyć szczegóły tego wydarzenia
	</string>
	<string name="TooltipClassifiedUrl">
		Kliknij aby zobaczyć tę reklamę
	</string>
	<string name="TooltipParcelUrl">
		Kliknij aby zobaczyć opis tej działki
	</string>
	<string name="TooltipTeleportUrl">
		Kliknij aby teleportować się do tego miejsca
	</string>
	<string name="TooltipObjectIMUrl">
		Kliknij aby zobaczyć opis tego obiektu
	</string>
	<string name="TooltipMapUrl">
		Kliknij aby zobaczyć to miejsce na mapie
	</string>
	<string name="TooltipSLAPP">
		Kliknij aby uruchomić komendę secondlife://
	</string>
	<string name="TooltipFSHelpDebugSLUrl">
		Kliknij aby otworzyć ustawienia debugowania dla tej opcji
	</string>
	<string name="TooltipFSUrlEntryWear">
		Kliknij aby założyć zawartość folderu z Szafy
	</string>
	<string name="CurrentURL" value=" Obecny URL: [CurrentURL]"/>
	<string name="TooltipEmail">
		Kliknij aby utworzyć wiadomość e-mail
	</string>
	<string name="SLurlLabelTeleport">
		Teleportuj do
	</string>
	<string name="SLurlLabelShowOnMap">
		Pokaż na mapie
	</string>
	<string name="SLappAgentMute">
		Zablokuj
	</string>
	<string name="SLappAgentUnmute">
		Odblokuj
	</string>
	<string name="SLappAgentPay">
		Zapłać
	</string>
	<string name="SLappAgentOfferTeleport">
		Oferta teleportu dla
	</string>
	<string name="SLappAgentRequestFriend">
		Oferta znajomości
	</string>
	<string name="SLappAgentRemoveFriend">
		Usunięcie znajomego
	</string>
	<string name="BUTTON_CLOSE_DARWIN">
		Zamknij (&#8984;W)
	</string>
	<string name="BUTTON_CLOSE_WIN">
		Zamknij (Ctrl+W)
	</string>
	<string name="BUTTON_CLOSE_CHROME">
		Zamknij
	</string>
	<string name="BUTTON_RESTORE">
		Przywróć
	</string>
	<string name="BUTTON_MINIMIZE">
		Minimalizuj
	</string>
	<string name="BUTTON_TEAR_OFF">
		Oderwij
	</string>
	<string name="BUTTON_DOCK">
		Przyłącz
	</string>
	<string name="BUTTON_HELP">
		Pokaż Pomoc
	</string>
	<string name="BUTTON_SNOOZE">
		Tymczasowo wycisz
	</string>
	<string name="TooltipNotecardNotAllowedTypeDrop">
Przedmioty tego typu nie mogą być dołączane
do notek z tego regionu.
	</string>
	<string name="TooltipNotecardOwnerRestrictedDrop">
Tylko przedmioty z nieograniczonymi
uprawnieniami 'następnego właściciela'
mogą być dołączane do notek.
	</string>
	<string name="TooltipTextureRestrictedDrop">
Tylko tekstury z nieograniczonymi
uprawnieniami kopii i transferu
są dozwolone.
	</string>
	<string name="Searching">
		Wyszukiwanie...
	</string>
	<string name="NoneFound">
		Nie nie znaleziono.
	</string>
	<string name="RetrievingData">
		Pobieranie...
	</string>
	<string name="ReleaseNotes">
		Informacje o wydaniu
	</string>
	<string name="LoadingData">
		Wczytywanie...
	</string>
	<string name="LockedFolder">
		zablokowany
	</string>
	<string name="ProtectedFolder">
		chroniony
	</string>
	<string name="AvatarNameNobody">
		(brak danych)
	</string>
	<string name="AvatarNameWaiting">
		(Wczytywanie...)
	</string>
	<string name="AvatarNameMultiple">
		(kilka)
	</string>
	<string name="GroupNameNone">
		(brak danych)
	</string>
	<string name="AssetErrorNone">
		Brak błędu
	</string>
	<string name="AssetErrorRequestFailed">
		Pobieranie danych: błąd
	</string>
	<string name="AssetErrorNonexistentFile">
		Pobieranie danych: brak pliku
	</string>
	<string name="AssetErrorNotInDatabase">
		Pobieranie danych: dane nie zostały znalezione w bazie danych
	</string>
	<string name="AssetErrorEOF">
		Koniec pliku
	</string>
	<string name="AssetErrorCannotOpenFile">
		Nie można otworzyć pliku
	</string>
	<string name="AssetErrorFileNotFound">
		Brak pliku
	</string>
	<string name="AssetErrorTCPTimeout">
		Transfer pliku - przekroczony limit czasu
	</string>
	<string name="AssetErrorCircuitGone">
		Połączenie przerwane
	</string>
	<string name="AssetErrorPriceMismatch">
		Brak zgodności pomiędzy serwerem i klientem na realizację podanej ceny.
	</string>
	<string name="AssetErrorUnknownStatus">
		Status nieznany
	</string>
	<string name="AssetUploadServerUnreacheble">
		Usługa niedostępna.
	</string>
	<string name="AssetUploadServerDifficulties">
		Serwer doświadcza nieoczekiwanych trudności.
	</string>
	<string name="AssetUploadServerUnavaliable">
		Usługa niedostępna lub osiągnięto limit czasu.
	</string>
	<string name="AssetUploadRequestInvalid">
		Błąd podczas przesyłania. Odwiedź
https://www.firestormviewer.org/support aby uzyskać pomoc.
	</string>
	<string name="SettingValidationError">
		Walidacja nie powiodła się - importowanie ustawień [NAME]
	</string>
	<string name="SettingImportFileError">
		Nie można otworzyć pliku [FILE]
	</string>
	<string name="SettingParseFileError">
		Nie można otworzyć pliku [FILE]
	</string>
	<string name="SettingTranslateError">
		Nie można przetłumaczyć windlight [NAME]
	</string>
	<string name="texture">
		tekstury
	</string>
	<string name="sound">
		dźwięku
	</string>
	<string name="calling card">
		wizytówki
	</string>
	<string name="landmark">
		ulubionego miejsca
	</string>
	<string name="legacy script">
		skryptu
	</string>
	<string name="clothing">
		ubrania
	</string>
	<string name="object">
		obiekt
	</string>
	<string name="note card">
		noty
	</string>
	<string name="folder">
		folder
	</string>
	<string name="root">
		podstawy
	</string>
	<string name="lsl2 script">
		skrypt LSL2
	</string>
	<string name="lsl bytecode">
		kod LSL
	</string>
	<string name="tga texture">
		tekstury typu tga
	</string>
	<string name="body part">
		części ciała
	</string>
	<string name="snapshot">
		zdjęcia
	</string>
	<string name="lost and found">
		Zagubione i odnalezione
	</string>
	<string name="targa image">
		obraz typu targa
	</string>
	<string name="trash">
		Kosz
	</string>
	<string name="jpeg image">
		obraz typu jpg
	</string>
	<string name="animation">
		animacja
	</string>
	<string name="gesture">
		gest
	</string>
	<string name="simstate">
		stan sima
	</string>
	<string name="favorite">
		ulubione
	</string>
	<string name="symbolic folder link">
		link folderu
	</string>
	<string name="settings blob">
		otoczenie
	</string>
	<string name="render material">
		materiał
	</string>
	<string name="mesh">
		mesz
	</string>
    <string name="settings">
        ustawień
    </string>
	<string name="AvatarEditingAppearance">
		(Edycja wyglądu)
	</string>
	<string name="AvatarAway">
		Śpi
	</string>
	<string name="AvatarDoNotDisturb">
		Zajęty/a
	</string>
	<string name="AvatarMuted">
		Wyciszony
	</string>
	<string name="AvatarAutoResponse">
		Autoodpowiedź
	</string>
	<string name="AvatarTyping">
		Pisze
	</string>
	<string name="anim_express_afraid">
		Strach
	</string>
	<string name="anim_express_anger">
		Złość
	</string>
	<string name="anim_away">
		Sen
	</string>
	<string name="anim_backflip">
		Salto
	</string>
	<string name="anim_express_laugh">
		Śmiech do rozpuku
	</string>
	<string name="anim_express_toothsmile">
		Wielki uśmiech
	</string>
	<string name="anim_blowkiss">
		Całusek
	</string>
	<string name="anim_express_bored">
		Ale nudy!
	</string>
	<string name="anim_bow">
		Ukłon
	</string>
	<string name="anim_clap">
		Oklaski
	</string>
	<string name="anim_courtbow">
		Dworski ukłon
	</string>
	<string name="anim_express_cry">
		Płacz
	</string>
	<string name="anim_dance1">
		Taniec 1
	</string>
	<string name="anim_dance2">
		Taniec 2
	</string>
	<string name="anim_dance3">
		Taniec 3
	</string>
	<string name="anim_dance4">
		Taniec 4
	</string>
	<string name="anim_dance5">
		Taniec 5
	</string>
	<string name="anim_dance6">
		Taniec 6
	</string>
	<string name="anim_dance7">
		Taniec 7
	</string>
	<string name="anim_dance8">
		Taniec 8
	</string>
	<string name="anim_express_disdain">
		Pogarda
	</string>
	<string name="anim_drink">
		Picie
	</string>
	<string name="anim_express_embarrased">
		Zakłopotanie
	</string>
	<string name="anim_angry_fingerwag">
		Grożenie paluszkiem
	</string>
	<string name="anim_fist_pump">
		Udało się!
	</string>
	<string name="anim_yoga_float">
		Joga
	</string>
	<string name="anim_express_frown">
		Grymas
	</string>
	<string name="anim_impatient">
		Niecierpliwość
	</string>
	<string name="anim_jumpforjoy">
		Radocha
	</string>
	<string name="anim_kissmybutt">
		Pocałuj mnie gdzieś
	</string>
	<string name="anim_express_kiss">
		Pocałunek
	</string>
	<string name="anim_laugh_short">
		Śmiech
	</string>
	<string name="anim_musclebeach">
		Szpan
	</string>
	<string name="anim_no_unhappy">
		Nie (Smutno)
	</string>
	<string name="anim_no_head">
		Nie
	</string>
	<string name="anim_nyanya">
		Nie-nie-nie
	</string>
	<string name="anim_punch_onetwo">
		Za ciosem cios
	</string>
	<string name="anim_express_open_mouth">
		Szczęka opada
	</string>
	<string name="anim_peace">
		Pokój
	</string>
	<string name="anim_point_you">
		Wskazuj na innych
	</string>
	<string name="anim_point_me">
		Wskazuj na siebie
	</string>
	<string name="anim_punch_l">
		Uderz z lewej
	</string>
	<string name="anim_punch_r">
		Uderz z prawej
	</string>
	<string name="anim_rps_countdown">
		KPN licz
	</string>
	<string name="anim_rps_paper">
		KPN papier
	</string>
	<string name="anim_rps_rock">
		KPN kamień
	</string>
	<string name="anim_rps_scissors">
		KPN nożyce
	</string>
	<string name="anim_express_repulsed">
		Odrzuca mnie
	</string>
	<string name="anim_kick_roundhouse_r">
		Kopniak
	</string>
	<string name="anim_express_sad">
		Smutek
	</string>
	<string name="anim_salute">
		Salutuj
	</string>
	<string name="anim_shout">
		Krzycz
	</string>
	<string name="anim_express_shrug">
		Wzrusz ramionami
	</string>
	<string name="anim_express_smile">
		Uśmiechaj się
	</string>
	<string name="anim_smoke_idle">
		Pal
	</string>
	<string name="anim_smoke_inhale">
		Pal i zaciągaj się
	</string>
	<string name="anim_smoke_throw_down">
		Rzuć papierosa
	</string>
	<string name="anim_express_surprise">
		Zaskoczenie
	</string>
	<string name="anim_sword_strike_r">
		Uderz mieczem
	</string>
	<string name="anim_angry_tantrum">
		Wściekłość
	</string>
	<string name="anim_express_tongue_out">
		Pokaż język
	</string>
	<string name="anim_hello">
		Pomachaj
	</string>
	<string name="anim_whisper">
		Zaszeptaj
	</string>
	<string name="anim_whistle">
		Zagwiżdż
	</string>
	<string name="anim_express_wink">
		Puść oko
	</string>
	<string name="anim_wink_hollywood">
		Puść oko (Hollywood)
	</string>
	<string name="anim_express_worry">
		Zmartwienie
	</string>
	<string name="anim_yes_happy">
		Tak (Szczęście)
	</string>
	<string name="anim_yes_head">
		Tak
	</string>
	<string name="multiple_textures">
		Wiele
	</string>
	<string name="use_texture">
		Użyj tekstury
	</string>
	<string name="manip_hint1">
		Przesuń kursor nad linijkę
	</string>
	<string name="manip_hint2">
		by przyciągać do siatki
	</string>
	<string name="texture_loading">
		Ładowanie...
	</string>
	<string name="worldmap_offline">
		Mapa Świata jest niedostępna
	</string>
	<string name="worldmap_item_tooltip_format">
		[AREA] m² [PRICE]L$ ([SQMPRICE] L$/m²)
	</string>
	<string name="worldmap_results_none_found">
		Miejsce nie zostało odnalezione.
	</string>
	<string name="worldmap_agent_position">
		Jesteś tutaj
	</string>
	<string name="minimap_distance">
		(Odległość: [DISTANCE] m)
	</string>
	<string name="minimap_no_focus">
		Kamera nie może skupić się na użytkowniku, ponieważ jest poza polem widzenia.
	</string>
	<string name="Premature end of file">
		Przedwczesny koniec pliku
	</string>
	<string name="ST_NO_JOINT">
		Nie można znaleźć Podstawy lub Stawu.
	</string>
	<string name="no_name_object">
		(bez nazwy)
	</string>
	<string name="NearbyChatTitle">
		Czat w pobliżu
	</string>
	<string name="NearbyChatLabel">
		(Czat w pobliżu)
	</string>
	<string name="whisper">
		szepcze:
	</string>
	<string name="shout">
		krzyczy:
	</string>
	<string name="ringing">
		Łączenie z serwerem rozmów głosowych...
	</string>
	<string name="connected">
		Połączenie uzyskane.
	</string>
	<string name="unavailable">
		Niestety, rozmowy głosowe są niedozwolone w tym miejscu.
	</string>
	<string name="hang_up">
		Połączenie rozmowy utracone.
	</string>
	<string name="reconnect_nearby">
		Przełączanie do pobliskich rozmów głosowych
	</string>
	<string name="ScriptQuestionCautionChatGranted">
		'[OBJECTNAME]', właściciel: '[OWNERNAME]', położenie: [REGIONNAME] w [REGIONPOS], dostał zezwolenie na: [PERMISSIONS].
	</string>
	<string name="ScriptQuestionCautionChatDenied">
		'[OBJECTNAME]', właściciel: '[OWNERNAME]', położenie: [REGIONNAME] w [REGIONPOS], nie dostał zezwolenia na: [PERMISSIONS].
	</string>
	<string name="AdditionalPermissionsRequestHeader">
		Jeśli zezwolisz na dostęp do konta, to obiekt będzie mógł także:
	</string>
	<string name="ScriptTakeMoney">
		Zabierać Lindeny (L$) od Ciebie
	</string>
	<string name="ActOnControlInputs">
		Używać klawiszy sterowania
	</string>
	<string name="RemapControlInputs">
		Zmienić klawisze sterowania
	</string>
	<string name="AnimateYourAvatar">
		Animować Awatara
	</string>
	<string name="AttachToYourAvatar">
		Dołączać do Awatara
	</string>
	<string name="ReleaseOwnership">
		Usunąć prawo własności (zmienić na publiczne)
	</string>
	<string name="LinkAndDelink">
		Łączyć/rozłączać z innymi obiektami
	</string>
	<string name="AddAndRemoveJoints">
		Dodawać/usuwać połączenia z innymi obiektami
	</string>
	<string name="ChangePermissions">
		Zmieniać zezwolenia
	</string>
	<string name="TrackYourCamera">
		Śledzić kamerę
	</string>
	<string name="ControlYourCamera">
		Kontrolować kamerę
	</string>
	<string name="TeleportYourAgent">
		Teleportować Cię
	</string>
	<string name="ManageEstateSilently">
		Zarządzać Twoimi majątkami bez powiadomień
	</string>
	<string name="ChangeYourDefaultAnimations">
		Zmieniać Twoje domyślne animacje
	</string>
	<string name="ForceSitAvatar">
		Zmuszać Twojego awatara do siadania
	</string>
	<string name="ChangeEnvSettings">
		Zmieniać Twoje ustawienia otoczenia
	</string>
	<string name="SnapshotSavedToDisk">
		Zdjęcie zapisane: [FILENAME]
	</string>
	<string name="NotConnected">
		Brak połączenia
	</string>
	<string name="AgentNameSubst">
		(Ty)
	</string>
	<string name="SilentlyManageEstateAccess">
		Wyciszyć powiadomienia o zmianach zezwoleń Majątku
	</string>
	<string name="OverrideYourAnimations">
		Zastąpić animacje Twojego awatara
	</string>
	<string name="ScriptReturnObjects">
		Zwróć przedmioty w swoim imieniu
	</string>
	<string name="UnknownScriptPermission">
		(nieznane)!
	</string>
	<string name="SIM_ACCESS_DOWN">
		Niedostępny
	</string>
	<string name="SIM_ACCESS_MIN">
		Nieznany
	</string>
	<string name="land_type_unknown">
		(nieznany)
	</string>
	<string name="Estate / Full Region">
		Majątek / Pełny Region
	</string>
	<string name="Estate / Homestead">
		Majątek / Homestead
	</string>
	<string name="Mainland / Full Region">
		Mainland / Pełny Region
	</string>
	<string name="Linden Homes / Full Region">
		Domy Lindenów / Pełny Region
	</string>
	<string name="all_files">
		Wszystkie pliki
	</string>
	<string name="sound_files">
		Dźwięki
	</string>
	<string name="animation_files">
		Animacje
	</string>
	<string name="image_files">
		Obrazy
	</string>
	<string name="save_file_verb">
		Zapisz
	</string>
	<string name="load_file_verb">
		Załaduj
	</string>
	<string name="targa_image_files">
		Obrazy targa
	</string>
	<string name="bitmap_image_files">
		Obrazy bitmap
	</string>
	<string name="png_image_files">
		Obrazy PNG
	</string>
	<string name="save_texture_image_files">
		Obrazy Targa lub PNG
	</string>
	<string name="avi_movie_file">
		Pliki filmowe AVI
	</string>
	<string name="xaf_animation_file">
		Plik animacji XAF
	</string>
	<string name="xml_file">
		Plik XML
	</string>
	<string name="raw_file">
		Plik RAW
	</string>
	<string name="compressed_image_files">
		Obrazy skompresowane
	</string>
	<string name="load_files">
		Załaduj pliki
	</string>
	<string name="choose_the_directory">
		Wybierz katalog
	</string>
	<string name="script_files">
		Skrypty
	</string>
	<string name="dictionary_files">
		Słowniki
	</string>
	<string name="backup_files">
		Kopie zapasowe obiektów
	</string>
	<string name="collada_files">
		Modele COLLADA
	</string>
	<string name="csv_files">
		Wartości oddzielone przecinkami
	</string>
	<string name="recompile_script_verb">
		Rekompiluj
	</string>
	<string name="jpeg_image_files">
		Obrazy JPEG
	</string>
	<string name="executable_files">
		Pliki wykonywalne
	</string>
<<<<<<< HEAD
=======
	<string name="Validator_InvalidNumericString">
		Nieprawidłowy ciąg liczbowy: "[STR]"
	</string>
	<string name="Validator_ShouldNotBeMinus">
		Nieprawidłowy znak początkowy: '[CH]' (nie powinien być minusem)
	</string>
	<string name="Validator_ShouldNotBeMinusOrZero">
		Nieprawidłowy znak początkowy: '[CH]' (nie powinien być ani minusem, ani zerem)
	</string>
	<string name="Validator_ShouldBeDigit">
		Nieprawidłowy znak [NR]: '[CH]' (powinien być tylko cyfrą)
	</string>
	<string name="Validator_ShouldBeDigitOrDot">
		Nieprawidłowy znak [NR]: '[CH]' (powinien być tylko cyfrą lub kropką dziesiętną)
	</string>
	<string name="Validator_ShouldBeDigitOrAlpha">
		Nieprawidłowy znak [NR]: '[CH]' (powinien być tylko cyfrą lub alfanumerycznym znakiem ASCII)
	</string>
	<string name="Validator_ShouldBeDigitOrAlphaOrSpace">
		Nieprawidłowy znak [NR]: '[CH]' (powinien być tylko cyfrą, alfanumerycznym znakiem ASCII lub spacją)
	</string>
	<string name="Validator_ShouldBeDigitOrAlphaOrPunct">
		Nieprawidłowy znak [NR]: '[CH]' (powinien być tylko cyfrą, alfanumerycznym znakiem ASCII lub znakiem interpunkcyjnym)
	</string>
	<string name="Validator_ShouldBeDigitOrAlphaOrPunctNotSpace">
		Nieprawidłowy znak [NR]: '[CH]' (powinien być tylko cyfrą lub alfanumerycznym znakiem ASCII albo znakiem interpunkcyjnym bez spacji)
	</string>
	<string name="Validator_ShouldBeDigitNotSpace">
		Nieprawidłowy znak [NR]: '[CH]' (powinien być tylko cyfrą bez spacji)
	</string>
	<string name="Validator_ShouldBeASCII">
		Nieprawidłowy znak [NR]: '[CH]' (powinien być tylko znakiem ASCII)
	</string>
	<string name="Validator_ShouldBeNewLineOrASCII">
		Nieprawidłowy znak [NR]: '[CH]' (powinien być tylko znakiem ASCII lub nową linią)
	</string>
	<string name="LSLTipSleepTime">
		Usypia skrypt na [SLEEP_TIME] sekund.
	</string>
>>>>>>> 1a8a5404
	<string name="shape">
		Kształt
	</string>
	<string name="skin">
		Skóra
	</string>
	<string name="hair">
		Włosy
	</string>
	<string name="eyes">
		Oczy
	</string>
	<string name="shirt">
		Koszula
	</string>
	<string name="pants">
		Spodnie
	</string>
	<string name="shoes">
		Buty
	</string>
	<string name="socks">
		Skarpetki
	</string>
	<string name="jacket">
		Kurtka
	</string>
	<string name="gloves">
		Rękawiczki
	</string>
	<string name="undershirt">
		Podkoszulek
	</string>
	<string name="underpants">
		Bielizna
	</string>
	<string name="skirt">
		Spódnica
	</string>
	<string name="tattoo">
		Tatuaż
	</string>
	<string name="universal">
		Warstwa uniwersalna
	</string>
	<string name="physics">
		Fizyka
	</string>
	<string name="invalid">
		nieprawidłowy
	</string>
	<string name="none">
		brak
	</string>
	<string name="sky">
		Niebo
	</string>
	<string name="water">
		Woda
	</string>
	<string name="day">
		Cykl dnia
	</string>
	<string name="shirt_not_worn">
		Koszula nie jest założona
	</string>
	<string name="pants_not_worn">
		Spodnie nie są założone
	</string>
	<string name="shoes_not_worn">
		Buty nie są założone
	</string>
	<string name="socks_not_worn">
		Skarpetki nie są założone
	</string>
	<string name="jacket_not_worn">
		Kurtka nie jest założona
	</string>
	<string name="gloves_not_worn">
		Rękawiczki nie są założone
	</string>
	<string name="undershirt_not_worn">
		Podkoszulek nie jest założony
	</string>
	<string name="underpants_not_worn">
		Bielizna nie jest założona
	</string>
	<string name="skirt_not_worn">
		Spódnica nie jest założona
	</string>
	<string name="alpha_not_worn">
		Alpha nie jest założona
	</string>
	<string name="tattoo_not_worn">
		Tatuaż nie jest założony
	</string>
	<string name="universal_not_worn">
		Warstwa uniwersalna nie jest założona
	</string>
	<string name="physics_not_worn">
		Fizyka nie jest założona
	</string>
	<string name="invalid_not_worn">
		nieprawidłowy
	</string>
	<string name="create_new_shape">
		Nowy kształt
	</string>
	<string name="create_new_skin">
		Nowa skóra
	</string>
	<string name="create_new_hair">
		Nowe włosy
	</string>
	<string name="create_new_eyes">
		Nowe oczy
	</string>
	<string name="create_new_shirt">
		Nowa koszula
	</string>
	<string name="create_new_pants">
		Nowe spodnie
	</string>
	<string name="create_new_shoes">
		Nowe buty
	</string>
	<string name="create_new_socks">
		Nowe skarpetki
	</string>
	<string name="create_new_jacket">
		Nowa kurtka
	</string>
	<string name="create_new_gloves">
		Nowe rękawiczki
	</string>
	<string name="create_new_undershirt">
		Nowy podkoszulek
	</string>
	<string name="create_new_underpants">
		Nowa bielizna
	</string>
	<string name="create_new_skirt">
		Nowa spódnica
	</string>
	<string name="create_new_alpha">
		Nowa warstwa alpha
	</string>
	<string name="create_new_tattoo">
		Nowy tatuaż
	</string>
	<string name="create_new_universal">
		Nowa warstwa uniwersalna
	</string>
	<string name="create_new_physics">
		Nowa fizyka
	</string>
	<string name="create_new_invalid">
		nieprawidłowy
	</string>
	<string name="NewWearable">
		Nowa [WEARABLE_ITEM]
	</string>
	<string name="next">
		Dalej
	</string>
	<string name="GroupNotifyGroupNotice">
		Ogłoszenie grupowe
	</string>
	<string name="GroupNotifyGroupNotices">
		Ogłoszenia grupowe
	</string>
	<string name="GroupNotifySentBy">
		Wysłał/a
	</string>
	<string name="GroupNotifyAttached">
		Załączone:
	</string>
	<string name="GroupNotifyViewPastNotices">
		Zobacz poprzednie zawiadomienia lub otrzymane wiadomości tutaj.
	</string>
	<string name="GroupNotifyOpenAttachment">
		Otwórz załącznik
	</string>
	<string name="GroupNotifySaveAttachment">
		Zapisz załącznik
	</string>
	<string name="GroupNotifySender">
		Wysłał/a [SENDER], [GROUPNAME]
	</string>
	<string name="TeleportOffer">
		Oferta teleportacji
	</string>
	<string name="StartUpNotifications">
		Pojawiły się nowe powiadomienia kiedy byłeś/aś z dala od klawiatury...
	</string>
	<string name="OverflowInfoChannelString">
		Masz jeszcze [%d] powiadomień
	</string>
	<string name="BodyPartsRightArm">
		Prawe ramię
	</string>
	<string name="BodyPartsHead">
		Głowa
	</string>
	<string name="BodyPartsLeftArm">
		Lewe ramię
	</string>
	<string name="BodyPartsLeftLeg">
		Lewa noga
	</string>
	<string name="BodyPartsTorso">
		Tułów
	</string>
	<string name="BodyPartsRightLeg">
		Prawa noga
	</string>
	<string name="BodyPartsEnhancedSkeleton">
		Rozszerzony szkielet
	</string>
	<string name="GraphicsQualityLow">
		Niska
	</string>
	<string name="GraphicsQualityMid">
		Średnia
	</string>
	<string name="GraphicsQualityHigh">
		Wysoka
	</string>
	<string name="LeaveMouselook">
		Naciśnij ESC aby powrócić do trybu widoku normalnego
	</string>
	<string name="InventoryNoMatchingItems">
		Nie udało Ci się znaleźć tego, czego szukasz? Spróbuj [secondlife:///app/search/all/[SEARCH_TERM] Wyszukiwarki].
	</string>
	<string name="InventoryNoMatchingRecentItems">
		Nie udało Ci się znaleźć tego, czego szukasz? Spróbuj [secondlife:///app/inventory/filters Filtrowania].
	</string>
	<string name="PlacesNoMatchingItems">
		Nie udało Ci się znaleźć tego, czego szukasz? Spróbuj [secondlife:///app/search/places/[SEARCH_TERM] Wyszukiwarki].
	</string>
	<string name="FavoritesNoMatchingItems">
		Przeciągnij landmark tutaj aby dodać go do swoich ulubionych.
	</string>
	<string name="MarketplaceNoListing">
		Nie masz jeszcze żadnych przedmiotów na Marketplace.
	</string>
	<string name="MarketplaceNoMatchingItems">
		Niczego nie znaleziono. Sprawdź pisownię i spróbuj ponownie.
	</string>
	<string name="InventorySingleFolderEmpty">
		Folder jest pusty.
	</string>
	<string name="InventorySingleFolderNoMatches">
		Brak wyników.
	</string>
	<string name="InventoryNoTexture">
		Nie posiadasz kopii tej tekstury w swojej Szafie.
	</string>
	<string name="Unconstrained">
		Swobodny
	</string>
	<string name="InventoryInboxNoItems">
		Przedmioty zakupione na Marketplace pojawią się tutaj. Możesz następnie przeciągnąć je do głównej części Szafy.
	</string>
	<string name="InventoryPlayAnimationTooltip">
		Otwórz okno z opcjami odtwarzania.
	</string>
	<string name="InventoryPlayGestureTooltip">
		Odtwarzaj wybrany gest w świecie.
	</string>
	<string name="InventoryPlaySoundTooltip">
		Otwórz okno z opcjami odtwarzania.
	</string>
	<string name="InventoryOutboxNotMerchantTitle">
		Każdy może sprzedawać przedmioty na Marketplace.
	</string>
	<string name="InventoryOutboxNotMerchantTooltip">
		Zostań sprzedawcą!
	</string>
	<string name="InventoryOutboxNotMerchant">
		Jeśli chcesz zostać kupcem i sprzedawać przedmioty, to musisz najpierw [[MARKETPLACE_CREATE_STORE_URL] założyć sklep na Marketplace].
	</string>
	<string name="InventoryOutboxNoItemsTitle">
		Twoja skrzynka nadawcza kupca jest pusta.
	</string>
	<string name="InventoryOutboxNoItems">
		Przeciągnij foldery do tego obszaru i kliknij "Wyślij na Marketplace", aby dodać je na listę sprzedaży w [[MARKETPLACE_DASHBOARD_URL] Marketplace].
	</string>
	<string name="InventoryOutboxInitializingTitle">
		Inicjalizacja Marketplace.
	</string>
	<string name="InventoryOutboxInitializing">
		Uzyskiwanie dostępu do Twojego konta [[MARKETPLACE_CREATE_STORE_URL] sklepu na Marketplace].
	</string>
	<string name="InventoryOutboxErrorTitle">
		Błędy Marketplace.
	</string>
	<string name="InventoryOutboxError">
		[[MARKETPLACE_CREATE_STORE_URL] Sklep na Marketplace] zwraca błędy.
	</string>
	<string name="InventoryMarketplaceError">
		Wystapił błąd podczas otwierania listy rzeczy z Marketplace.
Jeśli ciągle otrzymujesz tą wiadomość, to skontaktuj się z pomocą techniczną Second Life: http://support.secondlife.com
	</string>
	<string name="InventoryMarketplaceConnectionError">
		Wystapił błąd podczas łączenia z Marketplace.
Jeśli ciągle otrzymujesz tą wiadomość, to skontaktuj się z pomocą techniczną Second Life: http://support.secondlife.com
	</string>
	<string name="InventoryMarketplaceConnectionErrorReason">
		Wystapił błąd podczas łączenia z Marketplace. Powód: [REASON]
Jeśli ciągle otrzymujesz tą wiadomość, to skontaktuj się z pomocą techniczną Second Life: http://support.secondlife.com
	</string>
	<string name="InventoryMarketplaceListingsNoItemsTitle">
		Twój folder rzeczy na Marketplace jest pusty.
	</string>
	<string name="InventoryMarketplaceListingsNoItems">
		Przeciągnij foldery do tego obszaru, aby dodać je na listę sprzedaży w [[MARKETPLACE_DASHBOARD_URL] Marketplace].
	</string>
	<string name="InventoryItemsCount">
		([ITEMS]/[CATEGORIES] elementów)
	</string>
	<string name="Marketplace Validation Warning Stock">
		folder Magazynowy musi być zawarty w folderze wersji
	</string>
	<string name="Marketplace Validation Error Mixed Stock">
		: Błąd: wszystkie przedmioty w folderze Magazynowym muszą mieć ten sam typ i być niekopiowalne
	</string>
	<string name="Marketplace Validation Error Subfolder In Stock">
		: Błąd: folder Magazynowy nie może zawierać podfolderów
	</string>
	<string name="Marketplace Validation Warning Empty">
		: Uwaga: folder jest pusty
	</string>
	<string name="Marketplace Validation Warning Create Stock">
		: Uwaga: tworzę folder Magazynowy
	</string>
	<string name="Marketplace Validation Warning Create Version">
		: Uwaga: tworzę folder wersji
	</string>
	<string name="Marketplace Validation Warning Move">
		: Uwaga: przenoszę przedmioty
	</string>
	<string name="Marketplace Validation Warning Delete">
		: Uwaga: zawartość folderu przeniesiona do folderu Magazynowego, usuwam pusty katalog
	</string>
	<string name="Marketplace Validation Error Stock Item">
		: Błąd: przedmioty bez praw kopiowania muszą się znajdować w folderze Magazynowym
	</string>
	<string name="Marketplace Validation Warning Unwrapped Item">
		: Uwaga: przedmioty muszą się znajdować w folderze wersji
	</string>
	<string name="Marketplace Validation Error">
		: Błąd:
	</string>
	<string name="Marketplace Validation Warning">
		: Uwaga:
	</string>
	<string name="Marketplace Validation Error Empty Version">
		: Uwaga: folder wersji musi zawierać przynajmniej jedną pozycję
	</string>
	<string name="Marketplace Validation Error Empty Stock">
		: Uwaga: folder Magazynowy musi zawierać przynajmniej jedną pozycję
	</string>
	<string name="Marketplace Validation No Error">
		Brak błędów lub ostrzeżeń
	</string>
	<string name="Marketplace Error None">
		Brak błędów
	</string>
	<string name="Marketplace Error Prefix">
		Błąd:
	</string>
	<string name="Marketplace Error Not Merchant">
		Przed wysłaniem przedmiotów na Marketplace musisz zostać kupcem (darmowe).
	</string>
	<string name="Marketplace Error Not Accepted">
		Nie można przenieść tego przedmiotu.
	</string>
	<string name="Marketplace Error Unsellable Item">
		Ta pozycja nie może być sprzedana na Marketplace.
	</string>
	<string name="MarketplaceNoID">
		Brak Mkt ID
	</string>
	<string name="MarketplaceLive">
		na liście
	</string>
	<string name="MarketplaceActive">
		aktywne
	</string>
	<string name="MarketplaceMax">
		maks
	</string>
	<string name="MarketplaceStock">
		magazyn
	</string>
	<string name="MarketplaceNoStock">
		brak w Magazynie
	</string>
	<string name="MarketplaceUpdating">
		aktualizacja...
	</string>
	<string name="UploadFeeInfo">
		Opłata zależy od Twojego poziomu członkostwa. Wyższe poziomy to niższe opłaty. [https://secondlife.com/my/account/membership.php? Więcej]
	</string>
	<string name="Open landmarks">
		Otwórz landmarki
	</string>
	<string name="active" value=" (aktywne)"/>
	<string name="no_transfer" value=" (bez transferowania)"/>
	<string name="no_modify" value=" (bez modyfikowania)"/>
	<string name="no_copy" value=" (bez kopiowania)"/>
	<string name="worn" value=" (założone)"/>
	<string name="broken_link" value=" (zepsuty_link)"/>
    <string name="no_transfer_lbl" value=" bez transferowania" />
    <string name="no_modify_lbl"   value=" bez modyfikowania" />
    <string name="no_copy_lbl"     value=" bez kopiowania" />
	<string name="LoadingContents">
		Ładowanie zawartości...
	</string>
	<string name="NoContents">
		Brak zawartości
	</string>
	<string name="WornOnAttachmentPoint" value=" (założone na [ATTACHMENT_POINT])"/>
	<string name="ActiveGesture" value="[GESLABEL] (aktywny)"/>
	<string name="PermYes">Tak</string>
	<string name="PermNo">Nie</string>
	<string name="Chat Message" value=" Czat: "/>
	<string name="Sound" value=" Dźwięk: "/>
	<string name="Wait" value=" --- Czekaj: "/>
	<string name="AnimFlagStop" value=" Zatrzymaj animację:"/>
	<string name="AnimFlagStart" value=" Rozpocznij animację:"/>
	<string name="Wave" value=" Wave"/>
	<string name="GestureActionNone" value="Brak"/>
	<string name="HelloAvatar" value=" Witaj, Awatarze!"/>
	<string name="ViewAllGestures" value="Zobacz wszystkie &gt;&gt;"/>
	<string name="GetMoreGestures" value="Więcej gestów &gt;&gt;"/>
	<string name="Animations" value=" Animacje,"/>
	<string name="Calling Cards" value=" Wizytówki,"/>
	<string name="Clothing" value=" Ubrania,"/>
	<string name="Gestures" value=" Gesty,"/>
	<string name="Landmarks" value=" Landmarki,"/>
	<string name="Materials" value=" Materiały," />
	<string name="Notecards" value=" Noty,"/>
	<string name="Objects" value=" Obiekty,"/>
	<string name="Scripts" value=" Skrypty,"/>
	<string name="Sounds" value=" Dźwięki,"/>
	<string name="Textures" value=" Tekstury,"/>
	<string name="Settings" value=" Otoczenia," />
	<string name="Snapshots" value=" Zdjęcia,"/>
	<string name="No Filters" value="Nie "/>
	<string name="Since Logoff" value=" - od wylogowania"/>
	<string name="Modifiable" value="Modyfikowalne" />
	<string name="Copyable" value="Kopiowalne" />
	<string name="Transferable" value="Transferowalne" />
	<string name="PermissionsFilter" value=" - tylko [PERMISSIONS]" />
	<string name="InvFolder My Inventory">
		Moja Szafa
	</string>
	<string name="InvFolder Library">
		Biblioteka
	</string>
	<string name="InvFolder Textures">
		Tekstury
	</string>
	<string name="InvFolder Sounds">
		Dźwięki
	</string>
	<string name="InvFolder Calling Cards">
		Wizytówki
	</string>
	<string name="InvFolder Landmarks">
		Landmarki
	</string>
	<string name="InvFolder Scripts">
		Skrypty
	</string>
	<string name="InvFolder Clothing">
		Ubrania
	</string>
	<string name="InvFolder Objects">
		Obiekty
	</string>
	<string name="InvFolder Notecards">
		Noty
	</string>
	<string name="InvFolder New Folder">
		Nowy folder
	</string>
	<string name="InvFolder Inventory">
		Szafa
	</string>
	<string name="InvFolder Uncompressed Images">
		Nieskompresowane obrazy
	</string>
	<string name="InvFolder Body Parts">
		Części ciała
	</string>
	<string name="InvFolder Trash">
		Kosz
	</string>
	<string name="InvFolder Photo Album">
		Album ze zdjęciami
	</string>
	<string name="InvFolder Lost And Found">
		Zagubione i odnalezione
	</string>
	<string name="InvFolder Uncompressed Sounds">
		Nieskompresowane dźwięki
	</string>
	<string name="InvFolder Animations">
		Animacje
	</string>
	<string name="InvFolder Gestures">
		Gesty
	</string>
	<string name="InvFolder Favorites">
		Ulubione
	</string>
	<string name="InvFolder favorite">
		Ulubione
	</string>
	<string name="InvFolder favorites">
		Ulubione
	</string>
	<string name="InvFolder Current Outfit">
		Obecny strój
	</string>
	<string name="InvFolder Initial Outfits">
		Początkowe stroje
	</string>
	<string name="InvFolder My Outfits">
		Moje stroje
	</string>
	<string name="InvFolder Accessories">
		Akcesoria
	</string>
	<string name="InvFolder Meshes">
		Mesze
	</string>
	<string name="InvFolder Received Items">
		Odebrane przedmioty
	</string>
	<string name="InvFolder Merchant Outbox">
		Skrzynka nadawcza kupca
	</string>
	<string name="InvFolder Settings">
		Otoczenia
	</string>
	<string name="InvFolder Material">
		Materiały
	</string>
	<string name="InvFolder Materials">
		Materiały
	</string>
	<string name="InvFolder Friends">
		Znajomi
	</string>
	<string name="InvFolder All">
		Wszystkie
	</string>
	<string name="InvFolder My Suitcase">
		Moja walizka
	</string>
	<string name="no_attachments">
		Brak założonych dodatków
	</string>
	<string name="Attachments remain">
		Dodatki ([COUNT] wolnych)
	</string>
	<string name="Buy">
		Kup
	</string>
	<string name="BuyforL$">
		Kup za L$
	</string>
	<string name="Stone">
		Kamień
	</string>
	<string name="Glass">
		Szkło
	</string>
	<string name="Wood">
		Drewno
	</string>
	<string name="Flesh">
		Ciało
	</string>
	<string name="Plastic">
		Plastik
	</string>
	<string name="Rubber">
		Guma
	</string>
	<string name="Light">
		Jasny
	</string>
	<string name="Chest">
		Klatka piersiowa
	</string>
	<string name="Skull">
		Czaszka
	</string>
	<string name="Left Shoulder">
		Lewe ramię
	</string>
	<string name="Right Shoulder">
		Prawe ramię
	</string>
	<string name="Left Hand">
		Lewa dłoń
	</string>
	<string name="Right Hand">
		Prawa dłoń
	</string>
	<string name="Left Foot">
		Lewa stopa
	</string>
	<string name="Right Foot">
		Prawa stopa
	</string>
	<string name="Spine">
		Kręgosłup
	</string>
	<string name="Pelvis">
		Miednica
	</string>
	<string name="Mouth">
		Usta
	</string>
	<string name="Chin">
		Podbródek
	</string>
	<string name="Left Ear">
		Lewe ucho
	</string>
	<string name="Right Ear">
		Prawe ucho
	</string>
	<string name="Left Eyeball">
		Lewe oko
	</string>
	<string name="Right Eyeball">
		Prawe oko
	</string>
	<string name="Nose">
		Nos
	</string>
	<string name="R Upper Arm">
		P ramię
	</string>
	<string name="R Forearm">
		P przedramię
	</string>
	<string name="L Upper Arm">
		L ramię
	</string>
	<string name="L Forearm">
		L przedramię
	</string>
	<string name="Right Hip">
		Prawe biodro
	</string>
	<string name="R Upper Leg">
		P udo
	</string>
	<string name="R Lower Leg">
		P dolna noga
	</string>
	<string name="Left Hip">
		Lewe biodro
	</string>
	<string name="L Upper Leg">
		L udo
	</string>
	<string name="L Lower Leg">
		L dolna noga
	</string>
	<string name="Stomach">
		Brzuch
	</string>
	<string name="Left Pec">
		Lewa pierś
	</string>
	<string name="Right Pec">
		Prawa pierś
	</string>
	<string name="Neck">
		Szyja
	</string>
	<string name="Avatar Center">
		Środek awatara
	</string>
	<string name="Left Ring Finger">
		Lewy palec serdeczny
	</string>
	<string name="Right Ring Finger">
		Prawy palec serdeczny
	</string>
	<string name="Tail Base">
		Podstawa ogona
	</string>
	<string name="Tail Tip">
		Koniec ogona
	</string>
	<string name="Left Wing">
		Lewe skrzydło
	</string>
	<string name="Right Wing">
		Prawe skrzydło
	</string>
	<string name="Jaw">
		Szczęka
	</string>
	<string name="Alt Left Ear">
		Lewe ucho 2
	</string>
	<string name="Alt Right Ear">
		Prawe ucho 2
	</string>
	<string name="Alt Left Eye">
		Lewe oko 2
	</string>
	<string name="Alt Right Eye">
		Prawe oko 2
	</string>
	<string name="Tongue">
		Język
	</string>
	<string name="Groin">
		Krocze
	</string>
	<string name="Left Hind Foot">
		Lewa tylna stopa
	</string>
	<string name="Right Hind Foot">
		Prawa tylna stopa
	</string>
	<string name="Invalid Attachment">
		Nieprawidłowy punkt dodatku
	</string>
	<string name="ATTACHMENT_MISSING_ITEM">
		Błąd: brakujący przedmiot
	</string>
	<string name="ATTACHMENT_MISSING_BASE_ITEM">
		Błąd: brakująca baza przedmiotu
	</string>
	<string name="ATTACHMENT_NOT_ATTACHED">
		Błąd: obiekt jest w obecnym stroju, ale nie jest założony
	</string>
	<string name="YearsOld">
		[AGEYEARS]
	</string>
	<string name="MonthsOld">
		[AGEMONTHS]
	</string>
	<string name="WeeksOld">
		[AGEWEEKS]
	</string>
	<string name="DaysOld">
		[AGEDAYS]
	</string>
	<string name="TodayOld">
		Dołączył dzisiaj
	</string>
	<string name="av_render_everyone_now">
		Wszyscy mogą Cię obecnie widzieć.
	</string>
	<string name="av_render_not_everyone">
		Możesz nie być widziany/a przez niektóre osoby wokół Ciebie.
	</string>
	<string name="av_render_over_half">
		Możesz nie być widziany/a przez ponad połowę osób wokół Ciebie.
	</string>
	<string name="av_render_most_of">
		Możesz nie być widziany/a przez większość osób wokół Ciebie.
	</string>
	<string name="av_render_anyone">
		Wszystkie osoby znajdujące się wokół Ciebie nie mogą Cię widzieć.
	</string>
	<string name="hud_description_total">
		Twój HUD
	</string>
	<string name="hud_name_with_joint">
		[OBJ_NAME] (założone na [JNT_NAME])
	</string>
	<string name="hud_render_memory_warning">
		[HUD_DETAILS] używa dużo pamięci tekstur
	</string>
	<string name="hud_render_cost_warning">
		[HUD_DETAILS] zawiera dużo obiektów i tekstur, jakie są ciężkie w renderowaniu
	</string>
	<string name="hud_render_heavy_textures_warning">
		[HUD_DETAILS] zawiera dużo tekstur w wielkich rozmiarach
	</string>
	<string name="hud_render_cramped_warning">
		[HUD_DETAILS] zawiera zbyt dużo obiektów
	</string>
	<string name="hud_render_textures_warning">
		[HUD_DETAILS] zawiera zbyt dużo tekstur
	</string>
	<string name="AgeYearsA">
		[COUNT] rok
	</string>
	<string name="AgeYearsB">
		[COUNT] lat
	</string>
	<string name="AgeYearsC">
		[COUNT] lat
	</string>
	<string name="AgeMonthsA">
		[COUNT] miesiąc
	</string>
	<string name="AgeMonthsB">
		[COUNT] miesięcy
	</string>
	<string name="AgeMonthsC">
		[COUNT] miesięcy
	</string>
	<string name="AgeWeeksA">
		[COUNT] tydzień
	</string>
	<string name="AgeWeeksB">
		[COUNT] tygodni
	</string>
	<string name="AgeWeeksC">
		[COUNT] tygodni
	</string>
	<string name="AgeDaysA">
		[COUNT] dzień
	</string>
	<string name="AgeDaysB">
		[COUNT] dni
	</string>
	<string name="AgeDaysC">
		[COUNT] dni
	</string>
	<string name="GroupMembersA">
		[COUNT] osoba
	</string>
	<string name="GroupMembersB">
		[COUNT] osób
	</string>
	<string name="GroupMembersC">
		[COUNT] osób
	</string>
	<string name="AcctTypeResident">
		Rezydent
	</string>
	<string name="AcctTypeTrial">
		Próbne
	</string>
	<string name="AcctTypeCharterMember">
		Założyciel
	</string>
	<string name="AcctTypeEmployee">
		Pracownik Linden Lab
	</string>
	<string name="PaymentInfoUsed">
		Płatności: Dane w użyciu
	</string>
	<string name="PaymentInfoOnFile">
		Płatności: Dane przypisane
	</string>
	<string name="NoPaymentInfoOnFile">
		Płatności: Dane nieznane
	</string>
	<string name="AgeVerified">
		Zweryfikowany wiekowo
	</string>
	<string name="NotAgeVerified">
		Brak weryfikacji wieku
	</string>
	<string name="Center 2">
		Środek 2
	</string>
	<string name="Top Right">
		Prawa góra
	</string>
	<string name="Top">
		Góra
	</string>
	<string name="Top Left">
		Lewa góra
	</string>
	<string name="Center">
		Środek
	</string>
	<string name="Bottom Left">
		Lewy dół
	</string>
	<string name="Bottom">
		Dół
	</string>
	<string name="Bottom Right">
		Prawy dół
	</string>
	<string name="CompileQueueDownloadedCompiling">
		Pobieranie zakończone, trwa kompilowanie
	</string>
	<string name="CompileQueueServiceUnavailable">
		Usługa kompilacji skryptów nie jest w tej chwili dostępna
	</string>
	<string name="CompileQueueScriptNotFound">
		Skrypt nie został odnaleziony na serwerze.
	</string>
	<string name="CompileQueueProblemDownloading">
		Problem z pobieraniem
	</string>
	<string name="CompileQueueInsufficientPermDownload">
		Brak uprawnień do pobrania skryptu.
	</string>
	<string name="CompileQueueInsufficientPermFor">
		Brak uprawnień dla
	</string>
	<string name="CompileQueueUnknownFailure">
		Nieznany błąd podczas pobierania
	</string>
	<string name="CompileNoExperiencePerm">
		Pomijanie skryptu [SCRIPT] z Przygodą [EXPERIENCE].
	</string>
	<string name="CompileQueueTitle">
		Postęp rekompilacji
	</string>
	<string name="CompileQueueStart">
		Rekompiluj
	</string>
	<string name="CompileQueuePreprocessing">
		Preprocesowanie: [SCRIPT]
	</string>
	<string name="CompileQueuePreprocessingComplete">
		Preprocesowanie skryptu [SCRIPT] zakończone
	</string>
	<string name="ResetQueueTitle">
		Postęp resetowania
	</string>
	<string name="ResetQueueStart">
		Resetuj
	</string>
	<string name="RunQueueTitle">
		Postęp włączania
	</string>
	<string name="RunQueueStart">
		Włącz
	</string>
	<string name="NotRunQueueTitle">
		Postęp wyłączania
	</string>
	<string name="NotRunQueueStart">
		Wyłącz
	</string>
	<string name="DeleteQueueTitle">
		Postęp usuwania
	</string>
	<string name="DeleteQueueStart">
		Usuń
	</string>
	<string name="Compiling">
		Kompilowanie [NAME]
	</string>
	<string name="CompileSuccessful">
		Kompilacja zakończona pomyślnie!
	</string>
	<string name="CompileSuccessfulSaving">
		Kompilacja zakończona pomyślnie, zapisywanie...
	</string>
	<string name="SaveComplete">
		Zapisywanie zakończone.
	</string>
	<string name="UploadFailed">
		Przesyłanie nieudane: [REASON]
	</string>
	<string name="ObjectOutOfRange">
		Skrypt (obiekt poza zasięgiem)
	</string>
	<string name="ScriptWasDeleted">
		Skrypt (usunięty z zawartości obiektu)
	</string>
	<string name="GodToolsObjectOwnedBy">
		Obiekt [OBJECT] należący do [OWNER]
	</string>
	<string name="GroupsNone">
		brak
	</string>
	<string name="Group" value=" (grupa)"/>
	<string name="Unknown">
		(nieznane)
	</string>
	<string name="SummaryForTheWeek" value="Podsumowanie dla tego tygodnia, począwszy od "/>
	<string name="NextStipendDay" value="Następna wypłata będzie w "/>
	<string name="GroupPlanningDate">
		[day,datetime,utc].[mthnum,datetime,utc].[year,datetime,utc]
	</string>
	<string name="GroupIndividualShare" value="                      Grupa       Udziały Indywidualne"/>
	<string name="GroupColumn" value="                      Grupa"/>
	<string name="Balance">
		Stan
	</string>
	<string name="Credits">
		Uznania
	</string>
	<string name="Debits">
		Obciążenia
	</string>
	<string name="Total">
		Suma
	</string>
	<string name="NoGroupDataFound">
		Brak informacji na temat grupy
	</string>
	<string name="AlreadyInGroup">
		Jesteś już w tej grupie
	</string>
	<string name="IMParentEstate">
		majątek rodziców
	</string>
	<string name="IMTeen">
		dla niepełnoletnich
	</string>
	<string name="Anyone">
		każdy
	</string>
	<string name="RegionInfoError">
		błąd
	</string>
	<string name="RegionInfoAllEstatesOwnedBy">
		wszystkie majątki, które są własnością [OWNER]
	</string>
	<string name="RegionInfoAllEstatesYouOwn">
		wszystkie majątki, które posiadasz
	</string>
	<string name="RegionInfoAllEstatesYouManage">
		wszystkie majątki, które nadzorujesz dla [OWNER]
	</string>
	<string name="RegionInfoAllowedResidents">
		Zawsze dozwoleni: ([ALLOWEDAGENTS], maks. [MAXACCESS])
	</string>
	<string name="RegionInfoAllowedGroups">
		Zawsze dozwolone grupy: ([ALLOWEDGROUPS], maks. [MAXACCESS])
	</string>
	<string name="RegionInfoEstateManagers">
		Zarządcy Majątku: ([ESTATEMANAGERS], maks. [MAXMANAGERS])
	</string>
	<string name="RegionInfoBannedResidents">
		Zawsze zbanowani: ([BANNEDAGENTS], maks. [MAXBANNED])
	</string>
	<string name="RegionInfoListTypeAllowedAgents">
		zawsze dozwoleni rezydenci
	</string>
	<string name="RegionInfoListTypeBannedAgents">
		zawsze zbanowani rezydenci
	</string>
	<string name="RegionInfoAllEstates">
		wszystkie majątki
	</string>
	<string name="RegionInfoManagedEstates">
		zarządzane majątki
	</string>
	<string name="RegionInfoThisEstate">
		ten majątek
	</string>
	<string name="AndNMore">
		i [EXTRA_COUNT] więcej
	</string>
	<string name="ScriptLimitsParcelScriptMemory">
		Pamięć skryptów działki
	</string>
	<string name="ScriptLimitsParcelsOwned">
		Działki: [PARCELS]
	</string>
	<string name="ScriptLimitsMemoryUsed">
		Pamięć wykorzystana: [COUNT] kb z [MAX] kb; [AVAILABLE] kb pozostało
	</string>
	<string name="ScriptLimitsMemoryUsedSimple">
		Pamięć wykorzystana: [COUNT] kb
	</string>
	<string name="ScriptLimitsParcelScriptURLs">
		Skrypty URL działki
	</string>
	<string name="ScriptLimitsURLsUsed">
		URL: [COUNT] z [MAX]; [AVAILABLE] dostępne
	</string>
	<string name="ScriptLimitsURLsUsedSimple">
		URL: [COUNT]
	</string>
	<string name="ScriptLimitsRequestError">
		Błąd wyszukiwania informacji
	</string>
	<string name="ScriptLimitsRequestNoParcelSelected">
		Działka nie została wybrana
	</string>
	<string name="ScriptLimitsRequestWrongRegion">
		Błąd: informacja o skrypcie jest dostępna tylko w obecnym regionie.
	</string>
	<string name="ScriptLimitsRequestWaiting">
		Wyszukiwanie informacji...
	</string>
	<string name="ScriptLimitsRequestDontOwnParcel">
		Nie masz pozwolenia na sprawdzenie działki.
	</string>
	<string name="SITTING_ON">
		Usiądź na
	</string>
	<string name="ATTACH_CHEST">
		Klatka piersiowa
	</string>
	<string name="ATTACH_HEAD">
		Czaszka
	</string>
	<string name="ATTACH_LSHOULDER">
		Lewe ramię
	</string>
	<string name="ATTACH_RSHOULDER">
		Prawe ramię
	</string>
	<string name="ATTACH_LHAND">
		Lewa ręka
	</string>
	<string name="ATTACH_RHAND">
		Prawa ręka
	</string>
	<string name="ATTACH_LFOOT">
		Lewa stopa
	</string>
	<string name="ATTACH_RFOOT">
		Prawa stopa
	</string>
	<string name="ATTACH_BACK">
		Kręgosłup
	</string>
	<string name="ATTACH_PELVIS">
		Miednica
	</string>
	<string name="ATTACH_MOUTH">
		Usta
	</string>
	<string name="ATTACH_CHIN">
		Podbródek
	</string>
	<string name="ATTACH_LEAR">
		Lewe ucho
	</string>
	<string name="ATTACH_REAR">
		Prawe ucho
	</string>
	<string name="ATTACH_LEYE">
		Lewe oko
	</string>
	<string name="ATTACH_REYE">
		Prawe oko
	</string>
	<string name="ATTACH_NOSE">
		Nos
	</string>
	<string name="ATTACH_RUARM">
		Prawe górne ramię
	</string>
	<string name="ATTACH_RLARM">
		Prawe przedramię
	</string>
	<string name="ATTACH_LUARM">
		Lewe górne ramię
	</string>
	<string name="ATTACH_LLARM">
		Lewe przedramię
	</string>
	<string name="ATTACH_RHIP">
		Biodro prawe
	</string>
	<string name="ATTACH_RULEG">
		Prawa górna noga
	</string>
	<string name="ATTACH_RLLEG">
		Prawa dolna noga
	</string>
	<string name="ATTACH_LHIP">
		Biodro lewe
	</string>
	<string name="ATTACH_LULEG">
		Lewa górna noga
	</string>
	<string name="ATTACH_LLLEG">
		Lewa dolna noga
	</string>
	<string name="ATTACH_BELLY">
		Brzuch
	</string>
	<string name="ATTACH_LEFT_PEC">
		Lewa pierś
	</string>
	<string name="ATTACH_RIGHT_PEC">
		Prawa pierś
	</string>
	<string name="ATTACH_HUD_CENTER_2">
		HUD środek 2
	</string>
	<string name="ATTACH_HUD_TOP_RIGHT">
		HUD prawy górny
	</string>
	<string name="ATTACH_HUD_TOP_CENTER">
		HUD środek górny
	</string>
	<string name="ATTACH_HUD_TOP_LEFT">
		HUD lewa góra
	</string>
	<string name="ATTACH_HUD_CENTER_1">
		HUD środek 1
	</string>
	<string name="ATTACH_HUD_BOTTOM_LEFT">
		HUD lewa dolna strona
	</string>
	<string name="ATTACH_HUD_BOTTOM">
		HUD dolny
	</string>
	<string name="ATTACH_HUD_BOTTOM_RIGHT">
		HUD prawa dolna strona
	</string>
	<string name="ATTACH_NECK">
		Szyja
	</string>
	<string name="ATTACH_AVATAR_CENTER">
		Środek awatara
	</string>
	<string name="ATTACH_LHAND_RING1">
		Lewy palec serdeczny
	</string>
	<string name="ATTACH_RHAND_RING1">
		Prawy palec serdeczny
	</string>
	<string name="ATTACH_TAIL_BASE">
		Podstawa ogona
	</string>
	<string name="ATTACH_TAIL_TIP">
		Koniec ogona
	</string>
	<string name="ATTACH_LWING">
		Lewe skrzydło
	</string>
	<string name="ATTACH_RWING">
		Prawe skrzydło
	</string>
	<string name="ATTACH_FACE_JAW">
		Szczęka
	</string>
	<string name="ATTACH_FACE_LEAR">
		Lewe ucho 2
	</string>
	<string name="ATTACH_FACE_REAR">
		Prawe ucho 2
	</string>
	<string name="ATTACH_FACE_LEYE">
		Lewe oko 2
	</string>
	<string name="ATTACH_FACE_REYE">
		Prawe oko 2
	</string>
	<string name="ATTACH_FACE_TONGUE">
		Język
	</string>
	<string name="ATTACH_GROIN">
		Krocze
	</string>
	<string name="ATTACH_HIND_LFOOT">
		Lewa tylna stopa
	</string>
	<string name="ATTACH_HIND_RFOOT">
		Prawa tylna stopa
	</string>
	<string name="CursorPos">
		Linia [LINE], Kolumna [COLUMN]
	</string>
	<string name="PanelDirCountFound">
		[COUNT] odnalezionych
	</string>
	<string name="PanelDirTimeStr">
		[hour,datetime,slt]:[min,datetime,slt]
	</string>
	<string name="PanelContentsTooltip">
		Zawartość obiektu
	</string>
	<string name="PanelContentsNewScript">
		Nowy skrypt
	</string>
	<string name="DoNotDisturbModeResponseDefault">
		Rezydent, do którego wysłałeś/aś wiadomość prywatną znajduje się w trybie zajętości i nie chce, aby mu przeszkadzano. Oznacza to, iż Twoja wiadomość zostanie zapisana do przejrzenia na później.
	</string>
	<string name="AutoResponseModeDefault">
		Rezydent, do którego wysłałeś/aś wiadomość prywatną aktywował w przeglądarce [APP_NAME] tryb autoodpowiedzi i nie chce, aby mu przeszkadzano. Oznacza to, iż Twoja wiadomość zostanie zapisana do przejrzenia na później.
	</string>
	<string name="AutoResponseModeNonFriendsDefault">
		Rezydent, do którego wysłałeś/aś wiadomość prywatną aktywował w przeglądarce [APP_NAME] tryb autoodpowiedzi i nie chce, aby mu przeszkadzano. Oznacza to, iż Twoja wiadomość zostanie zapisana do przejrzenia na później.
	</string>
	<string name="RejectTeleportOffersResponseDefault">
		Rezydent, do którego wysłałeś/aś wiadomość aktywował w przeglądarce [APP_NAME] tryb odrzucania próśb oraz propozycji teleportacji i nie chce, aby mu nimi przeszkadzano. Możesz w dalszym ciągu wysłać wiadomość prywatną ręcznie.
	</string>
	<string name="RejectFriendshipRequestsResponseDefault">
		Rezydent, do którego wysłałeś/aś wiadomość aktywował w przeglądarce [APP_NAME] tryb odrzucania zaproszeń do znajomych i nie chce, aby mu nimi przeszkadzano. Możesz w dalszym ciągu wysłać wiadomość prywatną ręcznie.
	</string>
	<string name="MutedAvatarsResponseDefault">
		Rezydent, do którego wysłałeś/aś wiadomość zablokował Cię.
	</string>
	<string name="AwayAvatarResponseDefault">
		Rezydent, do którego wysłałeś/aś wiadomość obecnie śpi (jest z dala od klawiatury). Oznacza to, iż Twoja wiadomość zostanie zapisana do przejrzenia na później.
	</string>
	<string name="MuteByName">
		(Nazwa)
	</string>
	<string name="MuteAgent">
		(Rezydent)
	</string>
	<string name="MuteObject">
		(Obiekt)
	</string>
	<string name="MuteGroup">
		(Grupa)
	</string>
	<string name="MuteExternal">
		(Zewnętrzne)
	</string>
	<string name="RegionNoCovenant">
		Brak umowy dla tego majątku.
	</string>
	<string name="RegionNoCovenantOtherOwner">
		Brak umowy dla tego majątku. Działka w tym majątku została sprzedana przez właściciela majątku. Skontaktuj się z właścicielem majątku w celu uzyskania szczegółów sprzedaży.
	</string>
	<string name="covenant_last_modified" value="Ostatnia modyfikacja: "/>
	<string name="none_text" value=" (brak) "/>
	<string name="never_text" value=" (nigdy) "/>
	<string name="GroupOwned">
		Własność grupy
	</string>
	<string name="Public">
		Publiczny
	</string>
	<string name="LocalSettings">
		Ustawienia lokalne
	</string>
	<string name="RegionSettings">
		Ustawienia regionu
	</string>
	<string name="NoEnvironmentSettings">
		Ten region nie obsługuje ustawień otoczenia.
	</string>
	<string name="EnvironmentSun">
		Słońce
	</string>
	<string name="EnvironmentMoon">
		Księżyc
	</string>
	<string name="EnvironmentBloom">
		Blask
	</string>
	<string name="EnvironmentCloudNoise">
		Szum chmur
	</string>
	<string name="EnvironmentNormalMap">
		Mapa normalnych
	</string>
	<string name="EnvironmentTransparent">
		Przezroczyste
	</string>
	<string name="ClassifiedClicksTxt">
		Kliknij: [TELEPORT] teleportuj, [MAP] mapa, [PROFILE] profil
	</string>
	<string name="ClassifiedUpdateAfterPublish">
		(zostanie zaktualizowane po publikacji)
	</string>
	<string name="NoPicksClassifiedsText">
		Nie dodano nic do Miejsc i Reklam. Kliknij na przycisk Nowe, aby utworzyć Miejsce lub Reklamę.
	</string>
	<string name="NoPicksText">
		Nie dodano żadnych Miejsc. Kliknij na przycisk Nowe, aby utworzyć Miejsce.
	</string>
	<string name="NoClassifiedsText">
		Nie dodano żadnych reklam. Kliknij na przycisk Nowa, aby utworzyć reklamę.
	</string>
	<string name="NoAvatarPicksClassifiedsText">
		Brak ulubionych miejsc/reklam
	</string>
	<string name="NoAvatarPicksText">
		Brak ulubionych miejsc
	</string>
	<string name="NoAvatarClassifiedsText">
		Brak reklam
	</string>
	<string name="PicksClassifiedsLoadingText">
		Ładowanie...
	</string>
	<string name="MultiPreviewTitle">
		Podgląd
	</string>
	<string name="MultiPropertiesTitle">
		Właściwości
	</string>
	<string name="InvOfferAnObjectNamed">
		Obiekt o nazwie
	</string>
	<string name="InvOfferOwnedByGroup">
		należący do grupy
	</string>
	<string name="InvOfferOwnedByUnknownGroup">
		należący do nieznanej grupy
	</string>
	<string name="InvOfferOwnedBy">
		należący do
	</string>
	<string name="InvOfferOwnedByUnknownUser">
		należący do nieznanego właściciela
	</string>
	<string name="InvOfferGaveYou">
		dał Ci
	</string>
	<string name="InvOfferYouDecline">
		Odrzucono
	</string>
	<string name="InvOfferDecline">
		Odrzucono [DESC] od [NAME].
	</string>
	<string name="InvOfferFrom">
		od
	</string>
	<string name="GroupMoneyTotal">
		Suma
	</string>
	<string name="GroupMoneyBought">
		zakupione
	</string>
	<string name="GroupMoneyPaidYou">
		zapłać sobie
	</string>
	<string name="GroupMoneyPaidInto">
		zapłać do
	</string>
	<string name="GroupMoneyBoughtPassTo">
		kup dostęp do
	</string>
	<string name="GroupMoneyPaidFeeForEvent">
		zapłać opłatę za wydarzenie
	</string>
	<string name="GroupMoneyPaidPrizeForEvent">
		zapłać nagrodę za wydarzenie
	</string>
	<string name="GroupMoneyBalance">
		Stan
	</string>
	<string name="GroupMoneyCredits">
		Uznania
	</string>
	<string name="GroupMoneyDebits">
		Obciążenia
	</string>
	<string name="GroupMoneyStartDate">
		Transakcje od [weekday,datetime,utc], [day,datetime,utc] [mth,datetime,utc] [year,datetime,utc]
	</string>
	<string name="AcquiredItems">
		Nabyte obiekty
	</string>
	<string name="Cancel">
		Anuluj
	</string>
	<string name="UploadingCosts">
		Przesyłanie [NAME] kosztuje [AMOUNT]L$
	</string>
	<string name="UnknownFileExtension">
		Nieznane rozszerzenie pliku [.%s]
Oczekiwane .wav, .tga, .bmp, .jpg, .jpeg, lub .anim
	</string>
	<string name="MuteObject2">
		Zablokuj
	</string>
	<string name="MuteAvatar">
		Zablokuj
	</string>
	<string name="UnmuteObject">
		Odblokuj
	</string>
	<string name="UnmuteAvatar">
		Odblokuj
	</string>
	<string name="AddLandmarkNavBarMenu">
		Dodaj do Landmarków...
	</string>
	<string name="EditLandmarkNavBarMenu">
		Edytuj Landmarka...
	</string>
	<string name="FileSaved">
		Plik zapisany
	</string>
	<string name="Receiving">
		Odbieranie
	</string>
	<string name="Direction_Forward">
		Do przodu
	</string>
	<string name="Direction_Left">
		Lewo
	</string>
	<string name="Direction_Right">
		Prawo
	</string>
	<string name="Direction_Back">
		W tył
	</string>
	<string name="Direction_North">
		Północ
	</string>
	<string name="Direction_South">
		Południe
	</string>
	<string name="Direction_West">
		Zachód
	</string>
	<string name="Direction_East">
		Wschód
	</string>
	<string name="Direction_Up">
		W górę
	</string>
	<string name="Direction_Down">
		W dół
	</string>
	<string name="Any Category">
		Każda Kategoria
	</string>
	<string name="Shopping">
		Zakupy
	</string>
	<string name="Land Rental">
		Wynajem ziemi
	</string>
	<string name="Property Rental">
		Wynajem działek
	</string>
	<string name="Special Attraction">
		Specjalne Oferty
	</string>
	<string name="New Products">
		Nowe produkty
	</string>
	<string name="Employment">
		Praca
	</string>
	<string name="Wanted">
		Poszukiwane
	</string>
	<string name="Service">
		Usługi
	</string>
	<string name="Personal">
		Personalne
	</string>
	<string name="None">
		Żadne
	</string>
	<string name="Linden Location">
		Lokalizacja Lindenów
	</string>
	<string name="Adult">
		Dla dorosłych
	</string>
	<!-- FS:Ansariel: Fixed to match PARCEL_CATEGORY_UI_STRING array -->
	<string name="Arts and Culture">
		Sztuka i Kultura
	</string>
	<string name="Business">
		Biznes
	</string>
	<string name="Educational">
		Edukacyjna
	</string>
	<string name="Gaming">
		Gra
	</string>
	<string name="Hangout">
		Poznawanie ludzi
	</string>
	<string name="Newcomer Friendly">
		Przyjazne dla nowych
	</string>
	<!-- FS:Ansariel: Fixed to match PARCEL_CATEGORY_UI_STRING array -->
	<string name="Parks and Nature">
		Parki i Natura
	</string>
	<string name="Residential">
		Mieszkalna
	</string>
	<string name="Stage">
		Scena
	</string>
	<string name="Other">
		Inna
	</string>
	<string name="Rental">
		Wynajem
	</string>
	<string name="Any">
		Jakiekolwiek
	</string>
	<string name="You">
		Ty
	</string>
	<string name="Multiple Media">
		Wiele mediów
	</string>
	<string name="Play Media">
		Uruchom/Zatrzymaj media
	</string>
	<string name="StreamtitleNowPlaying">
		Teraz odtwarzane:
	</string>
	<string name="MBCmdLineError">
		Podczas realizacji podanej komendy wystąpił błąd.
Prosimy odwiedzić stronę internetową: http://wiki.secondlife.com/wiki/Client_parameters
Błąd:
	</string>
	<string name="MBCmdLineUsg">
		[APP_NAME] zastosowana komenda:
	</string>
	<string name="MBUnableToAccessFile">
		Aplikacja [APP_NAME] nie odnalazła poszukiwanego pliku.

Może być to spowodowane aktywnością kilku kopii oprogramowania w tej samej chwili lub Twój system błędnie uważa, że plik jest otwarty / zablokowany.
Jeżeli nadal otrzymujesz ten komunikat, uruchom swój komputer ponownie.
Jeżeli problem nadal występuje, proponujemy całkowite odinstalowanie aplikacji [APP_NAME] oraz ponowną jej instalację.
	</string>
	<string name="MBFatalError">
		Błąd krytyczny
	</string>
	<string name="MBApplicationError">
		Błąd aplikacji - nie panikuj
	</string>
	<string name="MBApplicationErrorDetails">
		Przepraszamy, ale [APP_NAME] uległ awarii i musi zostać zamknięty. Jeśli ten problem się powtarza skontaktuj się z nami i dodaj tą wiadomość:

[ERROR_DETAILS]
	</string>
	<string name="MBRequiresAltiVec">
		Aplikacja [APP_NAME] wymaga procesora z AltiVec (wersja G4 lub nowsza).
	</string>
	<string name="MBAlreadyRunning">
		Aplikacja [APP_NAME] została już uruchomiona.
Sprawdź czy Twój pasek aplikacji nie ma zminimalizowanych okien programu.
Jeżeli nadal otrzymujesz ten komunikat, uruchom swój komputer ponownie.
	</string>
	<string name="MBFrozenCrashed">
		Aplikacja [APP_NAME] znajduje się w trybie zatrzymania lub zawieszenia po poprzedniej próbie uruchomienia.
Czy chcesz wysłać raport na temat zawieszenia?
	</string>
	<string name="MBAlert">
		Powiadomienie
	</string>
	<string name="MBNoDirectX">
		Aplikacja [APP_NAME] nie wykryła oprogramowania DirectX 9.0b lub wersji nowszej.
[APP_NAME] używa oprogramowaniu DirectX w celu wykrycia dysku twardego i/lub nieaktualizowanych dysków twardych, które mogą przyczynić się do obniżenia stabilności, wydajności systemowej oraz zawieszeń. Jeżeli chcesz uruchomić aplikację [APP_NAME] bez problemów, doradzamy korzystanie z uruchomionym oprogramowaniem min. DirectX 9.0b.

Czy chcesz kontynuować?
	</string>
	<string name="MBWarning">
		Ostrzeżenie
	</string>
	<string name="MBNoAutoUpdate">
		Automatyczna aktualizacja nie została jeszcze zaimplementowana dla platformy Linux.
Prosimy o pobranie najnowszej wersji ze strony internetowej: www.secondlife.com.
	</string>
	<string name="MBRegClassFailed">
		Błąd RegisterClass
	</string>
	<string name="MBError">
		Błąd
	</string>
	<string name="MBFullScreenErr">
		Nie można uruchomić trybu pełnoekranowego w rozdzielczości [WIDTH] x [HEIGHT].
Uruchomione w oknie.
	</string>
	<string name="MBDestroyWinFailed">
		Błąd wyłączania podczas zamykania okna (DestroyWindow() failed)
	</string>
	<string name="MBShutdownErr">
		Błąd wyłączania
	</string>
	<string name="MBDevContextErr">
		Brak możliwości stworzenia zawartości GL dla sterownika
	</string>
	<string name="MBPixelFmtErr">
		Nie odnaleziono właściwego formatu pikselowego
	</string>
	<string name="MBPixelFmtDescErr">
		Nie otrzymano opisu formatu pikselowego
	</string>
	<string name="MBPixelFmtSetErr">
		Nie można ustawić formatu pikselowego
	</string>
	<string name="MBGLContextErr">
		Brak możliwości stworzenia renderowania zawartości GL
	</string>
	<string name="MBGLContextActErr">
		Brak aktywacji renderowania zawartości GL
	</string>
	<string name="MBVideoDrvErr">
		Aplikacja [APP_NAME] nie może zostać uruchomiona, ponieważ sterowniki Twojej karty wideo są niepoprawnie zainstalowane, niezaktualizowane lub przeznaczone dla nieobsługiwanego rodzaju sprzętu. Upewnij się, że Twoja karta wideo została zaktualizowana poprawnie, spróbuj zainstalować sterowniki ponownie.

Jeżeli nadal otrzymujesz ten komunikat, skontaktuj się z [SUPPORT_SITE].
	</string>
	<string name="MBOutOfMemoryTitle">
		Zabrakło pamięci
	</string>
	<string name="MBOutOfMemoryErr">
		Żądanie [APP_NAME] przydzielenia pamięci nie powiodło się. Aplikacja nie może kontynuować i zostanie zamknięta.

Jeśli w komputerze jest mało pamięci RAM, zamknij wszystkie obciążające aplikacje przed uruchomieniem [APP_NAME], ustaw plik wymiany lub zmniejsz ustawienia graficzne, takie jak pole widzenia.
	</string>
	<string name="MBMissingFile">
		[APP_NAME] nie mogła uzyskać dostępu do niektórych potrzebnych plików, dlatego zostanie zamknięta.

Zainstaluj ponownie przeglądarkę z [DOWNLOAD_URL] i skontaktuj się z [SUPPORT_SITE], jeśli problem będzie się powtarzał po reinstalacji.
	</string>
	<string name="5 O'Clock Shadow">
		Cień na godzinie 5
	</string>
	<string name="All White">
		Wszystko siwe
	</string>
	<string name="Anime Eyes">
		Oczy z anime
	</string>
	<string name="Arced">
		Wygięty
	</string>
	<string name="Arm Length">
		Długość ramienia
	</string>
	<string name="Attached">
		Dołączone
	</string>
	<string name="Attached Earlobes">
		Płatki uszu dołączone
	</string>
	<string name="Back Fringe">
		Tylna grzywka
	</string>
	<string name="Baggy">
		Wypchane
	</string>
	<string name="Bangs">
		Pasemka
	</string>
	<string name="Beady Eyes">
		Oczy załzawione
	</string>
	<string name="Belly Size">
		Rozmiar brzucha
	</string>
	<string name="Big">
		Duży
	</string>
	<string name="Big Butt">
		Duże pośladki
	</string>
	<string name="Big Hair Back">
		Duże włosy: z tyłu
	</string>
	<string name="Big Hair Front">
		Duże włosy: z przodu
	</string>
	<string name="Big Hair Top">
		Duże włosy: z góry
	</string>
	<string name="Big Head">
		Duża głowa
	</string>
	<string name="Big Pectorals">
		Duże mięśnie
	</string>
	<string name="Big Spikes">
		Duże kolce
	</string>
	<string name="Black">
		Czerń
	</string>
	<string name="Blonde">
		Blond
	</string>
	<string name="Blonde Hair">
		Włosy blond
	</string>
	<string name="Blush">
		Rumieniec
	</string>
	<string name="Blush Color">
		Kolor rumieńca
	</string>
	<string name="Blush Opacity">
		Intensywność rumieńca
	</string>
	<string name="Body Definition">
		Detale ciała
	</string>
	<string name="Body Fat">
		Puszystość
	</string>
	<string name="Body Freckles">
		Piegi
	</string>
	<string name="Body Thick">
		Zagęszczenie ciała
	</string>
	<string name="Body Thickness">
		Grubość ciała
	</string>
	<string name="Body Thin">
		Szczupłość
	</string>
	<string name="Bow Legged">
		Pałąkowate nogi
	</string>
	<string name="Breast Buoyancy">
		Jędrność piersi
	</string>
	<string name="Breast Cleavage">
		Odstęp między piersiami
	</string>
	<string name="Breast Size">
		Rozmiar piersi
	</string>
	<string name="Bridge Width">
		Szerokość
	</string>
	<string name="Broad">
		Szerokie
	</string>
	<string name="Brow Size">
		Rozmiar czoła
	</string>
	<string name="Bug Eyes">
		Wytrzeszcz oczu
	</string>
	<string name="Bugged Eyes">
		Wytrzeszczone oczy
	</string>
	<string name="Bulbous">
		Bulwiasty
	</string>
	<string name="Bulbous Nose">
		Bulwiasty nos
	</string>
	<string name="Breast Physics Mass">
		Masa piersi
	</string>
	<string name="Breast Physics Smoothing">
		Wygładzanie piersi
	</string>
	<string name="Breast Physics Gravity">
		Grawitacja piersi
	</string>
	<string name="Breast Physics Drag">
		Ściśnięcie piersi
	</string>
	<string name="Breast Physics InOut Max Effect">
		Efekt max
	</string>
	<string name="Breast Physics InOut Spring">
		Sprężystość
	</string>
	<string name="Breast Physics InOut Gain">
		Wzmocnienie
	</string>
	<string name="Breast Physics InOut Damping">
		Tłumienie
	</string>
	<string name="Breast Physics UpDown Max Effect">
		Efekt max
	</string>
	<string name="Breast Physics UpDown Spring">
		Sprężystość
	</string>
	<string name="Breast Physics UpDown Gain">
		Wzmocnienie
	</string>
	<string name="Breast Physics UpDown Damping">
		Tłumienie
	</string>
	<string name="Breast Physics LeftRight Max Effect">
		Efekt max
	</string>
	<string name="Breast Physics LeftRight Spring">
		Sprężystość
	</string>
	<string name="Breast Physics LeftRight Gain">
		Wzmocnienie
	</string>
	<string name="Breast Physics LeftRight Damping">
		Tłumienie
	</string>
	<string name="Belly Physics Mass">
		Masa brzucha
	</string>
	<string name="Belly Physics Smoothing">
		Wygładzanie brzucha
	</string>
	<string name="Belly Physics Gravity">
		Grawitacja brzucha
	</string>
	<string name="Belly Physics Drag">
		Ściśnięcie brzucha
	</string>
	<string name="Belly Physics UpDown Max Effect">
		Efekt max
	</string>
	<string name="Belly Physics UpDown Spring">
		Sprężystość
	</string>
	<string name="Belly Physics UpDown Gain">
		Wzmocnienie
	</string>
	<string name="Belly Physics UpDown Damping">
		Tłumienie
	</string>
	<string name="Butt Physics Mass">
		Masa pośladków
	</string>
	<string name="Butt Physics Smoothing">
		Wygładzanie pośladków
	</string>
	<string name="Butt Physics Gravity">
		Grawitacja pośladków
	</string>
	<string name="Butt Physics Drag">
		Ściśnięcie pośladków
	</string>
	<string name="Butt Physics UpDown Max Effect">
		Efekt max
	</string>
	<string name="Butt Physics UpDown Spring">
		Sprężystość
	</string>
	<string name="Butt Physics UpDown Gain">
		Wzmocnienie
	</string>
	<string name="Butt Physics UpDown Damping">
		Tłumienie
	</string>
	<string name="Butt Physics LeftRight Max Effect">
		Efekt max
	</string>
	<string name="Butt Physics LeftRight Spring">
		Sprężystość
	</string>
	<string name="Butt Physics LeftRight Gain">
		Wzmocnienie
	</string>
	<string name="Butt Physics LeftRight Damping">
		Tłumienie
	</string>
	<string name="Bushy Eyebrows">
		Bujne brwi
	</string>
	<string name="Bushy Hair">
		Bujne włosy
	</string>
	<string name="Butt Size">
		Rozmiar pośladków
	</string>
	<string name="Butt Gravity">
		Grawitacja pośladków
	</string>
	<string name="bustle skirt">
		Uniesienie spódnicy
	</string>
	<string name="no bustle">
		Nie unoś
	</string>
	<string name="more bustle">
		Bardziej unoś
	</string>
	<string name="Cheek Bones">
		Kości policzkowe
	</string>
	<string name="Chest Size">
		Rozmiar klatki piersiowej
	</string>
	<string name="Chin Angle">
		Kąt podbródka
	</string>
	<string name="Chin Cleft">
		Dołek w podbródku
	</string>
	<string name="Chin Curtains">
		Zasłonięcie podbródka
	</string>
	<string name="Chin Depth">
		Długość podbródka
	</string>
	<string name="Chin Heavy">
		Więcej podbródka
	</string>
	<string name="Chin In">
		Podbródek wewn.
	</string>
	<string name="Chin Out">
		Podbródek zewn.
	</string>
	<string name="Chin-Neck">
		Podwójny podbródek
	</string>
	<string name="Clear">
		Wyczyść
	</string>
	<string name="Cleft">
		Rozszczepienie
	</string>
	<string name="Close Set Eyes">
		Wąski
	</string>
	<string name="Closed">
		Zamknięte
	</string>
	<string name="Closed Back">
		Zamknięte z tyłu
	</string>
	<string name="Closed Front">
		Zamknięte z przodu
	</string>
	<string name="Closed Left">
		Zamknięte z lewej
	</string>
	<string name="Closed Right">
		Zamknięte z prawej
	</string>
	<string name="Coin Purse">
		Portmonetka
	</string>
	<string name="Collar Back">
		Kołnierz z tyłu
	</string>
	<string name="Collar Front">
		Kołnierz z przodu
	</string>
	<string name="Corner Down">
		Kącik w dół
	</string>
	<string name="Corner Up">
		Kącik w górę
	</string>
	<string name="Creased">
		Z fałdami
	</string>
	<string name="Crooked Nose">
		Skrzywienie nosa
	</string>
	<string name="Cuff Flare">
		Szeroki rękaw
	</string>
	<string name="Dark">
		Ciemny
	</string>
	<string name="Dark Green">
		Ciemna zieleń
	</string>
	<string name="Darker">
		Ciemniejsze
	</string>
	<string name="Deep">
		Głębokie
	</string>
	<string name="Default Heels">
		Domyślne buty na obcasie
	</string>
	<string name="Dense">
		Gęste
	</string>
	<string name="Double Chin">
		Podwójny podbródek
	</string>
	<string name="Downturned">
		Zwrócony w dół
	</string>
	<string name="Duffle Bag">
		Torba
	</string>
	<string name="Ear Angle">
		Odstawanie uszu
	</string>
	<string name="Ear Size">
		Rozmiar uszu
	</string>
	<string name="Ear Tips">
		Wierzchołki uszu
	</string>
	<string name="Egg Head">
		Jajowata głowa
	</string>
	<string name="Eye Bags">
		Woreczek łzowy
	</string>
	<string name="Eye Color">
		Kolor oczu
	</string>
	<string name="Eye Depth">
		Głębokość osadzenia oczu
	</string>
	<string name="Eye Lightness">
		Jasność oczu
	</string>
	<string name="Eye Opening">
		Otwarcie oczu
	</string>
	<string name="Eye Pop">
		Różnica w wielkości oczu
	</string>
	<string name="Eye Size">
		Rozmiar oczu
	</string>
	<string name="Eye Spacing">
		Rozstaw oczu
	</string>
	<string name="Eyebrow Arc">
		Łuk brwiowy
	</string>
	<string name="Eyebrow Density">
		Gęstość brwi
	</string>
	<string name="Eyebrow Height">
		Wysokość brwi
	</string>
	<string name="Eyebrow Points">
		Kształt brwi
	</string>
	<string name="Eyebrow Size">
		Rozmiar brwi
	</string>
	<string name="Eyelash Length">
		Długość rzęs
	</string>
	<string name="Eyeliner">
		Kredka do oczu
	</string>
	<string name="Eyeliner Color">
		Kolor kredki do oczu
	</string>
	<string name="Eyes Bugged">
		Wytrzeszczone oczy
	</string>
	<string name="Face Shear">
		Ścięcie twarzy
	</string>
	<string name="Facial Definition">
		Detale twarzy
	</string>
	<string name="Far Set Eyes">
		Szeroki
	</string>
	<string name="Fat Lips">
		Grube usta
	</string>
	<string name="Female">
		Kobieta
	</string>
	<string name="Fingerless">
		Bez palców
	</string>
	<string name="Fingers">
		Palce
	</string>
	<string name="Flared Cuffs">
		Rozszerzane rękawy
	</string>
	<string name="Flat">
		Płaski
	</string>
	<string name="Flat Butt">
		Płaskie pośladki
	</string>
	<string name="Flat Head">
		Płaska głowa
	</string>
	<string name="Flat Toe">
		Płaski palec
	</string>
	<string name="Foot Size">
		Rozmiar stopy
	</string>
	<string name="Forehead Angle">
		Kształt czoła
	</string>
	<string name="Forehead Heavy">
		Więcej czoła
	</string>
	<string name="Freckles">
		Piegi
	</string>
	<string name="Front Fringe">
		Przednia grzywka
	</string>
	<string name="Full Back">
		Gęsty tył
	</string>
	<string name="Full Eyeliner">
		Gęsta kredka do oczu
	</string>
	<string name="Full Front">
		Gęsty przód
	</string>
	<string name="Full Hair Sides">
		Gęste włosy po bokach
	</string>
	<string name="Full Sides">
		Gęste boki
	</string>
	<string name="Glossy">
		Błyszcząca
	</string>
	<string name="Glove Fingers">
		Rękawiczki
	</string>
	<string name="Glove Length">
		Długość rękawiczek
	</string>
	<string name="Hair">
		Włosy
	</string>
	<string name="Hair Back">
		Włosy: z tyłu
	</string>
	<string name="Hair Front">
		Włosy: z przodu
	</string>
	<string name="Hair Sides">
		Włosy: boki
	</string>
	<string name="Hair Sweep">
		Kierunek zaczesania
	</string>
	<string name="Hair Thickess">
		Grubość włosów
	</string>
	<string name="Hair Thickness">
		Grubość włosów
	</string>
	<string name="Hair Tilt">
		Przechylenie
	</string>
	<string name="Hair Tilted Left">
		W lewo
	</string>
	<string name="Hair Tilted Right">
		W prawo
	</string>
	<string name="Hair Volume">
		Włosy: objętość
	</string>
	<string name="Hand Size">
		Rozmiar dłoni
	</string>
	<string name="Handlebars">
		Kucyki
	</string>
	<string name="Head Length">
		Długość głowy
	</string>
	<string name="Head Shape">
		Kształt głowy
	</string>
	<string name="Head Size">
		Rozmiar głowy
	</string>
	<string name="Head Stretch">
		Rozciągnięcie głowy
	</string>
	<string name="Heel Height">
		Wysokość obcasa
	</string>
	<string name="Heel Shape">
		Kształt obcasa
	</string>
	<string name="Height">
		Wysokość
	</string>
	<string name="High">
		Wysoko
	</string>
	<string name="High Heels">
		Wysokie obcasy
	</string>
	<string name="High Jaw">
		Wysoka szczęka
	</string>
	<string name="High Platforms">
		Wysokie obcasy
	</string>
	<string name="High and Tight">
		Wysokie i wąskie
	</string>
	<string name="Higher">
		Wyżej
	</string>
	<string name="Hip Length">
		Długość bioder
	</string>
	<string name="Hip Width">
		Szerokość bioder
	</string>
	<string name="Hover">
		Uniesienie
	</string>
	<string name="In">
		Wewnętrznie
	</string>
	<string name="In Shdw Color">
		Wewnętrzny kolor cienia
	</string>
	<string name="In Shdw Opacity">
		Wewnętrzna intensywność cienia
	</string>
	<string name="Inner Eye Corner">
		Wewnętrzny bok oka
	</string>
	<string name="Inner Eye Shadow">
		Wewnętrzny cień oka
	</string>
	<string name="Inner Shadow">
		Wewnętrzny cień
	</string>
	<string name="Jacket Length">
		Długość kurtki
	</string>
	<string name="Jacket Wrinkles">
		Zmarszczki na kurtce
	</string>
	<string name="Jaw Angle">
		Kąt szczęki
	</string>
	<string name="Jaw Jut">
		Wystająca szczęka
	</string>
	<string name="Jaw Shape">
		Kształt szczęki
	</string>
	<string name="Join">
		Złącz
	</string>
	<string name="Jowls">
		Dolna część policzka
	</string>
	<string name="Knee Angle">
		Kąt kolana
	</string>
	<string name="Knock Kneed">
		Iksowate nogi
	</string>
	<string name="Large">
		Duże
	</string>
	<string name="Large Hands">
		Duże dłonie
	</string>
	<string name="Left Part">
		Lewa część
	</string>
	<string name="Leg Length">
		Długość nogi
	</string>
	<string name="Leg Muscles">
		Umięśnione nogi
	</string>
	<string name="Less">
		Mniej
	</string>
	<string name="Less Body Fat">
		Mniej tłuszczu
	</string>
	<string name="Less Curtains">
		Mniejsze kurtynki
	</string>
	<string name="Less Freckles">
		Mniej piegów
	</string>
	<string name="Less Full">
		Mniej pełne
	</string>
	<string name="Less Gravity">
		Mniej ciężaru
	</string>
	<string name="Less Love">
		Mniej
	</string>
	<string name="Less Muscles">
		Mniej mięśni
	</string>
	<string name="Less Muscular">
		Mniej umięśnienia
	</string>
	<string name="Less Rosy">
		Mniej
	</string>
	<string name="Less Round">
		Mniej zaokrąglone
	</string>
	<string name="Less Saddle">
		Mniej siodłowate
	</string>
	<string name="Less Square">
		Mniej kwadratowe
	</string>
	<string name="Less Volume">
		Mniej objętości
	</string>
	<string name="Less soul">
		Mniej
	</string>
	<string name="Lighter">
		Jaśniejsze
	</string>
	<string name="Lip Cleft">
		Szer. rozszcz. górnej wargi
	</string>
	<string name="Lip Cleft Depth">
		Gł. rozszcz. górnej wargi
	</string>
	<string name="Lip Fullness">
		Pełne usta
	</string>
	<string name="Lip Pinkness">
		Róż ust
	</string>
	<string name="Lip Ratio">
		Proporcje ust
	</string>
	<string name="Lip Thickness">
		Grubość ust
	</string>
	<string name="Lip Width">
		Szerokość ust
	</string>
	<string name="Lipgloss">
		Połysk
	</string>
	<string name="Lipstick">
		Szminka
	</string>
	<string name="Lipstick Color">
		Kolor szminki
	</string>
	<string name="Long">
		Długość
	</string>
	<string name="Long Head">
		Długa głowa
	</string>
	<string name="Long Hips">
		Długie biodra
	</string>
	<string name="Long Legs">
		Długie nogi
	</string>
	<string name="Long Neck">
		Długi kark
	</string>
	<string name="Long Pigtails">
		Długie warkocze
	</string>
	<string name="Long Ponytail">
		Długi kucyk
	</string>
	<string name="Long Torso">
		Długi tułów
	</string>
	<string name="Long arms">
		Długie ramiona
	</string>
	<string name="Loose Pants">
		Luźne spodnie
	</string>
	<string name="Loose Shirt">
		Luźna koszulka
	</string>
	<string name="Loose Sleeves">
		Luźne rękawy
	</string>
	<string name="Love Handles">
		Sadełko
	</string>
	<string name="Low">
		Nisko
	</string>
	<string name="Low Heels">
		Niskie obcasy
	</string>
	<string name="Low Jaw">
		Niska szczęka
	</string>
	<string name="Low Platforms">
		Niskie obcasy
	</string>
	<string name="Low and Loose">
		Niskie i luźne
	</string>
	<string name="Lower">
		Niżej
	</string>
	<string name="Lower Bridge">
		Dolny mostek
	</string>
	<string name="Lower Cheeks">
		Niższe policzki
	</string>
	<string name="Male">
		Mężczyzna
	</string>
	<string name="Middle Part">
		Część środkowa
	</string>
	<string name="More">
		Więcej
	</string>
	<string name="More Blush">
		Zarumienione
	</string>
	<string name="More Body Fat">
		Więcej tłuszczu
	</string>
	<string name="More Curtains">
		Większe kurtynki
	</string>
	<string name="More Eyeshadow">
		Ciemny cień oczu
	</string>
	<string name="More Freckles">
		Więcej piegów
	</string>
	<string name="More Full">
		Bardziej pełne
	</string>
	<string name="More Gravity">
		Więcej ciężaru
	</string>
	<string name="More Lipstick">
		Więcej szminki
	</string>
	<string name="More Love">
		Więcej
	</string>
	<string name="More Lower Lip">
		Więcej dolnej wargi
	</string>
	<string name="More Muscles">
		Więcej mięśni
	</string>
	<string name="More Muscular">
		Więcej umięśnienia
	</string>
	<string name="More Rosy">
		Więcej
	</string>
	<string name="More Round">
		Więcej zaokrąglenia
	</string>
	<string name="More Saddle">
		Bardziej siodłowate
	</string>
	<string name="More Sloped">
		Bardziej spadziste
	</string>
	<string name="More Square">
		Bardziej kwadratowy
	</string>
	<string name="More Upper Lip">
		Więcej górnej wargi
	</string>
	<string name="More Vertical">
		Bardziej pionowe
	</string>
	<string name="More Volume">
		Więcej objętości
	</string>
	<string name="More soul">
		Więcej
	</string>
	<string name="Moustache">
		Wąsy
	</string>
	<string name="Mouth Corner">
		Kąciki ust
	</string>
	<string name="Mouth Position">
		Pozycja ust
	</string>
	<string name="Mowhawk">
		Mowhawk
	</string>
	<string name="Muscular">
		Umięśnienie
	</string>
	<string name="Mutton Chops">
		Baczki - wąsy
	</string>
	<string name="Nail Polish">
		Lakier na paznokciach
	</string>
	<string name="Nail Polish Color">
		Kolor lakieru na paznokciach
	</string>
	<string name="Narrow">
		Wąskie
	</string>
	<string name="Narrow Back">
		Wąski tył
	</string>
	<string name="Narrow Front">
		Wąski przód
	</string>
	<string name="Narrow Lips">
		Wąskie usta
	</string>
	<string name="Natural">
		Naturalne
	</string>
	<string name="Neck Length">
		Długość karku
	</string>
	<string name="Neck Thickness">
		Grubość karku
	</string>
	<string name="No Blush">
		Brak rumieńca
	</string>
	<string name="No Eyeliner">
		Brak kredki do oczu
	</string>
	<string name="No Eyeshadow">
		Brak cienia
	</string>
	<string name="No Lipgloss">
		Brak połysku
	</string>
	<string name="No Lipstick">
		Brak szminki
	</string>
	<string name="No Part">
		Brak podziału
	</string>
	<string name="No Polish">
		Brak lakieru
	</string>
	<string name="No Red">
		Brak rudego
	</string>
	<string name="No Spikes">
		Brak szpiców
	</string>
	<string name="No White">
		Brak siwego
	</string>
	<string name="No Wrinkles">
		Brak zmarszczek
	</string>
	<string name="Normal Lower">
		Dół normalny
	</string>
	<string name="Normal Upper">
		Góra normalna
	</string>
	<string name="Nose Left">
		Nos w stronę lewą
	</string>
	<string name="Nose Right">
		Nos w stronę prawą
	</string>
	<string name="Nose Size">
		Rozmiar nosa
	</string>
	<string name="Nose Thickness">
		Grubość nosa
	</string>
	<string name="Nose Tip Angle">
		Kąt czubka nosa
	</string>
	<string name="Nose Tip Shape">
		Kształt czubka nosa
	</string>
	<string name="Nose Width">
		Szerokość nosa
	</string>
	<string name="Nostril Division">
		Przegroda nosa
	</string>
	<string name="Nostril Width">
		Wielkość dziurek w nosie
	</string>
	<string name="Opaque">
		Intensywność
	</string>
	<string name="Open">
		Otwarte
	</string>
	<string name="Open Back">
		Otwarte z tyłu
	</string>
	<string name="Open Front">
		Otwarte z przodu
	</string>
	<string name="Open Left">
		Otwarte z lewej
	</string>
	<string name="Open Right">
		Otwarte z prawej
	</string>
	<string name="Orange">
		Pomarańczowy
	</string>
	<string name="Out">
		Zewnętrznie
	</string>
	<string name="Out Shdw Color">
		Zewnętrzny kolor cienia
	</string>
	<string name="Out Shdw Opacity">
		Zewnętrzna grubość cienia
	</string>
	<string name="Outer Eye Corner">
		Zewnętrzny bok oka
	</string>
	<string name="Outer Eye Shadow">
		Zewnętrzny cień oka
	</string>
	<string name="Outer Shadow">
		Zewnętrzny cień
	</string>
	<string name="Overbite">
		Przodozgryz górny
	</string>
	<string name="Package">
		Pakunek
	</string>
	<string name="Painted Nails">
		Pomalowane
	</string>
	<string name="Pale">
		Blady
	</string>
	<string name="Pants Crotch">
		Krocze spodni
	</string>
	<string name="Pants Fit">
		Dopasowanie spodni
	</string>
	<string name="Pants Length">
		Długość spodni
	</string>
	<string name="Pants Waist">
		Talia spodni
	</string>
	<string name="Pants Wrinkles">
		Zmarszczki spodni
	</string>
	<string name="Part">
		Podział
	</string>
	<string name="Part Bangs">
		Podział grzywki
	</string>
	<string name="Pectorals">
		Mięśnie klatki piersiowej
	</string>
	<string name="Pigment">
		Pigment
	</string>
	<string name="Pigtails">
		Warkocze
	</string>
	<string name="Pink">
		Róż
	</string>
	<string name="Pinker">
		Bardziej różowe
	</string>
	<string name="Platform Height">
		Wysokie obcasy
	</string>
	<string name="Platform Width">
		Szerokie obcasy
	</string>
	<string name="Pointy">
		W czubek
	</string>
	<string name="Pointy Heels">
		Obcasy z czubkiem
	</string>
	<string name="Ponytail">
		Kucyk
	</string>
	<string name="Poofy Skirt">
		Szeroka spódnica
	</string>
	<string name="Pop Left Eye">
		Wybałuszone lewe
	</string>
	<string name="Pop Right Eye">
		Wybałuszone prawe
	</string>
	<string name="Puffy">
		Opuchnięte
	</string>
	<string name="Puffy Eyelids">
		Spuchnięte powieki
	</string>
	<string name="Rainbow Color">
		Kolory tęczy
	</string>
	<string name="Red Hair">
		Rude włosy
	</string>
	<string name="Regular">
		Regularne
	</string>
	<string name="Right Part">
		Prawa część
	</string>
	<string name="Rosy Complexion">
		Różowa cera
	</string>
	<string name="Round">
		Zaokrąglenie
	</string>
	<string name="Ruddiness">
		Rumieńce
	</string>
	<string name="Ruddy">
		Rumiany
	</string>
	<string name="Rumpled Hair">
		Włosy w nieładzie
	</string>
	<string name="Saddle Bags">
		Tłuszczyk na nogach
	</string>
	<string name="Scrawny Leg">
		Koścista noga
	</string>
	<string name="Separate">
		Oddzielne
	</string>
	<string name="Shallow">
		Płytkie
	</string>
	<string name="Shear Back">
		Tylne wycięcie włosów
	</string>
	<string name="Shear Face">
		Ścięcie twarzy
	</string>
	<string name="Shear Front">
		Przednie wycięcie włosów
	</string>
	<string name="Shear Left Up">
		Wycięcie od lewej
	</string>
	<string name="Shear Right Up">
		Wycięcie od prawej
	</string>
	<string name="Sheared Back">
		Wycięty tył
	</string>
	<string name="Sheared Front">
		Wycięty przód
	</string>
	<string name="Shift Left">
		Przesuń w lewo
	</string>
	<string name="Shift Mouth">
		Przesuń usta
	</string>
	<string name="Shift Right">
		Przesuń w prawo
	</string>
	<string name="Shirt Bottom">
		Dolna część koszuli
	</string>
	<string name="Shirt Fit">
		Dopasowanie koszuli
	</string>
	<string name="Shirt Wrinkles">
		Zmarszczki na koszuli
	</string>
	<string name="Shoe Height">
		Wysokość buta
	</string>
	<string name="Short">
		Krótkość
	</string>
	<string name="Short Arms">
		Krótkie ramiona
	</string>
	<string name="Short Legs">
		Krótkie nogi
	</string>
	<string name="Short Neck">
		Krótki kark
	</string>
	<string name="Short Pigtails">
		Krótkie warkocze
	</string>
	<string name="Short Ponytail">
		Krótki kucyk
	</string>
	<string name="Short Sideburns">
		Krótkie baczki
	</string>
	<string name="Short Torso">
		Krótki tułów
	</string>
	<string name="Short hips">
		Krótkie biodra
	</string>
	<string name="Shoulders">
		Ramiona
	</string>
	<string name="Side Fringe">
		Boczna grzywka
	</string>
	<string name="Sideburns">
		Baczki
	</string>
	<string name="Sides Hair">
		Boczne włosy
	</string>
	<string name="Sides Hair Down">
		Boczne włosy w dół
	</string>
	<string name="Sides Hair Up">
		Boczne włosy do góry
	</string>
	<string name="Skinny Neck">
		Smukły kark
	</string>
	<string name="Skirt Fit">
		Dopasowanie spódnicy
	</string>
	<string name="Skirt Length">
		Długość spódnicy
	</string>
	<string name="Slanted Forehead">
		Ukośne czoło
	</string>
	<string name="Sleeve Length">
		Długość rękawów
	</string>
	<string name="Sleeve Looseness">
		Luźne rękawy
	</string>
	<string name="Slit Back">
		Rozcięcie: tył
	</string>
	<string name="Slit Front">
		Rozcięcie: przód
	</string>
	<string name="Slit Left">
		Rozcięcie: po prawej
	</string>
	<string name="Slit Right">
		Rozcięcie: po lewej
	</string>
	<string name="Small">
		Małe
	</string>
	<string name="Small Hands">
		Małe dłonie
	</string>
	<string name="Small Head">
		Mała głowa
	</string>
	<string name="Smooth">
		Gładkie
	</string>
	<string name="Smooth Hair">
		Gładkie włosy
	</string>
	<string name="Socks Length">
		Długość skarpetek
	</string>
	<string name="Soulpatch">
		Zarost na dolnej wardze
	</string>
	<string name="Sparse">
		Rzadkie
	</string>
	<string name="Spiked Hair">
		Kolczaste włosy
	</string>
	<string name="Square">
		Kwadratowe
	</string>
	<string name="Square Toe">
		Kwadratowy palec
	</string>
	<string name="Squash Head">
		Ściśnięta głowa
	</string>
	<string name="Stretch Head">
		Rozciągnięta głowa
	</string>
	<string name="Sunken">
		Zapadnięte
	</string>
	<string name="Sunken Chest">
		Zapadnięta klatka
	</string>
	<string name="Sunken Eyes">
		Zapadnięte oczy
	</string>
	<string name="Sweep Back">
		Zaczesanie w tył
	</string>
	<string name="Sweep Forward">
		Zaczesanie w przód
	</string>
	<string name="Tall">
		Wysokość
	</string>
	<string name="Taper Back">
		Zwężenie do przodu
	</string>
	<string name="Taper Front">
		Zwężenie do tyłu
	</string>
	<string name="Thick Heels">
		Grube obcasy
	</string>
	<string name="Thick Neck">
		Gruby kark
	</string>
	<string name="Thick Toe">
		Gruby palec
	</string>
	<string name="Thin">
		Wąskie
	</string>
	<string name="Thin Eyebrows">
		Wąskie brwi
	</string>
	<string name="Thin Lips">
		Wąskie usta
	</string>
	<string name="Thin Nose">
		Wąski nos
	</string>
	<string name="Tight Chin">
		Obcisły podbródek
	</string>
	<string name="Tight Cuffs">
		Obcisłe rękawy
	</string>
	<string name="Tight Pants">
		Obcisłe spodnie
	</string>
	<string name="Tight Shirt">
		Obcisła koszulka
	</string>
	<string name="Tight Skirt">
		Wąska spódnica
	</string>
	<string name="Tight Sleeves">
		Obcisłe rękawy
	</string>
	<string name="Toe Shape">
		Kształt palca
	</string>
	<string name="Toe Thickness">
		Grubość palca
	</string>
	<string name="Torso Length">
		Długość tułowia
	</string>
	<string name="Torso Muscles">
		Mięśnie tułowia
	</string>
	<string name="Torso Scrawny">
		Wychudzony tułów
	</string>
	<string name="Unattached">
		Nieprzyłączone
	</string>
	<string name="Uncreased">
		Bez fałd
	</string>
	<string name="Underbite">
		Przodozgryz
	</string>
	<string name="Unnatural">
		Nienaturalne
	</string>
	<string name="Upper Bridge">
		Górny mostek
	</string>
	<string name="Upper Cheeks">
		Górne policzki
	</string>
	<string name="Upper Chin Cleft">
		Rozszcz. górnego podbr.
	</string>
	<string name="Upper Eyelid Fold">
		Górna powieka
	</string>
	<string name="Upturned">
		Zadarty
	</string>
	<string name="Very Red">
		Bardzo rude
	</string>
	<string name="Waist Height">
		Wysokość talii
	</string>
	<string name="Well-Fed">
		Dobrze odżywione
	</string>
	<string name="White Hair">
		Siwe włosy
	</string>
	<string name="Wide">
		Szerokie
	</string>
	<string name="Wide Back">
		Szeroki tył
	</string>
	<string name="Wide Front">
		Szeroki przód
	</string>
	<string name="Wide Lips">
		Szerokie usta
	</string>
	<string name="Wild">
		Szalone
	</string>
	<string name="Wrinkles">
		Zmarszczki
	</string>
	<string name="LocationCtrlAddLandmarkTooltip">
		Dodaj do landmarków
	</string>
	<string name="LocationCtrlEditLandmarkTooltip">
		Edytuj Landmarki
	</string>
	<string name="LocationCtrlInfoBtnTooltip">
		Zobacz więcej szczegółów na temat obecnej lokalizacji
	</string>
	<string name="LocationCtrlComboBtnTooltip">
		Historia odwiedzonych miejsc
	</string>
	<string name="LocationCtrlForSaleTooltip">
		Kup tą działkę
	</string>
	<string name="LocationCtrlVoiceTooltip">
		Głos niedostępny w tym miejscu
	</string>
	<string name="LocationCtrlFlyTooltip">
		Latanie zabronione
	</string>
	<string name="LocationCtrlPushTooltip">
		Popychanie zabronione
	</string>
	<string name="LocationCtrlBuildTooltip">
		Budowanie/rezzowanie zabronione
	</string>
	<string name="LocationCtrlScriptsTooltip">
		Skrypty niedozwolone
	</string>
	<string name="LocationCtrlDamageTooltip">
		Zdrowie
	</string>
	<string name="LocationCtrlAdultIconTooltip">
		Region Adult
	</string>
	<string name="LocationCtrlModerateIconTooltip">
		Region Moderate
	</string>
	<string name="LocationCtrlGeneralIconTooltip">
		Region General
	</string>
	<string name="LocationCtrlSeeAVsTooltip">
		Awatary wewnątrz tej działki nie mogą być widziane lub słyszane przez awatary, które są poza nią
	</string>
	<string name="LocationCtrlPathfindingDirtyTooltip">
		Obiekty poruszające się mogą nie zachowywać się poprawnie, póki region nie zostanie odświeżony.
	</string>
	<string name="LocationCtrlPathfindingDisabledTooltip">
		Odnajdywanie ścieżek jest wyłączone w tym regionie.
	</string>
	<string name="UpdaterWindowTitle">
		Aktualizacja [APP_NAME]
	</string>
	<string name="UpdaterNowUpdating">
		Pobieranie [APP_NAME]...
	</string>
	<string name="UpdaterNowInstalling">
		Instalowanie [APP_NAME]...
	</string>
	<string name="UpdaterUpdatingDescriptive">
		Twoja wersja klienta [APP_NAME] jest aktualizowana do najnowszej wersji. Prosimy o cierpliwość.
	</string>
	<string name="UpdaterProgressBarTextWithEllipses">
		Pobieranie aktualizacji...
	</string>
	<string name="UpdaterProgressBarText">
		Pobieranie aktualizacji
	</string>
	<string name="UpdaterFailDownloadTitle">
		Pobieranie aktualizacji nie powiodło się
	</string>
	<string name="UpdaterFailUpdateDescriptive">
		Podczas aktualizacji [APP_NAME] wystąpił błąd. Prosimy o pobranie najnowszej wersji klienta ze strony internetowej: www.secondlife.com.
	</string>
	<string name="UpdaterFailInstallTitle">
		Instalacja aktualizacji nie powiodła się
	</string>
	<string name="UpdaterFailStartTitle">
		Uruchomienie klienta nie powiodło się
	</string>
	<string name="ItemsComingInTooFastFrom">
		[APP_NAME]: Obiekty ładują się zbyt szybko od [FROM_NAME], automatyczny podgląd jest wyłączony na [TIME] sekund
	</string>
	<string name="ItemsComingInTooFast">
		[APP_NAME]: Obiekty ładują się zbyt szybko, automatyczny podgląd jest wyłączony na [TIME] sekund
	</string>
	<string name="IM_logging_string">
		-- Zapisywanie logów rozmowy aktywowane --
	</string>
	<string name="IM_typing_start_string">
		[NAME] pisze...
	</string>
	<string name="Unnamed">
		(Bez nazwy)
	</string>
	<string name="IM_moderated_chat_label">
		(Moderacja: Komunikacja głosowa wyłączona domyślnie)
	</string>
	<string name="IM_unavailable_text_label">
		Czat tekstowy jest nieaktywny dla tej rozmowy.
	</string>
	<string name="IM_muted_text_label">
		Twój czat tekstowy w grupie został wyłączony przez Moderatora Grupy.
	</string>
	<string name="IM_default_text_label">
		Kliknij tutaj by wysłać wiadomość prywatną (IM).
	</string>
	<string name="IM_to_label">
		Do
	</string>
	<string name="IM_moderator_label">
		(Moderator)
	</string>
	<string name="Saved_message">
		(Zapisano [LONG_TIMESTAMP])
	</string>
	<string name="IM_unblock_only_groups_friends">
		Aby zobaczyć tą wiadomość musisz odznaczyć &apos;Tylko znajomi i grupy mogą wysyłać mi wiad. prywatne (IM) oraz rozmowy głosowe&apos; w Ustawieniach/Prywatności.
	</string>
	<string name="OnlineStatus">
		dostępny/a
	</string>
	<string name="OfflineStatus">
		niedostępny/a
	</string>
	<string name="not_online_msg">
		Ta osoba jest niedostępna - wiadomość zostanie zapisana i dostarczona później.
	</string>
	<string name="not_online_inventory">
		Ta osoba jest niedostępna - przedmiot został zapisany.
	</string>
	<string name="IM_announce_incoming">
		Nadchodzi wiadomość od [NAME]
	</string>
	<string name="IM_autoresponse_sent">
		Autoodpowiedź wysłana: [MESSAGE]
	</string>
	<string name="IM_autoresponse_item_sent">
		Wysłano przedmiot: [ITEM_NAME]
	</string>
	<string name="answered_call">
		Twoja rozmowa głosowa została odebrana
	</string>
	<string name="you_started_call">
		Rozmowa głosowa została rozpoczęta
	</string>
	<string name="you_joined_call">
		Dołączyłeś/aś do rozmowy głosowej
	</string>
	<string name="you_auto_rejected_call-im">
		Rozmowa głosowa została automatycznie odrzucona, ponieważ Tryb Zajętości był włączony.
	</string>
	<string name="name_started_call">
		[NAME] zaczyna rozmowę głosową
	</string>
	<string name="ringing-im">
		Rozmowa głosowa...
	</string>
	<string name="connected-im">
		Połączono, kliknij Zakończ rozmowę aby się rozłączyć
	</string>
	<string name="hang_up-im">
		Rozmowa głosowa zakończona
	</string>
	<string name="answering-im">
		Łączenie...
	</string>
	<string name="conference-title">
		Konferencja wieloosobowa
	</string>
	<string name="conference-title-incoming">
		Konferencja z [AGENT_NAME]
	</string>
	<string name="inventory_item_offered-im">
		Zaoferowano przedmiot: '[ITEM_NAME]'
	</string>
	<string name="inventory_folder_offered-im">
		Zaoferowano folder: '[ITEM_NAME]'
	</string>
	<string name="inventory_item_offered_rlv">
		Zaoferowano przedmiot dla [NAME]
	</string>
	<string name="share_alert">
		Przeciągaj tutaj rzeczy z Szafy
	</string>
	<string name="flickr_post_success">
		Wysłałeś/aś post na Flickr.
	</string>
	<string name="no_session_message">
		(Sesja IM wygasła)
	</string>
	<string name="only_user_message">
		Jesteś jedyną osobą w tej konferencji.
	</string>
	<string name="offline_message">
		[NAME] opuszcza Second Life.
	</string>
	<string name="invite_message">
		Kliknij na przycisk [BUTTON NAME] by zaakceptować/dołączyć do tej rozmowy.
	</string>
	<string name="muted_message">
		Zablokowałeś/aś tego Rezydenta. Wysłanie wiadomości odblokuje go automatycznie.
	</string>
	<string name="generic">
		Zamknij i ponownie otwórz rozmowę - lub przeloguj się i spróbuj ponownie.
	</string>
	<string name="generic_request_error">
		Zamknij i ponownie otwórz rozmowę - lub przeloguj się i spróbuj ponownie.
	</string>
	<string name="insufficient_perms_error">
		Nie masz wystarczających uprawnień.
	</string>
	<string name="session_does_not_exist_error">
		Ta konferencja jest już zakończona.
	</string>
	<string name="no_ability_error">
		Nie posiadasz tego przywileju.
	</string>
	<string name="no_ability">
		Nie posiadasz tego przywileju.
	</string>
	<string name="not_a_mod_error">
		Nie jesteś moderatorem konferencji.
	</string>
	<string name="muted">
		Moderator grupy wyłączył Twój czat.
	</string>
	<string name="muted_error">
		Moderator wyciszył Cię.
	</string>
	<string name="add_session_event">
		Nie można dodać nikogo do czatu z [RECIPIENT].
	</string>
	<string name="message">
		Wiadomość wysłana do [RECIPIENT] jest ciągle przetwarzana.
Jeśli nie pojawi się w ciągu kilku minut może to oznaczać, że została pominięta przez serwer.
	</string>
	<string name="message_session_event">
		Wiadomość wysłana do [RECIPIENT] jest ciągle przetwarzana.
Jeśli nie pojawi się w ciągu kilku minut może to oznaczać, że została pominięta przez serwer.
	</string>
	<string name="mute">
		Błąd podczas moderacji.
	</string>
	<string name="removed">
		Zostałeś usunięty/a z grupy
	</string>
	<string name="removed_from_group">
		Usunięto Cię z grupy.
	</string>
	<string name="close_on_no_ability">
		Nie posiadasz praw by uczestniczyć w tej konferencji.
	</string>
	<string name="unread_chat_single">
		[SOURCES] powiedział/a coś nowego
	</string>
	<string name="unread_chat_multiple">
		[SOURCES] powiedział/a coś nowego
	</string>
	<string name="teleport_preamble_compact_chat">
		Jesteś teraz w
	</string>
	<string name="session_initialization_timed_out_error">
		Inicjalizacja sesji wygasła
	</string>
	<string name="Home position set.">
		Ustawiono miejsce startu.
	</string>
	<string name="paid_you_ldollars">
		[NAME] zapłacił/a Tobie [AMOUNT]L$ [REASON].
	</string>
	<string name="paid_you_ldollars_gift">
		[NAME] zapłacił/a Tobie [AMOUNT]L$: [REASON]
	</string>
	<string name="paid_you_ldollars_no_reason">
		[NAME] zapłacił/a Tobie [AMOUNT]L$.
	</string>
	<string name="you_paid_ldollars">
		Zapłacono [NAME] [AMOUNT]L$ [REASON].
	</string>
	<string name="you_paid_ldollars_gift">
		Zapłacono [NAME] [AMOUNT]L$: [REASON]
	</string>
	<string name="you_paid_ldollars_no_info">
		Zapłacono [AMOUNT]L$.
	</string>
	<string name="you_paid_ldollars_no_reason">
		Zapłacono [NAME] [AMOUNT]L$.
	</string>
	<string name="you_paid_ldollars_no_name">
		Zapłacono [AMOUNT]L$ [REASON].
	</string>
	<string name="you_paid_failure_ldollars">
		Nie udało się zapłacić [NAME] [AMOUNT]L$ [REASON].
	</string>
	<string name="you_paid_failure_ldollars_gift">
		Nie udało się zapłacić [NAME] [AMOUNT]L$: [REASON]
	</string>
	<string name="you_paid_failure_ldollars_no_info">
		Nie udało się zapłacić [AMOUNT]L$.
	</string>
	<string name="you_paid_failure_ldollars_no_reason">
		Nie udało się zapłacić [NAME] [AMOUNT]L$.
	</string>
	<string name="you_paid_failure_ldollars_no_name">
		Nie udało się zapłacić [AMOUNT]L$ [REASON].
	</string>
	<string name="for item">
		dla [ITEM]
	</string>
	<string name="for a parcel of land">
		za działkę
	</string>
	<string name="for a land access pass">
		za przepustkę na działkę
	</string>
	<string name="for deeding land">
		dla przypisania działki
	</string>
	<string name="to create a group">
		aby stworzyć grupę
	</string>
	<string name="to join a group">
		aby dołączyć do grupy
	</string>
	<string name="to upload">
		aby przesłać
	</string>
	<string name="to publish a classified ad">
		publikacja reklamy
	</string>
	<string name="uploading_costs">
		Przesyłanie kosztuje [AMOUNT]L$
	</string>
	<string name="this_costs">
		To kosztuje [AMOUNT]L$
	</string>
	<string name="buying_selected_land">
		Działka kosztuje
	</string>
	<string name="this_object_costs">
		Obiekt kosztuje
	</string>
	<string name="giving">
		Chcesz dać
	</string>
	<string name="group_role_everyone">
		Każdy
	</string>
	<string name="group_role_officers">
		Oficerowie
	</string>
	<string name="group_role_owners">
		Właściciele
	</string>
	<string name="group_member_status_online">
		Obecnie w SL
	</string>
	<string name="uploading_abuse_report">
		Przesyłanie...

Raport o Nadużyciu
	</string>
	<string name="New Shape">
		Nowy kształt
	</string>
	<string name="New Skin">
		Nowa skóra
	</string>
	<string name="New Hair">
		Nowe włosy
	</string>
	<string name="New Eyes">
		Nowe oczy
	</string>
	<string name="New Shirt">
		Nowa koszula
	</string>
	<string name="New Pants">
		Nowe spodnie
	</string>
	<string name="New Shoes">
		Nowe buty
	</string>
	<string name="New Socks">
		Nowe skarpetki
	</string>
	<string name="New Jacket">
		Nowa kurtka
	</string>
	<string name="New Gloves">
		Nowe rękawiczki
	</string>
	<string name="New Undershirt">
		Nowy podkoszulek
	</string>
	<string name="New Underpants">
		Nowa bielizna
	</string>
	<string name="New Skirt">
		Nowa spódnica
	</string>
	<string name="New Alpha">
		Nowa alpha
	</string>
	<string name="New Tattoo">
		Nowy tatuaż
	</string>
	<string name="New Universal">
		Nowa warstwa uniwersalna
	</string>
	<string name="New Physics">
		Nowa fizyka
	</string>
	<string name="Invalid Wearable">
		Nieaktualne ubranie/część ciała
	</string>
	<string name="New Gesture">
		Nowy gest
	</string>
	<string name="New Material">
		Nowy materiał
	</string>
	<string name="New Script">
		Nowy skrypt
	</string>
	<string name="New Note">
		Nowa notka
	</string>
	<string name="New Folder">
		Nowy folder
	</string>
	<string name="Contents">
		Zawartość
	</string>
	<string name="Gesture">
		Gesty
	</string>
	<string name="Male Gestures">
		Gesty dla mężczyzn
	</string>
	<string name="Female Gestures">
		Gesty dla kobiet
	</string>
	<string name="Other Gestures">
		Inne gesty
	</string>
	<string name="Speech Gestures">
		Gesty dźwiękowe
	</string>
	<string name="Common Gestures">
		Gesty
	</string>
	<string name="Male - Excuse me">
		Mężczyzna - Ja bardzo przepraszam
	</string>
	<string name="Male - Get lost">
		Mężczyzna - Znikaj z oczu
	</string>
	<string name="Male - Blow kiss">
		Mężczyzna - Całusek
	</string>
	<string name="Male - Boo">
		Mężczyzna - Boo
	</string>
	<string name="Male - Bored">
		Mężczyzna - Znudzony
	</string>
	<string name="Male - Hey">
		Mężczyzna - Hej
	</string>
	<string name="Male - Laugh">
		Mężczyzna - Śmiech
	</string>
	<string name="Male - Repulsed">
		Mężczyzna - Odrzucenie
	</string>
	<string name="Male - Shrug">
		Mężczyzna - Wzruszenie ramionami
	</string>
	<string name="Male - Stick tougue out">
		Mężczyzna - Pokaż język
	</string>
	<string name="Male - Wow">
		Mężczyzna - Wow
	</string>
	<string name="Female - Chuckle">
		Kobieta - Chichot
	</string>
	<string name="Female - Cry">
		Kobieta - Płacze
	</string>
	<string name="Female - Embarrassed">
		Kobieta - Zakłopotana
	</string>
	<string name="Female - Excuse me">
		Kobieta - Ja bardzo przepraszam
	</string>
	<string name="Female - Get lost">
		Kobieta - Znikaj z oczu
	</string>
	<string name="Female - Blow kiss">
		Kobieta - Całusek
	</string>
	<string name="Female - Boo">
		Kobieta - Boo
	</string>
	<string name="Female - Bored">
		Kobieta - Znudzona
	</string>
	<string name="Female - Hey">
		Kobieta - Hej
	</string>
	<string name="Female - Hey baby">
		Kobieta - Hej słonko
	</string>
	<string name="Female - Laugh">
		Kobieta - Śmiech
	</string>
	<string name="Female - Looking good">
		Kobieta - Wygląda nieźle
	</string>
	<string name="Female - Over here">
		Kobieta - Tutaj
	</string>
	<string name="Female - Please">
		Kobieta - Proszę
	</string>
	<string name="Female - Repulsed">
		Kobieta - Odrzucenie
	</string>
	<string name="Female - Shrug">
		Kobieta - Wzruszenie ramionami
	</string>
	<string name="Female - Stick tougue out">
		Kobieta - Pokaż język
	</string>
	<string name="Female - Wow">
		Kobieta - Wow
	</string>
	<string name="New Day">
		Nowy cykl dnia
	</string>
	<string name="New Water">
		Nowa woda
	</string>
	<string name="New Sky">
		Nowe niebo
	</string>
	<string name="New Settings">
		Nowe otoczenie
	</string>
<<<<<<< HEAD
	<string name="AvatarBirthDateFormat">
		[day,datetime,utc].[mthnum,datetime,utc].[year,datetime,utc]
	</string>
=======
	<string name="AvatarBirthDateFormatFull">
		[day,datetime,utc].[mthnum,datetime,utc].[year,datetime,utc]
	</string>
	<string name="AvatarBirthDateFormatShort">
		[day,datetime,utc].[mthnum,datetime,utc]
	</string>
>>>>>>> 1a8a5404
	<string name="AvatarBirthDateFormat_legacy">
		[day,datetime,slt].[mthnum,datetime,slt].[year,datetime,slt]
	</string>
	<string name="DefaultMimeType">
		brak/brak
	</string>
	<string name="texture_load_dimensions_error">
		Nie można załadować obrazów większych niż [WIDTH]*[HEIGHT]
	</string>
	<string name="texture_load_format_error">
		Nieprawidłowy format obrazu.
	</string>
	<string name="texture_load_empty_file">
		Plik jest pusty.
	</string>
	<string name="outfit_photo_load_dimensions_error">
		Maks. rozmiar zdjęcia stroju to [WIDTH]*[HEIGHT]. Przeskaluj lub użyj innego.
	</string>
	<string name="outfit_photo_select_dimensions_error">
		Maks. rozmiar zdjęcia stroju to [WIDTH]*[HEIGHT]. Użyj innej tekstury.
	</string>
	<string name="outfit_photo_verify_dimensions_error">
		Nie można sprawdzić wymiarów zdjęcia. Poczekaj, aż pojawi się na podglądzie.
	</string>
	<string name="server_is_down">
		Pomimo naszych najlepszych starań wystąpił niespodziewany problem.

Proszę sprawdzić czy na https://secondlife-status.statuspage.io nie zostały umieszczone informacje o rozpoznanych problemach serwera.
Jeśli problemy będą występowały nadal, proszę sprawdź sieć i ustawienia firewall.
	</string>
	<string name="dateTimeWeekdaysNames">
		Niedziela:Poniedziałek:Wtorek:Środa:Czwartek:Piątek:Sobota
	</string>
	<string name="dateTimeWeekdaysShortNames">
		Niedz.:Pon.:Wt.:Śr.:Czw.:Pt.:Sob.
	</string>
	<string name="dateTimeMonthNames">
		Styczeń:Luty:Marzec:Kwiecień:Maj:Czerwiec:Lipiec:Sierpień:Wrzesień:Październik:Listopad:Grudzień
	</string>
	<string name="dateTimeMonthShortNames">
		Sty:Lut:Mar:Kwi:Maj:Cze:Lip:Sie:Wrz:Paź:Lis:Gru
	</string>
	<string name="LocalEstimateUSD">
		[AMOUNT] US$
	</string>
	<string name="Group Ban">
		Bany grupowe
	</string>
	<string name="Membership">
		Członkostwo
	</string>
	<string name="Roles">
		Funkcje
	</string>
	<string name="Group Identity">
		Status grupy
	</string>
	<string name="Parcel Management">
		Zarządzanie działką
	</string>
	<string name="Parcel Identity">
		Status działki
	</string>
	<string name="Parcel Settings">
		Ustawienia działki
	</string>
	<string name="Parcel Powers">
		Możliwości działki
	</string>
	<string name="Parcel Access">
		Dostęp do działki
	</string>
	<string name="Parcel Content">
		Zawartość działki
	</string>
	<string name="Object Management">
		Zarządzanie obiektami
	</string>
	<string name="Accounting">
		Rachunki
	</string>
	<string name="Notices">
		Ogłoszenia
	</string>
	<string name="Chat">
		Czat
	</string>
	<string name="BaseMembership">
		Podstawowe
	</string>
	<string name="InternalMembership">
		Wewnętrzne
	</string>
	<string name="MembershipUpgradeText">
		Zmień plan członkostwa
	</string>
	<string name="MembershipPremiumText">
		Moje członkostwo Premium
	</string>
	<string name="DeleteItems">
		Usunąć [COUNT_SELECTION] zaznaczonych obiektów ([COUNT_TOTAL] łącznie)?
	</string>
	<string name="DeleteItem">
		Usunąć zaznaczony obiekt ([COUNT_TOTAL] łącznie)?
	</string>
	<string name="EmptyOutfitText">
		W tym stroju nie ma elementów
	</string>
	<string name="ExternalEditorNotSet">
		Wybierz edytor poprzez ustawienie zmiennej środowiska LL_SCRIPT_EDITOR lub ustawienie ExternalEditor.
Zobacz https://wiki.secondlife.com/wiki/LSL_Alternate_Editors
	</string>
	<string name="ExternalEditorNotFound">
		Nie odnaleziono zewnętrznego edytora wskazanego przez Ciebie.
Spróbuj załączyć ścieżkę do edytora w cytowaniu.
(np. "/ścieżka do mojego/edytora" "%s")
	</string>
	<string name="ExternalEditorCommandParseError">
		Błąd w składni komendy zewnętrznego edytora.
	</string>
	<string name="ExternalEditorFailedToRun">
		Uruchomienie zewnętrznego edytora nie powiodło się.
	</string>
	<string name="TranslationFailed">
		Tłumaczenie nie powiodło się: [REASON]
	</string>
	<string name="TranslationResponseParseError">
		Wystąpił błąd podczas przetwarzania odpowiedzi translatora.
	</string>
	<string name="Add">
		Dodaj
	</string>
	<string name="Subtract">
		Odejmij
	</string>
	<string name="Multiply">
		Pomnóż
	</string>
	<string name="Divide">
		Podziel
	</string>
	<string name="LMB">
		LPM
	</string>
	<string name="MMB">
		ŚPM
	</string>
	<string name="RMB">
		PPM
	</string>
	<string name="MB4">
		Mysz4
	</string>
	<string name="MB5">
		Mysz5
	</string>
	<string name="Double LMB">
		Podwójny LPM
	</string>
	<string name="BeaconParticle">
		Emitery cząsteczek (niebieski)
	</string>
	<string name="BeaconPhysical">
		Emitery fizycznych obiektów (zielony)
	</string>
	<string name="BeaconScripted">
		Emitery obiektów skryptowanych (czerwony)
	</string>
	<string name="BeaconScriptedTouch">
		Emitery obiektów skryptowanych z opcją dotyku (czerwony)
	</string>
	<string name="BeaconSound">
		Emitery dźwięków (żółty)
	</string>
	<string name="BeaconMedia">
		Emitery mediów (biały)
	</string>
	<string name="BeaconSun">
		Emiter kierunku Słońca (pomarańczowy)
	</string>
	<string name="BeaconMoon">
		Emiter kierunku Księżyca (purpurowy)
	</string>
	<string name="ParticleHiding">
		Ukryj cząsteczki
	</string>
	<string name="Command_360_Capture_Label">
		Zdjęcie 360°
	</string>
	<string name="Command_AboutLand_Label">
		O działce
	</string>
	<string name="Command_Appearance_Label">
		Wygląd
	</string>
	<string name="Command_Avatar_Label">
		Biblioteka awatarów
	</string>
	<string name="Command_Build_Label">
		Buduj
	</string>
	<string name="Command_Chat_Label">
		Rozmowy
	</string>
	<string name="Command_Conversations_Label">
		Rozmowy
	</string>
	<string name="Command_Compass_Label">
		Kompas
	</string>
	<string name="Command_Destinations_Label">
		Cele podróży
	</string>
	<string name="Command_Environments_Label">
		Otoczenia
	</string>
	<string name="Command_Gestures_Label">
		Gesty
	</string>
	<string name="Command_Grid_Status_Label">
		Status świata
	</string>
	<string name="Command_HowTo_Label">
		Samouczek
	</string>
	<string name="Command_Inventory_Label">
		Szafa
	</string>
	<string name="Command_Map_Label">
		Mapa
	</string>
	<string name="Command_MiniMap_Label">
		Minimapa
	</string>
	<string name="Command_Move_Label">
		Ruch
	</string>
	<string name="Command_People_Label">
		Ludzie
	</string>
	<string name="Command_Performance_Label">
		Szybkość grafiki
	</string>
	<string name="Command_Picks_Label">
		Miejsca
	</string>
	<string name="Command_Places_Label">
		Landmarki
	</string>
	<string name="Command_Preferences_Label">
		Preferencje
	</string>
	<string name="Command_Profile_Label">
		Profil
	</string>
	<string name="Command_Report_Abuse_Label">
		Zgłoś nadużycie
	</string>
	<string name="Command_Search_Label">
		Szukaj
	</string>
	<string name="Command_Snapshot_Label">
		Zdjęcie
	</string>
	<string name="Command_Speak_Label">
		Głos
	</string>
	<string name="Command_View_Label">
		Kamera
	</string>
	<string name="Command_Voice_Label">
		Pobliski głos
	</string>
	<string name="Command_Quickprefs_Label">
		Szybkie strojenie
	</string>
	<string name="Command_AO_Label">
		Animator
	</string>
	<string name="Command_Webbrowser_Label">
		Przeglądaj sieć
	</string>
	<string name="Command_Default_Chat_Bar_Label">
		Czat
	</string>
	<string name="Command_Areasearch_Label">
		Przeszukaj obszar
	</string>
	<string name="Command_Settings_Debug_Label">
		Debuguj
	</string>
	<string name="Command_Statistics_Label">
		Statystyki
	</string>
	<string name="Command_Region_Label">
		Region/Majątek
	</string>
	<string name="Command_Fly_Label">
		Latanie
	</string>
	<string name="Command_Groundsit_Label">
		Usiądź na ziemi
	</string>
	<string name="Command_Sound_Explorer_Label">
		Eksploruj dźwięki
	</string>
	<string name="Command_Asset_Blacklist_Label">
		Czarna lista assetów
	</string>
	<string name="Command_Phototools_Label">
		Fotograf
	</string>
	<string name="Command_Phototools_View_Label">
		Fotograf: kamera
	</string>
	<string name="Command_Contact_Sets_Label">
		Zestawy kontaktów
	</string>
	<string name="Command_Mouselook_Label">
		Tryb pierwszoosobowy
	</string>
	<string name="Command_Landmark_Here_Label">
		Utwórz Landmark
	</string>
	<string name="Command_Teleport_History_Label">
		Historia teleportacji
	</string>
	<string name="Command_Pose_Stand_Label">
		Podest do pozowania
	</string>
	<string name="Command_Snapshot_To_Disk_Label">
		Zdjęcie na dysk
	</string>
	<string name="Command_Radar_Label">
		Radar
	</string>
	<string name="Command_Conversation_Log_Label">
		Dziennik rozmów
	</string>
	<string name="Command_Move_Lock_Label">
		Unieruchom
	</string>
	<string name="Command_Blocklist_Label">
		Zablokowani
	</string>
	<string name="Command_ResyncAnimations_Label">
		Synchronizuj animacje
	</string>
	<string name="Command_RegionTracker_Label">
		Śledzenie regionów
	</string>
	<string name="Command_Group_Titles_Label">
		Tytuły grup
	</string>
	<string name="Command_Wearable_Favorites_Label">
		Ulubione rzeczy
	</string>
	<string name="Command_RFO_Label">
		Renderuj tylko znajomych
	</string>
	<string name="Command_DAO_Label">
		Derenderuj animesz
	</string>
	<string name="Command_Beacons_Label">
		Emitery
	</string>
	<string name="Command_360_Capture_Tooltip">
		Uchwyć równoprostokątny obraz 360°
	</string>
	<string name="Command_AboutLand_Tooltip">
		Informacje o miejscu, które odwiedzasz
	</string>
	<string name="Command_Appearance_Tooltip">
		Zmień swojego awatara
	</string>
	<string name="Command_Avatar_Tooltip">
		Wybierz kompletnego awatara
	</string>
	<string name="Command_Build_Tooltip">
		Budowanie obiektów i zmiana terenu (CTRL+4)
	</string>
	<string name="Command_Chat_Tooltip">
		Rozmawiaj z ludźmi w pobliżu używając tekstu (CTRL+T)
	</string>
	<string name="Command_Conversations_Tooltip">
		Rozmawiaj ze wszystkimi (CTRL+T)
	</string>
	<string name="Command_Compass_Tooltip">
		Kompas
	</string>
	<string name="Command_Destinations_Tooltip">
		Punkty, jakie mogą być interesujące
	</string>
	<string name="Command_Environments_Tooltip">
		Otoczenia
	</string>
	<string name="Command_Flickr_Tooltip">
		Wyślij na Flickr
	</string>
	<string name="Command_Gestures_Tooltip">
		Gesty Twojego awatara (CTRL+G)
	</string>
	<string name="Command_Grid_Status_Tooltip">
		Pokaż obecny status świata
	</string>
	<string name="Command_HowTo_Tooltip">
		Jak wykonywać zwyczajne rzeczy
	</string>
	<string name="Command_Inventory_Tooltip">
		Przeglądaj i używaj rzeczy, jakie należą do Ciebie (CTRL+I)
	</string>
	<string name="Command_Map_Tooltip">
		Mapa świata (CTRL+M)
	</string>
	<string name="Command_Marketplace_Tooltip">
		Idź na zakupy
	</string>
	<string name="Command_MarketplaceListings_Tooltip">
		Sprzedawaj owoce swojej kreatywności
	</string>
	<string name="Command_MiniMap_Tooltip">
		Pokaż ludzi w pobliżu (CTRL+SHIFT+M)
	</string>
	<string name="Command_Move_Tooltip">
		Poruszanie Twoim awatarem
	</string>
	<string name="Command_People_Tooltip">
		Znajomi, grupy i ludzie w pobliżu (CTRL+SHIFT+A)
	</string>
	<string name="Command_Performance_Tooltip">
		Dostosuj ustawienia grafiki
	</string>
	<string name="Command_Picks_Tooltip">
		Miejsca, które są pokazywane jako ulubione w Twoim profilu
	</string>
	<string name="Command_Places_Tooltip">
		Miejsca (landmarki) zapisane przez Ciebie (ALT+H)
	</string>
	<string name="Command_Preferences_Tooltip">
		Ustawienia (CTRL+P)
	</string>
	<string name="Command_Profile_Tooltip">
		Edytuj lub zobacz swój profil
	</string>
	<string name="Command_Report_Abuse_Tooltip">
		Zgłoś nadużycie
	</string>
	<string name="Command_Search_Tooltip">
		Znajdź miejsca, wydarzenia i ludzi (CTRL+F)
	</string>
	<string name="Command_Snapshot_Tooltip">
		Zrób zdjęcie (CTRL+SHIFT+S)
	</string>
	<string name="Command_Speak_Tooltip">
		Rozmawiaj z ludźmi w pobliżu używając mikrofonu
	</string>
	<string name="Command_View_Tooltip">
		Zmiana kąta patrzenia kamery
	</string>
	<string name="Command_Voice_Tooltip">
		Sterowanie głośnością rozmów oraz ludzi wokół Ciebie
	</string>
	<string name="Command_Quickprefs_Tooltip">
		Podręczny panel ustawień do zmiany najczęściej używanych opcji
	</string>
	<string name="Command_AO_Tooltip">
		Zastępowanie animacji
	</string>
	<string name="Command_Webbrowser_Tooltip">
		Otwórz wbudowaną przeglądarkę internetową (CTRL+SHIFT+Z)
	</string>
	<string name="Command_Default_Chat_Bar_Tooltip">
		Pokaż lub ukryj domyślny pasek czatu
	</string>
	<string name="Command_Areasearch_Tooltip">
		Poszukaj obiektów na obszarze
	</string>
	<string name="Command_Settings_Debug_Tooltip">
		Zmień ustawienia konfiguracji przeglądarki
	</string>
	<string name="Command_Statistics_Tooltip">
		Pokaż statystyki przeglądarki (CTRL+SHIFT+1)
	</string>
	<string name="Command_Region_Tooltip">
		Otwiera narzędzia regionu/majątku (ALT+R)
	</string>
	<string name="Command_Groundsit_Tooltip">
		Włącza lub wyłącza tryb siedzenia na ziemi (CTRL+ALT+K)
	</string>
	<string name="Command_Sound_Explorer_Tooltip">
		Otwiera eksploratora dźwięków
	</string>
	<string name="Command_Asset_Blacklist_Tooltip">
		Otwiera listę obiektów, jakie masz na swojej czarnej liście zasobów danych (assetów)
	</string>
	<string name="Command_Phototools_Tooltip">
		Narzędzia do zaawansowanego tworzenia obrazów (ALT+P)
	</string>
	<string name="Command_Phototools_View_Tooltip">
		Zaawansowane ustawienia kamery fotograficznej (CTRL+SHIFT+C)
	</string>
	<string name="Command_Contact_Sets_Tooltip">
		Otwiera interfejs Zestawów kontaktów
	</string>
	<string name="Command_Mouselook_Tooltip">
		Wejście w tryb pierwszoosobowy, widoku z oczu awatara (M)
	</string>
	<string name="Command_Landmark_Here_Tooltip">
		Utwórz Landmark Twojej bieżącej pozycji
	</string>
	<string name="Command_Teleport_History_Tooltip">
		Otwiera historię teleportacji (ALT+H)
	</string>
	<string name="Command_Pose_Stand_Tooltip">
		Podest do pozowania dla awatara, do dostrajania dodatków
	</string>
	<string name="Command_Snapshot_To_Disk_Tooltip">
		Wykonuje szybko zdjęcie i zapisuje je na twardym dysku
	</string>
	<string name="Command_Radar_Tooltip">
		Otwiera radar z najbliższymi awatarami
	</string>
	<string name="Command_Conversation_Log_Tooltip">
		Otwiera dziennik rozmów, aby zobaczyć listę konwersacji odbytych w przeszłości
	</string>
	<string name="Command_Move_Lock_Tooltip">
		Blokuje Twojego awatara na obecnej pozycji (CTRL+ALT+P)
	</string>
	<string name="Command_Blocklist_Tooltip">
		Otwiera listę zablokowanych/wyciszonych
	</string>
	<string name="Command_ResyncAnimations_Tooltip">
		Synchronizuj animacje awatarów (CTRL+S)
	</string>
	<string name="Command_RegionTracker_Tooltip">
		Śledź statusy różnych regionów
	</string>
	<string name="Command_Group_Titles_Tooltip">
		Zmień aktywny tag grupy
	</string>
	<string name="Command_Wearable_Favorites_Tooltip">
		Otwiera listę ulubionych rzeczy
	</string>
	<string name="Command_RFO_Tooltip">
		Renderuj tylko Twoich znajomych w przeglądarce, wszystkie inne awatary będą niewidoczne. Teleportacja jest wymagana aby przywrócić widzialność innych osób, jeśli włączysz tą opcję.
	</string>
	<string name="Command_DAO_Tooltip">
		Derenderuj animowane obiekty (znane też jako animesz) - Tymczasowo derenderuj wszystkie aktualnie widoczne animowane mesze (dołączone i wolnostojące). Zderenderowane animesze pojawią się ponownie po teleportacji.
	</string>
	<string name="Command_Beacons_Tooltip">
		Pokaż emitery
	</string>
	<string name="Toolbar_Bottom_Tooltip">
		obecnie na Twoim dolnym pasku
	</string>
	<string name="Toolbar_Left_Tooltip">
		obecnie na Twoim lewym pasku
	</string>
	<string name="Toolbar_Right_Tooltip">
		obecnie na Twoim prawym pasku
	</string>
	<string name="Command_Fly_Tooltip">
		Włącz/wyłącz tryb latania (HOME)
	</string>
	<string name="Command_Stop_Animations_Label">
		Zatrzymaj animacje
	</string>
	<string name="Command_Stop_Animations_Tooltip">
		Zatrzymaj animacje
	</string>
	<string name="Retain%">
		%Zachowania
	</string>
	<string name="Detail">
		Szczegóły
	</string>
	<string name="Better Detail">
		Więcej szczegółów
	</string>
	<string name="Surface">
		Powierzchnia
	</string>
	<string name="Solid">
		Stałe
	</string>
	<string name="Wrap">
		Zawiń
	</string>
	<string name="Preview">
		Podgląd
	</string>
	<string name="Normal">
		Normalne
	</string>
	<string name="Pathfinding_Object_Attr_None">
		Brak
	</string>
	<string name="Pathfinding_Object_Attr_Permanent">
		Wpływ na Navmesh
	</string>
	<string name="Pathfinding_Object_Attr_Character">
		Postać
	</string>
	<string name="Pathfinding_Object_Attr_MultiSelect">
		(Wiele)
	</string>
	<string name="snapshot_quality_very_low">
		Bardzo niska
	</string>
	<string name="snapshot_quality_low">
		Niska
	</string>
	<string name="snapshot_quality_medium">
		Średnia
	</string>
	<string name="snapshot_quality_high">
		Wysoka
	</string>
	<string name="snapshot_quality_very_high">
		Bardzo wysoka
	</string>
	<string name="SanityCheckEquals">
		Ustawienie &quot;[CONTROL_NAME]&quot; powinno mieć wartość [VALUE_1]
	</string>
	<string name="SanityCheckNotEquals">
		Ustawienie &quot;[CONTROL_NAME]&quot; nie powinno mieć wartości [VALUE_1]
	</string>
	<string name="SanityCheckLessThan">
		Ustawienie &quot;[CONTROL_NAME]&quot; powinno być mniejsze niż [VALUE_1]
	</string>
	<string name="SanityCheckGreaterThan">
		Ustawienie &quot;[CONTROL_NAME]&quot; powinno być większe niż [VALUE_1]
	</string>
	<string name="SanityCheckLessThanEquals">
		Ustawienie &quot;[CONTROL_NAME]&quot; powinno być mniejsze niż lub równe [VALUE_1].
	</string>
	<string name="SanityCheckGreaterThanEquals">
		Ustawienie &quot;[CONTROL_NAME]&quot; powinno być większe niż lub równe [VALUE_1].
	</string>
	<string name="SanityCheckBetween">
		Ustawienie &quot;[CONTROL_NAME]&quot; powinno mieć wartość pomiędzy [VALUE_1] i [VALUE_2]
	</string>
	<string name="SanityCheckNotBetween">
		Ustawienie &quot;[CONTROL_NAME]&quot; nie powinno mieć wartości pomiędzy [VALUE_1] i [VALUE_2]
	</string>
	<string name="MediaFilterActionAllow">
		Zezwól
	</string>
	<string name="MediaFilterActionDeny">
		Odmów
	</string>
	<string name="MediaFilterConditionAlways">
		Zawsze
	</string>
	<string name="MediaFilterConditionAlwaysLower">
		zawsze
	</string>
	<string name="MediaFilterConditionNever">
		Nigdy
	</string>
	<string name="MediaFilterConditionNeverLower">
		nigdy
	</string>
	<string name="MediaFilterMediaContentBlocked">
		Media z domeny [DOMAIN] zostały zablokowane.
	</string>
	<string name="MediaFilterMediaContentDomainAlwaysAllowed">
		Media z domeny [DOMAIN] zawsze będą odtwarzane.
	</string>
	<string name="MediaFilterMediaContentDomainAlwaysBlocked">
		Media z domeny [DOMAIN] zawsze będą blokowane.
	</string>
	<string name="MediaFilterMediaContentUrlAlwaysAllowed">
		Media z URL [MEDIAURL] zawsze będą odtwarzane.
	</string>
	<string name="MediaFilterMediaContentUrlAlwaysBlocked">
		Media z URL [MEDIAURL] zawsze będą blokowane.
	</string>
	<string name="MediaFilterAudioContentBlocked">
		Audio z domeny [DOMAIN] zostało zablokowane.
	</string>
	<string name="MediaFilterAudioContentDomainAlwaysAllowed">
		Audio z domeny [DOMAIN] zawsze będzie odtwarzane.
	</string>
	<string name="MediaFilterAudioContentDomainAlwaysBlocked">
		Audio z domeny [DOMAIN] zawsze będzie blokowane.
	</string>
	<string name="MediaFilterAudioContentUrlAlwaysAllowed">
		Audio z URL [MEDIAURL] zawsze będzie odtwarzane.
	</string>
	<string name="MediaFilterAudioContentUrlAlwaysBlocked">
		Audio z URL [MEDIAURL] zawsze będzie blokowane.
	</string>
	<string name="MediaFilterBlacklist">
		czarnej listy
	</string>
	<string name="MediaFilterWhitelist">
		białej listy
	</string>
	<string name="UnknownRegion">
		(nieznany region)
	</string>
	<string name="UnknownPosition">
		(nieznana pozycja)
	</string>
	<string name="Collision_Bump">
		[NAME] zderzył/a się z Tobą.
	</string>
	<string name="Collision_PushObject">
		[NAME] popchnął/ęła Cię swoim skryptem.
	</string>
	<string name="Collision_ObjectCollide">
		[NAME] uderzył/a Cię obiektem.
	</string>
	<string name="Collision_ScriptedObject">
		[NAME] uderzył/a Cię skryptowanym obiektem.
	</string>
	<string name="Collision_PhysicalObject">
		[NAME] uderzył/a Cię fizycznym obiektem.
	</string>
	<string name="Collision_UnknownType">
		[NAME] spowodował/a nieznany typ kolizji.
	</string>
	<string name="MovelockEnabled">
		Awatar &gt; Ruch &gt; Unieruchom jest włączone
	</string>
	<string name="BusyResponse">
		Wiadomość zajętości
	</string>
	<string name="TeleportMaturityExceeded">
		Rezydent nie może odwiedzić tego regionu.
	</string>
	<string name="RLVaPendingRestart">
		(oczekuje restartu)
	</string>
	<string name="RLVaToggleMessageLogin">
		RLVa zostało [STATE] (restart nie jest potrzebny)
	</string>
	<string name="RLVaToggleMessageRestart">
		RLVa będzie [STATE] po restarcie
	</string>
	<string name="RLVaToggleEnabled">
		włączone
	</string>
	<string name="RLVaToggleDisabled">
		wyłączone
	</string>
	<string name="RLVaStatusDisabled">
		(wyłączone)
	</string>
	<string name="UserDictionary">
		[Użytkownika]
	</string>
	<string name="experience_tools_experience">
		Przygoda
	</string>
	<string name="ExperienceNameNull">
		(bez przygody)
	</string>
	<string name="ExperienceNameUntitled">
		(przygoda bez nazwy)
	</string>
	<string name="Land-Scope">
		Zakres: Ziemia
	</string>
	<string name="Grid-Scope">
		Zakres: Cały świat
	</string>
	<string name="Allowed_Experiences_Tab">
		Zezwalam
	</string>
	<string name="Blocked_Experiences_Tab">
		Blokuję
	</string>
	<string name="Contrib_Experiences_Tab">
		Tworzę
	</string>
	<string name="Admin_Experiences_Tab">
		Zarządzam
	</string>
	<string name="Recent_Experiences_Tab">
		Ostatnie
	</string>
	<string name="Owned_Experiences_Tab">
		Moje
	</string>
	<string name="ExperiencesCounter">
		([EXPERIENCES], maks. [MAXEXPERIENCES])
	</string>
	<string name="ExperiencePermission1">
		kontrolować klawisze
	</string>
	<string name="ExperiencePermission3">
		animować Twojego awatara
	</string>
	<string name="ExperiencePermission4">
		dołączać do Twojego awatara
	</string>
	<string name="ExperiencePermission9">
		śledzić Twoją kamerę
	</string>
	<string name="ExperiencePermission10">
		kontrolować Twoją kamerę
	</string>
	<string name="ExperiencePermission11">
		teleportować Cię
	</string>
	<string name="ExperiencePermission12">
		automatycznie akceptować uprawnienia przygody
	</string>
	<string name="ExperiencePermission16">
		zmuszać Twojego awatara do siadania
	</string>
	<string name="ExperiencePermission17">
		zmieniać Twoje ustawienia otoczenia
	</string>
	<string name="ExperiencePermissionShortUnknown">
		wykonać nieznaną operację: [Permission]
	</string>
	<string name="ExperiencePermissionShort1">
		Kontrola klawiszy
	</string>
	<string name="ExperiencePermissionShort3">
		Rozpoczynanie animacji
	</string>
	<string name="ExperiencePermissionShort4">
		Dołączanie
	</string>
	<string name="ExperiencePermissionShort9">
		Śledzenie kamery
	</string>
	<string name="ExperiencePermissionShort10">
		Kontrola kamery
	</string>
	<string name="ExperiencePermissionShort11">
		Teleportacja
	</string>
	<string name="ExperiencePermissionShort12">
		Uprawnienia
	</string>
	<string name="ExperiencePermissionShort16">
		Siadanie
	</string>
	<string name="ExperiencePermissionShort17">
		Otoczenie
	</string>
	<string name="Material Texture Name Header">
		Tekstury przedstawiają materiał:
	</string>
	<string name="logging_calls_disabled_log_empty">
		Rozmowy nie są zapisywane do dziennika. Jeśli chcesz zacząć je logować wybierz "Zapisywanie: tylko dziennik" lub "Zapisywanie: dziennik i logi rozmów" w Preferencje > Prywatność.
	</string>
	<string name="logging_calls_disabled_log_not_empty">
		Rozmowy nie będą więcej zapisywane. Jeśli chcesz kontynuować ich logowanie wybierz "Zapisywanie: tylko dziennik" lub "Zapisywanie: dziennik i logi rozmów" w Preferencje > Prywatność.
	</string>
	<string name="logging_calls_enabled_log_empty">
		Nie ma zapisanych rozmów. Jeśli skontaktujesz się z kimś, lub ktoś z Tobą, to wpis dziennika pojawi się tutaj.
	</string>
	<string name="loading_chat_logs">
		Wczytywanie...
	</string>
	<string name="na">
		n/d
	</string>
	<string name="preset_combo_label">
		-Lista jest pusta-
	</string>
	<string name="Default">
		Domyślne
	</string>
	<string name="none_paren_cap">
		(Brak)
	</string>
	<string name="no_limit">
		Bez limitu
	</string>
	<string name="Mav_Details_MAV_FOUND_DEGENERATE_TRIANGLES">
		Kształt fizyczny zawiera trójkąty, które są zbyt małe. Spróbuj uprościć model fizyczny.
	</string>
	<string name="Mav_Details_MAV_CONFIRMATION_DATA_MISMATCH">
		Kształt fizyczny zawiera uszkodzone dane. Spróbuj poprawić model fizyczny.
	</string>
	<string name="Mav_Details_MAV_BLOCK_MISSING">
		Brakujące dane. Upewnij się, że wysoki LOD jest obecny i prawidłowy. Ustaw model fizyczny, jeśli nie jest obecny.
	</string>
	<string name="Mav_Details_MAV_UNKNOWN_VERSION">
		Kształt fizyczny zawiera niepoprawną wersję. Ustaw poprawną wersję dla modelu fizycznego.
	</string>
	<string name="couldnt_resolve_host">
		DNS nie mógł znaleźć nazwy hosta ([HOSTNAME]).
Sprawdź, czy możesz połączyć się z www.secondlife.com
Jeśli możesz, ale nadal otrzymujesz ten błąd, to przejdź
do sekcji pomocy technicznej i zgłoś ten problem.
	</string>
	<string name="ssl_peer_certificate">
		Serwer logowania nie mógł zweryfikować się poprzez SSL.
Jeśli nadal będziesz otrzymywać ten błąd, to przejdź
do sekcji wsparcia witryny SecondLife.com i zgłoś problem.
	</string>
	<string name="ssl_connect_error">
		Często oznacza to, że zegar komputera jest ustawiony nieprawidłowo.
Przejdź do Panelu Sterowania i upewnij się, że godzina i data
są ustawione prawidłowo.
Sprawdź również, czy twoja sieć i zapora są poprawnie skonfigurowane.
Jeśli nadal będziesz otrzymywać ten błąd, to przejdź
do sekcji wsparcia witryny SecondLife.com i zgłoś problem.

[https://community.secondlife.com/knowledgebase/english/error-messages-r520/#Section__3 Knowledge Base]
	</string>
	<string name="LoadCameraPositionNoneSaved">
		Żadne ustawienie kamery nie zostało jeszcze zapisane.
	</string>
	<string name="LoadCameraPositionOutsideDrawDistance">
		Nie można załadować widoku kamery, ponieważ zapisana jej pozycja znajduje się poza polem widzenia.
	</string>
	<string name="DrawDistanceSteppingGestureObsolete">
		Ze względu na zmiany w kodzie używanie tego gestu nie jest już potrzebne. Stopniowe powiększanie pola widzenia zostało włączone.
	</string>
	<string name="FSCameraPositionCopied">
		Pozycja kamery [POS] została skopiowana do schowka.
	</string>
	<string name="FSCmdLineDrawDistanceSet">
		Pole widzenia zostało ustawione na [DISTANCE]m.
	</string>
	<string name="FSCmdLineRollDiceTotal">
		Wynik całkowity dla [DICE]d[FACES][MODIFIER]: [RESULT].
	</string>
	<string name="FSCmdLineRollDiceLimits">
		Musisz podać wartości dodatnie dla ilości kostek (maksymalnie 100) oraz ścianek (maksymalnie 1000).
	</string>
	<string name="FSCmdLineRollDiceModifiersInvalid">
		Jeśli chcesz użyć modyfikatora, to musisz podać właściwą jego liczbę oraz typ. Wartość modyfikatora musi być w zakresie od -1000 do 1000. Prawidłowe typy modyfikatorów to "+" (premie), "-" (kary), "&gt;", "&lt;" (sukcesy), "r&gt;", "r&lt;", "r" (ponowne rzuty), "!p&gt;", "!p&lt;", "!p" (penetracje), "!&gt;", "!&lt;" oraz "!" (eksplozje). Możesz jednocześnie użyć tylko jednego typu modyfikatora. Przykłady: "[COMMAND] 1 20 + 5", "[COMMAND] 5 40 &gt; 15", "[COMMAND] 10 25 ! 25", "[COMMAND] 15 25 !&lt; 10".
	</string>
	<string name="FSCmdLineRollDiceExploded">
		Eksplozja
	</string>
	<string name="FSCmdLineRollDicePenetrated">
		Penetracja
	</string>
	<string name="FSCmdLineRollDiceSuccess">
		Sukces
	</string>
	<string name="FSCmdLineRollDiceReroll">
		Ponowny rzut
	</string>
	<string name="FSCmdLineRollDiceFreezeGuard">
		Ta operacja nie może zostać zakończona, ponieważ przeglądarka mogłaby się zawiesić. Proszę zmienić kryteria losowania.
	</string>
	<string name="FSCmdLineCalcRandError">
		'[RAND]' nie jest poprawnym wyrażeniem dla RAND(min,max). MAX musi być większe niż MIN, oba w zakresie od -10000 do 10000.
	</string>
	<string name="FSCmdLineRSP">
		Maks. przepustowość ustawiona na: [VALUE] kbps.
	</string>
	<string name="FSCmdLineTpOffered">
		Zaproponowano teleportację [NAME].
	</string>
	<string name="FSWithHavok">
		ze wsparciem dla Havoka
	</string>
	<string name="FSWithOpensim">
		ze wsparciem dla OpenSimulatora
	</string>
	<string name="not_found">
		Nie znaleziono: &apos;[TEXT]&apos;
	</string>
	<string name="no_results">
		Brak wyników
	</string>
	<string name="searching">
		Szukanie...
	</string>
	<string name="all_categories">
		Wszystkie kategorie
	</string>
	<string name="search_banned">
		Niektóre słowa zostały wykluczone z Twojego zapytania ze względu na ograniczenia treści Norm Wspólnotowych.
	</string>
	<string name="search_short">
		Twoje zapytanie było zbyt krótkie, aby rozpocząć wyszukiwanie.
	</string>
	<string name="search_disabled">
		Klasyczne wyszukiwanie jest wyłączone w tym regionie.
	</string>
	<string name="render_quality_low">
		Niska (1/7)
	</string>
	<string name="render_quality_mediumlow">
		Średnio-niska (2/7)
	</string>
	<string name="render_quality_medium">
		Średnia (3/7)
	</string>
	<string name="render_quality_mediumhigh">
		Średnio-wysoka (4/7)
	</string>
	<string name="render_quality_high">
		Wysoka (5/7)
	</string>
	<string name="render_quality_highultra">
		Wysoka-Ultra (6/7)
	</string>
	<string name="render_quality_unknown">
		Nieznana, poza normalnym zakresem, sprawdź ustawienie debugowania RenderQualityPerformance
	</string>
	<string name="fsbridge_cant_create_disabled">
		[APP_NAME] nie może utworzyć Mostu LSL, jeśli "Włącz Most w LScript Language" jest wyłączone w Ustawieniach.
	</string>
	<string name="fsbridge_no_library">
		[APP_NAME] nie mógł utworzyć Mostu LSL. Włącz swoją Bibliotekę i zaloguj się ponownie.
	</string>
	<string name="fsbridge_already_creating">
		Tworzenie Mostu LSL już trwa, nie można rozpocząć procesu budowania kolejnego. Poczekaj kilka minut, zanim spróbujesz ponownie.
	</string>
	<string name="fsbridge_creating">
		Trwa tworzenie Mostu LSL. To może chwilę zająć, poczekaj proszę.
	</string>
	<string name="fsbridge_failure_creation_create_script">
		Most LSL nie został utworzony. Skrypt Mostu nie może zostać utworzony.
	</string>
	<string name="fsbridge_failure_creation_bad_name">
		Most LSL nie został utworzony, bo jest nazwany niepoprawnie. Spróbuj stworzyć go na nowo ('Kondycja awatara' w menu 'Awatar' na górze).
	</string>
	<string name="fsbridge_failure_creation_null">
		Most LSL nie został utworzony, bo nie może zostać znaleziony w Szafie. Spróbuj stworzyć go na nowo ('Kondycja awatara' w menu 'Awatar' na górze).
	</string>
	<string name="fsbridge_failure_attach_wrong_object">
		Most LSL nie mógł zostać założony na awatara, bo nie jest w aktualnej wersji. Spróbuj stworzyć go na nowo ('Kondycja awatara' w menu 'Awatar' na górze).
	</string>
	<string name="fsbridge_failure_attach_wrong_location">
		Most LSL nie mógł zostać założony na awatara, bo nie został znaleziony w odpowiednim miejscu Szafy. Spróbuj stworzyć go na nowo ('Kondycja awatara' w menu 'Awatar' na górze).
	</string>
	<string name="fsbridge_failure_attach_point_in_use">
		Most LSL nie mógł zostać założony na awatara, bo coś innego używa punktu zaczepu dodatku zarezerwowanego dla niego. Spróbuj stworzyć go na nowo ('Kondycja awatara' w menu 'Awatar' na górze).
	</string>
	<string name="fsbridge_failure_not_found">
		Obiekt Mostu LSL nie mógł zostać znaleziony. Nie można kontynuować procesu jego tworzenia, kończę operację.
	</string>
	<string name="fsbridge_warning_unexpected_items">
		Wewnątrz Mostu LSL znaleziono nieoczekiwane elementy.
	</string>
	<string name="fsbridge_warning_not_finished">
		Proces tworzenia Mostu LSL nie dobiegł do końca. Być może będzie trzeba utworzyć go na nowo, aby zadział ('Kondycja awatara' w menu 'Awatar' na górze).
	</string>
	<string name="fsbridge_detached">
		Most LSL został odłączony od awatara.
	</string>
	<string name="fsbridge_created">
		Most LSL został utworzony pomyślnie.
	</string>
	<string name="fsbridge_script_info">
		Info o skryptach: '[OBJECT_NAME]': [[OBJECT_RUNNING_SCRIPT_COUNT]/[OBJECT_TOTAL_SCRIPT_COUNT]] działających skryptów, [OBJECT_SCRIPT_MEMORY] KB dozwolonego limitu pamięci, [OBJECT_SCRIPT_TIME] ms zużytego czasu CPU.[PATHFINDING_TEXT]
	</string>
	<string name="fsbridge_script_info_pf">
		Średni czas CPU zużyty do obsługi nawigacji odnajdywania ścieżek: [OBJECT_CHARACTER_TIME] ms.
	</string>
	<string name="fsbridge_script_info_ext">
ID obiektu: [INSPECTING_KEY]
Opis: [OBJECT_DESC]
Prima główna: [OBJECT_ROOT]
Liczba primów: [OBJECT_PRIM_COUNT]
Wpływ na działkę: [OBJECT_PRIM_EQUIVALENCE]
Elementów wewnątrz: [OBJECT_TOTAL_INVENTORY_COUNT]
Prędkość: [OBJECT_VELOCITY]
Pozycja: [OBJECT_POS]
Rotacja: [OBJECT_ROT]
Prędkość kątowa: [OBJECT_OMEGA] (radian na sekundę)
Twórca: [OBJECT_CREATOR]
Właściciel: [OBJECT_OWNER]
Poprzedni właściciel: [OBJECT_LAST_OWNER_ID]
Zrezzowany przez: [OBJECT_REZZER_KEY]
Grupa: [OBJECT_GROUP]
Czas utworzenia: [OBJECT_CREATION_TIME]
Czas zrezzowania: [OBJECT_REZ_TIME]
Typ odnajdywania ścieżki: [OBJECT_PATHFINDING_TYPE]
Punkt dołączenia: [OBJECT_ATTACHED_POINT]
Tymczasowo dołączone: [OBJECT_TEMP_ATTACHED]
Twoja aktualna pozycja: [AVATAR_POS]
	</string>
	<string name="fsbridge_error_scriptinfonotfound">
		Info o skryptach: Obiekt do sprawdzenia jest nieprawidłowy lub poza zasięgiem.
	</string>
	<string name="fsbridge_error_scriptinfomalformed">
		Info o skryptach: Otrzymano uszkodzoną odpowiedź od Mostu LSL. Spróbuj ponownie.
	</string>
	<string name="fsbridge_error_injection">
		UWAGA: Jeden lub więcej skryptów został dodanych do Twojego Mostu LSL! Jeśli ta wiadomość jest niespodziewana, to stwórz teraz Most LSL na nowo ('Kondycja awatara' w menu 'Awatar' na górze).
	</string>
	<string name="fsbridge_error_wrongvm">
		UWAGA: Skrypt Mostu LSL używa starej maszyny wirtualnej LSO (16 KB limitu pamięci) zamiast nowej Mono, co stwarza wysokie prawdopodobieństwo kolizji sterty i stosu oraz awarii Mostu poprzez wyczerpanie się pamięci. Spróbuj stworzyć go na nowo ('Kondycja awatara' w menu 'Awatar' na górze). Jeśli ten komunikat pojawi się ponownie spróbuj jeszcze raz w innym regionie.
	</string>
	<string name="FSAOEnabled">
		Animator przeglądarki [APP_NAME] włączony.
	</string>
	<string name="FSAODisabled">
		Animator przeglądarki [APP_NAME] wyłączony.
	</string>
	<string name="FSAOPausedScript">
		Wstrzymany przez oskryptowany dodatek.
	</string>
	<string name="FSAOResumedScript">
		Wznowiony przez oskryptowany dodatek.
	</string>
	<string name="FSAOStandsPausedScript">
		Animacje stania w miejscu wstrzymane przez oskryptowany dodatek.
	</string>
	<string name="FSAOStandsResumedScript">
		Animacje stania w miejscu wznowione przez oskryptowany dodatek.
	</string>
	<string name="QP Draw Distance">
		Pole widzenia
	</string>
	<string name="QP Max Particles">
		Maks. cząstek
	</string>
	<string name="QP Avatar Physics LOD">
		LOD fiz. awatarów
	</string>
	<string name="QP LOD Factor">
		Mnożnik LOD
	</string>
	<string name="QP Max Avatars">
		Maks. awatarów
	</string>
	<string name="QP Tags Offset">
		Pozycja tagów
	</string>
	<string name="QP Name Tags">
		Tagi imion
	</string>
	<string name="QP LookAt Target">
		Cele spojrzeń
	</string>
	<string name="QP Color Under Cursor">
		Kolor spod kursora
	</string>
	<string name="PS_T_Pose">
		Poza w kształcie litery T
	</string>
	<string name="PS_Arms_Down_Legs_together">
		Ramiona w dole, nogi złączone
	</string>
	<string name="PS_Arms_down_sitting">
		Ramiona w dole, siedząc
	</string>
	<string name="PS_Arms_downward_Legs_together">
		Ramiona nisko, nogi złączone
	</string>
	<string name="PS_Arms_downward_Legs_apart">
		Ramiona nisko, nogi oddzielnie
	</string>
	<string name="PS_Arms_forward_Legs_apart">
		Ramiona w przód, nogi oddzielnie
	</string>
	<string name="PS_Arms_forward_Legs_together">
		Ramiona w przód, nogi złączone
	</string>
	<string name="PS_Arms_straight_Legs_apart">
		Ramiona prosto, nogi oddzielnie
	</string>
	<string name="PS_Arms_straight_sitting">
		Ramiona prosto, siedząc
	</string>
	<string name="PS_Arms_upward_Legs_apart">
		Ramiona w górze, nogi oddzielnie
	</string>
	<string name="PS_Arms_upward_Legs_together">
		Ramiona w górze, nogi złączone
	</string>
	<string name="QP_WL_Region_Default">
		Otoczenie współdzielone
	</string>
	<string name="QP_WL_Day_Cycle_Based">
		Bazowane na cyklu dnia
	</string>
	<string name="QP_WL_None">
		Brak
	</string>
	<string name="GroupChatMuteNotice">
		Wyciszanie czatu grupowego [NAME].
	</string>
	<string name="IgnoredAdHocSession">
		Zostałeś/aś zaproszony/a do konferencji (czatu ad-hoc) przez [AVATAR_NAME], ale przeglądarka automatycznie ją zignorowała ze względu na Twoje ustawienia.
	</string>
	<string name="camera_no_focus">
		Kamera nie może skupić się na [AVATARNAME], ponieważ jest on/ona poza polem widzenia.
	</string>
	<string name="entering_draw_distance">
		pojawił/a się w polu widzenia ([DISTANCE] m).
	</string>
	<string name="leaving_draw_distance">
		opuścił/a pole widzenia.
	</string>
	<string name="entering_chat_range">
		pojawił/a się w zasięgu czatu ([DISTANCE] m).
	</string>
	<string name="leaving_chat_range">
		opuścił/a zasięgu czatu.
	</string>
	<string name="entering_region">
		pojawił/a się w regionie.
	</string>
	<string name="entering_region_distance">
		pojawił/a się w regionie ([DISTANCE] m).
	</string>
	<string name="leaving_region">
		opuścił/a region.
	</string>
	<string name="avatar_age_alert">
		wywołał/a alert powiadamiania o wieku. Wiek: [AGE] dni.
	</string>
<<<<<<< HEAD
=======
	<string name="avatar_age_not_available">
		nd.
	</string>
>>>>>>> 1a8a5404
	<string name="TotalScriptCountChangeIncrease">
		Całkowita il. skryptów w regionie wzrosła z [OLD_VALUE] do [NEW_VALUE] ([DIFFERENCE]).
	</string>
	<string name="TotalScriptCountChangeDecrease">
		Całkowita il. skryptów w regionie zmalała z [OLD_VALUE] do [NEW_VALUE] ([DIFFERENCE]).
	</string>
	<string name="preproc_toggle_warning">
		Przełączenie trybu preprocesora odniesie pełny skutek dopiero po zamknięciu i ponownym otwarciu tego edytora.
	</string>
	<string name="fs_preprocessor_starting">
		Inicjalizacja preprocesora przeglądarki [APP_NAME]...
	</string>
	<string name="fs_preprocessor_not_supported">
		Uwaga: Preprocesor nie jest wspierany. ([WHERE])
	</string>
	<string name="fs_preprocessor_disabled_by_script_marker">
		Preprocesor przeglądarki [APP_NAME] został wyłączony przez dyrektywę w linii [LINENUMBER].
	</string>
	<string name="fs_preprocessor_settings_list_prefix">
		Ustawienia:
	</string>
	<string name="fs_preprocessor_exception">
		[ERR_NAME] ([LINENUMBER]): wyjątek: [ERR_DESC]
	</string>
	<string name="fs_preprocessor_error">
		[ERR_NAME] ([LINENUMBER]): wystąpił nieoczekiwany wyjątek.
	</string>
	<string name="fs_preprocessor_lsl2_directive_override">
		Wykryto dyrektywę kompiluj-jako-LSL2 nadpisującą ustawienia preferencji.
	</string>
	<string name="fs_preprocessor_mono_directive_override">
		Wykryto dyrektywę kompiluj-jako-Mono nadpisującą ustawienia preferencji.
	</string>
	<string name="fs_preprocessor_optimizer_start">
		Optymalizacja funkcji i zmiennych globalnych zdefiniowanych przez użytkownika.
	</string>
	<string name="fs_preprocessor_optimizer_regex_err">
		Nieprawidłowe wyrażenie regularne: '[WHAT]'; Optymalizacja LSL pominięta.
	</string>
	<string name="fs_preprocessor_optimizer_exception">
		Wystąpił nieoczekiwany wyjątek: '[WHAT]'; Optymalizacja LSL pominięta.
	</string>
	<string name="fs_preprocessor_optimizer_unexpected_exception">
		Wystąpił nieoczekiwany wyjątek podczas optymalizacji LSL; Nie zaaplikowano.
	</string>
	<string name="fs_preprocessor_compress_start">
		Kompresja skryptu poprzez wyeliminowanie niepotrzebnych miejsc.
	</string>
	<string name="fs_preprocessor_compress_regex_err">
		Nieprawidłowe wyrażenie regularne: '[WHAT]'; Kompresja LSL pominięta.
	</string>
	<string name="fs_preprocessor_compress_exception">
		Wystąpił nieoczekiwany wyjątek: '[WHAT]'; Kompresja LSL pominięta.
	</string>
	<string name="fs_preprocessor_compress_unexpected_exception">
		Wystąpił nieoczekiwany wyjątek podczas kompresji LSL; Nie zaaplikowano.
	</string>
	<string name="fs_preprocessor_lazylist_start">
		Stosowanie konwersji wolnych list (lazy lists).
	</string>
	<string name="fs_preprocessor_lazylist_regex_err">
		Nieprawidłowe wyrażenie regularne: '[WHAT]'; Konwersja pominięta.
	</string>
	<string name="fs_preprocessor_lazylist_exception">
		Wystąpił nieoczekiwany wyjątek: '[WHAT]'; Konwersja pominięta.
	</string>
	<string name="fs_preprocessor_lazylist_unexpected_exception">
		Wystąpił nieoczekiwany wyjątek podczas konwersji wolnych list; Nie zaaplikowano.
	</string>
	<string name="fs_preprocessor_switchstatement_start">
		Stosowanie konwersji instrukcji switch.
	</string>
	<string name="fs_preprocessor_switchstatement_regex_err">
		Nieprawidłowe wyrażenie regularne: '[WHAT]'; Konwersja instrukcji switch pominięta.
	</string>
	<string name="fs_preprocessor_switchstatement_exception">
		Wystąpił nieoczekiwany wyjątek: '[WHAT]'; Konwersja instrukcji switch pominięta.
	</string>
	<string name="fs_preprocessor_switchstatement_unexpected_exception">
		Wystąpił nieoczekiwany wyjątek podczas konwersji instrukcji switch; Nie zaaplikowano.
	</string>
	<string name="fs_preprocessor_cache_miss">
		Buforowanie dołączonego pliku: '[FILENAME]'
	</string>
	<string name="fs_preprocessor_cache_invalidated">
		Dołączony plik '[FILENAME]' uległ zmianie, buforowanie ponowne.
	</string>
	<string name="fs_preprocessor_cache_completed">
		Buforowanie zakończone dla '[FILENAME]'
	</string>
	<string name="fs_preprocessor_cache_unsafe">
		Błąd: skopiowanie skryptu '[FILENAME]' do systemu plików nie jest bezpieczne. To dołączenie nie powiedzie się.
	</string>
	<string name="fs_preprocessor_caching_err">
		Błąd podczas buforowania pliku '[FILENAME]'
	</string>
	<string name="skin_defaults_starlight_location">
		Pokazywanie Twojej obecnej lokalizacji w pasku menu zostało wyłączone, to domyślne zachowanie dla skórek linii StarLight.
	</string>
	<string name="skin_defaults_starlight_navbar">
		Pokazywanie paska nawigacyjnego zostało włączone, to domyślne zachowanie dla skórek linii StarLight.
	</string>
	<string name="fs_preprocessor_truncated">
		Uwaga: Dane wyjściowe preprocesora zostały skrócone z powodu zbyt dużego rozmiaru tekstu skryptu - prawdopodobnie nie zadziała.
	</string>
	<string name="animation_explorer_seconds_ago">
		[SECONDS] sekund temu
	</string>
	<string name="animation_explorer_still_playing">
		Ciągle odtwarzane
	</string>
	<string name="animation_explorer_unknown_priority">
		nieznany
	</string>
	<string name="FriendOnlineNotification">
		jest online.
	</string>
	<string name="FriendOfflineNotification">
		jest offline.
	</string>
	<string name="Inbox_Folderview_New">
		Nowe
	</string>
	<string name="Mouselook_Unknown_Avatar">
		Nieznana osoba
	</string>
	<string name="groupcountstring">
		Należysz do [COUNT] grup ([REMAINING] pozostało).
	</string>
	<string name="groupcountunlimitedstring">
		Należysz do [COUNT] grup.
	</string>
	<string name="SLGridStatusInvalidMsg">
		Błąd strony SL Grid Status: Nieprawidłowy format wiadomości. Spróbuj ponownie później.
	</string>
	<string name="SLGridStatusTimedOut">
		Błąd strony SL Grid Status: Upłynął limit czasu żądania.
	</string>
	<string name="SLGridStatusOtherError">
		Błąd strony SL Grid Status: [STATUS] ( https://pl.wikipedia.org/wiki/Kod_odpowiedzi_HTTP ).
	</string>
	<string name="DoubleClickTeleportEnabled">
		Włączono teleport po dwukliku.
	</string>
	<string name="DoubleClickTeleportDisabled">
		Wyłączono teleport po dwukliku.
	</string>
	<string name="AlwaysRunEnabled">
		Włączono tryb ciągłego biegania.
	</string>
	<string name="AlwaysRunDisabled">
		Wyłączono tryb ciągłego biegania.
	</string>
	<string name="FSRegionRestartInLocalChat">
		Region, w którym teraz jesteś zostanie za chwilę zrestartowany. Jeśli w nim zostaniesz, to symulator Cię wyloguje.
	</string>
	<string name="Mute_Add">
		Dodano '[NAME]' do listy zablokowanych.
	</string>
	<string name="Mute_Remove">
		Usunięto '[NAME]' z listy zablokowanych.
	</string>
	<string name="Reqsysinfo_Chat_NoReason">
		Wysyłam prośbę o udzielenie informacji o Twojej konfiguracji systemu.
	</string>
	<string name="Reqsysinfo_Chat_Reason">
		Wysyłam prośbę o udzielenie informacji o Twojej konfiguracji systemu z powodu: [REASON]
	</string>
	<string name="Reqsysinfo_Chat_Information_sent">
		Informacje wysłane: [DATA]
	</string>
	<string name="Reqsysinfo_Chat_Request_Denied">
		Prośba odrzucona.
	</string>
	<string name="Reqsysinfo_Reason">
		Podany powód: [REASON]
	</string>
	<string name="All Items">
		Wszystkie
	</string>
	<string name="Recent Items">
		Ostatnie
	</string>
	<string name="Worn Items">
		Założone
	</string>
	<string name="InvOfferGroupNoticeName">
		Osoba z grupy o imieniu [NAME]
	</string>
	<string name="GroupNoticesPanelDateString">
		[day,datetime,local].[mthnum,datetime,local].[year,datetime,local], [hour,datetime,local]:[min,datetime,local]:[second,datetime,local]
	</string>
	<string name="GroupNoticesToastDateString">
		[wkday,datetime,slt]., [day,datetime,slt].[mth,datetime,slt].[year,datetime,slt], [hour,datetime,slt]:[min,datetime,slt]:[second,datetime,slt] [timezone,datetime,slt]
	</string>
	<string name="NotificationItemDateStringLocal">
		[day,datetime,local].[mthnum,datetime,local].[year,datetime,local], [hour,datetime,local]:[min,datetime,local]
	</string>
	<string name="NotificationItemDateStringUTC">
		[day,datetime,utc].[mth,datetime,utc].[year,datetime,utc], [hour,datetime,utc]:[min,datetime,utc] [timezone,datetime,utc]
	</string>
	<string name="NotificationItemDateStringSLT">
		[day,datetime,slt].[mthnum,datetime,slt].[year,datetime,slt], [hour,datetime,slt]:[min,datetime,slt] [timezone,datetime,slt]
	</string>
	<string name="Pie_av_render_normally">
		Normalnie
	</string>
	<string name="Pie_av_render_never">
		Nigdy
	</string>
	<string name="Pie_av_render_fully">
		Zawsze w pełni
	</string>
	<string name="Nametag_Complexity_Label">
		Złożoność: [COMPLEXITY]
	</string>
	<string name="Nametag_Texture_Area_Label">
		Tekstury: [TEXTURE_AREA] m²
	</string>
	<string name="font_unknown">
		Nieznana czcionka
	</string>
	<string name="mode_unknown">
		Nieznany tryb
	</string>
	<string name="mode_settings_hybrid.xml">
		Hybrydowy
	</string>
	<string name="mode_settings_text.xml">
		Tekstowy
	</string>
	<string name="Asset_Uploading">
		Przesyłanie na serwer...
[ASSET_NAME]
	</string>
	<string name="Yes">
		Tak
	</string>
	<string name="No">
		Nie
	</string>
	<string name="FSUrlEntryWearLabel">
		Załóż folder z Szafy
	</string>
	<string name="TexturePickerOutfitHeader">
		Zdjęcie elementu
	</string>
	<string name="unknown_script">
		(Nieznany skrypt)
	</string>
	<string name="FSAreaSearch_Cost_Label">
		[COST]L$
	</string>
	<string name="ImportingWindlightBulk">
		Importowanie Windlightów...
	</string>
	<string name="FSObjectInventoryNoElements">
		Brak elementów
	</string>
	<string name="FSObjectInventoryOneElement">
		1 element
	</string>
	<string name="FSObjectInventoryElements">
		[NUM_ELEMENTS] elementów
	</string>
	<string name="OpenSimInventoryValidationErrorGenericHelp">
		zespół pomocy operatora Twojej Siatki
	</string>
</strings><|MERGE_RESOLUTION|>--- conflicted
+++ resolved
@@ -1386,8 +1386,6 @@
 	<string name="executable_files">
 		Pliki wykonywalne
 	</string>
-<<<<<<< HEAD
-=======
 	<string name="Validator_InvalidNumericString">
 		Nieprawidłowy ciąg liczbowy: "[STR]"
 	</string>
@@ -1427,7 +1425,6 @@
 	<string name="LSLTipSleepTime">
 		Usypia skrypt na [SLEEP_TIME] sekund.
 	</string>
->>>>>>> 1a8a5404
 	<string name="shape">
 		Kształt
 	</string>
@@ -5116,18 +5113,12 @@
 	<string name="New Settings">
 		Nowe otoczenie
 	</string>
-<<<<<<< HEAD
-	<string name="AvatarBirthDateFormat">
-		[day,datetime,utc].[mthnum,datetime,utc].[year,datetime,utc]
-	</string>
-=======
 	<string name="AvatarBirthDateFormatFull">
 		[day,datetime,utc].[mthnum,datetime,utc].[year,datetime,utc]
 	</string>
 	<string name="AvatarBirthDateFormatShort">
 		[day,datetime,utc].[mthnum,datetime,utc]
 	</string>
->>>>>>> 1a8a5404
 	<string name="AvatarBirthDateFormat_legacy">
 		[day,datetime,slt].[mthnum,datetime,slt].[year,datetime,slt]
 	</string>
@@ -6339,12 +6330,9 @@
 	<string name="avatar_age_alert">
 		wywołał/a alert powiadamiania o wieku. Wiek: [AGE] dni.
 	</string>
-<<<<<<< HEAD
-=======
 	<string name="avatar_age_not_available">
 		nd.
 	</string>
->>>>>>> 1a8a5404
 	<string name="TotalScriptCountChangeIncrease">
 		Całkowita il. skryptów w regionie wzrosła z [OLD_VALUE] do [NEW_VALUE] ([DIFFERENCE]).
 	</string>
