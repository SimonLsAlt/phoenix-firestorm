--- conflicted
+++ resolved
@@ -6329,16 +6329,14 @@
 	<string name="fs_preprocessor_caching_err">
 		Błąd podczas buforowania pliku '[FILENAME]'
 	</string>
-<<<<<<< HEAD
 	<string name="skin_defaults_starlight_location">
 		Pokazywanie Twojej obecnej lokalizacji w pasku menu zostało wyłączone, to domyślne zachowanie dla skórek linii StarLight.
 	</string>
 	<string name="skin_defaults_starlight_navbar">
 		Pokazywanie paska nawigacyjnego zostało włączone, to domyślne zachowanie dla skórek linii StarLight.
-=======
+	</string>
 	<string name="fs_preprocessor_truncated">
 		Uwaga: Dane wyjściowe preprocesora zostały skrócone z powodu zbyt dużego rozmiaru tekstu skryptu - prawdopodobnie nie zadziała.
->>>>>>> c49fa9a8
 	</string>
 	<string name="animation_explorer_seconds_ago">
 		[SECONDS] sekund temu
