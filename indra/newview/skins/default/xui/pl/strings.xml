--- conflicted
+++ resolved
@@ -67,15 +67,6 @@
 Jakość wyświetlania (Render quality): [RENDERQUALITY]
 Zaawansowane oświetlenie (Advanced Lighting Model): [ALMSTATUS]
 	</string>
-<<<<<<< HEAD
-	<string name="AboutTextureMemory">
-		Pamięć tekstur (Texture memory): [TEXTUREMEMORY] MB ([TEXTUREMEMORYMULTIPLIER])
-	</string>
-	<string name="AboutTextureMemoryDynamic">
-		Pamięć tekstur (Texture memory): Dynamiczna ([TEXTUREMEMORYMIN] MB min / [TEXTUREMEMORYCACHERESERVE]% Cache / [TEXTUREMEMORYGPURESERVE]% VRAM)
-	</string>
-=======
->>>>>>> bb984bee
 	<string name="AboutCache">
 		Pamięć podręczna dysku (disk cache): [DISK_CACHE_INFO]
 	</string>
@@ -1944,15 +1935,12 @@
 	<string name="InvFolder Settings">
 		Otoczenia
 	</string>
-<<<<<<< HEAD
-=======
 	<string name="InvFolder Material">
 		Materiały
 	</string>
 	<string name="InvFolder Materials">
 		Materiały
 	</string>
->>>>>>> bb984bee
 	<string name="InvFolder Friends">
 		Znajomi
 	</string>
