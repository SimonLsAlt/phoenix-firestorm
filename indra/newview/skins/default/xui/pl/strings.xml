<?xml version="1.0" encoding="utf-8" standalone="yes"?>
<strings>
	<string name="SUPPORT_SITE">
		Portal Pomocy Firestorma
	</string>
	<string name="StartupDetectingHardware">
		Detekcja konfiguracji sprzętowej...
	</string>
	<string name="StartupLoading">
		Ładowanie przeglądarki [APP_NAME]...
	</string>
	<string name="StartupClearingCache">
		Czyszczenie bufora danych...
	</string>
	<string name="StartupClearingTextureCache">
		Czyszczenie bufora tekstur...
	</string>
	<string name="StartupInitializingTextureCache">
		Inicjowanie bufora danych tekstur...
	</string>
	<string name="StartupRequireDriverUpdate">
		Nie można zainicjować grafiki. Zaktualizuj sterowniki!
	</string>
	<string name="AboutCompiler">
		Zbudowane za pomocą [COMPILER] w wersji [COMPILER_VERSION]
	</string>
	<string name="BuildConfig">
		Konfiguracja budowania: [BUILD_CONFIG]
	</string>
	<string name="AboutPosition">
Położenie [POSITION_LOCAL_0,number,1], [POSITION_LOCAL_1,number,1], [POSITION_LOCAL_2,number,1] w [REGION] zlokalizowanym w &lt;nolink&gt;[HOSTNAME]&lt;/nolink&gt;
SLURL: &lt;nolink&gt;[SLURL]&lt;/nolink&gt;
(koordynaty globalne [POSITION_0,number,1], [POSITION_1,number,1], [POSITION_2,number,1])
[SERVER_VERSION]
[SERVER_RELEASE_NOTES_URL]
	</string>
	<string name="AboutPositionRLVShowLoc">
Położenie: [REGION]
[SERVER_VERSION]
[SERVER_RELEASE_NOTES_URL]
	</string>
	<string name="AboutSystem">
Procesor (CPU): [CPU]
Pamięć (Memory): [MEMORY_MB] MB
Wątki dekodowania obrazów (Concurrency): [CONCURRENCY]
System operacyjny (OS Version): [OS_VERSION]
Dostawca karty graficznej (Graphics Card Vendor): [GRAPHICS_CARD_VENDOR]
Karta graficzna (Graphics Card): [GRAPHICS_CARD]
Pamięć karty graficznej (Graphics Card Memory): [GRAPHICS_CARD_MEMORY] MB
	</string>
	<string name="AboutDriver">
		Sterownik karty graficznej (Driver Version): [GRAPHICS_DRIVER_VERSION]
	</string>
	<string name="AboutOGL">
		Wersja OpenGL: [OPENGL_VERSION]
	</string>
	<string name="AboutSettings">
Tryb ustawień (Settings Mode): [MODE]
Skórka i schemat (Skin): [SKIN] ([THEME])
Rozmiar okna (Window size): [WINDOW_WIDTH]x[WINDOW_HEIGHT] px
Czcionka (Font): [FONT] ([FONT_SCREEN_DPI] dpi)
Dostrojenie rozmiaru czcionki: [FONT_SIZE] pt
Skalowanie interfejsu (UI Scaling): [UI_SCALE_FACTOR]
Pole widzenia (Draw Distance): [DRAW_DISTANCE] m
Przepustowość (Bandwidth): [BANDWIDTH] kbit/s
Mnożnik poziomu detali (LOD Factor): [LOD]
Jakość wyświetlania (Render quality): [RENDERQUALITY]
Zaawansowane oświetlenie (Advanced Lighting Model): [ALMSTATUS]
	</string>
	<string name="AboutTextureMemory">
		Pamięć tekstur (Texture memory): [TEXTUREMEMORY] MB ([TEXTUREMEMORYMULTIPLIER])
	</string>
	<string name="AboutTextureMemoryDynamic">
		Pamięć tekstur (Texture memory): Dynamiczna ([TEXTUREMEMORYMIN] MB min / [TEXTUREMEMORYCACHERESERVE]% Cache / [TEXTUREMEMORYGPURESERVE]% VRAM)
	</string>
	<string name="AboutCache">
		Pamięć podręczna dysku (disk cache): [DISK_CACHE_INFO]
	</string>
	<string name="AboutOSXHiDPI">
		Tryb obrazu HiDPI: [HIDPI]
	</string>
	<string name="AboutLibs">
RestrainedLove API: [RLV_VERSION]
Wersja libcurl: [LIBCURL_VERSION]
Wersja dekodera J2C: [J2C_VERSION]
Wersja sterownika dźwięku (Audio Driver): [AUDIO_DRIVER_VERSION]
[LIBCEF_VERSION]
Wersja LibVLC: [LIBVLC_VERSION]
Wersja serwera głosu (Voice Server): [VOICE_VERSION]
	</string>
	<string name="AboutTraffic">
		Pakiety utracone: [PACKETS_LOST,number,0]/[PACKETS_IN,number,0] ([PACKETS_PCT,number,1]%)
	</string>
	<string name="AboutTime">
		[day, datetime, slt] [month, datetime, slt] [year, datetime, slt], [hour24, datetime, slt]:[min, datetime, slt]:[second, datetime, slt] SLT
	</string>
	<string name="ErrorFetchingServerReleaseNotesURL">
		Błąd podczas pobierania informacji o wydaniu.
	</string>
	<string name="BuildConfiguration">
		Konfiguracja budowania
	</string>
	<string name="ProgressRestoring">
		Przywracanie...
	</string>
	<string name="ProgressChangingResolution">
		Zmiana rozdzielczości...
	</string>
	<string name="Fullbright">
		Pełna jasność
	</string>
	<string name="LoginInProgress">
		Trwa logowanie. [APP_NAME] może wydawać się zawieszony. Proszę czekać.
	</string>
	<string name="LoginInProgressNoFrozen">
		Logowanie...
	</string>
	<string name="LoginAuthenticating">
		Autoryzacja
	</string>
	<string name="LoginMaintenance">
		Przeprowadzanie konserwacji konta...
	</string>
	<string name="LoginAttempt">
		Poprzednie logowanie nie udało się. Logowanie ponowne, próba [NUMBER]
	</string>
	<string name="LoginPrecaching">
		Ładowanie świata...
	</string>
	<string name="LoginInitializingBrowser">
		Inicjalizacja przeglądarki internetowej...
	</string>
	<string name="LoginInitializingMultimedia">
		Inicjalizacja multimediów...
	</string>
	<string name="LoginInitializingFonts">
		Ładowanie czcionek...
	</string>
	<string name="LoginVerifyingCache">
		Weryfikacja bufora danych na dysku (może trwać od 60 do 90 sekund)...
	</string>
	<string name="LoginProcessingResponse">
		Przetwarzanie odpowiedzi...
	</string>
	<string name="LoginInitializingWorld">
		Inicjalizacja świata...
	</string>
	<string name="LoginDecodingImages">
		Przetwarzanie obrazów...
	</string>
	<string name="LoginInitializingQuicktime">
		Inicjalizacja QuickTime...
	</string>
	<string name="LoginQuicktimeNotFound">
		QuickTime nie został znaleziony - inicjalizacja przerwana.
	</string>
	<string name="LoginQuicktimeOK">
		QuickTime zainicjowany.
	</string>
	<string name="LoginRequestSeedCapGrant">
		Sprawdzanie możliwości regionu...
	</string>
	<string name="LoginRetrySeedCapGrant">
		Sprawdzanie możliwości regionu, próba [NUMBER]...
	</string>
	<string name="LoginWaitingForRegionHandshake">
		Oczekiwanie na połączenie z regionem...
	</string>
	<string name="LoginConnectingToRegion">
		Łączenie z regionem...
	</string>
	<string name="LoginDownloadingClothing">
		Pobieranie ubrania...
	</string>
	<string name="InvalidCertificate">
		Serwer zwrócił nieważny lub zniekształcony certyfikat. Proszę skontaktuj się z administratorem świata.
	</string>
	<string name="CertInvalidHostname">
		Nazwa hosta jest nieważna, proszę sprawdź SLURL lub nazwę hosta świata.
	</string>
	<string name="CertExpired">
		Termin ważności certyfikatu zwróconego przez świat minął. Proszę sprawdzić swój zegar systemowy lub skontaktować się z administratorem świata.
	</string>
	<string name="CertKeyUsage">
		Certyfikat zwrócony przez serwer nie może być użyty dla SSL. Proszę skontaktuj się z administratorem świata.
	</string>
	<string name="CertBasicConstraints">
		Zbyt wiele certyfikatów w łańcuchu certyfikatów serwera. Proszę skontaktować się z administratorem świata.
	</string>
	<string name="CertInvalid">
		Nie udało się załadować certyfikatu. Skontaktuj się ze swoim administratorem świata.
	</string>
	<string name="CertInvalidSignature">
		Podpis certyfikatu zwrócony przez świat nie mógł zostać zweryfikowany. Proszę skontaktować się z administratorem świata.
	</string>
	<string name="CertAllocationFailure">
		Nie udało się przydzielić pamięci openssl dla certyfikatu.
	</string>
	<string name="LoginFailedNoNetwork">
		Błąd sieci: Brak połączenia z siecią, sprawdź status swojego połączenia internetowego.
	</string>
	<string name="LoginFailed">
		Logowanie nie powiodło się.
	</string>
	<string name="Quit">
		Wyłącz
	</string>
	<string name="AgniGridLabel">
		Second Life: świat główny (Agni)
	</string>
	<string name="AditiGridLabel">
		Second Life Beta: świat testowy (Aditi)
	</string>
	<string name="LoginFailedViewerNotPermitted">
		Przeglądarka używana przez Ciebie nie ma już dostępu do Second Life. Proszę przejść na poniższą stronę i pobrać nową:
https://www.firestormviewer.org/choose-your-platform/

Więcej informacji w naszym FAQ:
http://secondlife.com/viewer-access-faq
	</string>
	<string name="LoginIntermediateOptionalUpdateAvailable">
		Opcjonalna aktualizacja jest dostępna: [VERSION].
	</string>
	<string name="LoginFailedRequiredUpdate">
		Wymagana aktualizacja: [VERSION].
	</string>
	<string name="LoginFailedAlreadyLoggedIn">
		Ten Rezydent jest już zalogowany.
	</string>
	<string name="LoginFailedAuthenticationFailed">
		Przepraszamy, ale nie możemy Cię zalogować.
Upewnij się, że wpisano poprawnie:
    * Login (np. bobsmith12 czy steller.sunshine)
    * Hasło
    * Token weryfikacji dwuetapowej (gdy włączona)
Sprawdź też, czy klawisz Caps Lock nie jest wciśnięty.
	</string>
	<string name="LoginFailedPasswordChanged">
		W celu zwiększenia bezpieczeństwa Twoje hasło zostało zmienione.
Przejdź na stronę swojego konta: http://secondlife.com/password
i odpowiedz na pytanie zabezpieczające, aby zresetować hasło.
Bardzo przepraszamy za utrudnienia.
	</string>
	<string name="LoginFailedPasswordReset">
		Wprowadziliśmy pewne zmiany do systemu, które wymagają zresetowania hasła.
Przejdź na stronę swojego konta: http://secondlife.com/password
i odpowiedz na pytanie zabezpieczające, aby zresetować hasło.
Bardzo przepraszamy za utrudnienia.
	</string>
	<string name="LoginFailedEmployeesOnly">
		Second Life jest tymczasowo niedostępne, bo trwa konserwacja.
Logować się mogą w tej chwili tylko pracownicy Linden Lab.
Odwiedź www.secondlife.com/status i śledź wiadomości.
	</string>
	<string name="LoginFailedPremiumOnly">
		Logowanie do Second Life jest tymczasowo ograniczone aby mieć pewność, że osoby już zalogowane nie stracą na wydajności.

Osoby posiadające darmowe konta nie mogą się teraz zalogować, aby ludzie posiadający te płatne mogli to zrobić.
	</string>
	<string name="LoginFailedComputerProhibited">
		Second Life odmawia dostępu temu komputerowi.
Jeśli myślisz, że to błąd skontaktuj się z
support@secondlife.com
	</string>
	<string name="LoginFailedAcountSuspended">
		Twoje konto jest niedostępne do
[TIME] czasu pacyficznego.
	</string>
	<string name="LoginFailedAccountDisabled">
		Nie jesteśmy w stanie na tą chwilę wykonać Twojego żądania.
Aby uzyskać pomoc skontaktuj się ze wsparciem: http://support.secondlife.com
	</string>
	<string name="LoginFailedTransformError">
		Podczas logowania wykryto niespójność danych.
Skontaktuj się z nami: support@secondlife.com
	</string>
	<string name="LoginFailedAccountMaintenance">
		Twoje konto jest w trakcie drobnych konserwacji.
Nie będzie ono dostępne do
[TIME] czasu pacyficznego.
Jeśli myślisz, że to błąd skontaktuj się z support@secondlife.com
	</string>
	<string name="LoginFailedPendingLogoutFault">
		Prośba o wylogowanie spotkała się z błędem ze strony symulatora.
	</string>
	<string name="LoginFailedPendingLogout">
		System w tej chwili Cię wylogowywuje.
Poczekaj chwilę, zanim spróbujesz zalogować się ponownie.
	</string>
	<string name="LoginFailedUnableToCreateSession">
		Nie można utworzyć poprawnej sesji.
	</string>
	<string name="LoginFailedUnableToConnectToSimulator">
		Nie można połączyć się z symulatorem.
	</string>
	<string name="LoginFailedRestrictedHours">
		Twoje konto może się łączyć z Second Life tylko
pomiędzy [START] i [END] czasu pacyficznego.
Wróć proszę w tych godzinach.
Jeśli myślisz, że to błąd skontaktuj się z support@secondlife.com
	</string>
	<string name="LoginFailedIncorrectParameters">
		Nieprawidłowe parametry.
Jeśli myślisz, że to błąd skontaktuj się z support@secondlife.com
	</string>
	<string name="LoginFailedFirstNameNotAlphanumeric">
		Parametr imienia musi być alfanumeryczny.
Jeśli myślisz, że to błąd skontaktuj się z support@secondlife.com
	</string>
	<string name="LoginFailedLastNameNotAlphanumeric">
		Parametr nazwiska musi być alfanumeryczny.
Jeśli myślisz, że to błąd skontaktuj się z support@secondlife.com
	</string>
	<string name="LogoutFailedRegionGoingOffline">
		Region przechodzi w tryb offline.
Spróbuj zalogować się ponownie za minutę.
	</string>
	<string name="LogoutFailedAgentNotInRegion">
		Rezydent nie znajduje się w regionie.
Spróbuj zalogować się ponownie za minutę.
	</string>
	<string name="LogoutFailedPendingLogin">
		Region był w trakcie logowania innej sesji.
Spróbuj zalogować się ponownie za minutę.
	</string>
	<string name="LogoutFailedLoggingOut">
		Region był w trakcie wylogowywania poprzedniej sesji.
Spróbuj zalogować się ponownie za minutę.
	</string>
	<string name="LogoutFailedStillLoggingOut">
		Region ciągle wylogowywuje poprzednią sesję.
Spróbuj zalogować się ponownie za minutę.
	</string>
	<string name="LogoutSucceeded">
		Region wylogował ostatnią sesję.
Spróbuj zalogować się ponownie za minutę.
	</string>
	<string name="LogoutFailedLogoutBegun">
		Region rozpoczął proces wylogowywania.
Spróbuj zalogować się ponownie za minutę.
	</string>
	<string name="LoginFailedLoggingOutSession">
		System rozpoczął wylogowywanie Twojej ostatniej sesji.
Spróbuj zalogować się ponownie za minutę.
	</string>
	<string name="LoginFailedAuthenticationMFARequired">
		Wprowadź nowy token z aplikacji do uwierzytelniania wieloskładnikowego.
Jeśli myślisz, że to błąd skontaktuj się z support@secondlife.com
	</string>
	<string name="AgentLostConnection">
		Ten region może mieć problemy. Sprawdź podłączenie do Internetu.
	</string>
	<string name="SavingSettings">
		Zachowywanie ustawień...
	</string>
	<string name="LoggingOut">
		Wylogowywanie...
	</string>
	<string name="ShuttingDown">
		Zamykanie...
	</string>
	<string name="YouHaveBeenDisconnected">
		Nastąpiło rozłączenie z regionem.
	</string>
	<string name="SentToInvalidRegion">
		Region jest niedostępny.
	</string>
	<string name="TestingDisconnect">
		Testowanie rozłączenia klienta
	</string>
	<string name="SocialFlickrConnecting">
		Łączenie z Flickr...
	</string>
	<string name="SocialFlickrPosting">
		Wysyłanie...
	</string>
	<string name="SocialFlickrDisconnecting">
		Rozłączanie z Flickr...
	</string>
	<string name="SocialFlickrErrorConnecting">
		Problem z łączeniem z Flickr
	</string>
	<string name="SocialFlickrErrorPosting">
		Problem z wysyłaniem na Flickr
	</string>
	<string name="SocialFlickrErrorDisconnecting">
		Problem z rozłączaniem z Flickr
	</string>
	<string name="BlackAndWhite">
		Czerń i biel
	</string>
	<string name="Colors1970">
		Kolory lat 1970
	</string>
	<string name="Intense">
		Intensywne
	</string>
	<string name="Newspaper">
		Papier gazetowy
	</string>
	<string name="Spotlight">
		Reflektor
	</string>
	<string name="Video">
		Wideo
	</string>
	<string name="Autocontrast">
		Autokontrast
	</string>
	<string name="LensFlare">
		Flara
	</string>
	<string name="Miniature">
		Miniatura (tilt-shift)
	</string>
	<string name="Toycamera">
		Zabawkowy aparat
	</string>
	<string name="Antique">
		Antyk
	</string>
	<string name="Badtrip">
		Zła podróż
	</string>
	<string name="Blownhighlights">
		Wzmocnione podświetlenia
	</string>
	<string name="Softfocus">
		Lekkie skupienie
	</string>
	<string name="Brighten">
		Rozjaśnienie
	</string>
	<string name="Cartoon">
		Kreskówka
	</string>
	<string name="Darken">
		Przyciemnienie
	</string>
	<string name="Edges">
		Błyszczące krawędzie
	</string>
	<string name="Focus">
		Mocne skupienie
	</string>
	<string name="Heatwave">
		Upał
	</string>
	<string name="Julesverne">
		Juliusz Verne
	</string>
	<string name="Lightleak">
		Wyciek światła
	</string>
	<string name="Linearize">
		Zlinearyzowanie
	</string>
	<string name="Negative">
		Negatyw
	</string>
	<string name="Overcast">
		Pochmurnie
	</string>
	<string name="Posterize">
		Plakat
	</string>
	<string name="Rotatecolors180">
		Przemieszczenie barw
	</string>
	<string name="Sharpen">
		Wyostrzenie
	</string>
	<string name="TooltipPerson">
		Osoba
	</string>
	<string name="TooltipNoName">
		(bez nazwy)
	</string>
	<string name="TooltipOwner">
		Właściciel:
	</string>
	<string name="TooltipPublic">
		Publiczny
	</string>
	<string name="TooltipIsGroup">
		(Grupa)
	</string>
	<string name="TooltipForSaleL$">
		Na sprzedaż: [AMOUNT]L$
	</string>
	<string name="TooltipFlagGroupBuild">
		Budowanie grupowe
	</string>
	<string name="TooltipFlagNoBuild">
		Budowanie zabronione
	</string>
	<string name="TooltipFlagNoEdit">
		Edycja zabroniona
	</string>
	<string name="TooltipFlagNotSafe">
		Niebezpieczny obszar
	</string>
	<string name="TooltipFlagNoFly">
		Latanie zabronione
	</string>
	<string name="TooltipFlagGroupScripts">
		Skrypty grupowe
	</string>
	<string name="TooltipFlagNoScripts">
		Skrypty zabronione
	</string>
	<string name="TooltipLand">
		Działka:
	</string>
	<string name="TooltipMustSingleDrop">
		Tylko pojedynczy obiekt może być tutaj przeciągnięty
	</string>
	<string name="TooltipTooManyWearables">
		Nie możesz założyć folderu, który zawiera więcej niż [AMOUNT] przedmiotów. Możesz zmienić ten limit w Zaawansowane &gt; Pokaż ustawienia debugowania &gt; WearFolderLimit.
	</string>
	<string name="TooltipPrice" value="[AMOUNT]L$: "/>
	<string name="TooltipSLIcon">
		Link do strony znajdującej się w oficjalnej domenie SecondLife.com lub LindenLab.com.
	</string>
	<string name="TooltipFlagScript">
		Skrypt
	</string>
	<string name="TooltipFlagPhysics">
		Fizyka
	</string>
	<string name="TooltipFlagTouch">
		Dotyk
	</string>
	<string name="TooltipFlagDropInventory">
		Upuść obiekt
	</string>
	<string name="TooltipFlagPhantom">
		Widmowy
	</string>
	<string name="TooltipFlagTemporary">
		Tymczasowy
	</string>
	<string name="TooltipPrimCount">
		Primów: [COUNT]
	</string>
	<string name="TooltipPrimEquivalent">
		, wpływ na działkę: [PEWEIGHT]
	</string>
	<string name="TooltipPrimEquivalentLoading">
		, sprawdzanie wpływu na działkę...
	</string>
	<string name="TooltipDistance">
		Odległość: [DISTANCE] m
	</string>
	<string name="TooltipPosition">
		Pozycja: [POSITION]
	</string>
	<string name="TooltipOutboxDragToWorld">
		Nie możesz rezzować obiektów z folderu rzeczy na Marketplace
	</string>
	<string name="TooltipOutboxWorn">
		Nie możesz umieszczać na Marketplace przedmiotów, które masz na sobie założone
	</string>
	<string name="TooltipOutboxFolderLevels">
		Głębokość zagnieżdżonych folderów przekracza [AMOUNT]. Zmniejsz ilość zagdzieżdżeń; Spakuj przedmioty w pudełka, jeśli to pomoże.
	</string>
	<string name="TooltipOutboxTooManyFolders">
		Ilość podfolderów przekracza [AMOUNT]. Zmniejsz ilość folderów; Spakuj przedmioty w pudełka, jeśli to pomoże.
	</string>
	<string name="TooltipOutboxTooManyObjects">
		Ilość rzeczy przekracza [AMOUNT]. Jeśli chcesz sprzedać więcej, niż [AMOUNT] rzeczy jako jedną pozycję, to musisz je spakować w pudełka.
	</string>
	<string name="TooltipOutboxTooManyStockItems">
		Ilość przedmiotów w folderze Magazynowym przekracza [AMOUNT].
	</string>
	<string name="TooltipOutboxCannotDropOnRoot">
		Możesz przenosić foldery lub przedmioty wyłącznie do kart WSZYSTKO lub NIEPRZYPISANE. Wybierz teraz jedną z tych kart i spróbuj ponownie.
	</string>
	<string name="TooltipOutboxNoTransfer">
		Jeden lub kilka z tych obiektów nie może zostać sprzedany / przetransferowany
	</string>
	<string name="TooltipOutboxNotInInventory">
		Marketplace akceptuje tylko przedmioty bezpośrednio z Twojej Szafy.
	</string>
	<string name="TooltipOutboxLinked">
		Nie możesz sprzedać zlinkowanych folderów lub przedmiotów na Marketplace
	</string>
	<string name="TooltipOutboxCallingCard">
		Nie możesz umieszczać wizytówek na Marketplace
	</string>
	<string name="TooltipOutboxDragActive">
		Nie można przenieść wylistowanej rzeczy
	</string>
	<string name="TooltipOutboxCannotMoveRoot">
		Nie możesz przenieść folderu głównego rzeczy na Marketplace
	</string>
	<string name="TooltipOutboxMixedStock">
		Wszystkie rzeczy w folderze Magazynowym muszą mieć ten sam typ i zezwolenia
	</string>
	<string name="TooltipOutfitNotInInventory">
		W "Strojach" możesz umieszczać tylko przedmioty lub stroje z własnej Szafy
	</string>
	<string name="TooltipCantCreateOutfit">
		Jeden lub więcej przedmiotów nie może być użyty w "Strojach"
	</string>
	<string name="TooltipDragOntoOwnChild">
		Nie możesz przenieść folderu do jego obiektu podrzędnego
	</string>
	<string name="TooltipDragOntoSelf">
		Nie możesz przenieść folderu do wewnątrz niego samego
	</string>
	<string name="TooltipHttpUrl">
		Kliknij aby zobaczyć zawartość tej strony internetowej
	</string>
	<string name="TooltipSLURL">
		Kliknij aby zobaczyć szczegóły tego miejsca
	</string>
	<string name="TooltipAgentUrl">
		Kliknij aby zobaczyć profil Rezydenta
	</string>
	<string name="TooltipAgentInspect">
		Dowiedz się więcej o tym Rezydencie
	</string>
	<string name="TooltipAgentMute">
		Kliknij aby wyciszyć tego Rezydenta
	</string>
	<string name="TooltipAgentUnmute">
		Kliknij aby cofnąć wyciszenie tego Rezydenta
	</string>
	<string name="TooltipAgentIM">
		Kliknij aby wysłać wiadomość IM do tego Rezydenta
	</string>
	<string name="TooltipAgentPay">
		Kliknij aby zapłacić temu Rezydentowi
	</string>
	<string name="TooltipAgentOfferTeleport">
		Kliknij aby zaoferować teleport temu Rezydentowi
	</string>
	<string name="TooltipAgentRequestFriend">
		Kliknij aby wysłać temu Rezydentowi zaproszenie do Znajomych
	</string>
	<string name="TooltipGroupUrl">
		Kliknij aby zobaczyć opis tej grupy
	</string>
	<string name="TooltipEventUrl">
		Kliknij aby zobaczyć szczegóły tego wydarzenia
	</string>
	<string name="TooltipClassifiedUrl">
		Kliknij aby zobaczyć tę reklamę
	</string>
	<string name="TooltipParcelUrl">
		Kliknij aby zobaczyć opis tej działki
	</string>
	<string name="TooltipTeleportUrl">
		Kliknij aby teleportować się do tego miejsca
	</string>
	<string name="TooltipObjectIMUrl">
		Kliknij aby zobaczyć opis tego obiektu
	</string>
	<string name="TooltipMapUrl">
		Kliknij aby zobaczyć to miejsce na mapie
	</string>
	<string name="TooltipSLAPP">
		Kliknij aby uruchomić komendę secondlife://
	</string>
	<string name="TooltipFSHelpDebugSLUrl">
		Kliknij aby otworzyć ustawienia debugowania dla tej opcji
	</string>
	<string name="TooltipFSUrlEntryWear">
		Kliknij aby założyć zawartość folderu z Szafy
	</string>
	<string name="CurrentURL" value=" Obecny URL: [CurrentURL]"/>
	<string name="TooltipEmail">
		Kliknij aby utworzyć wiadomość e-mail
	</string>
	<string name="SLurlLabelTeleport">
		Teleportuj do
	</string>
	<string name="SLurlLabelShowOnMap">
		Pokaż na mapie
	</string>
	<string name="SLappAgentMute">
		Zablokuj
	</string>
	<string name="SLappAgentUnmute">
		Odblokuj
	</string>
	<string name="SLappAgentPay">
		Zapłać
	</string>
	<string name="SLappAgentOfferTeleport">
		Oferta teleportu dla
	</string>
	<string name="SLappAgentRequestFriend">
		Oferta znajomości
	</string>
	<string name="SLappAgentRemoveFriend">
		Usunięcie znajomego
	</string>
	<string name="BUTTON_CLOSE_DARWIN">
		Zamknij (&#8984;W)
	</string>
	<string name="BUTTON_CLOSE_WIN">
		Zamknij (Ctrl+W)
	</string>
	<string name="BUTTON_CLOSE_CHROME">
		Zamknij
	</string>
	<string name="BUTTON_RESTORE">
		Przywróć
	</string>
	<string name="BUTTON_MINIMIZE">
		Minimalizuj
	</string>
	<string name="BUTTON_TEAR_OFF">
		Oderwij
	</string>
	<string name="BUTTON_DOCK">
		Przyłącz
	</string>
	<string name="BUTTON_HELP">
		Pokaż Pomoc
	</string>
	<string name="BUTTON_SNOOZE">
		Tymczasowo wycisz
	</string>
	<string name="TooltipNotecardNotAllowedTypeDrop">
Przedmioty tego typu nie mogą być dołączane
do notek z tego regionu.
	</string>
	<string name="TooltipNotecardOwnerRestrictedDrop">
Tylko przedmioty z nieograniczonymi
uprawnieniami 'następnego właściciela'
mogą być dołączane do notek.
	</string>
	<string name="Searching">
		Wyszukiwanie...
	</string>
	<string name="NoneFound">
		Nie nie znaleziono.
	</string>
	<string name="RetrievingData">
		Pobieranie...
	</string>
	<string name="ReleaseNotes">
		Informacje o wydaniu
	</string>
	<string name="LoadingData">
		Wczytywanie...
	</string>
	<string name="LockedFolder">
		zablokowany
	</string>
	<string name="ProtectedFolder">
		chroniony
	</string>
	<string name="AvatarNameNobody">
		(brak danych)
	</string>
	<string name="AvatarNameWaiting">
		(Wczytywanie...)
	</string>
	<string name="AvatarNameMultiple">
		(kilka)
	</string>
	<string name="GroupNameNone">
		(brak danych)
	</string>
	<string name="AvalineCaller">
		Avaline [ORDER]
	</string>
	<string name="AssetErrorNone">
		Brak błędu
	</string>
	<string name="AssetErrorRequestFailed">
		Pobieranie danych: błąd
	</string>
	<string name="AssetErrorNonexistentFile">
		Pobieranie danych: brak pliku
	</string>
	<string name="AssetErrorNotInDatabase">
		Pobieranie danych: dane nie zostały znalezione w bazie danych
	</string>
	<string name="AssetErrorEOF">
		Koniec pliku
	</string>
	<string name="AssetErrorCannotOpenFile">
		Nie można otworzyć pliku
	</string>
	<string name="AssetErrorFileNotFound">
		Brak pliku
	</string>
	<string name="AssetErrorTCPTimeout">
		Transfer pliku - przekroczony limit czasu
	</string>
	<string name="AssetErrorCircuitGone">
		Połączenie przerwane
	</string>
	<string name="AssetErrorPriceMismatch">
		Brak zgodności pomiędzy serwerem i klientem na realizację podanej ceny.
	</string>
	<string name="AssetErrorUnknownStatus">
		Status nieznany
	</string>
	<string name="AssetUploadServerUnreacheble">
		Usługa niedostępna.
	</string>
	<string name="AssetUploadServerDifficulties">
		Serwer doświadcza nieoczekiwanych trudności.
	</string>
	<string name="AssetUploadServerUnavaliable">
		Usługa niedostępna lub osiągnięto limit czasu.
	</string>
	<string name="AssetUploadRequestInvalid">
		Błąd podczas przesyłania. Odwiedź
https://www.firestormviewer.org/support aby uzyskać pomoc.
	</string>
	<string name="SettingValidationError">
		Walidacja nie powiodła się - importowanie ustawień [NAME]
	</string>
	<string name="SettingImportFileError">
		Nie można otworzyć pliku [FILE]
	</string>
	<string name="SettingParseFileError">
		Nie można otworzyć pliku [FILE]
	</string>
	<string name="SettingTranslateError">
		Nie można przetłumaczyć windlight [NAME]
	</string>
	<string name="texture">
		tekstury
	</string>
	<string name="sound">
		dźwięku
	</string>
	<string name="calling card">
		wizytówki
	</string>
	<string name="landmark">
		ulubionego miejsca
	</string>
	<string name="legacy script">
		skryptu
	</string>
	<string name="clothing">
		ubrania
	</string>
	<string name="object">
		obiekt
	</string>
	<string name="note card">
		noty
	</string>
	<string name="folder">
		folder
	</string>
	<string name="root">
		podstawy
	</string>
	<string name="lsl2 script">
		skrypt LSL2
	</string>
	<string name="lsl bytecode">
		kod LSL
	</string>
	<string name="tga texture">
		tekstury typu tga
	</string>
	<string name="body part">
		części ciała
	</string>
	<string name="snapshot">
		zdjęcia
	</string>
	<string name="lost and found">
		Zagubione i odnalezione
	</string>
	<string name="targa image">
		obraz typu targa
	</string>
	<string name="trash">
		Kosz
	</string>
	<string name="jpeg image">
		obraz typu jpg
	</string>
	<string name="animation">
		animacja
	</string>
	<string name="gesture">
		gest
	</string>
	<string name="simstate">
		stan sima
	</string>
	<string name="favorite">
		ulubione
	</string>
	<string name="symbolic folder link">
		link folderu
	</string>
	<string name="settings blob">
		otoczenie
	</string>
	<string name="mesh">
		mesz
	</string>
    <string name="settings">
        ustawień
    </string>
	<string name="AvatarEditingAppearance">
		(Edycja wyglądu)
	</string>
	<string name="AvatarAway">
		Śpi
	</string>
	<string name="AvatarDoNotDisturb">
		Zajęty/a
	</string>
	<string name="AvatarMuted">
		Wyciszony
	</string>
	<string name="AvatarAutoResponse">
		Autoodpowiedź
	</string>
	<string name="AvatarTyping">
		Pisze
	</string>
	<string name="anim_express_afraid">
		Strach
	</string>
	<string name="anim_express_anger">
		Złość
	</string>
	<string name="anim_away">
		Sen
	</string>
	<string name="anim_backflip">
		Salto
	</string>
	<string name="anim_express_laugh">
		Śmiech do rozpuku
	</string>
	<string name="anim_express_toothsmile">
		Wielki uśmiech
	</string>
	<string name="anim_blowkiss">
		Całusek
	</string>
	<string name="anim_express_bored">
		Ale nudy!
	</string>
	<string name="anim_bow">
		Ukłon
	</string>
	<string name="anim_clap">
		Oklaski
	</string>
	<string name="anim_courtbow">
		Dworski ukłon
	</string>
	<string name="anim_express_cry">
		Płacz
	</string>
	<string name="anim_dance1">
		Taniec 1
	</string>
	<string name="anim_dance2">
		Taniec 2
	</string>
	<string name="anim_dance3">
		Taniec 3
	</string>
	<string name="anim_dance4">
		Taniec 4
	</string>
	<string name="anim_dance5">
		Taniec 5
	</string>
	<string name="anim_dance6">
		Taniec 6
	</string>
	<string name="anim_dance7">
		Taniec 7
	</string>
	<string name="anim_dance8">
		Taniec 8
	</string>
	<string name="anim_express_disdain">
		Pogarda
	</string>
	<string name="anim_drink">
		Picie
	</string>
	<string name="anim_express_embarrased">
		Zakłopotanie
	</string>
	<string name="anim_angry_fingerwag">
		Grożenie paluszkiem
	</string>
	<string name="anim_fist_pump">
		Udało się!
	</string>
	<string name="anim_yoga_float">
		Joga
	</string>
	<string name="anim_express_frown">
		Grymas
	</string>
	<string name="anim_impatient">
		Niecierpliwość
	</string>
	<string name="anim_jumpforjoy">
		Radocha
	</string>
	<string name="anim_kissmybutt">
		Pocałuj mnie gdzieś
	</string>
	<string name="anim_express_kiss">
		Pocałunek
	</string>
	<string name="anim_laugh_short">
		Śmiech
	</string>
	<string name="anim_musclebeach">
		Szpan
	</string>
	<string name="anim_no_unhappy">
		Nie (Smutno)
	</string>
	<string name="anim_no_head">
		Nie
	</string>
	<string name="anim_nyanya">
		Nie-nie-nie
	</string>
	<string name="anim_punch_onetwo">
		Za ciosem cios
	</string>
	<string name="anim_express_open_mouth">
		Szczęka opada
	</string>
	<string name="anim_peace">
		Pokój
	</string>
	<string name="anim_point_you">
		Wskazuj na innych
	</string>
	<string name="anim_point_me">
		Wskazuj na siebie
	</string>
	<string name="anim_punch_l">
		Uderz z lewej
	</string>
	<string name="anim_punch_r">
		Uderz z prawej
	</string>
	<string name="anim_rps_countdown">
		KPN licz
	</string>
	<string name="anim_rps_paper">
		KPN papier
	</string>
	<string name="anim_rps_rock">
		KPN kamień
	</string>
	<string name="anim_rps_scissors">
		KPN nożyce
	</string>
	<string name="anim_express_repulsed">
		Odrzuca mnie
	</string>
	<string name="anim_kick_roundhouse_r">
		Kopniak
	</string>
	<string name="anim_express_sad">
		Smutek
	</string>
	<string name="anim_salute">
		Salutuj
	</string>
	<string name="anim_shout">
		Krzycz
	</string>
	<string name="anim_express_shrug">
		Wzrusz ramionami
	</string>
	<string name="anim_express_smile">
		Uśmiechaj się
	</string>
	<string name="anim_smoke_idle">
		Pal
	</string>
	<string name="anim_smoke_inhale">
		Pal i zaciągaj się
	</string>
	<string name="anim_smoke_throw_down">
		Rzuć papierosa
	</string>
	<string name="anim_express_surprise">
		Zaskoczenie
	</string>
	<string name="anim_sword_strike_r">
		Uderz mieczem
	</string>
	<string name="anim_angry_tantrum">
		Wściekłość
	</string>
	<string name="anim_express_tongue_out">
		Pokaż język
	</string>
	<string name="anim_hello">
		Pomachaj
	</string>
	<string name="anim_whisper">
		Zaszeptaj
	</string>
	<string name="anim_whistle">
		Zagwiżdż
	</string>
	<string name="anim_express_wink">
		Puść oko
	</string>
	<string name="anim_wink_hollywood">
		Puść oko (Hollywood)
	</string>
	<string name="anim_express_worry">
		Zmartwienie
	</string>
	<string name="anim_yes_happy">
		Tak (Szczęście)
	</string>
	<string name="anim_yes_head">
		Tak
	</string>
	<string name="multiple_textures">
		Wiele
	</string>
	<string name="use_texture">
		Użyj tekstury
	</string>
	<string name="manip_hint1">
		Przesuń kursor nad linijkę
	</string>
	<string name="manip_hint2">
		by przyciągać do siatki
	</string>
	<string name="texture_loading">
		Ładowanie...
	</string>
	<string name="worldmap_offline">
		Mapa Świata jest niedostępna
	</string>
	<string name="worldmap_item_tooltip_format">
		[AREA] m² [PRICE]L$ ([SQMPRICE] L$/m²)
	</string>
	<string name="worldmap_results_none_found">
		Miejsce nie zostało odnalezione.
	</string>
	<string name="worldmap_agent_position">
		Jesteś tutaj
	</string>
	<string name="minimap_distance">
		(Odległość: [DISTANCE] m)
	</string>
	<string name="minimap_no_focus">
		Kamera nie może skupić się na użytkowniku, ponieważ jest poza polem widzenia.
	</string>
	<string name="Premature end of file">
		Przedwczesny koniec pliku
	</string>
	<string name="ST_NO_JOINT">
		Nie można znaleźć Podstawy lub Stawu.
	</string>
	<string name="no_name_object">
		(bez nazwy)
	</string>
	<string name="NearbyChatTitle">
		Czat w pobliżu
	</string>
	<string name="NearbyChatLabel">
		(Czat w pobliżu)
	</string>
	<string name="whisper">
		szepcze:
	</string>
	<string name="shout">
		krzyczy:
	</string>
	<string name="ringing">
		Łączenie z serwerem rozmów głosowych...
	</string>
	<string name="connected">
		Połączenie uzyskane.
	</string>
	<string name="unavailable">
		Niestety, rozmowy głosowe są niedozwolone w tym miejscu.
	</string>
	<string name="hang_up">
		Połączenie rozmowy utracone.
	</string>
	<string name="reconnect_nearby">
		Przełączanie do pobliskich rozmów głosowych
	</string>
	<string name="ScriptQuestionCautionChatGranted">
		'[OBJECTNAME]', właściciel: '[OWNERNAME]', położenie: [REGIONNAME] w [REGIONPOS], dostał zezwolenie na: [PERMISSIONS].
	</string>
	<string name="ScriptQuestionCautionChatDenied">
		'[OBJECTNAME]', właściciel: '[OWNERNAME]', położenie: [REGIONNAME] w [REGIONPOS], nie dostał zezwolenia na: [PERMISSIONS].
	</string>
	<string name="AdditionalPermissionsRequestHeader">
		Jeśli zezwolisz na dostęp do konta, to obiekt będzie mógł także:
	</string>
	<string name="ScriptTakeMoney">
		Zabierać Lindeny (L$) od Ciebie
	</string>
	<string name="ActOnControlInputs">
		Używać klawiszy sterowania
	</string>
	<string name="RemapControlInputs">
		Zmienić klawisze sterowania
	</string>
	<string name="AnimateYourAvatar">
		Animować Awatara
	</string>
	<string name="AttachToYourAvatar">
		Dołączać do Awatara
	</string>
	<string name="ReleaseOwnership">
		Usunąć prawo własności (zmienić na publiczne)
	</string>
	<string name="LinkAndDelink">
		Łączyć/rozłączać z innymi obiektami
	</string>
	<string name="AddAndRemoveJoints">
		Dodawać/usuwać połączenia z innymi obiektami
	</string>
	<string name="ChangePermissions">
		Zmieniać zezwolenia
	</string>
	<string name="TrackYourCamera">
		Śledzić kamerę
	</string>
	<string name="ControlYourCamera">
		Kontrolować kamerę
	</string>
	<string name="TeleportYourAgent">
		Teleportować Cię
	</string>
	<string name="ManageEstateSilently">
		Zarządzać Twoimi majątkami bez powiadomień
	</string>
	<string name="ChangeYourDefaultAnimations">
		Zmieniać Twoje domyślne animacje
	</string>
	<string name="ForceSitAvatar">
		Zmuszać Twojego awatara do siadania
	</string>
	<string name="ChangeEnvSettings">
		Zmieniać Twoje ustawienia otoczenia
	</string>
	<string name="SnapshotSavedToDisk">
		Zdjęcie zapisane: [FILENAME]
	</string>
	<string name="NotConnected">
		Brak połączenia
	</string>
	<string name="AgentNameSubst">
		(Ty)
	</string>
	<string name="SilentlyManageEstateAccess">
		Wyciszyć powiadomienia o zmianach zezwoleń Majątku
	</string>
	<string name="OverrideYourAnimations">
		Zastąpić animacje Twojego awatara
	</string>
	<string name="ScriptReturnObjects">
		Zwróć przedmioty w swoim imieniu
	</string>
	<string name="UnknownScriptPermission">
		(nieznane)!
	</string>
	<string name="SIM_ACCESS_DOWN">
		Niedostępny
	</string>
	<string name="SIM_ACCESS_MIN">
		Nieznany
	</string>
	<string name="land_type_unknown">
		(nieznany)
	</string>
	<string name="Estate / Full Region">
		Majątek / Pełny Region
	</string>
	<string name="Estate / Homestead">
		Majątek / Homestead
	</string>
	<string name="Mainland / Full Region">
		Mainland / Pełny Region
	</string>
	<string name="Linden Homes / Full Region">
		Domy Lindenów / Pełny Region
	</string>
	<string name="all_files">
		Wszystkie pliki
	</string>
	<string name="sound_files">
		Dźwięki
	</string>
	<string name="animation_files">
		Animacje
	</string>
	<string name="image_files">
		Obrazy
	</string>
	<string name="save_file_verb">
		Zapisz
	</string>
	<string name="load_file_verb">
		Załaduj
	</string>
	<string name="targa_image_files">
		Obrazy targa
	</string>
	<string name="bitmap_image_files">
		Obrazy bitmap
	</string>
	<string name="png_image_files">
		Obrazy PNG
	</string>
	<string name="save_texture_image_files">
		Obrazy Targa lub PNG
	</string>
	<string name="avi_movie_file">
		Pliki filmowe AVI
	</string>
	<string name="xaf_animation_file">
		Plik animacji XAF
	</string>
	<string name="xml_file">
		Plik XML
	</string>
	<string name="raw_file">
		Plik RAW
	</string>
	<string name="compressed_image_files">
		Obrazy skompresowane
	</string>
	<string name="load_files">
		Załaduj pliki
	</string>
	<string name="choose_the_directory">
		Wybierz katalog
	</string>
	<string name="script_files">
		Skrypty
	</string>
	<string name="dictionary_files">
		Słowniki
	</string>
	<string name="backup_files">
		Kopie zapasowe obiektów
	</string>
	<string name="collada_files">
		Modele COLLADA
	</string>
	<string name="csv_files">
		Wartości oddzielone przecinkami
	</string>
	<string name="recompile_script_verb">
		Rekompiluj
	</string>
	<string name="jpeg_image_files">
		Obrazy JPEG
	</string>
	<string name="executable_files">
		Pliki wykonywalne
	</string>
	<string name="shape">
		Kształt
	</string>
	<string name="skin">
		Skóra
	</string>
	<string name="hair">
		Włosy
	</string>
	<string name="eyes">
		Oczy
	</string>
	<string name="shirt">
		Koszula
	</string>
	<string name="pants">
		Spodnie
	</string>
	<string name="shoes">
		Buty
	</string>
	<string name="socks">
		Skarpetki
	</string>
	<string name="jacket">
		Kurtka
	</string>
	<string name="gloves">
		Rękawiczki
	</string>
	<string name="undershirt">
		Podkoszulek
	</string>
	<string name="underpants">
		Bielizna
	</string>
	<string name="skirt">
		Spódnica
	</string>
	<string name="tattoo">
		Tatuaż
	</string>
	<string name="universal">
		Warstwa uniwersalna
	</string>
	<string name="physics">
		Fizyka
	</string>
	<string name="invalid">
		nieprawidłowy
	</string>
	<string name="none">
		brak
	</string>
	<string name="sky">
		Niebo
	</string>
	<string name="water">
		Woda
	</string>
	<string name="day">
		Cykl dnia
	</string>
	<string name="shirt_not_worn">
		Koszula nie jest założona
	</string>
	<string name="pants_not_worn">
		Spodnie nie są założone
	</string>
	<string name="shoes_not_worn">
		Buty nie są założone
	</string>
	<string name="socks_not_worn">
		Skarpetki nie są założone
	</string>
	<string name="jacket_not_worn">
		Kurtka nie jest założona
	</string>
	<string name="gloves_not_worn">
		Rękawiczki nie są założone
	</string>
	<string name="undershirt_not_worn">
		Podkoszulek nie jest założony
	</string>
	<string name="underpants_not_worn">
		Bielizna nie jest założona
	</string>
	<string name="skirt_not_worn">
		Spódnica nie jest założona
	</string>
	<string name="alpha_not_worn">
		Alpha nie jest założona
	</string>
	<string name="tattoo_not_worn">
		Tatuaż nie jest założony
	</string>
	<string name="universal_not_worn">
		Warstwa uniwersalna nie jest założona
	</string>
	<string name="physics_not_worn">
		Fizyka nie jest założona
	</string>
	<string name="invalid_not_worn">
		nieprawidłowy
	</string>
	<string name="create_new_shape">
		Nowy kształt
	</string>
	<string name="create_new_skin">
		Nowa skóra
	</string>
	<string name="create_new_hair">
		Nowe włosy
	</string>
	<string name="create_new_eyes">
		Nowe oczy
	</string>
	<string name="create_new_shirt">
		Nowa koszula
	</string>
	<string name="create_new_pants">
		Nowe spodnie
	</string>
	<string name="create_new_shoes">
		Nowe buty
	</string>
	<string name="create_new_socks">
		Nowe skarpetki
	</string>
	<string name="create_new_jacket">
		Nowa kurtka
	</string>
	<string name="create_new_gloves">
		Nowe rękawiczki
	</string>
	<string name="create_new_undershirt">
		Nowy podkoszulek
	</string>
	<string name="create_new_underpants">
		Nowa bielizna
	</string>
	<string name="create_new_skirt">
		Nowa spódnica
	</string>
	<string name="create_new_alpha">
		Nowa warstwa alpha
	</string>
	<string name="create_new_tattoo">
		Nowy tatuaż
	</string>
	<string name="create_new_universal">
		Nowa warstwa uniwersalna
	</string>
	<string name="create_new_physics">
		Nowa fizyka
	</string>
	<string name="create_new_invalid">
		nieprawidłowy
	</string>
	<string name="NewWearable">
		Nowa [WEARABLE_ITEM]
	</string>
	<string name="next">
		Dalej
	</string>
	<string name="GroupNotifyGroupNotice">
		Ogłoszenie grupowe
	</string>
	<string name="GroupNotifyGroupNotices">
		Ogłoszenia grupowe
	</string>
	<string name="GroupNotifySentBy">
		Wysłał/a
	</string>
	<string name="GroupNotifyAttached">
		Załączone:
	</string>
	<string name="GroupNotifyViewPastNotices">
		Zobacz poprzednie zawiadomienia lub otrzymane wiadomości tutaj.
	</string>
	<string name="GroupNotifyOpenAttachment">
		Otwórz załącznik
	</string>
	<string name="GroupNotifySaveAttachment">
		Zapisz załącznik
	</string>
	<string name="GroupNotifySender">
		Wysłał/a [SENDER], [GROUPNAME]
	</string>
	<string name="TeleportOffer">
		Oferta teleportacji
	</string>
	<string name="StartUpNotifications">
		Pojawiły się nowe powiadomienia kiedy byłeś/aś z dala od klawiatury...
	</string>
	<string name="OverflowInfoChannelString">
		Masz jeszcze [%d] powiadomień
	</string>
	<string name="BodyPartsRightArm">
		Prawe ramię
	</string>
	<string name="BodyPartsHead">
		Głowa
	</string>
	<string name="BodyPartsLeftArm">
		Lewe ramię
	</string>
	<string name="BodyPartsLeftLeg">
		Lewa noga
	</string>
	<string name="BodyPartsTorso">
		Tułów
	</string>
	<string name="BodyPartsRightLeg">
		Prawa noga
	</string>
	<string name="BodyPartsEnhancedSkeleton">
		Rozszerzony szkielet
	</string>
	<string name="GraphicsQualityLow">
		Niska
	</string>
	<string name="GraphicsQualityMid">
		Średnia
	</string>
	<string name="GraphicsQualityHigh">
		Wysoka
	</string>
	<string name="LeaveMouselook">
		Naciśnij ESC aby powrócić do trybu widoku normalnego
	</string>
	<string name="InventoryNoMatchingItems">
		Nie udało Ci się znaleźć tego, czego szukasz? Spróbuj [secondlife:///app/search/all/[SEARCH_TERM] Wyszukiwarki].
	</string>
	<string name="InventoryNoMatchingRecentItems">
		Nie udało Ci się znaleźć tego, czego szukasz? Spróbuj [secondlife:///app/inventory/filters Filtrowania].
	</string>
	<string name="PlacesNoMatchingItems">
		Nie udało Ci się znaleźć tego, czego szukasz? Spróbuj [secondlife:///app/search/places/[SEARCH_TERM] Wyszukiwarki].
	</string>
	<string name="FavoritesNoMatchingItems">
		Przeciągnij landmark tutaj aby dodać go do swoich ulubionych.
	</string>
	<string name="MarketplaceNoListing">
		Nie masz jeszcze żadnych przedmiotów na Marketplace.
	</string>
	<string name="MarketplaceNoMatchingItems">
		Niczego nie znaleziono. Sprawdź pisownię i spróbuj ponownie.
	</string>
	<string name="InventoryNoTexture">
		Nie posiadasz kopii tej tekstury w swojej Szafie.
	</string>
	<string name="Unconstrained">
		Swobodny
	</string>
	<string name="InventoryInboxNoItems">
		Przedmioty zakupione na Marketplace pojawią się tutaj. Możesz następnie przeciągnąć je do głównej części Szafy.
	</string>
	<string name="InventoryPlayAnimationTooltip">
		Otwórz okno z opcjami odtwarzania.
	</string>
	<string name="InventoryPlayGestureTooltip">
		Odtwarzaj wybrany gest w świecie.
	</string>
	<string name="InventoryPlaySoundTooltip">
		Otwórz okno z opcjami odtwarzania.
	</string>
	<string name="InventoryOutboxNotMerchantTitle">
		Każdy może sprzedawać przedmioty na Marketplace.
	</string>
	<string name="InventoryOutboxNotMerchantTooltip">
		Zostań sprzedawcą!
	</string>
	<string name="InventoryOutboxNotMerchant">
		Jeśli chcesz zostać kupcem i sprzedawać przedmioty, to musisz najpierw [[MARKETPLACE_CREATE_STORE_URL] założyć sklep na Marketplace].
	</string>
	<string name="InventoryOutboxNoItemsTitle">
		Twoja skrzynka nadawcza kupca jest pusta.
	</string>
	<string name="InventoryOutboxNoItems">
		Przeciągnij foldery do tego obszaru i kliknij "Wyślij na Marketplace", aby dodać je na listę sprzedaży w [[MARKETPLACE_DASHBOARD_URL] Marketplace].
	</string>
	<string name="InventoryOutboxInitializingTitle">
		Inicjalizacja Marketplace.
	</string>
	<string name="InventoryOutboxInitializing">
		Uzyskiwanie dostępu do Twojego konta [[MARKETPLACE_CREATE_STORE_URL] sklepu na Marketplace].
	</string>
	<string name="InventoryOutboxErrorTitle">
		Błędy Marketplace.
	</string>
	<string name="InventoryOutboxError">
		[[MARKETPLACE_CREATE_STORE_URL] Sklep na Marketplace] zwraca błędy.
	</string>
	<string name="InventoryMarketplaceError">
		Wystapił błąd podczas otwierania listy rzeczy z Marketplace.
Jeśli ciągle otrzymujesz tą wiadomość, to skontaktuj się z pomocą techniczną Second Life: http://support.secondlife.com
	</string>
	<string name="InventoryMarketplaceListingsNoItemsTitle">
		Twój folder rzeczy na Marketplace jest pusty.
	</string>
	<string name="InventoryMarketplaceListingsNoItems">
		Przeciągnij foldery do tego obszaru, aby dodać je na listę sprzedaży w [[MARKETPLACE_DASHBOARD_URL] Marketplace].
	</string>
	<string name="InventoryItemsCount">
		([ITEMS]/[CATEGORIES] elementów)
	</string>
	<string name="Marketplace Validation Warning Stock">
		folder Magazynowy musi być zawarty w folderze wersji
	</string>
	<string name="Marketplace Validation Error Mixed Stock">
		: Błąd: wszystkie przedmioty w folderze Magazynowym muszą mieć ten sam typ i być niekopiowalne
	</string>
	<string name="Marketplace Validation Error Subfolder In Stock">
		: Błąd: folder Magazynowy nie może zawierać podfolderów
	</string>
	<string name="Marketplace Validation Warning Empty">
		: Uwaga: folder jest pusty
	</string>
	<string name="Marketplace Validation Warning Create Stock">
		: Uwaga: tworzę folder Magazynowy
	</string>
	<string name="Marketplace Validation Warning Create Version">
		: Uwaga: tworzę folder wersji
	</string>
	<string name="Marketplace Validation Warning Move">
		: Uwaga: przenoszę przedmioty
	</string>
	<string name="Marketplace Validation Warning Delete">
		: Uwaga: zawartość folderu przeniesiona do folderu Magazynowego, usuwam pusty katalog
	</string>
	<string name="Marketplace Validation Error Stock Item">
		: Błąd: przedmioty bez praw kopiowania muszą się znajdować w folderze Magazynowym
	</string>
	<string name="Marketplace Validation Warning Unwrapped Item">
		: Uwaga: przedmioty muszą się znajdować w folderze wersji
	</string>
	<string name="Marketplace Validation Error">
		: Błąd:
	</string>
	<string name="Marketplace Validation Warning">
		: Uwaga:
	</string>
	<string name="Marketplace Validation Error Empty Version">
		: Uwaga: folder wersji musi zawierać przynajmniej jedną pozycję
	</string>
	<string name="Marketplace Validation Error Empty Stock">
		: Uwaga: folder Magazynowy musi zawierać przynajmniej jedną pozycję
	</string>
	<string name="Marketplace Validation No Error">
		Brak błędów lub ostrzeżeń
	</string>
	<string name="Marketplace Error None">
		Brak błędów
	</string>
	<string name="Marketplace Error Prefix">
		Błąd:
	</string>
	<string name="Marketplace Error Not Merchant">
		Przed wysłaniem przedmiotów na Marketplace musisz zostać kupcem (darmowe).
	</string>
	<string name="Marketplace Error Not Accepted">
		Nie można przenieść tego przedmiotu.
	</string>
	<string name="Marketplace Error Unsellable Item">
		Ta pozycja nie może być sprzedana na Marketplace.
	</string>
	<string name="MarketplaceNoID">
		Brak Mkt ID
	</string>
	<string name="MarketplaceLive">
		na liście
	</string>
	<string name="MarketplaceActive">
		aktywne
<<<<<<< HEAD
	</string>
	<string name="MarketplaceMax">
		maks
	</string>
	<string name="MarketplaceStock">
		magazyn
	</string>
=======
	</string>
	<string name="MarketplaceMax">
		maks
	</string>
	<string name="MarketplaceStock">
		magazyn
	</string>
>>>>>>> c142812f
	<string name="MarketplaceNoStock">
		brak w Magazynie
	</string>
	<string name="MarketplaceUpdating">
		aktualizacja...
	</string>
	<string name="UploadFeeInfo">
		Opłata zależy od Twojego poziomu członkostwa. Wyższe poziomy to niższe opłaty. [https://secondlife.com/my/account/membership.php? Więcej]
	</string>
	<string name="Open landmarks">
		Otwórz landmarki
	</string>
	<string name="no_transfer" value=" (bez transferowania)"/>
	<string name="no_modify" value=" (bez modyfikowania)"/>
	<string name="no_copy" value=" (bez kopiowania)"/>
	<string name="worn" value=" (założone)"/>
	<string name="broken_link" value=" (zepsuty_link)"/>
	<string name="LoadingContents">
		Ładowanie zawartości...
	</string>
	<string name="NoContents">
		Brak zawartości
	</string>
	<string name="WornOnAttachmentPoint" value=" (założone na [ATTACHMENT_POINT])"/>
	<string name="ActiveGesture" value="[GESLABEL] (aktywny)"/>
	<string name="PermYes">Tak</string>
	<string name="PermNo">Nie</string>
	<string name="Chat Message" value=" Czat: "/>
	<string name="Sound" value=" Dźwięk: "/>
	<string name="Wait" value=" --- Czekaj: "/>
	<string name="AnimFlagStop" value=" Zatrzymaj animację:"/>
	<string name="AnimFlagStart" value=" Rozpocznij animację:"/>
	<string name="Wave" value=" Wave"/>
	<string name="GestureActionNone" value="Brak"/>
	<string name="HelloAvatar" value=" Witaj, Awatarze!"/>
	<string name="ViewAllGestures" value="Zobacz wszystkie &gt;&gt;"/>
	<string name="GetMoreGestures" value="Więcej gestów &gt;&gt;"/>
	<string name="Animations" value=" Animacje,"/>
	<string name="Calling Cards" value=" Wizytówki,"/>
	<string name="Clothing" value=" Ubrania,"/>
	<string name="Gestures" value=" Gesty,"/>
	<string name="Landmarks" value=" Landmarki,"/>
	<string name="Notecards" value=" Noty,"/>
	<string name="Objects" value=" Obiekty,"/>
	<string name="Scripts" value=" Skrypty,"/>
	<string name="Sounds" value=" Dźwięki,"/>
	<string name="Textures" value=" Tekstury,"/>
	<string name="Settings" value=" Otoczenia," />
	<string name="Snapshots" value=" Zdjęcia,"/>
	<string name="No Filters" value="Nie "/>
	<string name="Since Logoff" value=" - od wylogowania"/>
	<string name="Modifiable" value="Modyfikowalne" />
	<string name="Copyable" value="Kopiowalne" />
	<string name="Transferable" value="Transferowalne" />
	<string name="PermissionsFilter" value=" - tylko [PERMISSIONS]" />
	<string name="InvFolder My Inventory">
		Moja Szafa
	</string>
	<string name="InvFolder Library">
		Biblioteka
	</string>
	<string name="InvFolder Textures">
		Tekstury
	</string>
	<string name="InvFolder Sounds">
		Dźwięki
	</string>
	<string name="InvFolder Calling Cards">
		Wizytówki
	</string>
	<string name="InvFolder Landmarks">
		Landmarki
	</string>
	<string name="InvFolder Scripts">
		Skrypty
	</string>
	<string name="InvFolder Clothing">
		Ubrania
	</string>
	<string name="InvFolder Objects">
		Obiekty
	</string>
	<string name="InvFolder Notecards">
		Noty
	</string>
	<string name="InvFolder New Folder">
		Nowy folder
	</string>
	<string name="InvFolder Inventory">
		Szafa
	</string>
	<string name="InvFolder Uncompressed Images">
		Nieskompresowane obrazy
	</string>
	<string name="InvFolder Body Parts">
		Części ciała
	</string>
	<string name="InvFolder Trash">
		Kosz
	</string>
	<string name="InvFolder Photo Album">
		Album ze zdjęciami
	</string>
	<string name="InvFolder Lost And Found">
		Zagubione i odnalezione
	</string>
	<string name="InvFolder Uncompressed Sounds">
		Nieskompresowane dźwięki
	</string>
	<string name="InvFolder Animations">
		Animacje
	</string>
	<string name="InvFolder Gestures">
		Gesty
	</string>
	<string name="InvFolder Favorites">
		Ulubione
	</string>
	<string name="InvFolder favorite">
		Ulubione
	</string>
	<string name="InvFolder favorites">
		Ulubione
	</string>
	<string name="InvFolder Current Outfit">
		Obecny strój
	</string>
	<string name="InvFolder Initial Outfits">
		Początkowe stroje
	</string>
	<string name="InvFolder My Outfits">
		Moje stroje
	</string>
	<string name="InvFolder Accessories">
		Akcesoria
	</string>
	<string name="InvFolder Meshes">
		Mesze
	</string>
	<string name="InvFolder Received Items">
		Odebrane przedmioty
	</string>
	<string name="InvFolder Merchant Outbox">
		Skrzynka nadawcza kupca
	</string>
	<string name="InvFolder Settings">
		Otoczenia
	</string>
	<string name="InvFolder Friends">
		Znajomi
	</string>
	<string name="InvFolder All">
		Wszystkie
	</string>
	<string name="InvFolder My Suitcase">
		Moja walizka
	</string>
	<string name="no_attachments">
		Brak założonych dodatków
	</string>
	<string name="Attachments remain">
		Dodatki ([COUNT] wolnych)
	</string>
	<string name="Buy">
		Kup
	</string>
	<string name="BuyforL$">
		Kup za L$
	</string>
	<string name="Stone">
		Kamień
	</string>
	<string name="Glass">
		Szkło
	</string>
	<string name="Wood">
		Drewno
	</string>
	<string name="Flesh">
		Ciało
	</string>
	<string name="Plastic">
		Plastik
	</string>
	<string name="Rubber">
		Guma
	</string>
	<string name="Light">
		Jasny
	</string>
	<string name="Chest">
		Klatka piersiowa
	</string>
	<string name="Skull">
		Czaszka
	</string>
	<string name="Left Shoulder">
		Lewe ramię
	</string>
	<string name="Right Shoulder">
		Prawe ramię
	</string>
	<string name="Left Hand">
		Lewa dłoń
	</string>
	<string name="Right Hand">
		Prawa dłoń
	</string>
	<string name="Left Foot">
		Lewa stopa
	</string>
	<string name="Right Foot">
		Prawa stopa
	</string>
	<string name="Spine">
		Kręgosłup
	</string>
	<string name="Pelvis">
		Miednica
	</string>
	<string name="Mouth">
		Usta
	</string>
	<string name="Chin">
		Podbródek
	</string>
	<string name="Left Ear">
		Lewe ucho
	</string>
	<string name="Right Ear">
		Prawe ucho
	</string>
	<string name="Left Eyeball">
		Lewe oko
	</string>
	<string name="Right Eyeball">
		Prawe oko
	</string>
	<string name="Nose">
		Nos
	</string>
	<string name="R Upper Arm">
		P ramię
	</string>
	<string name="R Forearm">
		P przedramię
	</string>
	<string name="L Upper Arm">
		L ramię
	</string>
	<string name="L Forearm">
		L przedramię
	</string>
	<string name="Right Hip">
		Prawe biodro
	</string>
	<string name="R Upper Leg">
		P udo
	</string>
	<string name="R Lower Leg">
		P dolna noga
	</string>
	<string name="Left Hip">
		Lewe biodro
	</string>
	<string name="L Upper Leg">
		L udo
	</string>
	<string name="L Lower Leg">
		L dolna noga
	</string>
	<string name="Stomach">
		Brzuch
	</string>
	<string name="Left Pec">
		Lewa pierś
	</string>
	<string name="Right Pec">
		Prawa pierś
	</string>
	<string name="Neck">
		Szyja
	</string>
	<string name="Avatar Center">
		Środek awatara
	</string>
	<string name="Left Ring Finger">
		Lewy palec serdeczny
	</string>
	<string name="Right Ring Finger">
		Prawy palec serdeczny
	</string>
	<string name="Tail Base">
		Podstawa ogona
	</string>
	<string name="Tail Tip">
		Koniec ogona
	</string>
	<string name="Left Wing">
		Lewe skrzydło
	</string>
	<string name="Right Wing">
		Prawe skrzydło
	</string>
	<string name="Jaw">
		Szczęka
	</string>
	<string name="Alt Left Ear">
		Lewe ucho 2
	</string>
	<string name="Alt Right Ear">
		Prawe ucho 2
	</string>
	<string name="Alt Left Eye">
		Lewe oko 2
	</string>
	<string name="Alt Right Eye">
		Prawe oko 2
	</string>
	<string name="Tongue">
		Język
	</string>
	<string name="Groin">
		Krocze
	</string>
	<string name="Left Hind Foot">
		Lewa tylna stopa
	</string>
	<string name="Right Hind Foot">
		Prawa tylna stopa
	</string>
	<string name="Invalid Attachment">
		Nieprawidłowy punkt dodatku
	</string>
	<string name="ATTACHMENT_MISSING_ITEM">
		Błąd: brakujący przedmiot
	</string>
	<string name="ATTACHMENT_MISSING_BASE_ITEM">
		Błąd: brakująca baza przedmiotu
	</string>
	<string name="ATTACHMENT_NOT_ATTACHED">
		Błąd: obiekt jest w obecnym stroju, ale nie jest założony
	</string>
	<string name="YearsOld">
		[AGEYEARS]
	</string>
	<string name="MonthsOld">
		[AGEMONTHS]
	</string>
	<string name="WeeksOld">
		[AGEWEEKS]
	</string>
	<string name="DaysOld">
		[AGEDAYS]
	</string>
	<string name="TodayOld">
		Dołączył dzisiaj
	</string>
	<string name="av_render_everyone_now">
		Wszyscy mogą Cię obecnie widzieć.
	</string>
	<string name="av_render_not_everyone">
		Możesz nie być widziany/a przez niektóre osoby wokół Ciebie.
	</string>
	<string name="av_render_over_half">
		Możesz nie być widziany/a przez ponad połowę osób wokół Ciebie.
	</string>
	<string name="av_render_most_of">
		Możesz nie być widziany/a przez większość osób wokół Ciebie.
	</string>
	<string name="av_render_anyone">
		Wszystkie osoby znajdujące się wokół Ciebie nie mogą Cię widzieć.
	</string>
	<string name="hud_description_total">
		Twój HUD
	</string>
	<string name="hud_name_with_joint">
		[OBJ_NAME] (założone na [JNT_NAME])
	</string>
	<string name="hud_render_memory_warning">
		[HUD_DETAILS] używa dużo pamięci tekstur
	</string>
	<string name="hud_render_cost_warning">
		[HUD_DETAILS] zawiera dużo obiektów i tekstur, jakie są ciężkie w renderowaniu
	</string>
	<string name="hud_render_heavy_textures_warning">
		[HUD_DETAILS] zawiera dużo tekstur w wielkich rozmiarach
	</string>
	<string name="hud_render_cramped_warning">
		[HUD_DETAILS] zawiera zbyt dużo obiektów
	</string>
	<string name="hud_render_textures_warning">
		[HUD_DETAILS] zawiera zbyt dużo tekstur
	</string>
	<string name="AgeYearsA">
		[COUNT] rok
	</string>
	<string name="AgeYearsB">
		[COUNT] lat
	</string>
	<string name="AgeYearsC">
		[COUNT] lat
	</string>
	<string name="AgeMonthsA">
		[COUNT] miesiąc
	</string>
	<string name="AgeMonthsB">
		[COUNT] miesięcy
	</string>
	<string name="AgeMonthsC">
		[COUNT] miesięcy
	</string>
	<string name="AgeWeeksA">
		[COUNT] tydzień
	</string>
	<string name="AgeWeeksB">
		[COUNT] tygodni
	</string>
	<string name="AgeWeeksC">
		[COUNT] tygodni
	</string>
	<string name="AgeDaysA">
		[COUNT] dzień
	</string>
	<string name="AgeDaysB">
		[COUNT] dni
	</string>
	<string name="AgeDaysC">
		[COUNT] dni
	</string>
	<string name="GroupMembersA">
		[COUNT] osoba
	</string>
	<string name="GroupMembersB">
		[COUNT] osób
	</string>
	<string name="GroupMembersC">
		[COUNT] osób
	</string>
	<string name="AcctTypeResident">
		Rezydent
	</string>
	<string name="AcctTypeTrial">
		Próbne
	</string>
	<string name="AcctTypeCharterMember">
		Założyciel
	</string>
	<string name="AcctTypeEmployee">
		Pracownik Linden Lab
	</string>
	<string name="PaymentInfoUsed">
		Płatności: Dane użyte
	</string>
	<string name="PaymentInfoOnFile">
		Płatności: Dane znane
	</string>
	<string name="NoPaymentInfoOnFile">
		Płatności: Dane nieznane
	</string>
	<string name="AgeVerified">
		Zweryfikowany wiekowo
	</string>
	<string name="NotAgeVerified">
		Brak weryfikacji wieku
	</string>
	<string name="Center 2">
		Środek 2
	</string>
	<string name="Top Right">
		Prawa góra
	</string>
	<string name="Top">
		Góra
	</string>
	<string name="Top Left">
		Lewa góra
	</string>
	<string name="Center">
		Środek
	</string>
	<string name="Bottom Left">
		Lewy dół
	</string>
	<string name="Bottom">
		Dół
	</string>
	<string name="Bottom Right">
		Prawy dół
	</string>
	<string name="CompileQueueDownloadedCompiling">
		Pobieranie zakończone, trwa kompilowanie
	</string>
	<string name="CompileQueueServiceUnavailable">
		Usługa kompilacji skryptów nie jest w tej chwili dostępna
	</string>
	<string name="CompileQueueScriptNotFound">
		Skrypt nie został odnaleziony na serwerze.
	</string>
	<string name="CompileQueueProblemDownloading">
		Problem z pobieraniem
	</string>
	<string name="CompileQueueInsufficientPermDownload">
		Brak uprawnień do pobrania skryptu.
	</string>
	<string name="CompileQueueInsufficientPermFor">
		Brak uprawnień dla
	</string>
	<string name="CompileQueueUnknownFailure">
		Nieznany błąd podczas pobierania
	</string>
	<string name="CompileNoExperiencePerm">
		Pomijanie skryptu [SCRIPT] z Przygodą [EXPERIENCE].
	</string>
	<string name="CompileQueueTitle">
		Postęp rekompilacji
	</string>
	<string name="CompileQueueStart">
		Rekompiluj
	</string>
	<string name="CompileQueuePreprocessing">
		Preprocesowanie: [SCRIPT]
	</string>
	<string name="CompileQueuePreprocessingComplete">
		Preprocesowanie skryptu [SCRIPT] zakończone
	</string>
	<string name="ResetQueueTitle">
		Postęp resetowania
	</string>
	<string name="ResetQueueStart">
		Resetuj
	</string>
	<string name="RunQueueTitle">
		Postęp włączania
	</string>
	<string name="RunQueueStart">
		Włącz
	</string>
	<string name="NotRunQueueTitle">
		Postęp wyłączania
	</string>
	<string name="NotRunQueueStart">
		Wyłącz
	</string>
	<string name="DeleteQueueTitle">
		Postęp usuwania
	</string>
	<string name="DeleteQueueStart">
		Usuń
	</string>
	<string name="Compiling">
		Kompilowanie [NAME]
	</string>
	<string name="CompileSuccessful">
		Kompilacja zakończona pomyślnie!
	</string>
	<string name="CompileSuccessfulSaving">
		Kompilacja zakończona pomyślnie, zapisywanie...
	</string>
	<string name="SaveComplete">
		Zapisywanie zakończone.
	</string>
	<string name="UploadFailed">
		Przesyłanie nieudane: [REASON]
	</string>
	<string name="ObjectOutOfRange">
		Skrypt (obiekt poza zasięgiem)
	</string>
	<string name="ScriptWasDeleted">
		Skrypt (usunięty z zawartości obiektu)
	</string>
	<string name="GodToolsObjectOwnedBy">
		Obiekt [OBJECT] należący do [OWNER]
	</string>
	<string name="GroupsNone">
		brak
	</string>
	<string name="Group" value=" (grupa)"/>
	<string name="Unknown">
		(nieznane)
	</string>
	<string name="SummaryForTheWeek" value="Podsumowanie dla tego tygodnia, począwszy od "/>
	<string name="NextStipendDay" value="Następna wypłata będzie w "/>
	<string name="GroupPlanningDate">
		[day,datetime,utc].[mthnum,datetime,utc].[year,datetime,utc]
	</string>
	<string name="GroupIndividualShare" value="                      Grupa       Udziały Indywidualne"/>
	<string name="GroupColumn" value="                      Grupa"/>
	<string name="Balance">
		Stan
	</string>
	<string name="Credits">
		Uznania
	</string>
	<string name="Debits">
		Obciążenia
	</string>
	<string name="Total">
		Suma
	</string>
	<string name="NoGroupDataFound">
		Brak informacji na temat grupy
	</string>
	<string name="AlreadyInGroup">
		Jesteś już w tej grupie
	</string>
	<string name="IMParentEstate">
		majątek rodziców
	</string>
	<string name="IMTeen">
		dla niepełnoletnich
	</string>
	<string name="Anyone">
		każdy
	</string>
	<string name="RegionInfoError">
		błąd
	</string>
	<string name="RegionInfoAllEstatesOwnedBy">
		wszystkie majątki, które są własnością [OWNER]
	</string>
	<string name="RegionInfoAllEstatesYouOwn">
		wszystkie majątki, które posiadasz
	</string>
	<string name="RegionInfoAllEstatesYouManage">
		wszystkie majątki, które nadzorujesz dla [OWNER]
	</string>
	<string name="RegionInfoAllowedResidents">
		Zawsze dozwoleni: ([ALLOWEDAGENTS], maks. [MAXACCESS])
	</string>
	<string name="RegionInfoAllowedGroups">
		Zawsze dozwolone grupy: ([ALLOWEDGROUPS], maks. [MAXACCESS])
	</string>
	<string name="RegionInfoEstateManagers">
		Zarządcy Majątku: ([ESTATEMANAGERS], maks. [MAXMANAGERS])
	</string>
	<string name="RegionInfoBannedResidents">
		Zawsze zbanowani: ([BANNEDAGENTS], maks. [MAXBANNED])
	</string>
	<string name="RegionInfoListTypeAllowedAgents">
		zawsze dozwoleni rezydenci
	</string>
	<string name="RegionInfoListTypeBannedAgents">
		zawsze zbanowani rezydenci
	</string>
	<string name="RegionInfoAllEstates">
		wszystkie majątki
	</string>
	<string name="RegionInfoManagedEstates">
		zarządzane majątki
	</string>
	<string name="RegionInfoThisEstate">
		ten majątek
	</string>
	<string name="AndNMore">
		i [EXTRA_COUNT] więcej
	</string>
	<string name="ScriptLimitsParcelScriptMemory">
		Pamięć skryptów działki
	</string>
	<string name="ScriptLimitsParcelsOwned">
		Działki: [PARCELS]
	</string>
	<string name="ScriptLimitsMemoryUsed">
		Pamięć wykorzystana: [COUNT] kb z [MAX] kb; [AVAILABLE] kb pozostało
	</string>
	<string name="ScriptLimitsMemoryUsedSimple">
		Pamięć wykorzystana: [COUNT] kb
	</string>
	<string name="ScriptLimitsParcelScriptURLs">
		Skrypty URL działki
	</string>
	<string name="ScriptLimitsURLsUsed">
		URL: [COUNT] z [MAX]; [AVAILABLE] dostępne
	</string>
	<string name="ScriptLimitsURLsUsedSimple">
		URL: [COUNT]
	</string>
	<string name="ScriptLimitsRequestError">
		Błąd wyszukiwania informacji
	</string>
	<string name="ScriptLimitsRequestNoParcelSelected">
		Działka nie została wybrana
	</string>
	<string name="ScriptLimitsRequestWrongRegion">
		Błąd: informacja o skrypcie jest dostępna tylko w obecnym regionie.
	</string>
	<string name="ScriptLimitsRequestWaiting">
		Wyszukiwanie informacji...
	</string>
	<string name="ScriptLimitsRequestDontOwnParcel">
		Nie masz pozwolenia na sprawdzenie działki.
	</string>
	<string name="SITTING_ON">
		Usiądź na
	</string>
	<string name="ATTACH_CHEST">
		Klatka piersiowa
	</string>
	<string name="ATTACH_HEAD">
		Czaszka
	</string>
	<string name="ATTACH_LSHOULDER">
		Lewe ramię
	</string>
	<string name="ATTACH_RSHOULDER">
		Prawe ramię
	</string>
	<string name="ATTACH_LHAND">
		Lewa ręka
	</string>
	<string name="ATTACH_RHAND">
		Prawa ręka
	</string>
	<string name="ATTACH_LFOOT">
		Lewa stopa
	</string>
	<string name="ATTACH_RFOOT">
		Prawa stopa
	</string>
	<string name="ATTACH_BACK">
		Kręgosłup
	</string>
	<string name="ATTACH_PELVIS">
		Miednica
	</string>
	<string name="ATTACH_MOUTH">
		Usta
	</string>
	<string name="ATTACH_CHIN">
		Podbródek
	</string>
	<string name="ATTACH_LEAR">
		Lewe ucho
	</string>
	<string name="ATTACH_REAR">
		Prawe ucho
	</string>
	<string name="ATTACH_LEYE">
		Lewe oko
	</string>
	<string name="ATTACH_REYE">
		Prawe oko
	</string>
	<string name="ATTACH_NOSE">
		Nos
	</string>
	<string name="ATTACH_RUARM">
		Prawe górne ramię
	</string>
	<string name="ATTACH_RLARM">
		Prawe przedramię
	</string>
	<string name="ATTACH_LUARM">
		Lewe górne ramię
	</string>
	<string name="ATTACH_LLARM">
		Lewe przedramię
	</string>
	<string name="ATTACH_RHIP">
		Biodro prawe
	</string>
	<string name="ATTACH_RULEG">
		Prawa górna noga
	</string>
	<string name="ATTACH_RLLEG">
		Prawa dolna noga
	</string>
	<string name="ATTACH_LHIP">
		Biodro lewe
	</string>
	<string name="ATTACH_LULEG">
		Lewa górna noga
	</string>
	<string name="ATTACH_LLLEG">
		Lewa dolna noga
	</string>
	<string name="ATTACH_BELLY">
		Brzuch
	</string>
	<string name="ATTACH_LEFT_PEC">
		Lewa pierś
	</string>
	<string name="ATTACH_RIGHT_PEC">
		Prawa pierś
	</string>
	<string name="ATTACH_HUD_CENTER_2">
		HUD środek 2
	</string>
	<string name="ATTACH_HUD_TOP_RIGHT">
		HUD prawy górny
	</string>
	<string name="ATTACH_HUD_TOP_CENTER">
		HUD środek górny
	</string>
	<string name="ATTACH_HUD_TOP_LEFT">
		HUD lewa góra
	</string>
	<string name="ATTACH_HUD_CENTER_1">
		HUD środek 1
	</string>
	<string name="ATTACH_HUD_BOTTOM_LEFT">
		HUD lewa dolna strona
	</string>
	<string name="ATTACH_HUD_BOTTOM">
		HUD dolny
	</string>
	<string name="ATTACH_HUD_BOTTOM_RIGHT">
		HUD prawa dolna strona
	</string>
	<string name="ATTACH_NECK">
		Szyja
	</string>
	<string name="ATTACH_AVATAR_CENTER">
		Środek awatara
	</string>
	<string name="ATTACH_LHAND_RING1">
		Lewy palec serdeczny
	</string>
	<string name="ATTACH_RHAND_RING1">
		Prawy palec serdeczny
	</string>
	<string name="ATTACH_TAIL_BASE">
		Podstawa ogona
	</string>
	<string name="ATTACH_TAIL_TIP">
		Koniec ogona
	</string>
	<string name="ATTACH_LWING">
		Lewe skrzydło
	</string>
	<string name="ATTACH_RWING">
		Prawe skrzydło
	</string>
	<string name="ATTACH_FACE_JAW">
		Szczęka
	</string>
	<string name="ATTACH_FACE_LEAR">
		Lewe ucho 2
	</string>
	<string name="ATTACH_FACE_REAR">
		Prawe ucho 2
	</string>
	<string name="ATTACH_FACE_LEYE">
		Lewe oko 2
	</string>
	<string name="ATTACH_FACE_REYE">
		Prawe oko 2
	</string>
	<string name="ATTACH_FACE_TONGUE">
		Język
	</string>
	<string name="ATTACH_GROIN">
		Krocze
	</string>
	<string name="ATTACH_HIND_LFOOT">
		Lewa tylna stopa
	</string>
	<string name="ATTACH_HIND_RFOOT">
		Prawa tylna stopa
	</string>
	<string name="CursorPos">
		Linia [LINE], Kolumna [COLUMN]
	</string>
	<string name="PanelDirCountFound">
		[COUNT] odnalezionych
	</string>
	<string name="PanelDirTimeStr">
		[hour,datetime,slt]:[min,datetime,slt]
	</string>
	<string name="PanelContentsTooltip">
		Zawartość obiektu
	</string>
	<string name="PanelContentsNewScript">
		Nowy skrypt
	</string>
	<string name="DoNotDisturbModeResponseDefault">
		Rezydent, do którego wysłałeś/aś wiadomość prywatną znajduje się w trybie zajętości i nie chce, aby mu przeszkadzano. Oznacza to, iż Twoja wiadomość zostanie zapisana do przejrzenia na później.
	</string>
	<string name="AutoResponseModeDefault">
		Rezydent, do którego wysłałeś/aś wiadomość prywatną aktywował w przeglądarce [APP_NAME] tryb autoodpowiedzi i nie chce, aby mu przeszkadzano. Oznacza to, iż Twoja wiadomość zostanie zapisana do przejrzenia na później.
	</string>
	<string name="AutoResponseModeNonFriendsDefault">
		Rezydent, do którego wysłałeś/aś wiadomość prywatną aktywował w przeglądarce [APP_NAME] tryb autoodpowiedzi i nie chce, aby mu przeszkadzano. Oznacza to, iż Twoja wiadomość zostanie zapisana do przejrzenia na później.
	</string>
	<string name="RejectTeleportOffersResponseDefault">
		Rezydent, do którego wysłałeś/aś wiadomość aktywował w przeglądarce [APP_NAME] tryb odrzucania próśb oraz propozycji teleportacji i nie chce, aby mu nimi przeszkadzano. Możesz w dalszym ciągu wysłać wiadomość prywatną ręcznie.
	</string>
	<string name="RejectFriendshipRequestsResponseDefault">
		Rezydent, do którego wysłałeś/aś wiadomość aktywował w przeglądarce [APP_NAME] tryb odrzucania zaproszeń do znajomych i nie chce, aby mu nimi przeszkadzano. Możesz w dalszym ciągu wysłać wiadomość prywatną ręcznie.
	</string>
	<string name="MutedAvatarsResponseDefault">
		Rezydent, do którego wysłałeś/aś wiadomość zablokował Cię.
	</string>
	<string name="AwayAvatarResponseDefault">
		Rezydent, do którego wysłałeś/aś wiadomość obecnie śpi (jest z dala od klawiatury). Oznacza to, iż Twoja wiadomość zostanie zapisana do przejrzenia na później.
	</string>
	<string name="MuteByName">
		(Nazwa)
	</string>
	<string name="MuteAgent">
		(Rezydent)
	</string>
	<string name="MuteObject">
		(Obiekt)
	</string>
	<string name="MuteGroup">
		(Grupa)
	</string>
	<string name="MuteExternal">
		(Zewnętrzne)
	</string>
	<string name="RegionNoCovenant">
		Brak umowy dla tego majątku.
	</string>
	<string name="RegionNoCovenantOtherOwner">
		Brak umowy dla tego majątku. Działka w tym majątku została sprzedana przez właściciela majątku. Skontaktuj się z właścicielem majątku w celu uzyskania szczegółów sprzedaży.
	</string>
	<string name="covenant_last_modified" value="Ostatnia modyfikacja: "/>
	<string name="none_text" value=" (brak) "/>
	<string name="never_text" value=" (nigdy) "/>
	<string name="GroupOwned">
		Własność grupy
	</string>
	<string name="Public">
		Publiczny
	</string>
	<string name="LocalSettings">
		Ustawienia lokalne
	</string>
	<string name="RegionSettings">
		Ustawienia regionu
	</string>
	<string name="NoEnvironmentSettings">
		Ten region nie obsługuje ustawień otoczenia.
	</string>
	<string name="EnvironmentSun">
		Słońce
	</string>
	<string name="EnvironmentMoon">
		Księżyc
	</string>
	<string name="EnvironmentBloom">
		Blask
	</string>
	<string name="EnvironmentCloudNoise">
		Szum chmur
	</string>
	<string name="EnvironmentNormalMap">
		Mapa normalnych
	</string>
	<string name="EnvironmentTransparent">
		Przezroczyste
	</string>
	<string name="ClassifiedClicksTxt">
		Kliknij: [TELEPORT] teleportuj, [MAP] mapa, [PROFILE] profil
	</string>
	<string name="ClassifiedUpdateAfterPublish">
		(zostanie zaktualizowane po publikacji)
	</string>
	<string name="NoPicksClassifiedsText">
		Nie dodałeś/aś nic do Ulubionych i Reklam. Kliknij na przycisk + poniżej, aby dodać miejsce do Ulubionych lub Reklam.
	</string>
	<string name="NoAvatarPicksClassifiedsText">
		Brak ulubionych miejsc/reklam
	</string>
	<string name="PicksClassifiedsLoadingText">
		Ładowanie...
	</string>
	<string name="NoPicksText">
		Nie masz żadnych ulubionych miejsc
	</string>
	<string name="NoAvatarPicksText">
		Użytkownik nie ma ulubionych miejsc
	</string>
	<string name="NoClassifiedsText">
		Nie masz żadnych reklam. Kliknij na przycisk Plus poniżej, aby jakąś utworzyć.
	</string>
	<string name="NoAvatarClassifiedsText">
		Użytkownik nie ma reklam
	</string>
	<string name="MultiPreviewTitle">
		Podgląd
	</string>
	<string name="MultiPropertiesTitle">
		Właściwości
	</string>
	<string name="InvOfferAnObjectNamed">
		Obiekt o nazwie
	</string>
	<string name="InvOfferOwnedByGroup">
		należący do grupy
	</string>
	<string name="InvOfferOwnedByUnknownGroup">
		należący do nieznanej grupy
	</string>
	<string name="InvOfferOwnedBy">
		należący do
	</string>
	<string name="InvOfferOwnedByUnknownUser">
		należący do nieznanego właściciela
	</string>
	<string name="InvOfferGaveYou">
		dał Ci
	</string>
	<string name="InvOfferYouDecline">
		Odrzucono
	</string>
	<string name="InvOfferDecline">
		Odrzucono [DESC] od [NAME].
	</string>
	<string name="InvOfferFrom">
		od
	</string>
	<string name="GroupMoneyTotal">
		Suma
	</string>
	<string name="GroupMoneyBought">
		zakupione
	</string>
	<string name="GroupMoneyPaidYou">
		zapłać sobie
	</string>
	<string name="GroupMoneyPaidInto">
		zapłać do
	</string>
	<string name="GroupMoneyBoughtPassTo">
		kup dostęp do
	</string>
	<string name="GroupMoneyPaidFeeForEvent">
		zapłać opłatę za wydarzenie
	</string>
	<string name="GroupMoneyPaidPrizeForEvent">
		zapłać nagrodę za wydarzenie
	</string>
	<string name="GroupMoneyBalance">
		Stan
	</string>
	<string name="GroupMoneyCredits">
		Uznania
	</string>
	<string name="GroupMoneyDebits">
		Obciążenia
	</string>
	<string name="GroupMoneyDate">
		[weekday,datetime,utc], [day,datetime,utc] [mth,datetime,utc] [year,datetime,utc]
	</string>
	<string name="AcquiredItems">
		Nabyte obiekty
	</string>
	<string name="Cancel">
		Anuluj
	</string>
	<string name="UploadingCosts">
		Przesyłanie [NAME] kosztuje [AMOUNT]L$
	</string>
	<string name="UnknownFileExtension">
		Nieznane rozszerzenie pliku [.%s]
Oczekiwane .wav, .tga, .bmp, .jpg, .jpeg, lub .anim
	</string>
	<string name="MuteObject2">
		Zablokuj
	</string>
	<string name="MuteAvatar">
		Zablokuj
	</string>
	<string name="UnmuteObject">
		Odblokuj
	</string>
	<string name="UnmuteAvatar">
		Odblokuj
	</string>
	<string name="AddLandmarkNavBarMenu">
		Dodaj do Landmarków...
	</string>
	<string name="EditLandmarkNavBarMenu">
		Edytuj Landmarka...
	</string>
	<string name="FileSaved">
		Plik zapisany
	</string>
	<string name="Receiving">
		Odbieranie
	</string>
	<string name="Direction_Forward">
		Do przodu
	</string>
	<string name="Direction_Left">
		Lewo
	</string>
	<string name="Direction_Right">
		Prawo
	</string>
	<string name="Direction_Back">
		W tył
	</string>
	<string name="Direction_North">
		Północ
	</string>
	<string name="Direction_South">
		Południe
	</string>
	<string name="Direction_West">
		Zachód
	</string>
	<string name="Direction_East">
		Wschód
	</string>
	<string name="Direction_Up">
		W górę
	</string>
	<string name="Direction_Down">
		W dół
	</string>
	<string name="Any Category">
		Każda Kategoria
	</string>
	<string name="Shopping">
		Zakupy
	</string>
	<string name="Land Rental">
		Wynajem ziemi
	</string>
	<string name="Property Rental">
		Wynajem działek
	</string>
	<string name="Special Attraction">
		Specjalne Oferty
	</string>
	<string name="New Products">
		Nowe produkty
	</string>
	<string name="Employment">
		Praca
	</string>
	<string name="Wanted">
		Poszukiwane
	</string>
	<string name="Service">
		Usługi
	</string>
	<string name="Personal">
		Personalne
	</string>
	<string name="None">
		Żadne
	</string>
	<string name="Linden Location">
		Lokalizacja Lindenów
	</string>
	<!-- FS:Ansariel: Fixed to match PARCEL_CATEGORY_UI_STRING array -->
	<string name="Arts and Culture">
		Sztuka i Kultura
	</string>
	<string name="Business">
		Biznes
	</string>
	<string name="Educational">
		Edukacyjna
	</string>
	<string name="Gaming">
		Gra
	</string>
	<string name="Hangout">
		Poznawanie ludzi
	</string>
	<string name="Newcomer Friendly">
		Przyjazne dla nowych
	</string>
	<!-- FS:Ansariel: Fixed to match PARCEL_CATEGORY_UI_STRING array -->
	<string name="Parks and Nature">
		Parki i Natura
	</string>
	<string name="Residential">
		Mieszkalna
	</string>
	<string name="Stage">
		Scena
	</string>
	<string name="Other">
		Inna
	</string>
	<string name="Rental">
		Wynajem
	</string>
	<string name="Any">
		Jakiekolwiek
	</string>
	<string name="You">
		Ty
	</string>
	<string name="Multiple Media">
		Wiele mediów
	</string>
	<string name="Play Media">
		Uruchom/Zatrzymaj media
	</string>
	<string name="StreamtitleNowPlaying">
		Teraz odtwarzane:
	</string>
	<string name="MBCmdLineError">
		Podczas realizacji podanej komendy wystąpił błąd.
Prosimy odwiedzić stronę internetową: http://wiki.secondlife.com/wiki/Client_parameters
Błąd:
	</string>
	<string name="MBCmdLineUsg">
		[APP_NAME] zastosowana komenda:
	</string>
	<string name="MBUnableToAccessFile">
		Aplikacja [APP_NAME] nie odnalazła poszukiwanego pliku.

Może być to spowodowane aktywnością kilku kopii oprogramowania w tej samej chwili lub Twój system błędnie odczytuje proces zakończenia dla uruchomionych aplikacji.
Jeżeli nadal otrzymujesz ten komunikat, uruchom swój komputer ponownie.
Jeżeli problem nadal występuje, proponujemy całkowite odinstalowanie aplikacji [APP_NAME] oraz ponowną jej instalację.
	</string>
	<string name="MBFatalError">
		Błąd krytyczny
	</string>
	<string name="MBApplicationError">
		Błąd aplikacji - nie panikuj
	</string>
	<string name="MBApplicationErrorDetails">
		Przepraszamy, ale [APP_NAME] uległ awarii i musi zostać zamknięty. Jeśli ten problem się powtarza skontaktuj się z nami i dodaj tą wiadomość:

[ERROR_DETAILS]
	</string>
	<string name="MBRequiresAltiVec">
		Aplikacja [APP_NAME] wymaga procesora z AltiVec (wersja G4 lub nowsza).
	</string>
	<string name="MBAlreadyRunning">
		Aplikacja [APP_NAME] została już uruchomiona.
Sprawdź czy Twój pasek aplikacji nie ma zminimalizowanych okien programu.
Jeżeli nadal otrzymujesz ten komunikat, uruchom swój komputer ponownie.
	</string>
	<string name="MBFrozenCrashed">
		Aplikacja [APP_NAME] znajduje się w trybie zatrzymania lub zawieszenia po poprzedniej próbie uruchomienia.
Czy chcesz wysłać raport na temat zawieszenia?
	</string>
	<string name="MBAlert">
		Powiadomienie
	</string>
	<string name="MBNoDirectX">
		Aplikacja [APP_NAME] nie wykryła oprogramowania DirectX 9.0b lub wersji nowszej.
[APP_NAME] używa oprogramowaniu DirectX w celu wykrycia dysku twardego i/lub nieaktualizowanych dysków twardych, które mogą przyczynić się do obniżenia stabilności, wydajności systemowej oraz zawieszeń. Jeżeli chcesz uruchomić aplikację [APP_NAME] bez problemów, doradzamy korzystanie z uruchomionym oprogramowaniem min. DirectX 9.0b.

Czy chcesz kontynuować?
	</string>
	<string name="MBWarning">
		Ostrzeżenie
	</string>
	<string name="MBNoAutoUpdate">
		Automatyczna aktualizacja nie została jeszcze zaimplementowana dla platformy Linux.
Prosimy o pobranie najnowszej wersji ze strony internetowej: www.secondlife.com.
	</string>
	<string name="MBRegClassFailed">
		Błąd RegisterClass
	</string>
	<string name="MBError">
		Błąd
	</string>
	<string name="MBFullScreenErr">
		Nie można uruchomić trybu pełnoekranowego w rozdzielczości [WIDTH] x [HEIGHT].
Uruchomione w oknie.
	</string>
	<string name="MBDestroyWinFailed">
		Błąd wyłączania podczas zamykania okna (DestroyWindow() failed)
	</string>
	<string name="MBShutdownErr">
		Błąd wyłączania
	</string>
	<string name="MBDevContextErr">
		Brak możliwości stworzenia zawartości GL dla sterownika
	</string>
	<string name="MBPixelFmtErr">
		Nie odnaleziono właściwego formatu pikselowego
	</string>
	<string name="MBPixelFmtDescErr">
		Nie otrzymano opisu formatu pikselowego
	</string>
	<string name="MBTrueColorWindow">
		Aplikacja [APP_NAME] wymaga ustawienia koloru na (32-bit) do uruchomienia.
Ustaw tryb koloru swojego wyświetlacza na 32-bity.
	</string>
	<string name="MBAlpha">
		Aplikacja [APP_NAME] nie może zostać uruchomiona, ponieważ nie jest możliwe dostanie się na kanał 8 bitowy alpha. Najczęściej jest to spowodowane błędami sterowników karty video.
Upewnij się, że posiadasz najnowsze aktualizacje sterowników karty video.
Dodatkowo, sprawdź czy Twój monitor posiada poprawną konfigurację koloru (32-bity) w Panel Sterowania &gt; Ekran &gt; Ustawienia.
Jeżeli nadal otrzymujesz ten komunikat, skontaktuj się z [SUPPORT_SITE].
	</string>
	<string name="MBPixelFmtSetErr">
		Nie można ustawić formatu pikselowego
	</string>
	<string name="MBGLContextErr">
		Brak możliwości stworzenia renderowania zawartości GL
	</string>
	<string name="MBGLContextActErr">
		Brak aktywacji renderowania zawartości GL
	</string>
	<string name="MBVideoDrvErr">
		Aplikacja [APP_NAME] nie może zostać uruchomiona, ponieważ sterowniki Twojej karty wideo są niepoprawnie zainstalowane, niezaktualizowane lub przeznaczone dla nieobsługiwanego rodzaju sprzętu. Upewnij się, że Twoja karta wideo została zaktualizowana poprawnie, spróbuj zainstalować sterowniki ponownie.

Jeżeli nadal otrzymujesz ten komunikat, skontaktuj się z [SUPPORT_SITE].
	</string>
	<string name="5 O'Clock Shadow">
		Cień na godzinie 5
	</string>
	<string name="All White">
		Wszystko siwe
	</string>
	<string name="Anime Eyes">
		Oczy z anime
	</string>
	<string name="Arced">
		Wygięty
	</string>
	<string name="Arm Length">
		Długość ramienia
	</string>
	<string name="Attached">
		Dołączone
	</string>
	<string name="Attached Earlobes">
		Płatki uszu dołączone
	</string>
	<string name="Back Fringe">
		Tylna grzywka
	</string>
	<string name="Baggy">
		Wypchane
	</string>
	<string name="Bangs">
		Pasemka
	</string>
	<string name="Beady Eyes">
		Oczy załzawione
	</string>
	<string name="Belly Size">
		Rozmiar brzucha
	</string>
	<string name="Big">
		Duży
	</string>
	<string name="Big Butt">
		Duże pośladki
	</string>
	<string name="Big Hair Back">
		Duże włosy: z tyłu
	</string>
	<string name="Big Hair Front">
		Duże włosy: z przodu
	</string>
	<string name="Big Hair Top">
		Duże włosy: z góry
	</string>
	<string name="Big Head">
		Duża głowa
	</string>
	<string name="Big Pectorals">
		Duże mięśnie
	</string>
	<string name="Big Spikes">
		Duże kolce
	</string>
	<string name="Black">
		Czerń
	</string>
	<string name="Blonde">
		Blond
	</string>
	<string name="Blonde Hair">
		Włosy blond
	</string>
	<string name="Blush">
		Rumieniec
	</string>
	<string name="Blush Color">
		Kolor rumieńca
	</string>
	<string name="Blush Opacity">
		Intensywność rumieńca
	</string>
	<string name="Body Definition">
		Detale ciała
	</string>
	<string name="Body Fat">
		Puszystość
	</string>
	<string name="Body Freckles">
		Piegi
	</string>
	<string name="Body Thick">
		Zagęszczenie ciała
	</string>
	<string name="Body Thickness">
		Grubość ciała
	</string>
	<string name="Body Thin">
		Szczupłość
	</string>
	<string name="Bow Legged">
		Pałąkowate nogi
	</string>
	<string name="Breast Buoyancy">
		Jędrność piersi
	</string>
	<string name="Breast Cleavage">
		Odstęp między piersiami
	</string>
	<string name="Breast Size">
		Rozmiar piersi
	</string>
	<string name="Bridge Width">
		Szerokość
	</string>
	<string name="Broad">
		Szerokie
	</string>
	<string name="Brow Size">
		Rozmiar czoła
	</string>
	<string name="Bug Eyes">
		Wytrzeszcz oczu
	</string>
	<string name="Bugged Eyes">
		Wytrzeszczone oczy
	</string>
	<string name="Bulbous">
		Bulwiasty
	</string>
	<string name="Bulbous Nose">
		Bulwiasty nos
	</string>
	<string name="Breast Physics Mass">
		Masa piersi
	</string>
	<string name="Breast Physics Smoothing">
		Wygładzanie piersi
	</string>
	<string name="Breast Physics Gravity">
		Grawitacja piersi
	</string>
	<string name="Breast Physics Drag">
		Ściśnięcie piersi
	</string>
	<string name="Breast Physics InOut Max Effect">
		Efekt max
	</string>
	<string name="Breast Physics InOut Spring">
		Sprężystość
	</string>
	<string name="Breast Physics InOut Gain">
		Wzmocnienie
	</string>
	<string name="Breast Physics InOut Damping">
		Tłumienie
	</string>
	<string name="Breast Physics UpDown Max Effect">
		Efekt max
	</string>
	<string name="Breast Physics UpDown Spring">
		Sprężystość
	</string>
	<string name="Breast Physics UpDown Gain">
		Wzmocnienie
	</string>
	<string name="Breast Physics UpDown Damping">
		Tłumienie
	</string>
	<string name="Breast Physics LeftRight Max Effect">
		Efekt max
	</string>
	<string name="Breast Physics LeftRight Spring">
		Sprężystość
	</string>
	<string name="Breast Physics LeftRight Gain">
		Wzmocnienie
	</string>
	<string name="Breast Physics LeftRight Damping">
		Tłumienie
	</string>
	<string name="Belly Physics Mass">
		Masa brzucha
	</string>
	<string name="Belly Physics Smoothing">
		Wygładzanie brzucha
	</string>
	<string name="Belly Physics Gravity">
		Grawitacja brzucha
	</string>
	<string name="Belly Physics Drag">
		Ściśnięcie brzucha
	</string>
	<string name="Belly Physics UpDown Max Effect">
		Efekt max
	</string>
	<string name="Belly Physics UpDown Spring">
		Sprężystość
	</string>
	<string name="Belly Physics UpDown Gain">
		Wzmocnienie
	</string>
	<string name="Belly Physics UpDown Damping">
		Tłumienie
	</string>
	<string name="Butt Physics Mass">
		Masa pośladków
	</string>
	<string name="Butt Physics Smoothing">
		Wygładzanie pośladków
	</string>
	<string name="Butt Physics Gravity">
		Grawitacja pośladków
	</string>
	<string name="Butt Physics Drag">
		Ściśnięcie pośladków
	</string>
	<string name="Butt Physics UpDown Max Effect">
		Efekt max
	</string>
	<string name="Butt Physics UpDown Spring">
		Sprężystość
	</string>
	<string name="Butt Physics UpDown Gain">
		Wzmocnienie
	</string>
	<string name="Butt Physics UpDown Damping">
		Tłumienie
	</string>
	<string name="Butt Physics LeftRight Max Effect">
		Efekt max
	</string>
	<string name="Butt Physics LeftRight Spring">
		Sprężystość
	</string>
	<string name="Butt Physics LeftRight Gain">
		Wzmocnienie
	</string>
	<string name="Butt Physics LeftRight Damping">
		Tłumienie
	</string>
	<string name="Bushy Eyebrows">
		Bujne brwi
	</string>
	<string name="Bushy Hair">
		Bujne włosy
	</string>
	<string name="Butt Size">
		Rozmiar pośladków
	</string>
	<string name="Butt Gravity">
		Grawitacja pośladków
	</string>
	<string name="bustle skirt">
		Uniesienie spódnicy
	</string>
	<string name="no bustle">
		Nie unoś
	</string>
	<string name="more bustle">
		Bardziej unoś
	</string>
	<string name="Cheek Bones">
		Kości policzkowe
	</string>
	<string name="Chest Size">
		Rozmiar klatki piersiowej
	</string>
	<string name="Chin Angle">
		Kąt podbródka
	</string>
	<string name="Chin Cleft">
		Dołek w podbródku
	</string>
	<string name="Chin Curtains">
		Zasłonięcie podbródka
	</string>
	<string name="Chin Depth">
		Długość podbródka
	</string>
	<string name="Chin Heavy">
		Więcej podbródka
	</string>
	<string name="Chin In">
		Podbródek wewn.
	</string>
	<string name="Chin Out">
		Podbródek zewn.
	</string>
	<string name="Chin-Neck">
		Podwójny podbródek
	</string>
	<string name="Clear">
		Wyczyść
	</string>
	<string name="Cleft">
		Rozszczepienie
	</string>
	<string name="Close Set Eyes">
		Wąski
	</string>
	<string name="Closed">
		Zamknięte
	</string>
	<string name="Closed Back">
		Zamknięte z tyłu
	</string>
	<string name="Closed Front">
		Zamknięte z przodu
	</string>
	<string name="Closed Left">
		Zamknięte z lewej
	</string>
	<string name="Closed Right">
		Zamknięte z prawej
	</string>
	<string name="Coin Purse">
		Portmonetka
	</string>
	<string name="Collar Back">
		Kołnierz z tyłu
	</string>
	<string name="Collar Front">
		Kołnierz z przodu
	</string>
	<string name="Corner Down">
		Kącik w dół
	</string>
	<string name="Corner Up">
		Kącik w górę
	</string>
	<string name="Creased">
		Z fałdami
	</string>
	<string name="Crooked Nose">
		Skrzywienie nosa
	</string>
	<string name="Cuff Flare">
		Szeroki rękaw
	</string>
	<string name="Dark">
		Ciemny
	</string>
	<string name="Dark Green">
		Ciemna zieleń
	</string>
	<string name="Darker">
		Ciemniejsze
	</string>
	<string name="Deep">
		Głębokie
	</string>
	<string name="Default Heels">
		Domyślne buty na obcasie
	</string>
	<string name="Dense">
		Gęste
	</string>
	<string name="Double Chin">
		Podwójny podbródek
	</string>
	<string name="Downturned">
		Zwrócony w dół
	</string>
	<string name="Duffle Bag">
		Torba
	</string>
	<string name="Ear Angle">
		Odstawanie uszu
	</string>
	<string name="Ear Size">
		Rozmiar uszu
	</string>
	<string name="Ear Tips">
		Wierzchołki uszu
	</string>
	<string name="Egg Head">
		Jajowata głowa
	</string>
	<string name="Eye Bags">
		Woreczek łzowy
	</string>
	<string name="Eye Color">
		Kolor oczu
	</string>
	<string name="Eye Depth">
		Głębokość osadzenia oczu
	</string>
	<string name="Eye Lightness">
		Jasność oczu
	</string>
	<string name="Eye Opening">
		Otwarcie oczu
	</string>
	<string name="Eye Pop">
		Różnica w wielkości oczu
	</string>
	<string name="Eye Size">
		Rozmiar oczu
	</string>
	<string name="Eye Spacing">
		Rozstaw oczu
	</string>
	<string name="Eyebrow Arc">
		Łuk brwiowy
	</string>
	<string name="Eyebrow Density">
		Gęstość brwi
	</string>
	<string name="Eyebrow Height">
		Wysokość brwi
	</string>
	<string name="Eyebrow Points">
		Kształt brwi
	</string>
	<string name="Eyebrow Size">
		Rozmiar brwi
	</string>
	<string name="Eyelash Length">
		Długość rzęs
	</string>
	<string name="Eyeliner">
		Kredka do oczu
	</string>
	<string name="Eyeliner Color">
		Kolor kredki do oczu
	</string>
	<string name="Eyes Bugged">
		Wytrzeszczone oczy
	</string>
	<string name="Face Shear">
		Ścięcie twarzy
	</string>
	<string name="Facial Definition">
		Detale twarzy
	</string>
	<string name="Far Set Eyes">
		Szeroki
	</string>
	<string name="Fat Lips">
		Grube usta
	</string>
	<string name="Female">
		Kobieta
	</string>
	<string name="Fingerless">
		Bez palców
	</string>
	<string name="Fingers">
		Palce
	</string>
	<string name="Flared Cuffs">
		Rozszerzane rękawy
	</string>
	<string name="Flat">
		Płaski
	</string>
	<string name="Flat Butt">
		Płaskie pośladki
	</string>
	<string name="Flat Head">
		Płaska głowa
	</string>
	<string name="Flat Toe">
		Płaski palec
	</string>
	<string name="Foot Size">
		Rozmiar stopy
	</string>
	<string name="Forehead Angle">
		Kształt czoła
	</string>
	<string name="Forehead Heavy">
		Więcej czoła
	</string>
	<string name="Freckles">
		Piegi
	</string>
	<string name="Front Fringe">
		Przednia grzywka
	</string>
	<string name="Full Back">
		Gęsty tył
	</string>
	<string name="Full Eyeliner">
		Gęsta kredka do oczu
	</string>
	<string name="Full Front">
		Gęsty przód
	</string>
	<string name="Full Hair Sides">
		Gęste włosy po bokach
	</string>
	<string name="Full Sides">
		Gęste boki
	</string>
	<string name="Glossy">
		Błyszcząca
	</string>
	<string name="Glove Fingers">
		Rękawiczki
	</string>
	<string name="Glove Length">
		Długość rękawiczek
	</string>
	<string name="Hair">
		Włosy
	</string>
	<string name="Hair Back">
		Włosy: z tyłu
	</string>
	<string name="Hair Front">
		Włosy: z przodu
	</string>
	<string name="Hair Sides">
		Włosy: boki
	</string>
	<string name="Hair Sweep">
		Kierunek zaczesania
	</string>
	<string name="Hair Thickess">
		Grubość włosów
	</string>
	<string name="Hair Thickness">
		Grubość włosów
	</string>
	<string name="Hair Tilt">
		Przechylenie
	</string>
	<string name="Hair Tilted Left">
		W lewo
	</string>
	<string name="Hair Tilted Right">
		W prawo
	</string>
	<string name="Hair Volume">
		Włosy: objętość
	</string>
	<string name="Hand Size">
		Rozmiar dłoni
	</string>
	<string name="Handlebars">
		Kucyki
	</string>
	<string name="Head Length">
		Długość głowy
	</string>
	<string name="Head Shape">
		Kształt głowy
	</string>
	<string name="Head Size">
		Rozmiar głowy
	</string>
	<string name="Head Stretch">
		Rozciągnięcie głowy
	</string>
	<string name="Heel Height">
		Wysokość obcasa
	</string>
	<string name="Heel Shape">
		Kształt obcasa
	</string>
	<string name="Height">
		Wysokość
	</string>
	<string name="High">
		Wysoko
	</string>
	<string name="High Heels">
		Wysokie obcasy
	</string>
	<string name="High Jaw">
		Wysoka szczęka
	</string>
	<string name="High Platforms">
		Wysokie obcasy
	</string>
	<string name="High and Tight">
		Wysokie i wąskie
	</string>
	<string name="Higher">
		Wyżej
	</string>
	<string name="Hip Length">
		Długość bioder
	</string>
	<string name="Hip Width">
		Szerokość bioder
	</string>
	<string name="Hover">
		Uniesienie
	</string>
	<string name="In">
		Wewnętrznie
	</string>
	<string name="In Shdw Color">
		Wewnętrzny kolor cienia
	</string>
	<string name="In Shdw Opacity">
		Wewnętrzna intensywność cienia
	</string>
	<string name="Inner Eye Corner">
		Wewnętrzny bok oka
	</string>
	<string name="Inner Eye Shadow">
		Wewnętrzny cień oka
	</string>
	<string name="Inner Shadow">
		Wewnętrzny cień
	</string>
	<string name="Jacket Length">
		Długość kurtki
	</string>
	<string name="Jacket Wrinkles">
		Zmarszczki na kurtce
	</string>
	<string name="Jaw Angle">
		Kąt szczęki
	</string>
	<string name="Jaw Jut">
		Wystająca szczęka
	</string>
	<string name="Jaw Shape">
		Kształt szczęki
	</string>
	<string name="Join">
		Złącz
	</string>
	<string name="Jowls">
		Dolna część policzka
	</string>
	<string name="Knee Angle">
		Kąt kolana
	</string>
	<string name="Knock Kneed">
		Iksowate nogi
	</string>
	<string name="Large">
		Duże
	</string>
	<string name="Large Hands">
		Duże dłonie
	</string>
	<string name="Left Part">
		Lewa część
	</string>
	<string name="Leg Length">
		Długość nogi
	</string>
	<string name="Leg Muscles">
		Umięśnione nogi
	</string>
	<string name="Less">
		Mniej
	</string>
	<string name="Less Body Fat">
		Mniej tłuszczu
	</string>
	<string name="Less Curtains">
		Mniejsze kurtynki
	</string>
	<string name="Less Freckles">
		Mniej piegów
	</string>
	<string name="Less Full">
		Mniej pełne
	</string>
	<string name="Less Gravity">
		Mniej ciężaru
	</string>
	<string name="Less Love">
		Mniej
	</string>
	<string name="Less Muscles">
		Mniej mięśni
	</string>
	<string name="Less Muscular">
		Mniej umięśnienia
	</string>
	<string name="Less Rosy">
		Mniej
	</string>
	<string name="Less Round">
		Mniej zaokrąglone
	</string>
	<string name="Less Saddle">
		Mniej siodłowate
	</string>
	<string name="Less Square">
		Mniej kwadratowe
	</string>
	<string name="Less Volume">
		Mniej objętości
	</string>
	<string name="Less soul">
		Mniej
	</string>
	<string name="Lighter">
		Jaśniejsze
	</string>
	<string name="Lip Cleft">
		Szer. rozszcz. górnej wargi
	</string>
	<string name="Lip Cleft Depth">
		Gł. rozszcz. górnej wargi
	</string>
	<string name="Lip Fullness">
		Pełne usta
	</string>
	<string name="Lip Pinkness">
		Róż ust
	</string>
	<string name="Lip Ratio">
		Proporcje ust
	</string>
	<string name="Lip Thickness">
		Grubość ust
	</string>
	<string name="Lip Width">
		Szerokość ust
	</string>
	<string name="Lipgloss">
		Połysk
	</string>
	<string name="Lipstick">
		Szminka
	</string>
	<string name="Lipstick Color">
		Kolor szminki
	</string>
	<string name="Long">
		Długość
	</string>
	<string name="Long Head">
		Długa głowa
	</string>
	<string name="Long Hips">
		Długie biodra
	</string>
	<string name="Long Legs">
		Długie nogi
	</string>
	<string name="Long Neck">
		Długi kark
	</string>
	<string name="Long Pigtails">
		Długie warkocze
	</string>
	<string name="Long Ponytail">
		Długi kucyk
	</string>
	<string name="Long Torso">
		Długi tułów
	</string>
	<string name="Long arms">
		Długie ramiona
	</string>
	<string name="Loose Pants">
		Luźne spodnie
	</string>
	<string name="Loose Shirt">
		Luźna koszulka
	</string>
	<string name="Loose Sleeves">
		Luźne rękawy
	</string>
	<string name="Love Handles">
		Sadełko
	</string>
	<string name="Low">
		Nisko
	</string>
	<string name="Low Heels">
		Niskie obcasy
	</string>
	<string name="Low Jaw">
		Niska szczęka
	</string>
	<string name="Low Platforms">
		Niskie obcasy
	</string>
	<string name="Low and Loose">
		Niskie i luźne
	</string>
	<string name="Lower">
		Niżej
	</string>
	<string name="Lower Bridge">
		Dolny mostek
	</string>
	<string name="Lower Cheeks">
		Niższe policzki
	</string>
	<string name="Male">
		Mężczyzna
	</string>
	<string name="Middle Part">
		Część środkowa
	</string>
	<string name="More">
		Więcej
	</string>
	<string name="More Blush">
		Zarumienione
	</string>
	<string name="More Body Fat">
		Więcej tłuszczu
	</string>
	<string name="More Curtains">
		Większe kurtynki
	</string>
	<string name="More Eyeshadow">
		Ciemny cień oczu
	</string>
	<string name="More Freckles">
		Więcej piegów
	</string>
	<string name="More Full">
		Bardziej pełne
	</string>
	<string name="More Gravity">
		Więcej ciężaru
	</string>
	<string name="More Lipstick">
		Więcej szminki
	</string>
	<string name="More Love">
		Więcej
	</string>
	<string name="More Lower Lip">
		Więcej dolnej wargi
	</string>
	<string name="More Muscles">
		Więcej mięśni
	</string>
	<string name="More Muscular">
		Więcej umięśnienia
	</string>
	<string name="More Rosy">
		Więcej
	</string>
	<string name="More Round">
		Więcej zaokrąglenia
	</string>
	<string name="More Saddle">
		Bardziej siodłowate
	</string>
	<string name="More Sloped">
		Bardziej spadziste
	</string>
	<string name="More Square">
		Bardziej kwadratowy
	</string>
	<string name="More Upper Lip">
		Więcej górnej wargi
	</string>
	<string name="More Vertical">
		Bardziej pionowe
	</string>
	<string name="More Volume">
		Więcej objętości
	</string>
	<string name="More soul">
		Więcej
	</string>
	<string name="Moustache">
		Wąsy
	</string>
	<string name="Mouth Corner">
		Kąciki ust
	</string>
	<string name="Mouth Position">
		Pozycja ust
	</string>
	<string name="Mowhawk">
		Mowhawk
	</string>
	<string name="Muscular">
		Umięśnienie
	</string>
	<string name="Mutton Chops">
		Baczki - wąsy
	</string>
	<string name="Nail Polish">
		Lakier na paznokciach
	</string>
	<string name="Nail Polish Color">
		Kolor lakieru na paznokciach
	</string>
	<string name="Narrow">
		Wąskie
	</string>
	<string name="Narrow Back">
		Wąski tył
	</string>
	<string name="Narrow Front">
		Wąski przód
	</string>
	<string name="Narrow Lips">
		Wąskie usta
	</string>
	<string name="Natural">
		Naturalne
	</string>
	<string name="Neck Length">
		Długość karku
	</string>
	<string name="Neck Thickness">
		Grubość karku
	</string>
	<string name="No Blush">
		Brak rumieńca
	</string>
	<string name="No Eyeliner">
		Brak kredki do oczu
	</string>
	<string name="No Eyeshadow">
		Brak cienia
	</string>
	<string name="No Lipgloss">
		Brak połysku
	</string>
	<string name="No Lipstick">
		Brak szminki
	</string>
	<string name="No Part">
		Brak podziału
	</string>
	<string name="No Polish">
		Brak lakieru
	</string>
	<string name="No Red">
		Brak rudego
	</string>
	<string name="No Spikes">
		Brak szpiców
	</string>
	<string name="No White">
		Brak siwego
	</string>
	<string name="No Wrinkles">
		Brak zmarszczek
	</string>
	<string name="Normal Lower">
		Dół normalny
	</string>
	<string name="Normal Upper">
		Góra normalna
	</string>
	<string name="Nose Left">
		Nos w stronę lewą
	</string>
	<string name="Nose Right">
		Nos w stronę prawą
	</string>
	<string name="Nose Size">
		Rozmiar nosa
	</string>
	<string name="Nose Thickness">
		Grubość nosa
	</string>
	<string name="Nose Tip Angle">
		Kąt czubka nosa
	</string>
	<string name="Nose Tip Shape">
		Kształt czubka nosa
	</string>
	<string name="Nose Width">
		Szerokość nosa
	</string>
	<string name="Nostril Division">
		Przegroda nosa
	</string>
	<string name="Nostril Width">
		Wielkość dziurek w nosie
	</string>
	<string name="Opaque">
		Intensywność
	</string>
	<string name="Open">
		Otwarte
	</string>
	<string name="Open Back">
		Otwarte z tyłu
	</string>
	<string name="Open Front">
		Otwarte z przodu
	</string>
	<string name="Open Left">
		Otwarte z lewej
	</string>
	<string name="Open Right">
		Otwarte z prawej
	</string>
	<string name="Orange">
		Pomarańczowy
	</string>
	<string name="Out">
		Zewnętrznie
	</string>
	<string name="Out Shdw Color">
		Zewnętrzny kolor cienia
	</string>
	<string name="Out Shdw Opacity">
		Zewnętrzna grubość cienia
	</string>
	<string name="Outer Eye Corner">
		Zewnętrzny bok oka
	</string>
	<string name="Outer Eye Shadow">
		Zewnętrzny cień oka
	</string>
	<string name="Outer Shadow">
		Zewnętrzny cień
	</string>
	<string name="Overbite">
		Przodozgryz górny
	</string>
	<string name="Package">
		Pakunek
	</string>
	<string name="Painted Nails">
		Pomalowane
	</string>
	<string name="Pale">
		Blady
	</string>
	<string name="Pants Crotch">
		Krocze spodni
	</string>
	<string name="Pants Fit">
		Dopasowanie spodni
	</string>
	<string name="Pants Length">
		Długość spodni
	</string>
	<string name="Pants Waist">
		Talia spodni
	</string>
	<string name="Pants Wrinkles">
		Zmarszczki spodni
	</string>
	<string name="Part">
		Podział
	</string>
	<string name="Part Bangs">
		Podział grzywki
	</string>
	<string name="Pectorals">
		Mięśnie klatki piersiowej
	</string>
	<string name="Pigment">
		Pigment
	</string>
	<string name="Pigtails">
		Warkocze
	</string>
	<string name="Pink">
		Róż
	</string>
	<string name="Pinker">
		Bardziej różowe
	</string>
	<string name="Platform Height">
		Wysokie obcasy
	</string>
	<string name="Platform Width">
		Szerokie obcasy
	</string>
	<string name="Pointy">
		W czubek
	</string>
	<string name="Pointy Heels">
		Obcasy z czubkiem
	</string>
	<string name="Ponytail">
		Kucyk
	</string>
	<string name="Poofy Skirt">
		Szeroka spódnica
	</string>
	<string name="Pop Left Eye">
		Wybałuszone lewe
	</string>
	<string name="Pop Right Eye">
		Wybałuszone prawe
	</string>
	<string name="Puffy">
		Opuchnięte
	</string>
	<string name="Puffy Eyelids">
		Spuchnięte powieki
	</string>
	<string name="Rainbow Color">
		Kolory tęczy
	</string>
	<string name="Red Hair">
		Rude włosy
	</string>
	<string name="Regular">
		Regularne
	</string>
	<string name="Right Part">
		Prawa część
	</string>
	<string name="Rosy Complexion">
		Różowa cera
	</string>
	<string name="Round">
		Zaokrąglenie
	</string>
	<string name="Ruddiness">
		Rumieńce
	</string>
	<string name="Ruddy">
		Rumiany
	</string>
	<string name="Rumpled Hair">
		Włosy w nieładzie
	</string>
	<string name="Saddle Bags">
		Tłuszczyk na nogach
	</string>
	<string name="Scrawny Leg">
		Koścista noga
	</string>
	<string name="Separate">
		Oddzielne
	</string>
	<string name="Shallow">
		Płytkie
	</string>
	<string name="Shear Back">
		Tylne wycięcie włosów
	</string>
	<string name="Shear Face">
		Ścięcie twarzy
	</string>
	<string name="Shear Front">
		Przednie wycięcie włosów
	</string>
	<string name="Shear Left Up">
		Wycięcie od lewej
	</string>
	<string name="Shear Right Up">
		Wycięcie od prawej
	</string>
	<string name="Sheared Back">
		Wycięty tył
	</string>
	<string name="Sheared Front">
		Wycięty przód
	</string>
	<string name="Shift Left">
		Przesuń w lewo
	</string>
	<string name="Shift Mouth">
		Przesuń usta
	</string>
	<string name="Shift Right">
		Przesuń w prawo
	</string>
	<string name="Shirt Bottom">
		Dolna część koszuli
	</string>
	<string name="Shirt Fit">
		Dopasowanie koszuli
	</string>
	<string name="Shirt Wrinkles">
		Zmarszczki na koszuli
	</string>
	<string name="Shoe Height">
		Wysokość buta
	</string>
	<string name="Short">
		Krótkość
	</string>
	<string name="Short Arms">
		Krótkie ramiona
	</string>
	<string name="Short Legs">
		Krótkie nogi
	</string>
	<string name="Short Neck">
		Krótki kark
	</string>
	<string name="Short Pigtails">
		Krótkie warkocze
	</string>
	<string name="Short Ponytail">
		Krótki kucyk
	</string>
	<string name="Short Sideburns">
		Krótkie baczki
	</string>
	<string name="Short Torso">
		Krótki tułów
	</string>
	<string name="Short hips">
		Krótkie biodra
	</string>
	<string name="Shoulders">
		Ramiona
	</string>
	<string name="Side Fringe">
		Boczna grzywka
	</string>
	<string name="Sideburns">
		Baczki
	</string>
	<string name="Sides Hair">
		Boczne włosy
	</string>
	<string name="Sides Hair Down">
		Boczne włosy w dół
	</string>
	<string name="Sides Hair Up">
		Boczne włosy do góry
	</string>
	<string name="Skinny Neck">
		Smukły kark
	</string>
	<string name="Skirt Fit">
		Dopasowanie spódnicy
	</string>
	<string name="Skirt Length">
		Długość spódnicy
	</string>
	<string name="Slanted Forehead">
		Ukośne czoło
	</string>
	<string name="Sleeve Length">
		Długość rękawów
	</string>
	<string name="Sleeve Looseness">
		Luźne rękawy
	</string>
	<string name="Slit Back">
		Rozcięcie: tył
	</string>
	<string name="Slit Front">
		Rozcięcie: przód
	</string>
	<string name="Slit Left">
		Rozcięcie: po prawej
	</string>
	<string name="Slit Right">
		Rozcięcie: po lewej
	</string>
	<string name="Small">
		Małe
	</string>
	<string name="Small Hands">
		Małe dłonie
	</string>
	<string name="Small Head">
		Mała głowa
	</string>
	<string name="Smooth">
		Gładkie
	</string>
	<string name="Smooth Hair">
		Gładkie włosy
	</string>
	<string name="Socks Length">
		Długość skarpetek
	</string>
	<string name="Soulpatch">
		Zarost na dolnej wardze
	</string>
	<string name="Sparse">
		Rzadkie
	</string>
	<string name="Spiked Hair">
		Kolczaste włosy
	</string>
	<string name="Square">
		Kwadratowe
	</string>
	<string name="Square Toe">
		Kwadratowy palec
	</string>
	<string name="Squash Head">
		Ściśnięta głowa
	</string>
	<string name="Stretch Head">
		Rozciągnięta głowa
	</string>
	<string name="Sunken">
		Zapadnięte
	</string>
	<string name="Sunken Chest">
		Zapadnięta klatka
	</string>
	<string name="Sunken Eyes">
		Zapadnięte oczy
	</string>
	<string name="Sweep Back">
		Zaczesanie w tył
	</string>
	<string name="Sweep Forward">
		Zaczesanie w przód
	</string>
	<string name="Tall">
		Wysokość
	</string>
	<string name="Taper Back">
		Zwężenie do przodu
	</string>
	<string name="Taper Front">
		Zwężenie do tyłu
	</string>
	<string name="Thick Heels">
		Grube obcasy
	</string>
	<string name="Thick Neck">
		Gruby kark
	</string>
	<string name="Thick Toe">
		Gruby palec
	</string>
	<string name="Thin">
		Wąskie
	</string>
	<string name="Thin Eyebrows">
		Wąskie brwi
	</string>
	<string name="Thin Lips">
		Wąskie usta
	</string>
	<string name="Thin Nose">
		Wąski nos
	</string>
	<string name="Tight Chin">
		Obcisły podbródek
	</string>
	<string name="Tight Cuffs">
		Obcisłe rękawy
	</string>
	<string name="Tight Pants">
		Obcisłe spodnie
	</string>
	<string name="Tight Shirt">
		Obcisła koszulka
	</string>
	<string name="Tight Skirt">
		Wąska spódnica
	</string>
	<string name="Tight Sleeves">
		Obcisłe rękawy
	</string>
	<string name="Toe Shape">
		Kształt palca
	</string>
	<string name="Toe Thickness">
		Grubość palca
	</string>
	<string name="Torso Length">
		Długość tułowia
	</string>
	<string name="Torso Muscles">
		Mięśnie tułowia
	</string>
	<string name="Torso Scrawny">
		Wychudzony tułów
	</string>
	<string name="Unattached">
		Nieprzyłączone
	</string>
	<string name="Uncreased">
		Bez fałd
	</string>
	<string name="Underbite">
		Przodozgryz
	</string>
	<string name="Unnatural">
		Nienaturalne
	</string>
	<string name="Upper Bridge">
		Górny mostek
	</string>
	<string name="Upper Cheeks">
		Górne policzki
	</string>
	<string name="Upper Chin Cleft">
		Rozszcz. górnego podbr.
	</string>
	<string name="Upper Eyelid Fold">
		Górna powieka
	</string>
	<string name="Upturned">
		Zadarty
	</string>
	<string name="Very Red">
		Bardzo rude
	</string>
	<string name="Waist Height">
		Wysokość talii
	</string>
	<string name="Well-Fed">
		Dobrze odżywione
	</string>
	<string name="White Hair">
		Siwe włosy
	</string>
	<string name="Wide">
		Szerokie
	</string>
	<string name="Wide Back">
		Szeroki tył
	</string>
	<string name="Wide Front">
		Szeroki przód
	</string>
	<string name="Wide Lips">
		Szerokie usta
	</string>
	<string name="Wild">
		Szalone
	</string>
	<string name="Wrinkles">
		Zmarszczki
	</string>
	<string name="LocationCtrlAddLandmarkTooltip">
		Dodaj do landmarków
	</string>
	<string name="LocationCtrlEditLandmarkTooltip">
		Edytuj Landmarki
	</string>
	<string name="LocationCtrlInfoBtnTooltip">
		Zobacz więcej szczegółów na temat obecnej lokalizacji
	</string>
	<string name="LocationCtrlComboBtnTooltip">
		Historia odwiedzonych miejsc
	</string>
	<string name="LocationCtrlForSaleTooltip">
		Kup tą działkę
	</string>
	<string name="LocationCtrlVoiceTooltip">
		Głos niedostępny w tym miejscu
	</string>
	<string name="LocationCtrlFlyTooltip">
		Latanie zabronione
	</string>
	<string name="LocationCtrlPushTooltip">
		Popychanie zabronione
	</string>
	<string name="LocationCtrlBuildTooltip">
		Budowanie/rezzowanie zabronione
	</string>
	<string name="LocationCtrlScriptsTooltip">
		Skrypty niedozwolone
	</string>
	<string name="LocationCtrlDamageTooltip">
		Zdrowie
	</string>
	<string name="LocationCtrlAdultIconTooltip">
		Region Adult
	</string>
	<string name="LocationCtrlModerateIconTooltip">
		Region Moderate
	</string>
	<string name="LocationCtrlGeneralIconTooltip">
		Region General
	</string>
	<string name="LocationCtrlSeeAVsTooltip">
		Awatary wewnątrz tej działki nie mogą być widziane lub słyszane przez awatary, które są poza nią
	</string>
	<string name="LocationCtrlPathfindingDirtyTooltip">
		Obiekty poruszające się mogą nie zachowywać się poprawnie, póki region nie zostanie odświeżony.
	</string>
	<string name="LocationCtrlPathfindingDisabledTooltip">
		Odnajdywanie ścieżek jest wyłączone w tym regionie.
	</string>
	<string name="UpdaterWindowTitle">
		Aktualizacja [APP_NAME]
	</string>
	<string name="UpdaterNowUpdating">
		Pobieranie [APP_NAME]...
	</string>
	<string name="UpdaterNowInstalling">
		Instalowanie [APP_NAME]...
	</string>
	<string name="UpdaterUpdatingDescriptive">
		Twoja wersja klienta [APP_NAME] jest aktualizowana do najnowszej wersji. Prosimy o cierpliwość.
	</string>
	<string name="UpdaterProgressBarTextWithEllipses">
		Pobieranie aktualizacji...
	</string>
	<string name="UpdaterProgressBarText">
		Pobieranie aktualizacji
	</string>
	<string name="UpdaterFailDownloadTitle">
		Pobieranie aktualizacji nie powiodło się
	</string>
	<string name="UpdaterFailUpdateDescriptive">
		Podczas aktualizacji [APP_NAME] wystąpił błąd. Prosimy o pobranie najnowszej wersji klienta ze strony internetowej: www.secondlife.com.
	</string>
	<string name="UpdaterFailInstallTitle">
		Instalacja aktualizacji nie powiodła się
	</string>
	<string name="UpdaterFailStartTitle">
		Uruchomienie klienta nie powiodło się
	</string>
	<string name="ItemsComingInTooFastFrom">
		[APP_NAME]: Obiekty ładują się zbyt szybko od [FROM_NAME], automatyczny podgląd jest wyłączony na [TIME] sekund
	</string>
	<string name="ItemsComingInTooFast">
		[APP_NAME]: Obiekty ładują się zbyt szybko, automatyczny podgląd jest wyłączony na [TIME] sekund
	</string>
	<string name="IM_logging_string">
		-- Zapisywanie logów rozmowy aktywowane --
	</string>
	<string name="IM_typing_start_string">
		[NAME] pisze...
	</string>
	<string name="Unnamed">
		(Bez nazwy)
	</string>
	<string name="IM_moderated_chat_label">
		(Moderacja: Komunikacja głosowa wyłączona domyślnie)
	</string>
	<string name="IM_unavailable_text_label">
		Czat tekstowy jest nieaktywny dla tej rozmowy.
	</string>
	<string name="IM_muted_text_label">
		Twój czat tekstowy w grupie został wyłączony przez Moderatora Grupy.
	</string>
	<string name="IM_default_text_label">
		Kliknij tutaj by wysłać wiadomość prywatną (IM).
	</string>
	<string name="IM_to_label">
		Do
	</string>
	<string name="IM_moderator_label">
		(Moderator)
	</string>
	<string name="Saved_message">
		(Zapisano [LONG_TIMESTAMP])
	</string>
	<string name="IM_unblock_only_groups_friends">
		Aby zobaczyć tą wiadomość musisz odznaczyć &apos;Tylko znajomi i grupy mogą wysyłać mi wiad. prywatne (IM) oraz rozmowy głosowe&apos; w Ustawieniach/Prywatności.
	</string>
	<string name="OnlineStatus">
		dostępny/a
	</string>
	<string name="OfflineStatus">
		niedostępny/a
	</string>
	<string name="not_online_msg">
		Ta osoba jest niedostępna - wiadomość zostanie zapisana i dostarczona później.
	</string>
	<string name="not_online_inventory">
		Ta osoba jest niedostępna - przedmiot został zapisany.
	</string>
	<string name="IM_announce_incoming">
		Nadchodzi wiadomość od [NAME]
	</string>
	<string name="IM_autoresponse_sent">
		Autoodpowiedź wysłana: [MESSAGE]
	</string>
	<string name="IM_autoresponse_item_sent">
		Wysłano przedmiot: [ITEM_NAME]
	</string>
	<string name="answered_call">
		Twoja rozmowa głosowa została odebrana
	</string>
	<string name="you_started_call">
		Rozmowa głosowa została rozpoczęta
	</string>
	<string name="you_joined_call">
		Dołączyłeś/aś do rozmowy głosowej
	</string>
	<string name="you_auto_rejected_call-im">
		Rozmowa głosowa została automatycznie odrzucona, ponieważ Tryb Zajętości był włączony.
	</string>
	<string name="name_started_call">
		[NAME] zaczyna rozmowę głosową
	</string>
	<string name="ringing-im">
		Rozmowa głosowa...
	</string>
	<string name="connected-im">
		Połączono, kliknij Zakończ rozmowę aby się rozłączyć
	</string>
	<string name="hang_up-im">
		Rozmowa głosowa zakończona
	</string>
	<string name="answering-im">
		Łączenie...
	</string>
	<string name="conference-title">
		Konferencja wieloosobowa
	</string>
	<string name="conference-title-incoming">
		Konferencja z [AGENT_NAME]
	</string>
	<string name="inventory_item_offered-im">
		Zaoferowano przedmiot: '[ITEM_NAME]'
	</string>
	<string name="inventory_folder_offered-im">
		Zaoferowano folder: '[ITEM_NAME]'
	</string>
	<string name="inventory_item_offered_rlv">
		Zaoferowano przedmiot dla [NAME]
	</string>
	<string name="share_alert">
		Przeciągaj tutaj rzeczy z Szafy
	</string>
	<string name="flickr_post_success">
		Wysłałeś/aś post na Flickr.
	</string>
	<string name="no_session_message">
		(Sesja IM wygasła)
	</string>
	<string name="only_user_message">
		Jesteś jedyną osobą w tej konferencji.
	</string>
	<string name="offline_message">
		[NAME] opuszcza Second Life.
	</string>
	<string name="invite_message">
		Kliknij na przycisk [BUTTON NAME] by zaakceptować/dołączyć do tej rozmowy.
	</string>
	<string name="muted_message">
		Zablokowałeś/aś tego Rezydenta. Wysłanie wiadomości odblokuje go automatycznie.
	</string>
	<string name="generic">
		Zamknij i ponownie otwórz rozmowę - lub przeloguj się i spróbuj ponownie.
	</string>
	<string name="generic_request_error">
		Zamknij i ponownie otwórz rozmowę - lub przeloguj się i spróbuj ponownie.
	</string>
	<string name="insufficient_perms_error">
		Nie masz wystarczających uprawnień.
	</string>
	<string name="session_does_not_exist_error">
		Ta konferencja jest już zakończona.
	</string>
	<string name="no_ability_error">
		Nie posiadasz tego przywileju.
	</string>
	<string name="no_ability">
		Nie posiadasz tego przywileju.
	</string>
	<string name="not_a_mod_error">
		Nie jesteś moderatorem konferencji.
	</string>
	<string name="muted">
		Moderator grupy wyłączył Twój czat.
	</string>
	<string name="muted_error">
		Moderator wyciszył Cię.
	</string>
	<string name="add_session_event">
		Nie można dodać nikogo do czatu z [RECIPIENT].
	</string>
	<string name="message">
		Wiadomość wysłana do [RECIPIENT] jest ciągle przetwarzana.
Jeśli nie pojawi się w ciągu kilku minut może to oznaczać, że została pominięta przez serwer.
	</string>
	<string name="message_session_event">
		Wiadomość wysłana do [RECIPIENT] jest ciągle przetwarzana.
Jeśli nie pojawi się w ciągu kilku minut może to oznaczać, że została pominięta przez serwer.
	</string>
	<string name="mute">
		Błąd podczas moderacji.
	</string>
	<string name="removed">
		Zostałeś usunięty/a z grupy
	</string>
	<string name="removed_from_group">
		Usunięto Cię z grupy.
	</string>
	<string name="close_on_no_ability">
		Nie posiadasz praw by uczestniczyć w tej konferencji.
	</string>
	<string name="unread_chat_single">
		[SOURCES] powiedział/a coś nowego
	</string>
	<string name="unread_chat_multiple">
		[SOURCES] powiedział/a coś nowego
	</string>
	<string name="teleport_preamble_compact_chat">
		Jesteś teraz w
	</string>
	<string name="session_initialization_timed_out_error">
		Inicjalizacja sesji wygasła
	</string>
	<string name="Home position set.">
		Ustawiono miejsce startu.
	</string>
	<string name="paid_you_ldollars">
		[NAME] zapłacił/a Tobie [AMOUNT]L$ [REASON].
	</string>
	<string name="paid_you_ldollars_gift">
		[NAME] zapłacił/a Tobie [AMOUNT]L$: [REASON]
	</string>
	<string name="paid_you_ldollars_no_reason">
		[NAME] zapłacił/a Tobie [AMOUNT]L$.
	</string>
	<string name="you_paid_ldollars">
		Zapłacono [NAME] [AMOUNT]L$ [REASON].
	</string>
	<string name="you_paid_ldollars_gift">
		Zapłacono [NAME] [AMOUNT]L$: [REASON]
	</string>
	<string name="you_paid_ldollars_no_info">
		Zapłacono [AMOUNT]L$.
	</string>
	<string name="you_paid_ldollars_no_reason">
		Zapłacono [NAME] [AMOUNT]L$.
	</string>
	<string name="you_paid_ldollars_no_name">
		Zapłacono [AMOUNT]L$ [REASON].
	</string>
	<string name="you_paid_failure_ldollars">
		Nie udało się zapłacić [NAME] [AMOUNT]L$ [REASON].
	</string>
	<string name="you_paid_failure_ldollars_gift">
		Nie udało się zapłacić [NAME] [AMOUNT]L$: [REASON]
	</string>
	<string name="you_paid_failure_ldollars_no_info">
		Nie udało się zapłacić [AMOUNT]L$.
	</string>
	<string name="you_paid_failure_ldollars_no_reason">
		Nie udało się zapłacić [NAME] [AMOUNT]L$.
	</string>
	<string name="you_paid_failure_ldollars_no_name">
		Nie udało się zapłacić [AMOUNT]L$ [REASON].
	</string>
	<string name="for item">
		dla [ITEM]
	</string>
	<string name="for a parcel of land">
		za działkę
	</string>
	<string name="for a land access pass">
		za przepustkę na działkę
	</string>
	<string name="for deeding land">
		dla przypisania działki
	</string>
	<string name="to create a group">
		aby stworzyć grupę
	</string>
	<string name="to join a group">
		aby dołączyć do grupy
	</string>
	<string name="to upload">
		aby przesłać
	</string>
	<string name="to publish a classified ad">
		publikacja reklamy
	</string>
	<string name="uploading_costs">
		Przesyłanie kosztuje [AMOUNT]L$
	</string>
	<string name="this_costs">
		To kosztuje [AMOUNT]L$
	</string>
	<string name="buying_selected_land">
		Działka kosztuje
	</string>
	<string name="this_object_costs">
		Obiekt kosztuje
	</string>
	<string name="giving">
		Chcesz dać
	</string>
	<string name="group_role_everyone">
		Każdy
	</string>
	<string name="group_role_officers">
		Oficerowie
	</string>
	<string name="group_role_owners">
		Właściciele
	</string>
	<string name="group_member_status_online">
		Obecnie w SL
	</string>
	<string name="uploading_abuse_report">
		Przesyłanie...

Raport o Nadużyciu
	</string>
	<string name="New Shape">
		Nowy kształt
	</string>
	<string name="New Skin">
		Nowa skóra
	</string>
	<string name="New Hair">
		Nowe włosy
	</string>
	<string name="New Eyes">
		Nowe oczy
	</string>
	<string name="New Shirt">
		Nowa koszula
	</string>
	<string name="New Pants">
		Nowe spodnie
	</string>
	<string name="New Shoes">
		Nowe buty
	</string>
	<string name="New Socks">
		Nowe skarpetki
	</string>
	<string name="New Jacket">
		Nowa kurtka
	</string>
	<string name="New Gloves">
		Nowe rękawiczki
	</string>
	<string name="New Undershirt">
		Nowy podkoszulek
	</string>
	<string name="New Underpants">
		Nowa bielizna
	</string>
	<string name="New Skirt">
		Nowa spódnica
	</string>
	<string name="New Alpha">
		Nowa alpha
	</string>
	<string name="New Tattoo">
		Nowy tatuaż
	</string>
	<string name="New Universal">
		Nowa warstwa uniwersalna
	</string>
	<string name="New Physics">
		Nowa fizyka
	</string>
	<string name="Invalid Wearable">
		Nieaktualne ubranie/część ciała
	</string>
	<string name="New Gesture">
		Nowy gest
	</string>
	<string name="New Script">
		Nowy skrypt
	</string>
	<string name="New Note">
		Nowa notka
	</string>
	<string name="New Folder">
		Nowy folder
	</string>
	<string name="Contents">
		Zawartość
	</string>
	<string name="Gesture">
		Gesty
	</string>
	<string name="Male Gestures">
		Gesty dla mężczyzn
	</string>
	<string name="Female Gestures">
		Gesty dla kobiet
	</string>
	<string name="Other Gestures">
		Inne gesty
	</string>
	<string name="Speech Gestures">
		Gesty dźwiękowe
	</string>
	<string name="Common Gestures">
		Gesty
	</string>
	<string name="Male - Excuse me">
		Mężczyzna - Ja bardzo przepraszam
	</string>
	<string name="Male - Get lost">
		Mężczyzna - Znikaj z oczu
	</string>
	<string name="Male - Blow kiss">
		Mężczyzna - Całusek
	</string>
	<string name="Male - Boo">
		Mężczyzna - Boo
	</string>
	<string name="Male - Bored">
		Mężczyzna - Znudzony
	</string>
	<string name="Male - Hey">
		Mężczyzna - Hej
	</string>
	<string name="Male - Laugh">
		Mężczyzna - Śmiech
	</string>
	<string name="Male - Repulsed">
		Mężczyzna - Odrzucenie
	</string>
	<string name="Male - Shrug">
		Mężczyzna - Wzruszenie ramionami
	</string>
	<string name="Male - Stick tougue out">
		Mężczyzna - Pokaż język
	</string>
	<string name="Male - Wow">
		Mężczyzna - Wow
	</string>
	<string name="Female - Chuckle">
		Kobieta - Chichot
	</string>
	<string name="Female - Cry">
		Kobieta - Płacze
	</string>
	<string name="Female - Embarrassed">
		Kobieta - Zakłopotana
	</string>
	<string name="Female - Excuse me">
		Kobieta - Ja bardzo przepraszam
	</string>
	<string name="Female - Get lost">
		Kobieta - Znikaj z oczu
	</string>
	<string name="Female - Blow kiss">
		Kobieta - Całusek
	</string>
	<string name="Female - Boo">
		Kobieta - Boo
	</string>
	<string name="Female - Bored">
		Kobieta - Znudzona
	</string>
	<string name="Female - Hey">
		Kobieta - Hej
	</string>
	<string name="Female - Hey baby">
		Kobieta - Hej słonko
	</string>
	<string name="Female - Laugh">
		Kobieta - Śmiech
	</string>
	<string name="Female - Looking good">
		Kobieta - Wygląda nieźle
	</string>
	<string name="Female - Over here">
		Kobieta - Tutaj
	</string>
	<string name="Female - Please">
		Kobieta - Proszę
	</string>
	<string name="Female - Repulsed">
		Kobieta - Odrzucenie
	</string>
	<string name="Female - Shrug">
		Kobieta - Wzruszenie ramionami
	</string>
	<string name="Female - Stick tougue out">
		Kobieta - Pokaż język
	</string>
	<string name="Female - Wow">
		Kobieta - Wow
	</string>
	<string name="New Day">
		Nowy cykl dnia
	</string>
	<string name="New Water">
		Nowa woda
	</string>
	<string name="New Sky">
		Nowe niebo
	</string>
	<string name="New Settings">
		Nowe otoczenie
	</string>
	<string name="AvatarBirthDateFormat">
		[day,datetime,slt].[mthnum,datetime,slt].[year,datetime,slt]
	</string>
	<string name="DefaultMimeType">
		brak/brak
	</string>
	<string name="texture_load_dimensions_error">
		Nie można załadować obrazów większych niż [WIDTH]*[HEIGHT]
	</string>
	<string name="outfit_photo_load_dimensions_error">
		Maks. rozmiar zdjęcia stroju to [WIDTH]*[HEIGHT]. Przeskaluj lub użyj innego.
	</string>
	<string name="outfit_photo_select_dimensions_error">
		Maks. rozmiar zdjęcia stroju to [WIDTH]*[HEIGHT]. Użyj innej tekstury.
	</string>
	<string name="outfit_photo_verify_dimensions_error">
		Nie można sprawdzić wymiarów zdjęcia. Poczekaj, aż pojawi się na podglądzie.
	</string>
	<string name="server_is_down">
		Pomimo naszych najlepszych starań wystąpił niespodziewany problem.

Proszę sprawdzić czy na https://secondlife-status.statuspage.io nie zostały umieszczone informacje o rozpoznanych problemach serwera.
Jeśli problemy będą występowały nadal, proszę sprawdź sieć i ustawienia firewall.
	</string>
	<string name="dateTimeWeekdaysNames">
		Niedziela:Poniedziałek:Wtorek:Środa:Czwartek:Piątek:Sobota
	</string>
	<string name="dateTimeWeekdaysShortNames">
		Niedz.:Pon.:Wt.:Śr.:Czw.:Pt.:Sob.
	</string>
	<string name="dateTimeMonthNames">
		Styczeń:Luty:Marzec:Kwiecień:Maj:Czerwiec:Lipiec:Sierpień:Wrzesień:Październik:Listopad:Grudzień
	</string>
	<string name="dateTimeMonthShortNames">
		Sty:Lut:Mar:Kwi:Maj:Cze:Lip:Sie:Wrz:Paź:Lis:Gru
	</string>
	<string name="LocalEstimateUSD">
		[AMOUNT] US$
	</string>
	<string name="Group Ban">
		Bany grupowe
	</string>
	<string name="Membership">
		Członkostwo
	</string>
	<string name="Roles">
		Funkcje
	</string>
	<string name="Group Identity">
		Status grupy
	</string>
	<string name="Parcel Management">
		Zarządzanie działką
	</string>
	<string name="Parcel Identity">
		Status działki
	</string>
	<string name="Parcel Settings">
		Ustawienia działki
	</string>
	<string name="Parcel Powers">
		Możliwości działki
	</string>
	<string name="Parcel Access">
		Dostęp do działki
	</string>
	<string name="Parcel Content">
		Zawartość działki
	</string>
	<string name="Object Management">
		Zarządzanie obiektami
	</string>
	<string name="Accounting">
		Rachunki
	</string>
	<string name="Notices">
		Ogłoszenia
	</string>
	<string name="Chat">
		Czat
	</string>
	<string name="BaseMembership">
		Podstawowe
	</string>
	<string name="InternalMembership">
		Wewnętrzne
	</string>
	<string name="MembershipUpgradeText">
		Przejdź na Premium
	</string>
	<string name="MembershipPremiumText">
		Moje członkostwo Premium
	</string>
	<string name="DeleteItems">
		Usunąć zaznaczone obiekty?
	</string>
	<string name="DeleteItem">
		Usunąć zaznaczony obiekt?
	</string>
	<string name="EmptyOutfitText">
		W tym stroju nie ma elementów
	</string>
	<string name="ExternalEditorNotSet">
		Wybierz edytor poprzez ustawienie zmiennej środowiska LL_SCRIPT_EDITOR lub ustawienie ExternalEditor.
	</string>
	<string name="ExternalEditorNotFound">
		Nie odnaleziono zewnętrznego edytora wskazanego przez Ciebie.
Spróbuj załączyć ścieżkę do edytora w cytowaniu.
(np. "/ścieżka do mojego/edytora" "%s")
	</string>
	<string name="ExternalEditorCommandParseError">
		Błąd w składni komendy zewnętrznego edytora.
	</string>
	<string name="ExternalEditorFailedToRun">
		Uruchomienie zewnętrznego edytora nie powiodło się.
	</string>
	<string name="TranslationFailed">
		Tłumaczenie nie powiodło się: [REASON]
	</string>
	<string name="TranslationResponseParseError">
		Wystąpił błąd podczas przetwarzania odpowiedzi translatora.
	</string>
	<string name="Add">
		Dodaj
	</string>
	<string name="Subtract">
		Odejmij
	</string>
	<string name="Multiply">
		Pomnóż
	</string>
	<string name="Divide">
		Podziel
	</string>
	<string name="LMB">
		LPM
	</string>
	<string name="MMB">
		ŚPM
	</string>
	<string name="RMB">
		PPM
	</string>
	<string name="MB4">
		Mysz4
	</string>
	<string name="MB5">
		Mysz5
	</string>
	<string name="Double LMB">
		Podwójny LPM
	</string>
	<string name="BeaconParticle">
		Emitery cząsteczek (niebieski)
	</string>
	<string name="BeaconPhysical">
		Emitery fizycznych obiektów (zielony)
	</string>
	<string name="BeaconScripted">
		Emitery obiektów skryptowanych (czerwony)
	</string>
	<string name="BeaconScriptedTouch">
		Emitery obiektów skryptowanych z opcją dotyku (czerwony)
	</string>
	<string name="BeaconSound">
		Emitery dźwięków (żółty)
	</string>
	<string name="BeaconMedia">
		Emitery mediów (biały)
	</string>
	<string name="BeaconSun">
		Emiter kierunku Słońca (pomarańczowy)
	</string>
	<string name="BeaconMoon">
		Emiter kierunku Księżyca (purpurowy)
	</string>
	<string name="ParticleHiding">
		Ukryj cząsteczki
	</string>
	<string name="Command_360_Capture_Label">
		Zdjęcie 360°
	</string>
	<string name="Command_AboutLand_Label">
		O działce
	</string>
	<string name="Command_Appearance_Label">
		Wygląd
	</string>
	<string name="Command_Avatar_Label">
		Biblioteka awatarów
	</string>
	<string name="Command_Build_Label">
		Buduj
	</string>
	<string name="Command_Chat_Label">
		Rozmowy
	</string>
	<string name="Command_Conversations_Label">
		Rozmowy
	</string>
	<string name="Command_Compass_Label">
		Kompas
	</string>
	<string name="Command_Destinations_Label">
		Cele podróży
	</string>
	<string name="Command_Environments_Label">
		Otoczenia
	</string>
	<string name="Command_Gestures_Label">
		Gesty
	</string>
	<string name="Command_Grid_Status_Label">
		Status świata
	</string>
	<string name="Command_HowTo_Label">
		Samouczek
	</string>
	<string name="Command_Inventory_Label">
		Szafa
	</string>
	<string name="Command_Map_Label">
		Mapa
	</string>
	<string name="Command_MiniMap_Label">
		Minimapa
	</string>
	<string name="Command_Move_Label">
		Ruch
	</string>
	<string name="Command_People_Label">
		Ludzie
	</string>
	<string name="Command_Performance_Label">
		Szybkość grafiki
	</string>
	<string name="Command_Picks_Label">
		Miejsca
	</string>
	<string name="Command_Places_Label">
		Landmarki
	</string>
	<string name="Command_Preferences_Label">
		Preferencje
	</string>
	<string name="Command_Profile_Label">
		Profil
	</string>
	<string name="Command_Report_Abuse_Label">
		Zgłoś nadużycie
	</string>
	<string name="Command_Search_Label">
		Szukaj
	</string>
	<string name="Command_Snapshot_Label">
		Zdjęcie
	</string>
	<string name="Command_Speak_Label">
		Głos
	</string>
	<string name="Command_View_Label">
		Kamera
	</string>
	<string name="Command_Voice_Label">
		Pobliski głos
	</string>
	<string name="Command_Quickprefs_Label">
		Szybkie strojenie
	</string>
	<string name="Command_AO_Label">
		Animator
	</string>
	<string name="Command_Webbrowser_Label">
		Przeglądaj sieć
	</string>
	<string name="Command_Default_Chat_Bar_Label">
		Czat
	</string>
	<string name="Command_Areasearch_Label">
		Przeszukaj obszar
	</string>
	<string name="Command_Settings_Debug_Label">
		Debuguj
	</string>
	<string name="Command_Statistics_Label">
		Statystyki
	</string>
	<string name="Command_Region_Label">
		Region/Majątek
	</string>
	<string name="Command_Fly_Label">
		Latanie
	</string>
	<string name="Command_Groundsit_Label">
		Usiądź na ziemi
	</string>
	<string name="Command_Sound_Explorer_Label">
		Eksploruj dźwięki
	</string>
	<string name="Command_Asset_Blacklist_Label">
		Czarna lista assetów
	</string>
	<string name="Command_Phototools_Label">
		Fotograf
	</string>
	<string name="Command_Phototools_View_Label">
		Fotograf: kamera
	</string>
	<string name="Command_Contact_Sets_Label">
		Zestawy kontaktów
	</string>
	<string name="Command_Mouselook_Label">
		Tryb pierwszoosobowy
	</string>
	<string name="Command_Landmark_Here_Label">
		Utwórz Landmark
	</string>
	<string name="Command_Teleport_History_Label">
		Historia teleportacji
	</string>
	<string name="Command_Pose_Stand_Label">
		Podest do pozowania
	</string>
	<string name="Command_Snapshot_To_Disk_Label">
		Zdjęcie na dysk
	</string>
	<string name="Command_Radar_Label">
		Radar
	</string>
	<string name="Command_Conversation_Log_Label">
		Dziennik rozmów
	</string>
	<string name="Command_Move_Lock_Label">
		Unieruchom
	</string>
	<string name="Command_Blocklist_Label">
		Zablokowani
	</string>
	<string name="Command_ResyncAnimations_Label">
		Synchronizuj animacje
	</string>
	<string name="Command_RegionTracker_Label">
		Śledzenie regionów
	</string>
	<string name="Command_Group_Titles_Label">
		Tytuły grup
	</string>
	<string name="Command_Wearable_Favorites_Label">
		Ulubione rzeczy
	</string>
	<string name="Command_RFO_Label">
		Renderuj tylko znajomych
	</string>
	<string name="Command_DAO_Label">
		Derenderuj animesz
	</string>
	<string name="Command_Beacons_Label">
		Emitery
	</string>
	<string name="Command_360_Capture_Tooltip">
		Uchwyć równoprostokątny obraz 360°
	</string>
	<string name="Command_AboutLand_Tooltip">
		Informacje o miejscu, które odwiedzasz
	</string>
	<string name="Command_Appearance_Tooltip">
		Zmień swojego awatara
	</string>
	<string name="Command_Avatar_Tooltip">
		Wybierz kompletnego awatara
	</string>
	<string name="Command_Build_Tooltip">
		Budowanie obiektów i zmiana terenu (CTRL+4)
	</string>
	<string name="Command_Chat_Tooltip">
		Rozmawiaj z ludźmi w pobliżu używając tekstu (CTRL+T)
	</string>
	<string name="Command_Conversations_Tooltip">
		Rozmawiaj ze wszystkimi (CTRL+T)
	</string>
	<string name="Command_Compass_Tooltip">
		Kompas
	</string>
	<string name="Command_Destinations_Tooltip">
		Punkty, jakie mogą być interesujące
	</string>
	<string name="Command_Environments_Tooltip">
		Otoczenia
	</string>
	<string name="Command_Flickr_Tooltip">
		Wyślij na Flickr
	</string>
	<string name="Command_Gestures_Tooltip">
		Gesty Twojego awatara (CTRL+G)
	</string>
	<string name="Command_Grid_Status_Tooltip">
		Pokaż obecny status świata
	</string>
	<string name="Command_HowTo_Tooltip">
		Jak wykonywać zwyczajne rzeczy
	</string>
	<string name="Command_Inventory_Tooltip">
		Przeglądaj i używaj rzeczy, jakie należą do Ciebie (CTRL+I)
	</string>
	<string name="Command_Map_Tooltip">
		Mapa świata (CTRL+M)
	</string>
	<string name="Command_Marketplace_Tooltip">
		Idź na zakupy
	</string>
	<string name="Command_MarketplaceListings_Tooltip">
		Sprzedawaj owoce swojej kreatywności
	</string>
	<string name="Command_MiniMap_Tooltip">
		Pokaż ludzi w pobliżu (CTRL+SHIFT+M)
	</string>
	<string name="Command_Move_Tooltip">
		Poruszanie Twoim awatarem
	</string>
	<string name="Command_People_Tooltip">
		Znajomi, grupy i ludzie w pobliżu (CTRL+SHIFT+A)
	</string>
	<string name="Command_Performance_Tooltip">
		Dostosuj ustawienia grafiki
	</string>
	<string name="Command_Picks_Tooltip">
		Miejsca, które są pokazywane jako ulubione w Twoim profilu
	</string>
	<string name="Command_Places_Tooltip">
		Miejsca (landmarki) zapisane przez Ciebie (ALT+H)
	</string>
	<string name="Command_Preferences_Tooltip">
		Ustawienia (CTRL+P)
	</string>
	<string name="Command_Profile_Tooltip">
		Edytuj lub zobacz swój profil
	</string>
	<string name="Command_Report_Abuse_Tooltip">
		Zgłoś nadużycie
	</string>
	<string name="Command_Search_Tooltip">
		Znajdź miejsca, wydarzenia i ludzi (CTRL+F)
	</string>
	<string name="Command_Snapshot_Tooltip">
		Zrób zdjęcie (CTRL+SHIFT+S)
	</string>
	<string name="Command_Speak_Tooltip">
		Rozmawiaj z ludźmi w pobliżu używając mikrofonu
	</string>
	<string name="Command_View_Tooltip">
		Zmiana kąta patrzenia kamery
	</string>
	<string name="Command_Voice_Tooltip">
		Sterowanie głośnością rozmów oraz ludzi wokół Ciebie
	</string>
	<string name="Command_Quickprefs_Tooltip">
		Podręczny panel ustawień do zmiany najczęściej używanych opcji
	</string>
	<string name="Command_AO_Tooltip">
		Zastępowanie animacji
	</string>
	<string name="Command_Webbrowser_Tooltip">
		Otwórz wbudowaną przeglądarkę internetową (CTRL+SHIFT+Z)
	</string>
	<string name="Command_Default_Chat_Bar_Tooltip">
		Pokaż lub ukryj domyślny pasek czatu
	</string>
	<string name="Command_Areasearch_Tooltip">
		Poszukaj obiektów na obszarze
	</string>
	<string name="Command_Settings_Debug_Tooltip">
		Zmień ustawienia konfiguracji przeglądarki
	</string>
	<string name="Command_Statistics_Tooltip">
		Pokaż statystyki przeglądarki (CTRL+SHIFT+1)
	</string>
	<string name="Command_Region_Tooltip">
		Otwiera narzędzia regionu/majątku (ALT+R)
	</string>
	<string name="Command_Groundsit_Tooltip">
		Włącza lub wyłącza tryb siedzenia na ziemi (CTRL+ALT+K)
	</string>
	<string name="Command_Sound_Explorer_Tooltip">
		Otwiera eksploratora dźwięków
	</string>
	<string name="Command_Asset_Blacklist_Tooltip">
		Otwiera listę obiektów, jakie masz na swojej czarnej liście zasobów danych (assetów)
	</string>
	<string name="Command_Phototools_Tooltip">
		Narzędzia do zaawansowanego tworzenia obrazów (ATL+P)
	</string>
	<string name="Command_Phototools_View_Tooltip">
		Zaawansowane ustawienia kamery fotograficznej (CTRL+SHIFT+C)
	</string>
	<string name="Command_Contact_Sets_Tooltip">
		Otwiera interfejs Zestawów kontaktów
	</string>
	<string name="Command_Mouselook_Tooltip">
		Wejście w tryb pierwszoosobowy, widoku z oczu awatara (M)
	</string>
	<string name="Command_Landmark_Here_Tooltip">
		Utwórz Landmark Twojej bieżącej pozycji
	</string>
	<string name="Command_Teleport_History_Tooltip">
		Otwiera historię teleportacji (ALT+H)
	</string>
	<string name="Command_Pose_Stand_Tooltip">
		Podest do pozowania dla awatara, do dostrajania dodatków
	</string>
	<string name="Command_Snapshot_To_Disk_Tooltip">
		Wykonuje szybko zdjęcie i zapisuje je na twardym dysku
	</string>
	<string name="Command_Radar_Tooltip">
		Otwiera radar z najbliższymi awatarami
	</string>
	<string name="Command_Conversation_Log_Tooltip">
		Otwiera dziennik rozmów, aby zobaczyć listę konwersacji odbytych w przeszłości
	</string>
	<string name="Command_Move_Lock_Tooltip">
		Blokuje Twojego awatara na obecnej pozycji (CTRL+ALT+P)
	</string>
	<string name="Command_Blocklist_Tooltip">
		Otwiera listę zablokowanych/wyciszonych
	</string>
	<string name="Command_ResyncAnimations_Tooltip">
		Synchronizuj animacje awatarów (CTRL+S)
	</string>
	<string name="Command_RegionTracker_Tooltip">
		Śledź statusy różnych regionów
	</string>
	<string name="Command_Group_Titles_Tooltip">
		Zmień aktywny tag grupy
	</string>
	<string name="Command_Wearable_Favorites_Tooltip">
		Otwiera listę ulubionych rzeczy
	</string>
	<string name="Command_RFO_Tooltip">
		Renderuj tylko Twoich znajomych w przeglądarce, wszystkie inne awatary będą niewidoczne. Teleportacja jest wymagana aby przywrócić widzialność innych osób, jeśli włączysz tą opcję.
	</string>
	<string name="Command_DAO_Tooltip">
		Derenderuj animowane obiekty (znane też jako animesz) - Tymczasowo derenderuj wszystkie aktualnie widoczne animowane mesze (dołączone i wolnostojące). Zderenderowane animesze pojawią się ponownie po teleportacji.
	</string>
	<string name="Command_Beacons_Tooltip">
		Pokaż emitery
	</string>
	<string name="Toolbar_Bottom_Tooltip">
		obecnie na Twoim dolnym pasku
	</string>
	<string name="Toolbar_Left_Tooltip">
		obecnie na Twoim lewym pasku
	</string>
	<string name="Toolbar_Right_Tooltip">
		obecnie na Twoim prawym pasku
	</string>
	<string name="Command_Fly_Tooltip">
		Włącz/wyłącz tryb latania (HOME)
	</string>
	<string name="Command_Stop_Animations_Label">
		Zatrzymaj animacje
	</string>
	<string name="Command_Stop_Animations_Tooltip">
		Zatrzymaj animacje
	</string>
	<string name="Retain%">
		%Zachowania
	</string>
	<string name="Detail">
		Szczegóły
	</string>
	<string name="Better Detail">
		Więcej szczegółów
	</string>
	<string name="Surface">
		Powierzchnia
	</string>
	<string name="Solid">
		Stałe
	</string>
	<string name="Wrap">
		Zawiń
	</string>
	<string name="Preview">
		Podgląd
	</string>
	<string name="Normal">
		Normalne
	</string>
	<string name="Pathfinding_Object_Attr_None">
		Brak
	</string>
	<string name="Pathfinding_Object_Attr_Permanent">
		Wpływ na Navmesh
	</string>
	<string name="Pathfinding_Object_Attr_Character">
		Postać
	</string>
	<string name="Pathfinding_Object_Attr_MultiSelect">
		(Wiele)
	</string>
	<string name="snapshot_quality_very_low">
		Bardzo niska
	</string>
	<string name="snapshot_quality_low">
		Niska
	</string>
	<string name="snapshot_quality_medium">
		Średnia
	</string>
	<string name="snapshot_quality_high">
		Wysoka
	</string>
	<string name="snapshot_quality_very_high">
		Bardzo wysoka
	</string>
	<string name="SanityCheckEquals">
		Ustawienie &quot;[CONTROL_NAME]&quot; powinno mieć wartość [VALUE_1]
	</string>
	<string name="SanityCheckNotEquals">
		Ustawienie &quot;[CONTROL_NAME]&quot; nie powinno mieć wartości [VALUE_1]
	</string>
	<string name="SanityCheckLessThan">
		Ustawienie &quot;[CONTROL_NAME]&quot; powinno być mniejsze niż [VALUE_1]
	</string>
	<string name="SanityCheckGreaterThan">
		Ustawienie &quot;[CONTROL_NAME]&quot; powinno być większe niż [VALUE_1]
	</string>
	<string name="SanityCheckLessThanEquals">
		Ustawienie &quot;[CONTROL_NAME]&quot; powinno być mniejsze niż lub równe [VALUE_1].
	</string>
	<string name="SanityCheckGreaterThanEquals">
		Ustawienie &quot;[CONTROL_NAME]&quot; powinno być większe niż lub równe [VALUE_1].
	</string>
	<string name="SanityCheckBetween">
		Ustawienie &quot;[CONTROL_NAME]&quot; powinno mieć wartość pomiędzy [VALUE_1] i [VALUE_2]
	</string>
	<string name="SanityCheckNotBetween">
		Ustawienie &quot;[CONTROL_NAME]&quot; nie powinno mieć wartości pomiędzy [VALUE_1] i [VALUE_2]
	</string>
	<string name="MediaFilterActionAllow">
		Zezwól
	</string>
	<string name="MediaFilterActionDeny">
		Odmów
	</string>
	<string name="MediaFilterConditionAlways">
		Zawsze
	</string>
	<string name="MediaFilterConditionAlwaysLower">
		zawsze
	</string>
	<string name="MediaFilterConditionNever">
		Nigdy
	</string>
	<string name="MediaFilterConditionNeverLower">
		nigdy
	</string>
	<string name="MediaFilterMediaContentBlocked">
		Media z domeny [DOMAIN] zostały zablokowane.
	</string>
	<string name="MediaFilterMediaContentDomainAlwaysAllowed">
		Media z domeny [DOMAIN] zawsze będą odtwarzane.
	</string>
	<string name="MediaFilterMediaContentDomainAlwaysBlocked">
		Media z domeny [DOMAIN] zawsze będą blokowane.
	</string>
	<string name="MediaFilterMediaContentUrlAlwaysAllowed">
		Media z URL [MEDIAURL] zawsze będą odtwarzane.
	</string>
	<string name="MediaFilterMediaContentUrlAlwaysBlocked">
		Media z URL [MEDIAURL] zawsze będą blokowane.
	</string>
	<string name="MediaFilterAudioContentBlocked">
		Audio z domeny [DOMAIN] zostało zablokowane.
	</string>
	<string name="MediaFilterAudioContentDomainAlwaysAllowed">
		Audio z domeny [DOMAIN] zawsze będzie odtwarzane.
	</string>
	<string name="MediaFilterAudioContentDomainAlwaysBlocked">
		Audio z domeny [DOMAIN] zawsze będzie blokowane.
	</string>
	<string name="MediaFilterAudioContentUrlAlwaysAllowed">
		Audio z URL [MEDIAURL] zawsze będzie odtwarzane.
	</string>
	<string name="MediaFilterAudioContentUrlAlwaysBlocked">
		Audio z URL [MEDIAURL] zawsze będzie blokowane.
	</string>
	<string name="MediaFilterBlacklist">
		czarnej listy
	</string>
	<string name="MediaFilterWhitelist">
		białej listy
	</string>
	<string name="UnknownRegion">
		(nieznany region)
	</string>
	<string name="UnknownPosition">
		(nieznana pozycja)
	</string>
	<string name="NetMapDoubleClickShowWorldMapToolTipMsg">
		[AGENT][REGION](Kliknij dwa razy by otworzyć Mapę, przeciągaj z shiftem by zmienić skalę)
	</string>
	<string name="NetMapDoubleClickTeleportToolTipMsg">
		[REGION](Kliknij dwa razy by teleportować, przeciągaj z shiftem by przesunąć)
	</string>
	<string name="Collision_Bump">
		[NAME] zderzył/a się z Tobą.
	</string>
	<string name="Collision_PushObject">
		[NAME] popchnął/ęła Cię swoim skryptem.
	</string>
	<string name="Collision_ObjectCollide">
		[NAME] uderzył/a Cię obiektem.
	</string>
	<string name="Collision_ScriptedObject">
		[NAME] uderzył/a Cię skryptowanym obiektem.
	</string>
	<string name="Collision_PhysicalObject">
		[NAME] uderzył/a Cię fizycznym obiektem.
	</string>
	<string name="Collision_UnknownType">
		[NAME] spowodował/a nieznany typ kolizji.
	</string>
	<string name="MovelockEnabled">
		Awatar &gt; Ruch &gt; Unieruchom jest włączone
	</string>
	<string name="BusyResponse">
		Wiadomość zajętości
	</string>
	<string name="TeleportMaturityExceeded">
		Rezydent nie może odwiedzić tego regionu.
	</string>
	<string name="RLVaPendingRestart">
		(oczekuje restartu)
	</string>
	<string name="RLVaToggleMessageLogin">
		RLVa zostało [STATE] (restart nie jest potrzebny)
	</string>
	<string name="RLVaToggleMessageRestart">
		RLVa będzie [STATE] po restarcie
	</string>
	<string name="RLVaToggleEnabled">
		włączone
	</string>
	<string name="RLVaToggleDisabled">
		wyłączone
	</string>
	<string name="RLVaStatusDisabled">
		(wyłączone)
	</string>
	<string name="UserDictionary">
		[Użytkownika]
	</string>
	<string name="experience_tools_experience">
		Przygoda
	</string>
	<string name="ExperienceNameNull">
		(bez przygody)
	</string>
	<string name="ExperienceNameUntitled">
		(przygoda bez nazwy)
	</string>
	<string name="Land-Scope">
		Zakres: Ziemia
	</string>
	<string name="Grid-Scope">
		Zakres: Cały świat
	</string>
	<string name="Allowed_Experiences_Tab">
		Zezwalam
	</string>
	<string name="Blocked_Experiences_Tab">
		Blokuję
	</string>
	<string name="Contrib_Experiences_Tab">
		Tworzę
	</string>
	<string name="Admin_Experiences_Tab">
		Zarządzam
	</string>
	<string name="Recent_Experiences_Tab">
		Ostatnie
	</string>
	<string name="Owned_Experiences_Tab">
		Moje
	</string>
	<string name="ExperiencesCounter">
		([EXPERIENCES], maks. [MAXEXPERIENCES])
	</string>
	<string name="ExperiencePermission1">
		kontrolować klawisze
	</string>
	<string name="ExperiencePermission3">
		animować Twojego awatara
	</string>
	<string name="ExperiencePermission4">
		dołączać do Twojego awatara
	</string>
	<string name="ExperiencePermission9">
		śledzić Twoją kamerę
	</string>
	<string name="ExperiencePermission10">
		kontrolować Twoją kamerę
	</string>
	<string name="ExperiencePermission11">
		teleportować Cię
	</string>
	<string name="ExperiencePermission12">
		automatycznie akceptować uprawnienia przygody
	</string>
	<string name="ExperiencePermission16">
		zmuszać Twojego awatara do siadania
	</string>
	<string name="ExperiencePermission17">
		zmieniać Twoje ustawienia otoczenia
	</string>
	<string name="ExperiencePermissionShortUnknown">
		wykonać nieznaną operację: [Permission]
	</string>
	<string name="ExperiencePermissionShort1">
		Kontrola klawiszy
	</string>
	<string name="ExperiencePermissionShort3">
		Rozpoczynanie animacji
	</string>
	<string name="ExperiencePermissionShort4">
		Dołączanie
	</string>
	<string name="ExperiencePermissionShort9">
		Śledzenie kamery
	</string>
	<string name="ExperiencePermissionShort10">
		Kontrola kamery
	</string>
	<string name="ExperiencePermissionShort11">
		Teleportacja
	</string>
	<string name="ExperiencePermissionShort12">
		Uprawnienia
	</string>
	<string name="ExperiencePermissionShort16">
		Siadanie
	</string>
	<string name="ExperiencePermissionShort17">
		Otoczenie
	</string>
	<string name="logging_calls_disabled_log_empty">
		Rozmowy nie są zapisywane do dziennika. Jeśli chcesz zacząć je logować wybierz "Zapisywanie: tylko dziennik" lub "Zapisywanie: dziennik i logi rozmów" w Preferencje > Prywatność.
	</string>
	<string name="logging_calls_disabled_log_not_empty">
		Rozmowy nie będą więcej zapisywane. Jeśli chcesz kontynuować ich logowanie wybierz "Zapisywanie: tylko dziennik" lub "Zapisywanie: dziennik i logi rozmów" w Preferencje > Prywatność.
	</string>
	<string name="logging_calls_enabled_log_empty">
		Nie ma zapisanych rozmów. Jeśli skontaktujesz się z kimś, lub ktoś z Tobą, to wpis dziennika pojawi się tutaj.
	</string>
	<string name="loading_chat_logs">
		Wczytywanie...
	</string>
	<string name="na">
		n/d
	</string>
	<string name="preset_combo_label">
		-Lista jest pusta-
	</string>
	<string name="Default">
		Domyślne
	</string>
	<string name="none_paren_cap">
		(Brak)
	</string>
	<string name="no_limit">
		Bez limitu
	</string>
	<string name="Mav_Details_MAV_FOUND_DEGENERATE_TRIANGLES">
		Kształt fizyczny zawiera trójkąty, które są zbyt małe. Spróbuj uprościć model fizyczny.
	</string>
	<string name="Mav_Details_MAV_CONFIRMATION_DATA_MISMATCH">
		Kształt fizyczny zawiera uszkodzone dane. Spróbuj poprawić model fizyczny.
	</string>
	<string name="Mav_Details_MAV_UNKNOWN_VERSION">
		Kształt fizyczny zawiera niepoprawną wersję. Ustaw poprawną wersję dla modelu fizycznego.
	</string>
	<string name="couldnt_resolve_host">
		DNS nie mógł znaleźć nazwy hosta ([HOSTNAME]).
Sprawdź, czy możesz połączyć się z www.secondlife.com
Jeśli możesz, ale nadal otrzymujesz ten błąd, to przejdź
do sekcji pomocy technicznej i zgłoś ten problem.
	</string>
	<string name="ssl_peer_certificate">
		Serwer logowania nie mógł zweryfikować się poprzez SSL.
Jeśli nadal będziesz otrzymywać ten błąd, to przejdź
do sekcji wsparcia witryny SecondLife.com i zgłoś problem.
	</string>
	<string name="ssl_connect_error">
		Często oznacza to, że zegar komputera jest ustawiony nieprawidłowo.
Przejdź do Panelu Sterowania i upewnij się, że godzina i data
są ustawione prawidłowo.
Sprawdź również, czy twoja sieć i zapora są poprawnie skonfigurowane.
Jeśli nadal będziesz otrzymywać ten błąd, to przejdź
do sekcji wsparcia witryny SecondLife.com i zgłoś problem.

[https://community.secondlife.com/knowledgebase/english/error-messages-r520/#Section__3 Knowledge Base]
	</string>
	<string name="LoadCameraPositionNoneSaved">
		Żadne ustawienie kamery nie zostało jeszcze zapisane.
	</string>
	<string name="LoadCameraPositionOutsideDrawDistance">
		Nie można załadować widoku kamery, ponieważ zapisana jej pozycja znajduje się poza polem widzenia.
	</string>
	<string name="DrawDistanceSteppingGestureObsolete">
		Ze względu na zmiany w kodzie używanie tego gestu nie jest już potrzebne. Stopniowe powiększanie pola widzenia zostało włączone.
	</string>
	<string name="FSCameraPositionCopied">
		Pozycja kamery [POS] została skopiowana do schowka.
	</string>
	<string name="FSCmdLineDrawDistanceSet">
		Pole widzenia zostało ustawione na [DISTANCE]m.
	</string>
	<string name="FSCmdLineRollDiceTotal">
		Wynik całkowity dla [DICE]d[FACES][MODIFIER]: [RESULT].
	</string>
	<string name="FSCmdLineRollDiceLimits">
		Musisz podać wartości dodatnie dla ilości kostek (maksymalnie 100) oraz ścianek (maksymalnie 1000).
	</string>
	<string name="FSCmdLineRollDiceModifiersInvalid">
		Jeśli chcesz użyć modyfikatora, to musisz podać właściwą jego liczbę oraz typ. Wartość modyfikatora musi być w zakresie od -1000 do 1000. Prawidłowe typy modyfikatorów to "+" (premie), "-" (kary), "&gt;", "&lt;" (sukcesy), "r&gt;", "r&lt;", "r" (ponowne rzuty), "!p&gt;", "!p&lt;", "!p" (penetracje), "!&gt;", "!&lt;" oraz "!" (eksplozje). Możesz jednocześnie użyć tylko jednego typu modyfikatora. Przykłady: "[COMMAND] 1 20 + 5", "[COMMAND] 5 40 &gt; 15", "[COMMAND] 10 25 ! 25", "[COMMAND] 15 25 !&lt; 10".
	</string>
	<string name="FSCmdLineRollDiceExploded">
		Eksplozja
	</string>
	<string name="FSCmdLineRollDicePenetrated">
		Penetracja
	</string>
	<string name="FSCmdLineRollDiceSuccess">
		Sukces
	</string>
	<string name="FSCmdLineRollDiceReroll">
		Ponowny rzut
	</string>
	<string name="FSCmdLineRollDiceFreezeGuard">
		Ta operacja nie może zostać zakończona, ponieważ przeglądarka mogłaby się zawiesić. Proszę zmienić kryteria losowania.
	</string>
	<string name="FSCmdLineCalcRandError">
		'[RAND]' nie jest poprawnym wyrażeniem dla RAND(min,max). MAX musi być większe niż MIN, oba w zakresie od -10000 do 10000.
	</string>
	<string name="FSCmdLineRSP">
		Maks. przepustowość ustawiona na: [VALUE] kbps.
	</string>
	<string name="FSCmdLineTpOffered">
		Zaproponowano teleportację [NAME].
	</string>
	<string name="FSWithHavok">
		ze wsparciem dla Havoka
	</string>
	<string name="FSWithOpensim">
		ze wsparciem dla OpenSimulatora
	</string>
	<string name="not_found">
		Nie znaleziono: &apos;[TEXT]&apos;
	</string>
	<string name="no_results">
		Brak wyników
	</string>
	<string name="searching">
		Szukanie...
	</string>
	<string name="all_categories">
		Wszystkie kategorie
	</string>
	<string name="search_banned">
		Niektóre słowa zostały wykluczone z Twojego zapytania ze względu na ograniczenia treści Norm Wspólnotowych.
	</string>
	<string name="search_short">
		Twoje zapytanie było zbyt krótkie, aby rozpocząć wyszukiwanie.
	</string>
	<string name="search_disabled">
		Klasyczne wyszukiwanie jest wyłączone w tym regionie.
	</string>
	<string name="render_quality_low">
		Niska (1/7)
	</string>
	<string name="render_quality_mediumlow">
		Średnio-niska (2/7)
	</string>
	<string name="render_quality_medium">
		Średnia (3/7)
	</string>
	<string name="render_quality_mediumhigh">
		Średnio-wysoka (4/7)
	</string>
	<string name="render_quality_high">
		Wysoka (5/7)
	</string>
	<string name="render_quality_highultra">
		Wysoka-Ultra (6/7)
	</string>
	<string name="render_quality_unknown">
		Nieznana, poza normalnym zakresem, sprawdź ustawienie debugowania RenderQualityPerformance
	</string>
	<string name="fsbridge_cant_create_disabled">
		[APP_NAME] nie może utworzyć Mostu LSL, jeśli "Włącz Most w LScript Language" jest wyłączone w Ustawieniach.
	</string>
	<string name="fsbridge_no_library">
		[APP_NAME] nie mógł utworzyć Mostu LSL. Włącz swoją Bibliotekę i zaloguj się ponownie.
	</string>
	<string name="fsbridge_already_creating">
		Tworzenie Mostu LSL już trwa, nie można rozpocząć procesu budowania kolejnego. Poczekaj kilka minut, zanim spróbujesz ponownie.
	</string>
	<string name="fsbridge_creating">
		Trwa tworzenie Mostu LSL. To może chwilę zająć, poczekaj proszę.
	</string>
	<string name="fsbridge_failure_creation_create_script">
		Most LSL nie został utworzony. Skrypt Mostu nie może zostać utworzony.
	</string>
	<string name="fsbridge_failure_creation_bad_name">
		Most LSL nie został utworzony, bo jest nazwany niepoprawnie. Spróbuj stworzyć go na nowo ('Kondycja awatara' w menu 'Awatar' na górze).
	</string>
	<string name="fsbridge_failure_creation_null">
		Most LSL nie został utworzony, bo nie może zostać znaleziony w Szafie. Spróbuj stworzyć go na nowo ('Kondycja awatara' w menu 'Awatar' na górze).
	</string>
	<string name="fsbridge_failure_attach_wrong_object">
		Most LSL nie mógł zostać założony na awatara, bo nie jest w aktualnej wersji. Spróbuj stworzyć go na nowo ('Kondycja awatara' w menu 'Awatar' na górze).
	</string>
	<string name="fsbridge_failure_attach_wrong_location">
		Most LSL nie mógł zostać założony na awatara, bo nie został znaleziony w odpowiednim miejscu Szafy. Spróbuj stworzyć go na nowo ('Kondycja awatara' w menu 'Awatar' na górze).
	</string>
	<string name="fsbridge_failure_attach_point_in_use">
		Most LSL nie mógł zostać założony na awatara, bo coś innego używa punktu zaczepu dodatku zarezerwowanego dla niego. Spróbuj stworzyć go na nowo ('Kondycja awatara' w menu 'Awatar' na górze).
	</string>
	<string name="fsbridge_failure_not_found">
		Obiekt Mostu LSL nie mógł zostać znaleziony. Nie można kontynuować procesu jego tworzenia, kończę operację.
	</string>
	<string name="fsbridge_warning_unexpected_items">
		Wewnątrz Mostu LSL znaleziono nieoczekiwane elementy.
	</string>
	<string name="fsbridge_warning_not_finished">
		Proces tworzenia Mostu LSL nie dobiegł do końca. Być może będzie trzeba utworzyć go na nowo, aby zadział ('Kondycja awatara' w menu 'Awatar' na górze).
	</string>
	<string name="fsbridge_detached">
		Most LSL został odłączony od awatara.
	</string>
	<string name="fsbridge_created">
		Most LSL został utworzony pomyślnie.
	</string>
	<string name="fsbridge_script_info">
		Info o skryptach: '[OBJECT_NAME]': [[OBJECT_RUNNING_SCRIPT_COUNT]/[OBJECT_TOTAL_SCRIPT_COUNT]] działających skryptów, [OBJECT_SCRIPT_MEMORY] KB dozwolonego limitu pamięci, [OBJECT_SCRIPT_TIME] ms zużytego czasu CPU.[PATHFINDING_TEXT]
	</string>
	<string name="fsbridge_script_info_pf">
		Średni czas CPU zużyty do obsługi nawigacji odnajdywania ścieżek: [OBJECT_CHARACTER_TIME] ms.
	</string>
	<string name="fsbridge_script_info_ext">
ID obiektu: [INSPECTING_KEY]
Opis: [OBJECT_DESC]
Prima główna: [OBJECT_ROOT]
Liczba primów: [OBJECT_PRIM_COUNT]
Wpływ na działkę: [OBJECT_PRIM_EQUIVALENCE]
Elementów wewnątrz: [OBJECT_TOTAL_INVENTORY_COUNT]
Prędkość: [OBJECT_VELOCITY]
Pozycja: [OBJECT_POS]
Rotacja: [OBJECT_ROT]
Prędkość kątowa: [OBJECT_OMEGA] (radian na sekundę)
Twórca: [OBJECT_CREATOR]
Właściciel: [OBJECT_OWNER]
Poprzedni właściciel: [OBJECT_LAST_OWNER_ID]
Zrezzowany przez: [OBJECT_REZZER_KEY]
Grupa: [OBJECT_GROUP]
Czas utworzenia: [OBJECT_CREATION_TIME]
Typ odnajdywania ścieżki: [OBJECT_PATHFINDING_TYPE]
Punkt dołączenia: [OBJECT_ATTACHED_POINT]
Tymczasowo dołączone: [OBJECT_TEMP_ATTACHED]
Twoja aktualna pozycja: [AVATAR_POS]
	</string>
	<string name="fsbridge_error_scriptinfonotfound">
		Info o skryptach: Obiekt do sprawdzenia jest nieprawidłowy lub poza zasięgiem.
	</string>
	<string name="fsbridge_error_scriptinfomalformed">
		Info o skryptach: Otrzymano uszkodzoną odpowiedź od Mostu LSL. Spróbuj ponownie.
	</string>
	<string name="fsbridge_error_injection">
		UWAGA: Jeden lub więcej skryptów został dodanych do Twojego Mostu LSL! Jeśli ta wiadomość jest niespodziewana, to stwórz teraz Most LSL na nowo ('Kondycja awatara' w menu 'Awatar' na górze).
	</string>
	<string name="fsbridge_error_wrongvm">
		UWAGA: Skrypt Mostu LSL używa starej maszyny wirtualnej LSO (16 KB limitu pamięci) zamiast nowej Mono, co stwarza wysokie prawdopodobieństwo kolizji sterty i stosu oraz awarii Mostu poprzez wyczerpanie się pamięci. Spróbuj stworzyć go na nowo ('Kondycja awatara' w menu 'Awatar' na górze). Jeśli ten komunikat pojawi się ponownie spróbuj jeszcze raz w innym regionie.
	</string>
	<string name="FSAOEnabled">
		Animator przeglądarki [APP_NAME] włączony.
	</string>
	<string name="FSAODisabled">
		Animator przeglądarki [APP_NAME] wyłączony.
	</string>
	<string name="FSAOPausedScript">
		Wstrzymany przez oskryptowany dodatek.
	</string>
	<string name="FSAOResumedScript">
		Wznowiony przez oskryptowany dodatek.
	</string>
	<string name="FSAOStandsPausedScript">
		Animacje stania w miejscu wstrzymane przez oskryptowany dodatek.
	</string>
	<string name="FSAOStandsResumedScript">
		Animacje stania w miejscu wznowione przez oskryptowany dodatek.
	</string>
	<string name="QP Draw Distance">
		Pole widzenia
	</string>
	<string name="QP Max Particles">
		Maks. cząstek
	</string>
	<string name="QP Avatar Physics LOD">
		LOD fiz. awatarów
	</string>
	<string name="QP LOD Factor">
		Mnożnik LOD
	</string>
	<string name="QP Max Avatars">
		Maks. awatarów
	</string>
	<string name="QP Tags Offset">
		Pozycja tagów
	</string>
	<string name="QP Name Tags">
		Tagi imion
	</string>
	<string name="QP LookAt Target">
		Cele spojrzeń
	</string>
	<string name="QP Color Under Cursor">
		Kolor spod kursora
	</string>
	<string name="PS_T_Pose">
		Poza w kształcie litery T
	</string>
	<string name="PS_Arms_Down_Legs_together">
		Ramiona w dole, nogi złączone
	</string>
	<string name="PS_Arms_down_sitting">
		Ramiona w dole, siedząc
	</string>
	<string name="PS_Arms_downward_Legs_together">
		Ramiona nisko, nogi złączone
	</string>
	<string name="PS_Arms_downward_Legs_apart">
		Ramiona nisko, nogi oddzielnie
	</string>
	<string name="PS_Arms_forward_Legs_apart">
		Ramiona w przód, nogi oddzielnie
	</string>
	<string name="PS_Arms_forward_Legs_together">
		Ramiona w przód, nogi złączone
	</string>
	<string name="PS_Arms_straight_Legs_apart">
		Ramiona prosto, nogi oddzielnie
	</string>
	<string name="PS_Arms_straight_sitting">
		Ramiona prosto, siedząc
	</string>
	<string name="PS_Arms_upward_Legs_apart">
		Ramiona w górze, nogi oddzielnie
	</string>
	<string name="PS_Arms_upward_Legs_together">
		Ramiona w górze, nogi złączone
	</string>
	<string name="QP_WL_Region_Default">
		Otoczenie współdzielone
	</string>
	<string name="QP_WL_Day_Cycle_Based">
		Bazowane na cyklu dnia
	</string>
	<string name="QP_WL_None">
		Brak
	</string>
	<string name="GroupChatMuteNotice">
		Wyciszanie czatu grupowego [NAME].
	</string>
	<string name="IgnoredAdHocSession">
		Zostałeś/aś zaproszony/a do konferencji (czatu ad-hoc) przez [AVATAR_NAME], ale przeglądarka automatycznie ją zignorowała ze względu na Twoje ustawienia.
	</string>
	<string name="camera_no_focus">
		Kamera nie może skupić się na [AVATARNAME], ponieważ jest on/ona poza polem widzenia.
	</string>
	<string name="entering_draw_distance">
		pojawił/a się w polu widzenia ([DISTANCE] m).
	</string>
	<string name="leaving_draw_distance">
		opuścił/a pole widzenia.
	</string>
	<string name="entering_chat_range">
		pojawił/a się w zasięgu czatu ([DISTANCE] m).
	</string>
	<string name="leaving_chat_range">
		opuścił/a zasięgu czatu.
	</string>
	<string name="entering_region">
		pojawił/a się w regionie.
	</string>
	<string name="entering_region_distance">
		pojawił/a się w regionie ([DISTANCE] m).
	</string>
	<string name="leaving_region">
		opuścił/a region.
	</string>
	<string name="avatar_age_alert">
		wywołał/a alert powiadamiania o wieku. Wiek: [AGE] dni.
	</string>
	<string name="TotalScriptCountChangeIncrease">
		Całkowita il. skryptów w regionie wzrosła z [OLD_VALUE] do [NEW_VALUE] ([DIFFERENCE]).
	</string>
	<string name="TotalScriptCountChangeDecrease">
		Całkowita il. skryptów w regionie zmalała z [OLD_VALUE] do [NEW_VALUE] ([DIFFERENCE]).
	</string>
	<string name="preproc_toggle_warning">
		Przełączenie trybu preprocesora odniesie pełny skutek dopiero po zamknięciu i ponownym otwarciu tego edytora.
	</string>
	<string name="fs_preprocessor_starting">
		Inicjalizacja preprocesora przeglądarki [APP_NAME]...
	</string>
	<string name="fs_preprocessor_not_supported">
		Uwaga: Preprocesor nie jest wspierany. ([WHERE])
	</string>
	<string name="fs_preprocessor_disabled_by_script_marker">
		Preprocesor przeglądarki [APP_NAME] został wyłączony przez dyrektywę w linii [LINENUMBER].
	</string>
	<string name="fs_preprocessor_settings_list_prefix">
		Ustawienia:
	</string>
	<string name="fs_preprocessor_exception">
		[ERR_NAME] ([LINENUMBER]): wyjątek: [ERR_DESC]
	</string>
	<string name="fs_preprocessor_error">
		[ERR_NAME] ([LINENUMBER]): wystąpił nieoczekiwany wyjątek.
	</string>
	<string name="fs_preprocessor_lsl2_directive_override">
		Wykryto dyrektywę kompiluj-jako-LSL2 nadpisującą ustawienia preferencji.
	</string>
	<string name="fs_preprocessor_mono_directive_override">
		Wykryto dyrektywę kompiluj-jako-Mono nadpisującą ustawienia preferencji.
	</string>
	<string name="fs_preprocessor_optimizer_start">
		Optymalizacja funkcji i zmiennych globalnych zdefiniowanych przez użytkownika.
	</string>
	<string name="fs_preprocessor_optimizer_regex_err">
		Nieprawidłowe wyrażenie regularne: '[WHAT]'; Optymalizacja LSL pominięta.
	</string>
	<string name="fs_preprocessor_optimizer_exception">
		Wystąpił nieoczekiwany wyjątek: '[WHAT]'; Optymalizacja LSL pominięta.
	</string>
	<string name="fs_preprocessor_optimizer_unexpected_exception">
		Wystąpił nieoczekiwany wyjątek podczas optymalizacji LSL; Nie zaaplikowano.
	</string>
	<string name="fs_preprocessor_compress_start">
		Kompresja skryptu poprzez wyeliminowanie niepotrzebnych miejsc.
	</string>
	<string name="fs_preprocessor_compress_regex_err">
		Nieprawidłowe wyrażenie regularne: '[WHAT]'; Kompresja LSL pominięta.
	</string>
	<string name="fs_preprocessor_compress_exception">
		Wystąpił nieoczekiwany wyjątek: '[WHAT]'; Kompresja LSL pominięta.
	</string>
	<string name="fs_preprocessor_compress_unexpected_exception">
		Wystąpił nieoczekiwany wyjątek podczas kompresji LSL; Nie zaaplikowano.
	</string>
	<string name="fs_preprocessor_lazylist_start">
		Stosowanie konwersji wolnych list (lazy lists).
	</string>
	<string name="fs_preprocessor_lazylist_regex_err">
		Nieprawidłowe wyrażenie regularne: '[WHAT]'; Konwersja pominięta.
	</string>
	<string name="fs_preprocessor_lazylist_exception">
		Wystąpił nieoczekiwany wyjątek: '[WHAT]'; Konwersja pominięta.
	</string>
	<string name="fs_preprocessor_lazylist_unexpected_exception">
		Wystąpił nieoczekiwany wyjątek podczas konwersji wolnych list; Nie zaaplikowano.
	</string>
	<string name="fs_preprocessor_switchstatement_start">
		Stosowanie konwersji instrukcji switch.
	</string>
	<string name="fs_preprocessor_switchstatement_regex_err">
		Nieprawidłowe wyrażenie regularne: '[WHAT]'; Konwersja instrukcji switch pominięta.
	</string>
	<string name="fs_preprocessor_switchstatement_exception">
		Wystąpił nieoczekiwany wyjątek: '[WHAT]'; Konwersja instrukcji switch pominięta.
	</string>
	<string name="fs_preprocessor_switchstatement_unexpected_exception">
		Wystąpił nieoczekiwany wyjątek podczas konwersji instrukcji switch; Nie zaaplikowano.
	</string>
	<string name="fs_preprocessor_cache_miss">
		Buforowanie dołączonego pliku: '[FILENAME]'
	</string>
	<string name="fs_preprocessor_cache_invalidated">
		Dołączony plik '[FILENAME]' uległ zmianie, buforowanie ponowne.
	</string>
	<string name="fs_preprocessor_cache_completed">
		Buforowanie zakończone dla '[FILENAME]'
	</string>
	<string name="fs_preprocessor_cache_unsafe">
		Błąd: skopiowanie skryptu '[FILENAME]' do systemu plików nie jest bezpieczne. To dołączenie nie powiedzie się.
	</string>
	<string name="fs_preprocessor_caching_err">
		Błąd podczas buforowania pliku '[FILENAME]'
	</string>
	<string name="animation_explorer_seconds_ago">
		[SECONDS] sekund temu
	</string>
	<string name="animation_explorer_still_playing">
		Ciągle odtwarzane
	</string>
	<string name="animation_explorer_unknown_priority">
		nieznany
	</string>
	<string name="FriendOnlineNotification">
		jest online.
	</string>
	<string name="FriendOfflineNotification">
		jest offline.
	</string>
	<string name="Inbox_Folderview_New">
		Nowe
	</string>
	<string name="Mouselook_Unknown_Avatar">
		Nieznana osoba
	</string>
	<string name="groupcountstring">
		Należysz do [COUNT] grup ([REMAINING] pozostało).
	</string>
	<string name="groupcountunlimitedstring">
		Należysz do [COUNT] grup.
	</string>
	<string name="SLGridStatusInvalidMsg">
		Błąd strony SL Grid Status: Nieprawidłowy format wiadomości. Spróbuj ponownie później.
	</string>
	<string name="SLGridStatusTimedOut">
		Błąd strony SL Grid Status: Upłynął limit czasu żądania.
	</string>
	<string name="SLGridStatusOtherError">
		Błąd strony SL Grid Status: [STATUS] ( https://pl.wikipedia.org/wiki/Kod_odpowiedzi_HTTP ).
	</string>
	<string name="DoubleClickTeleportEnabled">
		Włączono teleport po dwukliku.
	</string>
	<string name="DoubleClickTeleportDisabled">
		Wyłączono teleport po dwukliku.
	</string>
	<string name="AlwaysRunEnabled">
		Włączono tryb ciągłego biegania.
	</string>
	<string name="AlwaysRunDisabled">
		Wyłączono tryb ciągłego biegania.
	</string>
	<string name="FSRegionRestartInLocalChat">
		Region, w którym teraz jesteś zostanie za chwilę zrestartowany. Jeśli w nim zostaniesz, to symulator Cię wyloguje.
	</string>
	<string name="Mute_Add">
		Dodano '[NAME]' do listy zablokowanych.
	</string>
	<string name="Mute_Remove">
		Usunięto '[NAME]' z listy zablokowanych.
	</string>
	<string name="Reqsysinfo_Chat_NoReason">
		Wysyłam prośbę o udzielenie informacji o Twojej konfiguracji systemu.
	</string>
	<string name="Reqsysinfo_Chat_Reason">
		Wysyłam prośbę o udzielenie informacji o Twojej konfiguracji systemu z powodu: [REASON]
	</string>
	<string name="Reqsysinfo_Chat_Information_sent">
		Informacje wysłane: [DATA]
	</string>
	<string name="Reqsysinfo_Chat_Request_Denied">
		Prośba odrzucona.
	</string>
	<string name="Reqsysinfo_Reason">
		Podany powód: [REASON]
	</string>
	<string name="All Items">
		Wszystkie
	</string>
	<string name="Recent Items">
		Ostatnie
	</string>
	<string name="Worn Items">
		Założone
	</string>
	<string name="InvOfferGroupNoticeName">
		Osoba z grupy o imieniu [NAME]
	</string>
	<string name="GroupNoticesPanelDateString">
		[day,datetime,local].[mthnum,datetime,local].[year,datetime,local], [hour,datetime,local]:[min,datetime,local]:[second,datetime,local]
	</string>
	<string name="GroupNoticesToastDateString">
		[wkday,datetime,slt]., [day,datetime,slt].[mth,datetime,slt].[year,datetime,slt], [hour,datetime,slt]:[min,datetime,slt]:[second,datetime,slt] [timezone,datetime,slt]
	</string>
	<string name="NotificationItemDateStringLocal">
		[day,datetime,local].[mthnum,datetime,local].[year,datetime,local], [hour,datetime,local]:[min,datetime,local]
	</string>
	<string name="NotificationItemDateStringUTC">
		[day,datetime,utc].[mth,datetime,utc].[year,datetime,utc], [hour,datetime,utc]:[min,datetime,utc] [timezone,datetime,utc]
	</string>
	<string name="NotificationItemDateStringSLT">
		[day,datetime,slt].[mthnum,datetime,slt].[year,datetime,slt], [hour,datetime,slt]:[min,datetime,slt] [timezone,datetime,slt]
	</string>
	<string name="Pie_av_render_normally">
		Normalnie
	</string>
	<string name="Pie_av_render_never">
		Nigdy
	</string>
	<string name="Pie_av_render_fully">
		Zawsze w pełni
	</string>
	<string name="Nametag_Complexity_Label">
		Złożoność: [COMPLEXITY]
	</string>
	<string name="Nametag_Texture_Area_Label">
		Tekstury: [TEXTURE_AREA] m²
	</string>
	<string name="font_unknown">
		Nieznana czcionka
	</string>
	<string name="mode_unknown">
		Nieznany tryb
	</string>
	<string name="mode_settings_hybrid.xml">
		Hybrydowy
	</string>
	<string name="mode_settings_text.xml">
		Tekstowy
	</string>
	<string name="Asset_Uploading">
		Przesyłanie na serwer...
[ASSET_NAME]
	</string>
	<string name="Yes">
		Tak
	</string>
	<string name="No">
		Nie
	</string>
	<string name="FSUrlEntryWearLabel">
		Załóż folder z Szafy
	</string>
	<string name="TexturePickerOutfitHeader">
		Zdjęcie dla Stroju
	</string>
	<string name="unknown_script">
		(Nieznany skrypt)
	</string>
	<string name="FSAreaSearch_Cost_Label">
		[COST]L$
	</string>
	<string name="ImportingWindlightBulk">
		Importowanie Windlightów...
	</string>
	<string name="FSObjectInventoryNoElements">
		Brak elementów
	</string>
	<string name="FSObjectInventoryOneElement">
		1 element
	</string>
	<string name="FSObjectInventoryElements">
		[NUM_ELEMENTS] elementów
	</string>
</strings><|MERGE_RESOLUTION|>--- conflicted
+++ resolved
@@ -1751,7 +1751,6 @@
 	</string>
 	<string name="MarketplaceActive">
 		aktywne
-<<<<<<< HEAD
 	</string>
 	<string name="MarketplaceMax">
 		maks
@@ -1759,15 +1758,6 @@
 	<string name="MarketplaceStock">
 		magazyn
 	</string>
-=======
-	</string>
-	<string name="MarketplaceMax">
-		maks
-	</string>
-	<string name="MarketplaceStock">
-		magazyn
-	</string>
->>>>>>> c142812f
 	<string name="MarketplaceNoStock">
 		brak w Magazynie
 	</string>
