<?xml version="1.0" encoding="utf-8" standalone="yes"?>
<panel name="object properties" title="Profil obiektu">
	<panel.string name="text deed continued">
		Przypisz
	</panel.string>
	<panel.string name="text deed">
		Przypisz
	</panel.string>
	<panel.string name="text modify info 1">
		Możesz modyfikować ten obiekt
	</panel.string>
	<panel.string name="text modify info 2">
		Możesz modyfikować te obiekty
	</panel.string>
	<panel.string name="text modify info 3">
		Nie możesz modyfikować tego obiektu
	</panel.string>
	<panel.string name="text modify info 4">
		Nie możesz modyfikować tych obiektów
	</panel.string>
	<panel.string name="text modify info 5">
		Nie możesz modyfikować tego obiektu przez granicę regionu
	</panel.string>
	<panel.string name="text modify info 6">
		Nie możesz modyfikować tych obiektów przez granicę regionu
	</panel.string>
	<panel.string name="text modify warning">
		Ten obiekt ma części zgrupowane
	</panel.string>
	<panel.string name="Cost Default">
		Cena: L$
	</panel.string>
	<panel.string name="Cost Total">
		Suma: L$
	</panel.string>
	<panel.string name="Cost Per Unit">
		Cena za jedn.: L$
	</panel.string>
	<panel.string name="Cost Mixed">
		Cena mieszana
	</panel.string>
	<panel.string name="Sale Mixed">
		Sprzedaż mieszana
	</panel.string>
	<text name="title" value="Profil obiektu"/>
	<text name="where" value="(W świecie)"/>
	<scroll_container name="item_profile_scroll">
	<panel name="properties_panel">
		<text name="Name:">
			Nazwa:
		</text>
		<line_editor name="Object Name" tool_tip="Nazwa jest ograniczona do 63 znaków. Dłuższe nazwy prim są skracane. Nazwy mogą składać się tylko z widocznych znaków znajdujących się w zestawie ASCII-7 (bez rozszerzenia), z wyjątkiem pionowej kreski &apos;|&apos;." />
		<text name="Description:">
			Opis:
		</text>
		<line_editor name="Object Description" tool_tip="Kiedy ludzie mają &apos;Pokaż chmurki pomocy na wszystkich obiektach&apos; włączone w ustawieniach przeglądarki, to zobaczą wyskakujący opis obiektu dla dowolnego obiektu pod ich wskaźnikiem myszy. Opis primy jest ograniczony do 127 bajtów, ciąg znaków dłuższy niż ten limit zostanie obcięty." />
		<text name="CreatorNameLabel">
			Twórca:
		</text>
		<text name="Owner:">
			Właściciel:
		</text>
		<text name="Group_label">
			Grupa:
		</text>
		<button name="button set group" tool_tip="Wybierz grupę by udostępnić jej prawa do tego obiektu"/>
		<name_box initial_value="Ładowanie..." name="Group Name Proxy"/>
		<button label="Przypisz" label_selected="Przypisz" name="button deed" tool_tip="Opcja przypisania udostępnia obiektowi takie same prawa jak zostały zaznaczone dla następnego właściciela. Obiekty udostępnione grupie mogą zostać przypisane dla grupy przez oficera grupy."/>
		<text name="label click action">
			Po kliku:
		</text>
		<combo_box name="clickaction" tool_tip="Akcja po kliku umożliwia interakcję z obiektem jednym kliknięciem lewym przyciskiem myszy. Każda akcja ma specjalny kursor wskazujący, co robi. Niektóre działania związane z klikaniem mają pewne wymagania, aby zaczęły działać. Na przykład Dotknij i Zapłać wymagają skryptów.">
			<combo_box.item label="Dotknij (domyślne)" name="Touch/grab(default)"/>
			<combo_box.item label="Usiądź na obiekcie" name="Sitonobject"/>
			<combo_box.item label="Kup obiekt" name="Buyobject"/>
			<combo_box.item label="Zapłać obiektowi" name="Payobject"/>
			<combo_box.item label="Otwórz" name="Open"/>
			<combo_box.item label="Przybliż" name="Zoom"/>
<<<<<<< HEAD
			<combo_box.item label="Ignoruj obiekt" name="Ignoreobject" />
			<combo_box.item label="Brak" name="None"/>
=======
			<combo_box.item label="Brak" name="None"/>
			<combo_box.item label="Ignoruj obiekt" name="Ignoreobject" />
>>>>>>> 1a8a5404
		</combo_box>
		<panel name="perms_inv">
			<text name="perm_modify">
				Możesz modyfikować ten obiekt
			</text>
			<text name="Anyone can:">
				Każdy:
			</text>
			<check_box label="Kopiowanie" name="checkbox allow everyone copy" tool_tip="Każdy może wziąć kopię obiektu. Obiekt i cała jego zawartość muszą być kopiowalne i transferowalne." />
			<check_box label="Przesuwanie" name="checkbox allow everyone move" tool_tip="Każdy może przesuwać obiekt." />
			<text name="GroupLabel">
				Grupa:
			</text>
			<check_box label="Udostępnij" name="checkbox share with group" tool_tip="Pozwól wszystkim osobom z ustawionej grupy na dzielenie prawa do modyfikacji dla tego obiektu. Musisz przypisać obiekt grupie aby aktywować ograniczenia wynikające z funkcji."/>
			<text name="NextOwnerLabel">
				Nast. właściciel:
			</text>
			<check_box label="Modyfikacja" name="checkbox next owner can modify" tool_tip="Następny właściciel może edytować właściwości, takie jak nazwa lub rozmiar tego obiektu." />
			<check_box label="Kopiowanie" name="checkbox next owner can copy" tool_tip="Następny właściciel może wykonać nieograniczoną liczbę kopii tego obiektu. Kopie przechowują informacje o twórcy i nigdy nie mogą mieć większych zezwoleń niż kopiowany element." />
			<check_box label="Transferowanie" name="checkbox next owner can transfer" tool_tip="Następny właściciel może sprzedać lub oddać ten obiekt." />
		</panel>
		<check_box label="Na sprzedaż" name="checkbox for sale" tool_tip="Pozwala ludziom kupować ten obiekt, jego zawartość lub kopię w świecie za określoną cenę." />
		<combo_box name="sale type" tool_tip="Wybierz, czy kupujący otrzyma kopię przedmiotu, kopię samej zawartości przedmiotu lub oryginalny przedmiot w ogóle.">
			<combo_box.item label="Kopia" name="Copy"/>
			<combo_box.item label="Zawartość" name="Contents"/>
			<combo_box.item label="Oryginał" name="Original"/>
		</combo_box>
		<spinner label="Cena: L$" name="Edit Cost" tool_tip="Koszt obiektu." />
		<check_box label="Pokaż w wyszukiwarce" name="search_check" tool_tip="Udostępnij widzialność tego obiektu w wyszukiwarce"/>
		<text name="pathfinding_attributes_label">
			Atrybuty odnajd. ścieżek:
		</text>
	</panel>
	</scroll_container>
	<layout_stack name="buttons_ls">
		<layout_panel name="open_btn_panel">
			<button label="Otwórz" name="open_btn" tool_tip="Otwórz, aby wyświetlić zawartość obiektu." />
		</layout_panel>
		<layout_panel name="pay_btn_panel">
			<button label="Zapłać" name="pay_btn" tool_tip="Otwórz okno płatności. Obiekt musi mieć skrypt obsługujący płatności, aby to działało." />
		</layout_panel>
		<layout_panel name="buy_btn_panel">
			<button label="Kup" name="buy_btn" tool_tip="Otwórz okno kupowania. Obiekt musi być ustawiony na sprzedaż." />
		</layout_panel>
		<layout_panel name="details_btn_panel">
			<button label="Szczegóły" name="details_btn" tool_tip="Otwórz okno inspekcji obiektów." />
		</layout_panel>
	</layout_stack>
</panel><|MERGE_RESOLUTION|>--- conflicted
+++ resolved
@@ -76,13 +76,8 @@
 			<combo_box.item label="Zapłać obiektowi" name="Payobject"/>
 			<combo_box.item label="Otwórz" name="Open"/>
 			<combo_box.item label="Przybliż" name="Zoom"/>
-<<<<<<< HEAD
-			<combo_box.item label="Ignoruj obiekt" name="Ignoreobject" />
-			<combo_box.item label="Brak" name="None"/>
-=======
 			<combo_box.item label="Brak" name="None"/>
 			<combo_box.item label="Ignoruj obiekt" name="Ignoreobject" />
->>>>>>> 1a8a5404
 		</combo_box>
 		<panel name="perms_inv">
 			<text name="perm_modify">
