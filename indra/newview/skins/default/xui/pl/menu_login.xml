<?xml version="1.0" encoding="utf-8" standalone="yes"?>
<menu_bar name="Login Menu">
	<menu label="Przeglądarka" name="File">
		<menu_item_call label="Preferencje..." name="Preferences..."/>
		<menu_item_call label="Zamknij okno" name="Close Window" />
		<menu_item_check label="Pokaż wybór świata" name="Show Grid Picker"/>
		<menu_item_call label="Wyłącz [APP_NAME]" name="Quit"/>
	</menu>
	<menu label="Pomoc" name="Help">
		<menu_item_call label="Wiki Firestorma" name="Firestorm Wiki"/>
		<menu_item_call label="Rozwiązywanie problemów" name="Troubleshooting"/>
		<menu_item_call label="Samouczek" name="How To"/>
		<!-- <menu_item_call label="Baza wiedzy" name="Knowledge Base"/>
		<menu_item_call label="Wiki Second Life" name="Wiki"/>
		<menu_item_call label="Forum społecznościowe" name="Community Forums"/>
		<menu_item_call label="Portal wsparcia" name="Support portal"/>
		<menu_item_call label="Newsy: [SECOND_LIFE]" name="Second Life News"/>
		<menu_item_call label="Blogi: [SECOND_LIFE]" name="Second Life Blogs"/> -->
		<menu_item_call label="Zgłoś problem" name="Report Bug"/>
		<menu_item_call label="Informacje o [APP_NAME]" name="About Second Life"/>
		<menu_item_call label="Pomoc dla [CURRENT_GRID]" name="current_grid_help_login"/>
		<menu_item_call label="Informacje o [CURRENT_GRID]" name="current_grid_about_login"/>
	</menu>
	<menu_item_check label="Pokaż menu debugowania" name="Show Debug Menu"/>
	<menu label="Debugowanie" name="Debug">
		<menu_item_call label="Pokaż ustawienia debugowania" name="Debug Settings"/>
<<<<<<< HEAD
=======
		<menu_item_call label="Pokaż ustawienia kolorów" name="Color Settings" />
>>>>>>> 403abcb5
		<menu_item_call label="Narzędzie podglądu XUI" name="UI Preview Tool"/>
		<menu label="Czcionki" name="Fonts">
			<menu_item_call label="Pokaż test czcionek" name="Show Font Test" />
			<menu_item_call label="Zrzuć czcionki" name="Dump Fonts" />
			<menu_item_call label="Zrzuć tekstury czcionek" name="Dump Font Textures" />
		</menu>
		<menu label="Testy interfejsu" name="UI Tests">
			<menu_item_call label="Pola tekstowe" name="Textbox" />
			<menu_item_call label="Edytor tekstu" name="Text Editor" />
			<menu_item_call label="Widżety" name="Widgets" />
			<menu_item_call label="Inspekcje" name="Inspectors" />
		</menu>
		<menu_item_call label="Ustaw rozmiar okna..." name="Set Window Size..."/>
		<menu_item_call label="Pokaż warunki użytkowania" name="TOS"/>
		<menu_item_call label="Pokaż wiadomość krytyczną" name="Critical"/>
		<menu_item_call label="Przeglądarka mediów" name="Media Browser"/>
		<menu_item_call label="Pokaż konsolę powiadomień" name="Show Notifications Console"/>
		<menu label="Ustaw poziom logowania" name="Set Logging Level">
			<menu_item_check label="Debugowanie" name="Debug"/>
			<menu_item_check label="Informacje" name="Info"/>
			<menu_item_check label="Ostrzeżenia" name="Warning"/>
			<menu_item_check label="Błędy" name="Error"/>
			<menu_item_check label="Brak" name="None"/>
		</menu>
	</menu>
</menu_bar><|MERGE_RESOLUTION|>--- conflicted
+++ resolved
@@ -24,10 +24,7 @@
 	<menu_item_check label="Pokaż menu debugowania" name="Show Debug Menu"/>
 	<menu label="Debugowanie" name="Debug">
 		<menu_item_call label="Pokaż ustawienia debugowania" name="Debug Settings"/>
-<<<<<<< HEAD
-=======
 		<menu_item_call label="Pokaż ustawienia kolorów" name="Color Settings" />
->>>>>>> 403abcb5
 		<menu_item_call label="Narzędzie podglądu XUI" name="UI Preview Tool"/>
 		<menu label="Czcionki" name="Fonts">
 			<menu_item_call label="Pokaż test czcionek" name="Show Font Test" />
