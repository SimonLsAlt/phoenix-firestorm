--- conflicted
+++ resolved
@@ -69,10 +69,7 @@
 		</layout_panel>
 	</layout_stack>
 	<check_box name="show_in_search" label="Pokaż w wyszukiwarce" tool_tip="Pozwól innym zobaczyć Cię w wynikach wyszukiwania" />
-<<<<<<< HEAD
-=======
 	<check_box name="hide_sl_age" label="Pełna data urodzenia" tool_tip="Pozwól innym widzieć Twój wiek w SL" />
->>>>>>> 1a8a5404
 	<button name="save_description_changes" label="Zapisz" />
 	<button name="discard_description_changes" label="Odrzuć" />
 </panel>