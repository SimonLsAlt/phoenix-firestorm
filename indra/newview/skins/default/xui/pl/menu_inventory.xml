<?xml version="1.0" encoding="utf-8" standalone="yes"?>
<menu name="Popup">
	<menu_item_call label="Utwórz nową rzecz" name="Marketplace Create Listing"/>
	<menu_item_call label="Przypisz rzecz" name="Marketplace Associate Listing"/>
	<menu_item_call label="Pobierz ponownie (odśwież)" name="Marketplace Get Listing"/>
	<menu_item_call label="Sprawdź pod kątem błędów" name="Marketplace Check Listing"/>
	<menu_item_call label="Edytuj rzecz" name="Marketplace Edit Listing"/>
	<menu_item_call label="Dodaj na listę" name="Marketplace List"/>
	<menu_item_call label="Usuń z listy" name="Marketplace Unlist"/>
	<menu_item_call label="Aktywuj" name="Marketplace Activate"/>
	<menu_item_call label="Dezaktywuj" name="Marketplace Deactivate"/>
	<menu_item_call label="Udostępnij" name="Share"/>
	<menu_item_call label="Otwórz" name="Task Open"/>
	<menu_item_call label="Odtwarzaj" name="Task Play"/>
	<menu_item_call label="Właściwości" name="Task Properties"/>
	<menu_item_call label="Zmień nazwę" name="Task Rename"/>
	<menu_item_call label="Usuń" name="Task Remove"/>
	<menu_item_call label="Opróżnij Kosz" name="Empty Trash"/>
	<menu_item_call label="Opróżnij Zagubione i odnalezione" name="Empty Lost And Found"/>
	<menu_item_call label="Nowy folder" name="New Folder"/>
	<menu_item_call label="Nowy skrypt" name="New Script"/>
	<menu_item_call label="Nowa nota" name="New Note"/>
	<menu_item_call label="Nowy gest" name="New Gesture"/>
	<menu label="Nowe ubranie" name="New Clothes">
		<menu_item_call label="Nowa koszula" name="New Shirt"/>
		<menu_item_call label="Nowe spodnie" name="New Pants"/>
		<menu_item_call label="Nowe buty" name="New Shoes"/>
		<menu_item_call label="Nowe skarpety" name="New Socks"/>
		<menu_item_call label="Nowa kurtka" name="New Jacket"/>
		<menu_item_call label="Nowa spódnica" name="New Skirt"/>
		<menu_item_call label="Nowe rękawiczki" name="New Gloves"/>
		<menu_item_call label="Nowy podkoszulek" name="New Undershirt"/>
		<menu_item_call label="Nowa bielizna" name="New Underpants"/>
		<menu_item_call label="Nowa maska alpha" name="New Alpha Mask"/>
		<menu_item_call label="Nowy tatuaż" name="New Tattoo"/>
		<menu_item_call label="Nowa fizyka" name="New Physics"/>
	</menu>
	<menu label="Nowa część ciała" name="New Body Parts">
		<menu_item_call label="Nowy kształt" name="New Shape"/>
		<menu_item_call label="Nowa skórka" name="New Skin"/>
		<menu_item_call label="Nowe włosy" name="New Hair"/>
		<menu_item_call label="Nowe oczy" name="New Eyes"/>
	</menu>
	<menu label="Ustaw jako domyślne" name="upload_def">
		<menu_item_call label="Dla nowych obrazów" name="Image uploads" />
		<menu_item_call label="Dla nowych dźwięków" name="Sound uploads" />
		<menu_item_call label="Dla nowych animacji" name="Animation uploads" />
		<menu_item_call label="Dla nowych modeli" name="Model uploads" />
	</menu>
	<menu label="Zmień typ" name="Change Type">
		<menu_item_call label="Domyślny" name="Default"/>
		<menu_item_call label="Rękawiczki" name="Gloves"/>
		<menu_item_call label="Kurtka" name="Jacket"/>
		<menu_item_call label="Spodnie" name="Pants"/>
		<menu_item_call label="Kształt" name="Shape"/>
		<menu_item_call label="Buty" name="Shoes"/>
		<menu_item_call label="Koszula" name="Shirt"/>
		<menu_item_call label="Spódnica" name="Skirt"/>
		<menu_item_call label="Bielizna" name="Underpants"/>
		<menu_item_call label="Podkoszulek" name="Undershirt"/>
	</menu>
	<menu_item_call label="Teleportuj" name="Landmark Open"/>
	<menu_item_call label="Odtwórz" name="Animation Open"/>
	<menu_item_call label="Odtwórz" name="Sound Open"/>
	<menu_item_call label="Zastąp strój" name="Replace Outfit"/>
	<menu_item_call label="Dodaj do stroju" name="Add To Outfit"/>
	<menu_item_call label="Załóż przedmioty" name="Wear Items"/>
	<menu_item_call label="Usuń ze stroju" name="Remove From Outfit"/>
	<menu_item_call label="Kopiuj listę stroju do schowka" name="Copy outfit list to clipboard" />
	<menu_item_call label="Znajdź oryginał" name="Find Original"/>
	<menu_item_call label="Usuń obiekt" name="Purge Item"/>
	<menu_item_call label="Przywróć obiekt" name="Restore Item"/>
	<menu_item_call label="Otwórz" name="Open"/>
	<menu_item_call label="Otwórz oryginał" name="Open Original"/>
	<menu_item_call label="Właściwości" name="Properties"/>
	<menu_item_call label="Zmień nazwę" name="Rename"/>
	<menu_item_call label="Kopiuj identyfikator UUID" name="Copy Asset UUID"/>
	<menu_item_call label="Znajdź w widoku ogólnym" name="Show in Main Panel"/>
	<menu_item_call label="Przywróć na ostatnią pozycję" name="Restore to Last Position"/>
	<menu_item_call label="Kopiuj" name="Copy"/>
	<menu_item_call label="Wytnij" name="Cut"/>
	<menu_item_call label="Wklej" name="Paste"/>
	<menu_item_call label="Wklej jako link" name="Paste As Link"/>
	<menu_item_call label="Znajdź wszystkie linki" name="Find Links"/>
	<menu_item_call label="Zastępowanie linków" name="Replace Links"/>
	<menu_item_call label="Usuń" name="Delete"/>
	<menu_item_call label="Wyczyść zepsute linki" name="Cleanup broken Links"/>
	<menu_item_call label="Przenieś do domyślnego folderu" name="Move to Default Folder"/>
	<menu_item_call label="Przenieś do Zagubionych i odnalezionych" name="Move to Lost And Found"/>
	<menu_item_call label="Usuń folder systemowy" name="Delete System Folder"/>
	<menu_item_call label="Rozpocznij konferencję czatową" name="Conference Chat Folder"/>
	<menu_item_call label="Odtwarzaj" name="Sound Play"/>
	<menu_item_call label="Kopiuj SLurl" name="url_copy"/>
	<menu_item_call label="O miejscu" name="About Landmark"/>
	<menu_item_call label="Pokaż na mapie" name="show_on_map"/>
	<menu_item_call label="Odtwórz publicznie" name="Animation Play"/>
	<menu_item_call label="Odtwórz prywatnie" name="Animation Audition"/>
	<menu_item_call label="Wyślij wiadomość IM" name="Send Instant Message"/>
	<menu_item_call label="Proponuj teleport" name="Offer Teleport..."/>
	<menu_item_call label="Poproś o teleport" name="Request Teleport..."/>
	<menu_item_call label="Rozpocznij konferencję czatową" name="Conference Chat"/>
	<menu_item_call label="Aktywuj" name="Activate"/>
	<menu_item_call label="Deaktywuj" name="Deactivate"/>
	<menu_item_call label="Zapisz jako" name="Save As"/>
	<menu_item_call label="Załóż" name="Wearable And Object Wear"/>
	<menu_item_call label="Dodaj/dołącz" name="Wearable Add"/>
	<menu label="Dołącz do" name="Attach To"/>
	<menu label="Dołącz do HUD-a" name="Attach To HUD"/>
	<menu_item_call label="Edytuj" name="Wearable Edit"/>
	<menu_item_call label="Dotknij" name="Touch Attachment"/>
<<<<<<< HEAD
=======
	<menu_item_call label="Odśwież tekstury" name="Texture Refresh Attachment" />
>>>>>>> 0aa38a6c
	<menu_item_call label="Zdejmij" name="Take Off"/>
	<menu_item_call label="Odłącz od siebie" name="Detach From Yourself"/>
	<menu_item_call label="Kopiuj do rzeczy Marketplace" name="Marketplace Copy"/>
	<menu_item_call label="Przenieś do rzeczy Marketplace" name="Marketplace Move"/>
	<menu_item_call label="--brak opcji--" name="--no options--"/>
</menu><|MERGE_RESOLUTION|>--- conflicted
+++ resolved
@@ -108,10 +108,7 @@
 	<menu label="Dołącz do HUD-a" name="Attach To HUD"/>
 	<menu_item_call label="Edytuj" name="Wearable Edit"/>
 	<menu_item_call label="Dotknij" name="Touch Attachment"/>
-<<<<<<< HEAD
-=======
 	<menu_item_call label="Odśwież tekstury" name="Texture Refresh Attachment" />
->>>>>>> 0aa38a6c
 	<menu_item_call label="Zdejmij" name="Take Off"/>
 	<menu_item_call label="Odłącz od siebie" name="Detach From Yourself"/>
 	<menu_item_call label="Kopiuj do rzeczy Marketplace" name="Marketplace Copy"/>
