<?xml version="1.0" encoding="utf-8" standalone="yes"?>
<menu name="Popup">
	<menu_item_call label="Utwórz nową rzecz" name="Marketplace Create Listing"/>
	<menu_item_call label="Przypisz rzecz" name="Marketplace Associate Listing"/>
	<menu_item_call label="Pobierz ponownie (odśwież)" name="Marketplace Get Listing"/>
	<menu_item_call label="Sprawdź pod kątem błędów" name="Marketplace Check Listing"/>
	<menu_item_call label="Edytuj rzecz" name="Marketplace Edit Listing"/>
	<menu_item_call label="Dodaj na listę" name="Marketplace List"/>
	<menu_item_call label="Usuń z listy" name="Marketplace Unlist"/>
	<menu_item_call label="Aktywuj" name="Marketplace Activate"/>
	<menu_item_call label="Dezaktywuj" name="Marketplace Deactivate"/>
	<menu_item_call label="Udostępnij" name="Share"/>
	<menu_item_call label="Otwórz" name="Task Open"/>
	<menu_item_call label="Odtwarzaj" name="Task Play"/>
	<menu_item_call label="Właściwości" name="Task Properties"/>
	<menu_item_call label="Zmień nazwę" name="Task Rename"/>
	<menu_item_call label="Usuń" name="Task Remove"/>
	<menu_item_call label="Opróżnij Kosz" name="Empty Trash"/>
	<menu_item_call label="Opróżnij Zagubione i odnalezione" name="Empty Lost And Found"/>
	<menu_item_call label="Nowy folder" name="New Folder"/>
<<<<<<< HEAD
=======
	<menu_item_call label="Nowy folder" name="New Listing Folder" />
>>>>>>> 1a8a5404
	<menu_item_call label="Nowy strój" name="New Outfit" />
	<menu_item_call label="Nowy skrypt" name="New Script"/>
	<menu_item_call label="Nowa nota" name="New Note"/>
	<menu_item_call label="Nowy gest" name="New Gesture"/>
	<menu_item_call label="Nowy materiał" name="New Material" />
	<menu label="Nowe ubranie" name="New Clothes">
		<menu_item_call label="Nowa koszula" name="New Shirt"/>
		<menu_item_call label="Nowe spodnie" name="New Pants"/>
		<menu_item_call label="Nowe buty" name="New Shoes"/>
		<menu_item_call label="Nowe skarpety" name="New Socks"/>
		<menu_item_call label="Nowa kurtka" name="New Jacket"/>
		<menu_item_call label="Nowa spódnica" name="New Skirt"/>
		<menu_item_call label="Nowe rękawiczki" name="New Gloves"/>
		<menu_item_call label="Nowy podkoszulek" name="New Undershirt"/>
		<menu_item_call label="Nowa bielizna" name="New Underpants"/>
		<menu_item_call label="Nowa maska alpha" name="New Alpha Mask"/>
		<menu_item_call label="Nowy tatuaż" name="New Tattoo"/>
		<menu_item_call label="Nowa warstwa uniwersalna" name="New Universal" />
		<menu_item_call label="Nowa fizyka" name="New Physics"/>
	</menu>
	<menu label="Nowa część ciała" name="New Body Parts">
		<menu_item_call label="Nowy kształt" name="New Shape"/>
		<menu_item_call label="Nowa skórka" name="New Skin"/>
		<menu_item_call label="Nowe włosy" name="New Hair"/>
		<menu_item_call label="Nowe oczy" name="New Eyes"/>
	</menu>
	<menu label="Nowe otoczenie" name="New Settings">
		<menu_item_call label="Nowe niebo" name="New Sky" />
		<menu_item_call label="Nowa woda" name="New Water" />
		<menu_item_call label="Nowy cykl dnia" name="New Day Cycle" />
	</menu>
	<menu label="Ustaw jako domyślne" name="upload_def">
		<menu_item_call label="Dla nowych obrazów" name="Image uploads" />
		<menu_item_call label="Dla nowych dźwięków" name="Sound uploads" />
		<menu_item_call label="Dla nowych animacji" name="Animation uploads" />
		<menu_item_call label="Dla nowych modeli" name="Model uploads" />
		<menu_item_call label="Dla nowych materiałów PBR" name="PBR uploads" />
	</menu>
	<menu label="Zmień typ" name="Change Type">
		<menu_item_call label="Domyślny" name="Default"/>
		<menu_item_call label="Rękawiczki" name="Gloves"/>
		<menu_item_call label="Kurtka" name="Jacket"/>
		<menu_item_call label="Spodnie" name="Pants"/>
		<menu_item_call label="Kształt" name="Shape"/>
		<menu_item_call label="Buty" name="Shoes"/>
		<menu_item_call label="Koszula" name="Shirt"/>
		<menu_item_call label="Spódnica" name="Skirt"/>
		<menu_item_call label="Bielizna" name="Underpants"/>
		<menu_item_call label="Podkoszulek" name="Undershirt"/>
	</menu>
	<menu_item_call label="Teleportuj" name="Landmark Open"/>
	<menu_item_call label="Odtwórz" name="Animation Open"/>
	<menu_item_call label="Odtwórz" name="Sound Open"/>
	<menu_item_call label="Zastąp strój" name="Replace Outfit"/>
	<menu_item_call label="Dodaj do stroju" name="Add To Outfit"/>
	<menu_item_call label="Załóż przedmioty" name="Wear Items"/>
	<menu_item_call label="Usuń ze stroju" name="Remove From Outfit"/>
	<menu_item_call label="Kopiuj listę stroju do schowka" name="Copy outfit list to clipboard" />
	<menu_item_call label="Znajdź oryginał" name="Find Original"/>
	<menu_item_call label="Usuń obiekt" name="Purge Item"/>
	<menu_item_call label="Przywróć obiekt" name="Restore Item"/>
	<menu_item_call label="Otwórz" name="Open"/>
	<menu_item_call label="Otwórz oryginał" name="Open Original"/>
	<menu_item_call label="Właściwości" name="Properties"/>
	<menu_item_call label="Zmień nazwę" name="Rename"/>
	<menu_item_call label="Zdjęcie..." name="thumbnail" />
	<menu_item_call label="Chroń" name="ProtectFolder" />
	<menu_item_call label="Nie chroń" name="UnprotectFolder" />
	<menu_item_call label="Przeładuj folder" name="ReloadFolder" />
	<menu_item_call label="Kopiuj identyfikator UUID" name="Copy Asset UUID"/>
	<menu_item_call label="Przywróć na ostatnią pozycję" name="Restore to Last Position" />
	<menu_item_call label="Znajdź w widoku ogólnym" name="Show in Main Panel"/>
	<menu_item_call label="Pokaż w nowym oknie" name="Show in new Window" />
	<menu_item_call label="Otwórz" name="open_in_current_window" />
	<menu_item_call label="Otwórz w nowym oknie" name="open_in_new_window" />
	<menu_item_call label="Kopiuj" name="Copy"/>
	<menu_item_call label="Wytnij" name="Cut"/>
	<menu_item_call label="Wklej" name="Paste"/>
	<menu_item_call label="Wklej jako link" name="Paste As Link"/>
	<menu_item_call label="Znajdź wszystkie linki" name="Find Links"/>
	<menu_item_call label="Zastępowanie linków" name="Replace Links"/>
	<menu_item_call label="Usuń" name="Delete"/>
	<menu_item_call label="Wyczyść zepsute linki" name="Cleanup broken Links"/>
	<menu_item_call label="Przenieś do domyślnego folderu" name="Move to Default Folder"/>
	<menu_item_call label="Przenieś do Zagubionych i odnalezionych" name="Move to Lost And Found"/>
	<menu_item_call label="Usuń folder systemowy" name="Delete System Folder"/>
	<menu_item_call label="Utwórz folder z wybranych" name="New folder from selected" />
	<menu_item_call label="Rozgrupuj elementy folderu" name="Ungroup folder items" />
	<menu_item_call label="Rozpocznij konferencję czatową" name="Conference Chat Folder"/>
	<menu_item_call label="Odtwarzaj" name="Sound Play"/>
	<menu_item_call label="Kopiuj SLurl" name="url_copy"/>
	<menu_item_call label="O miejscu" name="About Landmark"/>
	<menu_item_call label="Pokaż na mapie" name="show_on_map"/>
	<menu_item_call label="Odtwórz publicznie" name="Animation Play"/>
	<menu_item_call label="Odtwórz prywatnie" name="Animation Audition"/>
	<menu_item_call label="Wyślij wiadomość IM" name="Send Instant Message"/>
	<menu_item_call label="Proponuj teleport" name="Offer Teleport..."/>
	<menu_item_call label="Poproś o teleport" name="Request Teleport..."/>
	<menu_item_call label="Rozpocznij konferencję czatową" name="Conference Chat"/>
	<menu_item_call label="Odtwarzaj" name="PlayGesture" />
	<menu_item_call label="Aktywuj" name="Activate"/>
	<menu_item_call label="Dezaktywuj" name="Deactivate"/>
	<menu_item_call label="Zapisz jako" name="Save As"/>
	<menu_item_call label="Zapisz do" name="Save Selected As" />
	<menu_item_call label="Załóż" name="Wearable And Object Wear"/>
	<menu_item_call label="Dodaj/dołącz" name="Wearable Add"/>
	<menu label="Dołącz do" name="Attach To"/>
	<menu label="Dołącz do HUD-a" name="Attach To HUD"/>
	<menu_item_call label="Dotknij" name="Attachment Touch"/>
	<menu_item_call label="Edytuj" name="Wearable Edit"/>
	<menu_item_call label="Odśwież tekstury" name="Texture Refresh Attachment" />
	<menu_item_call label="Odłącz od siebie" name="Detach From Yourself"/>
	<menu_item_call label="Zdejmij" name="Take Off"/>
	<menu_item_call name="Settings Apply Local" label="Stosuj tylko dla mnie" />
	<menu_item_call name="Settings Apply Parcel" label="Stosuj dla działki" />
	<menu_item_call label="Kopiuj do rzeczy Marketplace" name="Marketplace Copy"/>
	<menu_item_call label="Przenieś do rzeczy Marketplace" name="Marketplace Move"/>
	<menu_item_call label="--brak opcji--" name="--no options--"/>
</menu><|MERGE_RESOLUTION|>--- conflicted
+++ resolved
@@ -18,10 +18,7 @@
 	<menu_item_call label="Opróżnij Kosz" name="Empty Trash"/>
 	<menu_item_call label="Opróżnij Zagubione i odnalezione" name="Empty Lost And Found"/>
 	<menu_item_call label="Nowy folder" name="New Folder"/>
-<<<<<<< HEAD
-=======
 	<menu_item_call label="Nowy folder" name="New Listing Folder" />
->>>>>>> 1a8a5404
 	<menu_item_call label="Nowy strój" name="New Outfit" />
 	<menu_item_call label="Nowy skrypt" name="New Script"/>
 	<menu_item_call label="Nowa nota" name="New Note"/>
