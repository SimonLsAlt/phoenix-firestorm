--- conflicted
+++ resolved
@@ -40,15 +40,9 @@
 		<combo_box.item name="Select_category" label="Wybierz Kategorię:"/>
 		<combo_box.item name="Age__Age_play" label="Wiek &gt; Udawanie Nieletniej Osoby"/>
 		<combo_box.item name="Age__Adult_resident_on_Teen_Second_Life" label="Wiek &gt; Dorosły Rezydent w Teen Second Life"/>
-<<<<<<< HEAD
-		
-		
-		
-=======
 		<combo_item name="Age__Underage_resident_outside_of_Teen_Second_Life">
 			Wiek &gt; Nieletni Rezydent poza Teen Second Life
 		</combo_item>
->>>>>>> fcaa1ad4
 		<combo_box.item name="Assault__Combat_sandbox___unsafe_area" label="Napaść &gt; Strefa Militarna / Niebezpieczny Obszar"/>
 		<combo_box.item name="Assault__Safe_area" label="Napaść &gt; Bezpieczny Obszar"/>
 		<combo_box.item name="Assault__Weapons_testing_sandbox" label="Napaść &gt; Obszar do Testowania Broni"/>
@@ -72,15 +66,6 @@
 		<combo_box.item name="Harassment__Solicting_inciting_others_to_violate_ToS" label="Prześladowanie &gt; Namawianie/Zachęcanie Innych do Łamania Warunków Umowy (ToS)"/>
 		<combo_box.item name="Harassment__Verbal_abuse" label="Prześladowanie &gt; Znieważanie Słowne"/>
 		<combo_box.item name="Indecency__Broadly_offensive_content_or_conduct" label="Nieprzyzwoitość &gt; Obraźliwa Treść lub Postępowanie"/>
-<<<<<<< HEAD
-		
-		
-		
-		<combo_box.item name="Indecency__Inappropriate_avatar_name" label="Nieprzyzwoitość &gt; Niestosowne Imię Awatara"/>
-		
-		
-		
-=======
 		<combo_box.item name="Indecency__Inappropriate_avatar_name" label="Nieprzyzwoitość &gt; Niestosowne Imię Awatara"/>
 		<combo_item name="Indecency__Mature_content_in_PG_region">
 			Nieprzyzwoitość &gt; Obraźliwa treść i postępowanie w regionie &apos;PG&apos;
@@ -88,7 +73,6 @@
 		<combo_item name="Indecency__Inappropriate_content_in_Mature_region">
 			Nieprzyzwoitość &gt; Obraźliwa treść i postępowanie w regionie &apos;Mature&apos;
 		</combo_item>
->>>>>>> fcaa1ad4
 		<combo_box.item name="Intellectual_property_infringement_Content_Removal" label="Naruszenie Własności Intelektualnej &gt; Usunięcie Treści"/>
 		<combo_box.item name="Intellectual_property_infringement_CopyBot_or_Permissions_Exploit" label="Naruszenie Własności Intelektualnej &gt; CopyBot albo Nadużycie Przywilejów"/>
 		<combo_box.item name="Intolerance" label="Nietolerancja"/>
