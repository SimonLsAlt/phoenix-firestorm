<?xml version="1.0" encoding="utf-8" standalone="yes"?>
<floater name="gesture_preview">
	<floater.string name="step_anim">
		Animacja
	</floater.string>
	<floater.string name="step_sound">
		Dźwięk:
	</floater.string>
	<floater.string name="step_chat">
		Czat:
	</floater.string>
	<floater.string name="step_wait">
		Czekaj:
	</floater.string>
	<floater.string name="preview_txt">
		Podgląd
	</floater.string>
	<floater.string name="none_text">
		-- Brak --
	</floater.string>
	<floater.string name="Title">
		Gest: [NAME]
	</floater.string>
	<text name="desc_label">
		Opis:
	</text>
	<text name="trigger_label">
		Włącznik:
	</text>
	<text name="replace_text" tool_tip="Zmień włączającą frazę na inną. Na przykład zmiana &apos;witam&apos; na &apos;cześć&apos; zmieni czat &apos;Chciałem powiedzieć witam&apos; na &apos;Chciałem powiedzieć cześć&apos; i pokaże animację/gest!">
		Zamień na:
	</text>
	<line_editor name="replace_editor" tool_tip="Zmień włączającą frazę na inną. Na przykład zmiana &apos;witam&apos; na &apos;cześć&apos; zmieni czat &apos;Chciałem powiedzieć witam&apos; na &apos;Chciałem powiedzieć cześć&apos; i pokaże animację/gest!"/>
	<text name="key_label">
		Skrót:
	</text>
	<combo_box label="Brak" name="modifier_combo"/>
	<combo_box label="Brak" name="key_combo"/>
	<text name="library_label">
		Zbiór:
	</text>
	<scroll_list name="library_list">
		<scroll_list.rows name="action_animation" value="Animacja"/>
		<scroll_list.rows name="action_sound" value="Dźwięk"/>
		<scroll_list.rows name="action_chat" value="Czat"/>
		<scroll_list.rows name="action_wait" value="Czekaj"/>
	</scroll_list>
	<button label="Dodaj &gt;&gt;" name="add_btn"/>
	<text name="steps_label">
		Etapy:
	</text>
	<button label="W górę" name="up_btn"/>
	<button label="W dół" name="down_btn"/>
	<button label="Usuń" name="delete_btn"/>
	<text name="options_text">
		(opcje)
	</text>
<<<<<<< HEAD
=======
	<check_box label="do puszczenia przycisku" name="wait_key_release_check" />
>>>>>>> 1a8a5404
	<check_box label="do końca animacji" name="wait_anim_check"/>
	<check_box label="czas w sekundach:" name="wait_time_check"/>
	<text name="help_label">
		Wszystkie etapy nastąpią razem chyba, że dodasz pauzy.
	</text>
	<check_box label="Aktywny" name="active_check" tool_tip="Aktywne gesty można włączać używając przypisanej frazy w czacie albo używając przypisanego klawisza skrótowego. W przypaku konfliktu przypisań gesty zazwyczaj nie będą działać."/>
	<button label="Podgląd" name="preview_btn"/>
	<button label="Zapisz" name="save_btn"/>
</floater><|MERGE_RESOLUTION|>--- conflicted
+++ resolved
@@ -55,10 +55,7 @@
 	<text name="options_text">
 		(opcje)
 	</text>
-<<<<<<< HEAD
-=======
 	<check_box label="do puszczenia przycisku" name="wait_key_release_check" />
->>>>>>> 1a8a5404
 	<check_box label="do końca animacji" name="wait_anim_check"/>
 	<check_box label="czas w sekundach:" name="wait_time_check"/>
 	<text name="help_label">
