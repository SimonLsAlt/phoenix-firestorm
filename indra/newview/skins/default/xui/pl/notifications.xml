<?xml version="1.0" encoding="utf-8" ?>
<notifications>
	<global name="skipnexttime">
		Nie pokazuj tego ponownie
	</global>
	<global name="skipnexttimesessiononly">
		Nie pokazuj tego ponownie
(dla obecnej sesji)
	</global>
	<global name="alwayschoose">
		Zawsze wybieraj tą opcję
	</global>
	<global name="implicitclosebutton">
		Zamknij
	</global>
	<notification label="Nieznany rodzaj komunikatu" name="MissingAlert">
		Twoja wersja klienta [APP_NAME] nie może wyświetlić odebranej wiadomości. Upewnij się, że posiadasz najnowszą wersję klienta.

Szczegóły błędu: Błąd o nazwie &apos;[_NAME]&apos; nie został odnaleziony w pliku notifications.xml.
	</notification>
	<notification name="FloaterNotFound">
		Błąd: nie można znaleźć następujących elementów:

[CONTROLS]
	</notification>
	<notification name="TutorialNotFound">
		Brak samouczka na ten temat
	</notification>
	<notification name="GenericAlertYesCancel">
		[MESSAGE]
		<usetemplate name="okcancelbuttons" notext="Anuluj" yestext="Tak"/>
	</notification>
	<notification name="BadInstallation">
		Podczas aktualizacji [APP_NAME] wystąpił błąd. Proszę [http://get.secondlife.com odwiedzić stronę] aby ściągnąć ostatnią wersję klienta.
	</notification>
	<notification name="LoginFailedNoNetwork">
		Nie można połączyć z [SECOND_LIFE_GRID].
&apos;[DIAGNOSTIC]&apos;
Upewnij się, że Twoje połączenie z internetem działa.
	</notification>
	<notification name="MessageTemplateNotFound">
		Szablon komunikatu dla [PATH] nie został odnaleziony.
	</notification>
	<notification name="WearableSave">
		Zapisać zmiany dotyczące ubrania/części ciała?
		<usetemplate canceltext="Anuluj" name="yesnocancelbuttons" notext="Nie zapisuj" yestext="Zapisz"/>
	</notification>
	<notification name="ConfirmNoCopyToOutbox">
		Nie masz uprawnień do kopiowania jednego lub więcej obiektów do Skrzynki Nadawczej Kupca. Możesz je przenieść lub pozostawić.
		<usetemplate name="okcancelbuttons" notext="Nie przenoś" yestext="Przenieś"/>
	</notification>
	<notification name="OutboxFolderCreated">
		Nowy folder został stworzony dla każdego przedmiotu przeniesionego do głównego poziomu Skrzynki Nadawczej Kupca.
		<usetemplate ignoretext="Nowy folder został stworzony w Skrzynce Nadawczej Kupca" name="okignore" />
	</notification>
	<notification name="OutboxImportComplete">
		Powodzenie

Wszystkie foldery zostały pomyślnie wysłane na Marketplace.
		<usetemplate ignoretext="Wszystkie foldery wysłano na Marketplace" name="okignore" />
	</notification>
	<notification name="OutboxImportHadErrors">
		Niektóre foldery nie zostały wysłane

Wystąpiły błędy w wysyłaniu pewnych folderów na Marketplace. Są one ciągle obecne w Skrzynce Nadawczej Kupca.

Zobacz [[MARKETPLACE_IMPORTS_URL] log błędów] aby uzyskać więcej informacji.
	</notification>
	<notification name="OutboxImportFailed">
		Transfer nieudany, błąd &apos;[ERROR_CODE]&apos;

Foldery nie zostały wysłane na Marketplace z powodu błędu sieci lub systemu. Spróbuj później.
	</notification>
	<notification name="OutboxInitFailed">
		Inicjalizacja Marketplace nieudana, błąd &apos;[ERROR_CODE]&apos;

Inicjalizacja Marketplace nieudana z powodu błędu sieci lub systemu. Spróbuj później.
	</notification>
	<notification name="StockPasteFailed">
		Kopiowanie lub przeniesienie do folderu Magazynowego nie powiodło się:

        &apos;[ERROR_CODE]&apos;
	</notification>
	<notification name="MerchantPasteFailed">
		Kopiowanie lub przenoszenie przedmiotów na Marketplace nie powiodło się:

&apos;[ERROR_CODE]&apos;
	</notification>
	<notification name="MerchantTransactionFailed">
		Transakcja z Marketplace nie powiodła się:

[ERROR_REASON][ERROR_DESCRIPTION]
	</notification>
	<notification name="MerchantUnprocessableEntity">
		Wylistowanie tej rzeczy lub aktywowanie folderu z wersją nie było możliwe. Zazwyczaj jest to spowodowane brakującymi informacjami w formularzu z opisem przedmiotu, ale może to również wynikać z błędów w strukturze folderów. Zmień opis przedmiotu lub sprawdź foldery, aby znaleźć błędy.
	</notification>
	<notification name="MerchantListingFailed">
		Listowanie na Marketplace nie powiodło się:

        &apos;[ERROR_CODE]&apos;
	</notification>
	<notification name="MerchantFolderActivationFailed">
		Aktywacja tego folderu wersji nie powiodła się:

        &apos;[ERROR_CODE]&apos;
	</notification>
	<notification name="MerchantForceValidateListing">
		Aby wylistowanie tej rzeczy było możliwe hierarchia w jej zawartości została automatycznie naprawiona.
		<usetemplate ignoretext="Ostrzegaj, gdy wylistowanie rzeczy automatycznie naprawia hierarchię zawartości" name="okignore" />
    </notification>
	<notification name="ConfirmMerchantActiveChange">
		Jeśli kontynuujesz, to zmieni się aktywna zawartość tej rzeczy. Czy chcesz kontynuować?
		<usetemplate ignoretext="Potwierdź przed zmodyfikowaniem aktywnej rzeczy na Marketplace" name="okcancelignore" notext="Anuluj" />
	</notification>
	<notification name="ConfirmMerchantMoveInventory">
		Przedmioty przeciągnięte do okna listowania na Marketplace są przenoszone z ich oryginalnych lokalizacji, a nie kopiowane. Czy chcesz kontynuować?
		<usetemplate ignoretext="Potwierdź, zanim prześlę na Marketplace przedmiot z mojej Szafy" name="okcancelignore" notext="Anuluj" />
	</notification>
	<notification name="ConfirmListingCutOrDelete">
		Przeniesienie lub usunięcie folderu usunie również Twój przedmiot na Marketplace. Jeśli chcesz, aby przedmiot był ciągle widoczny na Marketplace musisz przesunąć lub usunąć zawartość folderu z wersją, którą chcesz zmodyfikować. Czy chcesz kontynuować?
		<usetemplate ignoretext="Potwierdź, zanim usunę lub przeniosę przedmiot z Marketplace" name="okcancelignore" notext="Anuluj" />
	</notification>
	<notification name="ConfirmCopyToMarketplace">
		Nie masz praw do skopiowania jednego lub więcej obiektów na Marketplace. Możesz je przenieść lub pozostawić.
		<usetemplate canceltext="Anuluj" ignoretext="Potwierdź, zanim wyślę na Marketplace przedmioty bez praw kopiowania" name="yesnocancelbuttons" notext="Nie przenoś" yestext="Przenieś"/>
	</notification>
	<notification name="ConfirmMerchantUnlist">
		Jeśli kontynuujesz, to ta rzecz zostanie usunięta z listy. Czy chcesz kontynuować?
		<usetemplate ignoretext="Potwierdź, zanim usunę z listy rzecz na Marketplace" name="okcancelignore" notext="Anuluj" />
	</notification>
	<notification name="ConfirmMerchantClearVersion">
		Jeśli kontynuujesz, to folder wersji tej rzeczy zostanie zdeaktywowany. Czy chcesz kontynuować?
		<usetemplate ignoretext="Potwierdź przed wyłączeniem folderu wersji dla rzeczy na Marketplace" name="okcancelignore" notext="Anuluj" />
	</notification>
	<notification name="AlertMerchantListingNotUpdated">
		Ta rzecz nie może zostać zaktualizowana.
[[URL] Kliknij tutaj] aby zaktualizować ją na Marketplace.
	</notification>
	<notification name="AlertMerchantListingCannotWear">
		Nie możesz założyć ubrań lub części ciała, które znajdują się w folderze listy rzeczy Marketplace.
	</notification>
	<notification name="AlertMerchantListingInvalidID">
		Nieprawidłowy ID rzeczy.
	</notification>
	<notification name="AlertMerchantListingActivateRequired">
		Istnieje kilka, lub żadna, wersji folderu dla tej rzeczy. Będziesz musiał/a wybrać i uaktywnić jedną oddzielnie później.
		<usetemplate ignoretext="Powiadamiaj o aktywacji folderu wersji, gdy tworzę rzecz z kilkoma folderami wersji" name="okignore" />
	</notification>
	<notification name="AlertMerchantStockFolderSplit">
		Przedmioty z ograniczonymi zasobami magazynowymi różnych typów zostały rozdzielone do osobnych folderów, aby ogólna hierarchia katalogów umożliwiała ich listowanie.
		<usetemplate ignoretext="Powiadom, gdy folder Magazynowy jest dzielony przed listowaniem" name="okignore" />
	</notification>
	<notification name="AlertMerchantStockFolderEmpty">
		Twoja rzecz została usunięta z listy, ponieważ nie ma jej już w Magazynie. Musisz dodać więcej jej jednostek do folderu Magazynowego, aby można było ją ponownie wyświetlać na liście.
		<usetemplate ignoretext="Powiadom, gdy rzecz jest zdjęta z listy, bo folder zasobów Magazynowych jest pusty" name="okignore" />
	</notification>
	<notification name="AlertMerchantVersionFolderEmpty">
		Twoja rzecz została usunięta z listy, ponieważ folder wersji jest pusty. Musisz dodać więcej jej jednostek do folderu wersji, aby można było ją ponownie wyświetlać na liście.
		<usetemplate ignoretext="Powiadom, gdy rzecz jest zdjęta z listy, bo folder wersji jest pusty" name="okignore" />
	</notification>
	<notification name="WriteAnimationFail">
		Problem w zapisywaniu danych animacji. Spróbuj ponownie za kilka minut.
	</notification>
	<notification name="UploadAuctionSnapshotFail">
		W trakcie ładowania obrazu aukcji pojawił się problem z następującego powodu: [REASON].
	</notification>
	<notification name="UnableToViewContentsMoreThanOne">
		Nie można przeglądać zawartości więcej niż jednego obiektu naraz.
Wybierz pojedynczy obiekt i spróbuj jeszcze raz.
	</notification>
	<notification name="SaveClothingBodyChanges">
		Zapisać wszystkie zmiany dotyczące ubrania/części ciała?
		<usetemplate canceltext="Anuluj" name="yesnocancelbuttons" notext="Nie zapisuj" yestext="Zapisz"/>
	</notification>
	<notification name="FriendsAndGroupsOnly">
		Osoby spoza listy znajomych nie będą wiedzieć, że zdecydowałeś/aś się ignorować ich rozmowy głosowe i wiadomości IM.
	</notification>
	<notification name="FavoritesOnLogin">
		Pamiętaj: kiedy włączysz tą opcję to każdy kto używa tego komputera będzie mógł zobaczyć Twoją listę ulubionych miejsc.
	</notification>
	<notification name="GrantModifyRights">
		Udzielenie praw modyfikacji innemu Rezydentowi umożliwia modyfikację, usuwanie lub wzięcie JAKIEGOKOLWIEK z Twoich obiektów. Używaj tej opcji z rozwagą!
Czy chcesz udzielić prawa do modyfikacji [NAME]?
		<usetemplate name="okcancelbuttons" notext="Nie" yestext="Tak"/>
	</notification>
	<notification name="GrantModifyRightsMultiple">
		Udzielenie praw modyfikacji innym Rezydentom umożliwia im modyfikację, usuwanie lub wzięcie JAKIEGOKOLWIEK z Twoich obiektów. Używaj tej opcji z rozwagą!
Czy chcesz dać prawa modyfikacji wybranym osobom?
		<usetemplate name="okcancelbuttons" notext="Nie" yestext="Tak"/>
	</notification>
	<notification name="RevokeModifyRights">
		Czy chcesz odebrać prawa do modyfikacji [NAME]?
		<usetemplate name="okcancelbuttons" notext="Nie" yestext="Tak"/>
	</notification>
	<notification name="RevokeModifyRightsMultiple">
		Czy chcesz odebrać prawa modyfikacji wybranym Rezydentom?
		<usetemplate name="okcancelbuttons" notext="Nie" yestext="Tak"/>
	</notification>
	<notification name="UnableToCreateGroup">
		Założenie grupy nie jest możliwe.
[MESSAGE]
	</notification>
	<notification name="PanelGroupApply">
		[NEEDS_APPLY_MESSAGE]
[WANT_APPLY_MESSAGE]
		<usetemplate canceltext="Anuluj" name="yesnocancelbuttons" notext="Ignoruj zmiany" yestext="Zastosuj zmiany"/>
	</notification>
	<notification name="MustSpecifyGroupNoticeSubject">
		Aby wysłać ogłoszenie do grupy musisz nadać mu tytuł.
	</notification>
	<notification name="AddGroupOwnerWarning">
		Dodajesz osoby do funkcji [ROLE_NAME].
Ta funkcja nie może być odebrana.
Osoby muszą same zrezygnować z pełnienia tej funkcji.
Chcesz kontynuować?
		<usetemplate ignoretext="Potwierdź przed dodaniem nowego właściciela grupy" name="okcancelignore" notext="Nie" yestext="Tak"/>
	</notification>
	<notification name="AssignDangerousActionWarning">
		Dodajesz przywilej &apos;[ACTION_NAME]&apos; do funkcji &apos;[ROLE_NAME]&apos;.

*UWAGA*
Osoba w funkcji z tym przywilejem może przypisać siebie i inne osoby, które nie są właścicielami do funkcji dających więcej przywilejów niż posiadane obecnie, potencjalnie dające możliwości zbliżone do możliwości właściciela.
Udzielaj tego przywileju z rozwagą.

Dodać ten przywilej do funkcji &apos;[ROLE_NAME]&apos;?
		<usetemplate name="okcancelbuttons" notext="Nie" yestext="Tak"/>
	</notification>
	<notification name="AssignDangerousAbilityWarning">
		Dodajesz przywilej &apos;[ACTION_NAME]&apos; do funkcji &apos;[ROLE_NAME]&apos;

*UWAGA*
Osoba w funkcji z tym przywilejem może przypisać sobie i innym osobom, które nie są właścicielami wszystkie przywileje potencjalnie dające możliwości zbliżone do możliwości właściciela.
Udzielaj tego przywileju z rozwagą.

Dodać ten przywilej do funkcji &apos;[ROLE_NAME]&apos;?
		<usetemplate name="okcancelbuttons" notext="Nie" yestext="Tak"/>
	</notification>
	<notification name="AssignBanAbilityWarning">
		Dodajesz przywilej &apos;[ACTION_NAME]&apos; do funkcji &apos;[ROLE_NAME]&apos;

*UWAGA*
Osoba w funkcji z tym przywilejem otrzyma również &apos;[ACTION_NAME_2]&apos; oraz &apos;[ACTION_NAME_3]&apos;
	</notification>
	<notification name="RemoveBanAbilityWarning">
		Zabierasz przywilej &apos;[ACTION_NAME]&apos; z funkcji &apos;[ROLE_NAME]&apos;

*UWAGA*
Zabranie tej funkcji NIE usunie &apos;[ACTION_NAME_2]&apos; oraz &apos;[ACTION_NAME_3]&apos;.

Jeśli nie chcesz, aby te przywileje były dłużej przypisane do tej roli, to wyłącz je natychmiast!
	</notification>
	<notification name="EjectGroupMemberWarning">
		Zamierzasz wyrzucić [AVATAR_NAME] z grupy.
		<usetemplate ignoretext="Potwierdź wyrzucenie osoby z grupy" name="okcancelignore" notext="Anuluj" yestext="Wyrzuć"/>
	</notification>
	<notification name="EjectGroupMembersWarning">
		Zamierzasz wyrzucić [COUNT] osób z grupy.
		<usetemplate ignoretext="Potwierdź wyrzucenie kilku osób z grupy" name="okcancelignore" notext="Anuluj" yestext="Wyrzuć"/>
	</notification>
	<notification name="BanGroupMemberWarning">
		Zamierzasz zbanować [AVATAR_NAME] z grupy.
		<usetemplate ignoretext="Potwierdź przed zbanowaniem osoby z grupy" name="okcancelignore" notext="Anuluj" yestext="Banuj" />
	</notification>
	<notification name="BanGroupMembersWarning">
		Zamierzasz zbanować [COUNT] osób z grupy.
		<usetemplate ignoretext="Potwierdź przed zbanowaniem z grupy kilku osób na raz" name="okcancelignore" notext="Anuluj" yestext="Banuj" />
	</notification>
	<notification name="GroupBanUserOnBanlist">
		Niektórzy rezydenci nie dostali zaproszenia, ponieważ są zbanowani w grupie.
	</notification>
	<notification name="AttachmentDrop">
		Wybrałeś/aś opcję upuszczenia swojego dodatku.
Czy chcesz kontynuować?
		<usetemplate ignoretext="Potwierdź przed upuszczeniem dodatku" name="okcancelignore" notext="Nie" yestext="Tak"/>
	</notification>
	<notification name="JoinGroupCanAfford">
		Dołączenie do tej grupy kosztuje [COST]L$.
Chcesz kontynuować?
		<usetemplate name="okcancelbuttons" notext="Anuluj" yestext="Dołącz"/>
	</notification>
	<notification name="JoinGroupNoCost">
		Dołączasz do grupy &lt;nolink&gt;[NAME]&lt;/nolink&gt;.
Czy chcesz kontynuować?
		<usetemplate name="okcancelbuttons" notext="Anuluj" yestext="Dołącz"/>
	</notification>
	<notification name="JoinGroupCannotAfford">
		Członkostwo w tej grupie kosztuje [COST]L$.
Masz za mało L$ żeby do niej dołączyć.
	</notification>
	<notification name="CreateGroupCost">
		Stworzenie tej grupy kosztuje [COST]L$.
W grupie powinna być więcej niż jedna osoba, w przeciwnym razie zostanie ona na zawsze skasowana.
Zaproś kogoś w ciągu 48 godzin.
		<usetemplate canceltext="Anuluj" name="okcancelbuttons" notext="Anuluj" yestext="Stwórz grupę za [COST]L$"/>
	</notification>
	<notification name="JoinGroupInaccessible">
		Ta grupa nie jest dla Ciebie dostępna.
	</notification>
	<notification name="JoinGroupError">
		Wystąpił błąd podczas próby dołączenia do grupy.
	</notification>
	<notification name="JoinGroupErrorReason">
		Nie można dołączyć do grupy: [reason]
	</notification>
	<notification name="JoinGroupTrialUser">
		Przepraszamy, ale konta próbne nie mogą dołączać do grup.
	</notification>
	<notification name="JoinGroupMaxGroups">
		Nie możesz dołączyć do &apos;&lt;nolink&gt;[group_name]&lt;/nolink&gt;&apos;:
Jesteś już w [group_count] grupach, a maksymalny dozwolony limit to [max_groups]
	</notification>
	<notification name="JoinGroupClosedEnrollment">
		Nie możesz dołączyć do &apos;&lt;nolink&gt;[group_name]&lt;/nolink&gt;&apos;:
Grupa nie umożliwia już swobodnego dołączania.
	</notification>
	<notification name="JoinGroupSuccess">
		Zostałeś/aś dodany/a do grupy.
	</notification>
	<notification name="JoinGroupInsufficientFunds">
		Nie można przekazać wymaganej opłaty wstępu ([membership_fee] L$).
	</notification>
	<notification name="LandBuyPass">
		Za [COST]L$ możesz odwiedzić tą działkę (&apos;[PARCEL_NAME]&apos;) na [TIME] godzin. Chcesz kupić przepustkę?
		<usetemplate name="okcancelbuttons" notext="Anuluj" />
	</notification>
	<notification name="SalePriceRestriction">
		Cena sprzedaży musi być wyższa niż 0L$ jeżeli sprzedajesz komukolwiek.
Musisz wybrać kupca jeżeli chcesz sprzedać za 0L$.
	</notification>
	<notification name="ConfirmLandSaleChange">
		Działka o powierzchni [LAND_SIZE] m² zostaje wystawiona na sprzedaż.
Cena wynosi [SALE_PRICE]L$, a sprzedaż będzie autoryzowana dla [NAME].
		<usetemplate name="okcancelbuttons" notext="Anuluj" />
	</notification>
	<notification name="ConfirmLandSaleToAnyoneChange">
		UWAGA: Wybierając opcję &quot;Sprzedaj Każdemu&quot; udostępniasz swoją działkę na sprzedaż dla jakiegokolwiek Rezydenta [CURRENT_GRID], nawet osób nieobecnych w tym regionie.

Działka o powierzchni [LAND_SIZE] m² zostaje wystawiona na sprzedaż.
Cena wynosi [SALE_PRICE]L$, a sprzedaż będzie autoryzowana dla [NAME].
		<usetemplate name="okcancelbuttons" notext="Anuluj" />
	</notification>
	<notification name="ReturnObjectsDeededToGroup">
		Czy na pewno chcesz zwrócić wszystkie obiekty udostępnione grupie &apos;&lt;nolink&gt;[NAME]&lt;/nolink&gt;&apos; na tej działce do szaf ich poprzednich właścicieli?

*UWAGA* Wybrana opcja spowoduje usunięcie wszystkich obiektów udostępnionych grupie, które nie mają praw transferu!

Obiekty: [N]
		<usetemplate name="okcancelbuttons" notext="Anuluj" />
	</notification>
	<notification name="ReturnObjectsOwnedByUser">
		Czy na pewno chcesz zwrócić wszystkie obiekty należące do Rezydenta &apos;[NAME]&apos; znajdujące się na tej działce do szafy właściciela?

Obiekty: [N]
		<usetemplate name="okcancelbuttons" notext="Anuluj" />
	</notification>
	<notification name="ReturnObjectsOwnedBySelf">
		Czy na pewno chcesz zwrócić wszystkie Twoje obiekty znajdujące się na tej działce do swojej szafy?

Obiekty: [N]
		<usetemplate name="okcancelbuttons" notext="Anuluj" />
	</notification>
	<notification name="ReturnObjectsNotOwnedBySelf">
		Czy na pewno chcesz zwrócić wszystkie obiekty, których NIE jesteś właścicielem znajdujące się na tej działce do szaf właścicieli?
Wszystkie obiekty udostępnione grupie z prawem transferu zostaną zwrócone poprzednim właścicielom.

*UWAGA* Wybrana opcja spowoduje usunięcie wszystkich obiektów udostępnionych grupie, które nie mają praw transferu!

Obiekty: [N]
		<usetemplate name="okcancelbuttons" notext="Anuluj" />
	</notification>
	<notification name="ReturnObjectsNotOwnedByUser">
		Czy na pewno chcesz zwrócić wszystkie obiekty, które NIE należą do [NAME], a znajdujące się na tej działce - do szaf właścicieli?
Wszystkie obiekty udostępnione grupie z prawem transferu zostaną zwrócone poprzednim właścicielom.

*UWAGA* Wybrana opcja spowoduje usunięcie wszystkich obiektów udostępnionych grupie, które nie mają praw transferu!

Obiekty: [N]
		<usetemplate name="okcancelbuttons" notext="Anuluj" />
	</notification>
	<notification name="ReturnAllTopObjects">
		Czy na pewno chcesz zwrócić wszystkie wymienione obiekty znajdujące się na tej działce do szaf ich właścicieli? Spowoduje to zwrot WSZYSTKICH oskryptowanych obiektów w regionie!
		<usetemplate name="okcancelbuttons" notext="Anuluj" />
	</notification>
	<notification name="DisableAllTopObjects">
		Czy na pewno chcesz dezaktywować wszystkie obiekty w tym regionie?
		<usetemplate name="okcancelbuttons" notext="Anuluj" />
	</notification>
	<notification name="ReturnObjectsNotOwnedByGroup">
		Zwrócić obiekty z tej działki, które NIE są udostępnione grupie &lt;nolink&gt;[NAME]&lt;/nolink&gt; do ich właścicieli?

Obiekty: [N]
		<usetemplate name="okcancelbuttons" notext="Anuluj" />
	</notification>
	<notification name="UnableToDisableOutsideScripts">
		Nie można dezaktywować skryptów.
Ten region pozwala na uszkodzenia.
Skrypty muszą pozostać aktywne dla prawidłowego działania broni.
	</notification>
	<notification name="MultipleFacesSelected">
		Obecnie zaznaczono wiele powierzchni.
Jeśli kontynuujesz, to oddzielne instancje mediów będą ustawione na wielu powierzchniach obiektu.
W celu umieszczenia mediów tylko na jednej powierzchni skorzystaj z narzędzia wyboru powierzchni i kliknij na ten wybranej oraz na Dodaj.
		<usetemplate ignoretext="Media zostaną ustawione na wielu zaznaczonych powierzchniach" name="okcancelignore" notext="Anuluj" />
	</notification>
	<notification name="MustBeInParcel">
		Musisz znajdować się wewnątrz działki, żeby wybrać punkt lądowania.
	</notification>
	<notification name="PromptRecipientEmail">
		Proszę wpisać prawidłowy adres e-mail odbiorcy.
	</notification>
	<notification name="PromptSelfEmail">
		Proszę wpisać swój adres e-mail.
	</notification>
	<notification name="PromptMissingSubjMsg">
		Wysłać zdjęcie z domyślnym tematem lub wiadomością?
		<usetemplate name="okcancelbuttons" notext="Anuluj" />
	</notification>
	<notification name="ErrorProcessingSnapshot">
		Błąd w trakcie przetwarzania danych zdjęcia.
	</notification>
	<notification name="ErrorEncodingSnapshot">
		Błąd w kodowaniu zdjęcia.
	</notification>
	<notification name="ErrorPhotoCannotAfford">
		Potrzebujesz [COST]L$ aby zapisać zdjęcie do swojej Szafy. Możesz zamiast tego kupić L$ lub zapisać zdjęcie na swoim komputerze.
	</notification>
	<notification name="ErrorTextureCannotAfford">
		Potrzebujesz [COST]L$ aby zapisać teksturę do swojej Szafy. Możesz zamiast tego kupić L$ lub zapisać teksturę na swoim komputerze.
	</notification>
	<notification name="ErrorUploadingPostcard">
		W trakcie ładowania zdjęcia pojawił się problem z następującego powodu: [REASON]
	</notification>
	<notification name="ErrorUploadingReportScreenshot">
		W trakcie ładowania zdjęcia ekranu do raportu pojawił się problem z następującego powodu: [REASON]
	</notification>
	<notification name="MustAgreeToLogIn">
		Musisz zaakceptować Regulamin (Terms and Conditions), Politykę Prywatności (Privacy Policy) i Warunki korzystania z Usług (Terms of Service) by kontynuować logowanie się do [CURRENT_GRID].
	</notification>
	<notification name="CouldNotPutOnOutfit">
		Założenie stroju nie powiodło się.
Folder stroju nie zawiera żadnego ubrania, części ciała ani dodatków.
	</notification>
	<notification name="CannotWearTrash">
		Nie możesz założyć ubrania, które znajduje się w koszu.
	</notification>
	<notification name="MaxAttachmentsOnOutfit">
		Nie można dołączyć obiektu.
Limit [MAX_ATTACHMENTS] dodatków został przekroczony. Proszę najpierw odłączyć inny obiekt.
	</notification>
	<notification name="CannotWearInfoNotComplete">
		Nie możesz założyć tego przedmiotu, ponieważ jeszcze się nie załadował do końca. Spróbuj ponownie za kilka minut.
	</notification>
	<notification name="MustEnterPasswordToLogIn">
		Należy wprowadzić hasło.
	</notification>
	<notification name="MustHaveAccountToLogIn">
		Należy wprowadzić nazwę użytkownika.

Potrzebujesz konta aby się zalogować do [CURRENT_GRID]. Czy chcesz utworzyć je teraz?
		<usetemplate name="okcancelbuttons" notext="Spróbuj ponownie" yestext="Nowe konto"/>
	</notification>
	<notification name="InvalidCredentialFormat">
		Należy wprowadzić nazwę użytkownika lub imię oraz nazwisko Twojego awatara w pole nazwy użytkownika, a następnie ponownie się zalogować.
	</notification>
	<notification name="InvalidGrid">
		'[GRID]' nie jest prawidłowym identyfikatorem siatki.
	</notification>
	<notification name="InvalidLocationSLURL">
		Twój punkt startowy nie znajduje się na prawidłowej siatce.
	</notification>
	<notification name="DeleteClassified">
		Usunąć reklamę &apos;[NAME]&apos;?
Pamiętaj! Nie ma rekompensaty za poniesione koszta.
		<usetemplate name="okcancelbuttons" notext="Anuluj" />
	</notification>
	<notification name="DeleteMedia">
		Wybrano usunięcie mediów związanych z tą powierzchnią.
Czy na pewno chcesz kontynuować?
		<usetemplate ignoretext="Potwierdź przed usunięciem mediów z obiektu" name="okcancelignore" notext="Nie" yestext="Tak"/>
	</notification>
	<notification name="ClassifiedSave">
		Zapisać zmiany w reklamie [NAME]?
		<usetemplate canceltext="Anuluj" name="yesnocancelbuttons" notext="Nie zapisuj" yestext="Zapisz"/>
	</notification>
	<notification name="ClassifiedInsufficientFunds">
		Nie posiadasz wystarczających środków aby dodać reklamę.
	</notification>
	<notification name="DeleteAvatarPick">
		Usunąć miejsce &lt;nolink&gt;[PICK]&lt;/nolink&gt;?
		<usetemplate name="okcancelbuttons" notext="Anuluj" />
	</notification>
	<notification name="DeleteOutfits">
		Skasować wybrane stroje?
		<usetemplate name="okcancelbuttons" notext="Anuluj" />
	</notification>
	<notification name="DeleteOutfitsWithName">
		Na pewno chcesz usunąć strój &quot;[NAME]&quot;?
		<usetemplate name="okcancelbuttons" notext="Anuluj" />
	</notification>
	<notification name="PromptGoToEventsPage">
		Odwiedzić internetową stronę imprez [CURRENT_GRID]?
		<usetemplate name="okcancelbuttons" notext="Anuluj" />
	</notification>
	<notification name="SelectProposalToView">
		Wybierz propozycję, którą chcesz zobaczyć.
	</notification>
	<notification name="SelectHistoryItemToView">
		Wybierz obiekt z historii, który chcesz zobaczyć.
	</notification>
	<notification name="CacheWillClear">
		Bufor danych zostanie wyczyszczony po restarcie aplikacji [APP_NAME].
	</notification>
<<<<<<< HEAD
	<notification name="DisableCookiesBreaksSearch">
		Jeśli wyłączysz ciasteczka, to wyszukiwarka przestanie działać.
	</notification>
=======
>>>>>>> 65a3b74b
	<notification name="DisableJavascriptBreaksSearch">
		Jeśli wyłączysz Javascript, to wyszukiwarka przestanie działać.
	</notification>
	<notification name="CacheWillBeMoved">
		Bufor danych zostanie przeniesiony po restarcie aplikacji [APP_NAME].
Pamiętaj: Opcja ta wyczyszcza bufor danych.
	</notification>
	<notification name="SoundCacheWillBeMoved">
		Bufor dźwięków zostanie przeniesiony po restarcie aplikacji [APP_NAME].
	</notification>
	<notification name="ChangeConnectionPort">
		Ustawienia portu zostają zaktualizowane po restarcie aplikacji [APP_NAME].
	</notification>
	<notification name="ChangeDeferredDebugSetting">
		To ustawienie debugowania zostanie zaktualizowane po restarcie aplikacji [APP_NAME].
	</notification>
	<notification name="ChangeSkin">
		Nowa skórka pojawi się po restarcie aplikacji [APP_NAME].
		<usetemplate name="okcancelbuttons" yestext="Restartuj"/>
	</notification>
	<notification name="ChangeLanguage">
		Zmiana języka zadziała po restarcie [APP_NAME].
	</notification>
	<notification name="GoToAuctionPage">
		Odwiedzić stronę internetową [CURRENT_GRID] żeby zobaczyć szczegóły aukcji lub zgłosić ofertę?
		<usetemplate name="okcancelbuttons" notext="Anuluj" />
	</notification>
	<notification name="SaveChanges">
		Zapisać zmiany?
		<usetemplate canceltext="Anuluj" name="yesnocancelbuttons" notext="Nie zapisuj" yestext="Zapisz"/>
	</notification>
	<notification name="DeleteNotecard">
		Czy na pewno chcesz usunąć tą notkę?
		<usetemplate ignoretext="Potwierdź usuwanie notki" name="okcancelignore" notext="Anuluj" />
	</notification>
	<notification name="LoadPreviousReportScreenshot">
		Czy chcesz użyć poprzedniego zrzutu ekranu dla swojego zgłoszenia?
		<usetemplate name="okcancelbuttons" notext="Anuluj" />
	</notification>
	<notification name="GestureSaveFailedTooManySteps">
		Nie można zapisać gestu.
Ten gest ma zbyt wiele etapów.
Usuń kilka etapów i zapisz jeszcze raz.
	</notification>
	<notification name="GestureSaveFailedTryAgain">
		Zapis gestu nie powiódł się. Spróbuj jeszcze raz za kilka minut.
	</notification>
	<notification name="GestureSaveFailedObjectNotFound">
		Nie można zapisać gestu, ponieważ obiekt lub zawartość powiązanego obiektu nie została znaleziona.
Obiekt może znajdować się zbyt daleko albo został usunięty.
	</notification>
	<notification name="GestureSaveFailedReason">
		Nie można zapisać gestu z następującego powodu: [REASON]. Spróbuj zapisać jeszcze raz później.
	</notification>
	<notification name="SaveNotecardFailObjectNotFound">
		Nie można zapisać notki, ponieważ obiekt lub zawartość powiązanego obiektu nie została znaleziona.
Obiekt może znajdować się zbyt daleko albo został usunięty.
	</notification>
	<notification name="SaveNotecardFailReason">
		Nie można zapisać notki z następującego powodu: [REASON]. Spróbuj zapisać jeszcze raz później.
	</notification>
	<notification name="ScriptCannotUndo">
		Nie można cofnąć wszystkich zmian w Twojej wersji skryptu.
Czy chcesz załadować ostatnią wersję zapisaną na serwerze?
(*UWAGA* Ta operacja jest nieodwracalna.)
		<usetemplate name="okcancelbuttons" notext="Anuluj" />
	</notification>
	<notification name="SaveScriptFailObjectNotFound">
		Nie można zapisać skryptu ponieważ obiekt w którym się zawiera nie został znaleziony.
Obiekt może znajdować się zbyt daleko albo został usunięty.
	</notification>
	<notification name="StartRegionEmpty">
		Twoje miejsce startu nie zostało określone.
Wpisz proszę nazwę regionu w lokalizację startu w polu Lokalizacja Startu lub wybierz &apos;Moja ostatnia lokalizacja&apos; albo &apos;Miejsce Startu&apos;.
	</notification>
	<notification name="CouldNotStartStopScript">
		Nie można uruchomić lub zatrzymać skryptu ponieważ obiekt w którym się zawiera nie został znaleziony.
Obiekt może znajdować się zbyt daleko albo został usunięty.
	</notification>
	<notification name="CannotDownloadFile">
		Nie można pobrać pliku
	</notification>
	<notification name="MediaFileDownloadUnsupported">
		Zażądano pobrania pliku, jaki nie jest obsługiwany w [APP_NAME].
		<usetemplate ignoretext="Ostrzegaj o pobieraniu nieobsługiwanych typów plików" name="okignore" />
	</notification>
	<notification name="CannotWriteFile">
		Nie można zapisać pliku [[FILE]]
	</notification>
	<notification name="UnsupportedHardware">
		Niestety Twój komputer nie spełnia minimalnych wymogów sprzętowych dla poprawnego działania [APP_NAME]. Możesz odczuwać bardzo niską wydajność operacyjną. Niestety, portal pomocy [SUPPORT_SITE] nie jest w stanie zapewnić wsparcia technicznego dla Twojego systemu.

Odwiedzić [_URL], aby uzyskać więcej informacji?
		<usetemplate ignoretext="Sprzęt w moim komputerze nie jest wspierany" name="okcancelignore" notext="Nie" yestext="Tak"/>
<<<<<<< HEAD
	</notification>
	<notification name="RunLauncher">
		Proszę nie uruchamiać przeglądarki bezpośrednio. Zamiast tego zaktualizuj wszystkie skróty, aby wskazywały na program rozruchowy.
	</notification>
=======
	</notification>
	<notification name="RunLauncher">
		Proszę nie uruchamiać przeglądarki bezpośrednio. Zamiast tego zaktualizuj wszystkie skróty, aby wskazywały na program rozruchowy.
	</notification>
>>>>>>> 65a3b74b
	<notification name="OldGPUDriver">
		Prawdopodobnie istnieje nowszy sterownik dla Twojej karty graficznej. Aktualizacja sterowników graficznych może znacznie zwiększyć wydajność.

Odwiedzić [URL] aby sprawdzić, czy są nowsze sterowniki?
		<usetemplate ignoretext="Moje sterowniki grafiki są przestarzałe" name="okcancelignore" notext="Nie" yestext="Tak"/>
	</notification>
	<notification name="UnknownGPU">
		Twój system jest wyposażony w kartę graficzną, która nie jest rozpoznana przez [APP_NAME].
Zdarza się to często w przypadku nowego sprzętu, który nie był testowany z [APP_NAME]. Prawdopodobnie wystarczy dostosowanie ustawień grafiki aby działanie było poprawne.
(Awatar &gt; Ustawienia &gt; Grafika).
		<form name="form">
			<ignore name="ignore" text="Karta graficzna nie została zidentyfikowana."/>
		</form>
	</notification>
	<notification name="DisplaySettingsNoShaders">
		[APP_NAME] zawiesił się podczas inicjalizacji sterowników graficznych.
Jakość grafiki została zmniejszona - może to pomóc.
Pewne funkcje graficzne zostały wyłączone. Zalecamy aktualizację sterowników graficznych.
Możesz podnieść jakość grafiki pod Ustawienia &gt; Grafika.
	</notification>
	<notification name="RegionNoTerraforming">
		Region [REGION] nie pozwala na zmianę powierzchni ziemi.
	</notification>
	<notification name="ParcelNoTerraforming">
		Działka [PARCEL] nie pozwala Ci na zmianę powierzchni ziemi.
	</notification>
	<notification name="CannotCopyWarning">
		Nie masz pozwolenia na kopiowanie następujących obiektów:
[ITEMS]
i stracisz je w momencie przekazania. Czy na pewno chcesz oddać te obiekty?
		<usetemplate name="okcancelbuttons" notext="Nie" yestext="Tak"/>
	</notification>
	<notification name="CannotGiveItem">
		Przekazanie obiektu nie powiodło się.
	</notification>
	<notification name="TransactionCancelled">
		Transakcja anulowana
	</notification>
	<notification name="TooManyItems">
		Jednorazowo możesz podarować maksymalnie 42 obiekty z szafy.
	</notification>
	<notification name="NoItems">
		Nie masz praw transferu dla wybranych obiektów.
	</notification>
	<notification name="CannotCopyCountItems">
		Nie masz praw do skopiowania [COUNT] wybranych obiektów. Obiekty znikną z Twojej szafy.
Na pewno chcesz oddać te obiekty?
		<usetemplate name="okcancelbuttons" notext="Nie" yestext="Tak"/>
	</notification>
	<notification name="CannotGiveCategory">
		Nie masz praw transferu dla wybranego folderu.
	</notification>
	<notification name="FreezeAvatar">
		Unieruchomić tego awatara?
Awatar tymczasowo nie będzie mógł się poruszać, używać czatu (IM) lub oddziaływać na świat.
		<usetemplate canceltext="Anuluj" name="yesnocancelbuttons" notext="Odblokuj" yestext="Unieruchom"/>
	</notification>
	<notification name="FreezeAvatarFullname">
		Unieruchomić [AVATAR_NAME]?
Ta osoba tymczasowo nie będzie mogła się poruszać, używać czatu (IM) lub oddziaływać na świat.
		<usetemplate canceltext="Anuluj" name="yesnocancelbuttons" notext="Odblokuj" yestext="Unieruchom"/>
	</notification>
	<notification name="FreezeAvatarMultiple">
		Unieruchomić poniższe awatary?

 [RESIDENTS]

Nie będą mogły tymczasowo się poruszać, używać czatu (IM) lub oddziaływać na świat.
		<usetemplate canceltext="Anuluj" name="yesnocancelbuttons" notext="Odblokuj" yestext="Unieruchom"/>
	</notification>
	<notification name="EjectAvatarFullname">
		Wyrzucić [AVATAR_NAME] z Twojej działki?
		<usetemplate canceltext="Anuluj" name="yesnocancelbuttons" notext="Wyrzuć i zabroń wstępu (ban)" yestext="Wyrzuć"/>
	</notification>
	<notification name="EjectAvatarNoBan">
		Wyrzucić tego awatara z Twojej działki?
		<usetemplate name="okcancelbuttons" notext="Anuluj" yestext="Wyrzuć"/>
	</notification>
	<notification name="EjectAvatarFullnameNoBan">
		Wyrzucić [AVATAR_NAME] z Twojej działki?
		<usetemplate name="okcancelbuttons" notext="Anuluj" yestext="Wyrzuć"/>
	</notification>
	<notification name="EjectAvatarMultiple">
		Wyrzucić poniższe awatary z Twojej działki?

[RESIDENTS]
		<usetemplate canceltext="Anuluj" name="yesnocancelbuttons" notext="Wyrzuć i zabroń wstępu (ban)" yestext="Wyrzuć"/>
	</notification>
	<notification name="EjectAvatarMultipleNoBan">
		Wyrzucić poniższe awatary z Twojej działki?

[RESIDENTS]
		<usetemplate name="okcancelbuttons" notext="Anuluj" yestext="Wyrzuć"/>
	</notification>
	<notification name="EjectAvatarFromGroup">
		Wyrzuciłeś/aś [AVATAR_NAME] z grupy &lt;nolink&gt;[GROUP_NAME]&lt;/nolink&gt;.
	</notification>
	<notification name="AcquireErrorTooManyObjects">
		BŁĄD OTRZYMYWANIA: Zbyt wiele wybranych obiektów.
	</notification>
	<notification name="AcquireErrorObjectSpan">
		BŁĄD OTRZYMYWANIA: Obiekty przekraczają granicę regionów.
Przemieść wszystkie otrzymywane obiekty do jednego regionu.
	</notification>
	<notification name="PromptGoToCurrencyPage">
		[EXTRA]

Odwiedzić [_URL] po więcej informacji na temat zakupu L$?
		<usetemplate name="okcancelbuttons" notext="Anuluj" />
	</notification>
	<notification name="MuteLimitReached">
		Nie można dodać kolejnego wpisu do listy zablokowanych, ponieważ limit [MUTE_LIMIT] rekordów został osiągnięty.
	</notification>
	<notification name="UnableToLinkObjects">
		Nie można połączyć [COUNT] obiektów.
Maksymalnie można połączyć [MAX] obiektów.
	</notification>
	<notification name="CannotLinkIncompleteSet">
		Możesz łączyć tylko kompletne zbiory obiektów i musisz wybrać więcej niż jeden obiekt.
	</notification>
	<notification name="CannotLinkModify">
		Nie możesz połączyć obiektów, ponieważ nie masz praw modyfikacji dla wszystkich.

Upewnij się, że żaden z obiektów nie jest zablokowany i wszystkie należą do Ciebie.
	</notification>
	<notification name="CannotLinkPermanent">
		Nie możesz łączyć obiektów przez granice regionów.
	</notification>
	<notification name="CannotLinkAcrossRegions">
		Nie możesz łączyć obiektów przez granice regionów.
	</notification>
	<notification name="CannotLinkDifferentOwners">
		Nie możesz połączyć obiektów, ponieważ należą one do różnych osób.

Upewnij się, że wszystkie wybrane obiekty należą do Ciebie.
	</notification>
	<notification name="NoFileExtension">
		Brak rozszerzenia dla pliku: &apos;[FILE]&apos;

Upewnij się, że nazwa pliku ma poprawne rozszerzenie.
	</notification>
	<notification name="InvalidFileExtension">
		Niepoprawne rozszerzenie pliku: [EXTENSION]
Oczekiwane: [VALIDS]
	</notification>
	<notification name="CannotUploadSoundFile">
		Nie można otworzyć załadowanego pliku dźwiękowego:
[FILE]
	</notification>
	<notification name="SoundFileNotRIFF">
		Plik nie jest w formacie RIFF WAVE:
[FILE]
	</notification>
	<notification name="SoundFileNotPCM">
		Plik nie jest w formacie PCM WAVE:
[FILE]
	</notification>
	<notification name="SoundFileInvalidChannelCount">
		Plik zawiera niewłaściwą liczbę kanałów (musi być mono albo stereo):
[FILE]
	</notification>
	<notification name="SoundFileInvalidSampleRate">
		Plik zawiera niewłaściwą częstotliwość (musi być 44.1k):
[FILE]
	</notification>
	<notification name="SoundFileInvalidWordSize">
		Plik zawiera niewłaściwą szerokość danych (musi być 8 albo 16 bitów):
[FILE]
	</notification>
	<notification name="SoundFileInvalidHeader">
		Brak bloku &apos;data&apos; w nagłówku pliku WAV:
[FILE]
	</notification>
	<notification name="SoundFileInvalidChunkSize">
		Niewłaściwy rozmiar &quot;chunk&quot; w pliku WAV:
[FILE]
	</notification>
	<notification name="SoundFileInvalidTooLong">
		Plik audio jest zbyt długi (maksymalnie [MAX_LENGTH] sekund):
[FILE]
	</notification>
	<notification name="ProblemWithFile">
		Problem z plikiem [FILE]:

[REASON]
	</notification>
	<notification name="CannotOpenTemporarySoundFile">
		Nie można otworzyć tymczasowego skompresowanego pliku dźwiękowego w celu zapisu: [FILE]
	</notification>
	<notification name="UnknownVorbisEncodeFailure">
		Nieznany błąd kodowania Vorbis w: [FILE]
	</notification>
	<notification name="CannotEncodeFile">
		Kodowanie pliku: [FILE] nie powidło się.
	</notification>
	<notification name="CorruptedProtectedDataStore">
		Nie można zdekodować pliku zawierającego nazwy użytkowników i haseł. Jeśli teraz je zapiszesz lub usuniesz, to wymażesz te, które były trzymane w nim wcześniej.
To może się zdarzyć, kiedy zmieniasz ustawienia sieci. Zrestartowanie Przeglądarki z poprzednimi ustawieniami sieci może pomóc w odzyskaniu danych.
	</notification>
	<notification name="CorruptResourceFile">
		Uszkodzony plik zasobów: [FILE]
	</notification>
	<notification name="UnknownResourceFileVersion">
		Nieznana wersja pliku zasobów Linden w pliku: [FILE]
	</notification>
	<notification name="UnableToCreateOutputFile">
		Nie można utworzyć pliku wyjściowego: [FILE]
	</notification>
	<notification name="DoNotSupportBulkAnimationUpload">
		[APP_NAME] obecnie nie wspomaga ładowania grupowego plików animacji w formacie BVH.
	</notification>
	<notification name="CannotUploadReason">
		Ładowanie pliku [FILE] nie powiodło się z powodu: [REASON]
Spróbuj jeszcze raz później.
	</notification>
	<notification name="LandmarkCreated">
		Dodano "[LANDMARK_NAME]" do folderu [FOLDER_NAME].
	</notification>
	<notification name="LandmarkAlreadyExists">
		Posiadasz już landmark dla tej lokalizacji.
	</notification>
	<notification name="CannotCreateLandmarkNotOwner">
		Nie możesz zapamiętać tego miejsca (LM) ponieważ właściciel działki nie pozwala na to.
	</notification>
	<notification name="CannotRecompileSelectObjectsNoScripts">
		&apos;Rekompilacja&apos; nie powiodła się.

Wybierz obiekty zawierające skrypty.
	</notification>
	<notification name="CannotRecompileSelectObjectsNoPermission">
		&apos;Rekompilacja&apos; nie powiodła się.

Wybierz skryptowane obiekty do których masz prawa modyfikacji.
	</notification>
	<notification name="CannotResetSelectObjectsNoScripts">
		&apos;Resetowanie&apos; nie powiodło się.

Wybierz obiekty zawierające skrypty.
	</notification>
	<notification name="CannotdeleteSelectObjectsNoScripts">
		Nie można przeprowadzić &apos;usuń&apos;.

Wybierz obiekty ze skryptami.
	</notification>
	<notification name="CannotResetSelectObjectsNoPermission">
		&apos;Resetowanie&apos; nie powiodło się.

Wybierz skryptowane obiekty do których masz prawa modyfikacji.
	</notification>
	<notification name="CannotOpenScriptObjectNoMod">
		Nie można otworzyć skryptu bez prawa do modyfikacji obiektu.
	</notification>
	<notification name="CannotSetRunningSelectObjectsNoScripts">
		&apos;Uruchomienie&apos; skryptów nie powiodło się.

Wybierz obiekty zawierające skrypty.
	</notification>
	<notification name="CannotSetRunningNotSelectObjectsNoScripts">
		&apos;Zatrzymanie&apos; skryptów nie powiodło się.

Wybierz obiekty zawierające skrypty.
	</notification>
	<notification name="NoFrontmostFloater">
		Brak górnego okna do zapisu.
	</notification>
	<notification name="SeachFilteredOnShortWords">
		Twoje zapytanie wyszukiwania zostało zmienione - zbyt krótkie słowa zostały usunięte.

Nowe zapytanie: [FINALQUERY]
	</notification>
	<notification name="SeachFilteredOnShortWordsEmpty">
		Użyte słowa wyszukiwania były zbyt krótkie - wyszukiwanie zostało anulowane.
	</notification>
	<notification name="CouldNotTeleportReason">
		Teleportacja nie powiodła się.
[REASON]
	</notification>
	<notification name="invalid_tport">
		Niestety, pojawił się błąd podczas próby teleportacji. Proponujemy wylogowanie się i spróbowanie teleportacji ponownie.
Jeżeli nadal otrzymujesz tę wiadomość proponujemy odwiedzić stronę [SUPPORT_SITE].
	</notification>
	<notification name="invalid_region_handoff">
		Niestety, pojawił się błąd podczas próby przedostania się na drugi region. Proponujemy wylogowanie się i spróbowanie przedostania się na drugi region ponownie.
Jeżeli nadal otrzymujesz tę wiadomość proponujemy odwiedzić stronę [SUPPORT_SITE].
	</notification>
	<notification name="blocked_tport">
		Przepraszamy, teleportacja jest chwilowo niedostępna. Spróbuj jeszcze raz. Jeśli nadal nie możesz się teleportować wyloguj się i ponownie zaloguj.
	</notification>
	<notification name="nolandmark_tport">
		Przepraszamy, ale nie możemy znaleźć miejsca docelowego.
	</notification>
	<notification name="timeout_tport">
		Przepraszamy, ale nie udało się przeprowadzić teleportacji. Spróbuj jeszcze raz.
	</notification>
	<notification name="noaccess_tport">
		Przepraszamy, ale nie masz dostępu do miejsca docelowego.
	</notification>
	<notification name="missing_attach_tport">
		Czekamy na Twoje akcesoria. Możesz poczekać kilka sekund lub zrobić relog przed następną próbą teleportacji.
	</notification>
	<notification name="too_many_uploads_tport">
		Obecnie ten region ma problemy z ładowaniem obiektów w związku z czym teleportacja bardzo się opóźnia. Spróbuj jeszcze raz za kilka minut albo teleportuj się do mniej zatłoczonego miejsca.
	</notification>
	<notification name="expired_tport">
		Przepraszamy, ale nie udało się przeprowadzić teleportacji wystarczająco szybko. Spróbuj jeszcze raz za kilka minut.
	</notification>
	<notification name="expired_region_handoff">
		Przepraszamy, ale nie udało się przeprowadzić zmiany regionu wystarczająco szybko. Spróbuj jeszcze raz za kilka minut.
	</notification>
	<notification name="no_host">
		Nie można znaleźć miejsca docelowego. To miejsce może być chwilowo nieosiągalne albo przestało istnieć. Spróbuj jeszcze raz za kilka minut.
	</notification>
	<notification name="no_inventory_host">
		Szafa chwilowo nie działa.
	</notification>
	<notification name="CannotSetLandOwnerNothingSelected">
		Nie można wybrać właściciela działki.
Działka nie została wybrana.
	</notification>
	<notification name="CannotSetLandOwnerMultipleRegions">
		Nie można wybrać właściciela działki, ponieważ wybrany obszar przekracza granicę regionów. Wybierz mniejszy obszar i spróbuj jeszcze raz.
	</notification>
	<notification name="ForceOwnerAuctionWarning">
		Ta działka jest wystawiona na aukcję. Wymuszenie własności anuluje aukcję i potencjalnie może zdenerwować zainteresowanych Rezydentów, jeżeli licytacja już się rozpoczęła.
Wymusić własność?
		<usetemplate name="okcancelbuttons" notext="Anuluj" />
	</notification>
	<notification name="CannotContentifyNothingSelected">
		Nie można sfinalizować:
Działka nie została wybrana.
	</notification>
	<notification name="CannotContentifyNoRegion">
		Nie można sfinalizować:
Region nie znaleziony.
	</notification>
	<notification name="CannotReleaseLandNothingSelected">
		Nie można porzucić działki:
Działka nie została wybrana.
	</notification>
	<notification name="CannotReleaseLandNoRegion">
		Nie można porzucić działki:
Region nie znaleziony.
	</notification>
	<notification name="CannotBuyLandNothingSelected">
		Nie można kupić działki:
Działka nie została wybrana.
	</notification>
	<notification name="CannotBuyLandNoRegion">
		Nie można kupić działki:
Region nie został znaleziony.
	</notification>
	<notification name="CannotCloseFloaterBuyLand">
		Okno zakupu ziemi nie może zostać zamknięte dopóki aplikacja [APP_NAME] nie określi ceny dla tej transakcji.
	</notification>
	<notification name="CannotDeedLandNothingSelected">
		Nie można przekazać działki:
Działka nie została wybrana.
	</notification>
	<notification name="CannotDeedLandNoGroup">
		Nie można przekazać działki:
Grupa nie została wybrana.
	</notification>
	<notification name="CannotDeedLandNoRegion">
		Brak możliwości przypisania działki grupie:
Region, gdzie działka się znajduje nie został odnaleziony.
	</notification>
	<notification name="CannotDeedLandMultipleSelected">
		Nie można przekazać działki:
Wiele działek jest wybranych.

Spróbuj wybrać pojedynczą działkę.
	</notification>
	<notification name="ParcelCanPlayMedia">
		W tej lokalizacji można odtwarzać media, co może wymagać większej przepustowości sieci.

Odtwarzać media, gdy są dostępne?
(Możesz zmienić później tą opcję w Ustawienia &gt; Dźwięk i Media.)
		<form name="form">
			<button name="Play Media Now" text="Odtwórz teraz"/>
			<button name="Always Play Media" text="Zawsze odtwarzaj"/>
			<button name="Do Not Pley Media" text="Nie odtwarzaj"/>
		</form>
	</notification>
	<notification name="CannotDeedLandWaitingForServer">
		Nie można przekazać działki:
Serwer aktualizuje dane własności.

Spróbuj jeszcze raz później.
	</notification>
	<notification name="CannotDeedLandNoTransfer">
		Nie możesz przekazać działki:
Region [REGION] nie pozwala na transfer działki.
	</notification>
	<notification name="CannotReleaseLandWatingForServer">
		Nie można porzucić działki:
Serwer aktualizuje dane działki.

Spróbuj jeszcze raz później.
	</notification>
	<notification name="CannotReleaseLandSelected">
		Nie możesz porzucić działki:
Nie jesteś właścicielem wszystkich wybranych działek.

Wybierz pojedynczą działkę.
	</notification>
	<notification name="CannotReleaseLandDontOwn">
		Nie możesz porzucić działki:
Nie masz praw do porzucenia tej działki.
Twoje działki są podświetlone na zielono.
	</notification>
	<notification name="CannotReleaseLandRegionNotFound">
		Brak możliwości porzucenia działki:
Region, gdzie działka się znajduje nie został odnaleziony.
	</notification>
	<notification name="CannotReleaseLandNoTransfer">
		Nie możesz porzucić działki:
Region [REGION] nie pozwala na transfer działki.
	</notification>
	<notification name="CannotReleaseLandPartialSelection">
		Nie można porzucić działki:
Musisz wybrać całą działkę by ją porzucić.

Wybierz całą działkę albo najpierw ją podziel.
	</notification>
	<notification name="ReleaseLandWarning">
		Porzucasz działkę o powierzchni [AREA] m².
Porzucenie tej działki usunie ją z Twoich własności, ale nie otrzymasz za to żadnych L$.

Porzucić działkę?
		<usetemplate name="okcancelbuttons" notext="Anuluj" />
	</notification>
	<notification name="CannotDivideLandNothingSelected">
		Nie można podzielić działki:

Działka nie została wybrana.
	</notification>
	<notification name="CannotDivideLandPartialSelection">
		Nie można podzielić działki:

Działka została wybrana w całości.
Spróbuj wybrać część działki.
	</notification>
	<notification name="LandDivideWarning">
		Podział tej działki stworzy dwie działki, z których każda będzie mogła mieć indywidualne ustawienia.
Niektóre ustawienia zostaną zmienione na domyślne po tej operacji.

Podzielić działkę?
		<usetemplate name="okcancelbuttons" notext="Anuluj" />
	</notification>
	<notification name="CannotDivideLandNoRegion">
		Brak możliwości podziału działki:
Region, gdzie działka się znajduje nie został odnaleziony.
	</notification>
	<notification name="CannotJoinLandNoRegion">
		Brak możliwości złączenia działek:
Region, gdzie działka się znajduje nie został odnaleziony.
	</notification>
	<notification name="CannotJoinLandNothingSelected">
		Nie można połączyć działek:
Działki nie zostały wybrane.
	</notification>
	<notification name="CannotJoinLandEntireParcelSelected">
		Nie można połączyć działek:
Tylko jedna działka została wybrana.

Wybierz obszar usytuowany na obu działkach.
	</notification>
	<notification name="CannotJoinLandSelection">
		Nie można połączyć działek:
Musisz wybrać więcej niż jedną działkę.

Wybierz obszar usytuowany na obu działkach.
	</notification>
	<notification name="JoinLandWarning">
		Połączenie tego obszaru utworzy jedną większą działkę ze wszystkich działek przecinających wybrany prostokąt.
Nazwa i opcje działki będą musiały zostać skonfigurowane.

Połączyć działki?
		<usetemplate name="okcancelbuttons" notext="Anuluj" />
	</notification>
	<notification name="ConfirmNotecardSave">
		Ta notka musi być zapisana żeby mogła być skopiowana lub zobaczona. Zapisać notkę?
		<usetemplate name="okcancelbuttons" notext="Anuluj" />
	</notification>
	<notification name="ConfirmItemCopy">
		Skopiować ten obiekt do Twojej szafy?
		<usetemplate name="okcancelbuttons" notext="Anuluj" yestext="Skopiuj"/>
	</notification>
	<notification name="ResolutionSwitchFail">
		Zmiana rozdzielczości do [RESX] x [RESY] nie powidła się
	</notification>
	<notification name="ErrorUndefinedGrasses">
		Błąd: niezdefiniowane trawy: [SPECIES]
	</notification>
	<notification name="ErrorUndefinedTrees">
		Błąd: niezdefiniowane drzewa: [SPECIES]
	</notification>
	<notification name="CannotSaveWearableOutOfSpace">
		Nie można zapisać &apos;[NAME]&apos; do pliku stroju. Musisz zwolnić trochę miejsca na Twoim komputerze i zapisać strój jeszcze raz.
	</notification>
	<notification name="CannotSaveToAssetStore">
		Nie można zapisać [NAME] w centralnym zbiorze danych.
Zazwyczaj jest to tymczasowy problem. Możesz kontynuować modyfikacje i zapisać strój ponownie za kilka minut.
	</notification>
	<notification name="YouHaveBeenLoggedOut">
		Nastąpiło wylogowanie z [CURRENT_GRID]
[MESSAGE]
		<usetemplate name="okcancelbuttons" notext="Wyłącz" yestext="Pokaż IM/czat"/>
	</notification>
	<notification name="OnlyOfficerCanBuyLand">
		Nie możesz kupić działek dla grupy.
Nie masz praw kupowania działek dla Twojej aktywnej grupy.
	</notification>
	<notification label="Add Friend" name="AddFriendWithMessage">
		Znajomi mogą pozwalać na odnajdywanie się wzajemnie na mapie i na otrzymywanie informacji o statusie online.

Zaproponować znajomość [NAME]?
		<form name="form">
			<input name="message">
				Chcesz zawrzeć ze mną znajomość?
			</input>
			<button name="Cancel" text="Anuluj"/>
		</form>
	</notification>
	<notification label="Nowa lista autokorekty" name="AddAutoReplaceList">
		Nazwa nowej listy:
	</notification>
	<notification label="Zmiana nazwy listy autokorekty" name="RenameAutoReplaceList">
		Nazwa '[DUPNAME]' jest w użyciu
Wprowadź nową nazwę:
		<form name="form">
			<button name="ReplaceList" text="Zastąp obecną listę"/>
			<button name="SetName" text="Użyj nowej nazwy"/>
		</form>
	</notification>
	<notification name="InvalidAutoReplaceEntry">
		Słowo kluczowe musi być pojedynczym ciągiem, a zamiennik nie może być pusty.
	</notification>
	<notification name="InvalidAutoReplaceList">
		Lista zamienników nie jest prawidłowa.
	</notification>
	<notification name="SpellingDictImportRequired">
		Musisz określić plik, nazwę i język.
	</notification>
	<notification name="SpellingDictIsSecondary">
		Wygląda na to, że słownik [DIC_NAME] nie ma pliku "aff"; znaczy to, że jest słownikiem drugorzędnym.
Może on być użyty jako dodatkowy, ale nie główny słownik.

Zobacz https://wiki.secondlife.com/wiki/Adding_Spelling_Dictionaries
	</notification>
	<notification name="SpellingDictImportFailed">
		Nie można skopiować
[FROM_NAME]
do
[TO_NAME]
	</notification>
	<notification label="Zapisz strój" name="SaveOutfitAs">
		Zapisz to co noszę jako nowy strój:
		<form name="form">
			<input name="message">
				[DESC] (nowy)
			</input>
			<button name="Cancel" text="Anuluj"/>
		</form>
	</notification>
	<notification label="Zapisz część stroju" name="SaveWearableAs">
		Zapisz obiekt w mojej Szafie jako:
		<form name="form">
			<input name="message">
				[DESC] (nowy)
			</input>
			<button name="Cancel" text="Anuluj"/>
		</form>
	</notification>
	<notification label="Zmień nazwę stroju" name="RenameOutfit">
		Nowa nazwa stroju:
		<form name="form">
			<button name="Cancel" text="Anuluj"/>
		</form>
	</notification>
	<notification name="RemoveFromFriends">
		Czy chcesz usunąć &lt;nolink&gt;[NAME]&lt;/nolink&gt; z listy znajomych?
		<usetemplate name="okcancelbuttons" notext="Anuluj" />
	</notification>
	<notification name="RemoveMultipleFromFriends">
		Chcesz usunąć grupę osób z listy Twoich znajomych?
		<usetemplate name="okcancelbuttons" notext="Anuluj" />
	</notification>
	<notification name="GodDeleteAllScriptedPublicObjectsByUser">
		Na pewno chcesz usunąć wszystkie skryptowane obiekty należące do
** [AVATAR_NAME] **
z działek innych w tym symulatorze?
		<usetemplate name="okcancelbuttons" notext="Anuluj" />
	</notification>
	<notification name="GodDeleteAllScriptedObjectsByUser">
		Na pewno chcesz usunąć wszystkie skryptowane obiekty należące do
** [AVATAR_NAME] **
ze wszystkich działek w tym symulatorze?
		<usetemplate name="okcancelbuttons" notext="Anuluj" />
	</notification>
	<notification name="GodDeleteAllObjectsByUser">
		Na pewno chcesz usunąć wszystkie obiekty (skryptowane i nie) należące do
** [AVATAR_NAME] **
ze wszystkich działek w tym symulatorze?
		<usetemplate name="okcancelbuttons" notext="Anuluj" />
	</notification>
	<notification name="BlankClassifiedName">
		Musisz nadać tytuł Twojej reklamie.
	</notification>
	<notification name="MinClassifiedPrice">
		Minimalna cena za publikację wynosi [MIN_PRICE]L$.

Wybierz wyższą cenę.
	</notification>
	<notification name="ConfirmItemDeleteHasLinks">
		Co najmniej jeden z zaznaczonych przez Ciebie elementów ma połączone z nim obiekty. Jeśli go usuniesz połączenia zostaną usunięte na stałe. Zaleca się usunięcie połączeń w pierwszej kolejności.

Jesteś pewien/pewna, że chcesz usunąć te elementy?
		<usetemplate name="okcancelbuttons" notext="Anuluj" />
	</notification>
	<notification name="ConfirmObjectDeleteLock">
		Przynajmniej jeden z wybranych obiektów jest zablokowany.

Na pewno chcesz usunąć te obiekty?
		<usetemplate name="okcancelbuttons" notext="Anuluj" />
	</notification>
	<notification name="ConfirmObjectDeleteNoCopy">
		Przynajmniej jeden z wybranych obiektów jest niekopiowalny.

Na pewno chcesz usunąć te obiekty?
		<usetemplate name="okcancelbuttons" notext="Anuluj" />
	</notification>
	<notification name="ConfirmObjectDeleteNoOwn">
		Przynajmniej jeden z wybranych obiektów nie należy do Ciebie.

Na pewno chcesz usunąć te obiekty?
		<usetemplate name="okcancelbuttons" notext="Anuluj" />
	</notification>
	<notification name="ConfirmObjectDeleteLockNoCopy">
		Przynajmniej jeden z wybranych obiektów jest zablokowany.
Przynajmniej jeden z wybranych obiektów jest niekopiowalny.

Na pewno chcesz usunąć te obiekty?
		<usetemplate name="okcancelbuttons" notext="Anuluj" />
	</notification>
	<notification name="ConfirmObjectDeleteLockNoOwn">
		Przynajmniej jeden z wybranych obiektów jest zablokowany.
Przynajmniej jeden z wybranych obiektów nie należy do Ciebie.

Na pewno chcesz usunąć te obiekty?
		<usetemplate name="okcancelbuttons" notext="Anuluj" />
	</notification>
	<notification name="ConfirmObjectDeleteNoCopyNoOwn">
		Przynajmniej jeden z wybranych obiektów jest niekopiowalny.
Przynajmniej jeden z wybranych obiektów nie należy do Ciebie.

Na pewno chcesz usunąć te obiekty?
		<usetemplate name="okcancelbuttons" notext="Anuluj" />
	</notification>
	<notification name="ConfirmObjectDeleteLockNoCopyNoOwn">
		Przynajmniej jeden z wybranych obiektów jest zablokowany.
Przynajmniej jeden z wybranych obiektów jest niekopiowalny.
Przynajmniej jeden z wybranych obiektów nie należy do Ciebie.

Na pewno chcesz usunąć te obiekty?
		<usetemplate name="okcancelbuttons" notext="Anuluj" />
	</notification>
	<notification name="ConfirmObjectTakeLock">
		Przynajmniej jeden obiekt jest zablokowany.

Na pewno chcesz wziąć te obiekty?
		<usetemplate name="okcancelbuttons" notext="Anuluj" />
	</notification>
	<notification name="ConfirmObjectTakeNoOwn">
		Przynajmniej jeden obiekt nie należy do Ciebie.
Jeżeli będziesz kontynuować prawa następnego właściciela zostaną przypisane, co - potencjalnie - może ograniczyć Twoje prawa do modyfikacji lub kopiowania obiektów.

Na pewno chcesz wziąć te obiekty?
		<usetemplate name="okcancelbuttons" notext="Anuluj" />
	</notification>
	<notification name="ConfirmObjectTakeLockNoOwn">
		Przynajmniej jeden obiekt jest zablokowany.
Przynajmniej jeden obiekt nie należy do Ciebie.
Jeżeli będziesz kontynuować prawa następnego właściciela zostaną przypisane co - potencjalnie - może ograniczyć Twoje prawa do modyfikacji lub kopiowania obiektów.

Na pewno chcesz wziąć te obiekty?
		<usetemplate name="okcancelbuttons" notext="Anuluj" />
	</notification>
	<notification name="CantBuyLandAcrossMultipleRegions">
		Nie możesz kupić działki, ponieważ wybrany obszar przekracza granicę regionów.

Wybierz mniejszy obszar i spróbuj jeszcze raz.
	</notification>
	<notification name="DeedLandToGroup">
		Po przekazaniu tej działki grupa będzie musiała mieć i utrzymywać wystarczający kredyt na używanie działki.
Cena zakupu działki nie jest zwracana właścicielowi. Jeżeli przekazana działka zostanie sprzedana, cena sprzedaży zostanie podzielona pomiędzy członków grupy.

Przekazać tą działkę o powierzchni [AREA] m² grupie &apos;&lt;nolink&gt;[GROUP_NAME]&lt;/nolink&gt;&apos;?
		<usetemplate name="okcancelbuttons" notext="Anuluj" />
	</notification>
	<notification name="DeedLandToGroupWithContribution">
		Po przekazaniu tej działki grupa będzie musiała mieć i utrzymywać wystarczający kredyt na używanie działki.
Przekazanie będzie zawierać równoczesne przypisanie działki do grupy od &apos;[NAME]&apos;.
Cena zakupu działki nie jest zwracana właścicielowi. Jeżeli przekazana działka zostanie sprzedana, cena sprzedaży zostanie podzielona pomiędzy członków grupy.

Przekazać tą działkę o powierzchni [AREA] m² grupie &apos;&lt;nolink&gt;[GROUP_NAME]&lt;/nolink&gt;&apos;?
		<usetemplate name="okcancelbuttons" notext="Anuluj" />
	</notification>
	<notification name="DisplaySetToSafe">
		Ustawienia grafiki zostały zmienione do bezpiecznego poziomu ponieważ opcja -safe została wybrana.
	</notification>
	<notification name="DisplaySetToRecommendedGPUChange">
		Ustawienia grafiki zostały zmienione do zalecanego poziomu, ponieważ karta graficzna została zmieniona
z &apos;[LAST_GPU]&apos;
na &apos;[THIS_GPU]&apos;
	</notification>
	<notification name="DisplaySetToRecommendedFeatureChange">
		Ustawienia grafiki zostały zmienione do zalecanego poziomu ze względu na zmianę podsystemu renderingu.
	</notification>
	<notification name="AvatarMovedDesired">
		Miejsce, do którego chcesz się teleportować jest chwilowo niedostępne.
Zostałeś/aś przeniesiony/a do regionu sąsiedniego.
	</notification>
	<notification name="AvatarMovedLast">
		Żądane przez Ciebie miejsce jest obecnie niedostępne.
Zostałeś/aś przeniesiony/a do sąsiedniego regionu.
	</notification>
	<notification name="AvatarMovedHome">
		Twoje miejsce startu jest obecnie niedostępne.
Zostałeś/aś przeniesiony/a do sąsiedniego regionu.
Możesz ustawić nowe miejsce startu.
	</notification>
	<notification name="ClothingLoading">
		Twoje ubranie wciąż się ładuje.
Możesz normalnie używać [APP_NAME], inni użytkownicy będą Cię widzieli poprawnie.
		<form name="form">
			<ignore name="ignore" text="Ładowanie ubrań nadal trwa"/>
		</form>
	</notification>
	<notification name="AgentComplexityWithVisibility">
		Twój [https://community.secondlife.com/t5/English-Knowledge-Base/Avatar-Rendering-Complexity/ta-p/2967838 stopień złożoności awatara] to [AGENT_COMPLEXITY].
[OVERLIMIT_MSG]
	<usetemplate ignoretext="Ostrzegaj mnie, gdy stopień złożoności mojego awatara jest zbyt wysoki" name="notifyignore"/>
	</notification>
	<notification name="AgentComplexity">
		Twój [https://community.secondlife.com/t5/English-Knowledge-Base/Avatar-Rendering-Complexity/ta-p/2967838 stopień złożoności awatara] to [AGENT_COMPLEXITY].
		<usetemplate ignoretext="Ostrzegaj mnie, gdy zmienia się stopień złożoności mojego awatara" name="notifyignore"/>
	</notification>
	<notification name="HUDComplexityWarning">
		[HUD_REASON]. Bardzo prawdopodobne, że wpłynie to negatywnie na Twoją wydajność.
		<usetemplate ignoretext="Ostrzegaj mnie, gdy stopień złożoności moich dodatków HUD jest zbyt wysoki" name="notifyignore"/>
	</notification>
	<notification name="FirstRun">
		Instalacja [APP_NAME] zakończona.

Jeżeli używasz [CURRENT_GRID] po raz pierwszy to musisz stworzyć konto żeby móc się zalogować.
Czy chcesz przejść na stronę [http://join.secondlife.com secondlife.com] żeby stworzyć nowe konto?
		<usetemplate name="okcancelbuttons" notext="Kontynuuj" yestext="Stwórz konto..."/>
	</notification>
	<notification name="LoginPacketNeverReceived">
		Problemy z połączeniem. Problem może być spowodowany Twoim połączeniem z Internetem albo może istnieć po stronie [SECOND_LIFE_GRID].

Możesz sprawdzić swoje połączenie z Internetem i spróbować ponownie za kilka minut, połączyć się ze stroną pomocy technicznej ([SUPPORT_SITE]) lub wybrać Teleportuj, by teleportować się do swojego miejsca startu.
		<form name="form">
			<button name="Help" text="Pomoc"/>
			<button name="Teleport" text="Teleportuj"/>
		</form>
	</notification>
	<notification name="WelcomeChooseSex">
		Twoja postać pojawi się za moment.

Używaj strzałek żeby się poruszać.
Naciśnij F1 w dowolnej chwili po pomoc albo żeby dowiedzieć się więcej o [CURRENT_GRID].
Wybierz awatara właściwej płci. Ten wybór będzie można później zmienić.
		<usetemplate name="okcancelbuttons" notext="Kobieta" yestext="Mężczyzna"/>
	</notification>
	<notification name="CantTeleportToGrid">
		Nie można teleportować do [SLURL], ponieważ jest na innej siatce ([GRID]) niż obecna siatka ([CURRENT_GRID]). Proszę zamknąć przeglądarkę i spróbować ponownie.
	</notification>
	<notification name="GeneralCertificateError">
		Połączenie z serwerem nie mogło zostać nawiązane.
[REASON]

Nazwa podmiotu: [SUBJECT_NAME_STRING]
Nazwa wydawcy: [ISSUER_NAME_STRING]
Ważny od: [VALID_FROM]
Ważny do: [VALID_TO]
Odcisk palca MD5: [SHA1_DIGEST]
Odcisk palca SHA1: [MD5_DIGEST]
Użycie klucza: [KEYUSAGE]
Rozszerzone użycie klucza: [EXTENDEDKEYUSAGE]
Identyfikator klucza podmiotu: [SUBJECTKEYIDENTIFIER]
	</notification>
	<notification name="TrustCertificateError">
		Wydawca certyfikatu dla tego serwera nie jest znany.

Informacje o certyfikacie:
Nazwa podmiotu: [SUBJECT_NAME_STRING]
Nazwa wydawcy: [ISSUER_NAME_STRING]
Ważny od: [VALID_FROM]
Ważny do: [VALID_TO]
Odcisk palca MD5: [SHA1_DIGEST]
Odcisk palca SHA1: [MD5_DIGEST]
Użycie klucza: [KEYUSAGE]
Rozszerzone użycie klucza: [EXTENDEDKEYUSAGE]
Identyfikator klucza podmiotu: [SUBJECTKEYIDENTIFIER]

Czy chcesz zaufać temu wydawcy?
		<usetemplate name="okcancelbuttons" notext="Anuluj" yestext="Zaufaj"/>
	</notification>
	<notification name="NotEnoughCurrency">
		[NAME] [PRICE]L$ Masz za mało L$.
	</notification>
	<notification name="GrantedModifyRights">
		Masz teraz prawa modyfikacji obiektów należących do [NAME].
	</notification>
	<notification name="RevokedModifyRights">
		Prawa modyfikacji obiektów należących do [NAME] zostały Ci odebrane.
	</notification>
	<notification name="FlushMapVisibilityCaches">
		To spowoduje wyczyszczenie buforów map regionu.
Jest to użyteczne wyłącznie podczas szukania błędów.
(W normalnym użytkowaniu poczekaj 5 minut, a mapy wszystkich zostaną uaktualnione po relogu.)
		<usetemplate name="okcancelbuttons" notext="Anuluj" />
	</notification>
	<notification name="BuyOneObjectOnly">
		Nie możesz zakupić więcej niż jednego obiektu w tym samym czasie. Proszę wybrać tylko jeden obiekt i spróbować ponownie.
	</notification>
	<notification name="OnlyCopyContentsOfSingleItem">
		Nie można kopiować zawartości więcej niż jednego obiektu naraz.
Wybierz pojedynczy obiekt i spróbuj jeszcze raz.
		<usetemplate name="okcancelbuttons" notext="Anuluj" />
	</notification>
	<notification name="KickUsersFromRegion">
		Teleportować wszystkich Rezydentów z tego regionu do ich miejsc startu?
		<usetemplate name="okcancelbuttons" notext="Anuluj" />
	</notification>
	<notification name="ChangeObjectBonusFactor">
		Obniżenie limitu obiektów bonusowych po tym, gdy konstrukcje zostały już poustawiane w regionie może spowodować, że część z nich może zostać zwrócona lub usunięta. Na pewno chcesz zmienić tą wartość?
		<usetemplate ignoretext="Potwierdź zmianę mnożnika obiektów bonusowych" name="okcancelignore" notext="Anuluj"/>
	</notification>
	<notification name="EstateObjectReturn">
		Na pewno chcesz odesłać wszystkie obiekty należące do [USER_NAME]?
		<usetemplate name="okcancelbuttons" notext="Anuluj" />
	</notification>
	<notification name="InvalidTerrainBitDepth">
		Nie można ustawić tekstur regionu:
Tekstura terenu [TEXTURE_NUM] ma niewłaściwą głębię koloru - [TEXTURE_BIT_DEPTH].

Zamień teksturę [TEXTURE_NUM] na 24-bitową teksturę o wymiarze 1024x1024 lub mniejszą i ponownie kliknij na &quot;Zastosuj&quot;.
	</notification>
	<notification name="InvalidTerrainSize">
		Nie można ustawić tekstur regionu:
Tekstura terenu [TEXTURE_NUM] jest za duża - [TEXTURE_SIZE_X]x[TEXTURE_SIZE_Y].

Zamień teksturę [TEXTURE_NUM] na 24-bitową teksturę o wymiarze 1024x1024 lub mniejszą i ponownie kliknij na &quot;Zastosuj&quot;.
	</notification>
	<notification name="RawUploadStarted">
		Ładowanie rozpoczęte. Może potrwać do dwóch minut zależnie od prędkości Twojego połączenia.
	</notification>
	<notification name="ConfirmBakeTerrain">
		Na pewno chcesz zapisać obecne ukształtowanie terenu jako punkt odniesienia dla górnego i dolnego limitu terenu oraz jako domyślną wartość dla opcji &apos;Odtwórz&apos;?
		<usetemplate name="okcancelbuttons" notext="Anuluj" />
	</notification>
	<notification name="MaxAllowedAgentOnRegion">
		Maksymalna liczba Rezydentów wynosi [MAX_AGENTS].
	</notification>
	<notification name="ConfirmTextureHeights">
		Zamierzasz użyć wartości 'niższych' większych niż 'wyższe' dla zakresów elewacji. Chcesz kontynuować?
		<usetemplate name="yesnocancelbuttons" notext="Anuluj" canceltext="Nie pytaj" />
	</notification>
	<notification name="MaxBannedAgentsOnRegion">
		Maksymalna liczba niepożądanych Rezydentów (banów) wynosi [MAX_BANNED].
	</notification>
	<notification name="MaxAgentOnRegionBatch">
		Próba dodania [NUM_ADDED] osób nie powiodła się:
[MAX_AGENTS] [LIST_TYPE] limit przekroczony o [NUM_EXCESS].
	</notification>
	<notification name="MaxAllowedGroupsOnRegion">
		Możesz mieć maksymalnie [MAX_GROUPS] dozwolonych grup.
		<usetemplate name="okcancelbuttons" notext="Anuluj" yestext="Ustal"/>
	</notification>
	<notification name="MaxManagersOnRegion">
		Możesz mieć maksymalnie [MAX_MANAGER] zarządców Majątku.
	</notification>
	<notification name="OwnerCanNotBeDenied">
		Nie możesz dodać właściciela Majątku do listy &apos;Niepożądanych Rezydentów (banów)&apos; Majątku.
	</notification>
	<notification name="ProblemAddingEstateManagerBanned">
		Nie możesz dodać zbanowanego rezydenta do listy zarządców Majątku.
	</notification>
	<notification name="CanNotChangeAppearanceUntilLoaded">
		Nie możesz zmienić wyglądu podczas ładowania ubrań i kształtu.
	</notification>
	<notification name="ClassifiedMustBeAlphanumeric">
		Tytuł Twojej reklamy musi zaczynać się od litery (A-Z) albo cyfry. Znaki przestankowe są niedozwolone.
	</notification>
	<notification name="CantSetBuyObject">
		Nie możesz wybrać &apos;Kup obiekt&apos;, ponieważ obiekt nie jest na sprzedaż.
Wybierz obiekt na sprzedaż i spróbuj jeszcze raz.
	</notification>
	<notification name="FinishedRawDownload">
		Plik surowego terenu pobrany do:
[DOWNLOAD_PATH].
	</notification>
	<notification name="RequiredUpdate">
		Do zalogowania się wymagana jest wersja [VERSION].
Wygląda na to, że nie została ona zaktualizowana.
Pobierz ją z https://secondlife.com/support/downloads/
	</notification>
	<notification name="LoginFailedUnknown">
		Przepraszamy, ale nie udało się zalogować - powód jest nieznany.
Jeśli ciągle widzisz tą wiadomość sprawdź [SUPPORT_SITE].
		<usetemplate name="okbutton" yestext="Wyjdź"/>
	</notification>
	<notification name="DeedObjectToGroup">
		Przypisanie tego obiektu spowoduje, że grupa:
* Otrzyma L$ zapłacone temu obiektowi
		<usetemplate ignoretext="Potwierdź decyzję przypisania obiektu do grupy" name="okcancelignore" notext="Anuluj" yestext="Przekaż"/>
	</notification>
	<notification name="WebLaunchExternalTarget">
		Czy chcesz otworzyć swoją przeglądarkę internetową by zobaczyć zawartość?
Otwieranie stron internetowych z nieznanego źródła może narazić Twój komputer na niebezpieczeństwo.
		<usetemplate ignoretext="Uruchom przeglądarkę internetową by zobaczyć stronę" name="okcancelignore" notext="Anuluj" />
	</notification>
	<notification name="SystemUIScaleFactorChanged">
		Mnożnik systemowego skalowania interfejsu uległ zmianie od ostatniego uruchomienia. Czy chcesz otworzyć ustawienia i skorygować skalowanie interfejsu w przeglądarce?
		<usetemplate name="okcancelbuttons" notext="Anuluj" />
	</notification>
	<notification name="WebLaunchJoinNow">
		By dokonać zmian i aktualizacji swojego konta, odwiedź [http://secondlife.com/account/ Tablicę].
		<usetemplate ignoretext="Uruchom przeglądarkę internetową by dokonać zmian w konfiguracji mojego konta" name="okcancelignore" notext="Anuluj" />
	</notification>
	<notification name="WebLaunchSecurityIssues">
		Odwiedź [CURRENT_GRID] Wiki i zobacz jak zgłaszać problemy z bezpieczeństwem danych.
		<usetemplate ignoretext="Uruchom przeglądarkę internetową by dowiedzieć się więcej na temat zgłaszania problemów bezpieczeństwa" name="okcancelignore" notext="Anuluj" />
	</notification>
	<notification name="WebLaunchQAWiki">
		Odwiedź [CURRENT_GRID] Wiki pytań i odpowiedzi.
		<usetemplate ignoretext="Uruchom przeglądarkę internetową by zobaczyć QA Wiki" name="okcancelignore" notext="Anuluj" />
	</notification>
	<notification name="WebLaunchPublicIssue">
		Odwiedź [CURRENT_GRID] katalog publicznych problemów, gdzie możesz zgłaszać błędy i inne problemy.
		<usetemplate ignoretext="Uruchom przeglądarkę internetową by wysłać Błędy klienta" name="okcancelignore" notext="Anuluj" />
	</notification>
	<notification name="WebLaunchSupportWiki">
		Otwórz oficjalny blog Lindenów żeby zobaczyć nowe wiadomości i informacje.
		<usetemplate ignoretext="Uruchom przeglądarkę internetową by zobaczyć blog" name="okcancelignore" notext="Anuluj" />
	</notification>
	<notification name="WebLaunchLSLGuide">
		Czy chcesz otworzyć samouczek Języka skryptowania?
		<usetemplate ignoretext="Uruchom przeglądarkę internetową by zobaczyć samouczek Języka skryptowania" name="okcancelignore" notext="Anuluj" />
	</notification>
	<notification name="WebLaunchLSLWiki">
		Czy na pewno chcesz odwiedzić portal skrypterów LSL?
		<usetemplate ignoretext="Uruchom przeglądarkę internetową by zobaczyć LSL Portal" name="okcancelignore" notext="Anuluj" yestext="Pokaż stronę"/>
	</notification>
	<notification name="ReturnToOwner">
		Czy na pewno chcesz zwrócić wybrane obiekty do ich właścicieli? Wszystkie udostępnione obiekty z prawem transferu zostaną zwrócone poprzednim właścicielom.

*UWAGA* Wszystkie udostępnione obiekty bez prawa transferu zostaną usunięte!
		<usetemplate ignoretext="Potwierdź zanim zwrócisz obiekty do ich właścicieli" name="okcancelignore" notext="Anuluj" />
	</notification>
	<notification name="GroupLeaveConfirmMember">
		Jesteś członkiem grupy &lt;nolink&gt;[GROUP]&lt;/nolink&gt;.
Chcesz ją opuścić?
		<usetemplate name="okcancelbuttons" notext="Anuluj" />
	</notification>
	<notification name="GroupDepart">
		Opuściłeś/aś grupę &apos;&lt;nolink&gt;[group_name]&lt;/nolink&gt;&apos;.
	</notification>
	<notification name="GroupLeaveConfirmMemberWithFee">
		Jesteś członkiem grupy &lt;nolink&gt;[GROUP]&lt;/nolink&gt;. Ponowne dołączenie będzie kosztować [AMOUNT] L$.
Chcesz ją opuścić?
		<usetemplate name="okcancelbuttons" notext="Anuluj" />
	</notification>
	<notification name="OwnerCannotLeaveGroup">
		Nie możesz opuścić tej grupy, ponieważ jesteś ostatnim z jej właścicieli. Przydziel najpierw innemu użytkownikowi rolę właściciela.
	</notification>
	<notification name="GroupDepartError">
		Nie możesz opuścić tej grupy.
	</notification>
	<notification name="ConfirmKick">
		Na pewno chcesz wyrzucić wszystkich Rezydentów z siatki?
		<usetemplate name="okcancelbuttons" notext="Anuluj" yestext="Wyrzuć Rezydentów"/>
	</notification>
	<notification name="MuteLinden">
		Przepraszamy, ale nie możesz zablokować Lindena.
	</notification>
	<notification name="CannotStartAuctionAlreadyForSale">
		Aukcja nie może zostać rozpoczęta dla działki, która została już wcześniej wystawiona na sprzedaż. Dezaktywuj opcję sprzedaży działki, jeżeli chcesz rozpocząć aukcję.
	</notification>
	<notification label="Blokowanie obiektów według nazwy nie powiodło się" name="MuteByNameFailed">
		Rezydent/obiekt jest już zablokowany.
	</notification>
	<notification name="RemoveItemWarn">
		Pomimo, że jest to dozwolone, usunięcie zawartości może uszkodzić obiekt. Chcesz usunąć?
		<usetemplate name="okcancelbuttons" notext="Anuluj" />
	</notification>
	<notification name="CantOfferCallingCard">
		Nie możesz dać wizytówki w tym momencie. Spróbuj jeszcze raz za chwilę.
	</notification>
	<notification name="CantOfferFriendship">
		Nie możesz zaoferować znajomości w tym momencie. Spróbuj jeszcze raz za chwilę.
	</notification>
	<notification name="DoNotDisturbModeSet">
		Tryb Zajętości jest włączony. Nie będziesz powiadamiany/a o nadchodzących rozmowach.

- Inni Rezydenci będą otrzymywać Twoją wiadomość Trybu Zajętości (Ustawienia &gt; Prywatność &gt; Autoodpowiedzi).
- Propozycje rozmów głosowych będą odrzucane.
		<usetemplate ignoretext="Status zmieniony na Tryb Zajętości" name="okignore" />
	</notification>
	<notification name="AutorespondModeSet">
		Tryb Autoodpowiedzi jest włączony.
Wiadomości przychodzące będą teraz otrzymywać skonfigurowaną wcześniej automatyczną odpowiedź.
		<usetemplate ignoretext="Status zmieniony na Tryb Autoodpowiedzi" name="okignore" />
	</notification>
	<notification name="AutorespondNonFriendsModeSet">
		Tryb Autoodpowiedzi dla nieznajomych jest włączony.
Wiadomości przychodzące od osób spoza listy znajomych będą teraz otrzymywać skonfigurowaną wcześniej automatyczną odpowiedź.
		<usetemplate ignoretext="Status zmieniony na Tryb Autoodpowiedzi dla nieznajomych" name="okignore" />
	</notification>
	<notification name="RejectTeleportOffersModeSet">
		Tryb odrzucania wszystkich propozycji i próśb o teleportację jest włączony.
Wszystkie nadchodzące propozycje i prośby o teleportację będą teraz otrzymywać skonfigurowaną wcześniej automatyczną odpowiedź. Nie będziesz dostawać żadnego powiadomienia o tym fakcie.
		<usetemplate ignoretext="Status zmieniony na odrzucanie wszystkich propozycji i próśb o teleportację" name="okignore" />
	</notification>
	<notification name="RejectTeleportOffersModeWarning">
		Nie można w tej chwili poprosić o teleport, ponieważ tryb odrzucania wszystkich propozycji i próśb o teleportację jest włączony.
Jeśli chcesz go wyłączyć, to możesz to zrobić w menu 'Komunikacja' &gt; 'Status online'.
	</notification>
	<notification name="RejectFriendshipRequestsModeSet">
		Tryb odrzucania wszystkich zaproszeń do znajomych jest włączony.
Wszystkie nadchodzące zaproszenia do znajomych będą teraz otrzymywać skonfigurowaną wcześniej automatyczną odpowiedź. Nie będziesz dostawać żadnego powiadomienia o tym fakcie.
		<usetemplate ignoretext="Status zmieniony na odrzucanie wszystkich zaproszeń do znajomych" name="okignore" />
	</notification>
	<notification name="RejectAllGroupInvitesModeSet">
		Tryb odrzucania wszystkich zaproszeń do grup jest włączony.
Wszystkie nadchodzące zaproszenia do grup będą automatycznie odrzucane. Nie będziesz dostawać żadnego powiadomienia o tym fakcie.
		<usetemplate ignoretext="Status zmieniony na odrzucanie wszystkich zaproszeń do grup" name="okignore" />
	</notification>
	<notification name="JoinedTooManyGroupsMember">
		Należysz już do maksymalnej ilości grup. Opuść proszę przynajmniej jedną grupę żeby przyjąć członkostwo w tej grupie, albo odmów.
[NAME] oferuje Ci członkostwo w grupie.
		<usetemplate name="okcancelbuttons" notext="Odmów" yestext="Przyjmij"/>
	</notification>
	<notification name="JoinedTooManyGroups">
		Należysz już do maksymalnej ilości grup. Opuść proszę przynajmniej jedną grupę żeby przyjąć członkostwo w tej grupie, albo odmów.
	</notification>
	<notification name="GroupLimitInfo">
		Limit ilości grup dla kont standardowych to [MAX_BASIC], a dla [https://secondlife.com/premium/ kont premium] to [MAX_PREMIUM].
Jeśli Twoje konto zostało pozbawione statusu premium, to musisz zejść poniżej limitu [MAX_BASIC] grup, zanim będzie można dołączyć do kolejnej.

[https://secondlife.com/my/account/membership.php Przejdź na premium już teraz!]
		<usetemplate name="okbutton" yestext="Zamknij"/>
	</notification>
	<notification name="KickUser">
		Wyrzuć tego Rezydenta, wysyłając następujący komunikat.
		<form name="form">
			<input name="message">
				Administrator wylogował Cię.
			</input>
			<button name="Cancel" text="Anuluj"/>
		</form>
	</notification>
	<notification name="KickAllUsers">
		Z jakim komunikatem wyrzucić wszystkich użytkowników z regionu?
		<form name="form">
			<input name="message">
				Administrator wylogował Cię.
			</input>
			<button name="Cancel" text="Anuluj"/>
		</form>
	</notification>
	<notification name="FreezeUser">
		Unieruchom tego Rezydenta, wysyłając następujący komunikat.
		<form name="form">
			<input name="message">
				Unieruchomiono Cię. Nie możesz się ruszać ani rozmawiać. Administrator skontaktuje się z Tobą poprzez IM.
			</input>
			<button name="Cancel" text="Anuluj"/>
		</form>
	</notification>
	<notification name="UnFreezeUser">
		Cofnij unieruchomienie (zamrożenie) tego Rezydenta, wysyłając następujący komunikat.
		<form name="form">
			<input name="message">
				Odblokowano Cię.
			</input>
			<button name="Cancel" text="Anuluj"/>
		</form>
	</notification>
	<notification name="SetDisplayNameSuccess">
		Witaj [DISPLAY_NAME]!

Podobnie jak w realnym życiu potrzeba trochę czasu zanim wszyscy dowiedzą się o nowym imieniu. Kolejne kilka dni zajmie [http://wiki.secondlife.com/wiki/Setting_your_display_name aktualizacja imienia] w obiektach, skryptach, wyszukiwarce, etc.
	</notification>
	<notification name="SetDisplayNameBlocked">
		Przepraszamy, nie można zmienić Twojego Wyświetlanego Imienia. Jeśli uważasz, że jest to spowodowane błędem skontaktuj się z obsługą klienta.
	</notification>
	<notification name="SetDisplayNameFailedLength">
		Przepraszamy, to imię jest zbyt długie. Wyświetlane Imię może mieć maksymalnie [LENGTH] znaków.

Proszę wprowadzić krótsze imię.
	</notification>
	<notification name="SetDisplayNameFailedGeneric">
		Przepraszamy, nie można ustawić Twojego Wyświetlanego Imienia. Spróbuj ponownie później.
	</notification>
	<notification name="SetDisplayNameMismatch">
		Podane Wyświetlane Imię nie pasuje. Proszę wprowadzić je ponownie.
	</notification>
	<notification name="AgentDisplayNameUpdateThresholdExceeded">
		Przepraszamy, musisz jeszcze poczekać zanim będzie można zmienić Twoje Wyświetlane Imię.

Zobacz http://wiki.secondlife.com/wiki/Setting_your_display_name

Proszę spróbować ponownie później.
	</notification>
	<notification name="AgentDisplayNameSetBlocked">
		Przepraszamy, nie można ustawić wskazanego imienia, ponieważ zawiera zabronione słowa.

Proszę spróbować wprowadzić inne imię.
	</notification>
	<notification name="AgentDisplayNameSetInvalidUnicode">
		Wyświetlane Imię, które chcesz ustawić zawiera niepoprawne znaki.
	</notification>
	<notification name="AgentDisplayNameSetOnlyPunctuation">
		Twoje Wyświetlane Imię musi zawierać litery inne niż znaki interpunkcyjne.
	</notification>
	<notification name="DisplayNameUpdate">
		[OLD_NAME] ([SLID]) jest od tej pory znana/y jako [NEW_NAME].
	</notification>
	<notification name="DisplayNameUpdateRemoveAlias">
	[OLD_NAME] ([SLID]) jest od tej pory znana/y jako [NEW_NAME].
Ta osoba ma ustawiony alias, który zastąpi [NEW_NAME]
Czy chcesz go usunąć?
		<form name="form">
			<button name="Yes" text="Tak"/>
			<button name="No" text="Nie"/>
		</form>
	</notification>
	<notification name="OfferTeleport">
		Zaproponować teleportację do miejsca Twojego pobytu z tą wiadomością?
		<form name="form">
			<input name="message">
				Zapraszam do siebie. Region: [REGION]
			</input>
			<button name="Cancel" text="Anuluj"/>
		</form>
	</notification>
	<notification name="TeleportRequestPrompt">
		Poproś [NAME] o teleport z następującą wiadomością
		<form name="form">
			<button name="Cancel" text="Anuluj"/>
		</form>
	</notification>
	<notification name="TooManyTeleportOffers">
		Próbujesz wysłać [OFFERS] ofert teleportu,
co przekracza limit [LIMIT].
	</notification>
	<notification name="OfferTeleportFromGod">
		Wysłać propozycję teleportacji do Twojego miejsca?
		<form name="form">
			<input name="message">
				Zapraszam do siebie. Region: [REGION]
			</input>
			<button name="Cancel" text="Anuluj"/>
		</form>
	</notification>
	<notification name="TeleportFromLandmark">
		Na pewno chcesz się teleportować do &lt;nolink&gt;[LOCATION]&lt;/nolink&gt;?
		<usetemplate ignoretext="Potwierdź próbę teleportacji do zapisanego miejsca" name="okcancelignore" notext="Anuluj" yestext="Teleportuj"/>
	</notification>
	<notification name="TeleportViaSLAPP">
		Na pewno chcesz się teleportować do &lt;nolink&gt;[LOCATION]&lt;/nolink&gt;?
		<usetemplate ignoretext="Potwierdź próbę teleportacji przez SLAPP" name="okcancelignore" notext="Anuluj" yestext="Teleportuj"/>
	</notification>
	<notification name="TeleportToPick">
		Teleportować do [PICK]?
		<usetemplate ignoretext="Potwierdź, że chcesz teleportować się do miejsca w Ulubionych" name="okcancelignore" notext="Anuluj" yestext="Teleportuj"/>
	</notification>
	<notification name="TeleportToClassified">
		Teleportować do [CLASSIFIED]?
		<usetemplate ignoretext="Potwierdź, że chcesz teleportować się do lokalizacji z reklamy" name="okcancelignore" notext="Anuluj" yestext="Teleportuj"/>
	</notification>
	<notification name="TeleportToHistoryEntry">
		Teleportować do [HISTORY_ENTRY]?
		<usetemplate ignoretext="Potwierdź teleportację do lokalizacji z historii" name="okcancelignore" notext="Anuluj" yestext="Teleportuj"/>
	</notification>
	<notification label="Wiadomość do wszystkich w Twoim Majątku" name="MessageEstate">
		Wpisz krótką wiadomość która zostanie wysłana do wszystkich osób w Twoim majątku.
		<form name="form">
			<button name="Cancel" text="Anuluj"/>
		</form>
	</notification>
	<notification label="Zmiana Majątku Lindenów" name="ChangeLindenEstate">
		Zamierzasz zmienić ustawienia majątku Lindenów (region główny, teen grid, orientacja, itp).

Jest to wyjątkowo niebezpieczna decyzja, odczuwalna przez wszystkich Rezydentów. Dla regionu głównego, spowoduje to zmianę tysięcy regionów oraz ich przestrzeń serwerową, spowoduje lagi.

Kontynuować?
		<usetemplate name="okcancelbuttons" notext="Anuluj" />
	</notification>
	<notification label="Zmiana dostępu do Majątku Lindenów" name="ChangeLindenAccess">
		Dokonujesz zmiany w liście dostępu Regionu głównego należącego do Lindenów (Regiony Główne, Teen Grid, Orientacja).

Żądana operacja jest wyjątkowo niebezpieczna dla wszystkich Rezydentów przebywających w regionie i powinna być używana wyłącznie w celu zablokowania opcji pozwalającej na przeniesienie obiektów/L$ do/z sieci.
Dodatkowo, zmiany dokonane w Regionie Głównym mogą spowodować problemy przestrzeni serwerowej innych regionów.

Kontynuować?
		<usetemplate name="okcancelbuttons" notext="Anuluj" />
	</notification>
	<notification label="Wybierz Majątek" name="EstateAllowedAgentAdd">
		Dodać do listy dostępu tylko do tego majątku czy do [ALL_ESTATES]?
		<usetemplate canceltext="Anuluj" name="yesnocancelbuttons" notext="Wszystkie majątki" yestext="Ten majątek"/>
	</notification>
	<notification label="Wybierz Majątek" name="EstateAllowedAgentRemove">
		Usunąć z listy dostępu tylko z tego majątku czy do [ALL_ESTATES]?
		<usetemplate canceltext="Anuluj" name="yesnocancelbuttons" notext="Wszystkie majątki" yestext="Ten majątek"/>
	</notification>
	<notification label="Wybierz Majątek" name="EstateAllowedGroupAdd">
		Dodać do listy dostępu grup tylko do tego majątku czy do [ALL_ESTATES]?
		<usetemplate canceltext="Anuluj" name="yesnocancelbuttons" notext="Wszystkie majątki" yestext="Ten majątek"/>
	</notification>
	<notification label="Wybierz Majątek" name="EstateAllowedGroupRemove">
		Usunąć z listy dostępu grup tylko z tego majątku czy do [ALL_ESTATES]?
		<usetemplate canceltext="Anuluj" name="yesnocancelbuttons" notext="Wszystkie majątki" yestext="Ten majątek"/>
	</notification>
	<notification label="Wybierz Majątek" name="EstateBannedAgentAdd">
		Zablokować dostęp tylko do tego majątku czy do [ALL_ESTATES]?
		<usetemplate canceltext="Anuluj" name="yesnocancelbuttons" notext="Wszystkie majątki" yestext="Ten majątek"/>
	</notification>
	<notification label="Wybierz Majątek" name="EstateBannedAgentRemove">
		Zdjąć tego Rezydenta z listy niepożądanych (bany) tylko dla tego majątku czy dla [ALL_ESTATES]?
		<usetemplate canceltext="Anuluj" name="yesnocancelbuttons" notext="Wszystkie majątki" yestext="Ten majątek"/>
	</notification>
	<notification label="Wybierz Majątek" name="EstateManagerAdd">
		Dodać zarządcę majątku tylko do tego majątku czy do [ALL_ESTATES]?
		<usetemplate canceltext="Anuluj" name="yesnocancelbuttons" notext="Wszystkie majątki" yestext="Ten majątek"/>
	</notification>
	<notification label="Wybierz Majątek" name="EstateManagerRemove">
		Usunąć zarządcę majątku tylko z tego majątku czy z [ALL_ESTATES]?
		<usetemplate canceltext="Anuluj" name="yesnocancelbuttons" notext="Wszystkie majątki" yestext="Ten majątek"/>
	</notification>
	<notification label="Wybierz Majątek" name="EstateAllowedExperienceAdd">
		Dodać do listy dostępu tylko do tego majątku czy do [ALL_ESTATES]?
		<usetemplate canceltext="Anuluj" name="yesnocancelbuttons" notext="Wszystkie majątki" yestext="Ten majątek"/>
	</notification>
	<notification label="Wybierz Majątek" name="EstateAllowedExperienceRemove">
		Usunąć z listy dostępu tylko z tego majątku czy do [ALL_ESTATES]?
		<usetemplate canceltext="Anuluj" name="yesnocancelbuttons" notext="Wszystkie majątki" yestext="Ten majątek"/>
	</notification>
	<notification label="Wybierz Majątek" name="EstateBlockedExperienceAdd">
		Zablokować dostęp tylko dla tego majątku czy dla [ALL_ESTATES]?
		<usetemplate canceltext="Anuluj" name="yesnocancelbuttons" notext="Wszystkie majątki" yestext="Ten majątek"/>
	</notification>
	<notification label="Wybierz Majątek" name="EstateBlockedExperienceRemove">
		Odblokować dostęp tylko dla tego majątku czy dla [ALL_ESTATES]?
		<usetemplate canceltext="Anuluj" name="yesnocancelbuttons" notext="Wszystkie majątki" yestext="Ten majątek"/>
	</notification>
	<notification label="Wybierz Majątek" name="EstateTrustedExperienceAdd">
		Dodać do listy kluczy tylko dla tego majątku czy dla [ALL_ESTATES]?
		<usetemplate canceltext="Anuluj" name="yesnocancelbuttons" notext="Wszystkie majątki" yestext="Ten majątek"/>
	</notification>
	<notification label="Wybierz Majątek" name="EstateTrustedExperienceRemove">
		Usunąć z listy kluczy tylko dla tego majątku czy dla [ALL_ESTATES]?
		<usetemplate canceltext="Anuluj" name="yesnocancelbuttons" notext="Wszystkie majątki" yestext="Ten majątek"/>
	</notification>
	<notification label="Potwierdź Wyrzucenie" name="EstateKickUser">
		Wyrzucić [EVIL_USER] z tego majątku?
		<usetemplate name="okcancelbuttons" notext="Anuluj" />
	</notification>
	<notification label="Potwierdź Wyrzucenie" name="EstateKickMultiple">
		Wyrzucić poniższych rezydentów z tego majątku?

[RESIDENTS]
		<usetemplate name="okcancelbuttons" notext="Anuluj" />
	</notification>
	<notification label="Potwierdź odesłanie na Start" name="EstateTeleportHomeUser">
		Odesłać [AVATAR_NAME] do miejsca startu?
		<usetemplate name="okcancelbuttons" notext="Anuluj" />
	</notification>
	<notification label="Potwierdź odesłanie na Start" name="EstateTeleportHomeMultiple">
		Odesłać poniższych rezydentów do miejsc startu?

[RESIDENTS]
		<usetemplate name="okcancelbuttons" notext="Anuluj" />
	</notification>
	<notification label="Potwierdź bana" name="EstateBanUser">
		Zabronić dostępu rezydentowi [EVIL_USER] tylko do tego Majątku, czy do [ALL_ESTATES]?
		<usetemplate name="yesnocancelbuttons" canceltext="Anuluj" notext="Wszystkie Majątki" yestext="Ten Majątek"/>
	</notification>
	<notification label="Potwierdź bana" name="EstateBanUserMultiple">
		Zabronić dostępu poniższym rezydentom tylko do tego Majątku, czy do [ALL_ESTATES]?

[RESIDENTS]
		<usetemplate name="yesnocancelbuttons" canceltext="Anuluj" notext="Wszystkie Majątki" yestext="Ten Majątek"/>
	</notification>
	<notification name="EstateParcelAccessOverride">
		Odznaczenie tej opcji może usunąć ograniczenia nadane przez właścicieli działek w celu zapobiegania dokuczaniu, zachowaniu prywatności lub aby chronić nieletnich przed materiałami dla dorosłych. Porozmawiaj z właścicielami działek, jeśli to konieczne.
	</notification>
	<notification name="EstateChangeCovenant">
		Na pewno chcesz zmienić treść umowy dla tego majątku?
		<usetemplate name="okcancelbuttons" notext="Anuluj" />
	</notification>
	<notification name="RegionEntryAccessBlocked_PreferencesOutOfSync">
		Mamy trudności techniczne z Twoim wejściem w region, ponieważ Twoje preferencje są rozsynchronizowane z serwerem.
	</notification>
	<notification name="TeleportEntryAccessBlocked_PreferencesOutOfSync">
		Mamy trudności techniczne z Twoim teleportem, ponieważ Twoje preferencje są rozsynchronizowane z serwerem.
	</notification>
	<notification name="RegionTPSpecialUsageBlocked">
		Nie można wejść do tego regionu. '[REGION_NAME]' jest miejscem z grami (Skill Gaming Region) - musisz spełnić określone wymagania, jeśli chcesz go odwiedzić. Aby dowiedzieć się więcej zapoznaj się z [http://wiki.secondlife.com/wiki/Linden_Lab_Official:Second_Life_Skill_Gaming_FAQ Skill Gaming FAQ].
	</notification>
	<notification name="RegionEntryAccessBlocked">
		Region, który próbujesz odwiedzić zawiera treści przekraczające Twoje bieżące preferencje. Możesz je zmienić używając Awatar &gt; Ustawienia &gt; Ogólne.
	</notification>
	<notification name="TeleportEntryAccessBlocked">
		Region, który próbujesz odwiedzić zawiera treści przekraczające Twoje bieżące preferencje. Możesz je zmienić używając Awatar &gt; Ustawienia &gt; Ogólne.
	</notification>
	<notification name="RegionEntryAccessBlocked_AdultsOnlyContent">
		Region, który próbujesz odwiedzić zawiera treści [REGIONMATURITY], które są dostępne tylko dla dorosłych.
		<usetemplate ignoretext="Zmiana regionu: Region, który próbujesz odwiedzić zawiera treści, które są dostępne tylko dla dorosłych." name="okcancelignore" notext="Zamknij" yestext="Baza wiedzy"/>
	</notification>
	<notification name="TeleportEntryAccessBlocked_AdultsOnlyContent">
		Region, który próbujesz odwiedzić zawiera treści [REGIONMATURITY], które są dostępne tylko dla dorosłych.
		<usetemplate name="okcancelignore" yestext="Baza wiedzy" notext="Zamknij" ignoretext="Teleport: Region, który próbujesz odwiedzić zawiera treści, które są dostępne tylko dla dorosłych."/>
	</notification>
	<notification name="RegionEntryAccessBlocked_Notify">
		Region, który próbujesz odwiedzić zawiera treści [REGIONMATURITY], ale Twoje obecne preferencje są tak ustawione, aby odrzucać treści [REGIONMATURITY].
	</notification>
	<notification name="TeleportEntryAccessBlocked_Notify">
		Region, który próbujesz odwiedzić zawiera treści [REGIONMATURITY], ale Twoje obecne preferencje są tak ustawione, aby odrzucać treści [REGIONMATURITY].
	</notification>
	<notification name="RegionEntryAccessBlocked_NotifyAdultsOnly">
		Region, który próbujesz odwiedzić zawiera treści [REGIONMATURITY], które są dostępne tylko dla dorosłych.
	</notification>
	<notification name="TeleportEntryAccessBlocked_NotifyAdultsOnly">
		Region, który próbujesz odwiedzić zawiera treści [REGIONMATURITY], które są dostępne tylko dla dorosłych.
	</notification>
	<notification name="RegionEntryAccessBlocked_Change">
		Region, który próbujesz odwiedzić zawiera treści [REGIONMATURITY], ale Twoje obecne preferencje są tak ustawione, aby odrzucać treści [REGIONMATURITY]. Możesz zmienić swoje preferencje albo anulować. Gdy zostaną zmienione możesz spróbować wejść do regionu ponownie.
		<form name="form">
			<button name="OK" text="Zmień preferencje"/>
			<button name="Cancel" text="Anuluj"/>
			<ignore name="ignore" text="Zmiana regionu: Region, który próbujesz odwiedzić zawiera treści, które są wykluczane przez Twoje preferencje."/>
		</form>
	</notification>
	<notification name="TeleportEntryAccessBlocked_Change">
		Region, który próbujesz odwiedzić zawiera treści [REGIONMATURITY], ale Twoje obecne preferencje są tak ustawione, aby odrzucać treści [REGIONMATURITY]. Możesz zmienić swoje preferencje albo anulować. Gdy zostaną zmienione możesz spróbować wejść do regionu ponownie.
		<form name="form">
			<button name="OK" text="Zmień preferencje"/>
			<button name="Cancel" text="Anuluj"/>
			<ignore name="ignore" text="Teleport (nierestartowalny): Region, który próbujesz odwiedzić zawiera treści, które są wykluczane przez Twoje preferencje."/>
		</form>
	</notification>
	<notification name="TeleportEntryAccessBlocked_ChangeAndReTeleport">
		Region, który próbujesz odwiedzić zawiera treści [REGIONMATURITY], ale Twoje obecne preferencje są tak ustawione, aby odrzucać treści [REGIONMATURITY]. Możesz zmienić swoje preferencje i kontynuować teleport albo anulować go.
		<form name="form">
			<button name="OK" text="Zmień i kontynuuj"/>
			<button name="Cancel" text="Anuluj"/>
			<ignore name="ignore" text="Teleport (restartowalny): Region, który próbujesz odwiedzić zawiera treści, które są wykluczane przez Twoje preferencje."/>
		</form>
	</notification>
	<notification name="PreferredMaturityChanged">
		Nie będziesz już otrzymywać żadnych powiadomień związanych z odwiedzaniem regionów z treściami [RATING]. Możesz zmienić swoją preferencję treści w przyszłości używając Awatar &gt; Ustawienia &gt; Ogólne w pasku menu.
	</notification>
	<notification name="MaturityChangeError">
		Nie można zmienić Twoich preferencji odnośnie treści [PREFERRED_MATURITY] w tej chwili. Twoje preferencje zostały zresetowane do oglądania treści [ACTUAL_MATURITY]. Możesz spróbować zmienić swoją preferencję treści ponownie używając Awatar &gt; Ustawienia &gt; Ogólne w pasku menu.
	</notification>
	<notification name="LandClaimAccessBlocked">
		Ziemia, którą próbujesz odzyskać ma klasyfikację treści przekraczającą Twoje obecne preferencje treści. Możesz je zmienić używając Awatar &gt; Ustawienia &gt; Ogólne w pasku menu.
	</notification>
	<notification name="LandBuyAccessBlocked">
		Ziemia, którą próbujesz kupić ma klasyfikację treści przekraczającą Twoje obecne preferencje treści. Możesz je zmienić używając Awatar &gt; Ustawienia &gt; Ogólne w pasku menu.
	</notification>
	<notification name="LandClaimAccessBlocked_AdultsOnlyContent">
		Tylko dorośli mogą odzyskać tą ziemię.
		<usetemplate ignoretext="Tylko dorośli mogą odzyskać tą ziemię." name="okcancelignore" notext="Zamknij" yestext="Baza wiedzy"/>
	</notification>
	<notification name="LandBuyAccessBlocked_AdultsOnlyContent">
		Tylko dorośli mogą kupić tą ziemię.
		<usetemplate ignoretext="Tylko dorośli mogą kupić tą ziemię." name="okcancelignore" notext="Zamknij" yestext="Baza wiedzy"/>
	</notification>
	<notification name="LandClaimAccessBlocked_Notify">
		Ziemia, którą próbujesz odzyskać zawiera treści [REGIONMATURITY], ale Twoje obecne preferencje są tak ustawione, aby odrzucać treści [REGIONMATURITY].
	</notification>
	<notification name="LandBuyAccessBlocked_Notify">
		Ziemia, którą próbujesz kupić zawiera treści [REGIONMATURITY], ale Twoje obecne preferencje są tak ustawione, aby odrzucać treści [REGIONMATURITY].
	</notification>
	<notification name="LandClaimAccessBlocked_NotifyAdultsOnly">
		Ziemia, którą próbujesz odzyskać zawiera treści [REGIONMATURITY], dostępne tylko dla dorosłych.
	</notification>
	<notification name="LandBuyAccessBlocked_NotifyAdultsOnly">
		Ziemia, którą próbujesz kupić zawiera treści [REGIONMATURITY], dostępne tylko dla dorosłych.
	</notification>
	<notification name="LandClaimAccessBlocked_Change">
		Region, który próbujesz odzyskać zawiera treści [REGIONMATURITY], ale Twoje obecne preferencje są tak ustawione, aby odrzucać treści [REGIONMATURITY]. Możesz zmienić swoje preferencje, a potem spróbować odzyskać region ponownie.
		<form name="form">
			<button name="OK" text="Zmień preferencje"/>
			<button name="Cancel" text="Anuluj"/>
			<ignore name="ignore" text="Region, który próbujesz odzyskać zawiera treści, które są wykluczane przez Twoje preferencje."/>
		</form>
	</notification>
	<notification name="LandBuyAccessBlocked_Change">
		Region, który próbujesz kupić zawiera treści [REGIONMATURITY], ale Twoje obecne preferencje są tak ustawione, aby odrzucać treści [REGIONMATURITY]. Możesz zmienić swoje preferencje, a potem spróbować kupić region ponownie.
		<form name="form">
			<button name="OK" text="Zmień preferencje"/>
			<button name="Cancel" text="Anuluj"/>
			<ignore name="ignore" text="Region, który próbujesz kupić zawiera treści, które są wykluczane przez Twoje preferencje."/>
		</form>
	</notification>
	<notification name="TooManyPrimsSelected">
		Zbyt wiele wybranych obiektów. Wybierz [MAX_PRIM_COUNT] lub mniej i spróbuj ponownie
	</notification>
	<notification name="TooManyScriptsSelected">
		Zbyt wiele skryptów w wybranych obiektach. Wybierz mniej obiektów i spróbuj ponownie
	</notification>
	<notification name="ProblemImportingEstateCovenant">
		Problem z importem umowy majątku.
	</notification>
	<notification name="ProblemAddingEstateManager">
		Problemy z dodawaniem nowego zarządcy majątku. Jeden lub więcej majątków może mieć wypełnioną listę zarządców.
	</notification>
	<notification name="ProblemAddingEstateBanManager">
		Nie można dodać właściciela lub zarządcy majątku na listę banów.
	</notification>
	<notification name="ProblemAddingEstateGeneric">
		Problemy z dodawaniem do listy majątku. Jeden lub więcej majątków może mieć wypełnioną listę.
	</notification>
	<notification name="UnableToLoadNotecardAsset">
		Brak możliwości załadowania noty w tej chwili.
	</notification>
	<notification name="NotAllowedToViewNotecard">
		Niewystarczające prawa do zobaczenia notki przypisanej do wybranego ID.
	</notification>
	<notification name="MissingNotecardAssetID">
		ID notki nie zostało znalezione w bazie danych.
	</notification>
	<notification name="PublishClassified">
		Pamiętaj: Opłaty za reklamę są bezzwrotne.

Zamieścić tą reklamę za [AMOUNT]L$?
		<usetemplate name="okcancelbuttons" notext="Anuluj" />
	</notification>
	<notification name="SetClassifiedMature">
		Czy ta reklama zawiera treść Moderate?
		<usetemplate canceltext="Anuluj" name="yesnocancelbuttons" notext="Nie" yestext="Tak"/>
	</notification>
	<notification name="SetGroupMature">
		Czy ta grupa zawiera treść Moderate?
		<usetemplate canceltext="Anuluj" name="yesnocancelbuttons" notext="Nie" yestext="Tak"/>
	</notification>
	<notification label="Potwierdź Restart" name="ConfirmRestart">
		Na pewno chcesz zrobić restart tego regionu?
		<usetemplate name="okcancelbuttons" notext="Anuluj" />
	</notification>
	<notification label="Wiadomość do wszystkich w tym Regionie" name="MessageRegion">
		Wpisz krótką wiadomość która zostanie wysłana do wszystkich osób w tym regionie.
		<form name="form">
			<button name="Cancel" text="Anuluj"/>
		</form>
	</notification>
	<notification label="Zmienione Restrykcje Wieku dla Regionu" name="RegionMaturityChange">
		Klasyfikacja wieku dla tego regionu została zmieniona.
Może minąć trochę czasu, zanim zmiana będzie odzwierciedlona na mapie.
	</notification>
	<notification label="Wersja Niezgodna z Systemem Rozmów" name="VoiceVersionMismatch">
		Ta wersja [APP_NAME] nie jest kompatybilna z systemem rozmów w tym Regionie. Musisz zainstalować aktualną wersję [APP_NAME] aby komunikacja głosowa działała poprawnie.
	</notification>
	<notification label="Nie Można Kupić Obiektów" name="BuyObjectOneOwner">
		Jednorazowo możesz kupować tylko od jednego właściciela.
Wybierz pojedynczy obiekt i spróbuj jeszcze raz.
	</notification>
	<notification label="Nie Można Kupić Zawartości" name="BuyContentsOneOnly">
		Jednorazowo możesz kupić zawartość tylko jednego obiektu.
Wybierz pojedynczy obiekt i spróbuj jeszcze raz.
	</notification>
	<notification label="Nie Można Kupić Zawartości" name="BuyContentsOneOwner">
		Jednorazowo możesz kupować tylko od jednego właściciela.
Wybierz pojedynczy obiekt i spróbuj jeszcze raz.
	</notification>
	<notification name="BuyOriginal">
		Kupić oryginalny obiekt od [OWNER] za [PRICE]L$?
Zostaniesz właścicielem tego obiektu z następującymi prawami:
 Modyfikacje: [MODIFYPERM]
 Kopiowanie: [COPYPERM]
 Odsprzedawanie i oddawanie: [RESELLPERM]
		<usetemplate name="okcancelbuttons" notext="Anuluj" />
	</notification>
	<notification name="BuyOriginalNoOwner">
		Kupić oryginalny obiekt za [PRICE]L$?
Zostaniesz właścicielem tego obiektu z następującymi prawami:
 Modyfikacje: [MODIFYPERM]
 Kopiowanie: [COPYPERM]
 Odsprzedawanie i oddawanie: [RESELLPERM]
		<usetemplate name="okcancelbuttons" notext="Anuluj" />
	</notification>
	<notification name="BuyCopy">
		Kupić kopię obiektu od [OWNER] za [PRICE]L$?
Obiekt zostanie skopiowany do Twojej szafy z następującymi prawami:
 Modyfikacje: [MODIFYPERM]
 Kopiowanie: [COPYPERM]
 Odsprzedawanie i oddawanie: [RESELLPERM]
		<usetemplate name="okcancelbuttons" notext="Anuluj" />
	</notification>
	<notification name="BuyCopyNoOwner">
		Kupić kopię obiektu za [PRICE]L$?
Obiekt zostanie skopiowany do Twojej szafy z następującymi prawami:
 Modyfikacje: [MODIFYPERM]
 Kopiowanie: [COPYPERM]
 Odsprzedawanie i oddawanie: [RESELLPERM]
		<usetemplate name="okcancelbuttons" notext="Anuluj" />
	</notification>
	<notification name="BuyContents">
		Kupić zawartość od [OWNER] za [PRICE]L$?
Zawartość zostanie skopiowana do Twojej szafy.
		<usetemplate name="okcancelbuttons" notext="Anuluj" />
	</notification>
	<notification name="BuyContentsNoOwner">
		Kupić zawartość za [PRICE]L$?
Zawartość zostanie skopiowana do Twojej szafy.
		<usetemplate name="okcancelbuttons" notext="Anuluj" />
	</notification>
	<notification name="ConfirmPurchase">
		Ta transakcja spowoduje:
[ACTION]

Na pewno chcesz dokonać tego zakupu?
		<usetemplate name="okcancelbuttons" notext="Anuluj" />
	</notification>
	<notification name="ConfirmPurchasePassword">
		Ta transakcja spowoduje:
[ACTION]

Na pewno chcesz dokonać tego zakupu?
Wpisz hasło ponownie i kliknij na OK.
		<form name="form">
			<button name="Cancel" text="Anuluj"/>
		</form>
	</notification>
	<notification name="SetPickLocation">
		Uwaga:
Lokalizacja tego miejsca została zaktualizowana, ale pozostałe szczegóły zachowają oryginalne wartości.
	</notification>
	<notification name="MoveInventoryFromObject">
		Wybrane obiekty Szafy nie mają praw kopiowania.
Obiekty zostaną przeniesione do Twojej Szafy, nie zostaną skopiowane.

Przenieść obiekty Szafy?
		<usetemplate ignoretext="Uprzedź przed przeniesieniem zawartości niekopiowalnej z obiektu" name="okcancelignore" notext="Anuluj" />
	</notification>
	<notification name="MoveInventoryFromScriptedObject">
		Wybrane obiekty Szafy nie mają praw kopiowania.
Obiekty zostaną przeniesione do Twojej Szafy, nie zostaną skopiowane.
Ponieważ obiekty zawierają skrypty, przeniesienie obiektów do Twojej Szafy może spowodować niepoprawne działanie skryptów.

Przenieść obiekty szafy?
		<usetemplate ignoretext="Uprzedź przed przeniesieniem zawartości niekopiowalnej z obiektu, które może uszkodzić skrypty obiektu" name="okcancelignore" notext="Anuluj" />
	</notification>
	<notification name="ClickActionNotPayable">
		Uwaga: Opcja &apos;Zapłać obiektowi&apos; została wybrana, ale żeby ta opcja działała musi być dodany skrypt z funkcją money().
		<form name="form">
			<ignore name="ignore" text="Opcja &apos;Zapłać Obiektowi&apos; została aktywowana podczas budowania obiektów bez skryptu z funkcją money()."/>
		</form>
	</notification>
	<notification name="PayConfirmation">
		Potwierdź, że na pewno chcesz zapłacić [AMOUNT]L$ dla [TARGET].
		<usetemplate name="okcancelbuttons" notext="Anuluj" yestext="Zapłać" />
	</notification>
	<notification name="PayObjectFailed">
		Płatność nie powiodła się: nie można znaleźć obiektu.
	</notification>
	<notification name="PaymentBlockedButtonMismatch">
		Płatność nie powiodła się: zapłacona suma nie pasuje do żadnego z przycisków płatności dla tego obiektu.
	</notification>
	<notification name="OpenObjectCannotCopy">
		W tym obiekcie nie ma elementów które możesz skopiować.
	</notification>
	<notification name="WebLaunchAccountHistory">
		Przejść na stronę [http://secondlife.com/account/ Tablicy] żeby zobaczyć historię konta?
		<usetemplate ignoretext="Uruchom przeglądarkę internetową by zobaczyć historię konta" name="okcancelignore" notext="Anuluj" yestext="Idź na stronę"/>
	</notification>
	<notification name="ConfirmAddingChatParticipants">
		Po dodaniu osoby do istniejącej rozmowy - nowa rozmowa zostanie utworzona. Wszyscy uczestnicy otrzymają powiadomienie o nowej rozmowie.
		<usetemplate ignoretext="Potwierdź dodanie uczestników rozmowy" name="okcancelignore" notext="Anuluj" />
	</notification>
	<notification name="ConfirmQuit">
		Na pewno chcesz zakończyć?
		<usetemplate ignoretext="Na pewno chcesz zakończyć?" name="okcancelignore" notext="Nie kończ" yestext="Wyłącz"/>
	</notification>
	<notification name="ConfirmRestoreToybox">
		Ta akcja przywróci domyślny układ przycisków i pasków.

Nie możesz tego cofnąć.
		<usetemplate name="okcancelbuttons" notext="Anuluj" />
	</notification>
	<notification name="ConfirmClearAllToybox">
		Ta akcja usunie wszystkie przyciski z pasków, będą one puste.

Nie możesz tego cofnąć.
		<usetemplate name="okcancelbuttons" notext="Anuluj" />
	</notification>
	<notification name="DeleteItems">
		[QUESTION]
		<form name="form">
			<ignore name="ignore" text="Potwierdź przed kasowaniem obiektów" />
			<button name="No" text="Anuluj" />
		</form>
	</notification>
	<notification name="DeleteFilteredItems">
		Twoja Szafa jest obecnie filtrowana i nie wszystkie obiekty jakie masz zamiar usunąć są teraz widoczne.

Czy na pewno chcesz je skasować?
		<usetemplate ignoretext="Potwierdź przed kasowaniem filtrowanych obiektów" name="okcancelignore" notext="Anuluj" />
	</notification>
	<notification name="ConfirmUnlink">
		Na pewno chcesz rozłączyć zaznaczony obiekt?
		<usetemplate name="okcancelbuttons" notext="Anuluj" yestext="Rozłącz"/>
	</notification>
	<notification name="HelpReportAbuseConfirm">
		Dziękujemy za poświęcenie czasu na poinformowanie nas o tym problemie.
Przejrzymy Twoje zgłoszenie pod kątem ewentualnych nadużyć i podejmiemy odpowiednią akcję.
	</notification>
	<notification name="HelpReportAbuseSelectCategory">
		Wybierz kategorię dla tego raportu o nadużyciu.
Określenie kategorii pomoże nam w klasyfikacji i przetwarzaniu raportu.
	</notification>
	<notification name="HelpReportAbuseAbuserNameEmpty">
		Wprowadź imię/nazwę osoby popełniającej nadużycie.
Dokładne dane pomogą nam w klasyfikacji i przetwarzaniu raportu.
	</notification>
	<notification name="HelpReportAbuseAbuserLocationEmpty">
		Wprowadź nazwę miejsca gdzie popełniono nadużycie.
Dokładne dane pomogą nam w klasyfikacji i przetwarzaniu raportu.
	</notification>
	<notification name="HelpReportAbuseSummaryEmpty">
		Wprowadź podsumowanie popełnionego nadużycia.
Dokładne dane pomogą nam w klasyfikacji i przetwarzaniu raportu.
	</notification>
	<notification name="HelpReportAbuseDetailsEmpty">
		Wprowadź szczegółowy opis popełnionego nadużycia.
Podaj maksymalną ilość szczegółów oraz imiona/nazwy osób związanych z nadużyciem, które zgłaszasz.
Dokładne dane pomogą nam w klasyfikacji i przetwarzaniu raportu.
	</notification>
	<notification name="HelpReportAbuseContainsCopyright">
		Szanowny Rezydencie,

Jeżeli składasz raport dotyczący naruszenia praw autorskich proszę się upewnić, że robisz to poprawnie:

(1) Przypadek Nadużycia. Możesz złożyć raport jeżeli sądzisz, że Rezydent narusza system przywilejów [CURRENT_GRID], na przykład używając CopyBot lub podobnych narzędzi robiących kopie, naruszając prawa autorskie. Komisja Nadużyć bada wykroczenia i stosuje akcje dyscyplinarne za zachowania sprzeczne z zasadami Warunków Umowy [http://secondlife.com/corporate/tos.php Warunków Umowy] i [http://secondlife.com/corporate/cs.php Standardów Społeczeństwa] w [CURRENT_GRID]. Komisja Nadużyć nie zajmuje się i nie odpowiada na żądania usunięcia treści ze środowiska [CURRENT_GRID].

(2) Przypadek DMCA lub Usuwanie Treści. Aby wystąpić z żądaniem o usunięcie treści ze środowiska [CURRENT_GRID] MUSISZ przedłożyć ważne zawiadomienie o nadużyciu zgodne z naszą polityką DMCA [http://secondlife.com/corporate/dmca.php DMCA Policy].

Jeżeli chcesz kontynuować dalej zamknij to okno i dokończ wysyłanie raportu. Może być potrzebny wybór kategorii &apos;CopyBot albo Nadużycie Przywilejów&apos;.

Dziękujemy,

Linden Lab
	</notification>
	<notification name="FailedRequirementsCheck">
		Brak następujących wymaganych komponentów w [FLOATER]:
[COMPONENTS]
	</notification>
	<notification label="Zamień Istniejący Dodatek" name="ReplaceAttachment">
		Obecnie masz już dołączony obiekt do tej części Twojego ciała.
Chcesz go zamienić na wybrany obiekt?
		<form name="form">
			<ignore name="ignore" text="Zamień dodatek z wybranym obiektem"/>
			<button ignore="Zamień automatycznie" name="Yes"/>
			<button ignore="Nie zamieniaj" name="No" text="Anuluj"/>
		</form>
	</notification>
	<notification name="TooManyWearables">
		Nie możesz założyć folderu, który zawiera więcej niż [AMOUNT] przedmiotów. Możesz zmienić ten limit w Zaawansowane &gt; Pokaż ustawienia debugowania &gt; WearFolderLimit.
	</notification>
	<notification label="Ostrzeżenie Trybu Zajętości" name="DoNotDisturbModePay">
		Jesteś w Trybie Zajętości co oznacza, że nie dostaniesz żadnych obiektów w zamian za tą opłatę.

Chcesz wyłączyć Tryb Zajętości przed zakończeniem tej transakcji?
		<form name="form">
			<ignore name="ignore" text="Chcę zapłacić w Trybie Zajętości"/>
			<button ignore="Zawsze wyłączaj tryb Zajętości" name="Yes"/>
			<button ignore="Nigdy nie wyłączaj trybu Zajętości" name="No" text="Anuluj"/>
		</form>
	</notification>
	<notification name="ConfirmDeleteProtectedCategory">
		Ten folder &apos;[FOLDERNAME]&apos; to folder systemowy. Usunięcie folderu systemowego spowoduje niestabilność. Czy na pewno chcesz go skasować?
		<usetemplate ignoretext="Potwierdź zanim folder systemu zostanie skasowany" name="okcancelignore" notext="Anuluj" />
	</notification>
	<notification name="PurgeSelectedItems">
		[COUNT] przedmiotów zostanie usuniętych. Na pewno chcesz permanentnie usunąć zaznaczoną zawartość Kosza?
		<usetemplate name="okcancelbuttons" notext="Anuluj" />
	</notification>
	<notification name="ConfirmEmptyTrash">
		[COUNT] przedmiotów i folderów zostanie usuniętych. Na pewno chcesz permanentnie usunąć zawartość Kosza?
		<usetemplate name="okcancelbuttons" notext="Anuluj" />
	</notification>
	<notification name="TrashIsFull">
		Twój kosz się przepełnia. Może to sprawić, że będziesz mieć problemy z zalogowaniem się.
		<usetemplate name="okcancelbuttons" notext="Wyczyszczę kosz ręcznie później" yestext="Sprawdź kosz teraz" />
	</notification>
	<notification name="ConfirmClearBrowserCache">
		Na pewno chcesz wyczyścić bufory przeglądarki internetowej, wyszukiwania i podróży?
		<usetemplate name="okcancelbuttons" notext="Anuluj" />
	</notification>
	<notification name="ConfirmClearCache">
		Na pewno chcesz wyczyścić bufor Przeglądarki?
		<usetemplate name="okcancelbuttons" notext="Anuluj" />
	</notification>
	<notification name="ConfirmClearInventoryCache">
		Na pewno chcesz wyczyścić bufor Szafy?
		<usetemplate name="okcancelbuttons" notext="Anuluj" />
	</notification>
	<notification name="ConfirmClearWebBrowserCache">
		Na pewno chcesz wyczyścić bufor wbudowanej przeglądarki internetowej (wymaga restartu)?
		<usetemplate name="okcancelbuttons" notext="Anuluj" />
	</notification>
	<notification name="ConfirmClearCookies">
		Na pewno chcesz wyczyścić ciasteczka?
		<usetemplate name="okcancelbuttons" notext="Anuluj" yestext="Tak"/>
	</notification>
	<notification name="ConfirmClearMediaUrlList">
		Na pewno chcesz wyczyścić listę zapisanych linków?
		<usetemplate name="okcancelbuttons" notext="Anuluj" yestext="Tak"/>
	</notification>
	<notification name="ConfirmEmptyLostAndFound">
		Na pewno chcesz permanentnie usunąć zawartość Twojego folderu Zagubione i odnalezione?
		<usetemplate ignoretext="Potwierdź przed usunięciem zawartości foldera Zagubione i odnalezione" name="okcancelignore" notext="Nie" yestext="Tak"/>
	</notification>
	<notification name="CopySLURL">
		Następujący link SLurl został skopiowany do schowka:
[SLURL]

Zamieść go na stronie internetowej żeby umożliwić innym łatwy dostęp do tego miejsca, albo wklej go do panelu adresu Twojej przeglądarki, żeby go otworzyć.
		<form name="form">
			<ignore name="ignore" text="SLurl skopiowany do schowka"/>
		</form>
	</notification>
	<notification name="WLSavePresetAlert">
		Chcesz nadpisać zapisane ustawienia?
		<usetemplate name="okcancelbuttons" notext="Nie" yestext="Tak"/>
	</notification>
	<notification name="WLNoEditDefault">
		Nie możesz edytować lub usunąć domyślnych ustawień.
	</notification>
	<notification name="WLMissingSky">
		Ten plik cyklu dziennego używa brakującego pliku nieba: [SKY].
	</notification>
	<notification name="WLRegionApplyFail">
		Ustawienia nie mogą zostać zastosowane w regionie. Opuszczenie regionu, a następnie powrócenie do niego może naprawić problem. Powód: [FAIL_REASON]
	</notification>
	<notification name="EnvCannotDeleteLastDayCycleKey">
		Nie można usunąć ostatniego klucza w cyklu dnia, bo nie może on być pusty. Zmodyfikuj ten klucz zamiast go usuwać, a potem dodaj nowy.
	</notification>
	<notification name="DayCycleTooManyKeyframes">
		Nie możesz dodać więcej klatek kluczowych w tym cyklu dnia. Maksymalna liczba klatek kluczowych zakresu [SCOPE] wynosi [MAX].
	</notification>
	<notification name="EnvUpdateRate">
		Możesz aktualizować ustawienia otoczenia co [WAIT] sekund. Poczekaj przynajmniej tyle i spróbuj ponownie.
	</notification>
	<notification name="PPSaveEffectAlert">
		Efekt post-procesu już istnieje. Chcesz ciągle go nadpisać?
		<usetemplate name="okcancelbuttons" notext="Nie" yestext="Tak"/>
	</notification>
	<notification name="ChatterBoxSessionStartError">
		Błąd podczas rozpoczynania czatu/IM z [RECIPIENT].
[REASON]
	</notification>
	<notification name="ForceCloseChatterBoxSession">
		Twój czat/IM z [NAME] zostanie zamknięty.
[REASON]
	</notification>
	<notification name="Cannot_Purchase_an_Attachment">
		Rzeczy nie mogą być kupione jeżeli są częścią dodatku.
	</notification>
	<notification label="Prośba o Zgodę na Pobieranie L$" name="DebitPermissionDetails">
		Akceptując tą prośbę wyrażasz zgodę na ciągłe pobieranie Lindenów (L$) z Twojego konta. Żeby cofnąć to pozwolenie właściciel obiektu będzie musiał usunąć ten obiekt albo zresetować skrypty obiektu.
	</notification>
	<notification name="AutoWearNewClothing">
		Czy chcesz automatycznie nosić ubranie które tworzysz?
		<usetemplate ignoretext="Załóż ubranie automatycznie będąc w trybie Edycji Wyglądu" name="okcancelignore" notext="Nie" yestext="Tak"/>
	</notification>
	<notification name="NotAgeVerified">
		Miejsce, które próbujesz odwiedzić jest dostępne dla osób mających 18 lat lub więcej.
		<usetemplate ignoretext="Nie mam odpowiedniego wieku do odwiedzania ograniczonych wiekowo stref" name="okignore" />
	</notification>
	<notification name="NotAgeVerified_Notify">
		Miejsce dostępne dla osób mających 18 lat lub więcej.
	</notification>
	<notification name="Cannot enter parcel: no payment info on file">
		Nie masz dostępu do tej działki ze względu na brak danych płatniczych o Twoim koncie. Czy chcesz odwiedzić stronę [CURRENT_GRID] żeby to zmienić?

[_URL]
		<usetemplate ignoretext="Brak danych płatniczych o koncie" name="okcancelignore" notext="Nie" yestext="Tak"/>
	</notification>
	<notification name="MissingString">
		Ciąg [STRING_NAME] nie został znaleziony w strings.xml
	</notification>
	<notification name="EnableMediaFilter">
		Odtwarzanie mediów lub muzyki może pozwolić na zidentyfikowanie Twojej tożsamości witrynom poza Second Life. Możesz włączyć filtr, który pozwoli określić które strony będą mogły odtwarzać media, da Ci lepszą kontrolę nad swoją prywatnością.

Włączyć filtr mediów?
(Możesz zmienić potem tą opcję w Ustawienia &gt; Dźwięk i Media.)
		<form name="form">
			<button name="Enable" text="Włącz"/>
			<button name="Disable" text="Wyłącz"/>
		</form>
	</notification>
	<notification name="MediaAlert">
		Ta działka dostarcza media z:

Domena: [MEDIADOMAIN]
URL: [MEDIAURL]
		<form name="form">
			<button name="Allow" text="Zezwól"/>
			<button name="Deny" text="Odmów"/>
		</form>
	</notification>
	<notification name="MediaAlert2">
		Chcesz zapamiętać swój wybór i zezwalać [LCONDITION] na media z tego źródła?

Domena: [MEDIADOMAIN]
URL: [MEDIAURL]
		<form name="form">
			<button name="Do Now" text="[ACTION] Teraz"/>
			<button name="RememberDomain" text="[CONDITION] Zezwól tej domenie"/>
			<button name="RememberURL" text="[CONDITION] Zezwól temu URL"/>
		</form>
	</notification>
	<notification name="MediaAlertSingle">
		Ta działka dostarcza media z:

Domena: [MEDIADOMAIN]
URL: [MEDIAURL]
		<form name="form">
			<button name="Allow" text="Zezwól"/>
			<button name="Deny" text="Odmów"/>
			<button name="BlacklistDomain" text="Czarna lista"/>
			<button name="WhitelistDomain" text="Biała lista"/>
		</form>
	</notification>
	<notification name="AudioAlert">
		Ta działka dostarcza muzykę z:

Domena: [AUDIODOMAIN]
URL: [AUDIOURL]
		<form name="form">
			<button name="Allow" text="Zezwól"/>
			<button name="Deny" text="Odmów"/>
		</form>
	</notification>
	<notification name="AudioAlert2">
		Chcesz zapamiętać swój wybór i zezwalać [LCONDITION] na muzykę z tego źródła?

Domena: [AUDIODOMAIN]
URL: [AUDIOURL]
		<form name="form">
			<button name="Do Now" text="[ACTION] Teraz"/>
			<button name="RememberDomain" text="[CONDITION] Zezwól tej domenie"/>
			<button name="RememberURL" text="[CONDITION] Zezwól temu URL"/>
		</form>
	</notification>
	<notification name="AudioAlertSingle">
		Chcesz zapamiętać swój wybór i zezwalać [LCONDITION] na muzykę z tego źródła?

Domena: [AUDIODOMAIN]
URL: [AUDIOURL]
		<form name="form">
			<button name="Allow" text="Zezwól"/>
			<button name="Deny" text="Odmów"/>
			<button name="BlacklistDomain" text="Czarna lista"/>
			<button name="WhitelistDomain" text="Biała lista"/>
		</form>
	</notification>
	<notification name="Cancelled">
		Anulowane.
	</notification>
	<notification name="CancelledAttach">
		Dołączanie anulowane.
	</notification>
	<notification name="ReplacedMissingWearable">
		Brakujące ubranie/części ciała zastąpiono domyślnymi obiektami.
	</notification>
	<notification name="GroupNotice">
		[SENDER], [GROUP]
Temat: [SUBJECT], Treść: [MESSAGE]
	</notification>
	<notification name="FriendOnlineOffline">
		[NAME] jest [STATUS].
	</notification>
	<notification name="AddSelfFriend">
		Niewątpliwie znasz siebie najlepiej, ale nie możesz dodać swojej własnej osoby do listy znajomych.
	</notification>
	<notification name="AddSelfRenderExceptions">
		Nie możesz dodać siebie do listy wyjątków renderowania.
	</notification>
	<notification name="UploadingAuctionSnapshot">
		Ładowanie obrazów z Internetu...
(Zajmuje około 5 minut.)
	</notification>
	<notification name="UploadPayment">
		Ładowanie kosztowało [AMOUNT]L$.
	</notification>
	<notification name="UploadWebSnapshotDone">
		Ładowanie obrazu z Internetu zakończone pomyślnie.
	</notification>
	<notification name="UploadSnapshotDone">
		Ładowanie zdjęcia zakończone pomyślnie.
	</notification>
	<notification name="TerrainDownloaded">
		Plik terrain.raw ściągnięty.
	</notification>
	<notification name="GestureMissing">
		Gest [NAME] nie został znaleziony w bazie danych.
	</notification>
	<notification name="UnableToLoadGesture">
		Ładowanie gestu [NAME] nie powiodło się.
	</notification>
	<notification name="LandmarkMissing">
		Miejsce (LM) nie zostało znalezione w bazie danych.
	</notification>
	<notification name="UnableToLoadLandmark">
		Ładowanie miejsca (LM) nie powiodło się.
Spróbuj jeszcze raz.
	</notification>
	<notification name="CapsKeyOn">
		Twój Caps Lock jest włączony.
Ponieważ ma to wpływ na wpisywane hasło, możesz chcieć go wyłączyć.
	</notification>
	<notification name="NotecardMissing">
		Notka nie została znaleziona w bazie danych.
	</notification>
	<notification name="NotecardNoPermissions">
		Nie masz uprawnień na zobaczenie notki.
	</notification>
	<notification name="RezItemNoPermissions">
		Nie masz uprawnień na stworzenie obiektu.
	</notification>
	<notification name="IMAcrossParentEstates">
		Nie można wysłać IM poprzez Majątki.
	</notification>
	<notification name="TransferInventoryAcrossParentEstates">
		Nie można przesłać przedmiotów poprzez Majątki.
	</notification>
	<notification name="UnableToLoadNotecard">
		Nie można załadować notki w tym momencie.
Spróbuj jeszcze raz.
	</notification>
	<notification name="ScriptMissing">
		Skrypt nie został znaleziony w bazie danych.
	</notification>
	<notification name="ScriptNoPermissions">
		Nie masz uprawnień na podejrzenie skryptu.
	</notification>
	<notification name="UnableToLoadScript">
		Ładowanie skryptu nie powiodło się.
Spróbuj jeszcze raz.
	</notification>
	<notification name="IncompleteInventory">
		Zawartość obiektów, którą chcesz podarować nie jest jeszcze dostępna lokalnie. Spróbuj podarować te obiekty jeszcze raz za jakiś czas.
	</notification>
	<notification name="IncompleteInventoryItem">
		Przedmiot, do którego chcesz uzyskać dostęp nie jest jeszcze dostępny lokalnie. Spróbuj ponownie za chwilę.
	</notification>
	<notification name="CannotModifyProtectedCategories">
		Nie możesz zmienić chronionych kategorii.
	</notification>
	<notification name="CannotRemoveProtectedCategories">
		Nie możesz usunąć chronionych kategorii.
	</notification>
	<notification name="OfferedCard">
		Zaoferowano wizytówkę osobie [NAME].
	</notification>
	<notification name="UnableToBuyWhileDownloading">
		Nie można kupować w trakcie ładowania danych obiektu.
Spróbuj jeszcze raz.
	</notification>
	<notification name="UnableToLinkWhileDownloading">
		Nie można scalać w trakcie ładowania danych obiektu.
Spróbuj jeszcze raz.
	</notification>
	<notification name="CannotBuyObjectsFromDifferentOwners">
		Nie możesz jednocześnie kupować obiektów od różnych osób.
Wybierz jeden obiekt.
	</notification>
	<notification name="ObjectNotForSale">
		Obiekt nie jest na sprzedaż.
	</notification>
	<notification name="EnteringGodMode">
		Włączanie trybu boskiego, poziom [LEVEL]
	</notification>
	<notification name="LeavingGodMode">
		Wyłączanie trybu boskiego, poziom [LEVEL]
	</notification>
	<notification name="CopyFailed">
		Nie masz praw do skopiowania wybranych obiektów.
	</notification>
	<notification name="InventoryAccepted">
		Podarunek od Ciebie został przyjęty przez [NAME].
	</notification>
	<notification name="InventoryDeclined">
		Podarunek od Ciebie został odrzucony przez [NAME].
	</notification>
	<notification name="CallingCardAccepted">
		Twoja wizytówka została przyjęta.
	</notification>
	<notification name="CallingCardDeclined">
		Twoja wizytówka została odrzucona.
	</notification>
	<notification name="TeleportToLandmark">
		Aby teleportować się do innych miejsc, takich jak &apos;[NAME]&apos;, kliknij na przycisk &quot;Miejsca&quot;,
a następnie wybierz zakładkę Landmarki w oknie, które się otworzy. Kliknij na dowolną pozycję
by ją zaznaczyć, a potem wybierz &apos;Teleportuj&apos; na spodzie okna.
(Możesz też kliknąć na nim podwójnie lub wybrać &apos;Teleportuj&apos; z menu kontekstowego
dostępnego pod prawym przyciskiem myszy)
	</notification>
	<notification name="TeleportToPerson">
		Aby rozpocząć z kimś prywatną rozmowę, kliknij prawym przyciskiem myszy na jego/jej awatarze i wybierz &apos;IM&apos; z menu.
	</notification>
	<notification name="CantSelectLandFromMultipleRegions">
		Nie możesz przekraczać granic regionu wybierając obszar.
Spróbuj wybrać mniejszy obszar.
	</notification>
	<notification name="SearchWordBanned">
		Pewne frazy podczas wyszukiwania zostały usunięte w związku z restrykcjami zawartymi w Standardach Społecznościowych (Community Standards).
	</notification>
	<notification name="NoContentToSearch">
		Proszę wybrać przynajmniej jeden z podanych rodzajów treści jaką zawiera region podczas wyszukiwania (General, Moderate lub Adult).
	</notification>
	<notification name="EventNotification">
		Zawiadomienie o zdarzeniu:

[NAME]
[DATE]
		<form name="form">
			<button name="Details" text="Szczegóły"/>
			<button name="Cancel" text="Anuluj"/>
		</form>
	</notification>
	<notification name="TransferObjectsHighlighted">
		Obiekty na tej działce, które zostaną przekazane kupcowi tej działki są teraz podświetlone.

* Drzewa i trawy, które zostaną przekazane nie są podświetlone.
		<form name="form">
			<button name="Done" text="Gotowe"/>
		</form>
	</notification>
	<notification name="DeactivatedGesturesTrigger">
		Zablokowane gesty z jednakowym aktywowaniem:
[NAMES]
	</notification>
	<notification name="NoQuickTime">
		Wygląda na to, że Apple QuickTime nie jest zainstalowany na Twoim komputerze.
Jeżeli chcesz odtwarzać media na tej działce, które używają QuickTime idź do [http://www.apple.com/quicktime strony QuickTime] i zainstaluj odtwarzacz.
	</notification>
	<notification name="NoPlugin">
		Nie znaleziono wtyczki mediów dla typu mime "[MIME_TYPE]". Media tego typu będą niedostępne.
	</notification>
	<notification name="MediaPluginFailed">
		Następujące wtyczki mediów nie działają:
[PLUGIN]

Zainstaluj wtyczki ponownie lub skontaktuj się z dostawcą, jeśli problem nadal będzie występował.
		<form name="form">
			<ignore name="ignore" text="Wtyczka mediów nie działa"/>
		</form>
	</notification>
	<notification name="OwnedObjectsReturned">
		Twoje obiekty z wybranej działki zostały zwrócone do Twojej Szafy.
	</notification>
	<notification name="OtherObjectsReturned">
		Obiekty należące do [NAME] na wybranej działce zostały zwrócone do Szafy tej osoby.
	</notification>
	<notification name="OtherObjectsReturned2">
		Obiekty z działki należącej do Rezydenta [NAME] zostały zwrócone do jego Szafy.
	</notification>
	<notification name="GroupObjectsReturned">
		Obiekty z wybranej działki przypisane do grupy &lt;nolink&gt;[GROUPNAME]&lt;/nolink&gt; zostały zwrócone do szaf ich właścicieli.
Przekazywalne obiekty przekazane grupie zostały zwrócone do ich poprzednich właścicieli.
Nieprzekazywalne obiekty przekazane grupie zostały usunięte.
	</notification>
	<notification name="UnOwnedObjectsReturned">
		Obiekty z wybranej działki które nie należą do Ciebie zostały zwrócone do ich właścicieli.
	</notification>
	<notification name="ServerObjectMessage">
		Wiadomość od [NAME]:
&lt;nolink&gt;[MSG]&lt;/nolink&gt;
	</notification>
	<notification name="NotSafe">
		Ta działka pozwala na uszkodzenia.
Możesz doznać tutaj urazu. Jeżeli zginiesz nastąpi teleportacja do Twojego miejsca startu.
	</notification>
	<notification name="NoFly">
		Ta działka nie pozwala na latanie.
Nie możesz tutaj latać.
	</notification>
	<notification name="PushRestricted">
		Popychanie niedozwolone. Nie możesz tutaj popychać innych chyba, że jesteś właścicielem tej działki.
	</notification>
	<notification name="NoVoice">
		Ta działka nie pozwala na rozmowy głosowe.
	</notification>
	<notification name="NoBuild">
		Ta działka nie pozwala na budowanie. Nie możesz tworzyć tutaj obiektów.
	</notification>
	<notification name="PathfindingDirty">
		W tym regionie są oczekujące zmiany w odnajdywaniu ścieżek. Jeśli posiadasz prawa budowania możesz odświeżyć region klikając na przycisk “Odśwież region”.
		<usetemplate name="okcancelbuttons" yestext="Odśwież" notext="Zamknij"/>
	</notification>
	<notification name="PathfindingDirtyRebake">
		W tym regionie są oczekujące zmiany w odnajdywaniu ścieżek. Jeśli posiadasz prawa budowania możesz odświeżyć region klikając na przycisk “Odśwież region”.
		<usetemplate name="okbutton" yestext="Odśwież" />
	</notification>
	<notification name="DynamicPathfindingDisabled">
		Dynamiczne odnajdywanie ścieżek nie jest włączone w tym regionie. Oskryptowane obiekty używające odwołań LSL wykorzystujących odnajdywanie ścieżek mogą nie działać zgodnie z oczekiwaniami.
	</notification>
	<notification name="PathfindingCannotRebakeNavmesh">
		Wystąpił błąd. To może być problem sieci, serwera lub Twojego braku praw do budowania. Czasami wylogowanie się i zalogowanie ponownie może naprawić problem.
	</notification>
	<notification name="SeeAvatars">
		Ta działka ukrywa czat tekstowy i awatary z innych działek. Nie będziesz widzieć rezydentów na zewnątrz tej działki - ani oni Ciebie. Wspólny kanał czatu 0 również jest zablokowany.
	</notification>
	<notification name="ScriptsStopped">
		Administrator tymczasowo zatrzymał skrypty w tym regionie.
	</notification>
	<notification name="ScriptsNotRunning">
		Żadne skrypty nie działają w tym regionie.
	</notification>
	<notification name="NoOutsideScripts">
		Ta działka nie pozwala na zewnętrzne skrypty.

Żadne skrypty nie będą tutaj działać za wyjątkiem skryptów należących do właściciela działki.
	</notification>
	<notification name="ClaimPublicLand">
		Tylko publiczne działki w tym regionie, co Ty, mogą być przejęte.
	</notification>
	<notification name="RegionTPAccessBlocked">
		Region, który próbujesz odwiedzić ma klasyfikację treści przekraczającą Twoje obecne preferencje treści. Możesz je zmienić używając Awatar &gt; Ustawienia &gt; Ogólne w pasku menu.
	</notification>
	<notification name="RegionAboutToShutdown">
		Region, do którego próbujesz się dostać, właśnie się wyłącza.
	</notification>
	<notification name="URBannedFromRegion">
		Zostałeś zbanowany w regionie.
	</notification>
	<notification name="NoTeenGridAccess">
		Twoje konto nie może zostać połączone z podanym regionem Teen Grid.
	</notification>
	<notification name="ImproperPaymentStatus">
		Nie posiadasz odpowiedniego statusu płatniczego by uzyskać dostęp do regionu.
	</notification>
	<notification name="MustGetAgeRegion">
		Musisz mieć 18 lat lub więcej, aby móc wejść do tego regionu.
	</notification>
	<notification name="MustGetAgeParcel">
		Musisz mieć 18 lat lub więcej, aby móc wejść na tą działkę.
	</notification>
	<notification name="NoDestRegion">
		Żądana lokalizacja regionu nie została odnaleziona.
	</notification>
	<notification name="NotAllowedInDest">
		Brak dostępu do podanej lokalizacji.
	</notification>
	<notification name="RegionParcelBan">
		Nie możesz przejść przez zamkniętą działkę. Spróbuj skorzystać z innej drogi.
	</notification>
	<notification name="TelehubRedirect">
		Zostałeś/aś przeniesiony/a do teleportera (telehuba).
	</notification>
	<notification name="CouldntTPCloser">
		Brak możliwości teleportacji do bliższej lokacji.
	</notification>
	<notification name="TPCancelled">
		Teleportacja anulowana.
	</notification>
	<notification name="FullRegionTryAgain">
		Region, który chcesz odwiedzić jest w tej chwili pełny.
Spróbuj ponownie za kilka minut.
	</notification>
	<notification name="GeneralFailure">
		Błąd ogólny.
	</notification>
	<notification name="RoutedWrongRegion">
		Wysłano do niewłaściwego regionu. Proszę spróbować ponownie.
	</notification>
	<notification name="NoValidAgentID">
		Brak poprawnego identyfikatora agenta.
	</notification>
	<notification name="NoValidSession">
		Brak poprawnego identyfikatora sesji.
	</notification>
	<notification name="NoValidCircuit">
		Brak poprawnego obwodu kodowania.
	</notification>
	<notification name="NoPendingConnection">
		Brak możliwości wykonania połączenia.
	</notification>
	<notification name="InternalUsherError">
		Podczas teleportacji nastąpił błąd wewnętrzny, który może być wynikiem problemów serwera.
	</notification>
	<notification name="NoGoodTPDestination">
		Brak lokalizacji punktu do teleportacji w podanym regionie.
	</notification>
	<notification name="InternalErrorRegionResolver">
		Podczas próby odnalezienia globalnych współrzędnych dla żądanej teleportacji pojawił się wewnętrzny błąd. Może być to wynikiem problemów serwera.
	</notification>
	<notification name="NoValidLanding">
		Niepoprawny punkt lądowania.
	</notification>
	<notification name="NoValidParcel">
		Niepoprawna działka.
	</notification>
	<notification name="ObjectGiveItem">
		Obiekt o nazwie &lt;nolink&gt;[OBJECTFROMNAME]&lt;/nolink&gt; należący do [NAME_SLURL] dał Tobie [OBJECTTYPE]:
&lt;nolink&gt;[ITEM_SLURL]&lt;/nolink&gt;
		<form name="form">
			<button name="Keep" text="Zachowaj"/>
			<button name="Discard" text="Odrzuć"/>
			<button name="Mute" text="Zablokuj"/>
		</form>
	</notification>
	<notification name="OwnObjectGiveItem">
		Twój obiekt o nazwie &lt;nolink&gt;[OBJECTFROMNAME]&lt;/nolink&gt; dał Tobie [OBJECTTYPE]:
&lt;nolink&gt;[ITEM_SLURL]&lt;/nolink&gt;
		<form name="form">
			<button name="Keep" text="Zachowaj"/>
			<button name="Discard" text="Odrzuć"/>
<<<<<<< HEAD
		</form>
	</notification>
	<notification name="UserGiveItem" label="Propozycja przedmiotu od [NAME_LABEL]">
		[NAME_SLURL] dał Ci [OBJECTTYPE]:
[ITEM_SLURL]
Chcesz zachować ten obiekt? Wybranie "Zablokuj" sprawi, że nie będziesz już otrzymywać żadnych ofert lub wiadomości od [NAME_SLURL].
		<form name="form">
			<button name="Show" text="Pokaż"/>
			<button name="Keep" text="Zachowaj"/>
			<button name="Discard" text="Wyrzuć"/>
			<button name="Mute" text="Zablokuj"/>
		</form>
	</notification>
	<notification name="UserGiveItemLegacy" label="Propozycja przedmiotu od [NAME_LABEL]">
=======
		</form>
	</notification>
	<notification name="UserGiveItem" label="Propozycja przedmiotu od [NAME_LABEL]">
>>>>>>> 65a3b74b
		[NAME_SLURL] dał Ci [OBJECTTYPE]:
[ITEM_SLURL]
Chcesz zachować ten obiekt? Wybranie "Zablokuj" sprawi, że nie będziesz już otrzymywać żadnych ofert lub wiadomości od [NAME_SLURL].
		<form name="form">
			<button name="Show" text="Pokaż"/>
<<<<<<< HEAD
=======
			<button name="Keep" text="Zachowaj"/>
			<button name="Discard" text="Wyrzuć"/>
			<button name="Mute" text="Zablokuj"/>
		</form>
	</notification>
	<notification name="UserGiveItemLegacy" label="Propozycja przedmiotu od [NAME_LABEL]">
		[NAME_SLURL] dał Ci [OBJECTTYPE]:
[ITEM_SLURL]
Chcesz zachować ten obiekt? Wybranie "Zablokuj" sprawi, że nie będziesz już otrzymywać żadnych ofert lub wiadomości od [NAME_SLURL].
		<form name="form">
			<button name="Show" text="Pokaż"/>
>>>>>>> 65a3b74b
			<button name="Accept" text="Zachowaj"/>
			<button name="Discard" text="Wyrzuć"/>
			<button name="ShowSilent" text="(Pokaż)"/>
			<button name="AcceptSilent" text="(Zachowaj)"/>
			<button name="DiscardSilent" text="(Wyrzuć)"/>
			<button name="Mute" text="Zablokuj"/>
		</form>
	</notification>
	<notification name="JoinGroup">
		[MESSAGE]
		<form name="form">
			<button name="Join" text="Zaakceptuj"/>
			<button name="Decline" text="Odmów"/>
		</form>
	</notification>
	<notification name="TeleportOffered" label="Propozycja teleportacji od [NAME_LABEL]">
		[NAME_SLURL] proponuje Ci teleportację do siebie:

[MESSAGE]
&lt;icon&gt;[MATURITY_ICON]&lt;/icon&gt; - [MATURITY_STR]
		<form name="form">
			<button name="Teleport" text="Teleportuj"/>
			<button name="Cancel" text="Anuluj"/>
		</form>
	</notification>
	<notification name="TeleportOffered_MaturityExceeded">
		[NAME_SLURL] proponuje Ci teleportację do siebie:

[MESSAGE]
&lt;icon&gt;[MATURITY_ICON]&lt;/icon&gt; - [MATURITY_STR]

Ten region zawiera treści [REGION_CONTENT_MATURITY], ale Twoje obecne preferencje są tak ustawione, aby odrzucać treści [REGION_CONTENT_MATURITY]. Możesz zmienić swoje preferencje i kontynuować teleport albo anulować go.
		<form name="form">
			<button name="Teleport" text="Zmień i teleportuj"/>
			<button name="Cancel" text="Anuluj"/>
		</form>
	</notification>
	<notification name="TeleportOffered_MaturityBlocked">
		[NAME_SLURL] zaproponował/a Ci teleportację do siebie:

[MESSAGE]
&lt;icon&gt;[MATURITY_ICON]&lt;/icon&gt; - [MATURITY_STR]

Ten region zawiera jednak treści tylko dla dorosłych.
	</notification>
	<notification name="TeleportOffered_SLUrl" label="Propozycja teleportacji od [NAME_LABEL]">
		[NAME_SLURL] proponuje Ci teleportację do siebie ([POS_SLURL]):

[MESSAGE]
&lt;icon&gt;[MATURITY_ICON]&lt;/icon&gt; - [MATURITY_STR]
		<form name="form">
			<button name="Teleport" text="Teleportuj"/>
			<button name="Cancel" text="Anuluj"/>
		</form>
	</notification>
	<notification name="TeleportOffered_MaturityExceeded_SLUrl">
		[NAME_SLURL] proponuje Ci teleportację do siebie ([POS_SLURL]):

[MESSAGE]
&lt;icon&gt;[MATURITY_ICON]&lt;/icon&gt; - [MATURITY_STR]

Ten region zawiera treści [REGION_CONTENT_MATURITY], ale Twoje obecne preferencje są tak ustawione, aby odrzucać treści [REGION_CONTENT_MATURITY]. Możesz zmienić swoje preferencje i kontynuować teleport albo anulować go.
		<form name="form">
			<button name="Teleport" text="Zmień i teleportuj"/>
			<button name="Cancel" text="Anuluj"/>
		</form>
	</notification>
	<notification name="TeleportOffered_MaturityBlocked_SLUrl">
		[NAME_SLURL] zaproponował/a Ci teleportację do siebie ([POS_SLURL]):

[MESSAGE]
&lt;icon&gt;[MATURITY_ICON]&lt;/icon&gt; - [MATURITY_STR]

Ten region zawiera jednak treści tylko dla dorosłych.
	</notification>
	<notification name="TeleportOfferSent">
		Oferta teleportacji wysłana do [TO_NAME]
	</notification>
	<notification name="TeleportRequest">
		[NAME_SLURL] prosi o teleportację do miejsca, w jakim się znajdujesz.
[MESSAGE]

Zaproponować teleport?
		<form name="form">
			<button name="Yes" text="Tak"/>
			<button name="No" text="Nie"/>
		</form>
	</notification>
	<notification name="GotoURL">
		[MESSAGE]
[URL]
		<form name="form">
			<button name="Later" text="Później"/>
			<button name="GoNow..." text="Teraz..."/>
		</form>
	</notification>
	<notification name="OfferFriendship" label="Propozycja znajomości od [NAME_LABEL]">
		[NAME_SLURL] proponuje znajomość.

[MESSAGE]

(Będziecie mogli widzieć swój status online)
		<form name="form">
			<button name="Accept" text="Zaakceptuj"/>
			<button name="Decline" text="Odrzuć"/>
		</form>
	</notification>
	<notification name="FriendshipOffered">
		Zaoferowałeś/aś znajomość osobie [TO_NAME]
	</notification>
	<notification name="OfferFriendshipNoMessage" label="Propozycja znajomości od [NAME_LABEL]">
		[NAME_SLURL] proponuje Ci znajomość.

(Będziecie mogli widzieć swój status online)
		<form name="form">
			<button name="Accept" text="Zaakceptuj"/>
			<button name="Decline" text="Odrzuć"/>
		</form>
	</notification>
	<notification name="FriendshipAccepted">
		Twoja propozycja znajomości została przyjęta przez &lt;nolink&gt;[NAME]&lt;/nolink&gt;.
	</notification>
	<notification name="FriendshipDeclined">
		Twoja propozycja znajomości została odrzucona przez &lt;nolink&gt;[NAME]&lt;/nolink&gt;.
	</notification>
	<notification name="FriendshipAcceptedByMe">
		Propozycja znajomości została zaakceptowana.
	</notification>
	<notification name="FriendshipDeclinedByMe">
		Propozycja znajomości została odrzucona.
	</notification>
	<notification name="OfferCallingCard">
		[NAME] oferuje swoją wizytówkę.
Wizytówka w Twojej Szafie umożliwi szybki kontakt IM z tym Rezydentem.
		<form name="form">
			<button name="Accept" text="Zaakceptuj"/>
			<button name="Decline" text="Odrzuć"/>
		</form>
	</notification>
	<notification name="RegionRestartMinutes">
		Restart regionu "[NAME]" za [MINUTES] min.
Nastąpi wylogowanie jeżeli zostaniesz w tym regionie.
	</notification>
	<notification name="RegionRestartSeconds">
		Restart regionu "[NAME]" za [SECONDS] sek.
Nastąpi wylogowanie jeżeli zostaniesz w tym regionie.
	</notification>
	<notification name="RegionRestartMinutesToast">
		Region "[NAME]" zostanie zrestartowany za [MINUTES] minut.
Jeśli w nim zostaniesz, to symulator Cię wyloguje.
	</notification>
	<notification name="RegionRestartSecondsToast">
		Region "[NAME]" zostanie zrestartowany za [SECONDS] sekund.
Jeśli w nim zostaniesz, to symulator Cię wyloguje.
	</notification>
	<notification name="LoadWebPage">
		Załadować stronę [URL] ?

[MESSAGE]

Od obiektu: &lt;nolink&gt;[OBJECTNAME]&lt;/nolink&gt;, właściciela: [NAME_SLURL]?
		<form name="form">
			<button name="Gotopage" text="Załaduj"/>
			<button name="Cancel" text="Anuluj"/>
		</form>
	</notification>
	<notification name="FailedToFindWearableUnnamed">
		[TYPE] - nie znaleziono w bazie danych.
	</notification>
	<notification name="FailedToFindWearable">
		[TYPE] [DESC] - nie znaleziono w bazie danych.
	</notification>
	<notification name="InvalidWearable">
		Obiekt, który chcesz założyć używa funkcji nieobecnej w wersji klienta, którą używasz. By go założyć ściągnij najnowszą wersję [APP_NAME].
	</notification>
	<notification name="ScriptQuestion">
		Obiekt &apos;&lt;nolink&gt;[OBJECTNAME]&lt;/nolink&gt;&apos;, którego właścicielem jest &apos;[NAME]&apos;, chciałby:

[QUESTIONS]
Czy się zgadzasz?
		<form name="form">
			<button name="Yes" text="Tak"/>
			<button name="No" text="Nie"/>
			<button name="Mute" text="Zablokuj"/>
		</form>
	</notification>
	<notification name="ExperienceAcquireFailed">
		Nie można uzyskać nowej przygody:
[ERROR_MESSAGE]
	</notification>
	<notification name="NotInGroupExperienceProfileMessage">
		Zmiana do grupy przygody została zignorowana, ponieważ właściciel nie jest członkiem wybranej grupy.
	</notification>
	<notification name="UneditableExperienceProfileMessage">
		Niemodyfikowalne pole '[field]' zostało zignorowane podczas aktualizacji profilu przygody.
	</notification>
	<notification name="RestrictedToOwnerExperienceProfileMessage">
		Zignorowano zmiany dla pola '[field]', ponieważ może ono być zmieniane tylko przez właściciela przygody.
	</notification>
	<notification name="MaturityRatingExceedsOwnerExperienceProfileMessage">
		Nie możesz ustawić poziomu treści dla przygody większego, niż ten właściciela.
	</notification>
	<notification name="RestrictedTermExperienceProfileMessage">
		Następujące rzeczy uniemożliwiły zaktualizowanie nazwy/opisu profilu przygody: [extra_info]
	</notification>
	<notification name="TeleportedHomeExperienceRemoved">
		Zostałeś/aś wyteleportowany/a z regionu [region_name] za usunięcie przygody secondlife:///app/experience/[public_id]/profile i wobec tego nie możesz tam dłużej przebywać.
		<form name="form">
			<ignore name="ignore" text="Wyteleportowanie z regionu za usunięcie przygody"/>
		</form>
	</notification>
	<notification name="TrustedExperienceEntry">
		Dostałeś/aś przyzwolenie na przebywanie w regionie [region_name], ponieważ zgodziłeś/aś się uczestniczyć w przygodzie secondlife:///app/experience/[public_id]/profile - usunięcie jej może spowodować, że zostaniesz usunięty/a z regionu.
		<form name="form">
			<ignore name="ignore" text="Przyzwolenie na przebywanie w regionie po akceptacji przygody"/>
		</form>
	</notification>
	<notification name="TrustedExperiencesAvailable">
		Nie masz dostępu do tego miejsca. Może będziesz go mieć, jeśli zaakceptujesz następującą przygodę:

[EXPERIENCE_LIST]

Inne przygody również mogą stać się dostępne.
	</notification>
	<notification name="ExperienceEvent">
		Obiekt dostał zezwolenie: [EventType] - poprzez przygodę: secondlife:///app/experience/[public_id]/profile
Właściciel: secondlife:///app/agent/[OwnerID]/inspect
Nazwa obiektu: [ObjectName]
Nazwa działki: [ParcelName]
	</notification>
	<notification name="ExperienceEventAttachment">
		Dodatek na Tobie dostał zezwolenie: [EventType] - poprzez przygodę: secondlife:///app/experience/[public_id]/profile
Właściciel: secondlife:///app/agent/[OwnerID]/inspect
	</notification>
	<notification name="ScriptQuestionExperience">
		Obiekt &apos;&lt;nolink&gt;[OBJECTNAME]&lt;/nolink&gt;&apos; którego właścicielem jest &apos;[NAME]&apos; prosi Cię o udział w przygodzie ([GRID_WIDE]):

[EXPERIENCE]

Gdy zezwolenie zostanie zatwierdzone nie zobaczysz tej wiadomości ponownie, dla tej przygody - chyba, że zostanie ono cofnięte w profilu przygody.

Skrypty powiązane z tą przygodą będą mogły robić następujące rzeczy w regionach, gdzie przygoda jest aktywna:

[QUESTIONS]

Czy wyrażasz na to zgodę?
		<form name="form">
			<button name="BlockExperience" text="Zablokuj przygodę"/>
			<button name="Mute" text="Zablokuj obiekt"/>
			<button name="Yes" text="Tak"/>
			<button name="No" text="Nie"/>
		</form>
	</notification>
	<notification name="ScriptQuestionCaution">
		Obiekt &apos;&lt;nolink&gt;[OBJECTNAME]&lt;/nolink&gt;&apos; chciałby uzyskać zgodę na pobieranie Linden Dolarów (L$) z Twojego konta. Jeśli zezwolisz, to będzie on mógł brać z niego wszystkie lub część środków, w dowolnej chwili, bez dodatkowych ostrzeżeń.

Zanim zezwolisz na dostęp upewnij się, że wiesz jaki to obiekt i dlaczego pyta o zgodę - oraz że ufasz jego twórcy. Jeśli nie masz pewności kliknij na Odmów.
		<form name="form">
			<button name="Grant" text="Zezwól na dostęp"/>
			<button name="Deny" text="Odmów"/>
		</form>
	</notification>
	<notification name="UnknownScriptQuestion">
		Zezwolenia, o jakie prosi skrypt z &apos;&lt;nolink&gt;[OBJECTNAME]&lt;/nolink&gt;&apos;, którego właścicielem jest &apos;[NAME]&apos;, nie są rozpoznawane przez przeglądarkę i nie mogą zostać udzielone.

Aby ich udzielić prosimy zaktualizować przeglądarkę do najnowszej wersji z [DOWNLOADURL].
		<form name="form">
			<button name="Deny" text="Ok, odmów jednorazowo"/>
			<button name="Mute" text="Zablokuj/Wycisz"/>
		</form>
	</notification>
	<notification name="ScriptDialog">
		&apos;&lt;nolink&gt;[TITLE]&lt;/nolink&gt;&apos; - [NAME]
[MESSAGE]
		<form name="form">
			<button name="Client_Side_Mute" text="Blokuj"/>
			<button name="Client_Side_Ignore" text="Zignoruj"/>
		</form>
	</notification>
	<notification name="ScriptDialogGroup">
		&apos;&lt;nolink&gt;[TITLE]&lt;/nolink&gt;&apos; - &lt;nolink&gt;[GROUPNAME]&lt;/nolink&gt;
[MESSAGE]
		<form name="form">
			<button name="Client_Side_Mute" text="Blokuj"/>
			<button name="Client_Side_Ignore" text="Zignoruj"/>
		</form>
	</notification>
	<notification name="BuyLindenDollarSuccess">
		Dziękujemy za wpłatę!

Twój stan konta L$ zostanie zaktualizowany w momencie zakończenia transakcji. Jeżeli zajmie to ponad 20 minut, to Twój balans konta nie ulegnie zmianie, a transakcja zostanie anulowana. W tym przypadku pobrana kwota zostanie zwrócona na stan konta w US$.

Status transakcji możesz sprawdzić odwiedzając Historię Transakcji swojego konta na [http://secondlife.com/account/ Tablicy]
	</notification>
	<notification name="FirstOverrideKeys">
		Twoje klawisze sterujące zostały przejęte przez obiekt.
Użyj strzałek lub AWSD żeby sprawdzić ich działanie.
Niektóre obiekty (np broń) wymagają trybu pierwszej osoby.
Naciśnij &apos;M&apos; żeby go włączyć.
	</notification>
	<notification name="FirstSandbox">
		Ten region to piaskownica, jego celem jest pomóc rezydentom w nauce budowania.

Obiekty które tu zbudujesz zostaną usunięte gdy opuścisz ten obszar, a więc nie zapomnij ich zabrać ze sobą - kliknij prawym przyciskiem myszy na obiekcie i wybierz &apos;Weź&apos;.
	</notification>
	<notification name="MaxListSelectMessage">
		Maksymalnie możesz wybrać [MAX_SELECT] rzeczy z tej listy.
	</notification>
	<notification name="VoiceInviteP2P">
		[NAME] zaprasza Cię do rozmowy głosowej.
Wybierz Zaakceptuj żeby rozmawiać albo Odmów żeby nie przyjąć zaproszenia.
Wybierz Zablokuj żeby wyciszyć wszystkie wiadomości od tej osoby.
		<form name="form">
			<button name="Accept" text="Zaakceptuj"/>
			<button name="Decline" text="Odmów"/>
			<button name="Mute" text="Zablokuj"/>
		</form>
	</notification>
	<notification name="AutoUnmuteByIM">
		Wysłano [NAME] prywatną wiadomość i ta osoba została automatycznie odblokowana.
	</notification>
	<notification name="AutoUnmuteByMoney">
		Przekazano [NAME] pieniądze i ta osoba została automatycznie odblokowana.
	</notification>
	<notification name="AutoUnmuteByInventory">
		Zaoferowano [NAME] obiekty i ta osoba została automatycznie odblokowana.
	</notification>
	<notification name="VoiceInviteGroup">
		[NAME] zaczyna rozmowę głosową z grupą &lt;nolink&gt;[GROUP]&lt;/nolink&gt;.
Wybierz Zaakceptuj żeby rozmawiać albo Odmów żeby nie przyjąć zaproszenia.
Wybierz Zablokuj żeby wyciszyć dzwoniącą osobę.
		<form name="form">
			<button name="Accept" text="Zaakceptuj"/>
			<button name="Decline" text="Odmów"/>
			<button name="Mute" text="Zablokuj"/>
		</form>
	</notification>
	<notification name="VoiceInviteAdHoc">
		[NAME] zaczyna konferencję głosową.
Wybierz Zaakceptuj żeby rozmawiać albo Odmów żeby nie przyjąć zaproszenia.
Wybierz Zablokuj żeby wyciszyć dzwoniącą osobę.
		<form name="form">
			<button name="Accept" text="Zaakceptuj"/>
			<button name="Decline" text="Odmów"/>
			<button name="Mute" text="Zablokuj"/>
		</form>
	</notification>
	<notification name="InviteAdHoc">
		[NAME] zaprasza Cię do konferencji poprzez Czat/IM.
Wybierz Zaakceptuj żeby zacząć czat albo Odmów żeby nie przyjąć zaproszenia.
Wybierz Zablokuj żeby wyciszyć tą osobę.
		<form name="form">
			<button name="Accept" text="Zaakceptuj"/>
			<button name="Decline" text="Odmów"/>
			<button name="Mute" text="Zablokuj"/>
		</form>
	</notification>
	<notification name="VoiceChannelFull">
		Rozmowa w której chcesz uczestniczyć, [VOICE_CHANNEL_NAME], nie akceptuje więcej rozmówców. Spróbuj później.
	</notification>
	<notification name="ProximalVoiceChannelFull">
		Przepraszamy. Limit rozmów został przekroczony w tym obszarze. Spróbuj w innym miejscu.
	</notification>
	<notification name="VoiceChannelDisconnected">
		[VOICE_CHANNEL_NAME] odłączył się. Przełączanie do rozmowy w czacie lokalnym.
	</notification>
	<notification name="VoiceChannelDisconnectedP2P">
		[VOICE_CHANNEL_NAME] skończył rozmowę. Przełączanie do rozmowy w czacie lokalnym.
	</notification>
	<notification name="P2PCallDeclined">
		[VOICE_CHANNEL_NAME] odmówił połączenia. Przełączanie do rozmowy w czacie lokalnym.
	</notification>
	<notification name="P2PCallNoAnswer">
		[VOICE_CHANNEL_NAME] nie odpowiada. Przełączanie do rozmowy w czacie lokalnym.
	</notification>
	<notification name="VoiceChannelJoinFailed">
		Brak połączenia z [VOICE_CHANNEL_NAME], spróbuj później. Przełączanie do rozmowy w czacie lokalnym.
	</notification>
	<notification name="VoiceEffectsExpired">
		Subskrypcja jednego lub więcej Przekształceń Głosu wygasła.
[[URL] Kliknij tutaj] oby odnowić subskrypcję.
	</notification>
	<notification name="VoiceEffectsExpiredInUse">
		Czas aktywności Przekształcenia Głosu wygasł, normalne ustawienia Twojego głosu zostały zastosowane.
[[URL] Kliknij tutaj] aby odnowić subskrypcję.
	</notification>
	<notification name="VoiceEffectsWillExpire">
		Jedno lub więcej z Twoich Przekształceń Głosu wygaśnie za mniej niż [INTERVAL] dni.
[[URL] Kliknij tutaj] aby odnowić subskrypcję.
	</notification>
	<notification name="VoiceEffectsNew">
		Nowe Przekształcenia Głosu są dostępne!
	</notification>
	<notification name="Cannot enter parcel: not a group member">
		Nie masz dostępu do działki, nie należysz do właściwej grupy.
	</notification>
	<notification name="Cannot enter parcel: banned">
		Masz wzbroniony wstęp na tą działkę (ban).
	</notification>
	<notification name="Cannot enter parcel: not on access list">
		Nie masz dostępu do działki, nie jesteś na liście dostępu.
	</notification>
	<notification name="VoiceNotAllowed">
		Nie masz pozwolenia na połączenie z rozmową [VOICE_CHANNEL_NAME].
	</notification>
	<notification name="VoiceCallGenericError">
		Błąd podczas łączenia z rozmową [VOICE_CHANNEL_NAME]. Spróbuj później.
	</notification>
	<notification name="UnsupportedCommandSLURL">
		Wybrany SLurl nie jest obsługiwany.
	</notification>
	<notification name="BlockedSLURL">
		SLurl został otrzymany z niezaufanej przeglądarki i został zablokowany dla bezpieczeństwa.
	</notification>
	<notification name="ThrottledSLURL">
		Wiele SLurlów zostało otrzymanych w krótkim czasie od niezaufanej przeglądarki.
Zostaną zablokowane na kilka sekund dla bezpieczeństwa.
	</notification>
	<notification name="IMToast">
		[MESSAGE]
		<form name="form">
			<button name="respondbutton" text="Odpowiedź"/>
		</form>
	</notification>
	<notification name="ConfirmCloseAll">
		Czy chcesz zamknąć wszystkie wiadomości IM?
		<usetemplate ignoretext="Potwierdź przed zamknięciem wszystkich wiadomości prywatnych (IM)." name="okcancelignore" notext="Anuluj" />
	</notification>
	<notification name="AttachmentSaved">
		Załącznik został zapisany.
	</notification>
	<notification name="AppearanceToXMLSaved">
		Wygląd został zapisany do XML, w [PATH]
	</notification>
	<notification name="AppearanceToXMLFailed">
		Nie udało się zapisać wyglądu do XML.
	</notification>
	<notification name="SnapshotToComputerFailed">
		Nie można zapisać zrzutu ekranu do [PATH]: Dysk jest pełny. Potrzeba [NEED_MEMORY]KB, ale wolnego jest [FREE_MEMORY]KB.
	</notification>
	<notification name="PresetNotSaved">
		Błąd podczas zapisywania ustawienia [NAME].
	</notification>
	<notification name="PresetNotDeleted">
		Błąd podczas usuwania ustawienia [NAME].
	</notification>
	<notification name="UnableToFindHelpTopic">
		Nie można znaleźć tematu pomocy dla tego elementu.
	</notification>
	<notification name="ObjectMediaFailure">
		Błąd serwera: aktualizacja mediów nie powiodła się.
&apos;[ERROR]&apos;
	</notification>
	<notification name="TextChatIsMutedByModerator">
		Twój czat został wyciszony przez moderatora.
	</notification>
	<notification name="VoiceIsMutedByModerator">
		Twoja rozmowa głosowa została wyciszona przez moderatora.
	</notification>
	<notification name="UploadCostConfirmation">
		Załadowanie tego na serwer będzie kosztować [PRICE]L$, chcesz kontynuować?
		<usetemplate name="okcancelbuttons" notext="Anuluj" yestext="Załaduj"/>
	</notification>
	<notification name="ConfirmClearTeleportHistory">
		Czy na pewno chcesz usunąć historię teleportacji?
		<usetemplate name="okcancelbuttons" notext="Anuluj" />
	</notification>
	<notification name="BottomTrayButtonCanNotBeShown">
		Wybrany przycisk nie może zostać wyświetlony w tej chwili.
Przycisk zostanie wyświetlony w przypadku dostatecznej ilości przestrzeni.
	</notification>
	<notification name="ShareNotification">
		Zaznacz Rezydentów, z którymi chcesz się podzielić.
	</notification>
	<notification name="MeshUploadErrorDetails">
		Nie można załadować [LABEL]: [MESSAGE]
[DETAILS] Zobacz Firestorm.log, aby dowiedzieć się więcej.
	</notification>
	<notification name="MeshUploadError">
		Nie można załadować [LABEL]: [MESSAGE]
Zobacz Firestorm.log, aby dowiedzieć się więcej.
	</notification>
	<notification name="MeshUploadPermError">
		Wystąpił błąd podczas pobierania uprawnień ładowania meszy.
	</notification>
	<notification name="RegionCapabilityRequestError">
		Nie udało się uzyskać zdolności regionu: &apos;[CAPABILITY]&apos;.
	</notification>
	<notification name="ShareItemsConfirmation">
		Czy na pewno chcesz udostępnić następujące obiekty:

&lt;nolink&gt;[ITEMS]&lt;/nolink&gt;

następującym Rezydentom:

&lt;nolink&gt;[RESIDENTS]&lt;/nolink&gt;
		<usetemplate ignoretext="Potwierdź, kiedy dzielę się przedmiotem" name="okcancelignore" notext="Anuluj" />
	</notification>
	<notification name="ShareFolderConfirmation">
		Możesz się podzielić tylko jednym folderem jednocześnie.

Czy na pewno chcesz udostępnić następujące obiekty:

&lt;nolink&gt;[ITEMS]&lt;/nolink&gt;

następującym Rezydentom:

&lt;nolink&gt;[RESIDENTS]&lt;/nolink&gt;
		<usetemplate name="okcancelbuttons" notext="Anuluj" />
	</notification>
	<notification name="ItemsShared">
		Obiekty zostały udostępnione.
	</notification>
	<notification name="DeedToGroupFail">
		Przekazanie grupie nie powiodło się.
	</notification>
	<notification name="ReleaseLandThrottled">
		Działka [PARCEL_NAME] nie może teraz zostać porzucona.
	</notification>
	<notification name="ReleasedLandWithReclaim">
		Działka &apos;[PARCEL_NAME]&apos; o obszarze [AREA] m² została porzucona.

Masz [RECLAIM_PERIOD] godzin na odzyskanie jej za 0L$ zanim zostanie wystawiona na sprzedaż każdemu.
	</notification>
	<notification name="ReleasedLandNoReclaim">
		Działka &apos;[PARCEL_NAME]&apos; o obszarze [AREA] m² została porzucona.

Jest teraz dostępna do kupienia dla każdego.
	</notification>
	<notification name="AvatarRezNotification">
		( [EXISTENCE] sekund w Second Life)
Awatar &apos;[NAME]&apos; przestał/a być chmurą po [TIME] sekundach.
	</notification>
	<notification name="AvatarRezSelfBakedDoneNotification">
		( [EXISTENCE] sekund w Second Life)
Skończono wstępne przetwarzanie stroju po [TIME] sekundach.
	</notification>
	<notification name="AvatarRezSelfBakedUpdateNotification">
		( [EXISTENCE] sekund w Second Life )
Wysłano aktualizację wyglądu po [TIME] sekundach.
[STATUS]
	</notification>
	<notification name="AvatarRezCloudNotification">
		( [EXISTENCE] sekund w Second Life )
Awatar &apos;[NAME]&apos; stał się chmurą.
	</notification>
	<notification name="AvatarRezArrivedNotification">
		( [EXISTENCE] sekund w Second Life)
Awatar &apos;[NAME]&apos; pojawił się.
	</notification>
	<notification name="AvatarRezLeftCloudNotification">
		( [EXISTENCE] sekund w Second Life )
Awatar &apos;[NAME]&apos; pozostał [TIME] sekund chmurą.
	</notification>
	<notification name="AvatarRezEnteredAppearanceNotification">
		( [EXISTENCE] sekund w Second Life )
Awatar &apos;[NAME]&apos; rozpoczął edycję wyglądu.
	</notification>
	<notification name="AvatarRezLeftAppearanceNotification">
		( [EXISTENCE] sekund w Second Life )
Awatar &apos;[NAME]&apos; opuścił edycję wyglądu.
	</notification>
	<notification name="NoConnect">
		Występuje problem z połączeniem [PROTOCOL] &lt;nolink&gt;[HOSTID]&lt;/nolink&gt;.
Proszę sprawdź swoją sieć i ustawienia firewall.
	</notification>
	<notification name="NoVoiceConnect">
		Nie możemy połączyć się z serwerem głosowym:

&lt;nolink&gt;[HOSTID]&lt;/nolink&gt;
<<<<<<< HEAD

=======

Porty, które muszą być otwarte dla połączeń głosowych, to:
:TCP: 80, 443
:UDP: 3478, 3479, 5060, 5062, 6250, 12000-32000

Proszę sprawdź swoją sieć i ustawienia firewall.
Wyłącz wszelkie funkcjonalności SIP ALG (Application Layer Gateway) w swoim routerze.

[http://wiki.phoenixviewer.com/fs_voice Więcej wskazówek można znaleźć tutaj]
		<usetemplate name="okignore" ignoretext="Ostrzegaj mnie, gdy przeglądarka nie może połączyć się z serwerem głosu" />
	</notification>
	<notification name="NoVoiceConnect-GIAB">
		Nie możemy połączyć się z serwerem głosowym.

>>>>>>> 65a3b74b
Porty, które muszą być otwarte dla połączeń głosowych, to:
:TCP: 80, 443
:UDP: 3478, 3479, 5060, 5062, 6250, 12000-32000

Proszę sprawdź swoją sieć i ustawienia firewall.
Wyłącz wszelkie funkcjonalności SIP ALG (Application Layer Gateway) w swoim routerze.

[http://wiki.phoenixviewer.com/fs_voice Więcej wskazówek można znaleźć tutaj]
<<<<<<< HEAD
		<usetemplate name="okignore" ignoretext="Ostrzegaj mnie, gdy przeglądarka nie może połączyć się z serwerem głosu" />
	</notification>
	<notification name="NoVoiceConnect-GIAB">
		Nie możemy połączyć się z serwerem głosowym.

Porty, które muszą być otwarte dla połączeń głosowych, to:
:TCP: 80, 443
:UDP: 3478, 3479, 5060, 5062, 6250, 12000-32000

Proszę sprawdź swoją sieć i ustawienia firewall.
Wyłącz wszelkie funkcjonalności SIP ALG (Application Layer Gateway) w swoim routerze.

[http://wiki.phoenixviewer.com/fs_voice Więcej wskazówek można znaleźć tutaj]
=======
>>>>>>> 65a3b74b
	</notification>
	<notification name="AvatarRezLeftNotification">
		( [EXISTENCE] sekund w Second Life)
Awatar &apos;[NAME]&apos; pozostał w pełni załadowany.
	</notification>
	<notification name="AvatarRezSelfBakedTextureUploadNotification">
		( [EXISTENCE] sekund w Second Life )
Wstępnie przetworzone tekstury [RESOLUTION] dla &apos;[BODYREGION]&apos; zostały załadowane po [TIME] sekundach.
	</notification>
	<notification name="AvatarRezSelfBakedTextureUpdateNotification">
		( [EXISTENCE] sekund w Second Life )
Wstępnie przetworzone tekstury [RESOLUTION] zostały lokalnie zaktualizowane dla &apos;[BODYREGION]&apos; po [TIME] sekundach.
	</notification>
	<notification name="CannotUploadTexture">
		Nie można załadować tekstury.
[REASON]
	</notification>
	<notification name="LivePreviewUnavailable">
		Nie można wyświetlić podglądu tej tekstury - jest niekopiowalna lub/oraz nietransferowalna.
		<usetemplate ignoretext="Ostrzegaj, gdy podgląd na żywo nie może wyświetlić niekopiowalnych/nietransferowalnych tekstur" name="okignore" />
	</notification>
	<notification name="ConfirmLeaveCall">
		Czy jesteś pewien/pewna, że chcesz zakończyć rozmowę?
		<usetemplate ignoretext="Potwierdź zanim rozmowa głosowa zostanie zakończona" name="okcancelignore" notext="Nie" yestext="Tak"/>
	</notification>
	<notification name="ConfirmMuteAll">
		Wybrano wyciszenie wszystkich uczestników rozmowy głosowej w grupie.
To spowoduje również wyciszenie wszystkich Rezydentów, którzy dołączą później
do rozmowy nawet, jeśli ją zakończysz.

Wyciszyć wszystkich?
		<usetemplate ignoretext="Potwierdź zanim zostaną wyciszeni wszyscy uczestnicy rozmowy głosowej w grupie" name="okcancelignore" notext="Anuluj" />
	</notification>
	<notification label="Czat" name="HintChat">
		W celu przyłączenia się do rozmowy zacznij pisać w poniższym polu czatu.
	</notification>
	<notification label="Wstań" name="HintSit">
		Aby wstać i opuścić pozycję siedzącą, kliknij przycisk Wstań.
	</notification>
	<notification label="Mów" name="HintSpeak">
		Kliknij na przycisku &quot;Mów&quot; aby włączyć i wyłączyć Twój mikrofon.

Kliknij w strzałkę aby zobaczyć panel kontroli głosu.

Ukrycie przycisku &quot;Mów&quot; zdezaktywuje głos.
	</notification>
	<notification label="Odkrywaj Świat" name="HintDestinationGuide">
		Cele podróży (Destination Guide) zawierają tysiące nowych miejsc do odkrycia. Wybierz lokalizację i teleportuj się, aby rozpocząć zwiedzanie.
	</notification>
	<notification label="Panel boczny" name="HintSidePanel">
		Panel boczny umożliwia szybki dostęp do Twojej Szafy, ubrań, profili i innych rzeczy.
	</notification>
	<notification label="Ruch" name="HintMove">
		Aby chodzić lub biegać, otwórz panel ruchu i użyj strzałek do nawigacji. Możesz także używać strzałek z klawiatury.
	</notification>
	<notification name="HintMoveClick">
		1. Kliknij aby chodzić.
Kliknij gdziekolwiek na ziemi aby przejść do wskazanego miejsca.

2. Kliknij i przeciągnij aby zmienić widok.
Kliknij i przeciągnij gdziekolwiek aby obrócić widok.
	</notification>
	<notification label="Wyświetlane Imię" name="HintDisplayName">
		Możesz zmieniać tutaj swoje Wyświetlane Imię. Jest ono dodatkiem do unikatowej nazwy użytkownika, która nie może być zmieniona. Możesz zmienić sposób w jaki widzisz imiona innych osób w Twoich Ustawieniach.
	</notification>
	<notification label="Widok" name="HintView">
		Aby zmienić widok kamery użyj narzędzi służących do okrążania i panoramowania. Zresetuj widok poprzez wciśnięcie klawisza Esc lub poruszając się.
	</notification>
	<notification label="Szafa" name="HintInventory">
		Sprawdź swoją Szafę aby znaleźć obiekty. Najnowsze obiekty mogą być łatwo odnalezione w zakładce Ostatnie.
	</notification>
	<notification label="Otrzymano L$!" name="HintLindenDollar">
		Tutaj znajduje się Twój bieżący bilans L$. Kliknij Kup aby kupić więcej L$.
	</notification>
	<notification name="LowMemory">
		Masz zbyt mały zapas pamięci. Pewne funkcje SL zostały wyłączone, aby zapobiec awarii. Wyłącz inne aplikacje. Zrestartuj SL, jeśli problem pozostanie.
	</notification>
	<notification name="ForceQuitDueToLowMemory">
		SL zostanie wyłączone za 30 sekund, brak pamięci.
	</notification>
	<notification name="SOCKS_NOT_PERMITTED">
		Serwer proxy SOCKS 5 "[HOST]:[PORT]" odmawia połączenia, brak dostępu na podstawie zestawu reguł.
	</notification>
	<notification name="SOCKS_CONNECT_ERROR">
		Serwer proxy SOCKS 5 "[HOST]:[PORT]" odmawia połączenia, nie można otworzyć kanału TCP.
	</notification>
	<notification name="SOCKS_NOT_ACCEPTABLE">
		Serwer proxy SOCKS 5 "[HOST]:[PORT]" odmówił połączenia na ustawionym sposobie autoryzacji.
	</notification>
	<notification name="SOCKS_AUTH_FAIL">
		Serwer proxy SOCKS 5 "[HOST]:[PORT]" określił Twoje dane uwierzytelniające jako nieprawidłowe.
	</notification>
	<notification name="SOCKS_UDP_FWD_NOT_GRANTED">
		Serwer proxy SOCKS 5 "[HOST]:[PORT]" odmówił skojarzonego żądania UDP.
	</notification>
	<notification name="SOCKS_HOST_CONNECT_FAILED">
		Nie można połączyć z serwerem proxy SOCKS 5 "[HOST]:[PORT]".
	</notification>
	<notification name="SOCKS_UNKNOWN_STATUS">
		Nieznany błąd proxy z serwerem "[HOST]:[PORT]".
	</notification>
	<notification name="SOCKS_INVALID_HOST">
		Nieprawidłowy adres lub port proxy SOCKS "[HOST]:[PORT]".
	</notification>
	<notification name="SOCKS_BAD_CREDS">
		Nieprawidłowy użytkownik lub hasło SOCKS 5.
	</notification>
	<notification name="PROXY_INVALID_HTTP_HOST">
		Nieprawidłowy adres lub port proxy HTTP "[HOST]:[PORT]".
	</notification>
	<notification name="PROXY_INVALID_SOCKS_HOST">
		Nieprawidłowy adres lub port proxy SOCKS "[HOST]:[PORT]".
	</notification>
	<notification name="ChangeProxySettings">
		Ustawienia proxy zaczną obowiązywać po restarcie [APP_NAME].
	</notification>
	<notification name="AuthRequest">
		Strona &apos;&lt;nolink&gt;[HOST_NAME]&lt;/nolink&gt;&apos; w domenie &apos;[REALM]&apos; wymaga nazwy użytkownika i hasła.
		<form name="form">
			<input name="username" text="Nazwa użytkownika"/>
			<input name="password" text="Hasło"/>
			<button name="ok" text="Wyślij"/>
			<button name="cancel" text="Anuluj"/>
		</form>
	</notification>
	<notification name="ModeChange">
		Zmiana trybu wymaga zamknięcia i ponownego uruchomienia aplikacji.

Zmienić tryb i wyłączyć program?
		<usetemplate name="okcancelbuttons" notext="Anuluj"/>
	</notification>
	<notification name="NoClassifieds">
		Tworzenie i edycja reklam jest możliwa tylko w trybie zaawansowanym. Czy chcesz wylogować się i zmienić tryb? Opcja wyboru trybu życia jest widoczna na ekranie logowania.
		<usetemplate name="okcancelbuttons" notext="Nie zamykaj" yestext="Zamknij"/>
	</notification>
	<notification name="NoGroupInfo">
		Tworzenie i edycja grup jest możliwa tylko w trybie zaawansowanym. Czy chcesz wylogować się i zmienić tryb? Opcja wyboru trybu życia jest widoczna na ekranie logowania.
		<usetemplate name="okcancelbuttons" notext="Nie zamykaj" yestext="Zamknij"/>
	</notification>
	<notification name="NoPlaceInfo">
		Oglądanie profilu miejsca jest możliwe tylko w trybie zaawansowanym. Czy chcesz wylogować się i zmienić tryb? Opcja wyboru trybu życia jest widoczna na ekranie logowania.
		<usetemplate name="okcancelbuttons" yestext="Zamknij" notext="Nie zamykaj"/>
	</notification>
	<notification name="NoPicks">
		Tworzenie i edycja Ulubionych jest możliwa jedynie w trybie zaawansowanym. Czy chcesz się wylogować i zmienić tryb? Opcja wyboru trybu życia jest widoczna na ekranie logowania.
		<usetemplate name="okcancelbuttons" notext="Nie zamykaj" yestext="Zamknij"/>
	</notification>
	<notification name="NoWorldMap">
		Oglądanie mapy świata jest możliwe tylko w trybie zaawansowanym. Czy chcesz się wylogować i zmienić tryb? Opcja wyboru trybu życia jest widoczna na ekranie logowania.
		<usetemplate name="okcancelbuttons" notext="Nie zamykaj" yestext="Zamknij"/>
	</notification>
	<notification name="NoVoiceCall">
		Rozmowy głosowe są możliwe tylko w trybie zaawansowanym. Czy chcesz wylogować się i zmienić tryb? Opcja wyboru trybu życia jest widoczna na ekranie logowania.
		<usetemplate name="okcancelbuttons" notext="Nie zamykaj" yestext="Zamknij"/>
	</notification>
	<notification name="NoAvatarShare">
		Udostępnienie jest możliwe tylko w trybie zaawansowanym. Czy chcesz wylogować się i zmienić tryb? Opcja wyboru trybu życia jest widoczna na ekranie logowania.
		<usetemplate name="okcancelbuttons" notext="Nie zamykaj" yestext="Zamknij"/>
	</notification>
	<notification name="NoAvatarPay">
		Płacenie innym Rezydentom jest możliwe tylko w trybie zaawansowanym. Czy chcesz się wylogować i zmienić tryb? Opcja wyboru trybu życia jest widoczna na ekranie logowania.
		<usetemplate name="okcancelbuttons" notext="Nie zamykaj" yestext="Zamknij"/>
	</notification>
	<notification name="NoInventory">
		Przeglądanie Szafy jest możliwe tylko w trybie zaawansowanym. Czy chcesz się wylogować i zmienić tryb? Opcja wyboru trybu życia jest widoczna na ekranie logowania.
		<usetemplate name="okcancelbuttons" yestext="Zamknij" notext="Nie zamykaj"/>
	</notification>
	<notification name="NoAppearance">
		Zmiana wyglądu jest możliwa tylko w trybie zaawansowanym. Czy chcesz się wylogować i zmienić tryb? Opcja wyboru trybu życia jest widoczna na ekranie logowania.
		<usetemplate name="okcancelbuttons" yestext="Zamknij" notext="Nie zamykaj"/>
	</notification>
	<notification name="NoSearch">
		Wyszukiwanie jest możliwe tylko w trybie zaawansowanym. Czy chcesz się wylogować i zmienić tryb? Opcja wyboru trybu życia jest widoczna na ekranie logowania.
		<usetemplate name="okcancelbuttons" yestext="Zamknij" notext="Nie zamykaj"/>
	</notification>
	<notification name="ConfirmHideUI">
		Ta akcja ukryje wszystkie menu i przyciski. Aby je pokazać użyj skrótu [SHORTCUT] ponownie.
		<usetemplate name="okcancelignore"  notext="Anuluj" ignoretext="Potwierdź przed ukryciem interfejsu"/>
	</notification>
	<notification name="PathfindingLinksets_WarnOnPhantom">
		Niektórym z zaznaczonych zbiorów części zostanie przełączony status Widmowy.

Czy chcesz kontynuować?
		<usetemplate ignoretext="Niektórym z zaznaczonych zbiorów części zostanie przełączony status Widmowy." name="okcancelignore" notext="Anuluj" />
	</notification>
	<notification name="PathfindingLinksets_MismatchOnRestricted">
		Niektóre z zaznaczonych zbiorów części nie mogą zostać ustawione na '[REQUESTED_TYPE]' ze względu na restrykcje zezwoleń zbioru części. Te zbiory części zostaną zamiast tego ustawione na '[RESTRICTED_TYPE]'.

Czy chcesz kontynuować?
		<usetemplate ignoretext="Niektóre z zaznaczonych zbiorów części nie mogą zostać ustawione ze względu na restrykcje zezwoleń zbioru części." name="okcancelignore" notext="Anuluj" />
	</notification>
	<notification name="PathfindingLinksets_MismatchOnVolume">
		Niektóre z zaznaczonych zbiorów części nie mogą zostać ustawione na '[REQUESTED_TYPE]', ponieważ kształt nie jest wypukły.

Czy chcesz kontynuować?
		<usetemplate ignoretext="Niektóre z zaznaczonych zbiorów części nie mogą zostać ustawione, ponieważ kształt nie jest wypukły." name="okcancelignore" notext="Anuluj" />
	</notification>
	<notification name="PathfindingLinksets_WarnOnPhantom_MismatchOnRestricted">
		Niektórym z zaznaczonych zbiorów części zostanie przełączony status Widmowy.

Niektóre z zaznaczonych zbiorów części nie mogą zostać ustawione na '[REQUESTED_TYPE]' ze względu na restrykcje zezwoleń zbioru części. Te zbiory części zostaną zamiast tego ustawione na '[RESTRICTED_TYPE]'.

Czy chcesz kontynuować?
		<usetemplate ignoretext="Niektórym z zaznaczonych zbiorów części zostanie przełączony status Widmowy, a inne nie mogą zostać ustawione ze względu na restrykcje zezwoleń zbioru części." name="okcancelignore" notext="Anuluj" />
	</notification>
	<notification name="PathfindingLinksets_WarnOnPhantom_MismatchOnVolume">
		Niektórym z zaznaczonych zbiorów części zostanie przełączony status Widmowy.

Niektóre z zaznaczonych zbiorów części nie mogą zostać ustawione na '[REQUESTED_TYPE]', ponieważ kształt nie jest wypukły.

Czy chcesz kontynuować?
		<usetemplate ignoretext="Niektórym z zaznaczonych zbiorów części zostanie przełączony status Widmowy, a inne nie mogą zostać ustawione, ponieważ kształt nie jest wypukły." name="okcancelignore" notext="Anuluj" />
	</notification>
	<notification name="PathfindingLinksets_MismatchOnRestricted_MismatchOnVolume">
		Niektóre z zaznaczonych zbiorów części nie mogą zostać ustawione na '[REQUESTED_TYPE]' ze względu na restrykcje zezwoleń zbioru części. Te zbiory części zostaną zamiast tego ustawione na '[RESTRICTED_TYPE]'.

Niektóre z zaznaczonych zbiorów części nie mogą zostać ustawione na '[REQUESTED_TYPE]', ponieważ kształt nie jest wypukły. Ich typ nie ulegnie zmianie.

Czy chcesz kontynuować?
		<usetemplate ignoretext="Niektóre z zaznaczonych zbiorów części nie mogą zostać ustawione ze względu na restrykcje zezwoleń zbioru części i niewypukły kształt." name="okcancelignore" notext="Anuluj" />
	</notification>
	<notification name="PathfindingLinksets_WarnOnPhantom_MismatchOnRestricted_MismatchOnVolume">
		Niektórym z zaznaczonych zbiorów części zostanie przełączony status Widmowy.

Niektóre z zaznaczonych zbiorów części nie mogą zostać ustawione na '[REQUESTED_TYPE]' ze względu na restrykcje zezwoleń zbioru części. Te zbiory części zostaną zamiast tego ustawione na '[RESTRICTED_TYPE]'.

Niektóre z zaznaczonych zbiorów części nie mogą zostać ustawione na '[REQUESTED_TYPE]', ponieważ kształt nie jest wypukły. Ich typ nie ulegnie zmianie.

Czy chcesz kontynuować?
		<usetemplate ignoretext="Niektórym z zaznaczonych zbiorów części zostanie przełączony status Widmowy, a inne nie mogą zostać ustawione ze względu na restrykcje zezwoleń zbioru części i niewypukły kształt." name="okcancelignore" notext="Anuluj" />
	</notification>
	<notification name="PathfindingLinksets_ChangeToFlexiblePath">
		Wybrany obiekt ma wpływ na Navmesh. Dodanie elastyczności spowoduje usunięcie go z Navmesha.
		<usetemplate ignoretext="Wybrany obiekt ma wpływ na Navmesh. Dodanie elastyczności spowoduje usunięcie go z Navmesha." name="okcancelignore" notext="Anuluj" />
	</notification>
	<global name="UnsupportedGLRequirements">
		Wygląda na to, że Twój system nie spełnia wymagań sprzętowych [APP_NAME]. [APP_NAME] wymaga karty graficznej kompatybilnej z OpenGL z multiteksturami. Jeżeli masz taką kartę zainstaluj najnowsze sterowniki do niej i uaktualnienia systemu operacyjnego.

Jeżeli wciąż masz problemy sprawdź: [SUPPORT_SITE].
	</global>
	<global name="UnsupportedGPU">
		- Twoja karta graficzna nie spełnia minimalnych wymagań.
	</global>
	<global name="UnsupportedRAM">
		- Pamięć Twojego systemu nie spełnia minimalnych wymagań.
	</global>
	<global name="You can only set your 'Home Location' on your land or at a mainland Infohub.">
		Jeśli jesteś właścicielem działki, to możesz ustawić na niej miejsce startu.
W innym przypadku możesz poszukać na mapie miejsc oznaczonych jako &quot;Infohub&quot;.
	</global>
	<global name="You died and have been teleported to your home location">
		Nastąpiła śmierć i teleportacja do Miejsca Startu.
	</global>
	<notification name="ConfirmClearDebugSearchURL">
		Na pewno chcesz wyczyścić debugowany URL szukania?
		<usetemplate name="okcancelignore" ignoretext="Czyszczenie debugowanego URL szukania" notext="Anuluj" />
	</notification>
	<notification name="ConfirmPickDebugSearchURL">
		Na pewno chcesz ustawić obecny URL szukania jako debugowany URL szukania?
		<usetemplate name="okcancelignore" ignoretext="Potwierdzenie ustawiania debugowanego URL szukania" notext="Anuluj" />
	</notification>
	<notification name="ConfirmRemoveGrid">
		Na pewno chcesz usunąć [REMOVE_GRID] z listy siatek?
		<usetemplate ignoretext="Potwierdzenie usuwania siatki z listy siatek" name="okcancelignore" notext="Anuluj" />
	</notification>
	<notification name="CanNotRemoveConnectedGrid">
		Nie możesz usunąć siatki [REMOVE_GRID], gdy jesteś z nią połączony/a.
		<usetemplate ignoretext="Ostrzeżenie przed usuwaniem siatki z aktywnym połączeniem" name="okcancelignore" notext="Anuluj" />
	</notification>
	<notification name="FSWL" label="Aplikowanie ustawień Windlight">
		&apos;[PARCEL_NAME]&apos;, własność [OWNER_NAME], chce zmienić ustawienia otoczenia systemu Windlight.
		<form name="form">
			<button name="Allow" text="Zezwól"/>
			<button name="Ignore" text="Ignoruj"/>
		</form>
	</notification>
	<notification name="FSWLClear" label="Reset ustawień Windlight">
		Zresetować ustawienia WL dla &apos;[PARCEL_NAME]&apos; do domyślnych regionu?
		<usetemplate name="okcancelbuttons" notext="Anuluj" yestext="Tak"/>
	</notification>
	<notification name="NewAOSet">
		Wpisz nazwę nowego zestawu AO:
(Nazwa może zawierać każdy znak ASCII, za wyjątkiem ":" oraz "|")
		<form name="form">
			<input name="message">
				Nowy zestaw AO
			</input>
			<button name="Cancel" text="Anuluj"/>
		</form>
	</notification>
	<notification name="NewAOCantContainNonASCII">
		Nie można utworzyć zestawu AO o nazwie "[AO_SET_NAME]".
Nazwa może zawierać tylko znaki ASCII, za wyjątkiem ":" oraz "|".
	</notification>
	<notification name="RenameAOMustBeASCII">
		Nie można zmienić nazwy zestawu AO "[AO_SET_NAME]".
Nazwa może zawierać tylko znaki ASCII, za wyjątkiem ":" oraz "|".
	</notification>
	<notification name="RemoveAOSet">
		Usunąć zestaw AO "[AO_SET_NAME]" z listy?
		<usetemplate name="okcancelbuttons" notext="Anuluj" yestext="Usuń"/>
	</notification>
	<notification name="AOImportSetAlreadyExists">
		Zestaw animacji o tej nazwie już istnieje.
	</notification>
	<notification name="AOForeignItemsFound">
		Animator znalazł przynajmniej jedną pozycję, jaka nie powinna znaleźć się w konfiguracji. Sprawdź folder &quot;Zagubione i odnalezione&quot; aby przejrzeć pozycje, które zostały usunięte z konfiguracji Animatora.
	</notification>
	<notification name="AOImportPermissionDenied">
		Niewystarczające uprawnienia do odczytu notki.
	</notification>
	<notification name="AOImportCreateSetFailed">
		Błąd podczas tworzenia zestawu importu.
	</notification>
	<notification name="AOImportDownloadFailed">
		Nie można pobrać notki.
	</notification>
	<notification name="AOImportNoText">
		Notka jest pusta lub nieczytelna.
	</notification>
	<notification name="AOImportNoFolder">
		Nie można znaleźć folderu, aby odczytać animacje.
	</notification>
	<notification name="AOImportNoStatePrefix">
		Linia [LINE] w notce nie ma prawidłowego prefiksu stanu [.
	</notification>
	<notification name="AOImportNoValidDelimiter">
		Linia [LINE] w notce nie ma prawidłowego separatora ].
	</notification>
	<notification name="AOImportStateNameNotFound">
		Nazwa stanu [NAME] nie została znaleziona.
	</notification>
	<notification name="AOImportAnimationNotFound">
		Nie można znaleźć animacji [NAME]. Upewnij się, że jest w tym samym folderze, co notka.
	</notification>
	<notification name="AOImportInvalid">
		Notka nie zawiera żadnej przydatnej treści. Anulowanie importu.
	</notification>
	<notification name="AOImportRetryCreateSet">
		Nie można utworzyć folderu dla zestawu animacji [NAME]. Próbuję ponownie...
	</notification>
	<notification name="AOImportAbortCreateSet">
		Nie można utworzyć folderu dla zestawu animacji [NAME]. Anulowano.
	</notification>
	<notification name="AOImportLinkFailed">
		Tworzenie połączenia dla animacji "[NAME]" nie powiodło się!
	</notification>
	<notification name="SendSysinfoToIM">
		Następujące informacje zostaną wysłane do aktywnej sesji IM:

[SYSINFO]
		<usetemplate name="okcancelbuttons" yestext="Wyślij" notext="Anuluj" />
	</notification>
	<notification name="TestversionExpired">
		Ta wersja testowa programu [APP_NAME] wygasła i nie można jej już dalej używać.
	</notification>
	<notification name="FireStormReqInfo">
		[NAME] prosi o wysłanie jej/mu informacji o Twojej instalacji przeglądarki [APP_NAME].
(To dokładnie to samo, co możesz znaleźć w Pomoc -> Informacje o [APP_NAME])
[REASON]
Czy chcesz jej/mu wysłać te informacje?
		<form name="form">
			<button name="Yes" text="Tak"/>
			<button name="No" text="Nie"/>
		</form>
	</notification>
	<notification name="PhantomOn">
		Tryb widmowy włączony.
	</notification>
	<notification name="PhantomOff">
		Tryb widmowy wyłączony.
	</notification>
	<notification label="Resetuj wszystkie ustawienia" name="FirestormClearSettingsPrompt">
		Resetowanie ustawień może się przydać, gdy napotykasz na jakieś problemy - pamiętaj jednak, że trzeba będzie wprowadzić od nowa wszystkie zmiany, jakie zostały przez Ciebie ustawione do tej pory.

Na pewno chcesz zresetować wszystkie ustawienia?
		<usetemplate name="okcancelbuttons" notext="Anuluj" />
	</notification>
	<notification name="SettingsWillClear">
		Ustawienia zostaną zresetowane po zrestartowaniu [APP_NAME].
	</notification>
	<notification name="CantAddGrid">
		Nie można dodać [GRID] do listy siatek.
[REASON] skontaktuj się ze wsparciem [GRID].
	</notification>
	<notification name="ParticleScriptFindFolderFailed">
		Nie można znaleźć folderu na nowy skrypt w Twojej Szafie.
	</notification>
	<notification name="ParticleScriptCreationFailed">
		Nie można utworzyć nowego skryptu dla systemu cząsteczkowego.
	</notification>
	<notification name="ParticleScriptNotFound">
		Nie można znaleźć nowo utworzonego skryptu dla tego systemu cząsteczkowego.
	</notification>
	<notification name="ParticleScriptCreateTempFileFailed">
		Nie można utworzyć tymczasowego pliku skryptu do załadowania.
	</notification>
	<notification name="ParticleScriptInjected">
		Skrypt cząsteczkowy został wstawiony w obiekt poprawnie.
		<form name="form">
			<ignore name="ignore" text="Skrypt cząsteczkowy został wstawiony w obiekt poprawnie."/>
		</form>
	</notification>
	<notification name="ParticleScriptCapsFailed">
		Nie można wstawić skryptu w obiekt. Zapytanie o możliwości zwróciło pusty adres.
	</notification>
	<notification name="ParticleScriptCopiedToClipboard">
		Skrypt LSL, który stworzy system cząsteczkowy, został skopiowany do schowka. Możesz go teraz wkleić w nowy skrypt i zacząć używać.
		<form name="form">
			<ignore name="ignore" text="Skrypt cząsteczkowy został skopiowany do schowka"/>
		</form>
	</notification>
	<notification name="DebugSettingsWarning">
		Uwaga! Używanie ustawień debugowania nie jest obsługiwane przez grupę wsparcia! Zmienianie ich może prowadzić do utraty danych, funkcjonalności albo w ogóle dostępu do całego świata Second Life. Nie zmieniaj żadnych wartości jeśli nie wiesz, do czego służą.
		<form name="form">
			<ignore name="ignore" text="Ostrzeżenie ustawień debugowania"/>
		</form>
	</notification>
	<notification name="ControlNameCopiedToClipboard">
		Nazwa tego ustawienia debugowania została skopiowana do schowka. Możesz teraz wkleić ją w innej miejsce.
		<form name="form">
			<ignore name="ignore" text="Nazwa ustawienia debugowania została skopiowana do schowka"/>
		</form>
	</notification>
	<notification name="SanityCheck">
		[APP_NAME] prawdopodobnie wykrył problem z Twoimi ustawieniami:

[SANITY_MESSAGE]

Powód: [SANITY_COMMENT]

Obecne ustawienie: [CURRENT_VALUE]
		<form name="form">
			<ignore name="ignore" text="Jakieś ustawienie nie przeszło kontroli spójności."/>
		</form>
	</notification>
	<notification name="TeleportToAvatarNotPossible">
		Teleportacja do tego awatara nie jest możliwa, ponieważ dokładna pozycja nie jest znana.
	</notification>
	<notification name="ZoomToAvatarNotPossible">
		Nie można przybliżyć do tego awatara, ponieważ jest poza zasięgiem.
	</notification>
	<notification name="TrackAvatarNotPossible">
		Nie można śledzić tego awatara, ponieważ jest poza zasięgiem radaru.
	</notification>
	<notification name="CacheEmpty">
		Pamięć podręczna (bufor danych) Twojej Przeglądarki jest pusta. Miej na uwadze, że możesz przez jakiś czas odczuwać obniżoną wydajność i spowolnione doczytywanie obiektów z Szafy.
	</notification>
	<notification name="FirstJoinSupportGroup">
		Witaj w grupie wsparcia Phoenix/Firestorm!

Abyśmy mogli pomóc Ci lepiej zalecamy, aby Twoja Przeglądarka automatycznie prezentowała swoją wersję - będzie ona wyświetlana przed każdą Twoją wypowiedzią na tym czacie grupowym. Osoby z naszej załogi wsparcia będą mogły dać Ci bardziej sensowne porady, jeśli będą znać wersję Twojej Przeglądarki od razu.

Możesz włączyć lub wyłączyć tą funkcję w każdej chwili w górnej części okna czatu.

Chcesz włączyć automatyczne prezentowanie wersji Przeglądarki?
		<form name="form">
			<button name="OK_okcancelignore" text="Tak" />
			<button name="Cancel_okcancelignore" text="Nie" />
			<ignore name="ignore" text="Dołączenie do grupy wsparcia Phoenix/Firestorm" />
		</form>
	</notification>
	<notification name="ConfirmScriptModify">
		Na pewno chcesz zmodyfikować skrypty w zaznaczonych obiektach?
		<usetemplate ignoretext="Potwierdzenie modyfikacji skryptów w zaznaczeniu" name="okcancelignore" notext="Anuluj" />
	</notification>
	<notification name="LocalBitmapsUpdateFileNotFound">
		[FNAME] nie może zostać zaktualizowany, ponieważ plik nie może zostać znaleziony.
Aktualizacje dla tego pliku wyłączone.
	</notification>
	<notification name="LocalBitmapsUpdateFailedFinal">
		[FNAME] nie mógł zostać otwarty lub zdekodowany [NRETRIES] razy i został uznany za uszkodzony.
Aktualizacje dla tego pliku wyłączone.
	</notification>
	<notification name="LocalBitmapsVerifyFail">
		Próba dodania niewłaściwego lub niemożliwego do odczytania pliku graficznego [FNAME], który nie może zostać otwarty lub zdekodowany.
Anulowano.
	</notification>
	<notification name="PathfindingReturnMultipleItems">
		Zwracasz [NUM_ITEMS] przedmiotów. Na pewno chcesz kontynuować?
		<usetemplate ignoretext="Na pewno chcesz zwrócić wiele przedmiotów?" name="okcancelignore" notext="Nie" yestext="Tak"/>
	</notification>
	<notification name="PathfindingDeleteMultipleItems">
		Usuwasz [NUM_ITEMS] przedmiotów. Na pewno chcesz kontynuować?
		<usetemplate ignoretext="Na pewno chcesz usunąć wiele przedmiotów?" name="okcancelignore" notext="Nie" yestext="Tak"/>
	</notification>
	<notification name="AvatarFrozen">
		[AV_FREEZER] unieruchomił/a Cię. Nie możesz się poruszać ani podejmować interakcji ze światem.
	</notification>
	<notification name="AvatarFrozenDuration">
		[AV_FREEZER] unieruchomił/a Cię na [AV_FREEZE_TIME] sekund. Nie możesz się poruszać ani podejmować interakcji ze światem.
	</notification>
	<notification name="YouFrozeAvatar">
		Awatar unieruchomiony.
	</notification>
	<notification name="AvatarHasUnFrozenYou">
		[AV_FREEZER] odblokował/a Cię.
	</notification>
	<notification name="AvatarUnFrozen">
		Awatar odblokowany.
	</notification>
	<notification name="AvatarFreezeFailure">
		Unieruchomienie nie powiodło się, ponieważ nie masz uprawnień administratora na tej działce.
	</notification>
	<notification name="AvatarFreezeThaw">
		Czas Twojego unieruchomienia minął, możesz zająć się swoimi sprawami.
	</notification>
	<notification name="AvatarCantFreeze">
		Przepraszam, ale nie mogę unieruchomić tego użytkownika.
	</notification>
	<notification name="NowOwnObject">
		Jesteś od teraz właścicielem obiektu [OBJECT_NAME]
	</notification>
	<notification name="CantRezOnLand">
		Nie można zrezzować obiektu na pozycji [OBJECT_POS], ponieważ właściciel działki na to nie zezwala. Użyj narzędzia ziemi, aby zobaczyć kto nim jest.
	</notification>
	<notification name="RezFailTooManyRequests">
		Obiekt nie może zostać zrezzowany, ponieważ jest zbyt wiele żądań.
	</notification>
	<notification name="SitFailCantMove">
		Nie możesz usiąść, ponieważ nie możesz się teraz poruszać.
	</notification>
	<notification name="SitFailNotAllowedOnLand">
		Nie możesz usiąść, ponieważ nie masz zezwolenia do przebywania na tej ziemi.
	</notification>
	<notification name="SitFailNotSameRegion">
		Spróbuj podejść bliżej. Nie można usiąść na obiekcie, bo nie jest w tym samym regionie, co Ty.
	</notification>
	<notification name="ChatHistoryIsBusyAlert">
		Plik historii czatu jest w tej chwili przetwarzany przez poprzednią operację. Spróbuj ponownie za kilka minut lub wybierz czat innej osoby.
	</notification>
	<notification name="NoNewObjectRegionFull">
		Nie można utworzyć nowego obiektu. Region jest pełny.
	</notification>
	<notification name="FailedToPlaceObject">
		Nie udało się ustawić obiektu w podanym miejscu. Spróbuj ponownie.
	</notification>
	<notification name="NoOwnNoGardening">
		Nie możesz tworzyć drzew i trawy na ziemi, która nie należy do Ciebie.
	</notification>
	<notification name="NoCopyPermsNoObject">
		Kopiowanie nie powiodło się, ponieważ nie masz zezwoleń na kopiowanie obiektu '[OBJ_NAME]'.
	</notification>
	<notification name="NoTransPermsNoObject">
		Kopiowanie nie powiodło się, ponieważ obiekt '[OBJ_NAME]' nie może zostać przetransferowany do Ciebie.
	</notification>
	<notification name="AddToNavMeshNoCopy">
		Kopiowanie nie powiodło się, ponieważ obiekt '[OBJ_NAME]' ma wpływ na Navmesh.
	</notification>
	<notification name="DupeWithNoRootsSelected">
		Wybrano duplikat bez obiektów głównych.
	</notification>
	<notification name="CantDupeCuzRegionIsFull">
		Nie można zduplikować obiektów, ponieważ region jest pełny.
	</notification>
	<notification name="CantDupeCuzParcelNotFound">
		Nie można zduplikować obiektów - nie można znaleźć działki, na której one są.
	</notification>
	<notification name="CantCreateCuzParcelFull">
		Nie można utworzyć obiektu, ponieważ działka jest pełna.
	</notification>
	<notification name="RezAttemptFailed">
		Próba zrezzowania obiektu nie powiodła się.
	</notification>
	<notification name="ToxicInvRezAttemptFailed">
		Nie można utworzyć obiektu, który spowodował problemy w tym regionie.
	</notification>
	<notification name="InvItemIsBlacklisted">
		Ten przedmiot znajduje się na czarnej liście.
	</notification>
	<notification name="NoCanRezObjects">
		W tej chwili nie masz zezwolenia na tworzenie obiektów.
	</notification>
	<notification name="LandSearchBlocked">
		Wyszukiwanie ziemi zablokowane.
Zostało wysłanych zbyt wiele żądań wyszukiwania w zbyt krótkim czasie.
Spróbuj ponownie za minutę.
	</notification>
	<notification name="NotEnoughResourcesToAttach">
		Za mało dostępnych zasobów skryptów, aby dołączyć obiekt!
	</notification>
	<notification name="YouDiedAndGotTPHome">
		Zginąłeś/aś i zostałeś/aś przeteleportowany/a do swojego miejsca startu
	</notification>
	<notification name="EjectComingSoon">
		Nie masz już dłużej pozwolenia na przebywanie w tym miejscu i w ciągu [EJECT_TIME] sekund musisz je opuścić.
	</notification>
	<notification name="NoEnterRegionMaybeFull">
		Nie możesz wejść do regionu "[NAME]", może być pełny lub właśnie restartuje.
	</notification>
	<notification name="SaveBackToInvDisabled">
		Zabieranie z powrotem do Szafy zostało wyłączone.
	</notification>
	<notification name="NoExistNoSaveToContents">
		Nie można zapisać '[OBJ_NAME]' do zawartości obiektu, ponieważ obiekt z którego został zrezzowany już nie istnieje.
	</notification>
	<notification name="NoModNoSaveToContents">
		Nie można zapisać '[OBJ_NAME]' do zawartości obiektu, ponieważ nie masz praw do modyfikacji obiektu '[DEST_NAME]'.
	</notification>
	<notification name="NoSaveBackToInvDisabled">
		Nie można zabrać '[OBJ_NAME]' z powrotem do Szafy -- ta operacja została wyłączona.
	</notification>
	<notification name="NoCopyNoSelCopy">
		Nie możesz skopiować tego, co jest zaznaczone, ponieważ nie masz prawa do skopiowania obiektu '[OBJ_NAME]'.
	</notification>
	<notification name="NoTransNoSelCopy">
		Nie możesz skopiować tego, co jest zaznaczone, ponieważ obiektu '[OBJ_NAME]' nie można transferować.
	</notification>
	<notification name="NoTransNoCopy">
		Nie możesz skopiować tego, co jest zaznaczone, ponieważ obiektu '[OBJ_NAME]' nie można transferować.
	</notification>
	<notification name="NoPermsNoRemoval">
		Usunięcie obiektu '[OBJ_NAME]' z symulatora zostało wzbronione przez system zezwoleń.
	</notification>
	<notification name="NoModNoSaveSelection">
		Nie możesz zapisać tego, co jest zaznaczone, ponieważ nie masz prawa do modyfikacji obiektu '[OBJ_NAME]'.
	</notification>
	<notification name="NoCopyNoSaveSelection">
		Nie możesz zapisać tego, co jest zaznaczone, ponieważ obiektu '[OBJ_NAME]' nie można kopiować.
	</notification>
	<notification name="NoModNoTaking">
		Nie możesz zabrać tego, co jest zaznaczone, ponieważ nie masz prawa do modyfikacji obiektu '[OBJ_NAME]'.
	</notification>
	<notification name="RezDestInternalError">
		Błąd wewnętrzny: Nieznany typ lokalizacji docelowej.
	</notification>
	<notification name="DeleteFailObjNotFound">
		Usuwanie nie powiodło się, ponieważ obiekt nie został znaleziony
	</notification>
	<notification name="SorryCantEjectUser">
		Przepraszam, ale nie można wyrzucić tego użytkownika.
	</notification>
	<notification name="RegionSezNotAHome">
		Ten region nie pozwala Ci na ustawienie miejsca startu w tej lokalizacji.
	</notification>
	<notification name="HomeLocationLimits">
		Możesz ustawić 'miejsce startu' tylko na swojej własnej ziemi lub obok Infohuba na Mainlandzie.
	</notification>
	<notification name="HomePositionSet">
		Ustawiono miejsce startu.
	</notification>
	<notification name="AvatarEjected">
		Awatar wyrzucony.
	</notification>
	<notification name="AvatarEjectFailed">
		Wyrzucenie nie powiodło się, ponieważ nie masz uprawnień administratora na tej działce.
	</notification>
	<notification name="CMOParcelFull">
		Nie można przesunąć obiektu '[O]' do
[P] w regionie [R], ponieważ działka jest zbyt pełna.
	</notification>
	<notification name="CMOParcelPerms">
		Nie można przesunąć obiektu '[O]' do
[P] w regionie [R], ponieważ Twoje obiekty nie są dozwolone na tej działce.
	</notification>
	<notification name="CMOParcelResources">
		Nie można przesunąć obiektu '[O]' do
[P] w regionie [R], ponieważ nie ma wystarczającej ilości zasobów na tej działce.
	</notification>
	<notification name="NoParcelPermsNoObject">
		Kopiowanie nie powiodło się, ponieważ nie masz dostępu do tej działki.
	</notification>
	<notification name="CMORegionVersion">
		Nie można przesunąć obiektu '[O]' do
[P] w regionie [R], ponieważ the region działa na starszej wersji symulatora, która nie obsługuje otrzymywania obiektów przez granice działek.
	</notification>
	<notification name="CMONavMesh">
		Nie można przesunąć obiektu '[O]' do
[P] w regionie [R], ponieważ nie możesz modyfikować Navmesha przez granice regionów.
	</notification>
	<notification name="CMOWTF">
		Nie można przesunąć obiektu '[O]' do
[P] w regionie [R] ze względu na nieznany powód. ([F])
	</notification>
	<notification name="NoPermModifyObject">
		Nie masz uprawnień do modyfikowania tego obiektu
	</notification>
	<notification name="TooMuchObjectInventorySelected">
		Zbyt wiele obiektów z dużą zawartością zostało zaznaczonych. Zaznacz mniej obiektów i spróbuj ponownie.
	</notification>
	<notification name="CantEnablePhysObjContributesToNav">
		Nie można włączyć fizyki dla obiektu, który ma wpływ na Navmesh.
	</notification>
	<notification name="CantEnablePhysKeyframedObj">
		Nie można włączyć fizyki dla obiektów, które używają animacji opartej o klatki kluczowe.
	</notification>
	<notification name="CantEnablePhysNotEnoughLandResources">
		Nie można włączyć fizyki dla obiektu -- niewystarczające zasoby na działce.
	</notification>
	<notification name="CantEnablePhysCostTooGreat">
		Nie można włączyć fizyki dla obiektu, którego łączny koszt zajmowanych zasobów fizycznych jest większy, niż [MAX_OBJECTS]
	</notification>
	<notification name="PhantomWithConcavePiece">
		Ten obiekt nie może mieć części wklęsłej, ponieważ jest widmowy i ma wpływ na Navmesh.
	</notification>
	<notification name="UnableAddItem">
		Nie można dodać przedmiotu!
	</notification>
	<notification name="UnableEditItem">
		Nie można tego edytować!
	</notification>
	<notification name="NoPermToEdit">
		Brak zezwoleń na zmianę tego.
	</notification>
	<notification name="NoPermToCopyInventory">
		Brak zezwoleń na kopiowanie tego przedmiotu.
	</notification>
	<notification name="CantSaveItemDoesntExist">
		Nie można zapisać do zawartości obiektu: Przedmiot już nie istnieje.
	</notification>
	<notification name="CantSaveItemAlreadyExists">
		Nie można zapisać do zawartości obiektu: Przedmiot z tą nazwą już w niej istnieje.
	</notification>
	<notification name="CantSaveModifyAttachment">
		Nie można zapisać do zawartości obiektu: To zmodyfikowałoby prawa dodatku.
	</notification>
	<notification name="AttachmentHasTooMuchInventory">
		Twoje dodatki zawierają w sobie zbyt dużo obiektów, aby dodać więcej.
	</notification>
	<notification name="TooManyScripts">
		Za dużo skryptów.
	</notification>
	<notification name="UnableAddScript">
		Nie można dodać skryptu!
	</notification>
	<notification name="AssetServerTimeoutObjReturn">
		Czas odpowiedzi z serwera zasobów danych przekroczył dozwolony limit. Obiekt został zwrócony do sima.
	</notification>
	<notification name="RegionDisablePhysicsShapes">
		Ten region nie ma włączonych kształtów fizycznych.
	</notification>
	<notification name="NoModNavmeshAcrossRegions">
		Nie możesz modyfikować Navmeshu przez granice regionów.
	</notification>
	<notification name="NoSetPhysicsPropertiesOnObjectType">
		Nie można ustawić właściwości fizycznych na tym typie obiektu.
	</notification>
	<notification name="NoSetRootPrimWithNoShape">
		Nie można ustawić primy głównej bez żadnego kształtu.
	</notification>
	<notification name="NoRegionSupportPhysMats">
		Ten region nie ma włączonych materiałów fizycznych.
	</notification>
	<notification name="OnlyRootPrimPhysMats">
		Tylko primy główne mogą mieć dostrajane materiały fizyczne.
	</notification>
	<notification name="NoSupportCharacterPhysMats">
		Ustawianie materiałów fizycznych na postaciach nie jest jeszcze wspierane.
	</notification>
	<notification name="InvalidPhysMatProperty">
		Jedna lub więcej właściwości określonego materiału fizycznego jest nieprawidłowa.
	</notification>
	<notification name="NoPermsAlterStitchingMeshObj">
		Nie możesz zmieniać typu zszywania obiektu meszowego.
	</notification>
	<notification name="NoPermsAlterShapeMeshObj">
		Nie możesz zmieniać kształtu obiektu meszowego.
	</notification>
	<notification name="FullRegionCantEnter">
		Nie możesz wejść do tego regionu, \nponieważ jest pełny.
	</notification>
	<notification name="LinkFailedOwnersDiffer">
		Scalanie nie powiodło się -- właściciele są różni
	</notification>
	<notification name="LinkFailedNoModNavmeshAcrossRegions">
		Scalanie nie powiodło się -- nie można modyfikować Navmeshu przez granice regionów.
	</notification>
	<notification name="LinkFailedNoPermToEdit">
		Scalanie nie powiodło się, ponieważ nie masz praw modyfikacji.
	</notification>
	<notification name="LinkFailedTooManyPrims">
		Scalanie nie powiodło się -- za dużo prim
	</notification>
	<notification name="LinkFailedCantLinkNoCopyNoTrans">
		Scalanie nie powiodło się -- nie można scalić obiektu niekopiowalnego z nietransferowalnym
	</notification>
	<notification name="LinkFailedNothingLinkable">
		Scalanie nie powiodło się -- nic nie wygląda na możliwe do scalenia.
	</notification>
	<notification name="LinkFailedTooManyPathfindingChars">
		Scalanie nie powiodło się -- zbyt dużo postaci odnajdywania ścieżek
	</notification>
	<notification name="LinkFailedInsufficientLand">
		Scalanie nie powiodło się -- niewystarczające zasoby ziemi
	</notification>
	<notification name="LinkFailedTooMuchPhysics">
		Obiekt zużywa zbyt dużo zasobów fizycznych -- jego cechy dynamiczne zostały wyłączone.
	</notification>
	<notification name="EstateManagerFailedllTeleportHome">
		Obiekt '[OBJECT_NAME]' na pozycji [SLURL] nie może teleportować zarządców majątku do ich miejsc startu.
	</notification>
	<notification name="TeleportedHomeByObjectOnParcel">
		Zostałeś/aś przeniesiony/a do lokalizacji startowej przez obiekt '[OBJECT_NAME]' na działce '[PARCEL_NAME]'
	</notification>
	<notification name="TeleportedHomeByObject">
		Zostałeś/aś przeniesiony/a do lokalizacji startowej przez obiekt '[OBJECT_NAME]'
	</notification>
	<notification name="TeleportedByAttachment">
		Zostałeś/aś teleportowany/a przez dodatek na [ITEM_ID]
		<usetemplate ignoretext="Teleport: Zostałeś/aś teleportowany/a przez dodatek" name="notifyignore" />
	</notification>
	<notification name="TeleportedByObjectOnParcel">
		Zostałeś/aś teleportowany/a przez obiekt '[OBJECT_NAME]' na działce '[PARCEL_NAME]'
		<usetemplate ignoretext="Teleport: Zostałeś/aś teleportowany/a przez obiekt na działce" name="notifyignore" />
	</notification>
	<notification name="TeleportedByObjectOwnedBy">
		Zostałeś/aś teleportowany/a przez obiekt '[OBJECT_NAME]' należący do [OWNER_ID]
	</notification>
	<notification name="TeleportedByObjectUnknownUser">
		Zostałeś/aś teleportowany/a przez obiekt '[OBJECT_NAME]' należący do nieznanej osoby.
	</notification>
	<notification name="StandDeniedByObject">
		'[OBJECT_NAME]' nie pozwala Ci w tej chwili stać.
	</notification>
	<notification name="ResitDeniedByObject">
		'[OBJECT_NAME]' nie pozwala Ci w tej chwili zmieniać siedzeń.
	</notification>
	<notification name="CantCreateObjectRegionFull">
		Nie można utworzyć żądanego obiektu. Region jest pełny.
	</notification>
	<notification name="CantAttackMultipleObjOneSpot">
		Nie możesz podłączyć wielu obiektów do jednego punktu.
	</notification>
	<notification name="CantCreateMultipleObjAtLoc">
		Nie możesz tutaj stworzyć wielu obiektów.
	</notification>
	<notification name="UnableToCreateObjTimeOut">
		Nie można utworzyć żądanego obiektu. Obiektu nie ma w bazie danych.
	</notification>
	<notification name="UnableToCreateObjUnknown">
		Nie można utworzyć żądanego obiektu. Upłynął limit czasu żądania. Spróbuj jeszcze raz.
	</notification>
	<notification name="UnableToCreateObjMissingFromDB">
		Nie można utworzyć żądanego obiektu. Spróbuj jeszcze raz.
	</notification>
	<notification name="RezFailureTookTooLong">
		Rezzowanie nie powiodło się, żądany obiekt ładował się zbyt długo.
	</notification>
	<notification name="FailedToPlaceObjAtLoc">
		Nie udało się ustawić obiektu w podanej lokalizacji. Spróbuj ponownie.
	</notification>
	<notification name="CantCreatePlantsOnLand">
		Nie możesz tworzyć roślin na tej ziemi.
	</notification>
	<notification name="CantRestoreObjectNoWorldPos">
		Nie można przywrócić obiektu. Nie znaleziono pozycji w świecie.
	</notification>
	<notification name="CantRezObjectInvalidMeshData">
		Nie można zrezzować obiektu, ponieważ dane jego mesza są nieprawidłowe.
	</notification>
	<notification name="CantRezObjectTooManyScripts">
		Nie można zrezzować obiektu, ponieważ w regionie jest już zbyt dużo skryptów.
	</notification>
	<notification name="CantCreateObjectNoAccess">
		Twoje prawa dostępu nie zezwalają Ci na tworzenie tutaj obiektów.
	</notification>
	<notification name="CantCreateObject">
		W tej chwili nie masz pozwolenia na tworzenie obiektów.
	</notification>
	<notification name="InvalidObjectParams">
		Nieprawidłowe parametry obiektu
	</notification>
	<notification name="CantDuplicateObjectNoAcess">
		Twoje uprawnienia nie pozwalają Ci na duplikowanie obiektów w tym miejscu.
	</notification>
	<notification name="CantChangeShape">
		Nie masz pozwolenia na zmianę tego kształtu.
	</notification>
	<notification name="NoAccessToClaimObjects">
		Twoje uprawnienia nie pozwalają Ci na żądanie obiektów w tym miejscu.
	</notification>
	<notification name="DeedFailedNoPermToDeedForGroup">
		Przypisywanie obiektu na grupę nie powiodło się, ponieważ nie masz w niej na to uprawnień.
	</notification>
	<notification name="NoPrivsToBuyObject">
		Twoje uprawnienia nie pozwalają Ci na kupowanie obiektów w tym miejscu.
	</notification>
	<notification name="CantAttachObjectAvatarSittingOnIt">
		Nie można założyć obiektu, ponieważ siedzi na nim awatar.
	</notification>
	<notification name="WhyAreYouTryingToWearShrubbery">
		Drzewa i trawa nie mogą zostać założone jako dodatki.
	</notification>
	<notification name="CantAttachGroupOwnedObjs">
		Nie można zakładać obiektów, które należą do grupy.
	</notification>
	<notification name="CantAttachObjectsNotOwned">
		Nie możesz zakładać obiektów, jakie nie należą do Ciebie.
	</notification>
	<notification name="CantAttachNavmeshObjects">
		Nie możesz zakładać obiektów, jakie mają wpływ na Navmesh.
	</notification>
	<notification name="CantAttachObjectNoMovePermissions">
		Nie można założyć obiektu, ponieważ nie masz uprawnień do poruszenia go.
	</notification>
	<notification name="CantAttachNotEnoughScriptResources">
		Niewystarczające dostępne zasoby skryptowe, aby założyć obiekt!
	</notification>
	<notification name="CantAttachObjectBeingRemoved">
		Nie możesz odłączyć dodatku, ponieważ jest on już odłączony.
	</notification>
	<notification name="IllegalAttachment">
		Dodatek chciał się doczepić do punktu, jaki nie istnieje na awatarze. Został on zamiast tego dołączony do klatki piersiowej.
	</notification>
	<notification name="CantDropItemTrialUser">
		Nie możesz tutaj upuszczać obiektów; spróbuj w strefie Darmowej Próby.
	</notification>
	<notification name="CantDropMeshAttachment">
		Nie możesz upuszczać meszowych dodatków. Odłącz do Szafy, a potem zrezzuj w świecie.
	</notification>
	<notification name="CantDropAttachmentNoPermission">
		Upuszczenie dodatku nie powiodło się: nie masz uprawnień do ich upuszczania w tym miejscu.
	</notification>
	<notification name="CantDropAttachmentInsufficientLandResources">
		Upuszczenie dodatku nie powiodło się: niewystarczające zasoby ziemi.
	</notification>
	<notification name="CantDropAttachmentInsufficientResources">
		Upuszczenie dodatku nie powiodło się: niewystarczające dostępne zasoby.
	</notification>
	<notification name="CantDropObjectFullParcel">
		Nie można tutaj upuścić obiektu. Działka jest pełna.
	</notification>
	<notification name="CantTouchObjectBannedFromParcel">
		Nie można dotknąć/chwycić tego obiektu, ponieważ jesteś zbanowany/a z działki ziemi.
	</notification>
	<notification name="PlzNarrowDeleteParams">
		Sprecyzuj proszę swoje parametry usuwania.
	</notification>
	<notification name="UnableToUploadAsset">
		Nie można załadować zasobu danych (assetu).
	</notification>
	<notification name="CantTeleportCouldNotFindUser">
		Nie można znaleźć użytkownika, aby teleportować do domu
	</notification>
	<notification name="GodlikeRequestFailed">
		żądanie administracyjne nie powiodło się
	</notification>
	<notification name="GenericRequestFailed">
		żądanie ogólne nie powiodło się
	</notification>
	<notification name="CantUploadPostcard">
		Nie można załadować pocztówki. Spróbuj ponownie później.
	</notification>
	<notification name="CantFetchInventoryForGroupNotice">
		Nie można pobrać szczegółów dołączonego przedmiotu dla ogłoszenia grupy.
	</notification>
	<notification name="CantSendGroupNoticeNotPermitted">
		Nie można wysłać ogłoszenia grupy -- brak zezwoleń.
	</notification>
	<notification name="CantSendGroupNoticeCantConstructInventory">
		Nie można wysłać ogłoszenia grupy -- nie można stworzyć przedmiotu.
	</notification>
	<notification name="CantParceInventoryInNotice">
		Nie można zanalizować przedmiotu z ogłoszenia.
	</notification>
	<notification name="TerrainUploadFailed">
		Ładowanie podłoża na serwer nie powiodło się.
	</notification>
	<notification name="TerrainFileWritten">
		Plik podłoża zapisany.
	</notification>
	<notification name="TerrainFileWrittenStartingDownload">
		Plik podłoża zapisany, pobieranie rozpoczęte...
	</notification>
	<notification name="TerrainBaked">
		Podłoże zostało zrenderowane.
	</notification>
	<notification name="TenObjectsDisabledPlzRefresh">
		Tylko pierwszych 10 zaznaczonych obiektów zostało wyłączonych. Odśwież i zaznacz więcej, jeśli potrzeba.
	</notification>
	<notification name="UpdateViewerBuyParcel">
		Musisz zaktualizować swoją przeglądarkę, aby móc kupić tą działkę.
	</notification>
	<notification name="CantBuyParcelNotForSale">
		Nie można kupić, ta działka nie jest na sprzedaż.
	</notification>
	<notification name="CantBuySalePriceOrLandAreaChanged">
		Nie można kupić, cena sprzedaży lub obszar działki uległy zmianie.
	</notification>
	<notification name="CantBuyParcelNotAuthorized">
		Nie jesteś upoważnionym kupcem dla tej działki.
	</notification>
	<notification name="CantBuyParcelAwaitingPurchaseAuth">
		Nie możesz kupić tej działki, ponieważ oczekuje już ona na autoryzację zakupu.
	</notification>
	<notification name="CantBuildOverflowParcel">
		Nie możesz tutaj budować obiektów, ponieważ mogłoby to przekroczyć pojemność działki.
	</notification>
	<notification name="SelectedMultipleOwnedLand">
		Zaznaczona przez Ciebie ziemia ma różnych właścicieli. Zaznacz mniejszy obszar i spróbuj ponownie.
	</notification>
	<notification name="CantJoinTooFewLeasedParcels">
		Zbyt mało dzierżawionych działek w zaznaczeniu do przyłączenia.
	</notification>
	<notification name="CantDivideLandMultipleParcelsSelected">
		Nie można podzielić ziemi.
Zaznaczono więcej niż jedną działkę.
Spróbuj zaznaczyć mniejszy obszar ziemi.
	</notification>
	<notification name="CantDivideLandCantFindParcel">
		Nie można podzielić ziemi.
Nie można znaleźć działki.
Prosimy o zgłoszenie błędu, w menu Pomoc.
	</notification>
	<notification name="CantDivideLandWholeParcelSelected">
		Nie można podzielić ziemi.
Cała działka jest zaznaczona.
Spróbuj zaznaczyć mniejszy obszar ziemi.
	</notification>
	<notification name="LandHasBeenDivided">
		Ziemia została podzielona.
	</notification>
	<notification name="PassPurchased">
		Kupiłeś/aś przepustkę.
	</notification>
	<notification name="RegionDisallowsClassifieds">
		Region nie zezwala na ogłoszenia reklamowe.
	</notification>
	<notification name="LandPassExpireSoon">
		Twoja przepustka na tej ziemi za chwilę wygaśnie.
	</notification>
	<notification name="CantSitNoSuitableSurface">
		Nie znaleziono odpowiedniej powierzchni, aby usiąść. Spróbuj w innym miejscu.
	</notification>
	<notification name="CantSitNoRoom">
		Nie ma gdzie tutaj usiąść, spróbuj w innym miejscu.
	</notification>
	<notification name="ClaimObjectFailedNoPermission">
		Zażądanie obiektu nie powiodło się, ponieważ nie masz uprawnień
	</notification>
	<notification name="ClaimObjectFailedNoMoney">
		Zażądanie obiektu nie powiodło się, ponieważ nie masz wystarczającej ilości L$.
	</notification>
	<notification name="CantDeedGroupLand">
		Nie można przypisać ziemi, której właścicielem jest grupa.
	</notification>
	<notification name="BuyObjectFailedNoMoney">
		Kupowanie obiektu nie powiodło się, ponieważ nie masz wystarczającej ilości L$.
	</notification>
	<notification name="BuyInventoryFailedNoMoney">
		Kupowanie przedmiotu nie powiodło się, ponieważ nie masz wystarczającej ilości L$
	</notification>
	<notification name="BuyPassFailedNoMoney">
		Nie masz wystarczającej ilości L$, any kupić przepustkę na tą ziemię.
	</notification>
	<notification name="CantBuyPassTryAgain">
		Nie można w tej chwili kupić przepustki. Spróbuj ponownie później.
	</notification>
	<notification name="CantCreateObjectParcelFull">
		Nie można utworzyć obiektu, \n ponieważ działka jest pełna.
	</notification>
	<notification name="FailedPlacingObject">
		Nie udało się umieścić obiektu w żądanej lokalizacji. Spróbuj ponownie.
	</notification>
	<notification name="CantCreateLandmarkForEvent">
		Nie można utworzyć landmarka dla wydarzenia.
	</notification>
	<notification name="GodBeatsFreeze">
		Twoje Boskie moce przezwyciężyły unieruchomienie!
	</notification>
	<notification name="SpecialPowersRequestFailedLogged">
		Zażądanie specjalnych uprawnień nie powiodło się. To żądanie zostało zapisane w logach serwera.
	</notification>
	<notification name="ExpireExplanation">
		System nie jest teraz w stanie przetworzyć Twojego żądania. Upłynął limit czasu.
	</notification>
	<notification name="DieExplanation">
		System nie jest w stanie przetworzyć Twojego żądania.
	</notification>
	<notification name="AddPrimitiveFailure">
		Niewystarczające fundusze do utworzenia primy.
	</notification>
	<notification name="RezObjectFailure">
		Niewystarczające fundusze do utworzenia obiektu.
	</notification>
	<notification name="ResetHomePositionNotLegal">
		Twoje miejsce startu zostało zresetowane, ponieważ poprzednie było nielegalne/niepoprawne.
	</notification>
	<notification name="CantInviteRegionFull">
		Nie możesz nikogo w tej chwili zaprosić do Twojej lokalizacji, ponieważ region jest pełny. Spróbuj ponownie później.
	</notification>
	<notification name="CantSetHomeAtRegion">
		Ten region nie pozwala Ci na ustawienie miejsca startu w tej lokalizacji.
	</notification>
	<notification name="ListValidHomeLocations">
		Możesz ustawić 'miejsce startu' tylko na swojej własnej ziemi lub obok Infohuba na Mainlandzie.
	</notification>
	<notification name="SetHomePosition">
		Ustawiono miejsce startu.
	</notification>
	<notification name="CantDerezInventoryError">
		Nie można zderezzować obiektu ze względu na błąd przedmiotu.
	</notification>
	<notification name="CantCreateRequestedInv">
		Nie można utworzyć żądanego przedmiotu.
	</notification>
	<notification name="CantCreateRequestedInvFolder">
		Nie można utworzyć żądanego folderu przedmiotów.
	</notification>
	<notification name="CantCreateInventory">
		Nie można utworzyć tego przedmiotu.
	</notification>
	<notification name="CantCreateLandmark">
		Nie można utworzyć landmarka.
	</notification>
	<notification name="CantCreateOutfit">
		Nie można utworzyć stroju w tej chwili. Spróbuj ponownie za minutę.
	</notification>
	<notification name="InventoryNotForSale">
		Przedmiot nie jest na sprzedaż.
	</notification>
	<notification name="CantFindInvItem">
		Nie można znaleźć przedmiotu.
	</notification>
	<notification name="CantFindObject">
		Nie można znaleźć obiektu.
	</notification>
	<notification name="CantTransfterMoneyRegionDisabled">
		Transfery pieniędzy do obiektów są obecnie wyłączone w tym regionie.
	</notification>
	<notification name="DroppedMoneyTransferRequest">
		Nie udało się dokonać płatności ze względu na obciążenie systemu.
	</notification>
	<notification name="CantPayNoAgent">
		Nie udało się ustalić, komu zapłacić.
	</notification>
	<notification name="CantDonateToPublicObjects">
		Nie możesz dawać L$ publicznym obiektom.
	</notification>
	<notification name="InventoryCreationInWorldObjectFailed">
		Utworzenie przedmiotu w obiekcie będącym w świecie nie powiodło się.
	</notification>
	<notification name="UserBalanceOrLandUsageError">
		Błąd wewnętrzny uniemożliwił poprawną aktualizację danych przeglądarki. Stan konta L$ lub posiadane działki wyświetlane w przeglądarce mogą nie odzwierciedlać faktycznego stanu posiadania na serwerach.
	</notification>
	<notification name="LargePrimAgentIntersect">
		Nie można utworzyć wielkich prim, które nachodzą na innych rezydentów. Spróbuj jeszcze raz, gdy przesuną się oni.
	</notification>
	<notification name="RLVaChangeStrings">
		Zmiany nie odniosą skutku, dopóki nie zrestartujesz [APP_NAME].
	</notification>
	<notification name="RLVaListRequested" label="Żądanie ograniczeń RLV od [NAME_LABEL]">
		[NAME_SLURL] zażądał, aby mu wysłać listę Twoich aktywnych ograniczeń RLV.
		<form name="form">
			<button name="Allow" text="Zezwól"/>
			<button name="Deny" text="Odmów"/>
		</form>
	</notification>
	<notification name="PreferenceChatClearLog">
		Ta opcja usunie dzienniki poprzednich rozmów i wszelkie kopie zapasowe tego pliku.
		<usetemplate ignoretext="Potwierdź, zanim usunę dzienniki poprzednich rozmów." name="okcancelignore" notext="Anuluj" />
	</notification>
	<notification name="PreferenceChatDeleteTranscripts">
		Ta opcja usunie logi wszystkich poprzednich rozmów. Nie będzie to miało wpływu na listę rozmów odbytych w przeszłości. Wszystkie pliki z przyrostkami .txt oraz txt.backup w folderze [FOLDER] zostaną usunięte.
		<usetemplate ignoretext="Potwierdź, zanim usunę logi rozmów." name="okcancelignore" notext="Anuluj" />
	</notification>
	<notification name="PreferenceChatPathChanged">
		Nie można przenieść plików. Przywrócono poprzednią ścieżkę.
		<usetemplate ignoretext="Nie można przenieść plików. Przywrócono poprzednią ścieżkę." name="okignore" />
	</notification>
	<notification name="DefaultObjectPermissions">
		Wystąpił problem z zapisywaniem domyślnych zezwoleń obiektu: [REASON]. Spróbuj ustawić je ponownie później.
	</notification>
	<notification name="LSLColorCopiedToClipboard">
		Ciąg koloru w formacie LSL został skopiowany do schowka. Możesz go teraz wkleić w swoim skrypcie i zacząć używać.
		<form name="form">
			<ignore name="ignore" text="Ciąg koloru w formacie LSL został skopiowany do schowka"/>
		</form>
	</notification>
	<notification name="FSBWTooHigh">
		Mocno zalecamy nie ustawiać przepustowości powyżej 1500 kbps. Jest mało prawdopodobne, aby takie ustawienie nie sprawiało problemów i prawie na pewno nie spowoduje wzrostu wydajności.
	</notification>
	<notification name="FirstUseFlyOverride">
		Uwaga: Używaj Wymuszania Latania z rozwagą! Stosowanie tej opcji bez zezwolenia właściciela działki może poskutkować zbanowaniem Twojego awatara z działki, nad którą będziesz latać.
	</notification>
	<notification name="ServerVersionChanged">
		Region, w którym się właśnie pojawiłeś/aś działa na innej wersji symulatora.
Obecny symulator: [NEWVERSION]
Poprzedni symulator: [OLDVERSION]
	</notification>
	<notification name="CannotSaveSnapshot">
		Zapis zdjęcia zakończony niepowodzeniem.
	</notification>
	<notification name="RegExFail">
		Błąd w wyrażeniu regularnym:
[EWHAT]
	</notification>
	<notification name="NoHavok">
		Niektóre funkcje, takie jak [FEATURE], nie są obsługiwane przez [APP_NAME] w wersji dla OpenSimulatora. Jeśli chcesz używać '[FEATURE]', to prosimy o pobranie [APP_NAME] w wersji dla Second Life z:
[DOWNLOAD_URL]
		<form name="form">
			<ignore name="ignore" text="Ostrzeżenie o braku Havoka"/>
		</form>
	</notification>
	<notification name="StreamListExportSuccess">
		Pomyślnie wyeksportowano listę strumieni w formacie XML do pliku [FILENAME].
	</notification>
	<notification name="StreamListImportSuccess">
		Pomyślnie zaimportowano listę strumieni z pliku XML.
	</notification>
	<notification name="StreamMetadata">
♫ Teraz odtwarzane:
  [TITLE]
  [ARTIST] ♫
	</notification>
	<notification name="StreamMetadataNoArtist">
♫ Teraz odtwarzane:
  [TITLE] ♫
	</notification>
	<notification name="BackupFinished">
		Twoje ustawienia zostały zapisane i zarchiwizowane w kopii zapasowej.
	</notification>
	<notification name="BackupPathEmpty">
		Ścieżka miejsca zapisu jest pusta. Proszę najpierw podać lokalizację, w jakiej będą zapisywanie i której będą przywracane kopie zapasowe.
	</notification>
	<notification name="SettingsRestoreNeedsLogout">
		Przywrócenie ustawień wymaga ponownego uruchomienia przeglądarki. Czy chcesz teraz przywrócić ustawienia i wyłączyć ją?
		<usetemplate name="okcancelbuttons" notext="Anuluj" yestext="Przywróć i wyłącz"/>
	</notification>
	<notification name="BackupPathDoesNotExistOrCreateFailed">
		Ścieżka kopii zapasowej nie może zostać znaleziona lub utworzona.
	</notification>
	<notification name="BackupPathDoesNotExist">
		Ścieżka kopii zapasowej nie może zostać znaleziona.
	</notification>
	<notification name="RestoreFinished">
		Przywracanie zakończone! Proszę wyłączyć i włączyć ponownie swoją przeglądarkę.
		<usetemplate name="okbutton" yestext="Wyłącz"/>
	</notification>
	<notification name="ConfirmRestoreQuickPrefsDefaults">
Kontynuowanie spowoduje, że kontrolki Szybkiego Strojenia zostaną przywrócone do domyślnego ustawienia.

Nie można tego cofnąć.
		<usetemplate ignoretext="Przywrócenie domyślnych kontrolek Szybkiego Strojenia" name="okcancelignore" notext="Anuluj" />
	</notification>
	<notification name="QuickPrefsDuplicateControl">
		Takie ustawienie zostało już wcześniej dodane. Wybierz inne.
	</notification>
	<notification name="ExportFinished">
		Wyeksportowano i zapisano do [FILENAME].
	</notification>
	<notification name="ExportFailed">
		Eksport nie powiódł się. Zobacz log, aby uzyskać więcej szczegółów.
	</notification>
	<notification name="ExportColladaSuccess">
		Zapisano z powodzeniem [OBJECT] do [FILENAME].
	</notification>
	<notification name="ExportColladaFailure">
		Eksport [OBJECT] do [FILENAME] nie powiódł się.
	</notification>
	<notification name="MeshMaxConcurrentReqTooHigh">
		Wartość ustawienia ([VALUE]) dla liczby jednoczesnych żądań ładowania obiektów meszowych określona przez Ciebie (ustawienie debugowania [DEBUGNAME]) jest wyższa niż dopuszczalne [MAX]. Została ona zresetowana do domyślnej, [DEFAULT].
	</notification>
	<notification name="ImportSuccess">
		Pomyślnie zaimportowano [COUNT] [OBJECT].
	</notification>
	<notification name="AntiSpamBlocked">
		Antyspam: Zablokowano [SOURCE] ze względu na spam [QUEUE] ([COUNT]) razy podczas [PERIOD] sekund.
	</notification>
	<notification name="AntiSpamImNewLineFloodBlocked">
		Antyspam: Zablokowano [SOURCE] za wysłanie wiadomości IM mającej więcej niż [COUNT] linii.
	</notification>
	<notification name="AntiSpamChatNewLineFloodBlocked">
		Antyspam: Zablokowano [SOURCE] za wysłanie wiadomości czatu mającej więcej niż [COUNT] linii.
	</notification>
	<notification name="SkinDefaultsChangeSettings">
		[MESSAGE]
		<form name="form">
			<ignore name="ignore" text="Ustawienie w preferencjach zostało zmienione do domyślnej wartości skórki."/>
		</form>
	</notification>
	<notification name="AddNewContactSet">
		Utwórz nowy zestaw kontaktów o nazwie:
		<form name="form">
			<input name="message">
				Nowy zestaw kontaktów
			</input>
			<button name="Create" text="Utwórz"/>
			<button name="Cancel" text="Anuluj"/>
		</form>
	</notification>
	<notification name="RemoveContactSet">
		Na pewno chcesz usunąć [SET_NAME]? Nie będziesz mieć możliwości go przywrócić.
		<usetemplate ignoretext="Potwierdź przed usunięciem Zestawu Kontaktów" name="okcancelignore" notext="Anuluj" />
	</notification>
	<notification name="RemoveContactFromSet">
		Na pewno chcesz usunąć [TARGET] z [SET_NAME]?
		<usetemplate ignoretext="Potwierdź przed usunięciem kogoś z Zestawu Kontaktów" name="okcancelignore" notext="Anuluj" />
	</notification>
	<notification name="RemoveContactsFromSet">
		Na pewno chcesz usunąć [TARGET] osób z [SET_NAME]?
		<usetemplate ignoretext="Potwierdź przed usunięciem większej ilości awatarów z Zestawu Kontaktów" name="okcancelignore" notext="Anuluj" />
	</notification>
	<notification name="AddToContactSetSingleSuccess">
		[NAME] został/a dodany/a do [SET].
	</notification>
	<notification name="AddToContactSetMultipleSuccess">
		[COUNT] awatarów zostało dodanych do [SET].
	</notification>
	<notification name="SetAvatarPseudonym">
		Wprowadź alias dla [AVATAR]:
		<form name="form">
			<button name="Create" text="Ustaw"/>
			<button name="Cancel" text="Anuluj"/>
		</form>
	</notification>
	<notification name="RenameContactSetFailure">
		Nie można zmienić nazwy zestawu &apos;[SET]&apos; na &apos;[NEW_NAME]&apos;, ponieważ zestaw z taką nazwą już istnieje lub nowa nazwa nie jest poprawna.
	</notification>
	<notification name="ShapeImportGenericFail">
		Wystąpił problem podczas importowania [FILENAME]. Zobacz log, aby uzyskać więcej szczegółów.
	</notification>
	<notification name="ShapeImportVersionFail">
		Importowanie kształtu nie powiodło się. Czy [FILENAME] jest na pewno plikiem awatara?
	</notification>
	<notification name="AddToMediaList">
		Wpisz nazwę domeny, jaką chcesz dodać do [LIST]:
		<form name="form">
			<button name="Add" text="Dodaj"/>
			<button name="Cancel" text="Anuluj"/>
		</form>
	</notification>
	<notification name="CantRestoreToWorldNoCopy">
		Funkcjonalność przywracania na ostatnią pozycję nie jest dostępna dla obiektów bez praw kopiowania, aby zapobiec ewentualnej ich utracie.
	</notification>
	<notification name="ConfirmRemoveCredential">
		Na pewno chcesz usunąć dane logowania dla &lt;nolink&gt;[NAME]&lt;/nolink&gt;?
		<form name="form">
			<button name="Cancel" text="Anuluj"/>
		</form>
	</notification>
	<notification name="ExodusFlickrVerificationExplanation">
		Aby móc ładować zdjęcia na Flickr musisz autoryzować dostęp do konta dla [APP_NAME]. Jeśli kontynuujesz, to Twoja przeglądarka internetowa otworzy stronę Flickr, gdzie zostaniesz poproszony/a, aby autoryzować [APP_NAME]. Dostaniesz kod, który będzie trzeba wkleić w odpowiednie pole [APP_NAME].

Czy chcesz autoryzować [APP_NAME] do ładowania zdjęć na Flickr?
		<usetemplate name="okcancelbuttons" notext="Nie" yestext="Tak"/>
	</notification>
	<notification name="ExodusFlickrVerificationPrompt">
		Przeprowadź autoryzację [APP_NAME] dla wysyłania zdjęć na Flickr w przeglądarce internetowej i wpisz otrzymany kod poniżej:
		<form name="form">
			<button name="Cancel" text="Anuluj"/>
		</form>
	</notification>
	<notification name="ExodusFlickrVerificationFailed">
		Autoryzacja Flickr nie powiodła się. Spróbuj ponownie i sprawdź dokładnie kod weryfikacyjny.
	</notification>
	<notification name="ExodusFlickrUploadComplete">
		Możesz znaleźć swoje zdjęcie [http://www.flickr.com/photos/upload/edit/?ids=[ID] tutaj].
	</notification>
	<notification name="RegionTrackerAdd">
		Jaką etykietę chcesz nadać regionowi
&quot;[REGION]&quot;?
		<form name="form">
			<button name="Cancel" text="Anuluj"/>
		</form>
	</notification>
	<notification name="SnoozeDuration">
		Okres (w sekundach) tymczasowego wyciszenia czatu grupowego:
		<form name="form">
			<button name="Cancel" text="Anuluj"/>
		</form>
	</notification>
	<notification name="SnoozeDurationInvalidInput">
		Okres tymczasowego wyciszenia czatu grupowego musi być liczbą!
	</notification>
	<notification name="PickLimitReached">
		Nie można utworzyć kolejnego Miejsca, ponieważ limit ich ilości został osiągnięty.
	</notification>
	<notification name="GlobalOnlineStatusToggle">
		Ze względu na obciążenie serwera masowa zmiana widoczności online może zająć trochę czasu. Prosimy o cierpliwość.
		<usetemplate ignoretext="Informuj mnie, że masowa zmiana widoczności online może zająć trochę czasu" name="okignore" />
	</notification>
	<notification name="RenderVolumeLODFactorWarning">
		UWAGA: Twój poziom detali (LOD) jest ustawiony na wysoką wartość.

Do codziennego użytku LOD ustawiony na 1-3 powinien wystarczyć.
Rozważ wymianę obiektów, które wyglądają na zdeformowane z taką wartością.

Mnożnik LOD >3: Zwiększa lag. Zalecane tylko dla fotografii.
Mnożnik LOD >4: Używaj tylko w specjalnych przypadkach. Resetuje się po restarcie.
Mnożnik LOD >8: Brak widocznych efektów. Może powodować błędy.
	</notification>
	<notification name="CurrencyURIOverrideReceived">
		W tym regionie wybrano portal walutowy strony trzeciej.
Należy pamiętać, że zakupy w walucie dokonywane za pośrednictwem Firestorm Viewer są transakcjami między Tobą (użytkownikiem) a dostawcą (-ami) lub sprzedawcą (-ami) waluty.
Ani Firestorm Viewer, ani Phoenix Firestorm Viewer Project Inc., ani jego zespół nie ponoszą odpowiedzialności za jakiekolwiek koszty lub szkody wynikające bezpośrednio lub pośrednio z takich transakcji.
Jeśli nie zgadzasz się z niniejszymi warunkami użytkowania, nie należy przeprowadzać transakcji finansowych za pomocą tej przeglądarki.
	<usetemplate ignoretext="Kiedy region ustawia nowego pomocnika walutowego." name="okignore" />
	</notification>
</notifications><|MERGE_RESOLUTION|>--- conflicted
+++ resolved
@@ -510,12 +510,6 @@
 	<notification name="CacheWillClear">
 		Bufor danych zostanie wyczyszczony po restarcie aplikacji [APP_NAME].
 	</notification>
-<<<<<<< HEAD
-	<notification name="DisableCookiesBreaksSearch">
-		Jeśli wyłączysz ciasteczka, to wyszukiwarka przestanie działać.
-	</notification>
-=======
->>>>>>> 65a3b74b
 	<notification name="DisableJavascriptBreaksSearch">
 		Jeśli wyłączysz Javascript, to wyszukiwarka przestanie działać.
 	</notification>
@@ -610,17 +604,10 @@
 
 Odwiedzić [_URL], aby uzyskać więcej informacji?
 		<usetemplate ignoretext="Sprzęt w moim komputerze nie jest wspierany" name="okcancelignore" notext="Nie" yestext="Tak"/>
-<<<<<<< HEAD
 	</notification>
 	<notification name="RunLauncher">
 		Proszę nie uruchamiać przeglądarki bezpośrednio. Zamiast tego zaktualizuj wszystkie skróty, aby wskazywały na program rozruchowy.
 	</notification>
-=======
-	</notification>
-	<notification name="RunLauncher">
-		Proszę nie uruchamiać przeglądarki bezpośrednio. Zamiast tego zaktualizuj wszystkie skróty, aby wskazywały na program rozruchowy.
-	</notification>
->>>>>>> 65a3b74b
 	<notification name="OldGPUDriver">
 		Prawdopodobnie istnieje nowszy sterownik dla Twojej karty graficznej. Aktualizacja sterowników graficznych może znacznie zwiększyć wydajność.
 
@@ -2849,7 +2836,6 @@
 		<form name="form">
 			<button name="Keep" text="Zachowaj"/>
 			<button name="Discard" text="Odrzuć"/>
-<<<<<<< HEAD
 		</form>
 	</notification>
 	<notification name="UserGiveItem" label="Propozycja przedmiotu od [NAME_LABEL]">
@@ -2864,30 +2850,11 @@
 		</form>
 	</notification>
 	<notification name="UserGiveItemLegacy" label="Propozycja przedmiotu od [NAME_LABEL]">
-=======
-		</form>
-	</notification>
-	<notification name="UserGiveItem" label="Propozycja przedmiotu od [NAME_LABEL]">
->>>>>>> 65a3b74b
 		[NAME_SLURL] dał Ci [OBJECTTYPE]:
 [ITEM_SLURL]
 Chcesz zachować ten obiekt? Wybranie "Zablokuj" sprawi, że nie będziesz już otrzymywać żadnych ofert lub wiadomości od [NAME_SLURL].
 		<form name="form">
 			<button name="Show" text="Pokaż"/>
-<<<<<<< HEAD
-=======
-			<button name="Keep" text="Zachowaj"/>
-			<button name="Discard" text="Wyrzuć"/>
-			<button name="Mute" text="Zablokuj"/>
-		</form>
-	</notification>
-	<notification name="UserGiveItemLegacy" label="Propozycja przedmiotu od [NAME_LABEL]">
-		[NAME_SLURL] dał Ci [OBJECTTYPE]:
-[ITEM_SLURL]
-Chcesz zachować ten obiekt? Wybranie "Zablokuj" sprawi, że nie będziesz już otrzymywać żadnych ofert lub wiadomości od [NAME_SLURL].
-		<form name="form">
-			<button name="Show" text="Pokaż"/>
->>>>>>> 65a3b74b
 			<button name="Accept" text="Zachowaj"/>
 			<button name="Discard" text="Wyrzuć"/>
 			<button name="ShowSilent" text="(Pokaż)"/>
@@ -3458,9 +3425,6 @@
 		Nie możemy połączyć się z serwerem głosowym:
 
 &lt;nolink&gt;[HOSTID]&lt;/nolink&gt;
-<<<<<<< HEAD
-
-=======
 
 Porty, które muszą być otwarte dla połączeń głosowych, to:
 :TCP: 80, 443
@@ -3475,7 +3439,6 @@
 	<notification name="NoVoiceConnect-GIAB">
 		Nie możemy połączyć się z serwerem głosowym.
 
->>>>>>> 65a3b74b
 Porty, które muszą być otwarte dla połączeń głosowych, to:
 :TCP: 80, 443
 :UDP: 3478, 3479, 5060, 5062, 6250, 12000-32000
@@ -3484,22 +3447,6 @@
 Wyłącz wszelkie funkcjonalności SIP ALG (Application Layer Gateway) w swoim routerze.
 
 [http://wiki.phoenixviewer.com/fs_voice Więcej wskazówek można znaleźć tutaj]
-<<<<<<< HEAD
-		<usetemplate name="okignore" ignoretext="Ostrzegaj mnie, gdy przeglądarka nie może połączyć się z serwerem głosu" />
-	</notification>
-	<notification name="NoVoiceConnect-GIAB">
-		Nie możemy połączyć się z serwerem głosowym.
-
-Porty, które muszą być otwarte dla połączeń głosowych, to:
-:TCP: 80, 443
-:UDP: 3478, 3479, 5060, 5062, 6250, 12000-32000
-
-Proszę sprawdź swoją sieć i ustawienia firewall.
-Wyłącz wszelkie funkcjonalności SIP ALG (Application Layer Gateway) w swoim routerze.
-
-[http://wiki.phoenixviewer.com/fs_voice Więcej wskazówek można znaleźć tutaj]
-=======
->>>>>>> 65a3b74b
 	</notification>
 	<notification name="AvatarRezLeftNotification">
 		( [EXISTENCE] sekund w Second Life)
