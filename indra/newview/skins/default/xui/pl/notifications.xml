--- conflicted
+++ resolved
@@ -1220,13 +1220,9 @@
 	<notification name="FirstRun">
 		Instalacja [APP_NAME] zakończona.
 
-<<<<<<< HEAD
 Jeżeli używasz [CURRENT_GRID] po raz pierwszy to musisz stworzyć konto żeby móc się zalogować.
+Czy chcesz przejść na stronę [http://join.secondlife.com secondlife.com] żeby stworzyć nowe konto?
 		<usetemplate name="okcancelbuttons" notext="Kontynuuj" yestext="Stwórz konto..."/>
-=======
-Jeżeli używasz [SECOND_LIFE] po raz pierwszy to musisz stworzyć konto żeby móc się zalogować.
-		<usetemplate name="okcancelbuttons" notext="Kontynuuj" yestext="Nowe konto..."/>
->>>>>>> d56a98de
 	</notification>
 	<notification name="LoginPacketNeverReceived">
 		Problemy z połączeniem. Problem może być spowodowany Twoim połączeniem z Internetem albo może istnieć po stronie [SECOND_LIFE_GRID].
