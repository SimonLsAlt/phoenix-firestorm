<?xml version="1.0" encoding="utf-8" standalone="yes" ?>
<notifications>
	<global name="skipnexttime">
		Nie pokazuj tego ponownie
	</global>
	<global name="skipnexttimesessiononly">
		Nie pokazuj tego ponownie
(dla obecnej sesji)
	</global>
	<global name="alwayschoose">
		Zawsze wybieraj tę opcję
	</global>
	<global name="implicitclosebutton">
		Zamknij
	</global>
	<notification label="Nieznany rodzaj komunikatu" name="MissingAlert">
		Twoja wersja klienta [APP_NAME] nie może wyświetlić odebranej wiadomości. Upewnij się, że posiadasz najnowszą wersję klienta.

Szczegóły błędu: Błąd o nazwie &apos;[_NAME]&apos; nie został odnaleziony w pliku notifications.xml.
	</notification>
	<notification name="FloaterNotFound">
		Błąd: nie można znaleźć następujących elementów:

[CONTROLS]
	</notification>
	<notification name="TutorialNotFound">
		Brak samouczka na ten temat
	</notification>
	<notification name="GenericAlertYesCancel">
		[MESSAGE]
		<usetemplate name="okcancelbuttons" notext="Anuluj" yestext="Tak"/>
	</notification>
	<notification name="BadInstallation">
		Instalacja [APP_NAME] jest uszkodzona. Proszę [https://www.firestormviewer.org/downloads pobrać nową kopię] przeglądarki i ponownie ją zainstalować.
	</notification>
	<notification name="LoginFailedNoNetwork">
		Nie można połączyć z [CURRENT_GRID].
&apos;[DIAGNOSTIC]&apos;
Upewnij się, że Twoje połączenie z internetem działa.
	</notification>
	<notification name="LoginFailedToParse">
		Przeglądarka otrzymała zniekształconą odpowiedź z serwera. Upewnij się, że połączenie internetowe działa prawidłowo i spróbuj ponownie później.

Jeśli uważasz, że to błąd - skontaktuj się z pomocą techniczną.
	</notification>
	<notification name="MessageTemplateNotFound">
		Szablon komunikatu dla [PATH] nie został odnaleziony.
	</notification>
	<notification name="WearableSave">
		Zapisać zmiany dotyczące ubrania/części ciała?
		<usetemplate canceltext="Anuluj" name="yesnocancelbuttons" notext="Nie zapisuj" yestext="Zapisz"/>
	</notification>
	<notification name="ConfirmNoCopyToOutbox">
		Nie masz uprawnień do kopiowania jednego lub więcej obiektów do Skrzynki Nadawczej Kupca. Możesz je przenieść lub pozostawić.
		<usetemplate name="okcancelbuttons" notext="Nie przenoś" yestext="Przenieś"/>
	</notification>
	<notification name="OutboxFolderCreated">
		Nowy folder został stworzony dla każdego przedmiotu przeniesionego do głównego poziomu Skrzynki Nadawczej Kupca.
		<usetemplate ignoretext="Nowy folder został stworzony w Skrzynce Nadawczej Kupca" name="okignore" />
	</notification>
	<notification name="OutboxImportComplete">
		Powodzenie

Wszystkie foldery zostały pomyślnie wysłane na Marketplace.
		<usetemplate ignoretext="Wszystkie foldery wysłano na Marketplace" name="okignore" />
	</notification>
	<notification name="OutboxImportHadErrors">
		Niektóre foldery nie zostały wysłane

Wystąpiły błędy w wysyłaniu pewnych folderów na Marketplace. Są one ciągle obecne w Skrzynce Nadawczej Kupca.

Zobacz [[MARKETPLACE_IMPORTS_URL] log błędów] aby uzyskać więcej informacji.
	</notification>
	<notification name="OutboxImportFailed">
		Transfer nieudany, błąd &apos;[ERROR_CODE]&apos;

Foldery nie zostały wysłane na Marketplace z powodu błędu sieci lub systemu. Spróbuj później.
	</notification>
	<notification name="OutboxInitFailed">
		Inicjalizacja Marketplace nieudana, błąd &apos;[ERROR_CODE]&apos;

Inicjalizacja Marketplace nieudana z powodu błędu sieci lub systemu. Spróbuj później.
	</notification>
	<notification name="StockPasteFailed">
		Kopiowanie lub przeniesienie do folderu Magazynowego nie powiodło się:

&apos;[ERROR_CODE]&apos;
	</notification>
	<notification name="MyOutfitsPasteFailed">
		Jeden lub więcej przedmiotów nie może być użyty w "Strojach"
	</notification>
	<notification name="MerchantPasteFailed">
		Kopiowanie lub przenoszenie przedmiotów na Marketplace nie powiodło się:

&apos;[ERROR_CODE]&apos;
	</notification>
	<notification name="MerchantTransactionFailed">
		Transakcja z Marketplace nie powiodła się:

[ERROR_REASON][ERROR_DESCRIPTION]
	</notification>
	<notification name="MerchantUnprocessableEntity">
		Wylistowanie tej rzeczy lub aktywowanie folderu z wersją nie było możliwe. Zazwyczaj jest to spowodowane brakującymi informacjami w formularzu z opisem przedmiotu, ale może to również wynikać z błędów w strukturze folderów. Zmień opis przedmiotu lub sprawdź foldery, aby znaleźć błędy.
	</notification>
	<notification name="MerchantListingFailed">
		Listowanie na Marketplace nie powiodło się:

&apos;[ERROR_CODE]&apos;
	</notification>
	<notification name="MerchantFolderActivationFailed">
		Aktywacja tego folderu wersji nie powiodła się:

&apos;[ERROR_CODE]&apos;
<<<<<<< HEAD
=======
	</notification>
	<notification name="InvalidKeystroke">
		Naciśnięto nieprawidłowy klawisz.
[REASON].
Wprowadź poprawny tekst.
>>>>>>> 1a8a5404
	</notification>
	<notification name="MerchantForceValidateListing">
		Aby wylistowanie tej rzeczy było możliwe hierarchia w jej zawartości została automatycznie naprawiona.
		<usetemplate ignoretext="Ostrzegaj, gdy wylistowanie rzeczy automatycznie naprawia hierarchię zawartości" name="okignore" />
	</notification>
	<notification name="ConfirmMerchantActiveChange">
		Jeśli kontynuujesz, to zmieni się aktywna zawartość tej rzeczy. Czy chcesz kontynuować?
		<usetemplate ignoretext="Potwierdź przed zmodyfikowaniem aktywnej rzeczy na Marketplace" name="okcancelignore" notext="Anuluj" />
	</notification>
	<notification name="ConfirmMerchantMoveInventory">
		Przedmioty przeciągnięte do okna listowania na Marketplace są przenoszone z ich oryginalnych lokalizacji, a nie kopiowane. Czy chcesz kontynuować?
		<usetemplate ignoretext="Potwierdź, zanim prześlę na Marketplace przedmiot z mojej Szafy" name="okcancelignore" notext="Anuluj" />
	</notification>
	<notification name="ConfirmListingCutOrDelete">
		Przeniesienie lub usunięcie folderu usunie również Twój przedmiot na Marketplace. Jeśli chcesz, aby przedmiot był ciągle widoczny na Marketplace musisz przesunąć lub usunąć zawartość folderu z wersją, którą chcesz zmodyfikować. Czy chcesz kontynuować?
		<usetemplate ignoretext="Potwierdź, zanim usunę lub przeniosę przedmiot z Marketplace" name="okcancelignore" notext="Anuluj" />
	</notification>
	<notification name="ConfirmCopyToMarketplace">
		Nie masz praw do skopiowania jednego lub więcej obiektów na Marketplace. Możesz je przenieść lub pozostawić.
		<usetemplate canceltext="Anuluj" ignoretext="Potwierdź, zanim wyślę na Marketplace przedmioty bez praw kopiowania" name="yesnocancelbuttons" notext="Nie przenoś" yestext="Przenieś"/>
	</notification>
	<notification name="ConfirmMerchantUnlist">
		Jeśli kontynuujesz, to ta rzecz zostanie usunięta z listy. Czy chcesz kontynuować?
		<usetemplate ignoretext="Potwierdź, zanim usunę z listy rzecz na Marketplace" name="okcancelignore" notext="Anuluj" />
	</notification>
	<notification name="ConfirmMerchantClearVersion">
		Jeśli kontynuujesz, to folder wersji tej rzeczy zostanie dezaktywowany. Czy chcesz kontynuować?
		<usetemplate ignoretext="Potwierdź przed wyłączeniem folderu wersji dla rzeczy na Marketplace" name="okcancelignore" notext="Anuluj" />
	</notification>
	<notification name="AlertMerchantListingNotUpdated">
		Ta rzecz nie może zostać zaktualizowana.
[[URL] Kliknij tutaj] aby zaktualizować ją na Marketplace.
	</notification>
	<notification name="AlertMerchantListingCannotWear">
		Nie możesz założyć ubrań lub części ciała, które znajdują się w folderze listy rzeczy Marketplace.
	</notification>
	<notification name="AlertMerchantListingInvalidID">
		Nieprawidłowy ID rzeczy.
	</notification>
	<notification name="AlertMerchantListingActivateRequired">
		Istnieje kilka, lub żadna, wersji folderu dla tej rzeczy. Będziesz musiał/a wybrać i uaktywnić jedną oddzielnie później.
		<usetemplate ignoretext="Powiadamiaj o aktywacji folderu wersji, gdy tworzę rzecz z kilkoma folderami wersji" name="okignore" />
	</notification>
	<notification name="AlertMerchantStockFolderSplit">
		Przedmioty z ograniczonymi zasobami magazynowymi różnych typów zostały rozdzielone do osobnych folderów, aby ogólna hierarchia katalogów umożliwiała ich listowanie.
		<usetemplate ignoretext="Powiadom, gdy folder Magazynowy jest dzielony przed listowaniem" name="okignore" />
	</notification>
	<notification name="AlertMerchantStockFolderEmpty">
		Twoja rzecz została usunięta z listy, ponieważ nie ma jej już w Magazynie. Musisz dodać więcej jej jednostek do folderu Magazynowego, aby można było ją ponownie wyświetlać na liście.
		<usetemplate ignoretext="Powiadom, gdy rzecz jest zdjęta z listy, bo folder zasobów Magazynowych jest pusty" name="okignore" />
	</notification>
	<notification name="AlertMerchantVersionFolderEmpty">
		Twoja rzecz została usunięta z listy, ponieważ folder wersji jest pusty. Musisz dodać więcej jej jednostek do folderu wersji, aby można było ją ponownie wyświetlać na liście.
		<usetemplate ignoretext="Powiadom, gdy rzecz jest zdjęta z listy, bo folder wersji jest pusty" name="okignore" />
	</notification>
	<notification name="WriteAnimationFail">
		Problem w zapisywaniu danych animacji. Spróbuj ponownie za kilka minut.
	</notification>
	<notification name="UploadAuctionSnapshotFail">
		W trakcie przesyłania obrazu aukcji pojawił się problem z następującego powodu: [REASON].
	</notification>
	<notification name="UnableToViewContentsMoreThanOne">
		Nie można przeglądać zawartości więcej niż jednego obiektu naraz.
Wybierz pojedynczy obiekt i spróbuj jeszcze raz.
	</notification>
	<notification name="SaveClothingBodyChanges">
		Zapisać wszystkie zmiany dotyczące ubrania/części ciała?
		<usetemplate canceltext="Anuluj" name="yesnocancelbuttons" notext="Nie zapisuj" yestext="Zapisz"/>
	</notification>
	<notification name="FriendsAndGroupsOnly">
		Osoby spoza listy znajomych nie będą wiedzieć, że zdecydowałeś/aś się ignorować ich rozmowy głosowe i wiadomości IM.
	</notification>
	<notification name="FavoritesOnLogin">
		Pamiętaj: kiedy włączysz tą opcję to każdy kto używa tego komputera będzie mógł zobaczyć Twoją listę ulubionych miejsc.
	</notification>
	<notification name="AllowMultipleViewers">
		Uruchamianie kilku przeglądarek [APP_NAME] nie podlega wsparciu. Może prowadzić do kolizji pamięci podręcznej tekstur, jej uszkodzeń, pogorszenia efektów wizualnych oraz wydajności.
	</notification>
	<notification name="GrantModifyRights">
		Udzielenie praw modyfikacji innemu Rezydentowi umożliwia modyfikację, usuwanie lub wzięcie JAKIEGOKOLWIEK z Twoich obiektów. Używaj tej opcji z rozwagą!
Czy chcesz udzielić prawa do modyfikacji [NAME]?
		<usetemplate name="okcancelbuttons" notext="Nie" yestext="Tak"/>
	</notification>
	<notification name="GrantModifyRightsMultiple">
		Udzielenie praw modyfikacji innym Rezydentom umożliwia im modyfikację, usuwanie lub wzięcie JAKIEGOKOLWIEK z Twoich obiektów. Używaj tej opcji z rozwagą!
Czy chcesz dać prawa modyfikacji wybranym osobom?
		<usetemplate name="okcancelbuttons" notext="Nie" yestext="Tak"/>
	</notification>
	<notification name="RevokeModifyRights">
		Czy chcesz odebrać prawa do modyfikacji [NAME]?
		<usetemplate name="okcancelbuttons" notext="Nie" yestext="Tak"/>
	</notification>
	<notification name="RevokeModifyRightsMultiple">
		Czy chcesz odebrać prawa modyfikacji wybranym Rezydentom?
		<usetemplate name="okcancelbuttons" notext="Nie" yestext="Tak"/>
	</notification>
	<notification name="GroupNameLengthWarning">
		Nazwa grupy musi zawierać od [MIN_LEN] do [MAX_LEN] znaków.
	</notification>
	<notification name="UnableToCreateGroup">
		Założenie grupy nie jest możliwe.
[MESSAGE]
	</notification>
	<notification name="PanelGroupApply">
		[NEEDS_APPLY_MESSAGE]
[WANT_APPLY_MESSAGE]
		<usetemplate canceltext="Anuluj" name="yesnocancelbuttons" notext="Ignoruj zmiany" yestext="Zastosuj zmiany"/>
	</notification>
	<notification name="MustSpecifyGroupNoticeSubject">
		Aby wysłać ogłoszenie do grupy musisz nadać mu tytuł.
	</notification>
	<notification name="AddGroupOwnerWarning">
		Dodajesz osoby do funkcji [ROLE_NAME].
Ta funkcja nie może być odebrana.
Osoby muszą same zrezygnować z pełnienia tej funkcji.
Chcesz kontynuować?
		<usetemplate ignoretext="Potwierdź przed dodaniem nowego właściciela grupy" name="okcancelignore" notext="Nie" yestext="Tak"/>
	</notification>
	<notification name="AssignDangerousActionWarning">
		Dodajesz przywilej &apos;[ACTION_NAME]&apos; do funkcji &apos;[ROLE_NAME]&apos;.

*UWAGA*
Osoba w funkcji z tym przywilejem może przypisać siebie i inne osoby, które nie są właścicielami do funkcji dających więcej przywilejów niż posiadane obecnie, potencjalnie dające możliwości zbliżone do możliwości właściciela.
Udzielaj tego przywileju z rozwagą.

Dodać ten przywilej do funkcji &apos;[ROLE_NAME]&apos;?
		<usetemplate name="okcancelbuttons" notext="Nie" yestext="Tak"/>
	</notification>
	<notification name="AssignDangerousAbilityWarning">
		Dodajesz przywilej &apos;[ACTION_NAME]&apos; do funkcji &apos;[ROLE_NAME]&apos;

*UWAGA*
Osoba w funkcji z tym przywilejem może przypisać sobie i innym osobom, które nie są właścicielami wszystkie przywileje potencjalnie dające możliwości zbliżone do możliwości właściciela.
Udzielaj tego przywileju z rozwagą.

Dodać ten przywilej do funkcji &apos;[ROLE_NAME]&apos;?
		<usetemplate name="okcancelbuttons" notext="Nie" yestext="Tak"/>
	</notification>
	<notification name="AssignBanAbilityWarning">
		Dodajesz przywilej &apos;[ACTION_NAME]&apos; do funkcji &apos;[ROLE_NAME]&apos;

*UWAGA*
Osoba w funkcji z tym przywilejem otrzyma również &apos;[ACTION_NAME_2]&apos; oraz &apos;[ACTION_NAME_3]&apos;
	</notification>
	<notification name="RemoveBanAbilityWarning">
		Zabierasz przywilej &apos;[ACTION_NAME]&apos; z funkcji &apos;[ROLE_NAME]&apos;

*UWAGA*
Zabranie tej funkcji NIE usunie &apos;[ACTION_NAME_2]&apos; oraz &apos;[ACTION_NAME_3]&apos;.

Jeśli nie chcesz, aby te przywileje były dłużej przypisane do tej roli, to wyłącz je natychmiast!
	</notification>
	<notification name="EjectGroupMemberWarning">
		Zamierzasz wyrzucić [AVATAR_NAME] z grupy.
		<usetemplate ignoretext="Potwierdź wyrzucenie osoby z grupy" name="okcancelignore" notext="Anuluj" yestext="Wyrzuć"/>
	</notification>
	<notification name="EjectGroupMembersWarning">
		Zamierzasz wyrzucić [COUNT] osób z grupy.
		<usetemplate ignoretext="Potwierdź wyrzucenie kilku osób z grupy" name="okcancelignore" notext="Anuluj" yestext="Wyrzuć"/>
	</notification>
	<notification name="BanGroupMemberWarning">
		Zamierzasz zbanować [AVATAR_NAME] z grupy.
		<usetemplate ignoretext="Potwierdź przed zbanowaniem osoby z grupy" name="okcancelignore" notext="Anuluj" yestext="Banuj" />
	</notification>
	<notification name="BanGroupMembersWarning">
		Zamierzasz zbanować [COUNT] osób z grupy.
		<usetemplate ignoretext="Potwierdź przed zbanowaniem z grupy kilku osób na raz" name="okcancelignore" notext="Anuluj" yestext="Banuj" />
	</notification>
	<notification name="GroupBanUserOnBanlist">
		Niektórzy rezydenci nie dostali zaproszenia, ponieważ są zbanowani w grupie.
	</notification>
	<notification name="AttachmentDrop">
		Wybrałeś/aś opcję upuszczenia swojego dodatku.
Czy chcesz kontynuować?
		<usetemplate ignoretext="Potwierdź przed upuszczeniem dodatku" name="okcancelignore" notext="Nie" yestext="Tak"/>
	</notification>
	<notification name="JoinGroupCanAfford">
		Dołączenie do tej grupy kosztuje [COST]L$.
Chcesz kontynuować?
		<usetemplate name="okcancelbuttons" notext="Anuluj" yestext="Dołącz"/>
	</notification>
	<notification name="JoinGroupNoCost">
		Dołączasz do grupy &lt;nolink&gt;[NAME]&lt;/nolink&gt;.
Czy chcesz kontynuować?
		<usetemplate name="okcancelbuttons" notext="Anuluj" yestext="Dołącz"/>
	</notification>
	<notification name="JoinGroupCannotAfford">
		Członkostwo w tej grupie kosztuje [COST]L$.
Masz za mało L$ żeby do niej dołączyć.
	</notification>
	<notification name="CreateGroupCost">
		Stworzenie tej grupy kosztuje [COST]L$.
W grupie powinna być więcej niż jedna osoba, w przeciwnym razie zostanie ona na zawsze skasowana.
Zaproś kogoś w ciągu 48 godzin.
		<usetemplate canceltext="Anuluj" name="okcancelbuttons" notext="Anuluj" yestext="Stwórz grupę za [COST]L$"/>
	</notification>
	<notification name="JoinGroupInaccessible">
		Ta grupa nie jest dla Ciebie dostępna.
	</notification>
	<notification name="JoinGroupError">
		Wystąpił błąd podczas próby dołączenia do grupy.
	</notification>
	<notification name="JoinGroupErrorReason">
		Nie można dołączyć do grupy: [reason]
	</notification>
	<notification name="JoinGroupTrialUser">
		Przepraszamy, ale konta próbne nie mogą dołączać do grup.
	</notification>
	<notification name="JoinGroupMaxGroups">
		Nie możesz dołączyć do &apos;&lt;nolink&gt;[group_name]&lt;/nolink&gt;&apos;:
Jesteś już w [group_count] grupach, a maksymalny dozwolony limit to [max_groups]
	</notification>
	<notification name="JoinGroupClosedEnrollment">
		Nie możesz dołączyć do &apos;&lt;nolink&gt;[group_name]&lt;/nolink&gt;&apos;:
Grupa nie umożliwia już swobodnego dołączania.
	</notification>
	<notification name="JoinGroupInsufficientFunds">
		Nie można przekazać wymaganej opłaty wstępu ([membership_fee] L$).
	</notification>
	<notification name="LandBuyPass">
		Za [COST]L$ możesz odwiedzić tą działkę (&apos;[PARCEL_NAME]&apos;) na [TIME] godzin. Chcesz kupić przepustkę?
		<usetemplate name="okcancelbuttons" notext="Anuluj" />
	</notification>
	<notification name="SalePriceRestriction">
		Cena sprzedaży musi być wyższa niż 0L$ jeżeli sprzedajesz komukolwiek.
Musisz wybrać kupca jeżeli chcesz sprzedać za 0L$.
	</notification>
	<notification name="ConfirmLandSaleChange">
		Działka o powierzchni [LAND_SIZE] m² zostaje wystawiona na sprzedaż.
Cena wynosi [SALE_PRICE]L$, a sprzedaż będzie autoryzowana dla [NAME].
		<usetemplate name="okcancelbuttons" notext="Anuluj" />
	</notification>
	<notification name="ConfirmLandSaleToAnyoneChange">
		UWAGA: Wybierając opcję &quot;Sprzedaj Każdemu&quot; udostępniasz swoją działkę na sprzedaż dla jakiegokolwiek Rezydenta [CURRENT_GRID], nawet osób nieobecnych w tym regionie.

Działka o powierzchni [LAND_SIZE] m² zostaje wystawiona na sprzedaż.
Cena wynosi [SALE_PRICE]L$, a sprzedaż będzie autoryzowana dla [NAME].
		<usetemplate name="okcancelbuttons" notext="Anuluj" />
	</notification>
	<notification name="ReturnObjectsDeededToGroup">
		Czy na pewno chcesz zwrócić wszystkie obiekty udostępnione grupie &apos;&lt;nolink&gt;[NAME]&lt;/nolink&gt;&apos; na tej działce do szaf ich poprzednich właścicieli?

*UWAGA* Wybrana opcja spowoduje usunięcie wszystkich obiektów udostępnionych grupie, które nie mają praw transferu!

Obiekty: [N]
		<usetemplate name="okcancelbuttons" notext="Anuluj" />
	</notification>
	<notification name="ReturnObjectsOwnedByUser">
		Czy na pewno chcesz zwrócić wszystkie obiekty należące do Rezydenta &apos;[NAME]&apos; znajdujące się na tej działce do szafy właściciela?

Obiekty: [N]
		<usetemplate name="okcancelbuttons" notext="Anuluj" />
	</notification>
	<notification name="ReturnObjectsOwnedBySelf">
		Czy na pewno chcesz zwrócić wszystkie Twoje obiekty znajdujące się na tej działce do swojej szafy?

Obiekty: [N]
		<usetemplate name="okcancelbuttons" notext="Anuluj" />
	</notification>
	<notification name="ReturnObjectsNotOwnedBySelf">
		Czy na pewno chcesz zwrócić wszystkie obiekty, których NIE jesteś właścicielem znajdujące się na tej działce do szaf właścicieli?
Wszystkie obiekty udostępnione grupie z prawem transferu zostaną zwrócone poprzednim właścicielom.

*UWAGA* Wybrana opcja spowoduje usunięcie wszystkich obiektów udostępnionych grupie, które nie mają praw transferu!

Obiekty: [N]
		<usetemplate name="okcancelbuttons" notext="Anuluj" />
	</notification>
	<notification name="ReturnObjectsNotOwnedByUser">
		Czy na pewno chcesz zwrócić wszystkie obiekty, które NIE należą do [NAME], a znajdujące się na tej działce - do szaf właścicieli?
Wszystkie obiekty udostępnione grupie z prawem transferu zostaną zwrócone poprzednim właścicielom.

*UWAGA* Wybrana opcja spowoduje usunięcie wszystkich obiektów udostępnionych grupie, które nie mają praw transferu!

Obiekty: [N]
		<usetemplate name="okcancelbuttons" notext="Anuluj" />
	</notification>
	<notification name="ReturnAllTopObjects">
		Czy na pewno chcesz zwrócić wszystkie wymienione obiekty znajdujące się na tej działce do szaf ich właścicieli? Spowoduje to zwrot WSZYSTKICH oskryptowanych obiektów w regionie!
		<usetemplate name="okcancelbuttons" notext="Anuluj" />
	</notification>
	<notification name="DisableAllTopObjects">
		Czy na pewno chcesz dezaktywować wszystkie obiekty w tym regionie?
		<usetemplate name="okcancelbuttons" notext="Anuluj" />
	</notification>
	<notification name="ReturnObjectsNotOwnedByGroup">
		Zwrócić obiekty z tej działki, które NIE są udostępnione grupie &lt;nolink&gt;[NAME]&lt;/nolink&gt; do ich właścicieli?

Obiekty: [N]
		<usetemplate name="okcancelbuttons" notext="Anuluj" />
	</notification>
	<notification name="UnableToDisableOutsideScripts">
		Nie można dezaktywować skryptów.
Ten region pozwala na uszkodzenia.
Skrypty muszą pozostać aktywne dla prawidłowego działania broni.
	</notification>
	<notification name="MultipleFacesSelected">
		Obecnie zaznaczono wiele powierzchni.
Jeśli kontynuujesz, to oddzielne instancje mediów będą ustawione na wielu powierzchniach obiektu.
W celu umieszczenia mediów tylko na jednej powierzchni skorzystaj z narzędzia wyboru powierzchni i kliknij na ten wybranej oraz na Dodaj.
		<usetemplate ignoretext="Media zostaną ustawione na wielu zaznaczonych powierzchniach" name="okcancelignore" notext="Anuluj" />
	</notification>
	<notification name="MustBeInParcel">
		Musisz znajdować się wewnątrz działki, żeby wybrać punkt lądowania.
	</notification>
	<notification name="PromptRecipientEmail">
		Proszę wpisać prawidłowy adres e-mail odbiorcy.
	</notification>
	<notification name="PromptSelfEmail">
		Proszę wpisać swój adres e-mail.
	</notification>
	<notification name="PromptMissingSubjMsg">
		Wysłać zdjęcie z domyślnym tematem lub wiadomością?
		<usetemplate name="okcancelbuttons" notext="Anuluj" />
	</notification>
	<notification name="ErrorProcessingSnapshot">
		Błąd w trakcie przetwarzania danych zdjęcia.
	</notification>
	<notification name="ErrorEncodingSnapshot">
		Błąd w kodowaniu zdjęcia.
	</notification>
	<notification name="ErrorPhotoCannotAfford">
		Potrzebujesz [COST]L$ aby zapisać zdjęcie do swojej Szafy. Możesz zamiast tego kupić L$ lub zapisać zdjęcie na swoim komputerze.
	</notification>
	<notification name="ErrorCannotAffordUpload">
		Potrzebujesz [COST]L$ aby przesłać ten element.
	</notification>
	<notification name="ErrorTextureCannotAfford">
		Potrzebujesz [COST]L$ aby zapisać teksturę do swojej Szafy. Możesz zamiast tego kupić L$ lub zapisać teksturę na swoim komputerze.
	</notification>
	<notification name="ErrorUploadingPostcard">
		W trakcie przesyłania zdjęcia pojawił się problem z następującego powodu: [REASON]
	</notification>
	<notification name="ErrorUploadingReportScreenshot">
		W trakcie przesyłania zdjęcia ekranu do raportu pojawił się problem z następującego powodu: [REASON]
	</notification>
	<notification name="MustAgreeToLogIn">
		Musisz zaakceptować Regulamin (Terms and Conditions), Politykę Prywatności (Privacy Policy) i Warunki korzystania z Usług (Terms of Service) by kontynuować logowanie się do [CURRENT_GRID].
	</notification>
	<notification name="CouldNotBuyCurrencyOS">
[TITLE]
[MESSAGE]
		<usetemplate name="okcancelbuttons" notext="Nie" />
	</notification>
	<notification name="CouldNotPutOnOutfit">
		Założenie stroju nie powiodło się.
Folder stroju nie zawiera żadnego ubrania, części ciała ani dodatków.
	</notification>
	<notification name="CannotWearTrash">
		Nie możesz założyć ubrania, które znajduje się w koszu.
	</notification>
	<notification name="MaxAttachmentsOnOutfit">
		Nie można dołączyć obiektu.
Limit [MAX_ATTACHMENTS] dodatków został przekroczony. Proszę najpierw odłączyć inny obiekt.
	</notification>
	<notification name="CannotWearInfoNotComplete">
		Nie możesz założyć tego przedmiotu, ponieważ jeszcze się nie załadował do końca. Spróbuj ponownie za kilka minut.
	</notification>
	<notification name="MustEnterPasswordToLogIn">
		Należy wprowadzić hasło.
	</notification>
	<notification name="MustHaveAccountToLogIn">
		Należy wprowadzić nazwę użytkownika.

Potrzebujesz konta aby się zalogować do [CURRENT_GRID]. Czy chcesz utworzyć je teraz?
		<usetemplate name="okcancelbuttons" notext="Spróbuj ponownie" yestext="Nowe konto"/>
	</notification>
	<notification name="InvalidCredentialFormat">
		Należy wprowadzić nazwę użytkownika lub imię oraz nazwisko Twojego awatara w pole nazwy użytkownika, a następnie ponownie się zalogować.
	</notification>
	<notification name="InvalidGrid">
		'[GRID]' nie jest prawidłowym identyfikatorem świata.
	</notification>
	<notification name="InvalidLocationSLURL">
		Twój punkt startowy nie znajduje się w prawidłowym świecie.
	</notification>
	<notification name="DeleteClassified">
		Usunąć reklamę &apos;[NAME]&apos;?
Pamiętaj! Nie ma rekompensaty za poniesione koszta.
		<usetemplate name="okcancelbuttons" notext="Anuluj" />
	</notification>
	<notification name="DeleteMedia">
		Wybrano usunięcie mediów związanych z tą powierzchnią.
Czy na pewno chcesz kontynuować?
		<usetemplate ignoretext="Potwierdź przed usunięciem mediów z obiektu" name="okcancelignore" notext="Nie" yestext="Tak"/>
	</notification>
	<notification name="ClassifiedSave">
		Zapisać zmiany w reklamie [NAME]?
		<usetemplate canceltext="Anuluj" name="yesnocancelbuttons" notext="Nie zapisuj" yestext="Zapisz"/>
	</notification>
	<notification name="ClassifiedInsufficientFunds">
		Nie posiadasz wystarczających środków aby dodać reklamę.
	</notification>
	<notification name="ProfileDeleteClassified">
		Usunąć reklamę &lt;nolink&gt;[CLASSIFIED]&lt;/nolink&gt;?
		<usetemplate name="okcancelbuttons" notext="Anuluj" />
	</notification>
	<notification name="ProfileDeletePick">
		Usunąć miejsce &lt;nolink&gt;[PICK]&lt;/nolink&gt;?
		<usetemplate name="okcancelbuttons" notext="Anuluj" />
	</notification>
	<notification name="ProfileUnpublishedClassified">
		Masz nieopublikowane reklamy. Przepadną, jeśli zamkniesz okno.
		<usetemplate name="okcancelbuttons" notext="Anuluj" />
	</notification>
	<notification name="ProfileUnsavedChanges">
		Masz niezapisane zmiany.
		<usetemplate canceltext="Anuluj" name="yesnocancelbuttons" notext="Odrzuć" yestext="Zapisz" />
	</notification>
	<notification name="DeleteOutfits">
		Skasować wybrane stroje?
		<usetemplate name="okcancelbuttons" notext="Anuluj" />
	</notification>
	<notification name="DeleteOutfitsWithName">
		Na pewno chcesz usunąć strój &quot;[NAME]&quot;?
		<usetemplate name="okcancelbuttons" notext="Anuluj" />
	</notification>
	<notification name="PromptGoToEventsPage">
		Odwiedzić internetową stronę imprez [CURRENT_GRID]?
		<usetemplate name="okcancelbuttons" notext="Anuluj" />
	</notification>
	<notification name="SelectProposalToView">
		Wybierz propozycję, którą chcesz zobaczyć.
	</notification>
	<notification name="SelectHistoryItemToView">
		Wybierz obiekt z historii, który chcesz zobaczyć.
	</notification>
	<notification name="CacheWillClear">
		Bufor danych zostanie wyczyszczony po restarcie aplikacji [APP_NAME].
	</notification>
	<notification name="DisableJavascriptBreaksSearch">
		Jeśli wyłączysz Javascript, to wyszukiwarka przestanie działać.
	</notification>
	<notification name="CacheWillBeMoved">
		Bufor danych zostanie przeniesiony po restarcie aplikacji [APP_NAME].
Pamiętaj: Opcja ta wyczyszcza bufor danych.
	</notification>
	<notification name="SoundCacheWillBeMoved">
		Bufor dźwięków zostanie przeniesiony po restarcie aplikacji [APP_NAME].
	</notification>
	<notification name="ChangeConnectionPort">
		Ustawienia portu zostają zaktualizowane po restarcie aplikacji [APP_NAME].
	</notification>
	<notification name="ChangeDeferredDebugSetting">
		To ustawienie debugowania zostanie zaktualizowane po restarcie aplikacji [APP_NAME].
	</notification>
	<notification name="ChangeSkin">
		Nowa skórka pojawi się po restarcie aplikacji [APP_NAME].
Czy chcesz zamknąć przeglądarkę i uruchomić ją ponownie, ręcznie, aby zastosować tę zmianę?
		<usetemplate name="okcancelbuttons" notext="Później" yestext="Zamknij teraz"/>
	</notification>
	<notification name="ChangeLanguage">
		Zmiana języka zadziała po restarcie [APP_NAME].
	</notification>
	<notification name="GoToAuctionPage">
		Odwiedzić stronę internetową [CURRENT_GRID] żeby zobaczyć szczegóły aukcji lub zgłosić ofertę?
		<usetemplate name="okcancelbuttons" notext="Anuluj" />
	</notification>
	<notification name="SaveChanges">
		Zapisać zmiany?
		<usetemplate canceltext="Anuluj" name="yesnocancelbuttons" notext="Nie zapisuj" yestext="Zapisz"/>
	</notification>
	<notification name="DeleteNotecard">
		Czy na pewno chcesz usunąć tą notkę?
		<usetemplate ignoretext="Potwierdź usuwanie notki" name="okcancelignore" notext="Anuluj" />
	</notification>
	<notification name="LoadPreviousReportScreenshot">
		Czy chcesz użyć poprzedniego zrzutu ekranu dla swojego zgłoszenia?
		<usetemplate name="okcancelbuttons" notext="Anuluj" />
	</notification>
	<notification name="GestureSaveFailedTooManySteps">
		Nie można zapisać gestu.
Ten gest ma zbyt wiele etapów.
Usuń kilka etapów i zapisz jeszcze raz.
	</notification>
	<notification name="GestureSaveFailedTryAgain">
		Zapis gestu nie powiódł się. Spróbuj jeszcze raz za kilka minut.
	</notification>
	<notification name="GestureSaveFailedObjectNotFound">
		Nie można zapisać gestu, ponieważ obiekt lub zawartość powiązanego obiektu nie została znaleziona.
Obiekt może znajdować się zbyt daleko albo został usunięty.
	</notification>
	<notification name="GestureSaveFailedReason">
		Nie można zapisać gestu z następującego powodu: [REASON]. Spróbuj zapisać jeszcze raz później.
	</notification>
	<notification name="SaveNotecardFailObjectNotFound">
		Nie można zapisać notki, ponieważ obiekt lub zawartość powiązanego obiektu nie została znaleziona.
Obiekt może znajdować się zbyt daleko albo został usunięty.
	</notification>
	<notification name="SaveNotecardFailReason">
		Nie można zapisać notki z następującego powodu: [REASON]. Spróbuj zapisać jeszcze raz później.
	</notification>
	<notification name="ScriptCannotUndo">
		Nie można cofnąć wszystkich zmian w Twojej wersji skryptu.
Czy chcesz załadować ostatnią wersję zapisaną na serwerze?
(*UWAGA* Ta operacja jest nieodwracalna.)
		<usetemplate name="okcancelbuttons" notext="Anuluj" />
	</notification>
	<notification name="SaveScriptFailObjectNotFound">
		Nie można zapisać skryptu ponieważ obiekt w którym się zawiera nie został znaleziony.
Obiekt może znajdować się zbyt daleko albo został usunięty.
	</notification>
	<notification name="StartRegionEmpty">
		Twoje miejsce startu nie zostało określone.
Wpisz proszę nazwę regionu w lokalizację startu w polu Lokalizacja Startu lub wybierz &apos;Moja ostatnia lokalizacja&apos; albo &apos;Miejsce Startu&apos;.
	</notification>
	<notification name="CouldNotStartStopScript">
		Nie można uruchomić lub zatrzymać skryptu ponieważ obiekt w którym się zawiera nie został znaleziony.
Obiekt może znajdować się zbyt daleko albo został usunięty.
	</notification>
	<notification name="CannotDownloadFile">
		Nie można pobrać pliku
	</notification>
	<notification name="MediaFileDownloadUnsupported">
		Zażądano pobrania pliku, jaki nie jest obsługiwany w [APP_NAME].
		<usetemplate ignoretext="Ostrzegaj o pobieraniu nieobsługiwanych typów plików" name="okignore" />
	</notification>
	<notification name="CannotWriteFile">
		Nie można zapisać pliku [[FILE]]
	</notification>
	<notification name="UnsupportedHardware">
		Niestety Twój komputer nie spełnia minimalnych wymogów sprzętowych dla poprawnego działania [APP_NAME]. Możesz odczuwać bardzo niską wydajność operacyjną. Niestety, portal pomocy [SUPPORT_SITE] nie jest w stanie zapewnić wsparcia technicznego dla Twojego systemu.

[MINSPECS]

Odwiedzić [_URL], aby uzyskać więcej informacji?
		<usetemplate ignoretext="Sprzęt w moim komputerze nie jest wspierany" name="okcancelignore" notext="Nie" yestext="Tak"/>
	</notification>
	<notification name="OldGPUDriver">
		Prawdopodobnie istnieje nowszy sterownik dla Twojej karty graficznej. Aktualizacja sterowników graficznych może znacznie zwiększyć wydajność.

Odwiedzić [URL] aby sprawdzić, czy są nowsze sterowniki?
		<usetemplate ignoretext="Moje sterowniki grafiki są przestarzałe" name="okcancelignore" notext="Nie" yestext="Tak"/>
	</notification>
	<notification name="UnknownGPU">
		Twój system jest wyposażony w kartę graficzną, która nie jest rozpoznana przez [APP_NAME].
Zdarza się to często w przypadku nowego sprzętu, który nie był testowany z [APP_NAME]. Prawdopodobnie wystarczy dostosowanie ustawień grafiki aby działanie było poprawne.
(Awatar &gt; Ustawienia &gt; Grafika).
		<form name="form">
			<ignore name="ignore" text="Karta graficzna nie została zidentyfikowana."/>
		</form>
	</notification>
	<notification name="DisplaySettingsNoShaders">
		[APP_NAME] zawiesił się podczas inicjalizacji sterowników graficznych.
Jakość grafiki została zmniejszona - może to pomóc.
Pewne funkcje graficzne zostały wyłączone. Zalecamy aktualizację sterowników graficznych.
Możesz podnieść jakość grafiki pod Ustawienia &gt; Grafika.
	</notification>
	<notification name="AutoFPSConfirmDisable">
		Zmiana tego ustawienia spowoduje wyłączenie automatycznego strojenia i wyłączenie 'Ustawień automatycznych'.
Czy na pewno chcesz kontynuować?
		<usetemplate name="okcancelbuttons" notext="Anuluj" yestext="Kontynuuj" />
	</notification>
	<notification name="AdvancedLightingConfirm">
		Aby włączyć zaawansowane oświetlenie należy podnieść jakość do poziomu 4.
		<usetemplate name="okcancelbuttons" notext="Anuluj" />
	</notification>
	<notification name="ShadowsConfirm">
		Aby włączyć cienie należy podnieść jakość do poziomu 4.
		<usetemplate name="okcancelbuttons" notext="Anuluj" />
	</notification>
	<notification name="RegionNoTerraforming">
		Region [REGION] nie pozwala na zmianę powierzchni ziemi.
	</notification>
	<notification name="ParcelNoTerraforming">
		Działka [PARCEL] nie pozwala Ci na zmianę powierzchni ziemi.
	</notification>
	<notification name="CannotCopyWarning">
		Nie masz pozwolenia na kopiowanie następujących obiektów:
&lt;nolink&gt;[ITEMS]&lt;/nolink&gt;
i stracisz je w momencie przekazania. Czy na pewno chcesz oddać te obiekty?
		<usetemplate name="okcancelbuttons" notext="Nie" yestext="Tak"/>
	</notification>
	<notification name="CannotGiveItem">
		Przekazanie obiektu nie powiodło się.
	</notification>
	<notification name="TransactionCancelled">
		Transakcja anulowana
	</notification>
	<notification name="TooManyItems">
		Jednorazowo możesz podarować maksymalnie 42 obiekty z szafy.
	</notification>
	<notification name="NoItems">
		Nie masz praw transferu dla wybranych obiektów.
	</notification>
	<notification name="CannotCopyCountItems">
		Nie masz praw do skopiowania [COUNT] wybranych obiektów. Obiekty znikną z Twojej szafy.
Na pewno chcesz oddać te obiekty?
		<usetemplate name="okcancelbuttons" notext="Nie" yestext="Tak"/>
	</notification>
	<notification name="CannotGiveCategory">
		Nie masz praw transferu dla wybranego folderu.
	</notification>
	<notification name="FreezeAvatar">
		Unieruchomić tego awatara?
Awatar tymczasowo nie będzie mógł się poruszać, używać czatu (IM) lub oddziaływać na świat.
		<usetemplate canceltext="Anuluj" name="yesnocancelbuttons" notext="Odblokuj" yestext="Unieruchom"/>
	</notification>
	<notification name="FreezeAvatarFullname">
		Unieruchomić [AVATAR_NAME]?
Ta osoba tymczasowo nie będzie mogła się poruszać, używać czatu (IM) lub oddziaływać na świat.
		<usetemplate canceltext="Anuluj" name="yesnocancelbuttons" notext="Odblokuj" yestext="Unieruchom"/>
	</notification>
	<notification name="FreezeAvatarMultiple">
		Unieruchomić poniższe awatary?

 [RESIDENTS]

Nie będą mogły tymczasowo się poruszać, używać czatu (IM) lub oddziaływać na świat.
		<usetemplate canceltext="Anuluj" name="yesnocancelbuttons" notext="Odblokuj" yestext="Unieruchom"/>
	</notification>
	<notification name="EjectAvatarFullname">
		Wyrzucić [AVATAR_NAME] z Twojej działki?
		<usetemplate canceltext="Anuluj" name="yesnocancelbuttons" notext="Wyrzuć i zabroń wstępu (ban)" yestext="Wyrzuć"/>
	</notification>
	<notification name="EjectAvatarNoBan">
		Wyrzucić tego awatara z Twojej działki?
		<usetemplate name="okcancelbuttons" notext="Anuluj" yestext="Wyrzuć"/>
	</notification>
	<notification name="EjectAvatarFullnameNoBan">
		Wyrzucić [AVATAR_NAME] z Twojej działki?
		<usetemplate name="okcancelbuttons" notext="Anuluj" yestext="Wyrzuć"/>
	</notification>
	<notification name="EjectAvatarMultiple">
		Wyrzucić poniższe awatary z Twojej działki?

[RESIDENTS]
		<usetemplate canceltext="Anuluj" name="yesnocancelbuttons" notext="Wyrzuć i zabroń wstępu (ban)" yestext="Wyrzuć"/>
	</notification>
	<notification name="EjectAvatarMultipleNoBan">
		Wyrzucić poniższe awatary z Twojej działki?

[RESIDENTS]
		<usetemplate name="okcancelbuttons" notext="Anuluj" yestext="Wyrzuć"/>
	</notification>
	<notification name="EjectAvatarFromGroup">
		Wyrzuciłeś/aś [AVATAR_NAME] z grupy &lt;nolink&gt;[GROUP_NAME]&lt;/nolink&gt;.
	</notification>
	<notification name="AcquireErrorTooManyObjects">
		BŁĄD OTRZYMYWANIA: Zbyt wiele wybranych obiektów.
	</notification>
	<notification name="AcquireErrorObjectSpan">
		BŁĄD OTRZYMYWANIA: Obiekty przekraczają granicę regionów.
Przemieść wszystkie otrzymywane obiekty do jednego regionu.
	</notification>
	<notification name="PromptGoToCurrencyPage">
		[EXTRA]

Odwiedzić [_URL] po więcej informacji na temat zakupu L$?
		<usetemplate name="okcancelbuttons" notext="Anuluj" />
	</notification>
	<notification name="MuteLimitReached">
		Nie można dodać kolejnego wpisu do listy zablokowanych, ponieważ limit [MUTE_LIMIT] rekordów został osiągnięty.
	</notification>
	<notification name="UnableToLinkObjects">
		Nie można połączyć [COUNT] obiektów.
Maksymalnie można połączyć [MAX] obiektów.
	</notification>
	<notification name="CannotLinkIncompleteSet">
		Możesz łączyć tylko kompletne zbiory obiektów i musisz wybrać więcej niż jeden obiekt.
	</notification>
	<notification name="CannotLinkModify">
		Nie możesz połączyć obiektów, ponieważ nie masz praw modyfikacji dla wszystkich.

Upewnij się, że żaden z obiektów nie jest zablokowany i wszystkie należą do Ciebie.
	</notification>
	<notification name="CannotLinkPermanent">
		Nie możesz łączyć obiektów przez granice regionów.
	</notification>
	<notification name="CannotLinkAcrossRegions">
		Nie możesz łączyć obiektów przez granice regionów.
	</notification>
	<notification name="CannotLinkDifferentOwners">
		Nie możesz połączyć obiektów, ponieważ należą one do różnych osób.

Upewnij się, że wszystkie wybrane obiekty należą do Ciebie.
	</notification>
	<notification name="NoFileExtension">
		Brak rozszerzenia dla pliku: &apos;[FILE]&apos;

Upewnij się, że nazwa pliku ma poprawne rozszerzenie.
	</notification>
	<notification name="InvalidFileExtension">
		Niepoprawne rozszerzenie pliku: [EXTENSION]
Oczekiwane: [VALIDS]
	</notification>
	<notification name="CannotUploadSoundFile">
		Nie można otworzyć przesłanego pliku dźwiękowego:
[FILE]
	</notification>
	<notification name="SoundFileNotRIFF">
		Plik nie jest w formacie RIFF WAVE:
[FILE]
	</notification>
	<notification name="SoundFileNotPCM">
		Plik nie jest w formacie PCM WAVE:
[FILE]
	</notification>
	<notification name="SoundFileInvalidChannelCount">
		Plik zawiera niewłaściwą liczbę kanałów (musi być mono albo stereo):
[FILE]
	</notification>
	<notification name="SoundFileInvalidSampleRate">
		Plik zawiera niewłaściwą częstotliwość (musi być 44.1k):
[FILE]
	</notification>
	<notification name="SoundFileInvalidWordSize">
		Plik zawiera niewłaściwą szerokość danych (musi być 8 albo 16 bitów):
[FILE]
	</notification>
	<notification name="SoundFileInvalidHeader">
		Brak bloku &apos;data&apos; w nagłówku pliku WAV:
[FILE]
	</notification>
	<notification name="SoundFileInvalidChunkSize">
		Niewłaściwy rozmiar &quot;chunk&quot; w pliku WAV:
[FILE]
	</notification>
	<notification name="SoundFileInvalidTooLong">
		Plik audio jest zbyt długi (maksymalnie [MAX_LENGTH] sekund):
[FILE]
	</notification>
	<notification name="ProblemWithFile">
		Problem z plikiem [FILE]:

[REASON]
	</notification>
	<notification name="CannotOpenTemporarySoundFile">
		Nie można otworzyć tymczasowego skompresowanego pliku dźwiękowego w celu zapisu: [FILE]
	</notification>
	<notification name="UnknownVorbisEncodeFailure">
		Nieznany błąd kodowania Vorbis w: [FILE]
	</notification>
	<notification name="CannotEncodeFile">
		Kodowanie pliku: [FILE] nie powidło się.
	</notification>
	<notification name="CorruptedProtectedDataStore">
		Nie można zdekodować pliku zawierającego nazwy użytkowników i haseł. Jeśli teraz je zapiszesz lub usuniesz, to wymażesz te, które były trzymane w nim wcześniej.
To może się zdarzyć, kiedy zmieniasz ustawienia sieci. Zrestartowanie Przeglądarki z poprzednimi ustawieniami sieci może pomóc w odzyskaniu danych.
	</notification>
	<notification name="CorruptResourceFile">
		Uszkodzony plik zasobów: [FILE]
	</notification>
	<notification name="UnknownResourceFileVersion">
		Nieznana wersja pliku zasobów Linden w pliku: [FILE]
	</notification>
	<notification name="UnableToCreateOutputFile">
		Nie można utworzyć pliku wyjściowego: [FILE]
	</notification>
	<notification name="DoNotSupportBulkAnimationUpload">
		[APP_NAME] obecnie nie wspomaga przesyłania grupowego plików animacji w formacie BVH.
	</notification>
	<notification name="CannotUploadReason">
		Przesyłanie pliku [FILE] nie powiodło się z powodu: [REASON]
Spróbuj jeszcze raz później.
	</notification>
	<notification name="LandmarkCreated">
		Dodano "[LANDMARK_NAME]" do folderu [FOLDER_NAME].
	</notification>
	<notification name="LandmarkAlreadyExists">
		Posiadasz już landmark dla tej lokalizacji.
	</notification>
	<notification name="CannotCreateLandmarkNotOwner">
		Nie możesz zapamiętać tego miejsca (LM) ponieważ właściciel działki nie pozwala na to.
	</notification>
	<notification label="Utwórz folder" name="CreateLandmarkFolder">
		Wybierz nazwę folderu:
		<form name="form">
			<button name="Cancel" text="Anuluj" />
		</form>
	</notification>
	<notification name="CannotRecompileSelectObjectsNoScripts">
		&apos;Rekompilacja&apos; nie powiodła się.

Wybierz obiekty zawierające skrypty.
	</notification>
	<notification name="CannotRecompileSelectObjectsNoPermission">
		&apos;Rekompilacja&apos; nie powiodła się.

Wybierz skryptowane obiekty do których masz prawa modyfikacji.
	</notification>
	<notification name="CannotResetSelectObjectsNoScripts">
		&apos;Resetowanie&apos; nie powiodło się.

Wybierz obiekty zawierające skrypty.
	</notification>
	<notification name="CannotdeleteSelectObjectsNoScripts">
		Nie można przeprowadzić &apos;usuń&apos;.

Wybierz obiekty ze skryptami.
	</notification>
	<notification name="CannotResetSelectObjectsNoPermission">
		&apos;Resetowanie&apos; nie powiodło się.

Wybierz skryptowane obiekty do których masz prawa modyfikacji.
	</notification>
	<notification name="CannotOpenScriptObjectNoMod">
		Nie można otworzyć skryptu bez prawa do modyfikacji obiektu.
	</notification>
	<notification name="CannotSetRunningSelectObjectsNoScripts">
		&apos;Uruchomienie&apos; skryptów nie powiodło się.

Wybierz obiekty zawierające skrypty.
	</notification>
	<notification name="CannotSetRunningNotSelectObjectsNoScripts">
		&apos;Zatrzymanie&apos; skryptów nie powiodło się.

Wybierz obiekty zawierające skrypty.
	</notification>
	<notification name="NoFrontmostFloater">
		Brak górnego okna do zapisu.
	</notification>
	<notification name="SeachFilteredOnShortWords">
		Twoje zapytanie wyszukiwania zostało zmienione - zbyt krótkie słowa zostały usunięte.

Nowe zapytanie: [FINALQUERY]
	</notification>
	<notification name="SeachFilteredOnShortWordsEmpty">
		Użyte słowa wyszukiwania były zbyt krótkie - wyszukiwanie zostało anulowane.
	</notification>
	<notification name="CouldNotTeleportReason">
		Teleportacja nie powiodła się.
[REASON]
	</notification>
	<notification name="invalid_tport">
		Próby teleportacji są ograniczone do 6 na minutę. Jeśli masz problemy odczekaj minutę i spróbuj ponownie się teleportować. Jeśli problem będzie się powtarzał wyloguj się i zaloguj ponownie.
	</notification>
	<notification name="invalid_region_handoff">
		Niestety, pojawił się błąd podczas próby przedostania się na drugi region. Proponujemy wylogowanie się i spróbowanie przedostania się na drugi region ponownie.
Jeżeli nadal otrzymujesz tę wiadomość proponujemy odwiedzić stronę [SUPPORT_SITE].
	</notification>
	<notification name="blocked_tport">
		Przepraszamy, teleportacja jest chwilowo niedostępna. Spróbuj jeszcze raz. Jeśli nadal nie możesz się teleportować wyloguj się i ponownie zaloguj.
	</notification>
	<notification name="nolandmark_tport">
		Przepraszamy, ale nie możemy znaleźć miejsca docelowego.
	</notification>
	<notification name="timeout_tport">
		Przepraszamy, ale nie udało się przeprowadzić teleportacji. Spróbuj jeszcze raz.
	</notification>
	<notification name="noaccess_tport">
		Przepraszamy, ale nie masz dostępu do miejsca docelowego.
	</notification>
	<notification name="missing_attach_tport">
		Czekamy na Twoje akcesoria. Możesz poczekać kilka sekund lub zrobić relog przed następną próbą teleportacji.
	</notification>
	<notification name="too_many_uploads_tport">
		Obecnie ten region ma problemy z ładowaniem obiektów w związku z czym teleportacja bardzo się opóźnia. Spróbuj jeszcze raz za kilka minut albo teleportuj się do mniej zatłoczonego miejsca.
	</notification>
	<notification name="expired_tport">
		Przepraszamy, ale nie udało się przeprowadzić teleportacji wystarczająco szybko. Spróbuj jeszcze raz za kilka minut.
	</notification>
	<notification name="expired_region_handoff">
		Przepraszamy, ale nie udało się przeprowadzić zmiany regionu wystarczająco szybko. Spróbuj jeszcze raz za kilka minut.
	</notification>
	<notification name="preexisting_tport">
		Przepraszamy, ale system nie mógł zainicjować teleportacji. Spróbuj jeszcze raz za kilka minut.
	</notification>
	<notification name="no_host">
		Nie można znaleźć miejsca docelowego. To miejsce może być chwilowo nieosiągalne albo przestało istnieć. Spróbuj jeszcze raz za kilka minut.
	</notification>
	<notification name="no_inventory_host">
		Szafa chwilowo nie działa.
	</notification>
	<notification name="CannotSetLandOwnerNothingSelected">
		Nie można wybrać właściciela działki.
Działka nie została wybrana.
	</notification>
	<notification name="CannotSetLandOwnerMultipleRegions">
		Nie można wybrać właściciela działki, ponieważ wybrany obszar przekracza granicę regionów. Wybierz mniejszy obszar i spróbuj jeszcze raz.
	</notification>
	<notification name="ForceOwnerAuctionWarning">
		Ta działka jest wystawiona na aukcję. Wymuszenie własności anuluje aukcję i potencjalnie może zdenerwować zainteresowanych Rezydentów, jeżeli licytacja już się rozpoczęła.
Wymusić własność?
		<usetemplate name="okcancelbuttons" notext="Anuluj" />
	</notification>
	<notification name="CannotContentifyNothingSelected">
		Nie można sfinalizować:
Działka nie została wybrana.
	</notification>
	<notification name="CannotContentifyNoRegion">
		Nie można sfinalizować:
Region nie znaleziony.
	</notification>
	<notification name="CannotReleaseLandNothingSelected">
		Nie można porzucić działki:
Działka nie została wybrana.
	</notification>
	<notification name="CannotReleaseLandNoRegion">
		Nie można porzucić działki:
Region nie znaleziony.
	</notification>
	<notification name="CannotBuyLandNothingSelected">
		Nie można kupić działki:
Działka nie została wybrana.
	</notification>
	<notification name="CannotBuyLandNoRegion">
		Nie można kupić działki:
Region nie został znaleziony.
	</notification>
	<notification name="CannotCloseFloaterBuyLand">
		Okno zakupu ziemi nie może zostać zamknięte dopóki aplikacja [APP_NAME] nie określi ceny dla tej transakcji.
	</notification>
	<notification name="CannotDeedLandNothingSelected">
		Nie można przekazać działki:
Działka nie została wybrana.
	</notification>
	<notification name="CannotDeedLandNoGroup">
		Nie można przekazać działki:
Grupa nie została wybrana.
	</notification>
	<notification name="CannotDeedLandNoRegion">
		Brak możliwości przypisania działki grupie:
Region, gdzie działka się znajduje nie został odnaleziony.
	</notification>
	<notification name="CannotDeedLandMultipleSelected">
		Nie można przekazać działki:
Wiele działek jest wybranych.

Spróbuj wybrać pojedynczą działkę.
	</notification>
	<notification name="ParcelCanPlayMedia">
		W tej lokalizacji można odtwarzać media, co może wymagać większej przepustowości sieci.

Odtwarzać media, gdy są dostępne?
(Możesz zmienić później tą opcję w Ustawienia &gt; Dźwięk i Media.)
		<form name="form">
			<button name="Play Media Now" text="Odtwórz teraz"/>
			<button name="Always Play Media" text="Zawsze odtwarzaj"/>
			<button name="Do Not Pley Media" text="Nie odtwarzaj"/>
		</form>
	</notification>
	<notification name="CannotDeedLandWaitingForServer">
		Nie można przekazać działki:
Serwer aktualizuje dane własności.

Spróbuj jeszcze raz później.
	</notification>
	<notification name="CannotDeedLandNoTransfer">
		Nie możesz przekazać działki:
Region [REGION] nie pozwala na transfer działki.
	</notification>
	<notification name="CannotReleaseLandWatingForServer">
		Nie można porzucić działki:
Serwer aktualizuje dane działki.

Spróbuj jeszcze raz później.
	</notification>
	<notification name="CannotReleaseLandSelected">
		Nie możesz porzucić działki:
Nie jesteś właścicielem wszystkich wybranych działek.

Wybierz pojedynczą działkę.
	</notification>
	<notification name="CannotReleaseLandDontOwn">
		Nie możesz porzucić działki:
Nie masz praw do porzucenia tej działki.
Twoje działki są podświetlone na zielono.
	</notification>
	<notification name="CannotReleaseLandRegionNotFound">
		Brak możliwości porzucenia działki:
Region, gdzie działka się znajduje nie został odnaleziony.
	</notification>
	<notification name="CannotReleaseLandNoTransfer">
		Nie możesz porzucić działki:
Region [REGION] nie pozwala na transfer działki.
	</notification>
	<notification name="CannotReleaseLandPartialSelection">
		Nie można porzucić działki:
Musisz wybrać całą działkę by ją porzucić.

Wybierz całą działkę albo najpierw ją podziel.
	</notification>
	<notification name="ReleaseLandWarning">
		Porzucasz działkę o powierzchni [AREA] m².
Porzucenie tej działki usunie ją z Twoich własności, ale nie otrzymasz za to żadnych L$.

Porzucić działkę?
		<usetemplate name="okcancelbuttons" notext="Anuluj" />
	</notification>
	<notification name="CannotDivideLandNothingSelected">
		Nie można podzielić działki:

Działka nie została wybrana.
	</notification>
	<notification name="CannotDivideLandPartialSelection">
		Nie można podzielić działki:

Działka została wybrana w całości.
Spróbuj wybrać część działki.
	</notification>
	<notification name="LandDivideWarning">
		Podział tej działki stworzy dwie działki, z których każda będzie mogła mieć indywidualne ustawienia.
Niektóre ustawienia zostaną zmienione na domyślne po tej operacji.

Podzielić działkę?
		<usetemplate name="okcancelbuttons" notext="Anuluj" />
	</notification>
	<notification name="CannotDivideLandNoRegion">
		Brak możliwości podziału działki:
Region, gdzie działka się znajduje nie został odnaleziony.
	</notification>
	<notification name="CannotJoinLandNoRegion">
		Brak możliwości złączenia działek:
Region, gdzie działka się znajduje nie został odnaleziony.
	</notification>
	<notification name="CannotJoinLandNothingSelected">
		Nie można połączyć działek:
Działki nie zostały wybrane.
	</notification>
	<notification name="CannotJoinLandEntireParcelSelected">
		Nie można połączyć działek:
Tylko jedna działka została wybrana.

Wybierz obszar usytuowany na obu działkach.
	</notification>
	<notification name="CannotJoinLandSelection">
		Nie można połączyć działek:
Musisz wybrać więcej niż jedną działkę.

Wybierz obszar usytuowany na obu działkach.
	</notification>
	<notification name="JoinLandWarning">
		Połączenie tego obszaru utworzy jedną większą działkę ze wszystkich działek przecinających wybrany prostokąt.
Nazwa i opcje działki będą musiały zostać skonfigurowane.

Połączyć działki?
		<usetemplate name="okcancelbuttons" notext="Anuluj" />
	</notification>
	<notification name="ConfirmNotecardSave">
		Ta notka musi być zapisana żeby mogła być skopiowana lub zobaczona. Zapisać notkę?
		<usetemplate name="okcancelbuttons" notext="Anuluj" />
	</notification>
	<notification name="ConfirmItemCopy">
		Skopiować ten obiekt do Twojej szafy?
		<usetemplate name="okcancelbuttons" notext="Anuluj" yestext="Skopiuj"/>
	</notification>
	<notification name="ResolutionSwitchFail">
		Zmiana rozdzielczości do [RESX] x [RESY] nie powidła się
	</notification>
	<notification name="ErrorUndefinedGrasses">
		Błąd: niezdefiniowane trawy: [SPECIES]
	</notification>
	<notification name="ErrorUndefinedTrees">
		Błąd: niezdefiniowane drzewa: [SPECIES]
	</notification>
	<notification name="CannotSaveWearableOutOfSpace">
		Nie można zapisać &apos;[NAME]&apos; do pliku stroju. Musisz zwolnić trochę miejsca na Twoim komputerze i zapisać strój jeszcze raz.
	</notification>
	<notification name="CannotSaveToAssetStore">
		Nie można zapisać [NAME] w centralnym zbiorze danych.
Zazwyczaj jest to tymczasowy problem. Możesz kontynuować modyfikacje i zapisać strój ponownie za kilka minut.
	</notification>
	<notification name="YouHaveBeenLoggedOut">
		Nastąpiło wylogowanie z [CURRENT_GRID]
[MESSAGE]
		<usetemplate name="okcancelbuttons" notext="Zakończ" yestext="Pokaż IM/czat"/>
	</notification>
	<notification name="InventoryUnusable">
		Wystąpił problem podczas ładowania szafy. Spróbuj się wylogować i zalogować ponownie. Jeśli zobaczysz ten komunikat jeszcze raz, to skontaktuj się z pomocą techniczną, aby rozwiązać problem.
	</notification>
	<notification name="OnlyOfficerCanBuyLand">
		Nie możesz kupić działek dla grupy.
Nie masz praw kupowania działek dla Twojej aktywnej grupy.
	</notification>
	<notification label="Dodaj znajomego" name="AddFriendWithMessage">
		Znajomi mogą pozwalać na odnajdywanie się wzajemnie na mapie i na otrzymywanie informacji o statusie online.

Zaproponować znajomość [NAME]?
		<form name="form">
			<input name="message">
				Chcesz zawrzeć ze mną znajomość?
			</input>
			<button name="Cancel" text="Anuluj"/>
		</form>
	</notification>
	<notification label="Nowa lista autokorekty" name="AddAutoReplaceList">
		Nazwa nowej listy:
		<form name="form">
			<button name="Cancel" text="Anuluj" />
		</form>
	</notification>
	<notification label="Zmiana nazwy listy autokorekty" name="RenameAutoReplaceList">
		Nazwa '[DUPNAME]' jest w użyciu
Wprowadź nową nazwę:
		<form name="form">
			<button name="ReplaceList" text="Zastąp obecną listę"/>
			<button name="SetName" text="Użyj nowej nazwy"/>
		</form>
	</notification>
	<notification name="InvalidAutoReplaceEntry">
		Słowo kluczowe musi być pojedynczym ciągiem, a zamiennik nie może być pusty.
	</notification>
	<notification name="InvalidAutoReplaceList">
		Lista zamienników nie jest prawidłowa.
	</notification>
	<notification name="SpellingDictImportRequired">
		Musisz określić plik, nazwę i język.
	</notification>
	<notification name="SpellingDictIsSecondary">
		Wygląda na to, że słownik [DIC_NAME] nie ma pliku "aff"; znaczy to, że jest słownikiem drugorzędnym.
Może on być użyty jako dodatkowy, ale nie główny słownik.

Zobacz https://wiki.secondlife.com/wiki/Adding_Spelling_Dictionaries
	</notification>
	<notification name="SpellingDictImportFailed">
		Nie można skopiować
[FROM_NAME]
do
[TO_NAME]
	</notification>
	<notification label="Zapisz strój" name="SaveOutfitAs">
		Zapisz to co noszę jako nowy strój:
		<form name="form">
			<input name="message">
				[DESC] (nowy)
			</input>
			<button name="Cancel" text="Anuluj"/>
		</form>
	</notification>
	<notification label="Zapisz część stroju" name="SaveWearableAs">
		Zapisz obiekt w mojej Szafie jako:
		<form name="form">
			<input name="message">
				[DESC] (nowy)
			</input>
			<button name="Cancel" text="Anuluj"/>
		</form>
	</notification>
	<notification label="Zmień nazwę stroju" name="RenameOutfit">
		Nowa nazwa stroju:
		<form name="form">
			<button name="Cancel" text="Anuluj"/>
		</form>
	</notification>
	<notification label="Zmień nazwę gestu" name="RenameGesture">
		Nowa nazwa gestu:
		<form name="form">
			<button name="Cancel" text="Anuluj"/>
		</form>
	</notification>
	<notification label="Zmień nazwę Landmarka" name="RenameLandmark">
		Wybierz nową nazwę dla [NAME]
		<form name="form">
			<button name="Cancel" text="Anuluj" />
		</form>
	</notification>
	<notification label="Zmień nazwę wybranego elementu" name="RenameItem">
		Wybierz nową nazwę dla:
[NAME]
		<form name="form">
			<button name="Cancel" text="Anuluj" />
		</form>
	</notification>
	<notification name="RemoveFromFriends">
		Czy chcesz usunąć &lt;nolink&gt;[NAME]&lt;/nolink&gt; z listy znajomych?
		<usetemplate name="okcancelbuttons" notext="Anuluj" />
	</notification>
	<notification name="RemoveMultipleFromFriends">
		Chcesz usunąć grupę osób z listy Twoich znajomych?
		<usetemplate name="okcancelbuttons" notext="Anuluj" />
	</notification>
	<notification name="GodDeleteAllScriptedPublicObjectsByUser">
		Na pewno chcesz usunąć wszystkie skryptowane obiekty należące do
** [AVATAR_NAME] **
z działek innych w tym symulatorze?
		<usetemplate name="okcancelbuttons" notext="Anuluj" />
	</notification>
	<notification name="GodDeleteAllScriptedObjectsByUser">
		Na pewno chcesz usunąć wszystkie skryptowane obiekty należące do
** [AVATAR_NAME] **
ze wszystkich działek w tym symulatorze?
		<usetemplate name="okcancelbuttons" notext="Anuluj" />
	</notification>
	<notification name="GodDeleteAllObjectsByUser">
		Na pewno chcesz usunąć wszystkie obiekty (skryptowane i nie) należące do
** [AVATAR_NAME] **
ze wszystkich działek w tym symulatorze?
		<usetemplate name="okcancelbuttons" notext="Anuluj" />
	</notification>
	<notification name="BlankClassifiedName">
		Musisz nadać tytuł Twojej reklamie.
	</notification>
	<notification name="MinClassifiedPrice">
		Minimalna cena za publikację wynosi [MIN_PRICE]L$.

Wybierz wyższą cenę.
	</notification>
	<notification name="ConfirmItemDeleteHasLinks">
		Co najmniej jeden z zaznaczonych przez Ciebie elementów ma połączone z nim obiekty. Jeśli go usuniesz połączenia zostaną usunięte na stałe. Zaleca się usunięcie połączeń w pierwszej kolejności.

Jesteś pewien/pewna, że chcesz usunąć te elementy?
		<usetemplate name="okcancelbuttons" notext="Anuluj" />
	</notification>
	<notification name="ConfirmObjectDeleteLock">
		Przynajmniej jeden z wybranych obiektów jest zablokowany.

Na pewno chcesz usunąć te obiekty?
		<usetemplate name="okcancelbuttons" notext="Anuluj" />
	</notification>
	<notification name="ConfirmObjectDeleteNoCopy">
		Przynajmniej jeden z wybranych obiektów jest niekopiowalny.

Na pewno chcesz usunąć te obiekty?
		<usetemplate name="okcancelbuttons" notext="Anuluj" />
	</notification>
	<notification name="ConfirmObjectDeleteNoOwn">
		Przynajmniej jeden z wybranych obiektów nie należy do Ciebie.

Na pewno chcesz usunąć te obiekty?
		<usetemplate name="okcancelbuttons" notext="Anuluj" />
	</notification>
	<notification name="ConfirmObjectDeleteLockNoCopy">
		Przynajmniej jeden z wybranych obiektów jest zablokowany.
Przynajmniej jeden z wybranych obiektów jest niekopiowalny.

Na pewno chcesz usunąć te obiekty?
		<usetemplate name="okcancelbuttons" notext="Anuluj" />
	</notification>
	<notification name="ConfirmObjectDeleteLockNoOwn">
		Przynajmniej jeden z wybranych obiektów jest zablokowany.
Przynajmniej jeden z wybranych obiektów nie należy do Ciebie.

Na pewno chcesz usunąć te obiekty?
		<usetemplate name="okcancelbuttons" notext="Anuluj" />
	</notification>
	<notification name="ConfirmObjectDeleteNoCopyNoOwn">
		Przynajmniej jeden z wybranych obiektów jest niekopiowalny.
Przynajmniej jeden z wybranych obiektów nie należy do Ciebie.

Na pewno chcesz usunąć te obiekty?
		<usetemplate name="okcancelbuttons" notext="Anuluj" />
	</notification>
	<notification name="ConfirmObjectDeleteLockNoCopyNoOwn">
		Przynajmniej jeden z wybranych obiektów jest zablokowany.
Przynajmniej jeden z wybranych obiektów jest niekopiowalny.
Przynajmniej jeden z wybranych obiektów nie należy do Ciebie.

Na pewno chcesz usunąć te obiekty?
		<usetemplate name="okcancelbuttons" notext="Anuluj" />
	</notification>
	<notification name="ConfirmObjectTakeLock">
		Przynajmniej jeden obiekt jest zablokowany.

Na pewno chcesz wziąć te obiekty?
		<usetemplate name="okcancelbuttons" notext="Anuluj" />
	</notification>
	<notification name="ConfirmObjectTakeNoOwn">
		Przynajmniej jeden obiekt nie należy do Ciebie.
Jeżeli będziesz kontynuować prawa następnego właściciela zostaną przypisane, co - potencjalnie - może ograniczyć Twoje prawa do modyfikacji lub kopiowania obiektów.

Na pewno chcesz wziąć te obiekty?
		<usetemplate name="okcancelbuttons" notext="Anuluj" />
	</notification>
	<notification name="ConfirmObjectTakeLockNoOwn">
		Przynajmniej jeden obiekt jest zablokowany.
Przynajmniej jeden obiekt nie należy do Ciebie.
Jeżeli będziesz kontynuować prawa następnego właściciela zostaną przypisane co - potencjalnie - może ograniczyć Twoje prawa do modyfikacji lub kopiowania obiektów.

Na pewno chcesz wziąć te obiekty?
		<usetemplate name="okcancelbuttons" notext="Anuluj" />
	</notification>
	<notification name="CantBuyLandAcrossMultipleRegions">
		Nie możesz kupić działki, ponieważ wybrany obszar przekracza granicę regionów.

Wybierz mniejszy obszar i spróbuj jeszcze raz.
	</notification>
	<notification name="DeedLandToGroup">
		Po przekazaniu tej działki grupa będzie musiała mieć i utrzymywać wystarczający kredyt na używanie działki.
Cena zakupu działki nie jest zwracana właścicielowi. Jeżeli przekazana działka zostanie sprzedana, cena sprzedaży zostanie podzielona pomiędzy członków grupy.

Przekazać tą działkę o powierzchni [AREA] m² grupie &apos;&lt;nolink&gt;[GROUP_NAME]&lt;/nolink&gt;&apos;?
		<usetemplate name="okcancelbuttons" notext="Anuluj" />
	</notification>
	<notification name="DeedLandToGroupWithContribution">
		Po przekazaniu tej działki grupa będzie musiała mieć i utrzymywać wystarczający kredyt na używanie działki.
Przekazanie będzie zawierać równoczesne przypisanie działki do grupy od &apos;[NAME]&apos;.
Cena zakupu działki nie jest zwracana właścicielowi. Jeżeli przekazana działka zostanie sprzedana, cena sprzedaży zostanie podzielona pomiędzy członków grupy.

Przekazać tą działkę o powierzchni [AREA] m² grupie &apos;&lt;nolink&gt;[GROUP_NAME]&lt;/nolink&gt;&apos;?
		<usetemplate name="okcancelbuttons" notext="Anuluj" />
	</notification>
	<notification name="DisplaySetToSafe">
		Ustawienia grafiki zostały zmienione do bezpiecznego poziomu ponieważ opcja -safe została wybrana.
	</notification>
	<notification name="DisplaySetToRecommendedGPUChange">
		Ustawienia grafiki zostały zmienione do zalecanego poziomu, ponieważ karta graficzna została zmieniona
z &apos;[LAST_GPU]&apos;
na &apos;[THIS_GPU]&apos;
	</notification>
	<notification name="DisplaySetToRecommendedFeatureChange">
		Ustawienia grafiki zostały zmienione do zalecanego poziomu ze względu na zmianę podsystemu renderingu.
	</notification>
	<notification name="AvatarMovedDesired">
		Miejsce, do którego chcesz się teleportować jest chwilowo niedostępne.
Zostałeś/aś przeniesiony/a do regionu sąsiedniego.
	</notification>
	<notification name="AvatarMovedLast">
		Żądane przez Ciebie miejsce jest obecnie niedostępne.
Zostałeś/aś przeniesiony/a do sąsiedniego regionu.
	</notification>
	<notification name="AvatarMovedHome">
		Twoje miejsce startu jest obecnie niedostępne.
Zostałeś/aś przeniesiony/a do sąsiedniego regionu.
Możesz ustawić nowe miejsce startu.
	</notification>
	<notification name="ClothingLoading">
		Twoje ubranie wciąż się ładuje.
Możesz normalnie używać [APP_NAME], inni użytkownicy będą Cię widzieli poprawnie.
		<form name="form">
			<ignore name="ignore" text="Ładowanie ubrań nadal trwa"/>
		</form>
	</notification>
	<notification name="AgentComplexityWithVisibility">
		Twój [https://community.secondlife.com/t5/English-Knowledge-Base/Avatar-Rendering-Complexity/ta-p/2967838 stopień złożoności awatara] to [AGENT_COMPLEXITY].
[OVERLIMIT_MSG]
		<usetemplate ignoretext="Ostrzegaj mnie, gdy stopień złożoności mojego awatara jest zbyt wysoki" name="notifyignore"/>
	</notification>
	<notification name="AgentComplexity">
		Twój [https://community.secondlife.com/t5/English-Knowledge-Base/Avatar-Rendering-Complexity/ta-p/2967838 stopień złożoności awatara] to [AGENT_COMPLEXITY].
		<usetemplate ignoretext="Ostrzegaj mnie, gdy zmienia się stopień złożoności mojego awatara" name="notifyignore"/>
	</notification>
	<notification name="HUDComplexityWarning">
		[HUD_REASON]. Bardzo prawdopodobne, że wpłynie to negatywnie na Twoją wydajność.
		<usetemplate ignoretext="Ostrzegaj mnie, gdy stopień złożoności moich dodatków HUD jest zbyt wysoki" name="notifyignore"/>
	</notification>
	<notification name="FirstRun">
		Instalacja [APP_NAME] zakończona.

Jeżeli używasz [CURRENT_GRID] po raz pierwszy to musisz stworzyć konto żeby móc się zalogować.
Czy chcesz przejść na stronę [https://www.firestormviewer.org/join-secondlife/ firestormviewer.org] żeby stworzyć nowe konto?
		<usetemplate name="okcancelbuttons" notext="Kontynuuj" yestext="Stwórz konto..."/>
	</notification>
	<notification name="LoginCantRemoveUsername">
		Zapamiętany użytkownik może zostać zapomniany w Awatar &gt; Ustawienia &gt; Zaawansowane &gt; Zapamiętani użytkownicy.
	</notification>
	<notification name="LoginCantRemoveCurUsername">
		Zapomnienie zalogowanego użytkownika wymaga jego wylogowania.
		<usetemplate name="okcancelbuttons" notext="Anuluj" yestext="Potwierdź i wyloguj się" />
	</notification>
	<notification name="LoginPacketNeverReceived">
		Problemy z połączeniem. Problem może być spowodowany Twoim połączeniem z Internetem albo może istnieć po stronie [CURRENT_GRID].

Możesz sprawdzić swoje połączenie z Internetem i spróbować ponownie za kilka minut, połączyć się ze stroną pomocy technicznej ([SUPPORT_SITE]) lub wybrać Teleportuj, by teleportować się do swojego miejsca startu.
		<form name="form">
			<button name="Help" text="Pomoc"/>
			<button name="Teleport" text="Teleportuj"/>
		</form>
	</notification>
	<notification name="LoginPacketNeverReceivedNoTP">
		Problemy z połączeniem. Problem może być spowodowany Twoim połączeniem z Internetem albo może istnieć po stronie [CURRENT_GRID].

Możesz sprawdzić swoje połączenie z Internetem i spróbować ponownie za kilka minut lub połączyć się ze stroną pomocy technicznej [SUPPORT_SITE].
		<form name="form">
			<button name="Help" text="Pomoc"/>
		</form>
	</notification>
	<notification name="LoginRemoveMultiGridUserData">
		Usuwane Dane Lokalne są współużytkowane przez wiele światów, czy na pewno chcesz je usunąć?
		<usetemplate name="okcancelbuttons" notext="Anuluj" yestext="Potwierdź" />
	</notification>
	<notification name="WelcomeChooseSex">
		Twoja postać pojawi się za moment.

Używaj strzałek żeby się poruszać.
Naciśnij F1 w dowolnej chwili po pomoc albo żeby dowiedzieć się więcej o [CURRENT_GRID].
Wybierz awatara właściwej płci. Ten wybór będzie można później zmienić.
		<usetemplate name="okcancelbuttons" notext="Kobieta" yestext="Mężczyzna"/>
	</notification>
	<notification name="CantTeleportToGrid">
		Nie można teleportować do [SLURL], ponieważ jest w innym świecie ([GRID]) niż obecny ([CURRENT_GRID]). Proszę zamknąć przeglądarkę i spróbować ponownie.
	</notification>
	<notification name="GeneralCertificateErrorShort">
		Połączenie z serwerem nie mogło zostać nawiązane.
[REASON]
	</notification>
	<notification name="GeneralCertificateError">
		Połączenie z serwerem nie mogło zostać nawiązane.
[REASON]

Nazwa podmiotu: [SUBJECT_NAME_STRING]
Nazwa wydawcy: [ISSUER_NAME_STRING]
Ważny od: [VALID_FROM]
Ważny do: [VALID_TO]
Odcisk palca MD5: [SHA1_DIGEST]
Odcisk palca SHA1: [MD5_DIGEST]
Użycie klucza: [KEYUSAGE]
Rozszerzone użycie klucza: [EXTENDEDKEYUSAGE]
Identyfikator klucza podmiotu: [SUBJECTKEYIDENTIFIER]
	</notification>
	<notification name="TrustCertificateError">
		Wydawca certyfikatu dla tego serwera nie jest znany.

Informacje o certyfikacie:
Nazwa podmiotu: [SUBJECT_NAME_STRING]
Nazwa wydawcy: [ISSUER_NAME_STRING]
Ważny od: [VALID_FROM]
Ważny do: [VALID_TO]
Odcisk palca MD5: [SHA1_DIGEST]
Odcisk palca SHA1: [MD5_DIGEST]
Użycie klucza: [KEYUSAGE]
Rozszerzone użycie klucza: [EXTENDEDKEYUSAGE]
Identyfikator klucza podmiotu: [SUBJECTKEYIDENTIFIER]

Czy chcesz zaufać temu wydawcy?
		<usetemplate name="okcancelbuttons" notext="Anuluj" yestext="Zaufaj"/>
	</notification>
	<notification name="NotEnoughCurrency">
		[NAME] [PRICE]L$ Masz za mało L$.
	</notification>
	<notification name="GrantedModifyRights">
		Masz teraz prawa modyfikacji obiektów należących do [NAME].
	</notification>
	<notification name="RevokedModifyRights">
		Prawa modyfikacji obiektów należących do [NAME] zostały Ci odebrane.
	</notification>
	<notification name="FlushMapVisibilityCaches">
		To spowoduje wyczyszczenie buforów map regionu.
Jest to użyteczne wyłącznie podczas szukania błędów.
(W normalnym użytkowaniu poczekaj 5 minut, a mapy wszystkich zostaną uaktualnione po relogu.)
		<usetemplate name="okcancelbuttons" notext="Anuluj" />
	</notification>
	<notification name="BuyOneObjectOnly">
		Nie możesz zakupić więcej niż jednego obiektu w tym samym czasie. Proszę wybrać tylko jeden obiekt i spróbować ponownie.
	</notification>
	<notification name="OnlyCopyContentsOfSingleItem">
		Nie można kopiować zawartości więcej niż jednego obiektu naraz.
Wybierz pojedynczy obiekt i spróbuj jeszcze raz.
		<usetemplate name="okcancelbuttons" notext="Anuluj" />
	</notification>
	<notification name="KickUsersFromRegion">
		Teleportować wszystkich Rezydentów z tego regionu do ich miejsc startu?
		<usetemplate name="okcancelbuttons" notext="Anuluj" />
	</notification>
	<notification name="ChangeObjectBonusFactor">
		Obniżenie limitu obiektów bonusowych po tym, gdy konstrukcje zostały już poustawiane w regionie może spowodować, że część z nich może zostać zwrócona lub usunięta. Na pewno chcesz zmienić tą wartość?
		<usetemplate ignoretext="Potwierdź zmianę mnożnika obiektów bonusowych" name="okcancelignore" notext="Anuluj"/>
	</notification>
	<notification name="EstateObjectReturn">
		Na pewno chcesz odesłać wszystkie obiekty należące do [USER_NAME]?
		<usetemplate name="okcancelbuttons" notext="Anuluj" />
	</notification>
	<notification name="InvalidTerrainBitDepth">
		Nie można ustawić tekstur regionu:
Tekstura terenu [TEXTURE_NUM] ma niewłaściwą głębię koloru - [TEXTURE_BIT_DEPTH].

Zamień teksturę [TEXTURE_NUM] na 24-bitową teksturę o wymiarze [MAX_SIZE]x[MAX_SIZE] lub mniejszą i ponownie kliknij na &quot;Zastosuj&quot;.
	</notification>
	<notification name="InvalidTerrainSize">
		Nie można ustawić tekstur regionu:
Tekstura terenu [TEXTURE_NUM] jest za duża - [TEXTURE_SIZE_X]x[TEXTURE_SIZE_Y].

Zamień teksturę [TEXTURE_NUM] na 24-bitową teksturę o wymiarze [MAX_SIZE]x[MAX_SIZE] lub mniejszą i ponownie kliknij na &quot;Zastosuj&quot;.
	</notification>
	<notification name="RawUploadStarted">
		Przesyłanie rozpoczęte. Może potrwać do dwóch minut zależnie od prędkości Twojego połączenia.
	</notification>
	<notification name="ConfirmBakeTerrain">
		Na pewno chcesz zapisać obecne ukształtowanie terenu jako punkt odniesienia dla górnego i dolnego limitu terenu oraz jako domyślną wartość dla opcji &apos;Odtwórz&apos;?
		<usetemplate name="okcancelbuttons" notext="Anuluj" />
	</notification>
	<notification name="MaxAllowedAgentOnRegion">
		Maksymalna liczba Rezydentów wynosi [MAX_AGENTS].
	</notification>
	<notification name="ConfirmTextureHeights">
		Zamierzasz użyć wartości 'niższych' większych niż 'wyższe' dla zakresów elewacji. Chcesz kontynuować?
		<usetemplate name="yesnocancelbuttons" notext="Anuluj" canceltext="Nie pytaj" />
	</notification>
	<notification name="MaxBannedAgentsOnRegion">
		Maksymalna liczba niepożądanych Rezydentów (banów) wynosi [MAX_BANNED].
	</notification>
	<notification name="MaxAgentOnRegionBatch">
		Próba dodania [NUM_ADDED] osób nie powiodła się:
[MAX_AGENTS] [LIST_TYPE] limit przekroczony o [NUM_EXCESS].
	</notification>
	<notification name="MaxAllowedGroupsOnRegion">
		Możesz mieć maksymalnie [MAX_GROUPS] dozwolonych grup.
		<usetemplate name="okcancelbuttons" notext="Anuluj" yestext="Ustal"/>
	</notification>
	<notification name="MaxManagersOnRegion">
		Możesz mieć maksymalnie [MAX_MANAGER] zarządców Majątku.
	</notification>
	<notification name="OwnerCanNotBeDenied">
		Nie możesz dodać właściciela Majątku do listy &apos;Niepożądanych Rezydentów (banów)&apos; Majątku.
	</notification>
	<notification name="ProblemAddingEstateManagerBanned">
		Nie możesz dodać zbanowanego rezydenta do listy zarządców Majątku.
	</notification>
	<notification name="ProblemBanningEstateManager">
		Nie można dodać zarządcy Majątku [AGENT] do listy zbanowanych.
	</notification>
	<notification name="GroupIsAlreadyInList">
		&lt;nolink&gt;[GROUP]&lt;/nolink&gt; już jest na liście dostępu grup.
	</notification>
	<notification name="AgentIsAlreadyInList">
		[AGENT] już jest na Twojej liście: [LIST_TYPE].
	</notification>
	<notification name="AgentsAreAlreadyInList">
		[AGENT] już są na Twojej liście: [LIST_TYPE].
	</notification>
	<notification name="AgentWasAddedToList">
		[AGENT] został/a dodany/a do listy: [LIST_TYPE] w: [ESTATE].
	</notification>
	<notification name="AgentsWereAddedToList">
		[AGENT] zostali dodani do listy: [LIST_TYPE] w: [ESTATE].
	</notification>
	<notification name="AgentWasRemovedFromList">
		[AGENT] został/a usunięty/a z listy: [LIST_TYPE] w: [ESTATE].
	</notification>
	<notification name="AgentsWereRemovedFromList">
		[AGENT] zostali usunięci z listy: [LIST_TYPE] w: [ESTATE].
	</notification>
	<notification name="CanNotChangeAppearanceUntilLoaded">
		Nie możesz zmienić wyglądu podczas ładowania ubrań i kształtu.
	</notification>
	<notification name="ClassifiedMustBeAlphanumeric">
		Tytuł Twojej reklamy musi zaczynać się od litery (A-Z) albo cyfry. Znaki przestankowe są niedozwolone.
	</notification>
	<notification name="CantSetBuyObject">
		Nie możesz wybrać &apos;Kup obiekt&apos;, ponieważ obiekt nie jest na sprzedaż.
Wybierz obiekt na sprzedaż i spróbuj jeszcze raz.
	</notification>
	<notification name="FinishedRawDownload">
		Plik surowego terenu pobrany do:
[DOWNLOAD_PATH].
	</notification>
	<notification name="RequiredUpdate">
		Do zalogowania się wymagana jest wersja [VERSION].
Pobierz ją z https://secondlife.com/support/downloads/
	</notification>
	<notification name="PauseForUpdate">
		Do zalogowania się wymagana jest wersja [VERSION].
Informacje o wydaniu: [URL]

Kliknij OK, aby pobrać i zainstalować.
	</notification>
	<notification name="OptionalUpdateReady">
		Wersja [VERSION] została pobrana i jest gotowa do zainstalowania.
Informacje o wydaniu: [URL]

Kliknij OK, aby zainstalować.
	</notification>
	<notification name="PromptOptionalUpdate">
		Wersja [VERSION] została pobrana i jest gotowa do zainstalowania.
Informacje o wydaniu: [URL]

Kontynuować?
		<usetemplate canceltext="Nie teraz" name="yesnocancelbuttons" notext="Pomiń" yestext="Instaluj" />
	</notification>
	<notification name="LoginFailedUnknown">
		Przepraszamy, ale nie udało się zalogować - powód jest nieznany.
Jeśli ciągle widzisz tą wiadomość sprawdź [SUPPORT_SITE].
		<usetemplate name="okbutton" yestext="Wyjdź"/>
	</notification>
	<notification name="DeedObjectToGroup">
		Przypisanie tego obiektu spowoduje, że grupa:
* Otrzyma L$ zapłacone temu obiektowi
		<usetemplate ignoretext="Potwierdź decyzję przypisania obiektu do grupy" name="okcancelignore" notext="Anuluj" yestext="Przekaż"/>
	</notification>
	<notification name="WebLaunchExternalTarget">
		Czy chcesz otworzyć swoją przeglądarkę internetową by zobaczyć zawartość?
Otwieranie stron internetowych z nieznanego źródła może narazić Twój komputer na niebezpieczeństwo.
		<usetemplate ignoretext="Uruchom przeglądarkę internetową by zobaczyć stronę" name="okcancelignore" notext="Anuluj" />
	</notification>
	<notification name="WebLaunchJoinNow">
		By dokonać zmian i aktualizacji swojego konta, odwiedź [http://secondlife.com/account/ Tablicę].
		<usetemplate ignoretext="Uruchom przeglądarkę internetową by dokonać zmian w konfiguracji mojego konta" name="okcancelignore" notext="Anuluj" />
	</notification>
	<notification name="WebLaunchSecurityIssues">
		Odwiedź [CURRENT_GRID] Wiki i zobacz jak zgłaszać problemy z bezpieczeństwem danych.
		<usetemplate ignoretext="Uruchom przeglądarkę internetową by dowiedzieć się więcej na temat zgłaszania problemów bezpieczeństwa" name="okcancelignore" notext="Anuluj" />
	</notification>
	<notification name="WebLaunchQAWiki">
		Odwiedź [CURRENT_GRID] Wiki pytań i odpowiedzi.
		<usetemplate ignoretext="Uruchom przeglądarkę internetową by zobaczyć QA Wiki" name="okcancelignore" notext="Anuluj" />
	</notification>
	<notification name="WebLaunchPublicIssue">
		Odwiedź [CURRENT_GRID] katalog publicznych problemów, gdzie możesz zgłaszać błędy i inne problemy.
		<usetemplate ignoretext="Uruchom przeglądarkę internetową by wysłać Błędy klienta" name="okcancelignore" notext="Anuluj" />
	</notification>
	<notification name="WebLaunchSupportWiki">
		Otwórz oficjalny blog Lindenów żeby zobaczyć nowe wiadomości i informacje.
		<usetemplate ignoretext="Uruchom przeglądarkę internetową by zobaczyć blog" name="okcancelignore" notext="Anuluj" />
	</notification>
	<notification name="WebLaunchLSLGuide">
		Czy chcesz otworzyć samouczek Języka skryptowania?
		<usetemplate ignoretext="Uruchom przeglądarkę internetową by zobaczyć samouczek Języka skryptowania" name="okcancelignore" notext="Anuluj" />
	</notification>
	<notification name="WebLaunchLSLWiki">
		Czy na pewno chcesz odwiedzić portal skrypterów LSL?
		<usetemplate ignoretext="Uruchom przeglądarkę internetową by zobaczyć LSL Portal" name="okcancelignore" notext="Anuluj" yestext="Pokaż stronę"/>
	</notification>
	<notification name="ReturnToOwner">
		Czy na pewno chcesz zwrócić wybrane obiekty do ich właścicieli? Wszystkie udostępnione obiekty z prawem transferu zostaną zwrócone poprzednim właścicielom.

*UWAGA* Wszystkie udostępnione obiekty bez prawa transferu zostaną usunięte!
		<usetemplate ignoretext="Potwierdź zanim zwrócisz obiekty do ich właścicieli" name="okcancelignore" notext="Anuluj" />
	</notification>
	<notification name="GroupLeaveConfirmMember">
		Opuścić grupę &apos;&lt;nolink&gt;[GROUP]&lt;/nolink&gt;&apos;?
W tej chwili opłata za ponowne dołączenie do tej grupy wynosi [COST]L$.
		<usetemplate name="okcancelbuttons" notext="Anuluj" yestext="Opuść" />
	</notification>
	<notification name="GroupLeaveConfirmMemberNoFee">
		Opuścić grupę &apos;&lt;nolink&gt;[GROUP]&lt;/nolink&gt;&apos;?
Obecnie ponowne dołączenie do tej grupy nie wiąże się z żadnymi opłatami.
		<usetemplate name="okcancelbuttons" notext="Anuluj" yestext="Opuść" />
	</notification>
	<notification name="GroupLeaveConfirmMemberWithFee">
		Jesteś członkiem grupy &lt;nolink&gt;[GROUP]&lt;/nolink&gt;. Ponowne dołączenie będzie kosztować [AMOUNT] L$.
Chcesz ją opuścić?
		<usetemplate name="okcancelbuttons" notext="Anuluj" />
	</notification>
	<notification name="OwnerCannotLeaveGroup">
		Nie możesz opuścić tej grupy, ponieważ jesteś ostatnim z jej właścicieli. Przydziel najpierw innemu użytkownikowi rolę właściciela.
	</notification>
	<notification name="GroupDepartError">
		Nie możesz opuścić tej grupy.
	</notification>
	<notification name="ConfirmKick">
		Na pewno chcesz wyrzucić wszystkich Rezydentów ze świata?
		<usetemplate name="okcancelbuttons" notext="Anuluj" yestext="Wyrzuć Rezydentów"/>
	</notification>
	<notification name="MuteLinden">
		Przepraszamy, ale nie możesz zablokować Lindena.
	</notification>
	<notification name="CannotStartAuctionAlreadyForSale">
		Aukcja nie może zostać rozpoczęta dla działki, która została już wcześniej wystawiona na sprzedaż. Dezaktywuj opcję sprzedaży działki, jeżeli chcesz rozpocząć aukcję.
	</notification>
	<notification label="Blokowanie obiektów według nazwy nie powiodło się" name="MuteByNameFailed">
		Rezydent/obiekt jest już zablokowany.
	</notification>
	<notification name="RemoveItemWarn">
		Pomimo, że jest to dozwolone, usunięcie zawartości może uszkodzić obiekt. Chcesz usunąć?
		<usetemplate name="okcancelbuttons" notext="Anuluj" />
	</notification>
	<notification name="CantOfferCallingCard">
		Nie możesz dać wizytówki w tym momencie. Spróbuj jeszcze raz za chwilę.
	</notification>
	<notification name="CantOfferFriendship">
		Nie możesz zaoferować znajomości w tym momencie. Spróbuj jeszcze raz za chwilę.
	</notification>
	<notification name="DoNotDisturbModeSet">
		Tryb Zajętości jest włączony. Nie będziesz powiadamiany/a o nadchodzących rozmowach.

- Inni Rezydenci będą otrzymywać Twoją wiadomość Trybu Zajętości (Ustawienia &gt; Prywatność &gt; Autoodpowiedzi).
- Propozycje rozmów głosowych będą odrzucane.
		<usetemplate ignoretext="Status zmieniony na Tryb Zajętości" name="okignore" />
	</notification>
	<notification name="AutorespondModeSet">
		Tryb Autoodpowiedzi jest włączony.
Wiadomości przychodzące będą teraz otrzymywać skonfigurowaną wcześniej automatyczną odpowiedź.
		<usetemplate ignoretext="Status zmieniony na Tryb Autoodpowiedzi" name="okignore" />
	</notification>
	<notification name="AutorespondNonFriendsModeSet">
		Tryb Autoodpowiedzi dla nieznajomych jest włączony.
Wiadomości przychodzące od osób spoza listy znajomych będą teraz otrzymywać skonfigurowaną wcześniej automatyczną odpowiedź.
		<usetemplate ignoretext="Status zmieniony na Tryb Autoodpowiedzi dla nieznajomych" name="okignore" />
	</notification>
	<notification name="RejectTeleportOffersModeSet">
		Tryb odrzucania wszystkich propozycji i próśb o teleportację jest włączony.
Wszystkie nadchodzące propozycje i prośby o teleportację będą teraz otrzymywać skonfigurowaną wcześniej automatyczną odpowiedź. Nie będziesz dostawać żadnego powiadomienia o tym fakcie.
		<usetemplate ignoretext="Status zmieniony na odrzucanie wszystkich propozycji i próśb o teleportację" name="okignore" />
	</notification>
	<notification name="RejectTeleportOffersModeWarning">
		Nie można w tej chwili poprosić o teleport, ponieważ tryb odrzucania wszystkich propozycji i próśb o teleportację jest włączony.
Jeśli chcesz go wyłączyć, to możesz to zrobić w menu 'Komunikacja' &gt; 'Status online'.
	</notification>
	<notification name="RejectFriendshipRequestsModeSet">
		Tryb odrzucania wszystkich zaproszeń do znajomych jest włączony.
Wszystkie nadchodzące zaproszenia do znajomych będą teraz otrzymywać skonfigurowaną wcześniej automatyczną odpowiedź. Nie będziesz dostawać żadnego powiadomienia o tym fakcie.
		<usetemplate ignoretext="Status zmieniony na odrzucanie wszystkich zaproszeń do znajomych" name="okignore" />
	</notification>
	<notification name="RejectAllGroupInvitesModeSet">
		Tryb odrzucania wszystkich zaproszeń do grup jest włączony.
Wszystkie nadchodzące zaproszenia do grup będą automatycznie odrzucane. Nie będziesz dostawać żadnego powiadomienia o tym fakcie.
		<usetemplate ignoretext="Status zmieniony na odrzucanie wszystkich zaproszeń do grup" name="okignore" />
	</notification>
	<notification name="JoinedTooManyGroupsMember">
		Należysz już do maksymalnej ilości grup. Opuść proszę przynajmniej jedną grupę żeby przyjąć członkostwo w tej grupie, albo odmów.
[NAME] oferuje Ci członkostwo w grupie.
		<usetemplate name="okcancelbuttons" notext="Odmów" yestext="Przyjmij"/>
	</notification>
	<notification name="GroupLimitInfo">
		Rezydenci z członkostwem podstawowym mogą dołączyć do [MAX_BASIC] grup.
Członkostwo premium pozwala na [MAX_PREMIUM]. [https://secondlife.com/my/account/membership.php? Dowiedz się więcej]
		<usetemplate name="okbutton" yestext="Zamknij" />
	</notification>
	<notification name="GroupLimitInfoPlus">
		Rezydenci z członkostwem podstawowym mogą dołączyć do [MAX_BASIC] grup.
Członkostwo premium pozwala na [MAX_PREMIUM]. Członkostwo
Premium Plus pozwala na [MAX_PREMIUM_PLUS]. [https://secondlife.com/my/account/membership.php? Dowiedz się więcej]
		<usetemplate name="okbutton" yestext="Zamknij" />
	</notification>
	<notification name="JoinedTooManyGroups">
		Należysz już do maksymalnej ilości grup. Opuść proszę przynajmniej jedną grupę żeby przyjąć członkostwo w tej grupie, albo odmów.
	</notification>
	<notification name="KickUser">
		Wyrzuć tego Rezydenta, wysyłając następujący komunikat.
		<form name="form">
			<input name="message">
				Administrator wylogował Cię.
			</input>
			<button name="Cancel" text="Anuluj"/>
		</form>
	</notification>
	<notification name="KickAllUsers">
		Z jakim komunikatem wyrzucić wszystkich użytkowników ze świata?
		<form name="form">
			<input name="message">
				Administrator wylogował Cię.
			</input>
			<button name="Cancel" text="Anuluj"/>
		</form>
	</notification>
	<notification name="FreezeUser">
		Unieruchom tego Rezydenta, wysyłając następujący komunikat.
		<form name="form">
			<input name="message">
				Unieruchomiono Cię. Nie możesz się ruszać ani rozmawiać. Administrator skontaktuje się z Tobą poprzez IM.
			</input>
			<button name="Cancel" text="Anuluj"/>
		</form>
	</notification>
	<notification name="UnFreezeUser">
		Cofnij unieruchomienie (zamrożenie) tego Rezydenta, wysyłając następujący komunikat.
		<form name="form">
			<input name="message">
				Odblokowano Cię.
			</input>
			<button name="Cancel" text="Anuluj"/>
		</form>
	</notification>
	<notification name="SetDisplayNameSuccess">
		Witaj [DISPLAY_NAME]!

Podobnie jak w realnym życiu potrzeba trochę czasu zanim wszyscy dowiedzą się o nowym imieniu. Kolejne kilka dni zajmie [http://wiki.secondlife.com/wiki/Setting_your_display_name aktualizacja imienia] w obiektach, skryptach, wyszukiwarce, etc.
	</notification>
	<notification name="SetDisplayNameBlocked">
		Przepraszamy, nie można zmienić Twojego Wyświetlanego Imienia. Jeśli uważasz, że jest to spowodowane błędem skontaktuj się z obsługą klienta.
	</notification>
	<notification name="SetDisplayNameFailedLength">
		Przepraszamy, to imię jest zbyt długie. Wyświetlane Imię może mieć maksymalnie [LENGTH] znaków.

Proszę wprowadzić krótsze imię.
	</notification>
	<notification name="SetDisplayNameFailedGeneric">
		Przepraszamy, nie można ustawić Twojego Wyświetlanego Imienia. Spróbuj ponownie później.
	</notification>
	<notification name="SetDisplayNameMismatch">
		Podane Wyświetlane Imię nie pasuje. Proszę wprowadzić je ponownie.
	</notification>
	<notification name="AgentDisplayNameUpdateThresholdExceeded">
		Przepraszamy, musisz jeszcze poczekać zanim będzie można zmienić Twoje Wyświetlane Imię.

Zobacz http://wiki.secondlife.com/wiki/Setting_your_display_name

Proszę spróbować ponownie później.
	</notification>
	<notification name="AgentDisplayNameSetBlocked">
		Przepraszamy, nie można ustawić wskazanego imienia, ponieważ zawiera zabronione słowa.

Proszę spróbować wprowadzić inne imię.
	</notification>
	<notification name="AgentDisplayNameSetInvalidUnicode">
		Wyświetlane Imię, które chcesz ustawić zawiera niepoprawne znaki.
	</notification>
	<notification name="AgentDisplayNameSetOnlyPunctuation">
		Twoje Wyświetlane Imię musi zawierać litery inne niż znaki interpunkcyjne.
	</notification>
	<notification name="DisplayNameUpdate">
		[OLD_NAME] ([SLID]) jest od tej pory znana/y jako [NEW_NAME].
	</notification>
	<notification name="DisplayNameUpdateRemoveAlias">
	[OLD_NAME] ([SLID]) jest od tej pory znana/y jako [NEW_NAME].
Ta osoba ma ustawiony alias, który zastąpi [NEW_NAME]
Czy chcesz go usunąć?
		<form name="form">
			<button name="Yes" text="Tak"/>
			<button name="No" text="Nie"/>
		</form>
	</notification>
	<notification name="OfferTeleport">
		Zaproponować teleportację do miejsca Twojego pobytu z tą wiadomością?
		<form name="form">
			<input name="message">
				Zapraszam do siebie. Region: [REGION]
			</input>
			<button name="Cancel" text="Anuluj"/>
		</form>
	</notification>
	<notification name="TeleportRequestPrompt">
		Poproś [NAME] o teleport z następującą wiadomością
		<form name="form">
			<button name="Cancel" text="Anuluj"/>
		</form>
	</notification>
	<notification name="TooManyTeleportOffers">
		Próbujesz wysłać [OFFERS] ofert teleportu,
co przekracza limit [LIMIT].
	</notification>
	<notification name="OfferTeleportFromGod">
		Wysłać propozycję teleportacji do Twojego miejsca?
		<form name="form">
			<input name="message">
				Zapraszam do siebie. Region: [REGION]
			</input>
			<button name="Cancel" text="Anuluj"/>
		</form>
	</notification>
	<notification name="TeleportFromLandmark">
		Na pewno chcesz się teleportować do &lt;nolink&gt;[LOCATION]&lt;/nolink&gt;?
		<usetemplate ignoretext="Potwierdź próbę teleportacji do zapisanego miejsca" name="okcancelignore" notext="Anuluj" yestext="Teleportuj"/>
	</notification>
	<notification name="TeleportViaSLAPP">
		Na pewno chcesz się teleportować do &lt;nolink&gt;[LOCATION]&lt;/nolink&gt;?
		<usetemplate ignoretext="Potwierdź próbę teleportacji przez SLAPP" name="okcancelignore" notext="Anuluj" yestext="Teleportuj"/>
	</notification>
	<notification name="TeleportToPick">
		Teleportować do [PICK]?
		<usetemplate ignoretext="Potwierdź, że chcesz teleportować się do miejsca w Ulubionych" name="okcancelignore" notext="Anuluj" yestext="Teleportuj"/>
	</notification>
	<notification name="TeleportToClassified">
		Teleportować do [CLASSIFIED]?
		<usetemplate ignoretext="Potwierdź, że chcesz teleportować się do lokalizacji z reklamy" name="okcancelignore" notext="Anuluj" yestext="Teleportuj"/>
	</notification>
	<notification name="TeleportToHistoryEntry">
		Teleportować do [HISTORY_ENTRY]?
		<usetemplate ignoretext="Potwierdź teleportację do lokalizacji z historii" name="okcancelignore" notext="Anuluj" yestext="Teleportuj"/>
	</notification>
	<notification label="Wiadomość do wszystkich w Twoim Majątku" name="MessageEstate">
		Wpisz krótką wiadomość która zostanie wysłana do wszystkich osób w Twoim majątku.
		<form name="form">
			<button name="Cancel" text="Anuluj"/>
		</form>
	</notification>
	<notification label="Zmiana Majątku Lindenów" name="ChangeLindenEstate">
		Zamierzasz zmienić ustawienia majątku Lindenów (region główny, teen grid, orientacja, itp).

Jest to wyjątkowo niebezpieczna decyzja, odczuwalna przez wszystkich Rezydentów. Dla regionu głównego, spowoduje to zmianę tysięcy regionów oraz ich przestrzeń serwerową, spowoduje lagi.

Kontynuować?
		<usetemplate name="okcancelbuttons" notext="Anuluj" />
	</notification>
	<notification label="Zmiana dostępu do Majątku Lindenów" name="ChangeLindenAccess">
		Dokonujesz zmiany w liście dostępu Regionu głównego należącego do Lindenów (Regiony Główne, Teen Grid, Orientacja).

Żądana operacja jest wyjątkowo niebezpieczna dla wszystkich Rezydentów przebywających w regionie i powinna być używana wyłącznie w celu zablokowania opcji pozwalającej na przeniesienie obiektów/L$ do/ze świata.
Dodatkowo, zmiany dokonane w Regionie Głównym mogą spowodować problemy przestrzeni serwerowej innych regionów.

Kontynuować?
		<usetemplate name="okcancelbuttons" notext="Anuluj" />
	</notification>
	<notification label="Wybierz Majątek" name="EstateAllowedAgentAdd">
		Dodać do listy dostępu tylko do tego majątku czy do [ALL_ESTATES]?
		<usetemplate canceltext="Anuluj" name="yesnocancelbuttons" notext="Wszystkie majątki" yestext="Ten majątek"/>
	</notification>
	<notification label="Wybierz Majątek" name="EstateAllowedAgentRemove">
		Usunąć z listy dostępu tylko z tego majątku czy do [ALL_ESTATES]?
		<usetemplate canceltext="Anuluj" name="yesnocancelbuttons" notext="Wszystkie majątki" yestext="Ten majątek"/>
	</notification>
	<notification label="Wybierz Majątek" name="EstateAllowedGroupAdd">
		Dodać do listy dostępu grup tylko do tego majątku czy do [ALL_ESTATES]?
		<usetemplate canceltext="Anuluj" name="yesnocancelbuttons" notext="Wszystkie majątki" yestext="Ten majątek"/>
	</notification>
	<notification label="Wybierz Majątek" name="EstateAllowedGroupRemove">
		Usunąć z listy dostępu grup tylko z tego majątku czy do [ALL_ESTATES]?
		<usetemplate canceltext="Anuluj" name="yesnocancelbuttons" notext="Wszystkie majątki" yestext="Ten majątek"/>
	</notification>
	<notification label="Wybierz Majątek" name="EstateBannedAgentAdd">
		Zablokować dostęp tylko do tego majątku czy do [ALL_ESTATES]?
		<usetemplate canceltext="Anuluj" name="yesnocancelbuttons" notext="Wszystkie majątki" yestext="Ten majątek"/>
	</notification>
	<notification label="Wybierz Majątek" name="EstateBannedAgentRemove">
		Zdjąć tego Rezydenta z listy niepożądanych (bany) tylko dla tego majątku czy dla [ALL_ESTATES]?
		<usetemplate canceltext="Anuluj" name="yesnocancelbuttons" notext="Wszystkie majątki" yestext="Ten majątek"/>
	</notification>
	<notification label="Wybierz Majątek" name="EstateManagerAdd">
		Dodać zarządcę majątku tylko do tego majątku czy do [ALL_ESTATES]?
		<usetemplate canceltext="Anuluj" name="yesnocancelbuttons" notext="Wszystkie majątki" yestext="Ten majątek"/>
	</notification>
	<notification label="Wybierz Majątek" name="EstateManagerRemove">
		Usunąć zarządcę majątku tylko z tego majątku czy z [ALL_ESTATES]?
		<usetemplate canceltext="Anuluj" name="yesnocancelbuttons" notext="Wszystkie majątki" yestext="Ten majątek"/>
	</notification>
	<notification label="Wybierz Majątek" name="EstateAllowedExperienceAdd">
		Dodać do listy dostępu tylko do tego majątku czy do [ALL_ESTATES]?
		<usetemplate canceltext="Anuluj" name="yesnocancelbuttons" notext="Wszystkie majątki" yestext="Ten majątek"/>
	</notification>
	<notification label="Wybierz Majątek" name="EstateAllowedExperienceRemove">
		Usunąć z listy dostępu tylko z tego majątku czy do [ALL_ESTATES]?
		<usetemplate canceltext="Anuluj" name="yesnocancelbuttons" notext="Wszystkie majątki" yestext="Ten majątek"/>
	</notification>
	<notification label="Wybierz Majątek" name="EstateBlockedExperienceAdd">
		Zablokować dostęp tylko dla tego majątku czy dla [ALL_ESTATES]?
		<usetemplate canceltext="Anuluj" name="yesnocancelbuttons" notext="Wszystkie majątki" yestext="Ten majątek"/>
	</notification>
	<notification label="Wybierz Majątek" name="EstateBlockedExperienceRemove">
		Odblokować dostęp tylko dla tego majątku czy dla [ALL_ESTATES]?
		<usetemplate canceltext="Anuluj" name="yesnocancelbuttons" notext="Wszystkie majątki" yestext="Ten majątek"/>
	</notification>
	<notification label="Wybierz Majątek" name="EstateTrustedExperienceAdd">
		Dodać do listy kluczy tylko dla tego majątku czy dla [ALL_ESTATES]?
		<usetemplate canceltext="Anuluj" name="yesnocancelbuttons" notext="Wszystkie majątki" yestext="Ten majątek"/>
	</notification>
	<notification label="Wybierz Majątek" name="EstateTrustedExperienceRemove">
		Usunąć z listy kluczy tylko dla tego majątku czy dla [ALL_ESTATES]?
		<usetemplate canceltext="Anuluj" name="yesnocancelbuttons" notext="Wszystkie majątki" yestext="Ten majątek"/>
	</notification>
	<notification label="Potwierdź Wyrzucenie" name="EstateKickUser">
		Wyrzucić [EVIL_USER] z tego majątku?
		<usetemplate name="okcancelbuttons" notext="Anuluj" />
	</notification>
	<notification label="Potwierdź Wyrzucenie" name="EstateKickMultiple">
		Wyrzucić poniższych rezydentów z tego majątku?

[RESIDENTS]
		<usetemplate name="okcancelbuttons" notext="Anuluj" />
	</notification>
	<notification label="Potwierdź odesłanie na Start" name="EstateTeleportHomeUser">
		Odesłać [AVATAR_NAME] do miejsca startu?
<<<<<<< HEAD
		<usetemplate name="okcancelbuttons" notext="Anuluj" />
	</notification>
	<notification label="Potwierdź odesłanie na Start" name="EstateTeleportHomeMultiple">
		Odesłać poniższych rezydentów do miejsc startu?

[RESIDENTS]
		<usetemplate name="okcancelbuttons" notext="Anuluj" />
	</notification>
=======
		<usetemplate name="okcancelbuttons" notext="Anuluj" />
	</notification>
	<notification label="Potwierdź odesłanie na Start" name="EstateTeleportHomeMultiple">
		Odesłać poniższych rezydentów do miejsc startu?

[RESIDENTS]
		<usetemplate name="okcancelbuttons" notext="Anuluj" />
	</notification>
>>>>>>> 1a8a5404
	<notification label="Potwierdź bana" name="EstateBanUser">
		Zabronić dostępu rezydentowi [EVIL_USER] tylko do tego Majątku, czy do [ALL_ESTATES]?
		<usetemplate name="yesnocancelbuttons" canceltext="Anuluj" notext="Wszystkie Majątki" yestext="Ten Majątek"/>
	</notification>
	<notification label="Potwierdź bana" name="EstateBanUserMultiple">
		Zabronić dostępu poniższym rezydentom tylko do tego Majątku, czy do [ALL_ESTATES]?

[RESIDENTS]
		<usetemplate name="yesnocancelbuttons" canceltext="Anuluj" notext="Wszystkie Majątki" yestext="Ten Majątek"/>
	</notification>
	<notification name="EstateParcelAccessOverride">
		Odznaczenie tej opcji może usunąć ograniczenia nadane przez właścicieli działek w celu zapobiegania dokuczaniu, zachowaniu prywatności lub aby chronić nieletnich przed materiałami dla dorosłych. Porozmawiaj z właścicielami działek, jeśli to konieczne.
	</notification>
	<notification name="EstateParcelEnvironmentOverride">
		(Zmiana w całym majątku: [ESTATENAME]) Odznaczenie tej opcji spowoduje usunięcie wszelkich niestandardowych otoczeń, które zostały dodane do działek przez ich właścicieli. Przedyskutuj zmianę z właścicielami działek w razie potrzeby.
Czy chcesz kontynuować?
		<usetemplate name="okcancelbuttons" notext="Anuluj" />
	</notification>
	<notification name="EstateChangeCovenant">
		Na pewno chcesz zmienić treść umowy dla tego majątku?
		<usetemplate name="okcancelbuttons" notext="Anuluj" />
	</notification>
	<notification name="RegionEntryAccessBlocked_PreferencesOutOfSync">
		Mamy trudności techniczne z Twoim wejściem w region, ponieważ Twoje preferencje są rozsynchronizowane z serwerem.
	</notification>
	<notification name="TeleportEntryAccessBlocked_PreferencesOutOfSync">
		Mamy trudności techniczne z Twoim teleportem, ponieważ Twoje preferencje są rozsynchronizowane z serwerem.
	</notification>
	<notification name="RegionTPSpecialUsageBlocked">
		Nie można wejść do tego regionu. '[REGION_NAME]' jest miejscem z grami (Skill Gaming Region) - musisz spełnić określone wymagania, jeśli chcesz go odwiedzić. Aby dowiedzieć się więcej zapoznaj się z [http://wiki.secondlife.com/wiki/Linden_Lab_Official:Second_Life_Skill_Gaming_FAQ Skill Gaming FAQ].
	</notification>
	<notification name="RegionEntryAccessBlocked">
		Region, który próbujesz odwiedzić, ma klasyfikację treści przekraczającą Twoje maksymalne preferencje. Możesz je zmienić używając Awatar &gt; Ustawienia &gt; Ogólne.

Pełne informacje na temat klasyfikacji treści można znaleźć [https://community.secondlife.com/knowledgebase/english/maturity-ratings-r52/ tutaj].
	</notification>
	<notification name="TeleportEntryAccessBlocked">
		Region, który próbujesz odwiedzić, ma klasyfikację treści przekraczającą Twoje maksymalne preferencje. Możesz je zmienić używając Awatar &gt; Ustawienia &gt; Ogólne.

Pełne informacje na temat klasyfikacji treści można znaleźć [https://community.secondlife.com/knowledgebase/english/maturity-ratings-r52/ tutaj].
	</notification>
	<notification name="RegionEntryAccessBlocked_AdultsOnlyContent">
		Region, który próbujesz odwiedzić zawiera treści [REGIONMATURITY], które są dostępne tylko dla dorosłych.
		<usetemplate ignoretext="Zmiana regionu: Region, który próbujesz odwiedzić zawiera treści, które są dostępne tylko dla dorosłych." name="okcancelignore" notext="Zamknij" yestext="Baza wiedzy"/>
	</notification>
	<notification name="TeleportEntryAccessBlocked_AdultsOnlyContent">
		Region, który próbujesz odwiedzić zawiera treści [REGIONMATURITY], które są dostępne tylko dla dorosłych.
		<usetemplate name="okcancelignore" yestext="Baza wiedzy" notext="Zamknij" ignoretext="Teleport: Region, który próbujesz odwiedzić zawiera treści, które są dostępne tylko dla dorosłych."/>
	</notification>
	<notification name="RegionEntryAccessBlocked_Notify">
		Region, który próbujesz odwiedzić zawiera treści [REGIONMATURITY], ale Twoje obecne preferencje są tak ustawione, aby odrzucać treści [REGIONMATURITY].
	</notification>
	<notification name="TeleportEntryAccessBlocked_Notify">
		Region, który próbujesz odwiedzić zawiera treści [REGIONMATURITY], ale Twoje obecne preferencje są tak ustawione, aby odrzucać treści [REGIONMATURITY].
	</notification>
	<notification name="RegionEntryAccessBlocked_NotifyAdultsOnly">
		Region, który próbujesz odwiedzić zawiera treści [REGIONMATURITY], które są dostępne tylko dla dorosłych.
	</notification>
	<notification name="TeleportEntryAccessBlocked_NotifyAdultsOnly">
		Region, który próbujesz odwiedzić zawiera treści [REGIONMATURITY], które są dostępne tylko dla dorosłych.
	</notification>
	<notification name="RegionEntryAccessBlocked_Change">
		Region, który próbujesz odwiedzić zawiera treści [REGIONMATURITY], ale Twoje obecne preferencje są tak ustawione, aby odrzucać treści [REGIONMATURITY]. Możesz zmienić swoje preferencje albo anulować. Gdy zostaną zmienione możesz spróbować wejść do regionu ponownie.
		<form name="form">
			<button name="OK" text="Zmień preferencje"/>
			<button name="Cancel" text="Anuluj"/>
			<ignore name="ignore" text="Zmiana regionu: Region, który próbujesz odwiedzić zawiera treści, które są wykluczane przez Twoje preferencje."/>
		</form>
	</notification>
	<notification name="TeleportEntryAccessBlocked_Change">
		Region, który próbujesz odwiedzić zawiera treści [REGIONMATURITY], ale Twoje obecne preferencje są tak ustawione, aby odrzucać treści [REGIONMATURITY]. Możesz zmienić swoje preferencje albo anulować. Gdy zostaną zmienione możesz spróbować wejść do regionu ponownie.
		<form name="form">
			<button name="OK" text="Zmień preferencje"/>
			<button name="Cancel" text="Anuluj"/>
			<ignore name="ignore" text="Teleport (nierestartowalny): Region, który próbujesz odwiedzić zawiera treści, które są wykluczane przez Twoje preferencje."/>
		</form>
	</notification>
	<notification name="TeleportEntryAccessBlocked_ChangeAndReTeleport">
		Region, który próbujesz odwiedzić zawiera treści [REGIONMATURITY], ale Twoje obecne preferencje są tak ustawione, aby odrzucać treści [REGIONMATURITY]. Możesz zmienić swoje preferencje i kontynuować teleport albo anulować go.
		<form name="form">
			<button name="OK" text="Zmień i kontynuuj"/>
			<button name="Cancel" text="Anuluj"/>
			<ignore name="ignore" text="Teleport (restartowalny): Region, który próbujesz odwiedzić zawiera treści, które są wykluczane przez Twoje preferencje."/>
		</form>
	</notification>
	<notification name="PreferredMaturityChanged">
		Nie będziesz już otrzymywać żadnych powiadomień związanych z odwiedzaniem regionów z treściami [RATING]. Możesz zmienić swoją preferencję treści w przyszłości używając Awatar &gt; Ustawienia &gt; Ogólne w pasku menu.
	</notification>
	<notification name="MaturityChangeError">
		Nie można zmienić Twoich preferencji odnośnie treści [PREFERRED_MATURITY] w tej chwili. Twoje preferencje zostały zresetowane do oglądania treści [ACTUAL_MATURITY]. Możesz spróbować zmienić swoją preferencję treści ponownie używając Awatar &gt; Ustawienia &gt; Ogólne w pasku menu.
	</notification>
	<notification name="LandClaimAccessBlocked">
		Ziemia, którą próbujesz odzyskać ma klasyfikację treści przekraczającą Twoje obecne preferencje treści. Możesz je zmienić używając Awatar &gt; Ustawienia &gt; Ogólne w pasku menu.

Pełne informacje na temat klasyfikacji treści można znaleźć [https://community.secondlife.com/knowledgebase/english/maturity-ratings-r52/ tutaj].
	</notification>
	<notification name="LandBuyAccessBlocked">
		Ziemia, którą próbujesz kupić ma klasyfikację treści przekraczającą Twoje obecne preferencje treści. Możesz je zmienić używając Awatar &gt; Ustawienia &gt; Ogólne w pasku menu.

Pełne informacje na temat klasyfikacji treści można znaleźć [https://community.secondlife.com/knowledgebase/english/maturity-ratings-r52/ tutaj].
	</notification>
	<notification name="LandClaimAccessBlocked_AdultsOnlyContent">
		Tylko dorośli mogą odzyskać tą ziemię.
		<usetemplate ignoretext="Tylko dorośli mogą odzyskać tą ziemię." name="okcancelignore" notext="Zamknij" yestext="Baza wiedzy"/>
	</notification>
	<notification name="LandBuyAccessBlocked_AdultsOnlyContent">
		Tylko dorośli mogą kupić tą ziemię.
		<usetemplate ignoretext="Tylko dorośli mogą kupić tą ziemię." name="okcancelignore" notext="Zamknij" yestext="Baza wiedzy"/>
	</notification>
	<notification name="LandClaimAccessBlocked_Notify">
		Ziemia, którą próbujesz odzyskać zawiera treści [REGIONMATURITY], ale Twoje obecne preferencje są tak ustawione, aby odrzucać treści [REGIONMATURITY].
	</notification>
	<notification name="LandBuyAccessBlocked_Notify">
		Ziemia, którą próbujesz kupić zawiera treści [REGIONMATURITY], ale Twoje obecne preferencje są tak ustawione, aby odrzucać treści [REGIONMATURITY].
	</notification>
	<notification name="LandClaimAccessBlocked_NotifyAdultsOnly">
		Ziemia, którą próbujesz odzyskać zawiera treści [REGIONMATURITY], dostępne tylko dla dorosłych.
	</notification>
	<notification name="LandBuyAccessBlocked_NotifyAdultsOnly">
		Ziemia, którą próbujesz kupić zawiera treści [REGIONMATURITY], dostępne tylko dla dorosłych.
	</notification>
	<notification name="LandClaimAccessBlocked_Change">
		Region, który próbujesz odzyskać zawiera treści [REGIONMATURITY], ale Twoje obecne preferencje są tak ustawione, aby odrzucać treści [REGIONMATURITY]. Możesz zmienić swoje preferencje, a potem spróbować odzyskać region ponownie.
		<form name="form">
			<button name="OK" text="Zmień preferencje"/>
			<button name="Cancel" text="Anuluj"/>
			<ignore name="ignore" text="Region, który próbujesz odzyskać zawiera treści, które są wykluczane przez Twoje preferencje."/>
		</form>
	</notification>
	<notification name="LandBuyAccessBlocked_Change">
		Region, który próbujesz kupić zawiera treści [REGIONMATURITY], ale Twoje obecne preferencje są tak ustawione, aby odrzucać treści [REGIONMATURITY]. Możesz zmienić swoje preferencje, a potem spróbować kupić region ponownie.
		<form name="form">
			<button name="OK" text="Zmień preferencje"/>
			<button name="Cancel" text="Anuluj"/>
			<ignore name="ignore" text="Region, który próbujesz kupić zawiera treści, które są wykluczane przez Twoje preferencje."/>
		</form>
	</notification>
	<notification name="TooManyPrimsSelected">
		Zbyt wiele wybranych obiektów. Wybierz [MAX_PRIM_COUNT] lub mniej i spróbuj ponownie
	</notification>
	<notification name="TooManyScriptsSelected">
		Zbyt wiele skryptów w wybranych obiektach. Wybierz mniej obiektów i spróbuj ponownie
	</notification>
	<notification name="ProblemImportingEstateCovenant">
		Problem z importem umowy majątku.
	</notification>
	<notification name="ProblemAddingEstateManager">
		Problemy z dodawaniem nowego zarządcy majątku. Jeden lub więcej majątków może mieć wypełnioną listę zarządców.
	</notification>
	<notification name="ProblemAddingEstateBanManager">
		Nie można dodać właściciela lub zarządcy majątku na listę banów.
	</notification>
	<notification name="ProblemAddingEstateGeneric">
		Problemy z dodawaniem do listy majątku. Jeden lub więcej majątków może mieć wypełnioną listę.
	</notification>
	<notification name="UnableToLoadNotecardAsset">
		Brak możliwości załadowania noty w tej chwili.
	</notification>
	<notification name="NotAllowedToViewNotecard">
		Niewystarczające prawa do zobaczenia notki przypisanej do wybranego ID.
	</notification>
	<notification name="MissingNotecardAssetID">
		ID notki nie zostało znalezione w bazie danych.
	</notification>
	<notification name="PublishClassified">
		Pamiętaj: Opłaty za reklamę są bezzwrotne.

Zamieścić tą reklamę za [AMOUNT]L$?
		<usetemplate name="okcancelbuttons" notext="Anuluj" />
	</notification>
	<notification name="SetClassifiedMature">
		Czy ta reklama zawiera treść Moderate?
		<usetemplate canceltext="Anuluj" name="yesnocancelbuttons" notext="Nie" yestext="Tak"/>
	</notification>
	<notification name="SetGroupMature">
		Czy ta grupa zawiera treść Moderate?
		<usetemplate canceltext="Anuluj" name="yesnocancelbuttons" notext="Nie" yestext="Tak"/>
	</notification>
	<notification label="Potwierdź Restart" name="ConfirmRestart">
		Na pewno chcesz zrobić restart tego regionu?
		<usetemplate name="okcancelbuttons" notext="Anuluj" />
	</notification>
	<notification label="Wiadomość do wszystkich w tym Regionie" name="MessageRegion">
		Wpisz krótką wiadomość która zostanie wysłana do wszystkich osób w tym regionie.
		<form name="form">
			<button name="Cancel" text="Anuluj"/>
		</form>
	</notification>
	<notification label="Zmienione Restrykcje Wieku dla Regionu" name="RegionMaturityChange">
		Klasyfikacja wieku dla tego regionu została zmieniona.
Może minąć trochę czasu, zanim zmiana będzie odzwierciedlona na mapie.
	</notification>
	<notification label="Wersja Niezgodna z Systemem Rozmów" name="VoiceVersionMismatch">
		Ta wersja [APP_NAME] nie jest kompatybilna z systemem rozmów w tym Regionie. Musisz zainstalować aktualną wersję [APP_NAME] aby komunikacja głosowa działała poprawnie.
	</notification>
	<notification label="Nie Można Kupić Obiektów" name="BuyObjectOneOwner">
		Jednorazowo możesz kupować tylko od jednego właściciela.
Wybierz pojedynczy obiekt i spróbuj jeszcze raz.
	</notification>
	<notification label="Nie Można Kupić Zawartości" name="BuyContentsOneOnly">
		Jednorazowo możesz kupić zawartość tylko jednego obiektu.
Wybierz pojedynczy obiekt i spróbuj jeszcze raz.
	</notification>
	<notification label="Nie Można Kupić Zawartości" name="BuyContentsOneOwner">
		Jednorazowo możesz kupować tylko od jednego właściciela.
Wybierz pojedynczy obiekt i spróbuj jeszcze raz.
	</notification>
	<notification name="BuyOriginal">
		Kupić oryginalny obiekt od [OWNER] za [PRICE]L$?
Zostaniesz właścicielem tego obiektu z następującymi prawami:
 Modyfikacje: [MODIFYPERM]
 Kopiowanie: [COPYPERM]
 Odsprzedawanie i oddawanie: [RESELLPERM]
		<usetemplate name="okcancelbuttons" notext="Anuluj" />
	</notification>
	<notification name="BuyOriginalNoOwner">
		Kupić oryginalny obiekt za [PRICE]L$?
Zostaniesz właścicielem tego obiektu z następującymi prawami:
 Modyfikacje: [MODIFYPERM]
 Kopiowanie: [COPYPERM]
 Odsprzedawanie i oddawanie: [RESELLPERM]
		<usetemplate name="okcancelbuttons" notext="Anuluj" />
	</notification>
	<notification name="BuyCopy">
		Kupić kopię obiektu od [OWNER] za [PRICE]L$?
Obiekt zostanie skopiowany do Twojej szafy z następującymi prawami:
 Modyfikacje: [MODIFYPERM]
 Kopiowanie: [COPYPERM]
 Odsprzedawanie i oddawanie: [RESELLPERM]
		<usetemplate name="okcancelbuttons" notext="Anuluj" />
	</notification>
	<notification name="BuyCopyNoOwner">
		Kupić kopię obiektu za [PRICE]L$?
Obiekt zostanie skopiowany do Twojej szafy z następującymi prawami:
 Modyfikacje: [MODIFYPERM]
 Kopiowanie: [COPYPERM]
 Odsprzedawanie i oddawanie: [RESELLPERM]
		<usetemplate name="okcancelbuttons" notext="Anuluj" />
	</notification>
	<notification name="BuyContents">
		Kupić zawartość od [OWNER] za [PRICE]L$?
Zawartość zostanie skopiowana do Twojej szafy.
		<usetemplate name="okcancelbuttons" notext="Anuluj" />
	</notification>
	<notification name="BuyContentsNoOwner">
		Kupić zawartość za [PRICE]L$?
Zawartość zostanie skopiowana do Twojej szafy.
		<usetemplate name="okcancelbuttons" notext="Anuluj" />
	</notification>
	<notification name="ConfirmPurchase">
		Ta transakcja spowoduje:
[ACTION]

Na pewno chcesz dokonać tego zakupu?
		<usetemplate name="okcancelbuttons" notext="Anuluj" />
	</notification>
	<notification name="ConfirmPurchasePassword">
		Ta transakcja spowoduje:
[ACTION]

Na pewno chcesz dokonać tego zakupu?
Wpisz hasło ponownie i kliknij na OK.
		<form name="form">
			<button name="Cancel" text="Anuluj"/>
		</form>
	</notification>
	<notification name="SetPickLocation">
		Uwaga:
Lokalizacja tego miejsca została zaktualizowana, ale pozostałe szczegóły zachowają oryginalne wartości.
	</notification>
	<notification name="ApplyInventoryToObject">
		Próbujesz dodać przedmiot bez praw kopiowania.
Przedmiot ten zostanie przeniesiony do ekwipunku obiektu, a nie skopiowany.

Przenieść przedmiot?
		<usetemplate ignoretext="Ostrzegaj, gdy próbuję przenieść przedmiot bez praw kopiowania do obiektu" name="okcancelignore" notext="Anuluj" />
	</notification>
	<notification name="MoveInventoryFromObject">
		Wybrane obiekty Szafy nie mają praw kopiowania.
Obiekty zostaną przeniesione do Twojej Szafy, nie zostaną skopiowane.

Przenieść obiekty Szafy?
		<usetemplate ignoretext="Uprzedź przed przeniesieniem zawartości niekopiowalnej z obiektu" name="okcancelignore" notext="Anuluj" />
	</notification>
	<notification name="MoveInventoryFromScriptedObject">
		Wybrane obiekty Szafy nie mają praw kopiowania.
Obiekty zostaną przeniesione do Twojej Szafy, nie zostaną skopiowane.
Ponieważ obiekty zawierają skrypty, przeniesienie obiektów do Twojej Szafy może spowodować niepoprawne działanie skryptów.

Przenieść obiekty szafy?
		<usetemplate ignoretext="Uprzedź przed przeniesieniem zawartości niekopiowalnej z obiektu, które może uszkodzić skrypty obiektu" name="okcancelignore" notext="Anuluj" />
	</notification>
	<notification name="ClickActionNotPayable">
		Uwaga: Opcja &apos;Zapłać obiektowi&apos; została wybrana, ale żeby ta opcja działała musi być dodany skrypt z funkcją money().
		<form name="form">
			<ignore name="ignore" text="Opcja &apos;Zapłać Obiektowi&apos; została aktywowana podczas budowania obiektów bez skryptu z funkcją money()."/>
		</form>
	</notification>
	<notification name="PayConfirmation">
		Potwierdź, że na pewno chcesz zapłacić [AMOUNT]L$ dla [TARGET].
		<usetemplate name="okcancelbuttons" notext="Anuluj" yestext="Zapłać" />
	</notification>
	<notification name="PayObjectFailed">
		Płatność nie powiodła się: nie można znaleźć obiektu.
	</notification>
	<notification name="PaymentBlockedButtonMismatch">
		Płatność nie powiodła się: zapłacona suma nie pasuje do żadnego z przycisków płatności dla tego obiektu.
	</notification>
	<notification name="OpenObjectCannotCopy">
		W tym obiekcie nie ma elementów które możesz skopiować.
	</notification>
	<notification name="WebLaunchAccountHistory">
		Przejść na stronę [http://secondlife.com/account/ Tablicy] żeby zobaczyć historię konta?
		<usetemplate ignoretext="Uruchom przeglądarkę internetową by zobaczyć historię konta" name="okcancelignore" notext="Anuluj" yestext="Idź na stronę"/>
	</notification>
	<notification name="ConfirmAddingChatParticipants">
		Po dodaniu osoby do istniejącej rozmowy - nowa rozmowa zostanie utworzona. Wszyscy uczestnicy otrzymają powiadomienie o nowej rozmowie.
		<usetemplate ignoretext="Potwierdź dodanie uczestników rozmowy" name="okcancelignore" notext="Anuluj" />
	</notification>
	<notification name="ConfirmQuit">
		Na pewno chcesz zakończyć sesję i wyłączyć przeglądarkę?
		<usetemplate ignoretext="Na pewno chcesz zakończyć sesję?" name="okcancelignore" notext="Anuluj" yestext="Zakończ"/>
	</notification>
	<notification name="ConfirmRestoreToybox">
		Ta akcja przywróci domyślny układ przycisków i pasków.

Nie możesz tego cofnąć.
		<usetemplate name="okcancelbuttons" notext="Anuluj" />
	</notification>
	<notification name="ConfirmClearAllToybox">
		Ta akcja usunie wszystkie przyciski z pasków, będą one puste.

Nie możesz tego cofnąć.
		<usetemplate name="okcancelbuttons" notext="Anuluj" />
	</notification>
	<notification name="DeleteItems">
		[QUESTION]
		<form name="form">
			<ignore name="ignore" text="Potwierdź przed kasowaniem obiektów" />
			<button name="No" text="Anuluj" />
		</form>
	</notification>
	<notification name="DeleteFilteredItems">
		Twoja Szafa jest obecnie filtrowana i nie wszystkie obiekty jakie masz zamiar usunąć są teraz widoczne.

Czy na pewno chcesz je skasować?
		<usetemplate ignoretext="Potwierdź przed kasowaniem filtrowanych obiektów" name="okcancelignore" notext="Anuluj" />
	</notification>
<<<<<<< HEAD
=======
	<notification name="DeleteWornItems">
		Niektóre elementy, które chcesz usunąć, aktualnie znajdują się na Twoim awatarze.
Usunąć je z Twojego awatara?
		<usetemplate name="okcancelbuttons" notext="Anuluj" yestext="Zdejmij element(y) i usuń" />
	</notification>
	<notification name="CantDeleteRequiredClothing">
		Niektóre elementy, które chcesz usunąć, są warstwami wymaganymi (skórka, kształt, włosy, oczy).
Przed usunięciem tych elementów należy je najpierw czymś zastąpić.
	</notification>
>>>>>>> 1a8a5404
	<notification name="DeleteThumbnail">
		Usunąć obraz tego elementu? Nie można tego cofnąć.
		<usetemplate ignoretext="Potwierdź przed permanentnym usunięciem miniatury" name="okcancelignore" notext="Anuluj" yestext="Usuń" />
	</notification>
	<notification name="ThumbnailDimentionsLimit">
		Dozwolone są tylko obrazy kwadratowe o wielkości od 64 do 256 pikseli na stronę.
	</notification>
	<notification name="ThumbnailInsufficientPermissions">
		Jako miniatury można przypisywać wyłącznie obrazy kopiowalne i transferowalne.
	</notification>
	<notification name="ThumbnailOutfitPhoto">
		Aby dodać obraz do stroju, użyj okna galerii strojów lub kliknij prawym przyciskiem myszy na folderze stroju i wybierz "zdjęcie..."
	</notification>
	<notification name="ConfirmUnlink">
		Na pewno chcesz rozłączyć zaznaczony obiekt?
		<usetemplate name="okcancelbuttons" notext="Anuluj" yestext="Rozłącz"/>
	</notification>
	<notification name="HelpReportAbuseConfirm">
		Dziękujemy za poświęcenie czasu na poinformowanie nas o tym problemie.
Przejrzymy Twoje zgłoszenie pod kątem ewentualnych nadużyć i podejmiemy odpowiednią akcję.
	</notification>
	<notification name="HelpReportAbuseSelectCategory">
		Wybierz kategorię dla tego raportu o nadużyciu.
Określenie kategorii pomoże nam w klasyfikacji i przetwarzaniu raportu.
	</notification>
	<notification name="HelpReportAbuseAbuserNameEmpty">
		Wprowadź imię/nazwę osoby popełniającej nadużycie.
Dokładne dane pomogą nam w klasyfikacji i przetwarzaniu raportu.
	</notification>
	<notification name="HelpReportAbuseAbuserLocationEmpty">
		Wprowadź nazwę miejsca gdzie popełniono nadużycie.
Dokładne dane pomogą nam w klasyfikacji i przetwarzaniu raportu.
	</notification>
	<notification name="HelpReportAbuseSummaryEmpty">
		Wprowadź podsumowanie popełnionego nadużycia.
Dokładne dane pomogą nam w klasyfikacji i przetwarzaniu raportu.
	</notification>
	<notification name="HelpReportAbuseDetailsEmpty">
		Wprowadź szczegółowy opis popełnionego nadużycia.
Podaj maksymalną ilość szczegółów oraz imiona/nazwy osób związanych z nadużyciem, które zgłaszasz.
Dokładne dane pomogą nam w klasyfikacji i przetwarzaniu raportu.
	</notification>
	<notification name="HelpReportAbuseContainsCopyright">
		Szanowny Rezydencie,

Jeżeli składasz raport dotyczący naruszenia praw autorskich proszę się upewnić, że robisz to poprawnie:

(1) Przypadek Nadużycia. Możesz złożyć raport jeżeli sądzisz, że Rezydent narusza system przywilejów [CURRENT_GRID], na przykład używając CopyBot lub podobnych narzędzi robiących kopie, naruszając prawa autorskie. Komisja Nadużyć bada wykroczenia i stosuje akcje dyscyplinarne za zachowania sprzeczne z zasadami Warunków Umowy [http://secondlife.com/corporate/tos.php Warunków Umowy] i [http://secondlife.com/corporate/cs.php Standardów Społeczeństwa] w [CURRENT_GRID]. Komisja Nadużyć nie zajmuje się i nie odpowiada na żądania usunięcia treści ze środowiska [CURRENT_GRID].

(2) Przypadek DMCA lub Usuwanie Treści. Aby wystąpić z żądaniem o usunięcie treści ze środowiska [CURRENT_GRID] MUSISZ przedłożyć ważne zawiadomienie o nadużyciu zgodne z naszą polityką DMCA [http://secondlife.com/corporate/dmca.php DMCA Policy].

Jeżeli chcesz kontynuować dalej zamknij to okno i dokończ wysyłanie raportu. Może być potrzebny wybór kategorii &apos;CopyBot albo Nadużycie Przywilejów&apos;.

Dziękujemy,

Linden Lab
	</notification>
	<notification name="FailedRequirementsCheck">
		Brak następujących wymaganych komponentów w [FLOATER]:
[COMPONENTS]
	</notification>
	<notification label="Zamień Istniejący Dodatek" name="ReplaceAttachment">
		Obecnie masz już dołączony obiekt do tej części Twojego ciała.
Chcesz go zamienić na wybrany obiekt?
		<form name="form">
			<ignore name="ignore" text="Zamień dodatek z wybranym obiektem"/>
			<button ignore="Zamień automatycznie" name="Yes"/>
			<button ignore="Nie zamieniaj" name="No" text="Anuluj"/>
		</form>
	</notification>
	<notification name="TooManyWearables">
		Nie możesz założyć folderu, który zawiera więcej niż [AMOUNT] przedmiotów. Możesz zmienić ten limit w Zaawansowane &gt; Pokaż ustawienia debugowania &gt; WearFolderLimit.
	</notification>
	<notification label="Ostrzeżenie Trybu Zajętości" name="DoNotDisturbModePay">
		Jesteś w Trybie Zajętości co oznacza, że nie dostaniesz żadnych obiektów w zamian za tą opłatę.

Chcesz wyłączyć Tryb Zajętości przed zakończeniem tej transakcji?
		<form name="form">
			<ignore name="ignore" text="Chcę zapłacić w Trybie Zajętości"/>
			<button ignore="Zawsze wyłączaj tryb Zajętości" name="Yes"/>
			<button ignore="Nigdy nie wyłączaj trybu Zajętości" name="No" text="Anuluj"/>
		</form>
	</notification>
	<notification label="Działka odtwarza media" name="ParcelPlayingMedia">
		Ta lokalizacja odtwarza media:
[URL]
Czy chcesz je odtworzyć?
		<form name="form">
			<ignore name="ignore" text="Zawsze wybieraj tę opcję dla tej ziemi."/>
			<button ignore="Odtwarzaj media" name="Yes" text="Odtwarzaj"/>
			<button ignore="Ignoruj media" name="No" text="Nie odtwarzaj"/>
		</form>
	</notification>
	<notification name="ConfirmDeleteProtectedCategory">
		Ten folder &apos;[FOLDERNAME]&apos; to folder systemowy. Usunięcie folderu systemowego spowoduje niestabilność. Czy na pewno chcesz go skasować?
		<usetemplate ignoretext="Potwierdź zanim folder systemu zostanie skasowany" name="okcancelignore" notext="Anuluj" />
	</notification>
	<notification name="PurgeSelectedItems">
		[COUNT] przedmiotów zostanie usuniętych. Na pewno chcesz permanentnie usunąć zaznaczoną zawartość Kosza?
		<usetemplate name="okcancelbuttons" notext="Anuluj" />
	</notification>
	<notification name="ConfirmEmptyTrash">
		[COUNT] przedmiotów i folderów zostanie usuniętych. Na pewno chcesz permanentnie usunąć zawartość Kosza?
		<usetemplate name="okcancelbuttons" notext="Anuluj" />
	</notification>
	<notification name="TrashIsFull">
		Twój kosz się przepełnia. Może to sprawić, że będziesz mieć problemy z zalogowaniem się.
		<usetemplate name="okcancelbuttons" notext="Wyczyszczę kosz ręcznie później" yestext="Sprawdź kosz teraz" />
	</notification>
	<notification name="InventoryLimitReachedAIS">
		W Twojej Szafie występują problemy. Skontaktuj się z pomocą techniczną swojego świata.
	</notification>
	<notification name="InventoryLimitReachedAISAlert">
		W Twojej Szafie występują problemy. Skontaktuj się z pomocą techniczną swojego świata.
	</notification>
	<notification name="ConfirmClearBrowserCache">
		Na pewno chcesz wyczyścić bufory przeglądarki internetowej, wyszukiwania i podróży?
		<usetemplate name="okcancelbuttons" notext="Anuluj" />
	</notification>
	<notification name="ConfirmClearCache">
		Na pewno chcesz wyczyścić bufor Przeglądarki?
		<usetemplate name="okcancelbuttons" notext="Anuluj" />
	</notification>
	<notification name="ConfirmClearInventoryCache">
		Na pewno chcesz wyczyścić bufor Szafy?
		<usetemplate name="okcancelbuttons" notext="Anuluj" />
	</notification>
	<notification name="ConfirmClearWebBrowserCache">
		Na pewno chcesz wyczyścić bufor wbudowanej przeglądarki internetowej (wymaga restartu)?
		<usetemplate name="okcancelbuttons" notext="Anuluj" />
	</notification>
	<notification name="ConfirmClearCookies">
		Na pewno chcesz wyczyścić ciasteczka?
		<usetemplate name="okcancelbuttons" notext="Anuluj" yestext="Tak"/>
	</notification>
	<notification name="ConfirmClearMediaUrlList">
		Na pewno chcesz wyczyścić listę zapisanych linków?
		<usetemplate name="okcancelbuttons" notext="Anuluj" yestext="Tak"/>
	</notification>
	<notification name="ConfirmEmptyLostAndFound">
		Na pewno chcesz permanentnie usunąć zawartość Twojego folderu Zagubione i odnalezione?
		<usetemplate ignoretext="Potwierdź przed usunięciem zawartości foldera Zagubione i odnalezione" name="okcancelignore" notext="Nie" yestext="Tak"/>
	</notification>
	<notification name="ConfirmReplaceLink">
		Zamierzasz zastąpić link do części ciała o typie '[TYPE]' elementem, który nie pasuje do tego typu.

Na pewno chcesz kontynuować?
		<usetemplate ignoretext="Potwierdź przed zamianą linku" name="okcancelignore" notext="Nie" yestext="Tak" />
	</notification>
	<notification name="CopySLURL">
		Następujący link SLurl został skopiowany do schowka:
[SLURL]

Zamieść go na stronie internetowej żeby umożliwić innym łatwy dostęp do tego miejsca, albo wklej go do panelu adresu Twojej przeglądarki, żeby go otworzyć.
		<form name="form">
			<ignore name="ignore" text="SLurl skopiowany do schowka"/>
		</form>
	</notification>
	<notification name="WLSavePresetAlert">
		Chcesz nadpisać zapisane ustawienia?
		<usetemplate name="okcancelbuttons" notext="Nie" yestext="Tak"/>
	</notification>
	<notification name="WLNoEditDefault">
		Nie możesz edytować lub usunąć domyślnych ustawień.
	</notification>
	<notification name="WLMissingSky">
		Ten plik cyklu dziennego używa brakującego pliku nieba: [SKY].
	</notification>
	<notification name="WLRegionApplyFail">
		Ustawienia nie mogą zostać zastosowane w regionie. Powód: [FAIL_REASON]
	</notification>
	<notification name="WLLocalTextureDayBlock">
		Lokalna tekstura jest używana na ścieżce [TRACK], klatce #[FRAMENO] ([FRAME]%) w polu [FIELD].
Otoczenia nie mogą zostać zapisane gdy lokalne tekstury są w użyciu.
	</notification>
	<notification name="WLLocalTextureFixedBlock">
		Lokalna tekstura jest używana w polu [FIELD].
Otoczenia nie mogą zostać zapisane gdy lokalne tekstury są w użyciu.
	</notification>
	<notification name="EnvCannotDeleteLastDayCycleKey">
		Nie można usunąć ostatniego klucza w cyklu dnia, bo nie może on być pusty. Zmodyfikuj ten klucz zamiast go usuwać, a potem dodaj nowy.
	</notification>
	<notification name="DayCycleTooManyKeyframes">
		Nie możesz dodać więcej klatek kluczowych w tym cyklu dnia. Maksymalna liczba klatek kluczowych zakresu [SCOPE] wynosi [MAX].
	</notification>
	<notification name="EnvUpdateRate">
		Możesz aktualizować ustawienia otoczenia co [WAIT] sekund. Poczekaj przynajmniej tyle i spróbuj ponownie.
	</notification>
	<notification name="PPSaveEffectAlert">
		Efekt post-procesu już istnieje. Chcesz ciągle go nadpisać?
		<usetemplate name="okcancelbuttons" notext="Nie" yestext="Tak"/>
	</notification>
	<notification name="ChatterBoxSessionStartError">
		Błąd podczas rozpoczynania czatu/IM z [RECIPIENT].
[REASON]
	</notification>
	<notification name="ForceCloseChatterBoxSession">
		Twój czat/IM z [NAME] zostanie zamknięty.
[REASON]
	</notification>
	<notification name="Cannot_Purchase_an_Attachment">
		Rzeczy nie mogą być kupione jeżeli są częścią dodatku.
	</notification>
	<notification label="Prośba o Zgodę na Pobieranie L$" name="DebitPermissionDetails">
		Akceptując tą prośbę wyrażasz zgodę na ciągłe pobieranie Lindenów (L$) z Twojego konta. Żeby cofnąć to pozwolenie właściciel obiektu będzie musiał usunąć ten obiekt albo zresetować skrypty obiektu.
	</notification>
	<notification name="AutoWearNewClothing">
		Czy chcesz automatycznie nosić ubranie które tworzysz?
		<usetemplate ignoretext="Załóż ubranie automatycznie będąc w trybie Edycji Wyglądu" name="okcancelignore" notext="Nie" yestext="Tak"/>
	</notification>
	<notification name="NotAgeVerified">
		Miejsce, które próbujesz odwiedzić jest dostępne dla osób mających 18 lat lub więcej.
		<usetemplate ignoretext="Nie mam odpowiedniego wieku do odwiedzania ograniczonych wiekowo stref" name="okignore" />
	</notification>
	<notification name="NotAgeVerified_Notify">
		Miejsce dostępne dla osób mających 18 lat lub więcej.
	</notification>
	<notification name="Cannot enter parcel: no payment info on file">
		Nie masz dostępu do tej działki ze względu na brak danych płatniczych o Twoim koncie. Czy chcesz odwiedzić stronę [CURRENT_GRID] żeby to zmienić?

[_URL]
		<usetemplate ignoretext="Brak danych płatniczych o koncie" name="okcancelignore" notext="Nie" yestext="Tak"/>
	</notification>
	<notification name="MissingString">
		Ciąg [STRING_NAME] nie został znaleziony w strings.xml
	</notification>
	<notification name="EnableMediaFilter">
		Odtwarzanie mediów lub muzyki może pozwolić na zidentyfikowanie Twojej tożsamości witrynom poza [CURRENT_GRID]. Możesz włączyć filtr, który pozwoli określić które strony będą mogły odtwarzać media, da Ci lepszą kontrolę nad swoją prywatnością.

Włączyć filtr mediów?
(Możesz zmienić potem tą opcję w Ustawienia &gt; Dźwięk i Media.)
		<form name="form">
			<button name="Enable" text="Włącz"/>
			<button name="Disable" text="Wyłącz"/>
		</form>
	</notification>
	<notification name="MediaAlert">
		Ta działka dostarcza media z:

Domena: [MEDIADOMAIN]
URL: [MEDIAURL]
		<form name="form">
			<button name="Allow" text="Zezwól"/>
			<button name="Deny" text="Odmów"/>
		</form>
	</notification>
	<notification name="MediaAlert2">
		Chcesz zapamiętać swój wybór i zezwalać [LCONDITION] na media z tego źródła?

Domena: [MEDIADOMAIN]
URL: [MEDIAURL]
		<form name="form">
			<button name="Do Now" text="[ACTION] teraz"/>
			<button name="RememberDomain" text="[CONDITION] Zezwól tej domenie"/>
			<button name="RememberURL" text="[CONDITION] Zezwól temu URL"/>
		</form>
	</notification>
	<notification name="MediaAlertSingle">
		Ta działka dostarcza media z:

Domena: [MEDIADOMAIN]
URL: [MEDIAURL]
		<form name="form">
			<button name="Allow" text="Zezwól"/>
			<button name="Deny" text="Odmów"/>
			<button name="BlacklistDomain" text="Czarna lista"/>
			<button name="WhitelistDomain" text="Biała lista"/>
		</form>
	</notification>
	<notification name="AudioAlert">
		Ta działka dostarcza muzykę z:

Domena: [AUDIODOMAIN]
URL: [AUDIOURL]
		<form name="form">
			<button name="Allow" text="Zezwól"/>
			<button name="Deny" text="Odmów"/>
		</form>
	</notification>
	<notification name="AudioAlert2">
		Chcesz zapamiętać swój wybór i zezwalać [LCONDITION] na muzykę z tego źródła?

Domena: [AUDIODOMAIN]
URL: [AUDIOURL]
		<form name="form">
			<button name="Do Now" text="[ACTION] Teraz"/>
			<button name="RememberDomain" text="[CONDITION] Zezwól tej domenie"/>
			<button name="RememberURL" text="[CONDITION] Zezwól temu URL"/>
		</form>
	</notification>
	<notification name="AudioAlertSingle">
		Chcesz zapamiętać swój wybór i zezwalać [LCONDITION] na muzykę z tego źródła?

Domena: [AUDIODOMAIN]
URL: [AUDIOURL]
		<form name="form">
			<button name="Allow" text="Zezwól"/>
			<button name="Deny" text="Odmów"/>
			<button name="BlacklistDomain" text="Czarna lista"/>
			<button name="WhitelistDomain" text="Biała lista"/>
		</form>
	</notification>
	<notification name="Cancelled">
		Anulowane.
	</notification>
	<notification name="CancelledAttach">
		Dołączanie anulowane.
	</notification>
	<notification name="ReplacedMissingWearable">
		Brakujące ubranie/części ciała zastąpiono domyślnymi obiektami.
	</notification>
	<notification name="GroupNotice">
		[SENDER], [GROUP]
Temat: [SUBJECT], Treść: [MESSAGE]
	</notification>
	<notification name="FriendOnlineOffline">
		[NAME] jest [STATUS].
	</notification>
	<notification name="AddSelfFriend">
		Niewątpliwie znasz siebie najlepiej, ale nie możesz dodać swojej własnej osoby do listy znajomych.
	</notification>
	<notification name="AddSelfRenderExceptions">
		Nie możesz dodać siebie do listy wyjątków renderowania.
	</notification>
	<notification name="UploadingAuctionSnapshot">
		Przesyłanie obrazów...
(Zajmuje około 5 minut.)
	</notification>
	<notification name="UploadPayment">
		Przesyłanie kosztowało [AMOUNT]L$.
	</notification>
	<notification name="UploadWebSnapshotDone">
		Przesyłanie obrazu do sieci zakończone pomyślnie.
	</notification>
	<notification name="UploadSnapshotDone">
		Przesyłanie zdjęcia zakończone pomyślnie.
	</notification>
	<notification name="TerrainDownloaded">
		Plik terrain.raw ściągnięty.
	</notification>
	<notification name="GestureMissing">
		Gest [NAME] nie został znaleziony w bazie danych.
	</notification>
	<notification name="UnableToLoadGesture">
		Ładowanie gestu [NAME] nie powiodło się.
	</notification>
	<notification name="LandmarkMissing">
		Miejsce (LM) nie zostało znalezione w bazie danych.
	</notification>
	<notification name="UnableToLoadLandmark">
		Ładowanie miejsca (LM) nie powiodło się.
Spróbuj jeszcze raz.
	</notification>
	<notification name="CapsKeyOn">
		Twój Caps Lock jest włączony.
Ponieważ ma to wpływ na wpisywane hasło, możesz chcieć go wyłączyć.
	</notification>
	<notification name="NotecardMissing">
		Notka nie została znaleziona w bazie danych.
	</notification>
	<notification name="NotecardNoPermissions">
		Nie masz uprawnień na zobaczenie notki.
	</notification>
	<notification name="MaterialMissing">
		Brak materiału w bazie danych.
	</notification>
	<notification name="MaterialNoPermissions">
		Nie masz uprawnień na zobaczenie tego materiału.
	</notification>
	<notification name="RezItemNoPermissions">
		Nie masz uprawnień na stworzenie obiektu.
	</notification>
	<notification name="IMAcrossParentEstates">
		Nie można wysłać IM poprzez Majątki.
	</notification>
	<notification name="TransferInventoryAcrossParentEstates">
		Nie można przesłać przedmiotów poprzez Majątki.
	</notification>
	<notification name="UnableToLoadNotecard">
		Nie można załadować notki w tym momencie.
Spróbuj jeszcze raz.
	</notification>
	<notification name="UnableToLoadMaterial">
		Nie można załadować materiału.
Proszę spróbuj ponownie.
	</notification>
	<notification name="MissingMaterialCaps">
		Brak połączenia z regionem obsługującym materiały.
	</notification>
	<notification name="CantSelectReflectionProbe">
		Umieszczono sondę refleksyjną, ale opcja "wybierz sondy refleksyjne" jest wyłączona. Aby móc wybierać sondy refleksyjne, zaznacz opcję Buduj &gt; Opcje &gt; Wybierz sondy refleksyjne.
		<usetemplate ignoretext="Ostrzegaj, jeśli wybieranie sond refleksyjnych jest wyłączone." name="okignore" />
	</notification>
	<notification name="ScriptMissing">
		Skrypt nie został znaleziony w bazie danych.
	</notification>
	<notification name="ScriptNoPermissions">
		Nie masz uprawnień na podejrzenie skryptu.
	</notification>
	<notification name="UnableToLoadScript">
		Ładowanie skryptu nie powiodło się.
Spróbuj jeszcze raz.
	</notification>
	<notification name="IncompleteInventory">
		Zawartość obiektów, którą chcesz podarować nie jest jeszcze dostępna lokalnie. Spróbuj podarować te obiekty jeszcze raz za jakiś czas.
	</notification>
	<notification name="IncompleteInventoryItem">
		Przedmiot, do którego chcesz uzyskać dostęp nie jest jeszcze dostępny lokalnie. Spróbuj ponownie za chwilę.
	</notification>
	<notification name="CannotModifyProtectedCategories">
		Nie możesz zmienić chronionych kategorii.
	</notification>
	<notification name="CannotRemoveProtectedCategories">
		Nie możesz usunąć chronionych kategorii.
	</notification>
	<notification name="OfferedCard">
		Zaoferowano wizytówkę osobie [NAME].
	</notification>
	<notification name="UnableToBuyWhileDownloading">
		Nie można kupować w trakcie ładowania danych obiektu.
Spróbuj jeszcze raz.
	</notification>
	<notification name="UnableToLinkWhileDownloading">
		Nie można scalać w trakcie ładowania danych obiektu.
Spróbuj jeszcze raz.
	</notification>
	<notification name="CannotBuyObjectsFromDifferentOwners">
		Nie możesz jednocześnie kupować obiektów od różnych osób.
Wybierz jeden obiekt.
	</notification>
	<notification name="ObjectNotForSale">
		Obiekt nie jest na sprzedaż.
	</notification>
	<notification name="EnteringGodMode">
		Włączanie trybu boskiego, poziom [LEVEL]
	</notification>
	<notification name="LeavingGodMode">
		Wyłączanie trybu boskiego, poziom [LEVEL]
	</notification>
	<notification name="CopyFailed">
		Nie masz praw do skopiowania wybranych obiektów.
	</notification>
	<notification name="InventoryAccepted">
		Podarunek od Ciebie został przyjęty przez [NAME].
	</notification>
	<notification name="InventoryDeclined">
		Podarunek od Ciebie został odrzucony przez [NAME].
	</notification>
	<notification name="CallingCardAccepted">
		Twoja wizytówka została przyjęta.
	</notification>
	<notification name="CallingCardDeclined">
		Twoja wizytówka została odrzucona.
	</notification>
	<notification name="TeleportToLandmark">
		Aby teleportować się do innych miejsc, takich jak &apos;[NAME]&apos;, kliknij na przycisk &quot;Miejsca&quot;,
a następnie wybierz zakładkę Landmarki w oknie, które się otworzy. Kliknij na dowolną pozycję
by ją zaznaczyć, a potem wybierz &apos;Teleportuj&apos; na spodzie okna.
(Możesz też kliknąć na nim podwójnie lub wybrać &apos;Teleportuj&apos; z menu kontekstowego
dostępnego pod prawym przyciskiem myszy)
	</notification>
	<notification name="TeleportToPerson">
		Aby rozpocząć z kimś prywatną rozmowę, kliknij prawym przyciskiem myszy na jego/jej awatarze i wybierz &apos;IM&apos; z menu.
	</notification>
	<notification name="CantSelectLandFromMultipleRegions">
		Nie możesz przekraczać granic regionu wybierając obszar.
Spróbuj wybrać mniejszy obszar.
	</notification>
	<notification name="SearchWordBanned">
		Pewne frazy podczas wyszukiwania zostały usunięte w związku z restrykcjami zawartymi w Standardach Społecznościowych (Community Standards).
	</notification>
	<notification name="NoContentToSearch">
		Proszę wybrać przynajmniej jeden z podanych rodzajów treści jaką zawiera region podczas wyszukiwania (General, Moderate lub Adult).
	</notification>
	<notification name="EventNotification">
		Zawiadomienie o zdarzeniu:

[NAME]
[DATE]
		<form name="form">
			<button name="Details" text="Szczegóły"/>
			<button name="Cancel" text="Anuluj"/>
		</form>
	</notification>
	<notification name="TransferObjectsHighlighted">
		Obiekty na tej działce, które zostaną przekazane kupcowi tej działki są teraz podświetlone.

* Drzewa i trawy, które zostaną przekazane nie są podświetlone.
		<form name="form">
			<button name="Done" text="Gotowe"/>
		</form>
	</notification>
	<notification name="DeactivatedGesturesTrigger">
		Zablokowane gesty z jednakowym aktywowaniem:
[NAMES]
	</notification>
	<notification name="NoQuickTime">
		Wygląda na to, że Apple QuickTime nie jest zainstalowany na Twoim komputerze.
Jeżeli chcesz odtwarzać media na tej działce, które używają QuickTime idź do [http://www.apple.com/quicktime strony QuickTime] i zainstaluj odtwarzacz.
	</notification>
	<notification name="NoPlugin">
		Nie znaleziono wtyczki mediów dla typu mime "[MIME_TYPE]". Media tego typu będą niedostępne.
	</notification>
	<notification name="MediaPluginFailed">
		Następujące wtyczki mediów nie działają:
[PLUGIN]

Zainstaluj wtyczki ponownie lub skontaktuj się z dostawcą, jeśli problem nadal będzie występował.
		<form name="form">
			<ignore name="ignore" text="Wtyczka mediów nie działa"/>
		</form>
	</notification>
	<notification name="OwnedObjectsReturned">
		Twoje obiekty z wybranej działki zostały zwrócone do Twojej Szafy.
	</notification>
	<notification name="OtherObjectsReturned">
		Obiekty należące do [NAME] na wybranej działce zostały zwrócone do Szafy tej osoby.
	</notification>
	<notification name="OtherObjectsReturned2">
		Obiekty z działki należącej do Rezydenta [NAME] zostały zwrócone do jego Szafy.
	</notification>
	<notification name="GroupObjectsReturned">
		Obiekty z wybranej działki przypisane do grupy &lt;nolink&gt;[GROUPNAME]&lt;/nolink&gt; zostały zwrócone do szaf ich właścicieli.
Przekazywalne obiekty przekazane grupie zostały zwrócone do ich poprzednich właścicieli.
Nieprzekazywalne obiekty przekazane grupie zostały usunięte.
	</notification>
	<notification name="UnOwnedObjectsReturned">
		Obiekty z wybranej działki które nie należą do Ciebie zostały zwrócone do ich właścicieli.
	</notification>
	<notification name="ServerObjectMessage">
		Wiadomość od [NAME]:
&lt;nolink&gt;[MSG]&lt;/nolink&gt;
	</notification>
	<notification name="NotSafe">
		Ta działka pozwala na uszkodzenia.
Możesz doznać tutaj urazu. Jeżeli zginiesz nastąpi teleportacja do Twojego miejsca startu.
	</notification>
	<notification name="NoFly">
		Ta działka nie pozwala na latanie.
Nie możesz tutaj latać.
	</notification>
	<notification name="PushRestricted">
		Popychanie niedozwolone. Nie możesz tutaj popychać innych chyba, że jesteś właścicielem tej działki.
	</notification>
	<notification name="NoVoice">
		Ta działka nie pozwala na rozmowy głosowe. Nie będziesz słyszeć, jak ktoś rozmawia.
	</notification>
	<notification name="NoBuild">
		Ta działka nie pozwala na budowanie. Nie możesz tworzyć tutaj obiektów.
	</notification>
	<notification name="PathfindingDirty">
		W tym regionie są oczekujące zmiany w odnajdywaniu ścieżek. Jeśli posiadasz prawa budowania możesz odświeżyć region klikając na przycisk “Odśwież region”.
		<usetemplate name="okcancelbuttons" yestext="Odśwież" notext="Zamknij"/>
	</notification>
	<notification name="PathfindingDirtyRebake">
		W tym regionie są oczekujące zmiany w odnajdywaniu ścieżek. Jeśli posiadasz prawa budowania możesz odświeżyć region klikając na przycisk “Odśwież region”.
		<usetemplate name="okbutton" yestext="Odśwież" />
	</notification>
	<notification name="DynamicPathfindingDisabled">
		Dynamiczne odnajdywanie ścieżek nie jest włączone w tym regionie. Oskryptowane obiekty używające odwołań LSL wykorzystujących odnajdywanie ścieżek mogą nie działać zgodnie z oczekiwaniami.
	</notification>
	<notification name="PathfindingCannotRebakeNavmesh">
		Wystąpił błąd. To może być problem sieci, serwera lub Twojego braku praw do budowania. Czasami wylogowanie się i zalogowanie ponownie może naprawić problem.
	</notification>
	<notification name="SeeAvatars">
		Ta działka ukrywa czat tekstowy i awatary z innych działek. Nie będziesz widzieć rezydentów na zewnątrz tej działki - ani oni Ciebie. Wspólny kanał czatu 0 również jest zablokowany.
	</notification>
	<notification name="ScriptsStopped">
		Administrator tymczasowo zatrzymał skrypty w tym regionie.
	</notification>
	<notification name="ScriptsNotRunning">
		Żadne skrypty nie działają w tym regionie.
	</notification>
	<notification name="NoOutsideScripts">
		Ta działka nie pozwala na zewnętrzne skrypty.

Żadne skrypty nie będą tutaj działać za wyjątkiem skryptów należących do właściciela działki.
	</notification>
	<notification name="ClaimPublicLand">
		Tylko publiczne działki w tym regionie, co Ty, mogą być przejęte.
	</notification>
	<notification name="RegionTPAccessBlocked">
		Region, który próbujesz odwiedzić, ma klasyfikację treści przekraczającą Twoje maksymalne preferencje. Możesz je zmienić używając Awatar &gt; Ustawienia &gt; Ogólne.

Pełne informacje na temat klasyfikacji treści można znaleźć [https://community.secondlife.com/knowledgebase/english/maturity-ratings-r52/ tutaj].
	</notification>
	<notification name="RegionAboutToShutdown">
		Region, do którego próbujesz się dostać, właśnie się wyłącza.
	</notification>
	<notification name="URBannedFromRegion">
		Zostałeś/aś zbanowany/a w regionie.
	</notification>
	<notification name="NoTeenGridAccess">
		Twoje konto nie może zostać połączone z podanym regionem Teen Grid.
	</notification>
	<notification name="ImproperPaymentStatus">
		Nie posiadasz odpowiedniego statusu płatniczego by uzyskać dostęp do regionu.
	</notification>
	<notification name="MustGetAgeRegion">
		Musisz mieć 18 lat lub więcej, aby móc wejść do tego regionu.
	</notification>
	<notification name="MustGetAgeParcel">
		Musisz mieć 18 lat lub więcej, aby móc wejść na tą działkę.
	</notification>
	<notification name="NoDestRegion">
		Żądana lokalizacja regionu nie została odnaleziona.
	</notification>
	<notification name="NotAllowedInDest">
		Brak dostępu do podanej lokalizacji.
	</notification>
	<notification name="RegionParcelBan">
		Nie możesz przejść przez zamkniętą działkę. Spróbuj skorzystać z innej drogi.
	</notification>
	<notification name="TelehubRedirect">
		Zostałeś/aś przeniesiony/a do teleportera (telehuba).
	</notification>
	<notification name="CouldntTPCloser">
		Brak możliwości teleportacji do bliższej lokacji.
	</notification>
	<notification name="TPCancelled">
		Teleportacja anulowana.
	</notification>
	<notification name="FullRegionTryAgain">
		Region, który chcesz odwiedzić jest w tej chwili pełny.
Spróbuj ponownie za kilka minut.
	</notification>
	<notification name="GeneralFailure">
		Błąd ogólny.
	</notification>
	<notification name="RoutedWrongRegion">
		Wysłano do niewłaściwego regionu. Proszę spróbować ponownie.
	</notification>
	<notification name="NoValidAgentID">
		Brak poprawnego identyfikatora agenta.
	</notification>
	<notification name="NoValidSession">
		Brak poprawnego identyfikatora sesji.
	</notification>
	<notification name="NoValidCircuit">
		Brak poprawnego obwodu kodowania.
	</notification>
	<notification name="NoPendingConnection">
		Brak możliwości wykonania połączenia.
	</notification>
	<notification name="InternalUsherError">
		Podczas teleportacji nastąpił błąd wewnętrzny, który może być wynikiem problemów serwera.
	</notification>
	<notification name="NoGoodTPDestination">
		Brak lokalizacji punktu do teleportacji w podanym regionie.
	</notification>
	<notification name="InternalErrorRegionResolver">
		Podczas próby odnalezienia globalnych współrzędnych dla żądanej teleportacji pojawił się wewnętrzny błąd. Może być to wynikiem problemów serwera.
	</notification>
	<notification name="NoValidLanding">
		Niepoprawny punkt lądowania.
	</notification>
	<notification name="NoValidParcel">
		Niepoprawna działka.
	</notification>
	<notification name="ObjectGiveItem">
		Obiekt o nazwie &lt;nolink&gt;[OBJECTFROMNAME]&lt;/nolink&gt; należący do [NAME_SLURL] dał Tobie [OBJECTTYPE]:
&lt;nolink&gt;[ITEM_SLURL]&lt;/nolink&gt;
		<form name="form">
			<button name="Keep" text="Zachowaj"/>
			<button name="Discard" text="Odrzuć"/>
			<button name="Mute" text="Zablokuj"/>
		</form>
	</notification>
	<notification name="OwnObjectGiveItem">
		Twój obiekt o nazwie &lt;nolink&gt;[OBJECTFROMNAME]&lt;/nolink&gt; dał Tobie [OBJECTTYPE]:
&lt;nolink&gt;[ITEM_SLURL]&lt;/nolink&gt;
		<form name="form">
			<button name="Keep" text="Zachowaj"/>
			<button name="Discard" text="Odrzuć"/>
		</form>
	</notification>
	<notification name="UserGiveItem" label="Propozycja przedmiotu od [NAME_LABEL]">
		[NAME_SLURL] dał Ci [OBJECTTYPE]:
[ITEM_SLURL]
Chcesz zachować ten obiekt? Wybranie "Zablokuj" sprawi, że nie będziesz już otrzymywać żadnych ofert lub wiadomości od [NAME_SLURL].
		<form name="form">
			<button name="Show" text="Pokaż"/>
			<button name="Keep" text="Zachowaj"/>
			<button name="Discard" text="Wyrzuć"/>
			<button name="Mute" text="Zablokuj"/>
		</form>
	</notification>
	<notification name="UserGiveItemLegacy" label="Propozycja przedmiotu od [NAME_LABEL]">
		[NAME_SLURL] dał Ci [OBJECTTYPE]:
[ITEM_SLURL]
Chcesz zachować ten obiekt? Wybranie "Zablokuj" sprawi, że nie będziesz już otrzymywać żadnych ofert lub wiadomości od [NAME_SLURL].
		<form name="form">
			<button name="Show" text="Pokaż"/>
			<button name="Accept" text="Zachowaj"/>
			<button name="Discard" text="Wyrzuć"/>
			<button name="ShowSilent" text="(Pokaż)"/>
			<button name="AcceptSilent" text="(Zachowaj)"/>
			<button name="DiscardSilent" text="(Wyrzuć)"/>
			<button name="Mute" text="Zablokuj"/>
		</form>
	</notification>
	<notification name="JoinGroup">
		[MESSAGE]
		<form name="form">
			<button name="Join" text="Zaakceptuj"/>
			<button name="Decline" text="Odmów"/>
		</form>
	</notification>
	<notification name="TeleportOffered" label="Propozycja teleportacji od [NAME_LABEL]">
		[NAME_SLURL] proponuje Ci teleportację do siebie:

[MESSAGE]
&lt;icon&gt;[MATURITY_ICON]&lt;/icon&gt; - [MATURITY_STR]
		<form name="form">
			<button name="Teleport" text="Teleportuj"/>
			<button name="Cancel" text="Anuluj"/>
		</form>
	</notification>
	<notification name="TeleportOffered_MaturityExceeded">
		[NAME_SLURL] proponuje Ci teleportację do siebie:

[MESSAGE]
&lt;icon&gt;[MATURITY_ICON]&lt;/icon&gt; - [MATURITY_STR]

Ten region zawiera treści [REGION_CONTENT_MATURITY], ale Twoje obecne preferencje są tak ustawione, aby odrzucać treści [REGION_CONTENT_MATURITY]. Możesz zmienić swoje preferencje i kontynuować teleport albo anulować go.
		<form name="form">
			<button name="Teleport" text="Zmień i teleportuj"/>
			<button name="Cancel" text="Anuluj"/>
		</form>
	</notification>
	<notification name="TeleportOffered_MaturityBlocked">
		[NAME_SLURL] zaproponował/a Ci teleportację do siebie:

[MESSAGE]
&lt;icon&gt;[MATURITY_ICON]&lt;/icon&gt; - [MATURITY_STR]

Ten region zawiera jednak treści tylko dla dorosłych.
	</notification>
	<notification name="TeleportOffered_SLUrl" label="Propozycja teleportacji od [NAME_LABEL]">
		[NAME_SLURL] proponuje Ci teleportację do siebie ([POS_SLURL]):

[MESSAGE]
&lt;icon&gt;[MATURITY_ICON]&lt;/icon&gt; - [MATURITY_STR]
		<form name="form">
			<button name="Teleport" text="Teleportuj"/>
			<button name="Cancel" text="Anuluj"/>
		</form>
	</notification>
	<notification name="TeleportOffered_MaturityExceeded_SLUrl">
		[NAME_SLURL] proponuje Ci teleportację do siebie ([POS_SLURL]):

[MESSAGE]
&lt;icon&gt;[MATURITY_ICON]&lt;/icon&gt; - [MATURITY_STR]

Ten region zawiera treści [REGION_CONTENT_MATURITY], ale Twoje obecne preferencje są tak ustawione, aby odrzucać treści [REGION_CONTENT_MATURITY]. Możesz zmienić swoje preferencje i kontynuować teleport albo anulować go.
		<form name="form">
			<button name="Teleport" text="Zmień i teleportuj"/>
			<button name="Cancel" text="Anuluj"/>
		</form>
	</notification>
	<notification name="TeleportOffered_MaturityBlocked_SLUrl">
		[NAME_SLURL] zaproponował/a Ci teleportację do siebie ([POS_SLURL]):

[MESSAGE]
&lt;icon&gt;[MATURITY_ICON]&lt;/icon&gt; - [MATURITY_STR]

Ten region zawiera jednak treści tylko dla dorosłych.
	</notification>
	<notification name="TeleportOfferSent">
		Oferta teleportacji wysłana do [TO_NAME]
	</notification>
	<notification name="TeleportRequest">
		[NAME_SLURL] prosi o teleportację do miejsca, w jakim się znajdujesz.
[MESSAGE]

Zaproponować teleport?
		<form name="form">
			<button name="Yes" text="Tak"/>
			<button name="No" text="Nie"/>
		</form>
	</notification>
	<notification name="GotoURL">
		[MESSAGE]
[URL]
		<form name="form">
			<button name="Later" text="Później"/>
			<button name="GoNow..." text="Teraz..."/>
		</form>
	</notification>
	<notification name="OfferFriendship" label="Propozycja znajomości od [NAME_LABEL]">
		[NAME_SLURL] proponuje znajomość.

[MESSAGE]

(Będziecie mogli widzieć swój status online)
		<form name="form">
			<button name="Accept" text="Zaakceptuj"/>
			<button name="Decline" text="Odrzuć"/>
		</form>
	</notification>
	<notification name="FriendshipOffered">
		Zaoferowałeś/aś znajomość osobie [TO_NAME]
	</notification>
	<notification name="OfferFriendshipNoMessage" label="Propozycja znajomości od [NAME_LABEL]">
		[NAME_SLURL] proponuje Ci znajomość.

(Będziecie mogli widzieć swój status online)
		<form name="form">
			<button name="Accept" text="Zaakceptuj"/>
			<button name="Decline" text="Odrzuć"/>
		</form>
	</notification>
	<notification name="FriendshipAccepted">
		Twoja propozycja znajomości została przyjęta przez &lt;nolink&gt;[NAME]&lt;/nolink&gt;.
	</notification>
	<notification name="FriendshipDeclined">
		Twoja propozycja znajomości została odrzucona przez &lt;nolink&gt;[NAME]&lt;/nolink&gt;.
	</notification>
	<notification name="FriendshipAcceptedByMe">
		Propozycja znajomości została zaakceptowana.
	</notification>
	<notification name="FriendshipDeclinedByMe">
		Propozycja znajomości została odrzucona.
	</notification>
	<notification name="OfferCallingCard">
		[NAME] oferuje swoją wizytówkę.
Wizytówka w Twojej Szafie umożliwi szybki kontakt IM z tym Rezydentem.
		<form name="form">
			<button name="Accept" text="Zaakceptuj"/>
			<button name="Decline" text="Odrzuć"/>
		</form>
	</notification>
	<notification name="RegionRestartMinutes">
		Restart regionu "[NAME]" za [MINUTES] min.
Nastąpi wylogowanie jeżeli zostaniesz w tym regionie.
	</notification>
	<notification name="RegionRestartSeconds">
		Restart regionu "[NAME]" za [SECONDS] sek.
Nastąpi wylogowanie jeżeli zostaniesz w tym regionie.
	</notification>
	<notification name="RegionRestartMinutesToast">
		Region "[NAME]" zostanie zrestartowany za [MINUTES] minut.
Jeśli w nim zostaniesz, to symulator Cię wyloguje.
	</notification>
	<notification name="RegionRestartSecondsToast">
		Region "[NAME]" zostanie zrestartowany za [SECONDS] sekund.
Jeśli w nim zostaniesz, to symulator Cię wyloguje.
	</notification>
	<notification name="LoadWebPage">
		Załadować stronę [URL] ?

[MESSAGE]

Od obiektu: &lt;nolink&gt;[OBJECTNAME]&lt;/nolink&gt;, właściciela: [NAME_SLURL]?
		<form name="form">
			<button name="Gotopage" text="Załaduj"/>
			<button name="Cancel" text="Anuluj"/>
		</form>
	</notification>
	<notification name="FailedToFindWearableUnnamed">
		[TYPE] - nie znaleziono w bazie danych.
	</notification>
	<notification name="FailedToFindWearable">
		[TYPE] [DESC] - nie znaleziono w bazie danych.
	</notification>
	<notification name="InvalidWearable">
		Obiekt, który chcesz założyć używa funkcji nieobecnej w wersji klienta, którą używasz. By go założyć ściągnij najnowszą wersję [APP_NAME].
	</notification>
	<notification name="ScriptQuestion">
		Obiekt &apos;&lt;nolink&gt;[OBJECTNAME]&lt;/nolink&gt;&apos;, którego właścicielem jest &apos;[NAME]&apos;, chciałby:

[QUESTIONS]
Czy się zgadzasz?
		<form name="form">
			<button name="Yes" text="Tak"/>
			<button name="No" text="Nie"/>
			<button name="Mute" text="Zablokuj"/>
		</form>
	</notification>
	<notification name="ExperienceAcquireFailed">
		Nie można uzyskać nowej przygody:
[ERROR_MESSAGE]
	</notification>
	<notification name="NotInGroupExperienceProfileMessage">
		Zmiana do grupy przygody została zignorowana, ponieważ właściciel nie jest członkiem wybranej grupy.
	</notification>
	<notification name="UneditableExperienceProfileMessage">
		Niemodyfikowalne pole '[field]' zostało zignorowane podczas aktualizacji profilu przygody.
	</notification>
	<notification name="RestrictedToOwnerExperienceProfileMessage">
		Zignorowano zmiany dla pola '[field]', ponieważ może ono być zmieniane tylko przez właściciela przygody.
	</notification>
	<notification name="MaturityRatingExceedsOwnerExperienceProfileMessage">
		Nie możesz ustawić poziomu treści dla przygody większego, niż ten właściciela.
	</notification>
	<notification name="RestrictedTermExperienceProfileMessage">
		Następujące rzeczy uniemożliwiły zaktualizowanie nazwy/opisu profilu przygody: [extra_info]
	</notification>
	<notification name="TeleportedHomeExperienceRemoved">
		Zostałeś/aś wyteleportowany/a z regionu [region_name] za usunięcie przygody secondlife:///app/experience/[public_id]/profile i wobec tego nie możesz tam dłużej przebywać.
		<form name="form">
			<ignore name="ignore" text="Wyteleportowanie z regionu za usunięcie przygody"/>
		</form>
	</notification>
	<notification name="TrustedExperienceEntry">
		Dostałeś/aś przyzwolenie na przebywanie w regionie [region_name], ponieważ zgodziłeś/aś się uczestniczyć w przygodzie secondlife:///app/experience/[public_id]/profile - usunięcie jej może spowodować, że zostaniesz usunięty/a z regionu.
		<form name="form">
			<ignore name="ignore" text="Przyzwolenie na przebywanie w regionie po akceptacji przygody"/>
		</form>
	</notification>
	<notification name="TrustedExperiencesAvailable">
		Nie masz dostępu do tego miejsca. Może będziesz go mieć, jeśli zaakceptujesz następującą przygodę:

[EXPERIENCE_LIST]

Inne przygody również mogą stać się dostępne.
	</notification>
	<notification name="ExperienceEvent">
		Obiekt dostał zezwolenie: [EventType] - poprzez przygodę: secondlife:///app/experience/[public_id]/profile
Właściciel: secondlife:///app/agent/[OwnerID]/inspect
Nazwa obiektu: [ObjectName]
Nazwa działki: [ParcelName]
	</notification>
	<notification name="ExperienceEventAttachment">
		Dodatek na Tobie dostał zezwolenie: [EventType] - poprzez przygodę: secondlife:///app/experience/[public_id]/profile
Właściciel: secondlife:///app/agent/[OwnerID]/inspect
	</notification>
	<notification name="ScriptQuestionExperience">
		Obiekt &apos;&lt;nolink&gt;[OBJECTNAME]&lt;/nolink&gt;&apos; którego właścicielem jest &apos;[NAME]&apos; prosi Cię o udział w przygodzie ([GRID_WIDE]):

[EXPERIENCE]

Gdy zezwolenie zostanie zatwierdzone nie zobaczysz tej wiadomości ponownie, dla tej przygody - chyba, że zostanie ono cofnięte w profilu przygody.

Skrypty powiązane z tą przygodą będą mogły robić następujące rzeczy w regionach, gdzie przygoda jest aktywna:

[QUESTIONS]

Czy wyrażasz na to zgodę?
		<form name="form">
			<button name="BlockExperience" text="Zablokuj przygodę"/>
			<button name="Mute" text="Zablokuj obiekt"/>
			<button name="Yes" text="Tak"/>
			<button name="No" text="Nie"/>
		</form>
	</notification>
	<notification name="ScriptQuestionCaution">
		Obiekt &apos;&lt;nolink&gt;[OBJECTNAME]&lt;/nolink&gt;&apos; chciałby uzyskać zgodę na pobieranie Linden Dolarów (L$) z Twojego konta. Jeśli zezwolisz, to będzie on mógł brać z niego wszystkie lub część środków, w dowolnej chwili, bez dodatkowych ostrzeżeń.

Zanim zezwolisz na dostęp upewnij się, że wiesz jaki to obiekt i dlaczego pyta o zgodę - oraz że ufasz jego twórcy. Jeśli nie masz pewności kliknij na Odmów.
		<form name="form">
			<button name="Grant" text="Zezwól na dostęp"/>
			<button name="Deny" text="Odmów"/>
		</form>
	</notification>
	<notification name="ScriptDialog">
		&apos;&lt;nolink&gt;[TITLE]&lt;/nolink&gt;&apos; - [NAME]
[MESSAGE]
		<form name="form">
			<button name="Client_Side_Mute" text="Blokuj"/>
			<button name="Client_Side_Ignore" text="Zignoruj"/>
		</form>
	</notification>
	<notification name="ScriptDialogGroup">
		&apos;&lt;nolink&gt;[TITLE]&lt;/nolink&gt;&apos; - &lt;nolink&gt;[GROUPNAME]&lt;/nolink&gt;
[MESSAGE]
		<form name="form">
			<button name="Client_Side_Mute" text="Blokuj"/>
			<button name="Client_Side_Ignore" text="Zignoruj"/>
		</form>
	</notification>
	<notification name="BuyLindenDollarSuccess">
		Dziękujemy za wpłatę!

Twój stan konta L$ zostanie zaktualizowany w momencie zakończenia transakcji. Jeżeli zajmie to ponad 20 minut, to Twój balans konta nie ulegnie zmianie, a transakcja zostanie anulowana. W tym przypadku pobrana kwota zostanie zwrócona na stan konta w US$.

Status transakcji możesz sprawdzić odwiedzając Historię Transakcji swojego konta na [http://secondlife.com/account/ Tablicy]
	</notification>
	<notification name="FirstOverrideKeys">
		Twoje klawisze sterujące zostały przejęte przez obiekt.
Użyj strzałek lub AWSD żeby sprawdzić ich działanie.
Niektóre obiekty (np broń) wymagają trybu pierwszej osoby.
Naciśnij &apos;M&apos; żeby go włączyć.
	</notification>
	<notification name="FirstSandbox">
		Ten region to piaskownica, jego celem jest pomóc rezydentom w nauce budowania.

Obiekty które tu zbudujesz zostaną usunięte gdy opuścisz ten obszar, a więc nie zapomnij ich zabrać ze sobą - kliknij prawym przyciskiem myszy na obiekcie i wybierz &apos;Weź&apos;.
	</notification>
	<notification name="MaxListSelectMessage">
		Maksymalnie możesz wybrać [MAX_SELECT] rzeczy z tej listy.
	</notification>
	<notification name="VoiceInviteP2P">
		[NAME] zaprasza Cię do rozmowy głosowej.
Wybierz Zaakceptuj żeby rozmawiać albo Odmów żeby nie przyjąć zaproszenia.
Wybierz Zablokuj żeby wyciszyć wszystkie wiadomości od tej osoby.
		<form name="form">
			<button name="Accept" text="Zaakceptuj"/>
			<button name="Decline" text="Odmów"/>
			<button name="Mute" text="Zablokuj"/>
		</form>
	</notification>
	<notification name="AutoUnmuteByIM">
		Wysłano [NAME] prywatną wiadomość i ta osoba została automatycznie odblokowana.
	</notification>
	<notification name="AutoUnmuteByMoney">
		Przekazano [NAME] pieniądze i ta osoba została automatycznie odblokowana.
	</notification>
	<notification name="AutoUnmuteByInventory">
		Zaoferowano [NAME] obiekty i ta osoba została automatycznie odblokowana.
	</notification>
	<notification name="VoiceInviteGroup">
		[NAME] zaczyna rozmowę głosową z grupą &lt;nolink&gt;[GROUP]&lt;/nolink&gt;.
Wybierz Zaakceptuj żeby rozmawiać albo Odmów żeby nie przyjąć zaproszenia.
Wybierz Zablokuj żeby wyciszyć dzwoniącą osobę.
		<form name="form">
			<button name="Accept" text="Zaakceptuj"/>
			<button name="Decline" text="Odmów"/>
			<button name="Mute" text="Zablokuj"/>
		</form>
	</notification>
	<notification name="VoiceInviteAdHoc">
		[NAME] zaczyna konferencję głosową.
Wybierz Zaakceptuj żeby rozmawiać albo Odmów żeby nie przyjąć zaproszenia.
Wybierz Zablokuj żeby wyciszyć dzwoniącą osobę.
		<form name="form">
			<button name="Accept" text="Zaakceptuj"/>
			<button name="Decline" text="Odmów"/>
			<button name="Mute" text="Zablokuj"/>
		</form>
	</notification>
	<notification name="InviteAdHoc">
		[NAME] zaprasza Cię do konferencji poprzez Czat/IM.
Wybierz Zaakceptuj żeby zacząć czat albo Odmów żeby nie przyjąć zaproszenia.
Wybierz Zablokuj żeby wyciszyć tą osobę.
		<form name="form">
			<button name="Accept" text="Zaakceptuj"/>
			<button name="Decline" text="Odmów"/>
			<button name="Mute" text="Zablokuj"/>
		</form>
	</notification>
	<notification name="VoiceChannelFull">
		Rozmowa w której chcesz uczestniczyć, [VOICE_CHANNEL_NAME], nie akceptuje więcej rozmówców. Spróbuj później.
	</notification>
	<notification name="ProximalVoiceChannelFull">
		Przepraszamy. Limit rozmów został przekroczony w tym obszarze. Spróbuj w innym miejscu.
	</notification>
	<notification name="VoiceChannelDisconnected">
		[VOICE_CHANNEL_NAME] odłączył się. Przełączanie do rozmowy w czacie w pobliżu.
	</notification>
	<notification name="VoiceChannelDisconnectedP2P">
		[VOICE_CHANNEL_NAME] skończył rozmowę. Przełączanie do rozmowy w czacie w pobliżu.
	</notification>
	<notification name="P2PCallDeclined">
		[VOICE_CHANNEL_NAME] odmówił połączenia. Przełączanie do rozmowy w czacie w pobliżu.
	</notification>
	<notification name="P2PCallNoAnswer">
		[VOICE_CHANNEL_NAME] nie odpowiada. Przełączanie do rozmowy w czacie w pobliżu.
	</notification>
	<notification name="VoiceChannelJoinFailed">
		Brak połączenia z [VOICE_CHANNEL_NAME], spróbuj później. Przełączanie do rozmowy w czacie w pobliżu.
	</notification>
	<notification name="VoiceEffectsExpired">
		Subskrypcja jednego lub więcej Przekształceń Głosu wygasła.
[[URL] Kliknij tutaj] oby odnowić subskrypcję.
Jeśli jesteś użytkownikiem premium, to [[PREMIUM_URL] kliknij tutaj] aby otrzymać swój perk Przekształceń Głosu.
	</notification>
	<notification name="VoiceEffectsExpiredInUse">
		Czas aktywności Przekształcenia Głosu wygasł, normalne ustawienia Twojego głosu zostały zastosowane.
[[URL] Kliknij tutaj] aby odnowić subskrypcję.
Jeśli jesteś użytkownikiem premium, to [[PREMIUM_URL] kliknij tutaj] aby otrzymać swój perk Przekształceń Głosu.
	</notification>
	<notification name="VoiceEffectsWillExpire">
		Jedno lub więcej z Twoich Przekształceń Głosu wygaśnie za mniej niż [INTERVAL] dni.
[[URL] Kliknij tutaj] aby odnowić subskrypcję.
Jeśli jesteś użytkownikiem premium, to [[PREMIUM_URL] kliknij tutaj] aby otrzymać swój perk Przekształceń Głosu.
	</notification>
	<notification name="VoiceEffectsNew">
		Nowe Przekształcenia Głosu są dostępne!
	</notification>
	<notification name="Cannot enter parcel: not a group member">
		Nie masz dostępu do działki, nie należysz do właściwej grupy.
	</notification>
	<notification name="Cannot enter parcel: banned">
		Masz wzbroniony wstęp na tą działkę (ban).
	</notification>
	<notification name="Cannot enter parcel: not on access list">
		Nie masz dostępu do działki, nie jesteś na liście dostępu.
	</notification>
	<notification name="VoiceNotAllowed">
		Nie masz pozwolenia na połączenie z rozmową [VOICE_CHANNEL_NAME].
	</notification>
	<notification name="VoiceCallGenericError">
		Błąd podczas łączenia z rozmową [VOICE_CHANNEL_NAME]. Spróbuj później.
	</notification>
	<notification name="UnsupportedCommandSLURL">
		Wybrany SLurl nie jest obsługiwany.
	</notification>
	<notification name="BlockedSLURL">
		SLurl został otrzymany z niezaufanej przeglądarki i został zablokowany dla bezpieczeństwa.
	</notification>
	<notification name="ThrottledSLURL">
		Wiele SLurlów zostało otrzymanych w krótkim czasie od niezaufanej przeglądarki.
Zostaną zablokowane na kilka sekund dla bezpieczeństwa.
	</notification>
	<notification name="IMToast">
		[MESSAGE]
		<form name="form">
			<button name="respondbutton" text="Odpowiedź"/>
		</form>
	</notification>
	<notification name="ConfirmCloseAll">
		Czy chcesz zamknąć wszystkie wiadomości IM?
		<usetemplate ignoretext="Potwierdź przed zamknięciem wszystkich wiadomości prywatnych (IM)." name="okcancelignore" notext="Anuluj" />
	</notification>
	<notification name="AttachmentSaved">
		Załącznik został zapisany.
	</notification>
	<notification name="AppearanceToXMLSaved">
		Wygląd został zapisany do XML, w [PATH]
	</notification>
	<notification name="AppearanceToXMLFailed">
		Nie udało się zapisać wyglądu do XML.
	</notification>
	<notification name="SnapshotToComputerFailed">
		Nie można zapisać zrzutu ekranu do [PATH]: Dysk jest pełny. Potrzeba [NEED_MEMORY]KB, ale wolnego jest [FREE_MEMORY]KB.
	</notification>
	<notification name="SnapshotToLocalDirNotExist">
		Nie można zapisać zrzutu ekranu do [PATH]: Katalog nie istnieje.
	</notification>
	<notification name="PresetNotSaved">
		Błąd podczas zapisywania ustawienia [NAME].
	</notification>
	<notification name="DefaultPresetNotSaved">
		Nie można zastąpić domyślnego ustawienia.
	</notification>
	<notification name="PresetAlreadyExists">
		&apos;[NAME]&apos; jest w użyciu. Możesz zastąpić
to ustawienie lub wybrać inną nazwę.
	</notification>
	<notification name="PresetNotDeleted">
		Błąd podczas usuwania ustawienia [NAME].
	</notification>
	<notification name="UnableToFindHelpTopic">
		Nie można znaleźć tematu pomocy dla tego elementu.
	</notification>
	<notification name="ObjectMediaFailure">
		Błąd serwera: aktualizacja mediów nie powiodła się.
&apos;[ERROR]&apos;
	</notification>
	<notification name="TextChatIsMutedByModerator">
		Twój czat został wyciszony przez moderatora.
	</notification>
	<notification name="VoiceIsMutedByModerator">
		Twoja rozmowa głosowa została wyciszona przez moderatora.
	</notification>
	<notification name="FailedToGetBenefits">
		Niestety nie udało nam się uzyskać informacji o korzyściach dla tej sesji. Nie powinno się to zdarzyć w normalnym środowisku produkcyjnym. Skontaktuj się z pomocą techniczną. Ta sesja nie będzie działać normalnie i zalecamy restart.
	</notification>
	<notification name="BulkUploadCostConfirmation">
		Spowoduje to przesłanie [COUNT] elementów o łącznym koszcie [COST]L$. Czy chcesz kontynuować przesyłanie?
		<usetemplate name="okcancelignore" ignoretext="Potwierdź przesyłanie zbioru wielu plików" notext="Anuluj" yestext="Prześlij"/>
	</notification>
	<notification name="NotEnoughMoneyForBulkUpload">
		Twój obecny stan konta ([BALANCE]L$) nie wystarczy do przesłania [COUNT] elementów - łączny koszt to [COST]L$.
	</notification>
	<notification name="BulkUploadNoCompatibleFiles">
		Wybranych plików nie można przesłać zbiorczo.
	</notification>
	<notification name="BulkUploadIncompatibleFiles">
		Niektórych z wybranych plików nie można przesłać zbiorczo.
	</notification>
	<notification name="UploadCostConfirmation">
		Przesłanie tego na serwer będzie kosztować [PRICE]L$, chcesz kontynuować?
		<usetemplate name="okcancelbuttons" notext="Anuluj" yestext="Prześlij"/>
	</notification>
	<notification name="ConfirmClearTeleportHistory">
		Spowoduje to usunięcie całej listy odwiedzonych przez Ciebie miejsc i nie będzie można tego cofnąć. Kontynuować?
		<usetemplate name="okcancelbuttons" notext="Anuluj" />
	</notification>
	<notification name="BottomTrayButtonCanNotBeShown">
		Wybrany przycisk nie może zostać wyświetlony w tej chwili.
Przycisk zostanie wyświetlony w przypadku dostatecznej ilości przestrzeni.
	</notification>
	<notification name="ShareNotification">
		Zaznacz Rezydentów, z którymi chcesz się podzielić.
	</notification>
	<notification name="MeshUploadErrorDetails">
		Nie można przesłać [LABEL]: [MESSAGE]
[DETAILS] Zobacz Firestorm.log, aby dowiedzieć się więcej.
	</notification>
	<notification name="MeshUploadError">
		Nie można przesłać [LABEL]: [MESSAGE]
Zobacz Firestorm.log, aby dowiedzieć się więcej.
	</notification>
	<notification name="MeshUploadPermError">
		Wystąpił błąd podczas pobierania uprawnień przesyłania meszy.
	</notification>
	<notification name="RegionCapabilityRequestError">
		Nie udało się uzyskać zdolności regionu: &apos;[CAPABILITY]&apos;.
	</notification>
	<notification name="ShareItemsConfirmation">
		Czy na pewno chcesz udostępnić następujące obiekty:

&lt;nolink&gt;[ITEMS]&lt;/nolink&gt;

następującym Rezydentom:

&lt;nolink&gt;[RESIDENTS]&lt;/nolink&gt;
		<usetemplate ignoretext="Potwierdź, kiedy dzielę się przedmiotem" name="okcancelignore" notext="Anuluj" />
	</notification>
	<notification name="ShareFolderConfirmation">
		Możesz się podzielić tylko jednym folderem jednocześnie.

Czy na pewno chcesz udostępnić następujące obiekty:

&lt;nolink&gt;[ITEMS]&lt;/nolink&gt;

następującym Rezydentom:

&lt;nolink&gt;[RESIDENTS]&lt;/nolink&gt;
		<usetemplate name="okcancelbuttons" notext="Anuluj" />
	</notification>
	<notification name="ItemsShared">
		Obiekty zostały udostępnione.
	</notification>
	<notification name="DeedToGroupFail">
		Przekazanie grupie nie powiodło się.
	</notification>
	<notification name="ReleaseLandThrottled">
		Działka [PARCEL_NAME] nie może teraz zostać porzucona.
	</notification>
	<notification name="ReleasedLandWithReclaim">
		Działka &apos;[PARCEL_NAME]&apos; o obszarze [AREA] m² została porzucona.

Masz [RECLAIM_PERIOD] godzin na odzyskanie jej za 0L$ zanim zostanie wystawiona na sprzedaż każdemu.
	</notification>
	<notification name="ReleasedLandNoReclaim">
		Działka &apos;[PARCEL_NAME]&apos; o obszarze [AREA] m² została porzucona.

Jest teraz dostępna do kupienia dla każdego.
	</notification>
	<notification name="AvatarRezNotification">
		( [EXISTENCE] sekund w Second Life)
Awatar &apos;[NAME]&apos; przestał/a być chmurą po [TIME] sekundach.
	</notification>
	<notification name="AvatarRezSelfBakedDoneNotification">
		( [EXISTENCE] sekund w Second Life)
Skończono wstępne przetwarzanie stroju po [TIME] sekundach.
	</notification>
	<notification name="AvatarRezSelfBakedUpdateNotification">
		( [EXISTENCE] sekund w Second Life )
Wysłano aktualizację wyglądu po [TIME] sekundach.
[STATUS]
	</notification>
	<notification name="AvatarRezSelfBakeForceUpdateNotification">
		Przeglądarka wykryła, że możesz wyglądać jak chmurka i próbuje to automatycznie naprawić.
	</notification>
	<notification name="AvatarRezCloudNotification">
		( [EXISTENCE] sekund w Second Life )
Awatar &apos;[NAME]&apos; stał się chmurą.
	</notification>
	<notification name="AvatarRezArrivedNotification">
		( [EXISTENCE] sekund w Second Life)
Awatar &apos;[NAME]&apos; pojawił się.
	</notification>
	<notification name="AvatarRezLeftCloudNotification">
		( [EXISTENCE] sekund w Second Life )
Awatar &apos;[NAME]&apos; pozostał [TIME] sekund chmurą.
	</notification>
	<notification name="AvatarRezEnteredAppearanceNotification">
		( [EXISTENCE] sekund w Second Life )
Awatar &apos;[NAME]&apos; rozpoczął edycję wyglądu.
	</notification>
	<notification name="AvatarRezLeftAppearanceNotification">
		( [EXISTENCE] sekund w Second Life )
Awatar &apos;[NAME]&apos; opuścił edycję wyglądu.
	</notification>
	<notification name="NoConnect">
		Występuje problem z połączeniem [PROTOCOL] &lt;nolink&gt;[HOSTID]&lt;/nolink&gt;.
Proszę sprawdź swoją sieć i ustawienia firewall.
	</notification>
	<notification name="NoVoiceConnect">
		Nie możemy połączyć się z serwerem głosowym:

&lt;nolink&gt;[HOSTID]&lt;/nolink&gt;

Porty, które muszą być otwarte dla połączeń głosowych, to:
:TCP: 80, 443
:UDP: 3478, 3479, 5060, 5062, 6250, 12000-32000

Proszę sprawdź swoją sieć i ustawienia firewall.
Wyłącz wszelkie funkcjonalności SIP ALG (Application Layer Gateway) w swoim routerze.

https://wiki.firestormviewer.org/fs_voice
		<usetemplate name="okignore" ignoretext="Ostrzegaj mnie, gdy przeglądarka nie może połączyć się z serwerem głosu" />
	</notification>
	<notification name="NoVoiceConnect-GIAB">
		Występuje problem z Twoim połączeniem głosowym.

Komunikacja głosowa nie będzie dostępna.
Proszę sprawdź swoją sieć i ustawienia firewall.

[https://wiki.firestormviewer.org/fs_voice]
	</notification>
	<notification name="AvatarRezLeftNotification">
		( [EXISTENCE] sekund w Second Life)
Awatar &apos;[NAME]&apos; pozostał w pełni załadowany.
	</notification>
	<notification name="AvatarRezSelfBakedTextureUploadNotification">
		( [EXISTENCE] sekund w Second Life )
Wstępnie przetworzone tekstury [RESOLUTION] dla &apos;[BODYREGION]&apos; zostały przesłane po [TIME] sekundach.
	</notification>
	<notification name="AvatarRezSelfBakedTextureUpdateNotification">
		( [EXISTENCE] sekund w Second Life )
Wstępnie przetworzone tekstury [RESOLUTION] zostały lokalnie zaktualizowane dla &apos;[BODYREGION]&apos; po [TIME] sekundach.
	</notification>
	<notification name="CannotUploadTexture">
		Nie można przesłać tekstury: &apos;[NAME]&apos;
[REASON]
	</notification>
	<notification name="CannotUploadMaterial">
		Wystąpił problem podczas przesyłania pliku
	</notification>
	<notification label="Zapisz materiał" name="SaveMaterialAs">
		Nazwij ten materiał:
		<form name="form">
			<button name="Cancel" text="Anuluj" />
		</form>
	</notification>
	<notification name="InvalidMaterialName">
		Proszę wpisać nazwę, która nie jest pusta
	</notification>
	<notification name="UsavedMaterialChanges">
		Masz niezapisane zmiany.
		<form name="form">
			<button name="discard" text="Odrzuć zmiany" />
			<button name="keep" text="Kontynuuj edycję" />
		</form>
	</notification>
	<notification name="LivePreviewUnavailable">
		Nie można wyświetlić podglądu tej tekstury - jest niekopiowalna lub/oraz nietransferowalna.
		<usetemplate ignoretext="Ostrzegaj, gdy podgląd na żywo nie może wyświetlić niekopiowalnych/nietransferowalnych tekstur" name="okignore" />
	</notification>
	<notification name="LivePreviewUnavailablePBR">
		Nie można wyświetlić podglądu tego materiału, ponieważ nie można go kopiować, transferować i/lub modyfikować.
		<usetemplate ignoretext="Ostrzegaj, że tryb podglądu nie jest dostępny dla materiałów, których nie można kopiować, transferować i/lub modyfikować" name="okignore" />
	</notification>
	<notification name="FacePasteFailed">
		Wklejanie nie powiodło się. [REASON]
	</notification>
	<notification name="FailedToApplyTextureNoCopyToMultiple">
		Nie udało się zaaplikować tekstury. Nie można zastosować tekstury bez praw kopiowania do wielu obiektów.
	</notification>
	<notification name="FailedToApplyGLTFNoCopyToMultiple">
		Nie udało się zaaplikować materiału GLTF. Nie można zastosować materiału bez praw kopiowania do wielu obiektów.
	</notification>
	<notification name="FacePasteTexturePermissions">
		Zastosowano teksturę z ograniczonymi uprawnieniami, obiekt odziedziczy więc te uprawnienia.
		<usetemplate ignoretext="Wklejanie: zastosowano teksturę z ograniczonymi uprawnieniami" name="notifyignore" />
	</notification>
	<notification name="ConfirmLeaveCall">
		Czy jesteś pewien/pewna, że chcesz zakończyć rozmowę?
		<usetemplate ignoretext="Potwierdź zanim rozmowa głosowa zostanie zakończona" name="okcancelignore" notext="Nie" yestext="Tak"/>
	</notification>
	<notification name="ConfirmMuteAll">
		Wybrano wyciszenie wszystkich uczestników rozmowy głosowej w grupie.
To spowoduje również wyciszenie wszystkich Rezydentów, którzy dołączą później
do rozmowy nawet, jeśli ją zakończysz.

Wyciszyć wszystkich?
		<usetemplate ignoretext="Potwierdź zanim zostaną wyciszeni wszyscy uczestnicy rozmowy głosowej w grupie" name="okcancelignore" notext="Anuluj" />
	</notification>
	<notification label="Czat" name="HintChat">
		W celu przyłączenia się do rozmowy zacznij pisać w poniższym polu czatu.
	</notification>
	<notification label="Wstań" name="HintSit">
		Aby wstać i opuścić pozycję siedzącą, kliknij przycisk Wstań.
	</notification>
	<notification label="Mów" name="HintSpeak">
		Kliknij na przycisku &quot;Mów&quot; aby włączyć i wyłączyć Twój mikrofon.

Kliknij w strzałkę aby zobaczyć panel kontroli głosu.

Ukrycie przycisku &quot;Mów&quot; zdezaktywuje głos.
	</notification>
	<notification label="Odkrywaj Świat" name="HintDestinationGuide">
		Cele podróży (Destination Guide) zawierają tysiące nowych miejsc do odkrycia. Wybierz lokalizację i teleportuj się, aby rozpocząć zwiedzanie.
	</notification>
	<notification label="Panel boczny" name="HintSidePanel">
		Panel boczny umożliwia szybki dostęp do Twojej Szafy, ubrań, profili i innych rzeczy.
	</notification>
	<notification label="Ruch" name="HintMove">
		Aby chodzić lub biegać, otwórz panel ruchu i użyj strzałek do nawigacji. Możesz także używać strzałek z klawiatury.
	</notification>
	<notification name="HintMoveClick">
		1. Kliknij aby chodzić.
Kliknij gdziekolwiek na ziemi aby przejść do wskazanego miejsca.

2. Kliknij i przeciągnij aby zmienić widok.
Kliknij i przeciągnij gdziekolwiek aby obrócić widok.
	</notification>
	<notification label="Wyświetlane Imię" name="HintDisplayName">
		Możesz zmieniać tutaj swoje Wyświetlane Imię. Jest ono dodatkiem do unikatowej nazwy użytkownika, która nie może być zmieniona. Możesz zmienić sposób w jaki widzisz imiona innych osób w Twoich Ustawieniach.
	</notification>
	<notification label="Widok" name="HintView">
		Aby zmienić widok kamery użyj narzędzi służących do okrążania i panoramowania. Zresetuj widok poprzez wciśnięcie klawisza Esc lub poruszając się.
	</notification>
	<notification label="Szafa" name="HintInventory">
		Sprawdź swoją Szafę aby znaleźć obiekty. Najnowsze obiekty mogą być łatwo odnalezione w zakładce Ostatnie.
	</notification>
	<notification label="Otrzymano L$!" name="HintLindenDollar">
		Tutaj znajduje się Twój bieżący bilans L$. Kliknij Kup aby kupić więcej L$.
	</notification>
	<notification name="LowMemory">
		Masz zbyt mały zapas pamięci. Pewne funkcje SL zostały wyłączone, aby zapobiec awarii. Wyłącz inne aplikacje. Zrestartuj SL, jeśli problem pozostanie.
	</notification>
	<notification name="ForceQuitDueToLowMemory">
		SL zostanie wyłączone za 30 sekund, brak pamięci.
	</notification>
	<notification name="SOCKS_NOT_PERMITTED">
		Serwer proxy SOCKS 5 "[HOST]:[PORT]" odmawia połączenia, brak dostępu na podstawie zestawu reguł.
	</notification>
	<notification name="SOCKS_CONNECT_ERROR">
		Serwer proxy SOCKS 5 "[HOST]:[PORT]" odmawia połączenia, nie można otworzyć kanału TCP.
	</notification>
	<notification name="SOCKS_NOT_ACCEPTABLE">
		Serwer proxy SOCKS 5 "[HOST]:[PORT]" odmówił połączenia na ustawionym sposobie autoryzacji.
	</notification>
	<notification name="SOCKS_AUTH_FAIL">
		Serwer proxy SOCKS 5 "[HOST]:[PORT]" określił Twoje dane uwierzytelniające jako nieprawidłowe.
	</notification>
	<notification name="SOCKS_UDP_FWD_NOT_GRANTED">
		Serwer proxy SOCKS 5 "[HOST]:[PORT]" odmówił skojarzonego żądania UDP.
	</notification>
	<notification name="SOCKS_HOST_CONNECT_FAILED">
		Nie można połączyć z serwerem proxy SOCKS 5 "[HOST]:[PORT]".
	</notification>
	<notification name="SOCKS_UNKNOWN_STATUS">
		Nieznany błąd proxy z serwerem "[HOST]:[PORT]".
	</notification>
	<notification name="SOCKS_INVALID_HOST">
		Nieprawidłowy adres lub port proxy SOCKS "[HOST]:[PORT]".
	</notification>
	<notification name="SOCKS_BAD_CREDS">
		Nieprawidłowy użytkownik lub hasło SOCKS 5.
	</notification>
	<notification name="PROXY_INVALID_HTTP_HOST">
		Nieprawidłowy adres lub port proxy HTTP "[HOST]:[PORT]".
	</notification>
	<notification name="PROXY_INVALID_SOCKS_HOST">
		Nieprawidłowy adres lub port proxy SOCKS "[HOST]:[PORT]".
	</notification>
	<notification name="ChangeProxySettings">
		Ustawienia proxy zaczną obowiązywać po restarcie [APP_NAME].
	</notification>
	<notification name="AuthRequest">
		Strona &apos;&lt;nolink&gt;[HOST_NAME]&lt;/nolink&gt;&apos; w domenie &apos;[REALM]&apos; wymaga nazwy użytkownika i hasła.
		<form name="form">
			<input name="username" text="Nazwa użytkownika"/>
			<input name="password" text="Hasło"/>
			<button name="ok" text="Wyślij"/>
			<button name="cancel" text="Anuluj"/>
		</form>
	</notification>
	<notification name="ModeChange">
		Zmiana trybu wymaga zamknięcia i ponownego uruchomienia aplikacji.

Zmienić tryb i wyłączyć program?
		<usetemplate name="okcancelbuttons" notext="Anuluj"/>
	</notification>
	<notification name="NoClassifieds">
		Tworzenie i edycja reklam jest możliwa tylko w trybie zaawansowanym. Czy chcesz wylogować się i zmienić tryb? Opcja wyboru trybu życia jest widoczna na ekranie logowania.
		<usetemplate name="okcancelbuttons" notext="Nie zamykaj" yestext="Zamknij"/>
	</notification>
	<notification name="NoGroupInfo">
		Tworzenie i edycja grup jest możliwa tylko w trybie zaawansowanym. Czy chcesz wylogować się i zmienić tryb? Opcja wyboru trybu życia jest widoczna na ekranie logowania.
		<usetemplate name="okcancelbuttons" notext="Nie zamykaj" yestext="Zamknij"/>
	</notification>
	<notification name="NoPlaceInfo">
		Oglądanie profilu miejsca jest możliwe tylko w trybie zaawansowanym. Czy chcesz wylogować się i zmienić tryb? Opcja wyboru trybu życia jest widoczna na ekranie logowania.
		<usetemplate name="okcancelbuttons" yestext="Zamknij" notext="Nie zamykaj"/>
	</notification>
	<notification name="NoPicks">
		Tworzenie i edycja Ulubionych jest możliwa jedynie w trybie zaawansowanym. Czy chcesz się wylogować i zmienić tryb? Opcja wyboru trybu życia jest widoczna na ekranie logowania.
		<usetemplate name="okcancelbuttons" notext="Nie zamykaj" yestext="Zamknij"/>
	</notification>
	<notification name="NoWorldMap">
		Oglądanie mapy świata jest możliwe tylko w trybie zaawansowanym. Czy chcesz się wylogować i zmienić tryb? Opcja wyboru trybu życia jest widoczna na ekranie logowania.
		<usetemplate name="okcancelbuttons" notext="Nie zamykaj" yestext="Zamknij"/>
	</notification>
	<notification name="NoVoiceCall">
		Rozmowy głosowe są możliwe tylko w trybie zaawansowanym. Czy chcesz wylogować się i zmienić tryb? Opcja wyboru trybu życia jest widoczna na ekranie logowania.
		<usetemplate name="okcancelbuttons" notext="Nie zamykaj" yestext="Zamknij"/>
	</notification>
	<notification name="NoAvatarShare">
		Udostępnienie jest możliwe tylko w trybie zaawansowanym. Czy chcesz wylogować się i zmienić tryb? Opcja wyboru trybu życia jest widoczna na ekranie logowania.
		<usetemplate name="okcancelbuttons" notext="Nie zamykaj" yestext="Zamknij"/>
	</notification>
	<notification name="NoAvatarPay">
		Płacenie innym Rezydentom jest możliwe tylko w trybie zaawansowanym. Czy chcesz się wylogować i zmienić tryb? Opcja wyboru trybu życia jest widoczna na ekranie logowania.
		<usetemplate name="okcancelbuttons" notext="Nie zamykaj" yestext="Zamknij"/>
	</notification>
	<notification name="NoInventory">
		Przeglądanie Szafy jest możliwe tylko w trybie zaawansowanym. Czy chcesz się wylogować i zmienić tryb? Opcja wyboru trybu życia jest widoczna na ekranie logowania.
		<usetemplate name="okcancelbuttons" yestext="Zamknij" notext="Nie zamykaj"/>
	</notification>
	<notification name="NoAppearance">
		Zmiana wyglądu jest możliwa tylko w trybie zaawansowanym. Czy chcesz się wylogować i zmienić tryb? Opcja wyboru trybu życia jest widoczna na ekranie logowania.
		<usetemplate name="okcancelbuttons" yestext="Zamknij" notext="Nie zamykaj"/>
	</notification>
	<notification name="NoSearch">
		Wyszukiwanie jest możliwe tylko w trybie zaawansowanym. Czy chcesz się wylogować i zmienić tryb? Opcja wyboru trybu życia jest widoczna na ekranie logowania.
		<usetemplate name="okcancelbuttons" yestext="Zamknij" notext="Nie zamykaj"/>
	</notification>
	<notification name="ConfirmHideUI">
		Ta akcja ukryje wszystkie menu i przyciski. Aby je pokazać użyj skrótu [SHORTCUT] ponownie.
		<usetemplate name="okcancelignore" notext="Anuluj" ignoretext="Potwierdź przed ukryciem interfejsu"/>
	</notification>
	<notification name="PathfindingLinksets_WarnOnPhantom">
		Niektórym z zaznaczonych zbiorów części zostanie przełączony status Widmowy.

Czy chcesz kontynuować?
		<usetemplate ignoretext="Niektórym z zaznaczonych zbiorów części zostanie przełączony status Widmowy." name="okcancelignore" notext="Anuluj" />
	</notification>
	<notification name="PathfindingLinksets_MismatchOnRestricted">
		Niektóre z zaznaczonych zbiorów części nie mogą zostać ustawione na '[REQUESTED_TYPE]' ze względu na restrykcje zezwoleń zbioru części. Te zbiory części zostaną zamiast tego ustawione na '[RESTRICTED_TYPE]'.

Czy chcesz kontynuować?
		<usetemplate ignoretext="Niektóre z zaznaczonych zbiorów części nie mogą zostać ustawione ze względu na restrykcje zezwoleń zbioru części." name="okcancelignore" notext="Anuluj" />
	</notification>
	<notification name="PathfindingLinksets_MismatchOnVolume">
		Niektóre z zaznaczonych zbiorów części nie mogą zostać ustawione na '[REQUESTED_TYPE]', ponieważ kształt nie jest wypukły.

Czy chcesz kontynuować?
		<usetemplate ignoretext="Niektóre z zaznaczonych zbiorów części nie mogą zostać ustawione, ponieważ kształt nie jest wypukły." name="okcancelignore" notext="Anuluj" />
	</notification>
	<notification name="PathfindingLinksets_WarnOnPhantom_MismatchOnRestricted">
		Niektórym z zaznaczonych zbiorów części zostanie przełączony status Widmowy.

Niektóre z zaznaczonych zbiorów części nie mogą zostać ustawione na '[REQUESTED_TYPE]' ze względu na restrykcje zezwoleń zbioru części. Te zbiory części zostaną zamiast tego ustawione na '[RESTRICTED_TYPE]'.

Czy chcesz kontynuować?
		<usetemplate ignoretext="Niektórym z zaznaczonych zbiorów części zostanie przełączony status Widmowy, a inne nie mogą zostać ustawione ze względu na restrykcje zezwoleń zbioru części." name="okcancelignore" notext="Anuluj" />
	</notification>
	<notification name="PathfindingLinksets_WarnOnPhantom_MismatchOnVolume">
		Niektórym z zaznaczonych zbiorów części zostanie przełączony status Widmowy.

Niektóre z zaznaczonych zbiorów części nie mogą zostać ustawione na '[REQUESTED_TYPE]', ponieważ kształt nie jest wypukły.

Czy chcesz kontynuować?
		<usetemplate ignoretext="Niektórym z zaznaczonych zbiorów części zostanie przełączony status Widmowy, a inne nie mogą zostać ustawione, ponieważ kształt nie jest wypukły." name="okcancelignore" notext="Anuluj" />
	</notification>
	<notification name="PathfindingLinksets_MismatchOnRestricted_MismatchOnVolume">
		Niektóre z zaznaczonych zbiorów części nie mogą zostać ustawione na '[REQUESTED_TYPE]' ze względu na restrykcje zezwoleń zbioru części. Te zbiory części zostaną zamiast tego ustawione na '[RESTRICTED_TYPE]'.

Niektóre z zaznaczonych zbiorów części nie mogą zostać ustawione na '[REQUESTED_TYPE]', ponieważ kształt nie jest wypukły. Ich typ nie ulegnie zmianie.

Czy chcesz kontynuować?
		<usetemplate ignoretext="Niektóre z zaznaczonych zbiorów części nie mogą zostać ustawione ze względu na restrykcje zezwoleń zbioru części i niewypukły kształt." name="okcancelignore" notext="Anuluj" />
	</notification>
	<notification name="PathfindingLinksets_WarnOnPhantom_MismatchOnRestricted_MismatchOnVolume">
		Niektórym z zaznaczonych zbiorów części zostanie przełączony status Widmowy.

Niektóre z zaznaczonych zbiorów części nie mogą zostać ustawione na '[REQUESTED_TYPE]' ze względu na restrykcje zezwoleń zbioru części. Te zbiory części zostaną zamiast tego ustawione na '[RESTRICTED_TYPE]'.

Niektóre z zaznaczonych zbiorów części nie mogą zostać ustawione na '[REQUESTED_TYPE]', ponieważ kształt nie jest wypukły. Ich typ nie ulegnie zmianie.

Czy chcesz kontynuować?
		<usetemplate ignoretext="Niektórym z zaznaczonych zbiorów części zostanie przełączony status Widmowy, a inne nie mogą zostać ustawione ze względu na restrykcje zezwoleń zbioru części i niewypukły kształt." name="okcancelignore" notext="Anuluj" />
	</notification>
	<notification name="PathfindingLinksets_ChangeToFlexiblePath">
		Wybrany obiekt ma wpływ na Navmesh. Dodanie elastyczności spowoduje usunięcie go z Navmesha.
		<usetemplate ignoretext="Wybrany obiekt ma wpływ na Navmesh. Dodanie elastyczności spowoduje usunięcie go z Navmesha." name="okcancelignore" notext="Anuluj" />
	</notification>
	<global name="UnsupportedIntelDriver">
		Zainstalowany sterownik graficzny Intela dla [GPUNAME], wersja [VERSION], jest przestarzały i jest znany z powodowania awarii. Zdecydowanie zaleca się aktualizację do aktualnego sterownika Intel.

Czy chcesz sprawdzić witrynę sterowników firmy Intel?
	</global>
	<global name="UnsupportedGPU">
		- Twoja karta graficzna nie spełnia minimalnych wymagań.
	</global>
	<global name="UnsupportedCPU">
		- Twój procesor nie spełnia minimalnych wymagań.
	</global>
	<global name="UnsupportedRAM">
		- Pamięć Twojego systemu nie spełnia minimalnych wymagań.
	</global>
	<global name="LLLeapUpdaterFailure">
		Nie udało się uruchomić usługi aktualizatora [UPDATER_APP]. Sprawdź, czy przeglądarka jest poprawnie zainstalowana i czy ma niezbędne uprawnienia do uruchomienia. Jeśli nadal będziesz mieć problemy, odwiedź [SUPPORT_SITE].
	</global>
	<global name="You can only set your 'Home Location' on your land or at a mainland Infohub.">
		Jeśli jesteś właścicielem działki, to możesz ustawić na niej miejsce startu.
W innym przypadku możesz poszukać na mapie miejsc oznaczonych jako &quot;Infohub&quot;.
	</global>
	<global name="You died and have been teleported to your home location">
		Nastąpiła śmierć i teleportacja do Miejsca Startu.
	</global>
	<notification name="ConfirmClearDebugSearchURL">
		Na pewno chcesz wyczyścić debugowany URL szukania?
		<usetemplate name="okcancelignore" ignoretext="Czyszczenie debugowanego URL szukania" notext="Anuluj" />
	</notification>
	<notification name="ConfirmPickDebugSearchURL">
		Na pewno chcesz ustawić obecny URL szukania jako debugowany URL szukania?
		<usetemplate name="okcancelignore" ignoretext="Potwierdzenie ustawiania debugowanego URL szukania" notext="Anuluj" />
	</notification>
	<notification name="ConfirmRemoveGrid">
		Na pewno chcesz usunąć [REMOVE_GRID] z listy światów?
		<usetemplate ignoretext="Potwierdzenie usuwania świata z listy światów" name="okcancelignore" notext="Anuluj" />
	</notification>
	<notification name="CanNotRemoveConnectedGrid">
		Nie możesz usunąć świata [REMOVE_GRID], gdy jesteś z nim połączony/a.
		<usetemplate ignoretext="Ostrzeżenie przed usuwaniem świata z aktywnym połączeniem" name="okcancelignore" notext="Anuluj" />
	</notification>
	<notification name="NewAOSet">
		Wpisz nazwę nowego zestawu AO:
(Nazwa może zawierać każdy znak ASCII, za wyjątkiem ":" oraz "|")
		<form name="form">
			<input name="message">
				Nowy zestaw AO
			</input>
			<button name="Cancel" text="Anuluj"/>
		</form>
	</notification>
	<notification name="NewAOCantContainNonASCII">
		Nie można utworzyć zestawu AO o nazwie "[AO_SET_NAME]".
Nazwa może zawierać tylko znaki ASCII, za wyjątkiem ":" oraz "|".
	</notification>
	<notification name="RenameAOMustBeASCII">
		Nie można zmienić nazwy zestawu AO "[AO_SET_NAME]".
Nazwa może zawierać tylko znaki ASCII, za wyjątkiem ":" oraz "|".
	</notification>
	<notification name="RemoveAOSet">
		Usunąć zestaw AO "[AO_SET_NAME]" z listy?
		<usetemplate name="okcancelbuttons" notext="Anuluj" yestext="Usuń"/>
	</notification>
	<notification name="AOImportComplete">
		Importowanie notki dla Animatora zakończone!
	</notification>
	<notification name="AOImportSetAlreadyExists">
		Zestaw animacji o tej nazwie już istnieje.
	</notification>
	<notification name="AOForeignItemsFound">
		Animator znalazł przynajmniej jedną pozycję, jaka nie powinna znaleźć się w konfiguracji. Sprawdź folder &quot;Zagubione i odnalezione&quot; aby przejrzeć pozycje, które zostały usunięte z konfiguracji Animatora.
	</notification>
	<notification name="AOImportPermissionDenied">
		Niewystarczające uprawnienia do odczytu notki.
	</notification>
	<notification name="AOImportCreateSetFailed">
		Błąd podczas tworzenia zestawu importu.
	</notification>
	<notification name="AOImportDownloadFailed">
		Nie można pobrać notki.
	</notification>
	<notification name="AOImportNoText">
		Notka jest pusta lub nieczytelna.
	</notification>
	<notification name="AOImportNoFolder">
		Nie można znaleźć folderu, aby odczytać animacje.
	</notification>
	<notification name="AOImportNoStatePrefix">
		Linia [LINE] w notce nie ma prawidłowego prefiksu stanu [.
	</notification>
	<notification name="AOImportNoValidDelimiter">
		Linia [LINE] w notce nie ma prawidłowego separatora ].
	</notification>
	<notification name="AOImportStateNameNotFound">
		Nazwa stanu [NAME] nie została znaleziona.
	</notification>
	<notification name="AOImportAnimationNotFound">
		Nie można znaleźć animacji [NAME]. Upewnij się, że jest w tym samym folderze, co notka.
	</notification>
	<notification name="AOImportInvalid">
		Notka nie zawiera żadnej przydatnej treści. Anulowanie importu.
	</notification>
	<notification name="AOImportRetryCreateSet">
		Nie można utworzyć folderu dla zestawu animacji [NAME]. Próbuję ponownie...
	</notification>
	<notification name="AOImportAbortCreateSet">
		Nie można utworzyć folderu dla zestawu animacji [NAME]. Anulowano.
	</notification>
	<notification name="AOImportLinkFailed">
		Tworzenie połączenia dla animacji "[NAME]" nie powiodło się!
	</notification>
	<notification name="SendSysinfoToIM">
		Następujące informacje zostaną wysłane do aktywnej sesji IM:

[SYSINFO]
		<usetemplate name="okcancelbuttons" yestext="Wyślij" notext="Anuluj" />
	</notification>
	<notification name="TestversionExpired">
		Ta wersja testowa programu [APP_NAME] wygasła i nie można jej już dalej używać.
	</notification>
	<notification name="FireStormReqInfo">
		[NAME] prosi o wysłanie jej/mu informacji o Twojej instalacji przeglądarki [APP_NAME].
(To dokładnie to samo, co możesz znaleźć w Pomoc -> Informacje o [APP_NAME])
[REASON]
Czy chcesz jej/mu wysłać te informacje?
		<form name="form">
			<button name="Yes" text="Tak"/>
			<button name="No" text="Nie"/>
		</form>
	</notification>
	<notification name="PhantomOn">
		Tryb widmowy włączony.
	</notification>
	<notification name="PhantomOff">
		Tryb widmowy wyłączony.
	</notification>
	<notification name="MovelockEnabled">
		Blokada pozycji została włączona. Użyj Awatar &gt; Ruch &gt; Unieruchom, aby wyłączyć.
	</notification>
	<notification name="MovelockDisabled">
		Blokada pozycji została wyłączona.
	</notification>
	<notification name="MovelockEnabling">
		Włączanie blokady pozycji...
	</notification>
	<notification name="MovelockDisabling">
		Wyłączanie blokady pozycji...
	</notification>
	<notification name="FlightAssistEnabled">
		Pomocnik lotu jest włączony
	</notification>
	<notification label="Resetuj wszystkie ustawienia" name="FirestormClearSettingsPrompt">
		Resetowanie ustawień może się przydać, gdy napotykasz na jakieś problemy - pamiętaj jednak, że trzeba będzie wprowadzić od nowa wszystkie zmiany, jakie zostały przez Ciebie ustawione do tej pory.

Na pewno chcesz zresetować wszystkie ustawienia?
		<usetemplate name="okcancelbuttons" notext="Anuluj" />
	</notification>
	<notification name="SettingsWillClear">
		Ustawienia zostaną zresetowane po zrestartowaniu [APP_NAME].
	</notification>
	<notification name="CantAddGrid">
		Nie można dodać [GRID] do listy światów.
[REASON] skontaktuj się ze wsparciem [GRID].
	</notification>
	<notification name="ParticleScriptFindFolderFailed">
		Nie można znaleźć folderu na nowy skrypt w Twojej Szafie.
	</notification>
	<notification name="ParticleScriptCreationFailed">
		Nie można utworzyć nowego skryptu dla systemu cząsteczkowego.
	</notification>
	<notification name="ParticleScriptNotFound">
		Nie można znaleźć nowo utworzonego skryptu dla tego systemu cząsteczkowego.
	</notification>
	<notification name="ParticleScriptCreateTempFileFailed">
		Nie można utworzyć tymczasowego pliku skryptu do przesłania.
	</notification>
	<notification name="ParticleScriptInjected">
		Skrypt cząsteczkowy został wstawiony w obiekt poprawnie.
		<form name="form">
			<ignore name="ignore" text="Skrypt cząsteczkowy został wstawiony w obiekt poprawnie."/>
		</form>
	</notification>
	<notification name="ParticleScriptCapsFailed">
		Nie można wstawić skryptu w obiekt. Zapytanie o możliwości zwróciło pusty adres.
	</notification>
	<notification name="ParticleScriptCopiedToClipboard">
		Skrypt LSL, który stworzy system cząsteczkowy, został skopiowany do schowka. Możesz go teraz wkleić w nowy skrypt i zacząć używać.
		<form name="form">
			<ignore name="ignore" text="Skrypt cząsteczkowy został skopiowany do schowka"/>
		</form>
	</notification>
	<notification name="DebugSettingsWarning">
		Uwaga! Używanie ustawień debugowania nie jest obsługiwane przez grupę wsparcia! Zmienianie ich może prowadzić do utraty danych, funkcjonalności albo w ogóle dostępu do całego świata Second Life. Nie zmieniaj żadnych wartości jeśli nie wiesz, do czego służą.
		<form name="form">
			<ignore name="ignore" text="Ostrzeżenie ustawień debugowania"/>
		</form>
	</notification>
	<notification name="ControlNameCopiedToClipboard">
		Nazwa tego ustawienia debugowania została skopiowana do schowka. Możesz teraz wkleić ją w innej miejsce.
		<form name="form">
			<ignore name="ignore" text="Nazwa ustawienia debugowania została skopiowana do schowka"/>
		</form>
	</notification>
	<notification name="SanityCheck">
		[APP_NAME] prawdopodobnie wykrył problem z Twoimi ustawieniami:

[SANITY_MESSAGE]

Powód: [SANITY_COMMENT]

Obecne ustawienie: [CURRENT_VALUE]
		<form name="form">
			<button name="OK" text="Napraw"/>
			<button name="Cancel" text="Zostaw"/>
			<ignore name="ignore" text="Jakieś ustawienie nie przeszło kontroli spójności."/>
		</form>
	</notification>
	<notification name="DefaultLabelMissing">
		<usetemplate ignoretext="Skrypt LSL ma instrukcję switch bez domyślnej etykiety" name="notifyignore" />
Zachowanie instrukcji switch() bez domyślnej etykiety było wcześniej niepoprawne i zostało naprawione.
Zobacz FIRE-17710 aby dowiedzieć się więcej.
	</notification>
	<notification name="TeleportToAvatarNotPossible">
		Teleportacja do tego awatara nie jest możliwa, ponieważ dokładna pozycja nie jest znana.
	</notification>
	<notification name="ZoomToAvatarNotPossible">
		Nie można przybliżyć do tego awatara, ponieważ jest poza zasięgiem.
	</notification>
	<notification name="TrackAvatarNotPossible">
		Nie można śledzić tego awatara, ponieważ jest poza zasięgiem radaru.
	</notification>
	<notification name="CacheEmpty">
		Pamięć podręczna (bufor danych) Twojej Przeglądarki jest pusta. Miej na uwadze, że możesz przez jakiś czas odczuwać obniżoną wydajność i spowolnione doczytywanie obiektów z Szafy.
	</notification>
	<notification name="FirstJoinSupportGroup2">
		Witaj w grupie wsparcia Phoenix/Firestorm!

Abyśmy mogli pomóc Ci lepiej zalecamy, aby Twoja Przeglądarka automatycznie prezentowała swoją wersję - będzie ona wyświetlana przed każdą Twoją wypowiedzią na tym czacie grupowym. Informacja te obejmuje aktualną wersję, skórkę, system operacyjny i status RLVa. Osoby z naszej załogi wsparcia będą mogły dać Ci bardziej sensowne porady, jeśli będą znać wersję Twojej Przeglądarki od razu.

Możesz włączyć lub wyłączyć tą funkcję w każdej chwili w górnej części okna czatu.

Chcesz włączyć automatyczne prezentowanie wersji Przeglądarki?
		<form name="form">
			<button name="OK_okcancelignore" text="Tak" />
			<button name="Cancel_okcancelignore" text="Nie" />
			<ignore name="ignore" text="Dołączenie do grupy wsparcia Phoenix/Firestorm" />
		</form>
	</notification>
	<notification name="ConfirmScriptModify">
		Na pewno chcesz zmodyfikować skrypty w zaznaczonych obiektach?
		<usetemplate ignoretext="Potwierdzenie modyfikacji skryptów w zaznaczeniu" name="okcancelignore" notext="Anuluj" />
	</notification>
	<notification name="LocalBitmapsUpdateFileNotFound">
		[FNAME] nie może zostać zaktualizowany, ponieważ plik nie może zostać znaleziony.
Aktualizacje dla tego pliku wyłączone.
	</notification>
	<notification name="NoTransNoSaveToContents">
		Nie można zapisać &lt;nolink&gt;'[OBJ_NAME]'&lt;/nolink&gt; do zawartości obiektu, ponieważ nie masz uprawnień do przeniesienia praw własności obiektu.
	</notification>
	<notification name="LocalBitmapsUpdateFailedFinal">
		[FNAME] nie mógł zostać otwarty lub zdekodowany [NRETRIES] razy i został uznany za uszkodzony.
Aktualizacje dla tego pliku wyłączone.
	</notification>
	<notification name="LocalBitmapsVerifyFail">
		Próba dodania niewłaściwego lub niemożliwego do odczytania pliku graficznego [FNAME], który nie może zostać otwarty lub zdekodowany.
Anulowano.
	</notification>
	<notification name="LocalGLTFVerifyFail">
		Próba dodania niewłaściwego lub niemożliwego do odczytania materiału [FNAME], który nie może zostać otwarty lub zdekodowany.
Anulowano.
	</notification>
	<notification name="PathfindingReturnMultipleItems">
		Zwracasz [NUM_ITEMS] przedmiotów. Na pewno chcesz kontynuować?
		<usetemplate ignoretext="Na pewno chcesz zwrócić wiele przedmiotów?" name="okcancelignore" notext="Nie" yestext="Tak"/>
	</notification>
	<notification name="PathfindingDeleteMultipleItems">
		Usuwasz [NUM_ITEMS] przedmiotów. Na pewno chcesz kontynuować?
		<usetemplate ignoretext="Na pewno chcesz usunąć wiele przedmiotów?" name="okcancelignore" notext="Nie" yestext="Tak"/>
	</notification>
	<notification name="AvatarFrozen">
		[AV_FREEZER] unieruchomił/a Cię. Nie możesz się poruszać ani podejmować interakcji ze światem.
	</notification>
	<notification name="AvatarFrozenDuration">
		[AV_FREEZER] unieruchomił/a Cię na [AV_FREEZE_TIME] sekund. Nie możesz się poruszać ani podejmować interakcji ze światem.
	</notification>
	<notification name="YouFrozeAvatar">
		Awatar unieruchomiony.
	</notification>
	<notification name="AvatarHasUnFrozenYou">
		[AV_FREEZER] odblokował/a Cię.
	</notification>
	<notification name="AvatarUnFrozen">
		Awatar odblokowany.
	</notification>
	<notification name="AvatarFreezeFailure">
		Unieruchomienie nie powiodło się, ponieważ nie masz uprawnień administratora na tej działce.
	</notification>
	<notification name="AvatarFreezeThaw">
		Czas Twojego unieruchomienia minął, możesz zająć się swoimi sprawami.
	</notification>
	<notification name="AvatarCantFreeze">
		Przepraszam, ale nie mogę unieruchomić tego użytkownika.
	</notification>
	<notification name="NowOwnObject">
		Jesteś od teraz właścicielem obiektu [OBJECT_NAME]
	</notification>
	<notification name="CantRezOnLand">
		Nie można zrezzować obiektu na pozycji [OBJECT_POS], ponieważ właściciel działki na to nie zezwala. Użyj narzędzia ziemi, aby zobaczyć kto nim jest.
	</notification>
	<notification name="RezFailTooManyRequests">
		Obiekt nie może zostać zrezzowany, ponieważ jest zbyt wiele żądań.
	</notification>
	<notification name="SitFailCantMove">
		Nie możesz usiąść, ponieważ nie możesz się teraz poruszać.
	</notification>
	<notification name="SitFailNotAllowedOnLand">
		Nie możesz usiąść, ponieważ nie masz zezwolenia do przebywania na tej ziemi.
	</notification>
	<notification name="SitFailNotSameRegion">
		Spróbuj podejść bliżej. Nie można usiąść na obiekcie, bo nie jest w tym samym regionie, co Ty.
	</notification>
	<notification name="ChatHistoryIsBusyAlert">
		Plik historii czatu jest w tej chwili przetwarzany przez poprzednią operację. Spróbuj ponownie za kilka minut lub wybierz czat innej osoby.
	</notification>
	<notification name="NoNewObjectRegionFull">
		Nie można utworzyć nowego obiektu. Region jest pełny.
	</notification>
	<notification name="FailedToPlaceObject">
		Nie udało się ustawić obiektu w podanym miejscu. Spróbuj ponownie.
	</notification>
	<notification name="NoOwnNoGardening">
		Nie możesz tworzyć drzew i trawy na ziemi, która nie należy do Ciebie.
	</notification>
	<notification name="NoCopyPermsNoObject">
		Kopiowanie nie powiodło się, ponieważ nie masz zezwoleń na kopiowanie obiektu &lt;nolink&gt;'[OBJ_NAME]'&lt;/nolink&gt;.
	</notification>
	<notification name="NoTransPermsNoObject">
		Kopiowanie nie powiodło się, ponieważ obiekt &lt;nolink&gt;'[OBJ_NAME]'&lt;/nolink&gt; nie może zostać przetransferowany do Ciebie.
	</notification>
	<notification name="AddToNavMeshNoCopy">
		Kopiowanie nie powiodło się, ponieważ obiekt &lt;nolink&gt;'[OBJ_NAME]'&lt;/nolink&gt; ma wpływ na Navmesh.
	</notification>
	<notification name="DupeWithNoRootsSelected">
		Wybrano duplikat bez obiektów głównych.
	</notification>
	<notification name="CantDupeCuzRegionIsFull">
		Nie można zduplikować obiektów, ponieważ region jest pełny.
	</notification>
	<notification name="CantDupeCuzParcelNotFound">
		Nie można zduplikować obiektów - nie można znaleźć działki, na której one są.
	</notification>
	<notification name="CantCreateCuzParcelFull">
		Nie można utworzyć obiektu, ponieważ działka jest pełna.
	</notification>
	<notification name="RezAttemptFailed">
		Próba zrezzowania obiektu nie powiodła się.
	</notification>
	<notification name="ToxicInvRezAttemptFailed">
		Nie można utworzyć obiektu, który spowodował problemy w tym regionie.
	</notification>
	<notification name="InvItemIsBlacklisted">
		Ten przedmiot znajduje się na czarnej liście.
	</notification>
	<notification name="NoCanRezObjects">
		W tej chwili nie masz zezwolenia na tworzenie obiektów.
	</notification>
	<notification name="LandSearchBlocked">
		Wyszukiwanie ziemi zablokowane.
Zostało wysłanych zbyt wiele żądań wyszukiwania w zbyt krótkim czasie.
Spróbuj ponownie za minutę.
	</notification>
	<notification name="NotEnoughResourcesToAttach">
		Za mało dostępnych zasobów skryptów, aby dołączyć obiekt!
	</notification>
	<notification name="YouDiedAndGotTPHome">
		Zginąłeś/aś i zostałeś/aś przeteleportowany/a do swojego miejsca startu
	</notification>
	<notification name="EjectComingSoon">
		Nie masz już dłużej pozwolenia na przebywanie w tym miejscu i w ciągu [EJECT_TIME] sekund musisz je opuścić.
	</notification>
	<notification name="NoEnterRegionMaybeFull">
		Nie możesz wejść do regionu "[NAME]", może być pełny lub właśnie restartuje.
	</notification>
	<notification name="SaveBackToInvDisabled">
		Zabieranie z powrotem do Szafy zostało wyłączone.
	</notification>
	<notification name="NoExistNoSaveToContents">
		Nie można zapisać &lt;nolink&gt;'[OBJ_NAME]'&lt;/nolink&gt; do zawartości obiektu, ponieważ obiekt z którego został zrezzowany już nie istnieje.
	</notification>
	<notification name="NoModNoSaveToContents">
		Nie można zapisać &lt;nolink&gt;'[OBJ_NAME]'&lt;/nolink&gt; do zawartości obiektu, ponieważ nie masz praw do modyfikacji obiektu &lt;nolink&gt;'[DEST_NAME]'&lt;/nolink&gt;.
	</notification>
	<notification name="NoSaveBackToInvDisabled">
		Nie można zabrać &lt;nolink&gt;'[OBJ_NAME]'&lt;/nolink&gt; z powrotem do Szafy -- ta operacja została wyłączona.
	</notification>
	<notification name="NoCopyNoSelCopy">
		Nie możesz skopiować tego, co jest zaznaczone, ponieważ nie masz prawa do skopiowania obiektu &lt;nolink&gt;'[OBJ_NAME]'&lt;/nolink&gt;.
	</notification>
	<notification name="NoTransNoSelCopy">
		Nie możesz skopiować tego, co jest zaznaczone, ponieważ obiektu &lt;nolink&gt;'[OBJ_NAME]'&lt;/nolink&gt; nie można transferować.
	</notification>
	<notification name="NoTransNoCopy">
		Nie możesz skopiować tego, co jest zaznaczone, ponieważ obiektu &lt;nolink&gt;'[OBJ_NAME]'&lt;/nolink&gt; nie można transferować.
	</notification>
	<notification name="NoPermsNoRemoval">
		Usunięcie obiektu &lt;nolink&gt;'[OBJ_NAME]'&lt;/nolink&gt; z symulatora zostało wzbronione przez system zezwoleń.
	</notification>
	<notification name="NoModNoSaveSelection">
		Nie możesz zapisać tego, co jest zaznaczone, ponieważ nie masz prawa do modyfikacji obiektu &lt;nolink&gt;'[OBJ_NAME]'&lt;/nolink&gt;.
	</notification>
	<notification name="NoCopyNoSaveSelection">
		Nie możesz zapisać tego, co jest zaznaczone, ponieważ obiektu &lt;nolink&gt;'[OBJ_NAME]'&lt;/nolink&gt; nie można kopiować.
	</notification>
	<notification name="NoModNoTaking">
		Nie możesz zabrać tego, co jest zaznaczone, ponieważ nie masz prawa do modyfikacji obiektu &lt;nolink&gt;'[OBJ_NAME]'&lt;/nolink&gt;.
	</notification>
	<notification name="RezDestInternalError">
		Błąd wewnętrzny: Nieznany typ lokalizacji docelowej.
	</notification>
	<notification name="DeleteFailObjNotFound">
		Usuwanie nie powiodło się, ponieważ obiekt nie został znaleziony
	</notification>
	<notification name="SorryCantEjectUser">
		Przepraszam, ale nie można wyrzucić tego użytkownika.
	</notification>
	<notification name="RegionSezNotAHome">
		Ten region nie pozwala Ci na ustawienie miejsca startu w tej lokalizacji.
	</notification>
	<notification name="HomeLocationLimits">
		Możesz ustawić 'miejsce startu' tylko na swojej własnej ziemi lub obok Infohuba na Mainlandzie.
	</notification>
	<notification name="HomePositionSet">
		Ustawiono miejsce startu.
	</notification>
	<notification name="AvatarEjected">
		Awatar wyrzucony.
	</notification>
	<notification name="AvatarEjectFailed">
		Wyrzucenie nie powiodło się, ponieważ nie masz uprawnień administratora na tej działce.
	</notification>
	<notification name="CMOParcelFull">
		Nie można przesunąć obiektu '[O]' do
[P] w regionie [R], ponieważ działka jest zbyt pełna.
	</notification>
	<notification name="CMOParcelPerms">
		Nie można przesunąć obiektu '[O]' do
[P] w regionie [R], ponieważ Twoje obiekty nie są dozwolone na tej działce.
	</notification>
	<notification name="CMOParcelResources">
		Nie można przesunąć obiektu '[O]' do
[P] w regionie [R], ponieważ nie ma wystarczającej ilości zasobów na tej działce.
	</notification>
	<notification name="NoParcelPermsNoObject">
		Kopiowanie nie powiodło się, ponieważ nie masz dostępu do tej działki.
	</notification>
	<notification name="CMORegionVersion">
		Nie można przesunąć obiektu '[O]' do
[P] w regionie [R], ponieważ the region działa na starszej wersji symulatora, która nie obsługuje otrzymywania obiektów przez granice działek.
	</notification>
	<notification name="CMONavMesh">
		Nie można przesunąć obiektu '[O]' do
[P] w regionie [R], ponieważ nie możesz modyfikować Navmesha przez granice regionów.
	</notification>
	<notification name="CMOWTF">
		Nie można przesunąć obiektu '[O]' do
[P] w regionie [R] ze względu na nieznany powód. ([F])
	</notification>
	<notification name="NoPermModifyObject">
		Nie masz uprawnień do modyfikowania tego obiektu
	</notification>
	<notification name="TooMuchObjectInventorySelected">
		Zbyt wiele obiektów z dużą zawartością zostało zaznaczonych. Zaznacz mniej obiektów i spróbuj ponownie.
	</notification>
	<notification name="CantEnablePhysObjContributesToNav">
		Nie można włączyć fizyki dla obiektu, który ma wpływ na Navmesh.
	</notification>
	<notification name="CantEnablePhysKeyframedObj">
		Nie można włączyć fizyki dla obiektów, które używają animacji opartej o klatki kluczowe.
	</notification>
	<notification name="CantEnablePhysNotEnoughLandResources">
		Nie można włączyć fizyki dla obiektu -- niewystarczające zasoby na działce.
	</notification>
	<notification name="CantEnablePhysCostTooGreat">
		Nie można włączyć fizyki dla obiektu, którego łączny koszt zajmowanych zasobów fizycznych jest większy, niż [MAX_OBJECTS]
	</notification>
	<notification name="PhantomWithConcavePiece">
		Ten obiekt nie może mieć części wklęsłej, ponieważ jest widmowy i ma wpływ na Navmesh.
	</notification>
	<notification name="UnableAddItem">
		Nie można dodać przedmiotu!
	</notification>
	<notification name="UnableEditItem">
		Nie można tego edytować!
	</notification>
	<notification name="NoPermToEdit">
		Brak zezwoleń na zmianę tego.
	</notification>
	<notification name="NoPermToCopyInventory">
		Brak zezwoleń na kopiowanie tego przedmiotu.
	</notification>
	<notification name="CantSaveItemDoesntExist">
		Nie można zapisać do zawartości obiektu: Przedmiot już nie istnieje.
	</notification>
	<notification name="CantSaveItemAlreadyExists">
		Nie można zapisać do zawartości obiektu: Przedmiot z tą nazwą już w niej istnieje.
	</notification>
	<notification name="CantSaveModifyAttachment">
		Nie można zapisać do zawartości obiektu: To zmodyfikowałoby prawa dodatku.
	</notification>
	<notification name="AttachmentHasTooMuchInventory">
		Twoje dodatki zawierają w sobie zbyt dużo obiektów, aby dodać więcej.
	</notification>
	<notification name="TooManyScripts">
		Za dużo skryptów.
	</notification>
	<notification name="UnableAddScript">
		Nie można dodać skryptu!
	</notification>
	<notification name="AssetServerTimeoutObjReturn">
		Czas odpowiedzi z serwera zasobów danych przekroczył dozwolony limit. Obiekt został zwrócony do regionu.
	</notification>
	<notification name="RegionDisablePhysicsShapes">
		Ten region nie ma włączonych kształtów fizycznych.
	</notification>
	<notification name="NoModNavmeshAcrossRegions">
		Nie możesz modyfikować Navmeshu przez granice regionów.
	</notification>
	<notification name="NoSetPhysicsPropertiesOnObjectType">
		Nie można ustawić właściwości fizycznych na tym typie obiektu.
	</notification>
	<notification name="NoSetRootPrimWithNoShape">
		Nie można ustawić primy głównej bez żadnego kształtu.
	</notification>
	<notification name="NoRegionSupportPhysMats">
		Ten region nie ma włączonych materiałów fizycznych.
	</notification>
	<notification name="OnlyRootPrimPhysMats">
		Tylko primy główne mogą mieć dostrajane materiały fizyczne.
	</notification>
	<notification name="NoSupportCharacterPhysMats">
		Ustawianie materiałów fizycznych na postaciach nie jest jeszcze wspierane.
	</notification>
	<notification name="InvalidPhysMatProperty">
		Jedna lub więcej właściwości określonego materiału fizycznego jest nieprawidłowa.
	</notification>
	<notification name="NoPermsAlterStitchingMeshObj">
		Nie możesz zmieniać typu zszywania obiektu meszowego.
	</notification>
	<notification name="NoPermsAlterShapeMeshObj">
		Nie możesz zmieniać kształtu obiektu meszowego.
	</notification>
	<notification name="FullRegionCantEnter">
		Nie możesz wejść do tego regionu, ponieważ jest pełny.
	</notification>
	<notification name="LinkFailedOwnersDiffer">
		Scalanie nie powiodło się -- właściciele są różni
	</notification>
	<notification name="LinkFailedNoModNavmeshAcrossRegions">
		Scalanie nie powiodło się -- nie można modyfikować Navmeshu przez granice regionów.
	</notification>
	<notification name="LinkFailedNoPermToEdit">
		Scalanie nie powiodło się, ponieważ nie masz praw modyfikacji.
	</notification>
	<notification name="LinkFailedTooManyPrims">
		Scalanie nie powiodło się -- za dużo prim
	</notification>
	<notification name="LinkFailedCantLinkNoCopyNoTrans">
		Scalanie nie powiodło się -- nie można scalić obiektu niekopiowalnego z nietransferowalnym
	</notification>
	<notification name="LinkFailedNothingLinkable">
		Scalanie nie powiodło się -- nic nie wygląda na możliwe do scalenia.
	</notification>
	<notification name="LinkFailedTooManyPathfindingChars">
		Scalanie nie powiodło się -- zbyt dużo postaci odnajdywania ścieżek
	</notification>
	<notification name="LinkFailedInsufficientLand">
		Scalanie nie powiodło się -- niewystarczające zasoby ziemi
	</notification>
	<notification name="LinkFailedTooMuchPhysics">
		Obiekt zużywa zbyt dużo zasobów fizycznych -- jego cechy dynamiczne zostały wyłączone.
	</notification>
	<notification name="EstateManagerFailedllTeleportHome">
		Obiekt '[OBJECT_NAME]' na pozycji [SLURL] nie może teleportować zarządców majątku do ich miejsc startu.
	</notification>
	<notification name="TeleportedHomeByObjectOnParcel">
		Zostałeś/aś przeniesiony/a do lokalizacji startowej przez obiekt '[OBJECT_NAME]' na działce '[PARCEL_NAME]'
	</notification>
	<notification name="TeleportedHomeByObject">
		Zostałeś/aś przeniesiony/a do lokalizacji startowej przez obiekt '[OBJECT_NAME]'
	</notification>
	<notification name="TeleportedByAttachment">
		Zostałeś/aś teleportowany/a przez dodatek na [ITEM_ID]
		<usetemplate ignoretext="Teleport: Zostałeś/aś teleportowany/a przez dodatek" name="notifyignore" />
	</notification>
	<notification name="TeleportedByObjectOnParcel">
		Zostałeś/aś teleportowany/a przez obiekt '[OBJECT_NAME]' na działce '[PARCEL_NAME]'
		<usetemplate ignoretext="Teleport: Zostałeś/aś teleportowany/a przez obiekt na działce" name="notifyignore" />
	</notification>
	<notification name="TeleportedByObjectOwnedBy">
		Zostałeś/aś teleportowany/a przez obiekt '[OBJECT_NAME]' należący do [OWNER_ID]
	</notification>
	<notification name="TeleportedByObjectUnknownUser">
		Zostałeś/aś teleportowany/a przez obiekt '[OBJECT_NAME]' należący do nieznanej osoby.
	</notification>
	<notification name="StandDeniedByObject">
		'[OBJECT_NAME]' nie pozwala Ci w tej chwili stać.
	</notification>
	<notification name="ResitDeniedByObject">
		'[OBJECT_NAME]' nie pozwala Ci w tej chwili zmieniać siedzeń.
	</notification>
	<notification name="CantCreateObjectRegionFull">
		Nie można utworzyć żądanego obiektu. Region jest pełny.
	</notification>
	<notification name="CantCreateAnimatedObjectTooLarge">
		Nie można utworzyć żądanego obiektu animowanego, ponieważ przekracza on limit trójkątów riggowania.
	</notification>
	<notification name="CantAttackMultipleObjOneSpot">
		Nie możesz podłączyć wielu obiektów do jednego punktu.
	</notification>
	<notification name="CantCreateMultipleObjAtLoc">
		Nie możesz tutaj stworzyć wielu obiektów.
	</notification>
	<notification name="UnableToCreateObjTimeOut">
		Nie można utworzyć żądanego obiektu. Obiektu nie ma w bazie danych.
	</notification>
	<notification name="UnableToCreateObjUnknown">
		Nie można utworzyć żądanego obiektu. Upłynął limit czasu żądania. Spróbuj jeszcze raz.
	</notification>
	<notification name="UnableToCreateObjMissingFromDB">
		Nie można utworzyć żądanego obiektu. Spróbuj jeszcze raz.
	</notification>
	<notification name="RezFailureTookTooLong">
		Rezzowanie nie powiodło się, żądany obiekt ładował się zbyt długo.
	</notification>
	<notification name="FailedToPlaceObjAtLoc">
		Nie udało się ustawić obiektu w podanej lokalizacji. Spróbuj ponownie.
	</notification>
	<notification name="CantCreatePlantsOnLand">
		Nie możesz tworzyć roślin na tej ziemi.
	</notification>
	<notification name="CantRestoreObjectNoWorldPos">
		Nie można przywrócić obiektu. Nie znaleziono pozycji w świecie.
	</notification>
	<notification name="CantRezObjectInvalidMeshData">
		Nie można zrezzować obiektu, ponieważ dane jego mesza są nieprawidłowe.
	</notification>
	<notification name="CantRezObjectTooManyScripts">
		Nie można zrezzować obiektu, ponieważ w regionie jest już zbyt dużo skryptów.
	</notification>
	<notification name="CantCreateObjectNoAccess">
		Twoje prawa dostępu nie zezwalają Ci na tworzenie tutaj obiektów.
	</notification>
	<notification name="CantCreateObject">
		W tej chwili nie masz pozwolenia na tworzenie obiektów.
	</notification>
	<notification name="InvalidObjectParams">
		Nieprawidłowe parametry obiektu
	</notification>
	<notification name="CantDuplicateObjectNoAcess">
		Twoje uprawnienia nie pozwalają Ci na duplikowanie obiektów w tym miejscu.
	</notification>
	<notification name="CantChangeShape">
		Nie masz pozwolenia na zmianę tego kształtu.
	</notification>
	<notification name="NoPermsTooManyAttachedAnimatedObjects">
		Operacja spowodowałaby przekroczenie limitu liczby dołączonych animowanych obiektów.
	</notification>
	<notification name="NoPermsLinkAnimatedObjectTooLarge">
		Nie można połączyć tych obiektów, ponieważ powstały animowany obiekt przekroczyłby limit trójkątów riggowania.
	</notification>
	<notification name="NoPermsSetFlagAnimatedObjectTooLarge">
		Nie można przekształcić tego obiektu w animowany obiekt, ponieważ przekroczyłby limit trójkątów riggowania.
	</notification>
	<notification name="CantChangeAnimatedObjectStateInsufficientLand">
		Nie można zmienić stanu animowanego obiektu dla tej rzeczy, ponieważ spowodowałoby to przekroczenie limitu działki.
	</notification>
	<notification name="ErrorNoMeshData">
		Błąd serwera: nie można ukończyć tej operacji, ponieważ dane meszu nie zostały załadowane.
	</notification>
	<notification name="NoAccessToClaimObjects">
		Twoje uprawnienia nie pozwalają Ci na żądanie obiektów w tym miejscu.
	</notification>
	<notification name="DeedFailedNoPermToDeedForGroup">
		Przypisywanie obiektu na grupę nie powiodło się, ponieważ nie masz w niej na to uprawnień.
	</notification>
	<notification name="NoPrivsToBuyObject">
		Twoje uprawnienia nie pozwalają Ci na kupowanie obiektów w tym miejscu.
	</notification>
	<notification name="CantAttachObjectAvatarSittingOnIt">
		Nie można założyć obiektu, ponieważ siedzi na nim awatar.
	</notification>
	<notification name="WhyAreYouTryingToWearShrubbery">
		Drzewa i trawa nie mogą zostać założone jako dodatki.
	</notification>
	<notification name="CantAttachGroupOwnedObjs">
		Nie można zakładać obiektów, które należą do grupy.
	</notification>
	<notification name="CantAttachObjectsNotOwned">
		Nie możesz zakładać obiektów, jakie nie należą do Ciebie.
	</notification>
	<notification name="CantAttachNavmeshObjects">
		Nie możesz zakładać obiektów, jakie mają wpływ na Navmesh.
	</notification>
	<notification name="CantAttachObjectNoMovePermissions">
		Nie można założyć obiektu, ponieważ nie masz uprawnień do poruszenia go.
	</notification>
	<notification name="CantAttachNotEnoughScriptResources">
		Niewystarczające dostępne zasoby skryptowe, aby założyć obiekt!
	</notification>
	<notification name="CantAttachObjectBeingRemoved">
		Nie możesz odłączyć dodatku, ponieważ jest on już odłączony.
	</notification>
	<!-- <notification name="IllegalAttachment">
		Dodatek chciał się doczepić do punktu, jaki nie istnieje na awatarze. Został on zamiast tego dołączony do klatki piersiowej.
	</notification> -->
	<notification name="CantDropItemTrialUser">
		Nie możesz tutaj upuszczać obiektów; spróbuj w strefie Darmowej Próby.
	</notification>
	<notification name="CantDropMeshAttachment">
		Nie możesz upuszczać meszowych dodatków. Odłącz do Szafy, a potem zrezzuj w świecie.
	</notification>
	<notification name="CantDropAttachmentNoPermission">
		Upuszczenie dodatku nie powiodło się: nie masz uprawnień do ich upuszczania w tym miejscu.
	</notification>
	<notification name="CantDropAttachmentInsufficientLandResources">
		Upuszczenie dodatku nie powiodło się: niewystarczające zasoby ziemi.
	</notification>
	<notification name="CantDropAttachmentInsufficientResources">
		Upuszczenie dodatku nie powiodło się: niewystarczające dostępne zasoby.
	</notification>
	<notification name="CantDropObjectFullParcel">
		Nie można tutaj upuścić obiektu. Działka jest pełna.
	</notification>
	<notification name="CantTouchObjectBannedFromParcel">
		Nie można dotknąć/chwycić tego obiektu, ponieważ jesteś zbanowany/a z działki ziemi.
	</notification>
	<notification name="PlzNarrowDeleteParams">
		Sprecyzuj proszę swoje parametry usuwania.
	</notification>
	<notification name="UnableToUploadAsset">
		Nie można przesłać zasobu danych (assetu).
	</notification>
	<notification name="CantTeleportCouldNotFindUser">
		Nie można znaleźć użytkownika, aby teleportować do domu
	</notification>
	<notification name="GodlikeRequestFailed">
		żądanie administracyjne nie powiodło się
	</notification>
	<notification name="GenericRequestFailed">
		żądanie ogólne nie powiodło się
	</notification>
	<notification name="CantUploadPostcard">
		Nie można przesłać pocztówki. Spróbuj ponownie później.
	</notification>
	<notification name="CantFetchInventoryForGroupNotice">
		Nie można pobrać szczegółów dołączonego przedmiotu dla ogłoszenia grupy.
	</notification>
	<notification name="CantSendGroupNoticeNotPermitted">
		Nie można wysłać ogłoszenia grupy -- brak zezwoleń.
	</notification>
	<notification name="CantSendGroupNoticeCantConstructInventory">
		Nie można wysłać ogłoszenia grupy -- nie można stworzyć przedmiotu.
	</notification>
	<notification name="CantParceInventoryInNotice">
		Nie można zanalizować przedmiotu z ogłoszenia.
	</notification>
	<notification name="TerrainUploadFailed">
		Przesyłanie podłoża na serwer nie powiodło się.
	</notification>
	<notification name="TerrainFileWritten">
		Plik podłoża zapisany.
	</notification>
	<notification name="TerrainFileWrittenStartingDownload">
		Plik podłoża zapisany, pobieranie rozpoczęte...
	</notification>
	<notification name="TerrainBaked">
		Podłoże zostało zrenderowane.
	</notification>
	<notification name="TenObjectsDisabledPlzRefresh">
		Tylko pierwszych 10 zaznaczonych obiektów zostało wyłączonych. Odśwież i zaznacz więcej, jeśli potrzeba.
	</notification>
	<notification name="UpdateViewerBuyParcel">
		Musisz zaktualizować swoją przeglądarkę, aby móc kupić tą działkę.
	</notification>
	<notification name="CantBuyParcelNotForSale">
		Nie można kupić, ta działka nie jest na sprzedaż.
	</notification>
	<notification name="CantBuySalePriceOrLandAreaChanged">
		Nie można kupić, cena sprzedaży lub obszar działki uległy zmianie.
	</notification>
	<notification name="CantBuyParcelNotAuthorized">
		Nie jesteś upoważnionym kupcem dla tej działki.
	</notification>
	<notification name="CantBuyParcelAwaitingPurchaseAuth">
		Nie możesz kupić tej działki, ponieważ oczekuje już ona na autoryzację zakupu.
	</notification>
	<notification name="CantBuildOverflowParcel">
		Nie możesz tutaj budować obiektów, ponieważ mogłoby to przekroczyć pojemność działki.
	</notification>
	<notification name="SelectedMultipleOwnedLand">
		Zaznaczona przez Ciebie ziemia ma różnych właścicieli. Zaznacz mniejszy obszar i spróbuj ponownie.
	</notification>
	<notification name="CantJoinTooFewLeasedParcels">
		Zbyt mało dzierżawionych działek w zaznaczeniu do przyłączenia.
	</notification>
	<notification name="CantDivideLandMultipleParcelsSelected">
		Nie można podzielić ziemi.
Zaznaczono więcej niż jedną działkę.
Spróbuj zaznaczyć mniejszy obszar ziemi.
	</notification>
	<notification name="CantDivideLandCantFindParcel">
		Nie można podzielić ziemi.
Nie można znaleźć działki.
Prosimy o zgłoszenie błędu, w menu Pomoc.
	</notification>
	<notification name="CantDivideLandWholeParcelSelected">
		Nie można podzielić ziemi.
Cała działka jest zaznaczona.
Spróbuj zaznaczyć mniejszy obszar ziemi.
	</notification>
	<notification name="LandHasBeenDivided">
		Ziemia została podzielona.
	</notification>
	<notification name="PassPurchased">
		Kupiłeś/aś przepustkę.
	</notification>
	<notification name="RegionDisallowsClassifieds">
		Region nie zezwala na ogłoszenia reklamowe.
	</notification>
	<notification name="LandPassExpireSoon">
		Twoja przepustka na tej ziemi za chwilę wygaśnie.
	</notification>
	<notification name="CantSitNoSuitableSurface">
		Nie znaleziono odpowiedniej powierzchni, aby usiąść. Spróbuj w innym miejscu.
	</notification>
	<notification name="CantSitNoRoom">
		Nie ma gdzie tutaj usiąść, spróbuj w innym miejscu.
	</notification>
	<notification name="ClaimObjectFailedNoPermission">
		Zażądanie obiektu nie powiodło się, ponieważ nie masz uprawnień
	</notification>
	<notification name="ClaimObjectFailedNoMoney">
		Zażądanie obiektu nie powiodło się, ponieważ nie masz wystarczającej ilości L$.
	</notification>
	<notification name="CantDeedGroupLand">
		Nie można przypisać ziemi, której właścicielem jest grupa.
	</notification>
	<notification name="BuyObjectFailedNoMoney">
		Kupowanie obiektu nie powiodło się, ponieważ nie masz wystarczającej ilości L$.
	</notification>
	<notification name="BuyInventoryFailedNoMoney">
		Kupowanie przedmiotu nie powiodło się, ponieważ nie masz wystarczającej ilości L$
	</notification>
	<notification name="BuyPassFailedNoMoney">
		Nie masz wystarczającej ilości L$, any kupić przepustkę na tą ziemię.
	</notification>
	<notification name="CantBuyPassTryAgain">
		Nie można w tej chwili kupić przepustki. Spróbuj ponownie później.
	</notification>
	<notification name="CantCreateObjectParcelFull">
		Nie można utworzyć obiektu, ponieważ działka jest pełna.
	</notification>
	<notification name="FailedPlacingObject">
		Nie udało się umieścić obiektu w żądanej lokalizacji. Spróbuj ponownie.
	</notification>
	<notification name="CantCreateLandmarkForEvent">
		Nie można utworzyć landmarka dla wydarzenia.
	</notification>
	<notification name="GodBeatsFreeze">
		Twoje Boskie moce przezwyciężyły unieruchomienie!
	</notification>
	<notification name="SpecialPowersRequestFailedLogged">
		Zażądanie specjalnych uprawnień nie powiodło się. To żądanie zostało zapisane w logach serwera.
	</notification>
	<notification name="ExpireExplanation">
		System nie jest teraz w stanie przetworzyć Twojego żądania. Upłynął limit czasu.
	</notification>
	<notification name="DieExplanation">
		System nie jest w stanie przetworzyć Twojego żądania.
	</notification>
	<notification name="AddPrimitiveFailure">
		Niewystarczające fundusze do utworzenia primy.
	</notification>
	<notification name="RezObjectFailure">
		Niewystarczające fundusze do utworzenia obiektu.
	</notification>
	<notification name="ResetHomePositionNotLegal">
		Twoje miejsce startu zostało zresetowane, ponieważ poprzednie było nielegalne/niepoprawne.
	</notification>
	<notification name="CantInviteRegionFull">
		Nie możesz nikogo w tej chwili zaprosić do Twojej lokalizacji, ponieważ region jest pełny. Spróbuj ponownie później.
	</notification>
	<notification name="CantSetHomeAtRegion">
		Ten region nie pozwala Ci na ustawienie miejsca startu w tej lokalizacji.
	</notification>
	<notification name="ListValidHomeLocations">
		Możesz ustawić 'miejsce startu' tylko na swojej własnej ziemi lub obok Infohuba na Mainlandzie.
	</notification>
	<notification name="SetHomePosition">
		Ustawiono miejsce startu.
	</notification>
	<notification name="CantDerezInventoryError">
		Nie można zderezzować obiektu ze względu na błąd przedmiotu.
	</notification>
	<notification name="CantCreateRequestedInv">
		Nie można utworzyć żądanego przedmiotu.
	</notification>
	<notification name="CantCreateRequestedInvFolder">
		Nie można utworzyć żądanego folderu przedmiotów.
	</notification>
	<notification name="CantCreateInventory">
		Nie można utworzyć tego przedmiotu.
	</notification>
	<notification name="CantCreateLandmark">
		Nie można utworzyć landmarka.
	</notification>
	<notification name="CantCreateOutfit">
		Nie można utworzyć stroju w tej chwili. Spróbuj ponownie za minutę.
	</notification>
	<notification name="InventoryNotForSale">
		Przedmiot nie jest na sprzedaż.
	</notification>
	<notification name="CantFindInvItem">
		Nie można znaleźć przedmiotu.
	</notification>
	<notification name="CantFindObject">
		Nie można znaleźć obiektu.
	</notification>
	<notification name="CantTransfterMoneyRegionDisabled">
		Transfery pieniędzy do obiektów są obecnie wyłączone w tym regionie.
	</notification>
	<notification name="DroppedMoneyTransferRequest">
		Nie udało się dokonać płatności ze względu na obciążenie systemu.
	</notification>
	<notification name="CantPayNoAgent">
		Nie udało się ustalić, komu zapłacić.
	</notification>
	<notification name="CantDonateToPublicObjects">
		Nie możesz dawać L$ publicznym obiektom.
	</notification>
	<notification name="InventoryCreationInWorldObjectFailed">
		Utworzenie przedmiotu w obiekcie będącym w świecie nie powiodło się.
	</notification>
	<notification name="UserBalanceOrLandUsageError">
		Błąd wewnętrzny uniemożliwił poprawną aktualizację danych przeglądarki. Stan konta L$ lub posiadane działki wyświetlane w przeglądarce mogą nie odzwierciedlać faktycznego stanu posiadania na serwerach.
	</notification>
	<notification name="LargePrimAgentIntersect">
		Nie można tworzyć wielkich prim, które nachodzą na innych rezydentów. Spróbuj jeszcze raz, gdy się oni przesuną.
	</notification>
	<notification name="RLVaChangeStrings">
		Zmiany nie odniosą skutku, dopóki nie zrestartujesz [APP_NAME].
	</notification>
	<notification name="RLVaListRequested" label="Żądanie ograniczeń RLV od [NAME_LABEL]">
		[NAME_SLURL] zażądał, aby mu wysłać listę Twoich aktywnych ograniczeń RLV.
		<form name="form">
			<button name="Allow" text="Zezwól"/>
			<button name="Always Allow" text="Zawsze zezwalaj"/>
			<button name="Deny" text="Odmów"/>
			<ignore name="ignore" text="Potwierdź przed wysłaniem komuś listy moich aktywnych ograniczeń RLV."/>
		</form>
	</notification>
	<notification name="InventoryValidationFailed" label="Błędy walidacji Szafy">
		Rzeczy w Twojej Szafie uległy uszkodzeniu.
Skontaktuj się z [HELP] z poniższą listą problemów.
Będzie można użyć http://opensimulator.org/wiki/inventory aby rozwiązać problemy.

[ERRORS]
		<usetemplate ignoretext="Ostrzegaj, jeśli wykryto błędy walidacji Szafy." name="okignore" />
	</notification>
	<notification name="PreferenceChatClearLog">
		Ta opcja usunie dzienniki poprzednich rozmów i wszelkie kopie zapasowe tego pliku.
		<usetemplate ignoretext="Potwierdź, zanim usunę dzienniki poprzednich rozmów." name="okcancelignore" notext="Anuluj" />
	</notification>
	<notification name="PreferenceControlsDefaults">
		Czy chcesz przywrócić domyślne ustawienia klawiszy sterowania?
		<usetemplate canceltext="Anuluj" name="yesnocancelbuttons" notext="Obecny tryb" yestext="Wszystkie tryby" />
	</notification>
	<notification name="PreferenceChatDeleteTranscripts">
		Ta opcja usunie logi wszystkich poprzednich rozmów. Nie będzie to miało wpływu na listę rozmów odbytych w przeszłości. Wszystkie pliki z przyrostkami .txt oraz txt.backup w folderze [FOLDER] zostaną usunięte.
		<usetemplate ignoretext="Potwierdź, zanim usunę logi rozmów." name="okcancelignore" notext="Anuluj" />
	</notification>
	<notification name="PreferenceChatPathChanged">
		Nie można przenieść plików. Przywrócono poprzednią ścieżkę.
		<usetemplate ignoretext="Nie można przenieść plików. Przywrócono poprzednią ścieżkę." name="okignore" />
	</notification>
	<notification name="DefaultObjectPermissions">
		Wystąpił problem z zapisywaniem domyślnych zezwoleń obiektu: [REASON]. Spróbuj ustawić je ponownie później.
	</notification>
	<notification name="AddPaymentMethod">
		Na następnej stronie wybierz kwotę L$
i kliknij przycisk składania zamówienia.
Będziesz mógł/a dodać metodę płatności w kasie.
		<form name="form">
			<button name="Continue" text="Kontynuuj" />
			<button name="Cancel" text="Anuluj" />
		</form>
	</notification>
	<notification name="LSLColorCopiedToClipboard">
		Ciąg koloru w formacie LSL został skopiowany do schowka. Możesz go teraz wkleić w swoim skrypcie i zacząć używać.
		<form name="form">
			<ignore name="ignore" text="Ciąg koloru w formacie LSL został skopiowany do schowka"/>
		</form>
	</notification>
	<notification name="FSBWTooHigh">
		Mocno zalecamy nie ustawiać przepustowości powyżej 1500 kbps. Jest mało prawdopodobne, aby takie ustawienie nie sprawiało problemów i prawie na pewno nie spowoduje wzrostu wydajności.
	</notification>
	<notification name="FirstUseFlyOverride">
		Uwaga: Używaj Wymuszania Latania z rozwagą! Stosowanie tej opcji bez zezwolenia właściciela działki może poskutkować zbanowaniem Twojego awatara z działki, nad którą będziesz latać.
	</notification>
	<notification name="ServerVersionChanged">
		Region, w którym się właśnie pojawiłeś/aś działa na innej wersji symulatora.
Obecny symulator: [NEWVERSION]
Poprzedni symulator: [OLDVERSION]
	</notification>
	<notification name="RegExFail">
		Błąd w wyrażeniu regularnym:
[EWHAT]
	</notification>
	<notification name="NoHavok">
		Niektóre funkcje, takie jak [FEATURE], nie są obsługiwane przez [APP_NAME] w obecnej wersji. Jeśli chcesz używać '[FEATURE]', to prosimy o pobranie [APP_NAME] w wersji ze wsparciem dla Havoka z:
[DOWNLOAD_URL]
		<form name="form">
			<ignore name="ignore" text="Ostrzeżenie o braku Havoka"/>
		</form>
	</notification>
	<notification name="StreamListExportSuccess">
		Pomyślnie wyeksportowano listę strumieni w formacie XML do pliku [FILENAME].
	</notification>
	<notification name="StreamListImportSuccess">
		Pomyślnie zaimportowano listę strumieni z pliku XML.
	</notification>
	<notification name="StreamMetadata">
♫ Teraz odtwarzane:
  [TITLE]
  [ARTIST] ♫
	</notification>
	<notification name="StreamMetadataNoArtist">
♫ Teraz odtwarzane:
  [TITLE] ♫
	</notification>
	<notification name="BackupFinished">
		Twoje ustawienia zostały zapisane i zarchiwizowane w kopii zapasowej.
	</notification>
	<notification name="BackupPathEmpty">
		Ścieżka miejsca zapisu jest pusta. Proszę najpierw podać lokalizację, w jakiej będą zapisywanie i której będą przywracane kopie zapasowe.
	</notification>
	<notification name="SettingsConfirmBackup">
		Czy na pewno chcesz zapisać kopię zapasową w tym katalogu?

[DIRECTORY]

Wszelkie istniejące kopie zapasowe w tej lokalizacji zostaną nadpisane!
		<usetemplate name="okcancelbuttons" notext="Anuluj" yestext="Zapisz kopię" />
	</notification>
	<notification name="SettingsRestoreNeedsLogout">
		Przywrócenie ustawień wymaga ponownego uruchomienia przeglądarki. Czy chcesz teraz przywrócić ustawienia i wyłączyć ją?
		<usetemplate name="okcancelbuttons" notext="Anuluj" yestext="Przywróć i wyłącz"/>
	</notification>
	<notification name="BackupPathDoesNotExistOrCreateFailed">
		Ścieżka kopii zapasowej nie może zostać znaleziona lub utworzona.
	</notification>
	<notification name="BackupPathDoesNotExist">
		Ścieżka kopii zapasowej nie może zostać znaleziona.
	</notification>
	<notification name="RestoreFinished">
		Przywracanie zakończone! Proszę wyłączyć i włączyć ponownie swoją przeglądarkę.
		<usetemplate name="okbutton" yestext="Wyłącz"/>
	</notification>
	<notification name="ConfirmRestoreQuickPrefsDefaults">
Kontynuowanie spowoduje, że kontrolki Szybkiego Strojenia zostaną przywrócone do domyślnego ustawienia.

Nie można tego cofnąć.
		<usetemplate ignoretext="Przywrócenie domyślnych kontrolek Szybkiego Strojenia" name="okcancelignore" notext="Anuluj" />
	</notification>
	<notification name="QuickPrefsDuplicateControl">
		Takie ustawienie zostało już wcześniej dodane. Wybierz inne.
	</notification>
	<notification name="ExportFinished">
		Wyeksportowano i zapisano do [FILENAME].
	</notification>
	<notification name="ExportFailed">
		Eksport nie powiódł się. Zobacz log, aby uzyskać więcej szczegółów.
	</notification>
	<notification name="ExportColladaSuccess">
		Zapisano z powodzeniem [OBJECT] do [FILENAME].
	</notification>
	<notification name="ExportColladaFailure">
		Eksport [OBJECT] do [FILENAME] nie powiódł się.
	</notification>
	<notification name="MeshMaxConcurrentReqTooHigh">
		Wartość ustawienia ([VALUE]) dla liczby jednoczesnych żądań ładowania obiektów meszowych określona przez Ciebie (ustawienie debugowania [DEBUGNAME]) jest wyższa niż dopuszczalne [MAX]. Została ona zresetowana do domyślnej, [DEFAULT].
	</notification>
	<notification name="ImportSuccess">
		Pomyślnie zaimportowano [COUNT] [OBJECT].
	</notification>
	<notification name="AntiSpamBlocked">
		Antyspam: Zablokowano [SOURCE] ze względu na spam [QUEUE] ([COUNT]) razy podczas [PERIOD] sekund.
	</notification>
	<notification name="AntiSpamImNewLineFloodBlocked">
		Antyspam: Zablokowano [SOURCE] za wysłanie wiadomości IM mającej więcej niż [COUNT] linii.
	</notification>
	<notification name="AntiSpamChatNewLineFloodBlocked">
		Antyspam: Zablokowano [SOURCE] za wysłanie wiadomości czatu mającej więcej niż [COUNT] linii.
	</notification>
	<notification name="SkinDefaultsChangeSettings">
		[MESSAGE]
		<form name="form">
			<ignore name="ignore" text="Ustawienie w preferencjach zostało zmienione do domyślnej wartości skórki."/>
		</form>
	</notification>
	<notification name="AddNewContactSet">
		Utwórz nowy zestaw kontaktów o nazwie:
		<form name="form">
			<input name="message">
				Nowy zestaw kontaktów
			</input>
			<button name="Create" text="Utwórz"/>
			<button name="Cancel" text="Anuluj"/>
		</form>
	</notification>
	<notification name="RemoveContactSet">
		Na pewno chcesz usunąć [SET_NAME]? Nie będziesz mieć możliwości go przywrócić.
		<usetemplate ignoretext="Potwierdź przed usunięciem Zestawu Kontaktów" name="okcancelignore" notext="Anuluj" />
	</notification>
	<notification name="RemoveContactFromSet">
		Na pewno chcesz usunąć [TARGET] z [SET_NAME]?
		<usetemplate ignoretext="Potwierdź przed usunięciem kogoś z Zestawu Kontaktów" name="okcancelignore" notext="Anuluj" />
	</notification>
	<notification name="RemoveContactsFromSet">
		Na pewno chcesz usunąć [TARGET] osób z [SET_NAME]?
		<usetemplate ignoretext="Potwierdź przed usunięciem większej ilości awatarów z Zestawu Kontaktów" name="okcancelignore" notext="Anuluj" />
	</notification>
	<notification name="AddToContactSetSingleSuccess">
		[NAME] został/a dodany/a do [SET].
	</notification>
	<notification name="AddToContactSetMultipleSuccess">
		[COUNT] awatarów zostało dodanych do [SET].
	</notification>
	<notification name="SetAvatarPseudonym">
		Wprowadź alias dla [AVATAR]:
		<form name="form">
			<button name="Create" text="Ustaw"/>
			<button name="Cancel" text="Anuluj"/>
		</form>
	</notification>
	<notification name="RenameContactSetFailure">
		Nie można zmienić nazwy zestawu &apos;[SET]&apos; na &apos;[NEW_NAME]&apos;, ponieważ zestaw z taką nazwą już istnieje lub nowa nazwa nie jest poprawna.
	</notification>
	<notification name="ShapeImportGenericFail">
		Wystąpił problem podczas importowania [FILENAME]. Zobacz log, aby uzyskać więcej szczegółów.
	</notification>
	<notification name="ShapeImportVersionFail">
		Importowanie kształtu nie powiodło się. Czy [FILENAME] jest na pewno plikiem awatara?
	</notification>
	<notification name="AddToMediaList">
		Wpisz nazwę domeny, jaką chcesz dodać do [LIST]:
		<form name="form">
			<button name="Add" text="Dodaj"/>
			<button name="Cancel" text="Anuluj"/>
		</form>
	</notification>
	<notification name="CantRestoreToWorldNoCopy">
		Funkcjonalność przywracania na ostatnią pozycję nie jest dostępna dla obiektów bez praw kopiowania, aby zapobiec ewentualnej ich utracie.
	</notification>
	<notification name="ConfirmRemoveCredential">
		Na pewno chcesz usunąć dane logowania dla &lt;nolink&gt;[NAME]&lt;/nolink&gt;?
		<form name="form">
			<button name="Cancel" text="Anuluj"/>
		</form>
	</notification>
	<notification name="ExodusFlickrVerificationExplanation">
		Aby móc przesyłać zdjęcia na Flickr musisz autoryzować dostęp do konta dla [APP_NAME]. Jeśli kontynuujesz, to Twoja przeglądarka internetowa otworzy stronę Flickr, gdzie zostaniesz poproszony/a, aby autoryzować [APP_NAME]. Dostaniesz kod, który będzie trzeba wkleić w odpowiednie pole [APP_NAME].

Czy chcesz autoryzować [APP_NAME] do przesyłania zdjęć na Flickr?
		<usetemplate name="okcancelbuttons" notext="Nie" yestext="Tak"/>
	</notification>
	<notification name="ExodusFlickrVerificationPrompt">
		Przeprowadź autoryzację [APP_NAME] dla wysyłania zdjęć na Flickr w przeglądarce internetowej i wpisz otrzymany kod poniżej:
		<form name="form">
			<button name="Cancel" text="Anuluj"/>
		</form>
	</notification>
	<notification name="ExodusFlickrVerificationFailed">
		Autoryzacja Flickr nie powiodła się. Spróbuj ponownie i sprawdź dokładnie kod weryfikacyjny.
	</notification>
	<notification name="ExodusFlickrUploadComplete">
		Możesz znaleźć swoje zdjęcie [http://www.flickr.com/photos/upload/edit/?ids=[ID] tutaj].
	</notification>
	<notification name="RegionTrackerAdd">
		Jaką etykietę chcesz nadać regionowi
&quot;[REGION]&quot;?
		<form name="form">
			<button name="Cancel" text="Anuluj"/>
		</form>
	</notification>
	<notification name="SnoozeDuration">
		Okres (w sekundach) tymczasowego wyciszenia czatu grupowego:
		<form name="form">
			<button name="Cancel" text="Anuluj"/>
		</form>
	</notification>
	<notification name="SnoozeDurationInvalidInput">
		Okres tymczasowego wyciszenia czatu grupowego musi być liczbą!
	</notification>
	<notification name="PickLimitReached">
		Nie można utworzyć kolejnego Miejsca, ponieważ limit ich ilości został osiągnięty.
	</notification>
	<notification name="GlobalOnlineStatusToggle">
		Ze względu na obciążenie serwera masowa zmiana widoczności online może zająć trochę czasu. Prosimy o cierpliwość.
		<usetemplate ignoretext="Informuj mnie, że masowa zmiana widoczności online może zająć trochę czasu" name="okignore" />
	</notification>
	<notification name="RenderVolumeLODFactorWarning">
		UWAGA: Twój poziom detali (LOD) jest ustawiony na wysoką wartość.

Do codziennego użytku LOD ustawiony na 1-3 powinien wystarczyć.
Rozważ wymianę obiektów, które wyglądają na zdeformowane z taką wartością.

Mnożnik LOD >3: Zwiększa lag. Zalecane tylko dla fotografii.
Mnożnik LOD >4: Używaj tylko w specjalnych przypadkach. Resetuje się po restarcie.
Mnożnik LOD >8: Brak widocznych efektów. Może powodować błędy.
	</notification>
<<<<<<< HEAD
=======
	<notification name="OverrideVRAMWarning">
		UWAGA: Wyłączenie automatycznego wykrywania VRAM może zdestabilizować Twój komputer.

Większość użytkowników powinna pozostawić wykrywanie włączone i pozwolić przeglądarce oraz systemowi operacyjnemu określać poprawną wartość.

To ustawienie jest przeznaczone dla przypadków, gdy wykrywanie VRAM zgłasza nieprawidłowe wartości. Używaj ostrożnie, w razie wątpliwości zasięgnij porady Wsparcia.
	</notification>
>>>>>>> 1a8a5404
	<notification name="CurrencyURIOverrideReceived">
		W tym regionie wybrano portal walutowy strony trzeciej.
Należy pamiętać, że zakupy w walucie dokonywane za pośrednictwem Firestorm Viewer są transakcjami między Tobą (użytkownikiem) a dostawcą (-ami) lub sprzedawcą (-ami) waluty.
Ani Firestorm Viewer, ani Phoenix Firestorm Viewer Project Inc., ani jego zespół nie ponoszą odpowiedzialności za jakiekolwiek koszty lub szkody wynikające bezpośrednio lub pośrednio z takich transakcji.
Jeśli nie zgadzasz się z niniejszymi warunkami użytkowania, nie należy przeprowadzać transakcji finansowych za pomocą tej przeglądarki.
		<usetemplate ignoretext="Kiedy region ustawia nowego pomocnika walutowego." name="okignore" />
	</notification>
	<notification name="EnableHiDPI">
		Włączenie obsługi HiDPI może mieć niekorzystne skutki i pogorszyć wydajność.
	</notification>
	<notification name="FailedToFindSettings">
		Nie można załadować ustawień dla [NAME] z bazy danych.
	</notification>
	<notification name="FailedToLoadSettingsApply">
		Nie można zastosować tych ustawień do otoczenia.
	</notification>
	<notification name="FailedToBuildSettingsDay">
		Nie można zastosować tych ustawień do otoczenia.
	</notification>
	<notification name="NoEnvironmentSettings">
		Ten region nie obsługuje ustawień otoczenia.
	</notification>
	<notification label="Zapisz otoczenie" name="SaveSettingAs">
		Zapisz bieżące ustawienia otoczenia jako:
		<form name="form">
			<input name="message">
				[DESC] (nowe)
			</input>
			<button name="Cancel" text="Anuluj" />
		</form>
	</notification>
	<notification name="WLImportFail">
		Nie można zaimportować starszych ustawień Windlight [NAME] z
[FILE].

[REASONS]
	</notification>
	<notification name="WLParcelApplyFail">
		Nie można ustawić otoczenia dla tej działki.
Odwiedź lub wybierz działkę, którą masz prawo zmodyfikować.
	</notification>
	<notification name="SettingsUnsuported">
		Otoczenia nie są obsługiwane w tym regionie.
Przejdź do regionu z włączonymi otoczeniami i spróbuj ponownie.
	</notification>
	<notification name="SettingsConfirmLoss">
		Za chwilę stracisz zmiany wprowadzone dla [TYPE] o nazwie "[NAME]".
Czy na pewno chcesz kontynuować?
		<usetemplate ignoretext="Czy na pewno chcesz stracić zmiany?" name="okcancelignore" notext="Nie" yestext="Tak" />
	</notification>
	<notification name="SettingsConfirmReset">
		Za chwilę usuniesz wszystkie zastosowane otoczenia.
Czy na pewno chcesz kontynuować?
		<usetemplate name="okcancelbuttons" notext="Nie" yestext="Tak" />
	</notification>
	<notification name="PersonalSettingsConfirmReset">
		Za chwilę usuniesz wszystkie zastosowane ustawienia własnego oświetlenia.
Czy na pewno chcesz kontynuować?
		<usetemplate name="okcancelbuttons" notext="Nie" yestext="Tak" />
	</notification>
	<notification name="SettingsMakeNoTrans">
		Zamierzasz zaimportować nietransferowalne otoczenia do tego cyklu dnia. Kontynuowanie spowoduje, że edytowane otoczenia również staną się nietransferowalne.

Tej zmiany nie można cofnąć.

Czy na pewno chcesz kontynuować?
		<usetemplate ignoretext="Czy na pewno chcesz, aby otoczenia były nietransferowalne?" name="okcancelignore" notext="Nie" yestext="Tak" />
	</notification>
	<notification name="NoEditFromLibrary">
		Nie możesz edytować otoczeń bezpośrednio w bibliotece.
Skopiuj do własnej szafy i spróbuj ponownie.
	</notification>
	<notification name="EnvironmentApplyFailed">
		Napotkaliśmy problem z tymi ustawieniami otoczenia. Nie można ich teraz zapisać ani zastosować.
	</notification>
	<notification name="TrackLoadFailed">
		Nie można załadować ścieżki do [TRACK].
	</notification>
	<notification name="TrackLoadMismatch">
		Nie można załadować ścieżki z [TRACK1] do [TRACK2].
	</notification>
	<notification name="CompressionTestResults">
Wynik testu kompresji pliku dla gzip na poziomie 6 z [FILE] o rozmiarze [SIZE] KB:
Pakowanie: [PACK_TIME]s [PSIZE]KB
Rozpakowywanie: [UNPACK_TIME]s [USIZE]KB
	</notification>
	<notification name="PromptMFAToken">
		[MESSAGE]
		<form name="form">
			<button name="continue" text="Kontynuuj" />
			<button name="cancel" text="Anuluj" />
		</form>
	</notification>
	<notification name="PromptMFATokenWithSave">
		[MESSAGE]
		<form name="form">
			<ignore name="ignore" text="Pamiętaj ten komputer przez 30 dni" />
			<button name="continue" text="Kontynuuj" />
			<button name="cancel" text="Anuluj" />
		</form>
	</notification>
	<notification label="Utwórz podfolder" name="CreateSubfolder">
		Nazwij nowy folder:
		<form name="form">
			<button name="Cancel" text="Anuluj" />
		</form>
	</notification>
	<notification name="SameFolderRequired">
		Wybrane elementy muszą znajdować się w tym samym folderze.
	</notification>
	<notification name="RiggedMeshAttachedToHUD">
		Dodatek o nazwie "[NAME]" dołączony do HUD "[POINT]" zawiera riggowany mesz.

Riggowane mesze są przeznaczone do dodawania do samego awatara. Ani ty, ani nikt inny nie zobaczy tego obiektu.

Jeśli chcesz zobaczyć ten obiekt, to usuń go i ponownie dołącz do punktu doczepienia na awatarze.
		<usetemplate ignoretext="Ostrzegaj, gdy dodatek z riggowanym meszem jest dołączany do punktu HUD" name="okignore" />
	</notification>
	<notification name="ConfirmOverwriteOutfit">
		Zamierzasz zastąpić elementy wybranego stroju przedmiotami, które masz na sobie teraz.
		<usetemplate ignoretext="Potwierdź przed nadpisaniem stroju" name="okcancelignore" notext="Anuluj" yestext="Zapisz" />
	</notification>
	<notification name="ClearInventoryThumbnailsWarning">
		Zamierzasz usunąć miniatury elementów z listy. Tej zmiany nie można cofnąć.

Czy chcesz kontynuować?
		<usetemplate name="okcancelbuttons" notext="Nie" yestext="Tak" />
	</notification>
	<notification name="WriteInventoryThumbnailsWarning">
		Zamierzasz nadpisać miniatury wszystkich lub niektórych elementów z listy. Tej zmiany nie można cofnąć.

Czy chcesz kontynuować?
		<usetemplate name="okcancelbuttons" notext="Nie" yestext="Tak" />
	</notification>
	<notification name="ReflectionProbeApplied">
		UWAGA: Ten obiekt stanie się sondą refleksyjną - nastąpią w nim nieodwracalne zmiany. Sprawią one, że obiekt będzie naśladować wpływ sondy na otoczenie. Czy chcesz kontynuować?
		<usetemplate ignoretext="Wskazówki sond refleksyjnych" name="okcancelignore" notext="Anuluj" />
	</notification>
	<notification name="AutoAdjustHDRSky">
		Edytujesz niebo inne niż HDR, które zostało automatycznie przekonwertowane na HDR. Aby usunąć HDR i mapowanie tonów, ustaw Nastrój Sondy Refleksyjnej na zero.
		<usetemplate ignoretext="Ostrzeżenie dotyczące regulacji HDR nieba" name="okignore" />
	</notification>
	<notification name="EnableAutoFPSWarning">
		Zamierzasz włączyć funkcję AutoFPS. Wszystkie niezapisane ustawienia grafiki zostaną utracone.

Czy chcesz je najpierw zapisać?
		<usetemplate name="okcancelbuttons" notext="Nie" yestext="Tak" />
	</notification>
	<notification name="NoValidEnvSettingFound">
		Nie wybrano prawidłowego ustawienia otoczenia.

Pamiętaj, że nie można wybrać "otoczenia współdzielonego" i "bazowanego na cyklu dnia"!
	</notification>
	<notification name="CantCreateInventoryName">
		Nie można utworzyć: [NAME]
	</notification>
	<notification name="WindlightBulkImportFinished">
		Zakończył się zbiorowy import Windlightów.
	</notification>
	<notification name="FSAOScriptedNotification">
		Animator Firestorma: [AO_MESSAGE]
		<usetemplate ignoretext="Ostrzegaj mnie, gdy Animator Firestorma jest proszony o dostęp przez oskryptowany obiekt" name="notifyignore" />
	</notification>
	<notification name="WarnForceLoginURL">
		Wygląda na to, że adres URL ekranu logowania jest zastępowany w celach testowych.

Zresetować adres URL do domyślnego?
		<usetemplate name="okcancelbuttons" notext="Przypomnij mi potem" yestext="Resetuj" />
	</notification>
	<notification name="WarnScriptedCamera">
		Resetowanie kamery może być zablokowane przez następujące obiekty:

[SOURCES]
	</notification>
	<notification label="Rozgrupuj folder" name="UngroupFolder">
		Rozgrupować folder "[FOLDER_NAME]"?
		<usetemplate name="okcancelbuttons" notext="Anuluj" yestext="Tak" />
	</notification>
	<notification label="Obraz zawiera pusty kanał alfa" name="ImageEmptyAlphaLayer">
		Obraz, który próbujesz przesłać, zawiera pusty (lub prawie pusty) kanał alfa (informacje o przezroczystości). Jest on prawie zawsze niepożądany i powinien zostać usunięty. Dodanie kanału alfa do obrazu spowoduje, że tekstury będą nakładać się na siebie pod różnymi kątami patrzenia kamery, co spowolni renderowanie. Jeśli naprawdę nie potrzebujesz by ta tekstura miała pusty/prawie pusty kanał alfa, to rozważ usunięcie go.
		<form name="form">
			<button name="strip" text="Usuń alfę" />
			<button name="use_as_is" text="Zostaw jak jest" />
		</form>
	</notification>
</notifications><|MERGE_RESOLUTION|>--- conflicted
+++ resolved
@@ -111,14 +111,11 @@
 		Aktywacja tego folderu wersji nie powiodła się:
 
 &apos;[ERROR_CODE]&apos;
-<<<<<<< HEAD
-=======
 	</notification>
 	<notification name="InvalidKeystroke">
 		Naciśnięto nieprawidłowy klawisz.
 [REASON].
 Wprowadź poprawny tekst.
->>>>>>> 1a8a5404
 	</notification>
 	<notification name="MerchantForceValidateListing">
 		Aby wylistowanie tej rzeczy było możliwe hierarchia w jej zawartości została automatycznie naprawiona.
@@ -1727,11 +1724,6 @@
 Obecnie ponowne dołączenie do tej grupy nie wiąże się z żadnymi opłatami.
 		<usetemplate name="okcancelbuttons" notext="Anuluj" yestext="Opuść" />
 	</notification>
-	<notification name="GroupLeaveConfirmMemberWithFee">
-		Jesteś członkiem grupy &lt;nolink&gt;[GROUP]&lt;/nolink&gt;. Ponowne dołączenie będzie kosztować [AMOUNT] L$.
-Chcesz ją opuścić?
-		<usetemplate name="okcancelbuttons" notext="Anuluj" />
-	</notification>
 	<notification name="OwnerCannotLeaveGroup">
 		Nie możesz opuścić tej grupy, ponieważ jesteś ostatnim z jej właścicieli. Przydziel najpierw innemu użytkownikowi rolę właściciela.
 	</notification>
@@ -2040,7 +2032,6 @@
 	</notification>
 	<notification label="Potwierdź odesłanie na Start" name="EstateTeleportHomeUser">
 		Odesłać [AVATAR_NAME] do miejsca startu?
-<<<<<<< HEAD
 		<usetemplate name="okcancelbuttons" notext="Anuluj" />
 	</notification>
 	<notification label="Potwierdź odesłanie na Start" name="EstateTeleportHomeMultiple">
@@ -2049,16 +2040,6 @@
 [RESIDENTS]
 		<usetemplate name="okcancelbuttons" notext="Anuluj" />
 	</notification>
-=======
-		<usetemplate name="okcancelbuttons" notext="Anuluj" />
-	</notification>
-	<notification label="Potwierdź odesłanie na Start" name="EstateTeleportHomeMultiple">
-		Odesłać poniższych rezydentów do miejsc startu?
-
-[RESIDENTS]
-		<usetemplate name="okcancelbuttons" notext="Anuluj" />
-	</notification>
->>>>>>> 1a8a5404
 	<notification label="Potwierdź bana" name="EstateBanUser">
 		Zabronić dostępu rezydentowi [EVIL_USER] tylko do tego Majątku, czy do [ALL_ESTATES]?
 		<usetemplate name="yesnocancelbuttons" canceltext="Anuluj" notext="Wszystkie Majątki" yestext="Ten Majątek"/>
@@ -2407,8 +2388,6 @@
 Czy na pewno chcesz je skasować?
 		<usetemplate ignoretext="Potwierdź przed kasowaniem filtrowanych obiektów" name="okcancelignore" notext="Anuluj" />
 	</notification>
-<<<<<<< HEAD
-=======
 	<notification name="DeleteWornItems">
 		Niektóre elementy, które chcesz usunąć, aktualnie znajdują się na Twoim awatarze.
 Usunąć je z Twojego awatara?
@@ -2418,7 +2397,6 @@
 		Niektóre elementy, które chcesz usunąć, są warstwami wymaganymi (skórka, kształt, włosy, oczy).
 Przed usunięciem tych elementów należy je najpierw czymś zastąpić.
 	</notification>
->>>>>>> 1a8a5404
 	<notification name="DeleteThumbnail">
 		Usunąć obraz tego elementu? Nie można tego cofnąć.
 		<usetemplate ignoretext="Potwierdź przed permanentnym usunięciem miniatury" name="okcancelignore" notext="Anuluj" yestext="Usuń" />
@@ -5214,8 +5192,6 @@
 Mnożnik LOD >4: Używaj tylko w specjalnych przypadkach. Resetuje się po restarcie.
 Mnożnik LOD >8: Brak widocznych efektów. Może powodować błędy.
 	</notification>
-<<<<<<< HEAD
-=======
 	<notification name="OverrideVRAMWarning">
 		UWAGA: Wyłączenie automatycznego wykrywania VRAM może zdestabilizować Twój komputer.
 
@@ -5223,7 +5199,6 @@
 
 To ustawienie jest przeznaczone dla przypadków, gdy wykrywanie VRAM zgłasza nieprawidłowe wartości. Używaj ostrożnie, w razie wątpliwości zasięgnij porady Wsparcia.
 	</notification>
->>>>>>> 1a8a5404
 	<notification name="CurrencyURIOverrideReceived">
 		W tym regionie wybrano portal walutowy strony trzeciej.
 Należy pamiętać, że zakupy w walucie dokonywane za pośrednictwem Firestorm Viewer są transakcjami między Tobą (użytkownikiem) a dostawcą (-ami) lub sprzedawcą (-ami) waluty.
