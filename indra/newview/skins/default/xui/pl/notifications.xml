--- conflicted
+++ resolved
@@ -2132,13 +2132,6 @@
 	<notification name="LandClaimAccessBlocked_AdultsOnlyContent">
 		Tylko dorośli mogą odzyskać tą ziemię.
 		<usetemplate ignoretext="Tylko dorośli mogą odzyskać tą ziemię." name="okcancelignore" notext="Zamknij" yestext="Baza wiedzy"/>
-<<<<<<< HEAD
-	</notification>
-	<notification name="LandBuyAccessBlocked_AdultsOnlyContent">
-		Tylko dorośli mogą kupić tą ziemię.
-		<usetemplate ignoretext="Tylko dorośli mogą kupić tą ziemię." name="okcancelignore" notext="Zamknij" yestext="Baza wiedzy"/>
-=======
->>>>>>> b5f40c06
 	</notification>
 	<notification name="LandBuyAccessBlocked_AdultsOnlyContent">
 		Tylko dorośli mogą kupić tą ziemię.
@@ -3014,11 +3007,6 @@
 		<form name="form">
 			<button name="Keep" text="Zachowaj"/>
 			<button name="Discard" text="Odrzuć"/>
-<<<<<<< HEAD
-		</form>
-	</notification>
-	<notification name="UserGiveItem" label="Propozycja przedmiotu od [NAME_LABEL]">
-=======
 		</form>
 	</notification>
 	<notification name="UserGiveItem" label="Propozycja przedmiotu od [NAME_LABEL]">
@@ -3033,26 +3021,11 @@
 		</form>
 	</notification>
 	<notification name="UserGiveItemLegacy" label="Propozycja przedmiotu od [NAME_LABEL]">
->>>>>>> b5f40c06
 		[NAME_SLURL] dał Ci [OBJECTTYPE]:
 [ITEM_SLURL]
 Chcesz zachować ten obiekt? Wybranie "Zablokuj" sprawi, że nie będziesz już otrzymywać żadnych ofert lub wiadomości od [NAME_SLURL].
 		<form name="form">
 			<button name="Show" text="Pokaż"/>
-<<<<<<< HEAD
-			<button name="Keep" text="Zachowaj"/>
-			<button name="Discard" text="Wyrzuć"/>
-			<button name="Mute" text="Zablokuj"/>
-		</form>
-	</notification>
-	<notification name="UserGiveItemLegacy" label="Propozycja przedmiotu od [NAME_LABEL]">
-		[NAME_SLURL] dał Ci [OBJECTTYPE]:
-[ITEM_SLURL]
-Chcesz zachować ten obiekt? Wybranie "Zablokuj" sprawi, że nie będziesz już otrzymywać żadnych ofert lub wiadomości od [NAME_SLURL].
-		<form name="form">
-			<button name="Show" text="Pokaż"/>
-=======
->>>>>>> b5f40c06
 			<button name="Accept" text="Zachowaj"/>
 			<button name="Discard" text="Wyrzuć"/>
 			<button name="ShowSilent" text="(Pokaż)"/>
@@ -4341,7 +4314,6 @@
 	<notification name="CMOParcelFull">
 		Nie można przesunąć obiektu '[O]' do
 [P] w regionie [R], ponieważ działka jest zbyt pełna.
-<<<<<<< HEAD
 	</notification>
 	<notification name="CMOParcelPerms">
 		Nie można przesunąć obiektu '[O]' do
@@ -4362,28 +4334,6 @@
 		Nie można przesunąć obiektu '[O]' do
 [P] w regionie [R], ponieważ nie możesz modyfikować Navmesha przez granice regionów.
 	</notification>
-=======
-	</notification>
-	<notification name="CMOParcelPerms">
-		Nie można przesunąć obiektu '[O]' do
-[P] w regionie [R], ponieważ Twoje obiekty nie są dozwolone na tej działce.
-	</notification>
-	<notification name="CMOParcelResources">
-		Nie można przesunąć obiektu '[O]' do
-[P] w regionie [R], ponieważ nie ma wystarczającej ilości zasobów na tej działce.
-	</notification>
-	<notification name="NoParcelPermsNoObject">
-		Kopiowanie nie powiodło się, ponieważ nie masz dostępu do tej działki.
-	</notification>
-	<notification name="CMORegionVersion">
-		Nie można przesunąć obiektu '[O]' do
-[P] w regionie [R], ponieważ the region działa na starszej wersji symulatora, która nie obsługuje otrzymywania obiektów przez granice działek.
-	</notification>
-	<notification name="CMONavMesh">
-		Nie można przesunąć obiektu '[O]' do
-[P] w regionie [R], ponieważ nie możesz modyfikować Navmesha przez granice regionów.
-	</notification>
->>>>>>> b5f40c06
 	<notification name="CMOWTF">
 		Nie można przesunąć obiektu '[O]' do
 [P] w regionie [R] ze względu na nieznany powód. ([F])
@@ -5252,15 +5202,12 @@
 Jeśli chcesz zobaczyć ten obiekt, to usuń go i ponownie dołącz do punktu doczepienia na awatarze.
 		<usetemplate ignoretext="Ostrzegaj, gdy dodatek z riggowanym meszem jest dołączany do punktu HUD" name="okignore" />
 	</notification>
-<<<<<<< HEAD
-=======
 	<notification name="EnableAutoFPSWarning">
 		Zamierzasz włączyć funkcję AutoFPS. Wszystkie niezapisane ustawienia grafiki zostaną utracone.
 
 Czy chcesz je najpierw zapisać?
 		<usetemplate name="okcancelbuttons" notext="Nie" yestext="Tak" />
 	</notification>
->>>>>>> b5f40c06
 	<notification name="NoValidEnvSettingFound">
 		Nie wybrano prawidłowego ustawienia otoczenia.
 
