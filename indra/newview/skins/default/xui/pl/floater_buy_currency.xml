--- conflicted
+++ resolved
@@ -48,18 +48,9 @@
 	<text name="purchase_warning_notenough">
 		Nie zakupiono wystarczającej ilości L$. Proszę zwiększyć kwotę.
 	</text>
-<<<<<<< HEAD
 	<button label="Kup teraz" name="buy_btn"/>
 	<button label="Anuluj" name="cancel_btn"/>
-	<text name="info_cannot_buy">
-		Nie można kupić
-	</text>
-	<button label="Odwiedź stronę WWW" name="error_web"/>
-=======
-	<button label="Kup teraz" name="buy_btn" />
-	<button label="Anuluj" name="cancel_btn" />
 	<floater.string name="info_cannot_buy">
 		Nie można kupić
 	</floater.string>
->>>>>>> 7ae4f766
 </floater>