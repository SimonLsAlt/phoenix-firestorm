<?xml version="1.0" encoding="utf-8" standalone="yes" ?>
<floater name="Scene Load Statistics" title="Statystyki obciążenia sceny">
	<scroll_container name="statistics_scroll">
		<container_view name="statistics_view">
			<stat_view name="basic" label="Podstawowe">
				<stat_bar name="frame difference" label="Różnica pomiędzy klatkami"/>
				<stat_bar label="Przepustowość" name="bandwidth"/>
				<stat_bar label="Utracone pakiety" name="packet_loss"/>
			</stat_view>
			<stat_view name="advanced" label="Zaawansowane">
				<stat_view name="render" label="Rendering">
					<stat_bar name="objs" label="Wszystkie obiekty"/>
					<stat_bar name="newobjs" label="Nowe obiekty" unit_label="/sek"/>
					<stat_bar name="object_cache_hits" label="Wspł. trafień obiektów do cache"/>
				</stat_view>
				<stat_view name="texture" label="Tekstura">
					<stat_bar name="texture_cache_hits" label="Wspł. trafień do cache"/>
					<stat_bar name="texture_cache_read_latency" label="Opóźnienie odczytu cache"/>
					<stat_bar name="texture_decode_latency" label="Opóźn. dekodowania cache" />
<<<<<<< HEAD
					<stat_bar name="texture_decode_latency" label="Opóźn. zapisu cache" />
=======
					<stat_bar name="texture_write_latency" label="Opóźn. zapisu cache" />
>>>>>>> 4c6d8f4b
					<stat_bar name="texture_fetch_latency" label="Opóźn. pobierania cache" />
					<stat_bar name="texture_fetch_time" label="Czas pob. z cache" />
					<stat_bar name="numimagesstat" label="Suma"/>
					<stat_bar name="numrawimagesstat" label="Suma surowych"/>
				</stat_view>
				<stat_view name="network" label="Sieć">
					<stat_bar name="packetsinstat" label="Pakiety wchodzące" unit_label="/sek"/>
					<stat_bar name="packetsoutstat" label="Pakiety wychodzące" unit_label="/sek"/>
					<stat_bar name="objectdatareceived" label="Obiekty"/>
					<stat_bar name="texturedatareceived" label="Tekstury"/>
					<stat_bar name="assetudpdatareceived" label="Dane (assety)"/>
					<stat_bar name="layersdatareceived" label="Warstwy"/>
					<stat_bar name="messagedatain" label="Aktualna il. wchodząca"/>
					<stat_bar name="messagedataout" label="Aktualna il. wychodząca"/>
				</stat_view>
			</stat_view>
			<stat_view name="sim" label="Symulator">
				<stat_bar name="simobjects" label="Obiekty"/>
				<stat_bar name="simactiveobjects" label="Aktywne obiekty"/>
				<stat_bar name="simactivescripts" label="Aktywne skrypty"/>
				<stat_bar name="siminpps" label="Pakiety wchodzące" unit_label="pkt/sek"/>
				<stat_bar name="simoutpps" label="Pakiety wychodzące" unit_label="pkt/sek"/>
				<stat_bar name="simpendingdownloads" label="Oczekujące pobrania"/>
				<stat_bar name="simpendinguploads" label="Oczekujące załadowania"/>
				<stat_bar name="simtotalunackedbytes" label="Wszystkie niepotwierdzone bajty"/>
				<stat_view label="Czas (ms)" name="simperf">
					<stat_bar label="Całkowity czas klatek" name="simframemsec"/>
					<stat_bar label="Czas sieci" name="simnetmsec"/>
					<stat_bar label="Czas fizyki" name="simsimphysicsmsec"/>
					<stat_bar label="Czas symulatora" name="simsimothermsec"/>
					<stat_bar label="Czas agenta" name="simagentmsec"/>
					<stat_bar label="Czas obrazu" name="simimagesmsec"/>
					<stat_bar label="Czas skryptu" name="simscriptmsec"/>
					<stat_bar name="simsparemsec" label="Czas wolny"/>
					<stat_view name="timedetails" label="Szczegóły czasu">
						<stat_bar name="simsimphysicsstepmsec" label="  Skok fizyki"/>
						<stat_bar name="simsimphysicsshapeupdatemsec" label="  Akt. kształtów fizyki"/>
						<stat_bar name="simsimphysicsothermsec" label="  Inna fizyka"/>
						<stat_bar name="simsleepmsec" label="  Czas pauzy"/>
						<stat_bar name="simpumpiomsec" label="  Skok IO"/>
					</stat_view>
				</stat_view>
			</stat_view>
			<stat_view name="frame_stats" label="Składowe klatki">
				<stat_bar name="scenery_frame_pct" label="Scena" />
				<stat_bar name="avatar_frame_pct" label="Awatary" />
				<stat_bar name="ui_frame_pct" label="Interfejs" />
				<stat_bar name="huds_frame_pct" label="HUDy" />
				<stat_bar name="idle_frame_pct" label="Zadania" />
			</stat_view>
		</container_view>
	</scroll_container>
</floater><|MERGE_RESOLUTION|>--- conflicted
+++ resolved
@@ -17,11 +17,7 @@
 					<stat_bar name="texture_cache_hits" label="Wspł. trafień do cache"/>
 					<stat_bar name="texture_cache_read_latency" label="Opóźnienie odczytu cache"/>
 					<stat_bar name="texture_decode_latency" label="Opóźn. dekodowania cache" />
-<<<<<<< HEAD
-					<stat_bar name="texture_decode_latency" label="Opóźn. zapisu cache" />
-=======
 					<stat_bar name="texture_write_latency" label="Opóźn. zapisu cache" />
->>>>>>> 4c6d8f4b
 					<stat_bar name="texture_fetch_latency" label="Opóźn. pobierania cache" />
 					<stat_bar name="texture_fetch_time" label="Czas pob. z cache" />
 					<stat_bar name="numimagesstat" label="Suma"/>
