<?xml version="1.0" encoding="utf-8" standalone="yes" ?>
<context_menu name="Outfit">
<<<<<<< HEAD
	<menu_item_call label="Załóż - Zastąp obecny strój" name="wear_replace" />
	<menu_item_call label="Załóż - Dodaj do obecnego stroju" name="wear_add" />
	<menu_item_call label="Zdejmij - Usuń z obecnego stroju" name="take_off" />
	<menu_item_call label="Zdjęcie..." name="thumbnail" />
=======
	<menu_item_call label="Zastąp obecny strój" name="wear_replace" />
	<menu_item_call label="Dodaj do obecnego stroju" name="wear_add" />
	<menu_item_call label="Usuń z obecnego stroju" name="take_off" />
	<menu_item_call label="Zdjęcie..." name="thumbnail" />
	<menu_item_call label="Edytuj strój" name="edit" />
	<menu_item_call label="Zmień nazwę stroju" name="rename" />
	<menu_item_call label="Zapisz w tym stroju" name="save" />
	<menu_item_call label="Usuń strój" name="delete" />
>>>>>>> 31dd2fb6
	<menu label="Nowe ubranie" name="New Clothes">
		<menu_item_call label="Nowa koszula" name="New Shirt"/>
		<menu_item_call label="Nowe spodnie" name="New Pants"/>
		<menu_item_call label="Nowe buty" name="New Shoes"/>
		<menu_item_call label="Nowe skarpetki" name="New Socks"/>
		<menu_item_call label="Nowa kurtka" name="New Jacket"/>
		<menu_item_call label="Nowa spódnica" name="New Skirt"/>
		<menu_item_call label="Nowe rękawiczki" name="New Gloves"/>
		<menu_item_call label="Nowy podkoszulek" name="New Undershirt"/>
		<menu_item_call label="Nowa bielizna" name="New Underpants"/>
		<menu_item_call label="Nowa warstwa alpha" name="New Alpha"/>
		<menu_item_call label="Nowa fizyka" name="New Physics"/>
		<menu_item_call label="Nowy tatuaż" name="New Tattoo"/>
	</menu>
	<menu label="Nowe części ciała" name="New Body Parts">
		<menu_item_call label="Nowy kształt" name="New Shape"/>
		<menu_item_call label="Nowa skórka" name="New Skin"/>
		<menu_item_call label="Nowe włosy" name="New Hair"/>
		<menu_item_call label="Nowe oczy" name="New Eyes"/>
	</menu>
</context_menu><|MERGE_RESOLUTION|>--- conflicted
+++ resolved
@@ -1,11 +1,5 @@
 <?xml version="1.0" encoding="utf-8" standalone="yes" ?>
 <context_menu name="Outfit">
-<<<<<<< HEAD
-	<menu_item_call label="Załóż - Zastąp obecny strój" name="wear_replace" />
-	<menu_item_call label="Załóż - Dodaj do obecnego stroju" name="wear_add" />
-	<menu_item_call label="Zdejmij - Usuń z obecnego stroju" name="take_off" />
-	<menu_item_call label="Zdjęcie..." name="thumbnail" />
-=======
 	<menu_item_call label="Zastąp obecny strój" name="wear_replace" />
 	<menu_item_call label="Dodaj do obecnego stroju" name="wear_add" />
 	<menu_item_call label="Usuń z obecnego stroju" name="take_off" />
@@ -14,7 +8,6 @@
 	<menu_item_call label="Zmień nazwę stroju" name="rename" />
 	<menu_item_call label="Zapisz w tym stroju" name="save" />
 	<menu_item_call label="Usuń strój" name="delete" />
->>>>>>> 31dd2fb6
 	<menu label="Nowe ubranie" name="New Clothes">
 		<menu_item_call label="Nowa koszula" name="New Shirt"/>
 		<menu_item_call label="Nowe spodnie" name="New Pants"/>
