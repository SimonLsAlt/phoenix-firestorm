--- conflicted
+++ resolved
@@ -61,39 +61,12 @@
 		Cieniowanie
 	</text>
 	<check_box label="Przezroczysta woda" name="TransparentWater" />
-<<<<<<< HEAD
-	<check_box label="Mapping wypukłości i połysk" name="BumpShiny" />
-	<check_box label="Lokalne światła" name="LocalLights" />
-	<!-- <slider label="Szczegóły terenu:" name="TerrainDetail" /> -->
-	<text name="TerrainDetailText">
-		Mało
-	</text>
-	<check_box label="Elastyczne tkaniny ubrań" name="AvatarCloth" />
-	<text name="ReflectionsText">
-		Odbicia w wodzie:
-	</text>
-	<combo_box name="Reflections">
-		<combo_box.item label="Żadne; nieprzezroczyste" name="-2" />
-		<combo_box.item label="Żadne; przezroczyste" name="-1" />
-		<combo_box.item label="Minimalne" name="0" />
-		<combo_box.item label="Teren i drzewa" name="1" />
-		<combo_box.item label="Wszystkie obiekty statyczne" name="2" />
-		<combo_box.item label="Wszystkie awatary i obiekty" name="3" />
-		<combo_box.item label="Wszystko" name="4" />
-	</combo_box>
-	<check_box label="Shadery atmosfery" name="WindLightUseAtmosShaders" />
-=======
->>>>>>> bb984bee
 	<slider label="Niebo:" name="SkyMeshDetail" />
 	<text name="SkyMeshDetailText">
 		Nisko
 	</text>
 	<check_box label="Okluzja otoczenia (SSAO)" name="UseSSAO" />
 	<check_box label="Włącz głębię ostrości" name="UseDoF" />
-<<<<<<< HEAD
-	<!-- <check_box label="Zaawansowana atmosfera" name="UseAdvancedAtmo" /> -->
-=======
->>>>>>> bb984bee
 	<text name="RenderShadowDetailText">
 		Cienie:
 	</text>
