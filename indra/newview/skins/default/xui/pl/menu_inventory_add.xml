<?xml version="1.0" encoding="utf-8" standalone="yes"?>
<menu name="menu_inventory_add">
	<menu label="Prześlij" name="upload">
		<menu_item_call label="Teksturę ([COST]L$)..." name="Upload Image"/>
		<menu_item_call label="Dźwięk ([COST]L$)..." name="Upload Sound"/>
		<menu_item_call label="Animację ([COST]L$)..." name="Upload Animation"/>
		<menu_item_call label="Model meszowy..." name="Upload Model"/>
<<<<<<< HEAD
=======
		<menu_item_call label="Materiał..." name="Upload Material" />
>>>>>>> bb984bee
		<menu_item_call label="Zbiór wielu plików..." name="Bulk Upload"/>
		<menu_item_call label="Importuj zbiór części..." name="import linkset"/>
	</menu>
	<menu_item_call label="Nowy folder" name="New Folder"/>
	<menu_item_call label="Nowy skrypt" name="New Script"/>
	<menu_item_call label="Nowa nota" name="New Note"/>
	<menu_item_call label="Nowy gest" name="New Gesture"/>
<<<<<<< HEAD
=======
	<menu_item_call label="Nowy materiał" name="New Material" />
>>>>>>> bb984bee
	<menu label="Nowe ubranie" name="New Clothes">
		<menu_item_call label="Nowa koszula" name="New Shirt"/>
		<menu_item_call label="Nowe spodnie" name="New Pants"/>
		<menu_item_call label="Nowe buty" name="New Shoes"/>
		<menu_item_call label="Nowe skarpety" name="New Socks"/>
		<menu_item_call label="Nowa kurtka" name="New Jacket"/>
		<menu_item_call label="Nowa spódnica" name="New Skirt"/>
		<menu_item_call label="Nowe rękawiczki" name="New Gloves"/>
		<menu_item_call label="Nowy podkoszulek" name="New Undershirt"/>
		<menu_item_call label="Nowa bielizna" name="New Underpants"/>
		<menu_item_call label="Nowa warstwa alpha" name="New Alpha"/>
		<menu_item_call label="Nowy tatuaż" name="New Tattoo"/>
		<menu_item_call label="Nowa warstwa uniwersalna" name="New Universal"/>
		<menu_item_call label="Nowa fizyka" name="New Physics"/>
	</menu>
	<menu label="Nowa część ciała" name="New Body Parts">
		<menu_item_call label="Nowy kształt" name="New Shape"/>
		<menu_item_call label="Nowa skórka" name="New Skin"/>
		<menu_item_call label="Nowe włosy" name="New Hair"/>
		<menu_item_call label="Nowe oczy" name="New Eyes"/>
	</menu>
	<menu label="Nowe otoczenie" name="New Settings">
		<menu_item_call label="Nowe niebo" name="New Sky" />
		<menu_item_call label="Nowa woda" name="New Water" />
		<menu_item_call label="Nowy cykl dnia" name="New Day Cycle" />
	</menu>
	<menu_item_call label="Sklep..." name="Shop" />
</menu><|MERGE_RESOLUTION|>--- conflicted
+++ resolved
@@ -5,10 +5,7 @@
 		<menu_item_call label="Dźwięk ([COST]L$)..." name="Upload Sound"/>
 		<menu_item_call label="Animację ([COST]L$)..." name="Upload Animation"/>
 		<menu_item_call label="Model meszowy..." name="Upload Model"/>
-<<<<<<< HEAD
-=======
 		<menu_item_call label="Materiał..." name="Upload Material" />
->>>>>>> bb984bee
 		<menu_item_call label="Zbiór wielu plików..." name="Bulk Upload"/>
 		<menu_item_call label="Importuj zbiór części..." name="import linkset"/>
 	</menu>
@@ -16,10 +13,7 @@
 	<menu_item_call label="Nowy skrypt" name="New Script"/>
 	<menu_item_call label="Nowa nota" name="New Note"/>
 	<menu_item_call label="Nowy gest" name="New Gesture"/>
-<<<<<<< HEAD
-=======
 	<menu_item_call label="Nowy materiał" name="New Material" />
->>>>>>> bb984bee
 	<menu label="Nowe ubranie" name="New Clothes">
 		<menu_item_call label="Nowa koszula" name="New Shirt"/>
 		<menu_item_call label="Nowe spodnie" name="New Pants"/>
