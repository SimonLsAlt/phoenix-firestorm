<?xml version="1.0" encoding="utf-8" standalone="yes"?>
<panel label="Profil Grupy" name="GroupInfo">
	<panel.string name="default_needs_apply_text">
		Nie zapisałeś/aś zmian
	</panel.string>
	<panel.string name="want_apply_text">
		Czy chcesz zachować te zmiany?
	</panel.string>
	<panel.string name="group_join_btn">
		Dołącz ([AMOUNT]L$)
	</panel.string>
	<panel.string name="group_join_free">
		Darmowe
	</panel.string>
<<<<<<< HEAD
=======
	<panel.string name="group_member">
		Osoba
	</panel.string>
	<panel.string name="join_txt">
		Dołącz
	</panel.string>
	<panel.string name="leave_txt">
		Opuść
	</panel.string>
>>>>>>> 1a8a5404
	<layout_stack name="group_info_sidetray_main">
		<layout_panel name="header_container">
			<panel name="group_info_top">
				<text_editor name="group_name" value="(Ładowanie...)"/>
				<line_editor label="Wpisz tutaj nową nazwę swojej grupy" name="group_name_editor"/>
			</panel>
		</layout_panel>
		<layout_panel name="group_info_content">
			<layout_stack name="layout">
				<layout_panel name="group_accordions">
					<accordion name="groups_accordion">
						<accordion_tab name="group_general_tab" title="Ogólne"/>
						<accordion_tab name="group_roles_tab" title="Funkcje i osoby"/>
						<accordion_tab name="group_notices_tab" title="Ogłoszenia"/>
						<accordion_tab name="group_land_tab" title="Działka/Majątek"/>
						<accordion_tab name="group_experiences_tab" title="Przygody"/>
					</accordion>
				</layout_panel>
			</layout_stack>
			<layout_stack name="button_row_ls">
				<layout_panel name="btn_chat_lp">
					<button label="Czat" name="btn_chat"/>
				</layout_panel>
				<layout_panel name="call_btn_lp">
					<button label="Konferencja głosowa" name="btn_call" tool_tip="Rozpocznij konferencję głosową w tej grupie"/>
				</layout_panel>
				<layout_panel name="btn_apply_lp">
					<button label="Zapisz" label_selected="Zapisz" name="btn_apply"/>
				</layout_panel>
			</layout_stack>
		</layout_panel>
	</layout_stack>
</panel><|MERGE_RESOLUTION|>--- conflicted
+++ resolved
@@ -12,8 +12,6 @@
 	<panel.string name="group_join_free">
 		Darmowe
 	</panel.string>
-<<<<<<< HEAD
-=======
 	<panel.string name="group_member">
 		Osoba
 	</panel.string>
@@ -23,7 +21,6 @@
 	<panel.string name="leave_txt">
 		Opuść
 	</panel.string>
->>>>>>> 1a8a5404
 	<layout_stack name="group_info_sidetray_main">
 		<layout_panel name="header_container">
 			<panel name="group_info_top">
