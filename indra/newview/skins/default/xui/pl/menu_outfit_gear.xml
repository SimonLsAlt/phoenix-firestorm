--- conflicted
+++ resolved
@@ -1,11 +1,5 @@
 <?xml version="1.0" encoding="utf-8" standalone="yes"?>
 <toggleable_menu name="Gear Outfit">
-<<<<<<< HEAD
-	<menu_item_call label="Załóż - Zastąp obecny strój" name="wear"/>
-	<menu_item_call label="Załóż - Dodaj do bieżącego stroju" name="wear_add"/>
-	<menu_item_call label="Zdejmij - Usuń z obecnego stroju" name="take_off"/>
-	<menu_item_call label="Zdjęcie..." name="thumbnail" />
-=======
 	<menu_item_call label="Zastąp obecny strój" name="wear"/>
 	<menu_item_call label="Dodaj do bieżącego stroju" name="wear_add"/>
 	<menu_item_call label="Usuń z obecnego stroju" name="take_off"/>
@@ -16,7 +10,6 @@
 	<menu_item_check label="Sortuj foldery zawsze wg. nazwy" name="sort_folders_by_name" />
 	<menu_item_call label="Rozwiń wszystkie foldery" name="expand"/>
 	<menu_item_call label="Zwiń wszystkie foldery" name="collapse"/>
->>>>>>> 31dd2fb6
 	<context_menu label="Nowe ubranie" name="New Clothes">
 		<menu_item_call label="Nowa koszula" name="New Shirt"/>
 		<menu_item_call label="Nowe spodnie" name="New Pants"/>
@@ -38,12 +31,4 @@
 		<menu_item_call label="Nowe włosy" name="New Hair"/>
 		<menu_item_call label="Nowe oczy" name="New Eyes"/>
 	</context_menu>
-<<<<<<< HEAD
-	<menu_item_call label="Rozwiń wszystkie foldery" name="expand"/>
-	<menu_item_call label="Zwiń wszystkie foldery" name="collapse"/>
-	<menu_item_call label="Zmień nazwę stroju" name="rename"/>
-	<menu_item_call label="Usuń strój" name="delete_outfit"/>
-	<menu_item_check label="Sortuj foldery zawsze wg. nazwy" name="sort_folders_by_name" />
-=======
->>>>>>> 31dd2fb6
 </toggleable_menu>