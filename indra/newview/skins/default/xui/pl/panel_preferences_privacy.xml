<?xml version="1.0" encoding="utf-8" standalone="yes"?>
<panel label="Komunikacja" name="im">
	<string name="AutoresponseItemNotSet">
		Brak ustawionego
	</string>
	<string name="AutoresponseItemNotAvailable">
		Niedostępny
	</string>
	<string name="AutoresponseItemNotLoggedIn">
		Zaloguj się
	</string>
	<tab_container label="Prywatność" name="tabs">
		<panel label="Ogólne" name="tab-general">
			<panel.string name="log_in_to_change">
				Zaloguj się, by zmienić
			</panel.string>
			<button label="Wyczyść historię" tool_tip="Wyczyść zapisane obrazy, ostatnią lokalizację, historię teleportów, bufor stron internetowych i bufor danych tekstur" name="clear_cache"/>
			<text name="cache_size_label">
				(miejsca, obrazy, strony web, historia wyszukiwarki)
			</text>
			<check_box label="Pokaż mój profil w wynikach wyszukiwarki" name="online_searchresults"/>
			<check_box label="Mój status online dostępny tylko dla znajomych i grup" name="online_visibility"/>
			<check_box label="Tylko znajomi i grupy mogą wysyłać do mnie wiadomości lub dzwonić głosowo" name="voice_call_friends_only_check"/>
			<check_box label="Pokaż zaproszenia także dla tych grup, do jakich już należysz" name="FSShowJoinedGroupInvitations"/>
			<check_box label="Wyłącz mikrofon po zakończeniu rozmowy głosowej" name="auto_disengage_mic_check"/>
			<check_box label="Pozwól oskryptowanym obiektom znać moje obecne ustawienie języka" name="LanguageIsPublic"/>
			<check_box label="Automatycznie akceptuj nowe przedmioty" name="Auto_Accept_New_Inventory"/>
			<check_box label="Pokaż w czacie lokalnym przedmioty zaakceptowane automatycznie" name="FSLogAutoAcceptInventoryToChat" />
			<check_box label="Klasyczne powiadomienia akceptacji/odrzucenia przedmiotu" name="FSUseLegacyInventoryAcceptMessages" tool_tip="Gdy włączysz tą opcję, to Przeglądarka będzie wysyłać powiadomienia o akceptacji/odrzuceniu przedmiotu tylko po naciśnięciu odpowiedniego przycisku. Gdy wyłączysz tą opcję, to powiadomienie będzie wysłane automatycznie zaraz po tym, gdy przedmiot zostanie zaakceptowany. Ta opcja nie ma żadnej mocy, gdy przedmioty są akceptowane automatycznie."/>
			<check_box label="Automatycznie pokazuj akceptowane przedmioty" name="Show_In_Inventory"/>
			<check_box label="Automatycznie pokazuj noty, tekstury i landmarki po zaakceptowaniu" name="Show_New_Inventory"/>
			<check_box label="Automatycznie pokazuj zdjęcia w Szafie po załadowaniu" name="FSOpenInventoryAfterSnapshot"/>
			<check_box label="Twórz efekty cząsteczkowe, gdy dam jakiś przedmiot innej osobie" name="FSCreateGiveInventoryParticleEffect"/>
			<check_box label="Pokaż moje ulubione landmarki przy logowaniu (w rozwijanym menu &apos;Rozpocznij w&apos;)" name="favorites_on_login_check"/>
			<button label="Lista zablokowanych / wyciszonych" name="block_list"/>
		</panel>
		<panel label="Logi rozmów" name="tab-logging">
			<text name="logging_label">
				Zapisywanie:
			</text>
			<combo_box name="conversation_log_combo" tool_tip="Dziennik: Lista konwersacji rozpoczętych przez Ciebie lub kogoś innego. Logi rozmów: Rzeczywisty tekst pokazywany na ekranie.">
				<item name="log_and_transcripts" label="Dziennik i logi rozmów"/>
				<item name="log_only" label="Tylko dziennik"/>
				<item name="no_log_or_transcript" label="Nie zapisuj dziennika ani logów rozmów"/>
			</combo_box>
			<button label="Wyczyść dziennik" name="clear_log"/>
			<button label="Usuń logi rozmów" name="delete_transcripts"/>
			<check_box name="LogNearbyChat" label="Zapisuj log czatu lokalnego" tool_tip="Zapisuj wiadomości czatu lokalnego na twardym dysku swojego komputera"/>
			<check_box label="Używaj starego formatu nazw plików dla logów rozmów" name="UseLegacyIMLogNames" tool_tip="Włączenie tej opcji spowoduje używanie starego formatu nazw plików dla logów rozmów (Nazwa Użytkownika) zamiast nowego (nazwa_użytkownika)."/>
			<check_box label="Dodawaj datę do nazw plików logów rozmów" name="LogFileNamewithDate" tool_tip="Dodawaj znaczniki czasu do logów czatów oraz IM w formacie czat-RRRR-MM-DD oraz 'Nazwa pliku IM'-RRRR-MM."/>
			<check_box label="Używaj wbudowanej przeglądarki logów" name="FSUseBuiltInHistory" tool_tip="Używaj wbudowanej przeglądarki logów do przeglądania logów czatów. Gdy wyłączysz tą opcję, to logi będą się otwierać w domyślnym edytorze tekstowym Twojego systemu operacyjnego."/>
		</panel>
		<panel label="Śledzenie spojrzeń" name="tab-lookat">
			<check_box label="Pokazuj na co patrzą inni:" name="showlookat" tool_tip="To ustawienie pozwala włączyć wizualne pokazywanie wskaźnika animacji (punktu LookAt), którego używa przeglądarka do obracania oczami, głową oraz tułowiem. Może on także być używany do określenia punktu zaczepienia kamery awatara."/>
			<text name="lookatshownames" tool_tip="Wybierz, czy przy celowniczkach mają być pokazywane imiona awatarów">
				Format imion przy celach spojrzeń
			</text>
			<combo_box name="lookatshownames_combobox">
				<combo_box.item label="Nie pokazuj" name="None"/>
				<combo_box.item label="Pełne imię" name="Complete_Name"/>
				<combo_box.item label="Wyświetlane imię" name="Display_Name"/>
				<combo_box.item label="Stare imię" name="Legacy_Name"/>
				<combo_box.item label="Nazwa konta" name="User_Name"/>
			</combo_box>
			<check_box label="Nie pokazuj celu mojego własnego spojrzenia" name="LookAtHideOwn" tool_tip="Nie pokazuj mi mojego własnego celowniczka"/>
			<check_box label="Renderuj linie do celów spojrzeń" name="ExodusLookAtLines" tool_tip="Renderuj linie od awatarów do celowniczków ich celów spojrzeń" />
			<text name="mylookat">
				Moje cele spojrzeń:
			</text>
			<check_box label="Nie pokazuj innym, gdzie patrzę" name="privatelookat" tool_tip="Zapobiega wysyłaniu na serwer informacji o własnym celu spojrzenia"/>
			<check_box label="Nie pokazuj celu mojego spojrzenia nawet na moim własnym ekranie" name="privateLocalLookat" tool_tip="Zapobiega poruszaniu głową i skupianiu wzroku Twojego awatara na Twoim własnym ekranie. Ten ruch nie musi być widoczny dla innych nawet gdy ta opcja jest wyłączona."/>
			<check_box label="Nie pokazuj innym celów moich wskazań" name="privatepointat" tool_tip="Zapobiega wysyłaniu innym celów wskazanych myszką"/>
			<check_box label="Ogranicz odległość (od głowy):" width="270" name="LimitLookAt" tool_tip="Ogranicza Twoje cele spojrzeń, dookoła Twojej głowy, bazując na tej odległości." />
		</panel>
		<panel label="Autoodpowiedzi 1" name="tab-autoresponse-1">
<<<<<<< HEAD
=======
			<text name="autorespond_toggle_location_tip">
				Notka: Aby aktywować Autoodpowiedzi ustaw swój status online w głównym menu: Komunikacja &gt; Status online
			</text>
>>>>>>> 0aa38a6c
			<text name="text_box3">
				Gdy jestem zajęty/a:
			</text>
			<text name="autorespond_response_label">
				Do wszystkich awatarów, gdy włączony jest tryb autoodpowiedzi:
			</text>
			<text name="autorespond_nf_response_label">
				Do nieznajomych, gdy włączony jest tryb autoodpowiedzi dla nieznajomych:
			</text>
			<check_box label="Wysyłaj autoodpowiedź, gdy mój awatar śpi (jest w trybie 'away'):" name="send_away_av_response" tool_tip="Wysyłaj tekst poniżej, gdy ktoś wysyła Ci wiadomość IM, a Twój awatar w tym momencie akurat śpi (jest w trybie 'away')."/>
			<check_box label="Wysyłaj autoodpowiedzi do WYCISZONYCH awatarów:" name="send_muted_av_response" tool_tip="Wysyła poniższy tekst do osoby, która wysyła Ci IM, a jest przez Ciebie wyciszona."/>
		</panel>
		<panel label="Autoodpowiedzi 2" name="tab-autoresponse-2">
			<text name="autorespond_rto_response_label">
				Do wszystkich awatarów, gdy włączony jest tryb odrzucania propozycji i próśb o teleportację:
			</text>
			<check_box label="Nie odrzucaj próśb o teleportację (i nie wysyłaj autoodpowiedzi) od znajomych" name="FSDontRejectTeleportOffersFromFriends" />
			<text name="autorespond_rfr_response_label">
				Do wszystkich awatarów, gdy włączony jest tryb odrzucania zaproszeń do znajomych:
			</text>
			<text name="autoresponse_item_label" width="300">
				Przedmiot wysyłany ze wszystkimi autoodpowiedziami:
			</text>
			<fs_copytrans_inventory_drop_target name="autoresponse_item" tool_tip="Przeciągnij i upuść przedmiot z Szafy w tym miejscu."/>
			<button label="Czyść" name="clear_autoresponse_item"/>
		</panel>
	</tab_container>
</panel><|MERGE_RESOLUTION|>--- conflicted
+++ resolved
@@ -73,12 +73,9 @@
 			<check_box label="Ogranicz odległość (od głowy):" width="270" name="LimitLookAt" tool_tip="Ogranicza Twoje cele spojrzeń, dookoła Twojej głowy, bazując na tej odległości." />
 		</panel>
 		<panel label="Autoodpowiedzi 1" name="tab-autoresponse-1">
-<<<<<<< HEAD
-=======
 			<text name="autorespond_toggle_location_tip">
 				Notka: Aby aktywować Autoodpowiedzi ustaw swój status online w głównym menu: Komunikacja &gt; Status online
 			</text>
->>>>>>> 0aa38a6c
 			<text name="text_box3">
 				Gdy jestem zajęty/a:
 			</text>
