<?xml version="1.0" encoding="utf-8" standalone="yes"?>
<menu_bar name="Main Menu">
	<menu label="Аватар" name="Me">
		<menu_item_call label="Ваш аккаунт" name="Manage Account"/>
		<menu_item_call label="Торговые списки..." name="MarketplaceListings"/>
		<menu_item_call label="Купить L$" name="Buy and Sell L$"/>

		<menu_item_call label="Новое окно Инвентаря" name="NewInventoryWindow"/>
		<menu_item_check label="Инвентарь" name="Inventory"/>
		<menu_item_check label="Защищенные папки" name="Protected Folders"/>
		<menu_item_check label="Избранные Одежды" name="WearableFavorites"/>
		<menu_item_call label="Места" name="Picks"/>
		<menu_item_call label="Приключения" name="Experiences"/>

		<menu_item_call label="Профиль" name="Profile"/>
		<menu_item_call label="Сейчас надето..." name="NowWearing"/>
		<menu_item_check label="Внешность" name="ChangeOutfit"/>
		<menu label="Снять" name="Take Off &gt;">
			<menu label="Одежда" name="Clothes &gt;">
				<menu_item_call label="Рубашка" name="Shirt"/>
				<menu_item_call label="Штаны" name="Pants"/>
				<menu_item_call label="Юбка" name="Skirt"/>
				<menu_item_call label="Обувь" name="Shoes"/>
				<menu_item_call label="Носки" name="Socks"/>
				<menu_item_call label="Пиджак" name="Jacket"/>
				<menu_item_call label="Перчатки" name="Gloves"/>
				<menu_item_call label="Майка" name="Self Undershirt"/>
				<menu_item_call label="Трусы" name="Self Underpants"/>
				<menu_item_call label="Татуировка" name="Self Tattoo"/>
				<menu_item_call label="Физика" name="Self Physics"/>
				<menu_item_call label="Альфа" name="Self Alpha"/>
				<menu_item_call label="Вся одежда" name="All Clothes"/>
			</menu>
			<menu label="Экран" name="Avatar Detach HUD" />
			<menu label="Отсоединить" name="Avatar Detach" />
			<menu_item_call label="Отсоединить Все" name="Detach All"/>
		</menu>

		<menu_item_call label="Выберите аватар" name="Avatar Picker"/>
<<<<<<< HEAD

=======
		<menu_item_call label="Удалить выбранные присоединения" name="Remove Selected Attachments"/>
>>>>>>> ac0d6afb
		<menu_item_call label="Высота смещения" name="HoverHeight"/>
		<menu label="Движение" name="Movement">
			<menu_item_call label="Встать" name="Stand up"/>
			<menu_item_call label="Сесть" name="Sit Down Here"/>
			<menu_item_check label="Летать" name="Fly"/>
			<menu_item_call label="Прекратить летать" name="Stop flying"/>
			<menu_item_check label="Всегда бежать" name="Always Run"/>
			<menu_item_check label="Принудительно сесть на землю" name="Force Toggle Sitting"/>
			<menu_item_check label="Заблокировать перемещение" name="Move Lock"/>
			<menu_item_check label="Быстрый прыжок" name="Avatar Ignore Prejump"/>
		</menu>
		<menu_item_check label="Управление движением" name="Movement Controls"/>
		<menu_item_check label="Управление камерой" name="Camera Controls"/>

		<menu label="Исправление аватара" name="avhealth">
			<menu_item_call label="Остановить анимации аватара" name="Stop Animating My Avatar"/>
			<menu_item_call label="Остановить анимации аватара и отменить разрешения" name="Stop Animating My Avatar With Revoke"/>
			<menu_item_call label="Раздеформировать аватара" name="undeform_avatar"/>
			<menu_item_call label="Сброс скелета" name="Reset Skeleton"/>
			<menu_item_call label="Сброс скелета и анимаций" name="Reset Skeleton And Animations"/>
			<menu_item_call label="Принудительное обновление внешности (Rebake)" name="Rebake Texture"/>
			<menu_item_call label="Обновить присоединения" name="Refresh Attachments"/>
			<menu_item_call label="Сброс настроек мужского аватара  (Тест персонажа)" name="ResetDefaultAvM"/>
			<menu_item_call label="Сброс настроек женского аватара (Тест персонажа)" name="ResetDefaultAvF"/>
			<menu_item_check label="Показать информацию сложности аватаров" name="Avatar Draw Info"/>
			<menu_item_call label="Мои скрипты..." name="MyScripts"/>
			<menu_item_call label="Измерение лагов" name="Lag Meter"/>
			<menu_item_call label="Пересоздать LSL мост" name="Recreate LSL Bridge"/>
		</menu>

		<menu_item_call label="Снимок" name="Take Snapshot"/>
		<menu_item_call label="360° Снимок" name="Capture 360"/>
		<menu_item_call label="Отслеживание денег" name="money_tracker"/>
		<menu_item_call label="Поза редактирования..." name="pose_stand"/>

		<menu_item_call label="Настройки" name="Preferences"/>
		<menu_item_call label="Кнопки панели инструментов" name="Toolbar Buttons"/>

		<menu_item_check label="Показывать присоединенные HUD" name="Show HUD Attachments"/>
		<menu_item_check label="Показывать Интерфейс Пользователя" name="Show User Interface"/>
		<menu_item_call label="Запрос статуса 'Администратор'" name="Request Admin Options"/>
		<menu_item_call label="Выход из статуса 'Администратор'" name="Leave Admin Options"/>
		<menu_item_call label="Выход из [APP_NAME]" name="Quit"/>
	</menu>

<!-- Comm Menu -->

	<menu label="Общение" name="Communicate">
		<menu label="Статус в сети" name="Status">
			<menu_item_check label="Нет на месте" name="Away"/>
			<menu_item_check label="Не беспокоить" name="Do Not Disturb" />
			<menu_item_check label="Автоответчик" name="Set Autorespond"/>
			<menu_item_check label="Автоответчик не друзьям" name="Set Autorespond to non-friends"/>
			<menu_item_check label="Отклонять предложения и запросы телепортации" name="Automatically reject teleport offers"/>
			<menu_item_check label="Отклонять все приглашения в группы" name="Reject all group invites"/>
			<menu_item_check label="Отклонять все запросы дружбы" name="Reject all friendship requests"/>
		</menu>
		<menu_item_call label="Друзья" name="My Friends"/>
		<menu_item_check label="Контакты" name="Contacts"/>
		<menu_item_call label="Набор контактов" name="Contact Sets"/>
		<menu_item_call label="Группы" name="My Groups"/>
		<menu_item_check label="Общий чат..." name="Nearby Chat"/>
		<menu_item_check label="Люди" name="People"/>
		<menu_item_check label="Разговоры" name="Conversations"/>
		<menu_item_check label="Жесты" name="Gestures"/>
		<menu label="Изменение голоса" name="VoiceMorphing">
			<menu_item_check label="Нет изменений голоса" name="NoVoiceMorphing"/>
			<menu_item_check label="Предварительный просмотр..." name="Preview"/>
			<menu_item_call label="Подписаться..." name="Subscribe"/>
			<menu_item_call label="Премиум привилегия..." name="PremiumPerk"/>
		</menu>
		<menu_item_check name="Conversation Log..." label="Журнал разговоров..."/>
		<menu_item_check label="Ближайшие голоса" name="Nearby Voice"/>
		<menu_item_call label="Список заблокированных" name="Block List"/>
	</menu>

	<!-- World Menu -->

	<menu label="Мир" name="World">
		<menu_item_call label="Синхронизация анимации" name="Resync Animations"/>
		<menu_item_call label="Ближайшие аватары" name="Active Speakers"/>
		<menu_item_check label="Радар" name="Radar"/>
		<menu_item_call label="История телепортаций" name="Teleport History"/>
		<menu_item_check label="Места" name="Places"/>
		<menu_item_call label="Пункты" name="Destinations"/>
		<menu_item_call label="События" name="Events"/>
		<menu_item_check label="Мини карта" name="Mini-Map"/>
		<menu_item_check label="Карта мира" name="World Map"/>
		<menu_item_check label="Отслеживание региона" name="Region Tracker"/>
		<menu_item_check label="Название Потока" name="Stream Title"/>
		<menu_item_call label="Создать закладку" name="Create Landmark Here"/>
		<menu_item_call label="Профиль локации" name="Place Profile"/>
		<menu_item_call label="Детали участка" name="About Land"/>
		<menu_item_call label="Детали региона" name="RegionEstate"/>
		<menu_item_call label="Установить 'Дом' тут" name="Set Home to Here"/>
		<menu_item_call label="Купить эту землю" name="Buy Land"/>
		<menu_item_call label="Показать собственные земли" name="My Land"/>
		<menu_item_call label="Мой Линден Дом..." name="Linden Home"/>
		<menu label="Показать больше" name="LandShow">
			<menu_item_check label="Скрыть Запрещающие линии" name="Hide Ban Lines"/>
			<menu_item_check label="Показать Запрещающие линии при столкновении" name="Show Ban Lines On Collision"/>
			<menu_item_check label="Показать Запрещающие линии при приближении" name="Show Ban Lines On Proximity"/>
			<menu_item_check label="Маяки" name="beacons"/>
			<menu_item_check label="Линии собственности" name="Property Lines"/>
			<menu_item_check label="Владельцев земли" name="Land Owners"/>
			<menu_item_check label="Координаты" name="Coordinates"/>
			<menu_item_check label="Права участка" name="Parcel Properties"/>
			<menu_item_check label="Расширенное меню" name="Show Advanced Menu"/>
		</menu>
		<menu_item_check label="Увеличить скорость графики ..." name="Performance"/>
		<menu_item_call label="Телепортироваться домой" name="Teleport Home"/>

		<menu label="Окружающая среда" name="Environment">
			<menu_item_check label="Восход" name="Sunrise"/>
			<menu_item_check label="Полдень" name="Noon"/>
			<menu_item_check label="Закат" name="Sunset"/>
			<menu_item_check label="Полночь" name="Midnight"/>
			<menu_item_check label="Использовать Совместную Окружающую среду" name="Use Shared Environment"/>
			<menu_item_call label="Моя Окружающая среда..." name="my_environs"/>
			<menu_item_call label="Личное Освещение..." name="adjustment_tool"/>
			<menu_item_check label="Пауза Облаков" name="pause_clouds"/>
			<menu label="Массовый импорт" name="WL Bulk Import">
				<menu_item_call label="Дни..." name="WL Bulk Import Days"/>
				<menu_item_call label="Небеса..." name="WL Bulk Import Skies"/>
				<menu_item_call label="Вода..." name="WL Bulk Import Water"/>
			</menu>
		</menu>

		<!-- <menu label="Положение солнца" name="Environment Settings">
			<menu_item_check label="Восход" name="Sunrise"/>
			<menu_item_check label="Полдень" name="Noon"/>
			<menu_item_check label="Закат" name="Sunset"/>
			<menu_item_check label="Полночь" name="Midnight"/>
			<menu_item_check label="Время острова" name="Revert to Region Default"/>
		</menu>
		<menu label="Редактор окружающей среды" name="Environment Editor">
			<menu_item_call label="Параметры среды..." name="Environment Settings"/>
			<menu name="Water Presets" label="Предустановки воды">
				<menu_item_call label="Новая предустановка..." name="new_water_preset"/>
				<menu_item_call label="Редактировать предустановку..." name="edit_water_preset"/>
				<menu_item_call label="Удалить предустановку..." name="delete_water_preset"/>
			</menu>
			<menu name="Sky Presets" label="Предустановки неба">
				<menu_item_call label="Новая предустановка..." name="new_sky_preset"/>
				<menu_item_call label="Редактировать предустановку..." name="edit_sky_preset"/>
				<menu_item_call label="Удалить предустановку..." name="delete_sky_preset"/>
			</menu>
			<menu name="Day Presets" label="Предустановки дня">
				<menu_item_call label="Новая предустановка..." name="new_day_preset"/>
				<menu_item_call label="Редактировать предустановку..." name="edit_day_preset"/>
				<menu_item_call label="Удалить предустановку..." name="delete_day_preset"/>
			</menu>
		</menu> -->

		<menu name="photo_and_video" label="Фото и Видео">
			<menu_item_call label="Инструменты фото" name="phototools_item_call"/>
			<menu_item_call label="Инструменты камеры" name="cameratools_item_call"/>
			<menu_item_check label="Блокировка фокуса Глубины резкости" name="lock_focus_point"/>
		</menu>
		<menu_item_call label="Поиск вокруг" name="area_search"/>
		<menu_item_call label="Проводник звуков" name="Sound Explorer"/>
		<menu_item_call label="Проводник анимаций" name="Animation Explorer"/>
		<menu_item_call label="Черный список активов" name="asset_blacklist"/>
		<menu_item_call label="Настройки отображения аватаров" name="Avatar Render Settings"/>
		<menu_item_check label="Всегда показывать друзей полностью" name="Always show Friends normally"/>
		<menu_item_check label="Показывать только друзей" name="Render Friends Only"/>
	</menu>

	<menu label="Строить" name="BuildTools">
		<menu_item_check label="Строить" name="Show Build Tools"/>
		<menu label="Выбор инструмента строительства" name="Select Tool">
			<menu_item_call label="Фокус" name="Focus"/>
			<menu_item_call label="Двигать" name="Move"/>
			<menu_item_call label="Редактировать" name="Edit"/>
			<menu_item_call label="Создать" name="Create"/>
			<menu_item_call label="Править землю" name="Land"/>
		</menu>
		<menu label="Выберите элементы" name="Select Elements">
			<menu_item_call label="Выбрать следующую часть или грань" name="Select Next Part or Face"/>
			<menu_item_call label="Выбрать предыдущую часть или грань" name="Select Previous Part or Face"/>
			<menu_item_call label="Включать следующую часть или грань" name="Include Next Part or Face"/>
			<menu_item_call label="Включать предыдущую часть или грань" name="Include Previous Part or Face"/>
		</menu>
		<menu_item_call label="Соеденить" name="Link"/>
		<menu_item_call label="Разделить" name="Unlink"/>
		<menu_item_check label="Править соединенные части" name="Edit Linked Parts"/>
		<menu label="Выбрать соединенные части" name="Select Linked Parts">
			<menu_item_call label="Выбрать следующую часть" name="Select Next Part"/>
			<menu_item_call label="Выбрать предыдущую часть" name="Select Previous Part"/>
			<menu_item_call label="Включать следующую часть" name="Include Next Part"/>
			<menu_item_call label="Включать предыдущую часть" name="Include Previous Part"/>
		</menu>
		<menu_item_call label="Сфокусироваться на выбранном" name="Focus on Selection"/>
		<menu_item_call label="Увеличить выбранное" name="Zoom to Selection"/>
		<menu label="Объект" name="Object">
			<menu_item_call label="Купить" name="Menu Object Buy"/>
			<menu_item_call label="Взять" name="Menu Object Take"/>
			<menu_item_call label="Взять копию" name="Take Copy"/>
			<menu_item_call label="Дублировать" name="Duplicate"/>
			<menu_item_call label="Править частицы" name="Menu Object Edit Particles"/>
			<menu_item_call label="Сохранить с возвращением в инвентарь" name="Save Object Back to My Inventory"/>
			<menu_item_call label="Сохранить объект в инвентаре" name="Save Object Back to My Inventory"/>
			<menu_item_call label="Сохранить в содержимом объекта" name="Save Object Back to Object Contents"/>
			<menu_item_call label="Вернуть объект" name="Return Object back to Owner"/>
			<menu label="Сохранить как" name="Export Menu">
				<menu_item_call label="Резервную копию" name="Backup"/>
				<menu_item_call label="Collada" name="Collada"/>
			</menu>
		</menu>
		<menu label="Скрипты" name="Scripts">
			<menu_item_call label="Показать предупреждения/ошибки скриптов" name="Script Debug"/>
			<menu_item_call label="Информация о скриптах (Счетчик)" name="Script Info"/>
			<menu_item_call label="Перекомпилировать скрипты (Моно)" name="Mono"/>
			<menu_item_call label="Перекомпилировать скрипты (LSL)" name="LSL"/>
			<menu_item_call label="Сбросить скрипты" name="Reset Scripts"/>
			<menu_item_call label="Запустить скрипты" name="Set Scripts to Running"/>
			<menu_item_call label="Остановить скрипты" name="Set Scripts to Not Running"/>
			<menu_item_call label="Удалить скрипты в выбранном" name="Remove Scripts From Selection"/>
		</menu>
		<menu label="Поиск пути" name="Pathfinding">
			<menu_item_call label="Группы каналов..." name="pathfinding_linksets_menu_item"/>
			<menu_item_call label="Персонажей..." name="pathfinding_characters_menu_item"/>
			<menu_item_call label="Просмотр / тест..." name="pathfinding_console_menu_item"/>
			<menu_item_call label="Пересоздать регион" name="pathfinding_rebake_navmesh_item"/>
		</menu>
		<menu label="Параметры" name="Options">
			<menu_item_check label="Показать дополнительные разрешения" name="DebugPermissions"/>
			<menu_item_check label="Выбирать только мои объекты" name="Select Only My Objects"/>
			<menu_item_check label="Выбирать только подвижные объекты" name="Select Only Movable Objects"/>
			<menu_item_check label="Выбирать только блокированные объекты" name="Select Only Locked Objects"/>
			<menu_item_check label="Выбирать только копируемые объекты" name="Select Only Copyable Objects"/>
			<menu_item_check label="Выбирать невидимые объекты" name="Select Invisible Objects"/>
			<menu_item_check label="Выбирать датчики отражения" name="Select Reflection Probes"/>
			<menu_item_check label="Включать объекты собственности группы" name="Include Group-Owned Objects"/>
			<menu_item_check label="Выбирать окружающее" name="Select By Surrounding"/>
			<menu_item_check label="Показать физическую форму" name="Show Physics Shape"/>
			<menu_item_check label="Показать контуры выбранного" name="Show Selection Outlines"/>
			<menu_item_check label="Показать скрытый выбор" name="Show Hidden Selection"/>
			<menu_item_check label="Показать радиус света для выбранных" name="Show Light Radius for Selection"/>
			<menu_item_check label="Показать уровни датчиков отражения" name="Show Reflection Probe Volumes" />
			<menu_item_check label="Показать луч выбора" name="Show Selection Beam"/>
			<menu_item_check label="Подсветка прозрачного" name="Highlight Transparent"/>
			<menu_item_check label="- включая ригованное прозрачное" name="Include Transparent Rigged"/>
			<menu_item_check label="Никакой постобработки" name="No Post"/>
			<menu_item_check label="Привязка к сетке" name="Snap to Grid"/>
			<menu_item_call label="Привязка XY объекта к сетке" name="Snap Object XY to Grid"/>
			<menu_item_call label="Использовать выбранное для сетки" name="Use Selection for Grid"/>
			<menu_item_call label="Параметры сетки..." name="Grid Options"/>
			<menu_item_call label="Установить разрешения по умолчанию..." name="Set default permissions"/>
		</menu>
		<menu label="Загрузить" name="Upload">
<<<<<<< HEAD
			<menu_item_call label="Изображение..." name="Upload Image"/>
=======
			<menu_item_call label="Изображение (L$[COST])..." name="Upload Image"/>
>>>>>>> ac0d6afb
			<menu_item_call label="Звук (L$[COST])..." name="Upload Sound"/>
			<menu_item_call label="Анимацию (L$[COST])..." name="Upload Animation"/>
			<menu_item_call label="Меш модель..." name="Upload Model"/>
			<menu_item_call label="Материалы..." name="Upload Material"/>
			<menu_item_call label="Несколько..." name="Bulk Upload"/>
			<menu_item_call label="Импортировать..." name="import linkset"/>
		</menu>
		<menu_item_call label="Локальный Меш" name="local_mesh"/>
		<menu_item_call label="Отменить" name="Undo"/>
		<menu_item_call label="Повторить" name="Redo"/>
	</menu>
	<!-- Content Menu -->
	<menu label="Содержимое" name="Content">
		<menu_item_check label="Поиск" name="Search"/>
		<menu_item_call label="Торговая площадка SL (Marketplace)" name="SL Marketplace"/>
		<menu_item_call label="Торговые данные L$" name="LindenXchange"/>
		<menu_item_call label="Библиотека скриптов" name="Script Library"/>
		<menu_item_call label="SL Сообщество (блоги, форумы, новости)" name="SL Community Pages"/>
		<menu_item_call label="Блог Firestorm" name="Firestorm Blog"/>
		<menu_item_call label="Firestorm Flickr" name="Firestorm Flickr"/>
		<menu_item_call label="Firestorm YouTube" name="Firestorm YouTube"/>
		<menu_item_call label="Firestorm Twitter" name="Firestorm Twitter"/>
		<menu_item_call label="Firestorm Plurk" name="Firestorm Plurk"/>
		<menu_item_call label="Сообщение дня" name="Firestorm MoTD"/>
	</menu>
	<!-- Help Menu -->
	<menu label="Помощь" name="Help">
		<menu_item_check label="Включить подсказки интерфейса клиента" name="Enable Hints"/>
		<menu_item_call label="Firestorm Wiki" name="Firestorm Wiki"/>
		<menu_item_call label="Поиск решения Проблем" name="Troubleshooting"/>
		<menu_item_call label="Вступить в группу поддержки Firestorm" name="firestorm_support_group"/>
		<menu_item_call label="Расписание обучений Firestorm" name="Firestorm Classes Schedule"/>
		<menu_item_call label="Календарь Событий Firestorm" name="Firestorm Events Calendar"/>
		<menu_item_check label="Обучение" name="How To"/>
		<!-- <menu_item_call label="Second Life Help" name="Second Life Help"/> -->
		<menu_item_call label="[CURRENT_GRID] помощь" name="current_grid_help"/>
		<menu_item_call label="О [CURRENT_GRID]" name="current_grid_about"/>
		<!-- <menu_item_call label="Tutorial" name="Tutorial"/>
		<menu_item_call label="Knowledge Base" name="Knowledge Base"/>
		<menu_item_call label="Wiki" name="Wiki"/>
		<menu_item_call label="Community Forums" name="Community Forums"/>
		<menu_item_call label="Support portal" name="Support portal"/>
		<menu_item_call label="[SECOND_LIFE] News" name="Second Life News"/>
		<menu_item_call label="[SECOND_LIFE] Blogs" name="Second Life Blogs"/> -->
<<<<<<< HEAD
=======
		<menu_item_call name="whitelist_folders" label="Советник Белого Списка"/>
>>>>>>> ac0d6afb
		<menu_item_call label="Проверка статуса сети (Grid Status)" name="Grid Status"/>
		<menu_item_call label="Пожаловаться" name="Report Abuse"/>
		<menu_item_call label="Сообщить об ошибке" name="Report Bug"/>
		<menu_item_call label="Удары, толчки и попадания" name="Bumps, Pushes &amp;amp; Hits"/>
		<menu_item_check label="Включить кнопку системной информации" name="Enable Sysinfo Button"/>
		<menu_item_call label="Информация о [APP_NAME]" name="About Second Life"/>
	</menu>
	<menu name="RLVa Main">
		<menu label="Отладка" name="Debug">
			<menu_item_check label="Отобразить RLVa в меню" name="Show Top-level RLVa Menu"/>
			<menu_item_check label="Показать сообщения отладки" name="Show Debug Messages"/>
			<menu_item_check label="Скрытие дублирующих сообщений" name="Hide Unset or Duplicate Messages"/>
			<menu_item_check label="Показать принятые ошибки" name="Show Assertion Failures"/>
			<menu_item_check label="Скрыть заблокированные слои" name="Hide Locked Layers"/>
			<menu_item_check label="Скрыть заблокированные вложения" name="Hide Locked Attachments"/>
			<menu_item_check label="Включить старые имена (Legacy Naming)" name="Enable Legacy Naming"/>
			<menu_item_check label="Включить 'Делиться одеждой' (Shared Wear)" name="Enable Shared Wear"/>
			<menu_item_check label="Переименование общих элементов при ношении" name="Rename Shared Items on Wear"/>
			<menu_item_check label="Блокировки..." name="Locks"/>
		</menu>
		<menu_item_check label="Разрешить не ролевой чат (Вышел из Роли)" name="Allow OOC Chat"/>
		<menu_item_check label="Показать фильтрованый чат" name="Show Filtered Chat"/>
		<menu_item_check label="Показать 'Печатает' в Перенаправленном Чате" name="Show Redirected Chat Typing"/>
		<menu_item_check label="Разделять длинный Перенаправленный Чат" name="Split Long Redirected Chat"/>
		<menu_item_check label="Разрешить временное присоединение" name="Allow Temporary Attachments"/>
		<menu_item_check label="Запретить получение в папку #RLV" name="Forbid Give to #RLV"/>
		<menu_item_check label="Замена одежды разблокирована" name="Wear Replaces Unlocked"/>
		<menu_item_check label="Консоль..." name="Console"/>
		<menu_item_check label="Ограничения..." name="Restrictions"/>
		<menu_item_check label="Строки..." name="Strings"/>
	</menu>

	<!-- Advanced Menu -->
	<menu label="Расширенное" name="Advanced">
		<menu_item_call label="Перегрузить текстуры (rebake)" name="Rebake Texture"/>
		<menu_item_call label="Обновить присоединения" name="Refresh Attachments"/>
		<menu_item_call label="Восстановить исходный размер интерфейса" name="Set UI Size to Default"/>
		<menu_item_call label="Установить размер окна..." name="Set Window Size..."/>
		<menu_item_check label="Ограничить расстояние выбора" name="Limit Select Distance"/>
		<menu_item_check label="Отключить ограничения камеры" name="Disable Camera Distance"/>
		<menu_item_check label="Снимок высокого разрешения" name="HighResSnapshot"/>
		<menu_item_check label="Тихий снимок" name="QuietSnapshotsToDisk"/>
		<menu label="Инструменты производительности" name="Performance Tools">
			<menu_item_call label="Измерение лагов" name="Lag Meter"/>
			<menu_item_check label="Окно статистики" name="Statistics Bar"/>
			<menu_item_check label="Статистика загрузки сцены" name="Scene Load Statistics"/>
			<menu_item_check label="Увеличить скорость графики ..." name="Performance"/>
			<menu_item_check label="Показать информацию сложности аватаров" name="Avatar Draw Info"/>
		</menu>
		<menu label="Подсветка и видимость" name="Highlighting and Visibility">
			<menu_item_check label="Мигающие маяки" name="Cheesy Beacon"/>
			<menu_item_check label="Скрыть частицы" name="Hide Particles"/>
			<menu_item_check label="Скрыть выбранное" name="Hide Selected"/>
			<menu_item_check label="Показывать прицел при виде от первого лица" name="ShowCrosshairs"/>
			<menu label="Всплывающие подсказки" name="Hover Tips">
				<menu_item_check label="Показывать Подсказки" name="Show Tips"/>
				<menu_item_check label="Подсказки о земле" name="Land Tips"/>
				<menu_item_check label="Подсказки на все объекты" name="Tips On All Objects"/>
			</menu>
		</menu>
		<menu label="Типы визуализации" name="Rendering Types">
			<menu_item_check label="Простой" name="Rendering Type Simple"/>
			<menu_item_check label="Альфа" name="Rendering Type Alpha"/>
			<menu_item_check label="Дерево" name="Rendering Type Tree"/>
			<menu_item_check label="Аватары" name="Rendering Type Character"/>
			<menu_item_check label="Анимированный меш" name="Rendering Type Control Avatar"/>
			<menu_item_check label="Исправление поверхности" name="Rendering Type Surface Patch"/>
			<menu_item_check label="Небо" name="Rendering Type Sky"/>
			<menu_item_check label="Вода" name="Rendering Type Water"/>
			<menu_item_check label="Земля" name="Rendering Type Ground"/>
			<menu_item_check label="Объем" name="Rendering Type Volume"/>
			<menu_item_check label="Трава" name="Rendering Type Grass"/>
			<menu_item_check label="Облака" name="Rendering Type Clouds"/>
			<menu_item_check label="Частицы" name="Rendering Type Particles"/>
			<menu_item_check label="Рельефное" name="Rendering Type Bump"/>
		</menu>
		<menu label="Визуализация возможностей" name="Rendering Features">
			<menu_item_check label="Интерфейс пользователя" name="ToggleUI"/>
			<menu_item_check label="Выбранный" name="Selected"/>
			<menu_item_check label="Выделенные" name="Highlighted"/>
			<menu_item_check label="Динамические текстуры" name="Dynamic Textures"/>
			<menu_item_check label="Тени от ног" name="Foot Shadows"/>
			<menu_item_check label="Туман" name="Fog"/>
			<menu_item_check label="Гибкие объекты" name="Flexible Objects"/>
		</menu>
		<menu label="Резервные копии медиа потоков" name="media_stream_import_export">
			<menu_item_call label="Импорт списка потоков XML..." name="media_stream_import"/>
			<menu_item_call label="Экспорт списка потоков XML..." name="media_stream_export"/>
		</menu>
		<menu_item_check label="Использовать плагин чтения сообщений" name="Use Plugin Read Thread"/>
		<menu_item_call label="Очистить кэш группы" name="ClearGroupCache"/>
		<menu_item_check label="Сглаживание мыши" name="Mouse Smoothing"/>
		<menu_item_call label="Отменить добавление элементов управления кнопками" name="Release Keys"/>
		<menu label="Горячие клавиши" name="Shortcuts">
			<menu_item_call label="Загрузить изображение ([COST])..." name="Upload Image"/>
			<menu_item_check label="Поиск" name="Search"/>
			<menu_item_check label="Телепортация двойным нажатием" name="DoubleClick Teleport"/>
			<menu_item_check label="Всегда бежать" name="Always Run"/>
			<menu_item_check label="Лететь" name="Fly"/>
			<menu_item_call label="Закрыть окно" name="Close Window"/>
			<menu_item_call label="Закрыть группу окон" name="Close Window Group"/>
			<menu_item_call label="Закрыть все окна" name="Close All Windows"/>
			<menu_item_call label="Снимок на диск" name="Snapshot to Disk"/>
			<menu_item_call label="Вид от первого лица" name="Mouselook"/>
			<menu_item_call label="Обзор джойстиком" name="Joystick Flycam"/>
			<menu_item_call label="Сброс вида" name="Reset View"/>
			<menu_item_call label="Сброс ракурса" name="Reset Camera Angles"/>
			<menu_item_call label="Смотреть на последнего говорившего" name="Look at Last Chatter"/>
			<menu_item_call label="Приблизить" name="Zoom In"/>
			<menu_item_call label="Увеличение по умолчанию" name="Zoom Default"/>
			<menu_item_call label="Отдалить" name="Zoom Out"/>
		</menu>
		<menu_item_check label="Летать принудительно" name="Fly Override"/>
		<menu_item_check label="Контроль скриптами (RLVa)" name="RLV API"/>
		<menu_item_call label="Показать настройки отладки" name="Debug Settings"/>
		<menu_item_check label="Показать меню разработчиков" name="Debug Mode"/>
	</menu>
	<menu label="Разработка" name="Develop">
		<menu label="Консоли" name="Consoles">
			<menu_item_check label="Консоль текстур" name="Texture Console"/>
			<menu_item_check label="Консоль отладки" name="Debug Console"/>
			<menu_item_call label="Консоль уведомлений" name="Notifications"/>
			<menu_item_check label="Консоль отладки региона" name="Region Debug Console"/>
			<menu_item_check label="Оперативные таймеры" name="Fast Timers"/>
			<menu_item_check label="Память" name="Memory"/>
			<menu_item_check label="Статистика по сцене" name="Scene Statistics"/>
			<menu_item_check label="Монитор загрузки сцены" name="Scene Loading Monitor"/>
			<menu_item_call label="Консоль отладки получения текстур" name="Texture Fetch Debug Console"/>
			<menu_item_check label="Консоль отладки региона" name="Region Debug Console"/>
			<menu_item_call label="Данные о регионе на консоль отладки" name="Region Info to Debug Console"/>
			<menu_item_call label="Данные о группе на консоль отладки" name="Group Info to Debug Console"/>
			<menu_item_call label="Данные о способностях на консоль отладки" name="Capabilities Info to Debug Console"/>
			<menu_item_check label="Камера" name="Camera"/>
			<menu_item_check label="Ветер" name="Wind"/>
			<menu_item_check label="Угол обзора" name="FOV"/>
			<menu_item_check label="Значок" name="Badge"/>
			<menu_item_check label="Куки" name="Cookies"/>
		</menu>
		<menu label="Отображать информацию" name="Display Info">
			<menu_item_check label="Показывать время" name="Show Time"/>
			<menu_item_check label="Показывать трансакции загрузки" name="Show Upload Transaction"/>
			<menu_item_check label="Показать данные о текстурах" name="Show Texture Info"/>
			<menu_item_call label="VRAM используемая каждым объектом" name="VRAM usage per object"/>
			<menu_item_check label="Показать данные по отрисовке аватара" name="Show Avatar Render Info"/>
			<menu_item_check label="Показать данные по отрисовке" name="Show Render Info"/>
			<menu_item_check label="Показать матрицы" name="Show Matrices"/>
			<menu_item_check label="Показать цвет под курсором" name="Show Color Under Cursor"/>
			<menu_item_check label="Показать память" name="Show Memory"/>
			<menu_item_check label="Показать обновления объектов" name="Show Updates"/>
		</menu>
		<menu label="Профилирование/Телеметрия" name="Enable / Disable telemetry capture">
			<menu_item_check label="Профилирование" name="Profiling"/>
			<menu_item_check label="Начать при подключении" name="Start when telemetry client connects"/>
		</menu>
		<menu label="Принудительно вызвать ошибку" name="Force Errors">
			<menu_item_call label="Точка остановки (breakpoint)" name="Force Breakpoint"/>
			<menu_item_call label="Вызов ошибки LL и сбой" name="Force LLError And Crash"/>
			<menu_item_call label="Неправильный доступ к памяти" name="Force Bad Memory Access"/>
			<menu_item_call label="Бесконечный цикл" name="Force Infinite Loop"/>
			<menu_item_call label="Сбой драйвера" name="Force Driver Carsh"/>
			<menu_item_call label="Исключение программы" name="Force Software Exception"/>
			<menu_item_call label="Отключение клиента" name="Force Disconnect Viewer"/>
			<menu_item_call label="Имитировать утечку памяти" name="Memory Leaking Simulation"/>
		</menu>
		<menu label="Тестирование прорисовки" name="Render Tests">
			<menu_item_check label="Смещение камеры" name="Camera Offset"/>
			<menu_item_check label="Случайная частота кадров" name="Randomize Framerate"/>
			<menu_item_check label="Периодическое замедление кадров" name="Periodic Slow Frame"/>
			<menu_item_check label="Тест кадров" name="Frame Test"/>
			<menu_item_call label="Профиль кадра" name="Frame Profile"/>
			<menu_item_call label="Стандарт (benchmark)" name="Benchmark"/>
		</menu>
		<menu label="Метаданные прорисовки" name="Render Metadata">
			<menu_item_check label="Ограничительные рамки (Bounding Boxes)" name="Bounding Boxes"/>
			<menu_item_check label="Хитбоксы аватара (Hitboxy)" name="Avatar Hitboxes"/>
			<menu_item_check label="Нормали" name="Normals"/>
			<menu_item_check label="Октадерево" name="Octree"/>
			<menu_item_check label="Тень усеченного конуса (Shadow Frusta)" name="Shadow Frusta"/>
			<menu_item_check label="Физические формы" name="Physics Shapes"/>
			<menu_item_check label="Окклюзия" name="Occlusion"/>
			<menu_item_check label="Пакетная прорисовка" name="Render Batches"/>
			<menu_item_check label="Тип обновления" name="Update Type"/>
			<menu_item_check label="Анимация текстуры" name="Texture Anim"/>
			<menu_item_check label="Приоритет текстуры" name="Texture Priority"/>
			<menu_item_check label="Площадь текстуры" name="Texture Area"/>
			<menu_item_check label="Площадь грани" name="Face Area"/>
			<menu_item_check label="Информация об уровнях детализации" name="LOD Info"/>
			<menu_item_check label="Счетчик Треугольников" name="Triangle Count"/>
			<menu_item_check label="Строительство очереди" name="Build Queue"/>
			<menu_item_check label="Освещение" name="Lights"/>
			<menu_item_check label="Частицы" name="Particles"/>
			<menu_item_check label="Каркас столкновений" name="Collision Skeleton"/>
			<menu_item_check label="Стыки" name="Joints"/>
			<menu_item_check label="Лучи" name="Raycast"/>
			<menu_item_check label="Направления ветра" name="Wind Vectors"/>
			<menu_item_check label="Сложность прорисовки" name="rendercomplexity"/>
			<menu_item_check label="Байты присоединения" name="attachment bytes"/>
			<menu_item_check label="Лепка" name="Sculpt"/>
			<menu_item_check label="Размер текстуры" name="Texture Size"/>
			<menu label="Плотность текстуры" name="Texture Density">
				<menu_item_check label="Нет" name="None"/>
				<menu_item_check label="Текущая" name="Current"/>
				<menu_item_check label="Желаемая" name="Desired"/>
				<menu_item_check label="Полная" name="Full"/>
			</menu>
		</menu>
		<menu label="Прорисовка" name="Rendering">
			<menu_item_check label="Оси" name="Axes"/>
			<menu_item_check label="Касательный базис" name="Tangent Basis"/>
			<menu_item_check label="Основная информация выбранной текстуры" name="Selected Texture Info Basis"/>
			<menu_item_call label="Информация выбранного материала" name="Selected Material Info"/>
			<menu_item_check label="Каркас" name="Wireframe"/>
			<menu_item_check label="Окклюзия объект-объект" name="Object-Object Occlusion"/>
			<menu_item_check label="Расширенное освещение" name="Advanced Lighting Model"/>
			<menu_item_check label="Тени для Солнца/Луны/Прожекторо" name="Shadows from Sun/Moon/Projectors"/>
			<menu_item_check label="SSAO и сглаживание теней" name="SSAO and Shadow Smoothing"/>
			<menu_item_check label="Запустить Отладку GL при следующем запуске" name="Debug GL"/>
			<menu_item_check label="Отладка конвейера" name="Debug Pipeline"/>
			<menu_item_check label="Автоматические альфа-маски (отложенные)" name="Automatic Alpha Masks (deferred)"/>
			<menu_item_check label="Автоматические альфа-маски (не отложенные)" name="Automatic Alpha Masks (non-deferred)"/>
			<menu_item_check label="Текстуры анимаций" name="Animation Textures"/>
			<menu_item_check label="Отключение текстур" name="Disable Textures"/>
			<menu_item_call label="Не отрисовывать все анимеши" name="Derender Animesh"/>
			<menu_item_check label="Отключить Окружающую среду" name="Disable Ambient"/>
			<menu_item_check label="Отключить Солнечный свет" name="Disable Sunlight"/>
			<menu_item_check label="Отключить Местные огни" name="Disable Local Lights"/>
			<menu_item_check label="Текстуры в полном разрешении (ОПАСНО)" name="Full Res Textures"/>
			<menu_item_check label="Прорисовка присоединенных источников света" name="Render Attached Lights"/>
			<menu_item_check label="Прорисовка присоединенных частиц" name="Render Attached Particles"/>
			<menu_item_check label="Парящие светящиеся объекты" name="Hover Glow Objects"/>
		</menu>
		<menu label="Сеть" name="Network">
			<menu_item_check label="Приостановить аватара" name="AgentPause"/>
			<menu_item_call label="Включить журнал сообщений" name="Enable Message Log"/>
			<menu_item_call label="Отключить журнал сообщений" name="Disable Message Log"/>
			<menu_item_check label="Скорость интерполяции объектов" name="Velocity Interpolate Objects"/>
			<menu_item_check label="Время ответа интерполяции позиции объекта" name="Ping Interpolate Object Positions"/>
			<menu_item_call label="Сбросить пакет" name="Drop a Packet"/>
		</menu>
		<menu label="Кэш" name="Cache">
			<menu_item_call label="Очистить кэш диска" name="Purge Disk Cache"/>
		</menu>
		<menu_item_call label="Дамп камеры со скриптами" name="Dump Scripted Camera"/>
		<menu label="Запись" name="Recorder">
			<menu_item_call label="Старт записи события" name="Start event recording"/>
			<menu_item_call label="Конец записи события" name="Stop event recording"/>
			<menu_item_call label="Воспроизведение записи события" name="Playback event recording"/>
			<menu_item_call label="Начать воспроизведение" name="Start Playback"/>
			<menu_item_call label="Остановить воспроизведение" name="Stop Playback"/>
			<menu_item_call label="Зациклить воспроизведение" name="Loop Playback"/>
			<menu_item_call label="Начало записи" name="Start Record"/>
			<menu_item_call label="Конец записи" name="Stop Record"/>
		</menu>
		<menu label="Мир" name="DevelopWorld">
			<menu_item_check label="Перекрытие солнца в симуляторе" name="Sim Sun Override"/>
			<menu_item_check label="Фиксированная погода" name="Fixed Weather"/>
			<menu_item_call label="Дамп кэша объектов региона" name="Dump Region Object Cache"/>
			<menu_item_check label="Список интересов: полное обновление" name="Interest List: Full Update"/>
			<menu_item_call label="Дамп возможностей симулятора в общий чат" name="DumpSimFeaturesToChat"/>
		</menu>
		<menu label="Интерфейс пользователя" name="UI">
			<menu_item_call label="Тест браузера для просмотра медиа" name="Web Browser Test"/>
			<menu_item_check label="Тест перезапуска региона..." name="Region Restart Test"/>
			<menu_item_call label="Браузер Web содержимого" name="Web Content Browser"/>
			<menu_item_call label="Помощник по созданию миниатюр инвентаря" name="Inventory Thumbnails Helper"/>
			<menu_item_call label="Дамп шрифтов" name="Dump Fonts"/>
			<menu_item_call label="Дамп текстур шрифтов" name="Dump Font Textures"/>
			<menu_item_call label="Тест соединения с Facebook" name="FB Connect Test"/>
			<menu_item_call label="Дамп SelectMgr" name="Dump SelectMgr"/>
			<menu_item_call label="Дамп инвентаря" name="Dump Inventory"/>
			<menu_item_call label="Дамп таймеров" name="Dump Timers"/>
			<menu_item_call label="Дамп средств фокусировки" name="Dump Focus Holder"/>
			<menu_item_call label="Печать информации о выбранных объектах" name="Print Selected Object Info"/>
			<menu_item_call label="Печать информации об агенте" name="Print Agent Info"/>
			<menu_item_check label="Двойное нажатие - Автопилот" name="Double-ClickAuto-Pilot"/>
			<menu_item_check label="Двойное нажатие - Телепортация" name="DoubleClick Teleport"/>
			<menu_item_check label="Отладка SelectMgr" name="Debug SelectMgr"/>
			<menu_item_check label="Отладка нажатий" name="Debug Clicks"/>
			<menu_item_check label="Отладка обзора" name="Debug Views"/>
			<menu_item_check label="Отладка Юникода" name="Debug Unicode"/>
			<menu_item_check label="Отладка управления камеры" name="Debug Camera Controls"/>
			<menu_item_check label="Отладка названий инструментов подсказки" name="Debug Name Tooltips"/>
			<menu_item_check label="Отладка событий мышки" name="Debug Mouse Events"/>
			<menu_item_check label="Отладка клавиш" name="Debug Keys"/>
			<menu_item_check label="Отладка окна процесса" name="Debug WindowProc"/>
		</menu>
		<menu label="XUI/XML" name="XUI">
			<menu_item_call label="Перезагрузить цветовые установки" name="Reload Color Settings"/>
			<menu_item_call label="Показать проверку шрифтов" name="Show Font Test"/>
			<menu_item_call label="Загрузить из XML" name="Load from XML"/>
			<menu_item_call label="Сохранить в XML" name="Save to XML"/>
			<menu_item_check label="Показать названия XUI" name="Show XUI Names"/>
			<menu_item_check label="Показать отладочную информацию" name="DebugViews"/>
			<menu_item_call label="Инструменты просмотра XUI" name="UI Preview Tool"/>
			<menu_item_call label="Отправить пробное ЛС" name="Send Test IMs"/>
			<menu_item_call label="Очистить кэши имен" name="Flush Names Caches"/>
		</menu>
		<menu label="Аватар" name="Character">
			<menu label="Захват отрисованных текстур" name="Grab Baked Texture">
				<menu_item_call label="Ирис" name="Grab Iris"/>
				<menu_item_call label="Голова" name="Grab Head"/>
				<menu_item_call label="Верх тела" name="Grab Upper Body"/>
				<menu_item_call label="Низ тела" name="Grab Lower Body"/>
				<menu_item_call label="Юбка" name="Grab Skirt"/>
			</menu>
			<menu label="Проверка персонажа" name="Character Tests">
				<menu_item_call label="Внешность в XML" name="Appearance To XML"/>
				<menu_item_call label="Переключить геометрию персонажа" name="Toggle Character Geometry"/>
				<menu_item_call label="Проверка мужчины" name="Test Male"/>
				<menu_item_call label="Проверка женщины" name="Test Female"/>
				<menu_item_check label="Разрешить выбирать аватар" name="Allow Select Avatar"/>
			</menu>
			<menu label="Скорость анимации" name="Animation Speed">
				<menu_item_call label="Все анимации на 10% быстрее" name="All Animations 10 Faster"/>
				<menu_item_call label="Все анимации на 10% медленее" name="All Animations 10 Slower"/>
				<menu_item_call label="Сбросить все скорости анимации" name="Reset All Animation Speed"/>
				<menu_item_check label="Анимации медленных движений" name="Slow Motion Animations"/>
			</menu>
			<menu_item_call label="Сброс настроек на начальные" name="Force Params to Default"/>
			<menu_item_check label="Информация об анимации" name="Animation Info"/>
			<menu_item_check label="Показать взгляд" name="Show Look At"/>
			<menu_item_check label="Показать указание" name="Show Point At"/>
			<menu_item_check label="Отладка обновлений соединений" name="Debug Joint Updates"/>
			<menu_item_check label="Отключить детализацию (LOD)" name="Disable LOD"/>
			<menu_item_check label="Отладка видимости персонажа" name="Debug Character Vis"/>
			<menu_item_check label="Показать скелет" name="Show Collision Skeleton"/>
			<menu_item_check label="Показать кости" name="Show Bones"/>
			<menu_item_check label="Отобразить действие агента" name="Display Agent Target"/>
			<menu_item_check label="Показать степень упрощения" name="Show Impostor Extents"/>
			<menu_item_call label="Дамп присоединений" name="Dump Attachments"/>
			<menu_item_call label="Отладка текстур аватара" name="Debug Avatar Textures"/>
			<menu_item_call label="Дамп локальных текстур" name="Dump Local Textures"/>
			<menu_item_call label="Перезагрузка частиц облака аватара" name="Reload Avatar Cloud Particle"/>
		</menu>
		<menu_item_check label="HTTP Текстуры" name="HTTP Textures"/>
		<menu_item_call label="Сжатие изображений" name="Compress Images"/>
		<menu_item_call label="Проверка сжатия файла" name="Compress File Test"/>
		<menu_item_call label="Включить Visual Leak Detector" name="Enable Visual Leak Detector"/>
		<menu_item_check label="Вывод минидампа при отладке" name="Output Debug Minidump"/>
		<menu_item_check label="Окно консоли при следующем запуске" name="Console Window"/>
		<menu label="Установить уровень журнала" name="Set Logging Level">
			<menu_item_check label="Отладка" name="Debug"/>
			<menu_item_check label="Информация" name="Info"/>
			<menu_item_check label="Предупреждение" name="Warning"/>
			<menu_item_check label="Ошибка" name="Error"/>
			<menu_item_check label="Нет" name="None"/>
		</menu>
		<menu_item_call label="Запрос статуса администратора" name="Request Admin Options"/>
		<menu_item_call label="Выход из статуса администратора" name="Leave Admin Options"/>
		<menu_item_check label="Показать меню администратора" name="View Admin Options"/>
	</menu>
	<menu label="Администратор" name="Admin">
		<menu label="Объект" name="AdminObject">
			<menu_item_call label="Получить копию" name="Admin Take Copy"/>
			<menu_item_call label="Назначить меня владельцем" name="Force Owner To Me"/>
			<menu_item_call label="Назначить полноправным владельцем" name="Force Owner Permissive"/>
			<menu_item_call label="Удалить" name="Delete"/>
			<menu_item_call label="Заблокировать" name="Lock"/>
			<menu_item_call label="Получить ID активов" name="Get Assets IDs"/>
		</menu>
		<menu label="Участок" name="Parcel">
			<menu_item_call label="Назначить меня владельцем" name="Owner To Me"/>
			<menu_item_call label="Задать для контента Linden" name="Set to Linden Content"/>
			<menu_item_call label="Запрос на публичную землю" name="Claim Public Land"/>
		</menu>
		<menu name="Регион">
			<menu_item_call label="Дамп временных данных актива" name="Dump Temp Asset Data"/>
			<menu_item_call label="Сохранить состояние региона" name="Save Region State"/>
		</menu>
		<menu_item_call label="Инструменты Бога" name="God Tools"/>
	</menu>
	<menu name="Deprecated">
		<menu label="Присоеденить объект" name="Attach Object"/>
		<menu label="Отсоединить объект" name="Detach Object"/>
		<menu label="Снять одежду" name="Take Off Clothing">
			<menu_item_call label="Рубашку" name="Shirt"/>
			<menu_item_call label="Штаны" name="Pants"/>
			<menu_item_call label="Обувь" name="Shoes"/>
			<menu_item_call label="Носки" name="Socks"/>
			<menu_item_call label="Куртку" name="Jacket"/>
			<menu_item_call label="Перчатки" name="Gloves"/>
			<menu_item_call label="Майку" name="Menu Undershirt"/>
			<menu_item_call label="Трусы" name="Menu Underpants"/>
			<menu_item_call label="Юбку" name="Skirt"/>
			<menu_item_call label="Тутуировку" name="Tattoo"/>
			<menu_item_call label="Физику" name="Physics"/>
			<menu_item_call label="Всю одежду" name="All Clothes"/>
		</menu>
		<menu label="Помощь" name="DeprecatedHelp">
			<menu_item_call label="Официальный блог Linden" name="Official Linden Blog"/>
			<menu_item_call label="Портал скриптов" name="Scripting Portal"/>
			<menu label="Сообщение об ошибке" name="Bug Reporting">
				<menu_item_call label="Общедоступное средство отслеживания проблем" name="Public Issue Tracker"/>
				<menu_item_call label="Помощь по общедоступному средству отслеживания проблем" name="Publc Issue Tracker Help"/>
				<menu_item_call label="Сообщение об ошибке 101" name="Bug Reporing 101"/>
				<menu_item_call label="Проблемы безопасности" name="Security Issues"/>
				<menu_item_call label="QA Wiki" name="QA Wiki"/>
				<menu_item_call label="Официальный блог Linden" name="Official Linden Blog"/>
			</menu>
		</menu>
	</menu>
</menu_bar><|MERGE_RESOLUTION|>--- conflicted
+++ resolved
@@ -37,11 +37,7 @@
 		</menu>
 
 		<menu_item_call label="Выберите аватар" name="Avatar Picker"/>
-<<<<<<< HEAD
-
-=======
 		<menu_item_call label="Удалить выбранные присоединения" name="Remove Selected Attachments"/>
->>>>>>> ac0d6afb
 		<menu_item_call label="Высота смещения" name="HoverHeight"/>
 		<menu label="Движение" name="Movement">
 			<menu_item_call label="Встать" name="Stand up"/>
@@ -293,11 +289,7 @@
 			<menu_item_call label="Установить разрешения по умолчанию..." name="Set default permissions"/>
 		</menu>
 		<menu label="Загрузить" name="Upload">
-<<<<<<< HEAD
 			<menu_item_call label="Изображение..." name="Upload Image"/>
-=======
-			<menu_item_call label="Изображение (L$[COST])..." name="Upload Image"/>
->>>>>>> ac0d6afb
 			<menu_item_call label="Звук (L$[COST])..." name="Upload Sound"/>
 			<menu_item_call label="Анимацию (L$[COST])..." name="Upload Animation"/>
 			<menu_item_call label="Меш модель..." name="Upload Model"/>
@@ -342,10 +334,7 @@
 		<menu_item_call label="Support portal" name="Support portal"/>
 		<menu_item_call label="[SECOND_LIFE] News" name="Second Life News"/>
 		<menu_item_call label="[SECOND_LIFE] Blogs" name="Second Life Blogs"/> -->
-<<<<<<< HEAD
-=======
 		<menu_item_call name="whitelist_folders" label="Советник Белого Списка"/>
->>>>>>> ac0d6afb
 		<menu_item_call label="Проверка статуса сети (Grid Status)" name="Grid Status"/>
 		<menu_item_call label="Пожаловаться" name="Report Abuse"/>
 		<menu_item_call label="Сообщить об ошибке" name="Report Bug"/>
