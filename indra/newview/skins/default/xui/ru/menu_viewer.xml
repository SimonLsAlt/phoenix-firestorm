<?xml version="1.0" encoding="utf-8" standalone="yes"?>
<menu_bar name="Main Menu">
	<menu label="Я" name="Me">
		<menu_item_call label="Аккаунт" name="Manage Account">
			<menu_item_call.on_click name="ManageMyAccount_url" parameter="WebLaunchJoinNow,http://secondlife.com/account/index.php?lang=En"/>
		</menu_item_call>
		<menu_item_call label="Коробка-продовца..." name="MerchantOutbox"/>
		<menu_item_call label="КупитьL$" name="Buy and Sell L$"/>
		<menu_item_call label="Настройки" name="Preferences"/>
		<menu_item_call label="Кнопки панели" name="Toolbar Buttons"/>
		<menu_item_call label="Профиль…" name="Profile"/>
		<menu_item_call label="Избранное" name="Picks"/>
		<menu_item_call label="Внешность" name="ChangeOutfit"/>
        <menu_item_call label="Снимок" name="Take Snapshot"/>
		<menu_item_check label="Инвентарь" name="Inventory"/>
		<menu_item_check label="Инвентарь" name="ShowSidetrayInventory"/>
		<menu_item_check label="Управление" name="Movement Controls"/>
		<menu label="Движение" name="Movement">
			<menu_item_call label="Сесть" name="Sit Down Here"/>
			<menu_item_check label="Полет" name="Fly"/>
			<menu_item_check label="Всегда бегать" name="Always Run"/>
            <menu_item_check label="Насильно сесть" name="Force Toggle Sitting"/>
		    <menu_item_check label="Фантом-модус" name="Avatar Phantom"/>
		</menu>
        <menu_item_check label="Настройки камеры" name="Camera Controls"/>
		<menu label="Полезности для Аватара" name="avhealth">
			<menu_item_call label="Остановить анимацию" name="Stop Animating My Avatar"/>
<<<<<<< HEAD
			<menu_item_call label="Перезагрузка текстур(Rebake)" name="Rebake Texture"/>
			<menu_item_call label="Сброс на мужского аватара. (Нуб)" name="ResetDefaultAvM"/>
            <menu_item_call label="Сброс на женского аватара. (Нуб)" name="ResetDefaultAvF"/>
			<menu_item_check label="Показать вес аватаров(АРК)" name="Avatar Rendering Cost"/>
			<menu_item_call label="Лаг-метр" name="Lag Meter"/>
			<menu_item_call label="Пересоздать лсл мост" name="Recreate LSL Bridge"/>
		</menu>
		<menu_item_call label="Tip-Tracker" name="money_tracker"/>
		<menu label="Передача" name="Upload">
			<menu_item_call label="Изображение ([COST])..." name="Upload Image"/>
			<menu_item_call label="Звук ([COST])..." name="Upload Sound"/>
			<menu_item_call label="Анимация ([COST])..." name="Upload Animation"/>
			<menu_item_call label="Модель..." name="Upload Model"/>
			<menu_item_call label="Все сразу ([COST] за файл)..." name="Bulk Upload"/>
			<menu_item_call label="Установить разрешения на передачу по умолчанию" name="perm prefs"/>
		</menu>
		<menu_item_call label="Запрос статуса администратора" name="Request Admin Options"/>
		<menu_item_call label="Выход из статуса администратора" name="Leave Admin Options"/>
		<menu_item_call label=" Закрыть[APP_NAME]" name="Quit"/>
=======
			<menu_item_call label="Ходьба / бег / полет..." name="Walk / run / fly"/>
		</menu>
		<menu label="Статус" name="Status">
			<menu_item_call label="Нет на месте" name="Set Away"/>
			<menu_item_call label="Не беспокоить" name="Set Busy"/>
		</menu>
		<menu_item_call label="Купить L$..." name="Buy and Sell L$"/>
		<menu_item_call label="Торговые исходящие..." name="MerchantOutbox"/>
		<menu_item_call label="Информационная панель аккаунта..." name="Manage My Account"/>
		<menu_item_call label="Настройки..." name="Preferences"/>
		<menu_item_call label="Кнопки панели инструментов..." name="Toolbars"/>
		<menu_item_call label="Скрыть все элементы управления" name="Hide UI"/>
		<menu_item_check label="Показывать присоединения HUD" name="Show HUD Attachments"/>
		<menu_item_call label="Выход из [APP_NAME]" name="Quit"/>
>>>>>>> d56a98de
	</menu>
	<menu label="Общение" name="Communicate">
		<menu_item_call label="Друзья" name="My Friends"/>
		<menu_item_check label="Контакты" name="Contacts"/>
		<menu_item_check label="Контакт-сеты" name="Contact Sets"/>
		<menu_item_call label="Группы" name="My Groups"/>
<<<<<<< HEAD
		<menu_item_check label="Люди неподалеку" name="Nearby Chat"/>
        <menu_item_check label="Люди" name="People"/>
		<!--
        <menu_item_call label="Teleport-Liste" name="Teleport History"/>
        <menu_item_check label="Orte" name="Places"/>
		-->
        <menu_item_check label="Разговоры" name="Conversations"/>
        <menu label="Статус" name="Status">
            <menu_item_check label="Нет на месте" name="Set Away"/>
            <menu_item_check label="Автоматический ответ" name="Set Autorespond"/>
            <menu_item_check label="Автоматический ответ не друзьям" name="Set Autorespond to non-friends"/>
            <menu_item_check label="Не беспокоить" name="Set Busy"/>		
        </menu>
        <menu_item_check label="Жесты" name="Gestures"/>
        <menu_item_check label="Изменение голоса..." name="ShowVoice"/>
		<menu_item_call label="Люди которые рядом" name="Active Speakers"/>
		<menu_item_check label="Голоса которые рядом" name="Nearby Voice"/>
=======
		<menu_item_call label="Люди неподалеку" name="Active Speakers"/>
		<menu_item_call label="Черный список" name="Block List"/>
>>>>>>> d56a98de
	</menu>
	<menu label="Мир" name="World">
        <menu_item_call label="Люди которые рядом" name="Active Speakers"/>
        <menu_item_call label="История телепортов" name="Teleport History"/>
        <menu_item_check label="Места" name="Places"/>
		<menu_item_check label="Миникарта" name="Mini-Map"/>
		<menu_item_check label="Карта" name="World Map"/>
		<menu_item_call label="Добавить закладку на это место" name="Create Landmark Here"/>
		<menu_item_call label="Профиль места" name="Place Profile"/>
		<menu_item_call label="О земле" name="About Land"/>
		<menu_item_call label="Регион/землевладение" name="Region/Estate"/>
		<menu_item_call label="Купить эту землю" name="Buy Land"/>
		<menu_item_call label="Мои владения..." name="My Land"/>
		<menu label="Показать" name="LandShow">
			<menu_item_check label="Bewegungssteuerung" name="Movement Controls"/>
			<menu_item_check label="Контроль камеры" name="Camera Controls"/>
			<menu_item_check label="Линии запрета" name="Ban Lines"/>
			<menu_item_check label="Метки" name="beacons"/>
			<menu_item_check label="Границы собственности" name="Property Lines"/>
			<menu_item_check label="Владельцы земли" name="Land Owners"/>
			<menu_item_check label="Координаты" name="Coordinates"/>
			<menu_item_check label="Свойства участка" name="Parcel Properties"/>
			<menu_item_check label="Меню «Дополнительно»" name="Show Advanced Menu"/>
		</menu>
		<menu_item_call label="Телепортация домой" name="Teleport Home"/>
		<menu_item_call label="Установить дом здесь" name="Set Home to Here"/>
		<menu label="Солнце" name="Environment Settings">
			<menu_item_call label="Восход" name="Sunrise"/>
			<menu_item_call label="Полдень" name="Noon"/>
			<menu_item_call label="Закат" name="Sunset"/>
			<menu_item_call label="Полночь" name="Midnight"/>
            <menu_item_call label="Использовать настройки региона" name="Revert to Region Default"/>
		</menu>
		<menu label="Редактор среды" name="Environment Editor">
			<menu_item_call label="Настройки среды..." name="Environment Settings"/>
			<menu label="Настройки воды" name="Water Presets">
				<menu_item_call label="Создать настройку..." name="new_water_preset"/>
				<menu_item_call label="Изменить настройку..." name="edit_water_preset"/>
				<menu_item_call label="Удалить настройку..." name="delete_water_preset"/>
			</menu>
			<menu label="Настройки неба" name="Sky Presets">
				<menu_item_call label="Создать настройку..." name="new_sky_preset"/>
				<menu_item_call label="Изменить настройку..." name="edit_sky_preset"/>
				<menu_item_call label="Удалить настройку..." name="delete_sky_preset"/>
			</menu>
			<menu label="Суточные настройки" name="Day Presets">
				<menu_item_call label="Создать настройку..." name="new_day_preset"/>
				<menu_item_call label="Изменить настройку..." name="edit_day_preset"/>
				<menu_item_call label="Удалить настройку..." name="delete_day_preset"/>
			</menu>
		</menu>
		<menu_item_call label="Редактор среды" name="Environment Editor"/>
        <menu_item_call label="Редактор неба" name="Windlight"/>
		<menu_item_call label="Поиск окружности" name="area_search"/>
	</menu>
	<menu label="Строительство" name="BuildTools">
		<menu_item_check label="Строительство" name="Show Build Tools"/>
		<menu label="Выбрать инструменты" name="Select Tool">
			<menu_item_call label="Фокус" name="Focus"/>
			<menu_item_call label="Перемещение" name="Move"/>
			<menu_item_call label="Редактирование" name="Edit"/>
			<menu_item_call label="Создание" name="Create"/>
			<menu_item_call label="Земля" name="Land"/>
		</menu>
		<menu_item_call label="Объединить" name="Link"/>
		<menu_item_call label="Разъединить" name="Unlink"/>
		<menu_item_check label="Редактировать объединенные части" name="Edit Linked Parts"/>
		<menu label="Выбрать объединенные части" name="Select Linked Parts">
			<menu_item_call label="Выбрать следующую" name="Select Next Part"/>
			<menu_item_call label="Выбрать предыдущую" name="Select Previous Part"/>
			<menu_item_call label="Включить следующую" name="Include Next Part"/>
			<menu_item_call label="Включить предыдущую" name="Include Previous Part"/>
		</menu>
		<menu_item_call label="Фокус на выбранном" name="Focus on Selection"/>
		<menu_item_call label="Приблизить к выбранному" name="Zoom to Selection"/>
		<menu label="Объект" name="Object">
			<menu_item_call label="Купить" name="Menu Object Buy"/>
			<menu_item_call label="Взять" name="Menu Object Take"/>
			<menu_item_call label="Взять копию" name="Take Copy"/>
			<menu_item_call label="Дублировать" name="Duplicate"/>
			<menu_item_call label="редактировать частицы" name="Menu Object Edit Particles"/>
			<menu_item_call label="Сохранить в моем инвентаре" name="Save Object Back to My Inventory"/>
			<menu_item_call label="Сохранить в контенте объектов" name="Save Object Back to Object Contents"/>
			<menu_item_call label="Вернуть объект" name="Return Object back to Owner"/>
		</menu>
		<menu label="Скрипты" name="Scripts">
			<menu_item_call label="Перекомпилировать скрипты (Mono)" name="Mono"/>
			<menu_item_call label="Перекомпилировать скрипты (LSL)" name="LSL"/>
			<menu_item_call label="Сброс скриптов" name="Reset Scripts"/>
			<menu_item_call label="Запустить скрипты" name="Set Scripts to Running"/>
			<menu_item_call label="Остановить скрипты" name="Set Scripts to Not Running"/>
			<menu_item_call label="Удалить скрипты в выбранном" name="Remove Scripts From Selection"/>
			<menu_item_call label="Инфо скриптов (Counter)" name="Script Info"/>
		</menu>
		<menu label="Поиск пути" name="Pathfinding">
			<menu_item_call label="Наборы связей..." name="pathfinding_linksets_menu_item"/>
			<menu_item_call label="Персонажи..." name="pathfinding_characters_menu_item"/>
			<menu_item_call label="Просмотр/тестирование..." name="pathfinding_console_menu_item"/>
		</menu>
		<menu label="Параметры" name="Options">
			<menu_item_check label="Показать расширенные разрешения" name="DebugPermissions"/>
			<menu_item_check label="Выбирать только мои объекты" name="Select Only My Objects"/>
			<menu_item_check label="Выбирать только перемещаемые объекты" name="Select Only Movable Objects"/>
			<menu_item_check label="Выбор близлежащих" name="Select By Surrounding"/>
			<menu_item_check label="Выделять контуры выбранного" name="Show Selection Outlines"/>
			<menu_item_check label="Показывать скрытые выбранные объекты" name="Show Hidden Selection"/>
			<menu_item_check label="Показать радиус освещения для выбранных" name="Show Light Radius for Selection"/>
			<menu_item_check label="Показать луч выбора" name="Show Selection Beam"/>
			<menu_item_check label="Привязка к сетке" name="Snap to Grid"/>
			<menu_item_call label="Сдвиг к ближайшему узлу XY сетки" name="Snap Object XY to Grid"/>
			<menu_item_call label="Использовать выбранное для сетки" name="Use Selection for Grid"/>
			<menu_item_call label="Параметры сетки" name="Grid Options"/>
		</menu>
		<menu label="Передача" name="Upload">
			<menu_item_call label="Изображение ([COST])..." name="Upload Image"/>
			<menu_item_call label="Звук ([COST])..." name="Upload Sound"/>
			<menu_item_call label="Анимация ([COST])..." name="Upload Animation"/>
			<menu_item_call label="Модель..." name="Upload Model"/>
			<menu_item_call label="Все сразу ([COST] за файл)..." name="Bulk Upload"/>
			<menu_item_call label="Установить разрешения на передачу по умолчанию" name="perm prefs"/>
		</menu>
		<menu_item_call label="Отменить" name="Undo"/>
		<menu_item_call label="Вернуть" name="Redo"/>
        <menu_item_call label="Локальный бит-мап браузер" name="Local Bitmap Browser"/>
	</menu>
	<menu label="Содержимое" name="Content">
		<menu_item_check label="Поиск" name="Search"/>
		<menu_item_check label="Маркетплейс" name="SL Marketplace"/>
		<menu_item_check label="L$-Курсы" name="LindenXchange"/>
		<menu_item_check label="База скриптов" name="Script Library"/>
	</menu>
	<menu label="Справка" name="Help">
		<menu_item_check label="Показать подсказки" name="Enable Hints"/>
		<menu_item_call label="Вступить в группу поддержки" name="firestorm_support_group"/>
		<menu_item_check label="Firestorm-Wiki" name="Firestorm Wiki"/>
        <menu_item_call label="[CURRENT_GRID]-помощь" name="current_grid_help"/>
        <menu_item_call label="О [CURRENT_GRID]" name="current_grid_about"/>
		<menu_item_call label="Проверить статус грида" name="Grid Status"/>
		<menu_item_call label="Написать рапорт" name="Report Abuse"/>
		<menu_item_call label="Сообщить об ошибке" name="Report Bug"/>
		<menu_item_call label="О [APP_NAME]" name="About Second Life"/>
	</menu>
	<menu label="RLVa" name="RLVa Main">
		<menu label="Debug" name="Debug">
			<menu_item_check label="RLVa в строке меню" name="Show Top-level RLVa Menu"/>
			<menu_item_check label="оказать отладочные сообщения" name="Show Debug Messages"/>
			<menu_item_check label="Скрытие двойных сообщений" name="Hide Unset or Duplicate Messages"/>
			<menu_item_check label="Старые имена" name="Enable Legacy Naming"/>
			<menu_item_check label="Делится одеждой" name="Enable Shared Wear"/>
			<menu_item_check label="Переименование общих объектов при ношении" name="Rename Shared Items on Wear"/>
			<menu_item_check label="Запретить..." name="Locks"/>
		</menu>
		<menu_item_check label="Скрыть заблокированные слоя" name="Hide Locked Layers"/>
		<menu_item_check label="Скрыть блокированые вложения " name="Hide Locked Attachments"/>
		<menu_item_check label="OOC-Chat вкл" name="Allow OOC Chat"/>
		<menu_item_check label="Запретить трансфер в RLV папку" name="Forbid Give to #RLV"/>
		<menu_item_check label="Показать фильтрованый чат" name="Show Filtered Chat"/>
		<menu_item_check label="Показать имена" name="Show Name Tags"/>
		<menu_item_check label="Запреты..." name="Restrictions"/>
	</menu>
	<menu label="Дополнительно" name="Advanced">
		<menu_item_call label="Обновить текстуры" name="Rebake Texture"/>
		<menu_item_call label="Сбросить размер интерфейса" name="Set UI Size to Default"/>
		<menu_item_call label="Задать размер окна..." name="Set Window Size..."/>
		<menu_item_check label="Ограничение расстояния выбора" name="Limit Select Distance"/>
		<menu_item_check label="Отключить ограничение камеры" name="Disable Camera Distance"/>
		<menu_item_check label="Снимок высокого разрешения" name="HighResSnapshot"/>
		<menu_item_check label="Тихое создание снимка" name="QuietSnapshotsToDisk"/>
		<menu label="Производительность" name="Performance Tools">
			<menu_item_call label="Запаздывание" name="Lag Meter"/>
			<menu_item_check label="Статистика" name="Statistics Bar"/>
			<menu_item_check label="Показать вес отрисовки для аватаров" name="Avatar Rendering Cost"/>
		</menu>
		<menu label="Подсветка и видимость" name="Highlighting and Visibility">
			<menu_item_check label="Мигающий маяк" name="Cheesy Beacon"/>
			<menu_item_check label="Скрыть частицы" name="Hide Particles"/>
			<menu_item_check label="Скрыть выбранное" name="Hide Selected"/>
			<menu_item_check label="Подсветка прозрачного" name="Highlight Transparent"/>
			<menu_item_check label="Показывать прицел при обзоре мышью" name="ShowCrosshairs"/>
		</menu>
		<menu label="Типы визуализации" name="Rendering Types">
			<menu_item_check label="Простой" name="Rendering Type Simple"/>
			<menu_item_check label="Альфа" name="Rendering Type Alpha"/>
			<menu_item_check label="Дерево" name="Rendering Type Tree"/>
			<menu_item_check label="Аватары" name="Rendering Type Character"/>
			<menu_item_check label="Исправление поверхности" name="Rendering Type Surface Patch"/>
			<menu_item_check label="Небо" name="Rendering Type Sky"/>
			<menu_item_check label="Вода" name="Rendering Type Water"/>
			<menu_item_check label="Земля" name="Rendering Type Ground"/>
			<menu_item_check label="Объем" name="Rendering Type Volume"/>
			<menu_item_check label="Трава" name="Rendering Type Grass"/>
			<menu_item_check label="Облака" name="Rendering Type Clouds"/>
			<menu_item_check label="Частицы" name="Rendering Type Particles"/>
			<menu_item_check label="Рельефное" name="Rendering Type Bump"/>
		</menu>
		<menu label="Функции визуализации" name="Rendering Features">
			<menu_item_check label="Интерфейс пользователя" name="ToggleUI"/>
			<menu_item_check label="Выбрано" name="Selected"/>
			<menu_item_check label="Выделено" name="Highlighted"/>
			<menu_item_check label="Динамические текстуры" name="Dynamic Textures"/>
			<menu_item_check label="Тени от ног" name="Foot Shadows"/>
			<menu_item_check label="Туман" name="Fog"/>
			<menu_item_check label="Проверить данные FR" name="Test FRInfo"/>
			<menu_item_check label="Гибкие объекты" name="Flexible Objects"/>
		</menu>
		<menu_item_check label="Использовать поток для чтения подключаемых модулей" name="Use Plugin Read Thread"/>
		<menu_item_call label="Очистить кэш группы" name="ClearGroupCache"/>
		<menu_item_check label="Сглаживание мышью" name="Mouse Smoothing"/>
		<menu_item_call label="Освободить клавиши" name="Release Keys"/>
		<menu label="Горячие клавиши" name="Shortcuts">
			<menu_item_check label="Показать меню «Дополнительно» - старое сочетание клавиш" name="Show Advanced Menu - legacy shortcut"/>
			<menu_item_call label="Закрыть окно" name="Close Window"/>
			<menu_item_call label="Закрыть все окна" name="Close All Windows"/>
			<menu_item_call label="Сохранить снимок на диске" name="Snapshot to Disk"/>
			<menu_item_call label="Обзор мышью" name="Mouselook"/>
			<menu_item_check label="Обзор джойстиком" name="Joystick Flycam"/>
			<menu_item_call label="Сброс обзора" name="Reset View"/>
			<menu_item_call label="Смотреть на последнего говорившего" name="Look at Last Chatter"/>
			<menu_item_call label="Приблизить" name="Zoom In"/>
			<menu_item_call label="Стандартный масштаб" name="Zoom Default"/>
			<menu_item_call label="Отодвинуть" name="Zoom Out"/>
		</menu>
		<menu_item_call label="Отладочные настройки" name="Debug Settings"/>
		<menu_item_check label="Показать меню разработчика" name="Debug Mode"/>
	</menu>
	<menu label="Разработка" name="Develop">
		<menu label="Консоли" name="Consoles">
			<menu_item_check label="Консоль текстур" name="Texture Console"/>
			<menu_item_check label="Консоль отладки" name="Debug Console"/>
			<menu_item_call label="Консоль уведомлений" name="Notifications"/>
			<menu_item_check label="Консоль размера текстуры" name="Texture Size"/>
			<menu_item_check label="Консоль категории текстуры" name="Texture Category"/>
			<menu_item_check label="Оперативные таймеры" name="Fast Timers"/>
			<menu_item_check label="Память" name="Memory"/>
			<menu_item_check label="Статистика по сцене" name="Scene Statistics"/>
			<menu_item_call label="Данные о регионе на консоль отладки" name="Region Info to Debug Console"/>
			<menu_item_call label="Данны о группе на консоль отладки" name="Group Info to Debug Console"/>
			<menu_item_call label="Данные о способностях на консоль отладки" name="Capabilities Info to Debug Console"/>
			<menu_item_check label="Камера" name="Camera"/>
			<menu_item_check label="Ветер" name="Wind"/>
			<menu_item_check label="Угол обзора" name="FOV"/>
			<menu_item_check label="Значок" name="Badge"/>
		</menu>
		<menu label="Показать данные" name="Display Info">
			<menu_item_check label="Показать время" name="Show Time"/>
			<menu_item_check label="Показывать цену передачи" name="Show Upload Cost"/>
			<menu_item_check label="Показать данные по отрисовке" name="Show Render Info"/>
			<menu_item_check label="Показать данные о текстурах" name="Show Texture Info"/>
			<menu_item_check label="Показать матрицы" name="Show Matrices"/>
			<menu_item_check label="Показать цвет под курсором" name="Show Color Under Cursor"/>
			<menu_item_check label="Показать память" name="Show Memory"/>
			<menu_item_check label="Показать закрытые данные о памяти" name="Show Private Mem Info"/>
			<menu_item_check label="Показать изменения объектов" name="Show Updates"/>
		</menu>
		<menu label="Принудительно вызвать ошибку" name="Force Errors">
			<menu_item_call label="Принудительно перейти в точку останова" name="Force Breakpoint"/>
			<menu_item_call label="Принудительно вызвать ошибку LL и сбой" name="Force LLError And Crash"/>
			<menu_item_call label="Принудительный неправильный доступ к памяти" name="Force Bad Memory Access"/>
			<menu_item_call label="Принудительное зацикливание" name="Force Infinite Loop"/>
			<menu_item_call label="Принудительный сбой драйвера" name="Force Driver Carsh"/>
			<menu_item_call label="Принудительное исключение" name="Force Software Exception"/>
			<menu_item_call label="Принудительно отключить клиент" name="Force Disconnect Viewer"/>
			<menu_item_call label="Имитировать утечку памяти" name="Memory Leaking Simulation"/>
		</menu>
		<menu label="Тесты визуализации" name="Render Tests">
			<menu_item_check label="Сдвиг камеры" name="Camera Offset"/>
			<menu_item_check label="Случайная частота кадров" name="Randomize Framerate"/>
			<menu_item_check label="Периодическое замедление кадров" name="Periodic Slow Frame"/>
			<menu_item_check label="Тест кадров" name="Frame Test"/>
		</menu>
		<menu label="Визуализировать метаданные" name="Render Metadata">
			<menu_item_check label="Рамки" name="Bounding Boxes"/>
			<menu_item_check label="Нормали" name="Normals"/>
			<menu_item_check label="Октадерево" name="Octree"/>
			<menu_item_check label="Тень от усеченной пирамиды" name="Shadow Frusta"/>
			<menu_item_check label="Физические формы" name="Physics Shapes"/>
			<menu_item_check label="Смыкание" name="Occlusion"/>
			<menu_item_check label="Визуализация порциями" name="Render Batches"/>
			<menu_item_check label="Тип обновления" name="Update Type"/>
			<menu_item_check label="Анимация текстуры" name="Texture Anim"/>
			<menu_item_check label="Приоритет текстуры" name="Texture Priority"/>
			<menu_item_check label="Площадь текстуры" name="Texture Area"/>
			<menu_item_check label="Площадь грани" name="Face Area"/>
			<menu_item_check label="Данные об уровнях детализации" name="LOD Info"/>
			<menu_item_check label="Очередь построителя" name="Build Queue"/>
			<menu_item_check label="Освещение" name="Lights"/>
			<menu_item_check label="Каркас столкновений" name="Collision Skeleton"/>
			<menu_item_check label="Лучи" name="Raycast"/>
			<menu_item_check label="Направления ветра" name="Wind Vectors"/>
			<menu_item_check label="Сложность визуализации" name="rendercomplexity"/>
			<menu_item_check label="Байты присоединения" name="attachment bytes"/>
			<menu_item_check label="Лепка" name="Sculpt"/>
		</menu>
		<menu label="Визуализация" name="Rendering">
			<menu_item_check label="Оси" name="Axes"/>
			<menu_item_check label="Касательный базис" name="Tangent Basis"/>
			<menu_item_call label="Выбранная текстура в основе" name="Selected Texture Info Basis"/>
			<menu_item_check label="Каркас" name="Wireframe"/>
			<menu_item_check label="Смыкание объектов" name="Object-Object Occlusion"/>
			<menu_item_check label="Освещение и тени" name="Lighting and Shadows"/>
			<menu_item_check label="Тени от солнца, луны и прожекторов" name="Shadows from Sun/Moon/Projectors"/>
			<menu_item_check label="SSAO и сглаживание теней" name="SSAO and Shadow Smoothing"/>
			<menu_item_check label="Отладка GL" name="Debug GL"/>
			<menu_item_check label="Отладка конвейера" name="Debug Pipeline"/>
			<menu_item_check label="Автоматические альфа-маски (отложенные)" name="Automatic Alpha Masks (deferred)"/>
			<menu_item_check label="Автоматические альфа-маски (не отложенные)" name="Automatic Alpha Masks (non-deferred)"/>
			<menu_item_check label="Текстуры анимаций" name="Animation Textures"/>
			<menu_item_check label="Отключить текстуры" name="Disable Textures"/>
			<menu_item_check label="Текстуры в полном разрешении" name="Rull Res Textures"/>
			<menu_item_check label="Проверить текстуры" name="Audit Textures"/>
			<menu_item_check label="Атлас текстур (экспериментальная функция)" name="Texture Atlas"/>
			<menu_item_check label="Визуализация присоединенных источников света" name="Render Attached Lights"/>
			<menu_item_check label="Визуализация присоединенных частиц" name="Render Attached Particles"/>
			<menu_item_check label="Парящие светящиеся объекты" name="Hover Glow Objects"/>
		</menu>
		<menu label="Сеть" name="Network">
			<menu_item_check label="Приостановить клиент" name="AgentPause"/>
			<menu_item_call label="Включить журнал сообщений" name="Enable Message Log"/>
			<menu_item_call label="Отключить журнал сообщений" name="Disable Message Log"/>
			<menu_item_check label="Скорость интерполяции объектов" name="Velocity Interpolate Objects"/>
			<menu_item_check label="Прикрепить объекты для интерполяции" name="Ping Interpolate Object Positions"/>
			<menu_item_call label="Опустить пакет" name="Drop a Packet"/>
		</menu>
		<menu_item_call label="Дамп камеры со скриптами" name="Dump Scripted Camera"/>
		<menu_item_call label="Столкновения, толчки и удары" name="Bumps, Pushes &amp;amp; Hits"/>
		<menu label="Диктофон" name="Recorder">
			<menu_item_call label="Начать воспроизведение" name="Start Playback"/>
			<menu_item_call label="Остановить воспроизведение" name="Stop Playback"/>
			<menu_item_check label="Зациклить воспроизведение" name="Loop Playback"/>
			<menu_item_call label="Начать запись" name="Start Record"/>
			<menu_item_call label="Остановить запись" name="Stop Record"/>
		</menu>
		<menu label="Мир" name="DevelopWorld">
			<menu_item_check label="Перекрытие солнца в симуляторе" name="Sim Sun Override"/>
			<menu_item_check label="Неизменная погода" name="Fixed Weather"/>
			<menu_item_call label="Вывод кэша региональных объектов" name="Dump Region Object Cache"/>
		</menu>
		<menu label="Интерфейс пользователя" name="UI">
			<menu_item_call label="Проверка медиабраузера" name="Web Browser Test"/>
			<menu_item_call label="Браузер для просмотра веб-контента" name="Web Content Browser"/>
			<menu_item_call label="Вывод SelectMgr" name="Dump SelectMgr"/>
			<menu_item_call label="Вывод инвентаря" name="Dump Inventory"/>
			<menu_item_call label="Вывод таймеров" name="Dump Timers"/>
			<menu_item_call label="Вывод средства фокусировки" name="Dump Focus Holder"/>
			<menu_item_call label="Печать информации о выбранных объектах" name="Print Selected Object Info"/>
			<menu_item_call label="Печать информации об агенте" name="Print Agent Info"/>
			<menu_item_call label="Статистическая информация о памяти" name="Memory Stats"/>
			<menu_item_check label="Консоль отладки региона" name="Region Debug Console"/>
			<menu_item_check label="Отладка SelectMgr" name="Debug SelectMgr"/>
			<menu_item_check label="Отладка щелчков мышью" name="Debug Clicks"/>
			<menu_item_check label="Отладка обзора" name="Debug Views"/>
			<menu_item_check label="Отладка контекстных окон к названиям" name="Debug Name Tooltips"/>
			<menu_item_check label="Отладка выполняемых с помощью мыши действий" name="Debug Mouse Events"/>
			<menu_item_check label="Отладка клавиш" name="Debug Keys"/>
			<menu_item_check label="Отладка WindowProc" name="Debug WindowProc"/>
		</menu>
		<menu label="XUI" name="XUI">
			<menu_item_call label="Обновить настройки цветов" name="Reload Color Settings"/>
			<menu_item_call label="Показать проверку шрифтов" name="Show Font Test"/>
			<menu_item_check label="Показать имена XUI" name="Show XUI Names"/>
			<menu_item_call label="Отправить тестовое сообщение" name="Send Test IMs"/>
			<menu_item_call label="Очистить кэши имен" name="Flush Names Caches"/>
		</menu>
		<menu label="Аватар" name="Character">
			<menu label="Захват запеченных текстур" name="Grab Baked Texture">
				<menu_item_call label="Радужка" name="Grab Iris"/>
				<menu_item_call label="Голова" name="Grab Head"/>
				<menu_item_call label="Верхняя часть тела" name="Grab Upper Body"/>
				<menu_item_call label="Нижняя часть тела" name="Grab Lower Body"/>
				<menu_item_call label="Юбка" name="Grab Skirt"/>
			</menu>
			<menu label="Проверка персонажа" name="Character Tests">
				<menu_item_call label="Внешний вид в XML" name="Appearance To XML"/>
				<menu_item_call label="Активировать геометрию персонажа" name="Toggle Character Geometry"/>
				<menu_item_call label="Проверка мужчины" name="Test Male"/>
				<menu_item_call label="Проверка женщины" name="Test Female"/>
				<menu_item_check label="Разрешить выбор аватара" name="Allow Select Avatar"/>
			</menu>
			<menu_item_call label="Скинуть параметры" name="Force Params to Default"/>
			<menu_item_check label="Данные об анимации" name="Animation Info"/>
			<menu_item_check label="Анимация медленных движений" name="Slow Motion Animations"/>
			<menu_item_check label="Показать взгляд" name="Show Look At"/>
			<menu_item_check label="Показать указание" name="Show Point At"/>
			<menu_item_check label="Отладка обновленных движений суставов" name="Debug Joint Updates"/>
			<menu_item_check label="Отключить детализацию" name="Disable LOD"/>
			<menu_item_check label="Отладка видимости персонажа" name="Debug Character Vis"/>
			<menu_item_check label="Показать скелет" name="Show Collision Skeleton"/>
			<menu_item_check label="Отобразить действие агента" name="Display Agent Target"/>
			--&gt;
			<menu_item_call label="Вывод присоединений" name="Dump Attachments"/>
			<menu_item_call label="Отладка текстур аватара" name="Debug Avatar Textures"/>
			<menu_item_call label="Вывод локальных текстур" name="Dump Local Textures"/>
		</menu>
		<menu_item_check label="Текстуры HTTP" name="HTTP Textures"/>
		<menu_item_check label="Инвентарь HTTP" name="HTTP Inventory"/>
		<menu_item_call label="Сжатие изображений" name="Compress Images"/>
		<menu_item_call label="Включить Visual Leak Detector" name="Enable Visual Leak Detector"/>
		<menu_item_check label="Вывод минидампа при отладке" name="Output Debug Minidump"/>
		<menu_item_check label="Окно консоли при следующем запуске" name="Console Window"/>
		<menu label="Уровень журнала" name="Set Logging Level">
			<menu_item_check label="Отладка" name="Debug"/>
			<menu_item_check label="Информация" name="Info"/>
			<menu_item_check label="Предупреждение" name="Warning"/>
			<menu_item_check label="Ошибка" name="Error"/>
			<menu_item_check label="Нет" name="None"/>
		</menu>
		<menu_item_call label="Запрос статуса администратора" name="Request Admin Options"/>
		<menu_item_call label="Выход из статуса администратора" name="Leave Admin Options"/>
		<menu_item_check label="Показать меню администратора" name="View Admin Options"/>
	</menu>
	<menu label="Администратор" name="Admin">
		<menu label="Объект" name="AdminObject">
			<menu_item_call label="Сделать копию" name="Admin Take Copy"/>
			<menu_item_call label="Назначить меня владельцем" name="Force Owner To Me"/>
			<menu_item_call label="Назначить полноправным владельцем" name="Force Owner Permissive"/>
			<menu_item_call label="Удалить" name="Delete"/>
			<menu_item_call label="На месте" name="Lock"/>
			<menu_item_call label="Получить ID активов" name="Get Assets IDs"/>
		</menu>
		<menu label="Участок" name="Parcel">
			<menu_item_call label="Назначить себя владельцем" name="Owner To Me"/>
			<menu_item_call label="Задать для контента Linden" name="Set to Linden Content"/>
			<menu_item_call label="Претензия на публичную землю" name="Claim Public Land"/>
		</menu>
		<menu label="Регион" name="Region">
			<menu_item_call label="Вывод временных данных актива" name="Dump Temp Asset Data"/>
			<menu_item_call label="Сохранить состояние региона" name="Save Region State"/>
		</menu>
		<menu_item_call label="Инструменты творца" name="God Tools"/>
	</menu>
	<menu label="Администратор" name="Deprecated">
		<menu label="Присоединить объект" name="Attach Object"/>
		<menu label="Отсоединить объект" name="Detach Object"/>
		<menu label="Снять одежду" name="Take Off Clothing">
			<menu_item_call label="Рубашка" name="Shirt"/>
			<menu_item_call label="Брюки" name="Pants"/>
			<menu_item_call label="Обувь" name="Shoes"/>
			<menu_item_call label="Носки" name="Socks"/>
			<menu_item_call label="Пиджак" name="Jacket"/>
			<menu_item_call label="Перчатки" name="Gloves"/>
			<menu_item_call label="Майка" name="Menu Undershirt"/>
			<menu_item_call label="Трусы" name="Menu Underpants"/>
			<menu_item_call label="Юбка" name="Skirt"/>
			<menu_item_call label="Альфа" name="Alpha"/>
			<menu_item_call label="Тату" name="Tattoo"/>
			<menu_item_call label="Физика" name="Physics"/>
			<menu_item_call label="Вся одежда" name="All Clothes"/>
		</menu>
		<menu label="Справка" name="DeprecatedHelp">
			<menu_item_call label="Официальный блог Linden" name="Official Linden Blog"/>
			<menu_item_call label="Портал скриптов" name="Scripting Portal"/>
			<menu label="Сообщение об ошибке" name="Bug Reporting">
				<menu_item_call label="Общедоступное средство отслеживания проблем" name="Public Issue Tracker"/>
				<menu_item_call label="Справка по общедоступному средству отслеживания проблем" name="Publc Issue Tracker Help"/>
				<menu_item_call label="Сообщение об ошибке 101" name="Bug Reporing 101"/>
				<menu_item_call label="Проблемы безопасности" name="Security Issues"/>
				<menu_item_call label="QA Wiki" name="QA Wiki"/>
			</menu>
		</menu>
	</menu>
</menu_bar><|MERGE_RESOLUTION|>--- conflicted
+++ resolved
@@ -25,7 +25,6 @@
         <menu_item_check label="Настройки камеры" name="Camera Controls"/>
 		<menu label="Полезности для Аватара" name="avhealth">
 			<menu_item_call label="Остановить анимацию" name="Stop Animating My Avatar"/>
-<<<<<<< HEAD
 			<menu_item_call label="Перезагрузка текстур(Rebake)" name="Rebake Texture"/>
 			<menu_item_call label="Сброс на мужского аватара. (Нуб)" name="ResetDefaultAvM"/>
             <menu_item_call label="Сброс на женского аватара. (Нуб)" name="ResetDefaultAvF"/>
@@ -45,31 +44,16 @@
 		<menu_item_call label="Запрос статуса администратора" name="Request Admin Options"/>
 		<menu_item_call label="Выход из статуса администратора" name="Leave Admin Options"/>
 		<menu_item_call label=" Закрыть[APP_NAME]" name="Quit"/>
-=======
-			<menu_item_call label="Ходьба / бег / полет..." name="Walk / run / fly"/>
-		</menu>
-		<menu label="Статус" name="Status">
-			<menu_item_call label="Нет на месте" name="Set Away"/>
-			<menu_item_call label="Не беспокоить" name="Set Busy"/>
-		</menu>
-		<menu_item_call label="Купить L$..." name="Buy and Sell L$"/>
-		<menu_item_call label="Торговые исходящие..." name="MerchantOutbox"/>
-		<menu_item_call label="Информационная панель аккаунта..." name="Manage My Account"/>
-		<menu_item_call label="Настройки..." name="Preferences"/>
-		<menu_item_call label="Кнопки панели инструментов..." name="Toolbars"/>
-		<menu_item_call label="Скрыть все элементы управления" name="Hide UI"/>
 		<menu_item_check label="Показывать присоединения HUD" name="Show HUD Attachments"/>
-		<menu_item_call label="Выход из [APP_NAME]" name="Quit"/>
->>>>>>> d56a98de
 	</menu>
 	<menu label="Общение" name="Communicate">
 		<menu_item_call label="Друзья" name="My Friends"/>
 		<menu_item_check label="Контакты" name="Contacts"/>
 		<menu_item_check label="Контакт-сеты" name="Contact Sets"/>
 		<menu_item_call label="Группы" name="My Groups"/>
-<<<<<<< HEAD
 		<menu_item_check label="Люди неподалеку" name="Nearby Chat"/>
         <menu_item_check label="Люди" name="People"/>
+		<menu_item_call label="Черный список" name="Block List"/>
 		<!--
         <menu_item_call label="Teleport-Liste" name="Teleport History"/>
         <menu_item_check label="Orte" name="Places"/>
@@ -85,10 +69,6 @@
         <menu_item_check label="Изменение голоса..." name="ShowVoice"/>
 		<menu_item_call label="Люди которые рядом" name="Active Speakers"/>
 		<menu_item_check label="Голоса которые рядом" name="Nearby Voice"/>
-=======
-		<menu_item_call label="Люди неподалеку" name="Active Speakers"/>
-		<menu_item_call label="Черный список" name="Block List"/>
->>>>>>> d56a98de
 	</menu>
 	<menu label="Мир" name="World">
         <menu_item_call label="Люди которые рядом" name="Active Speakers"/>
