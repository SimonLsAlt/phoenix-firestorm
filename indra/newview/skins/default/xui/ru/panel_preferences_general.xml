<?xml version="1.0" encoding="utf-8" standalone="yes"?>
<panel label="Общее" name="general_panel">
	<text name="language_textbox">
		Язык:
	</text>
	<combo_box name="language_combobox">
<<<<<<< HEAD
		<combo_box.item label="По умолчанию" name="System Default Language"/>
		<combo_box.item label="English (Английский)" name="English"/>
		<combo_box.item label="Dansk (Датский) - Beta" name="Danish"/>
		<combo_box.item label="Deutsch (Немецкий)" name="Deutsch(German)"/>
		<combo_box.item label="Español (Испанский) - Beta" name="Spanish"/>
		<combo_box.item label="Français (Французский) - Beta" name="French"/>
		<combo_box.item label="Italiano (Итальянский) - Beta" name="Italian"/>
		<combo_box.item label="Polski (Польский)" name="Polish"/>
		<combo_box.item label="Português (Португальский) - Beta" name="Portugese"/>
		<combo_box.item label="Русский" name="Russian"/>
		<combo_box.item label="Türkçe (Турецкий) - Beta" name="Turkish"/>
		<combo_box.item label="日本語 (Японский) - Beta" name="(Japanese)"/>
		<combo_box.item label="正體中文 (Традиционный Китайский) - Beta" name="Traditional Chinese"/>
=======
		<combo_box.item label="English - Английский" name="English"/>
		<combo_box.item label="Dansk – датский (бета-версия)" name="Danish"/>
		<combo_box.item label="Deutsch – немецкий (бета-версия)" name="Deutsch(German)"/>
		<combo_box.item label="Español – испанский (бета-версия)" name="Spanish"/>
		<combo_box.item label="Français – французский (бета-версия)" name="French"/>
		<combo_box.item label="Italiano – итальянский (бета-версия)" name="Italian"/>
		<combo_box.item label="Polski – польский (бета-версия)" name="Polish"/>
		<combo_box.item label="Português – португальский (бета-версия)" name="Portugese"/>
		<combo_box.item label="Русский (бета-версия)" name="Russian"/>
		<combo_box.item label="Türkçe - турецкий (бета-версия)" name="Turkish"/>
		<combo_box.item label="日本語 – японский (бета-версия)" name="(Japanese)"/>
		<combo_box.item label="китайский, традиционное письмо - бета-версия" name="Traditional Chinese"/>
>>>>>>> 344a3a04
	</combo_box>
	<text name="language_textbox2" width="145">
		(Необходим перезапуск)
	</text>
	<text name="maturity_desired_prompt" width="250">
		Получить доступ к местам с рейтингом:
	</text>
	<combo_box name="maturity_desired_combobox">
		<combo_box.item label="Общий, Умеренный, Для взрослых" name="Desired_Adult"/>
		<combo_box.item label="Общий, Умеренный" name="Desired_Mature"/> 
		<combo_box.item label="Общий" name="Desired_PG"/>        
	</combo_box>
	<text name="start_location_textbox">
		Место запуска:
	</text>
	<combo_box name="start_location_combo">
		<combo_box.item label="Последнее место" name="MyLastLocation" tool_tip="По умолчанию. Войти в последнее посещенное место."/>
		<combo_box.item label="Мой дом" name="MyHome" tool_tip="Войти в место, которое установлено домом"/>
	</combo_box>
	<check_box label="Показать на экране входа" name="show_location_checkbox"/>
	<text name="name_tags_textbox">
		Отображение имени:
	</text>
	<radio_group name="Name_Tag_Preference" width="220">
		<radio_item width="95" label="Выключить" name="radio"/>
		<radio_item width="85" label="Включить" name="radio2"/>
		<radio_item label="На некоторое время" name="radio3"/>
	</radio_group>
	<text name="RenderNameShowTime_LabelPrefix" left_pad="105">
		(
	</text>
	<text name="RenderNameShowTime_LabelSuffix">
		секунд)
	</text>
	<check_box label="Показывать мое имя" name="show_my_name_checkbox1"/>
	<check_box label="Имена пользователей" name="show_slids" tool_tip="Отображать имена учетных записей пользователей, например Bobsmith123"/>
	<check_box label="Показывать титул группы" name="show_all_title_checkbox1" tool_tip="Показывать титул группыю Например, Owner"/>
	<check_box label="Скрыть собственный титул группы" name="RenderHideGroupTitle" tool_tip="Показать или скрыть свой титул группы для вас и всех остальных."/>
	<check_box label="Отображаемое имя" name="display_names_check" tool_tip="Показать Отображаемое имя (Display Names) в чате, ЛС, тегах над аватарами"/>
	<check_box label="Старый способ отображения имени" name="FSshow_legacyun" tool_tip="Отображение имени в старом формате (Имя Фамилия) вместо имени пользователя (имя.фамилия)"/>
	<check_box label="Выделение друзей" name="show_friends" tool_tip="Выделение имени друзей другим цветом"/>
	<check_box label="Убирать 'Resident' с имен старого типа" name="legacy_trim_check" tool_tip="Убирать 'Resident' с имен старого типа"/>
	<check_box label="Старый способ позиционирования тегов имени" name="FSLegacyNametagPosition" tool_tip="Когда вы включите эту опцию, тег имени не будет на постоянной высоте над аватаром и не будет наплывать на его голову, если он движется. Например, в результате анимации."/>
	<text name="title_afk_text">
		Статус 'Отошел' по истечении:
	</text>
	<text name="title_afk_quit_text">
		Выйти по истечении:
	</text>
	<combo_box label="'Отошел' по истечении:" name="afk">
		<combo_box.item label="2 минут" name="item0"/>
		<combo_box.item label="5 минут" name="item1"/>
		<combo_box.item label="10 минут" name="item2"/>
		<combo_box.item label="30 минут" name="item3"/>
		<combo_box.item label="60 минут" name="item4"/>
		<combo_box.item label="Никогда" name="item5"/>
	</combo_box>
	<combo_box label="Выйти по истечении:" name="quitafk">
		<combo_box.item label="2 минут" name="item0"/>
		<combo_box.item label="5 минут" name="item1"/>
		<combo_box.item label="10 минут" name="item2"/>
		<combo_box.item label="30 минут" name="item3"/>
		<combo_box.item label="Никогда" name="item4"/>
	</combo_box>
	<check_box name="AvatarSitOnAway" label="Сесть, когда 'Отошел'"/>
	<text name="text_box3">
		Автоматические сообщения можно изменить в Приватность / Автоответ
	</text>
</panel><|MERGE_RESOLUTION|>--- conflicted
+++ resolved
@@ -4,8 +4,6 @@
 		Язык:
 	</text>
 	<combo_box name="language_combobox">
-<<<<<<< HEAD
-		<combo_box.item label="По умолчанию" name="System Default Language"/>
 		<combo_box.item label="English (Английский)" name="English"/>
 		<combo_box.item label="Dansk (Датский) - Beta" name="Danish"/>
 		<combo_box.item label="Deutsch (Немецкий)" name="Deutsch(German)"/>
@@ -18,20 +16,6 @@
 		<combo_box.item label="Türkçe (Турецкий) - Beta" name="Turkish"/>
 		<combo_box.item label="日本語 (Японский) - Beta" name="(Japanese)"/>
 		<combo_box.item label="正體中文 (Традиционный Китайский) - Beta" name="Traditional Chinese"/>
-=======
-		<combo_box.item label="English - Английский" name="English"/>
-		<combo_box.item label="Dansk – датский (бета-версия)" name="Danish"/>
-		<combo_box.item label="Deutsch – немецкий (бета-версия)" name="Deutsch(German)"/>
-		<combo_box.item label="Español – испанский (бета-версия)" name="Spanish"/>
-		<combo_box.item label="Français – французский (бета-версия)" name="French"/>
-		<combo_box.item label="Italiano – итальянский (бета-версия)" name="Italian"/>
-		<combo_box.item label="Polski – польский (бета-версия)" name="Polish"/>
-		<combo_box.item label="Português – португальский (бета-версия)" name="Portugese"/>
-		<combo_box.item label="Русский (бета-версия)" name="Russian"/>
-		<combo_box.item label="Türkçe - турецкий (бета-версия)" name="Turkish"/>
-		<combo_box.item label="日本語 – японский (бета-версия)" name="(Japanese)"/>
-		<combo_box.item label="китайский, традиционное письмо - бета-версия" name="Traditional Chinese"/>
->>>>>>> 344a3a04
 	</combo_box>
 	<text name="language_textbox2" width="145">
 		(Необходим перезапуск)
