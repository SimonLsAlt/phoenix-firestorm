--- conflicted
+++ resolved
@@ -48,17 +48,11 @@
 		<text name="Name:">
 			Название:
 		</text>
-<<<<<<< HEAD
 		<line_editor name="Object Name" tool_tip="Название ограничено 63 символами. Более длинные имена примитива сокращаются. Имена могут состоять только из печатаемых символов, содержащихся в ASCII-7 (нерасширенном) наборе символов, за исключением вертикальной черты/линии &quot;|&quot;."/>
 		<text name="Description:">
 			Описание:
 		</text>
 		<line_editor name="Object Description" tool_tip="Когда в настройках окна просмотра выбрано &apos;Всплывающие подсказки на всех объектах&apos;, у игроков появляется всплывающее окошко с описанием объекта при наведении мыши на любой объект. Описание примитива ограничивается 127 байтами и строка со значением, превышающим этот размер, усекается."/>
-=======
-		<text name="Description:">
-			Описание:
-		</text>
->>>>>>> 81dbd366
 		<text name="CreatorNameLabel">
 			Создатель:
 		</text>
@@ -74,11 +68,7 @@
 		<text name="label click action">
 			Действие по щелчку:
 		</text>
-<<<<<<< HEAD
 		<combo_box name="clickaction" tool_tip="Взаимодействие с объектом производиться нажатием на левую кнопку мыши. При каждом клике появляется специальный курсор, указывающий на производимое действие. Некоторые клики имеют функциональные требования. Например, для Touch and Pay требуются скрипты">
-=======
-		<combo_box name="clickaction">
->>>>>>> 81dbd366
 			<combo_box.item label="Коснуться (по умолчанию)" name="Touch/grab(default)"/>
 			<combo_box.item label="Сесть на объект" name="Sitonobject"/>
 			<combo_box.item label="Купить объект" name="Buyobject"/>
@@ -94,13 +84,8 @@
 			<text name="Anyone can:">
 				Все:
 			</text>
-<<<<<<< HEAD
 			<check_box label="Копировать" name="checkbox allow everyone copy" tool_tip="Копию объекта может взять любой желающий. Объект и все его содержимое должны копироваться и передаваться."/>
 			<check_box label="Переместить" name="checkbox allow everyone move" tool_tip="Любой игрок может переместить объект."/>
-=======
-			<check_box label="Копировать" name="checkbox allow everyone copy"/>
-			<check_box label="Переместить" name="checkbox allow everyone move"/>
->>>>>>> 81dbd366
 			<text name="GroupLabel">
 				Группа:
 			</text>
@@ -108,13 +93,8 @@
 			<text name="NextOwnerLabel">
 				Следующий владелец:
 			</text>
-<<<<<<< HEAD
 			<check_box label="Изменять" name="checkbox next owner can modify" tool_tip="Следующий владелец может отредактировать свойства, такие как имя отдельного предмета или масштаб этого объекта."/>
 			<check_box label="Копировать" name="checkbox next owner can copy" tool_tip="Следующий владелец может сделать неограниченное количество копий этого объекта. Копии содержат информацию о создателе и никогда не могут быть более разрешительными, чем копируемый предмет."/>
-=======
-			<check_box label="Изменять" name="checkbox next owner can modify"/>
-			<check_box label="Копировать" name="checkbox next owner can copy"/>
->>>>>>> 81dbd366
 			<check_box label="Передать" name="checkbox next owner can transfer" tool_tip="Следующий владелец может отдать или перепродать объект"/>
 		</panel>
 		<check_box label="Для продажи" name="checkbox for sale" tool_tip="Позволяет игрокам покупать этот объект, его содержимое или копировать его в игровом мире по указанной цене."/>
