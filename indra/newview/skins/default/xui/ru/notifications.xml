<?xml version="1.0" encoding="utf-8"?>
<notifications>
	<global name="skipnexttime">
		Больше не показывать
	</global>
	<global name="skipnexttimesessiononly">
Не показывать мне это снова
(для текущей сессии)
	</global>
	<global name="alwayschoose">
		Всегда выбирать эту опцию
	</global>
	<global name="implicitclosebutton">
		Закрыть
	</global>
	<notification name="MissingAlert" label="Неизвестное уведомление" >
		Ваша версия [APP_NAME] не знает как отобразить только что полученное уведомление. Пожалуйста, проверьте, что у вас установлена последняя версия [APP_NAME].

Подробности ошибки: Уведомление с именем &quot;[_NAME]&quot; не найдено в файле notifications.xml.
	</notification>
	<notification name="FloaterNotFound">
		Ошибка окна: не удалось найти следующие элементы управления:

[CONTROLS]
	</notification>
	<notification name="TutorialNotFound">
		Обучающий материал в данный момент отсутствует
	</notification>
	<notification name="GenericAlert">
		[MESSAGE]
	</notification>
	<notification name="GenericAlertYesCancel">
		[MESSAGE]
		<usetemplate name="okcancelbuttons" notext="Отмена" yestext="Да"/>
	</notification>
	<notification name="GenericAlertOK">
		[MESSAGE]
	</notification>
	<notification name="BadInstallation">
		Произошла ошибка при обновлении [APP_NAME]. [https://www.firestormviewer.org/downloads Загрузите последнюю версию] клиента.
	</notification>
	<notification name="LoginFailedNoNetwork">
		Не удалось подключиться к [CURRENT_GRID].
    &quot;[DIAGNOSTIC]&quot;
Убедитесь, что подключение к интернету работает нормально.
	</notification>
	<notification name="LoginFailedToParse">
Вьювер получил искаженный ответ от сервера. Пожалуйста, убедитесь, что ваше интернет-соединение работает нормально и повторите попытку позже.

Если вы считаете что это ошибка, обратитесь в службу поддержки.
	</notification>
	<notification name="MessageTemplateNotFound">
		Шаблон сообщения [PATH] не найден.
	</notification>
	<notification name="WearableSave">
		Сохранить изменения текущей части одежды / тела?
		<usetemplate canceltext="Отмена" name="yesnocancelbuttons" notext="Не сохранять" yestext="Сохранить"/>
	</notification>
	<notification name="ConfirmNoCopyToOutbox">
		У вас нет прав на копирование одного или нескольких элементов в Исходящие продавца. Вы можете их переместить или оставить тут.
		<usetemplate name="okcancelbuttons" notext="Не перемещать элемент(ы)" yestext="Переместить элемент(ы)"/>
	</notification>
	<notification name="OutboxFolderCreated">
		Новая папка была создана для каждого элемента, который вы передали в верхний уровнь вашего Исходящие продавца.
		<usetemplate ignoretext="В папке &quot;Исходящие продавца&quot; создана новая папка" name="okignore" yestext="Да"/>
	</notification>
	<notification name="OutboxImportComplete">
		Успешно

Все папки успешно отправлены в торговый центр.
		<usetemplate ignoretext="Все папки отправлены в торговый центр" name="okignore" yestext="Да"/>
	</notification>
	<notification name="OutboxImportHadErrors">
		Некоторые папки не перенесены

Ошибки при отправке некоторых папок в торговый центр. Эти папки остались в вашей папке &quot;Торговые исходящие&quot;.

Подробнее см. в [[MARKETPLACE_IMPORTS_URL] журнале ошибок].
	</notification>
	<notification name="OutboxImportFailed">
		Не удалось передать, ошибка: &quot;[ERROR_CODE]&quot;

Папки не отправлены в торговый центр из-за ошибки системы или сети.  Повторите попытку позже.
	</notification>
	<notification name="OutboxInitFailed">
		Не удалось инициализировать торговый центр, ошибка: &quot;[ERROR_CODE]&quot;

Не удалось инициализировать торговый центр из-за ошибки системы или сети.  Повторите попытку позже.
	</notification>
	<notification name="StockPasteFailed">
		Не удалось скопировать или переместить в папку запасов, ошибка:

        &quot;[ERROR_CODE]&quot;
	</notification>
	<notification name="MyOutfitsPasteFailed">
		Один или несколько предметов не могут быть использованы внутри "Комплектов"
	</notification>
	<notification name="MerchantPasteFailed">
		Не удалось скопировать или переместить в списки товаров торгового центра, ошибка:

        &quot;[ERROR_CODE]&quot;
	</notification>
	<notification name="MerchantTransactionFailed">
		Не удалось выполнить транзакцию с торговым центром, ошибка:

        Причина: &quot;[ERROR_REASON]&quot;
        [ERROR_DESCRIPTION]
	</notification>
	<notification name="MerchantUnprocessableEntity">
		Не удалось опубликовать этот продукт или активировать папку версии. Обычно это происходит из-за отсутствия информации в форме описания списка, но также может быть связано с ошибками в структуре папки. Отредактируйте список или проверьте папку списка на отсутствие ошибок.
	</notification>
	<notification name="MerchantListingFailed">
		Не удалось опубликовать в торговом центре, ошибка:

        &quot;[ERROR_CODE]&quot;
	</notification>
	<notification name="MerchantFolderActivationFailed">
		Не удалось активировать эту папку версии, ошибка:

        &quot;[ERROR_CODE]&quot;
	</notification>
	<notification name="MerchantForceValidateListing">
		Для того, чтобы создать свой список, мы исправили иерархию вашего списка содержимого.
        <usetemplate ignoretext="Предупреждать меня, что создание исправленного списка иерархии содержания" name="okignore"  yestext="Да"/>
	</notification>
	<notification name="ConfirmMerchantActiveChange">
		Это действие вызовет изменение активного содержимого данного списка. Продолжить?
		<usetemplate ignoretext="Подтверждать смену активного списка в торговом центре" name="okcancelignore" notext="Отмена" yestext="Да"/>
	</notification>
	<notification name="ConfirmMerchantMoveInventory">
		При перетаскивании в окно списков товаров торгового центра предметы перемещаются со своего исходного места, а не копируются. Продолжить?
		<usetemplate ignoretext="Подтверждать перемещение предмета из инвентаря в торговый центр" name="okcancelignore" notext="Отмена" yestext="Да"/>
	</notification>
	<notification name="ConfirmListingCutOrDelete">
		В результате перемещения или удаления папки списка будет удален ваш список товаров в торговом центре. Если требуется сохранить список в торговом центре, переместите или удалите содержимое папки версии, которое необходимо изменить. Продолжить?
		<usetemplate ignoretext="Подтверждать перемещение или удаление списка из торгового центра" name="okcancelignore" notext="Отмена" yestext="Да"/>
	</notification>
	<notification name="ConfirmCopyToMarketplace">
		У вас нет прав на копирование этих предметов в торговый центр. Переместите их или оставьте здесь.
		<usetemplate canceltext="Отмена" ignoretext="Подтверждать попытку копирования некопируемых предметов в торговый центр" name="yesnocancelbuttons" notext="Не перемещать предмет(ы)" yestext="Переместить предмет(ы)"/>
	</notification>
	<notification name="ConfirmMerchantUnlist">
		Это действие вызовет отмену публикации списка. Продолжить?
		<usetemplate ignoretext="Подтверждать отмену публикации активного списка в торговом центре" name="okcancelignore" notext="Отмена" yestext="Да"/>
	</notification>
	<notification name="ConfirmMerchantClearVersion">
		Это действие вызовет деактивацию папки версии текущего списка. Продолжить?
		<usetemplate ignoretext="Подтверждать деактивирование папки версии списка в торговом центре" name="okcancelignore" notext="Отмена" yestext="Да"/>
	</notification>
	<notification name="AlertMerchantListingNotUpdated">
		Не удалось обновить этот список.
[[URL] Щелкните здесь], чтобы изменить его в торговом центре.
	</notification>
	<notification name="AlertMerchantListingCannotWear">
		Нельзя надеть одежду или часть тела, если они находятся в папке списков товаров торгового центра.
	</notification>
	<notification name="AlertMerchantListingInvalidID">
		Неверный идентификатор списка.
	</notification>
	<notification name="AlertMerchantListingActivateRequired">
		В этом списке несколько папок версий или нет ни одной. Самостоятельно выберите и активируйте одну папку позже.
		<usetemplate ignoretext="Предупреждать об активировании папки версии, если создан список с несколькими папками версий" name="okignore" yestext="Да"/>
	</notification>
	<notification name="AlertMerchantStockFolderSplit">
		Предметы разных типов распределены по отдельным папкам запасов, поэтому папка систематизирована так, чтобы ее можно было опубликовать.
		<usetemplate ignoretext="Предупреждать о разделении папки запасов перед публикацией" name="okignore" yestext="Да"/>
	</notification>
	<notification name="AlertMerchantStockFolderEmpty">
		Публикация вашего списка прекращена, так как папка запасов пуста. Добавьте предметы в папку запасов, чтобы опубликовать список снова.
		<usetemplate ignoretext="Оповещать о неудавшейся публикации списка из-за того, что папка запасов пуста" name="okignore" yestext="Да"/>
	</notification>
	<notification name="AlertMerchantVersionFolderEmpty">
		Публикация вашего списка прекращена, так как папка версии пуста. Добавьте предметы в папку запасов, чтобы опубликовать список снова.
        <usetemplate ignoretext="Оповещать о неудавшейся публикации списка из-за того, что папка версии пуста" name="okignore" yestext="Да"/>
	</notification>
	<notification name="WriteAnimationFail">
		Ошибка при записи данных анимации. Повторите попытку позже.
	</notification>
	<notification name="UploadAuctionSnapshotFail">
		Ошибка при передаче снимка аукциона по следующей причине: [REASON]
	</notification>
	<notification name="UnableToViewContentsMoreThanOne">
		Невозможно просмотреть содержимое нескольких объектов одновременно.
Выберите один объект и повторите попытку.
	</notification>
	<notification name="SaveClothingBodyChanges">
		Сохранить все изменения в одежде/частях тела?
		<usetemplate canceltext="Отмена" name="yesnocancelbuttons" notext="Не сохранять" yestext="Сохранить все"/>
	</notification>
	<notification name="FriendsAndGroupsOnly">
		Жители, которые не являются вашими друзьями, не будут знать, что вы игнорируете их звонки и сообщения.
	</notification>
	<notification name="FavoritesOnLogin">
		Примечание. После включения этой опции все пользователи данного компьютера смогут увидеть список ваших избранных мест.
	</notification>
	<notification name="AllowMultipleViewers">
		Запуск нескольких приложений [APP_NAME] не поддерживается. Это может привести к конфликтам кэша текстур, повреждению и снижению производительности и визуального отображения.
		<usetemplate name="okbutton" yestext="ОК"/>
	</notification>
	<notification name="GrantModifyRights">
		Предоставление другому жителю прав на изменение позволит ему изменять, удалять или брать ЛЮБЫЕ ваши объекты. Будьте ОЧЕНЬ осторожны с предоставлением такого разрешения.
Дать пользователю [NAME] права на изменение?
		<usetemplate name="okcancelbuttons" notext="Нет" yestext="Да"/>
	</notification>
	<notification name="GrantModifyRightsMultiple">
		Предоставление другому жителю прав на изменение позволит ему изменять ЛЮБЫЕ ваши объекты. Будьте ОЧЕНЬ осторожны с предоставлением такого разрешения.
Дать права на изменение выбранным жителям?
		<usetemplate name="okcancelbuttons" notext="Нет" yestext="Да"/>
	</notification>
	<notification name="RevokeModifyRights">
		Отменить у пользователя [NAME] права на изменение?
		<usetemplate name="okcancelbuttons" notext="Нет" yestext="Да"/>
	</notification>
	<notification name="RevokeModifyRightsMultiple">
		Отменить у выбранных жителей права на изменение?
		<usetemplate name="okcancelbuttons" notext="Нет" yestext="Да"/>
	</notification>
	<notification name="GroupNameLengthWarning">
		Название группы может содержать от [MIN_LEN] до [MAX_LEN] символов.
		<usetemplate name="okbutton" yestext="Да"/>
	</notification>
	<notification name="UnableToCreateGroup">
		Невозможно создать группу.
[MESSAGE]
	</notification>
	<notification name="PanelGroupApply">
		[NEEDS_APPLY_MESSAGE]
[WANT_APPLY_MESSAGE]
		<usetemplate canceltext="Отмена" name="yesnocancelbuttons" notext="Игнорировать изменения" yestext="Применить изменения"/>
	</notification>
	<notification name="MustSpecifyGroupNoticeSubject">
		Необходимо указать тему для отправки группового уведомления.
	</notification>
	<notification name="AddGroupOwnerWarning">
		Вы собираетесь добавить участников группы в роль [ROLE_NAME].
Удалить участников из этой роли нельзя.
Участники сами должны отказаться от нее.
Продолжить?
		<usetemplate ignoretext="Подтверждать перед добавлением нового владельца группы" name="okcancelignore" notext="Нет" yestext="Да"/>
	</notification>
	<notification name="AssignDangerousActionWarning">
		Вы собираетесь добавить привилегию &quot;[ACTION_NAME]&quot; к роли &quot;[ROLE_NAME]&quot;.

 *ПРЕДУПРЕЖДЕНИЕ*
 Все участники роли с этой способностью могут присваивать себе и всем другим участникам более высокие роли, чем у них сейчас есть, и даже подниматься до уровня владельца. Прежде чем назначить эту способность, убедитесь в целесообразности этого.

Добавить эту привилегию к роли &quot;[ROLE_NAME]&quot;?
		<usetemplate name="okcancelbuttons" notext="Нет" yestext="Да"/>
	</notification>
	<notification name="AssignDangerousAbilityWarning">
		Вы собираетесь добавить способность &quot;[ACTION_NAME]&quot; к роли &quot;[ROLE_NAME]&quot;.

 *ПРЕДУПРЕЖДЕНИЕ*
 Все участники роли с этой способностью могут присваивать себе и всем другим участникам все способности и даже подниматься до уровня владельца.

Добавить эту способность к роли &quot;[ROLE_NAME]&quot;?
		<usetemplate name="okcancelbuttons" notext="Нет" yestext="Да"/>
	</notification>
	<notification name="AssignBanAbilityWarning">
		Вы собираетесь добавить способность &quot;[ACTION_NAME]&quot; к роли &quot;[ROLE_NAME]&quot;.

 *ПРЕДУПРЕЖДЕНИЕ*
Любой участник в роли с этой способностью также получает способности &quot;[ACTION_NAME_2]&quot; и &quot;[ACTION_NAME_3]&quot;
	</notification>
	<notification name="RemoveBanAbilityWarning">
		Вы удаляете способность &quot;[ACTION_NAME]&quot; для роли &quot;[ROLE_NAME]&quot;.

 *ПРЕДУПРЕЖДЕНИЕ*
При удалении этой способности НЕ БУДУТ удалены способности &quot;[ACTION_NAME_2]&quot; и &quot;[ACTION_NAME_3]&quot;.

Если вам больше не нужны эти способности для данной роли, немедленно отключите их!
	</notification>
	<notification name="EjectGroupMemberWarning">
		Вы собираетесь исключить [AVATAR_NAME] из группы.
		<usetemplate ignoretext="Подтвердите исключение участника из группы" name="okcancelignore" notext="Отмена" yestext="Исключить"/>
	</notification>
	<notification name="EjectGroupMembersWarning">
		Вы собираетесь исключить [COUNT] участников из группы.
		<usetemplate ignoretext="Подтвердите исключение участников из группы" name="okcancelignore" notext="Отмена" yestext="Исключить"/>
	</notification>
	<notification name="BanGroupMemberWarning">
		Вы собираетесь заблокировать [AVATAR_NAME] в группе.
		<usetemplate ignoretext="Подтвердить блокировку участника в группе" name="okcancelignore" notext="Отмена" yestext="Бан"/>
	</notification>
	<notification name="BanGroupMembersWarning">
		Вы собираетесь заблокировать [COUNT] участников в группе.
		<usetemplate ignoretext="Подтвердить блокировку нескольких участников в группе" name="okcancelignore" notext="Отмена" yestext="Бан"/>
	</notification>
	<notification name="GroupBanUserOnBanlist">
		Некоторым резидентам не отправлено приглашение, так как они исключены из группы.
	</notification>
	<notification name="AttachmentDrop">
		Вы собираетесь сбросить свое присоединение.
    Продолжить?
		<usetemplate ignoretext="Подтверждать перед сбросом присоединений" name="okcancelignore" notext="Нет" yestext="Да"/>
	</notification>
	<notification name="JoinGroupCanAfford">
		Вступление в эту группу стоит L$[COST].
Продолжить?
		<usetemplate name="okcancelbuttons" notext="Отмена" yestext="Вступить"/>
	</notification>
	<notification name="JoinGroupNoCost">
		Вы вступаете в группу &lt;nolink&gt;[NAME]&lt;/nolink&gt;.
Продолжить?
		<usetemplate name="okcancelbuttons" notext="Отмена" yestext="Вступить"/>
	</notification>
	<notification name="JoinGroupCannotAfford">
		Вступление в эту группу стоит L$[COST].
У вас не хватает L$ для вступления.
	</notification>
	<notification name="CreateGroupCost">
		Создание этой группы стоит L$[COST].
В группе должно быть более одного участника, иначе она будет удалена.
Пригласите участников в ближайшие 48 часов.
		<usetemplate canceltext="Отмена" name="okcancelbuttons" notext="Отмена" yestext="Создать группу за L$[COST]"/>
	</notification>
	<notification name="JoinGroupInaccessible">
		Эта группа недоступна для вас.
	</notification>
	<notification name="JoinGroupError">
		Ошибка обработки запроса на членство в группе.
	</notification>
	<notification name="JoinGroupErrorReason">
		Невозможно присоединиться к группе: [reason]
	</notification>
	<notification name="JoinGroupTrialUser">
		Извините, пробные пользователи не могут вступать в группы.
	</notification>
	<notification name="JoinGroupMaxGroups">
		Вы не можете присоединиться к &apos;&lt;nolink&gt;[group_name]&lt;/nolink&gt;&apos;:
Вы уже являетесь участником [group_count] групп, максимально допустимое количество - [max_groups]
	</notification>
	<notification name="JoinGroupClosedEnrollment">
		Вы не можете присоединиться к &apos;&lt;nolink&gt;[group_name]&lt;/nolink&gt;&apos;:
В группе больше нет открытой регистрации.
	</notification>
	<notification name="JoinGroupSuccess">
		Вы были добавлены в группу
	</notification>
	<notification name="JoinGroupInsufficientFunds">
		Невозможно перевести требуемый членский взнос в размере L$ [membership_fee].
	</notification>
	<notification name="LandBuyPass">
		За L$[COST] вы можете находиться на этой земле (&quot;[PARCEL_NAME]&quot;) в течение [TIME] часов.  Купить пропуск?
		<usetemplate name="okcancelbuttons" notext="Отмена" yestext="Да"/>
	</notification>
	<notification name="SalePriceRestriction">
		При продаже любому пользователю цена продажи должна быть больше L$0.
Выберите пользователя, чтобы продать ему за L$0.
	</notification>
	<notification name="ConfirmLandSaleChange">
		Выбранные [LAND_SIZE] м² земли выставляются на продажу.
Ваша цена продажи: $[SALE_PRICE], разрешена продажа для [NAME].
		<usetemplate name="okcancelbuttons" notext="Отмена" yestext="Да"/>
	</notification>
	<notification name="ConfirmLandSaleToAnyoneChange">
		ВНИМАНИЕ! При выборе &quot;продавать кому угодно&quot; ваша земля станет доступной всему сообществу [CURRENT_GRID], даже тем, кто находится не в этом регионе.

Выбранные [LAND_SIZE] м² земли выставляются на продажу.
Ваша цена продажи: $[SALE_PRICE], разрешена продажа для [NAME].
		<usetemplate name="okcancelbuttons" notext="Отмена" yestext="Да"/>
	</notification>
	<notification name="ReturnObjectsDeededToGroup">
		Вы действительно хотите вернуть все объекты, переданные группе &quot;[NAME]&quot; на этом земельном участке, обратно в инвентарь их прежних владельцев?

*ПРЕДУПРЕЖДЕНИЕ* Все непереносимые объекты, предоставленные этой группе, будут удалены!

Объекты: [N]
		<usetemplate name="okcancelbuttons" notext="Отмена" yestext="Да"/>
	</notification>
	<notification name="ReturnObjectsOwnedByUser">
		Вы действительно хотите вернуть все объекты, принадлежащие жителю &quot;[NAME]&quot; на этом земельном участке, в его инвентарь?

Объекты: [N]
		<usetemplate name="okcancelbuttons" notext="Отмена" yestext="Да"/>
	</notification>
	<notification name="ReturnObjectsOwnedBySelf">
		Вы действительно хотите вернуть все принадлежащие вам объекты на этом земельном участке в свой инвентарь?

Объекты: [N]
		<usetemplate name="okcancelbuttons" notext="Отмена" yestext="Да"/>
	</notification>
	<notification name="ReturnObjectsNotOwnedBySelf">
		Вы действительно хотите вернуть все НЕ принадлежащие вам объекты на этом участке в инвентарь их владельцев?
Переносимые объекты, предоставленные группе, будут возвращены прежним владельцам.

*ПРЕДУПРЕЖДЕНИЕ* Все непереносимые объекты, предоставленные этой группе, будут удалены!

Объекты: [N]
		<usetemplate name="okcancelbuttons" notext="Отмена" yestext="Да"/>
	</notification>
	<notification name="ReturnObjectsNotOwnedByUser">
		Вы действительно хотите вернуть все объекты, НЕ принадлежащие пользователю [NAME], на этом земельном участке, обратно в инвентарь их владельцев?
Переносимые объекты, предоставленные группе, будут возвращены прежним владельцам.

*ПРЕДУПРЕЖДЕНИЕ* Все непереносимые объекты, предоставленные этой группе, будут удалены!

Объекты: [N]
		<usetemplate name="okcancelbuttons" notext="Отмена" yestext="Да"/>
	</notification>
	<notification name="ReturnAllTopObjects">
		Вы действительно хотите вернуть все объекты из списка в инвентарь их владельцев?
		<usetemplate name="okcancelbuttons" notext="Отмена" yestext="Да"/>
	</notification>
	<notification name="DisableAllTopObjects">
		Вы действительно хотите отключить все объекты в этом регионе?
		<usetemplate name="okcancelbuttons" notext="Отмена" yestext="Да"/>
	</notification>
	<notification name="ReturnObjectsNotOwnedByGroup">
		Вернуть все объекты на этом земельном участке, НЕ переданные группе &quot;[NAME]&quot;, их владельцам?

Объекты: [N]
		<usetemplate name="okcancelbuttons" notext="Отмена" yestext="Да"/>
	</notification>
	<notification name="UnableToDisableOutsideScripts">
		Нельзя отключить скрипты.
Во всем этом регионе включены боевые повреждения.
Чтобы оружие действовало, скрипты должны выполняться.
	</notification>
	<notification name="MultipleFacesSelected">
		Выбрано несколько граней.
Если продолжить это действие, на каждой выбранной грани объекта будет размещено по отдельному экземпляру медиа.
Чтобы поместить медиа только на одну грань, выберите команду &quot;Выбор грани&quot; и щелкните нужную грань объекта, затем нажмите &quot;Добавить&quot;.
		<usetemplate ignoretext="Медиа будет помещено на несколько выбранных граней" name="okcancelignore" notext="Отмена" yestext="Да"/>
	</notification>
	<notification name="MustBeInParcel">
		Чтобы установить точку телепортации, вы должны находиться на участке.
	</notification>
	<notification name="PromptRecipientEmail">
		Введите правильный адрес email получател(ей)я.
	</notification>
	<notification name="PromptSelfEmail">
		Введите свой адрес email.
	</notification>
	<notification name="PromptMissingSubjMsg">
		Отправить снимок с темой или сообщением по умолчанию?
		<usetemplate name="okcancelbuttons" notext="Отмена" yestext="Да"/>
	</notification>
	<notification name="ErrorProcessingSnapshot">
		Ошибка при обработке данных снимка
	</notification>
	<notification name="ErrorEncodingSnapshot">
		Ошибка при кодировке снимка.
	</notification>
	<notification name="ErrorPhotoCannotAfford">
		Требуется L$[COST] для сохранения фото в вашем инвентаре. Купите L$ или сохраните фото на компьютере.
	</notification>
	<notification name="ErrorCannotAffordUpload">
		Чтобы загрузить этот предмет, вам нужно L$[COST].
	</notification>
	<notification name="ErrorTextureCannotAfford">
		Требуется L$[COST] для сохранения текстуры в вашем инвентаре. Купите L$ или сохраните фото на компьютере.
	</notification>
	<notification name="ErrorUploadingPostcard">
		Ошибка при отправке снимка по следующей причине: [REASON]
	</notification>
	<notification name="ErrorUploadingReportScreenshot">
		Ошибка при передаче снимка отчета по следующей причине: [REASON]
	</notification>
	<notification name="MustAgreeToLogIn">
		Для входа в [CURRENT_GRID] вы должны принять условия Пользовательского соглашения.
	</notification>
	<notification name="CouldNotBuyCurrencyOS">
[TITLE]
[MESSAGE]
		<usetemplate name="okcancelbuttons" notext="Нет"/>
	</notification>
	<notification name="CouldNotPutOnOutfit">
		Не удалось надеть комплект.
Папка комплекта не содержит одежды, частей тела или присоединений.
	</notification>
	<notification name="CannotWearTrash">
		Нельзя надеть одежду или часть тела, если они находятся в корзине
	</notification>
	<notification name="MaxAttachmentsOnOutfit">
		Не удалось присоединить объект.
Превышен лимит присоединений ([MAX_ATTACHMENTS] объектов). Сначала отсоедините другой объект.
	</notification>
	<notification name="CannotWearInfoNotComplete">
		Нельзя надеть эту вещь, так как она еще не загружена. Повторите попытку через минуту.
	</notification>
	<notification name="MustEnterPasswordToLogIn">
		Введите пароль для входа в мир.
	</notification>
	<notification name="MustHaveAccountToLogIn">
		Что-то осталось незаполненным.
Необходимо ввести имя пользователя для вашего аватара.

Для входа в [CURRENT_GRID] нужен аккаунт. Создать его?
		<url name="url">
			[create_account_url]
		</url>
		<usetemplate name="okcancelbuttons" notext="Повторить попытку" yestext="Создать новый аккаунт"/>
	</notification>
	<notification name="InvalidCredentialFormat">
		Введите имя пользователя или имя и фамилию вашего аватара в поле &quot;Имя пользователя&quot;, затем снова войдите в программу.
	</notification>
	<notification name="InvalidGrid">
		&quot;[GRID]&quot; – недопустимый идентификатор сетки.
	</notification>
	<notification name="InvalidLocationSLURL">
		В месте старта не указана правильная сетка.
	</notification>
	<notification name="DeleteClassified">
		Удалить рекламу &quot;[NAME]&quot;?
Плата за нее не будет возвращена.
		<usetemplate name="okcancelbuttons" notext="Отмена" yestext="Да"/>
	</notification>
	<notification name="DeleteMedia">
		Вы собираетесь удалить медиа, связанное с этой гранью.
Продолжить?
		<usetemplate ignoretext="Подтверждать перед удалением медиа из объекта" name="okcancelignore" notext="Нет" yestext="Да"/>
	</notification>
	<notification name="ClassifiedSave">
		Сохранить изменения в рекламе [NAME]?
		<usetemplate canceltext="Отмена" name="yesnocancelbuttons" notext="Не сохранять" yestext="Сохранить"/>
	</notification>
	<notification name="ClassifiedInsufficientFunds">
		Недостаточно денег для создания рекламы.
	</notification>

	<notification name="ProfileDeleteClassified">
		Удалить рекламу &lt;nolink&gt;[CLASSIFIED]&lt;/nolink&gt;?
		<usetemplate name="okcancelbuttons" notext="Отмена" yestext="Да"/>
	</notification>

	<notification name="ProfileDeletePick">
		Удалить место &lt;nolink&gt;[PICK]&lt;/nolink&gt;?
		<usetemplate name="okcancelbuttons" notext="Отмена" yestext="Да"/>
	</notification>

	<notification name="ProfileUnpublishedClassified">
		У вас есть неопубликованная реклама. Они будут потеряны, если вы закроете окно.
		<usetemplate name="okcancelbuttons" notext="Отмена" yestext="Да"/>
	</notification>

	<notification name="ProfileUnsavedChanges">
		У вас есть несохраненные изменения.
		<usetemplate canceltext="Отмена" name="yesnocancelbuttons" notext="Отказаться" yestext="Сохранить"/>
	</notification>

	<notification name="DeleteOutfits">
		Удалить выбранный комплект?
		<usetemplate name="okcancelbuttons" notext="Отмена" yestext="Да"/>
	</notification>
	<notification name="DeleteOutfitsWithName">
		Удалить комплект &quot;[NAME]&quot;?
		<usetemplate name="okcancelbuttons" notext="Отмена" yestext="Да"/>
	</notification>
	<notification name="PromptGoToEventsPage">
		Перейти на веб-страницу событий [CURRENT_GRID]?
		<!-- <url name="url">
			https://secondlife.com/my/community/events
		</url> -->
		<usetemplate name="okcancelbuttons" notext="Отмена" yestext="Да"/>
	</notification>
	<notification name="SelectProposalToView">
		Выберите предложение для просмотра.
	</notification>
	<notification name="SelectHistoryItemToView">
		Выберите историю для просмотра.
	</notification>
	<notification name="CacheWillClear">
		Кэш будет очищен после перезапуска [APP_NAME].
	</notification>
	<notification name="DisableJavascriptBreaksSearch">
		Если вы отключите Javascript, функции поиска не будут работать должным образом и вы не сможете его использовать.
	</notification>
	<notification name="CacheWillBeMoved">
		Кэш будет перемещен после перезапуска [APP_NAME].
Примечание. При этом кэш будет очищен.
	</notification>
	<notification name="SoundCacheWillBeMoved">
		Кэш звука будет перемещен после перезапуска [APP_NAME].
	</notification>
	<notification name="ChangeConnectionPort">
		Настройки порта начнут действовать после перезапуска [APP_NAME].
	</notification>
	<notification name="ChangeDeferredDebugSetting">
		Эта настройка отладки вступит в силу после перезапуска [APP_NAME].
	</notification>
	<notification name="ChangeSkin">
		Смена темы вступит в силу после перезапуска [APP_NAME].
Вы хотите закрыть программу просмотра и снова запустить ее вручную, чтобы применить это изменение?
		<usetemplate name="okcancelbuttons" notext="Позже" yestext="Перезапуск"/>
	</notification>
	<notification name="ChangeLanguage">
		Смена языка вступит в силу после перезапуска [APP_NAME].
	</notification>
	<notification name="GoToAuctionPage">
		Перейти на веб-страницу [CURRENT_GRID], чтобы посмотреть подробности аукциона или сделать ставку?
		<url name="url">
			http://secondlife.com/auctions/auction-detail.php?id=[AUCTION_ID]
		</url>
		<usetemplate name="okcancelbuttons" notext="Отмена" yestext="Да"/>
	</notification>
	<notification name="SaveChanges">
		Сохранить изменения?
		<usetemplate canceltext="Отмена" name="yesnocancelbuttons" notext="Не сохранять" yestext="Сохранить"/>
	</notification>
	<notification name="DeleteNotecard">
		Вы уверены, что хотите удалить эту заметку?
		<usetemplate ignoretext="Подтверждение удаления заметки" name="okcancelignore" notext="Отмена" yestext="Ok"/>
	</notification>
	<notification name="LoadPreviousReportScreenshot">
		Использовать для вашего отчета предыдущий снимок экрана?
		<usetemplate name="okcancelbuttons" notext="Отмена" yestext="Да"/>
	</notification>
	<notification name="GestureSaveFailedTooManySteps">
		Не удалось сохранить жест.
Жест содержит слишком много этапов.
Попробуйте удалить некоторые этапы и повторите сохранение.
	</notification>
	<notification name="GestureSaveFailedTryAgain">
		Не удалось сохранить жест.  Повторите попытку через минуту.
	</notification>
	<notification name="GestureSaveFailedObjectNotFound">
		Не удалось сохранить жест: не найден объект или связанный с ним инвентарь.
Возможно, объект находится вне допустимого диапазона или удален.
	</notification>
	<notification name="GestureSaveFailedReason">
		Ошибка при сохранении жеста по следующей причине: [REASON].  Попробуйте сохранить жест через некоторое время.
	</notification>
	<notification name="SaveNotecardFailObjectNotFound">
		Не удалось сохранить заметку: не найден объект или связанный с ним инвентарь.
Возможно, объект находится вне допустимого диапазона или удален.
	</notification>
	<notification name="SaveNotecardFailReason">
		Ошибка при сохранении заметки по следующей причине: [REASON].  Попробуйте сохранить заметку через некоторое время.
	</notification>
	<notification name="ScriptCannotUndo">
		Не удалось отменить все изменения в вашей версии скрипта.
Загрузить последнюю сохраненную на сервере версию?
(**Предупреждение** Эту операцию нельзя отменить.)
		<usetemplate name="okcancelbuttons" notext="Отмена" yestext="Да"/>
	</notification>
	<notification name="SaveScriptFailObjectNotFound">
		Не удалось сохранить скрипт: не найден объект, в котором он находится.
Возможно, объект находится вне допустимого диапазона или удален.
	</notification>
	<notification name="StartRegionEmpty">
		Ваш стартовый регион не определен.
Введите название региона в поле &quot;Место старта&quot; или выберите в качестве места старта &quot;Мое последнее место&quot; или &quot;Мой дом&quot;.
	</notification>
	<notification name="CouldNotStartStopScript">
		Не удается запустить или остановить скрипт: не найден объект, в котором он находится.
Возможно, объект находится вне допустимого диапазона или удален.
	</notification>
	<notification name="CannotDownloadFile">
		Невозможно загрузить файл
	</notification>
	<notification name="MediaFileDownloadUnsupported">
		Вы запросили загрузку файла, которая не поддерживается [APP_NAME].
		<usetemplate ignoretext="Предупреждать о загрузке неподдерживаемых файлов" name="okignore" yestext="Да"/>
	</notification>
	<notification name="CannotWriteFile">
		Невозможно записать файл [[FILE]]
	</notification>
	<notification name="UnsupportedHardware">
		К вашему сведению: ваш компьютер не соответствует минимальным системным требованиям [APP_NAME]. Это может привести к снижению производительности. К сожалению, [SUPPORT_SITE] не оказывает техническую поддержку для неподдерживаемых конфигураций систем.

[MINSPECS]

Найти более подробную информацию на [_URL]?
		<url name="url">
			https://wiki.firestormviewer.org/fs_system_requirements
		</url>
		<usetemplate ignoretext="Оборудование моего компьютера не поддерживается" name="okcancelignore" notext="Нет" yestext="Да"/>
	</notification>
	<notification name="OldGPUDriver">
		Возможно, для вашей видеокарты имеется более новый драйвер.  Обновление драйвера может существенно повысить быстродействие.

    Проверить наличие обновления для драйвера по адресу [URL]?
		<url name="url">
			[URL]
		</url>
		<usetemplate ignoretext="Мой графический драйвер устарел" name="okcancelignore" notext="Нет" yestext="Да"/>
	</notification>
	<notification name="UnknownGPU">
		В вашей системе установлена графическая карта, которую [APP_NAME] не может распознать.
Так часто бывает, если новое оборудование еще не было проверено на работу с [APP_NAME].  Скорее всего, оно будет работать нормально, но, возможно, придется отрегулировать параметры графики.
(Аватар &gt; Настройки &gt; Графика).
		<form name="form">
			<ignore name="ignore" text="Не удается определить мою графическую карту"/>
		</form>
	</notification>
	<notification name="DisplaySettingsNoShaders">
		Произошел сбой [APP_NAME] при инициализации графического драйвера.
Будет установлено низкое качество графики, чтобы избежать некоторых распространенных ошибок графики. При этом некоторые графические функции не будут работать.
Рекомендуем обновить драйверы графической карты.
Повысить качество графики можно в меню &quot;Настройки &gt; Графика&quot;.
	</notification>
	<notification name="RegionNoTerraforming">
		В регионе [REGION] не разрешено изменения ландшафта
	</notification>
	<notification name="ParcelNoTerraforming">
		Вам не разрешено изменять ландшафт участока [PARCEL].
	</notification>
	<notification name="CannotCopyWarning">
		У вас нет разрешения на копирование следующих предметов:
&lt;nolink&gt;[ITEMS]&lt;/nolink&gt;
и они пропадут из вашего инвентаря, если вы их отдадите. Вы действительно хотите предложить эти предметы?
		<usetemplate name="okcancelbuttons" notext="Нет" yestext="Да"/>
	</notification>
	<notification name="CannotGiveItem">
		Невозможно отдать предмет из инвентаря.
	</notification>
	<notification name="TransactionCancelled">
		Сделка отменена.
	</notification>
	<notification name="TooManyItems">
		Нельзя передать более 42 предметов за одну пересылку.
	</notification>
	<notification name="NoItems">
		У вас нет разрешения на передачу выбранных предметов.
	</notification>
	<notification name="CannotCopyCountItems">
		У вас нет разрешения на копирование [COUNT] выбранных предметов. Эти предметы исчезнут из вашего инвентаря.
Вы действительно хотите отдать их?
		<usetemplate name="okcancelbuttons" notext="Нет" yestext="Да"/>
	</notification>
	<notification name="CannotGiveCategory">
		У вас нет разрешения на передачу выбранной папки.
	</notification>
	<notification name="FreezeAvatar">
		Заморозить этот аватар?
У него временно исчезнет способность перемещаться, говорить и взаимодействовать с миром.
		<usetemplate canceltext="Отмена" name="yesnocancelbuttons" notext="Разморозить" yestext="Заморозить"/>
	</notification>
	<notification name="FreezeAvatarFullname">
		Заморозить [AVATAR_NAME]?
У него временно исчезнет способность перемещаться, говорить и взаимодействовать с миром.
		<usetemplate canceltext="Отмена" name="yesnocancelbuttons" notext="Разморозить" yestext="Заморозить"/>
	</notification>
	<notification name="FreezeAvatarMultiple">
		Заморозить следующие аватары?

[RESIDENTS]

У них временно исчезнет способность перемещаться, говорить и взаимодействовать с миром.
		<usetemplate canceltext="Отмена" name="yesnocancelbuttons" notext="Разморозить" yestext="Заморозить"/>
	</notification>
	<notification name="EjectAvatarFullname">
		Выкинуть [AVATAR_NAME] с вашей земли?
		<usetemplate canceltext="Отмена" name="yesnocancelbuttons" notext="Выкинуть и запретить доступ" yestext="Выкинуть"/>
	</notification>
	<notification name="EjectAvatarNoBan">
		Выкинуть этот аватар с вашей земли?
		<usetemplate name="okcancelbuttons" notext="Отмена" yestext="Выкинуть"/>
	</notification>
	<notification name="EjectAvatarFullnameNoBan">
		Выкинуть [AVATAR_NAME] с вашей земли?
		<usetemplate name="okcancelbuttons" notext="Отмена" yestext="Выкинуть"/>
	</notification>
	<notification name="EjectAvatarMultiple">
		Выкинуть следующих аватаров с вашей земли?

[RESIDENTS]
		<usetemplate canceltext="Отмена" name="yesnocancelbuttons" notext="Выкинуть и заблокировать" yestext="Выкинуть"/>
	</notification>
	<notification name="EjectAvatarMultipleNoBan">
		Выкинуть следующих аватаров с вашей земли?

[RESIDENTS]
		<usetemplate name="okcancelbuttons" notext="Отмена" yestext="Выкинуть"/>
	</notification>
	<notification name="EjectAvatarFromGroup">
		Вы исключили аватара [AVATAR_NAME] из группы &lt;nolink&gt;[GROUP_NAME]&lt;/nolink&gt;.
	</notification>
	<notification name="AcquireErrorTooManyObjects">
		ОШИБКА ПРИОБРЕТЕНИЯ: выбрано слишком много объектов.
	</notification>
	<notification name="AcquireErrorObjectSpan">
		ОШИБКА ПРИОБРЕТЕНИЯ: объекты охватывают более одного региона.
Переместите все приобретаемые объекты в один регион.
	</notification>
	<notification name="PromptGoToCurrencyPage">
		[EXTRA]

Перейти на [_URL] для получения информации о покупке L$?
		<url name="url">
			http://secondlife.com/app/currency/
		</url>
		<usetemplate name="okcancelbuttons" notext="Отмена" yestext="Да"/>
	</notification>
	<notification name="MuteLimitReached">
		Невозможно добавить новый пункт в список заблокированных: достигнуто предельное число пунктов [MUTE_LIMIT].
	</notification>
	<notification name="UnableToLinkObjects">
		Невозможно объединить [COUNT] объектов.
Можно объединять не более [MAX] объектов.
	</notification>
	<notification name="CannotLinkIncompleteSet">
		Можно объединять только полные наборы объектов, и для этого следует выбрать более одного объекта.
	</notification>
	<notification name="CannotLinkModify">
		Невозможно объединить объекты: у вас нет прав на изменение всех объектов.

Убедитесь, что все объекты разблокированы и что вы владеете всеми ими.
	</notification>
	<notification name="CannotLinkPermanent">
		Объекты нельзя связывать через границу региона.
	</notification>
	<notification name="CannotLinkAcrossRegions">
		Объекты нельзя связывать через границу региона.
	</notification>
	<notification name="CannotLinkDifferentOwners">
		Невозможно объединить объекты: не у всех объектов один владелец.

Убедитесь, что вы владеете всеми выбранными объектами.
	</notification>
	<notification name="NoFileExtension">
		У файла отсутствует расширение: &quot;[FILE]&quot;

Убедитесь, что файл имеет правильное расширение.
	</notification>
	<notification name="InvalidFileExtension">
		Неверное расширение файла [EXTENSION]
Ожидается [VALIDS]
	</notification>
	<notification name="CannotUploadSoundFile">
		Не удалось открыть для чтения загруженный звуковой файл:
[FILE]
	</notification>
	<notification name="SoundFileNotRIFF">
		По-видимому, это не файл RIFF WAVE:
[FILE]
	</notification>
	<notification name="SoundFileNotPCM">
		По-видимому, это не звуковой файл PCM WAVE:
[FILE]
	</notification>
	<notification name="SoundFileInvalidChannelCount">
		В файле неправильное количество каналов (должно быть моно или стерео):
[FILE]
	</notification>
	<notification name="SoundFileInvalidSampleRate">
		По-видимому, файл не имеет поддерживаемой частоты дискретизации (должна быть 44,1 кГц):
[FILE]
	</notification>
	<notification name="SoundFileInvalidWordSize">
		По-видимому, в файле используется неподдерживаемый размер слова (должен быть 8 или 16 бит):
[FILE]
	</notification>
	<notification name="SoundFileInvalidHeader">
		Не найден фрагмент &quot;data&quot; в заголовке WAV-файла:
[FILE]
	</notification>
	<notification name="SoundFileInvalidChunkSize">
		Неправильный размер фрагмента в WAV-файле:
[FILE]
	</notification>
	<notification name="SoundFileInvalidTooLong">
		Аудиофайл слишком длинный (максимум [MAX_LENGTH] секунд):
[FILE]
	</notification>
	<notification name="ProblemWithFile">
		Проблема с файлом [FILE]:

[REASON]
	</notification>
	<notification name="CannotOpenTemporarySoundFile">
		Не удалось открыть для записи временно сжатый звуковой файл: [FILE]
	</notification>
	<notification name="UnknownVorbisEncodeFailure">
		Неизвестная ошибка кодировки Vorbis в файле: [FILE]
	</notification>
	<notification name="CannotEncodeFile">
		Невозможно закодировать файл: [FILE]
	</notification>
	<notification name="CorruptedProtectedDataStore">
		Мы были не в состоянии расшифровать файл, хранящий ваши учетные данные. По этой причине сохранение или удаление учетных данных сотрет все те, которые были ранее сохранены.
Это может произойти, когда вы измените настройки сети. Перезапуск клиента с предыдущей конфигурацией сети может помочь восстановить сохраненные учетные данные.
	</notification>
	<notification name="CorruptResourceFile">
		Поврежден файл ресурсов: [FILE]
	</notification>
	<notification name="UnknownResourceFileVersion">
		Неизвестная версия файла ресурсов Linden: [FILE]
	</notification>
	<notification name="UnableToCreateOutputFile">
		Невозможно создать выходной файл: [FILE]
	</notification>
	<notification name="DoNotSupportBulkAnimationUpload">
		[APP_NAME] пока не поддерживает массовую передачу файлов анимации формата BVH.
	</notification>
	<notification name="CannotUploadReason">
		Невозможно передать [FILE] по следующей причине: [REASON]
Повторите попытку позже.
	</notification>
	<notification name="LandmarkCreated">
		Вы добавили закладку &quot;[LANDMARK_NAME]&quot; в свою папку [FOLDER_NAME].
	</notification>
	<notification name="LandmarkAlreadyExists">
		На это место у вас уже есть закладка.
	</notification>
	<notification name="CannotCreateLandmarkNotOwner">
		Вы не можете создать закладку потому что владелец земли не разрешает этого.
	</notification>
	<notification label="Создать папку" name="CreateLandmarkFolder">
		Выберите имя для папки:
		<form name="form">
			<button name="OK" text="OK"/>
			<button name="Cancel" text="Отмена"/>
		</form>
	</notification>
	<notification name="CannotRecompileSelectObjectsNoScripts">
		Невозможно произвести перекомпиляцию.
Выберите объект со сценарием.
	</notification>
	<notification name="CannotRecompileSelectObjectsNoPermission">
		Невозможно произвести перекомпиляцию.

Выберите объекты со сценариями, которые вам разрешено изменять.
	</notification>
	<notification name="CannotResetSelectObjectsNoScripts">
		Невозможно произвести сброс.

Выберите объекты со сценариями.
	</notification>
	<notification name="CannotdeleteSelectObjectsNoScripts">
		Невозможно произвести удаление

Выберите объекты со сценариями.
	</notification>
	<notification name="CannotResetSelectObjectsNoPermission">
		Невозможно произвести сброс.

Выберите объекты со сценариями, которые вам разрешено изменять.
	</notification>
	<notification name="CannotOpenScriptObjectNoMod">
		Невозможно открыть скрипт в объекте с запрещенным изменением.
	</notification>
	<notification name="CannotSetRunningSelectObjectsNoScripts">
		Невозможно запустить скрипты.

Выберите объекты со сценариями.
	</notification>
	<notification name="CannotSetRunningNotSelectObjectsNoScripts">
		Невозможно остановить скрипты.

Выберите объекты со сценариями.
	</notification>
	<notification name="NoFrontmostFloater">
		Нет самого переднего окна для сохранения.
	</notification>
	<notification name="SeachFilteredOnShortWords">
		Ваш поисковый запрос был изменен, и слишком короткие слова были удалены.

Выполнен поиск: [FINALQUERY]
	</notification>
	<notification name="SeachFilteredOnShortWordsEmpty">
		Ваша поисковая фраза была слишком короткой. Поиск не был выполнен.
	</notification>
	<notification name="CouldNotTeleportReason">
		Не удалось телепортироваться.
[REASON]
	</notification>
	<notification name="invalid_tport">
		Количество попыток телепортации ограничено до 6 в минуту. Если у вас возникли проблемы, подождите минуту и попробуйте телепортироваться снова. Если проблема не исчезнет, выйдите из системы и войдите снова.
	</notification>
	<notification name="invalid_region_handoff">
		При пересечении границы региона возникла проблема. Возможно, для пересечения границы придется повторить вход в программу.
Если данное сообщение повторится, посетите сайт [SUPPORT_SITE].
	</notification>
	<notification name="blocked_tport">
		Телепортация сейчас заблокирована. Повторите попытку позже.  Если все равно не удается телепортироваться, выйдите из программы и войдите снова, чтобы устранить проблему.
	</notification>
	<notification name="nolandmark_tport">
		Системе не удалось определить пункт назначения закладки.
	</notification>
	<notification name="timeout_tport">
		Системе не удалось выполнить подключение телепорта.  Повторите попытку позже.
	</notification>
	<notification name="noaccess_tport">
		У вас нет доступа в пункт назначения этого телепорта.
	</notification>
	<notification name="missing_attach_tport">
		Ваши присоединения еще не доставлены. Подождите несколько секунд либо выйдите из программы и войдите снова, прежде чем повторить попытку телепортации.
	</notification>
	<notification name="too_many_uploads_tport">
		Очередь активов в данном регионе заполнена, поэтому ваш запрос на телепортацию не будет выполнен своевременно. Повторите попытку через несколько минут или перейдите в менее загруженный регион.
	</notification>
	<notification name="expired_tport">
		Системе не удалось своевременно выполнить ваш запрос на телепортацию. Повторите попытку через несколько минут.
	</notification>
	<notification name="expired_region_handoff">
		Системе не удалось своевременно выполнить ваше пересечение границы. Повторите попытку через несколько минут.
	</notification>
	<notification name="preexisting_tport">
		Извините, но система не смогла запустить ваш телепорт. Пожалуйста, повторите попытку через несколько минут.
	</notification>
	<notification name="no_host">
		Не удалось найти точку назначения телепорта. Возможно, пункт назначения временно недоступен или уже не существует. Повторите попытку через несколько минут.
	</notification>
	<notification name="no_inventory_host">
		Система инвентаря сейчас недоступна.
	</notification>
	<notification name="CannotSetLandOwnerNothingSelected">
		Невозможно назначить владельца земли:
Участок не выбран.
	</notification>
	<notification name="CannotSetLandOwnerMultipleRegions">
		Невозможно установить владение над землей, потому что выделение захватывает несколько регионов. Выберите меньшую область и повторите попытку.
	</notification>
	<notification name="ForceOwnerAuctionWarning">
		Этот участок выставлен на аукцион. При попытке завладеть землей аукцион будет отменен и, возможно, некоторые жители понесут ущерб, если ставки уже были сделаны.
Завладеть?
		<usetemplate name="okcancelbuttons" notext="Отмена" yestext="Да"/>
	</notification>
	<notification name="CannotContentifyNothingSelected">
		Невозможно удовлетворить требование:
Участок не выбран.
	</notification>
	<notification name="CannotContentifyNoRegion">
		Невозможно удовлетворить требование:
Регион не выбран.
	</notification>
	<notification name="CannotReleaseLandNothingSelected">
		Невозможно отказаться от земли:
Участок не выбран.
	</notification>
	<notification name="CannotReleaseLandNoRegion">
		Невозможно отказаться от земли:
Регион не найден.
	</notification>
	<notification name="CannotBuyLandNothingSelected">
		Невозможно купить землю:
Участок не выбран.
	</notification>
	<notification name="CannotBuyLandNoRegion">
		Невозможно купить землю:
Не удается найти регион, в котором находится эта земля.
	</notification>
	<notification name="CannotCloseFloaterBuyLand">
		Не закрывайте окно покупки земли, пока [APP_NAME] определяет стоимость этой транзакции.
	</notification>
	<notification name="CannotDeedLandNothingSelected">
		Невозможно передать землю:
Участок не выбран.
	</notification>
	<notification name="CannotDeedLandNoGroup">
		Невозможно передать землю:
Группа не выбрана.
	</notification>
	<notification name="CannotDeedLandNoRegion">
		Невозможно передать землю:
Не удается найти регион, в котором находится эта земля.
	</notification>
	<notification name="CannotDeedLandMultipleSelected">
		Невозможно передать землю:
Выбрано несколько участков.

Попробуйте выбрать один участок.
	</notification>
	<notification name="ParcelCanPlayMedia">
		Это место обеспечивает потоковое медиа, которое может потребовать увеличения вашей пропускной способности сети.

Воспроизводить потоковое медиа, когда доступно?
(Вы можете изменить этот параметр позже Настройки &gt; Звук и Медиа.)
		<form name="form">
			<button name="Play Media Now" text="Включить сейчас"/>
			<button name="Always Play Media" text="Включать всегда"/>
			<button name="Do Not Pley Media" text="Не включать медиа"/>
		</form>
	</notification>
	<notification name="CannotDeedLandWaitingForServer">
		Невозможно передать землю:
Ожидание, пока сервер сообщит о владении.

Повторите попытку.
	</notification>
	<notification name="CannotDeedLandNoTransfer">
		Невозможно передать землю:
В регионе [REGION] не разрешена передача земли.
	</notification>
	<notification name="CannotReleaseLandWatingForServer">
		Невозможно отказаться от земли:
Ожидание, пока сервер обновит информацию об участке.

Повторите попытку через несколько секунд.
	</notification>
	<notification name="CannotReleaseLandSelected">
		Невозможно отказаться от земли:
Вы не владеете всеми выбранными участками.

Выберите один участок.
	</notification>
	<notification name="CannotReleaseLandDontOwn">
		Невозможно отказаться от земли:
У вас нет прав на освобождение этого участка.
Участки, которыми вы владеете, показаны зеленым цветом.
	</notification>
	<notification name="CannotReleaseLandRegionNotFound">
		Невозможно отказаться от земли:
Не удается найти регион, в котором находится эта земля.
	</notification>
	<notification name="CannotReleaseLandNoTransfer">
		Невозможно отказаться от земли:
В регионе [REGION] не разрешена передача земли.
	</notification>
	<notification name="CannotReleaseLandPartialSelection">
		Невозможно отказаться от земли:
Чтобы освободить участок, нужно выбрать его целиком.

Выберите весь участок или сначала разделите его.
	</notification>
	<notification name="ReleaseLandWarning">
		Вы собираетесь отказаться от [AREA] м² земли.
При освобождении этого участка он будет исключен из ваших владений, но не принесет вам L$.

Освободить эту землю?
		<usetemplate name="okcancelbuttons" notext="Отмена" yestext="Да"/>
	</notification>
	<notification name="CannotDivideLandNothingSelected">
		Невозможно разделить землю:

Участки не выбраны.
	</notification>
	<notification name="CannotDivideLandPartialSelection">
		Невозможно разделить землю:

Выбран весь участок.
Попробуйте выбрать часть участка.
	</notification>
	<notification name="LandDivideWarning">
		Разделение этой земли приведет к разделению участка надвое, и для каждого участка можно будет задать отдельные настройки. Некоторые настройки после разделения будут возвращены к значениям по умолчанию.

Разделить землю?
		<usetemplate name="okcancelbuttons" notext="Отмена" yestext="Да"/>
	</notification>
	<notification name="CannotDivideLandNoRegion">
		Невозможно разделить землю:
Не удается найти регион, в котором находится эта земля.
	</notification>
	<notification name="CannotJoinLandNoRegion">
		Невозможно объединить землю:
Не удается найти регион, в котором находится эта земля.
	</notification>
	<notification name="CannotJoinLandNothingSelected">
		Невозможно объединить землю:
Участки не выбраны.
	</notification>
	<notification name="CannotJoinLandEntireParcelSelected">
		Невозможно объединить землю:
Выбран только один участок.

Выберите землю на обоих участках.
	</notification>
	<notification name="CannotJoinLandSelection">
		Невозможно объединить землю:
Следует выбрать более одного участка.

Выберите землю на обоих участках.
	</notification>
	<notification name="JoinLandWarning">
		Объединение земли приведет к созданию одного большого участка изо всех участков, пересекающих выбранный прямоугольник.
Потребуется сбросить имя и настройки нового участка.

Объединить землю?
		<usetemplate name="okcancelbuttons" notext="Отмена" yestext="Да"/>
	</notification>
	<notification name="ConfirmNotecardSave">
		Эта заметка должна быть сохранена до того, как предмет сможет быть скопирован или просмотрен. Сохранить заметку?
		<usetemplate name="okcancelbuttons" notext="Отмена" yestext="Да"/>
	</notification>
	<notification name="ConfirmItemCopy">
		Копировать этот предмет в ваш инвентарь?
		<usetemplate name="okcancelbuttons" notext="Отмена" yestext="Копировать"/>
	</notification>
	<notification name="ResolutionSwitchFail">
		Не удалось сменить разрешение на [RESX] х [RESY]
	</notification>
	<notification name="ErrorUndefinedGrasses">
		Ошибка. Не определена трава: [SPECIES]
	</notification>
	<notification name="ErrorUndefinedTrees">
		Ошибка. Не определены деревья: [SPECIES]
	</notification>
	<notification name="CannotSaveWearableOutOfSpace">
		Невозможно сохранить &quot;[NAME]&quot; в файл одежды.  Освободите место на компьютере и сохраните одежду снова.
	</notification>
	<notification name="CannotSaveToAssetStore">
		Невозможно сохранить &quot;[NAME]&quot; в центральном хранилище активов.
Обычно это временная неполадка. Исправьте настройки и сохраните одежду снова через несколько минут.
	</notification>
	<notification name="YouHaveBeenLoggedOut">
		Вы были отключены от [CURRENT_GRID].
            [MESSAGE]
		<usetemplate name="okcancelbuttons" notext="Выйти" yestext="Смотреть ИМ/Чат"/>
	</notification>
	<notification name="InventoryUnusable">
		Не удалось загрузить ваш инвентарь. Во-первых, попробуйте выйти из системы и войти снова. Если вы снова увидите это сообщение, обратитесь в службу поддержки чтобы решить проблему.
	</notification>
	<notification name="OnlyOfficerCanBuyLand">
		Невозможно купить землю для группы:
У вас нет прав на покупку земли для вашей активной группы.
	</notification>
	<notification label="Добавить друга" name="AddFriendWithMessage">
		Друзья могут давать разрешения, чтобы отслеживать друг друга на карте и видеть статус в сети.

Отправить предложение дружбы для [NAME]?
		<form name="form">
			<input name="message">
		Вы хотите быть моим другом?
			</input>
			<button name="Offer" text="OK"/>
			<button name="Cancel" text="Отмена"/>
		</form>
	</notification>
	<notification label="Добавить список автозамены" name="AddAutoReplaceList">
		Имя нового списка:
		<form name="form">
			<button name="SetName" text="OK"/>
			<button name="Cancel" text="Отмена"/>
		</form>
	</notification>
	<notification label="Переименовать список автозамены" name="RenameAutoReplaceList">
		Имя &quot;[DUPNAME]&quot; уже занято.
    Введите новое уникальное имя:
		<form name="form">
			<button name="ReplaceList" text="Заменить текущий список"/>
			<button name="SetName" text="Использовать новое имя"/>
		</form>
	</notification>
	<notification name="InvalidAutoReplaceEntry">
		Ключевое слово должно быть одним словом, а поле замены не может быть пустым.
	</notification>
	<notification name="InvalidAutoReplaceList">
		Недопустимый список замены.
	</notification>
	<notification name="SpellingDictImportRequired">
		Следует указать файл, имя и язык.
	</notification>
	<notification name="SpellingDictIsSecondary">
		Словарь [DIC_NAME] не является aff-файлом, т. е. это &quot;вспомогательный&quot; словарь.
Он может использоваться как дополнительный, но не как основной словарь.

См. https://wiki.secondlife.com/wiki/Adding_Spelling_Dictionaries
	</notification>
	<notification name="SpellingDictImportFailed">
		Невозможно скопировать
    [FROM_NAME]
    в
    [TO_NAME]
	</notification>
	<notification label="Сохранить комплект" name="SaveOutfitAs">
		Сохранить текущую одежду как новый комплект:
		<form name="form">
			<input name="message">
				[DESC] (new)
			</input>
			<button name="OK" text="OK"/>
			<button name="Cancel" text="Отмена"/>
		</form>
	</notification>
	<notification label="Сохранить одежду?" name="SaveWearableAs">
		Сохранить предмет в инвентаре как:
		<form name="form">
			<input name="message">
				[DESC] (new)
			</input>
			<button name="OK" text="OK"/>
			<button name="Cancel" text="Отмена"/>
		</form>
	</notification>
	<notification label="Переименовать комплект" name="RenameOutfit">
		Новое название комплект:
		<form name="form">
			<input name="new_name">
				[NAME]
			</input>
			<button name="OK" text="OK"/>
			<button name="Cancel" text="Отмена"/>
		</form>
	</notification>
	<notification label="Переименовать жест" name="RenameGesture">
		Новое имя жеста:
		<form name="form">
			<button name="OK" text="OK"/>
			<button name="Cancel" text="Отмена"/>
		</form>
	</notification>
	<notification label="Переименовать ориентир" name="RenameLandmark">
		Выберите новое имя для [NAME]
		<form name="form">
			<button name="OK" text="OK"/>
			<button name="Cancel" text="Отмена"/>
		</form>
	</notification>
	<notification label="Переименовать выбранный элемент" name="RenameItem">
		Выберите новое имя для:
[NAME]
		<form name="form">
			<button name="OK" text="Да"/>
			<button name="Cancel" text="Отмена"/>
		</form>
	</notification>
	<notification name="RemoveFromFriends">
		Удалить жителя &lt;nolink&gt;[NAME]&lt;/nolink&gt; из вашего списка друзей?
		<usetemplate name="okcancelbuttons" notext="Отмена" yestext="Да"/>
	</notification>
	<notification name="RemoveMultipleFromFriends">
		Удалить нескольких жителей из вашего списка друзей?
		<usetemplate name="okcancelbuttons" notext="Отмена" yestext="Да"/>
	</notification>
	<notification name="GodDeleteAllScriptedPublicObjectsByUser">
		Вы действительно хотите удалить все скриптовые объекты, принадлежащие
** [AVATAR_NAME] **
на всей остальной земле в этом регионе?
		<usetemplate name="okcancelbuttons" notext="Отмена" yestext="Да"/>
	</notification>
	<notification name="GodDeleteAllScriptedObjectsByUser">
		Вы действительно хотите УДАЛИТЬ ВСЕ скриптовые объекты, принадлежащие
** [AVATAR_NAME] **
на ВСЕЙ ЗЕМЛЕ в этом регионе?
		<usetemplate name="okcancelbuttons" notext="Отмена" yestext="Да"/>
	</notification>
	<notification name="GodDeleteAllObjectsByUser">
		Вы действительно хотите УДАЛИТЬ ВСЕ объекты (скриптовые и прочие), принадлежащие
** [AVATAR_NAME] **
на ВСЕЙ ЗЕМЛЕ в этом регионе?
		<usetemplate name="okcancelbuttons" notext="Отмена" yestext="Да"/>
	</notification>
	<notification name="BlankClassifiedName">
		Необходимо указать имя для вашей рекламы.
	</notification>
	<notification name="MinClassifiedPrice">
		Стоимость размещения рекламы должна быть как минимум L$[MIN_PRICE].

Введите более высокую цену.
	</notification>
	<notification name="ConfirmItemDeleteHasLinks">
		По крайней мере у одного предмета есть ссылки, указывающие на него.  Если удалить этот предмет, его ссылки перестанут работать.  Настоятельно рекомендуется сначала удалить ссылки.

Действительно удалить эти предметы?
		<usetemplate name="okcancelbuttons" notext="Отмена" yestext="Да"/>
	</notification>
	<notification name="ConfirmObjectDeleteLock">
		Как минимум один из выбранных вами предметов является фиксированным.

Действительно удалить эти предметы?
		<usetemplate name="okcancelbuttons" notext="Отмена" yestext="Да"/>
	</notification>
	<notification name="ConfirmObjectDeleteNoCopy">
		Как минимум один из выбранных вами предметов не является копируемым.

Действительно удалить эти предметы?
		<usetemplate name="okcancelbuttons" notext="Отмена" yestext="Да"/>
	</notification>
	<notification name="ConfirmObjectDeleteNoOwn">
		Как минимум один из выбранных вами предметов не принадлежит вам.

Действительно удалить эти предметы?
		<usetemplate name="okcancelbuttons" notext="Отмена" yestext="Да"/>
	</notification>
	<notification name="ConfirmObjectDeleteLockNoCopy">
		Как минимум один объект фиксирован.
Как минимум один объект не копируемый.

Действительно удалить эти предметы?
		<usetemplate name="okcancelbuttons" notext="Отмена" yestext="Да"/>
	</notification>
	<notification name="ConfirmObjectDeleteLockNoOwn">
		Как минимум один объект фиксирован.
Вы не владеете по крайней мере одним объектом.

Действительно удалить эти предметы?
		<usetemplate name="okcancelbuttons" notext="Отмена" yestext="Да"/>
	</notification>
	<notification name="ConfirmObjectDeleteNoCopyNoOwn">
		Как минимум один объект не копируемый.
Вы не владеете по крайней мере одним объектом.

Действительно удалить эти предметы?
		<usetemplate name="okcancelbuttons" notext="Отмена" yestext="Да"/>
	</notification>
	<notification name="ConfirmObjectDeleteLockNoCopyNoOwn">
		Как минимум один объект фиксирован.
Как минимум один объект не копируемый.
Вы не владеете по крайней мере одним объектом.

Действительно удалить эти предметы?
		<usetemplate name="okcancelbuttons" notext="Отмена" yestext="Да"/>
	</notification>
	<notification name="ConfirmObjectTakeLock">
		Как минимум один объект фиксирован.

Действительно взять эти предметы?
		<usetemplate name="okcancelbuttons" notext="Отмена" yestext="Да"/>
	</notification>
	<notification name="ConfirmObjectTakeNoOwn">
		Вы не являетесь владельцем всех объектов, которые собираетесь взять.
Если продолжить, будут применены разрешения следующего владельца, которые могут ограничить вашу способность изменять или копировать эти объекты.

Действительно взять эти предметы?
		<usetemplate name="okcancelbuttons" notext="Отмена" yestext="Да"/>
	</notification>
	<notification name="ConfirmObjectTakeLockNoOwn">
		Как минимум один объект фиксирован.
Вы не являетесь владельцем всех объектов, которые собираетесь взять.
Если продолжить, будут применены разрешения следующего владельца, которые могут ограничить вашу способность изменять или копировать эти объекты.
В то же время вы можете взять объекты, выбранные сейчас.

Действительно взять эти предметы?
		<usetemplate name="okcancelbuttons" notext="Отмена" yestext="Да"/>
	</notification>
	<notification name="CantBuyLandAcrossMultipleRegions">
		Невозможно купить землю, потому что выделение охватывает несколько регионов.

Выберите меньшую область и повторите попытку.
	</notification>
	<notification name="DeedLandToGroup">
		После передачи этого участка группе потребуется достаточное количество финансов для поддержки данной земли.
Стоимость покупки земли не возвращается владельцу. Если переданный участок продается, выручка за нее равномерно распределяется между участниками группы.

Передать эти [AREA] м² земли группе &quot;[GROUP_NAME]&quot;?
		<usetemplate name="okcancelbuttons" notext="Отмена" yestext="Да"/>
	</notification>
	<notification name="DeedLandToGroupWithContribution">
		После передачи этого участка группе потребуется достаточное количество финансов для поддержки данной земли.
Передача будет включать одновременный земельный взнос в группу от жителя &quot;[NAME]&quot;.
Стоимость покупки земли не возвращается владельцу. Если переданный участок продается, выручка за нее равномерно распределяется между участниками группы.

Передать эти [AREA] м² земли группе &quot;[GROUP_NAME]&quot;?
		<usetemplate name="okcancelbuttons" notext="Отмена" yestext="Да"/>
	</notification>
	<notification name="DisplaySetToSafe">
		Установлен безопасный уровень настроек отображения, так как указан параметр -safe.
	</notification>
	<notification name="DisplaySetToRecommendedGPUChange">
		Установлен рекомендуемый уровень настроек отображения, так как графическая карта изменена:
с &quot;[LAST_GPU]&quot;
на &quot;[THIS_GPU]&quot;
	</notification>
	<notification name="DisplaySetToRecommendedFeatureChange">
		Установлен рекомендуемый уровень настроек отображения, так как подсистема визуализации изменена.
	</notification>
	<notification name="ErrorMessage">
		[ERROR_MESSAGE]
	</notification>
	<notification name="AvatarMovedDesired">
		Требуемое вами местоположение сейчас недоступно.
Вы перемещены в соседний регион.
	</notification>
	<notification name="AvatarMovedLast">
		Требуемое вами местоположение сейчас недоступно.
Вы перемещены в соседний регион.
	</notification>
	<notification name="AvatarMovedHome">
		Ваше домашнее местоположение сейчас недоступно.
Вы перемещены в соседний регион.
Возможно, потребуется задать новое домашнее местоположение.
	</notification>
	<notification name="ClothingLoading">
		Ваша одежда все еще загружается.
Вы можете использовать [APP_NAME] как обычно, другие пользователи будут видеть вас нормально.
		<form name="form">
			<ignore name="ignore" text="Загрузка одежды занимает значительное время"/>
		</form>
	</notification>
	<notification name="AgentComplexityWithVisibility">
		Ваша [https://community.secondlife.com/t5/English-Knowledge-Base/Avatar-Rendering-Complexity/ta-p/2967838 сложность аватара]: [AGENT_COMPLEXITY].
[OVERLIMIT_MSG]
		<usetemplate ignoretext="Предупреждать о превышении сложности аватара" name="notifyignore"/>
	</notification>
	<notification name="AgentComplexity">
		Ваша [https://community.secondlife.com/t5/English-Knowledge-Base/Avatar-Rendering-Complexity/ta-p/2967838 сложность аватара]: [AGENT_COMPLEXITY].
		<usetemplate ignoretext="Предупреждать меня об изменении сложности аватара" name="notifyignore"/>
	</notification>
	<notification name="HUDComplexityWarning">
		[HUD_REASON], возможно, отрицательно влияет на быстродействие.
		<usetemplate ignoretext="Предупреждать о чрезмерной сложности данных в игре" name="notifyignore"/>
	</notification>
	<notification name="FirstRun">
		Установка [APP_NAME] завершена.

Если вы используете [CURRENT_GRID] впервые, для входа в программу вам потребуется создать аккаунт.
		<usetemplate name="okcancelbuttons" notext="Продолжить" yestext="Создать аккаунт..."/>
	</notification>
	<notification name="LoginCantRemoveUsername">
		Уже запомненный пользователь может быть забыт через Аватар &gt; Настройки &gt; Расширенное &gt; Запомненные  Пользователи.
	</notification>
	<notification name="LoginCantRemoveCurUsername">
		Чтобы забыть вошедшего в систему пользователя, необходимо выйти из системы.
		<usetemplate name="okcancelbuttons" notext="Отмена" yestext="Подтвердить и выйти"/>
	</notification>
	<notification name="LoginPacketNeverReceived">
		Возникли неполадки при подключении. Возможно, проблема с вашим подключением к интернету или [CURRENT_GRID] временно недоступна.

Вы можете проверить подключение к интернету, повторить попытку через несколько минут, нажать кнопку «Помощь» для перехода на [SUPPORT_SITE] или нажать кнопку «Телепортация», чтобы телепортироваться домой.
		<url name="url">
			http://secondlife.com/support/
		</url>
		<form name="form">
			<button name="OK" text="OK"/>
			<button name="Help" text="Помощь"/>
			<button name="Teleport" text="Телепортация"/>
		</form>
	</notification>
	<notification name="LoginPacketNeverReceivedNoTP">
		Возникли неполадки при подключении. Возможно, проблема с вашим подключением к интернету или [CURRENT_GRID] временно недоступна.

Вы можете проверить подключение к интернету, повторить попытку через несколько минут, нажать кнопку «Справка» для перехода на [SUPPORT_SITE].
		<form name="form">
			<button name="OK" text="OK"/>
			<button name="Help" text="Помощь"/>
		</form>
	</notification>
	<notification name="LoginRemoveMultiGridUserData">
		Локальные данные, которые вы удаляете, распределяются между несколькими сетками. Вы уверены, что хотите удалить их?
		<usetemplate name="okcancelbuttons" notext="Отмена" yestext="Подтвердить"/>
	</notification>

	<notification name="WelcomeChooseSex">
		Ваш персонаж появится через мгновение.

Для ходьбы нажимайте клавиши со стрелками.
В любой момент можно нажать клавишу F1 для получения справки или информации о [CURRENT_GRID].
Выберите мужской или женский аватар. Этот выбор затем можно будет изменить.
		<usetemplate name="okcancelbuttons" notext="Женщина" yestext="Мужчина"/>
	</notification>
	<notification name="CantTeleportToGrid">
		Не удалось телепортироваться в [SLURL]: это место находится на другой сетке ([GRID]), а не на текущей ([CURRENT_GRID]). Закройте программу и попробуйте еще раз.
	</notification>
	<notification name="GeneralCertificateErrorShort">
		Не удалось установить соединение с сервером.
[REASON]
	</notification>
	<notification name="GeneralCertificateError">
		Не удалось подключиться к серверу.
[REASON]

Тема: [SUBJECT_NAME_STRING]
Издатель: [ISSUER_NAME_STRING]
Действительно с: [VALID_FROM]
Действительно по: [VALID_TO]
Отпечаток MD5: [SHA1_DIGEST]
Отпечаток SHA1: [MD5_DIGEST]
Использование ключа: [KEYUSAGE]
Расширенное использование ключа: [EXTENDEDKEYUSAGE]
Идентификатор ключа темы: [SUBJECTKEYIDENTIFIER]
	</notification>
	<notification name="TrustCertificateError">
		Центр сертификации для этого сервера неизвестен.

Сведения о сертификате:
Тема: [SUBJECT_NAME_STRING]
Издатель: [ISSUER_NAME_STRING]
Действительно с: [VALID_FROM]
Действительно по: [VALID_TO]
Отпечаток MD5: [SHA1_DIGEST]
Отпечаток SHA1: [MD5_DIGEST]
Использование ключа: [KEYUSAGE]
Расширенное использование ключа: [EXTENDEDKEYUSAGE]
Идентификатор ключа темы: [SUBJECTKEYIDENTIFIER]

Доверять этому центру сертификации?
		<usetemplate name="okcancelbuttons" notext="Отмена" yestext="Доверять"/>
	</notification>
	<notification name="NotEnoughCurrency">
		[NAME] L$ [PRICE] У вас недостаточно L$ для этого.
	</notification>
	<notification name="GrantedModifyRights">
		[NAME] дал(а) вам разрешение на редактирование своих объектов.
	</notification>
	<notification name="RevokedModifyRights">
		Ваше право на изменение объектов [NAME] отозвано
	</notification>
	<notification name="FlushMapVisibilityCaches">
		Кэш карты данного региона будет очищен.
Это полезно только с целью отладки.
(В рабочей версии надо подождать 5 минут, затем карта каждого пользователя будет обновлена после входа в программу.)
		<usetemplate name="okcancelbuttons" notext="Отмена" yestext="Да"/>
	</notification>
	<notification name="BuyOneObjectOnly">
		Нельзя купить несколько объектов одновременно.  Выберите один объект и повторите попытку.
	</notification>
	<notification name="OnlyCopyContentsOfSingleItem">
		Нельзя копировать содержимое нескольких объектов одновременно.
Выберите один объект и повторите попытку.
		<usetemplate name="okcancelbuttons" notext="Отмена" yestext="Да"/>
	</notification>
	<notification name="KickUsersFromRegion">
		Телепортировать всех жителей в этом регионе домой?
		<usetemplate name="okcancelbuttons" notext="Отмена" yestext="Да"/>
	</notification>
	<notification name="ChangeObjectBonusFactor">
		Снижение бонуса за объекты после сооружения построек в регионе может вызвать возврат или удаление объектов. Действительно изменить бонус за объекты?
		<usetemplate ignoretext="Подтвердите изменение бонусного множителя для объектов" name="okcancelignore" notext="Отмена" yestext="Да"/>
	</notification>
	<notification name="EstateObjectReturn">
		Вы действительно хотите вернуть объекты, принадлежащие [USER_NAME]?
		<usetemplate name="okcancelbuttons" notext="Отмена" yestext="Да"/>
	</notification>
	<notification name="InvalidTerrainBitDepth">
		Не удалось задать текстуры региона:
у текстуры [TEXTURE_NUM] неправильная битовая глубина [TEXTURE_BIT_DEPTH].

Замените текстуру [TEXTURE_NUM] на 24-битное изображение размером [MAX_SIZE]x[MAX_SIZE] или меньше и снова нажмите кнопку &quot;Применить&quot;.
	</notification>
	<notification name="InvalidTerrainSize">
		Не удалось задать текстуры региона:
у текстуры [TEXTURE_NUM] слишком большой размер [TEXTURE_SIZE_X]x[TEXTURE_SIZE_Y].

Замените текстуру [TEXTURE_NUM] на 24-битное изображение размером [MAX_SIZE]x[MAX_SIZE] или меньше и снова нажмите кнопку &quot;Применить&quot;.
	</notification>
	<notification name="RawUploadStarted">
		Началась передача. Она может занять до двух минут, в зависимости от скорости соединения.
	</notification>
	<notification name="ConfirmBakeTerrain">
		Вы действительно хотите зафиксировать текущий ландшафт, сделать его высоту средней точкой для верхней и нижней точек ландшафта и принять по умолчанию для функции &quot;Вернуть&quot;?
		<usetemplate name="okcancelbuttons" notext="Отмена" yestext="Да"/>
	</notification>
	<notification name="ConfirmTextureHeights">
		Вы собираетесь использовать минимальные значения, которые больше, чем максимальные для диапазона высот. Начать?
		<usetemplate canceltext="Не спрашивать" name="yesnocancelbuttons" notext="Отмена" yestext="Да"/>
	</notification>
	<notification name="MaxAllowedAgentOnRegion">
		У вас может быть не более [MAX_AGENTS] допущенных жителей.
	</notification>
	<notification name="MaxBannedAgentsOnRegion">
		У вас может быть не более [MAX_BANNED] заблокированных жителей.
	</notification>
	<notification name="MaxAgentOnRegionBatch">
		Не удалось добавить [NUM_ADDED] агентов:
превышен лимит [MAX_AGENTS] [LIST_TYPE] на [NUM_EXCESS].
	</notification>
	<notification name="MaxAllowedGroupsOnRegion">
		У вас может быть не более [MAX_GROUPS] групп.
		<usetemplate name="okcancelbuttons" notext="Отмена" yestext="Зафиксировать"/>
	</notification>
	<notification name="MaxManagersOnRegion">
		У вас может быть не более [MAX_MANAGER] менеджеров землевладения.
	</notification>
	<notification name="OwnerCanNotBeDenied">
		Нельзя добавить землевладельца в список заблокированных жителей его же земли.
	</notification>
	<notification name="ProblemAddingEstateManagerBanned">
		Невозможно добавить заблокированного жителя в список менеджеров землевладения.
	</notification>
	<notification name="ProblemBanningEstateManager">
		Невозможно добавить менеджера землевладения [AGENT] в список заблокированных.
	</notification>
	<notification name="GroupIsAlreadyInList">
		&lt;nolink&gt;[GROUP]&lt;/nolink&gt; уже находится в списке допущенных групп.
	</notification>
	<notification name="AgentIsAlreadyInList">
		[AGENT] уже находится на вашем [LIST_TYPE] списке.
	</notification>
	<notification name="AgentsAreAlreadyInList">
		[AGENT] уже находится на вашем [LIST_TYPE] списке.
	</notification>
	<notification name="AgentWasAddedToList">
		[AGENT] был добавлен в [LIST_TYPE] список [ESTATE].
	</notification>
	<notification name="AgentsWereAddedToList">
		[AGENT] был добавлен в [LIST_TYPE] список [ESTATE].
	</notification>
	<notification name="AgentWasRemovedFromList">
		[AGENT] был удален из [LIST_TYPE] списка [ESTATE].
	</notification>
	<notification name="AgentsWereRemovedFromList">
		[AGENT] был удален из [LIST_TYPE] списка [ESTATE].
	</notification>
	<notification name="CanNotChangeAppearanceUntilLoaded">
		Нельзя изменять внешность, пока загружаются одежда и фигура.
	</notification>
	<notification name="ClassifiedMustBeAlphanumeric">
		Название вашего объявления должно начинаться с буквы A - Z или цифры. Использовать знаки препинания не разрешено.
	</notification>
	<notification name="CantSetBuyObject">
		Невозможно задать &apos;Купить объект&apos;, потому что этот объект не для продажи.
Задайте продажу объекта и повторите попытку.
	</notification>
	<notification name="FinishedRawDownload">
		Завершена загрузка файла ландшафта:
[DOWNLOAD_PATH].
	</notification>
	<notification name="RequiredUpdate">
		Для входа необходима версия [VERSION].
Скачайте обновление с веб-сайта https://secondlife.com/support/downloads/
	</notification>
	<notification name="PauseForUpdate">
		Для входа необходима версия [VERSION].
Примечания к выпуску: [URL]

Нажмите OK для загрузки и установки.
	</notification>
	<notification name="OptionalUpdateReady">
		Версия [VERSION] загружена и готова к установке.
Примечания к выпуску: [URL]

Нажмите OK для установки.
	</notification>
	<notification name="PromptOptionalUpdate">
		Версия [VERSION] загружена и готова к установке.
Примечания к выпуску: [URL]

Продолжить?
		<usetemplate canceltext="Не сейчас" name="yesnocancelbuttons" notext="Пропустить" yestext="Установить"/>
	</notification>
	<notification name="LoginFailedUnknown">
		Извините, ошибка входа по неустановленной причине. Если данное сообщение повторится, посетите веб-сайт [SUPPORT_SITE].
		<usetemplate name="okbutton" yestext="Выйти"/>
	</notification>
	<notification name="DeedObjectToGroup">
		В результате передачи этого объекта группа:
* Получит L$ в уплату за объект
		<usetemplate ignoretext="Подтверждать перед передачей объекта группе" name="okcancelignore" notext="Отмена" yestext="Передать"/>
	</notification>
	<notification name="WebLaunchExternalTarget">
		Открыть браузер для просмотра этого контента?
Открытие сайтов от неизвестных источников может нанести вред вашему компьютеру
		<usetemplate ignoretext="Запустить браузер для просмотра веб-страницы" name="okcancelignore" notext="Отмена" yestext="Да"/>
	</notification>
	<notification name="WebLaunchJoinNow">
		Перейти на [http://secondlife.com/account/ личный кабинет] для управления вашим аккаунтом?
		<usetemplate ignoretext="Запустить браузер для управления аккаунтом" name="okcancelignore" notext="Отмена" yestext="Да"/>
	</notification>
	<notification name="WebLaunchSecurityIssues">
		Прочитайте на Wiki [CURRENT_GRID] о том, как сообщить о проблеме с безопасностью.
		<usetemplate ignoretext="Запустите свой браузер, чтобы узнать, как сообщить о проблеме безопасности" name="okcancelignore" notext="Отмена" yestext="Да"/>
	</notification>
	<notification name="WebLaunchQAWiki">
		Посетите Wiki-страницу вопросов и ответов по [CURRENT_GRID].
		<usetemplate ignoretext="Запустить браузер для просмотра Wiki-страницы вопросов и ответов" name="okcancelignore" notext="Отмена" yestext="Да"/>
	</notification>
	<notification name="WebLaunchPublicIssue">
		Посетите страницу общедоступного средства исследования проблем [CURRENT_GRID], на котором можно сообщить об ошибках и других проблемах.
		<usetemplate ignoretext="Запустить браузер для использования общедоступного средства исследования проблем" name="okcancelignore" notext="Отмена" yestext="Перейти на страницу"/>
	</notification>
	<notification name="WebLaunchSupportWiki">
		Перейти на официальный блог Linden для просмотра свежих новостей и прочей информации.
		<usetemplate ignoretext="Запустить браузер для просмотра блога" name="okcancelignore" notext="Отмена" yestext="Да"/>
	</notification>
	<notification name="WebLaunchLSLGuide">
		Открыть руководство по скриптам для получения помощи?
		<usetemplate ignoretext="Запустить браузер для просмотра руководства по скриптам" name="okcancelignore" notext="Отмена" yestext="Да"/>
	</notification>
	<notification name="WebLaunchLSLWiki">
		Посетить портал LSL для получения справки по скриптам?
		<usetemplate ignoretext="Запустить браузер для просмотра портала LSL" name="okcancelignore" notext="Отмена" yestext="Перейти на страницу"/>
	</notification>
	<notification name="ReturnToOwner">
		Вы действительно хотите вернуть выбранные объекты их владельцам? Передаваемые объекты будут возвращены прежним владельцам.

*ПРЕДУПРЕЖДЕНИЕ* Непередаваемые объекты будут удалены!
		<usetemplate ignoretext="Подтверждать перед возвратом объектов владельцам" name="okcancelignore" notext="Отмена" yestext="Да"/>
	</notification>
	<notification name="GroupLeaveConfirmMember">
		В настоящее время вы состоите в группе &lt;nolink&gt;[GROUP]&lt;/nolink&gt;.
Хотите выйти из группы?
		<usetemplate name="okcancelbuttons" notext="Отмена" yestext="Да"/>
	</notification>
	<notification name="GroupDepart">
		Вы покинули группу «[group_name]».
	</notification>
	<notification name="GroupLeaveConfirmMemberWithFee">
		Вы в настоящее время являетесь участником группы &lt;nolink&gt;[GROUP]&lt;/nolink&gt;. Присоединение снова будет стоить L$[AMOUNT].
Покинуть группу?
		<usetemplate name="okcancelbuttons" notext="Отмена" yestext="Да"/>
	</notification>
	<notification name="OwnerCannotLeaveGroup">
		Невозможно выйти из группы. Вы не можете покинуть группу, потому что вы единственый владелец группы. Пожалуйста, назначить сначала назначьте на данную роль другого пользователя.
	</notification>
	<notification name="GroupDepartError">
		Невозможно покинуть группу.
	</notification>
	<notification name="ConfirmKick">
		Вы ДЕЙСТВИТЕЛЬНО хотите выбросить всех жителей с сетки?
		<usetemplate name="okcancelbuttons" notext="Отмена" yestext="Выбросить всех жителей"/>
	</notification>
	<notification name="MuteLinden">
		Извините, но вы не можете заблокировать сотрудника Linden.
	</notification>
	<notification name="CannotStartAuctionAlreadyForSale">
		Нельзя выставить на аукцион участок, который уже продается.  Отмените продажу участка, если действительно хотите начать аукцион.
	</notification>
	<notification label="Не удалось блокировать объект по имени" name="MuteByNameFailed">
		Вы уже внесли это имя в черный список.
	</notification>
	<notification name="RemoveItemWarn">
		Удаление содержимого, хотя это и разрешено, может повредить объект. Хотите удалить этот предмет?
		<usetemplate name="okcancelbuttons" notext="Отмена" yestext="Да"/>
	</notification>
	<notification name="CantOfferCallingCard">
		Сейчас невозможно предложить визитку. Повторите попытку через минуту.
	</notification>
	<notification name="CantOfferFriendship">
		Сейчас невозможно предложить дружбу. Повторите попытку через минуту.
	</notification>
	<notification name="DoNotDisturbModeSet">
		Режим &quot;Не беспокоить&quot; включен.  Вы не будете получать уведомлений о входящих вызовах.

- Другие жители будут получать ваш ответ, установленный для режима &quot;Не беспокоить&quot; (Настройки &gt; Приватность &gt; Автоответ).
- Предложения телепортации будут отклоняться.
- Голосовые вызовы будут отклоняться.
		<usetemplate ignoretext="Смена моего статуса на режим &quot;Не беспокоить&quot;" name="okignore" yestext="Да"/>
	</notification>
	<notification name="AutorespondModeSet">
		Режим &quot;Автоответчик&quot; включен.
На все входящие ЛС будет отправлен автоответ, который был задан в Настройки &gt; Приватность &gt; Автоответ
		<usetemplate ignoretext="Смена моего статуса на режим &quot;Автоответчик&quot;" name="okignore" yestext="Да"/>
	</notification>
	<notification name="AutorespondNonFriendsModeSet">
		Режим &quot;Автоответчик не друзьям&quot; включен.
На все входящие ЛС будет отправлен автоответ, который был задан в Настройки &gt; Приватность &gt; Автоответ
		<usetemplate ignoretext="Смена моего статуса на режим &quot;Автоответчик не друзьям&quot;" name="okignore" yestext="Да"/>
	</notification>
	<notification name="RejectTeleportOffersModeSet">
		Режим &quot;Отклонять предложения телепортации и запросы&quot; включен.
Все входящие предложения телепортироваться или запросы будут автоматически отклоняться и сопровождаться отправкой сообщения, которое было указано в Настройки &gt; Приватность &gt; Автоответ
		<usetemplate ignoretext="Смена моего статуса на режим &quot;Отклонять предложения телепортации и запросы&quot;" name="okignore" yestext="Да"/>
	</notification>
	<notification name="RejectTeleportOffersModeWarning">
Вы не можете отправить запрос телепортации в данный момент, потому что включен режим 'отклонить все входящие предложения и запросы телепорта'.
Перейдите в меню 'Общение' &gt; 'Статус в сети' если вы хотите отменить его.
	</notification>
	<notification name="RejectFriendshipRequestsModeSet">
Включен режим отклонять все входящие запросы дружбы.
Входящие запросы дружбы от кого-либо теперь будут отклонены с вашим настроенным автоответчиком. Вы не будете уведомлены из-за этого факта.
		<usetemplate ignoretext="Я изменяю свой статус, чтобы отклонять все запросы дружбы" name="okignore" yestext="Да"/>
	</notification>
	<notification name="RejectAllGroupInvitesModeSet">
Отклонить все входящие приглашения группы включен.
Входящие групповые приглашения от кого-либо теперь будут отклоняться автоматически. Вы не будете уведомлены из-за этого факта.
		<usetemplate ignoretext="Я изменяю свой статус, чтобы отклонять все приглашения группы" name="okignore" yestext="Да"/>
	</notification>
	<notification name="JoinedTooManyGroupsMember">
		Вы достигли максимального количества групп. Пожалуйста, покиньте любую группу до вступления или отклоните предложение.
[NAME] пригласил вас вступить в группу как участник.
		<usetemplate name="okcancelbuttons" notext="Отклонить" yestext="Вступить"/>
	</notification>
	<notification name="JoinedTooManyGroups">
		Вы достигли максимального количества групп. Пожалуйста, покиньте любую группу до вступления или создания новой.
	</notification>
	<notification name="GroupLimitInfo">
		Резиденты с Базовым аккаунтом могут присоединиться к [MAX_BASIC] группам.
Премиум аккаунт разрешает до [MAX_PREMIUM]. [https://secondlife.com/my/account/membership.php? Узнайте больше или расширьте свой аккаунт]
		<usetemplate name="okbutton" yestext="Закрыть"/>
	</notification>
	<notification name="GroupLimitInfoPlus">
		Резиденты с Базовым аккаунтом могут присоединиться к [MAX_BASIC] группам.
Премиум аккаунт разрешает до [MAX_PREMIUM]. Премиум Плюс аккаунт разрешает до [MAX_PREMIUM_PLUS].
[https://secondlife.com/my/account/membership.php? Узнайте больше или расширьте свой аккаунт]
		<usetemplate name="okbutton" yestext="Закрыть"/>
	</notification>
	<notification name="KickUser">
		Выбросить этого жителя с таким сообщением?
		<form name="form">
			<input name="message">
				Администратор отключил вас от программы.
			</input>
			<button name="OK" text="OK"/>
			<button name="Cancel" text="Отмена"/>
		</form>
	</notification>
	<notification name="KickAllUsers">
		Выбросить всех жителей, которые сейчас есть на сетке, с таким сообщением?
		<form name="form">
			<input name="message">
				Администратор отключил вас от программы.
			</input>
			<button name="OK" text="OK"/>
			<button name="Cancel" text="Отмена"/>
		</form>
	</notification>
	<notification name="FreezeUser">
		Заморозить этого жителя с таким сообщением?
		<form name="form">
			<input name="message">
				Вы были заморожены. Вы не можете двигаться и беседовать в чате. Администратор свяжется с вами в личном сообщений (ЛС).
			</input>
			<button name="OK" text="OK"/>
			<button name="Cancel" text="Отмена"/>
		</form>
	</notification>
	<notification name="UnFreezeUser">
		Разморозить этого жителя с таким сообщением?
		<form name="form">
			<input name="message">
				Вы больше не заморожены.
			</input>
			<button name="OK" text="OK"/>
			<button name="Cancel" text="Отмена"/>
		</form>
	</notification>
	<notification name="SetDisplayNameSuccess">
		Привет, [DISPLAY_NAME]!

Как и в реальной жизни, должно пройти какое-то время, прежде чем все узнают ваше новое имя.  Подождите несколько дней, пока [http://wiki.secondlife.com/wiki/Setting_your_display_name ваше имя не будет обновлено] в объектах, скриптах, поиске и т.д.
	</notification>
	<notification name="SetDisplayNameBlocked">
		Вы не можете сменить свое отображаемое имя. Если вы считаете, что это ошибка, обратитесь в службу поддержки.
	</notification>
	<notification name="SetDisplayNameFailedLength">
		Это имя слишком длинное. Отображаемое имя может содержать не более [LENGTH] символов.

Сократите имя.
	</notification>
	<notification name="SetDisplayNameFailedGeneric">
		Не удалось сменить ваше отображаемое имя. Повторите попытку позже.
	</notification>
	<notification name="SetDisplayNameMismatch">
		Введенные отображаемые имена не совпадают. Введите их еще раз.
	</notification>
	<notification name="AgentDisplayNameUpdateThresholdExceeded">
		Вам надо подождать, прежде чем вы сможете сменить свое отображаемое имя.

См. http://wiki.secondlife.com/wiki/Setting_your_display_name

Повторите попытку позже.
	</notification>
	<notification name="AgentDisplayNameSetBlocked">
		Нельзя задать указанное вами имя. Оно содержит запрещенное слово.

 Попробуйте указать другое имя.
	</notification>
	<notification name="AgentDisplayNameSetInvalidUnicode">
		Выбранное вами отображаемое имя содержит недопустимые символы.
	</notification>
	<notification name="AgentDisplayNameSetOnlyPunctuation">
		Ваше отображаемое имя кроме знаков препинания должно содержать буквы.
	</notification>
	<notification name="DisplayNameUpdate">
		[OLD_NAME] ([SLID]) теперь известен как [NEW_NAME].
	</notification>
	<notification name="DisplayNameUpdateRemoveAlias">
		[OLD_NAME] ([SLID]) теперь известен как [NEW_NAME].
Этот агент имеет псевдоним, который заменит [NEW_NAME]
Хотите удалить его?
		<form name="form">
			<button name="Yes" text="Да"/>
			<button name="No" text="Нет"/>
		</form>
	</notification>
	<notification name="OfferTeleport">
		Предложить телепортацию к вам с отправкой сообщения?
		<form name="form">
			<input name="message">
			Присоединяйся ко мне в [REGION]
			</input>
			<button name="OK" text="OK"/>
			<button name="Cancel" text="Отмена"/>
		</form>
	</notification>
	<notification name="TeleportRequestPrompt">
		Запрос телепортации от [NAME] с сообщением
		<form name="form">
			<input name="message">
			</input>
			<button name="OK" text="OK"/>
			<button name="Cancel" text="Отмена"/>
		</form>
	</notification>
	<notification name="TooManyTeleportOffers">
		Попытка сделать [OFFERS] предложений телепортации, что больше лимита ([LIMIT]).
	</notification>
	<notification name="OfferTeleportFromGod">
		Творец вызывает жителя к вам?
		<form name="form">
			<input name="message">
				Присоединяйся ко мне в [REGION]
			</input>
			<button name="OK" text="OK"/>
			<button name="Cancel" text="Отмена"/>
		</form>
	</notification>
	<notification name="TeleportFromLandmark">
		Вы действительно хотите телепортироваться в &lt;nolink&gt;[LOCATION]&lt;/nolink&gt;?
		<usetemplate ignoretext="Подтверждать телепортацию на закладку" name="okcancelignore" notext="Отмена" yestext="Телепортация"/>
	</notification>
	<notification name="TeleportViaSLAPP">
		Вы действительно хотите телепортироваться в &lt;nolink&gt;[LOCATION]&lt;/nolink&gt;?
		<usetemplate ignoretext="Подтверждать телепортацию через SLAPP" name="okcancelignore" notext="Отмена" yestext="Телепортация"/>
	</notification>
	<notification name="TeleportToPick">
		Телепортироваться в [PICK]?
		<usetemplate ignoretext="Подтверждать телепортацию к месту" name="okcancelignore" notext="Отмена" yestext="Телепортация"/>
	</notification>
	<notification name="TeleportToClassified">
		Телепортироваться в [CLASSIFIED]?
		<usetemplate ignoretext="Подтверждать телепортацию на место в рекламном объявлении" name="okcancelignore" notext="Отмена" yestext="Телепортация"/>
	</notification>
	<notification name="TeleportToHistoryEntry">
		Телепортироваться в [HISTORY_ENTRY]?
		<usetemplate ignoretext="Подтверждать телепортацию на место в истории" name="okcancelignore" notext="Отмена" yestext="Телепортация"/>
	</notification>
	<notification label="Сообщение всем в моем землевладении" name="MessageEstate">
		Введите краткое объявление для всех жителей, которые сейчас находятся в вашем землевладении.
		<form name="form">
			<button name="OK" text="OK"/>
			<button name="Cancel" text="Отмена"/>
		</form>
	</notification>
	<notification label="Изменить землевладение Linden" name="ChangeLindenEstate">
		Вы собираетесь изменить землевладение, которое принадлежит компании Linden (материк, сетку для подростков, ориентацию и т.д.).

Это ОЧЕНЬ ОПАСНО, так как серьезно повлияет на огромное количество жителей.  Ваше изменение распространится на тысячи регионов материка и вызовет сбой сервера.

Начать?
		<usetemplate name="okcancelbuttons" notext="Отмена" yestext="Да"/>
	</notification>
	<notification label="Изменить доступ к землевладению Linden" name="ChangeLindenAccess">
		Вы собираетесь изменить список доступа к землевладению, которое принадлежит компании Linden (материк, сетка для подростков, ориентация и т.д.).

Это действие ОПАСНО и допускается только для устранения нарушения, которое позволяет вводить и выводить объекты и L$ из сетки.
Ваше изменение распространится на тысячи регионов и вызовет сбой сервера.
		<usetemplate name="okcancelbuttons" notext="Отмена" yestext="Да"/>
	</notification>
	<notification label="Выбрать землевладение" name="EstateAllowedAgentAdd">
		Внести в список допущенных только для этого землевладения или для [ALL_ESTATES]?
		<usetemplate canceltext="Отмена" name="yesnocancelbuttons" notext="Для всех землевладений" yestext="Для этого землевладения"/>
	</notification>
	<notification label="Выбрать землевладение" name="EstateAllowedAgentRemove">
		Удалить из списка допущенных только для этого землевладения или для [ALL_ESTATES]?
		<usetemplate canceltext="Отмена" name="yesnocancelbuttons" notext="Для всех землевладений" yestext="Для этого землевладения"/>
	</notification>
	<notification label="Выбрать землевладение" name="EstateAllowedGroupAdd">
		Внести в групповой список допущенных только для этого землевладения или для [ALL_ESTATES]?
		<usetemplate canceltext="Отмена" name="yesnocancelbuttons" notext="Для всех землевладений" yestext="Для этого землевладения"/>
	</notification>
	<notification label="Выбрать землевладение" name="EstateAllowedGroupRemove">
		Удалить из группового списка допущенных только для этого землевладения или для [ALL_ESTATES]?
		<usetemplate canceltext="Отмена" name="yesnocancelbuttons" notext="Для всех землевладений" yestext="Для этого землевладения"/>
	</notification>
	<notification label="Выбрать землевладение" name="EstateBannedAgentAdd">
		Запретить доступ только для этого землевладения или для [ALL_ESTATES]?
		<usetemplate canceltext="Отмена" name="yesnocancelbuttons" notext="Для всех землевладений" yestext="Для этого землевладения"/>
	</notification>
	<notification label="Выбрать землевладение" name="EstateBannedAgentRemove">
		Удалить этого жителя из списка заблокированного доступа только для этого землевладения или для [ALL_ESTATES]?
		<usetemplate canceltext="Отмена" name="yesnocancelbuttons" notext="Для всех землевладений" yestext="Для этого землевладения"/>
	</notification>
	<notification label="Выбрать землевладение" name="EstateManagerAdd">
		Добавить менеджера только для этого землевладения или для [ALL_ESTATES]?
		<usetemplate canceltext="Отмена" name="yesnocancelbuttons" notext="Для всех землевладений" yestext="Для этого землевладения"/>
	</notification>
	<notification label="Выбрать землевладение" name="EstateManagerRemove">
		Удалить менеджера только для этого землевладения или для [ALL_ESTATES]?
		<usetemplate canceltext="Отмена" name="yesnocancelbuttons" notext="Для всех землевладений" yestext="Для этого землевладения"/>
	</notification>
	<notification label="Выбрать землевладение" name="EstateAllowedExperienceAdd">
		Внести в список допущенных только для этого землевладения или для [ALL_ESTATES]?
		<usetemplate canceltext="Отмена" name="yesnocancelbuttons" notext="Для всех землевладений" yestext="Для этого землевладения"/>
	</notification>
	<notification label="Выбрать землевладение" name="EstateAllowedExperienceRemove">
		Удалить из списка допущенных только для этого землевладения или для [ALL_ESTATES]?
		<usetemplate canceltext="Отмена" name="yesnocancelbuttons" notext="Для всех землевладений" yestext="Для этого землевладения"/>
	</notification>
	<notification label="Выбрать землевладение" name="EstateBlockedExperienceAdd">
		Внести в список заблокированных только для этого землевладения или для [ALL_ESTATES]?
		<usetemplate canceltext="Отмена" name="yesnocancelbuttons" notext="Для всех землевладений" yestext="Для этого землевладения"/>
	</notification>
	<notification label="Выбрать землевладение" name="EstateBlockedExperienceRemove">
		Удалить из списка заблокированных только для этого землевладения или для [ALL_ESTATES]?
		<usetemplate canceltext="Отмена" name="yesnocancelbuttons" notext="Для всех землевладений" yestext="Для этого землевладения"/>
	</notification>
	<notification label="Выбрать землевладение" name="EstateTrustedExperienceAdd">
		Внести в ключевой список только для этого землевладения или для [ALL_ESTATES]?
		<usetemplate canceltext="Отмена" name="yesnocancelbuttons" notext="Для всех землевладений" yestext="Для этого землевладения"/>
	</notification>
	<notification label="Выбрать землевладение" name="EstateTrustedExperienceRemove">
		Удалить из ключевого список только для этого землевладения или для [ALL_ESTATES]?
		<usetemplate canceltext="Отмена" name="yesnocancelbuttons" notext="Для всех землевладений" yestext="Для этого землевладения"/>
	</notification>
	<notification label="Подтвердить выбрасывание" name="EstateKickUser">
		Выбросить пользователя [EVIL_USER] из этого землевладения?
		<usetemplate name="okcancelbuttons" notext="Отмена" yestext="Да"/>
	</notification>
	<notification label="Подтвердить выбрасывание" name="EstateKickMultiple">
		Выбросить перечисленных пользователей из этого землевладения?

[RESIDENTS]
		<usetemplate name="okcancelbuttons" notext="Отмена" yestext="Да"/>
	</notification>
	<notification label="Подтвердить Телепорт Домой" name="EstateTeleportHomeUser">
		Телепортировать [AVATAR_NAME] домой?
		<usetemplate name="okcancelbuttons" notext="Отмена" yestext="Да"/>
	</notification>
	<notification label="Подтвердить Телепорт Домой" name="EstateTeleportHomeMultiple">
		Телепортировать перечисленных пользователей домой?

[RESIDENTS]
		<usetemplate name="okcancelbuttons" notext="Отмена" yestext="Да"/>
	</notification>
	<notification label="Подтвердить Бан" name="EstateBanUser">
		Отказать в доступе [EVIL_USER] только для этого землевладения или для [ALL_ESTATES]?
		<usetemplate name="yesnocancelbuttons" canceltext="Отмена" notext="Все земли" yestext="Эта Земля"/>
	</notification>
	<notification label="Подтвердить Бан" name="EstateBanUserMultiple">
		Отказать в доступе перечисленным пользователям только для этого землевладения или для [ALL_ESTATES]?

[RESIDENTS]
		<usetemplate name="yesnocancelbuttons" canceltext="Отмена" notext="Все земли" yestext="Эта Земля"/>
	</notification>
	<notification name="EstateParcelAccessOverride">
		Снятие отметки с этого параметра может снять ограничения, добавленные владельцами участков, для предотвращения нарушений, сохранения конфиденциальности или защиты несовершеннолетних жителей от материалов для взрослых. Пожалуйста, обсудите с вашими владельцами участков при необходимости.
	</notification>
	<notification name="EstateParcelEnvironmentOverride">
		(Изменение по всем владениям: [ESTATENAME]) Если снять этот флажок, будут удалены все пользовательские настройки среды, добавленные владельцами участков в свои участки. Пожалуйста, обсудите с вашими владельцами участков при необходимости.
Вы хотите продолжить?
		<usetemplate name="okcancelbuttons" notext="Отмена" yestext="Да"/>
	</notification>
	<notification name="RegionEntryAccessBlocked">
		Регион, который вы собираетесь посетить, имеет рейтинг зрелости, превышающий ваш максимальный уровень зрелости. Попробуйте изменить настройки в меню &quot;Аватар &gt; Настройки &gt; Общие&quot;.

Полную информацию о рейтингах зрелости можно найти [https://community.secondlife.com/t5/%D0%A0%D1%83%D1%81%D1%81%D0%BA%D0%B0%D1%8F-%D0%B1%D0%B0%D0%B7%D0%B0-%D0%B7%D0%BD%D0%B0%D0%BD%D0%B8%D0%B9/%D0%A0%D0%B5%D0%B9%D1%82%D0%B8%D0%BD%D0%B3%D0%B8-%D0%B7%D1%80%D0%B5%D0%BB%D0%BE%D1%81%D1%82%D0%B8/ta-p/1613715 здесь].
	</notification>
	<notification name="SLM_UPDATE_FOLDER">
		[MESSAGE]
	</notification>
	<notification name="EstateChangeCovenant">
		Вы действительно хотите изменить соглашение по землевладению?
		<usetemplate name="okcancelbuttons" notext="Отмена" yestext="Да"/>
	</notification>
	<notification name="RegionEntryAccessBlocked_AdultsOnlyContent">
		Вы пытаетесь посетить регион, контент в котором имеет рейтинг [REGIONMATURITY] и предназначен только для взрослых.
		<url name="url">
			http://wiki.secondlife.com/wiki/Linden_Lab_Official:Maturity_ratings:_an_overview
		</url>
		<usetemplate ignoretext="Пересечение региона: вы пытаетесь посетить регион, контент в котором предназначен только для взрослых." name="okcancelignore" notext="Закрыть" yestext="Перейти в Базу знаний"/>
	</notification>
	<notification name="RegionEntryAccessBlocked_Notify">
		Вы пытаетесь посетить регион, контент в котором имеет рейтинг [REGIONMATURITY], но ваши настройки не допускают контента [REGIONMATURITY].
	</notification>
	<notification name="RegionEntryAccessBlocked_NotifyAdultsOnly">
		Вы пытаетесь посетить регион, контент в котором имеет рейтинг [REGIONMATURITY] и предназначен только для взрослых.
	</notification>
	<notification name="RegionEntryAccessBlocked_Change">
		Вы пытаетесь посетить регион, контент в котором имеет рейтинг [REGIONMATURITY], но ваши настройки не допускают контента [REGIONMATURITY]. Вы можете отказаться от посещения, или ваши настройки будут изменены. После изменения настроек вы можете попробовать войти в регион снова.
		<form name="form">
			<button name="OK" text="Изменить настройки"/>
			<button name="Cancel" text="Отмена"/>
			<ignore name="ignore" text="Пересечение региона: вы пытаетесь посетить регион, контент в котором запрещен вашими настройками."/>
		</form>
	</notification>
	<notification name="RegionEntryAccessBlocked_PreferencesOutOfSync">
		У нас возникли технические трудности с вашим входом в, потому что ваши настройки не синхронизированы с сервером.
	</notification>
	<notification name="TeleportEntryAccessBlocked">
		Регион, который вы собираетесь посетить, имеет рейтинг зрелости, превышающий ваш максимальный уровень зрелости. Попробуйте изменить настройки в меню &quot;Аватар &gt; Настройки &gt; Общие&quot;.

Полную информацию о рейтингах зрелости можно найти [https://community.secondlife.com/t5/%D0%A0%D1%83%D1%81%D1%81%D0%BA%D0%B0%D1%8F-%D0%B1%D0%B0%D0%B7%D0%B0-%D0%B7%D0%BD%D0%B0%D0%BD%D0%B8%D0%B9/%D0%A0%D0%B5%D0%B9%D1%82%D0%B8%D0%BD%D0%B3%D0%B8-%D0%B7%D1%80%D0%B5%D0%BB%D0%BE%D1%81%D1%82%D0%B8/ta-p/1613715 здесь].
	</notification>
	<notification name="TeleportEntryAccessBlocked_AdultsOnlyContent">
		Вы пытаетесь посетить регион, контент в котором имеет рейтинг [REGIONMATURITY] и предназначен только для взрослых.
		<url name="url">
			http://wiki.secondlife.com/wiki/Linden_Lab_Official:Maturity_ratings:_an_overview
		</url>
		<usetemplate ignoretext="Телепортация: вы пытаетесь посетить регион, контент в котором предназначен только для взрослых." name="okcancelignore" notext="Закрыть" yestext="Перейти в Базу знаний"/>
	</notification>
	<notification name="TeleportEntryAccessBlocked_Notify">
		Вы пытаетесь посетить регион, контент в котором имеет рейтинг [REGIONMATURITY], но ваши настройки не допускают контента [REGIONMATURITY].
	</notification>
	<notification name="TeleportEntryAccessBlocked_NotifyAdultsOnly">
		Вы пытаетесь посетить регион, контент в котором имеет рейтинг [REGIONMATURITY] и предназначен только для взрослых.
	</notification>
	<notification name="TeleportEntryAccessBlocked_ChangeAndReTeleport">
		Вы пытаетесь посетить регион, контент в котором имеет рейтинг [REGIONMATURITY], но ваши настройки не допускают контента [REGIONMATURITY]. Вы можете отказаться от телепортации, или ваши настройки будут изменены.
		<form name="form">
			<button name="OK" text="Изменить и продолжить"/>
			<button name="Cancel" text="Отмена"/>
			<ignore name="ignore" text="Телепортация (возобновляемая): вы пытаетесь посетить регион, контент в котором запрещен вашими настройками."/>
		</form>
	</notification>
	<notification name="TeleportEntryAccessBlocked_Change">
		Вы пытаетесь посетить регион, контент в котором имеет рейтинг [REGIONMATURITY], но ваши настройки не допускают контента [REGIONMATURITY]. Вы можете отказаться от телепортации, или ваши настройки будут изменены. После изменения настроек вы можете попробовать телепортироваться снова.
		<form name="form">
			<button name="OK" text="Изменить настройки"/>
			<button name="Cancel" text="Отмена"/>
			<ignore name="ignore" text="Телепортация (невозобновляемая): вы пытаетесь посетить регион, контент в котором запрещен вашими настройками."/>
		</form>
	</notification>
	<notification name="TeleportEntryAccessBlocked_PreferencesOutOfSync">
		При телепортации возникли технические проблемы, так как ваши настройки не синхронизированы с сервером.
	</notification>
	<notification name="RegionTPSpecialUsageBlocked">
		Не удалось войти в регион. &quot;[REGION_NAME]&quot; - это регион развивающих игр, и для входа в него надо соответствовать определенным условиям. Подробнее см. на странице [http://wiki.secondlife.com/wiki/Linden_Lab_Official:Skill_Gaming_in_Second_Life Skill Gaming FAQ].
	</notification>
	<notification name="PreferredMaturityChanged">
		Вы больше не будете получать уведомлений о посещении региона с контентом рейтинга [RATING]. Настройки для контента можно изменить на будущее с помощью команд меню &quot;Аватар &gt; Настройки &gt; Общие&quot;.
	</notification>
	<notification name="MaturityChangeError">
		Не удалось изменить ваши настройки так, чтобы вы могли видеть контент с рейтингом [PREFERRED_MATURITY]. Ваши теперешние настройки разрешают просматривать контент [ACTUAL_MATURITY]. Попробуйте изменить настройки снова с помощью команд меню &quot;Аватар &gt; Настройки &gt; Общие&quot;.
	</notification>
	<notification name="LandClaimAccessBlocked">
		Регион, который вы собираетесь посетить, имеет рейтинг зрелости, превышающий ваш максимальный уровень зрелости. Попробуйте изменить настройки в меню &quot;Аватар &gt; Настройки &gt; Общие&quot;.

Полную информацию о рейтингах зрелости можно найти [https://community.secondlife.com/t5/%D0%A0%D1%83%D1%81%D1%81%D0%BA%D0%B0%D1%8F-%D0%B1%D0%B0%D0%B7%D0%B0-%D0%B7%D0%BD%D0%B0%D0%BD%D0%B8%D0%B9/%D0%A0%D0%B5%D0%B9%D1%82%D0%B8%D0%BD%D0%B3%D0%B8-%D0%B7%D1%80%D0%B5%D0%BB%D0%BE%D1%81%D1%82%D0%B8/ta-p/1613715 здесь].
	</notification>
	<notification name="LandClaimAccessBlocked_AdultsOnlyContent">
		На эту землю могут претендовать только взрослые.
		<url name="url">
			http://wiki.secondlife.com/wiki/Linden_Lab_Official:Maturity_ratings:_an_overview
		</url>
		<usetemplate ignoretext="На эту землю могут претендовать только взрослые." name="okcancelignore" notext="Закрыть" yestext="Перейти в Базу знаний"/>
	</notification>
	<notification name="LandClaimAccessBlocked_Notify">
		Вы претендуете на землю, контент на которой имеет рейтинг [REGIONMATURITY], но ваши настройки не допускают контента [REGIONMATURITY].
	</notification>
	<notification name="LandClaimAccessBlocked_NotifyAdultsOnly">
		Вы претендуете на землю с контентом [REGIONMATURITY], который предназначен только для взрослых.
	</notification>
	<notification name="LandClaimAccessBlocked_Change">
		Вы претендуете на землю, контент на которой имеет рейтинг [REGIONMATURITY], но ваши настройки не допускают контента [REGIONMATURITY]. Мы можем изменить ваши настройки, после чего вы сможете претендовать на землю снова.
		<form name="form">
			<button name="OK" text="Изменить настройки"/>
			<button name="Cancel" text="Отмена"/>
			<ignore name="ignore" text="Вы претендуете на землю, контент на которой запрещен вашими настройками."/>
		</form>
	</notification>
	<notification name="LandBuyAccessBlocked">
		Вы пытаетесь купить землю, рейтинг зрелости контента на которой не соответствует вашим настройкам. Попробуйте изменить настройки в меню &quot;Аватар &gt; Настройки &gt; Общие&quot;.

Полную информацию о рейтингах зрелости можно найти [https://community.secondlife.com/t5/%D0%A0%D1%83%D1%81%D1%81%D0%BA%D0%B0%D1%8F-%D0%B1%D0%B0%D0%B7%D0%B0-%D0%B7%D0%BD%D0%B0%D0%BD%D0%B8%D0%B9/%D0%A0%D0%B5%D0%B9%D1%82%D0%B8%D0%BD%D0%B3%D0%B8-%D0%B7%D1%80%D0%B5%D0%BB%D0%BE%D1%81%D1%82%D0%B8/ta-p/1613715 здесь].
	</notification>
	<notification name="LandBuyAccessBlocked_AdultsOnlyContent">
		Эту землю могут купить только взрослые.
		<url name="url">
			http://wiki.secondlife.com/wiki/Linden_Lab_Official:Maturity_ratings:_an_overview
		</url>
		<usetemplate ignoretext="Эту землю могут купить только взрослые." name="okcancelignore" notext="Закрыть" yestext="Перейти в Базу знаний"/>
	</notification>
	<notification name="LandBuyAccessBlocked_Notify">
		Вы пытаетесь купить землю, контент на которой имеет рейтинг [REGIONMATURITY], но ваши настройки не допускают контента [REGIONMATURITY].
	</notification>
	<notification name="LandBuyAccessBlocked_NotifyAdultsOnly">
		Вы пытаетесь купить землю с контентом [REGIONMATURITY], который предназначен только для взрослых.
	</notification>
	<notification name="LandBuyAccessBlocked_Change">
		Вы пытаетесь купить землю, контент на которой имеет рейтинг [REGIONMATURITY], но ваши настройки не допускают контента [REGIONMATURITY]. Мы можем изменить ваши настройки, после чего вы сможете попробовать купить землю снова.
		<form name="form">
			<button name="OK" text="Изменить настройки"/>
			<button name="Cancel" text="Отмена"/>
			<ignore name="ignore" text="Вы пытаетесь купить землю, контент на которой запрещен вашими настройками."/>
		</form>
	</notification>
	<notification name="TooManyPrimsSelected">
		Выбрано слишком много примитивов.  Выберите [MAX_PRIM_COUNT] или меньше примитивов и повторите попытку.
	</notification>
	<notification name="TooManyScriptsSelected">
		В выбранных объектах слишком много скриптов.  Выберите меньше объектов и повторите попытку.
	</notification>
	<notification name="ProblemImportingEstateCovenant">
		Проблема при импорте соглашения о землевладении.
	</notification>
	<notification name="ProblemAddingEstateManager">
		Проблема при добавлении нового менеджера землевладения.  Возможно, в одном или нескольких землевладениях список менеджеров уже заполнен.
	</notification>
	<notification name="ProblemAddingEstateBanManager">
		Невозможно добавить землевладельца или менеджера в список запрета доступа.
	</notification>
	<notification name="ProblemAddingEstateGeneric">
		Проблема при добавлении в этот список землевладения.  Возможно, в одном или нескольких землевладениях список уже заполнен.
	</notification>
	<notification name="UnableToLoadNotecardAsset">
		Сейчас невозможно загрузить актив заметки.
	</notification>
	<notification name="NotAllowedToViewNotecard">
		Недостаточно прав для просмотра заметки, связанной с требуемым идентификатором актива.
	</notification>
	<notification name="MissingNotecardAssetID">
		Идентификатор актива для заметки отсутствует в базе данных.
	</notification>
	<notification name="PublishClassified">
		Помните, что плата за рекламу не возвращается.

Опубликовать это рекламное объявление за L$[AMOUNT]?
		<usetemplate name="okcancelbuttons" notext="Отмена" yestext="Да"/>
	</notification>
	<notification name="SetClassifiedMature">
		Содержит ли эта реклама умеренный контент?
		<usetemplate canceltext="Отмена" name="yesnocancelbuttons" notext="Нет" yestext="Да"/>
	</notification>
	<notification name="SetGroupMature">
		Содержит ли эта группа умеренный контент?
		<usetemplate canceltext="Отмена" name="yesnocancelbuttons" notext="Нет" yestext="Да"/>
	</notification>
	<notification label="Подтвердить перезапуск" name="ConfirmRestart">
		Вы действительно хотите перезапустить этот регион через 2 минуты?
		<usetemplate name="okcancelbuttons" notext="Отмена" yestext="Да"/>
	</notification>
	<notification label="Сообщение для всех в этом регионе" name="MessageRegion">
		Введите краткое объявление для всех жителей в этом регионе.
		<form name="form">
			<button name="OK" text="OK"/>
			<button name="Cancel" text="Отмена"/>
		</form>
	</notification>
	<notification label="Изменен рейтинг региона" name="RegionMaturityChange">
		Рейтинг для этого региона был изменен.
Отображение этого изменения на карте может занять некоторое время.
	</notification>
	<notification label="Несоответствие версии голоса" name="VoiceVersionMismatch">
		Данная версия [APP_NAME] несовместима с функцией голосового чата в этом регионе. Для правильной работы голосового чата необходимо обновить [APP_NAME].
	</notification>
	<notification label="Нельзя купить объекты" name="BuyObjectOneOwner">
		Нельзя купить объекты одновременно у разных владельцев.
Выберите один объект и повторите попытку.
	</notification>
	<notification label="Нельзя купить содержимое" name="BuyContentsOneOnly">
		Нельзя купить содержимое нескольких объектов одновременно.
Выберите один объект и повторите попытку.
	</notification>
	<notification label="Нельзя купить содержимое" name="BuyContentsOneOwner">
		Нельзя купить объекты одновременно у разных владельцев.
Выберите один объект и повторите попытку.
	</notification>
	<notification name="BuyOriginal">
		Купить оригинальный объект от [OWNER] за L$[PRICE]?
Вы станете владельцем этого объекта.
Вы сможете:
 изменять: [MODIFYPERM]
 копировать: [COPYPERM]
 перепродавать или отдавать объект: [RESELLPERM]
		<usetemplate name="okcancelbuttons" notext="Отмена" yestext="Да"/>
	</notification>
	<notification name="BuyOriginalNoOwner">
		Купить оригинальный объект за L$[PRICE]?
Вы станете владельцем этого объекта.
Вы сможете:
 изменять: [MODIFYPERM]
 копировать: [COPYPERM]
 перепродавать или отдавать объект: [RESELLPERM]
		<usetemplate name="okcancelbuttons" notext="Отмена" yestext="Да"/>
	</notification>
	<notification name="BuyCopy">
		Купить копию от [OWNER] за L$[PRICE]?
Объект будет скопирован в ваш инвентарь.
Вы сможете:
 изменять: [MODIFYPERM]
 копировать: [COPYPERM]
 перепродавать или отдавать объект: [RESELLPERM]
		<usetemplate name="okcancelbuttons" notext="Отмена" yestext="Да"/>
	</notification>
	<notification name="BuyCopyNoOwner">
		Купить копию за L$[PRICE]?
Объект будет скопирован в ваш инвентарь.
Вы сможете:
 изменять: [MODIFYPERM]
 копировать: [COPYPERM]
 перепродавать или отдавать объект: [RESELLPERM]
		<usetemplate name="okcancelbuttons" notext="Отмена" yestext="Да"/>
	</notification>
	<notification name="BuyContents">
		Купить содержимое от [OWNER] за L$[PRICE]?
Оно будет скопировано в ваш инвентарь.
		<usetemplate name="okcancelbuttons" notext="Отмена" yestext="Да"/>
	</notification>
	<notification name="BuyContentsNoOwner">
		Купить содержимое за L$[PRICE]?
Оно будет скопировано в ваш инвентарь.
		<usetemplate name="okcancelbuttons" notext="Отмена" yestext="Да"/>
	</notification>
	<notification name="ConfirmPurchase">
		Действие этой транзакции:
[ACTION]

Вы уверены что хотите совершить эту покупку?
		<usetemplate name="okcancelbuttons" notext="Отмена" yestext="Да"/>
	</notification>
	<notification name="ConfirmPurchasePassword">
		Действие этой транзакции:
[ACTION]

Вы уверены что хотите совершить эту покупку?
Введите свой пароль и нажмите &quot;OK&quot;.
		<form name="form">
			<button name="ConfirmPurchase" text="OK"/>
			<button name="Cancel" text="Отмена"/>
		</form>
	</notification>
	<notification name="SetPickLocation">
		Примечание.
Вы изменили местоположение этого места, но остальные данные сохранили прежние значения.
<<<<<<< HEAD
=======
	</notification>

	<notification name="ApplyInventoryToObject">
Вы применяете элемент инвентаря &apos;без копирования&apos;.
Этот элемент будет перемещен в инвентарь объекта, а не скопирован.

Переместите инвентарный элемент?
		<usetemplate ignoretext="Предупредите меня, прежде чем я применю элементы &apos;без копирования&apos; к объекту" name="okcancelignore" notext="Отмена" yestext="OK"/>
>>>>>>> 31dd2fb6
	</notification>

	<notification name="MoveInventoryFromObject">
		Вы выбрали &quot;не копируемые&quot; предметы.
Они будут перемещены в ваш инвентарь, а не скопированы.

Переместить предмет(ы)?
		<usetemplate ignoretext="Предупреждать перед перемещением &quot;не копируемых&quot; предметов из объекта" name="okcancelignore" notext="Отмена" yestext="Да"/>
	</notification>

	<notification name="MoveInventoryFromScriptedObject">
		Вы выбрали &quot;не копируемые&quot; предметы.  Они будут перемещены в ваш инвентарь, а не скопированы.
Так как объект является скриптовым, перемещение предметов в ваш инвентарий может вызвать ошибки скрипта.

Переместить предмет(ы)?
		<usetemplate ignoretext="Предупреждать перед перемещением &quot;не копируемых&quot; предметов, которые могут повредить скриптовый объект" name="okcancelignore" notext="Отмена" yestext="Да"/>
	</notification>
	<notification name="ClickActionNotPayable">
		Предупреждение: Задано действие по нажатию &quot;Заплатить за объект&quot;, но оно будет работать, только если добавлен скрипт с событием money().
		<form name="form">
			<ignore name="ignore" text="Установлено действие &quot;Заплатить за объект&quot; при построении объекта без скрипта money()"/>
		</form>
	</notification>
	<notification name="PayConfirmation">
		Подтвердите, что вы хотите заплатить L$[AMOUNT] для [TARGET].
		<usetemplate ignoretext="Подтверждение перед оплатой (сумма выше L$200)" name="okcancelignore" notext="Отмена" yestext="Pay"/>
	</notification>
	<notification name="PayObjectFailed">
		Ошибка платежа: объект не найден.
	</notification>
	<notification name="PaymentBlockedButtonMismatch">
		Платеж остановлен: уплаченная сумма не соответствует ни одной из кнопок оплаты, заданных для этого объекта.
	</notification>
	<notification name="OpenObjectCannotCopy">
		В этом объекте нет вещей, которые вам разрешено копировать.
	</notification>
	<notification name="WebLaunchAccountHistory">
		Перейти на [http://secondlife.com/account/ информационную панель], чтобы увидеть историю аккаунта?
		<usetemplate ignoretext="Запустить браузер для просмотра истории аккаунта" name="okcancelignore" notext="Отмена" yestext="Перейти на страницу"/>
	</notification>
	<notification name="ConfirmAddingChatParticipants">
		При добавлении участника в существующий разговор будет создан новый разговор.  Все участники получат уведомления о новом разговоре.
		<usetemplate ignoretext="Подтвердите добавление участников чата" name="okcancelignore" notext="Отмена" yestext="ОК"/>
	</notification>
	<notification name="ConfirmQuit">
		Вы уверены, что хотите выйти?
		<usetemplate ignoretext="Подтверждать перед выходом" name="okcancelignore" notext="Не выходить" yestext="Выйти"/>
	</notification>
	<notification name="ConfirmRestoreToybox">
		Это действие приведет к восстановлению стандартных кнопок и панелей инструментов.

Это действие нельзя отменить.
		<usetemplate name="okcancelbuttons" notext="Отмена" yestext="Да"/>
	</notification>
	<notification name="ConfirmClearAllToybox">
		Это действие возвращает все кнопки в инструментарий, а панели инструментов становятся пустыми.

Это действие нельзя отменить.
		<usetemplate name="okcancelbuttons" notext="Отмена" yestext="Да"/>
	</notification>
	<notification name="DeleteItems">
		[QUESTION]
		<form name="form">
			<ignore name="ignore" text="Подтвердить удаление элементов"/>
			<button name="Yes" text="Да"/>
			<button name="No" text="Отмена"/>
		</form>
	</notification>
	<notification name="DeleteFilteredItems">
		Ваш инвентарь в настоящее время отфильтрован, и не все элементы, которые вы собираетесь удалить, в настоящее время видны.

Вы уверены, что хотите удалить их?
		<usetemplate ignoretext="Подтвердить удаление отфильтрованных элементов" name="okcancelignore" notext="Отмена" yestext="Да"/>
	</notification>
	<notification name="DeleteThumbnail">
		Удалить изображение этого товара? Отмена невозможна.
		<usetemplate ignoretext="Подтвердите перед удалением миниатюры." name="okcancelignore" notext="Отмена" yestext="Удалить"/>
	</notification>
	<notification name="ThumbnailDimentionsLimit">
		Допускаются только квадратные изображения от 64 до 256 пикселей на сторону.
		<usetemplate name="okbutton" yestext="OK"/>
	</notification>
	<notification name="ThumbnailInsufficientPermissions">
		В качестве миниатюр можно назначить только изображения, не подлежащие копированию и передаче.
		<usetemplate name="okbutton" yestext="OK"/>
	</notification>
	<notification name="ThumbnailOutfitPhoto">
		Чтобы добавить изображение к наряду, используйте окно «Галерея нарядов» или щелкните правой кнопкой мыши папку наряда и выберите «Изображение...».
		<usetemplate name="okbutton" yestext="OK"/>
	</notification>
	<notification name="ConfirmUnlink">
		Вы действительно хотите разъеденить выбранные объекты?
		<usetemplate name="okcancelbuttons" notext="Отмена" yestext="Разъеденить"/>
	</notification>
	<notification name="HelpReportAbuseConfirm">
		Спасибо за информирование об этой проблеме.
Мы проверим возможные нарушения согласно вашему отчету и примем
соответствующие меры.
	</notification>
	<notification name="HelpReportAbuseSelectCategory">
		Выберите категорию для этого уведомления о нарушении.
Категории облегчают регистрацию и обработку уведомлений.
	</notification>
	<notification name="HelpReportAbuseAbuserNameEmpty">
		Введите имя нарушителя.
Точность указания облегчает регистрацию и обработку уведомлений.
	</notification>
	<notification name="HelpReportAbuseAbuserLocationEmpty">
		Укажите место, в котором произошло нарушение.
Точность указания облегчает регистрацию и обработку уведомлений.
	</notification>
	<notification name="HelpReportAbuseSummaryEmpty">
		Введите краткое описание нарушения.
Точность описания облегчает регистрацию и обработку уведомлений.
	</notification>
	<notification name="HelpReportAbuseDetailsEmpty">
		Введите подробное описание нарушения.
Укажите как можно больше конкретных деталей, включая имена и подробности происшествия, о котором вы сообщаете.
Точность описания облегчает регистрацию и обработку уведомлений.
	</notification>
	<notification name="HelpReportAbuseContainsCopyright">
		Уважаемый житель!

Вы уведомляете о нарушении прав интеллектуальной собственности. Убедитесь, что ваше уведомление составлено правильно:

(1) Процесс регистрации нарушения. Вы можете отправить уведомление о нарушении, если считаете, что какой-либо житель злоупотребляет системой разрешений [CURRENT_GRID], например, с помощью CopyBot или аналогичных инструментов копирования, и нарушает таким образом права интеллектуальной собственности. Наш отдел борьбы с нарушениями расследует такие случаи и принимает соответствующие дисциплинарные меры к нарушителям [http://secondlife.com/corporate/tos.php Пользовательского соглашения] или [http://secondlife.com/corporate/cs.php стандартов сообщества] [CURRENT_GRID] . Однако отдел борьбы с нарушениями не рассматривает просьбы об удалении контента из мира [CURRENT_GRID] и не отвечает на них.

(2) Процесс DMCA или удаления контента. Для запроса об удалении контента из [CURRENT_GRID] следует ОБЯЗАТЕЛЬНО представить действительное уведомление о нарушении в соответствии с требованиями нашей [http://secondlife.com/corporate/dmca.php политики DMCA].

Если вы все же хотите продолжить процесс регистрации нарушения, закройте это окно, составьте уведомление и отправьте его.  При необходимости выберите категорию &quot;CopyBot или Нарушение Разрешений&quot;.

С уважением,

компания Linden Lab
	</notification>
	<notification name="FailedRequirementsCheck">
		[FLOATER] не содержит следующих обязательных компонентов:
[COMPONENTS]
	</notification>
	<notification label="Замена существующего присоединения" name="ReplaceAttachment">
		К этой точке вашего тела уже присоединен другой объект.
Заменить его выбранным объектом?
		<form name="form">
			<ignore name="ignore" text="Замена существующего присоединения выбранным предметом"/>
			<button ignore="Заменять автоматически" name="Yes" text="OK"/>
			<button ignore="Не заменять" name="No" text="Отмена"/>
		</form>
	</notification>
	<notification name="TooManyWearables">
		Нельзя надеть папку, содержащую более [AMOUNT] вещей. Это ограничение можно изменить в меню &quot;Расширенное &gt; Показать настройки отладки &gt; WearFolderLimit.
	</notification>
	<notification label="Предупреждение режима &quot;Не беспокоить&quot;" name="DoNotDisturbModePay">
		Включен режим &quot;Не беспокоить&quot;. Вы не будете получать никаких предметов, предлагаемых в обмен за этот платеж.

Отключить режим &quot;Не беспокоить&quot; перед завершением этой операции?
		<form name="form">
			<ignore name="ignore" text="Я собираюсь заплатить за пользователя или объект, когда включен режим &quot;Не беспокоить&quot;"/>
			<button ignore="Всегда выходить из режима &quot;Не беспокоить&quot;" name="Yes" text="OK"/>
			<button ignore="Не выходить из режима &quot;Не беспокоить&quot;" name="No" text="Отмена"/>
		</form>
	</notification>
	<notification label="На участке транслируется медиа" name="ParcelPlayingMedia">
В этом месте транслируется медиа:
[URL]
Хотите проигрывать его?
		<form name="form">
			<ignore name="ignore" text="Всегда выбирать этот вариант для этой земли."/>
			<button name="Yes" text="Играть"/>
			<button name="No" text="Не играть"/>
		</form>
	</notification>
	<notification name="ConfirmDeleteProtectedCategory">
		Папка &quot;[FOLDERNAME]&quot; является системной. Удаление системных папок может привести к нестабильности.  Действительно удалить эту папку?
		<usetemplate ignoretext="Подтверждать перед удалением системной папки" name="okcancelignore" notext="Отмена" yestext="Да"/>
	</notification>
	<notification name="PurgeSelectedItems">
		[COUNT] предметов(а) будут окончательно удалены. Вы действительно хотите окончательно удалить выбранные предмет(ы) из Корзины?
		<usetemplate name="okcancelbuttons" notext="Отмена" yestext="Да"/>
	</notification>
	<notification name="ConfirmEmptyTrash">
		[COUNT] предметов(а) и папки будут окончательно удалены. Вы действительно хотите удалить содержимое корзины без возможности восстановления?
		<usetemplate ignoretext="Подтверждать перед опорожнением корзины инвентаря" name="okcancelignore" notext="Отмена" yestext="Да"/>
	</notification>
	<notification name="TrashIsFull">
		Ваша корзина переполнена. Это может вызвать проблемы при входе.
		<usetemplate name="okcancelbuttons" notext="Я очищу корзину позже" yestext="Очистить корзину сейчас"/>
	</notification>
	<notification name="InventoryLimitReachedAISAlert">
		В вашем инвентаре возникли проблемы. Пожалуйста, обратитесь в службу поддержки вашей сетки.
	</notification>
	<notification name="InventoryLimitReachedAIS">
		В вашем инвентаре возникли проблемы. Пожалуйста, обратитесь в службу поддержки вашей сетки.
	</notification>
	<notification name="ConfirmClearBrowserCache">
		Вы действительно хотите удалить журнал своих перемещений, веб-страниц и поиска?
		<usetemplate name="okcancelbuttons" notext="Отмена" yestext="Да"/>
	</notification>
	<notification name="ConfirmClearCache">
		Вы действительно хотите очистить кэш программы?
		<usetemplate name="okcancelbuttons" notext="Отмена" yestext="Да"/>
	</notification>
	<notification name="ConfirmClearInventoryCache">
		Вы действительно хотите очистить кэш инвентаря?
		<usetemplate name="okcancelbuttons" notext="Отмена" yestext="Да"/>
	</notification>
	<notification name="ConfirmClearWebBrowserCache">
		Вы действительно хотите очистить кэш браузера?
		<usetemplate name="okcancelbuttons" notext="Отмена" yestext="Да"/>
	</notification>
	<notification name="ConfirmClearCookies">
		Вы действительно хотите удалить файлы cookie?
		<usetemplate name="okcancelbuttons" notext="Отмена" yestext="Да"/>
	</notification>
	<notification name="ConfirmClearMediaUrlList">
		Вы действительно хотите очистить список сохраненных URL-адресов?
		<usetemplate name="okcancelbuttons" notext="Отмена" yestext="Да"/>
	</notification>
	<notification name="ConfirmEmptyLostAndFound">
		Вы действительно хотите необратимо удалить содержимое папки Найденные вещи?
		<usetemplate ignoretext="Подтверждать перед опорожнением папки Найденные вещи инвентаря" name="okcancelignore" notext="Нет" yestext="Да"/>
	</notification>
	<notification name="ConfirmReplaceLink">
		Вы собираетесь заменить ссылку '[TYPE]' на элемент тела, предметом который не соответствует типу.
Вы уверены, что хотите продолжить?
		<usetemplate ignoretext="Подтвердить, прежде чем я заменю ссылку" name="okcancelignore" notext="Нет" yestext="Да"/>
	</notification>
	<notification name="CopySLURL">
		Данный SLurl был скопирован в буфер обмена:
 [SLURL]

Создайте ссылку на него на веб-странице для облегчения доступа к этому месту или самостоятельно вставьте его в адресную строку любого браузера.
		<form name="form">
			<ignore name="ignore" text="SLurl скопирован в буфер обмена"/>
		</form>
	</notification>
	<notification name="WLSavePresetAlert">
		Хотите заменить сохраненные настройки?
		<usetemplate name="okcancelbuttons" notext="Нет" yestext="Да"/>
	</notification>
	<notification name="WLNoEditDefault">
		Вы не можете редактировать или удалять настройку по умолчанию.
	</notification>
	<notification name="WLMissingSky">
		Этот файл суточного цикла ссылается на отсутствующий файл неба: [SKY].
	</notification>
	<notification name="WLRegionApplyFail">
		Извините, настройки не могут быть применены к региону. Причина: [FAIL_REASON]
	</notification>
	<notification name="WLLocalTextureDayBlock">
		Локальная текстура используется на дорожке [TRACK], кадр № [FRAMENO] ([FRAME]%) в поле [FIELD].
Настройки не могут быть сохранены с использованием локальных текстур.
	</notification>
	<notification name="WLLocalTextureFixedBlock">
		В поле [FIELD] используется локальная текстура.
Настройки не могут быть сохранены с использованием локальных текстур.
	</notification>
	<notification name="EnvCannotDeleteLastDayCycleKey">
		Невозможно удалить последний ключ в этом суточном цикле: пустой суточный цикл не разрешен.  Следует изменить последний оставшийся ключ, а не удалять его и создавать новый.
	</notification>
	<notification name="DayCycleTooManyKeyframes">
		В этот суточный цикл больше нельзя добавлять ключевые кадры.  Суточные циклы области [SCOPE] могут содержать не больше [MAX] ключевых кадров.
	</notification>
	<notification name="EnvUpdateRate">
		Настройки окружающей среды региона можно обновлять не чаще, чем раз в [WAIT] секунд.  Подождите это время или дольше и повторите попытку.
	</notification>
	<notification name="PPSaveEffectAlert">
		Существует эффект пост-процессинга. Заменить его?
		<usetemplate name="okcancelbuttons" notext="Нет" yestext="Да"/>
	</notification>
	<notification name="ChatterBoxSessionStartError">
		Невозможно начать новый сеанс чата с [RECIPIENT].
[REASON]
	</notification>
	<notification name="ChatterBoxSessionEventError">
		[EVENT]
<!--[REASON]-->
	</notification>
	<notification name="ForceCloseChatterBoxSession">
		Ваш сеанс чата с [NAME] будет закрыт.
[REASON]
	</notification>
	<notification name="Cannot_Purchase_an_Attachment">
		Вы не можете купить объект, пока он присоединен.
	</notification>
	<notification label="О запросах на разрешение дебетования" name="DebitPermissionDetails">
		Принятие этого запроса дает скрипту постоянное разрешение на снятие Linden-долларов (L$) с вашего счета. Для отзыва этого разрешения владелец объекта должен удалить объект или сбросить скрипты в нем.
	</notification>
	<notification name="AutoWearNewClothing">
		Вы хотите автоматически надевать создаваемую вами одежду?
		<usetemplate ignoretext="Надевать одежду, создаваемую при редактировании моей внешности" name="okcancelignore" notext="Нет" yestext="Да"/>
	</notification>
	<notification name="NotAgeVerified">
		Вы пытаетесь посетить место, доступ в которое разрешен только жителям 18 лет и старше.
		<usetemplate ignoretext="Мне еще рано посещать места с ограничениями по возрасту." name="okignore" yestext="Да"/>
	</notification>
	<notification name="NotAgeVerified_Notify">
		Это место разрешено для жителей 18 лет и старше.
	</notification>
	<notification name="Cannot enter parcel: no payment info on file">
		Для посещения этой области необходимо зарегистрировать платеж.  Перейти на веб-сайт [CURRENT_GRID] и ввести эту информацию?

[_URL]
		<url name="url">
			https://secondlife.com/account/
		</url>
		<usetemplate ignoretext="У меня не зарегистрирована информация о платежах" name="okcancelignore" notext="Нет" yestext="Да"/>
	</notification>
	<notification name="MissingString">
		Строка [STRING_NAME] отсутствует в strings.xml
	</notification>
	<notification name="EnableMediaFilter">
		Воспроизведение медиа или музыки может ссылаться на сайты за пределами [CURRENT_GRID]. Вы можете включить фильтр, который позволит вам выбрать, какие сайты будут получать медиа запросы, что позволит вам улучшить контроль над вашей личной жизнью.

Включить медиа фильтр?
(Вы можете изменить этот параметр позже в Настройки &gt; Звук и Медиа.)
		<form name="form">
			<button name="Enable" text="Включить"/>
			<button name="Disable" text="Выключить"/>
		</form>
	</notification>
	<notification name="MediaAlert">
		Этот участок предоставляет медиа из:

Домен: [MEDIADOMAIN]
URL: [MEDIAURL]
		<form name="form">
			<button name="Allow" text="Разрешить"/>
			<button name="Deny" text="Запретить"/>
		</form>
	</notification>
	<notification name="MediaAlert2">
		Вы хотите запомнить ваш выбор и [LCONDITION] позволить медиа из этого источника?

Домен: [MEDIADOMAIN]
URL: [MEDIAURL]
		<form name="form">
			<button name="Do Now" text="[ACTION] Сейчас"/>
			<button name="RememberDomain" text="[CONDITION] Разрешить этому домену"/>
			<button name="RememberURL" text="[CONDITION] Разрешить этому URL"/>
		</form>
	</notification>
	<notification name="MediaAlertSingle">
		Этот участок предоставляет медиа из:

Домен: [MEDIADOMAIN]
URL: [MEDIAURL]
		<form name="form">
			<button name="Allow" text="Разрешить"/>
			<button name="Deny" text="Запретить"/>
			<button name="BlacklistDomain" text="Черный список"/>
			<button name="WhitelistDomain" text="Белый список"/>
		</form>
	</notification>
	<notification name="AudioAlert">
		Этот участок предоставляет музыку из:

Домен: [AUDIODOMAIN]
URL: [AUDIOURL]
		<form name="form">
			<button name="Allow" text="Разрешить"/>
			<button name="Deny" text="Запретить"/>
		</form>
	</notification>
	<notification name="AudioAlert2">
		Вы хотите запомнить ваш выбор и [LCONDITION] позволить музыку из этого источника?

Домен: [AUDIODOMAIN]
URL: [AUDIOURL]
		<form name="form">
			<button name="Do Now" text="[ACTION] Сейчас"/>
			<button name="RememberDomain" text="[CONDITION] Разрешить этому домену"/>
			<button name="RememberURL" text="[CONDITION] Разрешить этому URL"/>
		</form>
	</notification>
	<notification name="AudioAlertSingle">
		Вы хотите запомнить ваш выбор и [LCONDITION] позволить музыку из этого источника?

Домен: [AUDIODOMAIN]
URL: [AUDIOURL]
		<form name="form">
			<button name="Allow" text="Разрешить"/>
			<button name="Deny" text="Запретить"/>
			<button name="BlacklistDomain" text="Черный список"/>
			<button name="WhitelistDomain" text="Белый список"/>
		</form>
	</notification>
	<notification name="SystemMessageTip">
		[MESSAGE]
	</notification>
	<notification name="ChatSystemMessageTip">
		[MESSAGE]
	</notification>
	<notification name="IMSystemMessageTip">
		[MESSAGE]
	</notification>
	<notification name="Cancelled">
		Отменено
	</notification>
	<notification name="CancelledAttach">
		Отмененное присоединение
	</notification>
	<notification name="ReplacedMissingWearable">
		Отсутствующая одежда/часть тела заменена вещью по умолчанию.
	</notification>
	<notification name="GroupNotice">
		[SENDER], [GROUP]
Тема: [SUBJECT], Сообщение: [MESSAGE]
	</notification>
	<notification name="FriendOnlineOffline">
		[NAME] [STATUS]
	</notification>
	<notification name="AddSelfFriend">
		Вы лучше всех, но нельзя добавить в друзья себя самого.
	</notification>
	<notification name="AddSelfRenderExceptions">
		Вы не можете добавить себя в список исключений рендеринга.
	</notification>
	<notification name="UploadingAuctionSnapshot">
		Передача снимков мира и веб-сайта...
(Занимает около 5 мин.)
	</notification>
	<notification name="UploadPayment">
		Вы заплатили L$[AMOUNT] за загрузку.
	</notification>
	<notification name="UploadWebSnapshotDone">
		Загрузка снимка веб-сайта завершена.
	</notification>
	<notification name="UploadSnapshotDone">
		Загрузка снимка мира завершена.
	</notification>
	<notification name="TerrainDownloaded">
		Загрузка Terrain.raw завершена
	</notification>
	<notification name="GestureMissing">
		Жеста [NAME] нет в базе данных.
	</notification>
	<notification name="UnableToLoadGesture">
		Невозможно загрузить жест [NAME].
	</notification>
	<notification name="LandmarkMissing">
		Закладки нет в базе данных.
	</notification>
	<notification name="UnableToLoadLandmark">
		Невозможно загрузить закладку.  Повторите попытку.
	</notification>
	<notification name="CapsKeyOn">
		Включен режим CAPS LOCK.
Пароль может быть введен неправильно.
	</notification>
	<notification name="NotecardMissing">
		Заметки нет в базе данных.
	</notification>
	<notification name="NotecardNoPermissions">
		У вас нет прав для просмотра этой заметки.
	</notification>
	<notification name="RezItemNoPermissions">
		Недостаточно разрешений для выкладывания объекта(ов).
	</notification>
	<notification name="IMAcrossParentEstates">
		Невозможно отправить сообщение из одного родительского землевладения в другое.
	</notification>
	<notification name="TransferInventoryAcrossParentEstates">
		Невозможно перенести инвентарь из одного родительского землевладения в другое.
	</notification>
	<notification name="UnableToLoadNotecard">
		Невозможно загрузить заметку.
Повторите попытку.
	</notification>

	<notification name="UnableToLoadMaterial">
		Не удается загрузить материал.
Пожалуйста, попробуйте снова.
		<usetemplate name="okbutton" yestext="OK"/>
	</notification>

	<notification name="MissingMaterialCaps">
		Не подключен к области, пригодной для использования с материалами.
	</notification>

	<notification name="CantSelectReflectionProbe">
		Вы установили датчик отражения, но функция "Выбрать датчики отражения" отключена. Чтобы иметь возможность выбирать датчики отражения, установите флажок "Строить" &gt; "Параметры" &gt; "Выбрать датчики отражения".
		<usetemplate ignoretext="Предупреждает, если выбор датчиков отражения отключен." name="okignore" yestext="OK"/>
	</notification>

	<notification name="ScriptMissing">
		Скрипта нет в базе данных.
	</notification>
	<notification name="ScriptNoPermissions">
		Недостаточно прав для просмотра скрипта.
	</notification>
	<notification name="UnableToLoadScript">
		Невозможно загрузить скрипт.  Повторите попытку.
	</notification>
	<notification name="IncompleteInventory">
		Все предлагаемое вами содержимое еще не доступно в данном месте. Попробуйте вновь предложить эти вещи через минуту.
	</notification>
	<notification name="IncompleteInventoryItem">
		Предлагаемое вами содержимое еще не доступно в данном месте. Попробуйте вновь предложить эти вещи через минуту.
	</notification>
	<notification name="CannotModifyProtectedCategories">
		Защищенные категории нельзя изменять.
	</notification>
	<notification name="CannotRemoveProtectedCategories">
		Защищенные категории нельзя удалять.
	</notification>
	<notification name="OfferedCard">
		Вы предложили визитную карточку для [NAME].
	</notification>
	<notification name="UnableToBuyWhileDownloading">
		Покупка во время загрузки данных объекта невозможна.
Повторите попытку.
	</notification>
	<notification name="UnableToLinkWhileDownloading">
		Создание связи во время загрузки данных объекта невозможно.
Повторите попытку.
	</notification>
	<notification name="CannotBuyObjectsFromDifferentOwners">
		Можно купить объекты за один раз только у одного владельца.
Выберите один объект.
	</notification>
	<notification name="ObjectNotForSale">
		Этот объект не для продажи.
	</notification>
	<notification name="EnteringGodMode">
		Переход в режим творца, уровень [LEVEL]
	</notification>
	<notification name="LeavingGodMode">
		Выход из режима творца, уровень [LEVEL]
	</notification>
	<notification name="CopyFailed">
		У вас нет прав на копирование этого предмета.
	</notification>
	<notification name="InventoryAccepted">
		[NAME] получил(а) ваше предложение инвентаря.
	</notification>
	<notification name="InventoryDeclined">
		[NAME] отклонил(а) ваше предложение инвентаря.
	</notification>
	<notification name="ObjectMessage">
		[NAME]: [MESSAGE]
	</notification>
	<notification name="CallingCardAccepted">
		Ваша визитка принята.
	</notification>
	<notification name="CallingCardDeclined">
		Ваша визитка отклонена.
	</notification>
	<notification name="TeleportToLandmark">
		Для телепортации в другое место, например &quot;[NAME]&quot;, нажмите кнопку &quot;Места&quot;,
    затем в открывшемся окне выберите вкладку &quot;Закладки&quot;. Щелкните любую
    закладку, чтобы выбрать ее, а затем нажмите кнопку &quot;Телепортация&quot; внизу окна.
    (Также можно дважды щелкнуть закладку или щелкнуть ее правой кнопкой мыши и
    выбрать команду &quot;Телепортация&quot;.)
	</notification>
	<notification name="TeleportToPerson">
		Чтобы начать личный разговор, нажмите на аватар собеседника правой кнопкой мыши и выберите в меню &quot;ЛС&quot;.
	</notification>
	<notification name="CantSelectLandFromMultipleRegions">
		Нельзя выбрать землю с обеих сторон границы между серверами.
Попробуйте выбрать участок поменьше.
	</notification>
	<notification name="SearchWordBanned">
		Некоторые слова исключены из вашего поискового запроса из-за ограничений контента, установленных в стандартах сообщества.
	</notification>
	<notification name="NoContentToSearch">
		Выберите хотя бы один тип контента для поиска (&quot;Общий&quot;, &quot;Умеренный&quot; или &quot;Для взрослых&quot;).
	</notification>
	<notification name="SystemMessage">
		[MESSAGE]
	</notification>
	<notification name="FlickrConnect">
		[MESSAGE]
	</notification>
	<notification name="PaymentReceived">
		[MESSAGE]
	</notification>
	<notification name="PaymentSent">
		[MESSAGE]
	</notification>
	<notification name="PaymentFailure">
		[MESSAGE]
	</notification>
	<notification name="EventNotification">
		Уведомление о событии:

[NAME]
[DATE]
		<form name="form">
			<button name="Details" text="Подробности"/>
			<button name="Cancel" text="Отмена"/>
		</form>
	</notification>
	<notification name="TransferObjectsHighlighted">
		Все объекты на этом участке, которые будут переданы его покупателю, выделены цветом.

* Передаваемые деревья и трава не выделяются.
		<form name="form">
			<button name="Done" text="Готово"/>
		</form>
	</notification>
	<notification name="DeactivatedGesturesTrigger">
		Деактивированные жесты с тем же триггером:
[NAMES]
	</notification>
	<notification name="NoQuickTime">
		В вашей системе не установлено программное обеспечение Apple QuickTime.
Для просмотра потокового медиа на участках, которые поддерживают его, перейдите на сайт [http://www.apple.com/quicktime QuickTime] и установите QuickTime Player.
	</notification>
	<notification name="NoPlugin">
		Не найден медиа-плагин для обработки данных типа MIME &quot;[MIME_TYPE]&quot;.  Медиа этого типа будет недоступно.
	</notification>
	<notification name="MediaPluginFailed">
		Ошибка следующего медиа-плагина:
    [PLUGIN]

Переустановите плагин или обратитесь к его разработчику, если ошибки возникают снова.
		<form name="form">
			<ignore name="ignore" text="Не удалось запустить медиа-плагин"/>
		</form>
	</notification>
	<notification name="OwnedObjectsReturned">
		Принадлежащие вам объекты на выбранном земельном участке возвращены в ваш инвентарь.
	</notification>
	<notification name="OtherObjectsReturned">
		Принадлежащие [NAME] объекты на выбранном земельном участке возвращены в его инвентарь.
	</notification>
	<notification name="OtherObjectsReturned2">
		Принадлежащие жителю &quot;[NAME]&quot; объекты на выбранном земельном участке возвращены владельцу.
	</notification>
	<notification name="GroupObjectsReturned">
		Переданные группе [GROUPNAME] объекты на выбранном земельном участке возвращены в инвентарь владельцев.
Переносимые переданные объекты возвращены прежним владельцам.
Непереносимые объекты, переданные группе, удалены.
	</notification>
	<notification name="UnOwnedObjectsReturned">
		Объекты на выбранном земельном участке, НЕ принадлежащие вам, возвращены владельцам.
	</notification>
	<notification name="ServerObjectMessage">
		Сообщение от [NAME]:
&lt;nolink&gt;[MSG]&lt;/nolink&gt;
	</notification>
	<notification name="NotSafe">
		На этой земле разрешены повреждения.
Здесь вы можете пострадать. Если вы умрете, вы будете телепортированы в ваше домашнее местоположение.
	</notification>
	<notification name="NoFly">
		В этой области запрещены полеты.
Вы не сможете здесь летать.
	</notification>
	<notification name="PushRestricted">
		В этой области запрещено толкаться. Здесь вы не можете никого толкать, только если не являетесь владельцем земли.
	</notification>
	<notification name="NoVoice">
		В этой области запрещен голосовой чат. Здесь вы не услышите голос.
	</notification>
	<notification name="NoBuild">
		В этой области запрещено строительство. Здесь вы не сможете строить или выкладывать объекты.
	</notification>
	<notification name="PathfindingDirty">
		В регионе есть незавершенные изменения поиска пути.  Если у вас есть права на строительство, восстановите регион, нажав кнопку &quot;Восстановить регион&quot;.
		<usetemplate name="okcancelbuttons" yestext="Восстановить" notext="Закрыть"/>
	</notification>
	<notification name="PathfindingDirtyRebake">
		В регионе есть незавершенные изменения поиска пути.  Если у вас есть права на строительство, восстановите регион, нажав кнопку «Восстановить регион».
		<usetemplate name="okbutton" yestext="Восстановить регион"/>
	</notification>
	<notification name="DynamicPathfindingDisabled">
		В этом регионе не разрешен динамический поиск пути.  Возможны нарушения работы скриптовых объектов с использованием вызовов LSL поиска пути.
	</notification>
	<notification name="PathfindingCannotRebakeNavmesh">
		Произошла ошибка.  Возможно, неполадка в сети или на сервере, или у вас нет прав на строительство.  Иногда для устранения этой проблемы достаточно выйти и снова войти.
	</notification>
	<notification name="SeeAvatars">
		На этом участке аватары и текстовый чат скрыты от другого участка.   Жителей за пределами этого участка не будет видно, а они не будут видеть вас.  Обычный текстовый чат на канале 0 также блокируется.
	</notification>
	<notification name="ScriptsStopped">
		Администратор временно остановил все скрипты в этом регионе.
	</notification>
	<notification name="ScriptsNotRunning">
		В этом регионе не работают любые скрипты.
	</notification>
	<notification name="NoOutsideScripts">
		На этой земле запрещены внешние скрипты.

Здесь будут работать только скрипты, принадлежащие владельцу земли.
	</notification>
	<notification name="ClaimPublicLand">
		Вы можете претендовать на публичную землю только в регионе, в котором вы находитесь.
	</notification>
	<notification name="RegionTPAccessBlocked">
		Регион, который вы собираетесь посетить, имеет рейтинг зрелости, превышающий ваш максимальный уровень зрелости. Попробуйте изменить настройки в меню &quot;Аватар &gt; Настройки &gt; Общие&quot;.

Полную информацию о рейтингах зрелости можно найти [https://community.secondlife.com/t5/%D0%A0%D1%83%D1%81%D1%81%D0%BA%D0%B0%D1%8F-%D0%B1%D0%B0%D0%B7%D0%B0-%D0%B7%D0%BD%D0%B0%D0%BD%D0%B8%D0%B9/%D0%A0%D0%B5%D0%B9%D1%82%D0%B8%D0%BD%D0%B3%D0%B8-%D0%B7%D1%80%D0%B5%D0%BB%D0%BE%D1%81%D1%82%D0%B8/ta-p/1613715 здесь].
	</notification>
	<notification name="RegionAboutToShutdown">
		Регион, в который вы пытаетесь попасть, сейчас недоступен
	</notification>
	<notification name="URBannedFromRegion">
		Вы заблокированны в регионе.
	</notification>
	<notification name="NoTeenGridAccess">
		Ваш аккаунт не может подключиться к этому региону сетки для подростков.
	</notification>
	<notification name="ImproperPaymentStatus">
		У вас нет необходимого статуса оплаты для входа в этот регион.
	</notification>
	<notification name="MustGetAgeRegion">
		Входить в этот регион могут только жители 18 лет и старше.
	</notification>
	<notification name="MustGetAgeParcel">
		Входить на этот участок могут только жители 18 лет и старше.
	</notification>
	<notification name="NoDestRegion">
		Не найден регион назначения.
	</notification>
	<notification name="NotAllowedInDest">
		Вам не разрешен доступ в пункт назначения.
	</notification>
	<notification name="RegionParcelBan">
		Нельзя пересечь границу региона на заблокированный участок. Выберите другой путь.
	</notification>
	<notification name="TelehubRedirect">
		Вы перенаправлены на телехаб.
	</notification>
	<notification name="CouldntTPCloser">
		Не удалось телепортировать ближе к месту назначения.
	</notification>
	<notification name="TPCancelled">
		Телепортация отменена.
	</notification>
	<notification name="FullRegionTryAgain">
		Попытка входа в регион, который сейчас заполнен.
Повторите попытку через несколько минут.
	</notification>
	<notification name="GeneralFailure">
		Общий сбой.
	</notification>
	<notification name="RoutedWrongRegion">
		Направление в неверный регион. Повторите попытку.
	</notification>
	<notification name="NoValidAgentID">
		Нет подходящего идентификатора агента.
	</notification>
	<notification name="NoValidSession">
		Нет подходящего идентификатора сеанса.
	</notification>
	<notification name="NoValidCircuit">
		Нет подходящего кода канала.
	</notification>
	<notification name="NoPendingConnection">
		Невозможно создать отложенное соединение.
	</notification>
	<notification name="InternalUsherError">
		Внутренняя ошибка при попытке подключить агента-провожатого.
	</notification>
	<notification name="NoGoodTPDestination">
		Не удалось найти подходящую точку назначения телепорта в этом регионе.
	</notification>
	<notification name="InternalErrorRegionResolver">
		Внутренняя ошибка при попытке активировать распознавателя региона.
	</notification>
	<notification name="NoValidLanding">
		Не удалось найти подходящую точку приземления.
	</notification>
	<notification name="NoValidParcel">
		Не удалось найти подходящий участок.
	</notification>
	<notification name="ObjectGiveItem">
		Объект &lt;nolink&gt;[OBJECTFROMNAME]&lt;/nolink&gt;, которым владеет [NAME_SLURL], дал вам этот [OBJECTTYPE]:
&lt;nolink&gt;[ITEM_SLURL]&lt;/nolink&gt;
		<form name="form">
			<button name="Keep" text="Принять"/>
			<button name="Discard" text="Отклонить"/>
			<button name="Mute" text="Блок владельца"/>
		</form>
	</notification>
	<notification name="OwnObjectGiveItem">
		Ваш объект &lt;nolink&gt;[OBJECTFROMNAME]&lt;/nolink&gt; дал вам этот [OBJECTTYPE]:
&lt;nolink&gt;[ITEM_SLURL]&lt;/nolink&gt;
		<form name="form">
			<button name="Keep" text="Принять"/>
			<button name="Discard" text="Отклонить"/>
		</form>
	</notification>
	<notification name="UserGiveItem" label="Предложение инвентаря от [NAME_LABEL]">
		[NAME_SLURL] дал(а) вам этот [OBJECTTYPE]:
[ITEM_SLURL]
Вы хотите сохранить его? "Заблокировать" будет блокировать все будущие предложения или сообщения от [NAME_SLURL].
		<form name="form">
			<button name="Show" text="Показать"/>
			<button name="Keep" text="Принять"/>
			<button name="Discard" text="Отклонить"/>
			<button name="Mute" text="Заблокировать"/>
		</form>
	</notification>
	<notification name="UserGiveItemLegacy" label="Предложение инвентаря от [NAME_LABEL]">
		[NAME_SLURL] дал(а) вам этот [OBJECTTYPE]:
[ITEM_SLURL]
Вы хотите сохранить его? "Заблокировать" будет блокировать все будущие предложения или сообщения от [NAME_SLURL].
		<form name="form">
			<button name="Show" text="Показать"/>
			<button name="Accept" text="Принять"/>
			<button name="Discard" text="Отклонить"/>
			<button name="ShowSilent" text="(Показать)"/>
			<button name="AcceptSilent" text="(Принять)"/>
			<button name="DiscardSilent" text="(Отклонить)"/>
			<button name="Mute" text="Заблокировать"/>
		</form>
	</notification>
	<notification name="GodMessage">
		[NAME]

[MESSAGE]
	</notification>
	<notification name="JoinGroup">
		[MESSAGE]
		<form name="form">
			<button name="Join" text="Вступить"/>
			<button name="Decline" text="Отклонить"/>
			<button name="Info" text="Информация"/>
		</form>
	</notification>
	<notification name="TeleportOffered">
		[NAME_SLURL] предложил(а) телепортировать вас к себе:

&quot;[MESSAGE]&quot;
&lt;icon&gt;[MATURITY_ICON]&lt;/icon&gt; - [MATURITY_STR]
		<form name="form">
			<button name="Teleport" text="Телепортация"/>
			<button name="Cancel" text="Отмена"/>
		</form>
	</notification>
	<notification name="TeleportOffered_MaturityExceeded">
		[NAME_SLURL] предложил(а) телепортировать вас к себе:

&quot;[MESSAGE]&quot;
&lt;icon&gt;[MATURITY_ICON]&lt;/icon&gt; - [MATURITY_STR]

Этот регион содержит контент с рейтингом [REGION_CONTENT_MATURITY], но ваши настройки не допускают контента [REGION_CONTENT_MATURITY].  Вы можете отказаться от телепортации, или ваши настройки будут изменены.
		<form name="form">
			<button name="Teleport" text="Изменить и продолжить"/>
			<button name="Cancel" text="Отмена"/>
		</form>
	</notification>
	<notification name="TeleportOffered_MaturityBlocked">
		[NAME_SLURL] предложил(а) телепортировать вас к себе:

&quot;[MESSAGE]&quot;
&lt;icon&gt;[MATURITY_ICON]&lt;/icon&gt; - [MATURITY_STR]

Однако этот регион содержит контент, доступный только для взрослых.
	</notification>
	<notification name="TeleportOffered_SLUrl" label="Предложение телепортации от [NAME_LABEL]">
		[NAME_SLURL] предложил(а) телепортировать вас к себе ([POS_SLURL]):

&quot;[MESSAGE]&quot;
&lt;icon&gt;[MATURITY_ICON]&lt;/icon&gt; - [MATURITY_STR]
		<form name="form">
			<button name="Teleport" text="Телепортация"/>
			<button name="Cancel" text="Отмена"/>
		</form>
	</notification>
	<notification name="TeleportOffered_MaturityExceeded_SLUrl">
		[NAME_SLURL] предложил(а) телепортировать вас к себе ([POS_SLURL]):

&quot;[MESSAGE]&quot;
&lt;icon&gt;[MATURITY_ICON]&lt;/icon&gt; - [MATURITY_STR]

Этот регион содержит контент с рейтингом [REGION_CONTENT_MATURITY], но ваши настройки не допускают контента [REGION_CONTENT_MATURITY].  Вы можете отказаться от телепортации, или ваши настройки будут изменены.
		<form name="form">
			<button name="Teleport" text="Изменить и продолжить"/>
			<button name="Cancel" text="Отмена"/>
		</form>
	</notification>
	<notification name="TeleportOffered_MaturityBlocked_SLUrl">
		[NAME_SLURL] предложил(а) телепортировать вас к себе ([POS_SLURL]):

&quot;[MESSAGE]&quot;
&lt;icon&gt;[MATURITY_ICON]&lt;/icon&gt; - [MATURITY_STR]

Однако этот регион содержит контент, доступный только для взрослых.
	</notification>
	<notification name="TeleportOfferSent">
		Предложение телепортации отправлено [TO_NAME]
	</notification>
	<notification name="TeleportRequest">
		[NAME_SLURL] просит, чтобы телепортироваться к вам.
[MESSAGE]

Предложить телепорт?
		<form name="form">
			<button name="Yes" text="Да"/>
			<button name="No" text="Нет"/>
		</form>
	</notification>
	<notification name="GotoURL">
		[MESSAGE]
[URL]
		<form name="form">
			<button name="Later" text="Позже"/>
			<button name="GoNow..." text="Перейти сейчас..."/>
		</form>
	</notification>
	<notification name="OfferFriendship" label="Предложение дружбы от [NAME_LABEL]">
		[NAME_SLURL] предлагает дружбу.

[MESSAGE]

(По умолчанию, вы сможете увидеть статус в сети)
		<form name="form">
			<button name="Accept" text="Принять"/>
			<button name="Decline" text="Отклонить"/>
		</form>
	</notification>
	<notification name="FriendshipOffered">
		Вы предложили дружбу [TO_NAME]
	</notification>
	<notification name="OfferFriendshipNoMessage" label="Запрос дружбы от [NAME_LABEL]">
		[NAME_SLURL] предлагает дружбу.

(По умолчанию, вы сможете увидеть статус в сети)
		<form name="form">
			<button name="Accept" text="Принять"/>
			<button name="Decline" text="Отклонить"/>
		</form>
	</notification>
	<notification name="FriendshipAccepted">
		&lt;nolink&gt;[NAME]&lt;/nolink&gt; принял ваше предложение дружбы.
	</notification>
	<notification name="FriendshipDeclined">
		&lt;nolink&gt;[NAME]&lt;/nolink&gt; отклонил ваше предложение дружбы.
	</notification>
	<notification name="FriendshipAcceptedByMe">
		Предложение дружбы принято.
	</notification>
	<notification name="FriendshipDeclinedByMe">
		Предложение дружбы отклонено.
	</notification>
	<notification name="OfferCallingCard">
		[NAME] предлагает свою визитку.
При этом в вашем инвентаре появится закладка для быстрой связи с этим жителем.
		<form name="form">
			<button name="Accept" text="Принять"/>
			<button name="Decline" text="Отклонить"/>
		</form>
	</notification>
	<notification name="RegionRestartMinutes">
		Регион "[NAME]" будет перезагружен через [MINUTES] минут.
Если вы останетесь в этом регионе, когда он выключится, вы автоматически выйдите.
	</notification>
	<notification name="RegionRestartSeconds">
		Регион "[NAME]" будет перезагружен через [SECONDS] секунд.
Если вы останетесь в этом регионе, когда он выключится, вы автоматически выйдите.
	</notification>
	<notification name="RegionRestartMinutesToast">
		Регион "[NAME]" будет перезагружен через [MINUTES] минут.
Если вы останетесь в этом регионе, когда он выключится, вы автоматически выйдите.
	</notification>
	<notification name="RegionRestartSecondsToast">
		Регион "[NAME]" будет перезагружен через [SECONDS] секунд.
Если вы останетесь в этом регионе, когда он выключится, вы автоматически выйдите.
	</notification>
	<notification name="LoadWebPage">
		Загрузить веб-страницу [URL] ?

[MESSAGE]

Из объекта: &lt;nolink&gt;[OBJECTNAME]&lt;/nolink&gt;, владелец: [NAME_SLURL]
		<form name="form">
			<button name="Gotopage" text="Перейти на страницу"/>
			<button name="Cancel" text="Отмена"/>
		</form>
	</notification>
	<notification name="FailedToFindWearableUnnamed">
		Не удалось найти [TYPE] в базе данных.
	</notification>
	<notification name="FailedToFindWearable">
		Не удалось найти [TYPE] с именем [DESC] в базе данных.
	</notification>
	<notification name="InvalidWearable">
		Попытка надеть предмет, функцию которого программа не может распознать. Обновите свою версию [APP_NAME] для пользования этим предметом.
	</notification>
	<notification name="ScriptQuestion">
		Объект &quot;&lt;nolink&gt;[OBJECTNAME]&lt;/nolink&gt;&quot;, владелец которого – &quot;[NAME]&quot;, желает:

[QUESTIONS]
Это правильно?
		<form name="form">
			<button name="Yes" text="Да"/>
			<button name="No" text="Нет"/>
			<button name="Mute" text="Блокировать"/>
		</form>
	</notification>
	<notification name="ExperienceAcquireFailed">
		Невозможно приобрести новое приключение:
    [ERROR_MESSAGE]
	</notification>
	<notification name="NotInGroupExperienceProfileMessage">
		Изменение в группе приключения игнорируется, так как владелец не принадлежит к выбранной группе.
	</notification>
	<notification name="UneditableExperienceProfileMessage">
		Нередактируемое поле &quot;[field]&quot; игнорируется при обновлении профиля приключения.
	</notification>
	<notification name="RestrictedToOwnerExperienceProfileMessage">
		Игнорируются изменения в поле &quot;[field]&quot;, которые может вносить только владелец приключения.
	</notification>
	<notification name="MaturityRatingExceedsOwnerExperienceProfileMessage">
		Вы не можете устанавливать для приключения рейтинг зрелости выше, чем у владельца.
	</notification>
	<notification name="RestrictedTermExperienceProfileMessage">
		Следующие условия не допускают обновление названия и (или) описания профиля приключения: [extra_info]
	</notification>
	<notification name="TeleportedHomeExperienceRemoved">
		Вы были телепортированы из региона [region_name] за удаление приключения secondlife:///app/experience/[public_id]/profile. Вам больше не разрешено пребывание в этом регионе.
		<form name="form">
			<ignore name="ignore" text="Выброшен из региона за удаление приключения"/>
		</form>
	</notification>
	<notification name="TrustedExperienceEntry">
		Вам был разрешен вход в регион [region_name] путем участия в ключевом приключении secondlife:///app/experience/[public_id]/profile. При удалении этого приключения вы можете быть выброшены из региона.
		<form name="form">
			<ignore name="ignore" text="Приключение разрешило вход в регион"/>
		</form>
	</notification>
	<notification name="TrustedExperiencesAvailable">
		У вас нет доступа к этому месту назначения. Вам может быть разрешен вход в этот регион при принятии следующего приключения:

[EXPERIENCE_LIST]

Могут быть доступны следующие ключевые приключения.
	</notification>
	<notification name="ExperienceEvent">
		Разрешен объект для события [EventType] приключением secondlife:///app/experience/[public_id]/profile.
    Владелец: secondlife:///app/agent/[OwnerID]/inspect
    Название объекта: [ObjectName]
    Название участка: [ParcelName]
	</notification>
	<notification name="ExperienceEventAttachment">
		Разрешено присоединение для события [EventType] приключением secondlife:///app/experience/[public_id]/profile.
    Владелец: secondlife:///app/agent/[OwnerID]/inspect
	</notification>
	<notification name="ScriptQuestionExperience">
		Объект &quot;&lt;nolink&gt;[OBJECTNAME]&lt;/nolink&gt;&quot;, владелец которого – &quot;[NAME]&quot;, требует вашего участия в приключении [GRID_WIDE]:

[EXPERIENCE]

После получения разрешения это сообщение больше не будет отображаться для данного приключения, пока оно не будет отозвано из профиля приключения.

Скрипты, связанные с данным приключением, смогут выполнять следующие действия в регионах, где активно приключение:

[QUESTIONS]Это правильно?
		<form name="form">
			<button name="BlockExperience" text="Заблокировать приключение"/>
			<button name="Mute" text="Заблокировать объект"/>
			<button name="Yes" text="Да"/>
			<button name="No" text="Нет"/>
		</form>
	</notification>
	<notification name="ScriptQuestionCaution">
		Предупреждение. Объект &quot;&lt;nolink&gt;[OBJECTNAME]&lt;/nolink&gt;&quot; требует полного доступа к вашему аккаунту для Linden-долларов. Если разрешить такой доступ, объект сможет в любое время снимать средства с вашего аккаунта или полностью опустошать его неоднократно и без предупреждения.

Не разрешайте доступ к своему аккаунту, если только не полностью осознаете, зачем он нужен этому объекту.
		<form name="form">
			<button name="Grant" text="Разрешить доступ"/>
			<button name="Deny" text="Запретить"/>
		</form>
	</notification>
	<notification name="ScriptDialog">
		[NAME] – &quot;&lt;nolink&gt;[TITLE]&lt;/nolink&gt;&quot;
[MESSAGE]
		<form name="form">
			<button name="Client_Side_Mute" text="Блокировать"/>
			<button name="Client_Side_Ignore" text="Игнор"/>
		</form>
	</notification>
	<notification name="ScriptDialogGroup">
		[GROUPNAME] – &quot;&lt;nolink&gt;[TITLE]&lt;/nolink&gt;&quot;
[MESSAGE]
		<form name="form">
			<button name="Client_Side_Mute" text="Блокировать"/>
			<button name="Client_Side_Ignore" text="Игнор"/>
		</form>
	</notification>
	<notification name="BuyLindenDollarSuccess">
		Благодарим за оплату!

По окончании обработки баланс вашего счета в L$ будет обновлен. Если обработка займет более 20 мин, ваша транзакция может быть отменена. В этом случае сумма платежа будет записана на ваш баланс в долларах США.

Состояние ваших платежей можно проверить на странице &quot;Журнал транзакций&quot; в вашем [http://secondlife.com/account/ личном кабинете].
	</notification>
	<notification name="FirstOverrideKeys">
		Ваши клавиши перемещения теперь обрабатываются объектом.
Попробуйте использовать клавиши со стрелками или AWSD.
Для использования некоторых объектов (например, оружия) необходимо перейти в режим обзора мышью.
Для этого нажмите клавишу &quot;M&quot;.
	</notification>
	<notification name="FirstSandbox">
		Это область-песочница, в которой жители учатся строительству.

Построенные вами предметы удаляются при вашем выходе из песочницы, поэтому не забывайте щелкать их правой кнопкой мыши и выбирать команду &quot;Взять&quot; для переноса ваших творений в инвентарь.
	</notification>
	<notification name="MaxListSelectMessage">
		В этом списке можно выбрать не более [MAX_SELECT] пунктов.
	</notification>
	<notification name="VoiceInviteP2P">
		[NAME] приглашает вас в голосовой чат.
Нажмите кнопку &quot;Принять&quot; для присоединения к чату или &quot;Отклонить&quot; для отказа от приглашения. Нажмите &quot;Блок&quot; для блокировки этого абонента.
		<form name="form">
			<button name="Accept" text="Принять"/>
			<button name="Decline" text="Отклонить"/>
			<button name="Mute" text="Блок"/>
		</form>
	</notification>
	<notification name="AutoUnmuteByIM">
		[NAME] было отправлено мгновенное сообщение и был автоматически разблокирован.
	</notification>
	<notification name="AutoUnmuteByMoney">
		[NAME] получил деньги и был автоматически разблокирован.
	</notification>
	<notification name="AutoUnmuteByInventory">
		[NAME] предложен инвентарь и был автоматически разблокирован.
	</notification>
	<notification name="VoiceInviteGroup">
		[NAME] вступил(а) в голосовой чат с группой [GROUP].
Нажмите кнопку &quot;Принять&quot; для присоединения к чату или &quot;Отклонить&quot; для отказа от приглашения. Нажмите &quot;Блок&quot; для блокировки этого абонента.
		<form name="form">
			<button name="Accept" text="Принять"/>
			<button name="Decline" text="Отклонить"/>
			<button name="Mute" text="Блок"/>
		</form>
	</notification>
	<notification name="VoiceInviteAdHoc">
		[NAME] вступил(а) в голосовой чат с конференцией.
Нажмите кнопку &quot;Принять&quot; для присоединения к чату или &quot;Отклонить&quot; для отказа от приглашения. Нажмите &quot;Блок&quot; для блокировки этого абонента.
		<form name="form">
			<button name="Accept" text="Принять"/>
			<button name="Decline" text="Отклонить"/>
			<button name="Mute" text="Блок"/>
		</form>
	</notification>
	<notification name="InviteAdHoc">
		[NAME] приглашает вас в чат с конференцией.
Нажмите кнопку &quot;Принять&quot; для присоединения к чату или &quot;Отклонить&quot; для отказа от приглашения. Нажмите &quot;Блок&quot; для блокировки этого абонента.
		<form name="form">
			<button name="Accept" text="Принять"/>
			<button name="Decline" text="Отклонить"/>
			<button name="Mute" text="Блок"/>
		</form>
	</notification>
	<notification name="VoiceChannelFull">
		Вы пытаетесь подключиться к голосовому чату [VOICE_CHANNEL_NAME], в котором уже достигнута максимальная емкость. Повторите попытку позже.
	</notification>
	<notification name="ProximalVoiceChannelFull">
		Приносим извинения.  В этой области уже достигнута максимальная емкость голосовых чатов.  Попробуйте использовать голос в другой области.
	</notification>
	<notification name="VoiceChannelDisconnected">
		Вы были отключены от [VOICE_CHANNEL_NAME]. Будет установлено подключение к общему голосовому чату.
	</notification>
	<notification name="VoiceChannelDisconnectedP2P">
		[VOICE_CHANNEL_NAME] завершил вызов. Будет установлено подключение к общему голосовому чату.
	</notification>
	<notification name="P2PCallDeclined">
		[VOICE_CHANNEL_NAME] отклонил ваш вызов. Будет установлено подключение к общему голосовому чату.
	</notification>
	<notification name="P2PCallNoAnswer">
		[VOICE_CHANNEL_NAME] не может принять ваш вызов. Будет установлено подключение к общему голосовому чату.
	</notification>
	<notification name="VoiceChannelJoinFailed">
		Не удалось подключиться к [VOICE_CHANNEL_NAME], повторите попытку позже. Будет установлено подключение к общему голосовому чату.
	</notification>
	<notification name="VoiceEffectsExpired">
		Истек срок действия подписки на один или несколько типов анимационного изменения голоса.
[[URL] Щелкните здесь], чтобы обновить подписку.

Если вы - владелец премиум-аккаунта, [[PREMIUM_URL] щелкните здесь], чтобы получить право на анимационное изменение голоса.
	</notification>
	<notification name="VoiceEffectsExpiredInUse">
		Истек срок действия анимационного изменения голоса, действуют настройки вашего обычного голоса.
[[URL] Щелкните здесь], чтобы обновить подписку.

Если вы - владелец премиум-аккаунта, [[PREMIUM_URL] щелкните здесь], чтобы получить право на анимационное изменение голоса.
	</notification>
	<notification name="VoiceEffectsWillExpire">
		Срок действия одного или нескольких ваших типов анимационного изменения голоса истекает через [INTERVAL] дней или раньше.
[[URL] Щелкните здесь], чтобы обновить подписку.

Если вы - владелец премиум-аккаунта, [[PREMIUM_URL] щелкните здесь], чтобы получить право на анимационное изменение голоса.
	</notification>
	<notification name="VoiceEffectsNew">
		Появились новые типы изменения голоса!
	</notification>
	<notification name="Cannot enter parcel: not a group member">
		Эту область могут посещать только участники определенной группы.
	</notification>
	<notification name="Cannot enter parcel: banned">
		Нельзя войти на участок, вы заблокированны.
	</notification>
	<notification name="Cannot enter parcel: not on access list">
		Нельзя войти на участок, вас нет в списке доступа.
	</notification>
	<notification name="VoiceNotAllowed">
		У вас нет разрешения на подключение к голосовому чату для [VOICE_CHANNEL_NAME].
	</notification>
	<notification name="VoiceCallGenericError">
		Ошибка при попытке подключения к голосовому чату для [VOICE_CHANNEL_NAME].  Повторите попытку позже.
	</notification>
	<notification name="UnsupportedCommandSLURL">
		Нажатие на неподдерживаемом SLurl.
	</notification>
	<notification name="BlockedSLURL">
		SLurl получен от ненадежного браузера и заблокирован по соображениям безопасности.
	</notification>
	<notification name="ThrottledSLURL">
		Несколько SLurl получены от ненадежного браузера за короткое время.
Для безопасности они будут заблокированы на несколько секунд.
	</notification>
	<notification name="IMToast">
		[MESSAGE]
		<form name="form">
			<button name="respondbutton" text="Ответить"/>
		</form>
	</notification>
	<notification name="ConfirmCloseAll">
		Вы действительно хотите закрыть все окна ЛС?
		<usetemplate name="okcancelignore" notext="Отмена" yestext="Да" ignoretext="Подтверждать перед закрытием всех окон ЛС"/>
	</notification>
	<notification name="AttachmentSaved">
		Присоединение сохранено.
	</notification>
	<notification name="AppearanceToXMLSaved">
		Внешность сохранена в формате XML в [PATH]
	</notification>
	<notification name="AppearanceToXMLFailed">
		Не удалось сохранить внешность в XML.
	</notification>
	<notification name="SnapshotToComputerFailed">
		Не удалось сохранить моментальный снимок на [PATH]: Диск переполнен. Требуется [NEED_MEMORY]KB но только [FREE_MEMORY]KB свободно.
	</notification>

	<notification name="SnapshotToLocalDirNotExist">
		Не удалось сохранить моментальный снимок на [PATH]: Каталог не существует.
	</notification>
	<notification name="PresetNotSaved">
		Ошибка при сохранении пресета [NAME].
	</notification>
	<notification name="DefaultPresetNotSaved">
		Невозможно изменить настройку по умолчанию.
	</notification>
	<notification name="PresetAlreadyExists">
		&apos;[NAME]&apos; уже используется. Вы можете заменить эту предустановку или выберите другое имя.
	</notification>
	<notification name="PresetNotDeleted">
		Ошибка при удалении пресета [NAME].
	</notification>
	<notification name="UnableToFindHelpTopic">
		Невозможно найти раздел справки для этого элемента.
	</notification>
	<notification name="ObjectMediaFailure">
		Ошибка сервера: обновление или ошибка медиа.
&quot;[ERROR]&quot;
	</notification>
	<notification name="TextChatIsMutedByModerator">
		Ваш текстовый чат заблокирован модератором.
	</notification>
	<notification name="VoiceIsMutedByModerator">
		Ваш голос заблокирован модератором.
	</notification>
	<notification name="FailedToGetBenefits">
		К сожалению, в этой сессии мы не смогли получить информацию о преимуществах аккаунта. Такое не должно происходить в нормально работающей среде. Пожалуйста, свяжитесь со службой поддержки. Эта сессия работает некорректно, поэтому мы рекомендуем вам перезапустить программу.
		<usetemplate name="okbutton" yestext="Да"/>
	</notification>
		<notification name="BulkUploadCostConfirmation">
		Этим действием загружается [COUNT] предметов на общую стоимость L$[COST]. Вы хотите продолжить загрузку?
		<usetemplate ignoretext="Подтвердите массовую загрузку" name="okcancelignore" notext="Отмена" yestext="Загрузить"/>
	</notification>
	<notification name="NotEnoughMoneyForBulkUpload">
		Текущий баланс [BALANCE] L$ недостаточен для загрузки [COUNT] элементов общей стоимостью [COST] L$.
	</notification>
	<notification name="BulkUploadNoCompatibleFiles">
		Выбранные файлы не могут быть загружены группой.
		<usetemplate name="okbutton" yestext="Да"/>
	</notification>
	<notification name="BulkUploadIncompatibleFiles">
		Некоторые из выбранных файлов не могут быть загружены группой.
		<usetemplate name="okbutton" yestext="Да"/>
	</notification>
	<notification name="UploadCostConfirmation">
		Эта загрузка будет стоить L$[PRICE]. Продолжить загрузку?
		<usetemplate name="okcancelbuttons" notext="Отмена" yestext="Загрузить"/>
	</notification>
	<notification name="ConfirmClearTeleportHistory">
		Это приведет к удалению всего списка мест, которые вы посетили, и его нельзя будет отменить. Продолжать?
		<usetemplate name="okcancelbuttons" notext="Отмена" yestext="Да"/>
	</notification>
	<notification name="BottomTrayButtonCanNotBeShown">
		Выбранная кнопка не может быть показана сейчас.
Кнопка появится, когда для нее будет достаточно места.
	</notification>
	<notification name="ShareNotification">
		Выберите жителей, чтобы поделиться с ними.
	</notification>
	<notification name="MeshUploadErrorDetails">
		[LABEL] не удалось загрузить: [MESSAGE]
[DETAILS] Смотри подробности в файле журнала Firestorm.log
	</notification>
	<notification name="MeshUploadError">
		Не удалось загрузить [LABEL]: [MESSAGE]

Подробности смотрите в файле журнала Firestorm.log.
	</notification>
	<notification name="MeshUploadPermError">
		Ошибка при запросе разрешений на загрузку меша.
	</notification>
	<notification name="RegionCapabilityRequestError">
		Не удается получить возможность региона &quot;[CAPABILITY]&quot;.
	</notification>
	<notification name="ShareItemsConfirmation">
		Вы действительно хотите поделиться предметами:

&lt;nolink&gt;[ITEMS]&lt;/nolink&gt;

Со следующими жителями:

&lt;nolink&gt;[RESIDENTS]&lt;/nolink&gt;
		<usetemplate ignoretext="Подтверждать прежде чем делиться предметами" name="okcancelignore" notext="Отмена" yestext="Да"/>
	</notification>
	<notification name="ShareFolderConfirmation">
		Раздать можно только одну папку за раз.

Вы действительно хотите поделиться предметами:

&lt;nolink&gt;[ITEMS]&lt;/nolink&gt;

Со следующими жителями:

&lt;nolink&gt;[RESIDENTS]&lt;/nolink&gt;
		<usetemplate name="okcancelbuttons" notext="Отмена" yestext="ОК"/>
	</notification>
	<notification name="ItemsShared">
		Предметы успешно розданы.
	</notification>
	<notification name="DeedToGroupFail">
		Передача группе не удалась.
	</notification>
	<notification name="ReleaseLandThrottled">
		Сейчас нельзя отказаться от участка &quot;[PARCEL_NAME]&quot;.
	</notification>
	<notification name="ReleasedLandWithReclaim">
		Земельный участок &quot;[PARCEL_NAME]&quot; площадью [AREA] м² освобожден.

У вас есть [RECLAIM_PERIOD] ч, чтобы вернуть его за L$0. После этого участок будет выставлен на свободную продажу.
	</notification>
	<notification name="ReleasedLandNoReclaim">
		Земельный участок &quot;[PARCEL_NAME]&quot; площадью [AREA] м² освобожден.

Теперь его может купить кто угодно.
	</notification>
	<notification name="AvatarRezNotification">
		( [EXISTENCE] сек. жизни )
Аватар &quot;[NAME]&quot; стал виден через [TIME] сек.
	</notification>
	<notification name="AvatarRezSelfBakedDoneNotification">
		( [EXISTENCE] сек. жизни )
Вы закончили приготовление своего костюма через [TIME] сек.
	</notification>
	<notification name="AvatarRezSelfBakedUpdateNotification">
		( [EXISTENCE] сек. жизни )
Вы отправили обновление своей внешности через [TIME] сек.
[STATUS]
	</notification>
	<notification name="AvatarRezSelfBakeForceUpdateNotification">
		Программа просмотра обнаружила, что вы можете выглядеть как облако, и пытается исправить это автоматически.
	</notification>
	<notification name="AvatarRezCloudNotification">
		( [EXISTENCE] сек. жизни )
Аватар &quot;[NAME]&quot; стал облаком.
	</notification>
	<notification name="AvatarRezArrivedNotification">
		( [EXISTENCE] сек. жизни )
Аватар &quot;[NAME]&quot; появился.
	</notification>
	<notification name="AvatarRezLeftCloudNotification">
		( [EXISTENCE] сек. жизни )
Аватар &quot;[NAME]&quot; стал облаком через [TIME] сек.
	</notification>
	<notification name="AvatarRezEnteredAppearanceNotification">
		( [EXISTENCE] сек. жизни )
Аватар &quot;[NAME]&quot; перешел в режим внешности.
	</notification>
	<notification name="AvatarRezLeftAppearanceNotification">
		( [EXISTENCE] сек. жизни )
Аватар &quot;[NAME]&quot; вышел из режима внешности.
	</notification>
	<notification name="NoConnect">
		Возникли проблемы соединения при использовании [PROTOCOL] &lt;nolink&gt;[HOSTID]&lt;/nolink&gt;.
Проверьте настройки сети и брандмауэра.
	</notification>
	<notification name="NoVoiceConnect">
		Нет связи с речевым сервером:

&lt;nolink&gt;[HOSTID]&lt;/nolink&gt;

Порты, которые должны быть разрешены:
:TCP: 80, 443
:UDP: 3478, 3479, 5060, 5062, 6250, 12000-32000

Проверьте настройки сети и брандмауэра.
Отключите любую функцию SIP ALG в вашем маршрутизаторе.

Голосовая связь будет недоступна.
https://wiki.firestormviewer.org/fs_voice
		<usetemplate ignoretext="Возникли проблемы соединения с голосовым сервером" name="okignore" yestext="Да"/>
	</notification>
	<notification name="NoVoiceConnect-GIAB">
		Проблемы соединения с речевым сервером:

Голосовое общение будет недоступно.
Проверьте настройки сети и брандмауэра.
[https://wiki.firestormviewer.org/fs_voice]
	</notification>
	<notification name="AvatarRezLeftNotification">
		( [EXISTENCE] сек. жизни )
Аватар &quot;[NAME]&quot; полностью загружен.
	</notification>
	<notification name="AvatarRezSelfBakedTextureUploadNotification">
		( [EXISTENCE] сек. жизни )
Вы загрузили готовую текстуру [RESOLUTION] для &quot;[BODYREGION]&quot; через [TIME] сек.
	</notification>
	<notification name="AvatarRezSelfBakedTextureUpdateNotification">
		( [EXISTENCE] сек. жизни )
Вы локально обновили готовую текстуру [RESOLUTION] для &quot;[BODYREGION]&quot; через [TIME] сек.
	</notification>
	<notification name="CannotUploadTexture">
		Невозможно загрузить текстуру: &apos;[NAME]&apos;
[REASON]
	</notification>
	<notification name="LivePreviewUnavailable">
		Просмотр этой текстуры невозможен, так как запрещено ее копирование и/или передача.
		<usetemplate ignoretext="Предупреждать, если режим просмотра вживую недоступен для текстур с запрещенным копированием и/или передачей" name="okignore" yestext="Да"/>
<<<<<<< HEAD
=======
	</notification>

	<notification name="LivePreviewUnavailablePBR">
		Мы не можем показать предварительный просмотр этого материала, поскольку он запрещен для копирования, передачи и/или изменения.
		<usetemplate ignoretext="Предупредить меня, что режим предварительного просмотра в реальном времени недоступен для материалов без копирования, передачи и/или изменения" name="okignore" yestext="OK"/>
>>>>>>> 31dd2fb6
	</notification>

	<notification name="FacePasteFailed">
		Вставить не удалось. [REASON]
		<usetemplate name="okbutton" yestext="OK"/>
	</notification>

	<notification name="FailedToApplyTextureNoCopyToMultiple">
		Не удалось применить текстуру. Вы не можете применить текстуру без копирования к нескольким объектам.
		<usetemplate name="okbutton" yestext="OK"/>
	</notification>

	<notification name="FailedToApplyGLTFNoCopyToMultiple">
		Не удалось применить материал GLTF. Вы не можете применить материал без копирования к нескольким объектам.
		<usetemplate name="okbutton" yestext="OK"/>
	</notification>

	<notification name="FacePasteTexturePermissions">
		Вы применили текстуру с ограниченными разрешениями, объект унаследует разрешения от текстуры.
		<usetemplate ignoretext="Вставить: Вы применили текстуру с ограниченными разрешениями" name="notifyignore"/>
		<usetemplate name="okbutton" yestext="OK"/>
	</notification>

	<notification name="ConfirmLeaveCall">
		Вы уверены, что хотите покинуть этот разговор?
		<usetemplate ignoretext="Подтверждать перед выходом из разговора" name="okcancelignore" notext="Нет" yestext="Да"/>
	</notification>
	<notification name="ConfirmMuteAll">
		Вы решили заблокировать всех участников группового разговора.
В результате будут заглушены также все жители, которые присоединились к разговору
позже, даже после того, как вы покинули разговор.

Заблокировать всех?
		<usetemplate ignoretext="Подтверждать перед заглушением всех участников группового разговора" name="okcancelignore" notext="Отмена" yestext="Да"/>
	</notification>
	<notification label="Чат" name="HintChat">
		Чтобы присоединиться к чату, введите слова в поле чата ниже.
	</notification>
	<notification label="Встать" name="HintSit">
		Чтобы встать на ноги и покинуть сидячее положение, нажмите кнопку &quot;Встать&quot;.
	</notification>
	<notification label="Говорить" name="HintSpeak">
		Нажмите кнопку &quot;Говорить&quot;, чтобы включить или выключить микрофон.

Щелкните направленную вверх стрелку, чтобы открыть панель управления голосом.

При скрытии кнопки &quot;Говорить&quot; голосовая функция отключается.
	</notification>
	<notification label="Исследование мира" name="HintDestinationGuide">
		Путеводитель по пунктам назначения содержит тысячи новых мест, в которых вы можете побывать. Выберите место и нажмите кнопку &quot;Телепортация&quot;, чтобы начать исследование.
	</notification>
	<notification label="Боковая панель" name="HintSidePanel">
		Быстрый доступ к вашему инвентарю, костюмам, профилю и многому другому открывается на боковой панели.
	</notification>
	<notification label="Перемещение" name="HintMove">
		Чтобы пойти или побежать, откройте панель перемещения и используйте кнопки со стрелками. Также можно нажимать клавиши со стрелками на клавиатуре.
	</notification>
	<notification label="" name="HintMoveClick">
		1. Нажмите для перехода
Нажмите какую-нибудь точку на земле, чтобы перейти в это место.

2. Нажмите и перетащите для поворота поля зрения
Нажмите любую точку в мире и перетащите ее мышью, чтобы повернуть поле зрения.
	</notification>
	<notification name="HintDisplayName" label="Отображаемое имя">
    Задайте здесь свое отображаемое имя. Это имя можно изменять, в отличие от вашего уникального имени пользователя. Отображение для вас имен других людей можно изменить в ваших настройках.
	</notification>
	<notification label="Камера" name="HintView">
		Для изменения вида из камеры используйте инструменты &quot;Вращение&quot; и &quot;Сдвиг&quot;. При нажатии клавиши Esc или переходе вид из камеры возвращается к исходному состоянию.
	</notification>
	<notification label="Инвентарь" name="HintInventory">
		В вашем инвентаре можно искать разнообразные вещи. Самые новые вещи представлены на вкладке &quot;Недавние&quot;.
	</notification>
	<notification label="Вы получили Linden-доллары!" name="HintLindenDollar">
		Вот ваш текущий баланс в L$. Чтобы купить еще Linden-долларов, нажмите &quot;Купить L$&quot;.
	</notification>
	<notification name="LowMemory">
		Недостаточный размер пула памяти. Некоторые функции Second Life отключены во избежание сбоя приложения. Закройте другие приложения. Если неполадка не исчезнет, перезапустите SL.
	</notification>
	<notification name="ForceQuitDueToLowMemory">
		Через 30 секунд Second Life завершит работу: нехватка памяти.
	</notification>
	<notification name="SOCKS_NOT_PERMITTED">
		Прокси SOCKS 5 &quot;[HOST]:[PORT]&quot; отклонил попытку подключения; не разрешено набором правил.
	</notification>
	<notification name="SOCKS_CONNECT_ERROR">
		Прокси SOCKS 5 &quot;[HOST]:[PORT]&quot; отклонил попытку подключения; не удалось открыть канал TCP.
	</notification>
	<notification name="SOCKS_NOT_ACCEPTABLE">
		Прокси SOCKS 5 &quot;[HOST]:[PORT]&quot; отклонил выбранную систему проверки подлинности.
	</notification>
	<notification name="SOCKS_AUTH_FAIL">
		Прокси SOCKS 5 &quot;[HOST]:[PORT]&quot; сообщает, что ваши учетные данные неверны.
	</notification>
	<notification name="SOCKS_UDP_FWD_NOT_GRANTED">
		Прокси SOCKS 5 &quot;[HOST]:[PORT]&quot; отклонил запрос объединения UDP.
	</notification>
	<notification name="SOCKS_HOST_CONNECT_FAILED">
		Не удалось подключиться к прокси-серверу SOCKS 5 &quot;[HOST]:[PORT]&quot;.
	</notification>
	<notification name="SOCKS_UNKNOWN_STATUS">
		Неизвестная ошибка прокси с сервером &quot;[HOST]:[PORT]&quot;.
	</notification>
	<notification name="SOCKS_INVALID_HOST">
		Неверный адрес прокси SOCKS или порт &quot;[HOST]:[PORT]&quot;.
	</notification>
	<notification name="SOCKS_BAD_CREDS">
		Неверное имя пользователя или пароль SOCKS 5.
	</notification>
	<notification name="PROXY_INVALID_HTTP_HOST">
		Неверный адрес прокси HTTP или порт &quot;[HOST]:[PORT]&quot;.
	</notification>
	<notification name="PROXY_INVALID_SOCKS_HOST">
		Неверный адрес прокси SOCKS или порт &quot;[HOST]:[PORT]&quot;.
	</notification>
	<notification name="ChangeProxySettings">
		Настройки прокси начнут действовать после перезапуска [APP_NAME].
	</notification>
	<notification name="AuthRequest">
		Сайт по адресу &quot;&lt;nolink&gt;[HOST_NAME]&lt;/nolink&gt;&quot; в царстве &quot;in realm &quot;[REALM]&quot; требует имени пользователя и пароля.
		<form name="form">
			<input name="username" text="Имя пользователя"/>
			<input name="password" text="Пароль"/>
			<button name="ok" text="Отослать"/>
			<button name="cancel" text="Отмена"/>
		</form>
	</notification>
	<notification name="ModeChange" label="">
		Для изменения режима требуется перезапуск
		<usetemplate name="okcancelbuttons" yestext="Выйти" notext="Не выходить"/>
	</notification>
	<notification label="" name="NoClassifieds">
		Создание и редактирование рекламы доступно только в расширенном режиме. Выйти из программы и сменить режим? Меню смены режима находится на экране входа.
		<usetemplate name="okcancelbuttons" notext="Не выходить" yestext="Выйти"/>
	</notification>
	<notification label="" name="NoGroupInfo">
		Создание и редактирование групп доступно только в расширенном режиме. Выйти из программы и сменить режим? Меню смены режима находится на экране входа.
		<usetemplate name="okcancelbuttons" notext="Не выходить" yestext="Выйти"/>
	</notification>
	<notification label="" name="NoPlaceInfo">
		Просмотр профиля места доступен только в расширенном режиме. Выйти из программы и сменить режим? Меню смены режима находится на экране входа.
		<usetemplate name="okcancelbuttons" notext="Не выходить" yestext="Выход"/>
	</notification>
	<notification label="" name="NoPicks">
		Создание и редактирование подборки доступно только в расширенном режиме. Выйти из программы и сменить режим? Меню смены режима находится на экране входа.
		<usetemplate name="okcancelbuttons" notext="Не выходить" yestext="Выйти"/>
	</notification>
	<notification label="" name="NoWorldMap">
		Просмотр карты мира доступен только в расширенном режиме. Выйти из программы и сменить режим? Меню смены режима находится на экране входа.
		<usetemplate name="okcancelbuttons" notext="Не выходить" yestext="Выйти"/>
	</notification>
	<notification label="" name="NoVoiceCall">
		Голосовые вызовы доступны только в расширенном режиме. Выйти из программы и сменить режим?
		<usetemplate name="okcancelbuttons" notext="Не выходить" yestext="Выйти"/>
	</notification>
	<notification label="" name="NoAvatarShare">
		Общее пользование доступно только в расширенном режиме. Выйти из программы и сменить режим?
		<usetemplate name="okcancelbuttons" notext="Не выходить" yestext="Выйти"/>
	</notification>
	<notification label="" name="NoAvatarPay">
		Платежи другим жителям доступны только в расширенном режиме. Выйти из программы и сменить режим?
		<usetemplate name="okcancelbuttons" notext="Не выходить" yestext="Выйти"/>
	</notification>
	<notification label="" name="NoInventory">
		Просмотр инвентаря доступен только в расширенном режиме. Выйти из программы и сменить режим?
		<usetemplate name="okcancelbuttons" notext="Не выходить" yestext="Выход"/>
	</notification>
	<notification label="" name="NoAppearance">
		Редактор внешнего вида доступен только в расширенном режиме. Выйти из программы и сменить режим?
		<usetemplate name="okcancelbuttons" notext="Не выходить" yestext="Выход"/>
	</notification>
	<notification label="" name="NoSearch">
		Поиск доступен только в расширенном режиме. Выйти из программы и сменить режим?
		<usetemplate name="okcancelbuttons" notext="Не выходить" yestext="Выход"/>
	</notification>
	<notification label="" name="ConfirmHideUI">
		Это действие приведет к скрытию всех меню и кнопок. Чтобы вернуть их, щелкните [SHORTCUT] снова.
		<usetemplate ignoretext="Подтверждать перед скрытием интерфейса" name="okcancelignore" notext="Отмена" yestext="Да"/>
	</notification>
	<notification name="PathfindingLinksets_WarnOnPhantom">
		Признак фантомности некоторых выбранных наборов связей будет изменен.

Продолжить?
		<usetemplate ignoretext="Признак фантомности некоторых выбранных наборов связей будет изменен." name="okcancelignore" notext="Отмена" yestext="Да"/>
	</notification>
	<notification name="PathfindingLinksets_MismatchOnRestricted">
		Для некоторых выбранных наборов связей нельзя задать тип &quot;[REQUESTED_TYPE]&quot; из-за ограничений этих наборов.  Эти наборы связей будут иметь тип &quot;[RESTRICTED_TYPE]&quot;.

Продолжить?
		<usetemplate ignoretext="Нельзя задать некоторые выбранные наборы связей из-за ограничений этих наборов." name="okcancelignore" notext="Отмена" yestext="Да"/>
	</notification>
	<notification name="PathfindingLinksets_MismatchOnVolume">
		Для некоторых выбранных наборов связей невозможно задать тип &quot;[REQUESTED_TYPE]&quot;, так как фигура не выпуклая.

Продолжить?
		<usetemplate ignoretext="Нельзя задать некоторые выбранные наборы связей, так как фигура не выпуклая." name="okcancelignore" notext="Отмена" yestext="Да"/>
	</notification>
	<notification name="PathfindingLinksets_WarnOnPhantom_MismatchOnRestricted">
		Признак фантомности некоторых выбранных наборов связей будет изменен.

Для некоторых выбранных наборов связей нельзя задать тип &quot;[REQUESTED_TYPE]&quot; из-за ограничений этих наборов.  Эти наборы связей будут иметь тип &quot;[RESTRICTED_TYPE]&quot;.

Продолжить?
		<usetemplate ignoretext="Для некоторых выбранных наборов связей будет изменен признак фантомности, а другие наборы нельзя задать из-за ограничений этих наборов." name="okcancelignore" notext="Отмена" yestext="Да"/>
	</notification>
	<notification name="PathfindingLinksets_WarnOnPhantom_MismatchOnVolume">
		Признак фантомности некоторых выбранных наборов связей будет изменен.

Для некоторых выбранных наборов связей невозможно задать тип &quot;[REQUESTED_TYPE]&quot;, так как фигура не выпуклая.

Продолжить?
		<usetemplate ignoretext="Для некоторых выбранных наборов связей будет изменен признак фантомности, а другие наборы нельзя задать, так как фигура не выпуклая." name="okcancelignore" notext="Отмена" yestext="Да"/>
	</notification>
	<notification name="PathfindingLinksets_MismatchOnRestricted_MismatchOnVolume">
		Для некоторых выбранных наборов связей нельзя задать тип &quot;[REQUESTED_TYPE]&quot; из-за ограничений этих наборов.  Эти наборы связей будут иметь тип &quot;[RESTRICTED_TYPE]&quot;.

Для некоторых выбранных наборов связей невозможно задать тип &quot;[REQUESTED_TYPE]&quot;, так как фигура не выпуклая. Тип использования этих наборов связей не изменится.

Продолжить?
		<usetemplate ignoretext="Нельзя задать некоторые выбранные наборы связей из-за ограничений этих наборов и потому, что фигура не выпуклая." name="okcancelignore" notext="Отмена" yestext="Да"/>
	</notification>
	<notification name="PathfindingLinksets_WarnOnPhantom_MismatchOnRestricted_MismatchOnVolume">
		Признак фантомности некоторых выбранных наборов связей будет изменен.

Для некоторых выбранных наборов связей нельзя задать тип &quot;[REQUESTED_TYPE]&quot; из-за ограничений этих наборов.  Эти наборы связей будут иметь тип &quot;[RESTRICTED_TYPE]&quot;.

Для некоторых выбранных наборов связей невозможно задать тип &quot;[REQUESTED_TYPE]&quot;, так как фигура не выпуклая. Тип использования этих наборов связей не изменится.

Продолжить?
		<usetemplate ignoretext="Для некоторых выбранных наборов связей будет изменен признак фантомности, а другие наборы нельзя задать из-за ограничений этих наборов и потому, что фигура не выпуклая." name="okcancelignore" notext="Отмена" yestext="Да"/>
	</notification>
	<notification name="PathfindingLinksets_ChangeToFlexiblePath">
		Выбранный объект влияет на навигационную сетку.  Если заменить его на гибкий путь, он будет удален из навигационной сетки.
		<usetemplate ignoretext="Выбранный объект влияет на навигационную сетку.  Если заменить его на гибкий путь, он будет удален из навигационной сетки." name="okcancelignore" notext="Отмена" yestext="Да"/>
	</notification>
	<global name="UnsupportedIntelDriver">
Установленный графический драйвер Intel для [GPUNAME], версия [VERSION], значительно устарел и, как известно, вызывает чрезмерно частые сбои программы. Настоятельно рекомендуется установить последнюю версию драйвера Intel.

Хотите посетить сайт драйверов Intel?
	</global>
	<global name="UnsupportedGPU">
		- Графическая карта вашего компьютера не удовлетворяет минимальным требованиям.
	</global>
	<global name="UnsupportedCPU">
		- Процессор вашего компьютера не удовлетворяет минимальным требованиям.
	</global>
	<global name="UnsupportedRAM">
		- Системная память вашего компьютера не удовлетворяет минимальным требованиям.
	</global>
	<global name="LLLeapUpdaterFailure">
		Не удалось запустить службу обновления  [UPDATER_APP]. Убедитесь, что программа просмотра установлена правильно и имеет необходимые разрешения для запуска. Если у вас по-прежнему возникают проблемы, посетите [SUPPORT_SITE].
	</global>
	<global name="Вы можете установить положение &quot;Дом&quot; только на суше">
		Если у вас есть участок земли, вы можете сделать его своим домом (домашним местоположением).
Если нет, посмотрите на карту и найдите места, подписанные &quot;Инфохаб&quot;.
	</global>
	<global name="Вы умерли и были телепортированы в ваше домашнее местоположение.">
		Вы умерли и были телепортированы в ваше домашнее местоположение.
	</global>
	<notification name="ConfirmClearDebugSearchURL">
		Вы уверены, что хотите очистить отладки URL поиска?
		<usetemplate ignoretext="Подтверждение очистить отладки URL поиска" name="okcancelignore" notext="Отмена" yestext="Да"/>
	</notification>
	<notification name="ConfirmPickDebugSearchURL">
		Вы уверены, что хотите выбрать текущий URL для поиска, как отладку URL поиска?
		<usetemplate ignoretext="Подтверждение что хотите выбрать текущий URL для поиска" name="okcancelignore" notext="Отмена" yestext="Да"/>
	</notification>
	<notification name="ConfirmRemoveGrid">
		Вы уверены, что хотите удалить [REMOVE_GRID] из списка сеток?
		<usetemplate ignoretext="Подтверждение удаление сетки" name="okcancelignore" notext="Отмена" yestext="Да"/>
	</notification>
	<notification name="CanNotRemoveConnectedGrid">
		Невозможно удалить [REMOVE_GRID] пока вы подключены к ней.
		<usetemplate ignoretext="Невозможно удалить сетку, когда к ней подключен" name="okcancelignore" notext="Отмена" yestext="Да"/>
	</notification>
	<notification name="NewAOSet">
		Укажите имя для нового набора АО:
(Имя может содержать любые ASCII символ, за исключением ":" или "|")
		<form name="form">
			<input name="message" type="text">
		Новый набор АО
			</input>
			<button name="OK" text="OK"/>
			<button name="Cancel" text="Отмена"/>
		</form>
	</notification>
	<notification name="NewAOCantContainNonASCII">
		Невозможно создать новый набор АО "[AO_SET_NAME]".
Имя может содержать любые ASCII символ, за исключением ":" или "|"
	</notification>
	<notification name="RenameAOMustBeASCII">
		Невозможно переименовать набор АО "[AO_SET_NAME]".
Имя может содержать любые ASCII символ, за исключением ":" или "|"
	</notification>
	<notification name="RemoveAOSet">
		Удалить набор АО "[AO_SET_NAME]" из списка?
		<usetemplate name="okcancelbuttons" notext="Отмена" yestext="Удалить"/>
	</notification>
	<notification name="AOForeignItemsFound">
		В вашем наборе АО не найден как минимум один элемент, который указан в конфигурации. Пожалуйста, проверьте папку &quot;Найденные вещи&quot; и переместите недостающий элемент в вашу конфигурацию.
	</notification>
	<notification name="AOImportComplete">
		Импорт заметок AO завершен!
	</notification>
	<notification name="AOImportSetAlreadyExists">
		АО с данным именем уже существует.
	</notification>
	<notification name="AOImportPermissionDenied">
		Недостаточно прав для чтения заметки.
	</notification>
	<notification name="AOImportCreateSetFailed">
		Ошибка при создании импорта набора.
	</notification>
	<notification name="AOImportDownloadFailed">
		Не удалось загрузить заметку.
	</notification>
	<notification name="AOImportNoText">
		Заметка пуста или повреждена.
	</notification>
	<notification name="AOImportNoFolder">
		Невозможно найти папку с анимациями.
	</notification>
	<notification name="AOImportNoStatePrefix">
		Строка [LINE] заметки содержит неверный префикс статуса [ .
	</notification>
	<notification name="AOImportNoValidDelimiter">
		Строка [LINE] заметки содержит неверный разделитель ] .
	</notification>
	<notification name="AOImportStateNameNotFound">
		Имя статуса [NAME] не найдено.
	</notification>
	<notification name="AOImportAnimationNotFound">
		Невозможно найти анимацию [NAME]. Пожалуйста, убедитесь, что она присутствует в той же папке, что и заметка
	</notification>
	<notification name="AOImportInvalid">
		Заметка не содержит каких-либо полезных данных. Отмена импорта.
	</notification>
	<notification name="AOImportRetryCreateSet">
		Не удалось создать папку для импорта набора анимаций [NAME]. Повторная попытка ...
	</notification>
	<notification name="AOImportAbortCreateSet">
		Не удалось создать папку для импорта набора анимаций [NAME]. Отменено ...
	</notification>
	<notification name="AOImportLinkFailed">
		Создание ссылки для анимации "[NAME]" не удалось!
	</notification>
	<notification name="SendSysinfoToIM">
		Это отправит следующую информацию в текущую сессию ЛС:

[SYSINFO]
		<usetemplate name="okcancelbuttons" yestext="Отправить" notext="Отмена"/>
	</notification>
	<notification name="BlockLoginInfo">
		[REASON]
	</notification>
	<notification name="TestversionExpired">
		Срок действия этой тестовой версии [APP_NAME] истек, и ее нельзя использовать в дальнейшем.
	</notification>
	<notification name="FireStormReqInfo">
		[NAME] просит, чтобы вы отправили информацию о ваших настройках [APP_NAME].
(Это та же информация, которую можно найти, перейдя в Помощь -> Информация о [APP_NAME])
[REASON]
Хотите отправить данную информацию?
		<form name="form">
			<button name="Yes" text="Да"/>
			<button name="No" text="Нет"/>
		</form>
	</notification>
	<notification name="PhantomOn">
		Фантомный режим включен.
	</notification>
	<notification name="PhantomOff">
		Фантомный режим выключен.
	</notification>
	<notification name="MovelockEnabled">
		Блокировка движения включена. Для отключения используйте меню Аватар &gt; Движение &gt; Заблокировать перемещение.
	</notification>
	<notification name="MovelockDisabled">
		Блокировка движения выключена.
	</notification>
	<notification name="MovelockEnabling">
		Включение блокировки движения...
	</notification>
	<notification name="MovelockDisabling">
		Выключение блокировки движения...
	</notification>
	<notification name="FlightAssistEnabled">
		Помощь при полете включена
	</notification>
	<notification label="Сброс всех настроек" name="FirestormClearSettingsPrompt">
		Сброс всех настроек может быть полезен, если вы испытываете проблемы; Однако, вам нужно будет переделывать настройки, которые вы сделали ранее.

Вы уверены, что хотите сбросить все настройки?
		<usetemplate name="okcancelbuttons" notext="Отмена" yestext="Да"/>
	</notification>
	<notification name="SettingsWillClear">
		Настройки будут удалены после перезагрузки [APP_NAME].
	</notification>
	<notification name="CantAddGrid">
		Невозможно добавить [GRID] в список.
[REASON] обратитесь в поддержку [GRID].
	</notification>
	<notification name="ParticleScriptFindFolderFailed">
		Не удалось найти папку для нового сценария в инвентаре.
	</notification>
	<notification name="ParticleScriptCreationFailed">
		Не удалось создать новый сценарий для этой системы частиц.
	</notification>
	<notification name="ParticleScriptNotFound">
		Не удалось найти только что созданный сценарий для этой системы частиц.
	</notification>
	<notification name="ParticleScriptCreateTempFileFailed">
		Не удалось создать временный файл для сценария загрузки.
	</notification>
	<notification name="ParticleScriptInjected">
		Сценарий частиц успешно введен.
		<form name="form">
			<ignore name="ignore" text="Сценарий частиц успешно введен"/>
		</form>
	</notification>
	<notification name="ParticleScriptCapsFailed">
		Не удалось внедрить скрипт в объект. Запрос возможностей вернул пустой адрес.
	</notification>
	<notification name="ParticleScriptCopiedToClipboard">
		Сценарий LSL созданый этой системы частиц был скопирован в буфер обмена. Теперь вы можете вставить его в новый сценарий, чтобы использовать.
		<form name="form">
			<ignore name="ignore" text="Сценарий частиц был скопирован в буфер обмена"/>
		</form>
	</notification>
	<notification name="DebugSettingsWarning">
		Внимание! Использование окна настройки отладки не поддерживается! Изменение настроек отладки может серьезно повлиять на работу клиента и может привести к потере данных, функциональности или даже доступа к услуге. Пожалуйста, не изменяйте какие-либо значения, не зная точно, что вы делаете.
		<form name="form">
			<ignore name="ignore" text="Предупреждающее сообщение настроек отладки"/>
		</form>
	</notification>
	<notification name="ControlNameCopiedToClipboard">
		Имя настроек отладки было скопировано в буфер обмена. Теперь вы можете вставить его куда-нибудь, чтобы использовать.
		<form name="form">
			<ignore name="ignore" text="Имя настроек отладки было скопировано в буфер обмена."/>
		</form>
	</notification>
	<notification name="SanityCheck">
		[APP_NAME] определил ошибки в текущих настройках:

[SANITY_MESSAGE]

Причина: [SANITY_COMMENT]

Текущие настройки: [CURRENT_VALUE]
		<form name="form">
			<ignore name="ignore" text="Определил ошибки в текущих настройках."/>
		</form>
	</notification>
	  <!-- <FS:Sei> LSL Default label missing FIRE-17710 -->
	<notification name="DefaultLabelMissing">
		<usetemplate ignoretext="У LSL-скрипта есть оператор switch без метки по умолчанию" name="notifyignore"/>
Поведение операторов switch() без регистра по умолчанию ранее было некорректным и было исправлено.
См. FIRE-17710 для деталей.
	</notification>	<!-- </FS:Sei> -->

	<notification name="TeleportToAvatarNotPossible">
		Телепорт к этому аватару Невозможно, потому, что точное положение неизвестно.
	</notification>
	<notification name="ZoomToAvatarNotPossible">
		Не удается увеличить этот аватар, потому что он находится вне досягаемости.
	</notification>
	<notification name="TrackAvatarNotPossible">
		Невозможно отслеживать этот аватар, потому что это находится за пределами радара.
	</notification>
	<notification name="CacheEmpty">
		Кэш вашего клиента очищен. Пожалуйста, помните, что вы можете испытать замедление работы клиента и высокую нагрузку в течение короткого времени, пока загружается контент.
	</notification>
	<notification name="FirstJoinSupportGroup2">
		Добро пожаловать в группу технической поддержки Firestorm!

Для того, чтобы команде технической поддержки было проще, рекомендуется сообщить версию Вашего клиента в группе. Вы можете выбрать для отображения версии вашего клиента находясь непосредственно в группе. Наша команда технической поддержки может дать вам более корректную информацию, если они знают версию вашего клиента.

Вы можете включать и выключать эту функцию в любое время, используя флажок в групповом чате.

Вы хотите, чтобы система автоматически отображала версию вашего клиента?

		<form name="form">
			<button name="OK_okcancelignore" text="Да"/>
			<button name="Cancel_okcancelignore" text="Нет"/>
			<ignore name="ignore" text="Присоединение к группе технической поддержки The Phoenix/Firestorm"/>
		</form>
	</notification>
	<notification name="ConfirmScriptModify">
    Вы уверены, что хотите изменить скрипты в выбранных объектах?
		<usetemplate ignoretext="Подтвердить прежде чем изменить скрипты в выбранных объектах" name="okcancelignore" notext="Отмена" yestext="Да"/>
	</notification>
	<notification name="LocalBitmapsUpdateFileNotFound">
		Не удалось обновить [FNAME]: файл не найден.
Последующее обновление этого файла запрещается.
	</notification>
	<notification name="LocalBitmapsUpdateFailedFinal">
		Не удалось открыть или декодировать [FNAME] с [NRETRIES] попыток. Этот файл считается поврежденным.
Последующее обновление этого файла запрещается.
	</notification>
	<notification name="LocalBitmapsVerifyFail">
		Попытка добавить недопустимый или нечитаемый файл изображения [FNAME], который не удалось открыть или декодировать.
Попытка отменена.
	</notification>
	<notification name="PathfindingReturnMultipleItems">
		Вы возвращаете [NUM_ITEMS] предметов. Вы уверены, что хотите продолжить?
		<usetemplate ignoretext="Вы уверены, что хотите вернуть несколько объектов?" name="okcancelignore" notext="Нет" yestext="Да"/>
	</notification>
	<notification name="PathfindingDeleteMultipleItems">
		Вы удаляете [NUM_ITEMS] предметов. Вы уверены, что хотите продолжить?
		<usetemplate ignoretext="Вы уверены, что хотите удалить несколько объектов?" name="okcancelignore" notext="Нет" yestext="Да"/>
	</notification>
	<notification name="AvatarFrozen">
		[AV_FREEZER] заморозил вас. В это время вы не можете перемещаться и выполнять другие действия с миром.
	</notification>
	<notification name="AvatarFrozenDuration">
		[AV_FREEZER] заморозил вас на [AV_FREEZE_TIME] сек. В это время вы не можете перемещаться и выполнять другие действия с миром.
	</notification>
	<notification name="YouFrozeAvatar">
		Аватар заморожен.
	</notification>
	<notification name="AvatarHasUnFrozenYou">
		[AV_FREEZER] разморозил вас.
	</notification>
	<notification name="AvatarUnFrozen">
		Аватар разморожен.
	</notification>
	<notification name="AvatarFreezeFailure">
		Не удалось заморозить: у вас нет прав администратора на этом участке.
	</notification>
	<notification name="AvatarFreezeThaw">
		Заморозка кончилась, занимайтесь своим делом.
	</notification>
	<notification name="AvatarCantFreeze">
		Невозможно заморозить этого пользователя.
	</notification>
	<notification name="NowOwnObject">
		Вы стали владельцем объекта [OBJECT_NAME]
	</notification>
	<notification name="CantRezOnLand">
		Нельзя выложить объект на [OBJECT_POS]: это не разрешено владельцем земли.  Узнать, кто владелец, можно с помощью инструмента &quot;Земля&quot;.
	</notification>
	<notification name="RezFailTooManyRequests">
		Невозможно выложить объект: слишком много запросов.
	</notification>
	<notification name="SitFailCantMove">
		Нельзя сесть: сейчас вы не можете двигаться.
	</notification>
	<notification name="SitFailNotAllowedOnLand">
		Вам не разрешено садиться на этой земле.
	</notification>
	<notification name="SitFailNotSameRegion">
		Попробуйте переместиться ближе.  Нельзя сесть на объект:
он находится в другом регионе.
	</notification>
	<notification name="ChatHistoryIsBusyAlert">
		Файл журнала чата занят предыдущей операцией. Повторите попытку через несколько минут или выберите чат с другим лицом.
	</notification>
	<notification name="NoNewObjectRegionFull">
		Невозможно создать новый объект. Регион уже заполнен.
	</notification>
	<notification name="FailedToPlaceObject">
		Не удалось поместить объект в указанное место.  Повторите попытку.
	</notification>
	<notification name="NoOwnNoGardening">
		Вы не можете создавать деревья и траву на чужой земле.
	</notification>
	<notification name="NoCopyPermsNoObject">
		Не удалось скопировать: вам не разрешено копировать объект &quot;[OBJ_NAME]&quot;.
	</notification>
	<notification name="NoTransPermsNoObject">
		Не удалось скопировать: вам не разрешено передавать объект &quot;[OBJ_NAME]&quot;.
	</notification>
	<notification name="AddToNavMeshNoCopy">
		Не удалось скопировать: объект &quot;[OBJ_NAME]&quot; относится к навигационной сетке.
	</notification>
	<notification name="DupeWithNoRootsSelected">
		Дублировать без выбранных корневых объектов.
	</notification>
	<notification name="CantDupeCuzRegionIsFull">
		Невозможно дублировать объекты: регион заполнен.
	</notification>
	<notification name="CantDupeCuzParcelNotFound">
		Невозможно дублировать объекты: не удалось найти их участок.
	</notification>
	<notification name="CantCreateCuzParcelFull">
		Нельзя создать объект:
участок уже заполнен.
	</notification>
	<notification name="RezAttemptFailed">
		Не удалось выложить объект.
	</notification>
	<notification name="ToxicInvRezAttemptFailed">
		Невозможно создать элемент, который вызвал проблемы в этом регионе.
	</notification>
	<notification name="InvItemIsBlacklisted">
		Этот предмет инвентаря находится в черном списке.
	</notification>
	<notification name="NoCanRezObjects">
		Сейчас вам не разрешено создавать объекты.
	</notification>
	<notification name="LandSearchBlocked">
		Поиск по земле заблокирован.
Вы провели слишком много операций поиска за короткое время.
Повторите попытку через минуту.
	</notification>
	<notification name="NotEnoughResourcesToAttach">
		Недостаточно свободных ресурсов скриптинга для присоединения объекта!
	</notification>
	<notification name="YouDiedAndGotTPHome">
		Вы умерли и были телепортированы в ваше домашнее местоположение
	</notification>
	<notification name="EjectComingSoon">
		Вам запрещено здесь присутствовать; у вас есть [EJECT_TIME] секунд, чтобы покинуть это место.
	</notification>
	<notification name="NoEnterRegionMaybeFull">
		Вы не можете войти в регион "[NAME]".
Он может быть заполнен или перезагружен.
	</notification>
	<notification name="SaveBackToInvDisabled">
		Сохранение в инвентаре отключено.
	</notification>
	<notification name="NoExistNoSaveToContents">
		Нельзя сохранить &quot;[OBJ_NAME]&quot; в содержимом объекта: объект, из которого оно было выложено, уже не существует.
	</notification>
	<notification name="NoModNoSaveToContents">
		Нельзя сохранить &quot;[OBJ_NAME]&quot; в содержимом объекта: вам не разрешено изменять объект &quot;[DEST_NAME]&quot;.
	</notification>
	<notification name="NoSaveBackToInvDisabled">
		Невозможно сохранить &quot;[OBJ_NAME]&quot; в инвентаре: эта операция запрещена.
	</notification>
	<notification name="NoCopyNoSelCopy">
		Нельзя скопировать выбранное: вам не разрешено копировать объект &quot;[OBJ_NAME]&quot;.
	</notification>
	<notification name="NoTransNoSelCopy">
		Невозможно скопировать выбранный предмет: объект &quot;[OBJ_NAME]&quot; не передается.
	</notification>
	<notification name="NoTransNoCopy">
		Невозможно скопировать выбранный предмет: объект &quot;[OBJ_NAME]&quot; не передается.
	</notification>
	<notification name="NoPermsNoRemoval">
		Удаление объекта &quot;[OBJ_NAME]&quot; из симулятора запрещено системой разрешений.
	</notification>
	<notification name="NoModNoSaveSelection">
		Нельзя сохранить выбранное: вам не разрешено изменять объект &quot;[OBJ_NAME]&quot;.
	</notification>
	<notification name="NoCopyNoSaveSelection">
		Невозможно сохранить выбранный предмет: объект &quot;[OBJ_NAME]&quot; не копируется.
	</notification>
	<notification name="NoModNoTaking">
		Нельзя забрать выбранное: вам не разрешено изменять объект &quot;[OBJ_NAME]&quot;.
	</notification>
	<notification name="RezDestInternalError">
		Внутренняя ошибка: неизвестный тип места назначения.
	</notification>
	<notification name="DeleteFailObjNotFound">
		Невозможно удалить: объект не найден
	</notification>
	<notification name="SorryCantEjectUser">
		Невозможно выбросить этого пользователя.
	</notification>
	<notification name="RegionSezNotAHome">
		Вам не разрешено устанавливать свое домашнее местоположение в этом регионе.
	</notification>
	<notification name="HomeLocationLimits">
		Задать домашнее местоположение можно только на вашей земле или в Инфохабе материка.
	</notification>
	<notification name="HomePositionSet">
		Задано положение дома.
	</notification>
	<notification name="AvatarEjected">
		Аватар выброшен.
	</notification>
	<notification name="AvatarEjectFailed">
		Не удалось выбросить: у вас нет прав администратора на этом участке.
	</notification>
	<notification name="CMOParcelFull">
		Невозможно переместить объект '[O]' в
[P] в регионе [R], потому что участок заполнен.
	</notification>
	<notification name="CMOParcelPerms">
		Невозможно переместить объект '[O]' в
[P] в регионе [R], потому что ваши объекты не разрешены на этом участке.
	</notification>
	<notification name="CMOParcelResources">
		Невозможно переместить объект '[O]' в
[P] в регионе [R], так как для этого объекта недостаточно ресурсов на этом участке.
	</notification>
	<notification name="NoParcelPermsNoObject">
		Копирование не удалось, потому что у вас нет доступа к этому участку.
	</notification>
	<notification name="CMORegionVersion">
		Невозможно переместить объект '[O]' в
[P] в регионе [R], потому что в другом регионе работает более старая версия, которая не поддерживает прием этого объекта через границу региона.
	</notification>
	<notification name="CMONavMesh">
		Невозможно переместить объект '[O]' в
[P] в регионе [R], потому что вы не можете изменить навигационную сетку через границы региона.
	</notification>
	<notification name="CMOWTF">
		Невозможно переместить объект '[O]' в
[P] в регионе [R] по неизвестной причине. ([F])
	</notification>
	<notification name="NoPermModifyObject">
		У вас нет прав на изменение этого объекта
	</notification>
	<notification name="TooMuchObjectInventorySelected">
		Выбрано слишком много объектов с большим инвентарем. Выберите меньше объектов и повторите попытку.
	</notification>
	<notification name="CantEnablePhysObjContributesToNav">
		Нельзя включить физику для объекта, который относится к навигационной сетке.
	</notification>
	<notification name="CantEnablePhysKeyframedObj">
		Нельзя включить физику для объектов с ключевыми кадрами.
	</notification>
	<notification name="CantEnablePhysNotEnoughLandResources">
		Нельзя включить физику для объекта -- недостаточно земельных ресурсов.
	</notification>
	<notification name="CantEnablePhysCostTooGreat">
		Нельзя включить физику для объекта с расходом ресурсов физики больше [MAX_OBJECTS]
	</notification>
	<notification name="PhantomWithConcavePiece">
		Этот объект не может содержать вогнутых элементов: это фантом, который относится к навигационной сетке.
	</notification>
	<notification name="UnableAddItem">
		Невозможно добавить предмет!
	</notification>
	<notification name="UnableEditItem">
		Редактирование невозможно!
	</notification>
	<notification name="NoPermToEdit">
		Редактирование не разрешено.
	</notification>
	<notification name="NoPermToCopyInventory">
		Не разрешено копировать этот инвентарь.
	</notification>
	<notification name="CantSaveItemDoesntExist">
		Нельзя сохранить в содержимом объекта: предмет уже не существует.
	</notification>
	<notification name="CantSaveItemAlreadyExists">
		Нельзя сохранить в содержимом объекта: предмет с таким названием уже есть в инвентаре
	</notification>
	<notification name="CantSaveModifyAttachment">
		Нельзя сохранить в содержимом объекта: это приведет к изменению разрешений прикрепленного объекта.
	</notification>
	<notification name="AttachmentHasTooMuchInventory">
		Прикрепленные объекты содержат слишком много инвентаря. Добавление невозможно.
	</notification>
	<notification name="IllegalAttachment">
		Прикрепляемый объект потребовал несуществующей точки на аватаре. Он был прикреплен к груди.
	</notification>
	<notification name="TooManyScripts">
		Слишком много скриптов.
	</notification>
	<notification name="UnableAddScript">
		Невозможно добавить скрипт!
	</notification>
	<notification name="AssetServerTimeoutObjReturn">
		Сервер активов не ответил в заданное время. Объект возвращен в регион.
	</notification>
	<notification name="RegionDisablePhysicsShapes">
		В этом регионе не разрешены фигуры с физическими данными.
	</notification>
	<notification name="NoModNavmeshAcrossRegions">
		Нельзя изменять навигационную сетку за пределами региона.
	</notification>
	<notification name="NoSetPhysicsPropertiesOnObjectType">
		Нельзя задать свойства физики для объекта этого типа.
	</notification>
	<notification name="NoSetRootPrimWithNoShape">
		Нельзя задать корневой примитив без фигуры.
	</notification>
	<notification name="NoRegionSupportPhysMats">
		В этом регионе не разрешены материалы с физическими данными.
	</notification>
	<notification name="OnlyRootPrimPhysMats">
		Настройка материалов с физическими данными разрешена только для корневых примитивов.
	</notification>
	<notification name="NoSupportCharacterPhysMats">
		Присвоение персонажам материалов с физическими данными еще не поддерживается.
	</notification>
	<notification name="InvalidPhysMatProperty">
		Одно или несколько свойств указанного материала с физическими данными недопустимы.
	</notification>
	<notification name="NoPermsAlterStitchingMeshObj">
		Не разрешается изменять тип стыковки меш-объекта.
	</notification>
	<notification name="NoPermsAlterShapeMeshObj">
		Не разрешается изменять форму меш-объекта
	</notification>
	<notification name="FullRegionCantEnter">
		Вам нет доступа в этот регион: регион заполнен.
	</notification>
	<notification name="LinkFailedOwnersDiffer">
		Связь невозможна -- разные владельцы
	</notification>
	<notification name="LinkFailedNoModNavmeshAcrossRegions">
		Связь невозможна – нельзя изменять навигационную сетку за пределами региона.
	</notification>
	<notification name="LinkFailedNoPermToEdit">
		Связь невозможна: у вас нет разрешения на редактирование.
	</notification>
	<notification name="LinkFailedTooManyPrims">
		Связь невозможна -- слишком много примитивов
	</notification>
	<notification name="LinkFailedCantLinkNoCopyNoTrans">
		Связь невозможна -- нельзя связать некопируемый и непередаваемый объекты
	</notification>
	<notification name="LinkFailedNothingLinkable">
		Связь невозможна -- нет связываемых объектов.
	</notification>
	<notification name="LinkFailedTooManyPathfindingChars">
		Связь невозможна -- слишком много персонажей с поиском пути
	</notification>
	<notification name="LinkFailedInsufficientLand">
		Связь невозможна -- недостаточно земельных ресурсов
	</notification>
	<notification name="LinkFailedTooMuchPhysics">
		Объект использует слишком много ресурсов физики -- динамическое поведение отключено.
	</notification>
	<notification name="EstateManagerFailedllTeleportHome">
		Объект &quot;[OBJECT_NAME]&quot; по адресу [SLURL] не может телепортировать менеджеров землевладений домой.
	</notification>
	<notification name="TeleportedHomeByObjectOnParcel">
		Вы были телепортированы домой объектом &quot;[OBJECT_NAME]&quot; на участке &quot;[PARCEL_NAME]&quot;
	</notification>
	<notification name="TeleportedHomeByObject">
		Вы были телепортированы домой объектом &quot;[OBJECT_NAME]&quot;
	</notification>
	<notification name="TeleportedByAttachment">
		Вы были телепортированы прикрепленным объектом [ITEM_ID]
		<usetemplate ignoretext="Телепортация: вы были телепортированы прикрепленным объектом" name="notifyignore"/>
	</notification>
	<notification name="TeleportedByObjectOnParcel">
		Вы были телепортированы объектом &quot;[OBJECT_NAME]&quot; на участке &quot;[PARCEL_NAME]&quot;
		<usetemplate ignoretext="Телепортация: вы были телепортированы объектом на участке" name="notifyignore"/>
	</notification>
	<notification name="TeleportedByObjectOwnedBy">
		Вы были телепортированы объектом &quot;[OBJECT_NAME]&quot;, владелец – [OWNER_ID]
	</notification>
	<notification name="TeleportedByObjectUnknownUser">
		Вы были телепортированы объектом &quot;[OBJECT_NAME]&quot;, владелец неизвестен.
	</notification>
	<notification name="StandDeniedByObject">
		«[OBJECT_NAME]» не позволит вам стоять в это время.
	</notification>
	<notification name="ResitDeniedByObject">
		«[OBJECT_NAME]» не позволит вам сейчас сменить место.
	</notification>
	<notification name="CantCreateObjectRegionFull">
		Невозможно создать запрошенный объект. Регион уже заполнен.
	</notification>
	<notification name="CantCreateAnimatedObjectTooLarge">
		Невозможно создать необходимый анимированный объект, так как он превышает предел риг-структурированных треугольников.
	</notification>
	<notification name="CantAttackMultipleObjOneSpot">
		Нельзя присоединить несколько объектов к одной точке.
	</notification>
	<notification name="CantCreateMultipleObjAtLoc">
		Здесь нельзя создать несколько объектов.
	</notification>
	<notification name="UnableToCreateObjTimeOut">
		Невозможно создать запрошенный объект. Объекта нет в базе данных.
	</notification>
	<notification name="UnableToCreateObjUnknown">
		Невозможно создать запрошенный объект. Истекло время запроса. Повторите попытку.
	</notification>
	<notification name="UnableToCreateObjMissingFromDB">
		Невозможно создать запрошенный объект. Повторите попытку.
	</notification>
	<notification name="RezFailureTookTooLong">
		Не удалось выложить, загрузка нужного объекта длится слишком долго.
	</notification>
	<notification name="FailedToPlaceObjAtLoc">
		Не удалось поместить объект в указанное место.  Повторите попытку.
	</notification>
	<notification name="CantCreatePlantsOnLand">
		Вам нельзя создавать растения на этой земле.
	</notification>
	<notification name="CantRestoreObjectNoWorldPos">
		Невозможно восстановить объект. Не найдена позиция в игровом мире.
	</notification>
	<notification name="CantRezObjectInvalidMeshData">
		Невозможно выложить объект: его данные сетки неверны.
	</notification>
	<notification name="CantRezObjectTooManyScripts">
		Невозможно выложить объект: в этом регионе уже сликом много скриптов.
	</notification>
	<notification name="CantCreateObjectNoAccess">
		Ваши привилегии доступа не разрешают создание объектов на этом месте.
	</notification>
	<notification name="CantCreateObject">
		Сейчас вам не разрешено создавать объекты.
	</notification>
	<notification name="InvalidObjectParams">
		Неверные параметры объекта
	</notification>
	<notification name="CantDuplicateObjectNoAcess">
		Ваши привилегии доступа не разрешают дублирование объектов на этом месте.
	</notification>
	<notification name="CantChangeShape">
		Вам не разрешено изменять эту фигуру.
	</notification>
	<notification name="NoPermsTooManyAttachedAnimatedObjects">
		Действие приведёт к превышению лимита по количеству добавленных анимированных объектов.
	</notification>
	<notification name="NoPermsLinkAnimatedObjectTooLarge">
		Невозможно связать эти объекты, поскольку полученный анимированный объект превысит предел риг-структурированных треугольников.
	</notification>
	<notification name="NoPermsSetFlagAnimatedObjectTooLarge">
		Невозможно преобразовать этот объект в анимированный объект, потому что будет превышен лимит риг-структурированных треугольников.
	</notification>
	<notification name="CantChangeAnimatedObjectStateInsufficientLand">
		Невозможно изменить состояние анимированного объекта для этого объекта, так как это приведет к превышению лимита участка.
	</notification>
	<notification name="ErrorNoMeshData">
		Ошибка сервера: не удается завершить действие, так как данные сетки не загружается.
	</notification>
	<notification name="NoAccessToClaimObjects">
		Ваши привилегии доступа не разрешают претендовать на объекты на этом месте.
	</notification>
	<notification name="DeedFailedNoPermToDeedForGroup">
		Не удалось передать: вам не разрешено передавать объекты для этой группы.
	</notification>
	<notification name="NoPrivsToBuyObject">
		Ваши привилегии доступа не разрешают покупать объекты на этом месте.
	</notification>
	<notification name="CantAttachObjectAvatarSittingOnIt">
		Невозможно присоединить объект: на нем сидит аватар.
	</notification>
	<notification name="WhyAreYouTryingToWearShrubbery">
		Деревья и траву нельзя носить как прикрепленные объекты.
	</notification>
	<notification name="CantAttachGroupOwnedObjs">
		Нельзя присоединять объекты, принадлежащие группе.
	</notification>
	<notification name="CantAttachObjectsNotOwned">
		Нельзя прикреплять объекты, которыми вы не владеете.
	</notification>
	<notification name="CantAttachNavmeshObjects">
		Невозможно присоединить объекты, которые относятся к навигационной сетке.
	</notification>
	<notification name="CantAttachObjectNoMovePermissions">
		Нельзя присоединить объект: вам не разрешено его перемещать.
	</notification>
	<notification name="CantAttachNotEnoughScriptResources">
		Недостаточно свободных ресурсов скриптинга для присоединения объекта!
	</notification>
	<notification name="CantAttachObjectBeingRemoved">
		Нельзя присоединить объект: объект был удален.
	</notification>
	<notification name="CantDropItemTrialUser">
		Здесь нельзя сбрасывать объекты; перейдите в бесплатную область для гостей.
	</notification>
	<notification name="CantDropMeshAttachment">
		Нельзя сбрасывать прикрепленные меш объекты. Отсоедините их в инвентарь, а затем выложите в игровой мир.
	</notification>
	<notification name="CantDropAttachmentNoPermission">
		Не удалось сбросить прикрепленный объект: вам не разрешено оставлять его здесь.
	</notification>
	<notification name="CantDropAttachmentInsufficientLandResources">
		Не удалось сбросить прикрепленный объект: не хватает свободных земельных ресурсов.
	</notification>
	<notification name="CantDropAttachmentInsufficientResources">
		Не удалось сбросить прикрепленные объекты: не хватает свободных ресурсов.
	</notification>
	<notification name="CantDropObjectFullParcel">
		Нельзя сбросить объект здесь.  Участок уже заполнен.
	</notification>
	<notification name="CantTouchObjectBannedFromParcel">
		Нельзя коснуться/взять этот объект: вы заблокированны на этом участке.
	</notification>
	<notification name="PlzNarrowDeleteParams">
		Уточните параметры удаления.
	</notification>
	<notification name="UnableToUploadAsset">
		Невозможно закрузить актив.
	</notification>
	<notification name="CantTeleportCouldNotFindUser">
		Не удалось найти пользователя для телепортации домой
	</notification>
	<notification name="GodlikeRequestFailed">
		режим творца недоступен
	</notification>
	<notification name="GenericRequestFailed">
		не удалось выполнить общий запрос
	</notification>
	<notification name="CantUploadPostcard">
		Невозможно отправить открытку.  Повторите попытку позже.
	</notification>
	<notification name="CantFetchInventoryForGroupNotice">
		Невозможно получить данные инвентаря для группового уведомления.
	</notification>
	<notification name="CantSendGroupNoticeNotPermitted">
		Невозможно отправить групповое уведомление -- не разрешено.
	</notification>
	<notification name="CantSendGroupNoticeCantConstructInventory">
		Невозможно отправить групповое уведомление -- не удалось собрать инвентарь.
	</notification>
	<notification name="CantParceInventoryInNotice">
		Невозможно проанализировать инвентарь, указанный в уведомлении.
	</notification>
	<notification name="TerrainUploadFailed">
		Не удалось загрузить ландшафт.
	</notification>
	<notification name="TerrainFileWritten">
		Файл ландшафта записан.
	</notification>
	<notification name="TerrainFileWrittenStartingDownload">
		Файл ландшафта записан, начинается загрузка...
	</notification>
	<notification name="TerrainBaked">
		Ландшафт готов.
	</notification>
	<notification name="TenObjectsDisabledPlzRefresh">
		Отключены только первые 10 выбранных объектов. Обновите экран и выберите объекты снова, если требуется.
	</notification>
	<notification name="UpdateViewerBuyParcel">
		Для покупки этого участка необходимо обновить клиент.
	</notification>
	<notification name="CantBuyParcelNotForSale">
		Невозможно купить, этот участок не предназначен для продажи.
	</notification>
	<notification name="CantBuySalePriceOrLandAreaChanged">
		Невозможно купить: цена или площадь земли изменились.
	</notification>
	<notification name="CantBuyParcelNotAuthorized">
		Вам не разрешено покупать этот участок.
	</notification>
	<notification name="CantBuyParcelAwaitingPurchaseAuth">
		Вы не можете приобрести этот участок: он уже ожидает подтверждения покупки
	</notification>
	<notification name="CantBuildOverflowParcel">
		Здесь нельзя создавать объекты – участок будет переполнен.
	</notification>
	<notification name="SelectedMultipleOwnedLand">
		Вы выбрали землю с разными владельцами. Выберите меньшую область и повторите попытку.
	</notification>
	<notification name="CantJoinTooFewLeasedParcels">
		Выбрано недостаточно арендуемых участков для вступления.
	</notification>
	<notification name="CantDivideLandMultipleParcelsSelected">
		Невозможно разделить землю.
Выбрано несколько участков.
Попробуйте выбрать область поменьше.
	</notification>
	<notification name="CantDivideLandCantFindParcel">
		Невозможно разделить землю.
Не удается найти участок.
Сообщите об этом: Помощь -&gt; Сообщить об ошибке...
	</notification>
	<notification name="CantDivideLandWholeParcelSelected">
		Невозможно разделить землю. Выбран весь участок.
Попробуйте выбрать область поменьше.
	</notification>
	<notification name="LandHasBeenDivided">
		Земля разделена.
	</notification>
	<notification name="PassPurchased">
		Вы приобрели пропуск.
	</notification>
	<notification name="RegionDisallowsClassifieds">
		В регионе не разрешены рекламные объявления.
	</notification>
	<notification name="LandPassExpireSoon">
		Ваш пропуск на эту землю скоро закончится.
	</notification>
	<notification name="CantSitNoSuitableSurface">
		Нет подходящей поверхности, чтобы сесть. Попробуйте в другом месте.
	</notification>
	<notification name="CantSitNoRoom">
		Здесь нет места, чтобы сесть. Попробуйте в другом месте.
	</notification>
	<notification name="ClaimObjectFailedNoPermission">
		Невозможно претендовать на объект: у вас нет разрешения
	</notification>
	<notification name="ClaimObjectFailedNoMoney">
		Невозможно претендовать на объект: у вас не хватает L$.
	</notification>
	<notification name="CantDeedGroupLand">
		Нельзя передать землю, принадлежащую группе.
	</notification>
	<notification name="BuyObjectFailedNoMoney">
		Не удалось купить объект: у вас не хватает L$.
	</notification>
	<notification name="BuyInventoryFailedNoMoney">
		Не удалось купить инвентарь: у вас не хватает L$.
	</notification>
	<notification name="BuyPassFailedNoMoney">
		У вас недостаточно L$, чтобы заплатить за проход на эту землю.
	</notification>
	<notification name="CantBuyPassTryAgain">
		Сейчас нельзя купить пропуск.  Повторите попытку позже.
	</notification>
	<notification name="CantCreateObjectParcelFull">
		Невозможно создать объект: участок заполнен.
	</notification>
	<notification name="FailedPlacingObject">
		Не удалось поместить объект в указанное место.  Повторите попытку.
	</notification>
	<notification name="CantCreateLandmarkForEvent">
		Невозможно создать закладку для события.
	</notification>
	<notification name="GodBeatsFreeze">
		Сила творца одолевает заморозку!
	</notification>
	<notification name="SpecialPowersRequestFailedLogged">
		Не удалось выполнить запрос на особые способности. Запрос зарегистрирован.
	</notification>
	<notification name="ExpireExplanation">
		Система сейчас не может обработать ваш запрос. Истекло время запроса.
	</notification>
	<notification name="DieExplanation">
		Система не может обработать ваш запрос.
	</notification>
	<notification name="AddPrimitiveFailure">
		Недостаточно денег для создания примитива.
	</notification>
	<notification name="RezObjectFailure">
		Недостаточно денег для создания объекта.
	</notification>
	<notification name="ResetHomePositionNotLegal">
		Недопустимое домашнее местоположение; восстановлено стандартное местоположение.
	</notification>
	<notification name="CantInviteRegionFull">
		Сейчас вы не можете никого пригласить к себе: регион уже заполнен. Повторите попытку позже.
	</notification>
	<notification name="CantSetHomeAtRegion">
		Вам не разрешено устанавливать свое домашнее местоположение в этом регионе.
	</notification>
	<notification name="ListValidHomeLocations">
		Задать домашнее местоположение можно только на вашей земле или в Инфохабе материка.
	</notification>
	<notification name="SetHomePosition">
		Домашнее местоположение задано.
	</notification>
	<notification name="CantDerezInventoryError">
		Невозможно забрать объект: сбой инвентаря.
	</notification>
	<notification name="CantCreateRequestedInv">
		Невозможно создать требуемый инвентарь.
	</notification>
	<notification name="CantCreateRequestedInvFolder">
		Невозможно создать требуемую папку инвентаря.
	</notification>
	<notification name="CantCreateInventory">
		Невозможно создать этот инвентарь.
	</notification>
	<notification name="CantCreateLandmark">
		Невозможно создать закладку.
	</notification>
	<notification name="CantCreateOutfit">
		Сейчас нельзя создать комплект. Попробуйте через минуту.
	</notification>
	<notification name="InventoryNotForSale">
		Инвентарь не для продажи.
	</notification>
	<notification name="CantFindInvItem">
		Не удалось найти предмет из инвентаря.
	</notification>
	<notification name="CantFindObject">
		Не удалось найти объект.
	</notification>
	<notification name="CantTransfterMoneyRegionDisabled">
		Сейчас в этом регионе запрещен перевод денег на объекты.
	</notification>
	<notification name="DroppedMoneyTransferRequest">
		Невозможно произвести платеж из-за нагрузки на систему.
	</notification>
	<notification name="CantPayNoAgent">
		Непонятно, кому платить.
	</notification>
	<notification name="CantDonateToPublicObjects">
		Нельзя отдавать L$ за общедоступные объекты.
	</notification>
	<notification name="InventoryCreationInWorldObjectFailed">
		Не удалось создать инвентарь в объекте игрового мира.
	</notification>
	<notification name="UserBalanceOrLandUsageError">
		Не удалось обновить клиент из-за внутренней ошибки.  Отображаемый в клиенте баланс L$ или владение участками могут не соответствовать действительному балансу на серверах.
	</notification>
	<notification name="LargePrimAgentIntersect">
		Невозможно создать большие примитивы, которые пересекаются с другими жителями. Пожалуйста, повторите попытку, когда другие жители переедут.
	</notification>
	<notification name="RLVaChangeStrings">
		Изменения вступят в силу после перезагрузки [APP_NAME].
	</notification>
	<notification name="RLVaListRequested" label="Запрос на ограничение от [NAME_LABEL]">
		[NAME_SLURL] попросил отправить список ваших текущих активных ограничений RLV.
		<form name="form">
			<button name="Allow" text="Позволить"/>
			<button name="Always Allow" text="Всегда позволить"/>
			<button name="Deny" text="Отказать"/>
			<ignore name="ignore" text="Подтвердить отправку кому-либо списка моих текущих ограничений RLV."/>
		</form>
	</notification>
	<notification name="InventoryValidationFailed" label="Ошибки проверки инвентаря">
		<usetemplate name="okignore" ignoretext="Предупреждать, если были обнаружены ошибки проверки инвентаря."/>
В вашем инвентаре обнаружено повреждение.
Пожалуйста, свяжитесь с [HELP] со следующим списком проблем.
Они могут использовать http://opensimulator.org/wiki/inventory чтобы устранить проблемы.

[ERRORS]
	</notification>
	<notification name="PreferenceControlsDefaults">
		Вы хотите восстановить значения по умолчанию для элементов управления?
		<usetemplate canceltext="Отмена" name="yesnocancelbuttons" notext="Текущий режим" yestext="Все режимы"/>
	</notification>
	<notification name="PreferenceChatClearLog">
		Будут удалены журналы предыдущих разговоров и все резервные копии этих файлов.
		<usetemplate ignoretext="Подтверждать удаление журнала предыдущих разговоров." name="okcancelignore" notext="Отмена" yestext="Да"/>
	</notification>
	<notification name="PreferenceChatDeleteTranscripts">
		Будут удалены записи всех предыдущих разговоров. Список прошедших разговоров не изменится. Все файлы с расширениями .txt и txt.backup в папке [FOLDER] будут удалены.
		<usetemplate ignoretext="Подтверждать удаление записей." name="okcancelignore" notext="Отмена" yestext="Да"/>
	</notification>
	<notification name="PreferenceChatPathChanged">
		Невозможно переместить файлы. Восстановлен прежний путь.
		<usetemplate ignoretext="Невозможно переместить файлы. Восстановлен прежний путь." name="okignore" yestext="Да"/>
	</notification>
	<notification name="DefaultObjectPermissions">
		Ошибка при сохранении стандартных разрешений по следующей причине: [REASON]. Попробуйте задать стандартные разрешения через некоторое время.
	</notification>
	<notification name="OutfitPhotoLoadError">
		[REASON]
	</notification>
	<notification name="AddPaymentMethod">
На следующей странице выберите сумму L$ и
нажмите кнопку «Разместить заказ». Вы сможете
добавить способ оплаты при оформлении заказа.
		<form name="form">
			<button name="Continue" text="Продолжить"/>
			<button name="Cancel" text="Отмена"/>
		</form>
	</notification>
	<notification name="LSLColorCopiedToClipboard">
		Цвет LSL был скопирован в буфер обмена. Теперь вы можете вставить его в сценарий, чтобы использовать.
		<form name="form">
			<ignore name="ignore" text="Цвет LSL был скопирован в буфер обмена."/>
		</form>
	</notification>
	<notification name="FSBWTooHigh">
		Мы настоятельно рекомендуем вам не установить пропускную способность выше 1500 Кбит. Это вряд ли улучшит работу, и почти наверняка не улучшит производительность.
	</notification>
	<notification name="FirstUseFlyOverride">
		Внимание: Используйте 'Летать принудительно' ответственно! Использование 'Летать принудительно' без разрешения собственника земели может привести к блокировке вашего аватара на данном участке.
	</notification>
	<notification name="ServerVersionChanged">
		Регион в который вы вошли использует другую версию симулятора
Текущий симулятор: [NEWVERSION]
Предыдущий симулятор: [OLDVERSION]
	</notification>
	<notification name="RegExFail">
		Ошибка в регулярном выражении:
[EWHAT]
	</notification>
	<notification name="NoHavok">
		Некоторые функции, такие как [FEATURE] не включены в [APP_NAME] с OpenSimulator. Если вы хотели бы использовать [FEATURE], пожалуйста, скачайте [APP_NAME] для Second Life.
[DOWNLOAD_URL]
		<form name="form">
			<ignore name="ignore" text="Предупреждение Havok"/>
		</form>
	</notification>
	<notification name="StreamListExportSuccess">
		Список потока успешно экспортирован в XML файл [FILENAME].
	</notification>
	<notification name="StreamListImportSuccess">
		Список потока успешно импортирован из XML файла
	</notification>
	<notification name="StreamMetadata">
		♫ Сейчас играет:
  [TITLE]
  [ARTIST] ♫
	</notification>
	<notification name="StreamMetadataNoArtist">
		♫ Сейчас играет:
  [TITLE] ♫
	</notification>
	<notification name="RadarAlert">
		[NAME] [MESSAGE]
	</notification>
	<notification name="BackupFinished">
		Ваши настройки были успешно сохранены.
	</notification>
	<notification name="BackupPathEmpty">
		Путь для сохранения настроек пуст. Пожалуйста, укажите местоположение для резервного копирования и восстановления настроек.
	</notification>
	<notification name="BackupPathDoesNotExistOrCreateFailed">
		Путь резервного копирования не может быть найден или создан.
	</notification>
	<notification name="BackupPathDoesNotExist">
		Путь резервного копирования не может быть найден
	</notification>
	<notification name="SettingsConfirmBackup">
Вы уверены, что хотите сохранить резервную копию в этом каталоге?
[DIRECTORY]
Любые существующие резервные копии в этом месте будут перезаписаны!
		<usetemplate name="okcancelbuttons" notext="Отмена" yestext="Сохранить"/>
	</notification>
	<notification name="SettingsRestoreNeedsLogout">
		Восстановление настроек требует перезапуск клиента. Вы хотите, восстановить настройки и перезапустить клиент сейчас?
		<usetemplate name="okcancelbuttons" notext="Отмена" yestext="Восстановить и выйти"/>
	</notification>
	<notification name="RestoreFinished">
		Восстановление завершено! Пожалуйста, перезапустите клиент.
		<usetemplate name="okbutton" yestext="Выйти"/>
	</notification>
	<notification name="ConfirmRestoreQuickPrefsDefaults">
		Это действие немедленно восстановит быстрые настройки на их значение по умолчанию.

Вы не можете отменить это действие.
		<usetemplate ignoretext="Подтвердить восстановление быстрых настроек" name="okcancelignore" notext="Отмена" yestext="Да"/>
	</notification>
	<notification name="QuickPrefsDuplicateControl">
		Настройка уже добавлена. Пожалуйста, выберите другую.
	</notification>
	<notification name="ExportFinished">
		Экспорт завершен и сохранен в [FILENAME].
	</notification>
	<notification name="ExportFailed">
		Экспорт не удался. Пожалуйста, смотрите журнал ошибок для деталей.
	</notification>
	<notification name="ExportColladaSuccess">
		Успешно сохранен [OBJECT] в [FILENAME].
	</notification>
	<notification name="ExportColladaFailure">
		Экспорт [OBJECT] в [FILENAME] не удался.
	</notification>
	<notification name="MeshMaxConcurrentReqTooHigh">
		Установленное значение [VALUE], для числа одновременных запросов, чтобы загрузить объекты сетки (настройка отладки [DEBUGNAME] ) выше, чем максимум [MAX]. Значения были восстановлены по умолчанию [DEFAULT].
	</notification>
	<notification name="ImportSuccess">
		Успешно импортировано [COUNT] [OBJECT].
	</notification>
	<notification name="AntiSpamBlocked">
		АнтиСпам: Заблокированно [SOURCE] за спам [QUEUE] ([COUNT]) в [PERIOD] секунду.
	</notification>
	<notification name="AntiSpamImNewLineFloodBlocked">
		АнтиСпам: Заблокированно [SOURCE] за отправку ЛС с более чем [COUNT] строк.
	</notification>
	<notification name="AntiSpamChatNewLineFloodBlocked">
		АнтиСпам: Заблокированно [SOURCE] за отправку сообщения в чат с более чем [COUNT] строк.
	</notification>
	<notification name="SkinDefaultsChangeSettings">
		[MESSAGE]
		<form name="form">
			<ignore name="ignore" text="Настройка параметров было изменено на значение по умолчанию "/>
		</form>
	</notification>
	<notification name="AddNewContactSet">
		Создать новый набор контактов:
		<form name="form">
			<input name="message" type="text">
		Новый набор контактов
			</input>
			<button name="Create" text="Создать"/>
			<button name="Cancel" text="Отмена"/>
		</form>
	</notification>
	<notification name="RemoveContactSet">
		Вы уверены, что хотите удалить [SET_NAME]? Вы не сможете восстановить его.
		<usetemplate ignoretext="Подтвердить удаление набора контактов" name="okcancelignore" notext="Отмена" yestext="Ok"/>
	</notification>
	<notification name="RemoveContactFromSet">
		Вы уверены, что хотите удалить [TARGET] из [SET_NAME]?
		<usetemplate ignoretext="Подтвердить удаления участника из набора контактов" name="okcancelignore" notext="Отмена" yestext="Ok"/>
	</notification>
	<notification name="RemoveContactsFromSet">
		Вы уверены, что хотите удалить [TARGET] из [SET_NAME]?
		<usetemplate ignoretext="Подтвердить удаления участников из набора контактов" name="okcancelignore" notext="Отмена" yestext="Ok"/>
	</notification>
	<notification name="AddToContactSetSingleSuccess">
		[NAME] был добавлен в [SET].
	</notification>
	<notification name="AddToContactSetMultipleSuccess">
		[COUNT] аватаров было добавлено в [SET].
	</notification>
	<notification name="SetAvatarPseudonym">
		Введите псевдоним для [AVATAR]:
		<form name="form">
			<input name="message" type="text"/>
			<button name="Create" text="Создать"/>
			<button name="Cancel" text="Отмена"/>
		</form>
	</notification>
	<notification name="RenameContactSetFailure">
		Невозможно переименовать &apos;[SET]&apos; в &apos;[NEW_NAME]&apos;: Набор с таким именем уже существует, или новое имя является недействительным.
	</notification>
	<notification name="ShapeImportGenericFail">
		Возникла проблема импорта [FILENAME]. Пожалуйста, смотрите журнал ошибок для более подробной информации.
	</notification>
	<notification name="ShapeImportVersionFail">
		Ошибка импорта формы. Вы уверены, что [FILENAME] является файлом аватара?
	</notification>
	<notification name="AddToMediaList">
		Введите имя домена для добавления в [LIST]:
		<form name="form">
			<input name="url" type="text"/>
			<button name="Add" text="Добавить"/>
			<button name="Cancel" text="Отмена"/>
		</form>
	</notification>
	<notification name="CantRestoreToWorldNoCopy">
		Восстановление к последней позиции не допускается для элементов без копирования, чтобы предотвратить возможную потерю содержимого.
	</notification>
	<notification name="ConfirmRemoveCredential">
		Удалить сохраненный вход для &lt;nolink&gt;[NAME]&lt;/nolink&gt;?
		<form name="form">
			<button name="OK" text="OK"/>
			<button name="Cancel" text="Отмена"/>
		</form>
	</notification>
	<notification name="ExodusFlickrVerificationExplanation">
		Чтобы использовать функцию загрузки на Flickr, необходимо авторизовать [APP_NAME], чтобы получить доступ к вашей учетной записи. Если вы продолжите, ваш веб-браузер откроет сайт Flickr, где вам будет предложено войти в систему и разрешить доступ [APP_NAME]. Вам будет предоставлен код, чтобы скопировать обратно в [APP_NAME].

Хотите, разрешить [APP_NAME] отправлять сообщения в вашей учетной записи Flickr?
		<usetemplate name="okcancelbuttons" notext="Нет" yestext="Да"/>
	</notification>
	<notification name="ExodusFlickrVerificationPrompt">
		Пожалуйста, авторизуйте [APP_NAME], чтобы отправлять сообщения в вашей учетной записи Flickr в веб-браузере, затем введите код, указанный на веб-сайте ниже:
		<form name="form">
			<input name="oauth_verifier" type="text"/>
			<button name="OK" text="OK"/>
			<button name="Cancel" text="Отмена"/>
		</form>
	</notification>
	<notification name="ExodusFlickrVerificationFailed">
		Flickr проверка не удалась. Пожалуйста, попробуйте еще раз, и проверьте код подтверждения.
	</notification>
	<notification name="ExodusFlickrUploadComplete">
		Ваш снимок теперь может быть просмотрен [http://www.flickr.com/photos/upload/edit/?ids=[ID] тут].
	</notification>
	<notification name="RegionTrackerAdd">
		Какую бы метку вы хотели использовать
для региона &quot;[REGION]&quot;?
		<form name="form">
			<input name="label" type="text">[LABEL]			</input>
			<button name="OK" text="OK"/>
			<button name="Cancel" text="Отмена"/>
		</form>
	</notification>
	<notification name="SnoozeDuration">
		Время в секундах, чтобы отключить чат группы:
		<form name="form">
			<input name="duration" type="text">
        [DURATION]
			</input>
			<button name="OK" text="OK"/>
			<button name="Cancel" text="Отмена"/>
		</form>
	</notification>
	<notification name="SnoozeDurationInvalidInput">
		Пожалуйста, введите правильный номер!
	</notification>
	<notification name="PickLimitReached">
		Не удалось создать подборку, потому что максимальное количество подборок уже были созданы.
	</notification>
	<notification name="GlobalOnlineStatusToggle">
		Из-за нагрузки на сервер массовое переключение видимости состояния в сети может занять некоторое время, чтобы стать эффективным. Пожалуйста, будьте терпеливы.
		<usetemplate ignoretext="Сообщить мне, что переключение видимости статуса в сети может занять некоторое время" name="okignore" yestext="Да"/>
	</notification>
	<notification name="RenderVolumeLODFactorWarning">
		ВНИМАНИЕ: уровень детализации (LOD) установлен на высокий

Для повседневного использования достаточно уровня в диапазоне 1-3.
Попробуйте заменить объекты, которые выглядят деформированными при таких значениях.

Уровень LOD > 3: добавляет задержки. Рекомендуется только для фотографии.
Уровень LOD > 4: использовать в особых случаях. Возврат после relog.
Уровень LOD > 8: не имеет реального эффекта. Может вызвать ошибки.
	</notification>
<<<<<<< HEAD
	<notification name="CurrencyURIOverrideReceived">
Этот регион решил указать сторонний валютный портал.
Обратите внимание, что покупки валюты, сделанные через Firestorm Viewer, являются транзакциями между вами (пользователем) и поставщиком (ами) или продавцом (ами) валюты.
Ни Firestorm Viewer, ни Phoenix Firestorm Viewer Project Inc., ни его команда не несут ответственности за любые расходы или ущерб, возникшие прямо или косвенно в результате любой такой транзакции.
Если вы не согласны с этими условиями использования, никакие финансовые транзакции не должны проводиться с использованием этого средства просмотра.
		<usetemplate ignoretext="Когда регион устанавливает новый валютный помощник." name="okignore" yestext="Да"/>
	</notification>
	<notification name="EnableHiDPI">
		Включение поддержки HiDPI может иметь негативные последствия и может ухудшить производительность.
=======
	<notification name="OverrideVRAMWarning">
ПРЕДУПРЕЖДЕНИЕ: Переопределение функции обнаружения видеопамяти может привести к нестабильности.

Большинству пользователей рекомендуется отключить эту настройку и позволить
программе просмотра и операционной системе определить правильное значение.

Эта настройка предназначена для случаев, когда функция обнаружения видеопамяти выдает неверные значения.
Используйте с осторожностью, в случае сомнений обратитесь за консультацией в службу поддержки.
		<usetemplate name="okbutton" yestext="OK"/>
>>>>>>> 31dd2fb6
	</notification>
	<notification name="CurrencyURIOverrideReceived">
Этот регион решил указать сторонний валютный портал.
Обратите внимание, что покупки валюты, сделанные через Firestorm Viewer, являются транзакциями между вами (пользователем) и поставщиком (ами) или продавцом (ами) валюты.
Ни Firestorm Viewer, ни Phoenix Firestorm Viewer Project Inc., ни его команда не несут ответственности за любые расходы или ущерб, возникшие прямо или косвенно в результате любой такой транзакции.
Если вы не согласны с этими условиями использования, никакие финансовые транзакции не должны проводиться с использованием этого средства просмотра.
		<usetemplate ignoretext="Когда регион устанавливает новый валютный помощник." name="okignore" yestext="Да"/>
	</notification>
	<notification name="EnableHiDPI">
		Включение поддержки HiDPI может иметь негативные последствия и может ухудшить производительность.
	</notification>
	<notification name="FailedToFindSettings">
		Не удалось загрузить настройки для [NAME] из базы данных.
	</notification>
	<notification name="FailedToLoadSettingsApply">
		Невозможно применить эти настройки к окружающей среде.
	</notification>
	<notification name="FailedToBuildSettingsDay">
		Невозможно применить эти настройки к окружающей среде.
	</notification>
	<notification name="NoEnvironmentSettings">
		Этот регион не поддерживает параметры окружающей среды.
	</notification>
	<notification label="Сохранить Комплект одежды" name="SaveSettingAs">
		Сохранить текущие параметры среды как:
		<form name="form">
			<input name="message" type="text">
				[DESC] (new)
			</input>
			<button name="OK" text="OK"/>
			<button name="Cancel" text="Отмена"/>
		</form>
	</notification>
	<notification name="WLImportFail">
		Невозможно импортировать устаревшие настройки Windlight [NAME] из
[FILE].

[REASONS]
	</notification>
	<notification name="WLParcelApplyFail">
		Невозможно установить окружающую среду для этого участка.
Пожалуйста, введите или выберите участок, который вы можете изменить.
	</notification>
	<notification name="SettingsUnsuported">
		Настройки не поддерживаются в этом регионе.
Перейдите в регион с включенными настройками и повторите попытку.
	</notification>
	<notification name="SettingsConfirmLoss">
		Вы собираетесь потерять изменения, которые вы внесли в этот [TYPE] с именем "[NAME]".
Вы уверены что хотите продолжить?
		<usetemplate ignoretext="Вы уверены, что хотите потерять изменения?" name="okcancelignore" notext="Нет" yestext="Да"/>
	</notification>
	<notification name="SettingsConfirmReset">
		Вы собираетесь удалить все примененные настройки.
Вы уверены что хотите продолжить?
		<usetemplate name="okcancelbuttons" notext="Нет" yestext="Да"/>
	</notification>
	<notification name="PersonalSettingsConfirmReset">
		Вы собираетесь удалить все примененные персональные настройки освещения.
Вы уверены что хотите продолжить?
		<usetemplate name="okcancelbuttons" notext="Нет" yestext="Да"/>
	</notification>
	<notification name="SettingsMakeNoTrans">
		Вы собираетесь импортировать непередаваемые настройки в этот дневной цикл. Продолжение приведет к тому, что редактируемые вами настройки также станут непередаваемыми.

Это изменение не может быть отменено.

Вы уверены что хотите продолжить?
		<usetemplate ignoretext="Вы уверены, что хотите сделать настройки непередаваемыми?" name="okcancelignore" notext="Нет" yestext="Да"/>
	</notification>
	<notification name="NoEditFromLibrary">
		Вы не можете редактировать настройки непосредственно из библиотеки.
Пожалуйста, скопируйте в свой инвентарь и попробуйте снова.
	</notification>
	<notification name="EnvironmentApplyFailed">
		Мы столкнулись с проблемой этих настроек. Они не могут быть сохранены или применены в это время.
	</notification>
	<notification name="TrackLoadFailed">
		Невозможно загрузить дорожку в [TRACK].
	</notification>
	<notification name="TrackLoadMismatch">
		Невозможно загрузить дорожку из [TRACK1] в [TRACK2].
	</notification>
	<notification name="CompressionTestResults">
Результат теста на сжатие gzip 6 уровня с файлом [FILE] размером [SIZE] КБ:
Упаковка: [PACK_TIME]с [PSIZE]КБ
Распаковка: [UNPACK_TIME]с [USIZE]КБ
	</notification>
	<notification name="PromptMFAToken" label="Запрос на ввод токена MFA">
		[MESSAGE]
		<form name="form">
			<button name="continue" text="Продолжить"/>
			<button name="cancel" text="Отмена"/>
		</form>
	</notification>
	<notification name="PromptMFATokenWithSave" label="Запрос на ввод токена MFA">
		[MESSAGE]
		<form name="form">
			<ignore name="ignore" text="Запомнить этот компьютер на 30 дней."/>
			<button name="continue" text="Продолжить"/>
			<button name="cancel" text="Отмена"/>
		</form>
	</notification>
<<<<<<< HEAD
=======

	<notification label="Создать вложенную папку" name="CreateSubfolder">
		Назовите новую папку:
		<form name="form">
			<button name="OK" text="OK"/>
			<button name="Cancel" text="Отмена"/>
		</form>
	</notification>

	<notification name="SameFolderRequired">
		Выбранные элементы должны находиться в одной папке.
		<usetemplate name="okbutton" yestext="OK"/>
	</notification>

	<notification name="RiggedMeshAttachedToHUD">
		Объект "[NAME]" прикрепленный к точке дисплея "[POINT]" содержит ригованый меш.

Ригованые мешевые объекты предназначены для прикрепления к аватару. Ни вы, ни кто-либо другой не увидит этот объект.

Если вы хотите увидеть этот объект, удалите его и снова прикрепите к точке прикрепления аватара.

		<usetemplate ignoretext="Предупредить меня, когда к точке дисплея будет прикреплен меш." name="okignore" yestext="OK"/>
	</notification>

	<notification name="ConfirmOverwriteOutfit">
		Это заменит предметы из выбранного костюма на те, что надеты сейчас.
		<usetemplate ignoretext="Подтвердить перед перезаписью костюма." name="okcancelignore" notext="Отмена" yestext="Сохранить"/>
	</notification>

	<notification name="ClearInventoryThumbnailsWarning">
		Вы собираетесь удалить миниатюры изображений из списка предметов инвентаря. Это изменение невозможно отменить.

Хотите продолжить?
		<usetemplate name="okcancelbuttons" notext="Нет" yestext="Да"/>
	</notification>

	<notification name="WriteInventoryThumbnailsWarning">
		Вы собираетесь перезаписать миниатюры изображений для некоторых или всех элементов инвентаря в списке. Это изменение невозможно отменить.

Хотите продолжить?
		<usetemplate name="okcancelbuttons" notext="Нет" yestext="Да"/>
	</notification>

	<notification name="ReflectionProbeApplied">
		ВНИМАНИЕ: Вы превратили свой объект в датчик отражения.  Это приведет к неявному изменению объекта, чтобы имитировать его объем воздействия, и внесет необратимые изменения в объект.  Хотите продолжить?
		<usetemplate ignoretext="Советы по Датчикам отражений" name="okcancelignore" notext="Отмена" yestext="OK"/>
	</notification>

	<notification name="AutoAdjustHDRSky">
		Вы редактируете изображение неба без разрешения HDR, которое было автоматически преобразовано в HDR. Чтобы удалить HDR и тональное отображение, установите значение Reflection Probe Ambiance равным нулю.
		<usetemplate ignoretext="Предупреждение о настройке неба в режиме HDR" name="okignore" yestext="OK"/>
	</notification>

	<notification name="EnableAutoFPSWarning">
		Вы собираетесь включить Автонастройку частоты кадров. Все несохраненные настройки графики будут потеряны.

Хотите сначала сохранить их?
		<usetemplate name="okcancelbuttons" notext="Нет" yestext="Да"/>
	</notification>

>>>>>>> 31dd2fb6
	<notification name="NoValidEnvSettingFound">
		Не выбрана допустимая настройка окружающей среды.

Обратите внимание, что нельзя выбрать «Общая среда» и «Дневной цикл»!
	</notification>
	<notification name="CantCreateInventoryName">
		Невозможно создать элемент инвентаря: [NAME]
	</notification>
	<notification name="WindlightBulkImportFinished">
		Массовый импорт Окружающей среды завершен.
	</notification>
	<notification name="FSAOScriptedNotification">
		Диспетчер анимаций (AO): [AO_MESSAGE]
		<usetemplate ignoretext="Предупредить меня, когда к функции Диспетчера анимаций (AO) обращается скриптовый объект" name="notifyignore"/>
	</notification>
	<notification name="WarnForceLoginURL">
		URL-адрес заставки входа в систему переопределен в целях тестирования.

Сбросить URL по умолчанию?
		<usetemplate name="okcancelbuttons" notext="Напомни мне в следующий раз" yestext="Сбросить"/>
	</notification>
	<notification name="WarnScriptedCamera">
Сброс камеры может быть заблокирован следующими объектами:

[SOURCES]
	</notification>
	<notification name="UngroupFolder">
		Разгруппировать папку "[FOLDER_NAME]"?
		<usetemplate name="okcancelbuttons" notext="Отмена" yestext="Да"/>
	</notification>

	<!-- <FS:Zi> detect and strip empty alpha layers from images on upload -->
	<notification
		label="Изображение содержит пустой альфа-канал"
		name="ImageEmptyAlphaLayer">
Изображение, которое вы пытаетесь загрузить, содержит пустой или почти пустой альфа-канал (информация о прозрачности). Это почти всегда нежелательно и должно быть удалено. Добавление альфа-канала к изображению приведет к тому, что текстуры будут переворачиваться друг над другом под разными углами камеры, что замедлит рендеринг. Итак, если вам действительно не нужна эта текстура с пустым/почти пустым альфа-каналом, рассмотрите возможность ее удаления.
		<form name="form">
			<button name="strip" text="Удалить Альфу"/>
			<button name="use_as_is" text="Оставить как есть"/>
		</form>
	</notification>
	<!-- </FS:Zi> -->
</notifications><|MERGE_RESOLUTION|>--- conflicted
+++ resolved
@@ -2375,8 +2375,6 @@
 	<notification name="SetPickLocation">
 		Примечание.
 Вы изменили местоположение этого места, но остальные данные сохранили прежние значения.
-<<<<<<< HEAD
-=======
 	</notification>
 
 	<notification name="ApplyInventoryToObject">
@@ -2385,7 +2383,6 @@
 
 Переместите инвентарный элемент?
 		<usetemplate ignoretext="Предупредите меня, прежде чем я применю элементы &apos;без копирования&apos; к объекту" name="okcancelignore" notext="Отмена" yestext="OK"/>
->>>>>>> 31dd2fb6
 	</notification>
 
 	<notification name="MoveInventoryFromObject">
@@ -3825,14 +3822,11 @@
 	<notification name="LivePreviewUnavailable">
 		Просмотр этой текстуры невозможен, так как запрещено ее копирование и/или передача.
 		<usetemplate ignoretext="Предупреждать, если режим просмотра вживую недоступен для текстур с запрещенным копированием и/или передачей" name="okignore" yestext="Да"/>
-<<<<<<< HEAD
-=======
 	</notification>
 
 	<notification name="LivePreviewUnavailablePBR">
 		Мы не можем показать предварительный просмотр этого материала, поскольку он запрещен для копирования, передачи и/или изменения.
 		<usetemplate ignoretext="Предупредить меня, что режим предварительного просмотра в реальном времени недоступен для материалов без копирования, передачи и/или изменения" name="okignore" yestext="OK"/>
->>>>>>> 31dd2fb6
 	</notification>
 
 	<notification name="FacePasteFailed">
@@ -5303,7 +5297,16 @@
 Уровень LOD > 4: использовать в особых случаях. Возврат после relog.
 Уровень LOD > 8: не имеет реального эффекта. Может вызвать ошибки.
 	</notification>
-<<<<<<< HEAD
+	<notification name="OverrideVRAMWarning">
+ПРЕДУПРЕЖДЕНИЕ: Переопределение функции обнаружения видеопамяти может привести к нестабильности.
+
+Большинству пользователей рекомендуется отключить эту настройку и позволить
+программе просмотра и операционной системе определить правильное значение.
+
+Эта настройка предназначена для случаев, когда функция обнаружения видеопамяти выдает неверные значения.
+Используйте с осторожностью, в случае сомнений обратитесь за консультацией в службу поддержки.
+		<usetemplate name="okbutton" yestext="OK"/>
+	</notification>
 	<notification name="CurrencyURIOverrideReceived">
 Этот регион решил указать сторонний валютный портал.
 Обратите внимание, что покупки валюты, сделанные через Firestorm Viewer, являются транзакциями между вами (пользователем) и поставщиком (ами) или продавцом (ами) валюты.
@@ -5313,27 +5316,6 @@
 	</notification>
 	<notification name="EnableHiDPI">
 		Включение поддержки HiDPI может иметь негативные последствия и может ухудшить производительность.
-=======
-	<notification name="OverrideVRAMWarning">
-ПРЕДУПРЕЖДЕНИЕ: Переопределение функции обнаружения видеопамяти может привести к нестабильности.
-
-Большинству пользователей рекомендуется отключить эту настройку и позволить
-программе просмотра и операционной системе определить правильное значение.
-
-Эта настройка предназначена для случаев, когда функция обнаружения видеопамяти выдает неверные значения.
-Используйте с осторожностью, в случае сомнений обратитесь за консультацией в службу поддержки.
-		<usetemplate name="okbutton" yestext="OK"/>
->>>>>>> 31dd2fb6
-	</notification>
-	<notification name="CurrencyURIOverrideReceived">
-Этот регион решил указать сторонний валютный портал.
-Обратите внимание, что покупки валюты, сделанные через Firestorm Viewer, являются транзакциями между вами (пользователем) и поставщиком (ами) или продавцом (ами) валюты.
-Ни Firestorm Viewer, ни Phoenix Firestorm Viewer Project Inc., ни его команда не несут ответственности за любые расходы или ущерб, возникшие прямо или косвенно в результате любой такой транзакции.
-Если вы не согласны с этими условиями использования, никакие финансовые транзакции не должны проводиться с использованием этого средства просмотра.
-		<usetemplate ignoretext="Когда регион устанавливает новый валютный помощник." name="okignore" yestext="Да"/>
-	</notification>
-	<notification name="EnableHiDPI">
-		Включение поддержки HiDPI может иметь негативные последствия и может ухудшить производительность.
 	</notification>
 	<notification name="FailedToFindSettings">
 		Не удалось загрузить настройки для [NAME] из базы данных.
@@ -5427,8 +5409,6 @@
 			<button name="cancel" text="Отмена"/>
 		</form>
 	</notification>
-<<<<<<< HEAD
-=======
 
 	<notification label="Создать вложенную папку" name="CreateSubfolder">
 		Назовите новую папку:
@@ -5489,7 +5469,6 @@
 		<usetemplate name="okcancelbuttons" notext="Нет" yestext="Да"/>
 	</notification>
 
->>>>>>> 31dd2fb6
 	<notification name="NoValidEnvSettingFound">
 		Не выбрана допустимая настройка окружающей среды.
 
