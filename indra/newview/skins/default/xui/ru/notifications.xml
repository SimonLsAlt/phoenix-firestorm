--- conflicted
+++ resolved
@@ -549,12 +549,6 @@
 	<notification name="CacheWillClear">
 		Кэш будет очищен после перезапуска [APP_NAME].
 	</notification>
-<<<<<<< HEAD
-	<notification name="DisableCookiesBreaksSearch">
-		Если вы отключите Cookies, функции поиска не будут работать должным образом и вы не сможете его использовать.
-	</notification>
-=======
->>>>>>> 65a3b74b
 	<notification name="DisableJavascriptBreaksSearch">
 		Если вы отключите Javascript, функции поиска не будут работать должным образом и вы не сможете его использовать.
 	</notification>
