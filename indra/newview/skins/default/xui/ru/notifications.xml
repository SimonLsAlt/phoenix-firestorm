--- conflicted
+++ resolved
@@ -3631,15 +3631,6 @@
 
 Если вы - владелец премиум-аккаунта, [[PREMIUM_URL] щелкните здесь], чтобы получить право на анимационное изменение голоса.
 	</notification>
-<<<<<<< HEAD
-	<notification name="VoiceEffectsWillExpire">
-		Срок действия одного или нескольких ваших типов анимационного изменения голоса истекает через [INTERVAL] дней или раньше.
-[[URL] Щелкните здесь], чтобы обновить подписку.
-
-Если вы - владелец премиум-аккаунта, [[PREMIUM_URL] щелкните здесь], чтобы получить право на анимационное изменение голоса.
-	</notification>
-=======
->>>>>>> 5c16ae13
 	<notification name="VoiceEffectsNew">
 		Появились новые типы изменения голоса!
 	</notification>
