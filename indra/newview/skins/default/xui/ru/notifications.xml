--- conflicted
+++ resolved
@@ -5298,30 +5298,19 @@
 		Диспетчер анимаций (AO): [AO_MESSAGE]
 		<usetemplate ignoretext="Предупредить меня, когда к функции Диспетчера анимаций (AO) обращается скриптовый объект" name="notifyignore"/>
 	</notification>
-<<<<<<< HEAD
-
-=======
->>>>>>> c142812f
 	<notification name="AttachedRiggedObjectToHUD">
 		Предмет с названием "[NAME]" является ригованым мешем, но прикреплен на экран в "[HUD_POINT]". Это значит, что для вас он будет отображаться правильно, но все остальные вообще не смогут его увидеть. Возможно, вы захотите снять его и снова прикрепить к обычной точке крепления на теле.
 		<usetemplate ignoretext="Предупреждать меня когда ригованные вещи прикрепляются на экран пользователя." name="notifyignore"/>
 	</notification>
-<<<<<<< HEAD
-
-=======
->>>>>>> c142812f
 	<notification name="WarnForceLoginURL">
 		URL-адрес заставки входа в систему переопределен в целях тестирования.
 
 Сбросить URL по умолчанию?
 		<usetemplate name="okcancelbuttons" notext="Напомни мне в следующий раз" yestext="Сбросить"/>
-<<<<<<< HEAD
-=======
 	</notification>
 	<notification name="WarnScriptedCamera">
 Сброс камеры может быть заблокирован следующими объектами:
 
 [SOURCES]
->>>>>>> c142812f
 	</notification>
 </notifications>