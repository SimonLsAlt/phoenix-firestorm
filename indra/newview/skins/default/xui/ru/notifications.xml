<?xml version="1.0" encoding="utf-8"?>
<notifications>
	<global name="skipnexttime">
		Больше не показывать
	</global>
	<global name="alwayschoose">
		Всегда выбирать эту опцию
	</global>
	<global name="implicitclosebutton">
		Закрыть
	</global>
	<template name="okbutton">
		<form>
			<button name="OK_okbutton" text="$yestext"/>
		</form>
	</template>
	<template name="okignore">
		<form>
			<button name="OK_okignore" text="$yestext"/>
		</form>
	</template>
	<template name="okcancelbuttons">
		<form>
			<button name="OK_okcancelbuttons" text="$yestext"/>
			<button name="Cancel_okcancelbuttons" text="$notext"/>
		</form>
	</template>
	<template name="okcancelignore">
		<form>
			<button name="OK_okcancelignore" text="$yestext"/>
			<button name="Cancel_okcancelignore" text="$notext"/>
		</form>
	</template>
	<template name="okhelpbuttons">
		<form>
			<button name="OK_okhelpbuttons" text="$yestext"/>
			<button name="Help" text="$helptext"/>
		</form>
	</template>
	<template name="okhelpignore">
		<form>
			<button name="OK_okhelpignore" text="$yestext"/>
			<button name="Help_okhelpignore" text="$helptext"/>
		</form>
	</template>
	<template name="yesnocancelbuttons">
		<form>
			<button name="Yes" text="$yestext"/>
			<button name="No" text="$notext"/>
			<button name="Cancel_yesnocancelbuttons" text="$canceltext"/>
		</form>
	</template>
	<notification label="Неизвестное уведомление" name="MissingAlert">
		Ваша версия [APP_NAME] не знает как отобразить только что полученное уведомление. Пожалуйста, проверьте, что у вас установлена последняя версия [APP_NAME].

Подробности ошибки: Уведомление с именем &quot;[_NAME]&quot; не найдено в файле notifications.xml.
		<usetemplate name="okbutton" yestext="OK"/>
	</notification>
	<notification name="FloaterNotFound">
		Ошибка окна: не удалось найти следующие элементы управления:

[CONTROLS]
		<usetemplate name="okbutton" yestext="OK"/>
	</notification>
	<notification name="TutorialNotFound">
		Обучающий материал в данный момент отсутствует
		<usetemplate name="okbutton" yestext="OK"/>
	</notification>
	<notification name="GenericAlert">
		[MESSAGE]
	</notification>
	<notification name="GenericAlertYesCancel">
		[MESSAGE]
		<usetemplate name="okcancelbuttons" notext="Отмена" yestext="Да"/>
	</notification>
	<notification name="GenericAlertOK">
		[MESSAGE]
		<usetemplate name="okbutton" yestext="OK"/>
	</notification>
	<notification name="BadInstallation">
		Произошла ошибка при обновлении [APP_NAME]. [http://get.secondlife.com Загрузите последнюю версию] клиента.
		<usetemplate name="okbutton" yestext="OK"/>
	</notification>
	<notification name="LoginFailedNoNetwork">
		Не удалось подключиться к [SECOND_LIFE_GRID].
    &quot;[DIAGNOSTIC]&quot;
Убедитесь, что подключение к интернету работает нормально.
		<usetemplate name="okbutton" yestext="OK"/>
	</notification>
	<notification name="MessageTemplateNotFound">
		Шаблон сообщения [PATH] не найден.
		<usetemplate name="okbutton" yestext="OK"/>
	</notification>
	<notification name="WearableSave">
		Сохранить изменения текущей части одежды / тела?
		<usetemplate canceltext="Отмена" name="yesnocancelbuttons" notext="Не сохранять" yestext="Сохранить"/>
	</notification>
	<notification name="ConfirmNoCopyToOutbox">
		У вас нет прав на копирование одного или нескольких элементов в Исходящие продавца. Вы можете их переместить или оставить тут.
		<usetemplate name="okcancelbuttons" notext="Не перемещать элемент(ы)" yestext="Переместить элемент(ы)"/>
	</notification>
	<notification name="OutboxFolderCreated">
		Новая папка была создана для каждого элемента, который вы передали в верхний уровнь вашего Исходящие продавца.
		<usetemplate ignoretext="В папке &quot;Исходящие продавца&quot; создана новая папка" name="okignore" yestext="OK"/>
	</notification>
	<notification name="OutboxImportComplete">
		Успешно

Все папки успешно отправлены в торговый центр.
		<usetemplate ignoretext="Все папки отправлены в торговый центр" name="okignore" yestext="OK"/>
	</notification>
	<notification name="OutboxImportHadErrors">
		Некоторые папки не перенесены

Ошибки при отправке некоторых папок в торговый центр. Эти папки остались в вашей папке &quot;Торговые исходящие&quot;.

Подробнее см. в [[MARKETPLACE_IMPORTS_URL] журнале ошибок].
		<usetemplate name="okbutton" yestext="OK"/>
	</notification>
	<notification name="OutboxImportFailed">
		Не удалось передать, ошибка: &quot;[ERROR_CODE]&quot;

Папки не отправлены в торговый центр из-за ошибки системы или сети.  Повторите попытку позже.
		<usetemplate name="okbutton" yestext="OK"/>
	</notification>
	<notification name="OutboxInitFailed">
		Не удалось инициализировать торговый центр, ошибка: &quot;[ERROR_CODE]&quot;

Не удалось инициализировать торговый центр из-за ошибки системы или сети.  Повторите попытку позже.
		<usetemplate name="okbutton" yestext="OK"/>
	</notification>
	<notification name="StockPasteFailed">
		Не удалось скопировать или переместить в папку запасов, ошибка:
        
        &quot;[ERROR_CODE]&quot;
		<usetemplate name="okbutton" yestext="OK"/>
	</notification>
	<notification name="MerchantPasteFailed">
		Не удалось скопировать или переместить в списки товаров торгового центра, ошибка:
        
        &quot;[ERROR_CODE]&quot;
		<usetemplate name="okbutton" yestext="OK"/>
	</notification>
	<notification name="MerchantTransactionFailed">
		Не удалось выполнить транзакцию с торговым центром, ошибка:
        
        Причина: &quot;[ERROR_REASON]&quot;
        [ERROR_DESCRIPTION]
		<usetemplate name="okbutton" yestext="OK"/>
	</notification>
	<notification name="MerchantUnprocessableEntity">
		Не удалось опубликовать этот продукт или активировать папку версии. Обычно это происходит из-за отсутствия информации в форме описания списка, но также может быть связано с ошибками в структуре папки. Отредактируйте список или проверьте папку списка на отсутствие ошибок.
		<usetemplate name="okbutton" yestext="OK"/>
	</notification>
	<notification name="MerchantListingFailed">
		Не удалось опубликовать в торговом центре, ошибка:
        
        &quot;[ERROR_CODE]&quot;
		<usetemplate name="okbutton" yestext="OK"/>
	</notification>
	<notification name="MerchantFolderActivationFailed">
		Не удалось активировать эту папку версии, ошибка:

        &quot;[ERROR_CODE]&quot;
		<usetemplate name="okbutton" yestext="OK"/>
	</notification>
	<notification name="MerchantForceValidateListing">
		Для того, чтобы создать свой список, мы исправили иерархию вашего списка содержимого.
        <usetemplate ignoretext="Предупреждать меня, что создание исправленного списка иерархии содержания" name="okignore"  yestext="OK"/>
	</notification>
	<notification name="ConfirmMerchantActiveChange">
		Это действие вызовет изменение активного содержимого данного списка. Продолжить?
		<usetemplate ignoretext="Подтверждать смену активного списка в торговом центре" name="okcancelignore" notext="Отмена" yestext="OK"/>
	</notification>
	<notification name="ConfirmMerchantMoveInventory">
		При перетаскивании в окно списков товаров торгового центра предметы перемещаются со своего исходного места, а не копируются. Продолжить?
		<usetemplate ignoretext="Подтверждать перемещение предмета из инвентаря в торговый центр" name="okcancelignore" notext="Отмена" yestext="OK"/>
	</notification>
	<notification name="ConfirmListingCutOrDelete">
		В результате перемещения или удаления папки списка будет удален ваш список товаров в торговом центре. Если требуется сохранить список в торговом центре, переместите или удалите содержимое папки версии, которое необходимо изменить. Продолжить?
		<usetemplate ignoretext="Подтверждать перемещение или удаление списка из торгового центра" name="okcancelignore" notext="Отмена" yestext="OK"/>
	</notification>
	<notification name="ConfirmCopyToMarketplace">
		У вас нет прав на копирование этих предметов в торговый центр. Переместите их или оставьте здесь.
		<usetemplate canceltext="Отмена" ignoretext="Подтверждать попытку копирования некопируемых предметов в торговый центр" name="yesnocancelbuttons" notext="Не перемещать предмет(ы)" yestext="Переместить предмет(ы)"/>
	</notification>
	<notification name="ConfirmMerchantUnlist">
		Это действие вызовет отмену публикации списка. Продолжить?
		<usetemplate ignoretext="Подтверждать отмену публикации активного списка в торговом центре" name="okcancelignore" notext="Отмена" yestext="OK"/>
	</notification>
	<notification name="ConfirmMerchantClearVersion">
		Это действие вызовет деактивацию папки версии текущего списка. Продолжить?
		<usetemplate ignoretext="Подтверждать деактивирование папки версии списка в торговом центре" name="okcancelignore" notext="Отмена" yestext="OK"/>
	</notification>
	<notification name="AlertMerchantListingNotUpdated">
		Не удалось обновить этот список.
[[URL] Щелкните здесь], чтобы изменить его в торговом центре.
		<usetemplate name="okbutton" yestext="OK"/>
	</notification>
	<notification name="AlertMerchantListingCannotWear">
		Нельзя надеть одежду или часть тела, если они находятся в папке списков товаров торгового центра.
	</notification>
	<notification name="AlertMerchantListingInvalidID">
		Неверный идентификатор списка.
	</notification>
	<notification name="AlertMerchantListingActivateRequired">
		В этом списке несколько папок версий или нет ни одной. Самостоятельно выберите и активируйте одну папку позже.
		<usetemplate ignoretext="Предупреждать об активировании папки версии, если создан список с несколькими папками версий" name="okignore" yestext="OK"/>
	</notification>
	<notification name="AlertMerchantStockFolderSplit">
		Предметы разных типов распределены по отдельным папкам запасов, поэтому папка систематизирована так, чтобы ее можно было опубликовать.
		<usetemplate ignoretext="Предупреждать о разделении папки запасов перед публикацией" name="okignore" yestext="OK"/>
	</notification>
	<notification name="AlertMerchantStockFolderEmpty">
		Публикация вашего списка прекращена, так как папка запасов пуста. Добавьте предметы в папку запасов, чтобы опубликовать список снова.
		<usetemplate ignoretext="Оповещать о неудавшейся публикации списка из-за того, что папка запасов пуста" name="okignore" yestext="OK"/>
	</notification>
	<notification name="AlertMerchantVersionFolderEmpty">
		Публикация вашего списка прекращена, так как папка версии пуста. Добавьте предметы в папку запасов, чтобы опубликовать список снова.
        <usetemplate ignoretext="Оповещать о неудавшейся публикации списка из-за того, что папка версии пуста" name="okignore" yestext="OK"/>
	</notification>
	<notification name="WriteAnimationFail">
		Ошибка при записи данных анимации. Повторите попытку позже.
	</notification>
	<notification name="UploadAuctionSnapshotFail">
		Ошибка при передаче снимка аукциона по следующей причине: [REASON]
	</notification>
	<notification name="UnableToViewContentsMoreThanOne">
		Невозможно просмотреть содержимое нескольких объектов одновременно.
Выберите один объект и повторите попытку.
	</notification>
	<notification name="SaveClothingBodyChanges">
		Сохранить все изменения в одежде/частях тела?
		<usetemplate canceltext="Отмена" name="yesnocancelbuttons" notext="Не сохранять" yestext="Сохранить все"/>
	</notification>
	<notification name="FriendsAndGroupsOnly">
		Жители, которые не являются вашими друзьями, не будут знать, что вы игнорируете их звонки и сообщения.
		<usetemplate name="okbutton" yestext="OK"/>
	</notification>
	<notification name="FavoritesOnLogin">
		Примечание. После включения этой опции все пользователи данного компьютера смогут увидеть список ваших избранных мест.
		<usetemplate name="okbutton" yestext="OK"/>
	</notification>
	<notification name="AllowMultipleViewers">
		Запуск нескольких приложений Second Life Viewer не поддерживается. Это может привести к конфликтам кэша текстур, повреждению и снижению производительности и визуального отображения.
		<usetemplate name="okbutton" yestext="ОК"/>
	</notification>
	<notification name="GrantModifyRights">
		Предоставление другому жителю прав на изменение позволит ему изменять, удалять или брать ЛЮБЫЕ ваши объекты. Будьте ОЧЕНЬ осторожны с предоставлением такого разрешения.
Дать пользователю [NAME] права на изменение?
		<usetemplate name="okcancelbuttons" notext="Нет" yestext="Да"/>
	</notification>
	<notification name="GrantModifyRightsMultiple">
		Предоставление другому жителю прав на изменение позволит ему изменять ЛЮБЫЕ ваши объекты. Будьте ОЧЕНЬ осторожны с предоставлением такого разрешения.
Дать права на изменение выбранным жителям?
		<usetemplate name="okcancelbuttons" notext="Нет" yestext="Да"/>
	</notification>
	<notification name="RevokeModifyRights">
		Отменить у пользователя [NAME] права на изменение?
		<usetemplate name="okcancelbuttons" notext="Нет" yestext="Да"/>
	</notification>
	<notification name="RevokeModifyRightsMultiple">
		Отменить у выбранных жителей права на изменение?
		<usetemplate name="okcancelbuttons" notext="Нет" yestext="Да"/>
	</notification>
	<notification name="UnableToCreateGroup">
		Невозможно создать группу.
[MESSAGE]
		<usetemplate name="okbutton" yestext="OK"/>
	</notification>
	<notification name="PanelGroupApply">
		[NEEDS_APPLY_MESSAGE]
[WANT_APPLY_MESSAGE]
		<usetemplate canceltext="Отмена" name="yesnocancelbuttons" notext="Игнорировать изменения" yestext="Применить изменения"/>
	</notification>
	<notification name="MustSpecifyGroupNoticeSubject">
		Необходимо указать тему для отправки группового уведомления.
		<usetemplate name="okbutton" yestext="OK"/>
	</notification>
	<notification name="AddGroupOwnerWarning">
		Вы собираетесь добавить участников группы в роль [ROLE_NAME].
Удалить участников из этой роли нельзя.
Участники сами должны отказаться от нее.
Продолжить?
		<usetemplate ignoretext="Подтверждать перед добавлением нового владельца группы" name="okcancelignore" notext="Нет" yestext="Да"/>
	</notification>
	<notification name="AssignDangerousActionWarning">
		Вы собираетесь добавить привилегию &quot;[ACTION_NAME]&quot; к роли &quot;[ROLE_NAME]&quot;.

 *ПРЕДУПРЕЖДЕНИЕ*
 Все участники роли с этой способностью могут присваивать себе и всем другим участникам более высокие роли, чем у них сейчас есть, и даже подниматься до уровня владельца. Прежде чем назначить эту способность, убедитесь в целесообразности этого.

Добавить эту привилегию к роли &quot;[ROLE_NAME]&quot;?
		<usetemplate name="okcancelbuttons" notext="Нет" yestext="Да"/>
	</notification>
	<notification name="AssignDangerousAbilityWarning">
		Вы собираетесь добавить способность &quot;[ACTION_NAME]&quot; к роли &quot;[ROLE_NAME]&quot;.

 *ПРЕДУПРЕЖДЕНИЕ*
 Все участники роли с этой способностью могут присваивать себе и всем другим участникам все способности и даже подниматься до уровня владельца.

Добавить эту способность к роли &quot;[ROLE_NAME]&quot;?
		<usetemplate name="okcancelbuttons" notext="Нет" yestext="Да"/>
	</notification>
	<notification name="AssignBanAbilityWarning">
		Вы собираетесь добавить способность &quot;[ACTION_NAME]&quot; к роли &quot;[ROLE_NAME]&quot;.

 *ПРЕДУПРЕЖДЕНИЕ*
Любой участник в роли с этой способностью также получает способности &quot;[ACTION_NAME_2]&quot; и &quot;[ACTION_NAME_3]&quot;
		<usetemplate name="okbutton" yestext="OK"/>
	</notification>
	<notification name="RemoveBanAbilityWarning">
		Вы удаляете способность &quot;[ACTION_NAME]&quot; для роли &quot;[ROLE_NAME]&quot;.

 *ПРЕДУПРЕЖДЕНИЕ*
При удалении этой способности НЕ БУДУТ удалены способности &quot;[ACTION_NAME_2]&quot; и &quot;[ACTION_NAME_3]&quot;.
 
Если вам больше не нужны эти способности для данной роли, немедленно отключите их!
		<usetemplate name="okbutton" yestext="OK"/>
	</notification>
	<notification name="EjectGroupMemberWarning">
		Вы собираетесь исключить [AVATAR_NAME] из группы.
		<usetemplate ignoretext="Подтвердите исключение участника из группы" name="okcancelignore" notext="Отмена" yestext="Исключить"/>
	</notification>
	<notification name="EjectGroupMembersWarning">
		Вы собираетесь исключить [COUNT] участников из группы.
		<usetemplate ignoretext="Подтвердите исключение участников из группы" name="okcancelignore" notext="Отмена" yestext="Исключить"/>
	</notification>
	<notification name="GroupBanUserOnBanlist">
		Некоторым резидентам не отправлено приглашение, так как они исключены из группы.
	</notification>
	<notification name="AttachmentDrop">
		Вы собираетесь сбросить свое присоединение.
    Продолжить?
		<usetemplate ignoretext="Подтверждать перед сбросом присоединений" name="okcancelignore" notext="Нет" yestext="Да"/>
	</notification>
	<notification name="JoinGroupCanAfford">
		Вступление в эту группу стоит L$[COST].
Продолжить?
		<usetemplate name="okcancelbuttons" notext="Отмена" yestext="Вступить"/>
	</notification>
	<notification name="JoinGroupNoCost">
		Вы вступаете в группу [NAME].
Продолжить?
		<usetemplate name="okcancelbuttons" notext="Отмена" yestext="Вступить"/>
	</notification>
	<notification name="JoinGroupCannotAfford">
		Вступление в эту группу стоит L$[COST].
У вас не хватает L$ для вступления.
	</notification>
	<notification name="CreateGroupCost">
		Создание этой группы стоит L$[COST].
В группе должно быть более одного участника, иначе она будет удалена.
Пригласите участников в ближайшие 48 часов.
		<usetemplate canceltext="Отмена" name="okcancelbuttons" notext="Отмена" yestext="Создать группу за L$[COST]"/>
	</notification>
	<notification name="LandBuyPass">
		За L$[COST] вы можете находиться на этой земле (&quot;[PARCEL_NAME]&quot;) в течение [TIME] часов.  Купить пропуск?
		<usetemplate name="okcancelbuttons" notext="Отмена" yestext="OK"/>
	</notification>
	<notification name="SalePriceRestriction">
		При продаже любому пользователю цена продажи должна быть больше L$0.
Выберите пользователя, чтобы продать ему за L$0.
	</notification>
	<notification name="ConfirmLandSaleChange">
		Выбранные [LAND_SIZE] м² земли выставляются на продажу.
Ваша цена продажи: $[SALE_PRICE], разрешена продажа для [NAME].
		<usetemplate name="okcancelbuttons" notext="Отмена" yestext="OK"/>
	</notification>
	<notification name="ConfirmLandSaleToAnyoneChange">
		ВНИМАНИЕ! При выборе &quot;продавать кому угодно&quot; ваша земля станет доступной всему сообществу [SECOND_LIFE], даже тем, кто находится не в этом регионе.

Выбранные [LAND_SIZE] м² земли выставляются на продажу.
Ваша цена продажи: $[SALE_PRICE], разрешена продажа для [NAME].
		<usetemplate name="okcancelbuttons" notext="Отмена" yestext="OK"/>
	</notification>
	<notification name="ReturnObjectsDeededToGroup">
		Вы действительно хотите вернуть все объекты, переданные группе &quot;[NAME]&quot; на этом земельном участке, обратно в инвентарь их прежних владельцев?

*ПРЕДУПРЕЖДЕНИЕ* Все непереносимые объекты, предоставленные этой группе, будут удалены!

Объекты: [N]
		<usetemplate name="okcancelbuttons" notext="Отмена" yestext="OK"/>
	</notification>
	<notification name="ReturnObjectsOwnedByUser">
		Вы действительно хотите вернуть все объекты, принадлежащие жителю &quot;[NAME]&quot; на этом земельном участке, в его инвентарь?

Объекты: [N]
		<usetemplate name="okcancelbuttons" notext="Отмена" yestext="OK"/>
	</notification>
	<notification name="ReturnObjectsOwnedBySelf">
		Вы действительно хотите вернуть все принадлежащие вам объекты на этом земельном участке в свой инвентарь?

Объекты: [N]
		<usetemplate name="okcancelbuttons" notext="Отмена" yestext="OK"/>
	</notification>
	<notification name="ReturnObjectsNotOwnedBySelf">
		Вы действительно хотите вернуть все НЕ принадлежащие вам объекты на этом участке в инвентарь их владельцев?
Переносимые объекты, предоставленные группе, будут возвращены прежним владельцам.

*ПРЕДУПРЕЖДЕНИЕ* Все непереносимые объекты, предоставленные этой группе, будут удалены!

Объекты: [N]
		<usetemplate name="okcancelbuttons" notext="Отмена" yestext="OK"/>
	</notification>
	<notification name="ReturnObjectsNotOwnedByUser">
		Вы действительно хотите вернуть все объекты, НЕ принадлежащие пользователю [NAME], на этом земельном участке, обратно в инвентарь их владельцев?
Переносимые объекты, предоставленные группе, будут возвращены прежним владельцам.

*ПРЕДУПРЕЖДЕНИЕ* Все непереносимые объекты, предоставленные этой группе, будут удалены!

Объекты: [N]
		<usetemplate name="okcancelbuttons" notext="Отмена" yestext="OK"/>
	</notification>
	<notification name="ReturnAllTopObjects">
		Вы действительно хотите вернуть все объекты из списка в инвентарь их владельцев?
		<usetemplate name="okcancelbuttons" notext="Отмена" yestext="OK"/>
	</notification>
	<notification name="DisableAllTopObjects">
		Вы действительно хотите отключить все объекты в этом регионе?
		<usetemplate name="okcancelbuttons" notext="Отмена" yestext="OK"/>
	</notification>
	<notification name="ReturnObjectsNotOwnedByGroup">
		Вернуть все объекты на этом земельном участке, НЕ переданные группе &quot;[NAME]&quot;, их владельцам?

Объекты: [N]
		<usetemplate name="okcancelbuttons" notext="Отмена" yestext="OK"/>
	</notification>
	<notification name="UnableToDisableOutsideScripts">
		Нельзя отключить скрипты.
Во всем этом регионе включены боевые повреждения.
Чтобы оружие действовало, скрипты должны выполняться.
	</notification>
	<notification name="MultipleFacesSelected">
		Выбрано несколько граней.
Если продолжить это действие, на каждой выбранной грани объекта будет размещено по отдельному экземпляру медиа.
Чтобы поместить медиа только на одну грань, выберите команду &quot;Выбор грани&quot; и щелкните нужную грань объекта, затем нажмите &quot;Добавить&quot;.
		<usetemplate ignoretext="Медиа будет помещено на несколько выбранных граней" name="okcancelignore" notext="Отмена" yestext="OK"/>
	</notification>
	<notification name="MustBeInParcel">
		Чтобы установить точку телепортации, вы должны находиться на участке.
	</notification>
	<notification name="PromptRecipientEmail">
		Введите правильный адрес email получател(ей)я.
	</notification>
	<notification name="PromptSelfEmail">
		Введите свой адрес email.
	</notification>
	<notification name="PromptMissingSubjMsg">
		Отправить снимок с темой или сообщением по умолчанию?
		<usetemplate name="okcancelbuttons" notext="Отмена" yestext="OK"/>
	</notification>
	<notification name="ErrorProcessingSnapshot">
		Ошибка при обработке данных снимка
	</notification>
	<notification name="ErrorEncodingSnapshot">
		Ошибка при кодировке снимка.
	</notification>
	<notification name="ErrorPhotoCannotAfford">
		Требуется L$[COST] для сохранения фото в вашем инвентаре. Купите L$ или сохраните фото на компьютере.
	</notification>
	<notification name="ErrorTextureCannotAfford">
		Требуется L$[COST] для сохранения текстуры в вашем инвентаре. Купите L$ или сохраните фото на компьютере.
	</notification>
	<notification name="ErrorUploadingPostcard">
		Ошибка при отправке снимка по следующей причине: [REASON]
	</notification>
	<notification name="ErrorUploadingReportScreenshot">
		Ошибка при передаче снимка отчета по следующей причине: [REASON]
	</notification>
	<notification name="MustAgreeToLogIn">
		Для входа в [SECOND_LIFE] вы должны принять условия Пользовательского соглашения.
	</notification>
	<notification name="CouldNotPutOnOutfit">
		Не удалось надеть комплект.
Папка комплекта не содержит одежды, частей тела или присоединений.
	</notification>
	<notification name="CannotWearTrash">
		Нельзя надеть одежду или часть тела, если они находятся в корзине
	</notification>
	<notification name="MaxAttachmentsOnOutfit">
		Не удалось присоединить объект.
Превышен лимит присоединений ([MAX_ATTACHMENTS] объектов). Сначала отсоедините другой объект.
	</notification>
	<notification name="CannotWearInfoNotComplete">
		Нельзя надеть эту вещь, так как она еще не загружена. Повторите попытку через минуту.
	</notification>
	<notification name="MustEnterPasswordToLogIn">
		Введите пароль для входа в мир.
	</notification>
	<notification name="MustHaveAccountToLogIn">
		Что-то осталось незаполненным.
Необходимо ввести имя пользователя для вашего аватара.

Для входа в [SECOND_LIFE] нужен аккаунт. Создать его?
		<url name="url">
			[create_account_url]
		</url>
		<usetemplate name="okcancelbuttons" notext="Повторить попытку" yestext="Создать новый аккаунт"/>
	</notification>
	<notification name="InvalidCredentialFormat">
		Введите имя пользователя или имя и фамилию вашего аватара в поле &quot;Имя пользователя&quot;, затем снова войдите в программу.
	</notification>
	<notification name="InvalidGrid">
		&quot;[GRID]&quot; – недопустимый идентификатор сетки.
	</notification>
	<notification name="InvalidLocationSLURL">
		В месте старта не указана правильная сетка.
	</notification>
	<notification name="DeleteClassified">
		Удалить рекламу &quot;[NAME]&quot;?
Плата за нее не будет возвращена.
		<usetemplate name="okcancelbuttons" notext="Отмена" yestext="OK"/>
	</notification>
	<notification name="DeleteMedia">
		Вы собираетесь удалить медиа, связанное с этой гранью.
Продолжить?
		<usetemplate ignoretext="Подтверждать перед удалением медиа из объекта" name="okcancelignore" notext="Нет" yestext="Да"/>
	</notification>
	<notification name="ClassifiedSave">
		Сохранить изменения в рекламе [NAME]?
		<usetemplate canceltext="Отмена" name="yesnocancelbuttons" notext="Не сохранять" yestext="Сохранить"/>
	</notification>
	<notification name="ClassifiedInsufficientFunds">
		Недостаточно денег для создания рекламы.
		<usetemplate name="okbutton" yestext="OK"/>
	</notification>
	<notification name="DeleteAvatarPick">
		Удалить место &lt;nolink&gt;[PICK]&lt;/nolink&gt;?
		<usetemplate name="okcancelbuttons" notext="Отмена" yestext="OK"/>
	</notification>
	<notification name="DeleteOutfits">
		Удалить выбранный комплект?
		<usetemplate name="okcancelbuttons" notext="Отмена" yestext="OK"/>
	</notification>
	<notification name="DeleteOutfitsWithName">
		Удалить комплект &quot;[NAME]&quot;?
		<usetemplate name="okcancelbuttons" notext="Cancel" yestext="OK"/>
	</notification>
	<notification name="PromptGoToEventsPage">
		Перейти на веб-страницу событий [CURRENT_GRID]?
		<url name="url">
			http://secondlife.com/events/
		</url>
		<usetemplate name="okcancelbuttons" notext="Отмена" yestext="OK"/>
	</notification>
	<notification name="SelectProposalToView">
		Выберите предложение для просмотра.
	</notification>
	<notification name="SelectHistoryItemToView">
		Выберите историю для просмотра.
	</notification>
	<notification name="CacheWillClear">
		Кэш будет очищен после перезапуска [APP_NAME].
	</notification>
	<notification name="DisableJavascriptBreaksSearch">
		Если вы отключите Javascript, функции поиска не будут работать должным образом и вы не сможете его использовать.
	</notification>
	<notification name="CacheWillBeMoved">
		Кэш будет перемещен после перезапуска [APP_NAME].
Примечание. При этом кэш будет очищен.
	</notification>
	<notification name="SoundCacheWillBeMoved">
		Кэш звука будет перемещен после перезапуска [APP_NAME].
	</notification>
	<notification name="ChangeConnectionPort">
		Настройки порта начнут действовать после перезапуска [APP_NAME].
	</notification>
	<notification name="ChangeDeferredDebugSetting">
		Эта настройка отладки вступит в силу после перезапуска [APP_NAME].
	</notification>
	<notification name="ChangeSkin">
		Смена темы вступит в силу после перезапуска [APP_NAME].
		<usetemplate name="okcancelbuttons" notext="Ok" yestext="Перезапуск"/>
	</notification>
	<notification name="ChangeLanguage">
		Смена языка вступит в силу после перезапуска [APP_NAME].
	</notification>
	<notification name="GoToAuctionPage">
		Перейти на веб-страницу [CURRENT_GRID], чтобы посмотреть подробности аукциона или сделать ставку?
		<url name="url">
			http://secondlife.com/auctions/auction-detail.php?id=[AUCTION_ID]
		</url>
		<usetemplate name="okcancelbuttons" notext="Отмена" yestext="OK"/>
	</notification>
	<notification name="SaveChanges">
		Сохранить изменения?
		<usetemplate canceltext="Отмена" name="yesnocancelbuttons" notext="Не сохранять" yestext="Сохранить"/>
	</notification>
	<notification name="DeleteNotecard">
		Вы уверены, что хотите удалить эту заметку?
		<usetemplate ignoretext="Подтверждение удаления заметки" name="okcancelignore" notext="Отмена" yestext="Ok"/>
	</notification>
	<notification name="LoadPreviousReportScreenshot">
		Использовать для вашего отчета предыдущий снимок экрана?
		<usetemplate name="okcancelbuttons" notext="Отмена" yestext="OK"/>
	</notification>
	<notification name="GestureSaveFailedTooManySteps">
		Не удалось сохранить жест.
Жест содержит слишком много этапов.
Попробуйте удалить некоторые этапы и повторите сохранение.
	</notification>
	<notification name="GestureSaveFailedTryAgain">
		Не удалось сохранить жест.  Повторите попытку через минуту.
	</notification>
	<notification name="GestureSaveFailedObjectNotFound">
		Не удалось сохранить жест: не найден объект или связанный с ним инвентарь.
Возможно, объект находится вне допустимого диапазона или удален.
	</notification>
	<notification name="GestureSaveFailedReason">
		Ошибка при сохранении жеста по следующей причине: [REASON].  Попробуйте сохранить жест через некоторое время.
	</notification>
	<notification name="SaveNotecardFailObjectNotFound">
		Не удалось сохранить заметку: не найден объект или связанный с ним инвентарь.
Возможно, объект находится вне допустимого диапазона или удален.
	</notification>
	<notification name="SaveNotecardFailReason">
		Ошибка при сохранении заметки по следующей причине: [REASON].  Попробуйте сохранить заметку через некоторое время.
	</notification>
	<notification name="ScriptCannotUndo">
		Не удалось отменить все изменения в вашей версии скрипта.
Загрузить последнюю сохраненную на сервере версию?
(**Предупреждение** Эту операцию нельзя отменить.)
		<usetemplate name="okcancelbuttons" notext="Отмена" yestext="OK"/>
	</notification>
	<notification name="SaveScriptFailObjectNotFound">
		Не удалось сохранить скрипт: не найден объект, в котором он находится.
Возможно, объект находится вне допустимого диапазона или удален.
	</notification>
	<notification name="StartRegionEmpty">
		Ваш стартовый регион не определен.
Введите название региона в поле &quot;Место старта&quot; или выберите в качестве места старта &quot;Мое последнее место&quot; или &quot;Мой дом&quot;.
		<usetemplate name="okbutton" yestext="OK"/>
	</notification>
	<notification name="CouldNotStartStopScript">
		Не удается запустить или остановить скрипт: не найден объект, в котором он находится.
Возможно, объект находится вне допустимого диапазона или удален.
	</notification>
	<notification name="CannotDownloadFile">
		Невозможно загрузить файл
	</notification>
	<notification name="CannotWriteFile">
		Невозможно записать файл [[FILE]]
	</notification>
	<notification name="UnsupportedHardware">
		К вашему сведению: ваш компьютер не соответствует минимальным системным требованиям [APP_NAME]. Это может привести к снижению производительности. К сожалению, [SUPPORT_SITE] не оказывает техническую поддержку для неподдерживаемых конфигураций систем.

Найти более подробную информацию на [_URL]?
		<url name="url">
			http://www.secondlife.com/corporate/sysreqs.php
		</url>
		<usetemplate ignoretext="Оборудование моего компьютера не поддерживается" name="okcancelignore" notext="Нет" yestext="Да"/>
	</notification>
	<notification name="RunLauncher">
		Пожалуйста, не запускайте напрямую исполняемый файл просмотра. Обновите все имеющиеся ярлыки, чтобы вместо этого запускать SL_Launcher.
	</notification>
	<notification name="OldGPUDriver">
		Возможно, для вашей видеокарты имеется более новый драйвер.  Обновление драйвера может существенно повысить быстродействие.

    Проверить наличие обновления для драйвера по адресу [URL]?
		<url name="url">
			[URL]
		</url>
		<usetemplate ignoretext="Мой графический драйвер устарел" name="okcancelignore" notext="Нет" yestext="Да"/>
	</notification>
	<notification name="UnknownGPU">
		В вашей системе установлена графическая карта, которую [APP_NAME] не может распознать.
Так часто бывает, если новое оборудование еще не было проверено на работу с [APP_NAME].  Скорее всего, оно будет работать нормально, но, возможно, придется отрегулировать параметры графики.
(Аватар &gt; Настройки &gt; Графика).
		<form name="form">
			<ignore name="ignore" text="Не удается определить мою графическую карту"/>
		</form>
	</notification>
	<notification name="DisplaySettingsNoShaders">
		Произошел сбой [APP_NAME] при инициализации графического драйвера.
Будет установлено низкое качество графики, чтобы избежать некоторых распространенных ошибок графики. При этом некоторые графические функции не будут работать.
Рекомендуем обновить драйверы графической карты.
Повысить качество графики можно в меню &quot;Настройки &gt; Графика&quot;.
	</notification>
	<notification name="RegionNoTerraforming">
		В регионе [REGION] не разрешено изменения ландшафта
	</notification>
	<notification name="ParcelNoTerraforming">
		Вам не разрешено изменять ландшафт участока [PARCEL].
	</notification>
	<notification name="CannotCopyWarning">
		У вас нет разрешения на копирование следующих предметов: 
&lt;nolink&gt;[ITEMS]&lt;/nolink&gt; 
и они пропадут из вашего инвентаря, если вы их отдадите. Вы действительно хотите предложить эти предметы?
		<usetemplate name="okcancelbuttons" notext="Нет" yestext="Да"/>
	</notification>
	<notification name="CannotGiveItem">
		Невозможно отдать предмет из инвентаря.
	</notification>
	<notification name="TransactionCancelled">
		Сделка отменена.
	</notification>
	<notification name="TooManyItems">
		Нельзя передать более 42 предметов за одну пересылку.
	</notification>
	<notification name="NoItems">
		У вас нет разрешения на передачу выбранных предметов.
	</notification>
	<notification name="CannotCopyCountItems">
		У вас нет разрешения на копирование [COUNT] выбранных предметов. Эти предметы исчезнут из вашего инвентаря.
Вы действительно хотите отдать их?
		<usetemplate name="okcancelbuttons" notext="Нет" yestext="Да"/>
	</notification>
	<notification name="CannotGiveCategory">
		У вас нет разрешения на передачу выбранной папки.
	</notification>
	<notification name="FreezeAvatar">
		Заморозить этот аватар?
У него временно исчезнет способность перемещаться, говорить и взаимодействовать с миром.
		<usetemplate canceltext="Отмена" name="yesnocancelbuttons" notext="Разморозить" yestext="Заморозить"/>
	</notification>
	<notification name="FreezeAvatarFullname">
		Заморозить [AVATAR_NAME]?
У него временно исчезнет способность перемещаться, говорить и взаимодействовать с миром.
		<usetemplate canceltext="Отмена" name="yesnocancelbuttons" notext="Разморозить" yestext="Заморозить"/>
	</notification>
	<notification name="FreezeAvatarMultiple">
		Заморозить следующие аватары?
 
[RESIDENTS]
 
У них временно исчезнет способность перемещаться, говорить и взаимодействовать с миром.
		<usetemplate canceltext="Отмена" name="yesnocancelbuttons" notext="Разморозить" yestext="Заморозить"/>
	</notification>
	<notification name="EjectAvatarFullname">
		Выкинуть [AVATAR_NAME] с вашей земли?
		<usetemplate canceltext="Отмена" name="yesnocancelbuttons" notext="Выкинуть и запретить доступ" yestext="Выкинуть"/>
	</notification>
	<notification name="EjectAvatarNoBan">
		Выкинуть этот аватар с вашей земли?
		<usetemplate name="okcancelbuttons" notext="Отмена" yestext="Выкинуть"/>
	</notification>
	<notification name="EjectAvatarFullnameNoBan">
		Выкинуть [AVATAR_NAME] с вашей земли?
		<usetemplate name="okcancelbuttons" notext="Отмена" yestext="Выкинуть"/>
	</notification>
	<notification name="EjectAvatarMultiple">
		Выкинуть следующих аватаров с вашей земли?

[RESIDENTS]
		<usetemplate canceltext="Отмена" name="yesnocancelbuttons" notext="Выкинуть и заблокировать" yestext="Выкинуть"/>
	</notification>
	<notification name="EjectAvatarMultipleNoBan">
		Выкинуть следующих аватаров с вашей земли?

[RESIDENTS]
		<usetemplate name="okcancelbuttons" notext="Отмена" yestext="Выкинуть"/>
	</notification>
	<notification name="EjectAvatarFromGroup">
		Вы исключили аватара [AVATAR_NAME] из группы [GROUP_NAME]
	</notification>
	<notification name="AcquireErrorTooManyObjects">
		ОШИБКА ПРИОБРЕТЕНИЯ: выбрано слишком много объектов.
	</notification>
	<notification name="AcquireErrorObjectSpan">
		ОШИБКА ПРИОБРЕТЕНИЯ: объекты охватывают более одного региона.
Переместите все приобретаемые объекты в один регион.
	</notification>
	<notification name="PromptGoToCurrencyPage">
		[EXTRA]

Перейти на [_URL] для получения информации о покупке L$?
		<url name="url">
			http://secondlife.com/app/currency/
		</url>
		<usetemplate name="okcancelbuttons" notext="Отмена" yestext="OK"/>
	</notification>
	<notification name="MuteLimitReached">
		Невозможно добавить новый пункт в список заблокированных: достигнуто предельное число пунктов [MUTE_LIMIT].
	</notification>
	<notification name="UnableToLinkObjects">
		Невозможно объединить [COUNT] объектов.
Можно объединять не более [MAX] объектов.
	</notification>
	<notification name="CannotLinkIncompleteSet">
		Можно объединять только полные наборы объектов, и для этого следует выбрать более одного объекта.
	</notification>
	<notification name="CannotLinkModify">
		Невозможно объединить объекты: у вас нет прав на изменение всех объектов.

Убедитесь, что все объекты разблокированы и что вы владеете всеми ими.
	</notification>
	<notification name="CannotLinkPermanent">
		Объекты нельзя связывать через границу региона.
	</notification>
	<notification name="CannotLinkDifferentOwners">
		Невозможно объединить объекты: не у всех объектов один владелец.

Убедитесь, что вы владеете всеми выбранными объектами.
	</notification>
	<notification name="NoFileExtension">
		У файла отсутствует расширение: &quot;[FILE]&quot;

Убедитесь, что файл имеет правильное расширение.
	</notification>
	<notification name="InvalidFileExtension">
		Неверное расширение файла [EXTENSION]
Ожидается [VALIDS]
		<usetemplate name="okbutton" yestext="OK"/>
	</notification>
	<notification name="CannotUploadSoundFile">
		Не удалось открыть для чтения загруженный звуковой файл:
[FILE]
	</notification>
	<notification name="SoundFileNotRIFF">
		По-видимому, это не файл RIFF WAVE:
[FILE]
	</notification>
	<notification name="SoundFileNotPCM">
		По-видимому, это не звуковой файл PCM WAVE:
[FILE]
	</notification>
	<notification name="SoundFileInvalidChannelCount">
		В файле неправильное количество каналов (должно быть моно или стерео):
[FILE]
	</notification>
	<notification name="SoundFileInvalidSampleRate">
		По-видимому, файл не имеет поддерживаемой частоты дискретизации (должна быть 44,1 кГц):
[FILE]
	</notification>
	<notification name="SoundFileInvalidWordSize">
		По-видимому, в файле используется неподдерживаемый размер слова (должен быть 8 или 16 бит):
[FILE]
	</notification>
	<notification name="SoundFileInvalidHeader">
		Не найден фрагмент &quot;data&quot; в заголовке WAV-файла:
[FILE]
	</notification>
	<notification name="SoundFileInvalidChunkSize">
		Неправильный размер фрагмента в WAV-файле:
[FILE]
	</notification>
	<notification name="SoundFileInvalidTooLong">
		Аудиофайл слишком длинный (максимум [MAX_LENGTH] секунд):
[FILE]
	</notification>
	<notification name="ProblemWithFile">
		Проблема с файлом [FILE]:

[REASON]
	</notification>
	<notification name="CannotOpenTemporarySoundFile">
		Не удалось открыть для записи временно сжатый звуковой файл: [FILE]
	</notification>
	<notification name="UnknownVorbisEncodeFailure">
		Неизвестная ошибка кодировки Vorbis в файле: [FILE]
	</notification>
	<notification name="CannotEncodeFile">
		Невозможно закодировать файл: [FILE]
	</notification>
	<notification name="CorruptedProtectedDataStore">
		Мы были не в состоянии расшифровать файл, хранящий ваши учетные данные. По этой причине сохранение или удаление учетных данных сотрет все те, которые были ранее сохранены.
Это может произойти, когда вы измените настройки сети. Перезапуск клиента с предыдущей конфигурацией сети может помочь восстановить сохраненные учетные данные.
		<usetemplate name="okbutton" yestext="OK"/>
	</notification>
	<notification name="CorruptResourceFile">
		Поврежден файл ресурсов: [FILE]
	</notification>
	<notification name="UnknownResourceFileVersion">
		Неизвестная версия файла ресурсов Linden: [FILE]
	</notification>
	<notification name="UnableToCreateOutputFile">
		Невозможно создать выходной файл: [FILE]
	</notification>
	<notification name="DoNotSupportBulkAnimationUpload">
		[APP_NAME] пока не поддерживает массовую передачу файлов анимации формата BVH.
	</notification>
	<notification name="CannotUploadReason">
		Невозможно передать [FILE] по следующей причине: [REASON]
Повторите попытку позже.
	</notification>
	<notification name="LandmarkCreated">
		Вы добавили закладку &quot;[LANDMARK_NAME]&quot; в свою папку [FOLDER_NAME].
	</notification>
	<notification name="LandmarkAlreadyExists">
		На это место у вас уже есть закладка.
		<usetemplate name="okbutton" yestext="OK"/>
	</notification>
	<notification name="CannotCreateLandmarkNotOwner">
		Вы не можете создать закладку потому что владелец земли не разрешает этого.
	</notification>
	<notification name="CannotRecompileSelectObjectsNoScripts">
		Невозможно произвести перекомпиляцию.
Выберите объект со сценарием.
	</notification>
	<notification name="CannotRecompileSelectObjectsNoPermission">
		Невозможно произвести перекомпиляцию.

Выберите объекты со сценариями, которые вам разрешено изменять.
	</notification>
	<notification name="CannotResetSelectObjectsNoScripts">
		Невозможно произвести сброс.

Выберите объекты со сценариями.
	</notification>
	<notification name="CannotdeleteSelectObjectsNoScripts">
		Невозможно произвести удаление

Выберите объекты со сценариями.
	</notification>
	<notification name="CannotResetSelectObjectsNoPermission">
		Невозможно произвести сброс.

Выберите объекты со сценариями, которые вам разрешено изменять.
	</notification>
	<notification name="CannotOpenScriptObjectNoMod">
		Невозможно открыть скрипт в объекте с запрещенным изменением.
	</notification>
	<notification name="CannotSetRunningSelectObjectsNoScripts">
		Невозможно запустить скрипты.

Выберите объекты со сценариями.
	</notification>
	<notification name="CannotSetRunningNotSelectObjectsNoScripts">
		Невозможно остановить скрипты.

Выберите объекты со сценариями.
	</notification>
	<notification name="NoFrontmostFloater">
		Нет самого переднего окна для сохранения.
	</notification>
	<notification name="SeachFilteredOnShortWords">
		Ваш поисковый запрос был изменен, и слишком короткие слова были удалены.

Выполнен поиск: [FINALQUERY]
	</notification>
	<notification name="SeachFilteredOnShortWordsEmpty">
		Ваша поисковая фраза была слишком короткой. Поиск не был выполнен.
	</notification>
	<notification name="CouldNotTeleportReason">
		Не удалось телепортироваться.
[REASON]
	</notification>
	<notification name="invalid_tport">
		При запросе телепортации возникла проблема. Возможно, для телепортации придется повторить вход в программу.
Если данное сообщение повторится, посетите сайт [SUPPORT_SITE].
	</notification>
	<notification name="invalid_region_handoff">
		При пересечении границы региона возникла проблема. Возможно, для пересечения границы придется повторить вход в программу.
Если данное сообщение повторится, посетите сайт [SUPPORT_SITE].
	</notification>
	<notification name="blocked_tport">
		Телепортация сейчас заблокирована. Повторите попытку позже.  Если все равно не удается телепортироваться, выйдите из программы и войдите снова, чтобы устранить проблему.
	</notification>
	<notification name="nolandmark_tport">
		Системе не удалось определить пункт назначения закладки.
	</notification>
	<notification name="timeout_tport">
		Системе не удалось выполнить подключение телепорта.  Повторите попытку позже.
	</notification>
	<notification name="noaccess_tport">
		У вас нет доступа в пункт назначения этого телепорта.
	</notification>
	<notification name="missing_attach_tport">
		Ваши присоединения еще не доставлены. Подождите несколько секунд либо выйдите из программы и войдите снова, прежде чем повторить попытку телепортации.
	</notification>
	<notification name="too_many_uploads_tport">
		Очередь активов в данном регионе заполнена, поэтому ваш запрос на телепортацию не будет выполнен своевременно. Повторите попытку через несколько минут или перейдите в менее загруженный регион.
	</notification>
	<notification name="expired_tport">
		Системе не удалось своевременно выполнить ваш запрос на телепортацию. Повторите попытку через несколько минут.
	</notification>
	<notification name="expired_region_handoff">
		Системе не удалось своевременно выполнить ваше пересечение границы. Повторите попытку через несколько минут.
	</notification>
	<notification name="no_host">
		Не удалось найти точку назначения телепорта. Возможно, пункт назначения временно недоступен или уже не существует. Повторите попытку через несколько минут.
	</notification>
	<notification name="no_inventory_host">
		Система инвентаря сейчас недоступна.
	</notification>
	<notification name="CannotSetLandOwnerNothingSelected">
		Невозможно назначить владельца земли:
Участок не выбран.
	</notification>
	<notification name="CannotSetLandOwnerMultipleRegions">
		Невозможно установить владение над землей, потому что выделение захватывает несколько регионов. Выберите меньшую область и повторите попытку.
	</notification>
	<notification name="ForceOwnerAuctionWarning">
		Этот участок выставлен на аукцион. При попытке завладеть землей аукцион будет отменен и, возможно, некоторые жители понесут ущерб, если ставки уже были сделаны.
Завладеть?
		<usetemplate name="okcancelbuttons" notext="Отмена" yestext="OK"/>
	</notification>
	<notification name="CannotContentifyNothingSelected">
		Невозможно удовлетворить требование:
Участок не выбран.
	</notification>
	<notification name="CannotContentifyNoRegion">
		Невозможно удовлетворить требование:
Регион не выбран.
	</notification>
	<notification name="CannotReleaseLandNothingSelected">
		Невозможно отказаться от земли:
Участок не выбран.
	</notification>
	<notification name="CannotReleaseLandNoRegion">
		Невозможно отказаться от земли:
Регион не найден.
	</notification>
	<notification name="CannotBuyLandNothingSelected">
		Невозможно купить землю:
Участок не выбран.
	</notification>
	<notification name="CannotBuyLandNoRegion">
		Невозможно купить землю:
Не удается найти регион, в котором находится эта земля.
	</notification>
	<notification name="CannotCloseFloaterBuyLand">
		Не закрывайте окно покупки земли, пока [APP_NAME] определяет стоимость этой транзакции.
	</notification>
	<notification name="CannotDeedLandNothingSelected">
		Невозможно передать землю:
Участок не выбран.
	</notification>
	<notification name="CannotDeedLandNoGroup">
		Невозможно передать землю:
Группа не выбрана.
	</notification>
	<notification name="CannotDeedLandNoRegion">
		Невозможно передать землю:
Не удается найти регион, в котором находится эта земля.
	</notification>
	<notification name="CannotDeedLandMultipleSelected">
		Невозможно передать землю:
Выбрано несколько участков.

Попробуйте выбрать один участок.
	</notification>
	<notification name="ParcelCanPlayMedia">
		Это место обеспечивает потоковое медиа, которое может потребовать увеличения вашей пропускной способности сети.

Воспроизводить потоковое медиа, когда доступно?
(Вы можете изменить этот параметр позже Настройки &gt; Звук и Медиа.)
		<form name="form">
			<button name="Play Media Now" text="Включить сейчас"/>
			<button name="Always Play Media" text="Включать всегда"/>
			<button name="Do Not Pley Media" text="Не включать медиа"/>
		</form>
	</notification>
	<notification name="CannotDeedLandWaitingForServer">
		Невозможно передать землю:
Ожидание, пока сервер сообщит о владении.

Повторите попытку.
	</notification>
	<notification name="CannotDeedLandNoTransfer">
		Невозможно передать землю:
В регионе [REGION] не разрешена передача земли.
	</notification>
	<notification name="CannotReleaseLandWatingForServer">
		Невозможно отказаться от земли:
Ожидание, пока сервер обновит информацию об участке.

Повторите попытку через несколько секунд.
	</notification>
	<notification name="CannotReleaseLandSelected">
		Невозможно отказаться от земли:
Вы не владеете всеми выбранными участками.

Выберите один участок.
	</notification>
	<notification name="CannotReleaseLandDontOwn">
		Невозможно отказаться от земли:
У вас нет прав на освобождение этого участка.
Участки, которыми вы владеете, показаны зеленым цветом.
	</notification>
	<notification name="CannotReleaseLandRegionNotFound">
		Невозможно отказаться от земли:
Не удается найти регион, в котором находится эта земля.
	</notification>
	<notification name="CannotReleaseLandNoTransfer">
		Невозможно отказаться от земли:
В регионе [REGION] не разрешена передача земли.
	</notification>
	<notification name="CannotReleaseLandPartialSelection">
		Невозможно отказаться от земли:
Чтобы освободить участок, нужно выбрать его целиком.

Выберите весь участок или сначала разделите его.
	</notification>
	<notification name="ReleaseLandWarning">
		Вы собираетесь отказаться от [AREA] м² земли.
При освобождении этого участка он будет исключен из ваших владений, но не принесет вам L$.

Освободить эту землю?
		<usetemplate name="okcancelbuttons" notext="Отмена" yestext="OK"/>
	</notification>
	<notification name="CannotDivideLandNothingSelected">
		Невозможно разделить землю:

Участки не выбраны.
	</notification>
	<notification name="CannotDivideLandPartialSelection">
		Невозможно разделить землю:

Выбран весь участок.
Попробуйте выбрать часть участка.
	</notification>
	<notification name="LandDivideWarning">
		Разделение этой земли приведет к разделению участка надвое, и для каждого участка можно будет задать отдельные настройки. Некоторые настройки после разделения будут возвращены к значениям по умолчанию.

Разделить землю?
		<usetemplate name="okcancelbuttons" notext="Отмена" yestext="OK"/>
	</notification>
	<notification name="CannotDivideLandNoRegion">
		Невозможно разделить землю:
Не удается найти регион, в котором находится эта земля.
	</notification>
	<notification name="CannotJoinLandNoRegion">
		Невозможно объединить землю:
Не удается найти регион, в котором находится эта земля.
	</notification>
	<notification name="CannotJoinLandNothingSelected">
		Невозможно объединить землю:
Участки не выбраны.
	</notification>
	<notification name="CannotJoinLandEntireParcelSelected">
		Невозможно объединить землю:
Выбран только один участок.

Выберите землю на обоих участках.
	</notification>
	<notification name="CannotJoinLandSelection">
		Невозможно объединить землю:
Следует выбрать более одного участка.

Выберите землю на обоих участках.
	</notification>
	<notification name="JoinLandWarning">
		Объединение земли приведет к созданию одного большого участка изо всех участков, пересекающих выбранный прямоугольник.
Потребуется сбросить имя и настройки нового участка.

Объединить землю?
		<usetemplate name="okcancelbuttons" notext="Отмена" yestext="OK"/>
	</notification>
	<notification name="ConfirmNotecardSave">
		Эта заметка должна быть сохранена до того, как предмет сможет быть скопирован или просмотрен. Сохранить заметку?
		<usetemplate name="okcancelbuttons" notext="Отмена" yestext="OK"/>
	</notification>
	<notification name="ConfirmItemCopy">
		Копировать этот предмет в ваш инвентарь?
		<usetemplate name="okcancelbuttons" notext="Отмена" yestext="Копировать"/>
	</notification>
	<notification name="ResolutionSwitchFail">
		Не удалось сменить разрешение на [RESX] х [RESY]
	</notification>
	<notification name="ErrorUndefinedGrasses">
		Ошибка. Не определена трава: [SPECIES]
	</notification>
	<notification name="ErrorUndefinedTrees">
		Ошибка. Не определены деревья: [SPECIES]
	</notification>
	<notification name="CannotSaveWearableOutOfSpace">
		Невозможно сохранить &quot;[NAME]&quot; в файл одежды.  Освободите место на компьютере и сохраните одежду снова.
	</notification>
	<notification name="CannotSaveToAssetStore">
		Невозможно сохранить &quot;[NAME]&quot; в центральном хранилище активов.
Обычно это временная неполадка. Исправьте настройки и сохраните одежду снова через несколько минут.
	</notification>
	<notification name="YouHaveBeenLoggedOut">
		Вы были отключены от [CURRENT_GRID].
            [MESSAGE]
		<usetemplate name="okcancelbuttons" notext="Выйти" yestext="Смотреть ИМ/Чат"/>
	</notification>
	<notification name="OnlyOfficerCanBuyLand">
		Невозможно купить землю для группы:
У вас нет прав на покупку земли для вашей активной группы.
	</notification>
	<notification label="Добавить друга" name="AddFriendWithMessage">
		Друзья могут давать разрешения, чтобы отслеживать друг друга на карте и видеть статус в сети.

Отправить предложение дружбы для [NAME]?
		<form name="form">
			<input name="message">
		Вы хотите быть моим другом?
			</input>
			<button name="Offer" text="OK"/>
			<button name="Cancel" text="Отмена"/>
		</form>
	</notification>
	<notification label="Добавить список автозамены" name="AddAutoReplaceList">
		Имя нового списка:
		<form name="form">
			<button name="SetName" text="OK"/>
		</form>
	</notification>
	<notification label="Переименовать список автозамены" name="RenameAutoReplaceList">
		Имя &quot;[DUPNAME]&quot; уже занято.
    Введите новое уникальное имя:
		<form name="form">
			<button name="ReplaceList" text="Заменить текущий список"/>
			<button name="SetName" text="Использовать новое имя"/>
		</form>
	</notification>
	<notification name="InvalidAutoReplaceEntry">
		Ключевое слово должно быть одним словом, а поле замены не может быть пустым.
	</notification>
	<notification name="InvalidAutoReplaceList">
		Недопустимый список замены.
	</notification>
	<notification name="SpellingDictImportRequired">
		Следует указать файл, имя и язык.
	</notification>
	<notification name="SpellingDictIsSecondary">
		Словарь [DIC_NAME] не является aff-файлом, т. е. это &quot;вспомогательный&quot; словарь.
Он может использоваться как дополнительный, но не как основной словарь.

См. https://wiki.secondlife.com/wiki/Adding_Spelling_Dictionaries
	</notification>
	<notification name="SpellingDictImportFailed">
		Невозможно скопировать
    [FROM_NAME]
    в
    [TO_NAME]
	</notification>
	<notification label="Сохранить комплект" name="SaveOutfitAs">
		Сохранить текущую одежду как новый комплект:
		<form name="form">
			<input name="message">
				[DESC] (новый)
			</input>
			<button name="OK" text="OK"/>
			<button name="Cancel" text="Отмена"/>
		</form>
	</notification>
	<notification label="Сохранить одежду?" name="SaveWearableAs">
		Сохранить предмет в инвентаре как:
		<form name="form">
			<input name="message">
				[DESC] (новый)
			</input>
			<button name="OK" text="OK"/>
			<button name="Cancel" text="Отмена"/>
		</form>
	</notification>
	<notification label="Переименовать комплект" name="RenameOutfit">
		Новое название комплект:
		<form name="form">
			<input name="new_name">
				[NAME]
			</input>
			<button name="OK" text="OK"/>
			<button name="Cancel" text="Отмена"/>
		</form>
	</notification>
	<notification name="RemoveFromFriends">
		Удалить жителя &lt;nolink&gt;[NAME]&lt;/nolink&gt; из вашего списка друзей?
		<usetemplate name="okcancelbuttons" notext="Отмена" yestext="OK"/>
	</notification>
	<notification name="RemoveMultipleFromFriends">
		Удалить нескольких жителей из вашего списка друзей?
		<usetemplate name="okcancelbuttons" notext="Отмена" yestext="OK"/>
	</notification>
	<notification name="GodDeleteAllScriptedPublicObjectsByUser">
		Вы действительно хотите удалить все скриптовые объекты, принадлежащие
** [AVATAR_NAME] **
на всей остальной земле в этом регионе?
		<usetemplate name="okcancelbuttons" notext="Отмена" yestext="OK"/>
	</notification>
	<notification name="GodDeleteAllScriptedObjectsByUser">
		Вы действительно хотите УДАЛИТЬ ВСЕ скриптовые объекты, принадлежащие
** [AVATAR_NAME] **
на ВСЕЙ ЗЕМЛЕ в этом регионе?
		<usetemplate name="okcancelbuttons" notext="Отмена" yestext="OK"/>
	</notification>
	<notification name="GodDeleteAllObjectsByUser">
		Вы действительно хотите УДАЛИТЬ ВСЕ объекты (скриптовые и прочие), принадлежащие
** [AVATAR_NAME] **
на ВСЕЙ ЗЕМЛЕ в этом регионе?
		<usetemplate name="okcancelbuttons" notext="Отмена" yestext="OK"/>
	</notification>
	<notification name="BlankClassifiedName">
		Необходимо указать имя для вашей рекламы.
	</notification>
	<notification name="MinClassifiedPrice">
		Стоимость размещения рекламы должна быть как минимум L$[MIN_PRICE].

Введите более высокую цену.
	</notification>
	<notification name="ConfirmItemDeleteHasLinks">
		По крайней мере у одного предмета есть ссылки, указывающие на него.  Если удалить этот предмет, его ссылки перестанут работать.  Настоятельно рекомендуется сначала удалить ссылки.

Действительно удалить эти предметы?
		<usetemplate name="okcancelbuttons" notext="Отмена" yestext="OK"/>
	</notification>
	<notification name="ConfirmObjectDeleteLock">
		Как минимум один из выбранных вами предметов является фиксированным.

Действительно удалить эти предметы?
		<usetemplate name="okcancelbuttons" notext="Отмена" yestext="OK"/>
	</notification>
	<notification name="ConfirmObjectDeleteNoCopy">
		Как минимум один из выбранных вами предметов не является копируемым.

Действительно удалить эти предметы?
		<usetemplate name="okcancelbuttons" notext="Отмена" yestext="OK"/>
	</notification>
	<notification name="ConfirmObjectDeleteNoOwn">
		Как минимум один из выбранных вами предметов не принадлежит вам.

Действительно удалить эти предметы?
		<usetemplate name="okcancelbuttons" notext="Отмена" yestext="OK"/>
	</notification>
	<notification name="ConfirmObjectDeleteLockNoCopy">
		Как минимум один объект фиксирован.
Как минимум один объект не копируемый.

Действительно удалить эти предметы?
		<usetemplate name="okcancelbuttons" notext="Отмена" yestext="OK"/>
	</notification>
	<notification name="ConfirmObjectDeleteLockNoOwn">
		Как минимум один объект фиксирован.
Вы не владеете по крайней мере одним объектом.

Действительно удалить эти предметы?
		<usetemplate name="okcancelbuttons" notext="Отмена" yestext="OK"/>
	</notification>
	<notification name="ConfirmObjectDeleteNoCopyNoOwn">
		Как минимум один объект не копируемый.
Вы не владеете по крайней мере одним объектом.

Действительно удалить эти предметы?
		<usetemplate name="okcancelbuttons" notext="Отмена" yestext="OK"/>
	</notification>
	<notification name="ConfirmObjectDeleteLockNoCopyNoOwn">
		Как минимум один объект фиксирован.
Как минимум один объект не копируемый.
Вы не владеете по крайней мере одним объектом.

Действительно удалить эти предметы?
		<usetemplate name="okcancelbuttons" notext="Отмена" yestext="OK"/>
	</notification>
	<notification name="ConfirmObjectTakeLock">
		Как минимум один объект фиксирован.

Действительно взять эти предметы?
		<usetemplate name="okcancelbuttons" notext="Отмена" yestext="OK"/>
	</notification>
	<notification name="ConfirmObjectTakeNoOwn">
		Вы не являетесь владельцем всех объектов, которые собираетесь взять.
Если продолжить, будут применены разрешения следующего владельца, которые могут ограничить вашу способность изменять или копировать эти объекты.

Действительно взять эти предметы?
		<usetemplate name="okcancelbuttons" notext="Отмена" yestext="OK"/>
	</notification>
	<notification name="ConfirmObjectTakeLockNoOwn">
		Как минимум один объект фиксирован.
Вы не являетесь владельцем всех объектов, которые собираетесь взять.
Если продолжить, будут применены разрешения следующего владельца, которые могут ограничить вашу способность изменять или копировать эти объекты.
В то же время вы можете взять объекты, выбранные сейчас.

Действительно взять эти предметы?
		<usetemplate name="okcancelbuttons" notext="Отмена" yestext="OK"/>
	</notification>
	<notification name="CantBuyLandAcrossMultipleRegions">
		Невозможно купить землю, потому что выделение охватывает несколько регионов.

Выберите меньшую область и повторите попытку.
	</notification>
	<notification name="DeedLandToGroup">
		После передачи этого участка группе потребуется достаточное количество финансов для поддержки данной земли.
Стоимость покупки земли не возвращается владельцу. Если переданный участок продается, выручка за нее равномерно распределяется между участниками группы.

Передать эти [AREA] м² земли группе &quot;[GROUP_NAME]&quot;?
		<usetemplate name="okcancelbuttons" notext="Отмена" yestext="OK"/>
	</notification>
	<notification name="DeedLandToGroupWithContribution">
		После передачи этого участка группе потребуется достаточное количество финансов для поддержки данной земли.
Передача будет включать одновременный земельный взнос в группу от жителя &quot;[NAME]&quot;.
Стоимость покупки земли не возвращается владельцу. Если переданный участок продается, выручка за нее равномерно распределяется между участниками группы.

Передать эти [AREA] м² земли группе &quot;[GROUP_NAME]&quot;?
		<usetemplate name="okcancelbuttons" notext="Отмена" yestext="OK"/>
	</notification>
	<notification name="DisplaySetToSafe">
		Установлен безопасный уровень настроек отображения, так как указан параметр -safe.
	</notification>
	<notification name="DisplaySetToRecommendedGPUChange">
		Установлен рекомендуемый уровень настроек отображения, так как графическая карта изменена:
с &quot;[LAST_GPU]&quot;
на &quot;[THIS_GPU]&quot;
	</notification>
	<notification name="DisplaySetToRecommendedFeatureChange">
		Установлен рекомендуемый уровень настроек отображения, так как подсистема визуализации изменена.
	</notification>
	<notification name="ErrorMessage">
		[ERROR_MESSAGE]
		<usetemplate name="okbutton" yestext="OK"/>
	</notification>
	<notification name="AvatarMovedDesired">
		Требуемое вами местоположение сейчас недоступно.
Вы перемещены в соседний регион.
	</notification>
	<notification name="AvatarMovedLast">
		Требуемое вами местоположение сейчас недоступно.
Вы перемещены в соседний регион.
	</notification>
	<notification name="AvatarMovedHome">
		Ваше домашнее местоположение сейчас недоступно.
Вы перемещены в соседний регион.
Возможно, потребуется задать новое домашнее местоположение.
	</notification>
	<notification name="ClothingLoading">
		Ваша одежда все еще загружается.
Вы можете использовать [SECOND_LIFE] как обычно, другие пользователи будут видеть вас нормально.
		<form name="form">
			<ignore name="ignore" text="Загрузка одежды занимает значительное время"/>
		</form>
	</notification>
	<notification name="AgentComplexityWithVisibility">
		Ваша [https://community.secondlife.com/t5/English-Knowledge-Base/Avatar-Rendering-Complexity/ta-p/2967838 сложность аватара]: [AGENT_COMPLEXITY].
[OVERLIMIT_MSG]
		<usetemplate ignoretext="Предупреждать о превышении сложности аватара" name="notifyignore"/>
	</notification>
	<notification name="AgentComplexity">
		Ваша [https://community.secondlife.com/t5/English-Knowledge-Base/Avatar-Rendering-Complexity/ta-p/2967838 сложность аватара]: [AGENT_COMPLEXITY].
		<usetemplate ignoretext="Предупреждать меня об изменении сложности аватара" name="notifyignore"/>
	</notification>
	<notification name="HUDComplexityWarning">
		[HUD_REASON], возможно, отрицательно влияет на быстродействие.
		<usetemplate ignoretext="Предупреждать о чрезмерной сложности данных в игре" name="notifyignore"/>
	</notification>
	<notification name="FirstRun">
		Установка [APP_NAME] завершена.

Если вы используете [SECOND_LIFE] впервые, для входа в программу вам потребуется создать аккаунт.
		<usetemplate name="okcancelbuttons" notext="Продолжить" yestext="Создать аккаунт..."/>
	</notification>
	<notification name="LoginPacketNeverReceived">
		Возникли неполадки при подключении. Возможно, проблема с вашим подключением к интернету или [SECOND_LIFE_GRID].

Варианты ваших действий: проверьте подключение к интернету и повторите попытку через несколько минут, нажмите кнопку &quot;Справка&quot; для перехода к [SUPPORT_SITE] или кнопку &quot;Телепортация&quot;, чтобы телепортироваться домой.
		<url name="url">
			http://secondlife.com/support/
		</url>
		<form name="form">
			<button name="OK" text="OK"/>
			<button name="Help" text="Помощь"/>
			<button name="Teleport" text="Телепортация"/>
		</form>
	</notification>
	<notification name="WelcomeChooseSex">
		Ваш персонаж появится через мгновение.

Для ходьбы нажимайте клавиши со стрелками.
В любой момент можно нажать клавишу F1 для получения справки или информации о [SECOND_LIFE].
Выберите мужской или женский аватар. Этот выбор затем можно будет изменить.
		<usetemplate name="okcancelbuttons" notext="Женщина" yestext="Мужчина"/>
	</notification>
	<notification name="CantTeleportToGrid">
		Не удалось телепортироваться в [SLURL]: это место находится на другой сетке ([GRID]), а не на текущей ([CURRENT_GRID]). Закройте программу и попробуйте еще раз.
		<usetemplate name="okbutton" yestext="OK"/>
	</notification>
	<notification name="GeneralCertificateError">
		Не удалось подключиться к серверу.
[REASON]

Тема: [SUBJECT_NAME_STRING]
Издатель: [ISSUER_NAME_STRING]
Действительно с: [VALID_FROM]
Действительно по: [VALID_TO]
Отпечаток MD5: [SHA1_DIGEST]
Отпечаток SHA1: [MD5_DIGEST]
Использование ключа: [KEYUSAGE]
Расширенное использование ключа: [EXTENDEDKEYUSAGE]
Идентификатор ключа темы: [SUBJECTKEYIDENTIFIER]
		<usetemplate name="okbutton" yestext="OK"/>
	</notification>
	<notification name="TrustCertificateError">
		Центр сертификации для этого сервера неизвестен.

Сведения о сертификате:
Тема: [SUBJECT_NAME_STRING]
Издатель: [ISSUER_NAME_STRING]
Действительно с: [VALID_FROM]
Действительно по: [VALID_TO]
Отпечаток MD5: [SHA1_DIGEST]
Отпечаток SHA1: [MD5_DIGEST]
Использование ключа: [KEYUSAGE]
Расширенное использование ключа: [EXTENDEDKEYUSAGE]
Идентификатор ключа темы: [SUBJECTKEYIDENTIFIER]

Доверять этому центру сертификации?
		<usetemplate name="okcancelbuttons" notext="Отмена" yestext="Доверять"/>
	</notification>
	<notification name="NotEnoughCurrency">
		[NAME] L$ [PRICE] У вас недостаточно L$ для этого.
	</notification>
	<notification name="GrantedModifyRights">
		[NAME] дал(а) вам разрешение на редактирование своих объектов.
	</notification>
	<notification name="RevokedModifyRights">
		Ваше право на изменение объектов [NAME] отозвано
	</notification>
	<notification name="FlushMapVisibilityCaches">
		Кэш карты данного региона будет очищен.
Это полезно только с целью отладки.
(В рабочей версии надо подождать 5 минут, затем карта каждого пользователя будет обновлена после входа в программу.)
		<usetemplate name="okcancelbuttons" notext="Отмена" yestext="OK"/>
	</notification>
	<notification name="BuyOneObjectOnly">
		Нельзя купить несколько объектов одновременно.  Выберите один объект и повторите попытку.
	</notification>
	<notification name="OnlyCopyContentsOfSingleItem">
		Нельзя копировать содержимое нескольких объектов одновременно.
Выберите один объект и повторите попытку.
		<usetemplate name="okcancelbuttons" notext="Отмена" yestext="OK"/>
	</notification>
	<notification name="KickUsersFromRegion">
		Телепортировать всех жителей в этом регионе домой?
		<usetemplate name="okcancelbuttons" notext="Отмена" yestext="OK"/>
	</notification>
	<notification name="ChangeObjectBonusFactor">
		Снижение бонуса за объекты после сооружения построек в регионе может вызвать возврат или удаление объектов. Действительно изменить бонус за объекты?
		<usetemplate ignoretext="Подтвердите изменение бонусного множителя для объектов" name="okcancelignore" notext="Отмена" yestext="OK"/>
	</notification>
	<notification name="EstateObjectReturn">
		Вы действительно хотите вернуть объекты, принадлежащие [USER_NAME]?
		<usetemplate name="okcancelbuttons" notext="Отмена" yestext="OK"/>
	</notification>
	<notification name="InvalidTerrainBitDepth">
		Не удалось задать текстуры региона:
у текстуры [TEXTURE_NUM] неправильная битовая глубина [TEXTURE_BIT_DEPTH].

Замените текстуру [TEXTURE_NUM] на 24-битное изображение размером 1024x1024 или меньше и снова нажмите кнопку &quot;Применить&quot;.
	</notification>
	<notification name="InvalidTerrainSize">
		Не удалось задать текстуры региона:
у текстуры [TEXTURE_NUM] слишком большой размер [TEXTURE_SIZE_X]x[TEXTURE_SIZE_Y].

Замените текстуру [TEXTURE_NUM] на 24-битное изображение размером 1024x1024 или меньше и снова нажмите кнопку &quot;Применить&quot;.
	</notification>
	<notification name="RawUploadStarted">
		Началась передача. Она может занять до двух минут, в зависимости от скорости соединения.
	</notification>
	<notification name="ConfirmBakeTerrain">
		Вы действительно хотите зафиксировать текущий ландшафт, сделать его высоту средней точкой для верхней и нижней точек ландшафта и принять по умолчанию для функции &quot;Вернуть&quot;?
		<usetemplate name="okcancelbuttons" notext="Отмена" yestext="OK"/>
	</notification>
	<notification name="ConfirmTextureHeights">
		Вы собираетесь использовать минимальные значения, которые больше, чем максимальные для диапазона высот. Начать?
		<usetemplate canceltext="Не спрашивать" name="yesnocancelbuttons" notext="Отмена" yestext="OK"/>
	</notification>
	<notification name="MaxAllowedAgentOnRegion">
		У вас может быть не более [MAX_AGENTS] допущенных жителей.
	</notification>
	<notification name="MaxBannedAgentsOnRegion">
		У вас может быть не более [MAX_BANNED] заблокированных жителей.
	</notification>
	<notification name="MaxAgentOnRegionBatch">
		Не удалось добавить [NUM_ADDED] агентов:
превышен лимит [MAX_AGENTS] [LIST_TYPE] на [NUM_EXCESS].
	</notification>
	<notification name="MaxAllowedGroupsOnRegion">
		У вас может быть не более [MAX_GROUPS] групп.
		<usetemplate name="okcancelbuttons" notext="Отмена" yestext="Зафиксировать"/>
	</notification>
	<notification name="MaxManagersOnRegion">
		У вас может быть не более [MAX_MANAGER] менеджеров землевладения.
	</notification>
	<notification name="OwnerCanNotBeDenied">
		Нельзя добавить землевладельца в список заблокированных жителей его же земли.
	</notification>
	<notification name="ProblemAddingEstateManagerBanned">
		Невозможно добавить заблокированного жителя в список менеджеров землевладения.
	</notification>
	<notification name="CanNotChangeAppearanceUntilLoaded">
		Нельзя изменять внешность, пока загружаются одежда и фигура.
	</notification>
	<notification name="ClassifiedMustBeAlphanumeric">
		Название вашего объявления должно начинаться с буквы A - Z или цифры. Использовать знаки препинания не разрешено.
	</notification>
	<notification name="CantSetBuyObject">
		Невозможно задать покупку объекта, потому что этот объект не для продажи.
Задайте продажу объекта и повторите попытку.
	</notification>
	<notification name="FinishedRawDownload">
		Завершена загрузка файла ландшафта:
[DOWNLOAD_PATH].
	</notification>
	<notification name="RequiredUpdate">
		Для входа необходима версия \[VERSION]. Для вас обновление должно было произведено автоматически, но по какой-то причине этого не произошло. Скачайте обновление с веб-сайта https://secondlife.com/support/downloads/
		<usetemplate name="okbutton" yestext="OK"/>
	</notification>
	<notification name="LoginFailedUnknown">
		Извините, ошибка входа по неустановленной причине. Если данное сообщение повторится, посетите веб-сайт [SUPPORT_SITE].
		<usetemplate name="okbutton" yestext="Выйти"/>
	</notification>
	<notification name="DeedObjectToGroup">
		В результате передачи этого объекта группа:
* Получит L$ в уплату за объект
		<usetemplate ignoretext="Подтверждать перед передачей объекта группе" name="okcancelignore" notext="Отмена" yestext="Передать"/>
	</notification>
	<notification name="WebLaunchExternalTarget">
		Открыть браузер для просмотра этого контента?
Открытие сайтов от неизвестных источников может нанести вред вашему компьютеру
		<usetemplate ignoretext="Запустить браузер для просмотра веб-страницы" name="okcancelignore" notext="Отмена" yestext="OK"/>
	</notification>
	<notification name="SystemUIScaleFactorChanged">
		Со времени последнего запуска изменился системный коэффициент размера интерфейса. Открыть страницу настроек размера интерфейса?
		<usetemplate name="okcancelbuttons" notext="Отмена" yestext="OK"/>
	</notification>
	<notification name="WebLaunchJoinNow">
		Перейти на [http://secondlife.com/account/ личный кабинет] для управления вашим аккаунтом?
		<usetemplate ignoretext="Запустить браузер для управления аккаунтом" name="okcancelignore" notext="Отмена" yestext="OK"/>
	</notification>
	<notification name="WebLaunchSecurityIssues">
		Прочитайте на Wiki [SECOND_LIFE] о том, как сообщить о проблеме с безопасностью.
		<usetemplate ignoretext="Запустите свой браузер, чтобы узнать, как сообщить о проблеме безопасности" name="okcancelignore" notext="Отмена" yestext="OK"/>
	</notification>
	<notification name="WebLaunchQAWiki">
		Посетите Wiki-страницу вопросов и ответов по [SECOND_LIFE].
		<usetemplate ignoretext="Запустить браузер для просмотра Wiki-страницы вопросов и ответов" name="okcancelignore" notext="Отмена" yestext="OK"/>
	</notification>
	<notification name="WebLaunchPublicIssue">
		Посетите страницу общедоступного средства исследования проблем [SECOND_LIFE], на котором можно сообщить об ошибках и других проблемах.
		<usetemplate ignoretext="Запустить браузер для использования общедоступного средства исследования проблем" name="okcancelignore" notext="Отмена" yestext="Перейти на страницу"/>
	</notification>
	<notification name="WebLaunchSupportWiki">
		Перейти на официальный блог Linden для просмотра свежих новостей и прочей информации.
		<usetemplate ignoretext="Запустить браузер для просмотра блога" name="okcancelignore" notext="Отмена" yestext="OK"/>
	</notification>
	<notification name="WebLaunchLSLGuide">
		Открыть руководство по скриптам для получения помощи?
		<usetemplate ignoretext="Запустить браузер для просмотра руководства по скриптам" name="okcancelignore" notext="Отмена" yestext="OK"/>
	</notification>
	<notification name="WebLaunchLSLWiki">
		Посетить портал LSL для получения справки по скриптам?
		<usetemplate ignoretext="Запустить браузер для просмотра портала LSL" name="okcancelignore" notext="Отмена" yestext="Перейти на страницу"/>
	</notification>
	<notification name="ReturnToOwner">
		Вы действительно хотите вернуть выбранные объекты их владельцам? Передаваемые объекты будут возвращены прежним владельцам.

*ПРЕДУПРЕЖДЕНИЕ* Непередаваемые объекты будут удалены!
		<usetemplate ignoretext="Подтверждать перед возвратом объектов владельцам" name="okcancelignore" notext="Отмена" yestext="OK"/>
	</notification>
	<notification name="GroupLeaveConfirmMember">
		В настоящее время вы состоите в группе &lt;nolink&gt;[GROUP]&lt;/nolink&gt;.
Хотите выйти из группы?
		<usetemplate name="okcancelbuttons" notext="Отмена" yestext="OK"/>
	</notification>
	<notification name="GroupDepart">
		Вы покинули группу «[group_name]».
	</notification>
	<notification name="OwnerCannotLeaveGroup">
		Невозможно выйти из группы. Вы не можете покинуть группу, потому что вы единственый владелец группы. Пожалуйста, назначить сначала назначьте на данную роль другого пользователя.
		<usetemplate name="okbutton" yestext="OK"/>
	</notification>
	<notification name="GroupDepartError">
		Невозможно покинуть группу.
		<usetemplate name="okbutton" yestext="OK"/>
	</notification>
	<notification name="ConfirmKick">
		Вы ДЕЙСТВИТЕЛЬНО хотите выбросить всех жителей с сетки?
		<usetemplate name="okcancelbuttons" notext="Отмена" yestext="Выбросить всех жителей"/>
	</notification>
	<notification name="MuteLinden">
		Извините, но вы не можете заблокировать сотрудника Linden.
		<usetemplate name="okbutton" yestext="OK"/>
	</notification>
	<notification name="CannotStartAuctionAlreadyForSale">
		Нельзя выставить на аукцион участок, который уже продается.  Отмените продажу участка, если действительно хотите начать аукцион.
	</notification>
	<notification label="Не удалось блокировать объект по имени" name="MuteByNameFailed">
		Вы уже внесли это имя в черный список.
		<usetemplate name="okbutton" yestext="OK"/>
	</notification>
	<notification name="RemoveItemWarn">
		Удаление содержимого, хотя это и разрешено, может повредить объект. Хотите удалить этот предмет?
		<usetemplate name="okcancelbuttons" notext="Отмена" yestext="OK"/>
	</notification>
	<notification name="CantOfferCallingCard">
		Сейчас невозможно предложить визитку. Повторите попытку через минуту.
		<usetemplate name="okbutton" yestext="OK"/>
	</notification>
	<notification name="CantOfferFriendship">
		Сейчас невозможно предложить дружбу. Повторите попытку через минуту.
		<usetemplate name="okbutton" yestext="OK"/>
	</notification>
	<notification name="DoNotDisturbModeSet">
		Режим &quot;Не беспокоить&quot; включен.  Вы не будете получать уведомлений о входящих вызовах.

- Другие жители будут получать ваш ответ, установленный для режима &quot;Не беспокоить&quot; (Настройки &gt; Приватность &gt; Автоответ).
- Предложения телепортации будут отклоняться.
- Голосовые вызовы будут отклоняться.
		<usetemplate ignoretext="Смена моего статуса на режим &quot;Не беспокоить&quot;" name="okignore" yestext="OK"/>
	</notification>
	<notification name="AutorespondModeSet">
		Режим &quot;Автоответчик&quot; включен.
На все входящие ЛС будет отправлен автоответ, который был задан в Настройки &gt; Приватность &gt; Автоответ
		<usetemplate ignoretext="Смена моего статуса на режим &quot;Автоответчик&quot;" name="okignore" yestext="OK"/>
	</notification>
	<notification name="AutorespondNonFriendsModeSet">
		Режим &quot;Автоответчик не друзьям&quot; включен.
На все входящие ЛС будет отправлен автоответ, который был задан в Настройки &gt; Приватность &gt; Автоответ
		<usetemplate ignoretext="Смена моего статуса на режим &quot;Автоответчик не друзьям&quot;" name="okignore" yestext="OK"/>
	</notification>
	<notification name="RejectTeleportOffersModeSet">
		Режим &quot;Отклонять предложения телепортации и запросы&quot; включен.
Все входящие предложения телепортироваться или запросы будут автоматически отклоняться и сопровождаться отправкой сообщения, которое было указано в Настройки &gt; Приватность &gt; Автоответ
		<usetemplate ignoretext="Смена моего статуса на режим &quot;Отклонять предложения телепортации и запросы&quot;" name="okignore" yestext="OK"/>
	</notification>
	<notification name="JoinedTooManyGroupsMember">
		Вы достигли максимального количества групп. Пожалуйста, покиньте любую группу до вступления или отклоните предложение.
[NAME] пригласил вас вступить в группу как участник.
		<usetemplate name="okcancelbuttons" notext="Отклонить" yestext="Вступить"/>
	</notification>
	<notification name="JoinedTooManyGroups">
		Вы достигли максимального количества групп. Пожалуйста, покиньте любую группу до вступления или создания новой.
		<usetemplate name="okbutton" yestext="OK"/>
	</notification>
	<notification name="KickUser">
		Выбросить этого жителя с таким сообщением?
		<form name="form">
			<input name="message">
				Администратор отключил вас от программы.
			</input>
			<button name="OK" text="OK"/>
			<button name="Cancel" text="Отмена"/>
		</form>
	</notification>
	<notification name="KickAllUsers">
		Выбросить всех жителей, которые сейчас есть на сетке, с таким сообщением?
		<form name="form">
			<input name="message">
				Администратор отключил вас от программы.
			</input>
			<button name="OK" text="OK"/>
			<button name="Cancel" text="Отмена"/>
		</form>
	</notification>
	<notification name="FreezeUser">
		Заморозить этого жителя с таким сообщением?
		<form name="form">
			<input name="message">
				Вы были заморожены. Вы не можете двигаться и беседовать в чате. Администратор свяжется с вами в личном сообщений (ЛС).
			</input>
			<button name="OK" text="OK"/>
			<button name="Cancel" text="Отмена"/>
		</form>
	</notification>
	<notification name="UnFreezeUser">
		Разморозить этого жителя с таким сообщением?
		<form name="form">
			<input name="message">
				Вы больше не заморожены.
			</input>
			<button name="OK" text="OK"/>
			<button name="Cancel" text="Отмена"/>
		</form>
	</notification>
	<notification name="SetDisplayNameSuccess">
		Привет, [DISPLAY_NAME]!

Как и в реальной жизни, должно пройти какое-то время, прежде чем все узнают ваше новое имя.  Подождите несколько дней, пока [http://wiki.secondlife.com/wiki/Setting_your_display_name ваше имя не будет обновлено] в объектах, скриптах, поиске и т.д.
	</notification>
	<notification name="SetDisplayNameBlocked">
		Вы не можете сменить свое отображаемое имя. Если вы считаете, что это ошибка, обратитесь в службу поддержки.
	</notification>
	<notification name="SetDisplayNameFailedLength">
		Это имя слишком длинное. Отображаемое имя может содержать не более [LENGTH] символов.

Сократите имя.
	</notification>
	<notification name="SetDisplayNameFailedGeneric">
		Не удалось сменить ваше отображаемое имя. Повторите попытку позже.
	</notification>
	<notification name="SetDisplayNameMismatch">
		Введенные отображаемые имена не совпадают. Введите их еще раз.
	</notification>
	<notification name="AgentDisplayNameUpdateThresholdExceeded">
		Вам надо подождать, прежде чем вы сможете сменить свое отображаемое имя.

См. http://wiki.secondlife.com/wiki/Setting_your_display_name

Повторите попытку позже.
	</notification>
	<notification name="AgentDisplayNameSetBlocked">
		Нельзя задать указанное вами имя. Оно содержит запрещенное слово.
 
 Попробуйте указать другое имя.
	</notification>
	<notification name="AgentDisplayNameSetInvalidUnicode">
		Выбранное вами отображаемое имя содержит недопустимые символы.
	</notification>
	<notification name="AgentDisplayNameSetOnlyPunctuation">
		Ваше отображаемое имя кроме знаков препинания должно содержать буквы.
	</notification>
	<notification name="DisplayNameUpdate">
		[OLD_NAME] ([SLID]) теперь известен как [NEW_NAME].
	</notification>
	<notification name="DisplayNameUpdateRemoveAlias">
		[OLD_NAME] ([SLID]) теперь известен как [NEW_NAME].
Этот агент имеет алиас, который заменит [NEW_NAME]
Хотите удалить его?
		<form name="form">
			<button name="Yes" text="Да"/>
			<button name="No" text="Нет"/>
		</form>
	</notification>
	<notification name="OfferTeleport">
		Предложить телепортацию к вам с отправкой сообщения?
		<form name="form">
			<input name="message">
			Присоединяйся ко мне в [REGION]
			</input>
			<button name="OK" text="OK"/>
			<button name="Cancel" text="Отмена"/>
		</form>
	</notification>
	<notification name="TeleportRequestPrompt">
		Запрос телепортации от [NAME] с сообщением
		<form name="form">
			<input name="message">
			</input>
			<button name="OK" text="OK"/>
			<button name="Cancel" text="Отмена"/>
		</form>
	</notification>
	<notification name="TooManyTeleportOffers">
		Попытка сделать [OFFERS] предложений телепортации, что больше лимита ([LIMIT]).
		<usetemplate name="okbutton" yestext="OK"/>
	</notification>
	<notification name="OfferTeleportFromGod">
		Творец вызывает жителя к вам?
		<form name="form">
			<input name="message">
				Присоединяйся ко мне в [REGION]
			</input>
			<button name="OK" text="OK"/>
			<button name="Cancel" text="Отмена"/>
		</form>
	</notification>
	<notification name="TeleportFromLandmark">
		Вы действительно хотите телепортироваться в &lt;nolink&gt;[LOCATION]&lt;/nolink&gt;?
		<usetemplate ignoretext="Подтверждать телепортацию на закладку" name="okcancelignore" notext="Отмена" yestext="Телепортация"/>
	</notification>
	<notification name="TeleportViaSLAPP">
		Вы действительно хотите телепортироваться в &lt;nolink&gt;[LOCATION]&lt;/nolink&gt;?
		<usetemplate ignoretext="Подтверждать телепортацию через SLAPP" name="okcancelignore" notext="Отмена" yestext="Телепортация"/>
	</notification>
	<notification name="TeleportToPick">
		Телепортироваться в [PICK]?
		<usetemplate ignoretext="Подтверждать телепортацию к месту" name="okcancelignore" notext="Отмена" yestext="Телепортация"/>
	</notification>
	<notification name="TeleportToClassified">
		Телепортироваться в [CLASSIFIED]?
		<usetemplate ignoretext="Подтверждать телепортацию на место в рекламном объявлении" name="okcancelignore" notext="Отмена" yestext="Телепортация"/>
	</notification>
	<notification name="TeleportToHistoryEntry">
		Телепортироваться в [HISTORY_ENTRY]?
		<usetemplate ignoretext="Подтверждать телепортацию на место в истории" name="okcancelignore" notext="Отмена" yestext="Телепортация"/>
	</notification>
	<notification label="Сообщение всем в моем землевладении" name="MessageEstate">
		Введите краткое объявление для всех жителей, которые сейчас находятся в вашем землевладении.
		<form name="form">
			<button name="OK" text="OK"/>
			<button name="Cancel" text="Отмена"/>
		</form>
	</notification>
	<notification label="Изменить землевладение Linden" name="ChangeLindenEstate">
		Вы собираетесь изменить землевладение, которое принадлежит компании Linden (материк, сетку для подростков, ориентацию и т.д.).

Это ОЧЕНЬ ОПАСНО, так как серьезно повлияет на огромное количество жителей.  Ваше изменение распространится на тысячи регионов материка и вызовет сбой сервера.

Начать?
		<usetemplate name="okcancelbuttons" notext="Отмена" yestext="OK"/>
	</notification>
	<notification label="Изменить доступ к землевладению Linden" name="ChangeLindenAccess">
		Вы собираетесь изменить список доступа к землевладению, которое принадлежит компании Linden (материк, сетка для подростков, ориентация и т.д.).

Это действие ОПАСНО и допускается только для устранения нарушения, которое позволяет вводить и выводить объекты и L$ из сетки.
Ваше изменение распространится на тысячи регионов и вызовет сбой сервера.
		<usetemplate name="okcancelbuttons" notext="Отмена" yestext="OK"/>
	</notification>
	<notification label="Выбрать землевладение" name="EstateAllowedAgentAdd">
		Внести в список допущенных только для этого землевладения или для [ALL_ESTATES]?
		<usetemplate canceltext="Отмена" name="yesnocancelbuttons" notext="Для всех землевладений" yestext="Для этого землевладения"/>
	</notification>
	<notification label="Выбрать землевладение" name="EstateAllowedAgentRemove">
		Удалить из списка допущенных только для этого землевладения или для [ALL_ESTATES]?
		<usetemplate canceltext="Отмена" name="yesnocancelbuttons" notext="Для всех землевладений" yestext="Для этого землевладения"/>
	</notification>
	<notification label="Выбрать землевладение" name="EstateAllowedGroupAdd">
		Внести в групповой список допущенных только для этого землевладения или для [ALL_ESTATES]?
		<usetemplate canceltext="Отмена" name="yesnocancelbuttons" notext="Для всех землевладений" yestext="Для этого землевладения"/>
	</notification>
	<notification label="Выбрать землевладение" name="EstateAllowedGroupRemove">
		Удалить из группового списка допущенных только для этого землевладения или для [ALL_ESTATES]?
		<usetemplate canceltext="Отмена" name="yesnocancelbuttons" notext="Для всех землевладений" yestext="Для этого землевладения"/>
	</notification>
	<notification label="Выбрать землевладение" name="EstateBannedAgentAdd">
		Запретить доступ только для этого землевладения или для [ALL_ESTATES]?
		<usetemplate canceltext="Отмена" name="yesnocancelbuttons" notext="Для всех землевладений" yestext="Для этого землевладения"/>
	</notification>
	<notification label="Выбрать землевладение" name="EstateBannedAgentRemove">
		Удалить этого жителя из списка запрета доступа только для этого землевладения или для [ALL_ESTATES]?
		<usetemplate canceltext="Отмена" name="yesnocancelbuttons" notext="Для всех землевладений" yestext="Для этого землевладения"/>
	</notification>
	<notification label="Выбрать землевладение" name="EstateManagerAdd">
		Добавить менеджера только для этого землевладения или для [ALL_ESTATES]?
		<usetemplate canceltext="Отмена" name="yesnocancelbuttons" notext="Для всех землевладений" yestext="Для этого землевладения"/>
	</notification>
	<notification label="Выбрать землевладение" name="EstateManagerRemove">
		Удалить менеджера только для этого землевладения или для [ALL_ESTATES]?
		<usetemplate canceltext="Отмена" name="yesnocancelbuttons" notext="Для всех землевладений" yestext="Для этого землевладения"/>
	</notification>
	<notification label="Выбрать землевладение" name="EstateAllowedExperienceAdd">
		Внести в список допущенных только для этого землевладения или для [ALL_ESTATES]?
		<usetemplate canceltext="Отмена" name="yesnocancelbuttons" notext="Для всех землевладений" yestext="Для этого землевладения"/>
	</notification>
	<notification label="Выбрать землевладение" name="EstateAllowedExperienceRemove">
		Удалить из списка допущенных только для этого землевладения или для [ALL_ESTATES]?
		<usetemplate canceltext="Отмена" name="yesnocancelbuttons" notext="Для всех землевладений" yestext="Для этого землевладения"/>
	</notification>
	<notification label="Выбрать землевладение" name="EstateBlockedExperienceAdd">
		Внести в список заблокированных только для этого землевладения или для [ALL_ESTATES]?
		<usetemplate canceltext="Отмена" name="yesnocancelbuttons" notext="Для всех землевладений" yestext="Для этого землевладения"/>
	</notification>
	<notification label="Выбрать землевладение" name="EstateBlockedExperienceRemove">
		Удалить из списка заблокированных только для этого землевладения или для [ALL_ESTATES]?
		<usetemplate canceltext="Отмена" name="yesnocancelbuttons" notext="Для всех землевладений" yestext="Для этого землевладения"/>
	</notification>
	<notification label="Выбрать землевладение" name="EstateTrustedExperienceAdd">
		Внести в ключевой список только для этого землевладения или для [ALL_ESTATES]?
		<usetemplate canceltext="Отмена" name="yesnocancelbuttons" notext="Для всех землевладений" yestext="Для этого землевладения"/>
	</notification>
	<notification label="Выбрать землевладение" name="EstateTrustedExperienceRemove">
		Удалить из ключевого список только для этого землевладения или для [ALL_ESTATES]?
		<usetemplate canceltext="Отмена" name="yesnocancelbuttons" notext="Для всех землевладений" yestext="Для этого землевладения"/>
	</notification>
	<notification label="Подтвердить выбрасывание" name="EstateKickUser">
		Выбросить пользователя [EVIL_USER] из этого землевладения?
		<usetemplate name="okcancelbuttons" notext="Отмена" yestext="OK"/>
	</notification>
	<notification name="EstateChangeCovenant">
		Вы действительно хотите изменить соглашение по землевладению?
		<usetemplate name="okcancelbuttons" notext="Отмена" yestext="OK"/>
	</notification>
	<notification name="RegionEntryAccessBlocked">
		Вы пытаетесь посетить регион, контент в котором не соответствует вашим настройкам.  Попробуйте изменить настройки в меню &quot;Я &gt; Настройки &gt; Общие&quot;.
		<usetemplate name="okbutton" yestext="OK"/>
	</notification>
	<notification name="SLM_UPDATE_FOLDER">
		[MESSAGE]
	</notification>
	<notification name="RegionEntryAccessBlocked_AdultsOnlyContent">
		Вы пытаетесь посетить регион, контент в котором имеет рейтинг [REGIONMATURITY] и предназначен только для взрослых.
		<url name="url">
			http://wiki.secondlife.com/wiki/Linden_Lab_Official:Maturity_ratings:_an_overview
		</url>
		<usetemplate ignoretext="Пересечение региона: вы пытаетесь посетить регион, контент в котором предназначен только для взрослых." name="okcancelignore" notext="Закрыть" yestext="Перейти в Базу знаний"/>
	</notification>
	<notification name="RegionEntryAccessBlocked_Notify">
		Вы пытаетесь посетить регион, контент в котором имеет рейтинг [REGIONMATURITY], но ваши настройки не допускают контента [REGIONMATURITY].
	</notification>
	<notification name="RegionEntryAccessBlocked_NotifyAdultsOnly">
		Вы пытаетесь посетить регион, контент в котором имеет рейтинг [REGIONMATURITY] и предназначен только для взрослых.
	</notification>
	<notification name="RegionEntryAccessBlocked_Change">
		Вы пытаетесь посетить регион, контент в котором имеет рейтинг [REGIONMATURITY], но ваши настройки не допускают контента [REGIONMATURITY]. Вы можете отказаться от посещения, или ваши настройки будут изменены. После изменения настроек вы можете попробовать войти в регион снова.
		<form name="form">
			<button name="OK" text="Изменить настройки"/>
			<button name="Cancel" text="Отмена"/>
			<ignore name="ignore" text="Пересечение региона: вы пытаетесь посетить регион, контент в котором запрещен вашими настройками."/>
		</form>
	</notification>
	<notification name="RegionEntryAccessBlocked_PreferencesOutOfSync">
		При телепортации возникли технические проблемы, так как ваши настройки не синхронизированы с сервером.
		<usetemplate name="okbutton" yestext="OK"/>
	</notification>
	<notification name="TeleportEntryAccessBlocked">
		Вы пытаетесь посетить регион, контент в котором не соответствует вашим настройкам. Попробуйте изменить настройки в меню &quot;Аватар &gt; Настройки &gt; Общие&quot;.
		<usetemplate name="okbutton" yestext="OK"/>
	</notification>
	<notification name="TeleportEntryAccessBlocked_AdultsOnlyContent">
		Вы пытаетесь посетить регион, контент в котором имеет рейтинг [REGIONMATURITY] и предназначен только для взрослых.
		<url name="url">
			http://wiki.secondlife.com/wiki/Linden_Lab_Official:Maturity_ratings:_an_overview
		</url>
		<usetemplate ignoretext="Телепортация: вы пытаетесь посетить регион, контент в котором предназначен только для взрослых." name="okcancelignore" notext="Закрыть" yestext="Перейти в Базу знаний"/>
	</notification>
	<notification name="TeleportEntryAccessBlocked_Notify">
		Вы пытаетесь посетить регион, контент в котором имеет рейтинг [REGIONMATURITY], но ваши настройки не допускают контента [REGIONMATURITY].
	</notification>
	<notification name="TeleportEntryAccessBlocked_NotifyAdultsOnly">
		Вы пытаетесь посетить регион, контент в котором имеет рейтинг [REGIONMATURITY] и предназначен только для взрослых.
	</notification>
	<notification name="TeleportEntryAccessBlocked_ChangeAndReTeleport">
		Вы пытаетесь посетить регион, контент в котором имеет рейтинг [REGIONMATURITY], но ваши настройки не допускают контента [REGIONMATURITY]. Вы можете отказаться от телепортации, или ваши настройки будут изменены.
		<form name="form">
			<button name="OK" text="Изменить и продолжить"/>
			<button name="Cancel" text="Отмена"/>
			<ignore name="ignore" text="Телепортация (возобновляемая): вы пытаетесь посетить регион, контент в котором запрещен вашими настройками."/>
		</form>
	</notification>
	<notification name="TeleportEntryAccessBlocked_Change">
		Вы пытаетесь посетить регион, контент в котором имеет рейтинг [REGIONMATURITY], но ваши настройки не допускают контента [REGIONMATURITY]. Вы можете отказаться от телепортации, или ваши настройки будут изменены. После изменения настроек вы можете попробовать телепортироваться снова.
		<form name="form">
			<button name="OK" text="Изменить настройки"/>
			<button name="Cancel" text="Отмена"/>
			<ignore name="ignore" text="Телепортация (невозобновляемая): вы пытаетесь посетить регион, контент в котором запрещен вашими настройками."/>
		</form>
	</notification>
	<notification name="TeleportEntryAccessBlocked_PreferencesOutOfSync">
		При телепортации возникли технические проблемы, так как ваши настройки не синхронизированы с сервером.
		<usetemplate name="okbutton" yestext="OK"/>
	</notification>
	<notification name="RegionTPSpecialUsageBlocked">
		Не удалось войти в регион. &quot;[REGION_NAME]&quot; – это регион развивающих игр, и для входа в него надо соответствовать определенным условиям. Подробнее см. на странице [http://wiki.secondlife.com/wiki/Linden_Lab_Official:Skill_Gaming_in_Second_Life Skill Gaming FAQ].
		<usetemplate name="okbutton" yestext="OK"/>
	</notification>
	<notification name="PreferredMaturityChanged">
		Вы больше не будете получать уведомлений о посещении региона с контентом рейтинга [RATING]. Настройки для контента можно изменить на будущее с помощью команд меню &quot;Аватар &gt; Настройки &gt; Общие&quot;.
		<usetemplate name="okbutton" yestext="OK"/>
	</notification>
	<notification name="MaturityChangeError">
		Не удалось изменить ваши настройки так, чтобы вы могли видеть контент с рейтингом [PREFERRED_MATURITY]. Ваши теперешние настройки разрешают просматривать контент [ACTUAL_MATURITY]. Попробуйте изменить настройки снова с помощью команд меню &quot;Аватар &gt; Настройки &gt; Общие&quot;.
		<usetemplate name="okbutton" yestext="OK"/>
	</notification>
	<notification name="LandClaimAccessBlocked">
		Вы претендуете на землю, рейтинг зрелости контента на которой не соответствует вашим настройкам. Попробуйте изменить настройки в меню &quot;Аватар &gt; Настройки &gt; Общие&quot;.
		<usetemplate name="okbutton" yestext="OK"/>
	</notification>
	<notification name="LandClaimAccessBlocked_AdultsOnlyContent">
		На эту землю могут претендовать только взрослые.
		<url name="url">
			http://wiki.secondlife.com/wiki/Linden_Lab_Official:Maturity_ratings:_an_overview
		</url>
		<usetemplate ignoretext="На эту землю могут претендовать только взрослые." name="okcancelignore" notext="Закрыть" yestext="Перейти в Базу знаний"/>
	</notification>
	<notification name="LandClaimAccessBlocked_Notify">
		Вы претендуете на землю, контент на которой имеет рейтинг [REGIONMATURITY], но ваши настройки не допускают контента [REGIONMATURITY].
	</notification>
	<notification name="LandClaimAccessBlocked_NotifyAdultsOnly">
		Вы претендуете на землю с контентом [REGIONMATURITY], который предназначен только для взрослых.
	</notification>
	<notification name="LandClaimAccessBlocked_Change">
		Вы претендуете на землю, контент на которой имеет рейтинг [REGIONMATURITY], но ваши настройки не допускают контента [REGIONMATURITY]. Мы можем изменить ваши настройки, после чего вы сможете претендовать на землю снова.
		<form name="form">
			<button name="OK" text="Изменить настройки"/>
			<button name="Cancel" text="Отмена"/>
			<ignore name="ignore" text="Вы претендуете на землю, контент на которой запрещен вашими настройками."/>
		</form>
	</notification>
	<notification name="LandBuyAccessBlocked">
		Вы пытаетесь купить землю, рейтинг зрелости контента на которой не соответствует вашим настройкам. Попробуйте изменить настройки в меню &quot;Аватар &gt; Настройки &gt; Общие&quot;.
		<usetemplate name="okbutton" yestext="OK"/>
	</notification>
	<notification name="LandBuyAccessBlocked_AdultsOnlyContent">
		Эту землю могут купить только взрослые.
		<url name="url">
			http://wiki.secondlife.com/wiki/Linden_Lab_Official:Maturity_ratings:_an_overview
		</url>
		<usetemplate ignoretext="Эту землю могут купить только взрослые." name="okcancelignore" notext="Закрыть" yestext="Перейти в Базу знаний"/>
	</notification>
	<notification name="LandBuyAccessBlocked_Notify">
		Вы пытаетесь купить землю, контент на которой имеет рейтинг [REGIONMATURITY], но ваши настройки не допускают контента [REGIONMATURITY].
	</notification>
	<notification name="LandBuyAccessBlocked_NotifyAdultsOnly">
		Вы пытаетесь купить землю с контентом [REGIONMATURITY], который предназначен только для взрослых.
	</notification>
	<notification name="LandBuyAccessBlocked_Change">
		Вы пытаетесь купить землю, контент на которой имеет рейтинг [REGIONMATURITY], но ваши настройки не допускают контента [REGIONMATURITY]. Мы можем изменить ваши настройки, после чего вы сможете попробовать купить землю снова.
		<form name="form">
			<button name="OK" text="Изменить настройки"/>
			<button name="Cancel" text="Отмена"/>
			<ignore name="ignore" text="Вы пытаетесь купить землю, контент на которой запрещен вашими настройками."/>
		</form>
	</notification>
	<notification name="TooManyPrimsSelected">
		Выбрано слишком много примитивов.  Выберите [MAX_PRIM_COUNT] или меньше примитивов и повторите попытку.
		<usetemplate name="okbutton" yestext="OK"/>
	</notification>
	<notification name="TooManyScriptsSelected">
		В выбранных объектах слишком много скриптов.  Выберите меньше объектов и повторите попытку.
		<usetemplate name="okbutton" yestext="OK"/>
	</notification>
	<notification name="ProblemImportingEstateCovenant">
		Проблема при импорте соглашения о землевладении.
		<usetemplate name="okbutton" yestext="OK"/>
	</notification>
	<notification name="ProblemAddingEstateManager">
		Проблема при добавлении нового менеджера землевладения.  Возможно, в одном или нескольких землевладениях список менеджеров уже заполнен.
	</notification>
	<notification name="ProblemAddingEstateBanManager">
		Невозможно добавить землевладельца или менеджера в список запрета доступа.
	</notification>
	<notification name="ProblemAddingEstateGeneric">
		Проблема при добавлении в этот список землевладения.  Возможно, в одном или нескольких землевладениях список уже заполнен.
	</notification>
	<notification name="UnableToLoadNotecardAsset">
		Сейчас невозможно загрузить актив заметки.
		<usetemplate name="okbutton" yestext="OK"/>
	</notification>
	<notification name="NotAllowedToViewNotecard">
		Недостаточно прав для просмотра заметки, связанной с требуемым идентификатором актива.
		<usetemplate name="okbutton" yestext="OK"/>
	</notification>
	<notification name="MissingNotecardAssetID">
		Идентификатор актива для заметки отсутствует в базе данных.
		<usetemplate name="okbutton" yestext="OK"/>
	</notification>
	<notification name="PublishClassified">
		Помните, что плата за рекламу не возвращается.

Опубликовать это рекламное объявление за L$[AMOUNT]?
		<usetemplate name="okcancelbuttons" notext="Отмена" yestext="OK"/>
	</notification>
	<notification name="SetClassifiedMature">
		Содержит ли эта реклама умеренный контент?
		<usetemplate canceltext="Отмена" name="yesnocancelbuttons" notext="Нет" yestext="Да"/>
	</notification>
	<notification name="SetGroupMature">
		Содержит ли эта группа умеренный контент?
		<usetemplate canceltext="Отмена" name="yesnocancelbuttons" notext="Нет" yestext="Да"/>
	</notification>
	<notification label="Подтвердить перезапуск" name="ConfirmRestart">
		Вы действительно хотите перезапустить этот регион через 2 минуты?
		<usetemplate name="okcancelbuttons" notext="Отмена" yestext="OK"/>
	</notification>
	<notification label="Сообщение для всех в этом регионе" name="MessageRegion">
		Введите краткое объявление для всех жителей в этом регионе.
		<form name="form">
			<button name="OK" text="OK"/>
			<button name="Cancel" text="Отмена"/>
		</form>
	</notification>
	<notification label="Изменен рейтинг региона" name="RegionMaturityChange">
		Рейтинг для этого региона был изменен.
Отображение этого изменения на карте может занять некоторое время.
		<usetemplate name="okbutton" yestext="OK"/>
	</notification>
	<notification label="Несоответствие версии голоса" name="VoiceVersionMismatch">
		Данная версия [APP_NAME] несовместима с функцией голосового чата в этом регионе. Для правильной работы голосового чата необходимо обновить [APP_NAME].
	</notification>
	<notification label="Нельзя купить объекты" name="BuyObjectOneOwner">
		Нельзя купить объекты одновременно у разных владельцев.
Выберите один объект и повторите попытку.
	</notification>
	<notification label="Нельзя купить содержимое" name="BuyContentsOneOnly">
		Нельзя купить содержимое нескольких объектов одновременно.
Выберите один объект и повторите попытку.
	</notification>
	<notification label="Нельзя купить содержимое" name="BuyContentsOneOwner">
		Нельзя купить объекты одновременно у разных владельцев.
Выберите один объект и повторите попытку.
	</notification>
	<notification name="BuyOriginal">
		Купить оригинальный объект от [OWNER] за L$[PRICE]?
Вы станете владельцем этого объекта.
Вы сможете:
 изменять: [MODIFYPERM]
 копировать: [COPYPERM]
 перепродавать или отдавать объект: [RESELLPERM]
		<usetemplate name="okcancelbuttons" notext="Отмена" yestext="OK"/>
	</notification>
	<notification name="BuyOriginalNoOwner">
		Купить оригинальный объект за L$[PRICE]?
Вы станете владельцем этого объекта.
Вы сможете:
 изменять: [MODIFYPERM]
 копировать: [COPYPERM]
 перепродавать или отдавать объект: [RESELLPERM]
		<usetemplate name="okcancelbuttons" notext="Отмена" yestext="OK"/>
	</notification>
	<notification name="BuyCopy">
		Купить копию от [OWNER] за L$[PRICE]?
Объект будет скопирован в ваш инвентарь.
Вы сможете:
 изменять: [MODIFYPERM]
 копировать: [COPYPERM]
 перепродавать или отдавать объект: [RESELLPERM]
		<usetemplate name="okcancelbuttons" notext="Отмена" yestext="OK"/>
	</notification>
	<notification name="BuyCopyNoOwner">
		Купить копию за L$[PRICE]?
Объект будет скопирован в ваш инвентарь.
Вы сможете:
 изменять: [MODIFYPERM]
 копировать: [COPYPERM]
 перепродавать или отдавать объект: [RESELLPERM]
		<usetemplate name="okcancelbuttons" notext="Отмена" yestext="OK"/>
	</notification>
	<notification name="BuyContents">
		Купить содержимое от [OWNER] за L$[PRICE]?
Оно будет скопировано в ваш инвентарь.
		<usetemplate name="okcancelbuttons" notext="Отмена" yestext="OK"/>
	</notification>
	<notification name="BuyContentsNoOwner">
		Купить содержимое за L$[PRICE]?
Оно будет скопировано в ваш инвентарь.
		<usetemplate name="okcancelbuttons" notext="Отмена" yestext="OK"/>
	</notification>
	<notification name="ConfirmPurchase">
		Действие этой транзакции:
[ACTION]

Действительно совершить эту покупку?
		<usetemplate name="okcancelbuttons" notext="Отмена" yestext="OK"/>
	</notification>
	<notification name="ConfirmPurchasePassword">
		Действие этой транзакции:
[ACTION]

Действительно совершить эту покупку?
Введите свой пароль и нажмите &quot;OK&quot;.
		<form name="form">
			<button name="ConfirmPurchase" text="OK"/>
			<button name="Cancel" text="Отмена"/>
		</form>
	</notification>
	<notification name="SetPickLocation">
		Примечание.
Вы изменили местоположение этого места, но остальные данные сохранили прежние значения.
		<usetemplate name="okbutton" yestext="OK"/>
	</notification>
	<notification name="MoveInventoryFromObject">
		Вы выбрали &quot;не копируемые&quot; предметы.
Они будут перемещены в ваш инвентарь, а не скопированы.

Переместить предмет(ы)?
		<usetemplate ignoretext="Предупреждать перед перемещением &quot;не копируемых&quot; предметов из объекта" name="okcancelignore" notext="Отмена" yestext="OK"/>
	</notification>
	<notification name="MoveInventoryFromScriptedObject">
		Вы выбрали &quot;не копируемые&quot; предметы.  Они будут перемещены в ваш инвентарь, а не скопированы.
Так как объект является скриптовым, перемещение предметов в ваш инвентарий может вызвать ошибки скрипта.

Переместить предмет(ы)?
		<usetemplate ignoretext="Предупреждать перед перемещением &quot;не копируемых&quot; предметов, которые могут повредить скриптовый объект" name="okcancelignore" notext="Отмена" yestext="OK"/>
	</notification>
	<notification name="ClickActionNotPayable">
		Предупреждение: Задано действие по нажатию &quot;Заплатить за объект&quot;, но оно будет работать, только если добавлен скрипт с событием money().
		<form name="form">
			<ignore name="ignore" text="Установлено действие &quot;Заплатить за объект&quot; при построении объекта без скрипта money()"/>
		</form>
	</notification>
	<notification name="PayConfirmation">
		Подтвердите, что вы хотите заплатить L$[AMOUNT] для [TARGET].
		<usetemplate ignoretext="Подтверждение перед оплатой (сумма выше L$200)" name="okcancelignore" notext="Отмена" yestext="Pay"/>
	</notification>
	<notification name="PayObjectFailed">
		Ошибка платежа: объект не найден.
		<usetemplate name="okbutton" yestext="OK"/>
	</notification>
	<notification name="PaymentBlockedButtonMismatch">
		Платеж остановлен: уплаченная сумма не соответствует ни одной из кнопок оплаты, заданных для этого объекта.
		<usetemplate name="okbutton" yestext="OK"/>
	</notification>
	<notification name="OpenObjectCannotCopy">
		В этом объекте нет вещей, которые вам разрешено копировать.
	</notification>
	<notification name="WebLaunchAccountHistory">
		Перейти на [http://secondlife.com/account/ информационную панель], чтобы увидеть историю аккаунта?
		<usetemplate ignoretext="Запустить браузер для просмотра истории аккаунта" name="okcancelignore" notext="Отмена" yestext="Перейти на страницу"/>
	</notification>
	<notification name="ConfirmAddingChatParticipants">
		При добавлении участника в существующий разговор будет создан новый разговор.  Все участники получат уведомления о новом разговоре.
		<usetemplate ignoretext="Подтвердите добавление участников чата" name="okcancelignore" notext="Отмена" yestext="ОК"/>
	</notification>
	<notification name="ConfirmQuit">
		Вы уверены, что хотите выйти?
		<usetemplate ignoretext="Подтверждать перед выходом" name="okcancelignore" notext="Не выходить" yestext="Выйти"/>
	</notification>
	<notification name="ConfirmRestoreToybox">
		Это действие приведет к восстановлению стандартных кнопок и панелей инструментов.

Это действие нельзя отменить.
		<usetemplate name="okcancelbuttons" notext="Отмена" yestext="OK"/>
	</notification>
	<notification name="ConfirmClearAllToybox">
		Это действие возвращает все кнопки в инструментарий, а панели инструментов становятся пустыми.
    
Это действие нельзя отменить.
		<usetemplate name="okcancelbuttons" notext="Отмена" yestext="OK"/>
	</notification>
	<notification name="DeleteItems">
		[QUESTION]
		<usetemplate ignoretext="Подтверждать перед удалением предметов" name="okcancelignore" notext="Отмена" yestext="OK"/>
	</notification>
	<notification name="HelpReportAbuseEmailLL">
		Этот инструмент служит для уведомления о нарушениях [http://secondlife.com/corporate/tos.php Пользовательского соглашения] и [http://secondlife.com/corporate/cs.php стандартов сообщества].

Все нарушения, о которых поступили такие уведомления, расследуются и устраняются.
	</notification>
	<notification name="HelpReportAbuseConfirm">
		Спасибо за информирование об этой проблеме. 
Мы проверим возможные нарушения согласно вашему отчету и примем
соответствующие меры.
		<usetemplate name="okbutton" yestext="OK"/>
	</notification>
	<notification name="HelpReportAbuseSelectCategory">
		Выберите категорию для этого уведомления о нарушении.
Категории облегчают регистрацию и обработку уведомлений.
	</notification>
	<notification name="HelpReportAbuseAbuserNameEmpty">
		Введите имя нарушителя.
Точность указания облегчает регистрацию и обработку уведомлений.
	</notification>
	<notification name="HelpReportAbuseAbuserLocationEmpty">
		Укажите место, в котором произошло нарушение.
Точность указания облегчает регистрацию и обработку уведомлений.
	</notification>
	<notification name="HelpReportAbuseSummaryEmpty">
		Введите краткое описание нарушения.
Точность описания облегчает регистрацию и обработку уведомлений.
	</notification>
	<notification name="HelpReportAbuseDetailsEmpty">
		Введите подробное описание нарушения.
Укажите как можно больше конкретных деталей, включая имена и подробности происшествия, о котором вы сообщаете.
Точность описания облегчает регистрацию и обработку уведомлений.
	</notification>
	<notification name="HelpReportAbuseContainsCopyright">
		Уважаемый житель!

Вы уведомляете о нарушении прав интеллектуальной собственности. Убедитесь, что ваше уведомление составлено правильно:

(1) Процесс регистрации нарушения. Вы можете отправить уведомление о нарушении, если считаете, что какой-либо житель злоупотребляет системой разрешений [SECOND_LIFE], например, с помощью CopyBot или аналогичных инструментов копирования, и нарушает таким образом права интеллектуальной собственности. Наш отдел борьбы с нарушениями расследует такие случаи и принимает соответствующие дисциплинарные меры к нарушителям [http://secondlife.com/corporate/tos.php Пользовательского соглашения] или [http://secondlife.com/corporate/cs.php стандартов сообщества] [SECOND_LIFE] . Однако отдел борьбы с нарушениями не рассматривает просьбы об удалении контента из мира [SECOND_LIFE] и не отвечает на них.

(2) Процесс DMCA или удаления контента. Для запроса об удалении контента из [SECOND_LIFE] следует ОБЯЗАТЕЛЬНО представить действительное уведомление о нарушении в соответствии с требованиями нашей [http://secondlife.com/corporate/dmca.php политики DMCA].

Если вы все же хотите продолжить процесс регистрации нарушения, закройте это окно, составьте уведомление и отправьте его.  При необходимости выберите категорию &quot;CopyBot или нарушение разрешений&quot;.

С уважением,

компания Linden Lab
	</notification>
	<notification name="FailedRequirementsCheck">
		[FLOATER] не содержит следующих обязательных компонентов:
[COMPONENTS]
	</notification>
	<notification label="Замена существующего присоединения" name="ReplaceAttachment">
		К этой точке вашего тела уже присоединен другой объект.
Заменить его выбранным объектом?
		<form name="form">
			<ignore name="ignore" text="Замена существующего присоединения выбранным предметом"/>
			<button ignore="Заменять автоматически" name="Yes" text="OK"/>
			<button ignore="Не заменять" name="No" text="Отмена"/>
		</form>
	</notification>
	<notification name="TooManyWearables">
		Нельзя носить папку, содержащую более [AMOUNT] вещей. Это ограничение можно изменить в меню &quot;Расширенное &gt; Показать настройки отладки &gt; WearFolderLimit.
	</notification>
	<notification label="Предупреждение режима &quot;Не беспокоить&quot;" name="DoNotDisturbModePay">
		Включен режим &quot;Не беспокоить&quot;. Вы не будете получать никаких предметов, предлагаемых в обмен за этот платеж.

Отключить режим &quot;Не беспокоить&quot; перед завершением этой операции?
		<form name="form">
			<ignore name="ignore" text="Я собираюсь заплатить за пользователя или объект, когда включен режим &quot;Не беспокоить&quot;"/>
			<button ignore="Всегда выходить из режима &quot;Не беспокоить&quot;" name="Yes" text="OK"/>
			<button ignore="Не выходить из режима &quot;Не беспокоить&quot;" name="No" text="Отмена"/>
		</form>
	</notification>
	<notification name="ConfirmDeleteProtectedCategory">
		Папка &quot;[FOLDERNAME]&quot; является системной. Удаление системных папок может привести к нестабильности.  Действительно удалить эту папку?
		<usetemplate ignoretext="Подтверждать перед удалением системной папки" name="okcancelignore" notext="Отмена" yestext="OK"/>
	</notification>
	<notification name="ConfirmEmptyTrash">
		[COUNT] предметов(а) и папки будут окончательно удалены. Вы действительно хотите удалить содержимое корзины без возможности восстановления?
		<usetemplate ignoretext="Подтверждать перед опорожнением корзины инвентаря" name="okcancelignore" notext="Отмена" yestext="OK"/>
	</notification>
	<notification name="TrashIsFull">
		Ваша корзина переполнена. Это может вызвать проблемы при входе.
		<usetemplate name="okcancelbuttons" notext="Я очищу корзину позже" yestext="Очистить корзину сейчас"/>
	</notification>
	<notification name="ConfirmClearBrowserCache">
		Вы действительно хотите удалить журнал своих перемещений, веб-страниц и поиска?
		<usetemplate name="okcancelbuttons" notext="Отмена" yestext="OK"/>
	</notification>
	<notification name="ConfirmClearCache">
		Вы действительно хотите очистить кэш программы?
		<usetemplate name="okcancelbuttons" notext="Отмена" yestext="OK"/>
	</notification>
	<notification name="ConfirmClearInventoryCache">
		Вы действительно хотите очистить кэш инвентаря?
		<usetemplate name="okcancelbuttons" notext="Отмена" yestext="OK"/>
	</notification>
	<!--
	<notification name="ConfirmClearWebBrowserCache">
		Вы действительно хотите очистить кэш браузера?
		<usetemplate name="okcancelbuttons" notext="Отмена" yestext="OK"/>
	</notification>
	-->
	<notification name="ConfirmClearCookies">
		Вы действительно хотите удалить файлы cookie?
		<usetemplate name="okcancelbuttons" notext="Отмена" yestext="Да"/>
	</notification>
	<notification name="ConfirmClearMediaUrlList">
		Вы действительно хотите очистить список сохраненных URL-адресов?
		<usetemplate name="okcancelbuttons" notext="Отмена" yestext="Да"/>
	</notification>
	<notification name="ConfirmEmptyLostAndFound">
		Вы действительно хотите необратимо удалить содержимое папки Найденные вещи?
		<usetemplate ignoretext="Подтверждать перед опорожнением папки Найденные вещи инвентаря" name="okcancelignore" notext="Нет" yestext="Да"/>
	</notification>
	<notification name="CopySLURL">
		Данный SLurl был скопирован в буфер обмена:
 [SLURL]

Создайте ссылку на него на веб-странице для облегчения доступа к этому месту или самостоятельно вставьте его в адресную строку любого браузера.
		<form name="form">
			<ignore name="ignore" text="SLurl скопирован в буфер обмена"/>
		</form>
	</notification>
	<notification name="WLSavePresetAlert">
		Хотите заменить сохраненные настройки?
		<usetemplate name="okcancelbuttons" notext="Нет" yestext="Да"/>
	</notification>
	<notification name="WLNoEditDefault">
		Вы не можете редактировать или удалять настройку по умолчанию.
	</notification>
	<notification name="WLMissingSky">
		Этот файл суточного цикла ссылается на отсутствующий файл неба: [SKY].
	</notification>
	<notification name="WLRegionApplyFail">
		Не удалось применить настройки к региону.  Попробуйте покинуть регион, а затем вернуться в него.  Причина неполадки: [FAIL_REASON]
	</notification>
	<notification name="EnvCannotDeleteLastDayCycleKey">
		Невозможно удалить последний ключ в этом суточном цикле: пустой суточный цикл не разрешен.  Следует изменить последний оставшийся ключ, а не удалять его и создавать новый.
		<usetemplate name="okbutton" yestext="OK"/>
	</notification>
	<notification name="DayCycleTooManyKeyframes">
		В этот суточный цикл больше нельзя добавлять ключевые кадры.  Суточные циклы области [SCOPE] могут содержать не больше [MAX] ключевых кадров.
		<usetemplate name="okbutton" yestext="OK"/>
	</notification>
	<notification name="EnvUpdateRate">
		Настройки окружающей среды региона можно обновлять не чаще, чем раз в [WAIT] секунд.  Подождите это время или дольше и повторите попытку.
		<usetemplate name="okbutton" yestext="OK"/>
	</notification>
	<notification name="PPSaveEffectAlert">
		Существует эффект пост-процессинга. Заменить его?
		<usetemplate name="okcancelbuttons" notext="Нет" yestext="Да"/>
	</notification>
	<notification name="ChatterBoxSessionStartError">
		Невозможно начать новый сеанс чата с [RECIPIENT].
[REASON]
		<usetemplate name="okbutton" yestext="OK"/>
	</notification>
	<notification name="ChatterBoxSessionEventError">
		[EVENT]
[REASON]
		<usetemplate name="okbutton" yestext="OK"/>
	</notification>
	<notification name="ForceCloseChatterBoxSession">
		Ваш сеанс чата с [NAME] будет закрыт.
[REASON]
		<usetemplate name="okbutton" yestext="OK"/>
	</notification>
	<notification name="Cannot_Purchase_an_Attachment">
		Вы не можете купить объект, пока он присоединен.
	</notification>
	<notification label="О запросах на разрешение дебетования" name="DebitPermissionDetails">
		Принятие этого запроса дает скрипту постоянное разрешение на снятие Linden-долларов (L$) с вашего счета. Для отзыва этого разрешения владелец объекта должен удалить объект или сбросить скрипты в нем.
		<usetemplate name="okbutton" yestext="OK"/>
	</notification>
	<notification name="AutoWearNewClothing">
		Вы хотите автоматически надевать создаваемую вами одежду?
		<usetemplate ignoretext="Надевать одежду, создаваемую при редактировании моей внешности" name="okcancelignore" notext="Нет" yestext="Да"/>
	</notification>
	<notification name="NotAgeVerified">
		Вы пытаетесь посетить место, доступ в которое разрешен только жителям 18 лет и старше.
		<usetemplate ignoretext="Мне еще рано посещать места с ограничениями по возрасту." name="okignore" yestext="OK"/>
	</notification>
	<notification name="NotAgeVerified_Notify">
		Это место разрешено для жителей 18 лет и старше.
	</notification>
	<notification name="Cannot enter parcel: no payment info on file">
		Для посещения этой области необходимо зарегистрировать платеж.  Перейти на веб-сайт [SECOND_LIFE] и ввести эту информацию?

[_URL]
		<url name="url">
			https://secondlife.com/account/
		</url>
		<usetemplate ignoretext="У меня не зарегистрирована информация о платежах" name="okcancelignore" notext="Нет" yestext="Да"/>
	</notification>
	<notification name="MissingString">
		Строка [STRING_NAME] отсутствует в strings.xml
	</notification>
	<notification name="EnableMediaFilter">
		Воспроизведение медиа или музыки может ссылаться на сайты за пределами Second Life. Вы можете включить фильтр, который позволит вам выбрать, какие сайты будут получать медиа запросы, что позволит вам улучшить контроль над вашей личной жизнью.

Включить медиа фильтр?
(Вы можете изменить этот параметр позже в Настройки &gt; Звук и Медиа.)
		<form name="form">
			<button name="Enable" text="Включить"/>
			<button name="Disable" text="Выключить"/>
		</form>
	</notification>
	<notification name="MediaAlert">
		Этот участок предоставляет медиа из:

Домен: [MEDIADOMAIN]
URL: [MEDIAURL]
		<form name="form">
			<button name="Allow" text="Разрешить"/>
			<button name="Deny" text="Запретить"/>
		</form>
	</notification>
	<notification name="MediaAlert2">
		Вы хотите запомнить ваш выбор и [LCONDITION] позволить медиа из этого источника?

Домен: [MEDIADOMAIN]
URL: [MEDIAURL]
		<form name="form">
			<button name="Do Now" text="[ACTION] Сейчас"/>
			<button name="RememberDomain" text="[CONDITION] Разрешить этому домену"/>
			<button name="RememberURL" text="[CONDITION] Разрешить этому URL"/>
		</form>
	</notification>
	<notification name="MediaAlertSingle">
		Этот участок предоставляет медиа из:

Домен: [MEDIADOMAIN]
URL: [MEDIAURL]
		<form name="form">
			<button name="Allow" text="Разрешить"/>
			<button name="Deny" text="Запретить"/>
			<button name="BlacklistDomain" text="Черный список"/>
			<button name="WhitelistDomain" text="Белый список"/>
		</form>
	</notification>
	<notification name="AudioAlert">
		Этот участок предоставляет музыку из:

Домен: [MEDIADOMAIN]
URL: [MEDIAURL]
		<form name="form">
			<button name="Allow" text="Разрешить"/>
			<button name="Deny" text="Запретить"/>
		</form>
	</notification>
	<notification name="AudioAlert2">
		Вы хотите запомнить ваш выбор и [LCONDITION] позволить музыку из этого источника?

Домен: [MEDIADOMAIN]
URL: [MEDIAURL]
		<form name="form">
			<button name="Do Now" text="[ACTION] Сейчас"/>
			<button name="RememberDomain" text="[CONDITION] Разрешить этому домену"/>
			<button name="RememberURL" text="[CONDITION] Разрешить этому URL"/>
		</form>
	</notification>
	<notification name="AudioAlertSingle">
		Вы хотите запомнить ваш выбор и [LCONDITION] позволить музыку из этого источника?

Домен: [MEDIADOMAIN]
URL: [MEDIAURL]
		<form name="form">
			<button name="Allow" text="Разрешить"/>
			<button name="Deny" text="Запретить"/>
			<button name="BlacklistDomain" text="Черный список"/>
			<button name="WhitelistDomain" text="Белый список"/>
		</form>
	</notification>
	<notification name="SystemMessageTip">
		[MESSAGE]
	</notification>
	<notification name="IMSystemMessageTip">
		[MESSAGE]
	</notification>
	<notification name="ChatSystemMessageTip">
		[MESSAGE]
	</notification>
	<notification name="Cancelled">
		Отменено
	</notification>
	<notification name="CancelledSit">
		Отмененная посадка
	</notification>
	<notification name="CancelledAttach">
		Отмененное присоединение
	</notification>
	<notification name="ReplacedMissingWearable">
		Отсутствующая одежда/часть тела заменена вещью по умолчанию.
	</notification>
	<notification name="GroupNotice">
		[SENDER], [GROUP]
Тема: [SUBJECT], Сообщение: [MESSAGE]
	</notification>
	<notification name="FriendOnlineOffline">
		[NAME] [STATUS]
	</notification>
	<notification name="AddSelfFriend">
		Вы лучше всех, но нельзя добавить в друзья себя самого.
	</notification>
	<notification name="UploadingAuctionSnapshot">
		Передача снимков мира и веб-сайта...
(Занимает около 5 мин.)
	</notification>
	<notification name="UploadPayment">
		Вы заплатили L$[AMOUNT] за передачу.
	</notification>
	<notification name="UploadWebSnapshotDone">
		Передача снимка веб-сайта завершена.
	</notification>
	<notification name="UploadSnapshotDone">
		Передача снимка мира завершена.
	</notification>
	<notification name="TerrainDownloaded">
		Загрузка Terrain.raw завершена
	</notification>
	<notification name="GestureMissing">
		Жеста [NAME] нет в базе данных.
	</notification>
	<notification name="UnableToLoadGesture">
		Невозможно загрузить жест [NAME].
	</notification>
	<notification name="LandmarkMissing">
		Закладки нет в базе данных.
	</notification>
	<notification name="UnableToLoadLandmark">
		Невозможно загрузить закладку.  Повторите попытку.
	</notification>
	<notification name="CapsKeyOn">
		Включен режим CAPS LOCK.
Пароль может быть введен неправильно.
	</notification>
	<notification name="NotecardMissing">
		Заметки нет в базе данных.
	</notification>
	<notification name="NotecardNoPermissions">
		У вас нет прав для просмотра этой заметки.
	</notification>
	<notification name="RezItemNoPermissions">
		Недостаточно разрешений для выкладывания объекта(ов).
	</notification>
	<notification name="IMAcrossParentEstates">
		Невозможно отправить сообщение из одного родительского землевладения в другое.
	</notification>
	<notification name="TransferInventoryAcrossParentEstates">
		Невозможно перенести инвентарь из одного родительского землевладения в другое.
	</notification>
	<notification name="UnableToLoadNotecard">
		Невозможно загрузить заметку.
Повторите попытку.
	</notification>
	<notification name="ScriptMissing">
		Скрипта нет в базе данных.
	</notification>
	<notification name="ScriptNoPermissions">
		Недостаточно прав для просмотра скрипта.
	</notification>
	<notification name="UnableToLoadScript">
		Невозможно загрузить скрипт.  Повторите попытку.
	</notification>
	<notification name="IncompleteInventory">
		Все предлагаемое вами содержимое еще не доступно в данном месте. Попробуйте вновь предложить эти вещи через минуту.
	</notification>
	<notification name="IncompleteInventoryItem">
		Предлагаемое вами содержимое еще не доступно в данном месте. Попробуйте вновь предложить эти вещи через минуту.
	</notification>
	<notification name="CannotModifyProtectedCategories">
		Защищенные категории нельзя изменять.
	</notification>
	<notification name="CannotRemoveProtectedCategories">
		Защищенные категории нельзя удалять.
	</notification>
	<notification name="OfferedCard">
		Вы предложили визитную карточку для [NAME].
	</notification>
	<notification name="UnableToBuyWhileDownloading">
		Покупка во время загрузки данных объекта невозможна.
Повторите попытку.
	</notification>
	<notification name="UnableToLinkWhileDownloading">
		Создание связи во время загрузки данных объекта невозможно.
Повторите попытку.
	</notification>
	<notification name="CannotBuyObjectsFromDifferentOwners">
		Можно купить объекты за один раз только у одного владельца.
Выберите один объект.
	</notification>
	<notification name="ObjectNotForSale">
		Этот объект не для продажи.
	</notification>
	<notification name="EnteringGodMode">
		Переход в режим творца, уровень [LEVEL]
	</notification>
	<notification name="LeavingGodMode">
		Переход из режима творца, уровень [LEVEL]
	</notification>
	<notification name="CopyFailed">
		У вас нет прав на копирование этого предмета.
	</notification>
	<notification name="InventoryAccepted">
		[NAME] получил(а) ваше предложение инвентаря.
	</notification>
	<notification name="InventoryDeclined">
		[NAME] отклонил(а) ваше предложение инвентаря.
	</notification>
	<notification name="ObjectMessage">
		[NAME]: [MESSAGE]
	</notification>
	<notification name="CallingCardAccepted">
		Ваша визитка принята.
	</notification>
	<notification name="CallingCardDeclined">
		Ваша визитка отклонена.
	</notification>
	<notification name="TeleportToLandmark">
		Для телепортации в другое место, например &quot;[NAME]&quot;, нажмите кнопку &quot;Места&quot;,
    затем в открывшемся окне выберите вкладку &quot;Закладки&quot;. Щелкните любую
    закладку, чтобы выбрать ее, а затем нажмите кнопку &quot;Телепортация&quot; внизу окна.
    (Также можно дважды щелкнуть закладку или щелкнуть ее правой кнопкой мыши и
    выбрать команду &quot;Телепортация&quot;.)
	</notification>
	<notification name="TeleportToPerson">
		Чтобы начать личный разговор, нажмите на аватар собеседника правой кнопкой мыши и выберите в меню &quot;ЛС&quot;.
	</notification>
	<notification name="CantSelectLandFromMultipleRegions">
		Нельзя выбрать землю с обеих сторон границы между серверами.
Попробуйте выбрать участок поменьше.
	</notification>
	<notification name="SearchWordBanned">
		Некоторые слова исключены из вашего поискового запроса из-за ограничений контента, установленных в стандартах сообщества.
	</notification>
	<notification name="NoContentToSearch">
		Выберите хотя бы один тип контента для поиска (&quot;Общий&quot;, &quot;Умеренный&quot; или &quot;Для взрослых&quot;).
	</notification>
	<notification name="SystemMessage">
		[MESSAGE]
	</notification>
	<notification name="FacebookConnect">
		[MESSAGE]
	</notification>
	<notification name="FlickrConnect">
		[MESSAGE]
	</notification>
	<notification name="TwitterConnect">
		[MESSAGE]
	</notification>
	<notification name="PaymentReceived">
		[MESSAGE]
	</notification>
	<notification name="PaymentSent">
		[MESSAGE]
	</notification>
	<notification name="PaymentFailure">
		[MESSAGE]
	</notification>
	<notification name="EventNotification">
		Уведомление о событии:

[NAME]
[DATE]
		<form name="form">
			<button name="Details" text="Подробности"/>
			<button name="Cancel" text="Отмена"/>
		</form>
	</notification>
	<notification name="TransferObjectsHighlighted">
		Все объекты на этом участке, которые будут переданы его покупателю, выделены цветом.

* Передаваемые деревья и трава не выделяются.
		<form name="form">
			<button name="Done" text="Готово"/>
		</form>
	</notification>
	<notification name="DeactivatedGesturesTrigger">
		Деактивированные жесты с тем же триггером:
[NAMES]
	</notification>
	<notification name="NoQuickTime">
		В вашей системе не установлено программное обеспечение Apple QuickTime.
Для просмотра потокового медиа на участках, которые поддерживают его, перейдите на сайт [http://www.apple.com/quicktime QuickTime] и установите QuickTime Player.
	</notification>
	<notification name="NoPlugin">
		Не найден медиа-плагин для обработки данных типа MIME &quot;[MIME_TYPE]&quot;.  Медиа этого типа будет недоступно.
	</notification>
	<notification name="MediaPluginFailed">
		Ошибка следующего медиа-плагина:
    [PLUGIN]

Переустановите плагин или обратитесь к его разработчику, если ошибки возникают снова.
		<form name="form">
			<ignore name="ignore" text="Не удалось запустить медиа-плагин"/>
		</form>
	</notification>
	<notification name="OwnedObjectsReturned">
		Принадлежащие вам объекты на выбранном земельном участке возвращены в ваш инвентарь.
	</notification>
	<notification name="OtherObjectsReturned">
		Принадлежащие [NAME] объекты на выбранном земельном участке возвращены в его инвентарь.
	</notification>
	<notification name="OtherObjectsReturned2">
		Принадлежащие жителю &quot;[NAME]&quot; объекты на выбранном земельном участке возвращены владельцу.
	</notification>
	<notification name="GroupObjectsReturned">
		Переданные группе [GROUPNAME] объекты на выбранном земельном участке возвращены в инвентарь владельцев.
Переносимые переданные объекты возвращены прежним владельцам.
Непереносимые объекты, переданные группе, удалены.
	</notification>
	<notification name="UnOwnedObjectsReturned">
		Объекты на выбранном земельном участке, НЕ принадлежащие вам, возвращены владельцам.
	</notification>
	<notification name="ServerObjectMessage">
		Сообщение от [NAME]:
&lt;nolink&gt;[MSG]&lt;/nolink&gt;
	</notification>
	<notification name="NotSafe">
		На этой земле разрешены повреждения.
Здесь вы можете пострадать. Если вы умрете, вы будете телепортированы в ваше домашнее местоположение.
	</notification>
	<notification name="NoFly">
		В этой области запрещены полеты.
Вы не сможете здесь летать.
	</notification>
	<notification name="PushRestricted">
		В этой области запрещено толкаться. Здесь вы не можете никого толкать, только если не являетесь владельцем земли.
	</notification>
	<notification name="NoVoice">
		В этой области запрещен голосовой чат. Здесь вы не услышите голос.
	</notification>
	<notification name="NoBuild">
		В этой области запрещено строительство. Здесь вы не сможете строить или выкладывать объекты.
	</notification>
	<notification name="PathfindingDirty">
		В регионе есть незавершенные изменения поиска пути.  Если у вас есть права на строительство, восстановите регион, нажав кнопку &quot;Восстановить регион&quot;.
		<usetemplate name="okcancelbuttons" yestext="Восстановить" notext="Закрыть"/>
	</notification>
	<notification name="PathfindingDirtyRebake">
		В регионе есть незавершенные изменения поиска пути.  Если у вас есть права на строительство, восстановите регион, нажав кнопку «Восстановить регион».
		<usetemplate name="okbutton" yestext="Восстановить регион"/>
	</notification>
	<notification name="DynamicPathfindingDisabled">
		В этом регионе не разрешен динамический поиск пути.  Возможны нарушения работы скриптовых объектов с использованием вызовов LSL поиска пути.
	</notification>
	<notification name="PathfindingCannotRebakeNavmesh">
		Произошла ошибка.  Возможно, неполадка в сети или на сервере, или у вас нет прав на строительство.  Иногда для устранения этой проблемы достаточно выйти и снова войти.
		<usetemplate name="okbutton" yestext="OK"/>
	</notification>
	<notification name="SeeAvatars">
		На этом участке аватары и текстовый чат скрыты от другого участка.   Жителей за пределами этого участка не будет видно, а они не будут видеть вас.  Обычный текстовый чат на канале 0 также блокируется.
	</notification>
	<notification name="ScriptsStopped">
		Администратор временно остановил все скрипты в этом регионе.
	</notification>
	<notification name="ScriptsNotRunning">
		В этом регионе не работают любые скрипты.
	</notification>
	<notification name="NoOutsideScripts">
		На этой земле запрещены внешние скрипты.

Здесь будут работать только скрипты, принадлежащие владельцу земли.
	</notification>
	<notification name="ClaimPublicLand">
		Вы можете претендовать на публичную землю только в регионе, в котором вы находитесь.
	</notification>
	<notification name="RegionTPAccessBlocked">
		Вы пытаетесь посетить регион, контент в котором не соответствует вашим настройкам.  Попробуйте изменить настройки в меню &quot;Я &gt; Настройки &gt; Общие&quot;.
	</notification>
	<notification name="RegionAboutToShutdown">
		Регион, в который вы пытаетесь попасть, сейчас недоступен
	</notification>
	<notification name="URBannedFromRegion">
		Вы заблокированны в регионе.
	</notification>
	<notification name="NoTeenGridAccess">
		Ваш аккаунт не может подключиться к этому региону сетки для подростков.
	</notification>
	<notification name="ImproperPaymentStatus">
		У вас нет необходимого статуса оплаты для входа в этот регион.
	</notification>
	<notification name="MustGetAgeRegion">
		Входить в этот регион могут только жители 18 лет и старше.
	</notification>
	<notification name="MustGetAgeParcel">
		Входить на этот участок могут только жители 18 лет и старше.
	</notification>
	<notification name="NoDestRegion">
		Не найден регион назначения.
	</notification>
	<notification name="NotAllowedInDest">
		Вам не разрешен доступ в пункт назначения.
	</notification>
	<notification name="RegionParcelBan">
		Нельзя пересечь границу региона на заблокированный участок. Выберите другой путь.
	</notification>
	<notification name="TelehubRedirect">
		Вы перенаправлены на телехаб.
	</notification>
	<notification name="CouldntTPCloser">
		Не удалось телепортировать ближе к месту назначения.
	</notification>
	<notification name="TPCancelled">
		Телепортация отменена.
	</notification>
	<notification name="FullRegionTryAgain">
		Попытка входа в регион, который сейчас заполнен.
Повторите попытку через несколько минут.
	</notification>
	<notification name="GeneralFailure">
		Общий сбой.
	</notification>
	<notification name="RoutedWrongRegion">
		Направление в неверный регион. Повторите попытку.
	</notification>
	<notification name="NoValidAgentID">
		Нет подходящего идентификатора агента.
	</notification>
	<notification name="NoValidSession">
		Нет подходящего идентификатора сеанса.
	</notification>
	<notification name="NoValidCircuit">
		Нет подходящего кода канала.
	</notification>
	<notification name="NoPendingConnection">
		Невозможно создать отложенное соединение.
	</notification>
	<notification name="InternalUsherError">
		Внутренняя ошибка при попытке подключить агента-провожатого.
	</notification>
	<notification name="NoGoodTPDestination">
		Не удалось найти подходящую точку назначения телепорта в этом регионе.
	</notification>
	<notification name="InternalErrorRegionResolver">
		Внутренняя ошибка при попытке активировать распознавателя региона.
	</notification>
	<notification name="NoValidLanding">
		Не удалось найти подходящую точку приземления.
	</notification>
	<notification name="NoValidParcel">
		Не удалось найти подходящий участок.
	</notification>
	<notification name="ObjectGiveItem">
		Объект &lt;nolink&gt;[OBJECTFROMNAME]&lt;/nolink&gt;, которым владеет [NAME_SLURL], дал вам этот [OBJECTTYPE]:
&lt;nolink&gt;[ITEM_SLURL]&lt;/nolink&gt;
		<form name="form">
			<button name="Keep" text="Принять"/>
			<button name="Discard" text="Отклонить"/>
			<button name="Mute" text="Блок владельца"/>
		</form>
	</notification>
	<notification name="OwnObjectGiveItem">
		Ваш объект &lt;nolink&gt;[OBJECTFROMNAME]&lt;/nolink&gt; дал вам этот [OBJECTTYPE]:
&lt;nolink&gt;[ITEM_SLURL]&lt;/nolink&gt;
		<form name="form">
			<button name="Keep" text="Принять"/>
			<button name="Discard" text="Отклонить"/>
		</form>
	</notification>
	<notification name="UserGiveItem" label="Предложение инвентаря от [NAME_LABEL]">
		[NAME_SLURL] дал(а) вам этот [OBJECTTYPE]:
[ITEM_SLURL]
Вы хотите сохранить его? "Заблокировать" будет блокировать все будущие предложения или сообщения от [NAME_SLURL].
		<form name="form">
			<button name="Show" text="Показать"/>
			<button name="Keep" text="Принять"/>
			<button name="Discard" text="Отклонить"/>
			<button name="Mute" text="Заблокировать"/>
		</form>
	</notification>
	<notification name="UserGiveItemLegacy" label="Предложение инвентаря от [NAME_LABEL]">
		[NAME_SLURL] дал(а) вам этот [OBJECTTYPE]:
[ITEM_SLURL]
Вы хотите сохранить его? "Заблокировать" будет блокировать все будущие предложения или сообщения от [NAME_SLURL].
		<form name="form">
			<button name="Show" text="Показать"/>
			<button name="Accept" text="Принять"/>
			<button name="Discard" text="Отклонить"/>
			<button name="ShowSilent" text="(Показать)"/>
			<button name="AcceptSilent" text="(Принять)"/>
			<button name="DiscardSilent" text="(Отклонить)"/>
			<button name="Mute" text="Заблокировать"/>
		</form>
	</notification>
	<notification name="GodMessage">
		[NAME]

[MESSAGE]
	</notification>
	<notification name="JoinGroup">
		[MESSAGE]
		<form name="form">
			<button name="Join" text="Вступить"/>
			<button name="Decline" text="Отклонить"/>
			<button name="Info" text="Информация"/>
		</form>
	</notification>
	<notification name="TeleportOffered">
		[NAME_SLURL] предложил(а) телепортировать вас к себе:

&quot;[MESSAGE]&quot;
&lt;icon&gt;[MATURITY_ICON]&lt;/icon&gt; - [MATURITY_STR]
		<form name="form">
			<button name="Teleport" text="Телепортация"/>
			<button name="Cancel" text="Отмена"/>
		</form>
	</notification>
	<notification name="TeleportOffered_MaturityExceeded">
		[NAME_SLURL] предложил(а) телепортировать вас к себе:

&quot;[MESSAGE]&quot;
&lt;icon&gt;[MATURITY_ICON]&lt;/icon&gt; - [MATURITY_STR]

Этот регион содержит контент с рейтингом [REGION_CONTENT_MATURITY], но ваши настройки не допускают контента [REGION_CONTENT_MATURITY].  Вы можете отказаться от телепортации, или ваши настройки будут изменены.
		<form name="form">
			<button name="Teleport" text="Изменить и продолжить"/>
			<button name="Cancel" text="Отмена"/>
		</form>
	</notification>
	<notification name="TeleportOffered_MaturityBlocked">
		[NAME_SLURL] предложил(а) телепортировать вас к себе:

&quot;[MESSAGE]&quot;
&lt;icon&gt;[MATURITY_ICON]&lt;/icon&gt; - [MATURITY_STR]

Однако этот регион содержит контент, доступный только для взрослых.
	</notification>
	<notification name="TeleportOffered_SLUrl">
		[NAME_SLURL] предложил(а) телепортировать вас к себе ([POS_SLURL]):

&quot;[MESSAGE]&quot;
&lt;icon&gt;[MATURITY_ICON]&lt;/icon&gt; - [MATURITY_STR]
		<form name="form">
			<button name="Teleport" text="Телепортация"/>
			<button name="Cancel" text="Отмена"/>
		</form>
	</notification>
	<notification name="TeleportOffered_MaturityExceeded_SLUrl">
		[NAME_SLURL] предложил(а) телепортировать вас к себе ([POS_SLURL]):

&quot;[MESSAGE]&quot;
&lt;icon&gt;[MATURITY_ICON]&lt;/icon&gt; - [MATURITY_STR]

Этот регион содержит контент с рейтингом [REGION_CONTENT_MATURITY], но ваши настройки не допускают контента [REGION_CONTENT_MATURITY].  Вы можете отказаться от телепортации, или ваши настройки будут изменены.
		<form name="form">
			<button name="Teleport" text="Изменить и продолжить"/>
			<button name="Cancel" text="Отмена"/>
		</form>
	</notification>
	<notification name="TeleportOffered_MaturityBlocked_SLUrl">
		[NAME_SLURL] предложил(а) телепортировать вас к себе ([POS_SLURL]):

&quot;[MESSAGE]&quot;
&lt;icon&gt;[MATURITY_ICON]&lt;/icon&gt; - [MATURITY_STR]

Однако этот регион содержит контент, доступный только для взрослых.
	</notification>
	<notification name="TeleportOfferSent">
		Предложение телепортации отправлено [TO_NAME]
	</notification>
	<notification name="TeleportRequest">
		[NAME_SLURL] просит, чтобы телепортироваться к вам.
[MESSAGE]

Предложить телепорт?
		<form name="form">
			<button name="Yes" text="Да"/>
			<button name="No" text="Нет"/>
		</form>
	</notification>
	<notification name="GotoURL">
		[MESSAGE]
[URL]
		<form name="form">
			<button name="Later" text="Позже"/>
			<button name="GoNow..." text="Перейти сейчас..."/>
		</form>
	</notification>
	<notification name="OfferFriendship" label="Предложение дружбы от [NAME_LABEL]">
		[NAME_SLURL] предлагает дружбу.

[MESSAGE]

(По умолчанию, вы сможете увидеть статус в сети)
		<form name="form">
			<button name="Accept" text="Принять"/>
			<button name="Decline" text="Отклонить"/>
		</form>
	</notification>
	<notification name="FriendshipOffered">
		Вы предложили дружбу [TO_NAME]
	</notification>
	<notification name="OfferFriendshipNoMessage" label="Запрос дружбы от [NAME_LABEL]">
		[NAME_SLURL] предлагает дружбу.

(По умолчанию, вы сможете увидеть статус в сети)
		<form name="form">
			<button name="Accept" text="Принять"/>
			<button name="Decline" text="Отклонить"/>
		</form>
	</notification>
	<notification name="FriendshipAccepted">
		&lt;nolink&gt;[NAME]&lt;/nolink&gt; принял ваше предложение дружбы.
	</notification>
	<notification name="FriendshipDeclined">
		&lt;nolink&gt;[NAME]&lt;/nolink&gt; отклонил ваше предложение дружбы.
	</notification>
	<notification name="FriendshipAcceptedByMe">
		Предложение дружбы принято.
	</notification>
	<notification name="FriendshipDeclinedByMe">
		Предложение дружбы отклонено.
	</notification>
	<notification name="OfferCallingCard">
		[NAME] предлагает свою визитку.
При этом в вашем инвентаре появится закладка для быстрой связи с этим жителем.
		<form name="form">
			<button name="Accept" text="Принять"/>
			<button name="Decline" text="Отклонить"/>
		</form>
	</notification>
	<notification name="RegionRestartMinutes">
		Регион "[NAME]" будет перезагружен через [MINUTES] минут.
Если вы останетесь в этом регионе, когда он выключится, вы автоматически выйдите.
	</notification>
	<notification name="RegionRestartSeconds">
		Регион "[NAME]" будет перезагружен через [SECONDS] секунд.
Если вы останетесь в этом регионе, когда он выключится, вы автоматически выйдите.
	</notification>
	<notification name="RegionRestartMinutesToast">
		Регион "[NAME]" будет перезагружен через [MINUTES] минут.
Если вы останетесь в этом регионе, когда он выключится, вы автоматически выйдите.
	</notification>
	<notification name="RegionRestartSecondsToast">
		Регион "[NAME]" будет перезагружен через [SECONDS] секунд.
Если вы останетесь в этом регионе, когда он выключится, вы автоматически выйдите.
	</notification>
	<notification name="LoadWebPage">
		Загрузить веб-страницу [URL] ?

[MESSAGE]

Из объекта: &lt;nolink&gt;[OBJECTNAME]&lt;/nolink&gt;, владелец: [NAME_SLURL]
		<form name="form">
			<button name="Gotopage" text="Перейти на страницу"/>
			<button name="Cancel" text="Отмена"/>
		</form>
	</notification>
	<notification name="FailedToFindWearableUnnamed">
		Не удалось найти [TYPE] в базе данных.
	</notification>
	<notification name="FailedToFindWearable">
		Не удалось найти [TYPE] с именем [DESC] в базе данных.
	</notification>
	<notification name="InvalidWearable">
		Попытка надеть предмет, функцию которого программа не может распознать. Обновите свою версию [APP_NAME] для пользования этим предметом.
	</notification>
	<notification name="ScriptQuestion">
		Объект &quot;&lt;nolink&gt;[OBJECTNAME]&lt;/nolink&gt;&quot;, владелец которого – &quot;[NAME]&quot;, желает:

[QUESTIONS]
Это правильно?
		<form name="form">
			<button name="Yes" text="Да"/>
			<button name="No" text="Нет"/>
			<button name="Mute" text="Блокировать"/>
		</form>
	</notification>
	<notification name="ExperienceAcquireFailed">
		Невозможно приобрести новое приключение:
    [ERROR_MESSAGE]
		<usetemplate name="okbutton" yestext="OK"/>
	</notification>
	<notification name="NotInGroupExperienceProfileMessage">
		Изменение в группе приключения игнорируется, так как владелец не принадлежит к выбранной группе.
	</notification>
	<notification name="UneditableExperienceProfileMessage">
		Нередактируемое поле &quot;[field]&quot; игнорируется при обновлении профиля приключения.
	</notification>
	<notification name="RestrictedToOwnerExperienceProfileMessage">
		Игнорируются изменения в поле &quot;[field]&quot;, которые может вносить только владелец приключения.
	</notification>
	<notification name="MaturityRatingExceedsOwnerExperienceProfileMessage">
		Вы не можете устанавливать для приключения рейтинг зрелости выше, чем у владельца.
	</notification>
	<notification name="RestrictedTermExperienceProfileMessage">
		Следующие условия не допускают обновление названия и (или) описания профиля приключения: [extra_info]
	</notification>
	<notification name="TeleportedHomeExperienceRemoved">
		Вы были телепортированы из региона [region_name] за удаление приключения secondlife:///app/experience/[public_id]/profile. Вам больше не разрешено пребывание в этом регионе.
		<form name="form">
			<ignore name="ignore" text="Выброшен из региона за удаление приключения"/>
		</form>
	</notification>
	<notification name="TrustedExperienceEntry">
		Вам был разрешен вход в регион [region_name] путем участия в ключевом приключении secondlife:///app/experience/[public_id]/profile. При удалении этого приключения вы можете быть выброшены из региона.
		<form name="form">
			<ignore name="ignore" text="Приключение разрешило вход в регион"/>
		</form>
	</notification>
	<notification name="TrustedExperiencesAvailable">
		У вас нет доступа к этому месту назначения. Вам может быть разрешен вход в этот регион при принятии следующего приключения:

[EXPERIENCE_LIST]

Могут быть доступны следующие ключевые приключения.
	</notification>
	<notification name="ExperienceEvent">
		Разрешен объект для события [EventType] приключением secondlife:///app/experience/[public_id]/profile.
    Владелец: secondlife:///app/agent/[OwnerID]/inspect
    Название объекта: [ObjectName]
    Название участка: [ParcelName]
	</notification>
	<notification name="ExperienceEventAttachment">
		Разрешено присоединение для события [EventType] приключением secondlife:///app/experience/[public_id]/profile.
    Владелец: secondlife:///app/agent/[OwnerID]/inspect
	</notification>
	<notification name="ScriptQuestionExperience">
		Объект &quot;&lt;nolink&gt;[OBJECTNAME]&lt;/nolink&gt;&quot;, владелец которого – &quot;[NAME]&quot;, требует вашего участия в приключении [GRID_WIDE]:

[EXPERIENCE]

После получения разрешения это сообщение больше не будет отображаться для данного приключения, пока оно не будет отозвано из профиля приключения.

Скрипты, связанные с данным приключением, смогут выполнять следующие действия в регионах, где активно приключение: 

[QUESTIONS]Это правильно?
		<form name="form">
			<button name="BlockExperience" text="Заблокировать приключение"/>
			<button name="Mute" text="Заблокировать объект"/>
			<button name="Yes" text="Да"/>
			<button name="No" text="Нет"/>
		</form>
	</notification>
	<notification name="ScriptQuestionCaution">
		Предупреждение. Объект &quot;&lt;nolink&gt;[OBJECTNAME]&lt;/nolink&gt;&quot; требует полного доступа к вашему аккаунту для Linden-долларов. Если разрешить такой доступ, объект сможет в любое время снимать средства с вашего аккаунта или полностью опустошать его неоднократно и без предупреждения.
  
Не разрешайте доступ к своему аккаунту, если только не полностью осознаете, зачем он нужен этому объекту.
		<form name="form">
			<button name="Grant" text="Разрешить доступ"/>
			<button name="Deny" text="Запретить"/>
		</form>
	</notification>
	<notification name="UnknownScriptQuestion">
		Объект &lt;nolink&gt;[OBJECTNAME]&lt;/nolink&gt;&quot; владельца &quot;[NAME]&quot; требует разрешения на выполнение скрипта; разрешение не распознается клиентом и не будет предоставлено

Для получения этого разрешения установите последнюю версию клиента из [DOWNLOADURL].
		<form name="form">
			<button name="Deny" text="OK"/>
			<button name="Mute" text="Блокировать"/>
		</form>
	</notification>
	<notification name="ScriptDialog">
		[NAME] – &quot;&lt;nolink&gt;[TITLE]&lt;/nolink&gt;&quot;
[MESSAGE]
		<form name="form">
			<button name="Client_Side_Mute" text="Блокировать"/>
			<button name="Client_Side_Ignore" text="Игнор"/>
		</form>
	</notification>
	<notification name="ScriptDialogGroup">
		[GROUPNAME] – &quot;&lt;nolink&gt;[TITLE]&lt;/nolink&gt;&quot;
[MESSAGE]
		<form name="form">
			<button name="Client_Side_Mute" text="Блокировать"/>
			<button name="Client_Side_Ignore" text="Игнор"/>
		</form>
	</notification>
	<notification name="BuyLindenDollarSuccess">
		Благодарим за оплату!

По окончании обработки баланс вашего счета в L$ будет обновлен. Если обработка займет более 20 мин, ваша транзакция может быть отменена. В этом случае сумма платежа будет записана на ваш баланс в долларах США.

Состояние ваших платежей можно проверить на странице &quot;Журнал транзакций&quot; в вашем [http://secondlife.com/account/ личном кабинете].
	</notification>
	<notification name="FirstOverrideKeys">
		Ваши клавиши перемещения теперь обрабатываются объектом.
Попробуйте использовать клавиши со стрелками или AWSD.
Для использования некоторых объектов (например, оружия) необходимо перейти в режим обзора мышью.
Для этого нажмите клавишу &quot;M&quot;.
	</notification>
	<notification name="FirstSandbox">
		Это область-песочница, в которой жители учатся строительству.

Построенные вами предметы удаляются при вашем выходе из песочницы, поэтому не забывайте щелкать их правой кнопкой мыши и выбирать команду &quot;Взять&quot; для переноса ваших творений в инвентарь.
	</notification>
	<notification name="MaxListSelectMessage">
		В этом списке можно выбрать не более [MAX_SELECT] пунктов.
	</notification>
	<notification name="VoiceInviteP2P">
		[NAME] приглашает вас в голосовой чат.
Нажмите кнопку &quot;Принять&quot; для присоединения к чату или &quot;Отклонить&quot; для отказа от приглашения. Нажмите &quot;Блок&quot; для блокировки этого абонента.
		<form name="form">
			<button name="Accept" text="Принять"/>
			<button name="Decline" text="Отклонить"/>
			<button name="Mute" text="Блок"/>
		</form>
	</notification>
	<notification name="AutoUnmuteByIM">
		[NAME] отправил(а) вам мгновенное сообщение и был(а) автоматически разблокирован(а).
	</notification>
	<notification name="AutoUnmuteByMoney">
		[NAME] получил(а) деньги и был(а) автоматически разблокирован(а).
	</notification>
	<notification name="AutoUnmuteByInventory">
		[NAME] предложил(а) инвентарь и был(а) автоматически разблокирован(а).
	</notification>
	<notification name="VoiceInviteGroup">
		[NAME] вступил(а) в голосовой чат с группой [GROUP].
Нажмите кнопку &quot;Принять&quot; для присоединения к чату или &quot;Отклонить&quot; для отказа от приглашения. Нажмите &quot;Блок&quot; для блокировки этого абонента.
		<form name="form">
			<button name="Accept" text="Принять"/>
			<button name="Decline" text="Отклонить"/>
			<button name="Mute" text="Блок"/>
		</form>
	</notification>
	<notification name="VoiceInviteAdHoc">
		[NAME] вступил(а) в голосовой чат с конференцией.
Нажмите кнопку &quot;Принять&quot; для присоединения к чату или &quot;Отклонить&quot; для отказа от приглашения. Нажмите &quot;Блок&quot; для блокировки этого абонента.
		<form name="form">
			<button name="Accept" text="Принять"/>
			<button name="Decline" text="Отклонить"/>
			<button name="Mute" text="Блок"/>
		</form>
	</notification>
	<notification name="InviteAdHoc">
		[NAME] приглашает вас в чат с конференцией.
Нажмите кнопку &quot;Принять&quot; для присоединения к чату или &quot;Отклонить&quot; для отказа от приглашения. Нажмите &quot;Блок&quot; для блокировки этого абонента.
		<form name="form">
			<button name="Accept" text="Принять"/>
			<button name="Decline" text="Отклонить"/>
			<button name="Mute" text="Блок"/>
		</form>
	</notification>
	<notification name="VoiceChannelFull">
		Вы пытаетесь подключиться к голосовому чату [VOICE_CHANNEL_NAME], в котором уже достигнута максимальная емкость. Повторите попытку позже.
	</notification>
	<notification name="ProximalVoiceChannelFull">
		Приносим извинения.  В этой области уже достигнута максимальная емкость голосовых чатов.  Попробуйте использовать голос в другой области.
	</notification>
	<notification name="VoiceChannelDisconnected">
		Вы были отключены от [VOICE_CHANNEL_NAME]. Будет установлено подключение к общему голосовому чату.
	</notification>
	<notification name="VoiceChannelDisconnectedP2P">
		[VOICE_CHANNEL_NAME] завершил вызов. Будет установлено подключение к общему голосовому чату.
	</notification>
	<notification name="P2PCallDeclined">
		[VOICE_CHANNEL_NAME] отклонил ваш вызов. Будет установлено подключение к общему голосовому чату.
	</notification>
	<notification name="P2PCallNoAnswer">
		[VOICE_CHANNEL_NAME] не может принять ваш вызов. Будет установлено подключение к общему голосовому чату.
	</notification>
	<notification name="VoiceChannelJoinFailed">
		Не удалось подключиться к [VOICE_CHANNEL_NAME], повторите попытку позже. Будет установлено подключение к общему голосовому чату.
	</notification>
	<notification name="VoiceEffectsExpired">
		Истек срок действия одного или нескольких типов изменения голоса, на которые вы подписаны.
[[URL] Нажмите здесь], чтобы обновить подписку.
	</notification>
	<notification name="VoiceEffectsExpiredInUse">
		Истек срок действия активного типа изменения голоса, применены настройки вашего обычного голоса.
[[URL] Нажмите здесь], чтобы обновить подписку.
	</notification>
	<notification name="VoiceEffectsWillExpire">
		Срок действия одного или нескольких ваших типов изменения голоса истекает через [INTERVAL] дней или раньше.
[[URL] Нажмите здесь], чтобы обновить подписку.
	</notification>
	<notification name="VoiceEffectsNew">
		Появились новые типы изменения голоса!
	</notification>
	<notification name="Cannot enter parcel: not a group member">
		Эту область могут посещать только участники определенной группы.
	</notification>
	<notification name="Cannot enter parcel: banned">
		Нельзя войти на участок, вы заблокированны.
	</notification>
	<notification name="Cannot enter parcel: not on access list">
		Нельзя войти на участок, вас нет в списке доступа.
	</notification>
	<notification name="VoiceNotAllowed">
		У вас нет разрешения на подключение к голосовому чату для [VOICE_CHANNEL_NAME].
	</notification>
	<notification name="VoiceCallGenericError">
		Ошибка при попытке подключения к голосовому чату для [VOICE_CHANNEL_NAME].  Повторите попытку позже.
	</notification>
	<notification name="UnsupportedCommandSLURL">
		Нажатие на неподдерживаемом SLurl.
	</notification>
	<notification name="BlockedSLURL">
		SLurl получен от ненадежного браузера и заблокирован по соображениям безопасности.
	</notification>
	<notification name="ThrottledSLURL">
		Несколько SLurl получены от ненадежного браузера за короткое время.
Для безопасности они будут заблокированы на несколько секунд.
	</notification>
	<notification name="IMToast">
		[MESSAGE]
		<form name="form">
			<button name="respondbutton" text="Ответить"/>
		</form>
	</notification>
	<notification name="ConfirmCloseAll">
		Вы действительно хотите закрыть все окна ЛС?
		<usetemplate name="okcancelignore" notext="Отмена" yestext="OK" ignoretext="Подтверждать перед закрытием всех окон ЛС"/>
	</notification>
	<notification name="AttachmentSaved">
		Присоединение сохранено.
	</notification>
	<notification name="AppearanceToXMLSaved">
		Внешность сохранена в формате XML в [PATH]
	</notification>
	<notification name="AppearanceToXMLFailed">
		Не удалось сохранить внешность в XML.
	</notification>
	<notification name="PresetNotSaved">
		Ошибка при сохранении пресета [NAME].
	</notification>
	<notification name="DefaultPresetNotSaved">
		Невозможно изменить настройку по умолчанию.
	</notification>
	<notification name="PresetNotDeleted">
		Ошибка при удалении пресета [NAME].
	</notification>
	<notification name="UnableToFindHelpTopic">
		Невозможно найти раздел справки для этого элемента.
	</notification>
	<notification name="ObjectMediaFailure">
		Ошибка сервера: обновление или ошибка медиа.
&quot;[ERROR]&quot;
		<usetemplate name="okbutton" yestext="OK"/>
	</notification>
	<notification name="TextChatIsMutedByModerator">
		Ваш текстовый чат заблокирован модератором.
		<usetemplate name="okbutton" yestext="OK"/>
	</notification>
	<notification name="VoiceIsMutedByModerator">
		Ваш голос заблокирован модератором.
		<usetemplate name="okbutton" yestext="OK"/>
	</notification>
	<notification name="UploadCostConfirmation">
		Эта загрузка будет стоить L$[PRICE]. Продолжить передачу?
		<usetemplate name="okcancelbuttons" notext="Отмена" yestext="Загрузить"/>
	</notification>
	<notification name="ConfirmClearTeleportHistory">
		Вы действительно хотите удалить историю телепортаций?
		<usetemplate name="okcancelbuttons" notext="Отмена" yestext="OK"/>
	</notification>
	<notification name="BottomTrayButtonCanNotBeShown">
		Выбранная кнопка не может быть показана сейчас.
Кнопка появится, когда для нее будет достаточно места.
	</notification>
	<notification name="ShareNotification">
		Выберите жителей, чтобы поделиться с ними.
	</notification>
	<notification name="MeshUploadError">
		Не удалось передать [LABEL]: [MESSAGE] [IDENTIFIER] 

Подробности смотрите в файле журнала.
	</notification>
	<notification name="MeshUploadPermError">
		Ошибка при запросе разрешений на передачу меш.
	</notification>
	<notification name="RegionCapabilityRequestError">
		Не удается получить возможность региона &quot;[CAPABILITY]&quot;.
	</notification>
	<notification name="ShareItemsConfirmation">
		Вы действительно хотите поделиться предметами:

&lt;nolink&gt;[ITEMS]&lt;/nolink&gt;

Со следующими жителями:

[RESIDENTS]
		<usetemplate ignoretext="Подтверждать прежде чем делиться предметами" name="okcancelignore" notext="Отмена" yestext="OK"/>
	</notification>
	<notification name="ShareFolderConfirmation">
		Раздать можно только одну папку за раз.

Вы действительно хотите поделиться предметами:

&lt;nolink&gt;[ITEMS]&lt;/nolink&gt;

Со следующими жителями:

[RESIDENTS]
		<usetemplate name="okcancelbuttons" notext="Отмена" yestext="ОК"/>
	</notification>
	<notification name="ItemsShared">
		Предметы успешно розданы.
	</notification>
	<notification name="DeedToGroupFail">
		Передача группе не удалась.
	</notification>
	<notification name="ReleaseLandThrottled">
		Сейчас нельзя отказаться от участка &quot;[PARCEL_NAME]&quot;.
	</notification>
	<notification name="ReleasedLandWithReclaim">
		Земельный участок &quot;[PARCEL_NAME]&quot; площадью [AREA] м² освобожден.

У вас есть [RECLAIM_PERIOD] ч, чтобы вернуть его за L$0. После этого участок будет выставлен на свободную продажу.
	</notification>
	<notification name="ReleasedLandNoReclaim">
		Земельный участок &quot;[PARCEL_NAME]&quot; площадью [AREA] м² освобожден.

Теперь его может купить кто угодно.
	</notification>
	<notification name="AvatarRezNotification">
		( [EXISTENCE] сек. жизни )
Аватар &quot;[NAME]&quot; стал виден через [TIME] сек.
	</notification>
	<notification name="AvatarRezSelfBakedDoneNotification">
		( [EXISTENCE] сек. жизни )
Вы закончили приготовление своего костюма через [TIME] сек.
	</notification>
	<notification name="AvatarRezSelfBakedUpdateNotification">
		( [EXISTENCE] сек. жизни )
Вы отправили обновление своей внешности через [TIME] сек.
[STATUS]
	</notification>
	<notification name="AvatarRezCloudNotification">
		( [EXISTENCE] сек. жизни )
Аватар &quot;[NAME]&quot; стал облаком.
	</notification>
	<notification name="AvatarRezArrivedNotification">
		( [EXISTENCE] сек. жизни )
Аватар &quot;[NAME]&quot; появился.
	</notification>
	<notification name="AvatarRezLeftCloudNotification">
		( [EXISTENCE] сек. жизни )
Аватар &quot;[NAME]&quot; стал облаком через [TIME] сек.
	</notification>
	<notification name="AvatarRezEnteredAppearanceNotification">
		( [EXISTENCE] сек. жизни )
Аватар &quot;[NAME]&quot; перешел в режим внешности.
	</notification>
	<notification name="AvatarRezLeftAppearanceNotification">
		( [EXISTENCE] сек. жизни )
Аватар &quot;[NAME]&quot; вышел из режима внешности.
	</notification>
	<notification name="NoConnect">
		Возникли проблемы соединения при использовании [PROTOCOL] &lt;nolink&gt;[HOSTID]&lt;/nolink&gt;.
Проверьте настройки сети и брандмауэра.
		<usetemplate name="okbutton" yestext="OK"/>
	</notification>
	<notification name="NoVoiceConnect">
		Нет связи с речевым сервером: порты 

&lt;nolink&gt;[HOSTID]&lt;/nolink&gt;

Голосовая связь будет недоступна.
Проверьте настройки сети и брандмауэра.
		<usetemplate ignoretext="Возникли проблемы соединения с голосовым сервером" name="okignore" yestext="OK"/>
	</notification>
	<notification name="NoVoiceConnect-GIAB">
		Проблемы соединения с речевым сервером: Голосовое общение будет недоступно. Проверьте настройки сети и брандмауэра.
	</notification>
	<notification name="AvatarRezLeftNotification">
		( [EXISTENCE] сек. жизни )
Аватар &quot;[NAME]&quot; полностью загружен.
	</notification>
	<notification name="AvatarRezSelfBakedTextureUploadNotification">
		( [EXISTENCE] сек. жизни )
Вы передали готовую текстуру [RESOLUTION] для &quot;[BODYREGION]&quot; через [TIME] сек.
	</notification>
	<notification name="AvatarRezSelfBakedTextureUpdateNotification">
		( [EXISTENCE] сек. жизни )
Вы локально обновили готовую текстуру [RESOLUTION] для &quot;[BODYREGION]&quot; через [TIME] сек.
	</notification>
	<notification name="CannotUploadTexture">
		Невозможно загрузить текстуру.
[REASON]
	</notification>
	<notification name="LivePreviewUnavailable">
		Просмотр этой текстуры невозможен, так как запрещено ее копирование и/или передача.
		<usetemplate ignoretext="Предупреждать, если режим просмотра вживую недоступен для текстур с запрещенным копированием и/или передачей" name="okignore" yestext="OK"/>
	</notification>
	<notification name="ConfirmLeaveCall">
		Вы уверены, что хотите покинуть этот разговор?
		<usetemplate ignoretext="Подтверждать перед выходом из разговора" name="okcancelignore" notext="Нет" yestext="Да"/>
	</notification>
	<notification name="ConfirmMuteAll">
		Вы решили заблокировать всех участников группового разговора.
В результате будут заглушены также все жители, которые присоединились к разговору
позже, даже после того, как вы покинули разговор.

Заблокировать всех?
		<usetemplate ignoretext="Подтверждать перед заглушением всех участников группового разговора" name="okcancelignore" notext="Отмена" yestext="OK"/>
	</notification>
	<notification label="Чат" name="HintChat">
		Чтобы присоединиться к чату, введите слова в поле чата ниже.
	</notification>
	<notification label="Встать" name="HintSit">
		Чтобы встать на ноги и покинуть сидячее положение, нажмите кнопку &quot;Встать&quot;.
	</notification>
	<notification label="Говорить" name="HintSpeak">
		Нажмите кнопку &quot;Говорить&quot;, чтобы включить или выключить микрофон.

Щелкните направленную вверх стрелку, чтобы открыть панель управления голосом.

При скрытии кнопки &quot;Говорить&quot; голосовая функция отключается.
	</notification>
	<notification label="Исследование мира" name="HintDestinationGuide">
		Путеводитель по пунктам назначения содержит тысячи новых мест, в которых вы можете побывать. Выберите место и нажмите кнопку &quot;Телепортация&quot;, чтобы начать исследование.
	</notification>
	<notification label="Боковая панель" name="HintSidePanel">
		Быстрый доступ к вашему инвентарю, костюмам, профилю и многому другому открывается на боковой панели.
	</notification>
	<notification label="Перемещение" name="HintMove">
		Чтобы пойти или побежать, откройте панель перемещения и используйте кнопки со стрелками. Также можно нажимать клавиши со стрелками на клавиатуре.
	</notification>
	<notification label="" name="HintMoveClick">
		1. Нажмите для перехода
Нажмите какую-нибудь точку на земле, чтобы перейти в это место.

2. Нажмите и перетащите для поворота поля зрения
Нажмите любую точку в мире и перетащите ее мышью, чтобы повернуть поле зрения.
	</notification>
	<notification name="HintDisplayName" label="Отображаемое имя">
    Задайте здесь свое отображаемое имя. Это имя можно изменять, в отличие от вашего уникального имени пользователя. Отображение для вас имен других людей можно изменить в ваших настройках.
	</notification>
	<notification label="Камера" name="HintView">
		Для изменения вида из камеры используйте инструменты &quot;Вращение&quot; и &quot;Сдвиг&quot;. При нажатии клавиши Esc или переходе вид из камеры возвращается к исходному состоянию.
	</notification>
	<notification label="Инвентарь" name="HintInventory">
		В вашем инвентаре можно искать разнообразные вещи. Самые новые вещи представлены на вкладке &quot;Недавние&quot;.
	</notification>
	<notification label="Вы получили Linden-доллары!" name="HintLindenDollar">
		Вот ваш текущий баланс в L$. Чтобы купить еще Linden-долларов, нажмите &quot;Купить L$&quot;.
	</notification>
	<notification name="LowMemory">
		Недостаточный размер пула памяти. Некоторые функции Second Life отключены во избежание сбоя приложения. Закройте другие приложения. Если неполадка не исчезнет, перезапустите SL.
	</notification>
	<notification name="ForceQuitDueToLowMemory">
		Через 30 секунд Second Life завершит работу: нехватка памяти.
	</notification>
	<notification name="SOCKS_NOT_PERMITTED">
		Прокси SOCKS 5 &quot;[HOST]:[PORT]&quot; отклонил попытку подключения; не разрешено набором правил.
		<usetemplate name="okbutton" yestext="OK"/>
	</notification>
	<notification name="SOCKS_CONNECT_ERROR">
		Прокси SOCKS 5 &quot;[HOST]:[PORT]&quot; отклонил попытку подключения; не удалось открыть канал TCP.
		<usetemplate name="okbutton" yestext="OK"/>
	</notification>
	<notification name="SOCKS_NOT_ACCEPTABLE">
		Прокси SOCKS 5 &quot;[HOST]:[PORT]&quot; отклонил выбранную систему проверки подлинности.
		<usetemplate name="okbutton" yestext="OK"/>
	</notification>
	<notification name="SOCKS_AUTH_FAIL">
		Прокси SOCKS 5 &quot;[HOST]:[PORT]&quot; сообщает, что ваши учетные данные неверны.
		<usetemplate name="okbutton" yestext="OK"/>
	</notification>
	<notification name="SOCKS_UDP_FWD_NOT_GRANTED">
		Прокси SOCKS 5 &quot;[HOST]:[PORT]&quot; отклонил запрос объединения UDP.
		<usetemplate name="okbutton" yestext="OK"/>
	</notification>
	<notification name="SOCKS_HOST_CONNECT_FAILED">
		Не удалось подключиться к прокси-серверу SOCKS 5 &quot;[HOST]:[PORT]&quot;.
		<usetemplate name="okbutton" yestext="OK"/>
	</notification>
	<notification name="SOCKS_UNKNOWN_STATUS">
		Неизвестная ошибка прокси с сервером &quot;[HOST]:[PORT]&quot;.
		<usetemplate name="okbutton" yestext="OK"/>
	</notification>
	<notification name="SOCKS_INVALID_HOST">
		Неверный адрес прокси SOCKS или порт &quot;[HOST]:[PORT]&quot;.
		<usetemplate name="okbutton" yestext="OK"/>
	</notification>
	<notification name="SOCKS_BAD_CREDS">
		Неверное имя пользователя или пароль SOCKS 5.
		<usetemplate name="okbutton" yestext="OK"/>
	</notification>
	<notification name="PROXY_INVALID_HTTP_HOST">
		Неверный адрес прокси HTTP или порт &quot;[HOST]:[PORT]&quot;.
		<usetemplate name="okbutton" yestext="OK"/>
	</notification>
	<notification name="PROXY_INVALID_SOCKS_HOST">
		Неверный адрес прокси SOCKS или порт &quot;[HOST]:[PORT]&quot;.
		<usetemplate name="okbutton" yestext="OK"/>
	</notification>
	<notification name="ChangeProxySettings">
		Настройки прокси начнут действовать после перезапуска [APP_NAME].
		<usetemplate name="okbutton" yestext="OK"/>
	</notification>
	<notification name="AuthRequest">
		Сайт по адресу &quot;&lt;nolink&gt;[HOST_NAME]&lt;/nolink&gt;&quot; в царстве &quot;in realm &quot;[REALM]&quot; требует имени пользователя и пароля.
		<form name="form">
			<input name="username" text="Имя пользователя"/>
			<input name="password" text="Пароль"/>
			<button name="ok" text="Отослать"/>
			<button name="cancel" text="Отмена"/>
		</form>
	</notification>
	<notification name="ModeChange" label="">
		Для изменения режима требуется перезапуск
		<usetemplate name="okcancelbuttons" yestext="Выйти" notext="Не выходить"/>
	</notification>
	<notification label="" name="NoClassifieds">
		Создание и редактирование рекламы доступно только в расширенном режиме. Выйти из программы и сменить режим? Меню смены режима находится на экране входа.
		<usetemplate name="okcancelbuttons" notext="Не выходить" yestext="Выйти"/>
	</notification>
	<notification label="" name="NoGroupInfo">
		Создание и редактирование групп доступно только в расширенном режиме. Выйти из программы и сменить режим? Меню смены режима находится на экране входа.
		<usetemplate name="okcancelbuttons" notext="Не выходить" yestext="Выйти"/>
	</notification>
	<notification label="" name="NoPlaceInfo">
		Просмотр профиля места доступен только в расширенном режиме. Выйти из программы и сменить режим? Меню смены режима находится на экране входа.
		<usetemplate name="okcancelbuttons" notext="Не выходить" yestext="Выход"/>
	</notification>
	<notification label="" name="NoPicks">
		Создание и редактирование подборки доступно только в расширенном режиме. Выйти из программы и сменить режим? Меню смены режима находится на экране входа.
		<usetemplate name="okcancelbuttons" notext="Не выходить" yestext="Выйти"/>
	</notification>
	<notification label="" name="NoWorldMap">
		Просмотр карты мира доступен только в расширенном режиме. Выйти из программы и сменить режим? Меню смены режима находится на экране входа.
		<usetemplate name="okcancelbuttons" notext="Не выходить" yestext="Выйти"/>
	</notification>
	<notification label="" name="NoVoiceCall">
		Голосовые вызовы доступны только в расширенном режиме. Выйти из программы и сменить режим?
		<usetemplate name="okcancelbuttons" notext="Не выходить" yestext="Выйти"/>
	</notification>
	<notification label="" name="NoAvatarShare">
		Общее пользование доступно только в расширенном режиме. Выйти из программы и сменить режим?
		<usetemplate name="okcancelbuttons" notext="Не выходить" yestext="Выйти"/>
	</notification>
	<notification label="" name="NoAvatarPay">
		Платежи другим жителям доступны только в расширенном режиме. Выйти из программы и сменить режим?
		<usetemplate name="okcancelbuttons" notext="Не выходить" yestext="Выйти"/>
	</notification>
	<notification label="" name="NoInventory">
		Просмотр инвентаря доступен только в расширенном режиме. Выйти из программы и сменить режим?
		<usetemplate name="okcancelbuttons" notext="Не выходить" yestext="Выход"/>
	</notification>
	<notification label="" name="NoAppearance">
		Редактор внешнего вида доступен только в расширенном режиме. Выйти из программы и сменить режим?
		<usetemplate name="okcancelbuttons" notext="Не выходить" yestext="Выход"/>
	</notification>
	<notification label="" name="NoSearch">
		Поиск доступен только в расширенном режиме. Выйти из программы и сменить режим?
		<usetemplate name="okcancelbuttons" notext="Не выходить" yestext="Выход"/>
	</notification>
	<notification label="" name="ConfirmHideUI">
		Это действие приведет к скрытию всех меню и кнопок. Чтобы вернуть их, щелкните [SHORTCUT] снова.
		<usetemplate ignoretext="Подтверждать перед скрытием интерфейса" name="okcancelignore" notext="Отмена" yestext="OK"/>
	</notification>
	<notification name="PathfindingLinksets_WarnOnPhantom">
		Признак фантомности некоторых выбранных наборов связей будет изменен.

Продолжить?
		<usetemplate ignoretext="Признак фантомности некоторых выбранных наборов связей будет изменен." name="okcancelignore" notext="Отмена" yestext="OK"/>
	</notification>
	<notification name="PathfindingLinksets_MismatchOnRestricted">
		Для некоторых выбранных наборов связей нельзя задать тип &quot;[REQUESTED_TYPE]&quot; из-за ограничений этих наборов.  Эти наборы связей будут иметь тип &quot;[RESTRICTED_TYPE]&quot;.

Продолжить?
		<usetemplate ignoretext="Нельзя задать некоторые выбранные наборы связей из-за ограничений этих наборов." name="okcancelignore" notext="Отмена" yestext="OK"/>
	</notification>
	<notification name="PathfindingLinksets_MismatchOnVolume">
		Для некоторых выбранных наборов связей невозможно задать тип &quot;[REQUESTED_TYPE]&quot;, так как фигура не выпуклая.

Продолжить?
		<usetemplate ignoretext="Нельзя задать некоторые выбранные наборы связей, так как фигура не выпуклая." name="okcancelignore" notext="Отмена" yestext="OK"/>
	</notification>
	<notification name="PathfindingLinksets_WarnOnPhantom_MismatchOnRestricted">
		Признак фантомности некоторых выбранных наборов связей будет изменен.

Для некоторых выбранных наборов связей нельзя задать тип &quot;[REQUESTED_TYPE]&quot; из-за ограничений этих наборов.  Эти наборы связей будут иметь тип &quot;[RESTRICTED_TYPE]&quot;.

Продолжить?
		<usetemplate ignoretext="Для некоторых выбранных наборов связей будет изменен признак фантомности, а другие наборы нельзя задать из-за ограничений этих наборов." name="okcancelignore" notext="Отмена" yestext="OK"/>
	</notification>
	<notification name="PathfindingLinksets_WarnOnPhantom_MismatchOnVolume">
		Признак фантомности некоторых выбранных наборов связей будет изменен.

Для некоторых выбранных наборов связей невозможно задать тип &quot;[REQUESTED_TYPE]&quot;, так как фигура не выпуклая.

Продолжить?
		<usetemplate ignoretext="Для некоторых выбранных наборов связей будет изменен признак фантомности, а другие наборы нельзя задать, так как фигура не выпуклая." name="okcancelignore" notext="Отмена" yestext="OK"/>
	</notification>
	<notification name="PathfindingLinksets_MismatchOnRestricted_MismatchOnVolume">
		Для некоторых выбранных наборов связей нельзя задать тип &quot;[REQUESTED_TYPE]&quot; из-за ограничений этих наборов.  Эти наборы связей будут иметь тип &quot;[RESTRICTED_TYPE]&quot;.

Для некоторых выбранных наборов связей невозможно задать тип &quot;[REQUESTED_TYPE]&quot;, так как фигура не выпуклая. Тип использования этих наборов связей не изменится.

Продолжить?
		<usetemplate ignoretext="Нельзя задать некоторые выбранные наборы связей из-за ограничений этих наборов и потому, что фигура не выпуклая." name="okcancelignore" notext="Отмена" yestext="OK"/>
	</notification>
	<notification name="PathfindingLinksets_WarnOnPhantom_MismatchOnRestricted_MismatchOnVolume">
		Признак фантомности некоторых выбранных наборов связей будет изменен.

Для некоторых выбранных наборов связей нельзя задать тип &quot;[REQUESTED_TYPE]&quot; из-за ограничений этих наборов.  Эти наборы связей будут иметь тип &quot;[RESTRICTED_TYPE]&quot;.

Для некоторых выбранных наборов связей невозможно задать тип &quot;[REQUESTED_TYPE]&quot;, так как фигура не выпуклая. Тип использования этих наборов связей не изменится.

Продолжить?
		<usetemplate ignoretext="Для некоторых выбранных наборов связей будет изменен признак фантомности, а другие наборы нельзя задать из-за ограничений этих наборов и потому, что фигура не выпуклая." name="okcancelignore" notext="Отмена" yestext="OK"/>
	</notification>
	<notification name="PathfindingLinksets_ChangeToFlexiblePath">
		Выбранный объект влияет на навигационную сетку.  Если заменить его на гибкий путь, он будет удален из навигационной сетки.
		<usetemplate ignoretext="Выбранный объект влияет на навигационную сетку.  Если заменить его на гибкий путь, он будет удален из навигационной сетки." name="okcancelignore" notext="Отмена" yestext="OK"/>
	</notification>
	<global name="UnsupportedGLRequirements">
		По-видимому, ваше оборудование не удовлетворяет требованиям [APP_NAME]. Для работы [APP_NAME] необходима графическая карта OpenGL с поддержкой мультитекстур. Если у вас есть такая карта, убедитесь, что установлены новейшие версии драйверов для нее и пакеты обновлений и исправления для операционной системы.

Если неполадки продолжаются, посетите сайт [SUPPORT_SITE].
	</global>
	<global name="UnsupportedCPUAmount">
		796
	</global>
	<global name="UnsupportedRAMAmount">
		510
	</global>
	<global name="UnsupportedGPU">
		- Графическая карта вашего компьютера не удовлетворяет минимальным требованиям.
	</global>
	<global name="UnsupportedRAM">
		- Системная память вашего компьютера не удовлетворяет минимальным требованиям.
	</global>
	<global name="Вы можете установить положение &quot;Дом&quot; только на суше">
		Если у вас есть участок земли, вы можете сделать его своим домом (домашним местоположением).
Если нет, посмотрите на карту и найдите места, подписанные &quot;Инфохаб&quot;.
	</global>
	<global name="Вы умерли и были телепортированы в ваше домашнее местоположение.">
		Вы умерли и были телепортированы в ваше домашнее местоположение.
	</global>
	<notification name="ConfirmClearDebugSearchURL">
		Вы уверены, что хотите очистить отладки URL поиска?
		<usetemplate ignoretext="Подтверждение очистить отладки URL поиска" name="okcancelignore" notext="Отмена" yestext="OK"/>
	</notification>
	<notification name="ConfirmPickDebugSearchURL">
		Вы уверены, что хотите выбрать текущий URL для поиска, как отладку URL поиска?
		<usetemplate ignoretext="Подтверждение что хотите выбрать текущий URL для поиска" name="okcancelignore" notext="Отмена" yestext="OK"/>
	</notification>
	<notification name="ConfirmRemoveGrid">
		Вы уверены, что хотите удалить [REMOVE_GRID] из списка сеток?
		<usetemplate ignoretext="Подтверждение удаление сетки" name="okcancelignore" notext="Отмена" yestext="OK"/>
	</notification>
	<notification name="CanNotRemoveConnectedGrid">
		Невозможно удалить [REMOVE_GRID] пока вы подключены к ней.
		<usetemplate ignoretext="Невозможно удалить сетку, когда к ней подключен" name="okcancelignore" notext="Отмена" yestext="OK"/>
	</notification>
	<notification label="Применить настройки окружиющей среды" name="FSWL">
		&apos;[PARCEL_NAME]&apos;, владельца [OWNER_NAME], хотел бы изменить настройки окружиющей среды.
		<form name="form">
			<button name="Allow" text="Разрешить"/>
			<button name="Ignore" text="Игнор"/>
		</form>
	</notification>
	<notification label="Сброс настроек окружиющей среды" name="FSWLClear">
		Сбросить настройки окружающей среды в &apos;[PARCEL_NAME]&apos; к настройкам по умолчанию?
		<usetemplate name="okcancelbuttons" notext="Отмена" yestext="Да"/>
	</notification>
	<notification name="NewAOSet">
		Укажите имя для нового набора АО:
(Имя может содержать любые ASCII символ, за исключением ":" или "|")
		<form name="form">
			<input name="message" type="text">
		Новый набор АО
			</input>
			<button name="OK" text="OK"/>
			<button name="Cancel" text="Отмена"/>
		</form>
	</notification>
	<notification name="NewAOCantContainNonASCII">
		Невозможно создать новый набор АО "[AO_SET_NAME]".
Имя может содержать любые ASCII символ, за исключением ":" или "|"
		<usetemplate name="okbutton" yestext="OK"/>
	</notification>
	<notification name="RenameAOMustBeASCII">
		Невозможно переименовать набор АО "[AO_SET_NAME]".
Имя может содержать любые ASCII символ, за исключением ":" или "|"
		<usetemplate name="okbutton" yestext="OK"/>
	</notification>
	<notification name="RemoveAOSet">
		Удалить набор АО "[AO_SET_NAME]" из списка?
		<usetemplate name="okcancelbuttons" notext="Отмена" yestext="Удалить"/>
	</notification>
	<notification name="AOForeignItemsFound">
		В вашем наборе АО не найден как минимум один элемент, который указан в конфигурации. Пожалуйста, проверьте папку &quot;Найденные вещи&quot; и переместите недостающий элемент в вашу конфигурацию.
	</notification>
	<notification name="AOImportSetAlreadyExists">
		АО с данным именем уже существует.
	</notification>
	<notification name="AOImportPermissionDenied">
		Недостаточно прав для чтения заметки.
	</notification>
	<notification name="AOImportCreateSetFailed">
		Ошибка при создании импорта набора.
	</notification>
	<notification name="AOImportDownloadFailed">
		Не удалось загрузить заметку.
	</notification>
	<notification name="AOImportNoText">
		Заметка пуста или повреждена.
	</notification>
	<notification name="AOImportNoFolder">
		Невозможно найти папку с анимациями.
	</notification>
	<notification name="AOImportNoStatePrefix">
		Строка [LINE] заметки содержит неверный префикс [ .
	</notification>
	<notification name="AOImportNoValidDelimiter">
		Строка [LINE] заметки содержит неверный разделитель ] .
	</notification>
	<notification name="AOImportStateNameNotFound">
		Имя [NAME] не найдено.
	</notification>
	<notification name="AOImportAnimationNotFound">
		Невозможно найти анимацию [NAME]. Пожалуйста, убедитесь, что она присутствует в той же папке, что и заметка
	</notification>
	<notification name="AOImportInvalid">
		Заметка не содержит каких-либо полезных данных. Отмена импорта.
	</notification>
	<notification name="AOImportRetryCreateSet">
		Не удалось создать папку для импорта набора анимаций [NAME]. Повторная попытка ...
	</notification>
	<notification name="AOImportAbortCreateSet">
		Не удалось создать папку для импорта набора анимаций [NAME]. Отменено ...
	</notification>
	<notification name="AOImportLinkFailed">
		Создание ссылки для анимации "[NAME]" не удалось!
	</notification>
	<notification name="SendSysinfoToIM">
		Это отправит следующую информацию текущей сессии ЛС:

[SYSINFO]
		<usetemplate name="okcancelbuttons" yestext="Отправить" notext="Отмена"/>
	</notification>
	<notification name="BlockLoginInfo">
		[REASON]
		<usetemplate name="okbutton" yestext="OK"/>
	</notification>
	<notification name="FireStormReqInfo">
		[NAME] просит, чтобы вы отправили информацию о ваших настройках Firestorm.
(Это та же информация, которую можно найти, перейдя в Помощь->О Firestorm)    
[REASON]
Хотите отправить данную информацию?
		<form name="form">
			<button name="Yes" text="Да"/>
			<button name="No" text="Нет"/>
		</form>
	</notification>
	<notification name="PhantomOn">
		Фантомный режим включен.
	</notification>
	<notification name="PhantomOff">
		Фантомный режим выключен.
	</notification>
	<notification label="Сброс всех настроек" name="FirestormClearSettingsPrompt">
		Сброс всех настроек может быть полезен, если вы испытываете проблемы; Однако, вам нужно будет переделывать настройки, которые вы сделали ранее.

Вы уверены, что хотите сбросить все настройки?
		<usetemplate name="okcancelbuttons" notext="Отмена" yestext="OK"/>
	</notification>
	<notification name="SettingsWillClear">
		Настройки будут удалены после перезагрузки [APP_NAME].
	</notification>
	<notification name="CantAddGrid">
		Невозможно добавить [GRID] в список.
[REASON] обратитесь в поддержку [GRID].
		<usetemplate name="okbutton" yestext="OK"/>
	</notification>
	<notification name="ParticleScriptFindFolderFailed">
		Не удалось найти папку для нового сценария в инвентаре.
	</notification>
	<notification name="ParticleScriptCreationFailed">
		Не удалось создать новый сценарий для этой системы частиц.
	</notification>
	<notification name="ParticleScriptNotFound">
		Не удалось найти только что созданный сценарий для этой системы частиц.
	</notification>
	<notification name="ParticleScriptCreateTempFileFailed">
		Не удалось создать временный файл для сценария загрузки.
	</notification>
	<notification name="ParticleScriptInjected">
		Сценарий частиц успешно введен.
		<form name="form">
			<ignore name="ignore" text="Сценарий частиц успешно введен"/>
		</form>
	</notification>
	<notification name="ParticleScriptCapsFailed">
		Не удалось внедрить скрипт в объект. Запрос возможностей вернул пустой адрес.
	</notification>
	<notification name="ParticleScriptCopiedToClipboard">
		Сценарий LSL созданый этой системы частиц был скопирован в буфер обмена. Теперь вы можете вставить его в новый сценарий, чтобы использовать.
		<form name="form">
			<ignore name="ignore" text="Сценарий частиц был скопирован в буфер обмена"/>
		</form>
	</notification>
	<notification name="DebugSettingsWarning">
		Внимание! Использование окна настройки отладки не поддерживается! Изменение настроек отладки может серьезно повлиять на работу клиента и может привести к потере данных, функциональности или даже доступа к услуге. Пожалуйста, не изменяйте какие-либо значения, не зная точно, что вы делаете.
		<form name="form">
			<ignore name="ignore" text="Предупреждающее сообщение настроек отладки"/>
		</form>
	</notification>
	<notification name="ControlNameCopiedToClipboard">
		Имя настроек отладки было скопировано в буфер обмена. Теперь вы можете вставить его куда-нибудь, чтобы использовать.
		<form name="form">
			<ignore name="ignore" text="Имя настроек отладки было скопировано в буфер обмена."/>
		</form>
	</notification>
	<notification name="SanityCheck">
		[APP_NAME] определил ошибки в текущих настройках:

[SANITY_MESSAGE]

Причина: [SANITY_COMMENT]

Текущие настройки: [CURRENT_VALUE]
		<form name="form">
			<ignore name="ignore" text="Определил ошибки в текущих настройках."/>
		</form>
	</notification>
	<notification name="TeleportToAvatarNotPossible">
		Телепорт к этому аватару Невозможно, потому, что точное положение неизвестно.
	</notification>
	<notification name="ZoomToAvatarNotPossible">
		Не удается увеличить этот аватар, потому что он находится вне досягаемости.
	</notification>
	<notification name="TrackAvatarNotPossible">
		Невозможно отслеживать этот аватар, потому что это находится за пределами радара.
	</notification>
	<notification name="CacheEmpty">
		Кэш вашего клиента очищен. Пожалуйста, помните, что вы можете испытать замедление работы клиента и высокую нагрузку в течение короткого времени, пока загружается контент.
	</notification>
	<notification name="FirstJoinSupportGroup">
		Добро пожаловать в группу технической поддержки Firestorm!

Для того, чтобы команде технической поддержки было проще, рекомендуется сообщить версию Вашего клиента в группе. Вы можете выбрать для отображения версии вашего клиента находясь непосредственно в группе. Наша команда технической поддержки может дать вам более корректную информацию, если они знают версию вашего клиента.

Вы можете включать и выключать эту функцию в любое время, используя флажок в групповом чате.

Вы хотите, чтобы система автоматически отображала версию вашего клиента?

		<form name="form">
			<button name="OK_okcancelignore" text="Да"/>
			<button name="Cancel_okcancelignore" text="Нет"/>
			<ignore name="ignore" text="Присоединение к группе технической поддержки The Phoenix/Firestorm"/>
		</form>

	</notification>
	<notification name="ConfirmScriptModify">
    Вы уверены, что хотите изменить скрипты в выбранных объектах?
		<usetemplate ignoretext="Подтвердить прежде чем изменить скрипты в выбранных объектах" name="okcancelignore" notext="Отмена" yestext="OK"/>
	</notification>
	<notification name="LocalBitmapsUpdateFileNotFound">
		Не удалось обновить [FNAME]: файл не найден.
Последующее обновление этого файла запрещается.
	</notification>
	<notification name="LocalBitmapsUpdateFailedFinal">
		Не удалось открыть или декодировать [FNAME] с [NRETRIES] попыток. Этот файл считается поврежденным.
Последующее обновление этого файла запрещается.
	</notification>
	<notification name="LocalBitmapsVerifyFail">
		Попытка добавить недопустимый или нечитаемый файл изображения [FNAME], который не удалось открыть или декодировать.
Попытка отменена.
	</notification>
	<notification name="PathfindingReturnMultipleItems">
		Вы возвращаете [NUM_ITEMS] предметов. Вы уверены, что хотите продолжить?
		<usetemplate ignoretext="Вы уверены, что хотите вернуть несколько объектов?" name="okcancelignore" notext="Нет" yestext="Да"/>
	</notification>
	<notification name="PathfindingDeleteMultipleItems">
		Вы удаляете [NUM_ITEMS] предметов. Вы уверены, что хотите продолжить?
		<usetemplate ignoretext="Вы уверены, что хотите удалить несколько объектов?" name="okcancelignore" notext="Нет" yestext="Да"/>
	</notification>
	<notification name="AvatarFrozen">
		[AV_FREEZER] заморозил вас. В это время вы не можете перемещаться и выполнять другие действия с миром.
	</notification>
	<notification name="AvatarFrozenDuration">
		[AV_FREEZER] заморозил вас на [AV_FREEZE_TIME] сек. В это время вы не можете перемещаться и выполнять другие действия с миром.
	</notification>
	<notification name="YouFrozeAvatar">
		Аватар заморожен.
	</notification>
	<notification name="AvatarHasUnFrozenYou">
		[AV_FREEZER] разморозил вас.
	</notification>
	<notification name="AvatarUnFrozen">
		Аватар разморожен.
	</notification>
	<notification name="AvatarFreezeFailure">
		Не удалось заморозить: у вас нет прав администратора на этом участке.
	</notification>
	<notification name="AvatarFreezeThaw">
		Заморозка кончилась, занимайтесь своим делом.
	</notification>
	<notification name="AvatarCantFreeze">
		Невозможно заморозить этого пользователя.
	</notification>
	<notification name="NowOwnObject">
		Вы стали владельцем объекта [OBJECT_NAME]
	</notification>
	<notification name="CantRezOnLand">
		Нельзя выложить объект на [OBJECT_POS]: это не разрешено владельцем земли.  Узнать, кто владелец, можно с помощью инструмента &quot;Земля&quot;.
	</notification>
	<notification name="RezFailTooManyRequests">
		Невозможно выложить объект: слишком много запросов.
	</notification>
	<notification name="SitFailCantMove">
		Нельзя сесть: сейчас вы не можете двигаться.
	</notification>
	<notification name="SitFailNotAllowedOnLand">
		Вам не разрешено садиться на этой земле.
	</notification>
	<notification name="SitFailNotSameRegion">
		Попробуйте переместиться ближе.  Нельзя сесть на объект:
он находится в другом регионе.
	</notification>
	<notification name="ChatHistoryIsBusyAlert">
		Файл журнала чата занят предыдущей операцией. Повторите попытку через несколько минут или выберите чат с другим лицом.
		<usetemplate name="okbutton" yestext="OK"/>
	</notification>
	<notification name="NoNewObjectRegionFull">
		Невозможно создать новый объект. Регион уже заполнен.
	</notification>
	<notification name="FailedToPlaceObject">
		Не удалось поместить объект в указанное место.  Повторите попытку.
	</notification>
	<notification name="NoOwnNoGardening">
		Вы не можете создавать деревья и траву на чужой земле.
	</notification>
	<notification name="NoCopyPermsNoObject">
<<<<<<< HEAD
		Не удалось скопировать: вам не разрешено копировать объект &quot;[OBJ_NAME]&quot;.
	</notification>
	<notification name="NoTransPermsNoObject">
		Не удалось скопировать: вам не разрешено передавать объект &quot;[OBJ_NAME]&quot;.
	</notification>
	<notification name="AddToNavMeshNoCopy">
		Не удалось скопировать: объект &quot;[OBJ_NAME]&quot; относится к навигационной сетке.
=======
		Не удалось скопировать, потому что у вас нет разрешения на копирование этого предмета &lt;nolink&gt;&apos;[OBJ_NAME]&apos;&lt;/nolink&gt;.
	</notification>
	<notification name="NoTransPermsNoObject">
		Не удалось скопировать, потому что предмет &lt;nolink&gt;&apos;[OBJ_NAME]&apos;&lt;/nolink&gt; не может быть перемещён к вам.
	</notification>
	<notification name="AddToNavMeshNoCopy">
		Не удалось скопировать, потому что предмет &lt;nolink&gt;&apos;[OBJ_NAME]&apos;&lt;/nolink&gt; относится к навигационной сетке.
>>>>>>> fa15830e
	</notification>
	<notification name="DupeWithNoRootsSelected">
		Выбран дубликат без корневых объектов.
	</notification>
	<notification name="CantDupeCuzRegionIsFull">
		Невозможно дублировать объекты: регион заполнен.
	</notification>
	<notification name="CantDupeCuzParcelNotFound">
		Невозможно дублировать объекты: не удалось найти их участок.
	</notification>
	<notification name="CantCreateCuzParcelFull">
		Нельзя создать объект: 
участок уже заполнен.
	</notification>
	<notification name="RezAttemptFailed">
		Не удалось выложить объект.
	</notification>
	<notification name="ToxicInvRezAttemptFailed">
		Невозможно создать элемент, который вызвал проблемы в этом регионе.
	</notification>
	<notification name="InvItemIsBlacklisted">
		Этот предмет инвентаря находится в черном списке.
	</notification>
	<notification name="NoCanRezObjects">
		Сейчас вам не разрешено создавать объекты.
	</notification>
	<notification name="LandSearchBlocked">
		Поиск по земле заблокирован.
Вы провели слишком много операций поиска за короткое время.
Повторите попытку через минуту.
	</notification>
	<notification name="NotEnoughResourcesToAttach">
		Недостаточно свободных ресурсов скриптинга для присоединения объекта!
	</notification>
	<notification name="YouDiedAndGotTPHome">
		Вы умерли и были телепортированы в ваше домашнее местоположение
	</notification>
	<notification name="EjectComingSoon">
		Вам запрещено здесь присутствовать; у вас есть [EJECT_TIME] секунд, чтобы покинуть это место.
	</notification>
	<notification name="NoEnterRegionMaybeFull">
		Вы не можете войти в регион "[NAME]".
Он может быть заполнен или перезагружен.
	</notification>
	<notification name="SaveBackToInvDisabled">
		Сохранение в инвентаре отключено.
	</notification>
	<notification name="NoExistNoSaveToContents">
<<<<<<< HEAD
		Нельзя сохранить &quot;[OBJ_NAME]&quot; в содержимом объекта: объект, из которого оно было выложено, уже не существует.
	</notification>
	<notification name="NoModNoSaveToContents">
		Нельзя сохранить &quot;[OBJ_NAME]&quot; в содержимом объекта: вам не разрешено изменять объект &quot;[DEST_NAME]&quot;.
	</notification>
	<notification name="NoSaveBackToInvDisabled">
		Невозможно сохранить &quot;[OBJ_NAME]&quot; в инвентаре: эта операция запрещена.
	</notification>
	<notification name="NoCopyNoSelCopy">
		Нельзя скопировать выбранное: вам не разрешено копировать объект &quot;[OBJ_NAME]&quot;.
	</notification>
	<notification name="NoTransNoSelCopy">
		Невозможно скопировать выбранный предмет: объект &quot;[OBJ_NAME]&quot; не передается.
	</notification>
	<notification name="NoTransNoCopy">
		Невозможно скопировать выбранный предмет: объект &quot;[OBJ_NAME]&quot; не передается.
	</notification>
	<notification name="NoPermsNoRemoval">
		Удаление объекта &quot;[OBJ_NAME]&quot; из симулятора запрещено системой разрешений.
	</notification>
	<notification name="NoModNoSaveSelection">
		Нельзя сохранить выбранное: вам не разрешено изменять объект &quot;[OBJ_NAME]&quot;.
	</notification>
	<notification name="NoCopyNoSaveSelection">
		Невозможно сохранить выбранный предмет: объект &quot;[OBJ_NAME]&quot; не копируется.
	</notification>
	<notification name="NoModNoTaking">
		Нельзя забрать выбранное: вам не разрешено изменять объект &quot;[OBJ_NAME]&quot;.
=======
		Не удалось сохранить &lt;nolink&gt;&apos;[OBJ_NAME]&apos;&lt;/nolink&gt; в содержимом предмета, потому что место, в котором был создан предмет, больше не существует.
	</notification>
	<notification name="NoModNoSaveToContents">
		Не удалось сохранить &lt;nolink&gt;&apos;[OBJ_NAME]&apos;&lt;/nolink&gt; в содержимом предмета, потому что у вас нет разрешения на модификацию предмета &lt;nolink&gt;&apos;[DEST_NAME]&apos;&lt;/nolink&gt;.
	</notification>
	<notification name="NoSaveBackToInvDisabled">
		Не удалось сохранить &lt;nolink&gt;&apos;[OBJ_NAME]&apos;&lt;/nolink&gt; обратно в инвентаре – эта операция заблокирована.
	</notification>
	<notification name="NoCopyNoSelCopy">
		Вы не можете скопировать выбор, потому что у вас нет разрешения на копирование этого предмета &lt;nolink&gt;&apos;[OBJ_NAME]&apos;&lt;/nolink&gt;.
	</notification>
	<notification name="NoTransNoSelCopy">
		Вы не можете скопировать свой выбор, потому что предмет &lt;nolink&gt;&apos;[OBJ_NAME]&apos;&lt;/nolink&gt; не может быть перемещён.
	</notification>
	<notification name="NoTransNoCopy">
		Вы не можете скопировать свой выбор, потому что предмет &lt;nolink&gt;&apos;[OBJ_NAME]&apos;&lt;/nolink&gt; не может быть перемещён.
	</notification>
	<notification name="NoPermsNoRemoval">
		Удаление предмета &lt;nolink&gt;&apos;[OBJ_NAME]&apos;&lt;/nolink&gt; из симулятора не допущено системой прав доступа.
	</notification>
	<notification name="NoModNoSaveSelection">
		Копирование выбора невозможно, потому что у вас нет разрешения на модифицирование этого предмета &lt;nolink&gt;&apos;[OBJ_NAME]&apos;&lt;/nolink&gt;.
	</notification>
	<notification name="NoCopyNoSaveSelection">
		Вы не можете сохранить свой выбор, потому что предмет &lt;nolink&gt;&apos;[OBJ_NAME]&apos;&lt;/nolink&gt; не поддаётся копированию.
	</notification>
	<notification name="NoModNoTaking">
		Вы не можете скопировать свой выбор, потому что у вас нет разрешения на модифицирование этого предмета &lt;nolink&gt;&apos;[OBJ_NAME]&apos;&lt;/nolink&gt;.
>>>>>>> fa15830e
	</notification>
	<notification name="RezDestInternalError">
		Внутренняя ошибка: неизвестный тип места назначения.
	</notification>
	<notification name="DeleteFailObjNotFound">
		Невозможно удалить: объект не найден
	</notification>
	<notification name="SorryCantEjectUser">
		Невозможно выбросить этого пользователя.
	</notification>
	<notification name="RegionSezNotAHome">
		Вам не разрешено устанавливать свое домашнее местоположение в этом регионе.
	</notification>
	<notification name="HomeLocationLimits">
		Задать домашнее местоположение можно только на вашей земле или в Инфохабе материка.
	</notification>
	<notification name="HomePositionSet">
		Задано положение дома.
	</notification>
	<notification name="AvatarEjected">
		Аватар выброшен.
	</notification>
	<notification name="AvatarEjectFailed">
		Не удалось выбросить: у вас нет прав администратора на этом участке.
	</notification>
	<notification name="CantMoveObjectParcelFull">
		Нельзя переместить объект &quot;[OBJECT_NAME]&quot; в позицию &quot;[OBJ_POSITION]&quot; региона [REGION_NAME]: участок уже заполнен.
	</notification>
	<notification name="CantMoveObjectParcelPerms">
		Нельзя переместить объект &quot;[OBJECT_NAME]&quot; в позицию
&quot;[OBJ_POSITION]&quot; региона [REGION_NAME]: вашим объектам не разрешено присутствовать на этом участке.
	</notification>
	<notification name="CantMoveObjectParcelResources">
		Нельзя переместить объект &quot;[OBJECT_NAME]&quot; в позицию
&quot;[OBJ_POSITION]&quot; региона [REGION_NAME]: на этом участке недостаточно ресурсов для данного объекта.
	</notification>
	<notification name="NoParcelPermsNoObject">
		Не удалось скопировать: у вас нет доступа к этому участку.
	</notification>
	<notification name="CantMoveObjectRegionVersion">
		Нельзя переместить объект &quot;[OBJECT_NAME]&quot; в позицию
[OBJ_POSITION] региона [REGION_NAME]: в другом регионе работает старая версия симулятора, которая не поддерживает прием этого объекта через границу регионов.
	</notification>
	<notification name="CantMoveObjectNavMesh">
		Нельзя переместить объект &quot;[OBJECT_NAME]&quot; в позицию
&quot;[OBJ_POSITION]&quot; региона [REGION_NAME]: вам не разрешено изменять навигационную сетку за пределами региона.
	</notification>
	<notification name="CantMoveObjectWTF">
		Нельзя переместить объект &quot;[OBJECT_NAME]&quot; в позицию
[OBJ_POSITION] региона [REGION_NAME] по неизвестной причине. ([FAILURE_TYPE])
	</notification>
	<notification name="NoPermModifyObject">
		У вас нет прав на изменение этого объекта
	</notification>
	<notification name="TooMuchObjectInventorySelected">
		Выбрано слишком много объектов с большим инвентарем. Выберите меньше объектов и повторите попытку.
		<usetemplate name="okbutton" yestext="OK"/>
	</notification>
	<notification name="CantEnablePhysObjContributesToNav">
		Нельзя включить физику для объекта, который относится к навигационной сетке.
	</notification>
	<notification name="CantEnablePhysKeyframedObj">
		Нельзя включить физику для объектов с ключевыми кадрами.
	</notification>
	<notification name="CantEnablePhysNotEnoughLandResources">
		Нельзя включить физику для объекта -- недостаточно земельных ресурсов.
	</notification>
	<notification name="CantEnablePhysCostTooGreat">
		Нельзя включить физику для объекта с расходом ресурсов физики больше [MAX_OBJECTS]
	</notification>
	<notification name="PhantomWithConcavePiece">
		Этот объект не может содержать вогнутых элементов: это фантом, который относится к навигационной сетке.
	</notification>
	<notification name="UnableAddItem">
		Невозможно добавить предмет!
	</notification>
	<notification name="UnableEditItem">
		Редактирование невозможно!
	</notification>
	<notification name="NoPermToEdit">
		Редактирование не разрешено.
	</notification>
	<notification name="NoPermToCopyInventory">
		Не разрешено копировать этот инвентарь.
	</notification>
	<notification name="CantSaveItemDoesntExist">
		Нельзя сохранить в содержимом объекта: предмет уже не существует.
	</notification>
	<notification name="CantSaveItemAlreadyExists">
		Нельзя сохранить в содержимом объекта: предмет с таким названием уже есть в инвентаре
	</notification>
	<notification name="CantSaveModifyAttachment">
		Нельзя сохранить в содержимом объекта: это приведет к изменению разрешений прикрепленного объекта.
	</notification>
	<notification name="AttachmentHasTooMuchInventory">
		Прикрепленные объекты содержат слишком много инвентаря. Добавление невозможно.
	</notification>
	<notification name="IllegalAttachment">
		Прикрепляемый объект потребовал несуществующей точки на аватаре. Он был прикреплен к груди.
	</notification>
	<notification name="TooManyScripts">
		Слишком много скриптов.
	</notification>
	<notification name="UnableAddScript">
		Невозможно добавить скрипт!
	</notification>
	<notification name="AssetServerTimeoutObjReturn">
		Сервер активов не ответил в заданное время.  Объект возвращен в симулятор.
	</notification>
	<notification name="RegionDisablePhysicsShapes">
		В этом регионе не разрешены фигуры с физическими данными.
	</notification>
	<notification name="NoModNavmeshAcrossRegions">
		Нельзя изменять навигационную сетку за пределами региона.
	</notification>
	<notification name="NoSetPhysicsPropertiesOnObjectType">
		Нельзя задать свойства физики для объекта этого типа.
	</notification>
	<notification name="NoSetRootPrimWithNoShape">
		Нельзя задать корневой примитив без фигуры.
	</notification>
	<notification name="NoRegionSupportPhysMats">
		В этом регионе не разрешены материалы с физическими данными.
	</notification>
	<notification name="OnlyRootPrimPhysMats">
		Настройка материалов с физическими данными разрешена только для корневых примитивов.
	</notification>
	<notification name="NoSupportCharacterPhysMats">
		Присвоение персонажам материалов с физическими данными еще не поддерживается.
	</notification>
	<notification name="InvalidPhysMatProperty">
		Одно или несколько свойств указанного материала с физическими данными недопустимы.
	</notification>
	<notification name="NoPermsAlterStitchingMeshObj">
		Не разрешается изменять тип стыковки меш-объекта.
	</notification>
	<notification name="NoPermsAlterShapeMeshObj">
		Не разрешается изменять форму меш-объекта
	</notification>
	<notification name="FullRegionCantEnter">
		Вам нет доступа в этот регион: \nрегион заполнен.
	</notification>
	<notification name="LinkFailedOwnersDiffer">
		Связь невозможна -- разные владельцы
	</notification>
	<notification name="LinkFailedNoModNavmeshAcrossRegions">
		Связь невозможна – нельзя изменять навигационную сетку за пределами региона.
	</notification>
	<notification name="LinkFailedNoPermToEdit">
		Связь невозможна: у вас нет разрешения на редактирование.
	</notification>
	<notification name="LinkFailedTooManyPrims">
		Связь невозможна -- слишком много примитивов
	</notification>
	<notification name="LinkFailedCantLinkNoCopyNoTrans">
		Связь невозможна -- нельзя связать некопируемый и непередаваемый объекты
	</notification>
	<notification name="LinkFailedNothingLinkable">
		Связь невозможна -- нет связываемых объектов.
	</notification>
	<notification name="LinkFailedTooManyPathfindingChars">
		Связь невозможна -- слишком много персонажей с поиском пути
	</notification>
	<notification name="LinkFailedInsufficientLand">
		Связь невозможна -- недостаточно земельных ресурсов
	</notification>
	<notification name="LinkFailedTooMuchPhysics">
		Объект использует слишком много ресурсов физики -- динамическое поведение отключено.
	</notification>
	<notification name="EstateManagerFailedllTeleportHome">
		Объект &quot;[OBJECT_NAME]&quot; по адресу [SLURL] не может телепортировать менеджеров землевладений домой.
	</notification>
	<notification name="TeleportedHomeByObjectOnParcel">
		Вы были телепортированы домой объектом &quot;[OBJECT_NAME]&quot; на участке &quot;[PARCEL_NAME]&quot;
	</notification>
	<notification name="TeleportedHomeByObject">
		Вы были телепортированы домой объектом &quot;[OBJECT_NAME]&quot;
	</notification>
	<notification name="TeleportedByAttachment">
		Вы были телепортированы прикрепленным объектом [ITEM_ID]
		<usetemplate ignoretext="Телепортация: вы были телепортированы прикрепленным объектом" name="notifyignore"/>
	</notification>
	<notification name="TeleportedByObjectOnParcel">
		Вы были телепортированы объектом &quot;[OBJECT_NAME]&quot; на участке &quot;[PARCEL_NAME]&quot;
		<usetemplate ignoretext="Телепортация: вы были телепортированы объектом на участке" name="notifyignore"/>
	</notification>
	<notification name="TeleportedByObjectOwnedBy">
		Вы были телепортированы объектом &quot;[OBJECT_NAME]&quot;, владелец – [OWNER_ID]
	</notification>
	<notification name="TeleportedByObjectUnknownUser">
		Вы были телепортированы объектом &quot;[OBJECT_NAME]&quot;, владелец неизвестен.
	</notification>
	<notification name="StandDeniedByObject">
		«[OBJECT_NAME]» не позволит вам стоять в это время.
	</notification>
	<notification name="ResitDeniedByObject">
		«[OBJECT_NAME]» не позволит вам сейчас сменить место.
	</notification>
	<notification name="CantCreateObjectRegionFull">
		Невозможно создать запрошенный объект. Регион уже заполнен.
	</notification>
	<notification name="CantCreateAnimatedObjectTooLarge">
		Невозможно создать необходимый анимированный объект, так как он превышает предел риг-структурированных треугольников.
	</notification>
	<notification name="CantAttackMultipleObjOneSpot">
		Нельзя присоединить несколько объектов к одной точке.
	</notification>
	<notification name="CantCreateMultipleObjAtLoc">
		Здесь нельзя создать несколько объектов.
	</notification>
	<notification name="UnableToCreateObjTimeOut">
		Невозможно создать запрошенный объект. Объекта нет в базе данных.
	</notification>
	<notification name="UnableToCreateObjUnknown">
		Невозможно создать запрошенный объект. Истекло время запроса. Повторите попытку.
	</notification>
	<notification name="UnableToCreateObjMissingFromDB">
		Невозможно создать запрошенный объект. Повторите попытку.
	</notification>
	<notification name="RezFailureTookTooLong">
		Не удалось выложить, загрузка нужного объекта длится слишком долго.
	</notification>
	<notification name="FailedToPlaceObjAtLoc">
		Не удалось поместить объект в указанное место.  Повторите попытку.
	</notification>
	<notification name="CantCreatePlantsOnLand">
		Вам нельзя создавать растения на этой земле.
	</notification>
	<notification name="CantRestoreObjectNoWorldPos">
		Невозможно восстановить объект. Не найдена позиция в игровом мире.
	</notification>
	<notification name="CantRezObjectInvalidMeshData">
		Невозможно выложить объект: его данные сетки неверны.
	</notification>
	<notification name="CantRezObjectTooManyScripts">
		Невозможно выложить объект: в этом регионе уже сликом много скриптов.
	</notification>
	<notification name="CantCreateObjectNoAccess">
		Ваши привилегии доступа не разрешают создание объектов на этом месте.
	</notification>
	<notification name="CantCreateObject">
		Сейчас вам не разрешено создавать объекты.
	</notification>
	<notification name="InvalidObjectParams">
		Неверные параметры объекта
	</notification>
	<notification name="CantDuplicateObjectNoAcess">
		Ваши привилегии доступа не разрешают дублирование объектов на этом месте.
	</notification>
	<notification name="CantChangeShape">
		Вам не разрешено изменять эту фигуру.
	</notification>
	<notification name="NoPermsTooManyAttachedAnimatedObjects">
		Действие приведёт к превышению лимита по количеству добавленных анимированных объектов.
	</notification>
	<notification name="NoPermsLinkAnimatedObjectTooLarge">
		Невозможно связать эти объекты, поскольку полученный анимированный объект превысит предел риг-структурированных треугольников.
	</notification>
	<notification name="NoPermsSetFlagAnimatedObjectTooLarge">
		Невозможно преобразовать этот объект в анимированный объект, потому что будет превышен лимит риг-структурированных треугольников.
	</notification>
	<notification name="CantChangeAnimatedObjectStateInsufficientLand">
		Невозможно изменить состояние анимированного объекта для этого объекта, так как это приведет к превышению лимита участка.
	</notification>
	<notification name="ErrorNoMeshData">
		Ошибка сервера: не удается завершить действие, так как данные сетки не загружается.
	</notification>
	<notification name="NoAccessToClaimObjects">
		Ваши привилегии доступа не разрешают претендовать на объекты на этом месте.
	</notification>
	<notification name="DeedFailedNoPermToDeedForGroup">
		Не удалось передать: вам не разрешено передавать объекты для этой группы.
	</notification>
	<notification name="NoPrivsToBuyObject">
		Ваши привилегии доступа не разрешают покупать объекты на этом месте.
	</notification>
	<notification name="CantAttachObjectAvatarSittingOnIt">
		Невозможно присоединить объект: на нем сидит аватар.
	</notification>
	<notification name="WhyAreYouTryingToWearShrubbery">
		Деревья и траву нельзя носить как прикрепленные объекты.
	</notification>
	<notification name="CantAttachGroupOwnedObjs">
		Нельзя присоединять объекты, принадлежащие группе.
	</notification>
	<notification name="CantAttachObjectsNotOwned">
		Нельзя прикреплять объекты, которыми вы не владеете.
	</notification>
	<notification name="CantAttachNavmeshObjects">
		Невозможно присоединить объекты, которые относятся к навигационной сетке.
	</notification>
	<notification name="CantAttachObjectNoMovePermissions">
		Нельзя присоединить объект: вам не разрешено его перемещать.
	</notification>
	<notification name="CantAttachNotEnoughScriptResources">
		Недостаточно свободных ресурсов скриптинга для присоединения объекта!
	</notification>
	<notification name="CantAttachObjectBeingRemoved">
		Нельзя присоединить объект: объект был удален.
	</notification>
	<notification name="CantDropItemTrialUser">
		Здесь нельзя сбрасывать объекты; перейдите в бесплатную область для гостей.
	</notification>
	<notification name="CantDropMeshAttachment">
		Нельзя сбрасывать прикрепленные меш объекты. Отсоедините их в инвентарь, а затем выложите в игровой мир.
	</notification>
	<notification name="CantDropAttachmentNoPermission">
		Не удалось сбросить прикрепленный объект: вам не разрешено оставлять его здесь.
	</notification>
	<notification name="CantDropAttachmentInsufficientLandResources">
		Не удалось сбросить прикрепленный объект: не хватает свободных земельных ресурсов.
	</notification>
	<notification name="CantDropAttachmentInsufficientResources">
		Не удалось сбросить прикрепленные объекты: не хватает свободных ресурсов.
	</notification>
	<notification name="CantDropObjectFullParcel">
		Нельзя сбросить объект здесь.  Участок уже заполнен.
	</notification>
	<notification name="CantTouchObjectBannedFromParcel">
		Нельзя коснуться/взять этот объект: вы заблокированны на этом участке.
	</notification>
	<notification name="PlzNarrowDeleteParams">
		Уточните параметры удаления.
	</notification>
	<notification name="UnableToUploadAsset">
		Невозможно закрузить актив.
	</notification>
	<notification name="CantTeleportCouldNotFindUser">
		Не удалось найти пользователя для телепортации домой
	</notification>
	<notification name="GodlikeRequestFailed">
		режим творца недоступен
	</notification>
	<notification name="GenericRequestFailed">
		не удалось выполнить общий запрос
	</notification>
	<notification name="CantUploadPostcard">
		Невозможно отправить открытку.  Повторите попытку позже.
	</notification>
	<notification name="CantFetchInventoryForGroupNotice">
		Невозможно получить данные инвентаря для группового уведомления.
	</notification>
	<notification name="CantSendGroupNoticeNotPermitted">
		Невозможно отправить групповое уведомление -- не разрешено.
	</notification>
	<notification name="CantSendGroupNoticeCantConstructInventory">
		Невозможно отправить групповое уведомление -- не удалось собрать инвентарь.
	</notification>
	<notification name="CantParceInventoryInNotice">
		Невозможно проанализировать инвентарь, указанный в уведомлении.
	</notification>
	<notification name="TerrainUploadFailed">
		Не удалось загрузить ландшафт.
	</notification>
	<notification name="TerrainFileWritten">
		Файл ландшафта записан.
	</notification>
	<notification name="TerrainFileWrittenStartingDownload">
		Файл ландшафта записан, начинается загрузка...
	</notification>
	<notification name="TerrainBaked">
		Ландшафт готов.
	</notification>
	<notification name="TenObjectsDisabledPlzRefresh">
		Отключены только первые 10 выбранных объектов. Обновите экран и выберите объекты снова, если требуется.
	</notification>
	<notification name="UpdateViewerBuyParcel">
		Для покупки этого участка необходимо обновить клиент.
	</notification>
	<notification name="CantBuyParcelNotForSale">
		Невозможно купить, этот участок не предназначен для продажи.
	</notification>
	<notification name="CantBuySalePriceOrLandAreaChanged">
		Невозможно купить: цена или площадь земли изменились.
	</notification>
	<notification name="CantBuyParcelNotAuthorized">
		Вам не разрешено покупать этот участок.
	</notification>
	<notification name="CantBuyParcelAwaitingPurchaseAuth">
		Вы не можете приобрести этот участок: он уже ожидает подтверждения покупки
	</notification>
	<notification name="CantBuildOverflowParcel">
		Здесь нельзя создавать объекты – участок будет переполнен.
	</notification>
	<notification name="SelectedMultipleOwnedLand">
		Вы выбрали землю с разными владельцами. Выберите меньшую область и повторите попытку.
	</notification>
	<notification name="CantJoinTooFewLeasedParcels">
		Выбрано недостаточно арендуемых участков для вступления.
	</notification>
	<notification name="CantDivideLandMultipleParcelsSelected">
		Невозможно разделить землю.
Выбрано несколько участков.
Попробуйте выбрать область поменьше.
	</notification>
	<notification name="CantDivideLandCantFindParcel">
		Невозможно разделить землю.
Не удается найти участок.
Сообщите об этом: Помощь -&gt; Сообщить об ошибке...
	</notification>
	<notification name="CantDivideLandWholeParcelSelected">
		Невозможно разделить землю. Выбран весь участок.
Попробуйте выбрать область поменьше.
	</notification>
	<notification name="LandHasBeenDivided">
		Земля разделена.
	</notification>
	<notification name="PassPurchased">
		Вы приобрели пропуск.
	</notification>
	<notification name="RegionDisallowsClassifieds">
		В регионе не разрешены рекламные объявления.
	</notification>
	<notification name="LandPassExpireSoon">
		Ваш пропуск на эту землю скоро закончится.
	</notification>
	<notification name="CantSitNoSuitableSurface">
		Нет подходящей поверхности, чтобы сесть. Попробуйте в другом месте.
	</notification>
	<notification name="CantSitNoRoom">
		Здесь нет места, чтобы сесть. Попробуйте в другом месте.
	</notification>
	<notification name="ClaimObjectFailedNoPermission">
		Невозможно претендовать на объект: у вас нет разрешения
	</notification>
	<notification name="ClaimObjectFailedNoMoney">
		Невозможно претендовать на объект: у вас не хватает L$.
	</notification>
	<notification name="CantDeedGroupLand">
		Нельзя передать землю, принадлежащую группе.
	</notification>
	<notification name="BuyObjectFailedNoMoney">
		Не удалось купить объект: у вас не хватает L$.
	</notification>
	<notification name="BuyInventoryFailedNoMoney">
		Не удалось купить инвентарь: у вас не хватает L$.
	</notification>
	<notification name="BuyPassFailedNoMoney">
		У вас недостаточно L$, чтобы заплатить за проход на эту землю.
	</notification>
	<notification name="CantBuyPassTryAgain">
		Сейчас нельзя купить пропуск.  Повторите попытку позже.
	</notification>
	<notification name="CantCreateObjectParcelFull">
		Невозможно создать объект:\nучасток заполнен.
	</notification>
	<notification name="FailedPlacingObject">
		Не удалось поместить объект в указанное место.  Повторите попытку.
	</notification>
	<notification name="CantCreateLandmarkForEvent">
		Невозможно создать закладку для события.
	</notification>
	<notification name="GodBeatsFreeze">
		Сила творца одолевает заморозку!
	</notification>
	<notification name="SpecialPowersRequestFailedLogged">
		Не удалось выполнить запрос на особые способности. Запрос зарегистрирован.
	</notification>
	<notification name="ExpireExplanation">
		Система сейчас не может обработать ваш запрос. Истекло время запроса.
	</notification>
	<notification name="DieExplanation">
		Система не может обработать ваш запрос.
	</notification>
	<notification name="AddPrimitiveFailure">
		Недостаточно денег для создания примитива.
	</notification>
	<notification name="RezObjectFailure">
		Недостаточно денег для создания объекта.
	</notification>
	<notification name="ResetHomePositionNotLegal">
		Недопустимое домашнее местоположение; восстановлено стандартное местоположение.
	</notification>
	<notification name="CantInviteRegionFull">
		Сейчас вы не можете никого пригласить к себе: регион уже заполнен. Повторите попытку позже.
	</notification>
	<notification name="CantSetHomeAtRegion">
		Вам не разрешено устанавливать свое домашнее местоположение в этом регионе.
	</notification>
	<notification name="ListValidHomeLocations">
		Задать домашнее местоположение можно только на вашей земле или в Инфохабе материка.
	</notification>
	<notification name="SetHomePosition">
		Домашнее местоположение задано.
	</notification>
	<notification name="CantDerezInventoryError">
		Невозможно забрать объект: сбой инвентаря.
	</notification>
	<notification name="CantCreateRequestedInv">
		Невозможно создать требуемый инвентарь.
	</notification>
	<notification name="CantCreateRequestedInvFolder">
		Невозможно создать требуемую папку инвентаря.
	</notification>
	<notification name="CantCreateInventory">
		Невозможно создать этот инвентарь.
	</notification>
	<notification name="CantCreateLandmark">
		Невозможно создать закладку.
	</notification>
	<notification name="CantCreateOutfit">
		Сейчас нельзя создать комплект. Попробуйте через минуту.
	</notification>
	<notification name="InventoryNotForSale">
		Инвентарь не для продажи.
	</notification>
	<notification name="CantFindInvItem">
		Не удалось найти предмет из инвентаря.
	</notification>
	<notification name="CantFindObject">
		Не удалось найти объект.
	</notification>
	<notification name="CantTransfterMoneyRegionDisabled">
		Сейчас в этом регионе запрещен перевод денег на объекты.
	</notification>
	<notification name="DroppedMoneyTransferRequest">
		Невозможно произвести платеж из-за нагрузки на систему.
	</notification>
	<notification name="CantPayNoAgent">
		Непонятно, кому платить.
	</notification>
	<notification name="CantDonateToPublicObjects">
		Нельзя отдавать L$ за общедоступные объекты.
	</notification>
	<notification name="InventoryCreationInWorldObjectFailed">
		Не удалось создать инвентарь в объекте игрового мира.
	</notification>
	<notification name="UserBalanceOrLandUsageError">
		Не удалось обновить клиент из-за внутренней ошибки.  Отображаемый в клиенте баланс L$ или владение участками могут не соответствовать действительному балансу на серверах.
	</notification>
	<notification name="LargePrimAgentIntersect">
		Невозможно создать большие примитивы, которые пересекаются с другими жителями. Пожалуйста, повторите попытку, когда другие жители переедут.
	</notification>
	<notification name="RLVaChangeStrings">
		Изменения вступят в силу после перезагрузки [APP_NAME].
	</notification>
	<notification name="PreferenceChatClearLog">
		Будут удалены журналы предыдущих разговоров и все резервные копии этих файлов.
		<usetemplate ignoretext="Подтверждать удаление журнала предыдущих разговоров." name="okcancelignore" notext="Отмена" yestext="OK"/>
	</notification>
	<notification name="PreferenceChatDeleteTranscripts">
		Будут удалены записи всех предыдущих разговоров. Список прошедших разговоров не изменится. Все файлы с расширениями .txt и txt.backup в папке [FOLDER] будут удалены.
		<usetemplate ignoretext="Подтверждать удаление записей." name="okcancelignore" notext="Отмена" yestext="OK"/>
	</notification>
	<notification name="PreferenceChatPathChanged">
		Невозможно переместить файлы. Восстановлен прежний путь.
		<usetemplate ignoretext="Невозможно переместить файлы. Восстановлен прежний путь." name="okignore" yestext="OK"/>
	</notification>
	<notification name="DefaultObjectPermissions">
		Ошибка при сохранении стандартных разрешений по следующей причине: [REASON]. Попробуйте задать стандартные разрешения через некоторое время.
		<usetemplate name="okbutton" yestext="OK"/>
	</notification>
	<notification name="ChatHistoryIsBusyAlert">
		Файл журнала чата занят предыдущей операцией. Повторите попытку через несколько минут или выберите чат с другим лицом.
		<usetemplate name="okbutton" yestext="OK"/>
	</notification>
	<notification name="OutfitPhotoLoadError">
		[REASON]
	</notification>
	<notification name="LSLColorCopiedToClipboard">
		Цвет LSL был скопирован в буфер обмена. Теперь вы можете вставить его в сценарий, чтобы использовать.
		<form name="form">
			<ignore name="ignore" text="Цвет LSL был скопирован в буфер обмена."/>
		</form>
	</notification>
	<notification name="FSBWTooHigh">
		Мы настоятельно рекомендуем вам не установить пропускную способность выше 1500 Кбит. Это вряд ли улучшит работу, и почти наверняка не улучшит производительность.
		<usetemplate name="okbutton" yestext="OK"/>
	</notification>
	<notification name="FirstUseFlyOverride">
		Внимание: Используйте Fly Override ответственно! Использование Override Fly без разрешения собственника земели может привести к блокировке вашего аватара на данном участке.
		<usetemplate name="okbutton" yestext="OK"/>
	</notification>
	<notification name="ServerVersionChanged">
		Регион в который вы вошли использует другую версию симулятора
Текущий симулятор: [NEWVERSION]
Предыдущий симулятор: [OLDVERSION]
	</notification>
	<notification name="RegExFail">
		Ошибка в регулярном выражении:
[EWHAT]
	</notification>
	<notification name="NoHavok">
		Некоторые функции, такие как [FEATURE] не включены в [APP_NAME] с OpenSimulator. Если вы хотели бы использовать [FEATURE], пожалуйста, скачайте [APP_NAME] для Second Life.
[DOWNLOAD_URL]
			<form name="form">
					<ignore name="ignore" text="Havok Предупреждение"/>
			</form>
	</notification>
	<notification name="StreamListExportSuccess">
		Список потока успешно экспортирован в XML файл [FILENAME].
	</notification>
	<notification name="StreamListImportSuccess">
		Список потока успешно импортирован из XML файла
	</notification>
	<notification name="StreamMetadata">
		♫ Сейчас играет:
  [TITLE]
  [ARTIST] ♫
	</notification>
	<notification name="StreamMetadataNoArtist">
		♫ Сейчас играет:
  [TITLE] ♫
	</notification>
	<notification name="RadarAlert">
		[NAME] [MESSAGE]
	</notification>
	<notification name="BackupFinished">
		Ваши настройки были успешно сохранены.
	</notification>
	<notification name="BackupPathEmpty">
		Путь для сохранения настроек пуст. Пожалуйста, укажите местоположение для резервного копирования и восстановления настроек.
	</notification>
	<notification name="BackupPathDoesNotExistOrCreateFailed">
		Путь резервного копирования не может быть найден или создан.
	</notification>
	<notification name="BackupPathDoesNotExist">
		Путь резервного копирования не может быть найден
	</notification>
	<notification name="SettingsRestoreNeedsLogout">
		Восстановление настроек требует перезапуск клиента. Вы хотите, восстановить настройки и перезапустить клиент сейчас?
		<usetemplate name="okcancelbuttons" notext="Отмена" yestext="Восстановить и выйти"/>
	</notification>
	<notification name="RestoreFinished">
		Восстановление завершено! Пожалуйста, перезапустите клиент.
		<usetemplate name="okbutton" yestext="Выйти"/>
	</notification>
	<notification name="ConfirmRestoreQuickPrefsDefaults">
		Это действие немедленно восстановит быстрые настройки на их значение по умолчанию.

Вы не можете отменить это действие.
		<usetemplate ignoretext="Подтвердить восстановление быстрых настроек" name="okcancelignore" notext="Отмена" yestext="OK"/>
	</notification>
	<notification name="ExportFinished">
		Экспорт завершен и сохранен в [FILENAME].
	</notification>
	<notification name="ExportFailed">
		Экспорт не удался. Пожалуйста, смотрите журнал ошибок для деталей.
	</notification>
	<notification name="ExportColladaSuccess">
      		Успешно сохранен [OBJECT] в [FILENAME].
	</notification>
	<notification name="ExportColladaFailure">
      		Экспорт [OBJECT] в [FILENAME] не удался.
	</notification>
	<notification name="MeshMaxConcurrentReqTooHigh">
		Установленное значение [VALUE], для числа одновременных запросов, чтобы загрузить объекты сетки (настройка отладки [DEBUGNAME] ) выше, чем максимум [MAX]. Значения были восстановлены по умолчанию [DEFAULT].
	</notification>
	<notification name="ImportSuccess">
                Успешно импортировано [COUNT] [OBJECT].
	</notification>
	<notification name="AntiSpamBlocked">
		АнтиСпам: Заблокированно [SOURCE] за спам [QUEUE] ([COUNT]) в [PERIOD] секунду.
	</notification>
	<notification name="AntiSpamImNewLineFloodBlocked">
		АнтиСпам: Заблокированно [SOURCE] за отправку ЛС с более чем [COUNT] строк.
	</notification>
	<notification name="AntiSpamChatNewLineFloodBlocked">
		АнтиСпам: Заблокированно [SOURCE] за отправку сообщения в чат с более чем [COUNT] строк.
	</notification>
	<notification name="SkinDefaultsChangeSettings">
		[MESSAGE]
		<form name="form">
			<ignore name="ignore" text="Настройка параметров было изменено на значение по умолчанию "/>
		</form>
	</notification>
	<notification name="AddNewContactSet">
		Создать новый набор контактов:
		<form name="form">
			<input name="message" type="text">
		Новый набор контактов
			</input>
			<button name="Create" text="Создать"/>
			<button name="Cancel" text="Отмена"/>
		</form>
	</notification>
	<notification name="RemoveContactSet">
		Вы уверены, что хотите удалить [SET_NAME]? Вы не сможете восстановить его.
		<usetemplate ignoretext="Подтвердить удаление набора контактов" name="okcancelignore" notext="Отмена" yestext="Ok"/>
	</notification>
	<notification name="RemoveContactFromSet">
		Вы уверены, что хотите удалить [TARGET] из [SET_NAME]?
		<usetemplate ignoretext="Подтвердить удаления участника из набора контактов" name="okcancelignore" notext="Отмена" yestext="Ok"/>
	</notification>
	<notification name="RemoveContactsFromSet">
		Вы уверены, что хотите удалить [TARGET] из [SET_NAME]?
		<usetemplate ignoretext="Подтвердить удаления участников из набора контактов" name="okcancelignore" notext="Отмена" yestext="Ok"/>
	</notification>
	<notification name="AddToContactSetSingleSuccess">
		[NAME] был добавлен в [SET].
	</notification>
	<notification name="AddToContactSetMultipleSuccess">
		[COUNT] аватаров было добавлено в [SET].
	</notification>
	<notification name="SetAvatarPseudonym">
		Введите алиас для [AVATAR]:
		<form name="form">
			<input name="message" type="text"/>
			<button name="Create" text="Создать"/>
			<button name="Cancel" text="Отмена"/>
		</form>
	</notification>
	<notification name="RenameContactSetFailure">
		Невозможно переименовать &apos;[SET]&apos; в &apos;[NEW_NAME]&apos;: Набор с таким именем уже существует, или новое имя является недействительным.
	</notification>
	<notification name="ShapeImportGenericFail">
		Возникла проблема импорта [FILENAME]. Пожалуйста, смотрите журнал ошибок для более подробной информации.
	</notification>
	<notification name="ShapeImportVersionFail">
		Ошибка импорта формы. Вы уверены, что [FILENAME] является файлом аватара?
	</notification>
	<notification name="AddToMediaList">
		Введите имя домена для добавления в [LIST]:
		<form name="form">
			<input name="url" type="text"/>
			<button name="Add" text="Добавить"/>
			<button name="Cancel" text="Отмена"/>
		</form>
	</notification>
	<notification name="CantRestoreToWorldNoCopy">
		Restore to Last Position is not allowed for no copy items to prevent possible content loss.
	</notification>
	<notification name="ConfirmRemoveCredential">
		Удалить сохраненный вход для &lt;nolink&gt;[NAME]&lt;/nolink&gt;?
		<form name="form">
			<button name="OK" text="OK"/>
			<button name="Cancel" text="Отмена"/>
		</form>
	</notification>
	<notification name="ExodusFlickrVerificationExplanation">
		Чтобы использовать функцию загрузки на Flickr, необходимо авторизовать [APP_NAME], чтобы получить доступ к вашей учетной записи. Если вы продолжите, ваш веб-браузер откроет сайт Flickr, где вам будет предложено войти в систему и разрешить доступ [APP_NAME]. Вам будет предоставлен код, чтобы скопировать обратно в [APP_NAME].

Хотите, разрешить [APP_NAME] отправлять сообщения в вашей учетной записи Flickr?
		<usetemplate name="okcancelbuttons" notext="Нет" yestext="Да"/>
	</notification>
	<notification name="ExodusFlickrVerificationPrompt">
		Пожалуйста, авторизуйте [APP_NAME], чтобы отправлять сообщения в вашей учетной записи Flickr в веб-браузере, затем введите код, указанный на веб-сайте ниже:
		<form name="form">
			<input name="oauth_verifier" type="text"/>
			<button name="OK" text="OK"/>
			<button name="Cancel" text="Отмена"/>
		</form>
	</notification>
	<notification name="ExodusFlickrVerificationFailed">
		Flickr проверка не удалась. Пожалуйста, попробуйте еще раз, и проверьте код подтверждения.
		<usetemplate name="okbutton" yestext="OK"/>
	</notification>
	<notification name="ExodusFlickrUploadComplete">
		Ваш снимок теперь может быть просмотрен [http://www.flickr.com/photos/upload/edit/?ids=[ID] тут].
	</notification>
	<notification name="RegionTrackerAdd">
		Какую бы метку вы хотели использовать
для региона &quot;[REGION]&quot;?
		<form name="form">
			<input name="label" type="text">[LABEL]			</input>
			<button name="OK" text="OK"/>
			<button name="Cancel" text="Отмена"/>
		</form>
	</notification>
	<notification name="ConfirmUnlink">
		Вы действительно хотите разъеденить выбранные объекты?
		<usetemplate name="okcancelbuttons" notext="Отмена" yestext="Разъеденить"/>
	</notification>
	<notification name="SnoozeDuration">
		Время в секундах, чтобы отключить чат группы:
		<form name="form">
			<input name="duration" type="text">
        [DURATION]
			</input>
			<button name="OK" text="OK"/>
			<button name="Cancel" text="Отмена"/>
		</form>
	</notification>
	<notification name="SnoozeDurationInvalidInput">
		Пожалуйста, введите правильный номер!
		<usetemplate name="okbutton" yestext="OK"/>
	</notification>
	<notification name="PickLimitReached" label="">
		Не удалось создать место, потому что максимальное количество мест уже были созданы.
		<usetemplate name="okbutton" yestext="OK"/>
	</notification>
</notifications><|MERGE_RESOLUTION|>--- conflicted
+++ resolved
@@ -4106,7 +4106,6 @@
 		Вы не можете создавать деревья и траву на чужой земле.
 	</notification>
 	<notification name="NoCopyPermsNoObject">
-<<<<<<< HEAD
 		Не удалось скопировать: вам не разрешено копировать объект &quot;[OBJ_NAME]&quot;.
 	</notification>
 	<notification name="NoTransPermsNoObject">
@@ -4114,15 +4113,6 @@
 	</notification>
 	<notification name="AddToNavMeshNoCopy">
 		Не удалось скопировать: объект &quot;[OBJ_NAME]&quot; относится к навигационной сетке.
-=======
-		Не удалось скопировать, потому что у вас нет разрешения на копирование этого предмета &lt;nolink&gt;&apos;[OBJ_NAME]&apos;&lt;/nolink&gt;.
-	</notification>
-	<notification name="NoTransPermsNoObject">
-		Не удалось скопировать, потому что предмет &lt;nolink&gt;&apos;[OBJ_NAME]&apos;&lt;/nolink&gt; не может быть перемещён к вам.
-	</notification>
-	<notification name="AddToNavMeshNoCopy">
-		Не удалось скопировать, потому что предмет &lt;nolink&gt;&apos;[OBJ_NAME]&apos;&lt;/nolink&gt; относится к навигационной сетке.
->>>>>>> fa15830e
 	</notification>
 	<notification name="DupeWithNoRootsSelected">
 		Выбран дубликат без корневых объектов.
@@ -4171,7 +4161,6 @@
 		Сохранение в инвентаре отключено.
 	</notification>
 	<notification name="NoExistNoSaveToContents">
-<<<<<<< HEAD
 		Нельзя сохранить &quot;[OBJ_NAME]&quot; в содержимом объекта: объект, из которого оно было выложено, уже не существует.
 	</notification>
 	<notification name="NoModNoSaveToContents">
@@ -4200,36 +4189,6 @@
 	</notification>
 	<notification name="NoModNoTaking">
 		Нельзя забрать выбранное: вам не разрешено изменять объект &quot;[OBJ_NAME]&quot;.
-=======
-		Не удалось сохранить &lt;nolink&gt;&apos;[OBJ_NAME]&apos;&lt;/nolink&gt; в содержимом предмета, потому что место, в котором был создан предмет, больше не существует.
-	</notification>
-	<notification name="NoModNoSaveToContents">
-		Не удалось сохранить &lt;nolink&gt;&apos;[OBJ_NAME]&apos;&lt;/nolink&gt; в содержимом предмета, потому что у вас нет разрешения на модификацию предмета &lt;nolink&gt;&apos;[DEST_NAME]&apos;&lt;/nolink&gt;.
-	</notification>
-	<notification name="NoSaveBackToInvDisabled">
-		Не удалось сохранить &lt;nolink&gt;&apos;[OBJ_NAME]&apos;&lt;/nolink&gt; обратно в инвентаре – эта операция заблокирована.
-	</notification>
-	<notification name="NoCopyNoSelCopy">
-		Вы не можете скопировать выбор, потому что у вас нет разрешения на копирование этого предмета &lt;nolink&gt;&apos;[OBJ_NAME]&apos;&lt;/nolink&gt;.
-	</notification>
-	<notification name="NoTransNoSelCopy">
-		Вы не можете скопировать свой выбор, потому что предмет &lt;nolink&gt;&apos;[OBJ_NAME]&apos;&lt;/nolink&gt; не может быть перемещён.
-	</notification>
-	<notification name="NoTransNoCopy">
-		Вы не можете скопировать свой выбор, потому что предмет &lt;nolink&gt;&apos;[OBJ_NAME]&apos;&lt;/nolink&gt; не может быть перемещён.
-	</notification>
-	<notification name="NoPermsNoRemoval">
-		Удаление предмета &lt;nolink&gt;&apos;[OBJ_NAME]&apos;&lt;/nolink&gt; из симулятора не допущено системой прав доступа.
-	</notification>
-	<notification name="NoModNoSaveSelection">
-		Копирование выбора невозможно, потому что у вас нет разрешения на модифицирование этого предмета &lt;nolink&gt;&apos;[OBJ_NAME]&apos;&lt;/nolink&gt;.
-	</notification>
-	<notification name="NoCopyNoSaveSelection">
-		Вы не можете сохранить свой выбор, потому что предмет &lt;nolink&gt;&apos;[OBJ_NAME]&apos;&lt;/nolink&gt; не поддаётся копированию.
-	</notification>
-	<notification name="NoModNoTaking">
-		Вы не можете скопировать свой выбор, потому что у вас нет разрешения на модифицирование этого предмета &lt;nolink&gt;&apos;[OBJ_NAME]&apos;&lt;/nolink&gt;.
->>>>>>> fa15830e
 	</notification>
 	<notification name="RezDestInternalError">
 		Внутренняя ошибка: неизвестный тип места назначения.
