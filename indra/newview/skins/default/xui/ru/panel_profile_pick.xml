--- conflicted
+++ resolved
@@ -10,13 +10,8 @@
 			<text name="location_label">Локация:</text>
 			<line_editor name="pick_location">Загрузка...</line_editor>
 		</layout_panel>
-<<<<<<< HEAD
-		<layout_panel name="actions_lp">
-			<layout_stack name="actions_stack">
-=======
 		<layout_panel name="util_buttons_lp">
 			<layout_stack name="util_buttons_stack">
->>>>>>> 4c6d8f4b
 				<layout_panel name="map_btn_lp">
 					<button name="show_on_map_btn" label="На карте"/>
 				</layout_panel>
