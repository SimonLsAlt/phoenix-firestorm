--- conflicted
+++ resolved
@@ -20,11 +20,7 @@
 		<check_box label="Источники звука" name="sounds"/>
 		<check_box label="Источники частиц" name="particles"/>
 		<check_box label="Источники медиа" name="moapbeacon"/>
-<<<<<<< HEAD
-		<text name="label_objects">
-=======
 		<text name="label_direction">
->>>>>>> 4c6d8f4b
 			Показать направление на:
 		</text>
 		<check_box label="Солнце" name="sun"/>
