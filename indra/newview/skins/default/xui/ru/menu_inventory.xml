--- conflicted
+++ resolved
@@ -106,19 +106,12 @@
 	<menu_item_call label="Деактивировать" name="Deactivate"/>
 	<menu_item_call label="Сохранить как" name="Save As"/>
 	<menu_item_call label="Надеть" name="Wearable And Object Wear"/>
-<<<<<<< HEAD
 	<menu_item_call label="Найти в общем виде" name="Show in Main Panel"/>
-=======
-	<menu label="Присоединить к" name="Attach To"/>
-	<menu label="Присоединить к данным в игре" name="Attach To HUD"/>
-	<menu_item_call label="Коснуться" name="Attachment Touch" />
-	<menu_item_call label="Изменить" name="Wearable Edit"/>
->>>>>>> 2571b948
 	<menu_item_call label="Добавить" name="Wearable Add"/>
 	<menu label="Прикрепить" name="Attach To"/>
 	<menu label="Прикрепить к HUD" name="Attach To HUD"/>
+	<menu_item_call label="Коснуться" name="Attachment Touch"/>
 	<menu_item_call label="Редактировать" name="Wearable Edit"/>
-	<menu_item_call label="Коснуться" name="Touch Attachment"/>
 	<menu_item_call label="Обновить текстуру" name="Texture Refresh Attachment" />
 	<menu_item_call label="Снять" name="Take Off"/>
 	<menu_item_call label="Отделить от себя" name="Detach From Yourself"/>
