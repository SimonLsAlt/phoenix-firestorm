--- conflicted
+++ resolved
@@ -18,10 +18,7 @@
 	<menu_item_call label="Очистить корзину" name="Empty Trash"/>
 	<menu_item_call label="Очистить 'Найденные вещи'" name="Empty Lost And Found"/>
 	<menu_item_call label="Новая папка" name="New Folder"/>
-<<<<<<< HEAD
-=======
 	<menu_item_call label="Новая папка" name="New Listing Folder"/>
->>>>>>> ac0d6afb
 	<menu_item_call label="Новый комплект одежды" name="New Outfit"/>
 	<menu_item_call label="Новый скрипт" name="New Script"/>
 	<menu_item_call label="Новая заметка" name="New Note"/>
