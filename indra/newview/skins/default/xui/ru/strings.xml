<?xml version="1.0" encoding="utf-8" standalone="yes"?>
<!-- This file contains strings that used to be hardcoded in the source.
     It is only for those strings which do not belong in a floater.
     For example, the strings used in avatar chat bubbles, and strings
     that are returned from one component and may appear in many places-->
<strings>
	<string name="SECOND_LIFE">
		[CURRENT_GRID]
	</string>
	<string name="APP_NAME">
		Firestorm
	</string>
	<string name="CAPITALIZED_APP_NAME">
		FIRESTORM
	</string>
	<string name="SECOND_LIFE_GRID">
		Сеть Second Life
	</string>
	<string name="SUPPORT_SITE">
		Портал технической поддержки Firestorm
	</string>
	<string name="StartupDetectingHardware">
		Обнаружение оборудования...
	</string>
	<string name="StartupLoading">
		Загрузка [APP_NAME]...
	</string>
	<string name="StartupClearingCache">
		Очистка кэша...
	</string>
	<string name="StartupClearingTextureCache">
		Очистка кэша текстур...
	</string>
	<string name="StartupInitializingTextureCache">
		Инициализация кэша текстур...
	</string>
	<string name="StartupRequireDriverUpdate">
		Инициализация графики не удалась. Пожалуйста, обновите драйвер видеокарты!
	</string>
	<string name="AboutHeader">
[APP_NAME] [VIEWER_VERSION_0].[VIEWER_VERSION_1].[VIEWER_VERSION_2] ([VIEWER_VERSION_3]) [BUILD_DATE] [BUILD_TIME] ([ADDRESS_SIZE]бит / [SIMD]) ([CHANNEL]) [BUILD_TYPE]
[[VIEWER_RELEASE_NOTES_URL] [ReleaseNotes]]
	</string>
	<string name="AboutCompiler">
		Использован компилятор [COMPILER], версия [COMPILER_VERSION]
	</string>
	<string name="BuildConfig">
		Конфигурация сборки [BUILD_CONFIG]
	</string>
	<string name="AboutPosition">
		Вы в точке [POSITION_LOCAL_0,number,1], [POSITION_LOCAL_1,number,1], [POSITION_LOCAL_2,number,1] в регионе [REGION], расположенном на &lt;nolink&gt;[HOSTNAME]&lt;/nolink&gt;
SLURL: &lt;nolink&gt;[SLURL]&lt;/nolink&gt;
(глобальные координаты [POSITION_0,number,1], [POSITION_1,number,1], [POSITION_2,number,1])
[SERVER_VERSION]
[SERVER_RELEASE_NOTES_URL]
	</string>
	<string name="AboutPositionRLVShowLoc">
Вы в регионе [REGION]
[SERVER_VERSION]
[SERVER_RELEASE_NOTES_URL]
	</string>
	<string name="AboutSystem">
Процессор: [CPU]
Память RAM: [MEMORY_MB] МБ
Потоки декодирования изображений: [CONCURRENCY]
Версия ОС: [OS_VERSION]
Производитель видеокарты: [GRAPHICS_CARD_VENDOR]
Видеокарта: [GRAPHICS_CARD]
Память видеокарты: [GRAPHICS_CARD_MEMORY] МБ
	</string>
	<string name="AboutDriver">
		Версия графического драйвера Windows: [GRAPHICS_DRIVER_VERSION]
	</string>
	<string name="AboutOGL">
		Версия OpenGL: [OPENGL_VERSION]
	</string>
	<string name="AboutSettings">
		Режим настроек: [MODE]
Графическое оформление: [SKIN] ([THEME])
Размер окна: [WINDOW_WIDTH]x[WINDOW_HEIGHT] px
Используемый шрифт: [FONT] ([FONT_SCREEN_DPI])
Размер шрифта: [FONT_SIZE] pt
Масштаб UI: [UI_SCALE_FACTOR]
Дистанция прорисовки: [DRAW_DISTANCE]
Пропускная способность: [BANDWIDTH]
Уровень детализации: [LOD]
Качество графики: [RENDERQUALITY]
Модель улучшенного освещения: [ALMSTATUS]
	</string>
	<string name="AboutTextureMemory">
		Память текстур: [TEXTUREMEMORY] МБ ([TEXTUREMEMORYMULTIPLIER])
	</string>
	<string name="AboutTextureMemoryDynamic">
		Память текстур: динамическая ([TEXTUREMEMORYMIN] МБ мин. / [TEXTUREMEMORYCACHERESERVE]% Кэш / [TEXTUREMEMORYGPURESERVE]% VRAM)
	</string>
	<string name="AboutCache">
		Кэш диска: [DISK_CACHE_INFO]
	</string>
	<string name="AboutOSXHiDPI">
		Режим отображения HiDPI: [HIDPI]
	</string>
	<string name="AboutLibs">
Контроль скриптами (RLVa): [RLV_VERSION]
Версия libcurl: [LIBCURL_VERSION]
Версия декодера J2C: [J2C_VERSION]
Версия аудиодрайвера: [AUDIO_DRIVER_VERSION]
[LIBCEF_VERSION]
Версия LibVLC: [LIBVLC_VERSION]
Версия речевого сервера: [VOICE_VERSION]
	</string>
	<string name="AboutTraffic">
		Потеряно пакетов: [PACKETS_LOST,number,0]/[PACKETS_IN,number,0] ([PACKETS_PCT,number,1]%)
	</string>
	<string name="AboutTime">
		[day, datetime, slt] [month, datetime, slt] [year, datetime, slt] [hour, datetime, slt]:[min, datetime, slt]:[second,datetime,slt] SLT
	</string>
	<string name="ErrorFetchingServerReleaseNotesURL">
		Ошибка при получении URL-адреса заметок о выпуске сервера.
	</string>
	<string name="BuildConfiguration">
		Конфигурация сборки
	</string>
	<string name="ProgressRestoring">
		Восстановление...
	</string>
	<string name="ProgressChangingResolution">
		Изменение разрешения...
	</string>
	<string name="Fullbright">
		Собственная яркость (устаревший параметр)
	</string>
	<string name="LoginInProgress">
		Вход... Может показаться, что программа [APP_NAME] зависла. Пожалуйста, ожидайте.
	</string>
	<string name="LoginInProgressNoFrozen">
		Вход...
	</string>
	<string name="LoginAuthenticating">
		Аутентификация
	</string>
	<string name="LoginMaintenance">
		Выполняется обслуживание аккаунта......
	</string>
	<string name="LoginAttempt">
		Предыдущая попытка входа была неудачной. Попытка входа [NUMBER]
	</string>
	<string name="LoginPrecaching">
		Загрузка мира...
	</string>
	<string name="LoginInitializingBrowser">
		Инициализация встроенного веб-браузера...
	</string>
	<string name="LoginInitializingMultimedia">
		Инициализация мультимедиа...
	</string>
	<string name="LoginInitializingFonts">
		Загрузка шрифтов...
	</string>
	<string name="LoginVerifyingCache">
		Проверка файлов кэша (может занять 60-90 секунд)...
	</string>
	<string name="LoginProcessingResponse">
		Обработка ответа...
	</string>
	<string name="LoginInitializingWorld">
		Инициализация мира...
	</string>
	<string name="LoginDecodingImages">
		Декодирование изображений...
	</string>
	<string name="LoginInitializingQuicktime">
		Инициализация QuickTime...
	</string>
	<string name="LoginQuicktimeNotFound">
		QuickTime не найден – ошибка инициализации.
	</string>
	<string name="LoginQuicktimeOK">
		Успешная инициализация QuickTime.
	</string>
	<string name="LoginRequestSeedCapGrant">
		Запрос возможностей региона ...
	</string>
	<string name="LoginRetrySeedCapGrant">
		Запрос возможностей региона, попытка [NUMBER]...
	</string>
	<string name="LoginWaitingForRegionHandshake">
		Устанавливается связь с регионом...
	</string>
	<string name="LoginConnectingToRegion">
		Подключение к региону...
	</string>
	<string name="LoginDownloadingClothing">
		Загрузка одежды...
	</string>
	<string name="InvalidCertificate">
		Сервер возвратил недействительный или поврежденный сертификат. Обратитесь к администратору сети.
	</string>
	<string name="CertInvalidHostname">
		Для доступа к серверу использовалось недействительное имя узла. Проверьте URL-адрес SL или имя узла в сети.
	</string>
	<string name="CertExpired">
		Сертификат был возвращен сетью по причине окончания срок действия сертификата. Проверьте время, установленное в системе, или обратитесь к администратору сети.
	</string>
	<string name="CertKeyUsage">
		Сертификат, возвращенный сервером не может быть использован для SSL. Обратитесь к администратору сети
	</string>
	<string name="CertBasicConstraints">
		В цепочке сертификатов серверов слишком много сертификатов. Обратитесь к администратору сети.
	</string>
	<string name="CertInvalid">
		Не удалось загрузить сертификат. Обратитесь к администратору сети.
	</string>
	<string name="CertInvalidSignature">
		Не удалось проверить подпись сертификата, возвращенного сервером сетки. Обратитесь к администратору сетки.
	</string>
	<string name="CertAllocationFailure">
		Не удалось выделить память openssl для сертификата.
	</string>
	<string name="LoginFailedNoNetwork">
		Ошибка сети: не удалось установить соединение. Проверьте подключение к сети.
	</string>
	<string name="LoginFailed">
		Ошибка входа.
	</string>
	<string name="Quit">
		Выйти
	</string>
	<string name="create_account_url">
		https://www.firestormviewer.org/join-secondlife/
	</string>
	<string name="AgniGridLabel">
		Second Life Главная Сетка (Agni)
	</string>
	<string name="AditiGridLabel">
		Second Life Бета-тест Сетка (Aditi)
	</string>
	<string name="ViewerDownloadURL">
		https://www.firestormviewer.org/choose-your-platform/
	</string>
	<string name="LoginFailedViewerNotPermitted">
		У клиента, которым вы пользуетесь, больше нет доступа к игре Second Life. Загрузить новую версию клиента можно по адресу:
https://www.firestormviewer.org/choose-your-platform/

Дополнительные сведения смотрите в разделе вопросов и ответов по адресу:
http://secondlife.com/viewer-access-faq
	</string>
	<string name="LoginIntermediateOptionalUpdateAvailable">
		Доступно необязательное обновление клиента: [VERSION]
	</string>
	<string name="LoginFailedRequiredUpdate">
		Необходимо обновить клиент: [VERSION]
	</string>
	<string name="LoginFailedAlreadyLoggedIn">
		С этого клиента уже выполнен вход.
	</string>
	<string name="LoginFailedAuthenticationFailed">
		Извините! Мы не смогли вас подключить.
Пожалуйста, проверьте, правильно ли вы ввели
    * Имя пользователя (например bobsmith12 или steller.sunshine)
    * Пароль
    * Токен второго фактора (если включен)
Также, пожалуйста, проверьте что режим Caps Lock отключен
	</string>
	<string name="LoginFailedPasswordChanged">
		В качестве меры предосторожности ваш пароль изменен.
Перейдите на страницу своего аккаунта по адресу http://secondlife.com/password
и ответьте на контрольный вопрос, чтобы восстановить свой пароль
Приносим извинения за неудобство.
	</string>
	<string name="LoginFailedPasswordReset">
		В нашу систему внесены изменения, поэтому вам следует восстановить свой пароль.
Перейдите на страницу своего аккаунта по адресу http://secondlife.com/password
и ответьте на контрольный вопрос, чтобы восстановить свой пароль
Приносим извинения за неудобство.
	</string>
	<string name="LoginFailedEmployeesOnly">
		Second Life временно закрыт на техническое обслуживание.
В данное время входить могут только сотрудники.
Обновление состояния смотрите на сайте www.secondlife.com/status.
	</string>
	<string name="LoginFailedPremiumOnly">
		Вход в Second Life временно ограничен, чтобы сохранить наивысшее качество игрового мира для текущих пользователей.

В это время у пользователей с бесплатными аккаунтами не будет доступа к Second Life, доступ открыт только для премиум аккаунтов
	</string>
	<string name="LoginFailedComputerProhibited">
		Доступ в Second Life с данного компьютера запрещен!
Если вы считаете, что это ошибка, отправьте сообщение по адресу
support@secondlife.com.
	</string>
	<string name="LoginFailedAcountSuspended">
		Ваш аккаунт не будет доступен до
[TIME] по тихоокеанскому времени. (PST)
	</string>
	<string name="LoginFailedAccountDisabled">
		В данное время нам не удается выполнить ваш запрос.
Обратитесь за помощью в службу поддержки Second Life по адресу http://secondlife.com/support.
	</string>
	<string name="LoginFailedTransformError">
		При входе обнаружена несогласованность данных.
Пожалуйста, сообщите об этом support@secondlife.com.
	</string>
	<string name="LoginFailedAccountMaintenance">
		Выполняется техническое обслуживание вашего аккаунта.
Ваш аккаунт не будет доступен до
[TIME] по тихоокеанскому времени.
Если вы считаете, что это ошибка, отправьте сообщение по адресу support@secondlife.com.
	</string>
	<string name="LoginFailedPendingLogoutFault">
		В ответ на запрос выхода, симулятор вернул сообщение о сбое.
	</string>
	<string name="LoginFailedPendingLogout">
		В системе выполняется выход для вашего аккаунта.
Подождите минуту перед повторным входом в систему.
	</string>
	<string name="LoginFailedUnableToCreateSession">
		Не удается создать допустимый сеанс.
	</string>
	<string name="LoginFailedUnableToConnectToSimulator">
		Не удается подключиться к симулятору.
	</string>
	<string name="LoginFailedRestrictedHours">
		Ваш аккаунт имеет доступ в Second Life только
с [START] до [END] по тихоокеанскому времени (PST).
Заходите в это время.
Если вы считаете, что это ошибка, отправьте сообщение по адресу support@secondlife.com.
	</string>
	<string name="LoginFailedIncorrectParameters">
		Неправильные параметры.
Если вы считаете, что это ошибка, отправьте сообщение по адресу support@secondlife.com.
	</string>
	<string name="LoginFailedFirstNameNotAlphanumeric">
		Имя пользователя должно содержать только буквы и цифры.
Если вы считаете, что это ошибка, отправьте сообщение по адресу support@secondlife.com.
	</string>
	<string name="LoginFailedLastNameNotAlphanumeric">
		Фамилия пользователя должно содержать только буквы и цифры.
Если вы считаете, что это ошибка, отправьте сообщение по адресу support@secondlife.com.
	</string>
	<string name="LogoutFailedRegionGoingOffline">
		Регион на данный момент отключен.
Пожалуйста, попробуйте зайти снова через минуту.
	</string>
	<string name="LogoutFailedAgentNotInRegion">
		Нет агента в регионе.
Пожалуйста, попробуйте зайти снова через минуту.
	</string>
	<string name="LogoutFailedPendingLogin">
		Вход в регион выполнен в другом сеансе.
Пожалуйста, попробуйте зайти снова через минуту.
	</string>
	<string name="LogoutFailedLoggingOut">
		Регион завершает работу с предыдущей сессией.
Пожалуйста, попробуйте зайти снова через минуту.
	</string>
	<string name="LogoutFailedStillLoggingOut">
		Регион завершает еще работу с предыдущей сессией.
Пожалуйста, попробуйте зайти снова через минуту.
	</string>
	<string name="LogoutSucceeded">
		Регион завершил предыдущую сессию.
Пожалуйста, попробуйте зайти снова через минуту.
	</string>
	<string name="LogoutFailedLogoutBegun">
		Для региона начат процесс выхода.
Пожалуйста, попробуйте зайти снова через минуту.
	</string>
	<string name="LoginFailedLoggingOutSession">
		Система начала выход из вашего последнего сеанса.
Пожалуйста, попробуйте зайти снова через минуту.
	</string>
	<string name="LoginFailedAuthenticationMFARequired">
		Чтобы продолжить вход в систему, введите новый токен из приложения многофакторной аутентификации.
Если вы считаете, что это ошибка, пожалуйста, свяжитесь с support@secondlife.com
	</string>
	<string name="AgentLostConnection">
		Возможно, в этом регионе возникли проблемы. Проверьте подключение к Интернету.
	</string>
	<string name="SavingSettings">
		Сохранение ваших настроек...
	</string>
	<string name="LoggingOut">
		Выполняется выход...
	</string>
	<string name="ShuttingDown">
		Выключение...
	</string>
	<string name="YouHaveBeenDisconnected">
		Произошло отключение от региона, в котором вы находились.
	</string>
	<string name="SentToInvalidRegion">
		Вы отправлены в недействительный регион.
	</string>
	<string name="TestingDisconnect">
		Тестирование отключения клиента
	</string>

	<string name="SocialFlickrConnecting">
		Соединение с Flickr...
	</string>
	<string name="SocialFlickrPosting">
		Публикация...
	</string>
	<string name="SocialFlickrDisconnecting">
		Отключение от Flickr...
	</string>
	<string name="SocialFlickrErrorConnecting">
		Невозможно соедениться с Flickr
	</string>
	<string name="SocialFlickrErrorPosting">
		Невозможно опубликовать в Flickr
	</string>
	<string name="SocialFlickrErrorDisconnecting">
		Невозможно отключиться от Flickr
	</string>

	<string name="BlackAndWhite">
		Черное и Белое
	</string>
	<string name="Colors1970">
		Цвета 1970-го
	</string>
	<string name="Intense">
		Интенсив
	</string>
	<string name="Newspaper">
		Газетная бумага
	</string>
	<string name="Sepia">
		Сепия
	</string>
	<string name="Spotlight">
		Прожектор
	</string>
	<string name="Video">
		Видео
	</string>
	<string name="Autocontrast">
		Автоконтраст
	</string>
	<string name="LensFlare">
		Блик
	</string>
	<string name="Miniature">
		Миниатюра
	</string>
	<string name="Toycamera">
		Игрушечная камера
	</string>
	<string name="Antique">
		Антиквариат
	</string>
	<string name="Badtrip">
		Плохое Путешествие
	</string>
	<string name="Blownhighlights">
		Высокая яркость
	</string>
	<string name="Softfocus">
		Мягкий фокус
	</string>
	<string name="Brighten">
		Высокая контрастность
	</string>
	<string name="Cartoon">
		Мультик
	</string>
	<string name="Darken">
		Темный
	</string>
	<string name="Edges">
		Святящиеся границы
	</string>
	<string name="Focus">
		Фокус в центре
	</string>
	<string name="Heatwave">
		Жара
	</string>
	<string name="Julesverne">
		Жюль Верн
	</string>
	<string name="Lightleak">
		Утечка света
	</string>
	<string name="Linearize">
		Линеаризация
	</string>
	<string name="Negative">
		Негатив
	</string>
	<string name="Overcast">
		Облачность
	</string>
	<string name="Posterize">
		Постеризация
	</string>
	<string name="Rotatecolors180">
		Цветовой сдвиг
	</string>
	<string name="Sharpen">
		Четкость
	</string>
	<string name="Thematrix">
		Матрица
	</string>
	<string name="TooltipPerson">
		Человек
	</string>
	<string name="TooltipNoName">
		(Нет названия)
	</string>
	<string name="TooltipOwner">
		Владелец:
	</string>
	<string name="TooltipPublic">
		Публичный
	</string>
	<string name="TooltipIsGroup">
		(Группа)
	</string>
	<string name="TooltipForSaleL$">
		Для продажи: L$[AMOUNT]
	</string>
	<string name="TooltipFlagGroupBuild">
		Групповое строительство
	</string>
	<string name="TooltipFlagNoBuild">
		Строительство запрещено
	</string>
	<string name="TooltipFlagNoEdit">
		Правка запрещена
	</string>
	<string name="TooltipFlagNotSafe">
		Небезопасно
	</string>
	<string name="TooltipFlagNoFly">
		Полеты запрещены
	</string>
	<string name="TooltipFlagGroupScripts">
		Групповые скрипты
	</string>
	<string name="TooltipFlagNoScripts">
		Скрипты запрещены
	</string>
	<string name="TooltipLand">
		Земля:
	</string>
	<string name="TooltipMustSingleDrop">
		Сюда можно перетащить только одну вещь
	</string>
	<string name="TooltipTooManyWearables">
		Вы не можете надеть папку, содержащую более [AMOUNT] элементов.  Вы можете изменить это ограничение в Расширенное &gt; Показать настройки отладки &gt; WearFolderLimit.
	</string>
	<string name="TooltipPrice" value="L$[AMOUNT]: "/>
	<string name="TooltipSLIcon">
		Это ссылка на страницу официального домена SecondLife.com или LindenLab.com.
	</string>
	<string name="TooltipFlagScript">
		Скрипт
	</string>
	<string name="TooltipFlagPhysics">
		Физика
	</string>
	<string name="TooltipFlagTouch">
		Коснуться
	</string>
	<string name="TooltipFlagL$">
		L$
	</string>
	<string name="TooltipFlagDropInventory">
		Переместить инвентарь
	</string>
	<string name="TooltipFlagPhantom">
		Фантом
	</string>
	<string name="TooltipFlagTemporary">
		Временный
	</string>
	<string name="TooltipPrimCount">
		Примов: [COUNT]
	</string>
	<string name="TooltipPrimEquivalent">
		, Влияние на землю: [PEWEIGHT]
	</string>
	<string name="TooltipPrimEquivalentЗагрузка">
		, Загрузка влияния на землю...
	</string>
	<string name="TooltipDistance">
		Расстояние: [DISTANCE] м
	</string>
	<string name="TooltipPosition">
		Позиция: [POSITION]
	</string>
	<string name="TooltipOutboxDragToWorld">
		Вы не можете выкладывать объекты из папки списков Торгового центра
	</string>
	<string name="TooltipOutboxWorn">
		Вы не можете поместить надетые элементы в папку списков Торгового центра
	</string>
	<string name="TooltipOutboxFolderLevels">
		Глубина вложенных папок превышает [AMOUNT]. Уменьшите глубину папок внутри папок; при необходимости поместите предметы в коробку.
	</string>
	<string name="TooltipOutboxTooManyFolders">
		Количество подпапок превышает [СУММА]. Уменьшите количество папок в вашем списке; при необходимости поместите предметы в коробку.
	</string>
	<string name="TooltipOutboxTooManyObjects">
		Количество предметов превышает [СУММА]. Чтобы продать больше, чем [СУММА] предметов в одном списке, вы должны поместите в коробку некоторые из них.
	</string>
	<string name="TooltipOutboxTooManyStockItems">
		Количество на складе превышает [AMOUNT].
	</string>
	<string name="TooltipOutboxCannotDropOnRoot">
		Вы можете перетаскивать предметы или папки только на вкладку ВСЕ или НЕ СВЯЗАННЫЕ. Выберите одну из этих вкладок и переместите предмет(ы) или папки снова.
	</string>
	<string name="TooltipOutboxNoTransfer">
		Один или более из этих объектов не могут быть проданы или переданы.
	</string>
	<string name="TooltipOutboxNotInInventory">
		Вы можете размещать на продажу только предметы из своего инвентаря
	</string>
	<string name="TooltipOutboxLinked">
		Имеющие ссылки предметы или папки нельзя размещать на продажу
	</string>
	<string name="TooltipOutboxCallingCard">
		Вы не можете размещать на продажу визитные карточки
	</string>
	<string name="TooltipOutboxDragActive">
		Опубликованный список нельзя переместить
	</string>
	<string name="TooltipOutboxCannotMoveRoot">
		Нельзя перемещать корневую папку списков товаров торгового центра
	</string>
	<string name="TooltipOutboxMixedStock">
		Все предметы в папке магазина должны иметь одинаковые тип и разрешение
	</string>
	<string name="TooltipOutfitNotInInventory">
		Вы можете помещать в "Комплекты" предметы или комплекты только из своего личного инвентаря.
	</string>
	<string name="TooltipCantCreateOutfit">
		Один или несколько предметов нельзя использовать внутри "Комплектов"
	</string>
	<string name="TooltipDragOntoOwnChild">
		Вы не можете переместить папку в ее подпапку
	</string>
	<string name="TooltipDragOntoSelf">
		Вы не можете переместить папку саму в себя
	</string>
	<string name="TooltipHttpUrl">
		Нажмите, чтоб просмотреть эту веб-страницу
	</string>
	<string name="TooltipSLURL">
		Нажмите, чтобы просмотреть информацию об этом месте
	</string>
	<string name="TooltipAgentUrl">
		Нажмите, чтобы просмотреть профиль этого жителя
	</string>
	<string name="TooltipAgentInspect">
		Узнать больше об этом жителе
	</string>
	<string name="TooltipAgentMute">
		Нажмите, чтобы заблокировать этого жителя
	</string>
	<string name="TooltipAgentUnmute">
		Нажмите, чтобы разблокировать этого жителя
	</string>
	<string name="TooltipAgentIM">
		Нажмите, чтобы отправить ЛС этому жителю
	</string>
	<string name="TooltipAgentPay">
		Нажмите, чтобы заплатить этому жителю
	</string>
	<string name="TooltipAgentOfferTeleport">
		Нажмите, чтобы предложить запрос телепорта этому пользователю
	</string>
	<string name="TooltipAgentRequestFriend">
		Нажмите, чтобы предложить этому жителю дружбу
	</string>
	<string name="TooltipGroupUrl">
		Нажмите, чтобы просмотреть описание группы
	</string>
	<string name="TooltipEventUrl">
		Нажмите, чтобы просмотреть описание события
	</string>
	<string name="TooltipClassifiedUrl">
		Нажмите, чтобы посмотреть это объявление
	</string>
	<string name="TooltipParcelUrl">
		Нажмите, чтобы посмотреть описание участка
	</string>
	<string name="TooltipTeleportUrl">
		Нажмите, чтобы телепортироваться в это место
	</string>
	<string name="TooltipObjectIMUrl">
		Нажмите, чтобы посмотреть описание этого объекта
	</string>
	<string name="TooltipMapUrl">
		Нажмите, чтобы посмотреть это место на карте
	</string>
	<string name="TooltipSLAPP">
		Нажмите, чтобы выполнить команду secondlife://
	</string>
	<string name="TooltipFSHelpDebugSLUrl">
		Нажмите, чтобы открыть окно настроек отладки для этого параметра.
	</string>
	<string name="TooltipFSUrlEntryWear">
		Нажмите, чтобы надеть содержимое папки инвентаря
	</string>
	<string name="CurrentURL" value=" CurrentURL: [CurrentURL]"/>
	<string name="TooltipEmail">
		Нажмите, чтобы написать письмо
	</string>
	<string name="SLurlLabelTeleport">
		Телепортироваться в
	</string>
	<string name="SLurlLabelShowOnMap">
		Показать карту для
	</string>
	<string name="SLappAgentMute">
		Заблокировать
	</string>
	<string name="SLappAgentUnmute">
		Разблокировать
	</string>
	<string name="SLappAgentIM">
		ЛС
	</string>
	<string name="SLappAgentPay">
		Заплатить
	</string>
	<string name="SLappAgentOfferTeleport">
		Предложить телепортацию в
	</string>
	<string name="SLappAgentRequestFriend">
		Предложить дружбу
	</string>
	<string name="SLappAgentRemoveFriend">
		Удаление друга
	</string>
	<string name="BUTTON_CLOSE_DARWIN">
		Закрыть (&#8984;W)
	</string>
	<string name="BUTTON_CLOSE_WIN">
		Закрыть (Ctrl+W)
	</string>
	<string name="BUTTON_CLOSE_CHROME">
		Закрыть
	</string>
	<string name="BUTTON_RESTORE">
		Восстановить
	</string>
	<string name="BUTTON_MINIMIZE">
		Свернуть
	</string>
	<string name="BUTTON_TEAR_OFF">
		Отделить
	</string>
	<string name="BUTTON_DOCK">
		Присоединить
	</string>
	<string name="BUTTON_HELP">
		Показать помощь
	</string>
	<string name="BUTTON_SNOOZE">
		Вздремнуть
	</string>
	<string name="TooltipNotecardNotAllowedTypeDrop">
		Элементы этого типа не могут быть занесены в
карточку для комментариев в этом регионе.
	</string>
	<string name="TooltipNotecardOwnerRestrictedDrop">
		Только элементы с безусловным разрешением
‘следующего владельца’ можно внести
в карточки для комментариев.
	</string>
	<string name="Searching">
		Поиск...
	</string>
	<string name="NoneFound">
		Не найдено.
	</string>
	<string name="RetrievingData">
		Получение...
	</string>
	<string name="ReleaseNotes">
		Заметки о выпуске
	</string>
	<string name="LoadingData">
		Загрузка...
	</string>
	<string name="LockedFolder">
		заблокировано
	</string>
	<string name="ProtectedFolder">
		защищено
	</string>
	<string name="AvatarNameNobody">
		(никто)
	</string>
	<string name="AvatarNameWaiting">
		(Загрузка...)
	</string>
	<string name="AvatarNameMultiple">
		(несколько)
	</string>
	<string name="GroupNameNone">
		(нет)
	</string>
	<string name="AvalineCaller">
		Avaline Caller [ORDER]
	</string>
	<string name="AssetErrorNone">
		Ошибок нет
	</string>
	<string name="AssetErrorRequestFailed">
		Запрос актива: сбой
	</string>
	<string name="AssetErrorNonexistentFile">
		Запрос актива: файл не существует
	</string>
	<string name="AssetErrorNotInDatabase">
		Запрос актива: актив не найден в базе данных
	</string>
	<string name="AssetErrorEOF">
		Конец файла
	</string>
	<string name="AssetErrorCannotOpenFile">
		Невозможно открыть файл
	</string>
	<string name="AssetErrorFileNotFound">
		Файл не найден
	</string>
	<string name="AssetErrorTCPTimeout">
		Время передачи файла истекло
	</string>
	<string name="AssetErrorCircuitGone">
		Обрыв в канале
	</string>
	<string name="AssetErrorPriceMismatch">
		Не достигнута договоренность по цене между клиентом и сервером
	</string>
	<string name="AssetErrorUnknownStatus">
		Неизвестный статус
	</string>
	<string name="AssetUploadServerUnreacheble">
		Служба недоступна.
	</string>
	<string name="AssetUploadServerDifficulties">
		Сервер испытывает неожиданные трудности.
	</string>
	<string name="AssetUploadServerUnavaliable">
		Сервис недоступен или истекло время загрузки.
	</string>
	<string name="AssetUploadRequestInvalid">
Ошибка в запросе на загрузку.  Пожалуйста, посетите
https://www.firestormviewer.org/support за помощь в решении этой проблемы.
	</string>
	<string name="SettingValidationError">
		Ошибка при импорте настроек [NAME]
	</string>
	<string name="SettingImportFileError">
		Не могу открыть файл [FILE]
	</string>
	<string name="SettingParseFileError">
		Не могу открыть файл [FILE]
	</string>
	<string name="SettingTranslateError">
		Не могу перевести окружение [NAME]
	</string>
	<string name="texture">
		текстуру
	</string>
	<string name="sound">
		звук
	</string>
	<string name="calling card">
		визитку
	</string>
	<string name="landmark">
		закладку
	</string>
	<string name="legacy script">
		старый скрипт
	</string>
	<string name="clothing">
		одежду
	</string>
	<string name="object">
		объект
	</string>
	<string name="note card">
		заметку
	</string>
	<string name="folder">
		папку
	</string>
	<string name="root">
		корневой каталог
	</string>
	<string name="lsl2 script">
		LSL2 скрипт
	</string>
	<string name="lsl bytecode">
		LSL байт-код
	</string>
	<string name="tga texture">
		текстуру TGA
	</string>
	<string name="body part">
		часть тела
	</string>
	<string name="snapshot">
		снимок
	</string>
	<string name="lost and found">
		найденные вещи
	</string>
	<string name="targa image">
		изображение TGA
	</string>
	<string name="trash">
		корзину
	</string>
	<string name="jpeg image">
		изображение JPEG
	</string>
	<string name="animation">
		анимацию
	</string>
	<string name="gesture">
		жест
	</string>
	<string name="simstate">
		состояние симуляции
	</string>
	<string name="favorite">
		избранное
	</string>
	<string name="symbolic link">
		ссылку
	</string>
	<string name="settings blob">
		настройки
	</string>
	<string name="symbolic folder link">
		ссылку на папку
	</string>
	<string name="mesh">
		меш
	</string>
	<string name="AvatarEditingAppearance">
		(Редактирование внешности)
	</string>
	<string name="AvatarAway">
		Нет на месте
	</string>
	<string name="AvatarDoNotDisturb">
		Не беспокоить
	</string>
	<string name="AvatarMuted">
		Заблокирован
	</string>
	<string name="AvatarAutoResponse">
		Авто-ответ
	</string>
	<string name="AvatarTyping">
		Печатает
	</string>
	<string name="anim_express_afraid">
		Страх
	</string>
	<string name="anim_express_anger">
		Гнев
	</string>
	<string name="anim_away">
		Нет на месте
	</string>
	<string name="anim_backflip">
		Сальто назад
	</string>
	<string name="anim_express_laugh">
		Хохот
	</string>
	<string name="anim_express_toothsmile">
		Широкая улыбка
	</string>
	<string name="anim_blowkiss">
		Воздушный поцелуй
	</string>
	<string name="anim_express_bored">
		Скука
	</string>
	<string name="anim_bow">
		Поклон
	</string>
	<string name="anim_clap">
		Хлопок
	</string>
	<string name="anim_courtbow">
		Учтивый поклон
	</string>
	<string name="anim_express_cry">
		Плач
	</string>
	<string name="anim_dance1">
		Танец 1
	</string>
	<string name="anim_dance2">
		Танец 2
	</string>
	<string name="anim_dance3">
		Танец 3
	</string>
	<string name="anim_dance4">
		Танец 4
	</string>
	<string name="anim_dance5">
		Танец 5
	</string>
	<string name="anim_dance6">
		Танец 6
	</string>
	<string name="anim_dance7">
		Танец 7
	</string>
	<string name="anim_dance8">
		Танец 8
	</string>
	<string name="anim_express_disdain">
		Презрение
	</string>
	<string name="anim_drink">
		Питьё
	</string>
	<string name="anim_express_embarrased">
		Смущение
	</string>
	<string name="anim_angry_fingerwag">
		Погрозить пальцем
	</string>
	<string name="anim_fist_pump">
		Поднимание кулака
	</string>
	<string name="anim_yoga_float">
		Парящий Будда
	</string>
	<string name="anim_express_frown">
		Хмурость
	</string>
	<string name="anim_impatient">
		Нетерпение
	</string>
	<string name="anim_jumpforjoy">
		Прыжок радости
	</string>
	<string name="anim_kissmybutt">
		Поцелуй в зад
	</string>
	<string name="anim_express_kiss">
		Поцелуй
	</string>
	<string name="anim_laugh_short">
		Смех
	</string>
	<string name="anim_musclebeach">
		Демонстрация мускулов
	</string>
	<string name="anim_no_unhappy">
		Нет (Грустно)
	</string>
	<string name="anim_no_head">
		Нет
	</string>
	<string name="anim_nyanya">
		Ня-ня-ня
	</string>
	<string name="anim_punch_onetwo">
		Один-два удара
	</string>
	<string name="anim_express_open_mouth">
		Открытый рот
	</string>
	<string name="anim_peace">
		Дружелюбие
	</string>
	<string name="anim_point_you">
		Указывание на кого-то
	</string>
	<string name="anim_point_me">
		Указывание на себя
	</string>
	<string name="anim_punch_l">
		Удар левой рукой
	</string>
	<string name="anim_punch_r">
		Удар правой рукой
	</string>
	<string name="anim_rps_countdown">
		Счет в КНБ
	</string>
	<string name="anim_rps_paper">
		КНБ – бумага
	</string>
	<string name="anim_rps_rock">
		КНБ – камень
	</string>
	<string name="anim_rps_scissors">
		КНБ – ножницы
	</string>
	<string name="anim_express_repulsed">
		Отказ
	</string>
	<string name="anim_kick_roundhouse_r">
		Удар с разворота
	</string>
	<string name="anim_express_sad">
		Грусть
	</string>
	<string name="anim_salute">
		Приветствие
	</string>
	<string name="anim_shout">
		Крик
	</string>
	<string name="anim_express_shrug">
		Пожимание плечами
	</string>
	<string name="anim_express_smile">
		Улыбка
	</string>
	<string name="anim_smoke_idle">
		Курение не в затяжку
	</string>
	<string name="anim_smoke_inhale">
		Курение в затяжку
	</string>
	<string name="anim_smoke_throw_down">
		Бросить сигарету
	</string>
	<string name="anim_express_surprise">
		Удивление
	</string>
	<string name="anim_sword_strike_r">
		Удар мечом
	</string>
	<string name="anim_angry_tantrum">
		Вспышка гнева
	</string>
	<string name="anim_express_tongue_out">
		Показать язык
	</string>
	<string name="anim_hello">
		Помахать
	</string>
	<string name="anim_whisper">
		Шепот
	</string>
	<string name="anim_whistle">
		Свист
	</string>
	<string name="anim_express_wink">
		Подмигивание
	</string>
	<string name="anim_wink_hollywood">
		Подмигивание (по-голливудски)
	</string>
	<string name="anim_express_worry">
		Беспокойство
	</string>
	<string name="anim_yes_happy">
		Согласие (Радостное)
	</string>
	<string name="anim_yes_head">
		Согласие
	</string>
	<string name="multiple_textures">
		Несколько
	</string>
	<string name="use_texture">
		Использовать текстуру
	</string>
	<string name="manip_hint1">
		Двигать курсор мышки над линейкой
	</string>
	<string name="manip_hint2">
		для привязки к сетке
	</string>
	<string name="texture_loading">
		Загрузка...
	</string>
	<string name="worldmap_offline">
		Не в сети
	</string>
	<string name="worldmap_item_tooltip_format">
		[AREA] м² L$[PRICE] ([SQMPRICE] L$/м²)
	</string>
	<string name="worldmap_results_none_found">
		Не найдено.
	</string>
	<string name="worldmap_agent_position">
		Вы тут
	</string>
	<string name="minimap_distance">
		(Расстояние: [DISTANCE] м)
	</string>
	<string name="minimap_no_focus">
		Камера не может сфокусироваться на пользователя, так как он находятся за пределами расстояния вашей отрисовки.
	</string>
	<string name="Ok">
		ОК
	</string>
	<string name="Premature end of file">
		Преждевременный конец файла
	</string>
	<string name="ST_NO_JOINT">
		Не удается найти ROOT или JOINT.
	</string>
	<string name="no_name_object">
		(без названия)
	</string>
	<string name="NearbyChatTitle">
		Общий чат
	</string>
	<string name="NearbyChatLabel">
		(Общий чат)
	</string>
	<string name="whisper">
		шепчет:
	</string>
	<string name="shout">
		кричит:
	</string>
	<string name="ringing">
		Подключение к голосовому чату...
	</string>
	<string name="connected">
		Подключено
	</string>
	<string name="unavailable">
		В этом месте голосовая связь недоступна
	</string>
	<string name="hang_up">
		Отключение от голосового чата...
	</string>
	<string name="reconnect_nearby">
		Устанавливается переподключение к локальному голосовому чату
	</string>
	<string name="ScriptQuestionCautionChatGranted">
		Объекту '[OBJECTNAME]', который принадлежит пользователю '[OWNERNAME]' и находится в [REGIONPOS] в регионе '[REGIONNAME]', предоставлено разрешение: [PERMISSIONS].
	</string>
	<string name="ScriptQuestionCautionChatDenied">
		Объекту '[OBJECTNAME]', который принадлежит пользователю '[OWNERNAME]' и находится в [REGIONPOS] в регионе '[REGIONNAME]', отказано в разрешении: [PERMISSIONS].
	</string>
	<string name="AdditionalPermissionsRequestHeader">
		Разрешив доступ к своему аккаунту, вы также разрешите объекту:
	</string>
	<string name="ScriptTakeMoney">
		У вас берут Линден доллары (L$)
	</string>
	<string name="ActOnControlInputs">
		Действия ваших элементов управления
	</string>
	<string name="RemapControlInputs">
		Переназначение ваших элементов управления
	</string>
	<string name="AnimateYourAvatar">
		Анимировать ваш аватар
	</string>
	<string name="AttachToYourAvatar">
		Прикрепить к вашему аватару
	</string>
	<string name="ReleaseOwnership">
		Отказаться от прав собственности, сделать всеобщим
	</string>
	<string name="LinkAndDelink">
		Связать или отменить связь с другими объектами
	</string>
	<string name="AddAndRemoveJoints">
		Добавление и удаление связей с другими объектами
	</string>
	<string name="ChangePermissions">
		Изменить права доступа
	</string>
	<string name="TrackYourCamera">
		Отслеживание вашей камеры
	</string>
	<string name="ControlYourCamera">
		Управление вашей камерой
	</string>
	<string name="TeleportYourAgent">
		Телепортировать вас
	</string>
	<string name="ManageEstateSilently">
		Тихо управлять вашими поместьями
	</string>
	<string name="ChangeYourDefaultAnimations">
		Изменить ваши стандартные анимации
	</string>
	<string name="ForceSitAvatar">
		Заставьте аватар сесть
	</string>
	<string name="ChangeEnvSettings">
		Изменить настройки среды
	</string>
	<string name="SnapshotSavedToDisk">
		Снимок сохранен: [FILENAME]
	</string>
	<string name="JoinAnExperience"/>
	<string name="SilentlyManageEstateAccess">
		Отключить извещения при управлении списками доступа к недвижимости
	</string>
	<string name="OverrideYourAnimations">
		Заменить ваши стандартные анимации
	</string>
	<string name="ScriptReturnObjects">
		Вернуть объекты от вашего имени
	</string>
	<string name="NotConnected">
		Не подключено
	</string>
	<string name="AgentNameSubst">
		(Вы)
	</string>
	<string name="UnknownScriptPermission">
		(неизвестно)!
	</string>
	<string name="SIM_ACCESS_PG">
		Общий
	</string>
	<string name="SIM_ACCESS_MATURE">
		Умеренный
	</string>
	<string name="SIM_ACCESS_ADULT">
		Для взрослых
	</string>
	<string name="SIM_ACCESS_DOWN">
		Не в сети
	</string>
	<string name="SIM_ACCESS_MIN">
		Неизвестно
	</string>
	<string name="land_type_unknown">
		(неизвестно)
	</string>
	<string name="Estate / Full Region">
		Остров / Полный регион
	</string>
	<string name="Estate / Homestead">
		Остров / Усадьба
	</string>
	<string name="Mainland / Homestead">
		Материк / Усадьба
	</string>
	<string name="Mainland / Full Region">
		Материк / Полный регион
	</string>
	<string name="Linden Homes / Full Region">
		Linden Дома / Полный регион
	</string>
	<string name="all_files">
		Все файлы
	</string>
	<string name="sound_files">
		Звуки
	</string>
	<string name="animation_files">
		Анимации
	</string>
	<string name="image_files">
		Изображения
	</string>
	<string name="save_file_verb">
		Сохранить
	</string>
	<string name="load_file_verb">
		Загрузить
	</string>
	<string name="targa_image_files">
		Изображения TGA
	</string>
	<string name="bitmap_image_files">
		Изображения BMP
	</string>
	<string name="png_image_files">
		Изображения PNG
	</string>
	<string name="save_texture_image_files">
		Изображения TGA или PNG
	</string>
	<string name="avi_movie_file">
		Видео файлы AVI
	</string>
	<string name="xaf_animation_file">
		Файлы анимации XAF
	</string>
	<string name="xml_file">
		XML файл
	</string>
	<string name="raw_file">
		RAW файл
	</string>
	<string name="compressed_image_files">
		Сжатые изображения
	</string>
	<string name="load_files">
		Загрузить файлы
	</string>
	<string name="choose_the_directory">
		Выбрать директорию
	</string>
	<string name="script_files">
		Скрипты
	</string>
	<string name="dictionary_files">
		Словари
	</string>
	<string name="backup_files">
		Резервные копии объектов
	</string>
	<string name="collada_files">
		Модели COLLADA
	</string>
	<string name="csv_files">
		Значения разделяются запятыми
	</string>
	<string name="recompile_script_verb">
		Перекомпиляция
	</string>
	<string name="jpeg_image_files">
		Изображения в формате JPEG
	</string>
	<string name="executable_files">
		Исполняемые файлы программы
	</string>
	<string name="LSLTipSleepTime">
		Пауза скрипта на [SLEEP_TIME] секунд.
	</string>
	<string name="shape">
		Фигура
	</string>
	<string name="skin">
		Кожа
	</string>
	<string name="hair">
		Волосы
	</string>
	<string name="eyes">
		Глаза
	</string>
	<string name="shirt">
		Рубашка
	</string>
	<string name="pants">
		Штаны
	</string>
	<string name="shoes">
		Обувь
	</string>
	<string name="socks">
		Носки
	</string>
	<string name="jacket">
		Куртка
	</string>
	<string name="gloves">
		Перчатки
	</string>
	<string name="undershirt">
		Майка
	</string>
	<string name="underpants">
		Трусы
	</string>
	<string name="skirt">
		Юбка
	</string>
	<string name="alpha">
		Альфа
	</string>
	<string name="tattoo">
		Татуировка
	</string>
	<string name="universal">
		Универсальный
	</string>
	<string name="physics">
		Физика
	</string>
	<string name="invalid">
		недействительный
	</string>
	<string name="none">
		нет
	</string>
	<string name="sky">
		Небо
	</string>
	<string name="water">
		Вода
	</string>
	<string name="day">
		Цикл дня
	</string>
	<string name="shirt_not_worn">
		Рубашка не надета
	</string>
	<string name="pants_not_worn">
		Штаны не надеты
	</string>
	<string name="shoes_not_worn">
		Обувь не надета
	</string>
	<string name="socks_not_worn">
		Носки не надеты
	</string>
	<string name="jacket_not_worn">
		Куртка не надета
	</string>
	<string name="gloves_not_worn">
		Перчатки не надеты
	</string>
	<string name="undershirt_not_worn">
		Майка не надета
	</string>
	<string name="underpants_not_worn">
		Трусы не надеты
	</string>
	<string name="skirt_not_worn">
		Юбка не надета
	</string>
	<string name="alpha_not_worn">
		Альфа не надета
	</string>
	<string name="tattoo_not_worn">
		Татуировка не надета
	</string>
	<string name="universal_not_worn">
		Универсальный не надет
	</string>
	<string name="physics_not_worn">
		Физика не надета
	</string>
	<string name="invalid_not_worn">
		недействительный
	</string>
	<string name="create_new_shape">
		Создать новую фигуру
	</string>
	<string name="create_new_skin">
		Создать новую кожу
	</string>
	<string name="create_new_hair">
		Создать новые волосы
	</string>
	<string name="create_new_eyes">
		Создать новые глаза
	</string>
	<string name="create_new_shirt">
		Создать новую рубашку
	</string>
	<string name="create_new_pants">
		Создать новые штаны
	</string>
	<string name="create_new_shoes">
		Создать новую обувь
	</string>
	<string name="create_new_socks">
		Создать новые носки
	</string>
	<string name="create_new_jacket">
		Создать новую куртку
	</string>
	<string name="create_new_gloves">
		Создать новые перчатки
	</string>
	<string name="create_new_undershirt">
		Создать новую майку
	</string>
	<string name="create_new_underpants">
		Создать новые трусы
	</string>
	<string name="create_new_skirt">
		Создать новую юбку
	</string>
	<string name="create_new_alpha">
		Создать новую альфа
	</string>
	<string name="create_new_tattoo">
		Создать новую татуировку
	</string>
	<string name="create_new_universal">
		Создать новый универсальный
	</string>
	<string name="create_new_physics">
		Создать новую физику
	</string>
	<string name="create_new_invalid">
		недействительный
	</string>
	<string name="NewWearable">
		Новый [WEARABLE_ITEM]
	</string>
	<string name="next">
		Далее
	</string>
	<string name="ok">
		ОК
	</string>
	<string name="GroupNotifyGroupNotice">
		Уведомление группы
	</string>
	<string name="GroupNotifyGroupNotices">
		Уведомления группы
	</string>
	<string name="GroupNotifySentBy">
		Отправлено
	</string>
	<string name="GroupNotifyAttached">
		Вложение:
	</string>
	<string name="GroupNotifyViewPastNotices">
		Посмотреть последние уведомления или отказаться от получения таких сообщений.
	</string>
	<string name="GroupNotifyOpenAttachment">
		Открыть вложение
	</string>
	<string name="GroupNotifySaveAttachment">
		Сохранить вложение
	</string>
	<string name="GroupNotifySender">
		Отправлено [SENDER], [GROUPNAME]
	</string>
	<string name="TeleportOffer">
		Предложение телепортации
	</string>
	<string name="StartUpNotifications">
		Поступили новые уведомления, пока вы отсутствовали
	</string>
	<string name="OverflowInfoChannelString">
		Вы получили более %d уведомлений
	</string>
	<string name="BodyPartsRightArm">
		Правая рука
	</string>
	<string name="BodyPartsHead">
		Голова
	</string>
	<string name="BodyPartsLeftArm">
		Левая рука
	</string>
	<string name="BodyPartsLeftLeg">
		Левая нога
	</string>
	<string name="BodyPartsTorso">
		Торс
	</string>
	<string name="BodyPartsRightLeg">
		Правая нога
	</string>
	<string name="BodyPartsEnhancedSkeleton">
		Улучшенный скелет
	</string>
	<string name="GraphicsQualityLow">
		Низкая
	</string>
	<string name="GraphicsQualityMid">
		Средняя
	</string>
	<string name="GraphicsQualityHigh">
		Высокая
	</string>
	<string name="LeaveMouselook">
		Нажмите ESC, чтобы вернуться к обычному обзору
	</string>
	<string name="InventoryNoMatchingItems">
		Не нашли того, что вам нужно? Попробуйте [secondlife:///app/search/all/[SEARCH_TERM] Поиск].
	</string>
	<string name="InventoryNoMatchingRecentItems">
		Не нашли то, что искали? [secondlife:///app/inventory/filters Показать фильтры].
	</string>
	<string name="PlacesNoMatchingItems">
		Не нашли того, что вам нужно? Попробуйте [secondlife:///app/search/places/[SEARCH_TERM] Поиск].
	</string>
	<string name="FavoritesNoMatchingItems">
		Перетащите закладку сюда, чтобы добавить ее в список избранного.
	</string>
	<string name="MarketplaceNoListing">
		У вас еще нет товаров в Торговом центре.
	</string>
	<string name="MarketplaceNoMatchingItems">
		Предметы не найдены. Проверьте правильность строки поиска и повторите попытку.
	</string>
	<string name="InventoryNoTexture">
		Вы не имеете копию этой текстуры в инвентаре
	</string>
	<string name="InventoryInboxNoItems">
		Здесь будут показаны ваши покупки из Торгового центра. Их можно будет перетащить в ваш инвентарь для использования.
	</string>
	<string name="MarketplaceURL">
		https://marketplace.[MARKETPLACE_DOMAIN_NAME]/
	</string>
	<string name="MarketplaceURL_CreateStore">
		http://community.secondlife.com/t5/English-Knowledge-Base/Selling-in-the-Marketplace/ta-p/700193#Section_.3
	</string>
	<string name="MarketplaceURL_Dashboard">
		https://marketplace.[MARKETPLACE_DOMAIN_NAME]/merchants/store/dashboard
	</string>
	<string name="MarketplaceURL_Imports">
		https://marketplace.[MARKETPLACE_DOMAIN_NAME]/merchants/store/imports
	</string>
	<string name="MarketplaceURL_LearnMore">
		https://marketplace.[MARKETPLACE_DOMAIN_NAME]/learn_more
	</string>
	<string name="InventoryPlayAnimationTooltip">
		Откройте окно с настройками Воспроизведения.
	</string>
	<string name="InventoryPlayGestureTooltip">
		Выполните выбранный жест в игровом мире.
	</string>
	<string name="InventoryPlaySoundTooltip">
		Откройте окно с настройками Воспроизведения.
	</string>
	<string name="InventoryOutboxNotMerchantTitle">
		Любой желающий может продавать товары в Торговом центре.
	</string>
	<string name="InventoryOutboxNotMerchantTooltip">
	</string>
	<string name="InventoryOutboxNotMerchant">
		Если вы хотите стать продавцом, вам нужно будет создать магазин в [[MARKETPLACE_CREATE_STORE_URL] Торговом центре].
	</string>
	<string name="InventoryOutboxNoItemsTitle">
		Ваша папка 'Исходящие' пуста.
	</string>
	<string name="InventoryOutboxNoItemsTooltip">
	</string>
	<string name="InventoryOutboxNoItems">
		Перетащите папки в эту область и щелкните 'Отправить в Торговую площадку', чтобы выставить их на продажу в [[MARKETPLACE_DASHBOARD_URL] Торговом центре].
	</string>
	<string name="InventoryOutboxInitializingTitle">
		Инициализация Торговой площадки
	</string>
	<string name="InventoryOutboxInitializingTooltip">
	</string>
	<string name="InventoryOutboxInitializing">
		Мы обращаемся к вашей учетной записи магазина [[MARKETPLACE_CREATE_STORE_URL] Торгового центра].
	</string>
	<string name="InventoryOutboxErrorTitle">
		Ошибки Торговой площадки.
	</string>
	<string name="InventoryOutboxErrorTooltip">
	</string>
	<string name="InventoryOutboxError">
		[[MARKETPLACE_CREATE_STORE_URL] Магазин Торговой площадки] вернул ошибки.
	</string>
	<string name="InventoryMarketplaceError">
		Произошла ошибка при открытии списков Торговой площадки.
Если вы продолжаете получать это сообщение, обратитесь за помощью в службу поддержки Second Life по адресу http://support.secondlife.com.
	</string>
	<string name="InventoryMarketplaceListingsNoItemsTitle">
		Папка списков товаров торгового центра пуста.
	</string>
	<string name="InventoryMarketplaceListingsNoItems">
		Перетащите папки в эту область, чтобы выставить их на продажу в [[MARKETPLACE_DASHBOARD_URL] Торговом центре].
	</string>
	<string name="InventoryItemsCount">
		([ITEMS]/[CATEGORIES] предметов)
	</string>
	<string name="Marketplace Validation Warning Stock">
		В папке версии должна быть папка запасов
	</string>
	<string name="Marketplace Validation Error Mixed Stock">
		: Ошибка: все предметы в папке запасов должны быть некопируемыми и одного типа
	</string>
	<string name="Marketplace Validation Error Subfolder In Stock">
		: Ошибка: папка запасов не может содержать подпапки
	</string>
	<string name="Marketplace Validation Warning Empty">
		: Предупреждение: папка не содержит предметов
	</string>
	<string name="Marketplace Validation Warning Create Stock">
		: Предупреждение: создается папка запасов
	</string>
	<string name="Marketplace Validation Warning Create Version">
		: Предупреждение: создается папка версии
	</string>
	<string name="Marketplace Validation Warning Move">
		: Предупреждение: перемещаются предметы
	</string>
	<string name="Marketplace Validation Warning Delete">
		: Предупреждение: содержимое папки переносится в папку запасов, пустая папка удаляется
	</string>
	<string name="Marketplace Validation Error Stock Item">
		: Ошибка: в папке запасов должны содержаться некопируемые предметы
	</string>
	<string name="Marketplace Validation Warning Unwrapped Item">
		: Предупреждение: в папке версии должны быть предметы
	</string>
	<string name="Marketplace Validation Error">
		: Ошибка:
	</string>
	<string name="Marketplace Validation Warning">
		: Предупреждение:
	</string>
	<string name="Marketplace Validation Error Empty Version">
		: Предупреждение: папка версии должна содержать хотя бы 1 предмет
	</string>
	<string name="Marketplace Validation Error Empty Stock">
		: Предупреждение: папка запасов должна содержать хотя бы 1 предмет
	</string>
	<string name="Marketplace Validation No Error">
		Нет ошибок и предупреждений
	</string>
	<string name="Marketplace Error None">
		Ошибок нет
	</string>
	<string name="Marketplace Error Prefix">
		Ошибка:
	</string>
	<string name="Marketplace Error Not Merchant">
		Ошибка: Перед отправкой товаров для Торговой площадки вам нужно будет настроить себя, как продавец (бесплатно).
	</string>
	<string name="Marketplace Error Not Accepted">
		Невозможно переместить предмет в эту папку.
	</string>
	<string name="Marketplace Error Unsellable Item">
		Ошибка: Этот предмет не может быть продан в Торговом центре.
	</string>
	<string name="MarketplaceNoID">
		нет ID торг. центра
	</string>
	<string name="MarketplaceLive">
		опубликовано
	</string>
	<string name="MarketplaceActive">
		активно
	</string>
	<string name="MarketplaceMax">
		макс.
	</string>
	<string name="MarketplaceStock">
		запас
	</string>
	<string name="MarketplaceNoStock">
		нет в запасе
	</string>
	<string name="MarketplaceUpdating">
		обновление...
	</string>
	<string name="UploadFeeInfo">
		Плата зависит от вашего уровня подписки. С подписок более высокого уровня взимаются более низкие сборы. [https://secondlife.com/my/account/membership.php? Узнать больше]
	</string>
	<string name="Open landmarks">
		Открыть сохраненные локации
	</string>
	<string name="Unconstrained">
		Несвязанные
	</string>
	<string name="no_transfer" value=" (не передается)"/>
	<string name="no_modify" value=" (не изменяется)"/>
	<string name="no_copy" value=" (не копируется)"/>
	<string name="worn" value=" (надето)"/>
	<string name="link" value=" (ссылка)"/>
	<string name="broken_link" value=" (неработающая ссылка)"/>
	<string name="LoadingContents">
		Загрузка содержимого...
	</string>
	<string name="NoContents">
		Нет содержимого
	</string>
	<string name="WornOnAttachmentPoint" value=" (надето на [ATTACHMENT_POINT])"/>
	<string name="AttachmentErrorMessage" value="([ATTACHMENT_ERROR])"/>
	<string name="ActiveGesture" value="[GESLABEL] (активно)"/>
	<string name="PermYes">
		Да
	</string>
	<string name="PermNo">
		Нет
	</string>
	<string name="Chat Message" value=" Чат : "/>
	<string name="Sound" value=" Звук : "/>
	<string name="Wait" value=" --- Ожидайте : "/>
	<string name="AnimFlagStop" value=" Остановить анимацию :    "/>
	<string name="AnimFlagStart" value=" Начать анимацию :   "/>
	<string name="Wave" value=" Приветствие рукой "/>
	<string name="GestureActionNone" value="Нет"/>
	<string name="HelloAvatar" value=" Привет, аватар! "/>
	<string name="ViewAllGestures" value="  Просмотреть все &gt;&gt;"/>
	<string name="GetMoreGestures" value="  Получить больше &gt;&gt;"/>
	<string name="Animations" value=" Анимации,"/>
	<string name="Calling Cards" value=" Визитные карты,"/>
	<string name="Clothing" value=" Одежда,"/>
	<string name="Gestures" value=" Жесты,"/>
	<string name="Landmarks" value=" Закладки,"/>
	<string name="Notecards" value=" Заметки,"/>
	<string name="Objects" value=" Объекты,"/>
	<string name="Scripts" value=" Скрипты,"/>
	<string name="Sounds" value=" Звуки,"/>
	<string name="Textures" value=" Текстуры,"/>
	<string name="Settings" value=" Настройки,"/>
	<string name="Snapshots" value=" Снимки,"/>
	<string name="No Filters" value="Нет "/>
	<string name="Since Logoff" value=" - с выхода"/>
	<string name="Modifiable" value="Изменяемое"/>
	<string name="Copyable" value="Копируемое"/>
	<string name="Transferable" value="Передаваемое"/>
	<string name="PermissionsFilter" value=" - Только [PERMISSIONS]"/>
	<string name="InvFolder My Inventory">
		Инвентарь
	</string>
	<string name="InvFolder Library">
		Библиотека
	</string>
	<string name="InvFolder Textures">
		Текстуры
	</string>
	<string name="InvFolder Sounds">
		Звуки
	</string>
	<string name="InvFolder Calling Cards">
		Визитные карты
	</string>
	<string name="InvFolder Landmarks">
		Закладки
	</string>
	<string name="InvFolder Scripts">
		Скрипты
	</string>
	<string name="InvFolder Clothing">
		Одежда
	</string>
	<string name="InvFolder Objects">
		Объекты
	</string>
	<string name="InvFolder Notecards">
		Заметки
	</string>
	<string name="InvFolder New Folder">
		Новая папка
	</string>
	<string name="InvFolder Inventory">
		Инвентарь
	</string>
	<string name="InvFolder Uncompressed Images">
		Несжатые изображения
	</string>
	<string name="InvFolder Body Parts">
		Части тела
	</string>
	<string name="InvFolder Trash">
		Корзина
	</string>
	<string name="InvFolder Photo Album">
		Фотоальбом
	</string>
	<string name="InvFolder Lost And Found">
		Найденные вещи
	</string>
	<string name="InvFolder Uncompressed Sounds">
		Несжатые звуки
	</string>
	<string name="InvFolder Animations">
		Анимации
	</string>
	<string name="InvFolder Gestures">
		Жесты
	</string>
	<string name="InvFolder Favorites">
		Избранные
	</string>
	<string name="InvFolder favorite">
		Избранное
	</string>
	<string name="InvFolder favorites">
		Избранные
	</string>
	<string name="InvFolder Current Outfit">
		Текущий комплект одежды
	</string>
	<string name="InvFolder Initial Outfits">
		Первоначальный комплект одежды
	</string>
	<string name="InvFolder My Outfits">
		Комплекты одежды
	</string>
	<string name="InvFolder Accessories">
		Аксессуары
	</string>
	<string name="InvFolder Meshes">
		Меши
	</string>
	<string name="InvFolder Received Items">
		Полученные предметы
	</string>
	<string name="InvFolder Merchant Outbox">
		Исходящие продавца
	</string>
	<string name="InvFolder Settings">
		Настройки
	</string>
	<string name="InvFolder Friends">
		Друзья
	</string>
	<string name="InvFolder All">
		Все
	</string>
	<string name="InvFolder #Firestorm">
		#Firestorm
	</string>
	<string name="InvFolder #Phoenix">
		#Phoenix
	</string>
	<string name="InvFolder #RLV">
		#RLV
	</string>
	<string name="InvFolder My Suitcase">
		Мой Чемодан
	</string>
	<string name="no_attachments">
		Нет надетых вложений
	</string>
	<string name="Attachments remain">
		Вложения ([COUNT] осталось)
	</string>
	<string name="Buy">
		Купить
	</string>
	<string name="BuyforL$">
		Купить за L$
	</string>
	<string name="Stone">
		Камень
	</string>
	<string name="Metal">
		Металл
	</string>
	<string name="Glass">
		Стекло
	</string>
	<string name="Wood">
		Дерево
	</string>
	<string name="Flesh">
		Плоть
	</string>
	<string name="Plastic">
		Пластик
	</string>
	<string name="Rubber">
		Резина
	</string>
	<string name="Light">
		Свет
	</string>
	<string name="KBShift">
		Shift
	</string>
	<string name="KBCtrl">
		Ctrl
	</string>
	<string name="Chest">
		Грудь
	</string>
	<string name="Skull">
		Череп
	</string>
	<string name="Left Shoulder">
		Левая ключица
	</string>
	<string name="Right Shoulder">
		Правая ключица
	</string>
	<string name="Left Hand">
		Левая кисть
	</string>
	<string name="Right Hand">
		Правая кисть
	</string>
	<string name="Left Foot">
		Левая ступня
	</string>
	<string name="Right Foot">
		Правая ступня
	</string>
	<string name="Spine">
		Позвоночник
	</string>
	<string name="Pelvis">
		Таз
	</string>
	<string name="Mouth">
		Рот
	</string>
	<string name="Chin">
		Подбородок
	</string>
	<string name="Left Ear">
		Левое ухо
	</string>
	<string name="Right Ear">
		Правое ухо
	</string>
	<string name="Left Eyeball">
		Левый глаз
	</string>
	<string name="Right Eyeball">
		Правый глаз
	</string>
	<string name="Nose">
		Нос
	</string>
	<string name="R Upper Arm">
		Правое плечо
	</string>
	<string name="R Forearm">
		Правое предплечье
	</string>
	<string name="L Upper Arm">
		Левое плечо
	</string>
	<string name="L Forearm">
		Левое предплечье
	</string>
	<string name="Right Hip">
		Правое бедро
	</string>
	<string name="R Upper Leg">
		Правая бедренная кость
	</string>
	<string name="R Lower Leg">
		Правая голень
	</string>
	<string name="Left Hip">
		Левое бедро
	</string>
	<string name="L Upper Leg">
		Левая бедренная кость
	</string>
	<string name="L Lower Leg">
		Левая голень
	</string>
	<string name="Stomach">
		Живот
	</string>
	<string name="Left Pec">
		Левая грудь
	</string>
	<string name="Right Pec">
		Правая грудь
	</string>
	<string name="Neck">
		Шея
	</string>
	<string name="Avatar Center">
		Центр аватара
	</string>
	<string name="Left Ring Finger">
		Левый безымянный палец
	</string>
	<string name="Right Ring Finger">
		Правый безымянный палец
	</string>
	<string name="Tail Base">
		Основание хвоста
	</string>
	<string name="Tail Tip">
		Кончик хвоста
	</string>
	<string name="Left Wing">
		Левое крыло
	</string>
	<string name="Right Wing">
		Правое крыло
	</string>
	<string name="Jaw">
		Пасть
	</string>
	<string name="Alt Left Ear">
		Альт. левое ухо
	</string>
	<string name="Alt Right Ear">
		Альт. правое ухо
	</string>
	<string name="Alt Left Eye">
		Альт. левый глаз
	</string>
	<string name="Alt Right Eye">
		Альт. правый глаз
	</string>
	<string name="Tongue">
		Язык
	</string>
	<string name="Groin">
		Пах
	</string>
	<string name="Left Hind Foot">
		Левая задняя нога
	</string>
	<string name="Right Hind Foot">
		Правая задняя нога
	</string>
	<string name="Invalid Attachment">
		Неверная точка присоединения
	</string>
	<string name="ATTACHMENT_MISSING_ITEM">
		Ошибка: Отсутствет элемент
	</string>
	<string name="ATTACHMENT_MISSING_BASE_ITEM">
		Ошибка: Отсутствует базовый элемент
	</string>
	<string name="ATTACHMENT_NOT_ATTACHED">
		Ошибка: Объект находится в текущем комплекте одежды, но не прикреплен
	</string>
	<string name="YearsMonthsOld">
		[AGEYEARS] [AGEMONTHS]
	</string>
	<string name="YearsOld">
		[AGEYEARS]
	</string>
	<string name="MonthsOld">
		[AGEMONTHS]
	</string>
	<string name="WeeksOld">
		[AGEWEEKS]
	</string>
	<string name="DaysOld">
		[AGEDAYS]
	</string>
	<string name="TodayOld">
		Зарегистрирован сегодня
	</string>
	<string name="TotalDaysOld">
		; [AGEDAYSTOTAL]
	</string>
	<string name="av_render_everyone_now">
		Теперь все могут видеть вас.
	</string>
	<string name="av_render_not_everyone">
		Вы можете не отображаться у всех вокруг вас.
	</string>
	<string name="av_render_over_half">
		Вы можете не отображаться у большей половины вокруг вас.
	</string>
	<string name="av_render_most_of">
		Вы можете не отображаться у большинства вокруг вас.
	</string>
	<string name="av_render_anyone">
		Вы можете не отображаться у любого вокруг вас.
	</string>
	<string name="hud_description_total">
		Ваши данные в игре
	</string>
	<string name="hud_name_with_joint">
		[OBJ_NAME] (надет на [JNT_NAME])
	</string>
	<string name="hud_render_memory_warning">
		[HUD_DETAILS] использует большой объем памяти текстур
	</string>
	<string name="hud_render_cost_warning">
		[HUD_DETAILS] содержит много объемистых объектов и текстур
	</string>
	<string name="hud_render_heavy_textures_warning">
		[HUD_DETAILS] содержит много больших текстур
	</string>
	<string name="hud_render_cramped_warning">
		[HUD_DETAILS] содержит слишком много объектов
	</string>
	<string name="hud_render_textures_warning">
		[HUD_DETAILS] содержит слишком много текстур
	</string>
	<string name="AgeYearsA">
		[COUNT] год
	</string>
	<string name="AgeYearsB">
		[COUNT] года
	</string>
	<string name="AgeYearsC">
		[COUNT] лет
	</string>
	<string name="AgeMonthsA">
		[COUNT] месяц
	</string>
	<string name="AgeMonthsB">
		[COUNT] месяца
	</string>
	<string name="AgeMonthsC">
		[COUNT] месяцев
	</string>
	<string name="AgeWeeksA">
		[COUNT] неделя
	</string>
	<string name="AgeWeeksB">
		[COUNT] недели
	</string>
	<string name="AgeWeeksC">
		[COUNT] недель
	</string>
	<string name="AgeDaysA">
		[COUNT] день
	</string>
	<string name="AgeDaysB">
		[COUNT] дня
	</string>
	<string name="AgeDaysC">
		[COUNT] дней
	</string>
	<string name="GroupMembersA">
		[COUNT] пользователь
	</string>
	<string name="GroupMembersB">
		[COUNT] пользователя
	</string>
	<string name="GroupMembersC">
		[COUNT] пользователей
	</string>
	<string name="AcctTypeResident">
		Резидент
	</string>
	<string name="AcctTypeTrial">
		Пробный
	</string>
	<string name="AcctTypeCharterMember">
		Учредитель
	</string>
	<string name="AcctTypeEmployee">
		Сотрудник Linden Lab
	</string>
	<string name="PaymentInfoUsed">
		Платежная информация использовалась
	</string>
	<string name="PaymentInfoOnFile">
		Есть платежная информация
	</string>
	<string name="NoPaymentInfoOnFile">
		Нет платежной информации
	</string>
	<string name="AgeVerified">
		Возраст проверен
	</string>
	<string name="NotAgeVerified">
		Возраст не проверен
	</string>
	<string name="Center 2">
		В центре 2
	</string>
	<string name="Top Right">
		Вверху справа
	</string>
	<string name="Top">
		Вверху
	</string>
	<string name="Top Left">
		Вверху слева
	</string>
	<string name="Center">
		В центре
	</string>
	<string name="Bottom Left">
		Внизу слева
	</string>
	<string name="Bottom">
		Внизу
	</string>
	<string name="Bottom Right">
		Внизу справа
	</string>
	<string name="CompileQueueDownloadedCompiling">
		Скачано, сейчас компилируется
	</string>
	<string name="CompileQueueServiceUnavailable">
		Сервис компиляции скрипта не доступен
	</string>
	<string name="CompileQueueScriptNotFound">
		Скрипт не найден на сервере.
	</string>
	<string name="CompileQueueProblemDownloading">
		Проблема при скачивании
	</string>
	<string name="CompileQueueInsufficientPermDownload">
		Недостаточно прав для скачивания скрипта.
	</string>
	<string name="CompileQueueInsufficientPermFor">
		Недостаточно прав для
	</string>
	<string name="CompileQueueUnknownFailure">
		Неизвестная ошибка при скачивании
	</string>
	<string name="CompileNoExperiencePerm">
		Пропуск скрипта [SCRIPT] с приключением [EXPERIENCE].
	</string>
	<string name="CompileQueueTitle">
		Прогресс перекомпиляции
	</string>
	<string name="CompileQueueStart">
		перекомпиляция
	</string>
	<string name="CompileQueuePreprocessing">
		Предварительная обработка: [SCRIPT]
	</string>
	<string name="CompileQueuePreprocessingComplete">
		Предварительная обработка скрипта [SCRIPT] завершена
	</string>
	<string name="ResetQueueTitle">
		Прогресс Сброса
	</string>
	<string name="ResetQueueStart">
		сброс
	</string>
	<string name="RunQueueTitle">
		Прогресс Запуска
	</string>
	<string name="RunQueueStart">
		запустить
	</string>
	<string name="NotRunQueueTitle">
		Прогресс Остановки
	</string>
	<string name="NotRunQueueStart">
		не запускаемый
	</string>
	<string name="DeleteQueueTitle">
		Прогресс удаления
	</string>
	<string name="DeleteQueueStart">
		Удаление
	</string>
	<string name="Compiling">
		Компиляция [NAME]
	</string>
	<string name="CompileSuccessful">
		Компиляция завершена успешно!
	</string>
	<string name="CompileSuccessfulSaving">
		Компиляция завершена, сохранение...
	</string>
	<string name="SaveComplete">
		Сохранено.
	</string>
	<string name="UploadFailed">
		Ошибка загрузки файла: [REASON]
	</string>
	<string name="ObjectOutOfRange">
		Скрипт (объект вне досягаемости)
	</string>
	<string name="ScriptWasDeleted">
		Скрипт (удален из инвентаря)
	</string>
	<string name="GodToolsObjectOwnedBy">
		Объект [OBJECT] принадлежит [OWNER]
	</string>
	<string name="GroupsNone">
		нет
	</string>
	<string name="Group" value=" (группа)"/>
	<string name="Unknown">
		(Неизвестно)
	</string>
	<string name="SummaryForTheWeek" value="Суммарно за эту неделю, начиная с "/>
	<string name="NextStipendDay" value="Следующая стипендия "/>
	<string name="GroupPlanningDate">
		[day,datetime,utc].[mthnum,datetime,utc].[year,datetime,utc]
	</string>
	<string name="GroupIndividualShare" value="                      Группа       Долевое участие"/>
	<string name="GroupColumn" value="                      Группа"/>
	<string name="Balance">
		Баланс
	</string>
	<string name="Credits">
		Кредиты
	</string>
	<string name="Debits">
		Дебеты
	</string>
	<string name="Total">
		Итого
	</string>
	<string name="NoGroupDataFound">
		Данные для группы не найдены
	</string>
	<string name="AlreadyInGroup">
		Вы уже в этой группе
	</string>
	<string name="IMParentEstate">
		родительский остров
	</string>
	<string name="IMMainland">
		материк
	</string>
	<string name="IMTeen">
		подростковый
	</string>
	<string name="Anyone">
		любой
	</string>
	<string name="RegionInfoError">
		ошибка
	</string>
	<string name="RegionInfoAllEstatesOwnedBy">
		все острова пользователя [OWNER]
	</string>
	<string name="RegionInfoAllEstatesYouOwn">
		все острова в вашей собственности
	</string>
	<string name="RegionInfoAllEstatesYouManage">
		все острова пользователя [OWNER], которыми вы управляете
	</string>
	<string name="RegionInfoAllowedResidents">
		Разрешенные жители: ([ALLOWEDAGENTS], максимум [MAXACCESS])
	</string>
	<string name="RegionInfoAllowedGroups">
		Разрешенные группы: ([ALLOWEDGROUPS], максимум [MAXACCESS])
	</string>
	<string name="RegionInfoEstateManagers">
		Менеджеры острова: ([ESTATEMANAGERS], максимум [MAXMANAGERS])
	</string>
	<string name="RegionInfoBannedResidents">
		Заблокированные жители: ([BANNEDAGENTS], максимум [MAXBANNED])
	</string>
	<string name="RegionInfoListTypeAllowedAgents">
		Разрешенные жители
	</string>
	<string name="RegionInfoListTypeBannedAgents">
		Заблокированные жители
	</string>
	<string name="RegionInfoAllEstates">
		все землевладения
	</string>
	<string name="RegionInfoManagedEstates">
		управляемые землевладения
	</string>
	<string name="RegionInfoThisEstate">
		это землевладение
	</string>
	<string name="AndNMore">
		и [EXTRA_COUNT] более
	</string>
	<string name="ScriptLimitsParcelScriptMemory">
		Память скриптов на участке
	</string>
	<string name="ScriptLimitsParcelsOwned">
		Участков в списке: [PARCELS]
	</string>
	<string name="ScriptLimitsMemoryUsed">
		Памяти используется: [COUNT] kb из [MAX] kb; [AVAILABLE] kb доступно
	</string>
	<string name="ScriptLimitsMemoryUsedSimple">
		Памяти используется: [COUNT] kb
	</string>
	<string name="ScriptLimitsParcelScriptURLs">
		URL адреса скриптов участка
	</string>
	<string name="ScriptLimitsURLsUsed">
		URL адресов используется: [COUNT] из [MAX]; [AVAILABLE] доступно
	</string>
	<string name="ScriptLimitsURLsUsedSimple">
		URL адресов используется: [COUNT]
	</string>
	<string name="ScriptLimitsRequestError">
		Ошибка получения информации
	</string>
	<string name="ScriptLimitsRequestNoParcelSelected">
		Участок не выбран
	</string>
	<string name="ScriptLimitsRequestWrongRegion">
		Ошибка: Информация о скриптах доступна только в текущем регионе
	</string>
	<string name="ScriptLimitsRequestWaiting">
		Получение информации...
	</string>
	<string name="ScriptLimitsRequestDontOwnParcel">
		У вас нет прав для исследования данного участка
	</string>
	<string name="SITTING_ON">
		Сидит на
	</string>
	<string name="ATTACH_CHEST">
		Грудь
	</string>
	<string name="ATTACH_HEAD">
		Череп
	</string>
	<string name="ATTACH_LSHOULDER">
		Левая ключица
	</string>
	<string name="ATTACH_RSHOULDER">
		Правая ключица
	</string>
	<string name="ATTACH_LHAND">
		Левая кисть
	</string>
	<string name="ATTACH_RHAND">
		Правая кисть
	</string>
	<string name="ATTACH_LFOOT">
		Левая стопа
	</string>
	<string name="ATTACH_RFOOT">
		Правая стопа
	</string>
	<string name="ATTACH_BACK">
		Позвоночник
	</string>
	<string name="ATTACH_PELVIS">
		Таз
	</string>
	<string name="ATTACH_MOUTH">
		Рот
	</string>
	<string name="ATTACH_CHIN">
		Подбородок
	</string>
	<string name="ATTACH_LEAR">
		Левое ухо
	</string>
	<string name="ATTACH_REAR">
		Правое ухо
	</string>
	<string name="ATTACH_LEYE">
		Левый глаз
	</string>
	<string name="ATTACH_REYE">
		Правый глаз
	</string>
	<string name="ATTACH_NOSE">
		Нос
	</string>
	<string name="ATTACH_RUARM">
		Правое плечо
	</string>
	<string name="ATTACH_RLARM">
		Правое предплечье
	</string>
	<string name="ATTACH_LUARM">
		Левое плечо
	</string>
	<string name="ATTACH_LLARM">
		Левое предплечье
	</string>
	<string name="ATTACH_RHIP">
		Правое бедро
	</string>
	<string name="ATTACH_RULEG">
		Правая бедренная кость
	</string>
	<string name="ATTACH_RLLEG">
		Правая голень
	</string>
	<string name="ATTACH_LHIP">
		Левое бедро
	</string>
	<string name="ATTACH_LULEG">
		Левая бедренная кость
	</string>
	<string name="ATTACH_LLLEG">
		Левая голень
	</string>
	<string name="ATTACH_BELLY">
		Живот
	</string>
	<string name="ATTACH_LEFT_PEC">
		Левая грудь
	</string>
	<string name="ATTACH_RIGHT_PEC">
		Правая грудь
	</string>
	<string name="ATTACH_HUD_CENTER_2">
		Дисплей управления в центре 2
	</string>
	<string name="ATTACH_HUD_TOP_RIGHT">
		Дисплей управления наверху справа
	</string>
	<string name="ATTACH_HUD_TOP_CENTER">
		Дисплей управления наверху в центре
	</string>
	<string name="ATTACH_HUD_TOP_LEFT">
		Дисплей управления наверху слева
	</string>
	<string name="ATTACH_HUD_CENTER_1">
		Дисплей управления в центре
	</string>
	<string name="ATTACH_HUD_BOTTOM_LEFT">
		Дисплей управления внизу слева
	</string>
	<string name="ATTACH_HUD_BOTTOM">
		Дисплей управления внизу
	</string>
	<string name="ATTACH_HUD_BOTTOM_RIGHT">
		Дисплей управления внизу справа
	</string>
	<string name="ATTACH_NECK">
		Шея
	</string>
	<string name="ATTACH_AVATAR_CENTER">
		Центр аватара
	</string>
	<string name="ATTACH_LHAND_RING1">
		Левый безымянный палец
	</string>
	<string name="ATTACH_RHAND_RING1">
		Правый безымянный палец
	</string>
	<string name="ATTACH_TAIL_BASE">
		Основание хвоста
	</string>
	<string name="ATTACH_TAIL_TIP">
		Кончик хвоста
	</string>
	<string name="ATTACH_LWING">
		Левое крыло
	</string>
	<string name="ATTACH_RWING">
		Правое крыло
	</string>
	<string name="ATTACH_FACE_JAW">
		Пасть
	</string>
	<string name="ATTACH_FACE_LEAR">
		Альт. левое ухо
	</string>
	<string name="ATTACH_FACE_REAR">
		Альт. правое ухо
	</string>
	<string name="ATTACH_FACE_LEYE">
		Альт. левый глаз
	</string>
	<string name="ATTACH_FACE_REYE">
		Альт. правый глаз
	</string>
	<string name="ATTACH_FACE_TONGUE">
		Язык
	</string>
	<string name="ATTACH_GROIN">
		Пах
	</string>
	<string name="ATTACH_HIND_LFOOT">
		Левая задняя нога
	</string>
	<string name="ATTACH_HIND_RFOOT">
		Правая задняя нога
	</string>
	<string name="CursorPos">
		Строка [LINE], Столбец [COLUMN]
	</string>
	<string name="PanelDirCountFound">
		[COUNT] найдено
	</string>
	<string name="PanelDirTimeStr">
		[hour,datetime,slt]:[min,datetime,slt]
	</string>
	<string name="PanelDirEventsDateText">
		[day,datetime,slt].[mthnum,datetime,slt]
	</string>
	<string name="PanelContentsTooltip">
		Содержимое объекта
	</string>
	<string name="PanelContentsNewScript">
		Новый скрипт
	</string>
	<string name="DoNotDisturbModeResponseDefault">
		Этот житель включил режим 'Недоступен'. Он увидит ваше сообщение позже
	</string>
	<string name="AutoResponseModeDefault">
		Этот житель включил режим 'Автоответчик'. Он просит не беспокоить. Ваши сообщение будут по-прежнему проявляется в его панели ЛС.
	</string>
	<string name="AutoResponseModeNonFriendsDefault">
		Этот житель включил режим 'Автоответчик'. Он просит не беспокоить. Ваши сообщение будут по-прежнему проявляется в его панели ЛС.
	</string>
	<string name="RejectTeleportOffersResponseDefault">
		Этот житель включил режим 'Отклонять все предложения и запросы телепортации'. Вы можете отправить ему Личное сообщение.
	</string>
	<string name="RejectFriendshipRequestsResponseDefault">
		Этот житель включил режим 'Отклонять все запросы дружбы'. Вы можете отправить ему Личное сообщение.
	</string>
	<string name="MutedAvatarsResponseDefault">
		Этот житель заблокировал вас для отправки ему каких-либо сообщений.
	</string>
	<string name="AwayAvatarResponseDefault">
		Этот житель временно отошел. Ваши сообщение будут по-прежнему проявляется в его панели Личных сообщений для последующего просмотра.
	</string>
	<string name="MuteByName">
		(По имени)
	</string>
	<string name="MuteAgent">
		(Для жителя)
	</string>
	<string name="MuteObject">
		(Для объекта)
	</string>
	<string name="MuteGroup">
		(Для группы)
	</string>
	<string name="MuteExternal">
		(Внешний)
	</string>
	<string name="RegionNoCovenant">
		Для данного острова нет соглашения
	</string>
	<string name="RegionNoCovenantOtherOwner">
		Нет соглашения для данного острова. Земля на этом острове продается его владельцем, а не компанией Linden Lab. Чтобы узнать подробности о продаже, обратитесь к землевладельцу.
	</string>
	<string name="covenant_last_modified" value="Последнее изменение: "/><!-- use value="" to keep the trailing space -->
	<string name="none_text"  value=" (нет) "/>
	<string name="never_text" value=" (никогда) "/>
	<string name="GroupOwned">
		Собственность группы
	</string>
	<string name="Public">
		Общая собственность
	</string>
	<string name="LocalSettings">
		Локальные установки
	</string>
	<string name="RegionSettings">
		Установки региона
	</string>
	<string name="NoEnvironmentSettings">
		Этот регион не поддерживает параметры среды.
	</string>

	<string name="EnvironmentSun">Солнце</string>
	<string name="EnvironmentMoon">Луна</string>
	<string name="EnvironmentBloom">Цветение</string>
	<string name="EnvironmentCloudNoise">Облачный шум</string>
	<string name="EnvironmentNormalMap">Карта нормали</string>
	<string name="EnvironmentTransparent">Прозрачный</string>

	<string name="ClassifiedClicksTxt">
		Нажатия: [TELEPORT] телепортация, [MAP] карта, [PROFILE] профиль
	</string>
	<string name="ClassifiedUpdateAfterPublish">
		(будет обновлено после публикации)
	</string>
	<string name="NoPicksClassifiedsText">
		Вы еще не создали подборку или объявление. Нажмите на кнопку 'Плюс', которая находится ниже, чтобы создать подборку или объявление.
	</string>
	<string name="NoAvatarPicksClassifiedsText">
		У пользователя нет подборок или объявлений
	</string>
	<string name="PicksClassifiedsLoadingText">
		Загрузка...
	</string>
	<string name="NoPicksText">
		Вы еще не создали подборку.
	</string>
	<string name="NoAvatarPicksText">
		У пользователя нет подборок
	</string>
	<string name="NoClassifiedsText">
		У вас нет ни одного объявления. Нажмите на кнопку 'Плюс', которая находится ниже, чтобы создать объявление.
	</string>
	<string name="NoAvatarClassifiedsText">
		У пользователя нет объявлнений
	</string>
	<string name="MultiPreviewTitle">
		Предварительный просмотр
	</string>
	<string name="MultiPropertiesTitle">
		Свойства
	</string>
	<string name="InvOfferAnObjectNamed">
		Объект с именем
	</string>
	<string name="InvOfferOwnedByGroup">
		принадлежит группе
	</string>
	<string name="InvOfferOwnedByUnknownGroup">
		принадлежит неизвестной группе
	</string>
	<string name="InvOfferOwnedBy">
		принадлежит
	</string>
	<string name="InvOfferOwnedByUnknownUser">
		принадлежит неизвестному пользователю
	</string>
	<string name="InvOfferGaveYou">
		дал(а) вам
	</string>
	<string name="InvOfferYouDecline">
		Вы отклонили
	</string>
	<string name="InvOfferDecline">
		Вы отклонили [DESC] от [NAME].
	</string>
	<string name="InvOfferFrom">
		от
	</string>
	<string name="InvOfferAutoAcceptObject">
		Объект [OBJECT_NAME] дал тебе это [OBJECT_TYPE]: [DESC]
	</string>
	<string name="InvOfferAutoAcceptUser">
		[USER_NAME] дал тебе это [OBJECT_TYPE]: [DESC]
	</string>
	<string name="GroupMoneyTotal">
		Итого
	</string>
	<string name="GroupMoneyBought">
		куплено
	</string>
	<string name="GroupMoneyPaidYou">
		уплачено вам
	</string>
	<string name="GroupMoneyPaidInto">
		уплачено в
	</string>
	<string name="GroupMoneyBoughtPassTo">
		куплен пропуск в
	</string>
	<string name="GroupMoneyPaidFeeForEvent">
		уплачено за событие
	</string>
	<string name="GroupMoneyPaidPrizeForEvent">
		выплачено призовых за событие
	</string>
	<string name="GroupMoneyBalance">
		Баланс
	</string>
	<string name="GroupMoneyCredits">
		Кредиты
	</string>
	<string name="GroupMoneyDebits">
		Дебеты
	</string>
	<string name="GroupMoneyDate">
		[weekday,datetime,utc], [day,datetime,utc] [mth,datetime,utc] [year,datetime,utc]
	</string>
	<string name="AcquiredItems">
		Приобретенные товары
	</string>
	<string name="Cancel">
		Отмена
	</string>
	<string name="UploadingCosts">
		Загрузка [NAME] стоит L$ [AMOUNT]
	</string>
	<string name="UnknownFileExtension">
		Неизвестное расширение файла .%s
Используйте .wav, .tga, .bmp, .jpg, .jpeg, или .anim
	</string>
	<string name="MuteObject2">
		Заблокировать
	</string>
	<string name="MuteAvatar">
		Заблокировать
	</string>
	<string name="UnmuteObject">
		Разблокировать
	</string>
	<string name="UnmuteAvatar">
		Разблокировать
	</string>
	<string name="AddLandmarkNavBarMenu">
		Добавить в закладки...
	</string>
	<string name="EditLandmarkNavBarMenu">
		Редактировать закладку...
	</string>

	<string name="FileSaved">
		Файл сохранен
	</string>
	<string name="Receiving">
		Получение
	</string>
	<string name="AM">
		до полудня
	</string>
	<string name="PM">
		после полудня
	</string>
	<string name="PST">
		Тихоокеанское время
	</string>
	<string name="PDT">
		Летнее тихоокеанское время
	</string>
	<string name="Direction_Forward">
		Вперед
	</string>
	<string name="Direction_Left">
		Влево
	</string>
	<string name="Direction_Right">
		Вправо
	</string>
	<string name="Direction_Back">
		Назад
	</string>
	<string name="Direction_North">
		Север
	</string>
	<string name="Direction_South">
		Юг
	</string>
	<string name="Direction_West">
		Запад
	</string>
	<string name="Direction_East">
		Восток
	</string>
	<string name="Direction_Up">
		Вверх
	</string>
	<string name="Direction_Down">
		Вниз
	</string>
	<string name="Any Category">
		Все категории
	</string>
	<string name="Shopping">
		Покупка товаров
	</string>
	<string name="Land Rental">
		Аренда земли
	</string>
	<string name="Property Rental">
		Аренда недвижимости
	</string>
	<string name="Special Attraction">
		Особое событие
	</string>
	<string name="New Products">
		Новые продукты
	</string>
	<string name="Employment">
		Занятость
	</string>
	<string name="Wanted">
		Требуются
	</string>
	<string name="Service">
		Услуги
	</string>
	<string name="Personal">
		Личное
	</string>
	<string name="None">
		Нет
	</string>
	<string name="Linden Location">
		Локация Linden
	</string>
	<string name="Adult">
		Для взрослых
	</string>
	<string name="Arts and Culture">
		Искусство и Культура
	</string>
	<string name="Business">
		Бизнес
	</string>
	<string name="Educational">
		Обучение
	</string>
	<string name="Gaming">
		Игры
	</string>
	<string name="Hangout">
		Тусовки
	</string>
	<string name="Newcomer Friendly">
		Для новичков
	</string>
	<string name="Parks and Nature">
		Парки и Природа
	</string>
	<string name="Residential">
		Проживание
	</string>
	<string name="Stage">
		Эстрада
	</string>
	<string name="Other">
		Другое
	</string>
	<string name="Rental">
		Аренда
	</string>
	<string name="Any">
		Все
	</string>
	<string name="You">
		Вы
	</string>

	<string name="Multiple Media">
		Несколько медиа
	</string>
	<string name="Play Media">
		Воспроизведение/Пауза медиа
	</string>
	<string name="StreamtitleNowPlaying">
		Сейчас играет:
	</string>
	<string name="IntelDriverPage">
		http://www.intel.com/p/ru_RU/support/detect/graphics
	</string>
	<string name="NvidiaDriverPage">
		http://www.nvidia.com/Download/index.aspx?lang=ru
	</string>
	<string name="AMDDriverPage">
		http://support.amd.com/ru/Pages/AMDSupportHub.aspx
	</string>
	<string name="MBCmdLineError">
		При анализе командной строки была обнаружена ошибка.
Пожалуйста, прочтите: http://wiki.secondlife.com/wiki/Client_parameters
Ошибка:
	</string>
	<string name="MBCmdLineUsg">
		Использование командной строки [APP_NAME]:
	</string>
	<string name="MBUnableToAccessFile">
		[APP_NAME] не может получить доступ к нужному файлу.

Возможно, выполняется несколько копий или в системе неправильно открыт файл.
Если это сообщение далее будет отображаться, перезагрузите компьютер и повторите попытку.
Если и это не поможет, возможно, вам придется полностью удалить [APP_NAME] и переустановить его.
	</string>
	<string name="MBFatalError">
		Неустранимая ошибка
	</string>
	<string name="MBApplicationError">
		Ошибка приложения - не паникуйте
	</string>
	<string name="MBApplicationErrorDetails">
		Извините, но [APP_NAME] вышел из строя и должен быть закрыт. Если вы наблюдаете эту проблему неоднократно, пожалуйста, свяжитесь с нашей службой поддержки и отправьте следующее сообщение:

[ERROR_DETAILS]
	</string>
	<string name="MBRequiresAltiVec">
		 Для работы [APP_NAME] необходим процессор с поддержкой AltiVec (версии G4 или более поздней).
	</string>
	<string name="MBAlreadyRunning">
		[APP_NAME] уже запущено.
Проверьте значок программы на панели задач.
Если это сообщение по-прежнему будет отображаться, перезагрузите компьютер.
	</string>
	<string name="MBFrozenCrashed">
		[APP_NAME], кажется, завис или произошел сбой при предыдущем запуске.
Отправить отчет о сбое?
	</string>
	<string name="MBAlert">
		Уведомление
	</string>
	<string name="MBNoDirectX">
		Приложению [APP_NAME] не удается обнаружить DirectX 9.0b или более поздних версий.
В приложении [APP_NAME] используется DirectX для проверки оборудования и выявления устаревших драйверов, из-за которых может снизиться стабильность работы и быстродействие, а также возникнуть сбои.  Настоятельно рекомендуется установить DirectX 9.0b, хотя приложение [APP_NAME] работает и без этого компонента.

Вы хотите продолжить?
	</string>
	<string name="MBWarning">
		Предупреждение
	</string>
	<string name="MBNoAutoUpdate">
		В ОС Linux автоматическое обновление еще не реализовано.
Загрузите новую версию на сайте www.secondlife.com.
	</string>
	<string name="MBRegClassFailed">
		Ошибка RegisterClass
	</string>
	<string name="MBError">
		Ошибка
	</string>
	<string name="MBFullScreenErr">
		Невозможно запустить в полноэкранном режиме на [WIDTH] x [HEIGHT].
Запущено в окне.
	</string>
	<string name="MBDestroyWinFailed">
		Ошибка завершения работы при удалении окна (сбой функции DestroyWindow())
	</string>
	<string name="MBShutdownErr">
		Ошибка завершения работы
	</string>
	<string name="MBDevContextErr">
		Не удается создать контекст устройства GL
	</string>
	<string name="MBPixelFmtErr">
		Не удается найти подходящий формат пикселей
	</string>
	<string name="MBPixelFmtDescErr">
		Не удается получить описание формата пикселей
	</string>
	<string name="MBTrueColorWindow">
		Приложению [APP_NAME] требуется True Color (32-бит) для запуска.
Пожалуйста, зайдите в настройки монитора компьютера и установить цветной режим на 32-бит.
	</string>
	<string name="MBAlpha">
		Не удается запустить [APP_NAME] из-за отсутствия доступа к 8-битному альфа-каналу.  Обычно эта проблема возникает из-за неполадок с драйвером видеокарты.
Установите новые драйверы видеокарты.
Также задайте для монитора 32-битный режим True Color (Панель управления &gt; Экран &gt; Параметры).
Если это сообщение продолжает отображаться, обратитесь на сайт [SUPPORT_SITE].
	</string>
	<string name="MBPixelFmtSetErr">
		Не удается задать формат пикселей
	</string>
	<string name="MBGLContextErr">
		Не удается создать контекст визуализации GL
	</string>
	<string name="MBGLContextActErr">
		Не удается активировать контекст визуализации GL
	</string>
	<string name="MBVideoDrvErr">
		Не удается запустить приложение [APP_NAME], поскольку драйверы видеокарты неправильно установлены, устарели или предназначены для оборудования, которое не поддерживается. Установите или переустановите последние драйверы видеокарты.
Если это сообщение продолжает отображаться, обратитесь на сайт [SUPPORT_SITE].
	</string>
	<string name="5 O'Clock Shadow">
		5 часовая тень
	</string>
	<string name="All White">
		Полностью белые
	</string>
	<string name="Anime Eyes">
		Глаза как в аниме
	</string>
	<string name="Arced">
		Дугой
	</string>
	<string name="Arm Length">
		Длина рук
	</string>
	<string name="Attached">
		Прикреплено
	</string>
	<string name="Attached Earlobes">
		Приросшие мочки
	</string>
	<string name="Back Fringe">
		Затылок
	</string>
	<string name="Baggy">
		С мешками
	</string>
	<string name="Bangs">
		Челки
	</string>
	<string name="Beady Eyes">
		Бусинки
	</string>
	<string name="Belly Size">
		Размер живота
	</string>
	<string name="Big">
		Большой
	</string>
	<string name="Big Butt">
		Большой зад
	</string>
	<string name="Big Hair Back">
		Пышные волосы: сзади
	</string>
	<string name="Big Hair Front">
		Пышные волосы: спереди
	</string>
	<string name="Big Hair Top">
		Пышные волосы: сверху
	</string>
	<string name="Big Head">
		Большая голова
	</string>
	<string name="Big Pectorals">
		Выпуклая грудь
	</string>
	<string name="Big Spikes">
		Большие «шипы»
	</string>
	<string name="Black">
		Черный
	</string>
	<string name="Blonde">
		Светлый
	</string>
	<string name="Blonde Hair">
		Светлые волосы
	</string>
	<string name="Blush">
		Румяна
	</string>
	<string name="Blush Color">
		Цвет румян
	</string>
	<string name="Blush Opacity">
		Прозрачность румян
	</string>
	<string name="Body Definition">
		Тип тела
	</string>
	<string name="Body Fat">
		Жировая прослойка
	</string>
	<string name="Body Freckles">
		Веснушки
	</string>
	<string name="Body Thick">
		Полное тело
	</string>
	<string name="Body Thickness">
		Полнота
	</string>
	<string name="Body Thin">
		Худое тело
	</string>
	<string name="Bow Legged">
		Ноги колесом
	</string>
	<string name="Breast Buoyancy">
		Высота груди
	</string>
	<string name="Breast Cleavage">
		Ложбинка между грудей
	</string>
	<string name="Breast Size">
		Размер груди
	</string>
	<string name="Bridge Width">
		Ширина переносицы
	</string>
	<string name="Broad">
		Широкая
	</string>
	<string name="Brow Size">
		Размер надбровных дуг
	</string>
	<string name="Bug Eyes">
		Выпученные глаза
	</string>
	<string name="Bugged Eyes">
		Выпученные глаза
	</string>
	<string name="Bulbous">
		Картошкой
	</string>
	<string name="Bulbous Nose">
		Нос картошкой
	</string>
	<string name="Breast Physics Mass">
		Масса груди
	</string>
	<string name="Breast Physics Smoothing">
		Гладкость груди
	</string>
	<string name="Breast Physics Gravity">
		Обвислость груди
	</string>
	<string name="Breast Physics Drag">
		Динамика груди
	</string>
	<string name="Breast Physics InOut Max Effect">
		Макс. эффект
	</string>
	<string name="Breast Physics InOut Spring">
		Упругость
	</string>
	<string name="Breast Physics InOut Gain">
		Отклик
	</string>
	<string name="Breast Physics InOut Damping">
		Затухание
	</string>
	<string name="Breast Physics UpDown Max Effect">
		Макс. эффект
	</string>
	<string name="Breast Physics UpDown Spring">
		Упругость
	</string>
	<string name="Breast Physics UpDown Gain">
		Отклик
	</string>
	<string name="Breast Physics UpDown Damping">
		Затухание
	</string>
	<string name="Breast Physics LeftRight Max Effect">
		Макс. эффект
	</string>
	<string name="Breast Physics LeftRight Spring">
		Упругость
	</string>
	<string name="Breast Physics LeftRight Gain">
		Отклик
	</string>
	<string name="Breast Physics LeftRight Damping">
		Затухание
	</string>
	<string name="Belly Physics Mass">
		Масса живота
	</string>
	<string name="Belly Physics Smoothing">
		Гладкость живота
	</string>
	<string name="Belly Physics Gravity">
		Обвислость живота
	</string>
	<string name="Belly Physics Drag">
		Инертность живота
	</string>
	<string name="Belly Physics UpDown Max Effect">
		Макс. эффект
	</string>
	<string name="Belly Physics UpDown Spring">
		Упругость
	</string>
	<string name="Belly Physics UpDown Gain">
		Отклик
	</string>
	<string name="Belly Physics UpDown Damping">
		Затухание
	</string>
	<string name="Butt Physics Mass">
		Масса зада
	</string>
	<string name="Butt Physics Smoothing">
		Гладкость зада
	</string>
	<string name="Butt Physics Gravity">
		Обвислость зада
	</string>
	<string name="Butt Physics Drag">
		Инертность зада
	</string>
	<string name="Butt Physics UpDown Max Effect">
		Макс. эффект
	</string>
	<string name="Butt Physics UpDown Spring">
		Упругость
	</string>
	<string name="Butt Physics UpDown Gain">
		Отклик
	</string>
	<string name="Butt Physics UpDown Damping">
		Затухание
	</string>
	<string name="Butt Physics LeftRight Max Effect">
		Макс. эффект
	</string>
	<string name="Butt Physics LeftRight Spring">
		Упругость
	</string>
	<string name="Butt Physics LeftRight Gain">
		Отклик
	</string>
	<string name="Butt Physics LeftRight Damping">
		Затухание
	</string>
	<string name="Bushy Eyebrows">
		Кустистые брови
	</string>
	<string name="Bushy Hair">
		Пышные
	</string>
	<string name="Butt Size">
		Размер зада
	</string>
	<string name="Butt Gravity">
		Обвислость зада
	</string>
	<string name="bustle skirt">
		Турнюр
	</string>
	<string name="no bustle">
		Без турнюра
	</string>
	<string name="more bustle">
		Большой турнюр
	</string>
	<string name="Chaplin">
		«Чарли Чаплин»
	</string>
	<string name="Cheek Bones">
		Скулы
	</string>
	<string name="Chest Size">
		Размер грудной клетки
	</string>
	<string name="Chin Angle">
		Угол подбородка
	</string>
	<string name="Chin Cleft">
		Ямка на подбородке
	</string>
	<string name="Chin Curtains">
		Шкиперская бородка
	</string>
	<string name="Chin Depth">
		Толщина подбородка
	</string>
	<string name="Chin Heavy">
		Мощный подбородок
	</string>
	<string name="Chin In">
		Подбородок внутрь
	</string>
	<string name="Chin Out">
		Подбородок наружу
	</string>
	<string name="Chin-Neck">
		Переход от подбородка к шее
	</string>
	<string name="Clear">
		Чистый
	</string>
	<string name="Cleft">
		Ямка
	</string>
	<string name="Close Set Eyes">
		Близко посаженные
	</string>
	<string name="Closed">
		Закрыто
	</string>
	<string name="Closed Back">
		Закрыто сзади
	</string>
	<string name="Closed Front">
		Закрыто спереди
	</string>
	<string name="Closed Left">
		Закрыто слева
	</string>
	<string name="Closed Right">
		Закрыто справа
	</string>
	<string name="Coin Purse">
		Кошелек для мелочи
	</string>
	<string name="Collar Back">
		Вырез сзади
	</string>
	<string name="Collar Front">
		Вырез спереди
	</string>
	<string name="Corner Down">
		Уголки опущены
	</string>
	<string name="Corner Up">
		Уголки подняты
	</string>
	<string name="Creased">
		Измятый
	</string>
	<string name="Crooked Nose">
		Искривленный нос
	</string>
	<string name="Cuff Flare">
		Манжеты
	</string>
	<string name="Dark">
		Темный
	</string>
	<string name="Dark Green">
		Темно-зеленый
	</string>
	<string name="Darker">
		Темнее
	</string>
	<string name="Deep">
		Глубоко
	</string>
	<string name="Default Heels">
		Стандартные каблуки
	</string>
	<string name="Dense">
		Густые
	</string>
	<string name="Double Chin">
		Двойной подбородок
	</string>
	<string name="Downturned">
		Вниз
	</string>
	<string name="Duffle Bag">
		Больше
	</string>
	<string name="Ear Angle">
		Оттопыренность ушей
	</string>
	<string name="Ear Size">
		Размер ушей
	</string>
	<string name="Ear Tips">
		Кончики ушей
	</string>
	<string name="Egg Head">
		Яйцеголовость
	</string>
	<string name="Eye Bags">
		Мешки под глазами
	</string>
	<string name="Eye Color">
		Цвет глаз
	</string>
	<string name="Eye Depth">
		Глубина глаз
	</string>
	<string name="Eye Lightness">
		Светлость глаз
	</string>
	<string name="Eye Opening">
		Открытость глаз
	</string>
	<string name="Eye Pop">
		Вытаращить глаз
	</string>
	<string name="Eye Size">
		Размер глаз
	</string>
	<string name="Eye Spacing">
		Расстояние между глазами
	</string>
	<string name="Eyebrow Arc">
		Линия бровей
	</string>
	<string name="Eyebrow Density">
		Густота бровей
	</string>
	<string name="Eyebrow Height">
		Высота бровей
	</string>
	<string name="Eyebrow Points">
		Кончики бровей
	</string>
	<string name="Eyebrow Size">
		Размер бровей
	</string>
	<string name="Eyelash Length">
		Длина ресниц
	</string>
	<string name="Eyeliner">
		Подводка
	</string>
	<string name="Eyeliner Color">
		Цвет подводки
	</string>
	<string name="Eyes Bugged">
		Выпученные глаза
	</string>
	<string name="Face Shear">
		Перекос лица
	</string>
	<string name="Facial Definition">
		Черты лица
	</string>
	<string name="Far Set Eyes">
		Широко расставленные глаза
	</string>
	<string name="Fat Lips">
		Толстые губы
	</string>
	<string name="Female">
		Женщина
	</string>
	<string name="Fingerless">
		Без пальцев
	</string>
	<string name="Fingers">
		С пальцами
	</string>
	<string name="Flared Cuffs">
		С манжетами
	</string>
	<string name="Flat">
		Плоские
	</string>
	<string name="Flat Butt">
		Плоский зад
	</string>
	<string name="Flat Head">
		Плоская голова
	</string>
	<string name="Flat Toe">
		Плоский носок
	</string>
	<string name="Foot Size">
		Размер ступни
	</string>
	<string name="Forehead Angle">
		Наклон лба
	</string>
	<string name="Forehead Heavy">
		Мощный лоб
	</string>
	<string name="Freckles">
		Веснушки
	</string>
	<string name="Front Fringe">
		Челка спереди
	</string>
	<string name="Full Back">
		Полностью назад
	</string>
	<string name="Full Eyeliner">
		Подводка полностью
	</string>
	<string name="Full Front">
		Полностью наперед
	</string>
	<string name="Full Hair Sides">
		Волосы по бокам
	</string>
	<string name="Full Sides">
		По бокам
	</string>
	<string name="Glossy">
		Блестящие
	</string>
	<string name="Glove Fingers">
		Пальцы перчаток
	</string>
	<string name="Glove Length">
		Длина перчаток
	</string>
	<string name="Hair">
		Волосы
	</string>
	<string name="Hair Back">
		Волосы: сзади
	</string>
	<string name="Hair Front">
		Волосы: спереди
	</string>
	<string name="Hair Sides">
		Волосы: по бокам
	</string>
	<string name="Hair Sweep">
		Волосы на глаза
	</string>
	<string name="Hair Thickess">
		Толщина волос
	</string>
	<string name="Hair Thickness">
		Толщина волос
	</string>
	<string name="Hair Tilt">
		Зачес
	</string>
	<string name="Hair Tilted Left">
		Зачес назад
	</string>
	<string name="Hair Tilted Right">
		Зачес вправо
	</string>
	<string name="Hair Volume">
		Волосы: объем
	</string>
	<string name="Hand Size">
		Размер кисти
	</string>
	<string name="Handlebars">
		Длинные усы
	</string>
	<string name="Head Length">
		Длина головы
	</string>
	<string name="Head Shape">
		Форма головы
	</string>
	<string name="Head Size">
		Размер головы
	</string>
	<string name="Head Stretch">
		Вытянутость головы
	</string>
	<string name="Heel Height">
		Высота каблука
	</string>
	<string name="Heel Shape">
		Форма каблука
	</string>
	<string name="Height">
		Рост
	</string>
	<string name="High">
		Высокие
	</string>
	<string name="High Heels">
		Высокий каблук
	</string>
	<string name="High Jaw">
		Челюсть высоко
	</string>
	<string name="High Platforms">
		Высокая платформа
	</string>
	<string name="High and Tight">
		Высокий и плотный
	</string>
	<string name="Higher">
		Выше
	</string>
	<string name="Hip Length">
		Длина бедер
	</string>
	<string name="Hip Width">
		Ширина бедер
	</string>
	<string name="Hover">
		Поднять
	</string>
	<string name="In">
		Внутрь
	</string>
	<string name="In Shdw Color">
		Цвет внутренних теней
	</string>
	<string name="In Shdw Opacity">
		Прозрачность внутр. теней
	</string>
	<string name="Inner Eye Corner">
		Внутренние уголки глаз
	</string>
	<string name="Inner Eye Shadow">
		Тени на внутренних уголках
	</string>
	<string name="Inner Shadow">
		Внутренние тени
	</string>
	<string name="Jacket Length">
		Длина куртки
	</string>
	<string name="Jacket Wrinkles">
		Мятая куртка
	</string>
	<string name="Jaw Angle">
		Угол челюсти
	</string>
	<string name="Jaw Jut">
		Выступание челюсти
	</string>
	<string name="Jaw Shape">
		Форма челюсти
	</string>
	<string name="Join">
		Прикрепить
	</string>
	<string name="Jowls">
		Щеки
	</string>
	<string name="Knee Angle">
		Угол колен
	</string>
	<string name="Knock Kneed">
		Колченогие
	</string>
	<string name="Large">
		Больше
	</string>
	<string name="Large Hands">
		Большие кисти
	</string>
	<string name="Left Part">
		Левый пробор
	</string>
	<string name="Leg Length">
		Длина ног
	</string>
	<string name="Leg Muscles">
		Мышцы на ногах
	</string>
	<string name="Less">
		Меньше
	</string>
	<string name="Less Body Fat">
		Меньше жира
	</string>
	<string name="Less Curtains">
		Меньше борода
	</string>
	<string name="Less Freckles">
		Меньше веснушек
	</string>
	<string name="Less Full">
		Менее полное
	</string>
	<string name="Less Gravity">
		Меньше притяжения
	</string>
	<string name="Less Love">
		Меньше
	</string>
	<string name="Less Muscles">
		Меньше мышц
	</string>
	<string name="Less Muscular">
		Меньше мышц
	</string>
	<string name="Less Rosy">
		Меньше румян
	</string>
	<string name="Less Round">
		Меньше округлости
	</string>
	<string name="Less Saddle">
		Меньше
	</string>
	<string name="Less Square">
		Меньше угловатости
	</string>
	<string name="Less Volume">
		Меньше объема
	</string>
	<string name="Less soul">
		Меньше
	</string>
	<string name="Lighter">
		Светлее
	</string>
	<string name="Lip Cleft">
		Ямка между губ
	</string>
	<string name="Lip Cleft Depth">
		Глубина ямки
	</string>
	<string name="Lip Fullness">
		Полнота губ
	</string>
	<string name="Lip Pinkness">
		Розоватость губ
	</string>
	<string name="Lip Ratio">
		Пропорция губ
	</string>
	<string name="Lip Thickness">
		Толщина губ
	</string>
	<string name="Lip Width">
		Ширина губ
	</string>
	<string name="Lipgloss">
		Блеск губ
	</string>
	<string name="Lipstick">
		Губная помада
	</string>
	<string name="Lipstick Color">
		Цвет помады
	</string>
	<string name="Long">
		Длиннее
	</string>
	<string name="Long Head">
		Длинная голова
	</string>
	<string name="Long Hips">
		Длинные бедра
	</string>
	<string name="Long Legs">
		Длинные ноги
	</string>
	<string name="Long Neck">
		Длинная шея
	</string>
	<string name="Long Pigtails">
		Длинные хвосты по бокам
	</string>
	<string name="Long Ponytail">
		Длинный хвост сзади
	</string>
	<string name="Long Torso">
		Длинный торс
	</string>
	<string name="Long arms">
		Длинные руки
	</string>
	<string name="Loose Pants">
		Свободные брюки
	</string>
	<string name="Loose Shirt">
		Свободная рубашка
	</string>
	<string name="Loose Sleeves">
		Свободные рукава
	</string>
	<string name="Love Handles">
		Отложения на талии
	</string>
	<string name="Low">
		Низкие
	</string>
	<string name="Low Heels">
		Низкий каблук
	</string>
	<string name="Low Jaw">
		Челюсть низко
	</string>
	<string name="Low Platforms">
		Низкая платформа
	</string>
	<string name="Low and Loose">
		Низкий и свободный
	</string>
	<string name="Lower">
		Ниже
	</string>
	<string name="Lower Bridge">
		Спинка носа
	</string>
	<string name="Lower Cheeks">
		Щеки ниже
	</string>
	<string name="Male">
		Мужчина
	</string>
	<string name="Middle Part">
		Пробор по центру
	</string>
	<string name="More">
		Больше
	</string>
	<string name="More Blush">
		Больше румян
	</string>
	<string name="More Body Fat">
		Больше жира
	</string>
	<string name="More Curtains">
		Больше борода
	</string>
	<string name="More Eyeshadow">
		Больше теней
	</string>
	<string name="More Freckles">
		Больше веснушек
	</string>
	<string name="More Full">
		Более полное
	</string>
	<string name="More Gravity">
		Большее притяжение
	</string>
	<string name="More Lipstick">
		Больше помады
	</string>
	<string name="More Love">
		Больше
	</string>
	<string name="More Lower Lip">
		Больше нижняя губа
	</string>
	<string name="More Muscles">
		Больше мышц
	</string>
	<string name="More Muscular">
		Больше мышц
	</string>
	<string name="More Rosy">
		Больше румянца
	</string>
	<string name="More Round">
		Больше округлости
	</string>
	<string name="More Saddle">
		Больше
	</string>
	<string name="More Sloped">
		Более наклонный
	</string>
	<string name="More Square">
		Более квадратная
	</string>
	<string name="More Upper Lip">
		Больше верхняя губа
	</string>
	<string name="More Vertical">
		Более вертикальный
	</string>
	<string name="More Volume">
		Больше объема
	</string>
	<string name="More soul">
		Больше
	</string>
	<string name="Moustache">
		Усы
	</string>
	<string name="Mouth Corner">
		Угол рта
	</string>
	<string name="Mouth Position">
		Положение рта
	</string>
	<string name="Mowhawk">
		Ирокез
	</string>
	<string name="Muscular">
		Мускулистое
	</string>
	<string name="Mutton Chops">
		Бакенбарды
	</string>
	<string name="Nail Polish">
		Лак для ногтей
	</string>
	<string name="Nail Polish Color">
		Цвет лака
	</string>
	<string name="Narrow">
		Узко
	</string>
	<string name="Narrow Back">
		Узко сзади
	</string>
	<string name="Narrow Front">
		Узкий перед
	</string>
	<string name="Narrow Lips">
		Узкие губы
	</string>
	<string name="Natural">
		Естественный
	</string>
	<string name="Neck Length">
		Длина шеи
	</string>
	<string name="Neck Thickness">
		Толщина шеи
	</string>
	<string name="No Blush">
		Без румян
	</string>
	<string name="No Eyeliner">
		Без подводки
	</string>
	<string name="No Eyeshadow">
		Без теней
	</string>
	<string name="No Lipgloss">
		Без блеска
	</string>
	<string name="No Lipstick">
		Без помады
	</string>
	<string name="No Part">
		Без пробора
	</string>
	<string name="No Polish">
		Без лака
	</string>
	<string name="No Red">
		Не красные
	</string>
	<string name="No Spikes">
		Без «шипов»
	</string>
	<string name="No White">
		Нет белого
	</string>
	<string name="No Wrinkles">
		Без морщин
	</string>
	<string name="Normal Lower">
		Ниже обычного
	</string>
	<string name="Normal Upper">
		Выше обычного
	</string>
	<string name="Nose Left">
		Нос влево
	</string>
	<string name="Nose Right">
		Нос вправо
	</string>
	<string name="Nose Size">
		Размер носа
	</string>
	<string name="Nose Thickness">
		Толщина носа
	</string>
	<string name="Nose Tip Angle">
		Загнутость кончика носа
	</string>
	<string name="Nose Tip Shape">
		Форма кончика носа
	</string>
	<string name="Nose Width">
		Ширина носа
	</string>
	<string name="Nostril Division">
		Перегородка
	</string>
	<string name="Nostril Width">
		Ширина ноздрей
	</string>
	<string name="Opaque">
		Непрозрачный
	</string>
	<string name="Open">
		Открыто
	</string>
	<string name="Open Back">
		Открыто сзади
	</string>
	<string name="Open Front">
		Открыто спереди
	</string>
	<string name="Open Left">
		Открыто слева
	</string>
	<string name="Open Right">
		Открыто справа
	</string>
	<string name="Orange">
		Оранжевый
	</string>
	<string name="Out">
		Наружу
	</string>
	<string name="Out Shdw Color">
		Цвет внешних теней
	</string>
	<string name="Out Shdw Opacity">
		Прозрачность внеш. теней
	</string>
	<string name="Outer Eye Corner">
		Внешние уголки глаз
	</string>
	<string name="Outer Eye Shadow">
		Тени во внешних уголках
	</string>
	<string name="Outer Shadow">
		Внешние тени
	</string>
	<string name="Overbite">
		Глубокий прикус
	</string>
	<string name="Package">
		Гульфик
	</string>
	<string name="Painted Nails">
		Покрашенные
	</string>
	<string name="Pale">
		Бледный
	</string>
	<string name="Pants Crotch">
		Шаг
	</string>
	<string name="Pants Fit">
		Облегающие брюки
	</string>
	<string name="Pants Length">
		Длина
	</string>
	<string name="Pants Waist">
		Талия брюк
	</string>
	<string name="Pants Wrinkles">
		Смятость брюк
	</string>
	<string name="Part">
		Пробор
	</string>
	<string name="Part Bangs">
		Челка с пробором
	</string>
	<string name="Pectorals">
		Грудные мышцы
	</string>
	<string name="Pigment">
		Пигментация
	</string>
	<string name="Pigtails">
		Хвосты по бокам
	</string>
	<string name="Pink">
		Розовый
	</string>
	<string name="Pinker">
		Розовее
	</string>
	<string name="Platform Height">
		Высота платформы
	</string>
	<string name="Platform Width">
		Ширина платформы
	</string>
	<string name="Pointy">
		Острые
	</string>
	<string name="Pointy Heels">
		Острый каблук
	</string>
	<string name="Ponytail">
		Хвост сзади
	</string>
	<string name="Poofy Skirt">
		Пышная юбка
	</string>
	<string name="Pop Left Eye">
		Левый глаз
	</string>
	<string name="Pop Right Eye">
		Правый глаз
	</string>
	<string name="Puffy">
		Пухлые
	</string>
	<string name="Puffy Eyelids">
		Припухлость век
	</string>
	<string name="Rainbow Color">
		Цвета радуги
	</string>
	<string name="Red Hair">
		Рыжие волосы
	</string>
	<string name="Regular">
		Обычное
	</string>
	<string name="Right Part">
		Правый пробор
	</string>
	<string name="Rosy Complexion">
		Розовое лицо
	</string>
	<string name="Round">
		Круглое
	</string>
	<string name="Ruddiness">
		Румянец
	</string>
	<string name="Ruddy">
		Румяный
	</string>
	<string name="Rumpled Hair">
		Взъерошенные
	</string>
	<string name="Saddle Bags">
		Галифе
	</string>
	<string name="Scrawny Leg">
		Сухопарая нога
	</string>
	<string name="Separate">
		Разделить
	</string>
	<string name="Shallow">
		Мелко
	</string>
	<string name="Shear Back">
		Скос сзади
	</string>
	<string name="Shear Face">
		Перекос лица
	</string>
	<string name="Shear Front">
		Скос спереди
	</string>
	<string name="Shear Left Up">
		Скос влево вверх
	</string>
	<string name="Shear Right Up">
		Скос вправо вверх
	</string>
	<string name="Sheared Back">
		Уменьшено сзади
	</string>
	<string name="Sheared Front">
		Уменьшено спереди
	</string>
	<string name="Shift Left">
		Сдвинуть влево
	</string>
	<string name="Shift Mouth">
		Сдвинуть рот
	</string>
	<string name="Shift Right">
		Сдвинуть вправо
	</string>
	<string name="Shirt Bottom">
		Низ рубашки
	</string>
	<string name="Shirt Fit">
		Облегание рубашки
	</string>
	<string name="Shirt Wrinkles">
		Помятость рубашки
	</string>
	<string name="Shoe Height">
		Высота обуви
	</string>
	<string name="Short">
		Ниже
	</string>
	<string name="Short Arms">
		Короткие руки
	</string>
	<string name="Short Legs">
		Короткие ноги
	</string>
	<string name="Short Neck">
		Короткая шея
	</string>
	<string name="Short Pigtails">
		Короткие хвосты по бокам
	</string>
	<string name="Short Ponytail">
		Короткий хвост сзади
	</string>
	<string name="Short Sideburns">
		Короткие баки
	</string>
	<string name="Short Torso">
		Короткий торс
	</string>
	<string name="Short hips">
		Короткие бедра
	</string>
	<string name="Shoulders">
		Плечи
	</string>
	<string name="Side Fringe">
		Челка набок
	</string>
	<string name="Sideburns">
		Бакенбарды
	</string>
	<string name="Sides Hair">
		Волосы по бокам
	</string>
	<string name="Sides Hair Down">
		Волосы по бокам внизу
	</string>
	<string name="Sides Hair Up">
		Волосы по бокам вверху
	</string>
	<string name="Skinny Neck">
		Худая шея
	</string>
	<string name="Skirt Fit">
		Облегающая юбка
	</string>
	<string name="Skirt Length">
		Длина юбки
	</string>
	<string name="Slanted Forehead">
		Наклонный лоб
	</string>
	<string name="Sleeve Length">
		Длина рукавов
	</string>
	<string name="Sleeve Looseness">
		Ширина рукавов
	</string>
	<string name="Slit Back">
		Разрез: сзади
	</string>
	<string name="Slit Front">
		Разрез: спереди
	</string>
	<string name="Slit Left">
		Разрез: слева
	</string>
	<string name="Slit Right">
		Разрез: справа
	</string>
	<string name="Small">
		Меньше
	</string>
	<string name="Small Hands">
		Маленькие кисти
	</string>
	<string name="Small Head">
		Маленькая голова
	</string>
	<string name="Smooth">
		Гладко
	</string>
	<string name="Smooth Hair">
		Приглаженные
	</string>
	<string name="Socks Length">
		Длина носков
	</string>
	<string name="Soulpatch">
		Эспаньолка
	</string>
	<string name="Sparse">
		Жидкие
	</string>
	<string name="Spiked Hair">
		Прическа «шипами»
	</string>
	<string name="Square">
		Квадратный
	</string>
	<string name="Square Toe">
		Квадратный носок
	</string>
	<string name="Squash Head">
		Голова-тыква
	</string>
	<string name="Stretch Head">
		Вытянутость головы
	</string>
	<string name="Sunken">
		Впалые
	</string>
	<string name="Sunken Chest">
		Впалая грудь
	</string>
	<string name="Sunken Eyes">
		Впалые глаза
	</string>
	<string name="Sweep Back">
		Зачесанные назад
	</string>
	<string name="Sweep Forward">
		Зачесанные вперед
	</string>
	<string name="Tall">
		Выше
	</string>
	<string name="Taper Back">
		Конус сзади
	</string>
	<string name="Taper Front">
		Конус спереди
	</string>
	<string name="Thick Heels">
		Широкий каблук
	</string>
	<string name="Thick Neck">
		Толстая шея
	</string>
	<string name="Thick Toe">
		Толстый носок
	</string>
	<string name="Thin">
		Тонкий
	</string>
	<string name="Thin Eyebrows">
		Тонкие брови
	</string>
	<string name="Thin Lips">
		Тонкие губы
	</string>
	<string name="Thin Nose">
		Тонкий нос
	</string>
	<string name="Tight Chin">
		Тонкий подбородок
	</string>
	<string name="Tight Cuffs">
		Манжеты на резинке
	</string>
	<string name="Tight Pants">
		Облегающие брюки
	</string>
	<string name="Tight Shirt">
		Облегающая рубашка
	</string>
	<string name="Tight Skirt">
		Облегающая юбка
	</string>
	<string name="Tight Sleeves">
		Облегающие рукава
	</string>
	<string name="Toe Shape">
		Форма носка
	</string>
	<string name="Toe Thickness">
		Толщина носка
	</string>
	<string name="Torso Length">
		Длина торса
	</string>
	<string name="Torso Muscles">
		Мускулистость торса
	</string>
	<string name="Torso Scrawny">
		Сухопарость торса
	</string>
	<string name="Unattached">
		Не прикреплено
	</string>
	<string name="Uncreased">
		Без складок
	</string>
	<string name="Underbite">
		Мезиальный прикус
	</string>
	<string name="Unnatural">
		Неестественный
	</string>
	<string name="Upper Bridge">
		Переносица
	</string>
	<string name="Upper Cheeks">
		Щеки выше
	</string>
	<string name="Upper Chin Cleft">
		Ямка на подбородке выше
	</string>
	<string name="Upper Eyelid Fold">
		Складка верхнего века
	</string>
	<string name="Upturned">
		Вверх
	</string>
	<string name="Very Red">
		Очень красные
	</string>
	<string name="Waist Height">
		Высота талии
	</string>
	<string name="Well-Fed">
		Упитанные
	</string>
	<string name="White Hair">
		Белые волосы
	</string>
	<string name="Wide">
		Широко
	</string>
	<string name="Wide Back">
		Широко сзади
	</string>
	<string name="Wide Front">
		Широкий перед
	</string>
	<string name="Wide Lips">
		Широкие губы
	</string>
	<string name="Wild">
		Безумный
	</string>
	<string name="Wrinkles">
		Складки
	</string>
	<string name="LocationCtrlAddLandmarkTooltip">
		Добавить в закладки
	</string>
	<string name="LocationCtrlEditLandmarkTooltip">
		Редактировать закладку
	</string>
	<string name="LocationCtrlInfoBtnTooltip">
		Смотреть подробную информацию о текущем местоположении
	</string>
	<string name="LocationCtrlComboBtnTooltip">
		История местоположений
	</string>
	<string name="LocationCtrlForSaleTooltip">
		Купить эту землю
	</string>
	<string name="LocationCtrlVoiceTooltip">
		Голосовое общение здесь недоступно
	</string>
	<string name="LocationCtrlFlyTooltip">
		Летать запрещено
	</string>
	<string name="LocationCtrlPushTooltip">
		Нельзя толкаться
	</string>
	<string name="LocationCtrlBuildTooltip">
		Строительство/выкладывание объектов не разрешено
	</string>
	<string name="LocationCtrlScriptsTooltip">
		Скрипты не разрешены
	</string>
	<string name="LocationCtrlDamageTooltip">
		Здоровье
	</string>
	<string name="LocationCtrlAdultIconTooltip">
		Регион для взрослых
	</string>
	<string name="LocationCtrlModerateIconTooltip">
		Умеренный регион
	</string>
	<string name="LocationCtrlGeneralIconTooltip">
		Общественный регион
	</string>
	<string name="LocationCtrlSeeAVsTooltip">
		Аватаров внутри этого участка не слышно и не видно для аватаров за пределами этого участка
	</string>
	<string name="LocationCtrlPathfindingDirtyTooltip">
		Возможны неполадки подвижных объектов в этом регионе, пока регион не будет восстановлен.
	</string>
	<string name="LocationCtrlPathfindingDisabledTooltip">
		В этом регионе не разрешен динамический поиск пути.
	</string>
	<string name="UpdaterWindowTitle">
		Обновление [APP_NAME]
	</string>
	<string name="UpdaterNowUpdating">
		[APP_NAME] сейчас обновляется...
	</string>
	<string name="UpdaterNowInstalling">
		[APP_NAME] устанавливается...
	</string>
	<string name="UpdaterUpdatingDescriptive">
		[APP_NAME] обновляется до последней версии. Это может занять некоторое время, поэтому, пожалуйста, будьте терпеливы.
	</string>
	<string name="UpdaterProgressBarTextWithEllipses">
		Загрузка обновления...
	</string>
	<string name="UpdaterProgressBarText">
		Загружается обновление
	</string>
	<string name="UpdaterFailDownloadTitle">
		Не удалось загрузить обновление
	</string>
	<string name="UpdaterFailUpdateDescriptive">
		При обновлении приложения [APP_NAME] возникла ошибка. Загрузите новую версию на сайте www.secondlife.com.
	</string>
	<string name="UpdaterFailInstallTitle">
		Не удалось установить обновление
	</string>
	<string name="UpdaterFailStartTitle">
		Не удалось запустить клиент
	</string>
	<string name="ItemsComingInTooFastFrom">
		[APP_NAME]: Элементы от [FROM_NAME] поступают слишком быстро, автоматический предпросмотр был отключен на [TIME] секунд
	</string>
	<string name="ItemsComingInTooFast">
		[APP_NAME]: Элементы поступают слишком быстро, автоматический предпросмотр был отключен на [TIME] секунд
	</string>
	<string name="IM_logging_string">
		-- Включена запись Личных Сообщений --
	</string>
	<string name="IM_typing_start_string">
		[NAME] печатает...
	</string>
	<string name="Unnamed">
		(Без имени)
	</string>
	<string name="IM_moderated_chat_label">
		(Модерируется: голосовая связь по умолчанию отключена)
	</string>
	<string name="IM_unavailable_text_label">
		Во время этого звонка текстовый чат недоступен.
	</string>
	<string name="IM_muted_text_label">
		Ваш текстовый чат отключен модератором группы.
	</string>
	<string name="IM_default_text_label">
		Нажмите для создания личного сообщения.
	</string>
	<string name="IM_to_label">
		Для
	</string>
	<string name="IM_moderator_label">
		(Модератор)
	</string>
	<string name="Saved_message">
		(Сохранено [LONG_TIMESTAMP])
	</string>
	<string name="IM_unblock_only_groups_friends">
		Чтобы увидеть это сообщение, вы должны снять галочку &apos;Только друзья и группы могут звонить мне и отправлять ЛС&apos; в Настройки/Приватность.
	</string>
	<string name="OnlineStatus">
		в сети
	</string>
	<string name="OfflineStatus">
		не в сети
	</string>
	<string name="not_online_msg">
		Пользователь не в сети - сообщение будет сохранено и доставлено позже.
	</string>
	<string name="not_online_inventory">
		Пользователь не в сети - инвентарь сохранен.
	</string>
	<string name="IM_announce_incoming">
		Входящее сообщение от [NAME]
	</string>
	<string name="IM_autoresponse_sent">
		Автоответ отправлен: [MESSAGE]
	</string>
	<string name="IM_autoresponse_item_sent">
		Элемент [ITEM_NAME] отправлен автоответом
	</string>
	<string name="answered_call">
		На ваш звонок ответили
	</string>
	<string name="you_started_call">
		Вы начали голосовой вызов
	</string>
	<string name="you_joined_call">
		Вы присоеденились к голосовому вызову
	</string>
	<string name="you_auto_rejected_call-im">
		Вы автоматически отклонили голосовой вызов, т.к. у вас включен режим 'Недоступен'
	</string>
	<string name="name_started_call">
		[NAME] начал голосовой вызыв
	</string>
	<string name="ringing-im">
		Присоединение к голосовому вызову...
	</string>
	<string name="connected-im">
		Подключено, нажмите 'Завершить звонок', чтобы повесить трубку
	</string>
	<string name="hang_up-im">
		Голосовой вызов прерван
	</string>
	<string name="answering-im">
		Подключение...
	</string>
	<string name="conference-title">
		Конференц-чат
	</string>
	<string name="conference-title-incoming">
		Конференция с [AGENT_NAME]
	</string>
	<string name="inventory_item_offered-im">
		Предложен элемент инвентаря '[ITEM_NAME]'
	</string>
	<string name="inventory_folder_offered-im">
		Предложена папка инвентаря '[ITEM_NAME]'
	</string>
	<string name="inventory_item_offered_rlv">
		Предложен элемент инвентаря [NAME]
	</string>
	<string name="share_alert">
		Перетащите элементы из инвентаря сюда
	</string>
	<string name="flickr_post_success">
		Вы опубликовали в Flickr.
	</string>
	<string name="no_session_message">
		(Сеанс ЛС не существует)
	</string>
	<string name="only_user_message">
		Вы единственный пользователь на этой сессии.
	</string>
	<string name="offline_message">
		[NAME] не в сети.
	</string>
	<string name="invite_message">
		Нажмите кнопку [BUTTON NAME], чтобы принять/подключиться к голосовому чату.
	</string>
	<string name="muted_message">
		Вы заблокировали этого пользователя. Отправка сообщения автоматически разблокирует его.
	</string>
	<string name="generic">
		Закройте и снова откройте беседу или повторно войдите и попробуйте еще раз.
	</string>
	<string name="generic_request_error">
		Закройте и снова откройте беседу или повторно войдите и попробуйте еще раз.
	</string>
	<string name="insufficient_perms_error">
		У вас недостаточно прав.
	</string>
	<string name="session_does_not_exist_error">
		Сеанс больше не существует
	</string>
	<string name="no_ability_error">
		У вас нет этой способности.
	</string>
	<string name="no_ability">
		У вас нет этой способности.
	</string>
	<string name="not_a_mod_error">
		Вы не модератор сеанса.
	</string>
	<string name="muted">
		Модератор группы отключил для вас текстовый чат.
	</string>
	<string name="muted_error">
		Модератор группы отключил для вас текстовый чат.
	</string>
	<string name="add_session_event">
		Не удается добавить пользователей в сеанс чата с жителем [RECIPIENT].
	</string>
	<string name="message">
		Сообщение, отправленное [RECIPIENT], все еще обрабатывается.
Если сообщение не появится в течение следующих нескольких минут, возможно, оно было удалено сервером.
	</string>
	<string name="message_session_event">
		Сообщение, отправленное [RECIPIENT], все еще обрабатывается.
Если сообщение не появится в течение следующих нескольких минут, возможно, оно было удалено сервером.
	</string>
	<string name="mute">
		Ошибка при модерировании.
	</string>
	<string name="removed">
		Вы исключены из группы.
	</string>
	<string name="removed_from_group">
		Вы исключены из группы.
	</string>
	<string name="close_on_no_ability">
		У вас больше нет возможности участвовать в сеансе чата.
	</string>
	<string name="unread_chat_single">
		[SOURCES] сказал что-то новое
	</string>
	<string name="unread_chat_multiple">
		[SOURCES] сказал что-то новое
	</string>
	<string name="teleport_preamble_compact_chat">
		Теперь вы в
	</string>
	<string name="session_initialization_timed_out_error">
		Истекло время ожидания инициализации сеанса
	</string>
	<string name="Home position set.">
		Задано положение дома.
	</string>

	<string name="paid_you_ldollars">
		[NAME] заплатил вам L$[AMOUNT] за [REASON].
	</string>
	<string name="paid_you_ldollars_gift">
		[NAME] заплатил вам L$[AMOUNT]: [REASON]
	</string>
	<string name="paid_you_ldollars_no_reason">
		[NAME] заплатил вам L$[AMOUNT].
	</string>
	<string name="you_paid_ldollars">
		Вы заплатили [NAME] L$[AMOUNT] за [REASON].
	</string>
	<string name="you_paid_ldollars_gift">
		Вы заплатили [NAME] L$[AMOUNT]: [REASON]
	</string>
	<string name="you_paid_ldollars_no_info">
		Вы заплатили L$[AMOUNT].
	</string>
	<string name="you_paid_ldollars_no_reason">
		Вы заплатили [NAME] L$[AMOUNT].
	</string>
	<string name="you_paid_ldollars_no_name">
		Вы заплатили L$[AMOUNT] за [REASON].
	</string>
	<string name="you_paid_failure_ldollars">
		Вы не смогли заплатить [NAME] L$[AMOUNT]: [REASON].
	</string>
	<string name="you_paid_failure_ldollars_gift">
		Вы не смогли заплатить [NAME] L$[AMOUNT]: [REASON]
	</string>
	<string name="you_paid_failure_ldollars_no_info">
		Вы не смогли заплатить L$[AMOUNT]
	</string>
	<string name="you_paid_failure_ldollars_no_reason">
		Вы не смогли заплатить [NAME] L$[AMOUNT]
	</string>
	<string name="you_paid_failure_ldollars_no_name">
		Вы не смогли заплатить L$[AMOUNT]: [REASON].
	</string>
	<string name="for item">
		за [ITEM]
	</string>
	<string name="for a parcel of land">
		за земельный участок
	</string>
	<string name="for a land access pass">
		за пропуск на землю
	</string>
	<string name="for deeding land">
		за передачу земли
	</string>
	<string name="to create a group">
		за создание группы
	</string>
	<string name="to join a group">
		за вступление в группу
	</string>
	<string name="to upload">
		за загрузку
	</string>
	<string name="to publish a classified ad">
		за публикацию рекламы
	</string>
	<string name="uploading_costs">
		Загрузка стоит L$[AMOUNT]
	</string>
	<string name="this_costs">
		Это стоит L$[AMOUNT]
	</string>
	<string name="buying_selected_land">
		Эта земля стоит
	</string>
	<string name="this_object_costs">
		Этот объект стоит
	</string>
	<string name="giving">
		Вы хотите дать
	</string>
	<string name="group_role_everyone">
		Все
	</string>
	<string name="group_role_officers">
		Должностные лица
	</string>
	<string name="group_role_owners">
		Владельцы
	</string>
	<string name="group_member_status_online">
		В сети
	</string>
	<string name="uploading_abuse_report">
		Загружается...
Жалоба
	</string>
	<string name="New Shape">
		Новая фигура
	</string>
	<string name="New Skin">
		Новая кожа
	</string>
	<string name="New Hair">
		Новые волосы
	</string>
	<string name="New Eyes">
		Новые глаза
	</string>
	<string name="New Shirt">
		Новая рубашка
	</string>
	<string name="New Pants">
		Новые брюки
	</string>
	<string name="New Shoes">
		Новая обувь
	</string>
	<string name="New Socks">
		Новые носки
	</string>
	<string name="New Jacket">
		Новый пиджак
	</string>
	<string name="New Gloves">
		Новые перчатки
	</string>
	<string name="New Undershirt">
		Новая майка
	</string>
	<string name="New Underpants">
		Новые трусы
	</string>
	<string name="New Skirt">
		Новая юбка
	</string>
	<string name="New Alpha">
		Новая альфа-маска
	</string>
	<string name="New Tattoo">
		Новое тату
	</string>
	<string name="New Universal">
		Новый универсал
	</string>
	<string name="New Physics">
		Новая физика
	</string>
	<string name="Invalid Wearable">
		Нельзя носить
	</string>
	<string name="New Gesture">
		Новый жест
	</string>
	<string name="New Script">
		Новый скрипт
	</string>
	<string name="New Note">
		Новая заметка
	</string>
	<string name="New Folder">
		Новая папка
	</string>
	<string name="Contents">
		Содержимое
	</string>
	<string name="Gesture">
		Жест
	</string>
	<string name="Male Gestures">
		Мужские жесты
	</string>
	<string name="Female Gestures">
		Женские жесты
	</string>
	<string name="Other Gestures">
		Прочие жесты
	</string>
	<string name="Speech Gestures">
		Жесты в разговорах
	</string>
	<string name="Common Gestures">
		Стандартные жесты
	</string>
	<string name="Male - Excuse me">
		Мужчина – извинение
	</string>
	<string name="Male - Get lost">
		Мужчина – скройтесь
	</string>
	<string name="Male - Blow kiss">
		Мужчина – воздушный поцелуй
	</string>
	<string name="Male - Boo">
		Мужчина – фу!
	</string>
	<string name="Male - Bored">
		Мужчина – скука
	</string>
	<string name="Male - Hey">
		Мужчина – эй!
	</string>
	<string name="Male - Laugh">
		Мужчина – смех
	</string>
	<string name="Male - Repulsed">
		Мужчина – неприятие
	</string>
	<string name="Male - Shrug">
		Мужчина – пожимает плечами
	</string>
	<string name="Male - Stick tougue out">
		Мужчина – показывает язык
	</string>
	<string name="Male - Wow">
		Мужчина – ух ты!
	</string>
	<string name="Female - Chuckle">
		Женщина – смешок
	</string>
	<string name="Female - Cry">
		Женщина – плач
	</string>
	<string name="Female - Embarrassed">
		Женщина – смущение
	</string>
	<string name="Female - Excuse me">
		Женщина – извинение
	</string>
	<string name="Female - Get lost">
		Женщина – скройтесь
	</string>
	<string name="Female - Blow kiss">
		Женщина – воздушный поцелуй
	</string>
	<string name="Female - Boo">
		Женщина – фу!
	</string>
	<string name="Female - Bored">
		Женщина – скука
	</string>
	<string name="Female - Hey">
		Женщина – эй!
	</string>
	<string name="Female - Hey baby">
		Женщина – эй, бейби!
	</string>
	<string name="Female - Laugh">
		Женщина – смех
	</string>
	<string name="Female - Looking good">
		Женщина – хорошо выглядишь
	</string>
	<string name="Female - Over here">
		Женщина – сюда!
	</string>
	<string name="Female - Please">
		Женщина – просьба
	</string>
	<string name="Female - Repulsed">
		Женщина – неприятие
	</string>
	<string name="Female - Shrug">
		Женщина – пожимает плечами
	</string>
	<string name="Female - Stick tougue out">
		Женщина – показывает язык
	</string>
	<string name="Female - Wow">
		Женщина – ух ты!
	</string>
	<string name="New Day">
		Новый суточный цикл
	</string>
	<string name="New Water">
		Новая вода
	</string>
	<string name="New Sky">
		Новое небо
	</string>
	<string name="New Settings">
		Новые Настройки
	</string>
	<string name="/bow">
		/поклониться
	</string>
	<string name="/clap">
		/хлопнуть
	</string>
	<string name="/count">
		/счет
	</string>
	<string name="/extinguish">
		/затушить
	</string>
	<string name="/kmb">
		/поцелуй меня в зад
	</string>
	<string name="/muscle">
		/силач
	</string>
	<string name="/no">
		/нет
	</string>
	<string name="/no!">
		/нет!
	</string>
	<string name="/paper">
		/бумага
	</string>
	<string name="/pointme">
		/показать на себя
	</string>
	<string name="/pointyou">
		/показать на другого
	</string>
	<string name="/rock">
		/камень
	</string>
	<string name="/scissor">
		/ножницы
	</string>
	<string name="/smoke">
		/курить
	</string>
	<string name="/stretch">
		/потянуться
	</string>
	<string name="/whistle">
		/свистнуть
	</string>
	<string name="/yes">
		/да
	</string>
	<string name="/yes!">
		/о да!
	</string>
	<string name="afk">
		отошел
	</string>
	<string name="dance1">
		танец1
	</string>
	<string name="dance2">
		танец2
	</string>
	<string name="dance3">
		танец3
	</string>
	<string name="dance4">
		танец4
	</string>
	<string name="dance5">
		танец5
	</string>
	<string name="dance6">
		танец6
	</string>
	<string name="dance7">
		танец7
	</string>
	<string name="dance8">
		танец8
	</string>
	<string name="AvatarBirthDateFormat">
		[day,datetime,slt].[mthnum,datetime,slt].[year,datetime,slt]
	</string>
	<string name="DefaultMimeType">
		нет/нет
	</string>
	<string name="texture_load_dimensions_error">
		Нельзя загружать изображения, размер которых превышает [WIDTH]*[HEIGHT]
	</string>
	<string name="outfit_photo_load_dimensions_error">
		Максимальный размер фото костюма [WIDTH]*[HEIGHT]. Измените размер или используйте другое изображение
	</string>
	<string name="outfit_photo_select_dimensions_error">
		Максимальный размер фото костюма [WIDTH]*[HEIGHT]. Выберите другую текстуру.
	</string>
	<string name="outfit_photo_verify_dimensions_error">
		Невозможно проверить размеры фото. Подождите, пока размеры фото не будут показаны в окне выбора
	</string>
	<string name="sentences_separator" value=" "/>
	<string name="words_separator" value=", "/>
	<string name="server_is_down">
		Несмотря на наши усилия, что-то неожиданно пошло не так.

Ознакомьтесь с описанием известных проблем в работе этой службы на сайте https://secondlife-status.statuspage.io
Если проблемы продолжаются, то проверьте подключение к сети и настройки брандмауэра.
	</string>
	<string name="dateTimeWeekdaysNames">
		Воскресенье:Понедельник:Вторник:Среда:Четверг:Пятница:Суббота
	</string>
	<string name="dateTimeWeekdaysShortNames">
		ВС:ПН:ВТ:СР:ЧТ:ПТ:СБ
	</string>
	<string name="dateTimeMonthNames">
		Январь:Февраль:Март:Апрель:Май:Июнь:Июль:Август:Сентябрь:Октябрь:Ноябрь:Декабрь
	</string>
	<string name="dateTimeMonthShortNames">
		Янв:Фев:Мар:Апр:Май:Июн:Июл:Авг:Сен:Окт:Ноя:Дек
	</string>
	<string name="dateTimeDayFormat">
		[MDAY]
	</string>
	<string name="dateTimeAM">
		ДП
	</string>
	<string name="dateTimePM">
		ПП
	</string>
	<string name="LocalEstimateUSD">
		US$ [AMOUNT]
	</string>
	<string name="Group Ban">
		Бан группы
	</string>
	<string name="Membership">
		Членство
	</string>
	<string name="Roles">
		Роли
	</string>
	<string name="Group Identity">
		Удостоверение группы
	</string>
	<string name="Parcel Management">
		Управление участком
	</string>
	<string name="Parcel Identity">
		Удостоверение участка
	</string>
	<string name="Parcel Settings">
		Параметры участка
	</string>
	<string name="Parcel Powers">
		Способности для участка
	</string>
	<string name="Parcel Access">
		Доступ к участку
	</string>
	<string name="Parcel Content">
		Содержимое на участке
	</string>
	<string name="Object Management">
		Управление объектами
	</string>
	<string name="Accounting">
		Бухгалтерия
	</string>
	<string name="Notices">
		Уведомления
	</string>
	<string name="Chat">
		Чат
	</string>
	<string name="BaseMembership">
		Базовый
	</string>
	<string name="PremiumMembership">
		Премиум
	</string>
	<string name="Premium_PlusMembership">
		Премиум Плюс
	</string>
	<string name="MembershipUpgradeText">
		Перейти на Премиум
	</string>
	<string name="MembershipPremiumText">
		Мое Премиум-членство
	</string>
	<string name="DeleteItems">
		Удалить выбранные объекты?
	</string>
	<string name="DeleteItem">
		Удалить выбранный объект?
	</string>
	<string name="EmptyOutfitText">
		Для этого комплекта одежды нет вещей
	</string>
	<string name="ExternalEditorNotSet">
		Выберите редактор, используя параметр ExternalEditor.
	</string>
	<string name="ExternalEditorNotFound">
		Не удается найти указанный внешний редактор.
Попробуйте взять путь к редактору в двойные кавычки
(например &quot;/path to my/editor&quot; &quot;%s&quot;)
	</string>
	<string name="ExternalEditorCommandParseError">
		Ошибка анализа командной строки для внешнего редактора.
	</string>
	<string name="ExternalEditorFailedToRun">
		Не удалось запустить внешний редактор.
	</string>
	<string name="TranslationFailed">
		Не удалось перевести: [REASON]
	</string>
	<string name="TranslationResponseParseError">
		Ошибка при анализе ответа переводчика.
	</string>
	<string name="Esc">
		ESC
	</string>
	<string name="Space">
		Пробел
	</string>
	<string name="Tab">
		TAB
	</string>
	<string name="Ins">
		INS
	</string>
	<string name="Del">
		DEL
	</string>
	<string name="Backsp">
		BACKSP
	</string>
	<string name="Shift">
		SHIFT
	</string>
	<string name="Ctrl">
		CTRL
	</string>
	<string name="Alt">
		ALT
	</string>
	<string name="CapsLock">
		CAPSLOCK
	</string>
	<string name="Left">
		Стрелка влево
	</string>
	<string name="Right">
		Стрелка вправо
	</string>
	<string name="Up">
		Стрелка вверх
	</string>
	<string name="Down">
		Стрелка вниз
	</string>
	<string name="Home">
		HOME
	</string>
	<string name="End">
		END
	</string>
	<string name="PgUp">
		PgUp
	</string>
	<string name="PgDn">
		PgDn
	</string>

	<string name="Add">
		Добавить
	</string>
	<string name="Subtract">
		Вычесть
	</string>
	<string name="Multiply">
		Умножить
	</string>
	<string name="Divide">
		Разделить
	</string>


	<string name="LMB">ЛКМ</string>
	<string name="MMB">СКМ</string>
	<string name="RMB">ПКМ</string>
	<string name="MB4">СК4</string>
	<string name="MB5">СК5</string>
	<string name="Double LMB">Двойной ЛКМ</string>

	<string name="BeaconParticle">
		Просмотр меток частиц (синие)
	</string>
	<string name="BeaconPhysical">
		Просмотр меток физических объектов (зеленые)
	</string>
	<string name="BeaconScripted">
		Просмотр меток объектов со скриптами (красные)
	</string>
	<string name="BeaconScriptedTouch">
		Просмотр меток объектов со скриптами и функцией касания (красные)
	</string>
	<string name="BeaconSound">
		Просмотр звуковых меток (желтые)
	</string>
	<string name="BeaconMedia">
		Просмотр медийных меток (белые)
	</string>
	<string name="BeaconSun">
		Просмотр маяка направления солнца (оражнжевый)
	</string>
	<string name="BeaconMoon">
		Просмотр маяка направления луны (фиолетовый)
	</string>
	<string name="ParticleHiding">
		Сокрытие частиц
	</string>
	<string name="Command_360_Capture_Label">
		360° Снимок
	</string>
	<string name="Command_AboutLand_Label">
		О земле
	</string>
	<string name="Command_Appearance_Label">
		Внешность
	</string>
	<string name="Command_Avatar_Label">
		Аватар
	</string>
	<string name="Command_Build_Label">
		Строить
	</string>
	<string name="Command_Chat_Label">
		Сообщения
	</string>
	<string name="Command_Conversations_Label">
		Сообщения
	</string>
	<string name="Command_Compass_Label">
		Компас
	</string>
	<string name="Command_Destinations_Label">
		Интересные места
	</string>
	<string name="Command_Environments_Label">
		Среды
	</string>
	<string name="Command_Flickr_Label">
		Flickr
	</string>
	<string name="Command_Gestures_Label">
		Жесты
	</string>
	<string name="Command_Grid_Status_Label">
		Статус Сетки
	</string>
	<string name="Command_HowTo_Label">
		Инструкция
	</string>
	<string name="Command_Inventory_Label">
		Инвентарь
	</string>
	<string name="Command_Map_Label">
		Карта
	</string>
	<string name="Command_Marketplace_Label">
		Торговый центр
	</string>
	<string name="Command_MarketplaceListings_Label">
		Торговый центр
	</string>
	<string name="Command_MiniMap_Label">
		Мини-карта
	</string>
	<string name="Command_Move_Label">
		Движение
	</string>
	<string name="Command_People_Label">
		Люди
	</string>
	<string name="Command_Performance_Label">
		Скорость графики
	</string>
	<string name="Command_Picks_Label">
		Места
	</string>
	<string name="Command_Places_Label">
		Место
	</string>
	<string name="Command_Preferences_Label">
		Настройки
	</string>
	<string name="Command_Profile_Label">
		Профиль
	</string>
	<string name="Command_Report_Abuse_Label">
		Жалоба
	</string>
	<string name="Command_Search_Label">
		Поиск
	</string>
	<string name="Command_Snapshot_Label">
		Снимок
	</string>
	<string name="Command_Speak_Label">
		Говорить
	</string>
	<string name="Command_View_Label">
		Управление камерой
	</string>
	<string name="Command_Voice_Label">
		Голос рядом
	</string>
	<string name="Command_Quickprefs_Label">
		Быстрые настройки
	</string>
	<string name="Command_AO_Label">
		Диспетчер анимаций
	</string>
	<string name="Command_Webbrowser_Label">
		Web браузер
	</string>
	<string name="Command_Default_Chat_Bar_Label">
		Чат
	</string>
	<string name="Command_Areasearch_Label">
		Поиск вокруг
	</string>
	<string name="Command_Settings_Debug_Label">
		Отладка настроек
	</string>
	<string name="Command_Statistics_Label">
		Статистика
	</string>
	<string name="Command_Region_Label">
		Регион/Остров
	</string>
	<string name="Command_Fly_Label">
		Летать
	</string>
	<string name="Command_Groundsit_Label">
		Сесть на землю
	</string>
	<string name="Command_Sound_Explorer_Label">
		Проводник звуков
	</string>
	<string name="Command_Asset_Blacklist_Label">
		Черный список активов
	</string>
	<string name="Command_Phototools_Label">
		Фотоинструменты
	</string>
	<string name="Command_Phototools_View_Label">
		Инструменты камеры
	</string>
	<string name="Command_Contact_Sets_Label">
		Наборы контактов
	</string>
	<string name="Command_Mouselook_Label">
		Вид от первого лица
	</string>
	<string name="Command_Landmark_Here_Label">
		Создать закладку
	</string>
	<string name="Command_Teleport_History_Label">
		История телепортации
	</string>
	<string name="Command_Pose_Stand_Label">
		Поза редактирования
	</string>
	<string name="Command_Snapshot_To_Disk_Label">
		Снимок на диск
	</string>
	<string name="Command_Radar_Label">
		Радар
	</string>
	<string name="Command_Conversation_Log_Label">
		Журнал разговоров
	</string>
	<string name="Command_Move_Lock_Label">
		Блок движения
	</string>
	<string name="Command_Blocklist_Label">
		Черный список
	</string>
	<string name="Command_ResyncAnimations_Label">
		Синхронизация анимации
	</string>
	<string name="Command_RegionTracker_Label">
		Трекер региона
	</string>
	<string name="Command_Group_Titles_Label">
		Титулы Групп
	</string>
	<string name="Command_Wearable_Favorites_Label">
		Избранные Одежды
	</string>
	<string name="Command_RFO_Label">
		Показывать только друзей
	</string>
	<string name="Command_DAO_Label">
		Скрыть Анимеши
	</string>
	<string name="Command_Beacons_Label">
		Маяки
	</string>
	<string name="Command_360_Capture_Tooltip">
		Создание равнопрямоугольного изображения в формате 360°
	</string>
	<string name="Command_AboutLand_Tooltip">
		Информация о посещаемой вами земле
	</string>
	<string name="Command_Appearance_Tooltip">
		Изменить свой аватар
	</string>
	<string name="Command_Avatar_Tooltip">
		Выберите полный аватар
	</string>
	<string name="Command_Build_Tooltip">
		Построение объектов и формирование ландшафта (CTRL+4)
	</string>
	<string name="Command_Chat_Tooltip">
		Общайтесь с людьми поблизости, используя текст (CTRL+T)
	</string>
	<string name="Command_Conversations_Tooltip">
		Общайтесь со всеми (CTRL+T)
	</string>
	<string name="Command_Compass_Tooltip">
		Компас
	</string>
	<string name="Command_Destinations_Tooltip">
		Интересные места
	</string>
	<string name="Command_Environments_Tooltip">
		Среды
	</string>
	<string name="Command_Flickr_Tooltip">
		Загрузить на Flickr
	</string>
	<string name="Command_Gestures_Tooltip">
		Жесты для вашего аватара (CTRL+G)
	</string>
	<string name="Command_Grid_Status_Tooltip">
		Показать текущий статус сетки
	</string>
	<string name="Command_HowTo_Tooltip">
		Выполнение типичных задач
	</string>
	<string name="Command_Inventory_Tooltip">
		Просмотр и использование вашего имущества (CTRL+I)
	</string>
	<string name="Command_Map_Tooltip">
		Карта мира (CTRL+M)
	</string>
	<string name="Command_Marketplace_Tooltip">
		Покупки
	</string>
	<string name="Command_MarketplaceListings_Tooltip">
		Продайте свои творения
	</string>
	<string name="Command_MiniMap_Tooltip">
		Показать людей поблизости (CTRL+SHIFT+M)
	</string>
	<string name="Command_Move_Tooltip">
		Перемещение аватара
	</string>
	<string name="Command_People_Tooltip">
		Друзья, группы и люди поблизости (CTRL+SHIFT+A)
	</string>
	<string name="Command_Performance_Tooltip">
		Настройте параметры графики
	</string>
	<string name="Command_Picks_Tooltip">
		Места, которые будут показаны в вашем профиле как избранное
	</string>
	<string name="Command_Places_Tooltip">
		Сохраненные вами места (ALT+H)
	</string>
	<string name="Command_Preferences_Tooltip">
		Настройки (CTRL+P)
	</string>
	<string name="Command_Profile_Tooltip">
		Редактирование или просмотр вашего профиля
	</string>
	<string name="Command_Report_Abuse_Tooltip">
		Жалоба
	</string>
	<string name="Command_Search_Tooltip">
		Поиск мест, событий, людей (CTRL+F)
	</string>
	<string name="Command_Snapshot_Tooltip">
		Сделать снимок (CTRL+SHIFT+S)
	</string>
	<string name="Command_Speak_Tooltip">
		Говорите с людьми вокруг вас с помощью микрофона
	</string>
	<string name="Command_View_Tooltip">
		Изменение угла камеры
	</string>
	<string name="Command_Voice_Tooltip">
		Регулировка громкости вызовов и голосов людей около вас
	</string>
	<string name="Command_Quickprefs_Tooltip">
		Быстрые настройки, для изменения частых настроек
	</string>
	<string name="Command_AO_Tooltip">
		АО
	</string>
	<string name="Command_Webbrowser_Tooltip">
		Открыть встроеный web браузер (CTRL+SHIFT+Z)
	</string>
	<string name="Command_Default_Chat_Bar_Tooltip">
		Показать или скрыть панель чата по умолчанию
	</string>
	<string name="Command_Areasearch_Tooltip">
		Поиск объектов вокруг
	</string>
	<string name="Command_Settings_Debug_Tooltip">
		Изменить настройки конфигурации клиента (CTRL+ALT+SHIFT+S)
	</string>
	<string name="Command_Statistics_Tooltip">
		Показать статистику (CTRL+SHIFT+1)
	</string>
	<string name="Command_Region_Tooltip">
		Открыть инструменты региона (ALT+R)
	</string>
	<string name="Command_Groundsit_Tooltip">
		Сесть на землю (CTRL+ALT+S)
	</string>
	<string name="Command_Sound_Explorer_Tooltip">
		Открыть браузер звуков
	</string>
	<string name="Command_Asset_Blacklist_Tooltip">
		Открыть черный список
	</string>
	<string name="Command_Phototools_Tooltip">
		Инструменты для создания фотографий (ATL+P).
	</string>
	<string name="Command_Phototools_View_Tooltip">
		Расширенные настройки фотокамеры (CTRL+SHIFT+C)
	</string>
	<string name="Command_Contact_Sets_Tooltip">
		Открыть наборы контактов (CTRL+ALT+SHIFT+C)
	</string>
	<string name="Command_Mouselook_Tooltip">
		Режим 'от первого лица' (M)
	</string>
	<string name="Command_Landmark_Here_Tooltip">
		Создать закладку текущего места
	</string>
	<string name="Command_Teleport_History_Tooltip">
		Открыть историю телепортаций (ALT+H)
	</string>
	<string name="Command_Pose_Stand_Tooltip">
		Поза редактирования внешности аватара
	</string>
	<string name="Command_Snapshot_To_Disk_Tooltip">
		Сделать быструю фотографию на диск
	</string>
	<string name="Command_Radar_Tooltip">
		Открыть радар
	</string>
	<string name="Command_Conversation_Log_Tooltip">
		Открыть журнал сообщений, чтоб посмотреть переписку
	</string>
	<string name="Command_Move_Lock_Tooltip">
		Блокировать передвижение аватара (CTRL+ALT+P)
	</string>
	<string name="Command_Blocklist_Tooltip">
		Открыть список заблокированных
	</string>
	<string name="Command_ResyncAnimations_Tooltip">
		Синхронизация анимаций аватара
	</string>
	<string name="Command_RegionTracker_Tooltip">
		Отслеживать статус различных регионов
	</string>
	<string name="Command_Group_Titles_Tooltip">
		Изменить активный титул группы
	</string>
	<string name="Command_Wearable_Favorites_Tooltip">
		Открыть список избранных одежд
	</string>
	<string name="Command_RFO_Tooltip">
		Показывает только своих друзей, все остальные аватары будут невидимы. После включения телепортация восстановит видимость других.
	</string>
	<string name="Command_DAO_Tooltip">
		Скрыть Анимированные Объекты (также известные как Анимеш) - временно отменяет все видимые в настоящее время Анимеш (присоединенные и свободно гуляющие). Скрытые анимеши появится снова после телепорта
	</string>
	<string name="Command_Beacons_Tooltip">
		Показать маяки
	</string>
	<string name="Toolbar_Bottom_Tooltip">
		сейчас на нижней панели инструментов
	</string>
	<string name="Toolbar_Left_Tooltip">
		сейчас на левой панели инструментов
	</string>
	<string name="Toolbar_Right_Tooltip">
		сейчас на правой панели инструментов
	</string>
	<string name="Command_Fly_Tooltip">
		Переключение режима полета Включено/Выключено (HOME)
	</string>
	<string name="Command_Stop_Animations_Label">
		Остановить анимации
	</string>
	<string name="Command_Stop_Animations_Tooltip">
		Остановить анимации моего аватара
	</string>
	<string name="Retain%">
		Остаток%
	</string>
	<string name="Detail">
		Детализация
	</string>
	<string name="Better Detail">
		Более детально
	</string>
	<string name="Surface">
		Поверхность
	</string>
	<string name="Solid">
		Сплошной
	</string>
	<string name="Wrap">
		Оболочка
	</string>
	<string name="Preview">
		Предварительный просмотр
	</string>
	<string name="Normal">
		Нормальный
	</string>
	<string name="Pathfinding_Wiki_URL">
		http://wiki.secondlife.com/wiki/Pathfinding_Tools_in_the_Second_Life_Viewer
	</string>
	<string name="Pathfinding_Object_Attr_None">
		Нет
	</string>
	<string name="Pathfinding_Object_Attr_Permanent">
		Влияет на навигационную сетку
	</string>
	<string name="Pathfinding_Object_Attr_Character">
		Персонаж
	</string>
	<string name="Pathfinding_Object_Attr_MultiSelect">
		(Несколько)
	</string>
	<string name="snapshot_quality_very_low">
		Очень низкое
	</string>
	<string name="snapshot_quality_low">
		Низкое
	</string>
	<string name="snapshot_quality_medium">
		Среднее
	</string>
	<string name="snapshot_quality_high">
		Высокое
	</string>
	<string name="snapshot_quality_very_high">
		Очень высокое
	</string>
	<string name="IMPrefix">
		ЛС:
	</string>
	<string name="SanityCheckEquals">
		Настройки управления &quot;[CONTROL_NAME]&quot; должны быть [VALUE_1].
	</string>
	<string name="SanityCheckNotEquals">
		Настройки управления&quot;[CONTROL_NAME]&quot; не должны быть [VALUE_1].
	</string>
	<string name="SanityCheckLessThan">
		Настройки управления &quot;[CONTROL_NAME]&quot; должны быть меньше чем [VALUE_1].
	</string>
	<string name="SanityCheckGreaterThan">
		Настройки управления &quot;[CONTROL_NAME]&quot; должны быть выше чем [VALUE_1].
	</string>
	<string name="SanityCheckLessThanEquals">
		Настройки управления &quot;[CONTROL_NAME]&quot; должны быть ниже или равны [VALUE_1].
	</string>
	<string name="SanityCheckGreaterThanEquals">
		Настройки управления &quot;[CONTROL_NAME]&quot; должны быть выше или равны [VALUE_1].
	</string>
	<string name="SanityCheckBetween">
		Настройки управления &quot;[CONTROL_NAME]&quot; должны быть между [VALUE_1] и [VALUE_2].
	</string>
	<string name="SanityCheckNotBetween">
		Настройки управления &quot;[CONTROL_NAME]&quot; не должны быть между [VALUE_1] и [VALUE_2].
	</string>
	<string name="MediaFilterActionAllow">
		Разрешить
	</string>
	<string name="MediaFilterActionDeny">
		Запретить
	</string>
	<string name="MediaFilterConditionAlways">
		Всегда
	</string>
	<string name="MediaFilterConditionAlwaysLower">
		всегда
	</string>
	<string name="MediaFilterConditionNever">
		Никогда
	</string>
	<string name="MediaFilterConditionNeverLower">
		никогда
	</string>
	<string name="MediaFilterMediaContentBlocked">
		Медиа для домена [DOMAIN] было заблокировано.
	</string>
	<string name="MediaFilterMediaContentDomainAlwaysAllowed">
		Медиа для домена [DOMAIN] всегда будет воспроизводится.
	</string>
	<string name="MediaFilterMediaContentDomainAlwaysBlocked">
		Медиа для домена [DOMAIN] никогда не будет воспроизводится.
	</string>
	<string name="MediaFilterMediaContentUrlAlwaysAllowed">
		Медиа для the URL [MEDIAURL] всегда будет воспроизводится.
	</string>
	<string name="MediaFilterMediaContentUrlAlwaysBlocked">
		Медиа для the URL [MEDIAURL] никогда не будет воспроизводится.
	</string>
	<string name="MediaFilterAudioContentBlocked">
		Аудио для домена [DOMAIN] было заблокировано.
	</string>
	<string name="MediaFilterAudioContentDomainAlwaysAllowed">
		Аудио для домена [DOMAIN] всегда будет воспроизводится.
	</string>
	<string name="MediaFilterAudioContentDomainAlwaysBlocked">
		Аудио для домена [DOMAIN] никогда не будет воспроизводится.
	</string>
	<string name="MediaFilterAudioContentUrlAlwaysAllowed">
		Аудио для URL [MEDIAURL] всегда будет воспроизводится.
	</string>
	<string name="MediaFilterAudioContentUrlAlwaysBlocked">
		Аудио для URL [MEDIAURL] никогда не будет воспроизводится.
	</string>
	<string name="MediaFilterBlacklist">
		Черный список
	</string>
	<string name="MediaFilterWhitelist">
		Белый список
	</string>
	<string name="UnknownRegion">
		(неизвестный регион)
	</string>
	<string name="UnknownPosition">
		(неизвестная позиция)
	</string>
	<string name="NetMapDoubleClickShowWorldMapToolTipMsg">
		[AGENT][REGION](Двойное нажатие для открытия карты, shift+тянуть для перемещения)
	</string>
	<string name="NetMapDoubleClickTeleportToolTipMsg">
		[REGION](Двойное нажатие для телепортации, shift+тянуть для перемещения)
	</string>
	<string name="NetMapDoubleClickNoActionToolTipMsg">
		[REGION]
	</string>
	<string name="Collision_Bump">
		[NAME] наткнулся на вас.
	</string>
	<string name="Collision_PushObject">
		[NAME] толкнул вас скриптом.
	</string>
	<string name="Collision_ObjectCollide">
		[NAME] ударил вас объектом.
	</string>
	<string name="Collision_ScriptedObject">
		[NAME] ударил вас скриптовым объектом.
	</string>
	<string name="Collision_PhysicalObject">
		[NAME] ударил вас физическим объектом.
	</string>
	<string name="Collision_UnknownType">
		[NAME] является причиной столкновения неизвестного типа.
	</string>
	<string name="MovelockEnabled">
		Аватар &gt; Движение &gt; Заблокировать включена
	</string>
	<string name="BusyResponse">
		ответ занятости
	</string>
	<string name="TeleportMaturityExceeded">
		Житель не может посетить этот регион.
	</string>
	<string name="UserDictionary">
		[User]
	</string>
	<string name="RLVaPendingRestart">
		(ожидает перезагрузку)
	</string>
	<string name="RLVaToggleMessageLogin">
		RLVa был [STATE] (не требует перезагрузки)
	</string>
	<string name="RLVaToggleMessageRestart">
		RLVa будет [STATE] после перезагрузки
	</string>
	<string name="RLVaToggleEnabled">
		включен
	</string>
	<string name="RLVaToggleDisabled">
		выключен
	</string>
	<string name="RLVaStatusDisabled">
		(выключен)
	</string>

	<string name="experience_tools_experience">
		Приключение
	</string>
	<string name="ExperienceNameNull">
		(без приключения)
	</string>
	<string name="ExperienceNameUntitled">
		(приключение без названия)
	</string>
	<string name="Land-Scope">
		Привязано к земле
	</string>
	<string name="Grid-Scope">
		Привязано к сетке
	</string>
	<string name="Allowed_Experiences_Tab">
		Разрешенные
	</string>
	<string name="Blocked_Experiences_Tab">
		Заблокированные
	</string>
	<string name="Contrib_Experiences_Tab">
		Автор
	</string>
	<string name="Admin_Experiences_Tab">
		Администратор
	</string>
	<string name="Recent_Experiences_Tab">
		Недавние
	</string>
	<string name="Owned_Experiences_Tab">
		Собственные
	</string>
	<string name="ExperiencesCounter">
		([EXPERIENCES], максимум: [MAXEXPERIENCES])
	</string>
	<string name="ExperiencePermission1">
		взять управление на себя
	</string>
	<string name="ExperiencePermission3">
		запускать анимации на вашем аватаре
	</string>
	<string name="ExperiencePermission4">
		прикрепить к аватару
	</string>
	<string name="ExperiencePermission9">
		следить за камерой
	</string>
	<string name="ExperiencePermission10">
		управлять камерой
	</string>
	<string name="ExperiencePermission11">
		телепортировать вас
	</string>
	<string name="ExperiencePermission12">
		автоматически принимать разрешения приключения
	</string>
	<string name="ExperiencePermission16">
		заставить ваш аватар сесть
	</string>
	<string name="ExperiencePermission17">
		изменить ваши настройки среды
	</string>
	<string name="ExperiencePermissionShortUnknown">
		выполнил неизвестную операцию: [Permission]
	</string>
	<string name="ExperiencePermissionShort1">
		Взять управление
	</string>
	<string name="ExperiencePermissionShort3">
		Запуск анимаций
	</string>
	<string name="ExperiencePermissionShort4">
		Присоединить
	</string>
	<string name="ExperiencePermissionShort9">
		Следить за камерой
	</string>
	<string name="ExperiencePermissionShort10">
		Управлять камерой
	</string>
	<string name="ExperiencePermissionShort11">
		Телепортация
	</string>
	<string name="ExperiencePermissionShort12">
		Разрешение
	</string>
	<string name="ExperiencePermissionShort16">
		Сесть
	</string>
	<string name="ExperiencePermissionShort17">
		Среда
	</string>
	<string name="logging_calls_disabled_log_empty">
		Разговоры не записываются. Чтобы начать запись, в меню "Настройки > Приватность > Истории разговоров" выберите "Сохранить:" "Только журнал" или "Журнал и история".
	</string>
	<string name="logging_calls_disabled_log_not_empty">
		Разговоры больше не будут записываться. Чтобы восстановить запись, в меню "Настройки > Приватность > Истории разговоров" выберите "Сохранить:" "Только журнал" или "Журнал и история".
	</string>
	<string name="logging_calls_enabled_log_empty">
		Нет зарегистрированных разговоров. Если вы обратитесь к кому-то или наоборот, в журнале появится новая запись.
	</string>
	<string name="loading_chat_logs">
		Загрузка...
	</string>
	<string name="na">
		н/о
	</string>
	<string name="preset_combo_label">
		-Пустой список-
	</string>
	<string name="Default">
		По умолчанию
	</string>
	<string name="none_paren_cap">
		(Нет)
	</string>
	<string name="no_limit">
		Неогр.
	</string>
	<string name="Mav_Details_MAV_FOUND_DEGENERATE_TRIANGLES">
		Физическая форма содержит слишком маленькие треугольники. Попробуйте упростить физическую модель.
	</string>
	<string name="Mav_Details_MAV_CONFIRMATION_DATA_MISMATCH">
		Физическая форма содержит неверные данные подтверждения. Попробуйте исправить физическую модель.
	</string>
	<string name="Mav_Details_MAV_UNKNOWN_VERSION">
		Физическая форма не имеет правильной версии. Установите правильную версию для физической модели.
	</string>
	<string name="couldnt_resolve_host">
		DNS не удалось разрешить имя узла ([HOSTNAME]).
Проверьте возможность подключения к веб-сайту www.secondlife.com.
Если вы продолжаете получать эту ошибку, перейдите в раздел
поддержки и сообщите о проблеме.
	</string>
	<string name="ssl_peer_certificate">
		Серверу входа в систему не удалось пройти аутентификацию с помощью
протокола SSL. Если вы продолжаете получать эту ошибку,
перейдите в раздел поддержки на веб-сайте SecondLife.com
и сообщите о проблеме.
	</string>
	<string name="ssl_connect_error">
		Часто это означает, что часы компьютера установлены неправильно.
Перейдите, пожалуйста, на Панели управления и убедитесь в правильной
установке времени и даты. Также проверьте правильность настройки сети
и брандмауэра. Если вы продолжаете получать эту ошибку, перейдите в
раздел поддержки на веб-сайте SecondLife.com и сообщите о проблеме.

[https://community.secondlife.com/knowledgebase/english/error-messages-r520/#Section__3 База знаний]
	</string>
	<string name="LoadCameraPositionNoneSaved">
		Положение камеры не было сохранено.
	</string>
	<string name="LoadCameraPositionOutsideDrawDistance">
		Невозможно восстановить вид камеры, потому что положение камеры вне досягаемости прорисовки.
	</string>
	<string name="DrawDistanceSteppingGestureObsolete">
		Из-за изменений в коде больше не нужно использовать этот жест. Прогрессивная пошаговая прорисовка была включен.
	</string>
	<string name="FSCameraPositionCopied">
		Положение камеры [POS] скопировано в буфер
	</string>
	<string name="FSCmdLineDrawDistanceSet">
		Расстояние прорисовки установлено на [DISTANCE]м.
	</string>
	<string name="FSCmdLineRollDiceTotal">
		Общий результат для [DICE]d[FACES][MODIFIER]: [RESULT].
	</string>
	<string name="FSCmdLineRollDiceLimits">
		Вы должны предоставить положительные значения для кости (не более 100) и граней (не более 1000).
	</string>
	<string name="FSCmdLineRollDiceModifiersInvalid">
		Если вы хотите использовать модификатор, то вы должны предоставить действительный номер модификатора и тип модификатора. Модификатор должен быть в диапазоне от -1000 до 1000. Допустимые типы модификаторов "+" (бонусы), "-" (штрафы), "&gt;", "&lt;" (успехи), "r&gt;", "r&lt;", "r" (переброски), "!p&gt;", "!p&lt;", "!p" (распространение), "!&gt;", "!&lt;" и "!" (взрывы). Вы можете использовать только один тип модификатора за бросок. Например: "[COMMAND] 1 20 + 5", "[COMMAND] 5 40 &gt; 15", "[COMMAND] 10 25 ! 25", "[COMMAND] 15 25 !&lt; 10".
	</string>
	<string name="FSCmdLineRollDiceExploded">
		Взорванный
	</string>
	<string name="FSCmdLineRollDicePenetrated">
		Проникнувший
	</string>
	<string name="FSCmdLineRollDiceSuccess">
		Успешный
	</string>
	<string name="FSCmdLineRollDiceReroll">
		Переброшен
	</string>
	<string name="FSCmdLineRollDiceFreezeGuard">
		Эта операция не может быть завершена, потому что клиент завис в бесконечном цикле значений. Пожалуйста, измените критерии.
	</string>
	<string name="FSCmdLineCalcRandError">
		'[RAND]' не действительное выражение для RAND(min,max). MAX должен быть выше, чем MIN, как в диапазоне от -10000 до 10000.
	</string>
	<string name="FSCmdLineRSP">
		Максимальная пропускная способность установлена [VALUE] КБ/С.
	</string>
	<string name="FSCmdLineTpOffered">
		Предложен телепорт [NAME].
	</string>
	<string name="FSWithHavok">
		с поддержкой Havok
	</string>
	<string name="FSWithOpensim">
		с поддержкой OpenSimulator
	</string>
	<string name="not_found">
		&apos;[TEXT]&apos; не найдено
	</string>
	<string name="no_results">
		Нет результатов
	</string>
	<string name="searching">
		Поиск...
	</string>
	<string name="all_categories">
		Все категории
	</string>
	<string name="search_banned">
		Некоторые термины поискового запроса были исключены из-за ограничений на содержание
	</string>
	<string name="search_short">
		Ваши критерии поиска слишком короткие, поэтому поиск не был выполнен.
	</string>
	<string name="search_disabled">
		Старый поиск был отключен в данном регионе
	</string>
	<string name="render_quality_low">
		Низкая (1/7)
	</string>
	<string name="render_quality_mediumlow">
		Средне-низкая (2/7)
	</string>
	<string name="render_quality_medium">
		Средняя (3/7)
	</string>
	<string name="render_quality_mediumhigh">
		Средне-высокая (4/7)
	</string>
	<string name="render_quality_high">
		Высокая (5/7)
	</string>
	<string name="render_quality_highultra">
		Высокая-ультра (6/7)
	</string>
	<string name="render_quality_ultra">
		Ультра (7/7)
	</string>
	<string name="render_quality_unknown">
		Неизвестное, за пределами нормального диапазона, проверьте настройки отладки RenderQualityPerformance
	</string>
	<string name="fsbridge_cant_create_disabled">
		[APP_NAME] не может создать мост LSL если "Активировать мост LSL" отключено в настройках.
	</string>
	<string name="fsbridge_no_library">
		[APP_NAME] не может создать мост LSL. Пожалуйста включите библиотеку и перезайдите.
	</string>
	<string name="fsbridge_already_creating">
		Создание моста в процессе. Пожалуйста, подождите несколько минут, прежде чем пытаться снова.
	</string>
	<string name="fsbridge_creating">
		Создание моста. Это может занять время, пожалуйста, подождите.
	</string>
	<string name="fsbridge_failure_creation_create_script">
		Мост не создан. Скрипт моста не может быть создан.
	</string>
	<string name="fsbridge_failure_creation_bad_name">
		Мост не создан. Мост назван неправильно. Используйте меню [APP_NAME] 'Аватар/Исправление аватара/Пересоздать LSL мост', чтобы пересоздать мост.
	</string>
	<string name="fsbridge_failure_creation_null">
		Мост не создается. Мост не найден в инвентаре. Используйте меню [APP_NAME] 'Аватар/Исправление аватара/Пересоздать LSL мост', чтобы пересоздать мост.
	</string>
	<string name="fsbridge_failure_attach_wrong_object">
		Мост не удалось присоединить. Это не текущая версия моста. Используйте меню [APP_NAME] 'Аватар/Исправление аватара/Пересоздать LSL мост', чтобы пересоздать мост.
	</string>
	<string name="fsbridge_failure_attach_wrong_location">
		Мост не удалось присоединить. Мост не был найден в нужном месте инвентаря. Используйте меню [APP_NAME] 'Аватар/Исправление аватара/Пересоздать LSL мост', чтобы пересоздать мост.
	</string>
	<string name="fsbridge_failure_attach_point_in_use">
		Мост не удалось присоединить. Что-то еще использует место крепления моста. Используйте меню [APP_NAME] 'Аватар/Исправление аватара/Пересоздать LSL мост', чтобы пересоздать мост.
	</string>
	<string name="fsbridge_failure_not_found">
		Объект моста не найден. Невозможно приступить к его созданию.
	</string>
	<string name="fsbridge_warning_unexpected_items">
		Инвентарь моста содержит непредвиденные предметы.
	</string>
	<string name="fsbridge_warning_not_finished">
		Мост не закончил создание, используйте меню [APP_NAME] 'Аватар/Исправление аватара/Пересоздать LSL мост', чтобы пересоздать мост.
	</string>
	<string name="fsbridge_detached">
		Мост отсоединен
	</string>
	<string name="fsbridge_created">
		Мост создан.
	</string>
	<string name="fsbridge_script_info">
		Информация скрипта: '[OBJECT_NAME]': [[OBJECT_RUNNING_SCRIPT_COUNT]/[OBJECT_TOTAL_SCRIPT_COUNT]] запущенных скриптов, [OBJECT_SCRIPT_MEMORY] KB разрешается ограничение на размер памяти, [OBJECT_SCRIPT_TIME] ms процессорного времени потребляется.[PATHFINDING_TEXT]
	</string>
	<string name="fsbridge_script_info_pf">
		Среднее время процессора используется для поиска пути навигации: [OBJECT_CHARACTER_TIME] ms.
	</string>
	<string name="fsbridge_script_info_ext">
ID объекта: [INSPECTING_KEY]
Описание: [OBJECT_DESC]
Корневой прим: [OBJECT_ROOT]
Кол-во примов: [OBJECT_PRIM_COUNT]
Влияние на землю: [OBJECT_PRIM_EQUIVALENCE]
В инвентаре: [OBJECT_TOTAL_INVENTORY_COUNT]
Скорость: [OBJECT_VELOCITY]
Позиция: [OBJECT_POS]
Поворот: [OBJECT_ROT]
Угловая скорость: [OBJECT_OMEGA] (радиан в секунду)
Создатель: [OBJECT_CREATOR]
Владелец: [OBJECT_OWNER]
Предыдущий владелец: [OBJECT_LAST_OWNER_ID]
Выложено: [OBJECT_REZZER_KEY]
Группа: [OBJECT_GROUP]
Время создания: [OBJECT_CREATION_TIME]
Тип поиска пути: [OBJECT_PATHFINDING_TYPE]
Присоединено к: [OBJECT_ATTACHED_POINT]
Временно присоединено: [OBJECT_TEMP_ATTACHED]
Ваша позиция: [AVATAR_POS]
	</string>
	<string name="fsbridge_error_scriptinfonotfound">
		Информация скрипта: Объект является недействительным или вне досягаемости.
	</string>
	<string name="fsbridge_error_scriptinfomalformed">
		Информация скрипта: Поступил неправильный ответ от моста. Попробуйте еще раз.
	</string>
	<string name="fsbridge_error_injection">
		ВНИМАНИЕ: Один или несколько скриптов были добавлены в ваш мост [APP_NAME]! Если вы не ожидали этого сообщения, воспользуйтесь параметром меню [APP_NAME] «Аватар/ Исправление аватара/Пересоздать LSL мост», чтобы заново создать мост.
	</string>
	<string name="fsbridge_error_wrongvm">
		ВНИМАНИЕ: В скрипт моста использует старый LSO (ограничение памяти 16 КБ) вместо новой виртуальной машины Mono (ограничение памяти 64 КБ), что создает высокую вероятность коллизии стека и сбоя моста из-за нехватки памяти. Пожалуйста, используйте пункт меню [APP_NAME] «Аватар/Исправление аватара/Пересоздать LSL мост» для воссоздания моста. Если вы снова увидите это сообщение - попробуйте еще раз в другом регионе.
	</string>

	<!-- <FS:Zi> Animation overrider enable/disable messages - FIRE-24160 -->
	<string name="FSAOEnabled">Диспетчер анимаций [APP_NAME] включен.</string>
	<string name="FSAODisabled">Диспетчер анимаций [APP_NAME] выключен.</string>
	<string name="FSAOPausedScript">Приостановлено прикрепленным скриптом.</string>
	<string name="FSAOResumedScript">Возобновлено прикрепленным скриптом.</string>
	<string name="FSAOStandsPausedScript">Стоячие анимации приостановлены прикрепленным скриптом.</string>
	<string name="FSAOStandsResumedScript">Стоячие анимации возобновлены прикрепленным скриптом.</string>

	<string name="QP Draw Distance">
		Дальность прорисовки
	</string>
	<string name="QP Max Particles">
		Максимум частиц
	</string>
	<string name="QP Avatar Physics LOD">
		LOD физики аватаров
	</string>
	<string name="QP LOD Factor">
		LOD Фактор
	</string>
	<string name="QP Max Avatars">
		Максимум аватаров
	</string>
	<string name="QP Tags Offset">
		Высота тегов
	</string>
	<string name="QP Name Tags">
		Теги имен
	</string>
	<string name="QP LookAt Target">
		Фокус камеры
	</string>
	<string name="QP Color Under Cursor">
		Цвет под курсором
	</string>
	<string name="PS_T_Pose">
		Руки в стороны
	</string>
	<string name="PS_Arms_Down_Legs_together">
		Руки вниз, ноги вместе
	</string>
	<string name="PS_Arms_down_sitting">
		Руки вниз, сидя
	</string>
	<string name="PS_Arms_downward_Legs_together">
		Руки приподняты, ноги вместе
	</string>
	<string name="PS_Arms_downward_Legs_apart">
		Руки приподняты, ноги врозь
	</string>
	<string name="PS_Arms_forward_Legs_apart">
		Руки вперед, ноги врозь
	</string>
	<string name="PS_Arms_forward_Legs_together">
		Руки вперед, ноги вместе
	</string>
	<string name="PS_Arms_straight_Legs_apart">
		Руки прямо, ноги врозь
	</string>
	<string name="PS_Arms_straight_sitting">
		Руки прямо, сидя
	</string>
	<string name="PS_Arms_upward_Legs_apart">
		Руки вверх, ноги врозь
	</string>
	<string name="PS_Arms_upward_Legs_together">
		Руки вверх, ноги вместе
	</string>
	<string name="QP_WL_Region_Default">
		По умолчанию
	</string>
	<string name="QP_WL_Day_Cycle_Based">
		На основе дневного цикла
	</string>
	<string name="QP_WL_None">
		Нет
	</string>
	<string name="GroupChatMuteNotice">
		Отключение группового чата от [NAME].
	</string>
	<string name="IgnoredAdHocSession">
		[AVATAR_NAME] пригласил вас на конференцию, но клиент автоматически игнорировал это, потому что так задано вашими настройками.
	</string>
	<string name="camera_no_focus">
		Камера не может сфокусироваться на пользователе [AVATARNAME], потому что он находятся за пределами вашего расстоянии прорисовки.
	</string>
	<string name="entering_draw_distance">
		вошел в границу прорисовки ([DISTANCE] м).
	</string>
	<string name="leaving_draw_distance">
		покинул границу прорисовки
	</string>
	<string name="entering_chat_range">
		вошел в радиус чата ([DISTANCE] м).
	</string>
	<string name="leaving_chat_range">
		покинул радиус чата
	</string>
	<string name="entering_region">
		вошел в регион
	</string>
	<string name="entering_region_distance">
		вошел в регион ([DISTANCE] м).
	</string>
	<string name="leaving_region">
		покинул регион
	</string>
	<string name="avatar_age_alert">
		сработало возрастное предупреждение. Возраст: [AGE] дней
	</string>
	<string name="TotalScriptCountChangeIncrease">
		Количество скриптов в регионе возросло с [OLD_VALUE] до [NEW_VALUE] ([DIFFERENCE]).
	</string>
	<string name="TotalScriptCountChangeDecrease">
		Количество скриптов в регионе понизилось с [OLD_VALUE] до [NEW_VALUE] ([DIFFERENCE]).
	</string>
	<string name="preproc_toggle_warning">
		Переключение препроцессора не даст полного эффекта, пока вы не закроете и снова не откроете этот редактор.
	</string>
	<string name="fs_preprocessor_starting">
		[APP_NAME] запустил препроцессор...
	</string>
	<string name="fs_preprocessor_not_supported">
		ВНИМАНИЕ: Препроцессор не поддерживается в этой сборке. ([WHERE])
	</string>
	<string name="fs_preprocessor_disabled_by_script_marker">
		[APP_NAME] отключил препроцессор по директиве в строке [LINENUMBER].
	</string>
	<string name="fs_preprocessor_settings_list_prefix">
		Настройки:
	</string>
	<string name="fs_preprocessor_exception">
		[ERR_NAME] ([LINENUMBER]): найдено исключение: [ERR_DESC]
	</string>
	<string name="fs_preprocessor_error">
		[ERR_NAME] ([LINENUMBER]): найдено непредвиденное исключение.
	</string>
	<string name="fs_preprocessor_lsl2_directive_override">
		Обнаружена установка переопределения предпочтения директивы compile-as-LSL2.
	</string>
	<string name="fs_preprocessor_mono_directive_override">
		Обнаружена переопределенная установка предпочтения директивы compile-as-Mono.
	</string>
	<string name="fs_preprocessor_optimizer_start">
		Оптимизация неиспользуемых функций, определяемых пользователем и глобальные переменные.
	</string>
	<string name="fs_preprocessor_optimizer_regex_err">
		Не действительное регулярное выражение: '[WHAT]'; LSL оптимизация пропущена.
	</string>
	<string name="fs_preprocessor_optimizer_exception">
		Выявлено исключение: '[WHAT]'; LSL оптимизация пропущена.
	</string>
	<string name="fs_preprocessor_optimizer_unexpected_exception">
		Неожиданное исключение в LSL оптимизаторе; не применяется.
	</string>
	<string name="fs_preprocessor_compress_start">
		Сжатие текста сценария, удалением ненужного места.
	</string>
	<string name="fs_preprocessor_compress_regex_err">
		Не действительное регулярное выражение: '[WHAT]'; LSL оптимизация пропущена.
	</string>
	<string name="fs_preprocessor_compress_exception">
		Выявлено исключение: '[WHAT]'; LSL оптимизация пропущена.
	</string>
	<string name="fs_preprocessor_compress_unexpected_exception">
		Неожиданное исключение в LSL оптимизаторе; не применяется.
	</string>
	<string name="fs_preprocessor_lazylist_start">
		Применение преобразования ленивого списка.
	</string>
	<string name="fs_preprocessor_lazylist_regex_err">
		Не действительное регулярное выражение: '[WHAT]'; конвертирование ленивого списка пропущено.
	</string>
	<string name="fs_preprocessor_lazylist_exception">
		Выявлено исключение: '[WHAT]'; конвертирование ленивого списка пропущено.
	</string>
	<string name="fs_preprocessor_lazylist_unexpected_exception">
		Неожиданное исключение в конвертировании ленивого списка; не применяется.
	</string>
	<string name="fs_preprocessor_switchstatement_start">
		Применение переключений оператора изменений.
	</string>
	<string name="fs_preprocessor_switchstatement_regex_err">
		Не действительное регулярное выражение: '[WHAT]'; переключение оператора изменений пропущено.
	</string>
	<string name="fs_preprocessor_switchstatement_exception">
		Выявлено исключение: '[WHAT]'; переключение оператора изменений пропущено.
	</string>
	<string name="fs_preprocessor_switchstatement_unexpected_exception">
		Неожиданное исключение в переключении оператора изменений; не применяется.
	</string>
	<string name="fs_preprocessor_cache_miss">
		Кэширование подключенного файла: '[FILENAME]'
	</string>
	<string name="fs_preprocessor_cache_invalidated">
		Подключенный файл '[FILENAME]' был изменен, перекэширование.
	</string>
	<string name="fs_preprocessor_cache_completed">
		Кэширование для '[FILENAME]' завершено
	</string>
	<string name="fs_preprocessor_cache_unsafe">
		Ошибка: скрипт '[FILENAME]' не безопасен для копирования в файловую систему. Подключение отменено.
	</string>
	<string name="fs_preprocessor_caching_err">
		Ошибка кэширования подключенного файла '[FILENAME]'
	</string>
<<<<<<< HEAD
	<string name="skin_defaults_starlight_location">
		Отображение вашего текущего местоположения в меню было отключено по умолчанию для серии тем Starlight.
	</string>
	<string name="skin_defaults_starlight_navbar">
		Отображение панели навигации было включено по умолчанию для серии тем Starlight.
=======
	<string name="fs_preprocessor_truncated">
		Предупреждение: Выходные данные препроцессора усечены из-за чрезмерного размера текста скрипта. Этот скрипт, скорее всего, не будет работать.
>>>>>>> c49fa9a8
	</string>
	<string name="animation_explorer_seconds_ago">
		[SECONDS] секунд назад
	</string>
	<string name="animation_explorer_still_playing">
		Продолжает воспроизводиться
	</string>
	<string name="animation_explorer_unknown_priority">
		неизвестный
	</string>
	<string name="FriendOnlineNotification">
		в сети.
	</string>
	<string name="FriendOfflineNotification">
		не в сети.
	</string>
	<string name="Inbox_Folderview_New">
		Новая
	</string>
	<string name="Mouselook_Unknown_Avatar">
		Неизвестный аватар
	</string>
	<string name="groupcountstring">
		Вы состоите в [COUNT] группах ([REMAINING] доступно).
	</string>
	<string name="groupcountunlimitedstring">
		Вы состоите в [COUNT] группах
	</string>
	<string name="SLGridStatusInvalidMsg">
		Ошибка статуса сетки SL: Неверный формат сообщения. Попробуйте позже.
	</string>
	<string name="SLGridStatusTimedOut">
		Ошибка статуса сетки SL: Истекло время запроса.
	</string>
	<string name="SLGridStatusOtherError">
		Ошибка статуса сетки SL: [STATUS] ( https://en.wikipedia.org/wiki/List_of_HTTP_status_codes ).
	</string>
	<string name="DoubleClickTeleportEnabled">
		Телепортация двойным нажатием включена
	</string>
	<string name="DoubleClickTeleportDisabled">
		Телепортация двойным нажатием выключена
	</string>
	<string name="AlwaysRunEnabled">
		Всегда Бег включен.
	</string>
	<string name="AlwaysRunDisabled">
		Всегда Бег выключен.
	</string>
	<string name="FSRegionRestartInLocalChat">
		Регион в котором вы находитесь в настоящее время скоро будет перезагружен. Если вы остаетесь в этом регионе вас отключит от СЛ.
	</string>
	<string name="Mute_Add">
		'[NAME]' был добавлен в черный список.
	</string>
	<string name="Mute_Remove">
		'[NAME]' был удален из черного списка.
	</string>
	<string name="Reqsysinfo_Chat_NoReason">
		Я запрашиваю информацию о настройке вашей системы.
	</string>
	<string name="Reqsysinfo_Chat_Reason">
		Я запрашиваю информацию о настройке вашей системы по этой причине: [REASON]
	</string>
	<string name="Reqsysinfo_Chat_Information_sent">
		Информация отправлена: [DATA]
	</string>
	<string name="Reqsysinfo_Chat_Request_Denied">
		Запрос отклонен.
	</string>
	<string name="Reqsysinfo_Reason">
		Причиной было: [REASON]
	</string>
	<string name="All Items">
		Все предметы
	</string>
	<string name="Recent Items">
		Недавние предметы
	</string>
	<string name="Worn Items">
		Надетые предметы
	</string>
	<string name="InvOfferGroupNoticeName">
		Член группы по имени [NAME]
	</string>
	<string name="CallingCardOnlineLabelSuffix">
		(в сети)
	</string>
	<string name="GroupNoticesPanelDateString">
		[day,datetime,local].[mthnum,datetime,local].[year,datetime,local] [hour,datetime,local]:[min,datetime,local]:[second,datetime,local]
	</string>
	<string name="GroupNoticesToastDateString">
		[wkday,datetime,slt], [day,datetime,slt] [mth,datetime,slt] [year,datetime,slt] [hour,datetime,slt]:[min,datetime,slt]:[second,datetime,slt] [timezone,datetime,slt]
	</string>
	<string name="NotificationItemDateStringLocal">
		[day,datetime,local].[mthnum,datetime,local].[year,datetime,local] [hour,datetime,local]:[min,datetime,local]
	</string>
	<string name="NotificationItemDateStringUTC">
		[day,datetime,utc] [mth,datetime,utc] [year,datetime,utc] [hour,datetime,utc]:[min,datetime,utc] [timezone,datetime,utc]
	</string>
	<string name="NotificationItemDateStringSLT">
		[day,datetime,slt].[mthnum,datetime,slt].[year,datetime,slt] [hour,datetime,slt]:[min,datetime,slt] [timezone,datetime,slt]
	</string>
	<string name="Pie_av_render_normally">
		Обычно
	</string>
	<string name="Pie_av_render_never">
		Никогда
	</string>
	<string name="Pie_av_render_fully">
		Полностью
	</string>
	<string name="Nametag_Complexity_Label">
		Сложность: [COMPLEXITY]
	</string>
	<string name="Nametag_Texture_Area_Label">
		Площадь текстуры: [TEXTURE_AREA] м²
	</string>
	<string name="font_unknown">
		Неизвестный Шрифт
	</string>
	<string name="mode_unknown">
		Неизвестный Режим
	</string>
	<string name="Asset_Uploading">
		Загружается...
[ASSET_NAME]
	</string>
	<string name="Yes">
		Да
	</string>
	<string name="No">
		Нет
	</string>
	<string name="FSUrlEntryWearLabel">
		Надеть папку инвентаря
	</string>
	<string name="TexturePickerOutfitHeader">
		Картинка для Комплекта
	</string>
	<string name="unknown_script">
		(Неизвестный скрипт)
	</string>
	<string name="ImportingWindlightBulk">
		Импорт окружающей среды ...
	</string>

	<!-- <FS:Zi> FIRE-24142 - Show number of elements in object inventory -->
	<string name="FSObjectInventoryNoElements">Нет элементов</string>
	<string name="FSObjectInventoryOneElement">1 элемент</string>
	<string name="FSObjectInventoryElements">[NUM_ELEMENTS] элементов</string>
	<string name="OpenSimInventoryValidationErrorGenericHelp">команда поддержки оператора вашей сетки</string>
</strings><|MERGE_RESOLUTION|>--- conflicted
+++ resolved
@@ -6626,16 +6626,14 @@
 	<string name="fs_preprocessor_caching_err">
 		Ошибка кэширования подключенного файла '[FILENAME]'
 	</string>
-<<<<<<< HEAD
 	<string name="skin_defaults_starlight_location">
 		Отображение вашего текущего местоположения в меню было отключено по умолчанию для серии тем Starlight.
 	</string>
 	<string name="skin_defaults_starlight_navbar">
 		Отображение панели навигации было включено по умолчанию для серии тем Starlight.
-=======
+	</string>
 	<string name="fs_preprocessor_truncated">
 		Предупреждение: Выходные данные препроцессора усечены из-за чрезмерного размера текста скрипта. Этот скрипт, скорее всего, не будет работать.
->>>>>>> c49fa9a8
 	</string>
 	<string name="animation_explorer_seconds_ago">
 		[SECONDS] секунд назад
