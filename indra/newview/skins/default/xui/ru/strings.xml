<?xml version="1.0" encoding="utf-8" standalone="yes"?>
<!-- This file contains strings that used to be hardcoded in the source.
     It is only for those strings which do not belong in a floater.
     For example, the strings used in avatar chat bubbles, and strings
     that are returned from one component and may appear in many places-->
<strings>
	<string name="SECOND_LIFE">
		[CURRENT_GRID]
	</string>
	<string name="APP_NAME">
		Firestorm
	</string>
	<string name="CAPITALIZED_APP_NAME">
		FIRESTORM
	</string>
	<string name="SECOND_LIFE_GRID">
		Сеть Second Life
	</string>
	<string name="SUPPORT_SITE">
		Портал технической поддержки Firestorm
	</string>
	<string name="StartupDetectingHardware">
		Обнаружение оборудования...
	</string>
	<string name="StartupLoading">
		Загрузка [APP_NAME]...
	</string>
	<string name="StartupClearingCache">
		Очистка кэша...
	</string>
	<string name="StartupClearingTextureCache">
		Очистка кэша текстур...
	</string>
	<string name="StartupInitializingTextureCache">
		Инициализация кэша текстур...
	</string>
	<string name="StartupRequireDriverUpdate">
		Инициализация графики не удалась. Пожалуйста, обновите драйвер видеокарты!
	</string>
	<string name="AboutHeader">
[APP_NAME] [VIEWER_VERSION_0].[VIEWER_VERSION_1].[VIEWER_VERSION_2] ([VIEWER_VERSION_3]) [BUILD_DATE] [BUILD_TIME] ([ADDRESS_SIZE]бит / [SIMD]) ([CHANNEL]) [BUILD_TYPE]
[[VIEWER_RELEASE_NOTES_URL] [ReleaseNotes]]
	</string>
	<string name="AboutCompiler">
		Использован компилятор [COMPILER], версия [COMPILER_VERSION]
	</string>
	<string name="BuildConfig">
		Конфигурация сборки [BUILD_CONFIG]
	</string>
	<string name="AboutPosition">
		Вы в точке [POSITION_LOCAL_0,number,1], [POSITION_LOCAL_1,number,1], [POSITION_LOCAL_2,number,1] в регионе [REGION], расположенном на &lt;nolink&gt;[HOSTNAME]&lt;/nolink&gt;
SLURL: &lt;nolink&gt;[SLURL]&lt;/nolink&gt;
(глобальные координаты [POSITION_0,number,1], [POSITION_1,number,1], [POSITION_2,number,1])
[SERVER_VERSION]
[SERVER_RELEASE_NOTES_URL]
	</string>
	<string name="AboutPositionRLVShowLoc">
Вы в регионе [REGION]
[SERVER_VERSION]
[SERVER_RELEASE_NOTES_URL]
	</string>
	<string name="AboutSystem">
Процессор: [CPU]
Память RAM: [MEMORY_MB] МБ
Потоки декодирования изображений: [CONCURRENCY]
Версия ОС: [OS_VERSION]
Производитель видеокарты: [GRAPHICS_CARD_VENDOR]
Видеокарта: [GRAPHICS_CARD]
Память видеокарты: [GRAPHICS_CARD_MEMORY] МБ
	</string>
	<string name="AboutDriver">
		Версия графического драйвера Windows: [GRAPHICS_DRIVER_VERSION]
	</string>
	<string name="AboutOGL">
		Версия OpenGL: [OPENGL_VERSION]
	</string>
	<string name="AboutSettings">
		Режим настроек: [MODE]
Графическое оформление: [SKIN] ([THEME])
Размер окна: [WINDOW_WIDTH]x[WINDOW_HEIGHT] px
Используемый шрифт: [FONT] ([FONT_SCREEN_DPI])
Размер шрифта: [FONT_SIZE] pt
Масштаб UI: [UI_SCALE_FACTOR]
Дистанция прорисовки: [DRAW_DISTANCE]
Пропускная способность: [BANDWIDTH]
Уровень детализации: [LOD]
Качество графики: [RENDERQUALITY]
Модель улучшенного освещения: [ALMSTATUS]
	</string>
	<string name="AboutTextureMemory">
		Память текстур: [TEXTUREMEMORY] МБ ([TEXTUREMEMORYMULTIPLIER])
	</string>
	<string name="AboutTextureMemoryDynamic">
		Память текстур: динамическая ([TEXTUREMEMORYMIN] МБ мин. / [TEXTUREMEMORYCACHERESERVE]% Кэш / [TEXTUREMEMORYGPURESERVE]% VRAM)
	</string>
	<string name="AboutCache">
		Кэш диска: [DISK_CACHE_INFO]
	</string>
	<string name="AboutOSXHiDPI">
		Режим отображения HiDPI: [HIDPI]
	</string>
	<string name="AboutLibs">
Контроль скриптами (RLVa): [RLV_VERSION]
Версия libcurl: [LIBCURL_VERSION]
Версия декодера J2C: [J2C_VERSION]
Версия аудиодрайвера: [AUDIO_DRIVER_VERSION]
[LIBCEF_VERSION]
Версия LibVLC: [LIBVLC_VERSION]
Версия речевого сервера: [VOICE_VERSION]
	</string>
	<string name="AboutTraffic">
		Потеряно пакетов: [PACKETS_LOST,number,0]/[PACKETS_IN,number,0] ([PACKETS_PCT,number,1]%)
	</string>
	<string name="AboutTime">
		[day, datetime, slt] [month, datetime, slt] [year, datetime, slt] [hour, datetime, slt]:[min, datetime, slt]:[second,datetime,slt] SLT
	</string>
	<string name="ErrorFetchingServerReleaseNotesURL">
		Ошибка при получении URL-адреса заметок о выпуске сервера.
	</string>
	<string name="BuildConfiguration">
		Конфигурация сборки
	</string>
	<string name="ProgressRestoring">
		Восстановление...
	</string>
	<string name="ProgressChangingResolution">
		Изменение разрешения...
	</string>
	<string name="Fullbright">
		Собственная яркость (устаревший параметр)
	</string>
	<string name="LoginInProgress">
		Вход... Может показаться, что программа [APP_NAME] зависла. Пожалуйста, ожидайте.
	</string>
	<string name="LoginInProgressNoFrozen">
		Вход...
	</string>
	<string name="LoginAuthenticating">
		Аутентификация
	</string>
	<string name="LoginMaintenance">
		Выполняется обслуживание аккаунта......
	</string>
	<string name="LoginAttempt">
		Предыдущая попытка входа была неудачной. Попытка входа [NUMBER]
	</string>
	<string name="LoginPrecaching">
		Загрузка мира...
	</string>
	<string name="LoginInitializingBrowser">
		Инициализация встроенного веб-браузера...
	</string>
	<string name="LoginInitializingMultimedia">
		Инициализация мультимедиа...
	</string>
	<string name="LoginInitializingFonts">
		Загрузка шрифтов...
	</string>
	<string name="LoginVerifyingCache">
		Проверка файлов кэша (может занять 60-90 секунд)...
	</string>
	<string name="LoginProcessingResponse">
		Обработка ответа...
	</string>
	<string name="LoginInitializingWorld">
		Инициализация мира...
	</string>
	<string name="LoginDecodingImages">
		Декодирование изображений...
	</string>
	<string name="LoginInitializingQuicktime">
		Инициализация QuickTime...
	</string>
	<string name="LoginQuicktimeNotFound">
		QuickTime не найден – ошибка инициализации.
	</string>
	<string name="LoginQuicktimeOK">
		Успешная инициализация QuickTime.
	</string>
	<string name="LoginRequestSeedCapGrant">
		Запрос возможностей региона ...
	</string>
	<string name="LoginRetrySeedCapGrant">
		Запрос возможностей региона, попытка [NUMBER]...
	</string>
	<string name="LoginWaitingForRegionHandshake">
		Устанавливается связь с регионом...
	</string>
	<string name="LoginConnectingToRegion">
		Подключение к региону...
	</string>
	<string name="LoginDownloadingClothing">
		Загрузка одежды...
	</string>
	<string name="InvalidCertificate">
		Сервер возвратил недействительный или поврежденный сертификат. Обратитесь к администратору сети.
	</string>
	<string name="CertInvalidHostname">
		Для доступа к серверу использовалось недействительное имя узла. Проверьте URL-адрес SL или имя узла в сети.
	</string>
	<string name="CertExpired">
		Сертификат был возвращен сетью по причине окончания срок действия сертификата. Проверьте время, установленное в системе, или обратитесь к администратору сети.
	</string>
	<string name="CertKeyUsage">
		Сертификат, возвращенный сервером не может быть использован для SSL. Обратитесь к администратору сети
	</string>
	<string name="CertBasicConstraints">
		В цепочке сертификатов серверов слишком много сертификатов. Обратитесь к администратору сети.
	</string>
	<string name="CertInvalid">
		Не удалось загрузить сертификат. Обратитесь к администратору сети.
	</string>
	<string name="CertInvalidSignature">
		Не удалось проверить подпись сертификата, возвращенного сервером сетки. Обратитесь к администратору сетки.
	</string>
	<string name="CertAllocationFailure">
		Не удалось выделить память openssl для сертификата.
	</string>
	<string name="LoginFailedNoNetwork">
		Ошибка сети: не удалось установить соединение. Проверьте подключение к сети.
	</string>
	<string name="LoginFailed">
		Ошибка входа.
	</string>
	<string name="Quit">
		Выйти
	</string>
	<string name="create_account_url">
		https://www.firestormviewer.org/join-secondlife/
	</string>
	<string name="AgniGridLabel">
		Second Life Главная Сетка (Agni)
	</string>
	<string name="AditiGridLabel">
		Second Life Бета-тест Сетка (Aditi)
	</string>
	<string name="ViewerDownloadURL">
		https://www.firestormviewer.org/choose-your-platform/
	</string>
	<string name="LoginFailedViewerNotPermitted">
		У клиента, которым вы пользуетесь, больше нет доступа к игре Second Life. Загрузить новую версию клиента можно по адресу:
https://www.firestormviewer.org/choose-your-platform/

Дополнительные сведения смотрите в разделе вопросов и ответов по адресу:
http://secondlife.com/viewer-access-faq
	</string>
	<string name="LoginIntermediateOptionalUpdateAvailable">
		Доступно необязательное обновление клиента: [VERSION]
	</string>
	<string name="LoginFailedRequiredUpdate">
		Необходимо обновить клиент: [VERSION]
	</string>
	<string name="LoginFailedAlreadyLoggedIn">
		С этого клиента уже выполнен вход.
	</string>
	<string name="LoginFailedAuthenticationFailed">
		Извините! Мы не смогли вас подключить.
Пожалуйста, проверьте, правильно ли вы ввели
    * Имя пользователя (например bobsmith12 или steller.sunshine)
    * Пароль
Также, пожалуйста, проверьте что режим Caps Lock отключен
	</string>
	<string name="LoginFailedPasswordChanged">
		В качестве меры предосторожности ваш пароль изменен.
Перейдите на страницу своего аккаунта по адресу http://secondlife.com/password
и ответьте на контрольный вопрос, чтобы восстановить свой пароль
Приносим извинения за неудобство.
	</string>
	<string name="LoginFailedPasswordReset">
		В нашу систему внесены изменения, поэтому вам следует восстановить свой пароль.
Перейдите на страницу своего аккаунта по адресу http://secondlife.com/password
и ответьте на контрольный вопрос, чтобы восстановить свой пароль
Приносим извинения за неудобство.
	</string>
	<string name="LoginFailedEmployeesOnly">
		Second Life временно закрыт на техническое обслуживание.
В данное время входить могут только сотрудники.
Обновление состояния смотрите на сайте www.secondlife.com/status.
	</string>
	<string name="LoginFailedPremiumOnly">
		Вход в Second Life временно ограничен, чтобы сохранить наивысшее качество игрового мира для текущих пользователей.

В это время у пользователей с бесплатными аккаунтами не будет доступа к Second Life, доступ открыт только для премиум аккаунтов
	</string>
	<string name="LoginFailedComputerProhibited">
		Доступ в Second Life с данного компьютера запрещен!
Если вы считаете, что это ошибка, отправьте сообщение по адресу
support@secondlife.com.
	</string>
	<string name="LoginFailedAcountSuspended">
		Ваш аккаунт не будет доступен до
[TIME] по тихоокеанскому времени. (PST)
	</string>
	<string name="LoginFailedAccountDisabled">
		В данное время нам не удается выполнить ваш запрос.
Обратитесь за помощью в службу поддержки Second Life по адресу http://secondlife.com/support.
	</string>
	<string name="LoginFailedTransformError">
		При входе обнаружена несогласованность данных.
Пожалуйста, сообщите об этом support@secondlife.com.
	</string>
	<string name="LoginFailedAccountMaintenance">
		Выполняется техническое обслуживание вашего аккаунта.
Ваш аккаунт не будет доступен до
[TIME] по тихоокеанскому времени.
Если вы считаете, что это ошибка, отправьте сообщение по адресу support@secondlife.com.
	</string>
	<string name="LoginFailedPendingLogoutFault">
		В ответ на запрос выхода, симулятор вернул сообщение о сбое.
	</string>
	<string name="LoginFailedPendingLogout">
		В системе выполняется выход для вашего аккаунта.
Подождите минуту перед повторным входом в систему.
	</string>
	<string name="LoginFailedUnableToCreateSession">
		Не удается создать допустимый сеанс.
	</string>
	<string name="LoginFailedUnableToConnectToSimulator">
		Не удается подключиться к симулятору.
	</string>
	<string name="LoginFailedRestrictedHours">
		Ваш аккаунт имеет доступ в Second Life только
с [START] до [END] по тихоокеанскому времени (PST).
Заходите в это время.
Если вы считаете, что это ошибка, отправьте сообщение по адресу support@secondlife.com.
	</string>
	<string name="LoginFailedIncorrectParameters">
		Неправильные параметры.
Если вы считаете, что это ошибка, отправьте сообщение по адресу support@secondlife.com.
	</string>
	<string name="LoginFailedFirstNameNotAlphanumeric">
		Имя пользователя должно содержать только буквы и цифры.
Если вы считаете, что это ошибка, отправьте сообщение по адресу support@secondlife.com.
	</string>
	<string name="LoginFailedLastNameNotAlphanumeric">
		Фамилия пользователя должно содержать только буквы и цифры.
Если вы считаете, что это ошибка, отправьте сообщение по адресу support@secondlife.com.
	</string>
	<string name="LogoutFailedRegionGoingOffline">
		Регион на данный момент отключен.
Пожалуйста, попробуйте зайти снова через минуту.
	</string>
	<string name="LogoutFailedAgentNotInRegion">
		Нет агента в регионе.
Пожалуйста, попробуйте зайти снова через минуту.
	</string>
	<string name="LogoutFailedPendingLogin">
		Вход в регион выполнен в другом сеансе.
Пожалуйста, попробуйте зайти снова через минуту.
	</string>
	<string name="LogoutFailedLoggingOut">
		Регион завершает работу с предыдущей сессией.
Пожалуйста, попробуйте зайти снова через минуту.
	</string>
	<string name="LogoutFailedStillLoggingOut">
		Регион завершает еще работу с предыдущей сессией.
Пожалуйста, попробуйте зайти снова через минуту.
	</string>
	<string name="LogoutSucceeded">
		Регион завершил предыдущую сессию.
Пожалуйста, попробуйте зайти снова через минуту.
	</string>
	<string name="LogoutFailedLogoutBegun">
		Для региона начат процесс выхода.
Пожалуйста, попробуйте зайти снова через минуту.
	</string>
	<string name="LoginFailedLoggingOutSession">
		Система начала выход из вашего последнего сеанса.
Пожалуйста, попробуйте зайти снова через минуту.
	</string>
	<string name="AgentLostConnection">
		Возможно, в этом регионе возникли проблемы. Проверьте подключение к Интернету.
	</string>
	<string name="SavingSettings">
		Сохранение ваших настроек...
	</string>
	<string name="LoggingOut">
		Выполняется выход...
	</string>
	<string name="ShuttingDown">
		Выключение...
	</string>
	<string name="YouHaveBeenDisconnected">
		Произошло отключение от региона, в котором вы находились.
	</string>
	<string name="SentToInvalidRegion">
		Вы отправлены в недействительный регион.
	</string>
	<string name="TestingDisconnect">
		Тестирование отключения клиента
	</string>

	<string name="SocialFlickrConnecting">
		Соединение с Flickr...
	</string>
	<string name="SocialFlickrPosting">
		Публикация...
	</string>
	<string name="SocialFlickrDisconnecting">
		Отключение от Flickr...
	</string>
	<string name="SocialFlickrErrorConnecting">
		Невозможно соедениться с Flickr
	</string>
	<string name="SocialFlickrErrorPosting">
		Невозможно опубликовать в Flickr
	</string>
	<string name="SocialFlickrErrorDisconnecting">
		Невозможно отключиться от Flickr
	</string>

	<string name="BlackAndWhite">
		Черное и Белое
	</string>
	<string name="Colors1970">
		Цвета 1970-го
	</string>
	<string name="Intense">
		Интенсив
	</string>
	<string name="Newspaper">
		Газетная бумага
	</string>
	<string name="Sepia">
		Сепия
	</string>
	<string name="Spotlight">
		Прожектор
	</string>
	<string name="Video">
		Видео
	</string>
	<string name="Autocontrast">
		Автоконтраст
	</string>
	<string name="LensFlare">
		Блик
	</string>
	<string name="Miniature">
		Миниатюра
	</string>
	<string name="Toycamera">
		Игрушечная камера
	</string>
	<string name="Antique">
		Антиквариат
	</string>
	<string name="Badtrip">
		Плохое Путешествие
	</string>
	<string name="Blownhighlights">
		Высокая яркость
	</string>
	<string name="Softfocus">
		Мягкий фокус
	</string>
	<string name="Brighten">
		Высокая контрастность
	</string>
	<string name="Cartoon">
		Мультик
	</string>
	<string name="Darken">
		Темный
	</string>
	<string name="Edges">
		Святящиеся границы
	</string>
	<string name="Focus">
		Фокус в центре
	</string>
	<string name="Heatwave">
		Жара
	</string>
	<string name="Julesverne">
		Жюль Верн
	</string>
	<string name="Lightleak">
		Утечка света
	</string>
	<string name="Linearize">
		Линеаризация
	</string>
	<string name="Negative">
		Негатив
	</string>
	<string name="Overcast">
		Облачность
	</string>
	<string name="Posterize">
		Постеризация
	</string>
	<string name="Rotatecolors180">
		Цветовой сдвиг
	</string>
	<string name="Sharpen">
		Четкость
	</string>
	<string name="Thematrix">
		Матрица
	</string>
	<string name="TooltipPerson">
		Человек
	</string>
	<string name="TooltipNoName">
		(Нет названия)
	</string>
	<string name="TooltipOwner">
		Владелец:
	</string>
	<string name="TooltipPublic">
		Публичный
	</string>
	<string name="TooltipIsGroup">
		(Группа)
	</string>
	<string name="TooltipForSaleL$">
		Для продажи: L$[AMOUNT]
	</string>
	<string name="TooltipFlagGroupBuild">
		Групповое строительство
	</string>
	<string name="TooltipFlagNoBuild">
		Строительство запрещено
	</string>
	<string name="TooltipFlagNoEdit">
		Правка запрещена
	</string>
	<string name="TooltipFlagNotSafe">
		Небезопасно
	</string>
	<string name="TooltipFlagNoFly">
		Полеты запрещены
	</string>
	<string name="TooltipFlagGroupScripts">
		Групповые скрипты
	</string>
	<string name="TooltipFlagNoScripts">
		Скрипты запрещены
	</string>
	<string name="TooltipLand">
		Земля:
	</string>
	<string name="TooltipMustSingleDrop">
		Сюда можно перетащить только одну вещь
	</string>
	<string name="TooltipTooManyWearables">
		Вы не можете надеть папку, содержащую более [AMOUNT] элементов.  Вы можете изменить это ограничение в Расширенное &gt; Показать настройки отладки &gt; WearFolderLimit.
	</string>
	<string name="TooltipPrice" value="L$[AMOUNT]: "/>
	<string name="TooltipSLIcon">
		Это ссылка на страницу официального домена SecondLife.com или LindenLab.com.
	</string>
	<string name="TooltipFlagScript">
		Скрипт
	</string>
	<string name="TooltipFlagPhysics">
		Физика
	</string>
	<string name="TooltipFlagTouch">
		Коснуться
	</string>
	<string name="TooltipFlagL$">
		L$
	</string>
	<string name="TooltipFlagDropInventory">
		Переместить инвентарь
	</string>
	<string name="TooltipFlagPhantom">
		Фантом
	</string>
	<string name="TooltipFlagTemporary">
		Временный
	</string>
	<string name="TooltipPrimCount">
		Примов: [COUNT]
	</string>
	<string name="TooltipPrimEquivalent">
		, Влияние на землю: [PEWEIGHT]
	</string>
	<string name="TooltipPrimEquivalentЗагрузка">
		, Загрузка влияния на землю...
	</string>
	<string name="TooltipDistance">
		Расстояние: [DISTANCE] м
	</string>
	<string name="TooltipPosition">
		Позиция: [POSITION]
	</string>
	<string name="TooltipOutboxDragToWorld">
		Вы не можете выкладывать объекты из папки списков Торгового центра
	</string>
	<string name="TooltipOutboxWorn">
		Вы не можете поместить надетые элементы в папку списков Торгового центра
	</string>
	<string name="TooltipOutboxFolderLevels">
		Глубина вложенных папок превышает [AMOUNT]. Уменьшите глубину папок внутри папок; при необходимости поместите предметы в коробку.
	</string>
	<string name="TooltipOutboxTooManyFolders">
		Количество подпапок превышает [СУММА]. Уменьшите количество папок в вашем списке; при необходимости поместите предметы в коробку.
	</string>
	<string name="TooltipOutboxTooManyObjects">
		Количество предметов превышает [СУММА]. Чтобы продать больше, чем [СУММА] предметов в одном списке, вы должны поместите в коробку некоторые из них.
	</string>
	<string name="TooltipOutboxTooManyStockItems">
		Количество на складе превышает [AMOUNT].
	</string>
	<string name="TooltipOutboxCannotDropOnRoot">
		Вы можете перетаскивать предметы или папки только на вкладку ВСЕ или НЕ СВЯЗАННЫЕ. Выберите одну из этих вкладок и переместите предмет(ы) или папки снова.
	</string>
	<string name="TooltipOutboxNoTransfer">
		Один или более из этих объектов не могут быть проданы или переданы.
	</string>
	<string name="TooltipOutboxNotInInventory">
		Вы можете размещать на продажу только предметы из своего инвентаря
	</string>
	<string name="TooltipOutboxLinked">
		Имеющие ссылки предметы или папки нельзя размещать на продажу
	</string>
	<string name="TooltipOutboxCallingCard">
		Вы не можете размещать на продажу визитные карточки
	</string>
	<string name="TooltipOutboxDragActive">
		Опубликованный список нельзя переместить
	</string>
	<string name="TooltipOutboxCannotMoveRoot">
		Нельзя перемещать корневую папку списков товаров торгового центра
	</string>
	<string name="TooltipOutboxMixedStock">
		Все предметы в папке магазина должны иметь одинаковые тип и разрешение
	</string>
	<string name="TooltipOutfitNotInInventory">
		Вы можете помещать в "Комплекты" предметы или комплекты только из своего личного инвентаря.
	</string>
	<string name="TooltipCantCreateOutfit">
		Один или несколько предметов нельзя использовать внутри "Комплектов"
	</string>
	<string name="TooltipDragOntoOwnChild">
		Вы не можете переместить папку в ее подпапку
	</string>
	<string name="TooltipDragOntoSelf">
		Вы не можете переместить папку саму в себя
	</string>
	<string name="TooltipHttpUrl">
		Нажмите, чтоб просмотреть эту веб-страницу
	</string>
	<string name="TooltipSLURL">
		Нажмите, чтобы просмотреть информацию об этом месте
	</string>
	<string name="TooltipAgentUrl">
		Нажмите, чтобы просмотреть профиль этого жителя
	</string>
	<string name="TooltipAgentInspect">
		Узнать больше об этом жителе
	</string>
	<string name="TooltipAgentMute">
		Нажмите, чтобы заблокировать этого жителя
	</string>
	<string name="TooltipAgentUnmute">
		Нажмите, чтобы разблокировать этого жителя
	</string>
	<string name="TooltipAgentIM">
		Нажмите, чтобы отправить ЛС этому жителю
	</string>
	<string name="TooltipAgentPay">
		Нажмите, чтобы заплатить этому жителю
	</string>
	<string name="TooltipAgentOfferTeleport">
		Нажмите, чтобы предложить запрос телепорта этому пользователю
	</string>
	<string name="TooltipAgentRequestFriend">
		Нажмите, чтобы предложить этому жителю дружбу
	</string>
	<string name="TooltipGroupUrl">
		Нажмите, чтобы просмотреть описание группы
	</string>
	<string name="TooltipEventUrl">
		Нажмите, чтобы просмотреть описание события
	</string>
	<string name="TooltipClassifiedUrl">
		Нажмите, чтобы посмотреть это объявление
	</string>
	<string name="TooltipParcelUrl">
		Нажмите, чтобы посмотреть описание участка
	</string>
	<string name="TooltipTeleportUrl">
		Нажмите, чтобы телепортироваться в это место
	</string>
	<string name="TooltipObjectIMUrl">
		Нажмите, чтобы посмотреть описание этого объекта
	</string>
	<string name="TooltipMapUrl">
		Нажмите, чтобы посмотреть это место на карте
	</string>
	<string name="TooltipSLAPP">
		Нажмите, чтобы выполнить команду secondlife://
	</string>
	<string name="TooltipFSHelpDebugSLUrl">
		Нажмите, чтобы открыть окно настроек отладки для этого параметра.
	</string>
	<string name="TooltipFSUrlEntryWear">
		Нажмите, чтобы надеть содержимое папки инвентаря
	</string>
	<string name="CurrentURL" value=" CurrentURL: [CurrentURL]"/>
	<string name="TooltipEmail">
		Нажмите, чтобы написать письмо
	</string>
	<string name="SLurlLabelTeleport">
		Телепортироваться в
	</string>
	<string name="SLurlLabelShowOnMap">
		Показать карту для
	</string>
	<string name="SLappAgentMute">
		Заблокировать
	</string>
	<string name="SLappAgentUnmute">
		Разблокировать
	</string>
	<string name="SLappAgentIM">
		ЛС
	</string>
	<string name="SLappAgentPay">
		Заплатить
	</string>
	<string name="SLappAgentOfferTeleport">
		Предложить телепортацию в
	</string>
	<string name="SLappAgentRequestFriend">
		Предложить дружбу
	</string>
	<string name="SLappAgentRemoveFriend">
		Удаление друга
	</string>
	<string name="BUTTON_CLOSE_DARWIN">
		Закрыть (&#8984;W)
	</string>
	<string name="BUTTON_CLOSE_WIN">
		Закрыть (Ctrl+W)
	</string>
	<string name="BUTTON_CLOSE_CHROME">
		Закрыть
	</string>
	<string name="BUTTON_RESTORE">
		Восстановить
	</string>
	<string name="BUTTON_MINIMIZE">
		Свернуть
	</string>
	<string name="BUTTON_TEAR_OFF">
		Отделить
	</string>
	<string name="BUTTON_DOCK">
		Присоединить
	</string>
	<string name="BUTTON_HELP">
		Показать помощь
	</string>
	<string name="BUTTON_SNOOZE">
		Вздремнуть
	</string>
	<string name="TooltipNotecardNotAllowedTypeDrop">
		Элементы этого типа не могут быть занесены в
карточку для комментариев в этом регионе.
	</string>
	<string name="TooltipNotecardOwnerRestrictedDrop">
		Только элементы с безусловным разрешением
‘следующего владельца’ можно внести
в карточки для комментариев.
	</string>
	<string name="Searching">
		Поиск...
	</string>
	<string name="NoneFound">
		Не найдено.
	</string>
	<string name="RetrievingData">
		Получение...
	</string>
	<string name="ReleaseNotes">
		Заметки о выпуске
	</string>
	<string name="LoadingData">
		Загрузка...
	</string>
	<string name="LockedFolder">
		заблокировано
	</string>
	<string name="ProtectedFolder">
		защищено
	</string>
	<string name="AvatarNameNobody">
		(никто)
	</string>
	<string name="AvatarNameWaiting">
		(Загрузка...)
	</string>
	<string name="AvatarNameMultiple">
		(несколько)
	</string>
	<string name="GroupNameNone">
		(нет)
	</string>
<<<<<<< HEAD
	<string name="AvalineCaller">
		Avaline Caller [ORDER]
	</string>
=======
>>>>>>> c8f761fe
	<string name="AssetErrorNone">
		Ошибок нет
	</string>
	<string name="AssetErrorRequestFailed">
		Запрос актива: сбой
	</string>
	<string name="AssetErrorNonexistentFile">
		Запрос актива: файл не существует
	</string>
	<string name="AssetErrorNotInDatabase">
		Запрос актива: актив не найден в базе данных
	</string>
	<string name="AssetErrorEOF">
		Конец файла
	</string>
	<string name="AssetErrorCannotOpenFile">
		Невозможно открыть файл
	</string>
	<string name="AssetErrorFileNotFound">
		Файл не найден
	</string>
	<string name="AssetErrorTCPTimeout">
		Время передачи файла истекло
	</string>
	<string name="AssetErrorCircuitGone">
		Обрыв в канале
	</string>
	<string name="AssetErrorPriceMismatch">
		Не достигнута договоренность по цене между клиентом и сервером
	</string>
	<string name="AssetErrorUnknownStatus">
		Неизвестный статус
	</string>
	<string name="AssetUploadServerUnreacheble">
		Служба недоступна.
	</string>
	<string name="AssetUploadServerDifficulties">
		Сервер испытывает неожиданные трудности.
	</string>
	<string name="AssetUploadServerUnavaliable">
		Сервис недоступен или истекло время загрузки.
	</string>
	<string name="AssetUploadRequestInvalid">
Ошибка в запросе на загрузку.  Пожалуйста, посетите
https://www.firestormviewer.org/support за помощь в решении этой проблемы.
	</string>
	<string name="SettingValidationError">
		Ошибка при импорте настроек [NAME]
	</string>
	<string name="SettingImportFileError">
		Не могу открыть файл [FILE]
	</string>
	<string name="SettingParseFileError">
		Не могу открыть файл [FILE]
	</string>
	<string name="SettingTranslateError">
		Не могу перевести окружение [NAME]
	</string>
	<string name="texture">
		текстуру
	</string>
	<string name="sound">
		звук
	</string>
	<string name="calling card">
		визитку
	</string>
	<string name="landmark">
		закладку
	</string>
	<string name="legacy script">
		старый скрипт
	</string>
	<string name="clothing">
		одежду
	</string>
	<string name="object">
		объект
	</string>
	<string name="note card">
		заметку
	</string>
	<string name="folder">
		папку
	</string>
	<string name="root">
		корневой каталог
	</string>
	<string name="lsl2 script">
		LSL2 скрипт
	</string>
	<string name="lsl bytecode">
		LSL байт-код
	</string>
	<string name="tga texture">
		текстуру TGA
	</string>
	<string name="body part">
		часть тела
	</string>
	<string name="snapshot">
		снимок
	</string>
	<string name="lost and found">
		найденные вещи
	</string>
	<string name="targa image">
		изображение TGA
	</string>
	<string name="trash">
		корзину
	</string>
	<string name="jpeg image">
		изображение JPEG
	</string>
	<string name="animation">
		анимацию
	</string>
	<string name="gesture">
		жест
	</string>
	<string name="simstate">
		состояние симуляции
	</string>
	<string name="favorite">
		избранное
	</string>
	<string name="symbolic link">
		ссылку
	</string>
	<string name="settings blob">
		настройки
	</string>
	<string name="symbolic folder link">
		ссылку на папку
	</string>
	<string name="mesh">
		меш
	</string>
	<string name="AvatarEditingAppearance">
		(Редактирование внешности)
	</string>
	<string name="AvatarAway">
		Нет на месте
	</string>
	<string name="AvatarDoNotDisturb">
		Не беспокоить
	</string>
	<string name="AvatarMuted">
		Заблокирован
	</string>
	<string name="AvatarAutoResponse">
		Авто-ответ
	</string>
	<string name="AvatarTyping">
		Печатает
	</string>
	<string name="anim_express_afraid">
		Страх
	</string>
	<string name="anim_express_anger">
		Гнев
	</string>
	<string name="anim_away">
		Нет на месте
	</string>
	<string name="anim_backflip">
		Сальто назад
	</string>
	<string name="anim_express_laugh">
		Хохот
	</string>
	<string name="anim_express_toothsmile">
		Широкая улыбка
	</string>
	<string name="anim_blowkiss">
		Воздушный поцелуй
	</string>
	<string name="anim_express_bored">
		Скука
	</string>
	<string name="anim_bow">
		Поклон
	</string>
	<string name="anim_clap">
		Хлопок
	</string>
	<string name="anim_courtbow">
		Учтивый поклон
	</string>
	<string name="anim_express_cry">
		Плач
	</string>
	<string name="anim_dance1">
		Танец 1
	</string>
	<string name="anim_dance2">
		Танец 2
	</string>
	<string name="anim_dance3">
		Танец 3
	</string>
	<string name="anim_dance4">
		Танец 4
	</string>
	<string name="anim_dance5">
		Танец 5
	</string>
	<string name="anim_dance6">
		Танец 6
	</string>
	<string name="anim_dance7">
		Танец 7
	</string>
	<string name="anim_dance8">
		Танец 8
	</string>
	<string name="anim_express_disdain">
		Презрение
	</string>
	<string name="anim_drink">
		Питьё
	</string>
	<string name="anim_express_embarrased">
		Смущение
	</string>
	<string name="anim_angry_fingerwag">
		Погрозить пальцем
	</string>
	<string name="anim_fist_pump">
		Поднимание кулака
	</string>
	<string name="anim_yoga_float">
		Парящий Будда
	</string>
	<string name="anim_express_frown">
		Хмурость
	</string>
	<string name="anim_impatient">
		Нетерпение
	</string>
	<string name="anim_jumpforjoy">
		Прыжок радости
	</string>
	<string name="anim_kissmybutt">
		Поцелуй в зад
	</string>
	<string name="anim_express_kiss">
		Поцелуй
	</string>
	<string name="anim_laugh_short">
		Смех
	</string>
	<string name="anim_musclebeach">
		Демонстрация мускулов
	</string>
	<string name="anim_no_unhappy">
		Нет (Грустно)
	</string>
	<string name="anim_no_head">
		Нет
	</string>
	<string name="anim_nyanya">
		Ня-ня-ня
	</string>
	<string name="anim_punch_onetwo">
		Один-два удара
	</string>
	<string name="anim_express_open_mouth">
		Открытый рот
	</string>
	<string name="anim_peace">
		Дружелюбие
	</string>
	<string name="anim_point_you">
		Указывание на кого-то
	</string>
	<string name="anim_point_me">
		Указывание на себя
	</string>
	<string name="anim_punch_l">
		Удар левой рукой
	</string>
	<string name="anim_punch_r">
		Удар правой рукой
	</string>
	<string name="anim_rps_countdown">
		Счет в КНБ
	</string>
	<string name="anim_rps_paper">
		КНБ – бумага
	</string>
	<string name="anim_rps_rock">
		КНБ – камень
	</string>
	<string name="anim_rps_scissors">
		КНБ – ножницы
	</string>
	<string name="anim_express_repulsed">
		Отказ
	</string>
	<string name="anim_kick_roundhouse_r">
		Удар с разворота
	</string>
	<string name="anim_express_sad">
		Грусть
	</string>
	<string name="anim_salute">
		Приветствие
	</string>
	<string name="anim_shout">
		Крик
	</string>
	<string name="anim_express_shrug">
		Пожимание плечами
	</string>
	<string name="anim_express_smile">
		Улыбка
	</string>
	<string name="anim_smoke_idle">
		Курение не в затяжку
	</string>
	<string name="anim_smoke_inhale">
		Курение в затяжку
	</string>
	<string name="anim_smoke_throw_down">
		Бросить сигарету
	</string>
	<string name="anim_express_surprise">
		Удивление
	</string>
	<string name="anim_sword_strike_r">
		Удар мечом
	</string>
	<string name="anim_angry_tantrum">
		Вспышка гнева
	</string>
	<string name="anim_express_tongue_out">
		Показать язык
	</string>
	<string name="anim_hello">
		Помахать
	</string>
	<string name="anim_whisper">
		Шепот
	</string>
	<string name="anim_whistle">
		Свист
	</string>
	<string name="anim_express_wink">
		Подмигивание
	</string>
	<string name="anim_wink_hollywood">
		Подмигивание (по-голливудски)
	</string>
	<string name="anim_express_worry">
		Беспокойство
	</string>
	<string name="anim_yes_happy">
		Согласие (Радостное)
	</string>
	<string name="anim_yes_head">
		Согласие
	</string>
	<string name="multiple_textures">
		Несколько
	</string>
	<string name="use_texture">
		Использовать текстуру
	</string>
	<string name="manip_hint1">
		Двигать курсор мышки над линейкой
	</string>
	<string name="manip_hint2">
		для привязки к сетке
	</string>
	<string name="texture_loading">
		Загрузка...
	</string>
	<string name="worldmap_offline">
		Не в сети
	</string>
	<string name="worldmap_item_tooltip_format">
		[AREA] м² L$[PRICE] ([SQMPRICE] L$/м²)
	</string>
	<string name="worldmap_results_none_found">
		Не найдено.
	</string>
	<string name="worldmap_agent_position">
		Вы тут
	</string>
	<string name="minimap_distance">
		(Расстояние: [DISTANCE] м)
	</string>
	<string name="minimap_no_focus">
		Камера не может сфокусироваться на пользователя, так как он находятся за пределами расстояния вашей отрисовки.
	</string>
	<string name="Ok">
		ОК
	</string>
	<string name="Premature end of file">
		Преждевременный конец файла
	</string>
	<string name="ST_NO_JOINT">
		Не удается найти ROOT или JOINT.
	</string>
	<string name="no_name_object">
		(без названия)
	</string>
	<string name="NearbyChatTitle">
		Общий чат
	</string>
	<string name="NearbyChatLabel">
		(Общий чат)
	</string>
	<string name="whisper">
		шепчет:
	</string>
	<string name="shout">
		кричит:
	</string>
	<string name="ringing">
		Подключение к голосовому чату...
	</string>
	<string name="connected">
		Подключено
	</string>
	<string name="unavailable">
		В этом месте голосовая связь недоступна
	</string>
	<string name="hang_up">
		Отключение от голосового чата...
	</string>
	<string name="reconnect_nearby">
		Устанавливается переподключение к локальному голосовому чату
	</string>
	<string name="ScriptQuestionCautionChatGranted">
		Объекту '[OBJECTNAME]', который принадлежит пользователю '[OWNERNAME]' и находится в [REGIONPOS] в регионе '[REGIONNAME]', предоставлено разрешение: [PERMISSIONS].
	</string>
	<string name="ScriptQuestionCautionChatDenied">
		Объекту '[OBJECTNAME]', который принадлежит пользователю '[OWNERNAME]' и находится в [REGIONPOS] в регионе '[REGIONNAME]', отказано в разрешении: [PERMISSIONS].
	</string>
	<string name="AdditionalPermissionsRequestHeader">
		Разрешив доступ к своему аккаунту, вы также разрешите объекту:
	</string>
	<string name="ScriptTakeMoney">
		У вас берут Линден доллары (L$)
	</string>
	<string name="ActOnControlInputs">
		Действия ваших элементов управления
	</string>
	<string name="RemapControlInputs">
		Переназначение ваших элементов управления
	</string>
	<string name="AnimateYourAvatar">
		Анимировать ваш аватар
	</string>
	<string name="AttachToYourAvatar">
		Прикрепить к вашему аватару
	</string>
	<string name="ReleaseOwnership">
		Отказаться от прав собственности, сделать всеобщим
	</string>
	<string name="LinkAndDelink">
		Связать или отменить связь с другими объектами
	</string>
	<string name="AddAndRemoveJoints">
		Добавление и удаление связей с другими объектами
	</string>
	<string name="ChangePermissions">
		Изменить права доступа
	</string>
	<string name="TrackYourCamera">
		Отслеживание вашей камеры
	</string>
	<string name="ControlYourCamera">
		Управление вашей камерой
	</string>
	<string name="TeleportYourAgent">
		Телепортировать вас
	</string>
	<string name="ManageEstateSilently">
		Тихо управлять вашими поместьями
	</string>
	<string name="ChangeYourDefaultAnimations">
		Изменить ваши стандартные анимации
	</string>
	<string name="ForceSitAvatar">
		Заставьте аватар сесть
	</string>
	<string name="ChangeEnvSettings">
		Изменить настройки среды
	</string>
	<string name="SnapshotSavedToDisk">
		Снимок сохранен: [FILENAME]
	</string>
	<string name="JoinAnExperience"/>
	<string name="SilentlyManageEstateAccess">
		Отключить извещения при управлении списками доступа к недвижимости
	</string>
	<string name="OverrideYourAnimations">
		Заменить ваши стандартные анимации
	</string>
	<string name="ScriptReturnObjects">
		Вернуть объекты от вашего имени
	</string>
	<string name="NotConnected">
		Не подключено
	</string>
	<string name="AgentNameSubst">
		(Вы)
	</string>
	<string name="UnknownScriptPermission">
		(неизвестно)!
	</string>
	<string name="SIM_ACCESS_PG">
		Общий
	</string>
	<string name="SIM_ACCESS_MATURE">
		Умеренный
	</string>
	<string name="SIM_ACCESS_ADULT">
		Для взрослых
	</string>
	<string name="SIM_ACCESS_DOWN">
		Не в сети
	</string>
	<string name="SIM_ACCESS_MIN">
		Неизвестно
	</string>
	<string name="land_type_unknown">
		(неизвестно)
	</string>
	<string name="Estate / Full Region">
		Остров / Полный регион
	</string>
	<string name="Estate / Homestead">
		Остров / Усадьба
	</string>
	<string name="Mainland / Homestead">
		Материк / Усадьба
	</string>
	<string name="Mainland / Full Region">
		Материк / Полный регион
	</string>
	<string name="Linden Homes / Full Region">
		Linden Дома / Полный регион
	</string>
	<string name="all_files">
		Все файлы
	</string>
	<string name="sound_files">
		Звуки
	</string>
	<string name="animation_files">
		Анимации
	</string>
	<string name="image_files">
		Изображения
	</string>
	<string name="save_file_verb">
		Сохранить
	</string>
	<string name="load_file_verb">
		Загрузить
	</string>
	<string name="targa_image_files">
		Изображения TGA
	</string>
	<string name="bitmap_image_files">
		Изображения BMP
	</string>
	<string name="png_image_files">
		Изображения PNG
	</string>
	<string name="save_texture_image_files">
		Изображения TGA или PNG
	</string>
	<string name="avi_movie_file">
		Видео файлы AVI
	</string>
	<string name="xaf_animation_file">
		Файлы анимации XAF
	</string>
	<string name="xml_file">
		XML файл
	</string>
	<string name="raw_file">
		RAW файл
	</string>
	<string name="compressed_image_files">
		Сжатые изображения
	</string>
	<string name="load_files">
		Загрузить файлы
	</string>
	<string name="choose_the_directory">
		Выбрать директорию
	</string>
	<string name="script_files">
		Скрипты
	</string>
	<string name="dictionary_files">
		Словари
	</string>
	<string name="backup_files">
		Резервные копии объектов
	</string>
	<string name="collada_files">
		Модели COLLADA
	</string>
	<string name="csv_files">
		Значения разделяются запятыми
	</string>
	<string name="recompile_script_verb">
		Перекомпиляция
	</string>
	<string name="LSLTipSleepTime">
		Пауза скрипта на [SLEEP_TIME] секунд.
	</string>
	<string name="shape">
		Фигура
	</string>
	<string name="skin">
		Кожа
	</string>
	<string name="hair">
		Волосы
	</string>
	<string name="eyes">
		Глаза
	</string>
	<string name="shirt">
		Рубашка
	</string>
	<string name="pants">
		Штаны
	</string>
	<string name="shoes">
		Обувь
	</string>
	<string name="socks">
		Носки
	</string>
	<string name="jacket">
		Куртка
	</string>
	<string name="gloves">
		Перчатки
	</string>
	<string name="undershirt">
		Майка
	</string>
	<string name="underpants">
		Трусы
	</string>
	<string name="skirt">
		Юбка
	</string>
	<string name="alpha">
		Альфа
	</string>
	<string name="tattoo">
		Татуировка
	</string>
	<string name="universal">
		Универсальный
	</string>
	<string name="physics">
		Физика
	</string>
	<string name="invalid">
		недействительный
	</string>
	<string name="none">
		нет
	</string>
	<string name="sky">
		Небо
	</string>
	<string name="water">
		Вода
	</string>
	<string name="day">
		Цикл дня
	</string>
	<string name="shirt_not_worn">
		Рубашка не надета
	</string>
	<string name="pants_not_worn">
		Штаны не надеты
	</string>
	<string name="shoes_not_worn">
		Обувь не надета
	</string>
	<string name="socks_not_worn">
		Носки не надеты
	</string>
	<string name="jacket_not_worn">
		Куртка не надета
	</string>
	<string name="gloves_not_worn">
		Перчатки не надеты
	</string>
	<string name="undershirt_not_worn">
		Майка не надета
	</string>
	<string name="underpants_not_worn">
		Трусы не надеты
	</string>
	<string name="skirt_not_worn">
		Юбка не надета
	</string>
	<string name="alpha_not_worn">
		Альфа не надета
	</string>
	<string name="tattoo_not_worn">
		Татуировка не надета
	</string>
	<string name="universal_not_worn">
		Универсальный не надет
	</string>
	<string name="physics_not_worn">
		Физика не надета
	</string>
	<string name="invalid_not_worn">
		недействительный
	</string>
	<string name="create_new_shape">
		Создать новую фигуру
	</string>
	<string name="create_new_skin">
		Создать новую кожу
	</string>
	<string name="create_new_hair">
		Создать новые волосы
	</string>
	<string name="create_new_eyes">
		Создать новые глаза
	</string>
	<string name="create_new_shirt">
		Создать новую рубашку
	</string>
	<string name="create_new_pants">
		Создать новые штаны
	</string>
	<string name="create_new_shoes">
		Создать новую обувь
	</string>
	<string name="create_new_socks">
		Создать новые носки
	</string>
	<string name="create_new_jacket">
		Создать новую куртку
	</string>
	<string name="create_new_gloves">
		Создать новые перчатки
	</string>
	<string name="create_new_undershirt">
		Создать новую майку
	</string>
	<string name="create_new_underpants">
		Создать новые трусы
	</string>
	<string name="create_new_skirt">
		Создать новую юбку
	</string>
	<string name="create_new_alpha">
		Создать новую альфа
	</string>
	<string name="create_new_tattoo">
		Создать новую татуировку
	</string>
	<string name="create_new_universal">
		Создать новый универсальный
	</string>
	<string name="create_new_physics">
		Создать новую физику
	</string>
	<string name="create_new_invalid">
		недействительный
	</string>
	<string name="NewWearable">
		Новый [WEARABLE_ITEM]
	</string>
	<string name="next">
		Далее
	</string>
	<string name="ok">
		ОК
	</string>
	<string name="GroupNotifyGroupNotice">
		Уведомление группы
	</string>
	<string name="GroupNotifyGroupNotices">
		Уведомления группы
	</string>
	<string name="GroupNotifySentBy">
		Отправлено
	</string>
	<string name="GroupNotifyAttached">
		Вложение:
	</string>
	<string name="GroupNotifyViewPastNotices">
		Посмотреть последние уведомления или отказаться от получения таких сообщений.
	</string>
	<string name="GroupNotifyOpenAttachment">
		Открыть вложение
	</string>
	<string name="GroupNotifySaveAttachment">
		Сохранить вложение
	</string>
	<string name="GroupNotifySender">
		Отправлено [SENDER], [GROUPNAME]
	</string>
	<string name="TeleportOffer">
		Предложение телепортации
	</string>
	<string name="StartUpNotifications">
		Поступили новые уведомления, пока вы отсутствовали
	</string>
	<string name="OverflowInfoChannelString">
		Вы получили более %d уведомлений
	</string>
	<string name="BodyPartsRightArm">
		Правая рука
	</string>
	<string name="BodyPartsHead">
		Голова
	</string>
	<string name="BodyPartsLeftArm">
		Левая рука
	</string>
	<string name="BodyPartsLeftLeg">
		Левая нога
	</string>
	<string name="BodyPartsTorso">
		Торс
	</string>
	<string name="BodyPartsRightLeg">
		Правая нога
	</string>
	<string name="BodyPartsEnhancedSkeleton">
		Улучшенный скелет
	</string>
	<string name="GraphicsQualityLow">
		Низкая
	</string>
	<string name="GraphicsQualityMid">
		Средняя
	</string>
	<string name="GraphicsQualityHigh">
		Высокая
	</string>
	<string name="LeaveMouselook">
		Нажмите ESC, чтобы вернуться к обычному обзору
	</string>
	<string name="InventoryNoMatchingItems">
		Не нашли того, что вам нужно? Попробуйте [secondlife:///app/search/all/[SEARCH_TERM] Поиск].
	</string>
	<string name="InventoryNoMatchingRecentItems">
		Не нашли то, что искали? [secondlife:///app/inventory/filters Показать фильтры].
	</string>
	<string name="PlacesNoMatchingItems">
		Не нашли того, что вам нужно? Попробуйте [secondlife:///app/search/places/[SEARCH_TERM] Поиск].
	</string>
	<string name="FavoritesNoMatchingItems">
		Перетащите закладку сюда, чтобы добавить ее в список избранного.
	</string>
	<string name="MarketplaceNoListing">
		У вас еще нет товаров в Торговом центре.
	</string>
	<string name="MarketplaceNoMatchingItems">
		Предметы не найдены. Проверьте правильность строки поиска и повторите попытку.
	</string>
	<string name="InventoryNoTexture">
		Вы не имеете копию этой текстуры в инвентаре
	</string>
	<string name="InventoryInboxNoItems">
		Здесь будут показаны ваши покупки из Торгового центра. Их можно будет перетащить в ваш инвентарь для использования.
	</string>
	<string name="MarketplaceURL">
		https://marketplace.[MARKETPLACE_DOMAIN_NAME]/
	</string>
	<string name="MarketplaceURL_CreateStore">
		http://community.secondlife.com/t5/English-Knowledge-Base/Selling-in-the-Marketplace/ta-p/700193#Section_.3
	</string>
	<string name="MarketplaceURL_Dashboard">
		https://marketplace.[MARKETPLACE_DOMAIN_NAME]/merchants/store/dashboard
	</string>
	<string name="MarketplaceURL_Imports">
		https://marketplace.[MARKETPLACE_DOMAIN_NAME]/merchants/store/imports
	</string>
	<string name="MarketplaceURL_LearnMore">
		https://marketplace.[MARKETPLACE_DOMAIN_NAME]/learn_more
	</string>
	<string name="InventoryPlayAnimationTooltip">
		Откройте окно с настройками Воспроизведения.
	</string>
	<string name="InventoryPlayGestureTooltip">
		Выполните выбранный жест в игровом мире.
	</string>
	<string name="InventoryPlaySoundTooltip">
		Откройте окно с настройками Воспроизведения.
	</string>
	<string name="InventoryOutboxNotMerchantTitle">
		Любой желающий может продавать товары в Торговом центре.
	</string>
	<string name="InventoryOutboxNotMerchantTooltip">
	</string>
	<string name="InventoryOutboxNotMerchant">
		Если вы хотите стать продавцом, вам нужно будет создать магазин в [[MARKETPLACE_CREATE_STORE_URL] Торговом центре].
	</string>
	<string name="InventoryOutboxNoItemsTitle">
		Ваша папка 'Исходящие' пуста.
	</string>
	<string name="InventoryOutboxNoItemsTooltip">
	</string>
	<string name="InventoryOutboxNoItems">
		Перетащите папки в эту область и щелкните 'Отправить в Торговую площадку', чтобы выставить их на продажу в [[MARKETPLACE_DASHBOARD_URL] Торговом центре].
	</string>
	<string name="InventoryOutboxInitializingTitle">
		Инициализация Торговой площадки
	</string>
	<string name="InventoryOutboxInitializingTooltip">
	</string>
	<string name="InventoryOutboxInitializing">
		Мы обращаемся к вашей учетной записи магазина [[MARKETPLACE_CREATE_STORE_URL] Торгового центра].
	</string>
	<string name="InventoryOutboxErrorTitle">
		Ошибки Торговой площадки.
	</string>
	<string name="InventoryOutboxErrorTooltip">
	</string>
	<string name="InventoryOutboxError">
		[[MARKETPLACE_CREATE_STORE_URL] Магазин Торговой площадки] вернул ошибки.
	</string>
	<string name="InventoryMarketplaceError">
		Произошла ошибка при открытии списков Торговой площадки.
Если вы продолжаете получать это сообщение, обратитесь за помощью в службу поддержки Second Life по адресу http://support.secondlife.com.
	</string>
	<string name="InventoryMarketplaceListingsNoItemsTitle">
		Папка списков товаров торгового центра пуста.
	</string>
	<string name="InventoryMarketplaceListingsNoItems">
		Перетащите папки в эту область, чтобы выставить их на продажу в [[MARKETPLACE_DASHBOARD_URL] Торговом центре].
	</string>
	<string name="InventoryItemsCount">
		([ITEMS]/[CATEGORIES] предметов)
	</string>
	<string name="Marketplace Validation Warning Stock">
		В папке версии должна быть папка запасов
	</string>
	<string name="Marketplace Validation Error Mixed Stock">
		: Ошибка: все предметы в папке запасов должны быть некопируемыми и одного типа
	</string>
	<string name="Marketplace Validation Error Subfolder In Stock">
		: Ошибка: папка запасов не может содержать подпапки
	</string>
	<string name="Marketplace Validation Warning Empty">
		: Предупреждение: папка не содержит предметов
	</string>
	<string name="Marketplace Validation Warning Create Stock">
		: Предупреждение: создается папка запасов
	</string>
	<string name="Marketplace Validation Warning Create Version">
		: Предупреждение: создается папка версии
	</string>
	<string name="Marketplace Validation Warning Move">
		: Предупреждение: перемещаются предметы
	</string>
	<string name="Marketplace Validation Warning Delete">
		: Предупреждение: содержимое папки переносится в папку запасов, пустая папка удаляется
	</string>
	<string name="Marketplace Validation Error Stock Item">
		: Ошибка: в папке запасов должны содержаться некопируемые предметы
	</string>
	<string name="Marketplace Validation Warning Unwrapped Item">
		: Предупреждение: в папке версии должны быть предметы
	</string>
	<string name="Marketplace Validation Error">
		: Ошибка:
	</string>
	<string name="Marketplace Validation Warning">
		: Предупреждение:
	</string>
	<string name="Marketplace Validation Error Empty Version">
		: Предупреждение: папка версии должна содержать хотя бы 1 предмет
	</string>
	<string name="Marketplace Validation Error Empty Stock">
		: Предупреждение: папка запасов должна содержать хотя бы 1 предмет
	</string>
	<string name="Marketplace Validation No Error">
		Нет ошибок и предупреждений
	</string>
	<string name="Marketplace Error None">
		Ошибок нет
	</string>
	<string name="Marketplace Error Prefix">
		Ошибка:
	</string>
	<string name="Marketplace Error Not Merchant">
		Ошибка: Перед отправкой товаров для Торговой площадки вам нужно будет настроить себя, как продавец (бесплатно).
	</string>
	<string name="Marketplace Error Not Accepted">
		Невозможно переместить предмет в эту папку.
	</string>
	<string name="Marketplace Error Unsellable Item">
		Ошибка: Этот предмет не может быть продан в Торговом центре.
	</string>
	<string name="MarketplaceNoID">
		нет ID торг. центра
	</string>
	<string name="MarketplaceLive">
		опубликовано
	</string>
	<string name="MarketplaceActive">
		активно
	</string>
	<string name="MarketplaceMax">
		макс.
	</string>
	<string name="MarketplaceStock">
		запас
	</string>
	<string name="MarketplaceNoStock">
		нет в запасе
	</string>
	<string name="MarketplaceUpdating">
		обновление...
	</string>
	<string name="UploadFeeInfo">
		Плата зависит от вашего уровня подписки. С подписок более высокого уровня взимаются более низкие сборы. [https://secondlife.com/my/account/membership.php? Узнать больше]
	</string>
	<string name="Open landmarks">
		Открыть сохраненные локации
	</string>
	<string name="Unconstrained">
		Несвязанные
	</string>
	<string name="no_transfer" value=" (не передается)"/>
	<string name="no_modify" value=" (не изменяется)"/>
	<string name="no_copy" value=" (не копируется)"/>
	<string name="worn" value=" (надето)"/>
	<string name="link" value=" (ссылка)"/>
	<string name="broken_link" value=" (неработающая ссылка)"/>
	<string name="LoadingContents">
		Загрузка содержимого...
	</string>
	<string name="NoContents">
		Нет содержимого
	</string>
	<string name="WornOnAttachmentPoint" value=" (надето на [ATTACHMENT_POINT])"/>
	<string name="AttachmentErrorMessage" value="([ATTACHMENT_ERROR])"/>
	<string name="ActiveGesture" value="[GESLABEL] (активно)"/>
	<string name="PermYes">
		Да
	</string>
	<string name="PermNo">
		Нет
	</string>
	<string name="Chat Message" value=" Чат : "/>
	<string name="Sound" value=" Звук : "/>
	<string name="Wait" value=" --- Ожидайте : "/>
	<string name="AnimFlagStop" value=" Остановить анимацию :    "/>
	<string name="AnimFlagStart" value=" Начать анимацию :   "/>
	<string name="Wave" value=" Приветствие рукой "/>
	<string name="GestureActionNone" value="Нет"/>
	<string name="HelloAvatar" value=" Привет, аватар! "/>
	<string name="ViewAllGestures" value="  Просмотреть все &gt;&gt;"/>
	<string name="GetMoreGestures" value="  Получить больше &gt;&gt;"/>
	<string name="Animations" value=" Анимации,"/>
	<string name="Calling Cards" value=" Визитные карты,"/>
	<string name="Clothing" value=" Одежда,"/>
	<string name="Gestures" value=" Жесты,"/>
	<string name="Landmarks" value=" Закладки,"/>
	<string name="Notecards" value=" Заметки,"/>
	<string name="Objects" value=" Объекты,"/>
	<string name="Scripts" value=" Скрипты,"/>
	<string name="Sounds" value=" Звуки,"/>
	<string name="Textures" value=" Текстуры,"/>
	<string name="Settings" value=" Настройки,"/>
	<string name="Snapshots" value=" Снимки,"/>
	<string name="No Filters" value="Нет "/>
	<string name="Since Logoff" value=" - с выхода"/>
	<string name="Modifiable" value="Изменяемое"/>
	<string name="Copyable" value="Копируемое"/>
	<string name="Transferable" value="Передаваемое"/>
	<string name="PermissionsFilter" value=" - Только [PERMISSIONS]"/>
	<string name="InvFolder My Inventory">
		Инвентарь
	</string>
	<string name="InvFolder Library">
		Библиотека
	</string>
	<string name="InvFolder Textures">
		Текстуры
	</string>
	<string name="InvFolder Sounds">
		Звуки
	</string>
	<string name="InvFolder Calling Cards">
		Визитные карты
	</string>
	<string name="InvFolder Landmarks">
		Закладки
	</string>
	<string name="InvFolder Scripts">
		Скрипты
	</string>
	<string name="InvFolder Clothing">
		Одежда
	</string>
	<string name="InvFolder Objects">
		Объекты
	</string>
	<string name="InvFolder Notecards">
		Заметки
	</string>
	<string name="InvFolder New Folder">
		Новая папка
	</string>
	<string name="InvFolder Inventory">
		Инвентарь
	</string>
	<string name="InvFolder Uncompressed Images">
		Несжатые изображения
	</string>
	<string name="InvFolder Body Parts">
		Части тела
	</string>
	<string name="InvFolder Trash">
		Корзина
	</string>
	<string name="InvFolder Photo Album">
		Фотоальбом
	</string>
	<string name="InvFolder Lost And Found">
		Найденные вещи
	</string>
	<string name="InvFolder Uncompressed Sounds">
		Несжатые звуки
	</string>
	<string name="InvFolder Animations">
		Анимации
	</string>
	<string name="InvFolder Gestures">
		Жесты
	</string>
	<string name="InvFolder Favorites">
		Избранные
	</string>
	<string name="InvFolder favorite">
		Избранное
	</string>
	<string name="InvFolder favorites">
		Избранные
	</string>
	<string name="InvFolder Current Outfit">
		Текущий комплект одежды
	</string>
	<string name="InvFolder Initial Outfits">
		Первоначальный комплект одежды
	</string>
	<string name="InvFolder My Outfits">
		Комплекты одежды
	</string>
	<string name="InvFolder Accessories">
		Аксессуары
	</string>
	<string name="InvFolder Meshes">
		Меши
	</string>
	<string name="InvFolder Received Items">
		Полученные предметы
	</string>
	<string name="InvFolder Merchant Outbox">
		Исходящие продавца
	</string>
	<string name="InvFolder Settings">
		Настройки
	</string>
	<string name="InvFolder Friends">
		Друзья
	</string>
	<string name="InvFolder All">
		Все
	</string>
	<string name="InvFolder #Firestorm">
		#Firestorm
	</string>
	<string name="InvFolder #Phoenix">
		#Phoenix
	</string>
	<string name="InvFolder #RLV">
		#RLV
	</string>
	<string name="InvFolder My Suitcase">
		Мой Чемодан
	</string>
	<string name="no_attachments">
		Нет надетых вложений
	</string>
	<string name="Attachments remain">
		Вложения ([COUNT] осталось)
	</string>
	<string name="Buy">
		Купить
	</string>
	<string name="BuyforL$">
		Купить за L$
	</string>
	<string name="Stone">
		Камень
	</string>
	<string name="Metal">
		Металл
	</string>
	<string name="Glass">
		Стекло
	</string>
	<string name="Wood">
		Дерево
	</string>
	<string name="Flesh">
		Плоть
	</string>
	<string name="Plastic">
		Пластик
	</string>
	<string name="Rubber">
		Резина
	</string>
	<string name="Light">
		Свет
	</string>
	<string name="KBShift">
		Shift
	</string>
	<string name="KBCtrl">
		Ctrl
	</string>
	<string name="Chest">
		Грудь
	</string>
	<string name="Skull">
		Череп
	</string>
	<string name="Left Shoulder">
		Левая ключица
	</string>
	<string name="Right Shoulder">
		Правая ключица
	</string>
	<string name="Left Hand">
		Левая кисть
	</string>
	<string name="Right Hand">
		Правая кисть
	</string>
	<string name="Left Foot">
		Левая ступня
	</string>
	<string name="Right Foot">
		Правая ступня
	</string>
	<string name="Spine">
		Позвоночник
	</string>
	<string name="Pelvis">
		Таз
	</string>
	<string name="Mouth">
		Рот
	</string>
	<string name="Chin">
		Подбородок
	</string>
	<string name="Left Ear">
		Левое ухо
	</string>
	<string name="Right Ear">
		Правое ухо
	</string>
	<string name="Left Eyeball">
		Левый глаз
	</string>
	<string name="Right Eyeball">
		Правый глаз
	</string>
	<string name="Nose">
		Нос
	</string>
	<string name="R Upper Arm">
		Правое плечо
	</string>
	<string name="R Forearm">
		Правое предплечье
	</string>
	<string name="L Upper Arm">
		Левое плечо
	</string>
	<string name="L Forearm">
		Левое предплечье
	</string>
	<string name="Right Hip">
		Правое бедро
	</string>
	<string name="R Upper Leg">
		Правая бедренная кость
	</string>
	<string name="R Lower Leg">
		Правая голень
	</string>
	<string name="Left Hip">
		Левое бедро
	</string>
	<string name="L Upper Leg">
		Левая бедренная кость
	</string>
	<string name="L Lower Leg">
		Левая голень
	</string>
	<string name="Stomach">
		Живот
	</string>
	<string name="Left Pec">
		Левая грудь
	</string>
	<string name="Right Pec">
		Правая грудь
	</string>
	<string name="Neck">
		Шея
	</string>
	<string name="Avatar Center">
		Центр аватара
	</string>
	<string name="Left Ring Finger">
		Левый безымянный палец
	</string>
	<string name="Right Ring Finger">
		Правый безымянный палец
	</string>
	<string name="Tail Base">
		Основание хвоста
	</string>
	<string name="Tail Tip">
		Кончик хвоста
	</string>
	<string name="Left Wing">
		Левое крыло
	</string>
	<string name="Right Wing">
		Правое крыло
	</string>
	<string name="Jaw">
		Пасть
	</string>
	<string name="Alt Left Ear">
		Альт. левое ухо
	</string>
	<string name="Alt Right Ear">
		Альт. правое ухо
	</string>
	<string name="Alt Left Eye">
		Альт. левый глаз
	</string>
	<string name="Alt Right Eye">
		Альт. правый глаз
	</string>
	<string name="Tongue">
		Язык
	</string>
	<string name="Groin">
		Пах
	</string>
	<string name="Left Hind Foot">
		Левая задняя нога
	</string>
	<string name="Right Hind Foot">
		Правая задняя нога
	</string>
	<string name="Invalid Attachment">
		Неверная точка присоединения
	</string>
	<string name="ATTACHMENT_MISSING_ITEM">
		Ошибка: Отсутствет элемент
	</string>
	<string name="ATTACHMENT_MISSING_BASE_ITEM">
		Ошибка: Отсутствует базовый элемент
	</string>
	<string name="ATTACHMENT_NOT_ATTACHED">
		Ошибка: Объект находится в текущем комплекте одежды, но не прикреплен
	</string>
	<string name="YearsMonthsOld">
		[AGEYEARS] [AGEMONTHS]
	</string>
	<string name="YearsOld">
		[AGEYEARS]
	</string>
	<string name="MonthsOld">
		[AGEMONTHS]
	</string>
	<string name="WeeksOld">
		[AGEWEEKS]
	</string>
	<string name="DaysOld">
		[AGEDAYS]
	</string>
	<string name="TodayOld">
		Зарегистрирован сегодня
	</string>
	<string name="TotalDaysOld">
		; [AGEDAYSTOTAL]
	</string>
	<string name="av_render_everyone_now">
		Теперь все могут видеть вас.
	</string>
	<string name="av_render_not_everyone">
		Вы можете не отображаться у всех вокруг вас.
	</string>
	<string name="av_render_over_half">
		Вы можете не отображаться у большей половины вокруг вас.
	</string>
	<string name="av_render_most_of">
		Вы можете не отображаться у большинства вокруг вас.
	</string>
	<string name="av_render_anyone">
		Вы можете не отображаться у любого вокруг вас.
	</string>
	<string name="hud_description_total">
		Ваши данные в игре
	</string>
	<string name="hud_name_with_joint">
		[OBJ_NAME] (надет на [JNT_NAME])
	</string>
	<string name="hud_render_memory_warning">
		[HUD_DETAILS] использует большой объем памяти текстур
	</string>
	<string name="hud_render_cost_warning">
		[HUD_DETAILS] содержит много объемистых объектов и текстур
	</string>
	<string name="hud_render_heavy_textures_warning">
		[HUD_DETAILS] содержит много больших текстур
	</string>
	<string name="hud_render_cramped_warning">
		[HUD_DETAILS] содержит слишком много объектов
	</string>
	<string name="hud_render_textures_warning">
		[HUD_DETAILS] содержит слишком много текстур
	</string>
	<string name="AgeYearsA">
		[COUNT] год
	</string>
	<string name="AgeYearsB">
		[COUNT] года
	</string>
	<string name="AgeYearsC">
		[COUNT] лет
	</string>
	<string name="AgeMonthsA">
		[COUNT] месяц
	</string>
	<string name="AgeMonthsB">
		[COUNT] месяца
	</string>
	<string name="AgeMonthsC">
		[COUNT] месяцев
	</string>
	<string name="AgeWeeksA">
		[COUNT] неделя
	</string>
	<string name="AgeWeeksB">
		[COUNT] недели
	</string>
	<string name="AgeWeeksC">
		[COUNT] недель
	</string>
	<string name="AgeDaysA">
		[COUNT] день
	</string>
	<string name="AgeDaysB">
		[COUNT] дня
	</string>
	<string name="AgeDaysC">
		[COUNT] дней
	</string>
	<string name="GroupMembersA">
		[COUNT] пользователь
	</string>
	<string name="GroupMembersB">
		[COUNT] пользователя
	</string>
	<string name="GroupMembersC">
		[COUNT] пользователей
	</string>
	<string name="AcctTypeResident">
		Резидент
	</string>
	<string name="AcctTypeTrial">
		Пробный
	</string>
	<string name="AcctTypeCharterMember">
		Учредитель
	</string>
	<string name="AcctTypeEmployee">
		Сотрудник Linden Lab
	</string>
	<string name="PaymentInfoUsed">
		Платежная информация использовалась
	</string>
	<string name="PaymentInfoOnFile">
		Есть платежная информация
	</string>
	<string name="NoPaymentInfoOnFile">
		Нет платежной информации
	</string>
	<string name="AgeVerified">
		Возраст проверен
	</string>
	<string name="NotAgeVerified">
		Возраст не проверен
	</string>
	<string name="Center 2">
		В центре 2
	</string>
	<string name="Top Right">
		Вверху справа
	</string>
	<string name="Top">
		Вверху
	</string>
	<string name="Top Left">
		Вверху слева
	</string>
	<string name="Center">
		В центре
	</string>
	<string name="Bottom Left">
		Внизу слева
	</string>
	<string name="Bottom">
		Внизу
	</string>
	<string name="Bottom Right">
		Внизу справа
	</string>
	<string name="CompileQueueDownloadedCompiling">
		Скачано, сейчас компилируется
	</string>
	<string name="CompileQueueServiceUnavailable">
		Сервис компиляции скрипта не доступен
	</string>
	<string name="CompileQueueScriptNotFound">
		Скрипт не найден на сервере.
	</string>
	<string name="CompileQueueProblemDownloading">
		Проблема при скачивании
	</string>
	<string name="CompileQueueInsufficientPermDownload">
		Недостаточно прав для скачивания скрипта.
	</string>
	<string name="CompileQueueInsufficientPermFor">
		Недостаточно прав для
	</string>
	<string name="CompileQueueUnknownFailure">
		Неизвестная ошибка при скачивании
	</string>
	<string name="CompileNoExperiencePerm">
		Пропуск скрипта [SCRIPT] с приключением [EXPERIENCE].
	</string>
	<string name="CompileQueueTitle">
		Прогресс перекомпиляции
	</string>
	<string name="CompileQueueStart">
		перекомпиляция
	</string>
	<string name="CompileQueuePreprocessing">
		Предварительная обработка: [SCRIPT]
	</string>
	<string name="CompileQueuePreprocessingComplete">
		Предварительная обработка скрипта [SCRIPT] завершена
	</string>
	<string name="ResetQueueTitle">
		Прогресс Сброса
	</string>
	<string name="ResetQueueStart">
		сброс
	</string>
	<string name="RunQueueTitle">
		Прогресс Запуска
	</string>
	<string name="RunQueueStart">
		запустить
	</string>
	<string name="NotRunQueueTitle">
		Прогресс Остановки
	</string>
	<string name="NotRunQueueStart">
		не запускаемый
	</string>
	<string name="DeleteQueueTitle">
		Прогресс удаления
	</string>
	<string name="DeleteQueueStart">
		Удаление
	</string>
	<string name="Compiling">
		Компиляция [NAME]
	</string>
	<string name="CompileSuccessful">
		Компиляция завершена успешно!
	</string>
	<string name="CompileSuccessfulSaving">
		Компиляция завершена, сохранение...
	</string>
	<string name="SaveComplete">
		Сохранено.
	</string>
	<string name="UploadFailed">
		Ошибка загрузки файла: [REASON]
	</string>
	<string name="ObjectOutOfRange">
		Скрипт (объект вне досягаемости)
	</string>
	<string name="ScriptWasDeleted">
		Скрипт (удален из инвентаря)
	</string>
	<string name="GodToolsObjectOwnedBy">
		Объект [OBJECT] принадлежит [OWNER]
	</string>
	<string name="GroupsNone">
		нет
	</string>
	<string name="Group" value=" (группа)"/>
	<string name="Unknown">
		(Неизвестно)
	</string>
	<string name="SummaryForTheWeek" value="Суммарно за эту неделю, начиная с "/>
	<string name="NextStipendDay" value="Следующая стипендия "/>
	<string name="GroupPlanningDate">
		[day,datetime,utc].[mthnum,datetime,utc].[year,datetime,utc]
	</string>
	<string name="GroupIndividualShare" value="                      Группа       Долевое участие"/>
	<string name="GroupColumn" value="                      Группа"/>
	<string name="Balance">
		Баланс
	</string>
	<string name="Credits">
		Кредиты
	</string>
	<string name="Debits">
		Дебеты
	</string>
	<string name="Total">
		Итого
	</string>
	<string name="NoGroupDataFound">
		Данные для группы не найдены
	</string>
	<string name="AlreadyInGroup">
		Вы уже в этой группе
	</string>
	<string name="IMParentEstate">
		родительский остров
	</string>
	<string name="IMMainland">
		материк
	</string>
	<string name="IMTeen">
		подростковый
	</string>
	<string name="Anyone">
		любой
	</string>
	<string name="RegionInfoError">
		ошибка
	</string>
	<string name="RegionInfoAllEstatesOwnedBy">
		все острова пользователя [OWNER]
	</string>
	<string name="RegionInfoAllEstatesYouOwn">
		все острова в вашей собственности
	</string>
	<string name="RegionInfoAllEstatesYouManage">
		все острова пользователя [OWNER], которыми вы управляете
	</string>
	<string name="RegionInfoAllowedResidents">
		Разрешенные жители: ([ALLOWEDAGENTS], максимум [MAXACCESS])
	</string>
	<string name="RegionInfoAllowedGroups">
		Разрешенные группы: ([ALLOWEDGROUPS], максимум [MAXACCESS])
	</string>
	<string name="RegionInfoEstateManagers">
		Менеджеры острова: ([ESTATEMANAGERS], максимум [MAXMANAGERS])
	</string>
	<string name="RegionInfoBannedResidents">
		Заблокированные жители: ([BANNEDAGENTS], максимум [MAXBANNED])
	</string>
	<string name="RegionInfoListTypeAllowedAgents">
		Разрешенные жители
	</string>
	<string name="RegionInfoListTypeBannedAgents">
		Заблокированные жители
	</string>
	<string name="RegionInfoAllEstates">
		все землевладения
	</string>
	<string name="RegionInfoManagedEstates">
		управляемые землевладения
	</string>
	<string name="RegionInfoThisEstate">
		это землевладение
	</string>
	<string name="AndNMore">
		и [EXTRA_COUNT] более
	</string>
	<string name="ScriptLimitsParcelScriptMemory">
		Память скриптов на участке
	</string>
	<string name="ScriptLimitsParcelsOwned">
		Участков в списке: [PARCELS]
	</string>
	<string name="ScriptLimitsMemoryUsed">
		Памяти используется: [COUNT] kb из [MAX] kb; [AVAILABLE] kb доступно
	</string>
	<string name="ScriptLimitsMemoryUsedSimple">
		Памяти используется: [COUNT] kb
	</string>
	<string name="ScriptLimitsParcelScriptURLs">
		URL адреса скриптов участка
	</string>
	<string name="ScriptLimitsURLsUsed">
		URL адресов используется: [COUNT] из [MAX]; [AVAILABLE] доступно
	</string>
	<string name="ScriptLimitsURLsUsedSimple">
		URL адресов используется: [COUNT]
	</string>
	<string name="ScriptLimitsRequestError">
		Ошибка получения информации
	</string>
	<string name="ScriptLimitsRequestNoParcelSelected">
		Участок не выбран
	</string>
	<string name="ScriptLimitsRequestWrongRegion">
		Ошибка: Информация о скриптах доступна только в текущем регионе
	</string>
	<string name="ScriptLimitsRequestWaiting">
		Получение информации...
	</string>
	<string name="ScriptLimitsRequestDontOwnParcel">
		У вас нет прав для исследования данного участка
	</string>
	<string name="SITTING_ON">
		Сидит на
	</string>
	<string name="ATTACH_CHEST">
		Грудь
	</string>
	<string name="ATTACH_HEAD">
		Череп
	</string>
	<string name="ATTACH_LSHOULDER">
		Левая ключица
	</string>
	<string name="ATTACH_RSHOULDER">
		Правая ключица
	</string>
	<string name="ATTACH_LHAND">
		Левая кисть
	</string>
	<string name="ATTACH_RHAND">
		Правая кисть
	</string>
	<string name="ATTACH_LFOOT">
		Левая стопа
	</string>
	<string name="ATTACH_RFOOT">
		Правая стопа
	</string>
	<string name="ATTACH_BACK">
		Позвоночник
	</string>
	<string name="ATTACH_PELVIS">
		Таз
	</string>
	<string name="ATTACH_MOUTH">
		Рот
	</string>
	<string name="ATTACH_CHIN">
		Подбородок
	</string>
	<string name="ATTACH_LEAR">
		Левое ухо
	</string>
	<string name="ATTACH_REAR">
		Правое ухо
	</string>
	<string name="ATTACH_LEYE">
		Левый глаз
	</string>
	<string name="ATTACH_REYE">
		Правый глаз
	</string>
	<string name="ATTACH_NOSE">
		Нос
	</string>
	<string name="ATTACH_RUARM">
		Правое плечо
	</string>
	<string name="ATTACH_RLARM">
		Правое предплечье
	</string>
	<string name="ATTACH_LUARM">
		Левое плечо
	</string>
	<string name="ATTACH_LLARM">
		Левое предплечье
	</string>
	<string name="ATTACH_RHIP">
		Правое бедро
	</string>
	<string name="ATTACH_RULEG">
		Правая бедренная кость
	</string>
	<string name="ATTACH_RLLEG">
		Правая голень
	</string>
	<string name="ATTACH_LHIP">
		Левое бедро
	</string>
	<string name="ATTACH_LULEG">
		Левая бедренная кость
	</string>
	<string name="ATTACH_LLLEG">
		Левая голень
	</string>
	<string name="ATTACH_BELLY">
		Живот
	</string>
	<string name="ATTACH_LEFT_PEC">
		Левая грудь
	</string>
	<string name="ATTACH_RIGHT_PEC">
		Правая грудь
	</string>
	<string name="ATTACH_HUD_CENTER_2">
		Дисплей управления в центре 2
	</string>
	<string name="ATTACH_HUD_TOP_RIGHT">
		Дисплей управления наверху справа
	</string>
	<string name="ATTACH_HUD_TOP_CENTER">
		Дисплей управления наверху в центре
	</string>
	<string name="ATTACH_HUD_TOP_LEFT">
		Дисплей управления наверху слева
	</string>
	<string name="ATTACH_HUD_CENTER_1">
		Дисплей управления в центре
	</string>
	<string name="ATTACH_HUD_BOTTOM_LEFT">
		Дисплей управления внизу слева
	</string>
	<string name="ATTACH_HUD_BOTTOM">
		Дисплей управления внизу
	</string>
	<string name="ATTACH_HUD_BOTTOM_RIGHT">
		Дисплей управления внизу справа
	</string>
	<string name="ATTACH_NECK">
		Шея
	</string>
	<string name="ATTACH_AVATAR_CENTER">
		Центр аватара
	</string>
	<string name="ATTACH_LHAND_RING1">
		Левый безымянный палец
	</string>
	<string name="ATTACH_RHAND_RING1">
		Правый безымянный палец
	</string>
	<string name="ATTACH_TAIL_BASE">
		Основание хвоста
	</string>
	<string name="ATTACH_TAIL_TIP">
		Кончик хвоста
	</string>
	<string name="ATTACH_LWING">
		Левое крыло
	</string>
	<string name="ATTACH_RWING">
		Правое крыло
	</string>
	<string name="ATTACH_FACE_JAW">
		Пасть
	</string>
	<string name="ATTACH_FACE_LEAR">
		Альт. левое ухо
	</string>
	<string name="ATTACH_FACE_REAR">
		Альт. правое ухо
	</string>
	<string name="ATTACH_FACE_LEYE">
		Альт. левый глаз
	</string>
	<string name="ATTACH_FACE_REYE">
		Альт. правый глаз
	</string>
	<string name="ATTACH_FACE_TONGUE">
		Язык
	</string>
	<string name="ATTACH_GROIN">
		Пах
	</string>
	<string name="ATTACH_HIND_LFOOT">
		Левая задняя нога
	</string>
	<string name="ATTACH_HIND_RFOOT">
		Правая задняя нога
	</string>
	<string name="CursorPos">
		Строка [LINE], Столбец [COLUMN]
	</string>
	<string name="PanelDirCountFound">
		[COUNT] найдено
	</string>
	<string name="PanelDirTimeStr">
		[hour,datetime,slt]:[min,datetime,slt]
	</string>
	<string name="PanelDirEventsDateText">
		[day,datetime,slt].[mthnum,datetime,slt]
	</string>
	<string name="PanelContentsTooltip">
		Содержимое объекта
	</string>
	<string name="PanelContentsNewScript">
		Новый скрипт
	</string>
	<string name="DoNotDisturbModeResponseDefault">
		Этот житель включил режим 'Недоступен'. Он увидит ваше сообщение позже
	</string>
	<string name="AutoResponseModeDefault">
		Этот житель включил режим 'Автоответчик'. Он просит не беспокоить. Ваши сообщение будут по-прежнему проявляется в его панели ЛС.
	</string>
	<string name="AutoResponseModeNonFriendsDefault">
		Этот житель включил режим 'Автоответчик'. Он просит не беспокоить. Ваши сообщение будут по-прежнему проявляется в его панели ЛС.
	</string>
	<string name="RejectTeleportOffersResponseDefault">
		Этот житель включил режим 'Отклонять все предложения и запросы телепортации'. Вы можете отправить ему Личное сообщение.
	</string>
	<string name="RejectFriendshipRequestsResponseDefault">
		Этот житель включил режим 'Отклонять все запросы дружбы'. Вы можете отправить ему Личное сообщение.
	</string>
	<string name="MutedAvatarsResponseDefault">
		Этот житель заблокировал вас для отправки ему каких-либо сообщений.
	</string>
	<string name="AwayAvatarResponseDefault">
		Этот житель временно отошел. Ваши сообщение будут по-прежнему проявляется в его панели Личных сообщений для последующего просмотра.
	</string>
	<string name="MuteByName">
		(По имени)
	</string>
	<string name="MuteAgent">
		(Для жителя)
	</string>
	<string name="MuteObject">
		(Для объекта)
	</string>
	<string name="MuteGroup">
		(Для группы)
	</string>
	<string name="MuteExternal">
		(Внешний)
	</string>
	<string name="RegionNoCovenant">
		Для данного острова нет соглашения
	</string>
	<string name="RegionNoCovenantOtherOwner">
		Нет соглашения для данного острова. Земля на этом острове продается его владельцем, а не компанией Linden Lab. Чтобы узнать подробности о продаже, обратитесь к землевладельцу.
	</string>
	<string name="covenant_last_modified" value="Последнее изменение: "/><!-- use value="" to keep the trailing space -->
	<string name="none_text"  value=" (нет) "/>
	<string name="never_text" value=" (никогда) "/>
	<string name="GroupOwned">
		Собственность группы
	</string>
	<string name="Public">
		Общая собственность
	</string>
	<string name="LocalSettings">
		Локальные установки
	</string>
	<string name="RegionSettings">
		Установки региона
	</string>
	<string name="NoEnvironmentSettings">
		Этот регион не поддерживает параметры среды.
	</string>

	<string name="EnvironmentSun">Солнце</string>
	<string name="EnvironmentMoon">Луна</string>
	<string name="EnvironmentBloom">Цветение</string>
	<string name="EnvironmentCloudNoise">Облачный шум</string>
	<string name="EnvironmentNormalMap">Карта нормали</string>
	<string name="EnvironmentTransparent">Прозрачный</string>

	<string name="ClassifiedClicksTxt">
		Нажатия: [TELEPORT] телепортация, [MAP] карта, [PROFILE] профиль
	</string>
	<string name="ClassifiedUpdateAfterPublish">
		(будет обновлено после публикации)
	</string>
	<string name="NoPicksClassifiedsText">
		Вы еще не создали подборку или объявление. Нажмите на кнопку 'Плюс', которая находится ниже, чтобы создать подборку или объявление.
	</string>
	<string name="NoAvatarPicksClassifiedsText">
		У пользователя нет подборок или объявлений
	</string>
	<string name="PicksClassifiedsLoadingText">
		Загрузка...
	</string>
	<string name="NoPicksText">
		Вы еще не создали подборку.
	</string>
	<string name="NoAvatarPicksText">
		У пользователя нет подборок
	</string>
	<string name="NoClassifiedsText">
		У вас нет ни одного объявления. Нажмите на кнопку 'Плюс', которая находится ниже, чтобы создать объявление.
	</string>
	<string name="NoAvatarClassifiedsText">
		У пользователя нет объявлнений
	</string>
	<string name="MultiPreviewTitle">
		Предварительный просмотр
	</string>
	<string name="MultiPropertiesTitle">
		Свойства
	</string>
	<string name="InvOfferAnObjectNamed">
		Объект с именем
	</string>
	<string name="InvOfferOwnedByGroup">
		принадлежит группе
	</string>
	<string name="InvOfferOwnedByUnknownGroup">
		принадлежит неизвестной группе
	</string>
	<string name="InvOfferOwnedBy">
		принадлежит
	</string>
	<string name="InvOfferOwnedByUnknownUser">
		принадлежит неизвестному пользователю
	</string>
	<string name="InvOfferGaveYou">
		дал(а) вам
	</string>
	<string name="InvOfferYouDecline">
		Вы отклонили
	</string>
	<string name="InvOfferDecline">
		Вы отклонили [DESC] от [NAME].
	</string>
	<string name="InvOfferFrom">
		от
	</string>
	<string name="InvOfferAutoAcceptObject">
		Объект [OBJECT_NAME] дал тебе это [OBJECT_TYPE]: [DESC]
	</string>
	<string name="InvOfferAutoAcceptUser">
		[USER_NAME] дал тебе это [OBJECT_TYPE]: [DESC]
	</string>
	<string name="GroupMoneyTotal">
		Итого
	</string>
	<string name="GroupMoneyBought">
		куплено
	</string>
	<string name="GroupMoneyPaidYou">
		уплачено вам
	</string>
	<string name="GroupMoneyPaidInto">
		уплачено в
	</string>
	<string name="GroupMoneyBoughtPassTo">
		куплен пропуск в
	</string>
	<string name="GroupMoneyPaidFeeForEvent">
		уплачено за событие
	</string>
	<string name="GroupMoneyPaidPrizeForEvent">
		выплачено призовых за событие
	</string>
	<string name="GroupMoneyBalance">
		Баланс
	</string>
	<string name="GroupMoneyCredits">
		Кредиты
	</string>
	<string name="GroupMoneyDebits">
		Дебеты
	</string>
	<string name="GroupMoneyDate">
		[weekday,datetime,utc], [day,datetime,utc] [mth,datetime,utc] [year,datetime,utc]
	</string>
	<string name="AcquiredItems">
		Приобретенные товары
	</string>
	<string name="Cancel">
		Отмена
	</string>
	<string name="UploadingCosts">
		Загрузка [NAME] стоит L$ [AMOUNT]
	</string>
	<string name="UnknownFileExtension">
		Неизвестное расширение файла .%s
Используйте .wav, .tga, .bmp, .jpg, .jpeg, или .anim
	</string>
	<string name="MuteObject2">
		Заблокировать
	</string>
	<string name="MuteAvatar">
		Заблокировать
	</string>
	<string name="UnmuteObject">
		Разблокировать
	</string>
	<string name="UnmuteAvatar">
		Разблокировать
	</string>
	<string name="AddLandmarkNavBarMenu">
		Добавить в закладки...
	</string>
	<string name="EditLandmarkNavBarMenu">
		Редактировать закладку...
	</string>

	<string name="FileSaved">
		Файл сохранен
	</string>
	<string name="Receiving">
		Получение
	</string>
	<string name="AM">
		до полудня
	</string>
	<string name="PM">
		после полудня
	</string>
	<string name="PST">
		Тихоокеанское время
	</string>
	<string name="PDT">
		Летнее тихоокеанское время
	</string>
	<string name="Direction_Forward">
		Вперед
	</string>
	<string name="Direction_Left">
		Влево
	</string>
	<string name="Direction_Right">
		Вправо
	</string>
	<string name="Direction_Back">
		Назад
	</string>
	<string name="Direction_North">
		Север
	</string>
	<string name="Direction_South">
		Юг
	</string>
	<string name="Direction_West">
		Запад
	</string>
	<string name="Direction_East">
		Восток
	</string>
	<string name="Direction_Up">
		Вверх
	</string>
	<string name="Direction_Down">
		Вниз
	</string>
	<string name="Any Category">
		Все категории
	</string>
	<string name="Shopping">
		Покупка товаров
	</string>
	<string name="Land Rental">
		Аренда земли
	</string>
	<string name="Property Rental">
		Аренда недвижимости
	</string>
	<string name="Special Attraction">
		Особое событие
	</string>
	<string name="New Products">
		Новые продукты
	</string>
	<string name="Employment">
		Занятость
	</string>
	<string name="Wanted">
		Требуются
	</string>
	<string name="Service">
		Услуги
	</string>
	<string name="Personal">
		Личное
	</string>
	<string name="None">
		Нет
	</string>
	<string name="Linden Location">
		Локация Linden
	</string>
	<string name="Adult">
		Для взрослых
	</string>
	<string name="Arts and Culture">
		Искусство и Культура
	</string>
	<string name="Business">
		Бизнес
	</string>
	<string name="Educational">
		Обучение
	</string>
	<string name="Gaming">
		Игры
	</string>
	<string name="Hangout">
		Тусовки
	</string>
	<string name="Newcomer Friendly">
		Для новичков
	</string>
	<string name="Parks and Nature">
		Парки и Природа
	</string>
	<string name="Residential">
		Проживание
	</string>
	<string name="Stage">
		Эстрада
	</string>
	<string name="Other">
		Другое
	</string>
	<string name="Rental">
		Аренда
	</string>
	<string name="Any">
		Все
	</string>
	<string name="You">
		Вы
	</string>

	<string name="Multiple Media">
		Несколько медиа
	</string>
	<string name="Play Media">
		Воспроизведение/Пауза медиа
	</string>
	<string name="StreamtitleNowPlaying">
		Сейчас играет:
	</string>
	<string name="IntelDriverPage">
		http://www.intel.com/p/ru_RU/support/detect/graphics
	</string>
	<string name="NvidiaDriverPage">
		http://www.nvidia.com/Download/index.aspx?lang=ru
	</string>
	<string name="AMDDriverPage">
		http://support.amd.com/ru/Pages/AMDSupportHub.aspx
	</string>
	<string name="MBCmdLineError">
		При анализе командной строки была обнаружена ошибка.
Пожалуйста, прочтите: http://wiki.secondlife.com/wiki/Client_parameters
Ошибка:
	</string>
	<string name="MBCmdLineUsg">
		Использование командной строки [APP_NAME]:
	</string>
	<string name="MBUnableToAccessFile">
		[APP_NAME] не может получить доступ к нужному файлу.

Возможно, выполняется несколько копий или в системе неправильно открыт файл.
Если это сообщение далее будет отображаться, перезагрузите компьютер и повторите попытку.
Если и это не поможет, возможно, вам придется полностью удалить [APP_NAME] и переустановить его.
	</string>
	<string name="MBFatalError">
		Неустранимая ошибка
	</string>
	<string name="MBApplicationError">
		Ошибка приложения - не паникуйте
	</string>
	<string name="MBApplicationErrorDetails">
		Извините, но [APP_NAME] вышел из строя и должен быть закрыт. Если вы наблюдаете эту проблему неоднократно, пожалуйста, свяжитесь с нашей службой поддержки и отправьте следующее сообщение:

[ERROR_DETAILS]
	</string>
	<string name="MBRequiresAltiVec">
		 Для работы [APP_NAME] необходим процессор с поддержкой AltiVec (версии G4 или более поздней).
	</string>
	<string name="MBAlreadyRunning">
		[APP_NAME] уже запущено.
Проверьте значок программы на панели задач.
Если это сообщение по-прежнему будет отображаться, перезагрузите компьютер.
	</string>
	<string name="MBFrozenCrashed">
		[APP_NAME], кажется, завис или произошел сбой при предыдущем запуске.
Отправить отчет о сбое?
	</string>
	<string name="MBAlert">
		Уведомление
	</string>
	<string name="MBNoDirectX">
		Приложению [APP_NAME] не удается обнаружить DirectX 9.0b или более поздних версий.
В приложении [APP_NAME] используется DirectX для проверки оборудования и выявления устаревших драйверов, из-за которых может снизиться стабильность работы и быстродействие, а также возникнуть сбои.  Настоятельно рекомендуется установить DirectX 9.0b, хотя приложение [APP_NAME] работает и без этого компонента.

Вы хотите продолжить?
	</string>
	<string name="MBWarning">
		Предупреждение
	</string>
	<string name="MBNoAutoUpdate">
		В ОС Linux автоматическое обновление еще не реализовано.
Загрузите новую версию на сайте www.secondlife.com.
	</string>
	<string name="MBRegClassFailed">
		Ошибка RegisterClass
	</string>
	<string name="MBError">
		Ошибка
	</string>
	<string name="MBFullScreenErr">
		Невозможно запустить в полноэкранном режиме на [WIDTH] x [HEIGHT].
Запущено в окне.
	</string>
	<string name="MBDestroyWinFailed">
		Ошибка завершения работы при удалении окна (сбой функции DestroyWindow())
	</string>
	<string name="MBShutdownErr">
		Ошибка завершения работы
	</string>
	<string name="MBDevContextErr">
		Не удается создать контекст устройства GL
	</string>
	<string name="MBPixelFmtErr">
		Не удается найти подходящий формат пикселей
	</string>
	<string name="MBPixelFmtDescErr">
		Не удается получить описание формата пикселей
	</string>
	<string name="MBTrueColorWindow">
		Приложению [APP_NAME] требуется True Color (32-бит) для запуска.
Пожалуйста, зайдите в настройки монитора компьютера и установить цветной режим на 32-бит.
	</string>
	<string name="MBAlpha">
		Не удается запустить [APP_NAME] из-за отсутствия доступа к 8-битному альфа-каналу.  Обычно эта проблема возникает из-за неполадок с драйвером видеокарты.
Установите новые драйверы видеокарты.
Также задайте для монитора 32-битный режим True Color (Панель управления &gt; Экран &gt; Параметры).
Если это сообщение продолжает отображаться, обратитесь на сайт [SUPPORT_SITE].
	</string>
	<string name="MBPixelFmtSetErr">
		Не удается задать формат пикселей
	</string>
	<string name="MBGLContextErr">
		Не удается создать контекст визуализации GL
	</string>
	<string name="MBGLContextActErr">
		Не удается активировать контекст визуализации GL
	</string>
	<string name="MBVideoDrvErr">
		Не удается запустить приложение [APP_NAME], поскольку драйверы видеокарты неправильно установлены, устарели или предназначены для оборудования, которое не поддерживается. Установите или переустановите последние драйверы видеокарты.
Если это сообщение продолжает отображаться, обратитесь на сайт [SUPPORT_SITE].
	</string>
	<string name="5 O'Clock Shadow">
		5 часовая тень
	</string>
	<string name="All White">
		Полностью белые
	</string>
	<string name="Anime Eyes">
		Глаза как в аниме
	</string>
	<string name="Arced">
		Дугой
	</string>
	<string name="Arm Length">
		Длина рук
	</string>
	<string name="Attached">
		Прикреплено
	</string>
	<string name="Attached Earlobes">
		Приросшие мочки
	</string>
	<string name="Back Fringe">
		Затылок
	</string>
	<string name="Baggy">
		С мешками
	</string>
	<string name="Bangs">
		Челки
	</string>
	<string name="Beady Eyes">
		Бусинки
	</string>
	<string name="Belly Size">
		Размер живота
	</string>
	<string name="Big">
		Большой
	</string>
	<string name="Big Butt">
		Большой зад
	</string>
	<string name="Big Hair Back">
		Пышные волосы: сзади
	</string>
	<string name="Big Hair Front">
		Пышные волосы: спереди
	</string>
	<string name="Big Hair Top">
		Пышные волосы: сверху
	</string>
	<string name="Big Head">
		Большая голова
	</string>
	<string name="Big Pectorals">
		Выпуклая грудь
	</string>
	<string name="Big Spikes">
		Большие «шипы»
	</string>
	<string name="Black">
		Черный
	</string>
	<string name="Blonde">
		Светлый
	</string>
	<string name="Blonde Hair">
		Светлые волосы
	</string>
	<string name="Blush">
		Румяна
	</string>
	<string name="Blush Color">
		Цвет румян
	</string>
	<string name="Blush Opacity">
		Прозрачность румян
	</string>
	<string name="Body Definition">
		Тип тела
	</string>
	<string name="Body Fat">
		Жировая прослойка
	</string>
	<string name="Body Freckles">
		Веснушки
	</string>
	<string name="Body Thick">
		Полное тело
	</string>
	<string name="Body Thickness">
		Полнота
	</string>
	<string name="Body Thin">
		Худое тело
	</string>
	<string name="Bow Legged">
		Ноги колесом
	</string>
	<string name="Breast Buoyancy">
		Высота груди
	</string>
	<string name="Breast Cleavage">
		Ложбинка между грудей
	</string>
	<string name="Breast Size">
		Размер груди
	</string>
	<string name="Bridge Width">
		Ширина переносицы
	</string>
	<string name="Broad">
		Широкая
	</string>
	<string name="Brow Size">
		Размер надбровных дуг
	</string>
	<string name="Bug Eyes">
		Выпученные глаза
	</string>
	<string name="Bugged Eyes">
		Выпученные глаза
	</string>
	<string name="Bulbous">
		Картошкой
	</string>
	<string name="Bulbous Nose">
		Нос картошкой
	</string>
	<string name="Breast Physics Mass">
		Масса груди
	</string>
	<string name="Breast Physics Smoothing">
		Гладкость груди
	</string>
	<string name="Breast Physics Gravity">
		Обвислость груди
	</string>
	<string name="Breast Physics Drag">
		Динамика груди
	</string>
	<string name="Breast Physics InOut Max Effect">
		Макс. эффект
	</string>
	<string name="Breast Physics InOut Spring">
		Упругость
	</string>
	<string name="Breast Physics InOut Gain">
		Отклик
	</string>
	<string name="Breast Physics InOut Damping">
		Затухание
	</string>
	<string name="Breast Physics UpDown Max Effect">
		Макс. эффект
	</string>
	<string name="Breast Physics UpDown Spring">
		Упругость
	</string>
	<string name="Breast Physics UpDown Gain">
		Отклик
	</string>
	<string name="Breast Physics UpDown Damping">
		Затухание
	</string>
	<string name="Breast Physics LeftRight Max Effect">
		Макс. эффект
	</string>
	<string name="Breast Physics LeftRight Spring">
		Упругость
	</string>
	<string name="Breast Physics LeftRight Gain">
		Отклик
	</string>
	<string name="Breast Physics LeftRight Damping">
		Затухание
	</string>
	<string name="Belly Physics Mass">
		Масса живота
	</string>
	<string name="Belly Physics Smoothing">
		Гладкость живота
	</string>
	<string name="Belly Physics Gravity">
		Обвислость живота
	</string>
	<string name="Belly Physics Drag">
		Инертность живота
	</string>
	<string name="Belly Physics UpDown Max Effect">
		Макс. эффект
	</string>
	<string name="Belly Physics UpDown Spring">
		Упругость
	</string>
	<string name="Belly Physics UpDown Gain">
		Отклик
	</string>
	<string name="Belly Physics UpDown Damping">
		Затухание
	</string>
	<string name="Butt Physics Mass">
		Масса зада
	</string>
	<string name="Butt Physics Smoothing">
		Гладкость зада
	</string>
	<string name="Butt Physics Gravity">
		Обвислость зада
	</string>
	<string name="Butt Physics Drag">
		Инертность зада
	</string>
	<string name="Butt Physics UpDown Max Effect">
		Макс. эффект
	</string>
	<string name="Butt Physics UpDown Spring">
		Упругость
	</string>
	<string name="Butt Physics UpDown Gain">
		Отклик
	</string>
	<string name="Butt Physics UpDown Damping">
		Затухание
	</string>
	<string name="Butt Physics LeftRight Max Effect">
		Макс. эффект
	</string>
	<string name="Butt Physics LeftRight Spring">
		Упругость
	</string>
	<string name="Butt Physics LeftRight Gain">
		Отклик
	</string>
	<string name="Butt Physics LeftRight Damping">
		Затухание
	</string>
	<string name="Bushy Eyebrows">
		Кустистые брови
	</string>
	<string name="Bushy Hair">
		Пышные
	</string>
	<string name="Butt Size">
		Размер зада
	</string>
	<string name="Butt Gravity">
		Обвислость зада
	</string>
	<string name="bustle skirt">
		Турнюр
	</string>
	<string name="no bustle">
		Без турнюра
	</string>
	<string name="more bustle">
		Большой турнюр
	</string>
	<string name="Chaplin">
		«Чарли Чаплин»
	</string>
	<string name="Cheek Bones">
		Скулы
	</string>
	<string name="Chest Size">
		Размер грудной клетки
	</string>
	<string name="Chin Angle">
		Угол подбородка
	</string>
	<string name="Chin Cleft">
		Ямка на подбородке
	</string>
	<string name="Chin Curtains">
		Шкиперская бородка
	</string>
	<string name="Chin Depth">
		Толщина подбородка
	</string>
	<string name="Chin Heavy">
		Мощный подбородок
	</string>
	<string name="Chin In">
		Подбородок внутрь
	</string>
	<string name="Chin Out">
		Подбородок наружу
	</string>
	<string name="Chin-Neck">
		Переход от подбородка к шее
	</string>
	<string name="Clear">
		Чистый
	</string>
	<string name="Cleft">
		Ямка
	</string>
	<string name="Close Set Eyes">
		Близко посаженные
	</string>
	<string name="Closed">
		Закрыто
	</string>
	<string name="Closed Back">
		Закрыто сзади
	</string>
	<string name="Closed Front">
		Закрыто спереди
	</string>
	<string name="Closed Left">
		Закрыто слева
	</string>
	<string name="Closed Right">
		Закрыто справа
	</string>
	<string name="Coin Purse">
		Кошелек для мелочи
	</string>
	<string name="Collar Back">
		Вырез сзади
	</string>
	<string name="Collar Front">
		Вырез спереди
	</string>
	<string name="Corner Down">
		Уголки опущены
	</string>
	<string name="Corner Up">
		Уголки подняты
	</string>
	<string name="Creased">
		Измятый
	</string>
	<string name="Crooked Nose">
		Искривленный нос
	</string>
	<string name="Cuff Flare">
		Манжеты
	</string>
	<string name="Dark">
		Темный
	</string>
	<string name="Dark Green">
		Темно-зеленый
	</string>
	<string name="Darker">
		Темнее
	</string>
	<string name="Deep">
		Глубоко
	</string>
	<string name="Default Heels">
		Стандартные каблуки
	</string>
	<string name="Dense">
		Густые
	</string>
	<string name="Double Chin">
		Двойной подбородок
	</string>
	<string name="Downturned">
		Вниз
	</string>
	<string name="Duffle Bag">
		Больше
	</string>
	<string name="Ear Angle">
		Оттопыренность ушей
	</string>
	<string name="Ear Size">
		Размер ушей
	</string>
	<string name="Ear Tips">
		Кончики ушей
	</string>
	<string name="Egg Head">
		Яйцеголовость
	</string>
	<string name="Eye Bags">
		Мешки под глазами
	</string>
	<string name="Eye Color">
		Цвет глаз
	</string>
	<string name="Eye Depth">
		Глубина глаз
	</string>
	<string name="Eye Lightness">
		Светлость глаз
	</string>
	<string name="Eye Opening">
		Открытость глаз
	</string>
	<string name="Eye Pop">
		Вытаращить глаз
	</string>
	<string name="Eye Size">
		Размер глаз
	</string>
	<string name="Eye Spacing">
		Расстояние между глазами
	</string>
	<string name="Eyebrow Arc">
		Линия бровей
	</string>
	<string name="Eyebrow Density">
		Густота бровей
	</string>
	<string name="Eyebrow Height">
		Высота бровей
	</string>
	<string name="Eyebrow Points">
		Кончики бровей
	</string>
	<string name="Eyebrow Size">
		Размер бровей
	</string>
	<string name="Eyelash Length">
		Длина ресниц
	</string>
	<string name="Eyeliner">
		Подводка
	</string>
	<string name="Eyeliner Color">
		Цвет подводки
	</string>
	<string name="Eyes Bugged">
		Выпученные глаза
	</string>
	<string name="Face Shear">
		Перекос лица
	</string>
	<string name="Facial Definition">
		Черты лица
	</string>
	<string name="Far Set Eyes">
		Широко расставленные глаза
	</string>
	<string name="Fat Lips">
		Толстые губы
	</string>
	<string name="Female">
		Женщина
	</string>
	<string name="Fingerless">
		Без пальцев
	</string>
	<string name="Fingers">
		С пальцами
	</string>
	<string name="Flared Cuffs">
		С манжетами
	</string>
	<string name="Flat">
		Плоские
	</string>
	<string name="Flat Butt">
		Плоский зад
	</string>
	<string name="Flat Head">
		Плоская голова
	</string>
	<string name="Flat Toe">
		Плоский носок
	</string>
	<string name="Foot Size">
		Размер ступни
	</string>
	<string name="Forehead Angle">
		Наклон лба
	</string>
	<string name="Forehead Heavy">
		Мощный лоб
	</string>
	<string name="Freckles">
		Веснушки
	</string>
	<string name="Front Fringe">
		Челка спереди
	</string>
	<string name="Full Back">
		Полностью назад
	</string>
	<string name="Full Eyeliner">
		Подводка полностью
	</string>
	<string name="Full Front">
		Полностью наперед
	</string>
	<string name="Full Hair Sides">
		Волосы по бокам
	</string>
	<string name="Full Sides">
		По бокам
	</string>
	<string name="Glossy">
		Блестящие
	</string>
	<string name="Glove Fingers">
		Пальцы перчаток
	</string>
	<string name="Glove Length">
		Длина перчаток
	</string>
	<string name="Hair">
		Волосы
	</string>
	<string name="Hair Back">
		Волосы: сзади
	</string>
	<string name="Hair Front">
		Волосы: спереди
	</string>
	<string name="Hair Sides">
		Волосы: по бокам
	</string>
	<string name="Hair Sweep">
		Волосы на глаза
	</string>
	<string name="Hair Thickess">
		Толщина волос
	</string>
	<string name="Hair Thickness">
		Толщина волос
	</string>
	<string name="Hair Tilt">
		Зачес
	</string>
	<string name="Hair Tilted Left">
		Зачес назад
	</string>
	<string name="Hair Tilted Right">
		Зачес вправо
	</string>
	<string name="Hair Volume">
		Волосы: объем
	</string>
	<string name="Hand Size">
		Размер кисти
	</string>
	<string name="Handlebars">
		Длинные усы
	</string>
	<string name="Head Length">
		Длина головы
	</string>
	<string name="Head Shape">
		Форма головы
	</string>
	<string name="Head Size">
		Размер головы
	</string>
	<string name="Head Stretch">
		Вытянутость головы
	</string>
	<string name="Heel Height">
		Высота каблука
	</string>
	<string name="Heel Shape">
		Форма каблука
	</string>
	<string name="Height">
		Рост
	</string>
	<string name="High">
		Высокие
	</string>
	<string name="High Heels">
		Высокий каблук
	</string>
	<string name="High Jaw">
		Челюсть высоко
	</string>
	<string name="High Platforms">
		Высокая платформа
	</string>
	<string name="High and Tight">
		Высокий и плотный
	</string>
	<string name="Higher">
		Выше
	</string>
	<string name="Hip Length">
		Длина бедер
	</string>
	<string name="Hip Width">
		Ширина бедер
	</string>
	<string name="Hover">
		Поднять
	</string>
	<string name="In">
		Внутрь
	</string>
	<string name="In Shdw Color">
		Цвет внутренних теней
	</string>
	<string name="In Shdw Opacity">
		Прозрачность внутр. теней
	</string>
	<string name="Inner Eye Corner">
		Внутренние уголки глаз
	</string>
	<string name="Inner Eye Shadow">
		Тени на внутренних уголках
	</string>
	<string name="Inner Shadow">
		Внутренние тени
	</string>
	<string name="Jacket Length">
		Длина куртки
	</string>
	<string name="Jacket Wrinkles">
		Мятая куртка
	</string>
	<string name="Jaw Angle">
		Угол челюсти
	</string>
	<string name="Jaw Jut">
		Выступание челюсти
	</string>
	<string name="Jaw Shape">
		Форма челюсти
	</string>
	<string name="Join">
		Прикрепить
	</string>
	<string name="Jowls">
		Щеки
	</string>
	<string name="Knee Angle">
		Угол колен
	</string>
	<string name="Knock Kneed">
		Колченогие
	</string>
	<string name="Large">
		Больше
	</string>
	<string name="Large Hands">
		Большие кисти
	</string>
	<string name="Left Part">
		Левый пробор
	</string>
	<string name="Leg Length">
		Длина ног
	</string>
	<string name="Leg Muscles">
		Мышцы на ногах
	</string>
	<string name="Less">
		Меньше
	</string>
	<string name="Less Body Fat">
		Меньше жира
	</string>
	<string name="Less Curtains">
		Меньше борода
	</string>
	<string name="Less Freckles">
		Меньше веснушек
	</string>
	<string name="Less Full">
		Менее полное
	</string>
	<string name="Less Gravity">
		Меньше притяжения
	</string>
	<string name="Less Love">
		Меньше
	</string>
	<string name="Less Muscles">
		Меньше мышц
	</string>
	<string name="Less Muscular">
		Меньше мышц
	</string>
	<string name="Less Rosy">
		Меньше румян
	</string>
	<string name="Less Round">
		Меньше округлости
	</string>
	<string name="Less Saddle">
		Меньше
	</string>
	<string name="Less Square">
		Меньше угловатости
	</string>
	<string name="Less Volume">
		Меньше объема
	</string>
	<string name="Less soul">
		Меньше
	</string>
	<string name="Lighter">
		Светлее
	</string>
	<string name="Lip Cleft">
		Ямка между губ
	</string>
	<string name="Lip Cleft Depth">
		Глубина ямки
	</string>
	<string name="Lip Fullness">
		Полнота губ
	</string>
	<string name="Lip Pinkness">
		Розоватость губ
	</string>
	<string name="Lip Ratio">
		Пропорция губ
	</string>
	<string name="Lip Thickness">
		Толщина губ
	</string>
	<string name="Lip Width">
		Ширина губ
	</string>
	<string name="Lipgloss">
		Блеск губ
	</string>
	<string name="Lipstick">
		Губная помада
	</string>
	<string name="Lipstick Color">
		Цвет помады
	</string>
	<string name="Long">
		Длиннее
	</string>
	<string name="Long Head">
		Длинная голова
	</string>
	<string name="Long Hips">
		Длинные бедра
	</string>
	<string name="Long Legs">
		Длинные ноги
	</string>
	<string name="Long Neck">
		Длинная шея
	</string>
	<string name="Long Pigtails">
		Длинные хвосты по бокам
	</string>
	<string name="Long Ponytail">
		Длинный хвост сзади
	</string>
	<string name="Long Torso">
		Длинный торс
	</string>
	<string name="Long arms">
		Длинные руки
	</string>
	<string name="Loose Pants">
		Свободные брюки
	</string>
	<string name="Loose Shirt">
		Свободная рубашка
	</string>
	<string name="Loose Sleeves">
		Свободные рукава
	</string>
	<string name="Love Handles">
		Отложения на талии
	</string>
	<string name="Low">
		Низкие
	</string>
	<string name="Low Heels">
		Низкий каблук
	</string>
	<string name="Low Jaw">
		Челюсть низко
	</string>
	<string name="Low Platforms">
		Низкая платформа
	</string>
	<string name="Low and Loose">
		Низкий и свободный
	</string>
	<string name="Lower">
		Ниже
	</string>
	<string name="Lower Bridge">
		Спинка носа
	</string>
	<string name="Lower Cheeks">
		Щеки ниже
	</string>
	<string name="Male">
		Мужчина
	</string>
	<string name="Middle Part">
		Пробор по центру
	</string>
	<string name="More">
		Больше
	</string>
	<string name="More Blush">
		Больше румян
	</string>
	<string name="More Body Fat">
		Больше жира
	</string>
	<string name="More Curtains">
		Больше борода
	</string>
	<string name="More Eyeshadow">
		Больше теней
	</string>
	<string name="More Freckles">
		Больше веснушек
	</string>
	<string name="More Full">
		Более полное
	</string>
	<string name="More Gravity">
		Большее притяжение
	</string>
	<string name="More Lipstick">
		Больше помады
	</string>
	<string name="More Love">
		Больше
	</string>
	<string name="More Lower Lip">
		Больше нижняя губа
	</string>
	<string name="More Muscles">
		Больше мышц
	</string>
	<string name="More Muscular">
		Больше мышц
	</string>
	<string name="More Rosy">
		Больше румянца
	</string>
	<string name="More Round">
		Больше округлости
	</string>
	<string name="More Saddle">
		Больше
	</string>
	<string name="More Sloped">
		Более наклонный
	</string>
	<string name="More Square">
		Более квадратная
	</string>
	<string name="More Upper Lip">
		Больше верхняя губа
	</string>
	<string name="More Vertical">
		Более вертикальный
	</string>
	<string name="More Volume">
		Больше объема
	</string>
	<string name="More soul">
		Больше
	</string>
	<string name="Moustache">
		Усы
	</string>
	<string name="Mouth Corner">
		Угол рта
	</string>
	<string name="Mouth Position">
		Положение рта
	</string>
	<string name="Mowhawk">
		Ирокез
	</string>
	<string name="Muscular">
		Мускулистое
	</string>
	<string name="Mutton Chops">
		Бакенбарды
	</string>
	<string name="Nail Polish">
		Лак для ногтей
	</string>
	<string name="Nail Polish Color">
		Цвет лака
	</string>
	<string name="Narrow">
		Узко
	</string>
	<string name="Narrow Back">
		Узко сзади
	</string>
	<string name="Narrow Front">
		Узкий перед
	</string>
	<string name="Narrow Lips">
		Узкие губы
	</string>
	<string name="Natural">
		Естественный
	</string>
	<string name="Neck Length">
		Длина шеи
	</string>
	<string name="Neck Thickness">
		Толщина шеи
	</string>
	<string name="No Blush">
		Без румян
	</string>
	<string name="No Eyeliner">
		Без подводки
	</string>
	<string name="No Eyeshadow">
		Без теней
	</string>
	<string name="No Lipgloss">
		Без блеска
	</string>
	<string name="No Lipstick">
		Без помады
	</string>
	<string name="No Part">
		Без пробора
	</string>
	<string name="No Polish">
		Без лака
	</string>
	<string name="No Red">
		Не красные
	</string>
	<string name="No Spikes">
		Без «шипов»
	</string>
	<string name="No White">
		Нет белого
	</string>
	<string name="No Wrinkles">
		Без морщин
	</string>
	<string name="Normal Lower">
		Ниже обычного
	</string>
	<string name="Normal Upper">
		Выше обычного
	</string>
	<string name="Nose Left">
		Нос влево
	</string>
	<string name="Nose Right">
		Нос вправо
	</string>
	<string name="Nose Size">
		Размер носа
	</string>
	<string name="Nose Thickness">
		Толщина носа
	</string>
	<string name="Nose Tip Angle">
		Загнутость кончика носа
	</string>
	<string name="Nose Tip Shape">
		Форма кончика носа
	</string>
	<string name="Nose Width">
		Ширина носа
	</string>
	<string name="Nostril Division">
		Перегородка
	</string>
	<string name="Nostril Width">
		Ширина ноздрей
	</string>
	<string name="Opaque">
		Непрозрачный
	</string>
	<string name="Open">
		Открыто
	</string>
	<string name="Open Back">
		Открыто сзади
	</string>
	<string name="Open Front">
		Открыто спереди
	</string>
	<string name="Open Left">
		Открыто слева
	</string>
	<string name="Open Right">
		Открыто справа
	</string>
	<string name="Orange">
		Оранжевый
	</string>
	<string name="Out">
		Наружу
	</string>
	<string name="Out Shdw Color">
		Цвет внешних теней
	</string>
	<string name="Out Shdw Opacity">
		Прозрачность внеш. теней
	</string>
	<string name="Outer Eye Corner">
		Внешние уголки глаз
	</string>
	<string name="Outer Eye Shadow">
		Тени во внешних уголках
	</string>
	<string name="Outer Shadow">
		Внешние тени
	</string>
	<string name="Overbite">
		Глубокий прикус
	</string>
	<string name="Package">
		Гульфик
	</string>
	<string name="Painted Nails">
		Покрашенные
	</string>
	<string name="Pale">
		Бледный
	</string>
	<string name="Pants Crotch">
		Шаг
	</string>
	<string name="Pants Fit">
		Облегающие брюки
	</string>
	<string name="Pants Length">
		Длина
	</string>
	<string name="Pants Waist">
		Талия брюк
	</string>
	<string name="Pants Wrinkles">
		Смятость брюк
	</string>
	<string name="Part">
		Пробор
	</string>
	<string name="Part Bangs">
		Челка с пробором
	</string>
	<string name="Pectorals">
		Грудные мышцы
	</string>
	<string name="Pigment">
		Пигментация
	</string>
	<string name="Pigtails">
		Хвосты по бокам
	</string>
	<string name="Pink">
		Розовый
	</string>
	<string name="Pinker">
		Розовее
	</string>
	<string name="Platform Height">
		Высота платформы
	</string>
	<string name="Platform Width">
		Ширина платформы
	</string>
	<string name="Pointy">
		Острые
	</string>
	<string name="Pointy Heels">
		Острый каблук
	</string>
	<string name="Ponytail">
		Хвост сзади
	</string>
	<string name="Poofy Skirt">
		Пышная юбка
	</string>
	<string name="Pop Left Eye">
		Левый глаз
	</string>
	<string name="Pop Right Eye">
		Правый глаз
	</string>
	<string name="Puffy">
		Пухлые
	</string>
	<string name="Puffy Eyelids">
		Припухлость век
	</string>
	<string name="Rainbow Color">
		Цвета радуги
	</string>
	<string name="Red Hair">
		Рыжие волосы
	</string>
	<string name="Regular">
		Обычное
	</string>
	<string name="Right Part">
		Правый пробор
	</string>
	<string name="Rosy Complexion">
		Розовое лицо
	</string>
	<string name="Round">
		Круглое
	</string>
	<string name="Ruddiness">
		Румянец
	</string>
	<string name="Ruddy">
		Румяный
	</string>
	<string name="Rumpled Hair">
		Взъерошенные
	</string>
	<string name="Saddle Bags">
		Галифе
	</string>
	<string name="Scrawny Leg">
		Сухопарая нога
	</string>
	<string name="Separate">
		Разделить
	</string>
	<string name="Shallow">
		Мелко
	</string>
	<string name="Shear Back">
		Скос сзади
	</string>
	<string name="Shear Face">
		Перекос лица
	</string>
	<string name="Shear Front">
		Скос спереди
	</string>
	<string name="Shear Left Up">
		Скос влево вверх
	</string>
	<string name="Shear Right Up">
		Скос вправо вверх
	</string>
	<string name="Sheared Back">
		Уменьшено сзади
	</string>
	<string name="Sheared Front">
		Уменьшено спереди
	</string>
	<string name="Shift Left">
		Сдвинуть влево
	</string>
	<string name="Shift Mouth">
		Сдвинуть рот
	</string>
	<string name="Shift Right">
		Сдвинуть вправо
	</string>
	<string name="Shirt Bottom">
		Низ рубашки
	</string>
	<string name="Shirt Fit">
		Облегание рубашки
	</string>
	<string name="Shirt Wrinkles">
		Помятость рубашки
	</string>
	<string name="Shoe Height">
		Высота обуви
	</string>
	<string name="Short">
		Ниже
	</string>
	<string name="Short Arms">
		Короткие руки
	</string>
	<string name="Short Legs">
		Короткие ноги
	</string>
	<string name="Short Neck">
		Короткая шея
	</string>
	<string name="Short Pigtails">
		Короткие хвосты по бокам
	</string>
	<string name="Short Ponytail">
		Короткий хвост сзади
	</string>
	<string name="Short Sideburns">
		Короткие баки
	</string>
	<string name="Short Torso">
		Короткий торс
	</string>
	<string name="Short hips">
		Короткие бедра
	</string>
	<string name="Shoulders">
		Плечи
	</string>
	<string name="Side Fringe">
		Челка набок
	</string>
	<string name="Sideburns">
		Бакенбарды
	</string>
	<string name="Sides Hair">
		Волосы по бокам
	</string>
	<string name="Sides Hair Down">
		Волосы по бокам внизу
	</string>
	<string name="Sides Hair Up">
		Волосы по бокам вверху
	</string>
	<string name="Skinny Neck">
		Худая шея
	</string>
	<string name="Skirt Fit">
		Облегающая юбка
	</string>
	<string name="Skirt Length">
		Длина юбки
	</string>
	<string name="Slanted Forehead">
		Наклонный лоб
	</string>
	<string name="Sleeve Length">
		Длина рукавов
	</string>
	<string name="Sleeve Looseness">
		Ширина рукавов
	</string>
	<string name="Slit Back">
		Разрез: сзади
	</string>
	<string name="Slit Front">
		Разрез: спереди
	</string>
	<string name="Slit Left">
		Разрез: слева
	</string>
	<string name="Slit Right">
		Разрез: справа
	</string>
	<string name="Small">
		Меньше
	</string>
	<string name="Small Hands">
		Маленькие кисти
	</string>
	<string name="Small Head">
		Маленькая голова
	</string>
	<string name="Smooth">
		Гладко
	</string>
	<string name="Smooth Hair">
		Приглаженные
	</string>
	<string name="Socks Length">
		Длина носков
	</string>
	<string name="Soulpatch">
		Эспаньолка
	</string>
	<string name="Sparse">
		Жидкие
	</string>
	<string name="Spiked Hair">
		Прическа «шипами»
	</string>
	<string name="Square">
		Квадратный
	</string>
	<string name="Square Toe">
		Квадратный носок
	</string>
	<string name="Squash Head">
		Голова-тыква
	</string>
	<string name="Stretch Head">
		Вытянутость головы
	</string>
	<string name="Sunken">
		Впалые
	</string>
	<string name="Sunken Chest">
		Впалая грудь
	</string>
	<string name="Sunken Eyes">
		Впалые глаза
	</string>
	<string name="Sweep Back">
		Зачесанные назад
	</string>
	<string name="Sweep Forward">
		Зачесанные вперед
	</string>
	<string name="Tall">
		Выше
	</string>
	<string name="Taper Back">
		Конус сзади
	</string>
	<string name="Taper Front">
		Конус спереди
	</string>
	<string name="Thick Heels">
		Широкий каблук
	</string>
	<string name="Thick Neck">
		Толстая шея
	</string>
	<string name="Thick Toe">
		Толстый носок
	</string>
	<string name="Thin">
		Тонкий
	</string>
	<string name="Thin Eyebrows">
		Тонкие брови
	</string>
	<string name="Thin Lips">
		Тонкие губы
	</string>
	<string name="Thin Nose">
		Тонкий нос
	</string>
	<string name="Tight Chin">
		Тонкий подбородок
	</string>
	<string name="Tight Cuffs">
		Манжеты на резинке
	</string>
	<string name="Tight Pants">
		Облегающие брюки
	</string>
	<string name="Tight Shirt">
		Облегающая рубашка
	</string>
	<string name="Tight Skirt">
		Облегающая юбка
	</string>
	<string name="Tight Sleeves">
		Облегающие рукава
	</string>
	<string name="Toe Shape">
		Форма носка
	</string>
	<string name="Toe Thickness">
		Толщина носка
	</string>
	<string name="Torso Length">
		Длина торса
	</string>
	<string name="Torso Muscles">
		Мускулистость торса
	</string>
	<string name="Torso Scrawny">
		Сухопарость торса
	</string>
	<string name="Unattached">
		Не прикреплено
	</string>
	<string name="Uncreased">
		Без складок
	</string>
	<string name="Underbite">
		Мезиальный прикус
	</string>
	<string name="Unnatural">
		Неестественный
	</string>
	<string name="Upper Bridge">
		Переносица
	</string>
	<string name="Upper Cheeks">
		Щеки выше
	</string>
	<string name="Upper Chin Cleft">
		Ямка на подбородке выше
	</string>
	<string name="Upper Eyelid Fold">
		Складка верхнего века
	</string>
	<string name="Upturned">
		Вверх
	</string>
	<string name="Very Red">
		Очень красные
	</string>
	<string name="Waist Height">
		Высота талии
	</string>
	<string name="Well-Fed">
		Упитанные
	</string>
	<string name="White Hair">
		Белые волосы
	</string>
	<string name="Wide">
		Широко
	</string>
	<string name="Wide Back">
		Широко сзади
	</string>
	<string name="Wide Front">
		Широкий перед
	</string>
	<string name="Wide Lips">
		Широкие губы
	</string>
	<string name="Wild">
		Безумный
	</string>
	<string name="Wrinkles">
		Складки
	</string>
	<string name="LocationCtrlAddLandmarkTooltip">
		Добавить в закладки
	</string>
	<string name="LocationCtrlEditLandmarkTooltip">
		Редактировать закладку
	</string>
	<string name="LocationCtrlInfoBtnTooltip">
		Смотреть подробную информацию о текущем местоположении
	</string>
	<string name="LocationCtrlComboBtnTooltip">
		История местоположений
	</string>
	<string name="LocationCtrlForSaleTooltip">
		Купить эту землю
	</string>
	<string name="LocationCtrlVoiceTooltip">
		Голосовое общение здесь недоступно
	</string>
	<string name="LocationCtrlFlyTooltip">
		Летать запрещено
	</string>
	<string name="LocationCtrlPushTooltip">
		Нельзя толкаться
	</string>
	<string name="LocationCtrlBuildTooltip">
		Строительство/выкладывание объектов не разрешено
	</string>
	<string name="LocationCtrlScriptsTooltip">
		Скрипты не разрешены
	</string>
	<string name="LocationCtrlDamageTooltip">
		Здоровье
	</string>
	<string name="LocationCtrlAdultIconTooltip">
		Регион для взрослых
	</string>
	<string name="LocationCtrlModerateIconTooltip">
		Умеренный регион
	</string>
	<string name="LocationCtrlGeneralIconTooltip">
		Общественный регион
	</string>
	<string name="LocationCtrlSeeAVsTooltip">
		Аватаров внутри этого участка не слышно и не видно для аватаров за пределами этого участка
	</string>
	<string name="LocationCtrlPathfindingDirtyTooltip">
		Возможны неполадки подвижных объектов в этом регионе, пока регион не будет восстановлен.
	</string>
	<string name="LocationCtrlPathfindingDisabledTooltip">
		В этом регионе не разрешен динамический поиск пути.
	</string>
	<string name="UpdaterWindowTitle">
		Обновление [APP_NAME]
	</string>
	<string name="UpdaterNowUpdating">
		[APP_NAME] сейчас обновляется...
	</string>
	<string name="UpdaterNowInstalling">
		[APP_NAME] устанавливается...
	</string>
	<string name="UpdaterUpdatingDescriptive">
		[APP_NAME] обновляется до последней версии. Это может занять некоторое время, поэтому, пожалуйста, будьте терпеливы.
	</string>
	<string name="UpdaterProgressBarTextWithEllipses">
		Загрузка обновления...
	</string>
	<string name="UpdaterProgressBarText">
		Загружается обновление
	</string>
	<string name="UpdaterFailDownloadTitle">
		Не удалось загрузить обновление
	</string>
	<string name="UpdaterFailUpdateDescriptive">
		При обновлении приложения [APP_NAME] возникла ошибка. Загрузите новую версию на сайте www.secondlife.com.
	</string>
	<string name="UpdaterFailInstallTitle">
		Не удалось установить обновление
	</string>
	<string name="UpdaterFailStartTitle">
		Не удалось запустить клиент
	</string>
	<string name="ItemsComingInTooFastFrom">
		[APP_NAME]: Элементы от [FROM_NAME] поступают слишком быстро, автоматический предпросмотр был отключен на [TIME] секунд
	</string>
	<string name="ItemsComingInTooFast">
		[APP_NAME]: Элементы поступают слишком быстро, автоматический предпросмотр был отключен на [TIME] секунд
	</string>
	<string name="IM_logging_string">
		-- Включена запись Личных Сообщений --
	</string>
	<string name="IM_typing_start_string">
		[NAME] печатает...
	</string>
	<string name="Unnamed">
		(Без имени)
	</string>
	<string name="IM_moderated_chat_label">
		(Модерируется: голосовая связь по умолчанию отключена)
	</string>
	<string name="IM_unavailable_text_label">
		Во время этого звонка текстовый чат недоступен.
	</string>
	<string name="IM_muted_text_label">
		Ваш текстовый чат отключен модератором группы.
	</string>
	<string name="IM_default_text_label">
		Нажмите для создания личного сообщения.
	</string>
	<string name="IM_to_label">
		Для
	</string>
	<string name="IM_moderator_label">
		(Модератор)
	</string>
	<string name="Saved_message">
		(Сохранено [LONG_TIMESTAMP])
	</string>
	<string name="IM_unblock_only_groups_friends">
		Чтобы увидеть это сообщение, вы должны снять галочку &apos;Только друзья и группы могут звонить мне и отправлять ЛС&apos; в Настройки/Приватность.
	</string>
	<string name="OnlineStatus">
		в сети
	</string>
	<string name="OfflineStatus">
		не в сети
	</string>
	<string name="not_online_msg">
		Пользователь не в сети - сообщение будет сохранено и доставлено позже.
	</string>
	<string name="not_online_inventory">
		Пользователь не в сети - инвентарь сохранен.
	</string>
	<string name="IM_announce_incoming">
		Входящее сообщение от [NAME]
	</string>
	<string name="IM_autoresponse_sent">
		Автоответ отправлен: [MESSAGE]
	</string>
	<string name="IM_autoresponse_item_sent">
		Элемент [ITEM_NAME] отправлен автоответом
	</string>
	<string name="answered_call">
		На ваш звонок ответили
	</string>
	<string name="you_started_call">
		Вы начали голосовой вызов
	</string>
	<string name="you_joined_call">
		Вы присоеденились к голосовому вызову
	</string>
	<string name="you_auto_rejected_call-im">
		Вы автоматически отклонили голосовой вызов, т.к. у вас включен режим 'Недоступен'
	</string>
	<string name="name_started_call">
		[NAME] начал голосовой вызыв
	</string>
	<string name="ringing-im">
		Присоединение к голосовому вызову...
	</string>
	<string name="connected-im">
		Подключено, нажмите 'Завершить звонок', чтобы повесить трубку
	</string>
	<string name="hang_up-im">
		Голосовой вызов прерван
	</string>
	<string name="answering-im">
		Подключение...
	</string>
	<string name="conference-title">
		Конференц-чат
	</string>
	<string name="conference-title-incoming">
		Конференция с [AGENT_NAME]
	</string>
	<string name="inventory_item_offered-im">
		Предложен элемент инвентаря '[ITEM_NAME]'
	</string>
	<string name="inventory_folder_offered-im">
		Предложена папка инвентаря '[ITEM_NAME]'
	</string>
	<string name="inventory_item_offered_rlv">
		Предложен элемент инвентаря [NAME]
	</string>
	<string name="share_alert">
		Перетащите элементы из инвентаря сюда
	</string>
	<string name="flickr_post_success">
		Вы опубликовали в Flickr.
	</string>
	<string name="no_session_message">
		(Сеанс ЛС не существует)
	</string>
	<string name="only_user_message">
		Вы единственный пользователь на этой сессии.
	</string>
	<string name="offline_message">
		[NAME] не в сети.
	</string>
	<string name="invite_message">
		Нажмите кнопку [BUTTON NAME], чтобы принять/подключиться к голосовому чату.
	</string>
	<string name="muted_message">
		Вы заблокировали этого пользователя. Отправка сообщения автоматически разблокирует его.
	</string>
	<string name="generic">
		Закройте и снова откройте беседу или повторно войдите и попробуйте еще раз.
	</string>
	<string name="generic_request_error">
		Закройте и снова откройте беседу или повторно войдите и попробуйте еще раз.
	</string>
	<string name="insufficient_perms_error">
		У вас недостаточно прав.
	</string>
	<string name="session_does_not_exist_error">
		Сеанс больше не существует
	</string>
	<string name="no_ability_error">
		У вас нет этой способности.
	</string>
	<string name="no_ability">
		У вас нет этой способности.
	</string>
	<string name="not_a_mod_error">
		Вы не модератор сеанса.
	</string>
	<string name="muted">
		Модератор группы отключил для вас текстовый чат.
	</string>
	<string name="muted_error">
		Модератор группы отключил для вас текстовый чат.
	</string>
	<string name="add_session_event">
		Не удается добавить пользователей в сеанс чата с жителем [RECIPIENT].
	</string>
	<string name="message">
		Сообщение, отправленное [RECIPIENT], все еще обрабатывается.
Если сообщение не появится в течение следующих нескольких минут, возможно, оно было удалено сервером.
	</string>
	<string name="message_session_event">
		Сообщение, отправленное [RECIPIENT], все еще обрабатывается.
Если сообщение не появится в течение следующих нескольких минут, возможно, оно было удалено сервером.
	</string>
	<string name="mute">
		Ошибка при модерировании.
	</string>
	<string name="removed">
		Вы исключены из группы.
	</string>
	<string name="removed_from_group">
		Вы исключены из группы.
	</string>
	<string name="close_on_no_ability">
		У вас больше нет возможности участвовать в сеансе чата.
	</string>
	<string name="unread_chat_single">
		[SOURCES] сказал что-то новое
	</string>
	<string name="unread_chat_multiple">
		[SOURCES] сказал что-то новое
	</string>
	<string name="teleport_preamble_compact_chat">
		Теперь вы в
	</string>
	<string name="session_initialization_timed_out_error">
		Истекло время ожидания инициализации сеанса
	</string>
	<string name="Home position set.">
		Задано положение дома.
	</string>

	<string name="paid_you_ldollars">
		[NAME] заплатил вам L$[AMOUNT] за [REASON].
	</string>
	<string name="paid_you_ldollars_gift">
		[NAME] заплатил вам L$[AMOUNT]: [REASON]
	</string>
	<string name="paid_you_ldollars_no_reason">
		[NAME] заплатил вам L$[AMOUNT].
	</string>
	<string name="you_paid_ldollars">
		Вы заплатили [NAME] L$[AMOUNT] за [REASON].
	</string>
	<string name="you_paid_ldollars_gift">
		Вы заплатили [NAME] L$[AMOUNT]: [REASON]
	</string>
	<string name="you_paid_ldollars_no_info">
		Вы заплатили L$[AMOUNT].
	</string>
	<string name="you_paid_ldollars_no_reason">
		Вы заплатили [NAME] L$[AMOUNT].
	</string>
	<string name="you_paid_ldollars_no_name">
		Вы заплатили L$[AMOUNT] за [REASON].
	</string>
	<string name="you_paid_failure_ldollars">
		Вы не смогли заплатить [NAME] L$[AMOUNT]: [REASON].
	</string>
	<string name="you_paid_failure_ldollars_gift">
		Вы не смогли заплатить [NAME] L$[AMOUNT]: [REASON]
	</string>
	<string name="you_paid_failure_ldollars_no_info">
		Вы не смогли заплатить L$[AMOUNT]
	</string>
	<string name="you_paid_failure_ldollars_no_reason">
		Вы не смогли заплатить [NAME] L$[AMOUNT]
	</string>
	<string name="you_paid_failure_ldollars_no_name">
		Вы не смогли заплатить L$[AMOUNT]: [REASON].
	</string>
	<string name="for item">
		за [ITEM]
	</string>
	<string name="for a parcel of land">
		за земельный участок
	</string>
	<string name="for a land access pass">
		за пропуск на землю
	</string>
	<string name="for deeding land">
		за передачу земли
	</string>
	<string name="to create a group">
		за создание группы
	</string>
	<string name="to join a group">
		за вступление в группу
	</string>
	<string name="to upload">
		за загрузку
	</string>
	<string name="to publish a classified ad">
		за публикацию рекламы
	</string>
	<string name="uploading_costs">
		Загрузка стоит L$[AMOUNT]
	</string>
	<string name="this_costs">
		Это стоит L$[AMOUNT]
	</string>
	<string name="buying_selected_land">
		Эта земля стоит
	</string>
	<string name="this_object_costs">
		Этот объект стоит
	</string>
	<string name="giving">
		Вы хотите дать
	</string>
	<string name="group_role_everyone">
		Все
	</string>
	<string name="group_role_officers">
		Должностные лица
	</string>
	<string name="group_role_owners">
		Владельцы
	</string>
	<string name="group_member_status_online">
		В сети
	</string>
	<string name="uploading_abuse_report">
		Загружается...
Жалоба
	</string>
	<string name="New Shape">
		Новая фигура
	</string>
	<string name="New Skin">
		Новая кожа
	</string>
	<string name="New Hair">
		Новые волосы
	</string>
	<string name="New Eyes">
		Новые глаза
	</string>
	<string name="New Shirt">
		Новая рубашка
	</string>
	<string name="New Pants">
		Новые брюки
	</string>
	<string name="New Shoes">
		Новая обувь
	</string>
	<string name="New Socks">
		Новые носки
	</string>
	<string name="New Jacket">
		Новый пиджак
	</string>
	<string name="New Gloves">
		Новые перчатки
	</string>
	<string name="New Undershirt">
		Новая майка
	</string>
	<string name="New Underpants">
		Новые трусы
	</string>
	<string name="New Skirt">
		Новая юбка
	</string>
	<string name="New Alpha">
		Новая альфа-маска
	</string>
	<string name="New Tattoo">
		Новое тату
	</string>
	<string name="New Universal">
		Новый универсал
	</string>
	<string name="New Physics">
		Новая физика
	</string>
	<string name="Invalid Wearable">
		Нельзя носить
	</string>
	<string name="New Gesture">
		Новый жест
	</string>
	<string name="New Script">
		Новый скрипт
	</string>
	<string name="New Note">
		Новая заметка
	</string>
	<string name="New Folder">
		Новая папка
	</string>
	<string name="Contents">
		Содержимое
	</string>
	<string name="Gesture">
		Жест
	</string>
	<string name="Male Gestures">
		Мужские жесты
	</string>
	<string name="Female Gestures">
		Женские жесты
	</string>
	<string name="Other Gestures">
		Прочие жесты
	</string>
	<string name="Speech Gestures">
		Жесты в разговорах
	</string>
	<string name="Common Gestures">
		Стандартные жесты
	</string>
	<string name="Male - Excuse me">
		Мужчина – извинение
	</string>
	<string name="Male - Get lost">
		Мужчина – скройтесь
	</string>
	<string name="Male - Blow kiss">
		Мужчина – воздушный поцелуй
	</string>
	<string name="Male - Boo">
		Мужчина – фу!
	</string>
	<string name="Male - Bored">
		Мужчина – скука
	</string>
	<string name="Male - Hey">
		Мужчина – эй!
	</string>
	<string name="Male - Laugh">
		Мужчина – смех
	</string>
	<string name="Male - Repulsed">
		Мужчина – неприятие
	</string>
	<string name="Male - Shrug">
		Мужчина – пожимает плечами
	</string>
	<string name="Male - Stick tougue out">
		Мужчина – показывает язык
	</string>
	<string name="Male - Wow">
		Мужчина – ух ты!
	</string>
	<string name="Female - Chuckle">
		Женщина – смешок
	</string>
	<string name="Female - Cry">
		Женщина – плач
	</string>
	<string name="Female - Embarrassed">
		Женщина – смущение
	</string>
	<string name="Female - Excuse me">
		Женщина – извинение
	</string>
	<string name="Female - Get lost">
		Женщина – скройтесь
	</string>
	<string name="Female - Blow kiss">
		Женщина – воздушный поцелуй
	</string>
	<string name="Female - Boo">
		Женщина – фу!
	</string>
	<string name="Female - Bored">
		Женщина – скука
	</string>
	<string name="Female - Hey">
		Женщина – эй!
	</string>
	<string name="Female - Hey baby">
		Женщина – эй, бейби!
	</string>
	<string name="Female - Laugh">
		Женщина – смех
	</string>
	<string name="Female - Looking good">
		Женщина – хорошо выглядишь
	</string>
	<string name="Female - Over here">
		Женщина – сюда!
	</string>
	<string name="Female - Please">
		Женщина – просьба
	</string>
	<string name="Female - Repulsed">
		Женщина – неприятие
	</string>
	<string name="Female - Shrug">
		Женщина – пожимает плечами
	</string>
	<string name="Female - Stick tougue out">
		Женщина – показывает язык
	</string>
	<string name="Female - Wow">
		Женщина – ух ты!
	</string>
	<string name="New Day">
		Новый суточный цикл
	</string>
	<string name="New Water">
		Новая вода
	</string>
	<string name="New Sky">
		Новое небо
	</string>
	<string name="New Settings">
		Новые Настройки
	</string>
	<string name="/bow">
		/поклониться
	</string>
	<string name="/clap">
		/хлопнуть
	</string>
	<string name="/count">
		/счет
	</string>
	<string name="/extinguish">
		/затушить
	</string>
	<string name="/kmb">
		/поцелуй меня в зад
	</string>
	<string name="/muscle">
		/силач
	</string>
	<string name="/no">
		/нет
	</string>
	<string name="/no!">
		/нет!
	</string>
	<string name="/paper">
		/бумага
	</string>
	<string name="/pointme">
		/показать на себя
	</string>
	<string name="/pointyou">
		/показать на другого
	</string>
	<string name="/rock">
		/камень
	</string>
	<string name="/scissor">
		/ножницы
	</string>
	<string name="/smoke">
		/курить
	</string>
	<string name="/stretch">
		/потянуться
	</string>
	<string name="/whistle">
		/свистнуть
	</string>
	<string name="/yes">
		/да
	</string>
	<string name="/yes!">
		/о да!
	</string>
	<string name="afk">
		отошел
	</string>
	<string name="dance1">
		танец1
	</string>
	<string name="dance2">
		танец2
	</string>
	<string name="dance3">
		танец3
	</string>
	<string name="dance4">
		танец4
	</string>
	<string name="dance5">
		танец5
	</string>
	<string name="dance6">
		танец6
	</string>
	<string name="dance7">
		танец7
	</string>
	<string name="dance8">
		танец8
	</string>
	<string name="AvatarBirthDateFormat">
		[day,datetime,slt].[mthnum,datetime,slt].[year,datetime,slt]
	</string>
	<string name="DefaultMimeType">
		нет/нет
	</string>
	<string name="texture_load_dimensions_error">
		Нельзя загружать изображения, размер которых превышает [WIDTH]*[HEIGHT]
	</string>
	<string name="outfit_photo_load_dimensions_error">
		Максимальный размер фото костюма [WIDTH]*[HEIGHT]. Измените размер или используйте другое изображение
	</string>
	<string name="outfit_photo_select_dimensions_error">
		Максимальный размер фото костюма [WIDTH]*[HEIGHT]. Выберите другую текстуру.
	</string>
	<string name="outfit_photo_verify_dimensions_error">
		Невозможно проверить размеры фото. Подождите, пока размеры фото не будут показаны в окне выбора
	</string>
	<string name="sentences_separator" value=" "/>
	<string name="words_separator" value=", "/>
	<string name="server_is_down">
		Несмотря на наши усилия, что-то неожиданно пошло не так.

Ознакомьтесь с описанием известных проблем в работе этой службы на сайте https://secondlife-status.statuspage.io
Если проблемы продолжаются, то проверьте подключение к сети и настройки брандмауэра.
	</string>
	<string name="dateTimeWeekdaysNames">
		Воскресенье:Понедельник:Вторник:Среда:Четверг:Пятница:Суббота
	</string>
	<string name="dateTimeWeekdaysShortNames">
		ВС:ПН:ВТ:СР:ЧТ:ПТ:СБ
	</string>
	<string name="dateTimeMonthNames">
		Январь:Февраль:Март:Апрель:Май:Июнь:Июль:Август:Сентябрь:Октябрь:Ноябрь:Декабрь
	</string>
	<string name="dateTimeMonthShortNames">
		Янв:Фев:Мар:Апр:Май:Июн:Июл:Авг:Сен:Окт:Ноя:Дек
	</string>
	<string name="dateTimeDayFormat">
		[MDAY]
	</string>
	<string name="dateTimeAM">
		ДП
	</string>
	<string name="dateTimePM">
		ПП
	</string>
	<string name="LocalEstimateUSD">
		US$ [AMOUNT]
	</string>
	<string name="Group Ban">
		Бан группы
	</string>
	<string name="Membership">
		Членство
	</string>
	<string name="Roles">
		Роли
	</string>
	<string name="Group Identity">
		Удостоверение группы
	</string>
	<string name="Parcel Management">
		Управление участком
	</string>
	<string name="Parcel Identity">
		Удостоверение участка
	</string>
	<string name="Parcel Settings">
		Параметры участка
	</string>
	<string name="Parcel Powers">
		Способности для участка
	</string>
	<string name="Parcel Access">
		Доступ к участку
	</string>
	<string name="Parcel Content">
		Содержимое на участке
	</string>
	<string name="Object Management">
		Управление объектами
	</string>
	<string name="Accounting">
		Бухгалтерия
	</string>
	<string name="Notices">
		Уведомления
	</string>
	<string name="Chat">
		Чат
	</string>
	<string name="BaseMembership">
		Базовый
	</string>
	<string name="PremiumMembership">
		Премиум
	</string>
	<string name="Premium PlusMembership">
		Премиум Плюс
	</string>
	<string name="MembershipUpgradeText">
		Перейти на Премиум
	</string>
	<string name="MembershipPremiumText">
		Мое Премиум-членство
	</string>
	<string name="DeleteItems">
		Удалить выбранные объекты?
	</string>
	<string name="DeleteItem">
		Удалить выбранный объект?
	</string>
	<string name="EmptyOutfitText">
		Для этого комплекта одежды нет вещей
	</string>
	<string name="ExternalEditorNotSet">
		Выберите редактор, используя параметр ExternalEditor.
	</string>
	<string name="ExternalEditorNotFound">
		Не удается найти указанный внешний редактор.
Попробуйте взять путь к редактору в двойные кавычки
(например &quot;/path to my/editor&quot; &quot;%s&quot;)
	</string>
	<string name="ExternalEditorCommandParseError">
		Ошибка анализа командной строки для внешнего редактора.
	</string>
	<string name="ExternalEditorFailedToRun">
		Не удалось запустить внешний редактор.
	</string>
	<string name="TranslationFailed">
		Не удалось перевести: [REASON]
	</string>
	<string name="TranslationResponseParseError">
		Ошибка при анализе ответа переводчика.
	</string>
	<string name="Esc">
		ESC
	</string>
	<string name="Space">
		Пробел
	</string>
	<string name="Tab">
		TAB
	</string>
	<string name="Ins">
		INS
	</string>
	<string name="Del">
		DEL
	</string>
	<string name="Backsp">
		BACKSP
	</string>
	<string name="Shift">
		SHIFT
	</string>
	<string name="Ctrl">
		CTRL
	</string>
	<string name="Alt">
		ALT
	</string>
	<string name="CapsLock">
		CAPSLOCK
	</string>
	<string name="Left">
		Стрелка влево
	</string>
	<string name="Right">
		Стрелка вправо
	</string>
	<string name="Up">
		Стрелка вверх
	</string>
	<string name="Down">
		Стрелка вниз
	</string>
	<string name="Home">
		HOME
	</string>
	<string name="End">
		END
	</string>
	<string name="PgUp">
		PgUp
	</string>
	<string name="PgDn">
		PgDn
	</string>

	<string name="Add">
		Добавить
	</string>
	<string name="Subtract">
		Вычесть
	</string>
	<string name="Multiply">
		Умножить
	</string>
	<string name="Divide">
		Разделить
	</string>


	<string name="LMB">ЛКМ</string>
	<string name="MMB">СКМ</string>
	<string name="RMB">ПКМ</string>
	<string name="MB4">СК4</string>
	<string name="MB5">СК5</string>
	<string name="Double LMB">Двойной ЛКМ</string>

	<string name="BeaconParticle">
		Просмотр меток частиц (синие)
	</string>
	<string name="BeaconPhysical">
		Просмотр меток физических объектов (зеленые)
	</string>
	<string name="BeaconScripted">
		Просмотр меток объектов со скриптами (красные)
	</string>
	<string name="BeaconScriptedTouch">
		Просмотр меток объектов со скриптами и функцией касания (красные)
	</string>
	<string name="BeaconSound">
		Просмотр звуковых меток (желтые)
	</string>
	<string name="BeaconMedia">
		Просмотр медийных меток (белые)
	</string>
	<string name="BeaconSun">
		Просмотр маяка направления солнца (оражнжевый)
	</string>
	<string name="BeaconMoon">
		Просмотр маяка направления луны (фиолетовый)
	</string>
	<string name="ParticleHiding">
		Сокрытие частиц
	</string>
	<string name="Command_360_Capture_Label">
		360° Снимок
	</string>
	<string name="Command_AboutLand_Label">
		О земле
	</string>
	<string name="Command_Appearance_Label">
		Внешность
	</string>
	<string name="Command_Avatar_Label">
		Аватар
	</string>
	<string name="Command_Build_Label">
		Строить
	</string>
	<string name="Command_Chat_Label">
		Сообщения
	</string>
	<string name="Command_Conversations_Label">
		Сообщения
	</string>
	<string name="Command_Compass_Label">
		Компас
	</string>
	<string name="Command_Destinations_Label">
		Интересные места
	</string>
	<string name="Command_Environments_Label">
		Среды
	</string>
	<string name="Command_Flickr_Label">
		Flickr
	</string>
	<string name="Command_Gestures_Label">
		Жесты
	</string>
	<string name="Command_Grid_Status_Label">
		Статус Сетки
	</string>
	<string name="Command_HowTo_Label">
		Инструкция
	</string>
	<string name="Command_Inventory_Label">
		Инвентарь
	</string>
	<string name="Command_Map_Label">
		Карта
	</string>
	<string name="Command_Marketplace_Label">
		Торговый центр
	</string>
	<string name="Command_MarketplaceListings_Label">
		Торговый центр
	</string>
	<string name="Command_MiniMap_Label">
		Мини-карта
	</string>
	<string name="Command_Move_Label">
		Движение
	</string>
	<string name="Command_People_Label">
		Люди
	</string>
	<string name="Command_Performance_Label">
		Скорость графики
	</string>
	<string name="Command_Picks_Label">
		Места
	</string>
	<string name="Command_Places_Label">
		Место
	</string>
	<string name="Command_Preferences_Label">
		Настройки
	</string>
	<string name="Command_Profile_Label">
		Профиль
	</string>
	<string name="Command_Report_Abuse_Label">
		Жалоба
	</string>
	<string name="Command_Search_Label">
		Поиск
	</string>
	<string name="Command_Snapshot_Label">
		Снимок
	</string>
	<string name="Command_Speak_Label">
		Говорить
	</string>
	<string name="Command_View_Label">
		Управление камерой
	</string>
	<string name="Command_Voice_Label">
		Голос рядом
	</string>
	<string name="Command_Quickprefs_Label">
		Быстрые настройки
	</string>
	<string name="Command_AO_Label">
		Диспетчер анимаций
	</string>
	<string name="Command_Webbrowser_Label">
		Web браузер
	</string>
	<string name="Command_Default_Chat_Bar_Label">
		Чат
	</string>
	<string name="Command_Areasearch_Label">
		Поиск вокруг
	</string>
	<string name="Command_Settings_Debug_Label">
		Отладка настроек
	</string>
	<string name="Command_Statistics_Label">
		Статистика
	</string>
	<string name="Command_Region_Label">
		Регион/Остров
	</string>
	<string name="Command_Fly_Label">
		Летать
	</string>
	<string name="Command_Groundsit_Label">
		Сесть на землю
	</string>
	<string name="Command_Sound_Explorer_Label">
		Проводник звуков
	</string>
	<string name="Command_Asset_Blacklist_Label">
		Черный список активов
	</string>
	<string name="Command_Phototools_Label">
		Фотоинструменты
	</string>
	<string name="Command_Phototools_View_Label">
		Инструменты камеры
	</string>
	<string name="Command_Contact_Sets_Label">
		Наборы контактов
	</string>
	<string name="Command_Mouselook_Label">
		Вид от первого лица
	</string>
	<string name="Command_Landmark_Here_Label">
		Создать закладку
	</string>
	<string name="Command_Teleport_History_Label">
		История телепортации
	</string>
	<string name="Command_Pose_Stand_Label">
		Поза редактирования
	</string>
	<string name="Command_Snapshot_To_Disk_Label">
		Снимок на диск
	</string>
	<string name="Command_Radar_Label">
		Радар
	</string>
	<string name="Command_Conversation_Log_Label">
		Журнал разговоров
	</string>
	<string name="Command_Move_Lock_Label">
		Блок движения
	</string>
	<string name="Command_Blocklist_Label">
		Черный список
	</string>
	<string name="Command_ResyncAnimations_Label">
		Синхронизация анимации
	</string>
	<string name="Command_RegionTracker_Label">
		Трекер региона
	</string>
	<string name="Command_Group_Titles_Label">
		Титулы Групп
	</string>
	<string name="Command_Wearable_Favorites_Label">
		Избранные Одежды
	</string>
	<string name="Command_RFO_Label">
		Показывать только друзей
	</string>
	<string name="Command_DAO_Label">
		Скрыть Анимеши
	</string>
	<string name="Command_Beacons_Label">
		Маяки
	</string>
	<string name="Command_360_Capture_Tooltip">
		Создание равнопрямоугольного изображения в формате 360°
	</string>
	<string name="Command_AboutLand_Tooltip">
		Информация о посещаемой вами земле
	</string>
	<string name="Command_Appearance_Tooltip">
		Изменить свой аватар
	</string>
	<string name="Command_Avatar_Tooltip">
		Выберите полный аватар
	</string>
	<string name="Command_Build_Tooltip">
		Построение объектов и формирование ландшафта (CTRL+4)
	</string>
	<string name="Command_Chat_Tooltip">
		Общайтесь с людьми поблизости, используя текст (CTRL+T)
	</string>
	<string name="Command_Conversations_Tooltip">
		Общайтесь со всеми (CTRL+T)
	</string>
	<string name="Command_Compass_Tooltip">
		Компас
	</string>
	<string name="Command_Destinations_Tooltip">
		Интересные места
	</string>
	<string name="Command_Environments_Tooltip">
		Среды
	</string>
	<string name="Command_Flickr_Tooltip">
		Загрузить на Flickr
	</string>
	<string name="Command_Gestures_Tooltip">
		Жесты для вашего аватара (CTRL+G)
	</string>
	<string name="Command_Grid_Status_Tooltip">
		Показать текущий статус сетки
	</string>
	<string name="Command_HowTo_Tooltip">
		Выполнение типичных задач
	</string>
	<string name="Command_Inventory_Tooltip">
		Просмотр и использование вашего имущества (CTRL+I)
	</string>
	<string name="Command_Map_Tooltip">
		Карта мира (CTRL+M)
	</string>
	<string name="Command_Marketplace_Tooltip">
		Покупки
	</string>
	<string name="Command_MarketplaceListings_Tooltip">
		Продайте свои творения
	</string>
	<string name="Command_MiniMap_Tooltip">
		Показать людей поблизости (CTRL+SHIFT+M)
	</string>
	<string name="Command_Move_Tooltip">
		Перемещение аватара
	</string>
	<string name="Command_People_Tooltip">
		Друзья, группы и люди поблизости (CTRL+SHIFT+A)
	</string>
	<string name="Command_Performance_Tooltip">
		Настройте параметры графики
	</string>
	<string name="Command_Picks_Tooltip">
		Места, которые будут показаны в вашем профиле как избранное
	</string>
	<string name="Command_Places_Tooltip">
		Сохраненные вами места (ALT+H)
	</string>
	<string name="Command_Preferences_Tooltip">
		Настройки (CTRL+P)
	</string>
	<string name="Command_Profile_Tooltip">
		Редактирование или просмотр вашего профиля
	</string>
	<string name="Command_Report_Abuse_Tooltip">
		Жалоба
	</string>
	<string name="Command_Search_Tooltip">
		Поиск мест, событий, людей (CTRL+F)
	</string>
	<string name="Command_Snapshot_Tooltip">
		Сделать снимок (CTRL+SHIFT+S)
	</string>
	<string name="Command_Speak_Tooltip">
		Говорите с людьми вокруг вас с помощью микрофона
	</string>
	<string name="Command_View_Tooltip">
		Изменение угла камеры
	</string>
	<string name="Command_Voice_Tooltip">
		Регулировка громкости вызовов и голосов людей около вас
	</string>
	<string name="Command_Quickprefs_Tooltip">
		Быстрые настройки, для изменения частых настроек
	</string>
	<string name="Command_AO_Tooltip">
		АО
	</string>
	<string name="Command_Webbrowser_Tooltip">
		Открыть встроеный web браузер (CTRL+SHIFT+Z)
	</string>
	<string name="Command_Default_Chat_Bar_Tooltip">
		Показать или скрыть панель чата по умолчанию
	</string>
	<string name="Command_Areasearch_Tooltip">
		Поиск объектов вокруг
	</string>
	<string name="Command_Settings_Debug_Tooltip">
		Изменить настройки конфигурации клиента (CTRL+ALT+SHIFT+S)
	</string>
	<string name="Command_Statistics_Tooltip">
		Показать статистику (CTRL+SHIFT+1)
	</string>
	<string name="Command_Region_Tooltip">
		Открыть инструменты региона (ALT+R)
	</string>
	<string name="Command_Groundsit_Tooltip">
		Сесть на землю (CTRL+ALT+S)
	</string>
	<string name="Command_Sound_Explorer_Tooltip">
		Открыть браузер звуков
	</string>
	<string name="Command_Asset_Blacklist_Tooltip">
		Открыть черный список
	</string>
	<string name="Command_Phototools_Tooltip">
		Инструменты для создания фотографий (ATL+P).
	</string>
	<string name="Command_Phototools_View_Tooltip">
		Расширенные настройки фотокамеры (CTRL+SHIFT+C)
	</string>
	<string name="Command_Contact_Sets_Tooltip">
		Открыть наборы контактов (CTRL+ALT+SHIFT+C)
	</string>
	<string name="Command_Mouselook_Tooltip">
		Режим 'от первого лица' (M)
	</string>
	<string name="Command_Landmark_Here_Tooltip">
		Создать закладку текущего места
	</string>
	<string name="Command_Teleport_History_Tooltip">
		Открыть историю телепортаций (ALT+H)
	</string>
	<string name="Command_Pose_Stand_Tooltip">
		Поза редактирования внешности аватара
	</string>
	<string name="Command_Snapshot_To_Disk_Tooltip">
		Сделать быструю фотографию на диск
	</string>
	<string name="Command_Radar_Tooltip">
		Открыть радар
	</string>
	<string name="Command_Conversation_Log_Tooltip">
		Открыть журнал сообщений, чтоб посмотреть переписку
	</string>
	<string name="Command_Move_Lock_Tooltip">
		Блокировать передвижение аватара (CTRL+ALT+P)
	</string>
	<string name="Command_Blocklist_Tooltip">
		Открыть список заблокированных
	</string>
	<string name="Command_ResyncAnimations_Tooltip">
		Синхронизация анимаций аватара
	</string>
	<string name="Command_RegionTracker_Tooltip">
		Отслеживать статус различных регионов
	</string>
	<string name="Command_Group_Titles_Tooltip">
		Изменить активный титул группы
	</string>
	<string name="Command_Wearable_Favorites_Tooltip">
		Открыть список избранных одежд
	</string>
	<string name="Command_RFO_Tooltip">
		Показывает только своих друзей, все остальные аватары будут невидимы. После включения телепортация восстановит видимость других.
	</string>
	<string name="Command_DAO_Tooltip">
		Скрыть Анимированные Объекты (также известные как Анимеш) - временно отменяет все видимые в настоящее время Анимеш (присоединенные и свободно гуляющие). Скрытые анимеши появится снова после телепорта
	</string>
	<string name="Command_Beacons_Tooltip">
		Показать маяки
	</string>
	<string name="Toolbar_Bottom_Tooltip">
		сейчас на нижней панели инструментов
	</string>
	<string name="Toolbar_Left_Tooltip">
		сейчас на левой панели инструментов
	</string>
	<string name="Toolbar_Right_Tooltip">
		сейчас на правой панели инструментов
	</string>
	<string name="Command_Fly_Tooltip">
		Переключение режима полета Включено/Выключено (HOME)
	</string>
	<string name="Command_Stop_Animations_Label">
		Остановить анимации
	</string>
	<string name="Command_Stop_Animations_Tooltip">
		Остановить анимации моего аватара
	</string>
	<string name="Retain%">
		Остаток%
	</string>
	<string name="Detail">
		Детализация
	</string>
	<string name="Better Detail">
		Более детально
	</string>
	<string name="Surface">
		Поверхность
	</string>
	<string name="Solid">
		Сплошной
	</string>
	<string name="Wrap">
		Оболочка
	</string>
	<string name="Preview">
		Предварительный просмотр
	</string>
	<string name="Normal">
		Нормальный
	</string>
	<string name="Pathfinding_Wiki_URL">
		http://wiki.secondlife.com/wiki/Pathfinding_Tools_in_the_Second_Life_Viewer
	</string>
	<string name="Pathfinding_Object_Attr_None">
		Нет
	</string>
	<string name="Pathfinding_Object_Attr_Permanent">
		Влияет на навигационную сетку
	</string>
	<string name="Pathfinding_Object_Attr_Character">
		Персонаж
	</string>
	<string name="Pathfinding_Object_Attr_MultiSelect">
		(Несколько)
	</string>
	<string name="snapshot_quality_very_low">
		Очень низкое
	</string>
	<string name="snapshot_quality_low">
		Низкое
	</string>
	<string name="snapshot_quality_medium">
		Среднее
	</string>
	<string name="snapshot_quality_high">
		Высокое
	</string>
	<string name="snapshot_quality_very_high">
		Очень высокое
	</string>
	<string name="IMPrefix">
		ЛС:
	</string>
	<string name="SanityCheckEquals">
		Настройки управления &quot;[CONTROL_NAME]&quot; должны быть [VALUE_1].
	</string>
	<string name="SanityCheckNotEquals">
		Настройки управления&quot;[CONTROL_NAME]&quot; не должны быть [VALUE_1].
	</string>
	<string name="SanityCheckLessThan">
		Настройки управления &quot;[CONTROL_NAME]&quot; должны быть меньше чем [VALUE_1].
	</string>
	<string name="SanityCheckGreaterThan">
		Настройки управления &quot;[CONTROL_NAME]&quot; должны быть выше чем [VALUE_1].
	</string>
	<string name="SanityCheckLessThanEquals">
		Настройки управления &quot;[CONTROL_NAME]&quot; должны быть ниже или равны [VALUE_1].
	</string>
	<string name="SanityCheckGreaterThanEquals">
		Настройки управления &quot;[CONTROL_NAME]&quot; должны быть выше или равны [VALUE_1].
	</string>
	<string name="SanityCheckBetween">
		Настройки управления &quot;[CONTROL_NAME]&quot; должны быть между [VALUE_1] и [VALUE_2].
	</string>
	<string name="SanityCheckNotBetween">
		Настройки управления &quot;[CONTROL_NAME]&quot; не должны быть между [VALUE_1] и [VALUE_2].
	</string>
	<string name="MediaFilterActionAllow">
		Разрешить
	</string>
	<string name="MediaFilterActionDeny">
		Запретить
	</string>
	<string name="MediaFilterConditionAlways">
		Всегда
	</string>
	<string name="MediaFilterConditionAlwaysLower">
		всегда
	</string>
	<string name="MediaFilterConditionNever">
		Никогда
	</string>
	<string name="MediaFilterConditionNeverLower">
		никогда
	</string>
	<string name="MediaFilterMediaContentBlocked">
		Медиа для домена [DOMAIN] было заблокировано.
	</string>
	<string name="MediaFilterMediaContentDomainAlwaysAllowed">
		Медиа для домена [DOMAIN] всегда будет воспроизводится.
	</string>
	<string name="MediaFilterMediaContentDomainAlwaysBlocked">
		Медиа для домена [DOMAIN] никогда не будет воспроизводится.
	</string>
	<string name="MediaFilterMediaContentUrlAlwaysAllowed">
		Медиа для the URL [MEDIAURL] всегда будет воспроизводится.
	</string>
	<string name="MediaFilterMediaContentUrlAlwaysBlocked">
		Медиа для the URL [MEDIAURL] никогда не будет воспроизводится.
	</string>
	<string name="MediaFilterAudioContentBlocked">
		Аудио для домена [DOMAIN] было заблокировано.
	</string>
	<string name="MediaFilterAudioContentDomainAlwaysAllowed">
		Аудио для домена [DOMAIN] всегда будет воспроизводится.
	</string>
	<string name="MediaFilterAudioContentDomainAlwaysBlocked">
		Аудио для домена [DOMAIN] никогда не будет воспроизводится.
	</string>
	<string name="MediaFilterAudioContentUrlAlwaysAllowed">
		Аудио для URL [MEDIAURL] всегда будет воспроизводится.
	</string>
	<string name="MediaFilterAudioContentUrlAlwaysBlocked">
		Аудио для URL [MEDIAURL] никогда не будет воспроизводится.
	</string>
	<string name="MediaFilterBlacklist">
		Черный список
	</string>
	<string name="MediaFilterWhitelist">
		Белый список
	</string>
	<string name="UnknownRegion">
		(неизвестный регион)
	</string>
	<string name="UnknownPosition">
		(неизвестная позиция)
	</string>
	<string name="NetMapDoubleClickShowWorldMapToolTipMsg">
		[AGENT][REGION](Двойное нажатие для открытия карты, shift+тянуть для перемещения)
	</string>
	<string name="NetMapDoubleClickTeleportToolTipMsg">
		[REGION](Двойное нажатие для телепортации, shift+тянуть для перемещения)
	</string>
	<string name="NetMapDoubleClickNoActionToolTipMsg">
		[REGION]
	</string>
	<string name="Collision_Bump">
		[NAME] наткнулся на вас.
	</string>
	<string name="Collision_PushObject">
		[NAME] толкнул вас скриптом.
	</string>
	<string name="Collision_ObjectCollide">
		[NAME] ударил вас объектом.
	</string>
	<string name="Collision_ScriptedObject">
		[NAME] ударил вас скриптовым объектом.
	</string>
	<string name="Collision_PhysicalObject">
		[NAME] ударил вас физическим объектом.
	</string>
	<string name="Collision_UnknownType">
		[NAME] является причиной столкновения неизвестного типа.
	</string>
	<string name="MovelockEnabled">
		Аватар &gt; Движение &gt; Заблокировать включена
	</string>
	<string name="BusyResponse">
		ответ занятости
	</string>
	<string name="TeleportMaturityExceeded">
		Житель не может посетить этот регион.
	</string>
	<string name="UserDictionary">
		[User]
	</string>
	<string name="RLVaPendingRestart">
		(ожидает перезагрузку)
	</string>
	<string name="RLVaToggleMessageLogin">
		RLVa был [STATE] (не требует перезагрузки)
	</string>
	<string name="RLVaToggleMessageRestart">
		RLVa будет [STATE] после перезагрузки
	</string>
	<string name="RLVaToggleEnabled">
		включен
	</string>
	<string name="RLVaToggleDisabled">
		выключен
	</string>
	<string name="RLVaStatusDisabled">
		(выключен)
	</string>

	<string name="experience_tools_experience">
		Приключение
	</string>
	<string name="ExperienceNameNull">
		(без приключения)
	</string>
	<string name="ExperienceNameUntitled">
		(приключение без названия)
	</string>
	<string name="Land-Scope">
		Привязано к земле
	</string>
	<string name="Grid-Scope">
		Привязано к сетке
	</string>
	<string name="Allowed_Experiences_Tab">
		Разрешенные
	</string>
	<string name="Blocked_Experiences_Tab">
		Заблокированные
	</string>
	<string name="Contrib_Experiences_Tab">
		Автор
	</string>
	<string name="Admin_Experiences_Tab">
		Администратор
	</string>
	<string name="Recent_Experiences_Tab">
		Недавние
	</string>
	<string name="Owned_Experiences_Tab">
		Собственные
	</string>
	<string name="ExperiencesCounter">
		([EXPERIENCES], максимум: [MAXEXPERIENCES])
	</string>
	<string name="ExperiencePermission1">
		взять управление на себя
	</string>
	<string name="ExperiencePermission3">
		запускать анимации на вашем аватаре
	</string>
	<string name="ExperiencePermission4">
		прикрепить к аватару
	</string>
	<string name="ExperiencePermission9">
		следить за камерой
	</string>
	<string name="ExperiencePermission10">
		управлять камерой
	</string>
	<string name="ExperiencePermission11">
		телепортировать вас
	</string>
	<string name="ExperiencePermission12">
		автоматически принимать разрешения приключения
	</string>
	<string name="ExperiencePermission16">
		заставить ваш аватар сесть
	</string>
	<string name="ExperiencePermission17">
		изменить ваши настройки среды
	</string>
	<string name="ExperiencePermissionShortUnknown">
		выполнил неизвестную операцию: [Permission]
	</string>
	<string name="ExperiencePermissionShort1">
		Взять управление
	</string>
	<string name="ExperiencePermissionShort3">
		Запуск анимаций
	</string>
	<string name="ExperiencePermissionShort4">
		Присоединить
	</string>
	<string name="ExperiencePermissionShort9">
		Следить за камерой
	</string>
	<string name="ExperiencePermissionShort10">
		Управлять камерой
	</string>
	<string name="ExperiencePermissionShort11">
		Телепортация
	</string>
	<string name="ExperiencePermissionShort12">
		Разрешение
	</string>
	<string name="ExperiencePermissionShort16">
		Сесть
	</string>
	<string name="ExperiencePermissionShort17">
		Среда
	</string>
	<string name="logging_calls_disabled_log_empty">
		Разговоры не записываются. Чтобы начать запись, в меню "Настройки > Приватность > Истории разговоров" выберите "Сохранить:" "Только журнал" или "Журнал и история".
	</string>
	<string name="logging_calls_disabled_log_not_empty">
		Разговоры больше не будут записываться. Чтобы восстановить запись, в меню "Настройки > Приватность > Истории разговоров" выберите "Сохранить:" "Только журнал" или "Журнал и история".
	</string>
	<string name="logging_calls_enabled_log_empty">
		Нет зарегистрированных разговоров. Если вы обратитесь к кому-то или наоборот, в журнале появится новая запись.
	</string>
	<string name="loading_chat_logs">
		Загрузка...
	</string>
	<string name="na">
		н/о
	</string>
	<string name="preset_combo_label">
		-Пустой список-
	</string>
	<string name="Default">
		По умолчанию
	</string>
	<string name="none_paren_cap">
		(Нет)
	</string>
	<string name="no_limit">
		Неогр.
	</string>
	<string name="Mav_Details_MAV_FOUND_DEGENERATE_TRIANGLES">
		Физическая форма содержит слишком маленькие треугольники. Попробуйте упростить физическую модель.
	</string>
	<string name="Mav_Details_MAV_CONFIRMATION_DATA_MISMATCH">
		Физическая форма содержит неверные данные подтверждения. Попробуйте исправить физическую модель.
	</string>
	<string name="Mav_Details_MAV_UNKNOWN_VERSION">
		Физическая форма не имеет правильной версии. Установите правильную версию для физической модели.
	</string>
	<string name="couldnt_resolve_host">
		DNS не удалось разрешить имя узла ([HOSTNAME]).
Проверьте возможность подключения к веб-сайту www.secondlife.com.
Если вы продолжаете получать эту ошибку, перейдите в раздел
поддержки и сообщите о проблеме.
	</string>
	<string name="ssl_peer_certificate">
		Серверу входа в систему не удалось пройти аутентификацию с помощью
протокола SSL. Если вы продолжаете получать эту ошибку,
перейдите в раздел поддержки на веб-сайте SecondLife.com
и сообщите о проблеме.
	</string>
	<string name="ssl_connect_error">
		Часто это означает, что часы компьютера установлены неправильно.
Перейдите, пожалуйста, на Панели управления и убедитесь в правильной
установке времени и даты. Также проверьте правильность настройки сети
и брандмауэра. Если вы продолжаете получать эту ошибку, перейдите в
раздел поддержки на веб-сайте SecondLife.com и сообщите о проблеме.

[https://community.secondlife.com/knowledgebase/english/error-messages-r520/#Section__3 База знаний]
	</string>
	<string name="LoadCameraPositionNoneSaved">
		Положение камеры не было сохранено.
	</string>
	<string name="LoadCameraPositionOutsideDrawDistance">
		Невозможно восстановить вид камеры, потому что положение камеры вне досягаемости прорисовки.
	</string>
	<string name="DrawDistanceSteppingGestureObsolete">
		Из-за изменений в коде больше не нужно использовать этот жест. Прогрессивная пошаговая прорисовка была включен.
	</string>
	<string name="FSCameraPositionCopied">
		Положение камеры [POS] скопировано в буфер
	</string>
	<string name="FSCmdLineDrawDistanceSet">
		Расстояние прорисовки установлено на [DISTANCE]м.
	</string>
	<string name="FSCmdLineRollDiceTotal">
		Общий результат для [DICE]d[FACES][MODIFIER]: [RESULT].
	</string>
	<string name="FSCmdLineRollDiceLimits">
		Вы должны предоставить положительные значения для кости (не более 100) и граней (не более 1000).
	</string>
	<string name="FSCmdLineRollDiceModifiersInvalid">
		Если вы хотите использовать модификатор, то вы должны предоставить действительный номер модификатора и тип модификатора. Модификатор должен быть в диапазоне от -1000 до 1000. Допустимые типы модификаторов "+" (бонусы), "-" (штрафы), "&gt;", "&lt;" (успехи), "r&gt;", "r&lt;", "r" (переброски), "!p&gt;", "!p&lt;", "!p" (распространение), "!&gt;", "!&lt;" и "!" (взрывы). Вы можете использовать только один тип модификатора за бросок. Например: "[COMMAND] 1 20 + 5", "[COMMAND] 5 40 &gt; 15", "[COMMAND] 10 25 ! 25", "[COMMAND] 15 25 !&lt; 10".
	</string>
	<string name="FSCmdLineRollDiceExploded">
		Взорванный
	</string>
	<string name="FSCmdLineRollDicePenetrated">
		Проникнувший
	</string>
	<string name="FSCmdLineRollDiceSuccess">
		Успешный
	</string>
	<string name="FSCmdLineRollDiceReroll">
		Переброшен
	</string>
	<string name="FSCmdLineRollDiceFreezeGuard">
		Эта операция не может быть завершена, потому что клиент завис в бесконечном цикле значений. Пожалуйста, измените критерии.
	</string>
	<string name="FSCmdLineCalcRandError">
		'[RAND]' не действительное выражение для RAND(min,max). MAX должен быть выше, чем MIN, как в диапазоне от -10000 до 10000.
	</string>
	<string name="FSCmdLineRSP">
		Максимальная пропускная способность установлена [VALUE] КБ/С.
	</string>
	<string name="FSCmdLineTpOffered">
		Предложен телепорт [NAME].
	</string>
	<string name="FSWithHavok">
		с поддержкой Havok
	</string>
	<string name="FSWithOpensim">
		с поддержкой OpenSimulator
	</string>
	<string name="not_found">
		&apos;[TEXT]&apos; не найдено
	</string>
	<string name="no_results">
		Нет результатов
	</string>
	<string name="searching">
		Поиск...
	</string>
	<string name="all_categories">
		Все категории
	</string>
	<string name="search_banned">
		Некоторые термины поискового запроса были исключены из-за ограничений на содержание
	</string>
	<string name="search_short">
		Ваши критерии поиска слишком короткие, поэтому поиск не был выполнен.
	</string>
	<string name="search_disabled">
		Старый поиск был отключен в данном регионе
	</string>
	<string name="render_quality_low">
		Низкая (1/7)
	</string>
	<string name="render_quality_mediumlow">
		Средне-низкая (2/7)
	</string>
	<string name="render_quality_medium">
		Средняя (3/7)
	</string>
	<string name="render_quality_mediumhigh">
		Средне-высокая (4/7)
	</string>
	<string name="render_quality_high">
		Высокая (5/7)
	</string>
	<string name="render_quality_highultra">
		Высокая-ультра (6/7)
	</string>
	<string name="render_quality_ultra">
		Ультра (7/7)
	</string>
	<string name="render_quality_unknown">
		Неизвестное, за пределами нормального диапазона, проверьте настройки отладки RenderQualityPerformance
	</string>
	<string name="fsbridge_cant_create_disabled">
		[APP_NAME] не может создать мост LSL если "Активировать мост LSL" отключено в настройках.
	</string>
	<string name="fsbridge_no_library">
		[APP_NAME] не может создать мост LSL. Пожалуйста включите библиотеку и перезайдите.
	</string>
	<string name="fsbridge_already_creating">
		Создание моста в процессе. Пожалуйста, подождите несколько минут, прежде чем пытаться снова.
	</string>
	<string name="fsbridge_creating">
		Создание моста. Это может занять время, пожалуйста, подождите.
	</string>
	<string name="fsbridge_failure_creation_create_script">
		Мост не создан. Скрипт моста не может быть создан.
	</string>
	<string name="fsbridge_failure_creation_bad_name">
		Мост не создан. Мост назван неправильно. Используйте меню [APP_NAME] 'Аватар/Исправление аватара/Пересоздать LSL мост', чтобы пересоздать мост.
	</string>
	<string name="fsbridge_failure_creation_null">
		Мост не создается. Мост не найден в инвентаре. Используйте меню [APP_NAME] 'Аватар/Исправление аватара/Пересоздать LSL мост', чтобы пересоздать мост.
	</string>
	<string name="fsbridge_failure_attach_wrong_object">
		Мост не удалось присоединить. Это не текущая версия моста. Используйте меню [APP_NAME] 'Аватар/Исправление аватара/Пересоздать LSL мост', чтобы пересоздать мост.
	</string>
	<string name="fsbridge_failure_attach_wrong_location">
		Мост не удалось присоединить. Мост не был найден в нужном месте инвентаря. Используйте меню [APP_NAME] 'Аватар/Исправление аватара/Пересоздать LSL мост', чтобы пересоздать мост.
	</string>
	<string name="fsbridge_failure_attach_point_in_use">
		Мост не удалось присоединить. Что-то еще использует место крепления моста. Используйте меню [APP_NAME] 'Аватар/Исправление аватара/Пересоздать LSL мост', чтобы пересоздать мост.
	</string>
	<string name="fsbridge_failure_not_found">
		Объект моста не найден. Невозможно приступить к его созданию.
	</string>
	<string name="fsbridge_warning_unexpected_items">
		Инвентарь моста содержит непредвиденные предметы.
	</string>
	<string name="fsbridge_warning_not_finished">
		Мост не закончил создание, используйте меню [APP_NAME] 'Аватар/Исправление аватара/Пересоздать LSL мост', чтобы пересоздать мост.
	</string>
	<string name="fsbridge_detached">
		Мост отсоединен
	</string>
	<string name="fsbridge_created">
		Мост создан.
	</string>
	<string name="fsbridge_script_info">
		Информация скрипта: '[OBJECT_NAME]': [[OBJECT_RUNNING_SCRIPT_COUNT]/[OBJECT_TOTAL_SCRIPT_COUNT]] запущенных скриптов, [OBJECT_SCRIPT_MEMORY] KB разрешается ограничение на размер памяти, [OBJECT_SCRIPT_TIME] ms процессорного времени потребляется.[PATHFINDING_TEXT]
	</string>
	<string name="fsbridge_script_info_pf">
		Среднее время процессора используется для поиска пути навигации: [OBJECT_CHARACTER_TIME] ms.
	</string>
	<string name="fsbridge_script_info_ext">
ID объекта: [INSPECTING_KEY]
Описание: [OBJECT_DESC]
Корневой прим: [OBJECT_ROOT]
Кол-во примов: [OBJECT_PRIM_COUNT]
Влияние на землю: [OBJECT_PRIM_EQUIVALENCE]
В инвентаре: [OBJECT_TOTAL_INVENTORY_COUNT]
Скорость: [OBJECT_VELOCITY]
Позиция: [OBJECT_POS]
Поворот: [OBJECT_ROT]
Угловая скорость: [OBJECT_OMEGA] (радиан в секунду)
Создатель: [OBJECT_CREATOR]
Владелец: [OBJECT_OWNER]
Предыдущий владелец: [OBJECT_LAST_OWNER_ID]
Выложено: [OBJECT_REZZER_KEY]
Группа: [OBJECT_GROUP]
Время создания: [OBJECT_CREATION_TIME]
Тип поиска пути: [OBJECT_PATHFINDING_TYPE]
Присоединено к: [OBJECT_ATTACHED_POINT]
Временно присоединено: [OBJECT_TEMP_ATTACHED]
Ваша позиция: [AVATAR_POS]
	</string>
	<string name="fsbridge_error_scriptinfonotfound">
		Информация скрипта: Объект является недействительным или вне досягаемости.
	</string>
	<string name="fsbridge_error_scriptinfomalformed">
		Информация скрипта: Поступил неправильный ответ от моста. Попробуйте еще раз.
	</string>
	<string name="fsbridge_error_injection">
		ВНИМАНИЕ: Один или несколько скриптов были добавлены в ваш мост [APP_NAME]! Если вы не ожидали этого сообщения, воспользуйтесь параметром меню [APP_NAME] «Аватар/ Исправление аватара/Пересоздать LSL мост», чтобы заново создать мост.
	</string>
	<string name="fsbridge_error_wrongvm">
		ВНИМАНИЕ: В скрипт моста использует старый LSO (ограничение памяти 16 КБ) вместо новой виртуальной машины Mono (ограничение памяти 64 КБ), что создает высокую вероятность коллизии стека и сбоя моста из-за нехватки памяти. Пожалуйста, используйте пункт меню [APP_NAME] «Аватар/Исправление аватара/Пересоздать LSL мост» для воссоздания моста. Если вы снова увидите это сообщение - попробуйте еще раз в другом регионе.
	</string>

	<!-- <FS:Zi> Animation overrider enable/disable messages - FIRE-24160 -->
	<string name="FSAOEnabled">Диспетчер анимаций [APP_NAME] включен.</string>
	<string name="FSAODisabled">Диспетчер анимаций [APP_NAME] выключен.</string>
	<string name="FSAOPausedScript">Приостановлено прикрепленным скриптом.</string>
	<string name="FSAOResumedScript">Возобновлено прикрепленным скриптом.</string>
	<string name="FSAOStandsPausedScript">Стоячие анимации приостановлены прикрепленным скриптом.</string>
	<string name="FSAOStandsResumedScript">Стоячие анимации возобновлены прикрепленным скриптом.</string>

	<string name="QP Draw Distance">
		Дальность прорисовки
	</string>
	<string name="QP Max Particles">
		Максимум частиц
	</string>
	<string name="QP Avatar Physics LOD">
		LOD физики аватаров
	</string>
	<string name="QP LOD Factor">
		LOD Фактор
	</string>
	<string name="QP Max Avatars">
		Максимум аватаров
	</string>
	<string name="QP Tags Offset">
		Высота тегов
	</string>
	<string name="QP Name Tags">
		Теги имен
	</string>
	<string name="QP LookAt Target">
		Фокус камеры
	</string>
	<string name="QP Color Under Cursor">
		Цвет под курсором
	</string>
	<string name="PS_T_Pose">
		Руки в стороны
	</string>
	<string name="PS_Arms_Down_Legs_together">
		Руки вниз, ноги вместе
	</string>
	<string name="PS_Arms_down_sitting">
		Руки вниз, сидя
	</string>
	<string name="PS_Arms_downward_Legs_together">
		Руки приподняты, ноги вместе
	</string>
	<string name="PS_Arms_downward_Legs_apart">
		Руки приподняты, ноги врозь
	</string>
	<string name="PS_Arms_forward_Legs_apart">
		Руки вперед, ноги врозь
	</string>
	<string name="PS_Arms_forward_Legs_together">
		Руки вперед, ноги вместе
	</string>
	<string name="PS_Arms_straight_Legs_apart">
		Руки прямо, ноги врозь
	</string>
	<string name="PS_Arms_straight_sitting">
		Руки прямо, сидя
	</string>
	<string name="PS_Arms_upward_Legs_apart">
		Руки вверх, ноги врозь
	</string>
	<string name="PS_Arms_upward_Legs_together">
		Руки вверх, ноги вместе
	</string>
	<string name="QP_WL_Region_Default">
		По умолчанию
	</string>
	<string name="QP_WL_Day_Cycle_Based">
		На основе дневного цикла
	</string>
	<string name="QP_WL_None">
		Нет
	</string>
	<string name="GroupChatMuteNotice">
		Отключение группового чата от [NAME].
	</string>
	<string name="IgnoredAdHocSession">
		[AVATAR_NAME] пригласил вас на конференцию, но клиент автоматически игнорировал это, потому что так задано вашими настройками.
	</string>
	<string name="camera_no_focus">
		Камера не может сфокусироваться на пользователе [AVATARNAME], потому что он находятся за пределами вашего расстоянии прорисовки.
	</string>
	<string name="entering_draw_distance">
		вошел в границу прорисовки ([DISTANCE] м).
	</string>
	<string name="leaving_draw_distance">
		покинул границу прорисовки
	</string>
	<string name="entering_chat_range">
		вошел в радиус чата ([DISTANCE] м).
	</string>
	<string name="leaving_chat_range">
		покинул радиус чата
	</string>
	<string name="entering_region">
		вошел в регион
	</string>
	<string name="entering_region_distance">
		вошел в регион ([DISTANCE] м).
	</string>
	<string name="leaving_region">
		покинул регион
	</string>
	<string name="avatar_age_alert">
		сработало возрастное предупреждение. Возраст: [AGE] дней
	</string>
	<string name="TotalScriptCountChangeIncrease">
		Количество скриптов в регионе возросло с [OLD_VALUE] до [NEW_VALUE] ([DIFFERENCE]).
	</string>
	<string name="TotalScriptCountChangeDecrease">
		Количество скриптов в регионе понизилось с [OLD_VALUE] до [NEW_VALUE] ([DIFFERENCE]).
	</string>
	<string name="preproc_toggle_warning">
		Переключение препроцессора не даст полного эффекта, пока вы не закроете и снова не откроете этот редактор.
	</string>
	<string name="fs_preprocessor_starting">
		[APP_NAME] запустил препроцессор...
	</string>
	<string name="fs_preprocessor_not_supported">
		ВНИМАНИЕ: Препроцессор не поддерживается в этой сборке. ([WHERE])
	</string>
	<string name="fs_preprocessor_disabled_by_script_marker">
		[APP_NAME] отключил препроцессор по директиве в строке [LINENUMBER].
	</string>
	<string name="fs_preprocessor_settings_list_prefix">
		Настройки:
	</string>
	<string name="fs_preprocessor_exception">
		[ERR_NAME] ([LINENUMBER]): найдено исключение: [ERR_DESC]
	</string>
	<string name="fs_preprocessor_error">
		[ERR_NAME] ([LINENUMBER]): найдено непредвиденное исключение.
	</string>
	<string name="fs_preprocessor_lsl2_directive_override">
		Обнаружена установка переопределения предпочтения директивы compile-as-LSL2.
	</string>
	<string name="fs_preprocessor_mono_directive_override">
		Обнаружена переопределенная установка предпочтения директивы compile-as-Mono.
	</string>
	<string name="fs_preprocessor_optimizer_start">
		Оптимизация неиспользуемых функций, определяемых пользователем и глобальные переменные.
	</string>
	<string name="fs_preprocessor_optimizer_regex_err">
		Не действительное регулярное выражение: '[WHAT]'; LSL оптимизация пропущена.
	</string>
	<string name="fs_preprocessor_optimizer_exception">
		Выявлено исключение: '[WHAT]'; LSL оптимизация пропущена.
	</string>
	<string name="fs_preprocessor_optimizer_unexpected_exception">
		Неожиданное исключение в LSL оптимизаторе; не применяется.
	</string>
	<string name="fs_preprocessor_compress_start">
		Сжатие текста сценария, удалением ненужного места.
	</string>
	<string name="fs_preprocessor_compress_regex_err">
		Не действительное регулярное выражение: '[WHAT]'; LSL оптимизация пропущена.
	</string>
	<string name="fs_preprocessor_compress_exception">
		Выявлено исключение: '[WHAT]'; LSL оптимизация пропущена.
	</string>
	<string name="fs_preprocessor_compress_unexpected_exception">
		Неожиданное исключение в LSL оптимизаторе; не применяется.
	</string>
	<string name="fs_preprocessor_lazylist_start">
		Применение преобразования ленивого списка.
	</string>
	<string name="fs_preprocessor_lazylist_regex_err">
		Не действительное регулярное выражение: '[WHAT]'; конвертирование ленивого списка пропущено.
	</string>
	<string name="fs_preprocessor_lazylist_exception">
		Выявлено исключение: '[WHAT]'; конвертирование ленивого списка пропущено.
	</string>
	<string name="fs_preprocessor_lazylist_unexpected_exception">
		Неожиданное исключение в конвертировании ленивого списка; не применяется.
	</string>
	<string name="fs_preprocessor_switchstatement_start">
		Применение переключений оператора изменений.
	</string>
	<string name="fs_preprocessor_switchstatement_regex_err">
		Не действительное регулярное выражение: '[WHAT]'; переключение оператора изменений пропущено.
	</string>
	<string name="fs_preprocessor_switchstatement_exception">
		Выявлено исключение: '[WHAT]'; переключение оператора изменений пропущено.
	</string>
	<string name="fs_preprocessor_switchstatement_unexpected_exception">
		Неожиданное исключение в переключении оператора изменений; не применяется.
	</string>
	<string name="fs_preprocessor_cache_miss">
		Кэширование подключенного файла: '[FILENAME]'
	</string>
	<string name="fs_preprocessor_cache_invalidated">
		Подключенный файл '[FILENAME]' был изменен, перекэширование.
	</string>
	<string name="fs_preprocessor_cache_completed">
		Кэширование для '[FILENAME]' завершено
	</string>
	<string name="fs_preprocessor_cache_unsafe">
		Ошибка: скрипт '[FILENAME]' не безопасен для копирования в файловую систему. Подключение отменено.
	</string>
	<string name="fs_preprocessor_caching_err">
		Ошибка кэширования подключенного файла '[FILENAME]'
	</string>
	<string name="skin_defaults_starlight_location">
		Отображение вашего текущего местоположения в меню было отключено по умолчанию для серии тем Starlight.
	</string>
	<string name="skin_defaults_starlight_navbar">
		Отображение панели навигации было включено по умолчанию для серии тем Starlight.
	</string>
	<string name="animation_explorer_seconds_ago">
		[SECONDS] секунд назад
	</string>
	<string name="animation_explorer_still_playing">
		Продолжает воспроизводиться
	</string>
	<string name="animation_explorer_unknown_priority">
		неизвестный
	</string>
	<string name="FriendOnlineNotification">
		в сети.
	</string>
	<string name="FriendOfflineNotification">
		не в сети.
	</string>
	<string name="Inbox_Folderview_New">
		Новая
	</string>
	<string name="Mouselook_Unknown_Avatar">
		Неизвестный аватар
	</string>
	<string name="groupcountstring">
		Вы состоите в [COUNT] группах ([REMAINING] доступно).
	</string>
	<string name="groupcountunlimitedstring">
		Вы состоите в [COUNT] группах
	</string>
	<string name="SLGridStatusInvalidMsg">
		Ошибка статуса сетки SL: Неверный формат сообщения. Попробуйте позже.
	</string>
	<string name="SLGridStatusTimedOut">
		Ошибка статуса сетки SL: Истекло время запроса.
	</string>
	<string name="SLGridStatusOtherError">
		Ошибка статуса сетки SL: [STATUS] ( https://en.wikipedia.org/wiki/List_of_HTTP_status_codes ).
	</string>
	<string name="DoubleClickTeleportEnabled">
		Телепортация двойным нажатием включена
	</string>
	<string name="DoubleClickTeleportDisabled">
		Телепортация двойным нажатием выключена
	</string>
	<string name="AlwaysRunEnabled">
		Всегда Бег включен.
	</string>
	<string name="AlwaysRunDisabled">
		Всегда Бег выключен.
	</string>
	<string name="FSRegionRestartInLocalChat">
		Регион в котором вы находитесь в настоящее время скоро будет перезагружен. Если вы остаетесь в этом регионе вас отключит от СЛ.
	</string>
	<string name="Mute_Add">
		'[NAME]' был добавлен в черный список.
	</string>
	<string name="Mute_Remove">
		'[NAME]' был удален из черного списка.
	</string>
	<string name="Reqsysinfo_Chat_NoReason">
		Я запрашиваю информацию о настройке вашей системы.
	</string>
	<string name="Reqsysinfo_Chat_Reason">
		Я запрашиваю информацию о настройке вашей системы по этой причине: [REASON]
	</string>
	<string name="Reqsysinfo_Chat_Information_sent">
		Информация отправлена: [DATA]
	</string>
	<string name="Reqsysinfo_Chat_Request_Denied">
		Запрос отклонен.
	</string>
	<string name="Reqsysinfo_Reason">
		Причиной было: [REASON]
	</string>
	<string name="All Items">
		Все предметы
	</string>
	<string name="Recent Items">
		Недавние предметы
	</string>
	<string name="Worn Items">
		Надетые предметы
	</string>
	<string name="InvOfferGroupNoticeName">
		Член группы по имени [NAME]
	</string>
	<string name="CallingCardOnlineLabelSuffix">
		(в сети)
	</string>
	<string name="GroupNoticesPanelDateString">
		[day,datetime,local].[mthnum,datetime,local].[year,datetime,local] [hour,datetime,local]:[min,datetime,local]:[second,datetime,local]
	</string>
	<string name="GroupNoticesToastDateString">
		[wkday,datetime,slt], [day,datetime,slt] [mth,datetime,slt] [year,datetime,slt] [hour,datetime,slt]:[min,datetime,slt]:[second,datetime,slt] [timezone,datetime,slt]
	</string>
	<string name="NotificationItemDateStringLocal">
		[day,datetime,local].[mthnum,datetime,local].[year,datetime,local] [hour,datetime,local]:[min,datetime,local]
	</string>
	<string name="NotificationItemDateStringUTC">
		[day,datetime,utc] [mth,datetime,utc] [year,datetime,utc] [hour,datetime,utc]:[min,datetime,utc] [timezone,datetime,utc]
	</string>
	<string name="NotificationItemDateStringSLT">
		[day,datetime,slt].[mthnum,datetime,slt].[year,datetime,slt] [hour,datetime,slt]:[min,datetime,slt] [timezone,datetime,slt]
	</string>
	<string name="Pie_av_render_normally">
		Обычно
	</string>
	<string name="Pie_av_render_never">
		Никогда
	</string>
	<string name="Pie_av_render_fully">
		Полностью
	</string>
	<string name="Nametag_Complexity_Label">
		Сложность: [COMPLEXITY]
	</string>
	<string name="Nametag_Texture_Area_Label">
		Площадь текстуры: [TEXTURE_AREA] м²
	</string>
	<string name="font_unknown">
		Неизвестный Шрифт
	</string>
	<string name="mode_unknown">
		Неизвестный Режим
	</string>
	<string name="Asset_Uploading">
		Загружается...
[ASSET_NAME]
	</string>
	<string name="Yes">
		Да
	</string>
	<string name="No">
		Нет
	</string>
	<string name="FSUrlEntryWearLabel">
		Надеть папку инвентаря
	</string>
	<string name="TexturePickerOutfitHeader">
		Картинка для Комплекта
	</string>
	<string name="unknown_script">
		(Неизвестный скрипт)
	</string>
	<string name="ImportingWindlightBulk">
		Импорт окружающей среды ...
	</string>

	<!-- <FS:Zi> FIRE-24142 - Show number of elements in object inventory -->
	<string name="FSObjectInventoryNoElements">Нет элементов</string>
	<string name="FSObjectInventoryOneElement">1 элемент</string>
	<string name="FSObjectInventoryElements">[NUM_ELEMENTS] элементов</string>
</strings><|MERGE_RESOLUTION|>--- conflicted
+++ resolved
@@ -801,12 +801,6 @@
 	<string name="GroupNameNone">
 		(нет)
 	</string>
-<<<<<<< HEAD
-	<string name="AvalineCaller">
-		Avaline Caller [ORDER]
-	</string>
-=======
->>>>>>> c8f761fe
 	<string name="AssetErrorNone">
 		Ошибок нет
 	</string>
