<?xml version="1.0" encoding="utf-8" standalone="yes"?>
<menu_bar name="Login Menu">
	<menu label="Клиент" name="File">
		<menu_item_call label="Настройки..." name="Preferences..."/>
		<menu_item_call label="Закрыть Окно" name="Close Window"/>
		<menu_item_check label="Показать выбор сетки" name="Show Grid Picker"/>
		<menu_item_call label="Выйти из [APP_NAME]" name="Quit"/>
	</menu>
	<menu label="Помощь" name="Help">
		<menu_item_call label="Firestorm Wiki" name="Firestorm Wiki"/>
		<menu_item_call label="Решение проблем" name="Troubleshooting"/>
		<menu_item_call label="Обучение" name="How To"/>
		<!-- <menu_item_call label="Быстрый старт" name="Quickstart"/>
		<menu_item_call label="База знаний" name="Knowledge Base"/>
		<menu_item_call label="Wiki Second Life" name="Wiki"/>
		<menu_item_call label="Forum сообщества" name="Community Forums"/>
		<menu_item_call label="Портал поддержки" name="Support portal"/>
		<menu_item_call label="Новости: [SECOND_LIFE]" name="Second Life News"/>
		<menu_item_call label="Блоги: [SECOND_LIFE]" name="Second Life Blogs"/> -->
		<menu_item_call label="Сообщить об ошибке" name="Report Bug"/>
		<menu_item_call label="Информация о [APP_NAME]" name="About Second Life"/>
		<menu_item_call label="Помощь для [CURRENT_GRID]" name="current_grid_help_login"/>
		<menu_item_call label="Информация о [CURRENT_GRID]" name="current_grid_about_login"/>
	</menu>
	<menu_item_check label="Показать меню отладки" name="Show Debug Menu"/>
	<menu label="Отладка" name="Debug">
		<menu_item_call label="Показать настройки отладки" name="Debug Settings"/>
		<menu_item_call label="Инструменты просмотра XUI" name="UI Preview Tool"/>
<<<<<<< HEAD
=======
		<menu label="Шрифты" name="Fonts">
			<menu_item_call label="Показать тест шрифта" name="Show Font Test"/>
			<menu_item_call label="Дамп шрифтов" name="Dump Fonts"/>
			<menu_item_call label="Дамп текстур шрифтов" name="Dump Font Textures"/>
		</menu>
>>>>>>> cfdca912
		<menu label="Тесты интерфейса" name="UI Tests"/>
		<menu_item_call label="Установить размер окна..." name="Set Window Size..."/>
		<menu_item_call label="Показать условия использования (ТОS)" name="TOS"/>
		<menu_item_call label="Показать критические сообщения" name="Critical"/>
		<menu_item_call label="Медиа-браузер" name="Media Browser"/>
		<menu_item_call label="Показать консоль уведомлений" name="Show Notifications Console"/>
		<menu label="Задать уровень журнала" name="Set Logging Level">
			<menu_item_check label="Отладка" name="Debug"/>
			<menu_item_check label="Информация" name="Info"/>
			<menu_item_check label="Предупреждения" name="Warning"/>
			<menu_item_check label="Ошибки" name="Error"/>
			<menu_item_check label="Нет" name="None"/>
		</menu>
	</menu>
</menu_bar><|MERGE_RESOLUTION|>--- conflicted
+++ resolved
@@ -26,14 +26,11 @@
 	<menu label="Отладка" name="Debug">
 		<menu_item_call label="Показать настройки отладки" name="Debug Settings"/>
 		<menu_item_call label="Инструменты просмотра XUI" name="UI Preview Tool"/>
-<<<<<<< HEAD
-=======
 		<menu label="Шрифты" name="Fonts">
 			<menu_item_call label="Показать тест шрифта" name="Show Font Test"/>
 			<menu_item_call label="Дамп шрифтов" name="Dump Fonts"/>
 			<menu_item_call label="Дамп текстур шрифтов" name="Dump Font Textures"/>
 		</menu>
->>>>>>> cfdca912
 		<menu label="Тесты интерфейса" name="UI Tests"/>
 		<menu_item_call label="Установить размер окна..." name="Set Window Size..."/>
 		<menu_item_call label="Показать условия использования (ТОS)" name="TOS"/>
