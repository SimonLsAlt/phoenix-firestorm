--- conflicted
+++ resolved
@@ -12,27 +12,6 @@
 	<text name="desc txt">
 		Описание:
 	</text>
-<<<<<<< HEAD
-	<text name="dimensions">
-		[WIDTH]пикселей x [HEIGHT]пикселей
-	</text>
-	<text name="aspect_ratio">
-		Просмотр изображения с соотношением сторон
-	</text>
-	<combo_box name="combo_aspect_ratio" tool_tip="Просмотр изображения с фиксированным соотношением сторон">
-		<combo_item name="Unconstrained">
-			Без ограничения
-		</combo_item>
-		<combo_item name="1:1" tool_tip="Символ группы или профиль в реальном мире"/>
-		<combo_item name="4:3" tool_tip="Профиль для [SECOND_LIFE]"/>
-		<combo_item name="10:7" tool_tip="Реклама, поиск и закладки"/>
-		<combo_item name="3:2" tool_tip="О земле"/>
-		<combo_item name="16:9" tool_tip="Места"/>
-	</combo_box>
-	<button label="OK" name="Keep"/>
-	<button label="Отменить" name="Discard"/>
-	<button label="Сохранить как" name="save_tex_btn"/>
-=======
 	<button label="Профиль" name="openprofile" width="65" />
 	<panel name="dimensions_panel" >
 		<text name="dimensions" width="110">
@@ -55,5 +34,4 @@
 			<flyout_button.item label="Сохранить как PNG" name="save_item_png" />
 		</flyout_button>
 	</panel>
->>>>>>> 28e6706d
 </floater>