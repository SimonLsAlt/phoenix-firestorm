--- conflicted
+++ resolved
@@ -190,17 +190,10 @@
 你的 L$ 不夠加入這群組。
 	</notification>
 	<notification name="CreateGroupCost">
-<<<<<<< HEAD
-		Creating this group will cost L$[COST].
-Groups need more than one member, or they are deleted forever.
-Please invite members within 48 hours.
-		<usetemplate canceltext="取消" name="okcancelbuttons" notext="取消" yestext="花費 L$[COST] 建立群組"/>
-=======
-		創立這個群組費用為 L$100。
+		創立這個群組費用為 L$[COST]。
 群組需有至少兩位成員，否則將永久被刪除。
 請在 48 小時內邀請成員加入。
-		<usetemplate canceltext="取消" name="okcancelbuttons" notext="取消" yestext="花費 L$100 建立群組"/>
->>>>>>> d56a98de
+		<usetemplate canceltext="取消" name="okcancelbuttons" notext="取消" yestext="花費 L$[COST] 建立群組"/>
 	</notification>
 	<notification name="LandBuyPass">
 		花費 L$[COST]，可進入「[PARCEL_NAME]」土地，停留 [TIME] 小時。  購買通行權？
@@ -216,11 +209,7 @@
 		<usetemplate name="okcancelbuttons" notext="取消" yestext="確定"/>
 	</notification>
 	<notification name="ConfirmLandSaleToAnyoneChange">
-<<<<<<< HEAD
-		ATTENTION: Clicking &apos;sell to anyone&apos; makes your land available to the entire [CURRENT_GRID] community, even those not in this region.
-=======
-		請注意：若點按「出售給任何人」，你的土地將允許整個 [SECOND_LIFE] 社群前來購買，包括此地區外的人。
->>>>>>> d56a98de
+		請注意：若點按「出售給任何人」，你的土地將允許整個 [CURRENT_GRID] 社群前來購買，包括此地區外的人。
 
 所選的 [LAND_SIZE] 平方公尺土地即將準備出售。
 售價將為 L$[SALE_PRICE]，並將經你授權出售給 [NAME]。
@@ -315,11 +304,7 @@
 		上傳舉報用快照時出問題，原因：[REASON]
 	</notification>
 	<notification name="MustAgreeToLogIn">
-<<<<<<< HEAD
-		You must agree to the Terms of Service to continue logging into [CURRENT_GRID].
-=======
-		你必須同意服務條款才可繼續登入 [SECOND_LIFE]。
->>>>>>> d56a98de
+		你必須同意服務條款才可繼續登入 [CURRENT_GRID]。
 	</notification>
 	<notification name="CouldNotPutOnOutfit">
 		無法穿上裝扮。
@@ -339,11 +324,7 @@
 		糟糕！ 發現有內容留白。
 你必須為化身輸入一個使用者名稱。
 
-<<<<<<< HEAD
-You need an account to enter [CURRENT_GRID]. Would you like to create one now?
-=======
-進入 [SECOND_LIFE] 需要一個帳號。 你現在要不要新建一個？
->>>>>>> d56a98de
+進入 [CURRENT_GRID] 需要一個帳號。 你現在要不要新建一個？
 		<url name="url">
 			[create_account_url]
 		</url>
@@ -934,11 +915,7 @@
 這異常狀況通常只是暫時的。 請稍待幾分鐘後，再自訂並儲存可穿裝扮。
 	</notification>
 	<notification name="YouHaveBeenLoggedOut">
-<<<<<<< HEAD
-		Darn. You have been logged out of [CURRENT_GRID]
-=======
-		糟糕！ 你已被登出 [SECOND_LIFE]
->>>>>>> d56a98de
+		糟糕！ 你已被登出 [CURRENT_GRID]
             [MESSAGE]
 		<usetemplate name="okcancelbuttons" notext="結束退出" yestext="察看 IM 和聊天內容"/>
 	</notification>
@@ -1144,12 +1121,8 @@
 	<notification name="FirstRun">
 		[APP_NAME] 安裝完成。
 
-<<<<<<< HEAD
-If this is your first time using [CURRENT_GRID], you will need to create an account before you can log in.
-=======
-如果你是第一次使用 [SECOND_LIFE]，你將需要建立新帳號才可登入。
+如果你是第一次使用 [CURRENT_GRID]，你將需要建立新帳號才可登入。
 返回 [http://join.secondlife.com secondlife.com] 建立新帳號？
->>>>>>> d56a98de
 		<usetemplate name="okcancelbuttons" notext="繼續" yestext="新帳戶..."/>
 	</notification>
 	<notification name="LoginPacketNeverReceived">
@@ -1168,15 +1141,9 @@
 	<notification name="WelcomeChooseSex">
 		你的人物很快將會出現。
 
-<<<<<<< HEAD
-Use arrow keys to walk.
-Press the F1 key at any time for help or to learn more about [CURRENT_GRID].
-Please choose the male or female avatar. You can change your mind later.
-=======
 用方向鍵行走。
-任何時候你都可按 F1 鍵察看幫助，進一步瞭解 [SECOND_LIFE]。
+任何時候你都可按 F1 鍵察看幫助，進一步瞭解 [CURRENT_GRID]。
 請選擇男性或女性化身。 以後你仍可改變這個選擇。
->>>>>>> d56a98de
 		<usetemplate name="okcancelbuttons" notext="女性" yestext="男性"/>
 	</notification>
 	<notification name="CantTeleportToGrid">
@@ -1250,21 +1217,13 @@
 		無法設定地區材質：
 地形材質 [TEXTURE_NUM] 的位元深度 [TEXTURE_BIT_DEPTH] 無效。
 
-<<<<<<< HEAD
-Replace texture [TEXTURE_NUM] with a 24-bit 1024x1024 or smaller image then click &quot;Apply&quot; again.
-=======
 請將材質 [TEXTURE_NUM] 替換成 24 位元 512x512 或更小圖像，然後點按「套用」。
->>>>>>> d56a98de
 	</notification>
 	<notification name="InvalidTerrainSize">
 		無法設定地區材質：
 地形材質 [TEXTURE_NUM] 的尺寸 [TEXTURE_SIZE_X]x[TEXTURE_SIZE_Y] 太大。
 
-<<<<<<< HEAD
-Replace texture [TEXTURE_NUM] with a 24-bit 1024x1024 or smaller image then click &quot;Apply&quot; again.
-=======
 請將材質 [TEXTURE_NUM] 替換成 24 位元 512x512 或更小圖像，然後點按「套用」。
->>>>>>> d56a98de
 	</notification>
 	<notification name="RawUploadStarted">
 		上傳開始。 視你的連線速度而定，這最多需時兩分鐘。
@@ -1420,11 +1379,7 @@
 		<usetemplate ignoretext="啟動我的瀏覽器以管理我的帳戶" name="okcancelignore" notext="取消" yestext="確定"/>
 	</notification>
 	<notification name="WebLaunchSecurityIssues">
-<<<<<<< HEAD
-		Visit the [CURRENT_GRID] Wiki for details of how to report a security issue.
-=======
-		造訪 [SECOND_LIFE] 維基察看如何提報安全問題。
->>>>>>> d56a98de
+		造訪 [CURRENT_GRID] 維基察看如何提報安全問題。
 		<usetemplate ignoretext="開啟我的網頁瀏覽器以學習如何回報一個安全性的議題" name="okcancelignore" notext="取消" yestext="確定"/>
 	</notification>
 	<notification name="WebLaunchQAWiki">
@@ -1796,13 +1751,8 @@
 		這個群組將包含適度成人內容？
 		<usetemplate canceltext="取消" name="yesnocancelbuttons" notext="否" yestext="是"/>
 	</notification>
-<<<<<<< HEAD
-	<notification label="Confirm restart" name="ConfirmRestart">
-		Do you really want to restart this region?
-=======
 	<notification label="確定重新啟動" name="ConfirmRestart">
 		你確定要在 2 分鐘後重新啟動這個地區？
->>>>>>> d56a98de
 		<usetemplate name="okcancelbuttons" notext="取消" yestext="確定"/>
 	</notification>
 	<notification label="對地區裡每個人發出訊息" name="MessageRegion">
@@ -1968,15 +1918,9 @@
 
 你似乎正在舉報有人侵犯智慧財產權。 請確定你舉報內容確鑿無誤：
 
-<<<<<<< HEAD
-(1) The Abuse Process. You may submit an abuse report if you believe a Resident is exploiting the [CURRENT_GRID] permissions system, for example, by using CopyBot or similar copying tools, to infringe intellectual property rights. The Abuse Team investigates and issues appropriate disciplinary action for behavior that violates the [CURRENT_GRID] [http://secondlife.com/corporate/tos.php Terms of Service] or [http://secondlife.com/corporate/cs.php Community Standards]. However, the Abuse Team does not handle and will not respond to requests to remove content from the [CURRENT_GRID] world.
-
-(2) The DMCA or Content Removal Process. To request removal of content from [CURRENT_GRID], you MUST submit a valid notification of infringement as provided in our [http://secondlife.com/corporate/dmca.php DMCA Policy].
-=======
-(1) 違規舉報處理程序。 你若相信有居民利用 [SECOND_LIFE] 權限遂行侵犯智慧財產權，如使用複製機器程式碼(CopyBot)或其他類似複製工具，得以舉報此情事。 違規處理小組會就任何違反[SECOND_LIFE][http://secondlife.com/corporate/tos.php 服務條款]或[http://secondlife.com/corporate/cs.php 社群準則]的行為展開調查，並採取適當處置。 然而，違規處理小組並不受理要求將某內容自[SECOND_LIFE]虛擬世界刪除，這類要求將不予回應。
-
-(2) DMCA（刪除內容作業程序）。 若欲要求刪除[SECOND_LIFE]內容，你必須按照[http://secondlife.com/corporate/dmca.php DMCA 政策]提出有效的侵權通知。
->>>>>>> d56a98de
+(1) 違規舉報處理程序。 你若相信有居民利用 [CURRENT_GRID] 權限遂行侵犯智慧財產權，如使用複製機器程式碼(CopyBot)或其他類似複製工具，得以舉報此情事。 違規處理小組會就任何違反[SECOND_LIFE][http://secondlife.com/corporate/tos.php 服務條款]或[http://secondlife.com/corporate/cs.php 社群準則]的行為展開調查，並採取適當處置。 然而，違規處理小組並不受理要求將某內容自[SECOND_LIFE]虛擬世界刪除，這類要求將不予回應。
+
+(2) DMCA（刪除內容作業程序）。 若欲要求刪除[CURRENT_GRID]內容，你必須按照[http://secondlife.com/corporate/dmca.php DMCA 政策]提出有效的侵權通知。
 
 如果你仍希望繼續，請關閉此視窗，完成舉報。  你可能需要選擇「CopyBot 或濫用權限」這一具體類別。
 
@@ -2114,11 +2058,7 @@
 		<usetemplate ignoretext="編輯外觀時能穿上我所創造的服裝" name="okcancelignore" notext="否" yestext="是"/>
 	</notification>
 	<notification name="NotAgeVerified">
-<<<<<<< HEAD
-		You must be age-verified to visit this area.  Do you want to go to the [CURRENT_GRID] website and verify your age?
-=======
-		你必須通過年齡驗證才能進入這區域。  你是否要前往 [SECOND_LIFE] 網站進行年齡驗證？
->>>>>>> d56a98de
+		你必須通過年齡驗證才能進入這區域。  你是否要前往 [CURRENT_GRID] 網站進行年齡驗證？
 
 [_URL]
 		<url name="url">
@@ -2127,11 +2067,7 @@
 		<usetemplate ignoretext="我尚未驗證年齡" name="okcancelignore" notext="否" yestext="是"/>
 	</notification>
 	<notification name="Cannot enter parcel: no payment info on file">
-<<<<<<< HEAD
-		You must have payment information on file to visit this area.  Do you want to go to the [CURRENT_GRID] website and set this up?
-=======
-		你必須提供付款資料才能進入這區域。  你是否要前往 [SECOND_LIFE] 網站設定付款資料？
->>>>>>> d56a98de
+		你必須提供付款資料才能進入這區域。  你是否要前往 [CURRENT_GRID] 網站設定付款資料？
 
 [_URL]
 		<url name="url">
