<?xml version="1.0" encoding="utf-8"?>
<notifications>
	<global name="skipnexttime">
		不再顯示此提醒
	</global>
	<global name="alwayschoose">
		總是選取這個選項
	</global>
	<global name="implicitclosebutton">
		關閉
	</global>
	<template name="okbutton">
		<form>
			<button name="OK_okbutton" text="$yestext"/>
		</form>
	</template>
	<template name="okignore">
		<form>
			<button name="OK_okignore" text="$yestext"/>
		</form>
	</template>
	<template name="okcancelbuttons">
		<form>
			<button name="OK_okcancelbuttons" text="$yestext"/>
			<button name="Cancel_okcancelbuttons" text="$notext"/>
		</form>
	</template>
	<template name="okcancelignore">
		<form>
			<button name="OK_okcancelignore" text="$yestext"/>
			<button name="Cancel_okcancelignore" text="$notext"/>
		</form>
	</template>
	<template name="okhelpbuttons">
		<form>
			<button name="OK_okhelpbuttons" text="$yestext"/>
			<button name="Help" text="$helptext"/>
		</form>
	</template>
	<template name="okhelpignore">
		<form>
			<button name="OK_okhelpignore" text="$yestext"/>
			<button name="Help_okhelpignore" text="$helptext"/>
		</form>
	</template>
	<template name="yesnocancelbuttons">
		<form>
			<button name="Yes" text="$yestext"/>
			<button name="No" text="$notext"/>
			<button name="Cancel_yesnocancelbuttons" text="$canceltext"/>
		</form>
	</template>
	<notification label="未知的通知訊息" name="MissingAlert">
		你的 [APP_NAME] 版本無法顯示它剛剛收到的通知。  請確定你安裝了最新版本的 Viewer。

錯誤詳情：在 notifications.xml 裡找不到名為「[_NAME]」的通知。
		<usetemplate name="okbutton" yestext="確定"/>
	</notification>
	<notification name="FloaterNotFound">
		浮動視窗錯誤：找不到以下的控制：

[CONTROLS]
		<usetemplate name="okbutton" yestext="確定"/>
	</notification>
	<notification name="TutorialNotFound">
		目前尚無教學內容。
		<usetemplate name="okbutton" yestext="確定"/>
	</notification>
	<notification name="GenericAlert">
		[MESSAGE]
	</notification>
	<notification name="GenericAlertYesCancel">
		[MESSAGE]
		<usetemplate name="okcancelbuttons" notext="取消" yestext="是"/>
	</notification>
	<notification name="BadInstallation">
		[APP_NAME] 更新時出錯。  請 [http://get.secondlife.com 下載] 最新版本的 Viewer。
		<usetemplate name="okbutton" yestext="確定"/>
	</notification>
	<notification name="LoginFailedNoNetwork">
		無法連接到 [SECOND_LIFE_GRID]。
    （[DIAGNOSTIC]）
請確定你的網路連線沒有問題。
		<usetemplate name="okbutton" yestext="確定"/>
	</notification>
	<notification name="MessageTemplateNotFound">
		找不到訊息模板 [PATH]。
		<usetemplate name="okbutton" yestext="確定"/>
	</notification>
	<notification name="WearableSave">
		除存變更到目前的衣服/身體部位？
		<usetemplate canceltext="取消" name="yesnocancelbuttons" notext="不要儲存" yestext="儲存"/>
	</notification>
	<notification name="ConfirmNoCopyToOutbox">
		你無權將至少一件物項複製到第二人生購物市集的發件匣。  你可以移動這些物項，或保留不動。
		<usetemplate name="okcancelbuttons" notext="保留不移動物項" yestext="移動物項"/>
	</notification>
	<notification name="OutboxFolderCreated">
		已經為你所轉移到商家發件匣頂層的每一個物項，各自建立了一個新資料夾。
		<usetemplate ignoretext="商家發件匣裡成功建立了一個新資料夾" name="okignore" yestext="確定"/>
	</notification>
	<notification name="OutboxImportComplete">
		成功

所有資料夾已成功送往第二人生購物市集。
		<usetemplate ignoretext="所有資料夾已送往第二人生購物市集" name="okignore" yestext="確定"/>
	</notification>
	<notification name="OutboxImportHadErrors">
		一部分的資料夾無法轉移

將一部分資料夾送往第二人生購物市集時出錯。  這些資料夾仍在你的商家發件匣。

詳情請參閱[[MARKETPLACE_IMPORTS_URL]錯誤記錄]。
		<usetemplate name="okbutton" yestext="確定"/>
	</notification>
	<notification name="OutboxImportFailed">
		轉移失敗

未將任何資料夾送往第二人生購物市集，系統或網路出錯。  請稍候再試一次。
		<usetemplate name="okbutton" yestext="確定"/>
	</notification>
	<notification name="OutboxInitFailed">
		第二人生購物市集初始化失敗

第二人生購物市集初始化失敗，系統或網路出錯。  請稍候再試一次。
		<usetemplate name="okbutton" yestext="確定"/>
	</notification>
	<notification name="CompileQueueSaveText">
		上傳腳本文字時出問題，原因：[REASON]。 請稍候再試一次。
	</notification>
	<notification name="CompileQueueSaveBytecode">
		上傳已編譯腳本時出問題，原因：[REASON]。 請稍候再試一次。
	</notification>
	<notification name="WriteAnimationFail">
		寫入動作資料時出錯。  請稍候再試一次。
	</notification>
	<notification name="UploadAuctionSnapshotFail">
		上傳拍賣快照時出問題，原因：[REASON]
	</notification>
	<notification name="UnableToViewContentsMoreThanOne">
		無法一次瀏覽多個項目的內容。
請只選擇一個物件，再試一次。
	</notification>
	<notification name="SaveClothingBodyChanges">
		儲存全部服裝或身體部位的變更？
		<usetemplate canceltext="取消" name="yesnocancelbuttons" notext="不要儲存" yestext="全部儲存"/>
	</notification>
	<notification name="FriendsAndGroupsOnly">
		不是朋友的人不會知道你選擇忽略他們的通話要求和即時訊息。
		<usetemplate name="okbutton" yestext="確定"/>
	</notification>
	<notification name="FavoritesOnLogin">
		注意：你一旦同意這選項，任何使用這部電腦的人都可看到你有哪些「最愛」地點。
		<usetemplate name="okbutton" yestext="確定"/>
	</notification>
	<notification name="GrantModifyRights">
		賦予另一居民「修改」權，將允許他更改、刪除或拿取你在虛擬世界裡擁有的任何物件。 賦予這項權限時，敬請慎重考慮。
你仍要賦予 [NAME] 修改權嗎?
		<usetemplate name="okcancelbuttons" notext="否" yestext="是"/>
	</notification>
	<notification name="GrantModifyRightsMultiple">
		賦予另一居民「修改」權，將允許他更改你在虛擬世界裡擁有的任何物件。 賦予這項權限時，敬請慎重考慮。
你仍要將修改權賦予所選居民嗎?
		<usetemplate name="okcancelbuttons" notext="否" yestext="是"/>
	</notification>
	<notification name="RevokeModifyRights">
		你要撤銷 [NAME] 的修改權嗎?
		<usetemplate name="okcancelbuttons" notext="否" yestext="是"/>
	</notification>
	<notification name="RevokeModifyRightsMultiple">
		你要撤銷所選居民的修改權嗎?
		<usetemplate name="okcancelbuttons" notext="否" yestext="是"/>
	</notification>
	<notification name="UnableToCreateGroup">
		無法建立新群組。
[MESSAGE]
		<usetemplate name="okbutton" yestext="確定"/>
	</notification>
	<notification name="PanelGroupApply">
		[NEEDS_APPLY_MESSAGE]
[WANT_APPLY_MESSAGE]
		<usetemplate canceltext="取消" name="yesnocancelbuttons" notext="忽視變更" yestext="套用變更"/>
	</notification>
	<notification name="MustSpecifyGroupNoticeSubject">
		你必須指定一個主旨以送出群組通知。
		<usetemplate name="okbutton" yestext="確定"/>
	</notification>
	<notification name="AddGroupOwnerWarning">
		你即將賦予群組成員 [ROLE_NAME] 的角色。
成員一旦獲得此角色，你就不能自行撤銷。
成員必須自行離職才能撤銷這角色。
你確定你要繼續？
		<usetemplate ignoretext="在我添加一個新的群組所有人前再次確認" name="okcancelignore" notext="否" yestext="是"/>
	</notification>
	<notification name="AssignDangerousActionWarning">
		你即將把「[ACTION_NAME]」能力增加給「[ROLE_NAME]」角色。

 *警告*
 任何屬於帶有這能力的角色的成員，都可以賦予自己或任何人新的角色，因此得到比現在更多的權力，最終可能擁有近似「所有人」的權力。 賦予這項能力之前，敬請慎重考慮。

你仍要新增這項能力給「[ROLE_NAME]」？
		<usetemplate name="okcancelbuttons" notext="否" yestext="是"/>
	</notification>
	<notification name="AssignDangerousAbilityWarning">
		你即將把「[ACTION_NAME]」能力增加給「[ROLE_NAME]」角色。

 *警告*
 任何屬於帶有這能力的角色的成員，都可以將所有能力賦予自己或任何人，提升為近似「所有人」權力的層級。

你仍要新增這項能力給「[ROLE_NAME]」？
		<usetemplate name="okcancelbuttons" notext="否" yestext="是"/>
	</notification>
	<notification name="AttachmentDrop">
		你即將卸除你的附件。
    你確定你要繼續？
		<usetemplate ignoretext="在丟下附件前確認" name="okcancelignore" notext="否" yestext="是"/>
	</notification>
	<notification name="JoinGroupCanAfford">
		加入此群組須花費 L$[COST]。
你確定要繼續嗎？
		<usetemplate name="okcancelbuttons" notext="取消" yestext="加入"/>
	</notification>
	<notification name="JoinGroupNoCost">
		你即將加入 [NAME] 群組。
你確定要繼續嗎？
		<usetemplate name="okcancelbuttons" notext="取消" yestext="加入"/>
	</notification>
	<notification name="JoinGroupCannotAfford">
		加入此群組須花費 L$[COST]。
你的 L$ 不夠加入這群組。
	</notification>
	<notification name="CreateGroupCost">
		創立這個群組費用為 L$[COST]。
群組需有至少兩位成員，否則將永久被刪除。
請在 48 小時內邀請成員加入。
		<usetemplate canceltext="取消" name="okcancelbuttons" notext="取消" yestext="花費 L$[COST] 建立群組"/>
	</notification>
	<notification name="LandBuyPass">
		花費 L$[COST]，可進入「[PARCEL_NAME]」土地，停留 [TIME] 小時。  購買通行權？
		<usetemplate name="okcancelbuttons" notext="取消" yestext="確定"/>
	</notification>
	<notification name="SalePriceRestriction">
		若是出售給任何人，售價必須超過 L$0。
如果售價定為 L$0，請選定一位出售對象。
	</notification>
	<notification name="ConfirmLandSaleChange">
		所選的 [LAND_SIZE] 平方公尺土地即將準備出售。
售價將為 L$[SALE_PRICE]，並將經你授權出售給 [NAME]。
		<usetemplate name="okcancelbuttons" notext="取消" yestext="確定"/>
	</notification>
	<notification name="ConfirmLandSaleToAnyoneChange">
		請注意：若點按「出售給任何人」，你的土地將允許整個 [CURRENT_GRID] 社群前來購買，包括此地區外的人。

所選的 [LAND_SIZE] 平方公尺土地即將準備出售。
售價將為 L$[SALE_PRICE]，並將經你授權出售給 [NAME]。
		<usetemplate name="okcancelbuttons" notext="取消" yestext="確定"/>
	</notification>
	<notification name="ReturnObjectsDeededToGroup">
		你確定要將和本土地地段的「[NAME]」群組分享的所有物件送返到原所有人的收納區？

警告：這動作將會刪除原先讓渡給這群組的所有不可轉讓物件！

物件：[N]
		<usetemplate name="okcancelbuttons" notext="取消" yestext="確定"/>
	</notification>
	<notification name="ReturnObjectsOwnedByUser">
		你確定要將本地段裡「[NAME]」居民所擁有的所有物件送返其收納區？

物件：[N]
		<usetemplate name="okcancelbuttons" notext="取消" yestext="確定"/>
	</notification>
	<notification name="ReturnObjectsOwnedBySelf">
		你確定要將本地段裡你所擁有的所有物件送返你的收納區？

物件：[N]
		<usetemplate name="okcancelbuttons" notext="取消" yestext="確定"/>
	</notification>
	<notification name="ReturnObjectsNotOwnedBySelf">
		你確定要將本地段裡不屬於你的所有物件送返其所有人的收納區？
先前讓渡給群組的可轉讓物件將送返給原物主。

警告：這動作將會刪除原先讓渡給這群組的所有不可轉讓物件！

物件：[N]
		<usetemplate name="okcancelbuttons" notext="取消" yestext="確定"/>
	</notification>
	<notification name="ReturnObjectsNotOwnedByUser">
		你確定要將本地段裡不屬於 [NAME] 的所有物件送返其所有人的收納區？
先前讓渡給群組的可轉讓物件將送返給原物主。

警告：這動作將會刪除原先讓渡給這群組的所有不可轉讓物件！

物件：[N]
		<usetemplate name="okcancelbuttons" notext="取消" yestext="確定"/>
	</notification>
	<notification name="ReturnAllTopObjects">
		你確定要將所列的所有物件送返其所有人的收納區？
		<usetemplate name="okcancelbuttons" notext="取消" yestext="確定"/>
	</notification>
	<notification name="DisableAllTopObjects">
		你確定要停用本地區裡所有物件？
		<usetemplate name="okcancelbuttons" notext="取消" yestext="確定"/>
	</notification>
	<notification name="ReturnObjectsNotOwnedByGroup">
		將本地段裡未和 [NAME] 群組分享的物件送返給物主？

物件：[N]
		<usetemplate name="okcancelbuttons" notext="取消" yestext="確定"/>
	</notification>
	<notification name="UnableToDisableOutsideScripts">
		無法停用腳本。
這整個地區允許傷害。
腳本必須獲准執行，武器才有效。
	</notification>
	<notification name="MultipleFacesSelected">
		目前選擇了多個臉部。
如果你繼續，物件的多個臉部將有各自的媒體啟動。
若想只在一個臉部放置媒體，請「選擇臉部」，點按物件上你所要的臉部，再按「新增」。
		<usetemplate ignoretext="所選的多個臉部都將啟用各自的媒體。" name="okcancelignore" notext="取消" yestext="確定"/>
	</notification>
	<notification name="MustBeInParcel">
		你必須站在地段上才能設定其登陸點。
	</notification>
	<notification name="PromptRecipientEmail">
		請輸入居民的有效的電郵地址。
	</notification>
	<notification name="PromptSelfEmail">
		請輸入你的電郵地址。
	</notification>
	<notification name="PromptMissingSubjMsg">
		用預設的電郵主旨或內文送出快照？
		<usetemplate name="okcancelbuttons" notext="取消" yestext="確定"/>
	</notification>
	<notification name="ErrorProcessingSnapshot">
		處理快照資料時出錯
	</notification>
	<notification name="ErrorEncodingSnapshot">
		為快照編碼時出錯。
	</notification>
	<notification name="ErrorUploadingPostcard">
		發送快照時出問題，原因：[REASON]
	</notification>
	<notification name="ErrorUploadingReportScreenshot">
		上傳舉報用快照時出問題，原因：[REASON]
	</notification>
	<notification name="MustAgreeToLogIn">
		你必須同意服務條款才可繼續登入 [CURRENT_GRID]。
	</notification>
	<notification name="CouldNotPutOnOutfit">
		無法穿上裝扮。
裝扮資料夾裡沒有任何衣物、身體部位或附件。
	</notification>
	<notification name="CannotWearTrash">
		你不能穿戴垃圾桶裡的衣物或身體部位。
	</notification>
	<notification name="MaxAttachmentsOnOutfit">
		無法附加物件。
超過 [MAX_ATTACHMENTS] 項物件的附加上限。 請先卸除一個物件。
	</notification>
	<notification name="CannotWearInfoNotComplete">
		無法穿戴該物件，它尚未完成載入。 請稍候再試。
	</notification>
	<notification name="MustHaveAccountToLogIn">
		糟糕！ 發現有內容留白。
你必須為化身輸入一個使用者名稱。

進入 [CURRENT_GRID] 需要一個帳號。 你現在要不要新建一個？
		<url name="url">
			[create_account_url]
		</url>
		<usetemplate name="okcancelbuttons" notext="再試一次" yestext="創造新帳戶"/>
	</notification>
	<notification name="InvalidCredentialFormat">
		你必須在「使用者名稱」欄位裡輸入使用者名稱，或輸入化身的名和姓，然後再登入。
	</notification>
	<notification name="InvalidGrid">
		&apos;[GRID]&apos; 不是有效的網格辨識元。
	</notification>
	<notification name="InvalidLocationSLURL">
		你的開始位置所指定的網格無效。
	</notification>
	<notification name="DeleteClassified">
		刪除個人廣告「[NAME]」？
已付費用恕不退回。
		<usetemplate name="okcancelbuttons" notext="取消" yestext="確定"/>
	</notification>
	<notification name="DeleteMedia">
		你選擇刪除置於這臉部的媒體。
你確定你要繼續？
		<usetemplate ignoretext="在我由一個部件中刪除媒體前確認" name="okcancelignore" notext="否" yestext="是"/>
	</notification>
	<notification name="ClassifiedSave">
		儲存個人廣告「[NAME]」的變更？
		<usetemplate canceltext="取消" name="yesnocancelbuttons" notext="不要儲存" yestext="儲存"/>
	</notification>
	<notification name="ClassifiedInsufficientFunds">
		金額不足，無法刊登個人廣告。
		<usetemplate name="okbutton" yestext="確定"/>
	</notification>
	<notification name="DeleteAvatarPick">
		刪除精選位置&lt;nolink&gt;[PICK]&lt;/nolink&gt;？
		<usetemplate name="okcancelbuttons" notext="取消" yestext="確定"/>
	</notification>
	<notification name="DeleteOutfits">
		刪除所選擇的裝扮？
		<usetemplate name="okcancelbuttons" notext="取消" yestext="確定"/>
	</notification>
	<notification name="PromptGoToEventsPage">
		前往 [CURRENT_GRID] 事件網頁？
		<url name="url">
			http://secondlife.com/events/
		</url>
		<usetemplate name="okcancelbuttons" notext="取消" yestext="確定"/>
	</notification>
	<notification name="SelectProposalToView">
		請選擇一個要察看的提議。
	</notification>
	<notification name="SelectHistoryItemToView">
		請選擇一個歷史紀錄物品去察看。
	</notification>
	<notification name="CacheWillClear">
		當你重新啟動 [APP_NAME] 後快取資料將會被清除。
	</notification>
	<notification name="CacheWillBeMoved">
		當你重新啟動 [APP_NAME] 後快取資料將被移動。
注意：這將會清除快取資料。
	</notification>
	<notification name="ChangeConnectionPort">
		重新啟動 [APP_NAME] 後將啟用新的埠設定。
	</notification>
	<notification name="ChangeSkin">
		重新啟動 [APP_NAME] 後將顯現新的皮膚。
	</notification>
	<notification name="ChangeLanguage">
		重新啟動 [APP_NAME] 後將換成新的語言。
	</notification>
	<notification name="GoToAuctionPage">
		前往 [CURRENT_GRID] 網頁去察看拍賣細節或下標？
		<url name="url">
			http://secondlife.com/auctions/auction-detail.php?id=[AUCTION_ID]
		</url>
		<usetemplate name="okcancelbuttons" notext="取消" yestext="確定"/>
	</notification>
	<notification name="SaveChanges">
		儲存變更？
		<usetemplate canceltext="取消" name="yesnocancelbuttons" notext="不要儲存" yestext="儲存"/>
	</notification>
	<notification name="GestureSaveFailedTooManySteps">
		姿勢儲存失敗。
這個姿勢步驟太多。
請去除一些步驟再儲存。
	</notification>
	<notification name="GestureSaveFailedTryAgain">
		姿勢儲存失敗。  請稍候再試。
	</notification>
	<notification name="GestureSaveFailedObjectNotFound">
		無法儲存姿勢，找不到該物件或所屬物件收納區。
該物件可能超出範圍或已被刪除。
	</notification>
	<notification name="GestureSaveFailedReason">
		儲存姿勢時出問題，原因：[REASON]。  請稍後再嘗試儲存姿勢。
	</notification>
	<notification name="SaveNotecardFailObjectNotFound">
		無法儲存記事卡，找不到該物件或所屬物件收納區。
該物件可能超出範圍或已被刪除。
	</notification>
	<notification name="SaveNotecardFailReason">
		儲存記事卡時出問題，原因：[REASON]。  請稍後再嘗試儲存記事卡。
	</notification>
	<notification name="ScriptCannotUndo">
		無法取消你這個版本腳本的變更。
是否從伺服器載入上次成功儲存的版本？
（*警告* 這動作無法還原。）
		<usetemplate name="okcancelbuttons" notext="取消" yestext="確定"/>
	</notification>
	<notification name="SaveScriptFailReason">
		儲存腳本時出問題，原因：[REASON]。  請稍後再嘗試儲存腳本。
	</notification>
	<notification name="SaveScriptFailObjectNotFound">
		無法儲存腳本，找不到它所屬的物件。
該物件可能超出範圍或已被刪除。
	</notification>
	<notification name="SaveBytecodeFailReason">
		儲存編譯腳本時出問題，原因：[REASON]。  請稍後再嘗試儲存腳本。
	</notification>
	<notification name="StartRegionEmpty">
		你的起始地區尚未定義。
請在「開始位置」框裡輸入區域名，或選擇「我上一次位置」或「我的家」作為開始位置。
		<usetemplate name="okbutton" yestext="確定"/>
	</notification>
	<notification name="CouldNotStartStopScript">
		無法啟動或停止腳本，找不到它所屬的物件。
該物件可能超出範圍或已被刪除。
	</notification>
	<notification name="CannotDownloadFile">
		無法下載檔案
	</notification>
	<notification name="CannotWriteFile">
		無法寫入檔案 [[FILE]]
	</notification>
	<notification name="UnsupportedHardware">
		要告知你，你的電腦未達 [APP_NAME] 的最低系統需求。 你可能會發現電腦性能不佳。 很遺憾，[SUPPORT_SITE] 無法針對不支援的系統設置提供技術支援。

要造訪 [_URL] 獲取進一步資訊？
		<url name="url">
			http://www.secondlife.com/corporate/sysreqs.php
		</url>
		<usetemplate ignoretext="我的電腦硬體並不支援" name="okcancelignore" notext="否" yestext="是"/>
	</notification>
	<notification name="IntelOldDriver">
		你的顯示卡很可能有新版的驅動程式。  更新顯示驅動程式會大幅改善性能。

    前往 [_URL] 察看是否有新版驅動程式？
		<url name="url">
			http://www.intel.com/p/en_US/support/detect/graphics
		</url>
		<usetemplate ignoretext="我的顯示驅動程式太老舊" name="okcancelignore" notext="否" yestext="是"/>
	</notification>
	<notification name="UnknownGPU">
		你的系統含有一個 [APP_NAME] 無法辨認的顯像卡。
原因很可能是 [APP_NAME] 尚未針對新硬體完成測試。  這大概不會出問題，但你可能需要調整顯像設定。
（我自己 &gt; 偏好設定 &gt; 顯像）
		<form name="form">
			<ignore name="ignore" text="我的顯示卡無法辨識"/>
		</form>
	</notification>
	<notification name="DisplaySettingsNoShaders">
		[APP_NAME] 初始化顯像驅動程式時當掉了。
顯像度將設為低階，以防發生常見的驅動程式或錯誤。 這將停用一些顯像功能。
我們建議你更新顯像驅動程式。
請到「偏好設定 &gt; 顯像」提高顯像度。
	</notification>
	<notification name="RegionNoTerraforming">
		這個 [REGION] 地區並不允許變更地形。
	</notification>
	<notification name="CannotCopyWarning">
		你沒有權限複製以下項目：
[ITEMS]
如果你將它送人，它將無法續留在收納區。 你確定要送出這些東西嗎？
		<usetemplate name="okcancelbuttons" notext="否" yestext="是"/>
	</notification>
	<notification name="CannotGiveItem">
		無法給予收納區物品。
	</notification>
	<notification name="TransactionCancelled">
		交易已取消。
	</notification>
	<notification name="TooManyItems">
		每一次的收納區轉移動作不能超過 42 項物件。
	</notification>
	<notification name="NoItems">
		你沒有權限轉移所選項目。
	</notification>
	<notification name="CannotCopyCountItems">
		你沒有權限複製所選物件當中的 [COUNT] 項。 你的收納區將無法續留這些物件。
你確定要送出這些東西嗎？
		<usetemplate name="okcancelbuttons" notext="否" yestext="是"/>
	</notification>
	<notification name="CannotGiveCategory">
		你沒有權限轉移所選資料夾。
	</notification>
	<notification name="FreezeAvatar">
		凍結這位化身？
他將暫時無法移動、聊天或這個世界互動。
		<usetemplate canceltext="取消" name="yesnocancelbuttons" notext="解凍" yestext="凍結"/>
	</notification>
	<notification name="FreezeAvatarFullname">
		凍結 [AVATAR_NAME]？
他將暫時無法移動、聊天或這個世界互動。
		<usetemplate canceltext="取消" name="yesnocancelbuttons" notext="解凍" yestext="凍結"/>
	</notification>
	<notification name="EjectAvatarFullname">
		將 [AVATAR_NAME] 由你的土地踢出？
		<usetemplate canceltext="取消" name="yesnocancelbuttons" notext="踢出並封鎖" yestext="踢出"/>
	</notification>
	<notification name="EjectAvatarNoBan">
		將這一個化身由你的土地踢出？
		<usetemplate name="okcancelbuttons" notext="取消" yestext="踢出"/>
	</notification>
	<notification name="EjectAvatarFullnameNoBan">
		將 [AVATAR_NAME] 由你的土地踢出？
		<usetemplate name="okcancelbuttons" notext="取消" yestext="踢出"/>
	</notification>
	<notification name="EjectAvatarFromGroup">
		你已將 [AVATAR_NAME] 由群組 [GROUP_NAME]　中踢出
	</notification>
	<notification name="AcquireErrorTooManyObjects">
		取得錯誤：太多物件被選取。
	</notification>
	<notification name="AcquireErrorObjectSpan">
		取得錯誤：物件跨越多個地區。
請將所欲取得的物件移到同一區域。
	</notification>
	<notification name="PromptGoToCurrencyPage">
		[EXTRA]

前往 [_URL] 得知如何購買 L$？
		<url name="url">
			http://secondlife.com/app/currency/
		</url>
		<usetemplate name="okcancelbuttons" notext="取消" yestext="確定"/>
	</notification>
	<notification name="UnableToLinkObjects">
		無法聯結這 [COUNT] 個物件。
你最多可以聯結 [MAX] 個物件。
	</notification>
	<notification name="CannotLinkIncompleteSet">
		可以聯結的必需是一套物件，請選擇至少兩個物件。
	</notification>
	<notification name="CannotLinkModify">
		無法聯結；你對某些物件沒有修改權。

請確定沒有物件被鎖住，並確定你擁有所有物件。
	</notification>
	<notification name="CannotLinkPermanent">
		物件無法跨越地區界限進行聯結。
	</notification>
	<notification name="CannotLinkDifferentOwners">
		無法聯結；有些物件的所有人不同。

請確定你是所選所有物件的所有人。
	</notification>
	<notification name="NoFileExtension">
		檔案沒有副檔名：&apos;[FILE]&apos;

請確定檔案具備正確的副檔名。
	</notification>
	<notification name="InvalidFileExtension">
		無效的副檔名：[EXTENSION]
應該是 [VALIDS]
		<usetemplate name="okbutton" yestext="確定"/>
	</notification>
	<notification name="CannotUploadSoundFile">
		無法開啟並讀取上傳的聲音檔：
[FILE]
	</notification>
	<notification name="SoundFileNotRIFF">
		檔案似乎不是 RIFF WAVE 檔：
[FILE]
	</notification>
	<notification name="SoundFileNotPCM">
		檔案似乎不是 PCM WAVE 音頻檔：
[FILE]
	</notification>
	<notification name="SoundFileInvalidChannelCount">
		檔案的頻道數無效（必需為單聲道或立體聲）
[FILE]
	</notification>
	<notification name="SoundFileInvalidSampleRate">
		檔案似乎帶有不支援的採樣率（需為 44.1 k）：
[FILE]
	</notification>
	<notification name="SoundFileInvalidWordSize">
		檔案似乎帶有不支援的字組（需為 8 或 16 位元）：
[FILE]
	</notification>
	<notification name="SoundFileInvalidHeader">
		找不到 WAV 檔頭的「data」區塊：
[FILE]
	</notification>
	<notification name="SoundFileInvalidChunkSize">
		WAV 檔區塊大小錯誤：
[FILE]
	</notification>
	<notification name="SoundFileInvalidTooLong">
		音頻檔太長（最大值 10 秒）：
[FILE]
	</notification>
	<notification name="ProblemWithFile">
		檔案 [FILE] 有問題：

[ERROR]
	</notification>
	<notification name="CannotOpenTemporarySoundFile">
		無法開啟並寫入暫時壓縮音頻檔：[FILE]
	</notification>
	<notification name="UnknownVorbisEncodeFailure">
		發生不明的 Vorbis 編碼錯誤：[FILE]
	</notification>
	<notification name="CannotEncodeFile">
		無法將檔案編碼：[FILE]
	</notification>
	<notification name="CorruptedProtectedDataStore">
		我們無法填入你的使用者名稱和密碼。  這可能因為你變更了網路設定。
		<usetemplate name="okbutton" yestext="確定"/>
	</notification>
	<notification name="CorruptResourceFile">
		毀損的資源檔：[FILE]
	</notification>
	<notification name="UnknownResourceFileVersion">
		檔案中發現不明的 Linden 資源檔版本：[FILE]
	</notification>
	<notification name="UnableToCreateOutputFile">
		無法建立輸出檔：[FILE]
	</notification>
	<notification name="DoNotSupportBulkAnimationUpload">
		[APP_NAME] 目前尚不支援 BVH 格式的動作檔批量上傳。
	</notification>
	<notification name="CannotUploadReason">
		無法上傳 [FILE]，原因：[REASON]
請稍候再試一次。
	</notification>
	<notification name="LandmarkCreated">
		你已新增「[LANDMARK_NAME]」到你的 [FOLDER_NAME] 資料夾。
	</notification>
	<notification name="LandmarkAlreadyExists">
		你已經有這個位置的地標。
		<usetemplate name="okbutton" yestext="確定"/>
	</notification>
	<notification name="CannotCreateLandmarkNotOwner">
		你不能創造地標，因為地主並不允許你這樣做。
	</notification>
	<notification name="CannotRecompileSelectObjectsNoScripts">
		無法進行重新編譯。
請選擇帶有腳本的物件。
	</notification>
	<notification name="CannotRecompileSelectObjectsNoPermission">
		無法進行重新編譯。

選擇帶有你可修改的腳本的物件。
	</notification>
	<notification name="CannotResetSelectObjectsNoScripts">
		無法重新啟動。

選擇帶有腳本的物件。
	</notification>
	<notification name="CannotResetSelectObjectsNoPermission">
		無法重新啟動。

選擇帶有你可修改的腳本的物件。
	</notification>
	<notification name="CannotOpenScriptObjectNoMod">
		無法開啟物件裡的腳本，因為你沒有修改權。
	</notification>
	<notification name="CannotSetRunningSelectObjectsNoScripts">
		無法將任何腳本設定為「執行中」。

選擇帶有腳本的物件。
	</notification>
	<notification name="CannotSetRunningNotSelectObjectsNoScripts">
		無法將任何腳本設定為「不執行」。

選擇帶有腳本的物件。
	</notification>
	<notification name="NoFrontmostFloater">
		沒有最前置的浮動視窗可儲存。
	</notification>
	<notification name="SeachFilteredOnShortWords">
		你的搜尋字串已被修改，太短的字已被移除。

搜尋：[FINALQUERY]
	</notification>
	<notification name="SeachFilteredOnShortWordsEmpty">
		你的搜尋字串太短，所以沒有啟動搜索。
	</notification>
	<notification name="CouldNotTeleportReason">
		瞬間傳送失敗。
[REASON]
	</notification>
	<notification name="invalid_tport">
		處理你瞬間傳送要求時發生問題。 如果想要瞬間傳送，你可能需要重新登入。
如果你持續得到此訊息，請查閱 [SUPPORT_SITE]。
	</notification>
	<notification name="invalid_region_handoff">
		處理你跨越地區動作時發生問題。 如果想要跨越地區，你可能需要重新登入。
如果你持續得到此訊息，請查閱 [SUPPORT_SITE]。
	</notification>
	<notification name="blocked_tport">
		抱歉，目前禁止瞬間傳送。 請稍後再試。  如果你仍無法進行瞬間傳送，請登出後重新入來解決此一問題。
	</notification>
	<notification name="nolandmark_tport">
		抱歉，不過系統無法找到地標所在目的地。
	</notification>
	<notification name="timeout_tport">
		抱歉，不過系統無法完成瞬間傳送的聯接。  請稍後再試。
	</notification>
	<notification name="noaccess_tport">
		抱歉，你並沒有權限進入要瞬間傳送的目的地。
	</notification>
	<notification name="missing_attach_tport">
		你的附件尚未抵達。 請稍候一會兒，或請登出後重新登入，再嘗試瞬間傳送。
	</notification>
	<notification name="too_many_uploads_tport">
		該地區的資產查詢目前太過擁塞，因此你的瞬間傳送動作可能無法即時發生。 請稍候再試，或請前往較不擁塞的地區。
	</notification>
	<notification name="expired_tport">
		抱歉，系統無法即時完成為你瞬間傳送。 請稍待幾分鐘再試。
	</notification>
	<notification name="expired_region_handoff">
		抱歉，系統無法即時讓你跨越地區。 請稍待幾分鐘再試。
	</notification>
	<notification name="no_host">
		找不到瞬間傳送的目的地。 目的地可能暫時不可用，或已不存在。 請稍待幾分鐘再試。
	</notification>
	<notification name="no_inventory_host">
		收納區功能目前無法使用。
	</notification>
	<notification name="CannotSetLandOwnerNothingSelected">
		無法設定土地所有人：
未選擇地段。
	</notification>
	<notification name="CannotSetLandOwnerMultipleRegions">
		無法強設土地所有權；所選部分跨越多個區域。 請縮小選擇範圍，再試一次。
	</notification>
	<notification name="ForceOwnerAuctionWarning">
		這地段正在拍賣中。 強設所有權將取消拍賣，這恐將造成某些已出價的居民不高興。
要強設所有權嗎？
		<usetemplate name="okcancelbuttons" notext="取消" yestext="確定"/>
	</notification>
	<notification name="CannotContentifyNothingSelected">
		無法進行「內容化」：
未選擇地段。
	</notification>
	<notification name="CannotContentifyNoRegion">
		無法進行「內容化」：
未選擇區域。
	</notification>
	<notification name="CannotReleaseLandNothingSelected">
		無法放棄土地：
未選擇地段。
	</notification>
	<notification name="CannotReleaseLandNoRegion">
		無法放棄土地：
找不到地區。
	</notification>
	<notification name="CannotBuyLandNothingSelected">
		無法購買土地：
未選擇地段。
	</notification>
	<notification name="CannotBuyLandNoRegion">
		無法購買土地：
找不到這土地所在的地區。
	</notification>
	<notification name="CannotCloseFloaterBuyLand">
		必須等待 [APP_NAME] 估計此交易的價格後，你才能關閉「購買土地」視窗。
	</notification>
	<notification name="CannotDeedLandNothingSelected">
		無法讓渡土地：
未選擇地段。
	</notification>
	<notification name="CannotDeedLandNoGroup">
		無法讓渡土地：
無群組被選取。
	</notification>
	<notification name="CannotDeedLandNoRegion">
		無法讓渡土地：
找不到這土地所在的地區。
	</notification>
	<notification name="CannotDeedLandMultipleSelected">
		無法讓渡土地：
複數地段被選取。

請試著選取單一地段。
	</notification>
	<notification name="CannotDeedLandWaitingForServer">
		無法讓渡土地：
等候伺服器報告擁有權。

請再試一次。
	</notification>
	<notification name="CannotDeedLandNoTransfer">
		無法讓渡土地：
「[REGION]」地區不允許土地轉移。
	</notification>
	<notification name="CannotReleaseLandWatingForServer">
		無法放棄土地：
等候伺服器更新地段資訊。

請稍後幾秒再試一次。
	</notification>
	<notification name="CannotReleaseLandSelected">
		無法放棄土地：
你並位擁有所選擇的全部土地。

請選擇一個單一地段。
	</notification>
	<notification name="CannotReleaseLandDontOwn">
		無法放棄土地：
你並沒有權限去釋出這個地段。
你所擁有的地段將呈現綠色。
	</notification>
	<notification name="CannotReleaseLandRegionNotFound">
		無法放棄土地：
找不到這土地所在的地區。
	</notification>
	<notification name="CannotReleaseLandNoTransfer">
		無法放棄土地：
「[REGION]」地區不允許土地轉移。
	</notification>
	<notification name="CannotReleaseLandPartialSelection">
		無法放棄土地：
你必須選取一整個地段以釋出它。

選取一整個地段，或先進行分割。
	</notification>
	<notification name="ReleaseLandWarning">
		你釋出約 [AREA] m² 面積土地。
釋出個地段將會由你所持有的土地中移除，但不會給予任何 L$。

你確定要釋出這塊土地？
		<usetemplate name="okcancelbuttons" notext="取消" yestext="確定"/>
	</notification>
	<notification name="CannotDivideLandNothingSelected">
		無法分割土地：

未選擇地段。
	</notification>
	<notification name="CannotDivideLandPartialSelection">
		無法分割土地：

你現在選取整個地段。
請試著選取其中部分地段。
	</notification>
	<notification name="LandDivideWarning">
		分割土地將把地段分為兩份，每個新地段有各自的設定。 完成後，部分設定將重設為預設值。

進行分割土地？
		<usetemplate name="okcancelbuttons" notext="取消" yestext="確定"/>
	</notification>
	<notification name="CannotDivideLandNoRegion">
		無法分割土地：
找不到這土地所在的地區。
	</notification>
	<notification name="CannotJoinLandNoRegion">
		無法合併土地：
找不到這土地所在的地區。
	</notification>
	<notification name="CannotJoinLandNothingSelected">
		無法合併土地：
未選擇地段。
	</notification>
	<notification name="CannotJoinLandEntireParcelSelected">
		無法合併土地：
你只有選取一個地段。

請跨越兩個地段選取土地。
	</notification>
	<notification name="CannotJoinLandSelection">
		無法合併土地：
你必須選取超過一個地段。

請跨越兩個地段選取土地。
	</notification>
	<notification name="JoinLandWarning">
		合併土地將會在選取的全部地段範圍裡產生一個巨大的地段。
你將會需要重設這個新地段的名稱與設定選項。

進行土地合併？
		<usetemplate name="okcancelbuttons" notext="取消" yestext="確定"/>
	</notification>
	<notification name="ConfirmNotecardSave">
		覆製或察看前，這記事卡必須先進行儲存。 儲存記事卡？
		<usetemplate name="okcancelbuttons" notext="取消" yestext="確定"/>
	</notification>
	<notification name="ConfirmItemCopy">
		覆製這個物品到你的收納區？
		<usetemplate name="okcancelbuttons" notext="取消" yestext="恚庨"/>
	</notification>
	<notification name="ResolutionSwitchFail">
		無法將解析度調為 [RESX] X [RESY]
	</notification>
	<notification name="ErrorUndefinedGrasses">
		錯誤：未定義的草種：[SPECIES]
	</notification>
	<notification name="ErrorUndefinedTrees">
		錯誤：未定義的樹種：[SPECIES]
	</notification>
	<notification name="CannotSaveWearableOutOfSpace">
		無法將「[NAME]」儲存為可穿裝扮檔案。  你需要空出一些電腦空間，再試著儲存可穿裝扮。
	</notification>
	<notification name="CannotSaveToAssetStore">
		無法將「[NAME]」儲存到中央資產儲庫。
這異常狀況通常只是暫時的。 請稍待幾分鐘後，再自訂並儲存可穿裝扮。
	</notification>
	<notification name="YouHaveBeenLoggedOut">
		糟糕！ 你已被登出 [CURRENT_GRID]
            [MESSAGE]
		<usetemplate name="okcancelbuttons" notext="結束退出" yestext="察看 IM 和聊天內容"/>
	</notification>
	<notification name="OnlyOfficerCanBuyLand">
		無法為這群組購買土地：
你沒有權限為你當前的群組購買土地。
	</notification>
	<notification label="加為朋友" name="AddFriendWithMessage">
		朋友可以允許彼此在地圖上追蹤對方，並接收彼此的線上狀態更新訊息。

向 [NAME] 發出交友邀請？
		<form name="form">
			<input name="message">
				你願意成為我的朋友嗎？
			</input>
			<button name="Offer" text="確定"/>
			<button name="Cancel" text="取消"/>
		</form>
	</notification>
	<notification label="新增自動取代清單" name="AddAutoReplaceList">
		新清單名稱：
		<form name="form">
			<button name="SetName" text="確定"/>
		</form>
	</notification>
	<notification label="更改自動取代清單的名稱" name="RenameAutoReplaceList">
		「[DUPNAME]」名稱已有人使用。
    輸入另一個獨特的名稱：
		<form name="form">
			<button name="ReplaceList" text="取代目前的清單"/>
			<button name="SetName" text="使用新名稱"/>
		</form>
	</notification>
	<notification name="InvalidAutoReplaceEntry">
		關鍵字必須是一個字，取代字不得空白。
	</notification>
	<notification name="InvalidAutoReplaceList">
		該取代清單無效。
	</notification>
	<notification name="SpellingDictImportRequired">
		你必須指定一個檔案、一個名稱和一種語言。
	</notification>
	<notification name="SpellingDictIsSecondary">
		[DIC_NAME] 字典似乎沒有 &quot;aff&quot; 檔案，這表示該字典是「次級」字典。
它可用做附加字典，但不得作為主要字典。

參見 https://wiki.secondlife.com/wiki/Adding_Spelling_Dictionaries
	</notification>
	<notification name="SpellingDictImportFailed">
		無法複製 [FROM_NAME]

    到 [TO_NAME]
	</notification>
	<notification label="儲存裝扮" name="SaveOutfitAs">
		儲存我正在穿的為新裝扮：
		<form name="form">
			<input name="message">
				[DESC]（新）
			</input>
			<button name="OK" text="確定"/>
			<button name="Cancel" text="取消"/>
		</form>
	</notification>
	<notification label="儲存可穿裝扮" name="SaveWearableAs">
		儲存物品到我的收納區為：
		<form name="form">
			<input name="message">
				[DESC]（新）
			</input>
			<button name="OK" text="確定"/>
			<button name="Cancel" text="取消"/>
		</form>
	</notification>
	<notification label="裝扮更名" name="RenameOutfit">
		新裝扮名稱：
		<form name="form">
			<input name="new_name">
				[NAME]
			</input>
			<button name="OK" text="確定"/>
			<button name="Cancel" text="取消"/>
		</form>
	</notification>
	<notification name="RemoveFromFriends">
		確定要從朋友名單中移除 &lt;nolink&gt;[NAME]&lt;/nolink&gt;？
		<usetemplate name="okcancelbuttons" notext="取消" yestext="確定"/>
	</notification>
	<notification name="RemoveMultipleFromFriends">
		你確定要由朋友清單中移除多個朋友嗎？
		<usetemplate name="okcancelbuttons" notext="取消" yestext="確定"/>
	</notification>
	<notification name="GodDeleteAllScriptedPublicObjectsByUser">
		你確定要刪除本模擬世界所有其他土地裡，** [AVATAR_NAME] ** 所擁有的全部帶腳本的物件？
		<usetemplate name="okcancelbuttons" notext="取消" yestext="確定"/>
	</notification>
	<notification name="GodDeleteAllScriptedObjectsByUser">
		你確定要刪除本模擬世界所有土地裡，** [AVATAR_NAME] ** 所擁有的全部帶腳本的物件？
		<usetemplate name="okcancelbuttons" notext="取消" yestext="確定"/>
	</notification>
	<notification name="GodDeleteAllObjectsByUser">
		你確定要刪除本模擬世界所有土地裡，** [AVATAR_NAME] ** 所擁有的全部物件（無論是否帶腳本）？
		<usetemplate name="okcancelbuttons" notext="取消" yestext="確定"/>
	</notification>
	<notification name="BlankClassifiedName">
		你的個人廣告必須指定一個名稱。
	</notification>
	<notification name="MinClassifiedPrice">
		購買此刊登物的價格必須至少為 L$[MIN_PRICE]。

請輸入一個較高的價格。
	</notification>
	<notification name="ConfirmItemDeleteHasLinks">
		所選項目中至少有一個帶有來自其他項目的聯結。  如果你刪除這一項目，聯結將永久失效。  我們強烈建議你先刪除聯結。

你確定你要刪除這些物項？
		<usetemplate name="okcancelbuttons" notext="取消" yestext="確定"/>
	</notification>
	<notification name="ConfirmObjectDeleteLock">
		你所選項目中至少有一個被鎖住。

你確定你要刪除這些物項？
		<usetemplate name="okcancelbuttons" notext="取消" yestext="確定"/>
	</notification>
	<notification name="ConfirmObjectDeleteNoCopy">
		你所選項目中至少有一個不能複製。

你確定你要刪除這些物項？
		<usetemplate name="okcancelbuttons" notext="取消" yestext="確定"/>
	</notification>
	<notification name="ConfirmObjectDeleteNoOwn">
		你所選項目中至少有一個不是你所擁有。

你確定你要刪除這些物項？
		<usetemplate name="okcancelbuttons" notext="取消" yestext="確定"/>
	</notification>
	<notification name="ConfirmObjectDeleteLockNoCopy">
		至少有一個物件被鎖住。
至少有一個物件不能複製。

你確定你要刪除這些物項？
		<usetemplate name="okcancelbuttons" notext="取消" yestext="確定"/>
	</notification>
	<notification name="ConfirmObjectDeleteLockNoOwn">
		至少有一個物件被鎖住。
至少有一個物件不是你所擁有。

你確定你要刪除這些物項？
		<usetemplate name="okcancelbuttons" notext="取消" yestext="確定"/>
	</notification>
	<notification name="ConfirmObjectDeleteNoCopyNoOwn">
		至少有一個物件不能複製。
至少有一個物件不是你所擁有。

你確定你要刪除這些物項？
		<usetemplate name="okcancelbuttons" notext="取消" yestext="確定"/>
	</notification>
	<notification name="ConfirmObjectDeleteLockNoCopyNoOwn">
		至少有一個物件被鎖住。
至少有一個物件不能複製。
至少有一個物件不是你所擁有。

你確定你要刪除這些物項？
		<usetemplate name="okcancelbuttons" notext="取消" yestext="確定"/>
	</notification>
	<notification name="ConfirmObjectTakeLock">
		至少有一個物件被鎖住。

你確定你要拿取這些物項？
		<usetemplate name="okcancelbuttons" notext="取消" yestext="確定"/>
	</notification>
	<notification name="ConfirmObjectTakeNoOwn">
		你要拿取的物件中，有些不是你所擁有。
如果繼續，將套用「下一個所有人」權限，這可能會限制你修改或複製權。

你確定你要拿取這些物項？
		<usetemplate name="okcancelbuttons" notext="取消" yestext="確定"/>
	</notification>
	<notification name="ConfirmObjectTakeLockNoOwn">
		至少有一個物件被鎖住。
你要拿取的物件中，有些不是你所擁有。
如果繼續，將套用「下一個所有人」權限，這可能會限制你修改或複製權。
不過，你可以拿取目前所選的。

你確定你要拿取這些物項？
		<usetemplate name="okcancelbuttons" notext="取消" yestext="確定"/>
	</notification>
	<notification name="CantBuyLandAcrossMultipleRegions">
		無法購買土地，所選部分跨越多個地區。

請縮小選擇範圍，再試一次。
	</notification>
	<notification name="DeedLandToGroup">
		若讓渡此地段，這個群組將必須具備並保持足夠的土地使用信用額度。
土地收購價將不會退還給所有人。 如果讓渡的地段被售出，售出價將均分給每位群組成員。

是否讓渡這塊 [AREA] 平方公尺的土地給群組「[GROUP_NAME]」？
		<usetemplate name="okcancelbuttons" notext="取消" yestext="確定"/>
	</notification>
	<notification name="DeedLandToGroupWithContribution">
		若讓渡此地段，這個群組將必須具備並保持足夠的土地使用信用額度。
此一讓渡將同時包括來自 [NAME] 的，給予群組的土地捐獻。
土地收購價將不會退還給所有人。 如果讓渡的地段被售出，售出價將均分給每位群組成員。

是否讓渡這塊 [AREA] 平方公尺的土地給群組「[GROUP_NAME]」？
		<usetemplate name="okcancelbuttons" notext="取消" yestext="確定"/>
	</notification>
	<notification name="DisplaySetToSafe">
		因為你指定了 -safe 選項，已將顯示設為安全等級。
	</notification>
	<notification name="DisplaySetToRecommendedGPUChange">
		由於你的顯像卡有所變更，已將顯示狀態設為推薦採用的等級。
原顯像卡：[LAST_GPU]
新顯像卡：[THIS_GPU]
	</notification>
	<notification name="DisplaySetToRecommendedFeatureChange">
		由於呈像子系統有所變更，已將顯示狀態設為推薦的設定。
	</notification>
	<notification name="ErrorMessage">
		[ERROR_MESSAGE]
		<usetemplate name="okbutton" yestext="確定"/>
	</notification>
	<notification name="AvatarMovedDesired">
		你所要的地點目前無法前往。
你已被移往一個鄰近地區。
	</notification>
	<notification name="AvatarMovedLast">
		你所請求的地點目前無法前往。
你已被移往一個鄰近地區。
	</notification>
	<notification name="AvatarMovedHome">
		你設為家的地點目前無法前往。
你已被移往一個鄰近地區。
建議你另選新地點設為家。
	</notification>
	<notification name="ClothingLoading">
		你的服裝仍在下載中。
你可以正常使用 [CURRENT_GRID]，而且其他人看到你也是正常的。
		<form name="form">
			<ignore name="ignore" text="服裝花太多時間下載"/>
		</form>
	</notification>
	<notification name="FirstRun">
		[APP_NAME] 安裝完成。

<<<<<<< HEAD
如果你是第一次使用 [CURRENT_GRID]，你將需要建立新帳號才可登入。
返回 [http://join.secondlife.com secondlife.com] 建立新帳號？
		<usetemplate name="okcancelbuttons" notext="繼續" yestext="新帳戶..."/>
=======
如果你是第一次使用 [SECOND_LIFE]，你將需要建立新帳號才可登入。
		<usetemplate name="okcancelbuttons" notext="繼續" yestext="建立帳號…"/>
>>>>>>> 2206653f
	</notification>
	<notification name="LoginPacketNeverReceived">
		連線出現問題。 問題可能出在你的網路連線或 [SECOND_LIFE_GRID]。

請檢查你的網路連線，幾分鐘後再試一次，或者點按幫助瀏覽 [SUPPORT_SITE]，或點按瞬間傳送試著回到你的家。
		<url name="url">
			http://secondlife.com/support/
		</url>
		<form name="form">
			<button name="OK" text="確定"/>
			<button name="Help" text="幫助"/>
			<button name="Teleport" text="瞬間傳送"/>
		</form>
	</notification>
	<notification name="WelcomeChooseSex">
		你的人物很快將會出現。

用方向鍵行走。
任何時候你都可按 F1 鍵察看幫助，進一步瞭解 [CURRENT_GRID]。
請選擇男性或女性化身。 以後你仍可改變這個選擇。
		<usetemplate name="okcancelbuttons" notext="女性" yestext="男性"/>
	</notification>
	<notification name="CantTeleportToGrid">
		無法瞬間傳送到 [SLURL]，它位於不同的網格（[GRID]），目前網格是 [CURRENT_GRID]。  請關閉 Viewer 再試一次。
		<usetemplate name="okbutton" yestext="確定"/>
	</notification>
	<notification name="GeneralCertificateError">
		無法連接到伺服器。
[REASON]

SubjectName：[SUBJECT_NAME_STRING]
IssuerName：[ISSUER_NAME_STRING]
有效來源：[VALID_FROM]
有效目標：[VALID_TO]
MD5 指紋：[SHA1_DIGEST]
SHA1 指紋：[MD5_DIGEST]
鍵的使用：[KEYUSAGE]
延伸鍵的使用：[EXTENDEDKEYUSAGE]
主題鍵辨識元：[SUBJECTKEYIDENTIFIER]
		<usetemplate name="okbutton" yestext="確定"/>
	</notification>
	<notification name="TrustCertificateError">
		不明的伺服器認證權限。

認證資訊：
SubjectName：[SUBJECT_NAME_STRING]
IssuerName：[ISSUER_NAME_STRING]
有效來源：[VALID_FROM]
有效目標：[VALID_TO]
MD5 指紋：[SHA1_DIGEST]
SHA1 指紋：[MD5_DIGEST]
鍵的使用：[KEYUSAGE]
延伸鍵的使用：[EXTENDEDKEYUSAGE]
主題鍵辨識元：[SUBJECTKEYIDENTIFIER]

是否信任這個權限？
		<usetemplate name="okcancelbuttons" notext="取消" yestext="信任"/>
	</notification>
	<notification name="NotEnoughCurrency">
		[NAME] L$ [PRICE] 你沒有足夠 L$ 進行這動作。
	</notification>
	<notification name="GrantedModifyRights">
		[NAME] 已授權你編輯他們的物件。
	</notification>
	<notification name="RevokedModifyRights">
		你修改 [NAME] 的物件的權限已被撤銷。
	</notification>
	<notification name="FlushMapVisibilityCaches">
		這將清除本地區的地圖快取資料。
這麼做只在除錯時有用。
（實地環境中，等待 5 分鐘，每個人的地圖將在他們重新登入後更新。）
		<usetemplate name="okcancelbuttons" notext="取消" yestext="確定"/>
	</notification>
	<notification name="BuyOneObjectOnly">
		無法一次購買多個物件。  請只選擇一個物件，再試一次。
	</notification>
	<notification name="OnlyCopyContentsOfSingleItem">
		無法一次複製多個物項的內容。
請只選擇一個物件，再試一次。
		<usetemplate name="okcancelbuttons" notext="取消" yestext="確定"/>
	</notification>
	<notification name="KickUsersFromRegion">
		確定要強制瞬間傳送這地區所有居民回家？
		<usetemplate name="okcancelbuttons" notext="取消" yestext="確定"/>
	</notification>
	<notification name="EstateObjectReturn">
		你確定要送返 [USER_NAME] 所擁有的物件？
		<usetemplate name="okcancelbuttons" notext="取消" yestext="確定"/>
	</notification>
	<notification name="InvalidTerrainBitDepth">
		無法設定地區材質：
地形材質 [TEXTURE_NUM] 的位元深度 [TEXTURE_BIT_DEPTH] 無效。

請將材質 [TEXTURE_NUM] 替換成 24 位元 512x512 或更小圖像，然後點按「套用」。
	</notification>
	<notification name="InvalidTerrainSize">
		無法設定地區材質：
地形材質 [TEXTURE_NUM] 的尺寸 [TEXTURE_SIZE_X]x[TEXTURE_SIZE_Y] 太大。

請將材質 [TEXTURE_NUM] 替換成 24 位元 512x512 或更小圖像，然後點按「套用」。
	</notification>
	<notification name="RawUploadStarted">
		上傳開始。 視你的連線速度而定，這最多需時兩分鐘。
	</notification>
	<notification name="ConfirmBakeTerrain">
		你真的要確定產出目前地形，使其成為地形升/降極限的中間值，並設為「復原」工具的預設值？
		<usetemplate name="okcancelbuttons" notext="取消" yestext="確定"/>
	</notification>
	<notification name="MaxAllowedAgentOnRegion">
		你最多只能有 [MAX_AGENTS] 位允許居民。
	</notification>
	<notification name="MaxBannedAgentsOnRegion">
		你只可以有最多 [MAX_BANNED] 位被封鎖的居民。
	</notification>
	<notification name="MaxAgentOnRegionBatch">
		試圖增加 [NUM_ADDED] 人時失敗：
超過人數上限 [MAX_AGENTS] [LIST_TYPE]（超過 [NUM_EXCESS] 人）。
	</notification>
	<notification name="MaxAllowedGroupsOnRegion">
		你只能有 [MAX_GROUPS] 個允許的群組。
		<usetemplate name="okcancelbuttons" notext="取消" yestext="確定產出"/>
	</notification>
	<notification name="MaxManagersOnRegion">
		你只可以有最多 [MAX_MANAGER] 位領地經理。
	</notification>
	<notification name="OwnerCanNotBeDenied">
		無法添加領地所有人到領地的 &apos;被封鎖的居民&apos; 名單中。
	</notification>
	<notification name="CanNotChangeAppearanceUntilLoaded">
		無法變更外觀，直到服裝與體形下載完畢。
	</notification>
	<notification name="ClassifiedMustBeAlphanumeric">
		你的個人廣告名稱必須以 A-Z 字母或數字開頭。  不允許標點符號。
	</notification>
	<notification name="CantSetBuyObject">
		無法設定購買物件，該物件無法出售。
請選定出售物件，再試一次。
	</notification>
	<notification name="FinishedRawDownload">
		原始地形檔案下載完成：
[DOWNLOAD_PATH]。
	</notification>
	<notification name="DownloadWindowsMandatory">
		有個新版本的 [APP_NAME] 可供使用。
[MESSAGE]
你必須下載這個更新才可使用 [APP_NAME]。
		<usetemplate name="okcancelbuttons" notext="結束退出" yestext="下載"/>
	</notification>
	<notification name="DownloadWindows">
		一個 [APP_NAME] 更新過的版本已經可用。
[MESSAGE]
這個更新並非強制更新，但我們建議你安裝以增強效能及穩定性。
		<usetemplate name="okcancelbuttons" notext="繼續" yestext="下載"/>
	</notification>
	<notification name="DownloadWindowsReleaseForDownload">
		一個 [APP_NAME] 更新過的版本已經可用。
[MESSAGE]
這個更新並非強制更新，但我們建議你安裝以增強效能及穩定性。
		<usetemplate name="okcancelbuttons" notext="繼續" yestext="下載"/>
	</notification>
	<notification name="DownloadLinuxMandatory">
		有個新版本的 [APP_NAME] 可供使用。
[MESSAGE]
你必須下載這個更新才可使用 [APP_NAME]。
		<usetemplate name="okcancelbuttons" notext="結束退出" yestext="下載"/>
	</notification>
	<notification name="DownloadLinux">
		一個 [APP_NAME] 更新過的版本已經可用。
[MESSAGE]
這個更新並非強制更新，但我們建議你安裝以增強效能及穩定性。
		<usetemplate name="okcancelbuttons" notext="繼續" yestext="下載"/>
	</notification>
	<notification name="DownloadLinuxReleaseForDownload">
		一個 [APP_NAME] 更新過的版本已經可用。
[MESSAGE]
這個更新並非強制更新，但我們建議你安裝以增強效能及穩定性。
		<usetemplate name="okcancelbuttons" notext="繼續" yestext="下載"/>
	</notification>
	<notification name="DownloadMacMandatory">
		有個新版本的 [APP_NAME] 可供使用。
[MESSAGE]
你必須下載這個更新才可使用 [APP_NAME]。

下載到 Applications 資料夾？
		<usetemplate name="okcancelbuttons" notext="結束退出" yestext="下載"/>
	</notification>
	<notification name="DownloadMac">
		一個 [APP_NAME] 更新過的版本已經可用。
[MESSAGE]
這個更新並非強制更新，但我們建議你安裝以增強效能及穩定性。

下載到 Applications 資料夾？
		<usetemplate name="okcancelbuttons" notext="繼續" yestext="下載"/>
	</notification>
	<notification name="DownloadMacReleaseForDownload">
		一個 [APP_NAME] 更新過的版本已經可用。
[MESSAGE]
這個更新並非強制更新，但我們建議你安裝以增強效能及穩定性。

下載到 Applications 資料夾？
		<usetemplate name="okcancelbuttons" notext="繼續" yestext="下載"/>
	</notification>
	<notification name="FailedUpdateInstall">
		安裝更新版 Viewer 時出錯。
請到 http://secondlife.com/download 下載並安裝最新版 Viewer。
		<usetemplate name="okbutton" yestext="確定"/>
	</notification>
	<notification name="FailedRequiredUpdateInstall">
		無法安裝必要的更新。 
除非 [APP_NAME] 更新，你將無法登入。

請到 http://secondlife.com/download 下載並安裝最新版 Viewer。
		<usetemplate name="okbutton" yestext="結束退出"/>
	</notification>
	<notification name="UpdaterServiceNotRunning">
		你已安裝的第二人生軟體現有一個必要的更新。

你可以到 http://www.secondlife.com/downloads 下載此更新，或者現在立即安裝。
		<usetemplate name="okcancelbuttons" notext="結束退出第二人生" yestext="立即下載及安裝"/>
	</notification>
	<notification name="DownloadBackgroundTip">
		我們已為你的 [APP_NAME] 軟體下載了更新。
[VERSION] 版本 [[RELEASE_NOTES_FULL_URL] 關於此更新的資訊]
		<usetemplate name="okcancelbuttons" notext="稍候..." yestext="立即安裝及重新啟動 [APP_NAME]"/>
	</notification>
	<notification name="DownloadBackgroundDialog">
		我們已為你的 [APP_NAME] 軟體下載了更新。
[VERSION] 版本 [[RELEASE_NOTES_FULL_URL] 關於此更新的資訊]
		<usetemplate name="okcancelbuttons" notext="稍候..." yestext="立即安裝及重新啟動 [APP_NAME]"/>
	</notification>
	<notification name="RequiredUpdateDownloadedVerboseDialog">
		我們已下載了一個必要的軟體更新。
版本：[VERSION]

我門必須重新啟動 [APP_NAME] 以安裝更新。
		<usetemplate name="okbutton" yestext="確定"/>
	</notification>
	<notification name="RequiredUpdateDownloadedDialog">
		我門必須重新啟動 [APP_NAME] 以安裝更新。
		<usetemplate name="okbutton" yestext="確定"/>
	</notification>
	<notification name="DeedObjectToGroup">
		讓渡此物件將可讓這個群組：
* 收取付給此物件的 L$
		<usetemplate ignoretext="在我讓渡一個物件給群組前確認" name="okcancelignore" notext="取消" yestext="讓渡"/>
	</notification>
	<notification name="WebLaunchExternalTarget">
		你確定要開啟網頁瀏覽器去察看這個內容？
		<usetemplate ignoretext="啟動我的網頁瀏覽器去察看網頁" name="okcancelignore" notext="取消" yestext="確定"/>
	</notification>
	<notification name="WebLaunchJoinNow">
		前往你的[http://secondlife.com/account/ 塗鴉牆]以進行管理你的帳戶？
		<usetemplate ignoretext="啟動我的瀏覽器以管理我的帳戶" name="okcancelignore" notext="取消" yestext="確定"/>
	</notification>
	<notification name="WebLaunchSecurityIssues">
		造訪 [CURRENT_GRID] 維基察看如何提報安全問題。
		<usetemplate ignoretext="開啟我的網頁瀏覽器以學習如何回報一個安全性的議題" name="okcancelignore" notext="取消" yestext="確定"/>
	</notification>
	<notification name="WebLaunchQAWiki">
		拜訪[CURRENT_GRID] 問與答維基。
		<usetemplate ignoretext="開啟我的網頁瀏覽器去察看問與答維基" name="okcancelignore" notext="取消" yestext="確定"/>
	</notification>
	<notification name="WebLaunchPublicIssue">
		拜訪[CURRENT_GRID] 公共議題追蹤，那裡你將可以回報臭蟲與其他議題。
		<usetemplate ignoretext="開啟我的網頁瀏覽器以使用公共議題追蹤。" name="okcancelignore" notext="取消" yestext="前往頁面"/>
	</notification>
	<notification name="WebLaunchSupportWiki">
		前往林登官方部落格，以取得最新的新聞與資訊。
		<usetemplate ignoretext="開啟我的網頁瀏覽器以察看部落格" name="okcancelignore" notext="取消" yestext="確定"/>
	</notification>
	<notification name="WebLaunchLSLGuide">
		你要開啟腳本撰寫指引以幫助你開發腳本嗎？
		<usetemplate ignoretext="開啟我的網頁瀏覽器以察看腳本撰寫指引" name="okcancelignore" notext="取消" yestext="確定"/>
	</notification>
	<notification name="WebLaunchLSLWiki">
		你要拜訪 LSL 入口以取得腳本設計的幫助嗎？
		<usetemplate ignoretext="開啟我的網頁瀏覽器以察看 LSL 入口" name="okcancelignore" notext="取消" yestext="前往頁面"/>
	</notification>
	<notification name="ReturnToOwner">
		你確定要送返所選物件給物主？ 可轉讓的已讓渡物件將送返原物主。

*警告* 非可轉移並讓渡的物件將會被刪除!
		<usetemplate ignoretext="在我退回物件給它們的所有人前確認" name="okcancelignore" notext="取消" yestext="確定"/>
	</notification>
	<notification name="GroupLeaveConfirmMember">
		你目前是 &lt;nolink&gt;[GROUP]&lt;/nolink&gt; 群組的成員。
是否要離開群組？
		<usetemplate name="okcancelbuttons" notext="取消" yestext="確定"/>
	</notification>
	<notification name="ConfirmKick">
		你確定要踢出這網格內的全部居民？
		<usetemplate name="okcancelbuttons" notext="取消" yestext="踢出全部居民"/>
	</notification>
	<notification name="MuteLinden">
		抱歉，你無法封鎖任何一位 Linden。
		<usetemplate name="okbutton" yestext="確定"/>
	</notification>
	<notification name="CannotStartAuctionAlreadyForSale">
		你無法在已在出售中的地段裡進行拍賣。  你如果確定要拍賣，請先停止土地出售。
	</notification>
	<notification label="依名稱封鎖物件失敗" name="MuteByNameFailed">
		你已經封鎖了這個名稱。
		<usetemplate name="okbutton" yestext="確定"/>
	</notification>
	<notification name="RemoveItemWarn">
		雖然允許這麼做，刪除內容可能會破壞物件。 你要刪除該物項嗎？
		<usetemplate name="okcancelbuttons" notext="取消" yestext="確定"/>
	</notification>
	<notification name="CantOfferCallingCard">
		此時無法提供名片。 請稍候再試。
		<usetemplate name="okbutton" yestext="確定"/>
	</notification>
	<notification name="CantOfferFriendship">
		此時無法發出交友邀請。 請稍候再試。
		<usetemplate name="okbutton" yestext="確定"/>
	</notification>
	<notification name="BusyModeSet">
		已設為忙碌模式。
聊天和即時訊息內容將被隱藏。 即時訊息發送者將收到你的「忙碌模式」回應。 所有的瞬間傳送邀請都將被婉拒。 此時起送給你的收納區物項都將丟入垃圾桶。
		<usetemplate ignoretext="我變更我的狀態為忙碌模式" name="okignore" yestext="確定"/>
	</notification>
	<notification name="JoinedTooManyGroupsMember">
		你已達可同時加入的群組數上限。 請先離開另一個群組再加入這一個，或婉拒加入邀請。
[NAME] 已邀請你加入一個群組成為一員。
		<usetemplate name="okcancelbuttons" notext="謝絕" yestext="加入"/>
	</notification>
	<notification name="JoinedTooManyGroups">
		你已達可同時加入的群組數上限。 請先離開某些群組再加入或新建新群組。
		<usetemplate name="okbutton" yestext="確定"/>
	</notification>
	<notification name="KickUser">
		踢出這個居民並留給他什麼訊息？
		<form name="form">
			<input name="message">
				一位管理員已迫使你登出。
			</input>
			<button name="OK" text="確定"/>
			<button name="Cancel" text="取消"/>
		</form>
	</notification>
	<notification name="KickAllUsers">
		踢出網格上的每個人，留給他們什麼訊息？
		<form name="form">
			<input name="message">
				一位管理員已迫使你登出。
			</input>
			<button name="OK" text="確定"/>
			<button name="Cancel" text="取消"/>
		</form>
	</notification>
	<notification name="FreezeUser">
		凍結這位居民時同時留下什麼訊息？
		<form name="form">
			<input name="message">
				你已被凍結。 你無法移動或聊天。 會有管理員透過即時訊息 IM 和你聯絡。
			</input>
			<button name="OK" text="確定"/>
			<button name="Cancel" text="取消"/>
		</form>
	</notification>
	<notification name="UnFreezeUser">
		將這位居民解凍並同時留下什麼訊息？
		<form name="form">
			<input name="message">
				你已被解除凍結。
			</input>
			<button name="OK" text="確定"/>
			<button name="Cancel" text="取消"/>
		</form>
	</notification>
	<notification name="SetDisplayNameSuccess">
		[DISPLAY_NAME]，你好！

瞭解適應一個新名字是需要時間的，正如現實生活那樣。  請給我們幾天時間針對所有物件、腳本、搜尋等方面 [http://wiki.secondlife.com/wiki/Setting_your_display_name 更新你的名字]。
	</notification>
	<notification name="SetDisplayNameBlocked">
		抱歉，你無法更改你的顯示名。 如你認為有出錯，請聯絡支援人員。
	</notification>
	<notification name="SetDisplayNameFailedLength">
		抱歉，該名稱太長。  顯示名稱最大長度為 [LENGTH] 字元。

請嘗試短一些的名稱。
	</notification>
	<notification name="SetDisplayNameFailedGeneric">
		抱歉，我們無法設定你的顯示名。  請稍候再試一次。
	</notification>
	<notification name="SetDisplayNameMismatch">
		你所輸入的顯示名不相符。 請再輸入一次。
	</notification>
	<notification name="AgentDisplayNameUpdateThresholdExceeded">
		抱歉，你必須再等一段時間才能更改你的顯示名。

參見 http://wiki.secondlife.com/wiki/Setting_your_display_name

請稍候再試一次。
	</notification>
	<notification name="AgentDisplayNameSetBlocked">
		抱歉，我們無法設定你想要的名稱，它含有禁用字眼。
 
 請用不同的名稱試試。
	</notification>
	<notification name="AgentDisplayNameSetInvalidUnicode">
		你希望設定的顯示名含有無效字元。
	</notification>
	<notification name="AgentDisplayNameSetOnlyPunctuation">
		你的顯示名必須包含非標點符號的字元。
	</notification>
	<notification name="DisplayNameUpdate">
		[OLD_NAME] ([SLID]) 現在有了新名字 [NEW_NAME]。
	</notification>
	<notification name="OfferTeleport">
		用下列訊息發出瞬間傳送邀請來到你的位置？
		<form name="form">
			<input name="message">
				在 [REGION] 和我會面
			</input>
			<button name="OK" text="確定"/>
			<button name="Cancel" text="取消"/>
		</form>
	</notification>
	<notification name="TooManyTeleportOffers">
		你試圖送出 [OFFERS] 個瞬間傳送邀請。
超過了 [LIMIT] 個的上限。
		<usetemplate name="okbutton" yestext="確定"/>
	</notification>
	<notification name="OfferTeleportFromGod">
		用神的權力把居民召到你的位置？
		<form name="form">
			<input name="message">
				在 [REGION] 和我會面
			</input>
			<button name="OK" text="確定"/>
			<button name="Cancel" text="取消"/>
		</form>
	</notification>
	<notification name="TeleportFromLandmark">
		你確定要瞬間傳送到&lt;nolink&gt;[LOCATION]&lt;/nolink&gt;？
		<usetemplate ignoretext="確認我要瞬間傳送到某個地標" name="okcancelignore" notext="取消" yestext="瞬間傳送"/>
	</notification>
	<notification name="TeleportToPick">
		瞬間傳送到 [PICK]?
		<usetemplate ignoretext="確認我要瞬間傳送到精選地點的所在位置" name="okcancelignore" notext="取消" yestext="瞬間傳送"/>
	</notification>
	<notification name="TeleportToClassified">
		瞬間傳送到 [CLASSIFIED]?
		<usetemplate ignoretext="確認我要瞬間傳送到個人廣告的所在位置" name="okcancelignore" notext="取消" yestext="瞬間傳送"/>
	</notification>
	<notification name="TeleportToHistoryEntry">
		瞬間傳送到 [HISTORY_ENTRY]?
		<usetemplate ignoretext="確認我要瞬間傳送到歷史紀錄中的位置" name="okcancelignore" notext="取消" yestext="瞬間傳送"/>
	</notification>
	<notification label="送出訊息給你領地內的每一個人" name="MessageEstate">
		輸入簡短公告，公告將發送給領地裡所有人。
		<form name="form">
			<button name="OK" text="確定"/>
			<button name="Cancel" text="取消"/>
		</form>
	</notification>
	<notification label="更改 Linden 領地" name="ChangeLindenEstate">
		你即將更改一個 Linden 所擁有的領地（大陸、青少年網格、導引區等）。

這動作非常危險，它會根本影響所有居民的體驗。  在大陸上，它將更動數千個地區，導致空間伺服器發生不順。

繼續？
		<usetemplate name="okcancelbuttons" notext="取消" yestext="確定"/>
	</notification>
	<notification label="更改 Linden 領地出入權" name="ChangeLindenAccess">
		你即將更改一個 Linden 所擁有領地（大陸、青少年網格、導引區等）的出入權。

這動作很危險，只在需要把物件或 L$ 送出或送入網格，又無更好方法時不得已使用。
它將更動數千個地區，導致空間伺服器發生不順。
		<usetemplate name="okcancelbuttons" notext="取消" yestext="確定"/>
	</notification>
	<notification label="選擇領地" name="EstateAllowedAgentAdd">
		僅針對這個領地或針對 [ALL_ESTATES] 將它新增到允許清單？
		<usetemplate canceltext="取消" name="yesnocancelbuttons" notext="全部領地" yestext="這個領地"/>
	</notification>
	<notification label="選擇領地" name="EstateAllowedAgentRemove">
		僅針對這個領地或針對 [ALL_ESTATES] 將它從允許清單中移除？
		<usetemplate canceltext="取消" name="yesnocancelbuttons" notext="全部領地" yestext="這個領地"/>
	</notification>
	<notification label="選擇領地" name="EstateAllowedGroupAdd">
		僅針對這個領地或針對 [ALL_ESTATES] 將它新增到群組允許清單？
		<usetemplate canceltext="取消" name="yesnocancelbuttons" notext="全部領地" yestext="這個領地"/>
	</notification>
	<notification label="選擇領地" name="EstateAllowedGroupRemove">
		僅針對這個領地或針對 [ALL_ESTATES] 將它從群組允許清單中移除？
		<usetemplate canceltext="取消" name="yesnocancelbuttons" notext="全部領地" yestext="這個領地"/>
	</notification>
	<notification label="選擇領地" name="EstateBannedAgentAdd">
		僅針對這個領地或針對 [ALL_ESTATES] 禁止出入？
		<usetemplate canceltext="取消" name="yesnocancelbuttons" notext="全部領地" yestext="這個領地"/>
	</notification>
	<notification label="選擇領地" name="EstateBannedAgentRemove">
		僅針對這個領地或針對 [ALL_ESTATES] 將這個居民從禁止出入清單中除名？
		<usetemplate canceltext="取消" name="yesnocancelbuttons" notext="全部領地" yestext="這個領地"/>
	</notification>
	<notification label="選擇領地" name="EstateManagerAdd">
		僅針對這個領地或針對 [ALL_ESTATES] 新增領地管理人？
		<usetemplate canceltext="取消" name="yesnocancelbuttons" notext="全部領地" yestext="這個領地"/>
	</notification>
	<notification label="選擇領地" name="EstateManagerRemove">
		僅針對這個領地或針對 [ALL_ESTATES] 移除領地管理人？
		<usetemplate canceltext="取消" name="yesnocancelbuttons" notext="全部領地" yestext="這個領地"/>
	</notification>
	<notification label="確認踢出" name="EstateKickUser">
		將 [EVIL_USER] 由這領地踢出？
		<usetemplate name="okcancelbuttons" notext="取消" yestext="確定"/>
	</notification>
	<notification name="EstateChangeCovenant">
		你確定要更改領地契約？
		<usetemplate name="okcancelbuttons" notext="取消" yestext="確定"/>
	</notification>
	<notification name="RegionEntryAccessBlocked">
		你所欲前往的地區含有超過你目前偏好的分級的內容。  你可以到「我自己 &gt; 偏好設定 &gt; 一般設定」變更你的偏好設定。
		<usetemplate name="okbutton" yestext="確定"/>
	</notification>
	<notification name="RegionEntryAccessBlocked_AdultsOnlyContent">
		你所欲前往的地區含有 [REGIONMATURITY] 的分級內容，僅限成人。
		<url name="url">
			http://wiki.secondlife.com/wiki/Linden_Lab_Official:Maturity_ratings:_an_overview
		</url>
		<usetemplate ignoretext="跨越地區：你所欲前往的地區含有限制給成人的內容。" name="okcancelignore" notext="關閉" yestext="前往知識庫"/>
	</notification>
	<notification name="RegionEntryAccessBlocked_Notify">
		你所欲前往的地區包含 [REGIONMATURITY] 分級的內容，可是你目前的偏好設定排除了 [REGIONMATURITY] 分級的內容。
	</notification>
	<notification name="RegionEntryAccessBlocked_NotifyAdultsOnly">
		你所欲前往的地區含有 [REGIONMATURITY] 的分級內容，僅限成人。
	</notification>
	<notification name="RegionEntryAccessBlocked_Change">
		你所欲前往的地區包含 [REGIONMATURITY] 分級的內容，可是你目前的偏好設定排除了 [REGIONMATURITY] 分級的內容。 你可以變更你的偏好設定，或取消前往。 你的偏好設定變更後，你可以試圖再進入該地區。
		<form name="form">
			<button name="OK" text="變更偏好設定"/>
			<button name="Cancel" text="取消"/>
			<ignore name="ignore" text="跨越地區：你所欲前往的地區含有被你目前的偏好設定排除的分級內容。"/>
		</form>
	</notification>
	<notification name="RegionEntryAccessBlocked_PreferencesOutOfSync">
		發生技術問題，你的偏好設定和伺服器上的不一致。
		<usetemplate name="okbutton" yestext="確定"/>
	</notification>
	<notification name="TeleportEntryAccessBlocked">
		你所欲前往的地區含有超過你目前偏好的分級的內容。  你可以到「我自己 &gt; 偏好設定 &gt; 一般設定」變更你的偏好設定。
		<usetemplate name="okbutton" yestext="確定"/>
	</notification>
	<notification name="TeleportEntryAccessBlocked_AdultsOnlyContent">
		你所欲前往的地區含有 [REGIONMATURITY] 的分級內容，僅限成人。
		<url name="url">
			http://wiki.secondlife.com/wiki/Linden_Lab_Official:Maturity_ratings:_an_overview
		</url>
		<usetemplate ignoretext="瞬間傳送：你所欲前往的地區含有限制給成人的內容。" name="okcancelignore" notext="關閉" yestext="前往知識庫"/>
	</notification>
	<notification name="TeleportEntryAccessBlocked_Notify">
		你所欲前往的地區包含 [REGIONMATURITY] 分級的內容，可是你目前的偏好設定排除了 [REGIONMATURITY] 分級的內容。
	</notification>
	<notification name="TeleportEntryAccessBlocked_NotifyAdultsOnly">
		你所欲前往的地區含有 [REGIONMATURITY] 的分級內容，僅限成人。
	</notification>
	<notification name="TeleportEntryAccessBlocked_ChangeAndReTeleport">
		你所欲前往的地區包含 [REGIONMATURITY] 分級的內容，可是你目前的偏好設定排除了 [REGIONMATURITY] 分級的內容。 我們可以變更你的偏好設定好讓你繼續瞬間傳送，你也可取消這動作。
		<form name="form">
			<button name="OK" text="變更後繼續"/>
			<button name="Cancel" text="取消"/>
			<ignore name="ignore" text="瞬間傳送（可重啟）：你所欲前往的地區含有被你目前的偏好設定排除的分級內容。"/>
		</form>
	</notification>
	<notification name="TeleportEntryAccessBlocked_Change">
		你所欲前往的地區包含 [REGIONMATURITY] 分級的內容，可是你目前的偏好設定排除了 [REGIONMATURITY] 分級的內容。 我們可以變更你的偏好設定，你也可取消瞬間傳送。 你的偏好設定變更後，你可以再嘗試瞬間傳送。
		<form name="form">
			<button name="OK" text="變更偏好設定"/>
			<button name="Cancel" text="取消"/>
			<ignore name="ignore" text="瞬間傳送（不可重啟）：你所欲前往的地區含有被你目前的偏好設定排除的分級內容。"/>
		</form>
	</notification>
	<notification name="TeleportEntryAccessBlocked_PreferencesOutOfSync">
		發生技術問題，你的偏好設定和伺服器上的不一致。
		<usetemplate name="okbutton" yestext="確定"/>
	</notification>
	<notification name="PreferredMaturityChanged">
		你將不再收到通知，告知你即將進入一個 [RATING] 內容分級的地區。  你可以到選單列底下的「我自己 &gt; 偏好設定 &gt; 一般設定」變更你的內容偏好。
		<usetemplate name="okbutton" yestext="確定"/>
	</notification>
	<notification name="MaturityChangeError">
		我們此時無法變更你的偏好設定，讓你觀看 [PREFERRED_MATURITY] 分級的內容。  你的偏好設定已經重設，可觀看 [ACTUAL_MATURITY] 的分級內容。  你可以到選單列的「我自己 &gt; 偏好設定 &gt; 一般設定」再次變更你的偏好。
		<usetemplate name="okbutton" yestext="確定"/>
	</notification>
	<notification name="LandClaimAccessBlocked">
		你所欲收取的土地含有超過你目前偏好的分級內容。  你可以到「我自己 &gt; 偏好設定 &gt; 一般設定」變更你的偏好設定。
		<usetemplate name="okbutton" yestext="確定"/>
	</notification>
	<notification name="LandClaimAccessBlocked_AdultsOnlyContent">
		只有成人才能收取這土地。
		<url name="url">
			http://wiki.secondlife.com/wiki/Linden_Lab_Official:Maturity_ratings:_an_overview
		</url>
		<usetemplate ignoretext="只有成人才能收取這土地。" name="okcancelignore" notext="關閉" yestext="前往知識庫"/>
	</notification>
	<notification name="LandClaimAccessBlocked_Notify">
		你所欲收取的土地包含 [REGIONMATURITY] 分級的內容，可是你目前的偏好設定排除了 [REGIONMATURITY] 分級的內容。
	</notification>
	<notification name="LandClaimAccessBlocked_NotifyAdultsOnly">
		你所欲收取的土地包含 [REGIONMATURITY] 的分級內容，僅限成人。
	</notification>
	<notification name="LandClaimAccessBlocked_Change">
		你所欲收取的土地包含 [REGIONMATURITY] 分級的內容，可是你目前的偏好設定排除了 [REGIONMATURITY] 分級的內容。 我們可以變更你的偏好，讓你再試圖收取土地。
		<form name="form">
			<button name="OK" text="變更偏好設定"/>
			<button name="Cancel" text="取消"/>
			<ignore name="ignore" text="你所欲收取的土地含有被你目前的偏好所排除的分級內容。"/>
		</form>
	</notification>
	<notification name="LandBuyAccessBlocked">
		你所欲購買的土地的內容分級超過你目前所設偏好。  你可以到「我自己 &gt; 偏好設定 &gt; 一般設定」變更你的偏好設定。
		<usetemplate name="okbutton" yestext="確定"/>
	</notification>
	<notification name="LandBuyAccessBlocked_AdultsOnlyContent">
		只有成人才能購買這土地。
		<url name="url">
			http://wiki.secondlife.com/wiki/Linden_Lab_Official:Maturity_ratings:_an_overview
		</url>
		<usetemplate ignoretext="只有成人才能購買這土地。" name="okcancelignore" notext="關閉" yestext="前往知識庫"/>
	</notification>
	<notification name="LandBuyAccessBlocked_Notify">
		你所欲購買的土地包含 [REGIONMATURITY] 分級的內容，可是你目前的偏好設定排除了 [REGIONMATURITY] 分級的內容。
	</notification>
	<notification name="LandBuyAccessBlocked_NotifyAdultsOnly">
		你所欲購買的土地含有 [REGIONMATURITY] 分級的內容，僅限成人。
	</notification>
	<notification name="LandBuyAccessBlocked_Change">
		你所欲購買的土地包含 [REGIONMATURITY] 分級的內容，可是你目前的偏好設定排除了 [REGIONMATURITY] 分級的內容。 我們可以變更你的偏好，讓你再試圖購買土地。
		<form name="form">
			<button name="OK" text="變更偏好設定"/>
			<button name="Cancel" text="取消"/>
			<ignore name="ignore" text="你所欲購買的土地含有被你目前的偏好所排除的分級內容。"/>
		</form>
	</notification>
	<notification name="TooManyPrimsSelected">
		選擇了太多項的幾何元件。  請至多選擇 [MAX_PRIM_COUNT] 項幾何元件，再試一次。
		<usetemplate name="okbutton" yestext="確定"/>
	</notification>
	<notification name="ProblemImportingEstateCovenant">
		匯入領地契約時出問題。
		<usetemplate name="okbutton" yestext="確定"/>
	</notification>
	<notification name="ProblemAddingEstateManager">
		新增領地管理人時出問題。  其中一個領地的管理人清單可能已經額滿。
	</notification>
	<notification name="ProblemAddingEstateGeneric">
		新增到這個領地清單時出問題。  其中一個領地的清單可能已滿。
	</notification>
	<notification name="UnableToLoadNotecardAsset">
		此刻無法載入記事卡資產。
		<usetemplate name="okbutton" yestext="確定"/>
	</notification>
	<notification name="NotAllowedToViewNotecard">
		權限不足無法察看此資產編號的記事卡。
		<usetemplate name="okbutton" yestext="確定"/>
	</notification>
	<notification name="MissingNotecardAssetID">
		記事卡的資產編號在資料庫中找不到。
		<usetemplate name="okbutton" yestext="確定"/>
	</notification>
	<notification name="PublishClassified">
		請注意：個人廣告刊登費恕不退還。

支付 L$ [AMOUNT] 刊載這則個人廣告？
		<usetemplate name="okcancelbuttons" notext="取消" yestext="確定"/>
	</notification>
	<notification name="SetClassifiedMature">
		這則個人廣告是否含適度成人分級的內容？
		<usetemplate canceltext="取消" name="yesnocancelbuttons" notext="否" yestext="是"/>
	</notification>
	<notification name="SetGroupMature">
		這個群組將包含適度成人內容？
		<usetemplate canceltext="取消" name="yesnocancelbuttons" notext="否" yestext="是"/>
	</notification>
	<notification label="確定重新啟動" name="ConfirmRestart">
		你確定要在 2 分鐘後重新啟動這個地區？
		<usetemplate name="okcancelbuttons" notext="取消" yestext="確定"/>
	</notification>
	<notification label="對地區裡每個人發出訊息" name="MessageRegion">
		輸入簡短公告，公告將發送給地區裡所有人。
		<form name="form">
			<button name="OK" text="確定"/>
			<button name="Cancel" text="取消"/>
		</form>
	</notification>
	<notification label="已變更地區的內容分級" name="RegionMaturityChange">
		此地區的內容分級已經變更。
可能需要稍候一段時間，地圖才會反映這個變更。
		<usetemplate name="okbutton" yestext="確定"/>
	</notification>
	<notification label="聲音版本不相符" name="VoiceVersionMismatch">
		這版本的 [APP_NAME] 和本地區的語音聊天功能不相容。 想要語音聊天正常運作，你必須更新 [APP_NAME]。
	</notification>
	<notification label="無法購買物件" name="BuyObjectOneOwner">
		無法同時向不同物主購買物件。
請只選擇一個物件，再試一次。
	</notification>
	<notification label="無法購買內容物" name="BuyContentsOneOnly">
		無法一次購買多個物件的內容。
請只選擇一個物件，再試一次。
	</notification>
	<notification label="無法購買內容物" name="BuyContentsOneOwner">
		無法同時向不同物主購買物件。
請只選擇一個物件，再試一次。
	</notification>
	<notification name="BuyOriginal">
		向 [OWNER] 支付 L$[PRICE]，購買原版物件？
你將成為這物件的所有人。
你將可以：
 修改：[MODIFYPERM]
 複製：[COPYPERM]
 轉售或送人：[RESELLPERM]
		<usetemplate name="okcancelbuttons" notext="取消" yestext="確定"/>
	</notification>
	<notification name="BuyOriginalNoOwner">
		支付 L$[PRICE] 購買原版物件？
你將成為這物件的所有人。
你將可以：
 修改：[MODIFYPERM]
 複製：[COPYPERM]
 轉售或送人：[RESELLPERM]
		<usetemplate name="okcancelbuttons" notext="取消" yestext="確定"/>
	</notification>
	<notification name="BuyCopy">
		向 [OWNER] 支付 L$[PRICE]，購買複製物件？
這物件將複製到你的收納區。
你將可以：
 修改：[MODIFYPERM]
 複製：[COPYPERM]
 轉售或送人：[RESELLPERM]
		<usetemplate name="okcancelbuttons" notext="取消" yestext="確定"/>
	</notification>
	<notification name="BuyCopyNoOwner">
		支付 L$[PRICE] 購買複製物件？
這物件將複製到你的收納區。
你將可以：
 修改：[MODIFYPERM]
 複製：[COPYPERM]
 轉售或送人：[RESELLPERM]
		<usetemplate name="okcancelbuttons" notext="取消" yestext="確定"/>
	</notification>
	<notification name="BuyContents">
		向 [OWNER] 支付 L$[PRICE] 購買內容？
內容將複製到你的收納區。
		<usetemplate name="okcancelbuttons" notext="取消" yestext="確定"/>
	</notification>
	<notification name="BuyContentsNoOwner">
		支付 L$[PRICE] 購買內容？
內容將複製到你的收納區。
		<usetemplate name="okcancelbuttons" notext="取消" yestext="確定"/>
	</notification>
	<notification name="ConfirmPurchase">
		這項交易將會：
[ACTION]

你確定要購買？
		<usetemplate name="okcancelbuttons" notext="取消" yestext="確定"/>
	</notification>
	<notification name="ConfirmPurchasePassword">
		這項交易將會：
[ACTION]

你確定要購買？
請重新輸入密碼再點按確定。
		<form name="form">
			<button name="ConfirmPurchase" text="確定"/>
			<button name="Cancel" text="取消"/>
		</form>
	</notification>
	<notification name="SetPickLocation">
		附註：
你已經更新這個精選地點的地點細節，其他細節將保留原內容。
		<usetemplate name="okbutton" yestext="確定"/>
	</notification>
	<notification name="MoveInventoryFromObject">
		你選擇了「禁止複製」的收納區物項。
這些物項將被移到你的收納區，不會被複製。

要移動收納區物項嗎？
		<usetemplate ignoretext="在我從物件中移動「禁止複製」物項之前警告我" name="okcancelignore" notext="取消" yestext="確定"/>
	</notification>
	<notification name="MoveInventoryFromScriptedObject">
		你選擇了「禁止複製」的收納區物項。  這些物項將被移到你的收納區，不會被複製。
由於這物件帶有腳本，移動這些物項到收納區可能會導致腳本運作不正常。

要移動收納區物項嗎？
		<usetemplate ignoretext="在我移動可能破壞帶腳本物件的「禁止複製」物項之前警告我" name="okcancelignore" notext="取消" yestext="確定"/>
	</notification>
	<notification name="ClickActionNotPayable">
		警告：「支付物件」點按動作已設定，但新增的腳本必須含有 money() 事件，該動作才有作用。
		<form name="form">
			<ignore name="ignore" text="我在創建不含 money() 腳本的物件時設定了「支付物件」動作"/>
		</form>
	</notification>
	<notification name="OpenObjectCannotCopy">
		這物件中沒有任何准許你複製的物項。
	</notification>
	<notification name="WebLaunchAccountHistory">
		前往你的[http://secondlife.com/account/ 塗鴉牆]以察看你的帳戶歷史紀錄？
		<usetemplate ignoretext="啟動我的瀏覽器以察看我的帳戶歷史紀錄" name="okcancelignore" notext="取消" yestext="前往頁面"/>
	</notification>
	<notification name="ConfirmQuit">
		你確定你要結束退出？
		<usetemplate ignoretext="當我結束退出時進行確認" name="okcancelignore" notext="不要結束退出" yestext="結束退出"/>
	</notification>
	<notification name="ConfirmRestoreToybox">
		這動作將會恢復你預設的按鈕和工具列。

你不能取消這動作。
		<usetemplate name="okcancelbuttons" notext="取消" yestext="確定"/>
	</notification>
	<notification name="ConfirmClearAllToybox">
		這動作將把所有按鈕收入工具箱，你的工具列將會清空。
    
你不能取消這動作。
		<usetemplate name="okcancelbuttons" notext="取消" yestext="確定"/>
	</notification>
	<notification name="DeleteItems">
		[QUESTION]
		<usetemplate ignoretext="刪除物品前確認" name="okcancelignore" notext="取消" yestext="確定"/>
	</notification>
	<notification name="HelpReportAbuseEmailLL">
		使用這個工具舉報任何違反[http://secondlife.com/corporate/tos.php 服務條款]和[http://secondlife.com/corporate/cs.php 社群準則]的情事。

所有舉報的違規事件都有人調查，加以解決。
	</notification>
	<notification name="HelpReportAbuseSelectCategory">
		請選擇適合這次違規舉報的類別。
選對類別可以幫助我們歸類並處理違規舉報。
	</notification>
	<notification name="HelpReportAbuseAbuserNameEmpty">
		請輸入違規人的名字。
輸入準確的內容可以幫助我們歸類並處理違規舉報。
	</notification>
	<notification name="HelpReportAbuseAbuserLocationEmpty">
		請輸入違規情事發生地點。
輸入準確的內容可以幫助我們歸類並處理違規舉報。
	</notification>
	<notification name="HelpReportAbuseSummaryEmpty">
		請概述違規情事。
準確的概述可以幫助我們歸類並處理違規舉報。
	</notification>
	<notification name="HelpReportAbuseDetailsEmpty">
		請詳述違規情事。
請儘可能提供具體詳情，包括你要舉報的案情細節和涉案的名稱。
準確的詳述可以幫助我們歸類並處理違規舉報。
	</notification>
	<notification name="HelpReportAbuseContainsCopyright">
		這位居民，你好：

你似乎正在舉報有人侵犯智慧財產權。 請確定你舉報內容確鑿無誤：

(1) 違規舉報處理程序。 你若相信有居民利用 [CURRENT_GRID] 權限遂行侵犯智慧財產權，如使用複製機器程式碼(CopyBot)或其他類似複製工具，得以舉報此情事。 違規處理小組會就任何違反[SECOND_LIFE][http://secondlife.com/corporate/tos.php 服務條款]或[http://secondlife.com/corporate/cs.php 社群準則]的行為展開調查，並採取適當處置。 然而，違規處理小組並不受理要求將某內容自[SECOND_LIFE]虛擬世界刪除，這類要求將不予回應。

(2) DMCA（刪除內容作業程序）。 若欲要求刪除[CURRENT_GRID]內容，你必須按照[http://secondlife.com/corporate/dmca.php DMCA 政策]提出有效的侵權通知。

如果你仍希望繼續，請關閉此視窗，完成舉報。  你可能需要選擇「CopyBot 或濫用權限」這一具體類別。

謝謝你，

林登實驗室謹上
	</notification>
	<notification name="FailedRequirementsCheck">
		[FLOATER] 裡找不到下列必要元件：
[COMPONENTS]
	</notification>
	<notification label="取代現有的附件" name="ReplaceAttachment">
		你身上的這個部位已經附著了物件。
你要用所選物件將它取代嗎？
		<form name="form">
			<ignore name="ignore" text="以所選擇的物品取代現有的附加物"/>
			<button ignore="自動取代" name="Yes" text="確定"/>
			<button ignore="絕不取代" name="No" text="取消"/>
		</form>
	</notification>
	<notification label="忙碌模式警告" name="BusyModePay">
		你現在處於忙碌模式，這意味著你付費後仍將不會收到任何物項。

你是否要先離開忙碌模式，再完成交易？
		<form name="form">
			<ignore name="ignore" text="當我在忙碌模式時，將要支付金錢或給他人物件"/>
			<button ignore="總是離開忙碌模式" name="Yes" text="確定"/>
			<button ignore="絕不離開忙碌模式" name="No" text="取消"/>
		</form>
	</notification>
	<notification name="ConfirmDeleteProtectedCategory">
		「[FOLDERNAME]」屬於系統資料夾。 刪除系統資料夾可能導致系統不穩定。  你確定要加以刪除？
		<usetemplate ignoretext="在我刪除系統資料夾前確認" name="okcancelignore" notext="取消" yestext="確定"/>
	</notification>
	<notification name="ConfirmEmptyTrash">
		你確定你要對你垃圾筒中的內容進行刪除？
		<usetemplate ignoretext="在我清空收納區垃圾筒資料夾前確認" name="okcancelignore" notext="取消" yestext="確定"/>
	</notification>
	<notification name="ConfirmClearBrowserCache">
		你確定要刪除你的旅行、網頁及搜尋歷史紀錄嗎？
		<usetemplate name="okcancelbuttons" notext="取消" yestext="確定"/>
	</notification>
	<notification name="ConfirmClearCache">
		確定要清除你 Viewer 的快取？
		<usetemplate name="okcancelbuttons" notext="取消" yestext="確定"/>
	</notification>
	<notification name="ConfirmClearCookies">
		你確定要清除你的 cookies 嗎？
		<usetemplate name="okcancelbuttons" notext="取消" yestext="是"/>
	</notification>
	<notification name="ConfirmClearMediaUrlList">
		你確定要清除你所儲存的 Url 清單嗎？
		<usetemplate name="okcancelbuttons" notext="取消" yestext="是"/>
	</notification>
	<notification name="ConfirmEmptyLostAndFound">
		你確定你要進行刪除所有 Lost And Found 資料夾中的內容？
		<usetemplate ignoretext="在我清空收納區中的 Lost And Found 資料夾前進行確認" name="okcancelignore" notext="否" yestext="是"/>
	</notification>
	<notification name="CopySLURL">
		下列的 SLurl 位置已經覆製到你的剪貼簿上：
 [SLURL]

從某個網頁連結到這裡，讓其他人更容易知道這個地點，或請自行嘗試將它貼到任何網頁瀏覽器的地址欄裡。
		<form name="form">
			<ignore name="ignore" text="SLurl 已經覆製到我的剪貼簿。"/>
		</form>
	</notification>
	<notification name="WLSavePresetAlert">
		你要覆寫已儲存的預設配置嗎？
		<usetemplate name="okcancelbuttons" notext="否" yestext="是"/>
	</notification>
	<notification name="WLNoEditDefault">
		你不能編輯或刪除預設的設定。
	</notification>
	<notification name="WLMissingSky">
		這個「一日循環」檔案參考了一個不存在的天空檔案：[SKY]。
	</notification>
	<notification name="WLRegionApplyFail">
		抱歉，設定無法套用到地區。  離開地區再返回也許可以解決這個問題。  所得的原因為：[FAIL_REASON]
	</notification>
	<notification name="EnvCannotDeleteLastDayCycleKey">
		無法刪除此日循環的最後一組設定，日循環不得為空白。  你應該修改最後一組資料，不要試圖刪除，然後再建立新的。
		<usetemplate name="okbutton" yestext="確定"/>
	</notification>
	<notification name="DayCycleTooManyKeyframes">
		你無法新增更多的 keyframe 到這個日循環。  [SCOPE] 範圍的日循環最多允許 [MAX] 個 keyframe。
		<usetemplate name="okbutton" yestext="確定"/>
	</notification>
	<notification name="EnvUpdateRate">
		你至多只能每 [WAIT] 秒更新一次地區的環境設定。  請等到這段時間過去了再試一次。
		<usetemplate name="okbutton" yestext="確定"/>
	</notification>
	<notification name="PPSaveEffectAlert">
		PostProcess 效果已經存在。 你是否仍要把它覆寫掉？
		<usetemplate name="okcancelbuttons" notext="否" yestext="是"/>
	</notification>
	<notification name="ChatterBoxSessionStartError">
		無法開始一個與　[RECIPIENT]　他的新聊天會話。
[REASON]
		<usetemplate name="okbutton" yestext="確定"/>
	</notification>
	<notification name="ChatterBoxSessionEventError">
		[EVENT]
[REASON]
		<usetemplate name="okbutton" yestext="確定"/>
	</notification>
	<notification name="ForceCloseChatterBoxSession">
		你與 [NAME] 的聊天會話必須關閉。
[REASON]
		<usetemplate name="okbutton" yestext="確定"/>
	</notification>
	<notification name="Cannot_Purchase_an_Attachment">
		你不能購買已附著的物件。
	</notification>
	<notification label="關於借記權限要求" name="DebitPermissionDetails">
		若你同意這要求，將允許腳本從你的帳戶中重覆取走林登幣(L$)。 物件所有人必須刪除該物件，或重設物件裡的腳本，才能撤銷這一權限。
		<usetemplate name="okbutton" yestext="確定"/>
	</notification>
	<notification name="AutoWearNewClothing">
		你要自動穿上你所創造的服裝嗎？
		<usetemplate ignoretext="編輯外觀時能穿上我所創造的服裝" name="okcancelignore" notext="否" yestext="是"/>
	</notification>
	<notification name="NotAgeVerified">
<<<<<<< HEAD
		你必須通過年齡驗證才能進入這區域。  你是否要前往 [CURRENT_GRID] 網站進行年齡驗證？

[_URL]
		<url name="url">
			https://secondlife.com/account/verification.php
		</url>
		<usetemplate ignoretext="我尚未驗證年齡" name="okcancelignore" notext="否" yestext="是"/>
=======
		你所欲前往的地點設限給年滿 18 歲的居民進入。
		<usetemplate ignoretext="我年齡不滿規定，無法進入有年齡限制的區域。" name="okignore" yestext="確定"/>
	</notification>
	<notification name="NotAgeVerified_Notify">
		此地點限制為年滿 18 歲。
>>>>>>> 2206653f
	</notification>
	<notification name="Cannot enter parcel: no payment info on file">
		你必須提供付款資料才能進入這區域。  你是否要前往 [CURRENT_GRID] 網站設定付款資料？

[_URL]
		<url name="url">
			https://secondlife.com/account/
		</url>
		<usetemplate ignoretext="我沒有預留付款資料。" name="okcancelignore" notext="否" yestext="是"/>
	</notification>
	<notification name="MissingString">
		strings.xml 中找不到字串 [STRING_NAME]
	</notification>
	<notification name="SystemMessageTip">
		[MESSAGE]
	</notification>
	<notification name="IMSystemMessageTip">
		[MESSAGE]
	</notification>
	<notification name="Cancelled">
		已取消
	</notification>
	<notification name="CancelledSit">
		取消坐下
	</notification>
	<notification name="CancelledAttach">
		取消貼上
	</notification>
	<notification name="ReplacedMissingWearable">
		已用預設值補足空缺的衣服/身體部位。
	</notification>
	<notification name="GroupNotice">
		主旨：[SUBJECT]，訊息：[MESSAGE]
	</notification>
	<notification name="FriendOnline">
		&lt;nolink&gt;[NAME]&lt;/nolink&gt; 目前在線上
	</notification>
	<notification name="FriendOffline">
		&lt;nolink&gt;[NAME]&lt;/nolink&gt; 目前離線
	</notification>
	<notification name="AddSelfFriend">
		雖然你人很好，你還是不能把自己加為朋友。
	</notification>
	<notification name="UploadingAuctionSnapshot">
		正在上傳虛擬世界和網站快照…
（需時約 5 分鐘。）
	</notification>
	<notification name="UploadPayment">
		你支付 L$[AMOUNT] 上傳。
	</notification>
	<notification name="UploadWebSnapshotDone">
		網站快照上傳完成。
	</notification>
	<notification name="UploadSnapshotDone">
		虛擬世界快照上傳完成。
	</notification>
	<notification name="TerrainDownloaded">
		地形 .raw 檔已下載
	</notification>
	<notification name="GestureMissing">
		姿勢 [NAME] 在資料庫中遺失。
	</notification>
	<notification name="UnableToLoadGesture">
		無法載入姿勢 [NAME]。
	</notification>
	<notification name="LandmarkMissing">
		資料庫中的地標遺失。
	</notification>
	<notification name="UnableToLoadLandmark">
		無法載入地標。  請再試一次。
	</notification>
	<notification name="CapsKeyOn">
		你的大寫鍵已啟用。
這將可能會影響到你輸入的密碼。
	</notification>
	<notification name="NotecardMissing">
		記事卡在資料庫中遺失。
	</notification>
	<notification name="NotecardNoPermissions">
		你並沒有權限去察看這個記事卡。
	</notification>
	<notification name="RezItemNoPermissions">
		產生物件時發生權限衝突。
	</notification>
	<notification name="IMAcrossParentEstates">
		無法對不同的母領地發出即時訊息。
	</notification>
	<notification name="TransferInventoryAcrossParentEstates">
		收納區無法轉移到不同的母領地。
	</notification>
	<notification name="UnableToLoadNotecard">
		無法載入記事卡。
請再試一次。
	</notification>
	<notification name="ScriptMissing">
		腳本在資料庫中遺失。
	</notification>
	<notification name="ScriptNoPermissions">
		察看腳本時發生權限衝突。
	</notification>
	<notification name="UnableToLoadScript">
		無法載入腳本。  請再試一次。
	</notification>
	<notification name="IncompleteInventory">
		你所提供的完整內容在本地還無法取得。 請幾分鐘後再試著提供這些物項。
	</notification>
	<notification name="CannotModifyProtectedCategories">
		你不能修改受保護的類別。
	</notification>
	<notification name="CannotRemoveProtectedCategories">
		你不能移除受保護的類別。
	</notification>
	<notification name="UnableToBuyWhileDownloading">
		正在下載物件資料，無法購買。
請再試一次。
	</notification>
	<notification name="UnableToLinkWhileDownloading">
		正在下載物件資料，無法聯結。
請再試一次。
	</notification>
	<notification name="CannotBuyObjectsFromDifferentOwners">
		你一次只能向一位物主購買物件。
請選擇一個單一物件。
	</notification>
	<notification name="ObjectNotForSale">
		這物件不出售。
	</notification>
	<notification name="EnteringGodMode">
		進入神之模式中，等級 [LEVEL]
	</notification>
	<notification name="LeavingGodMode">
		現在離開神之模式，等級 [LEVEL]
	</notification>
	<notification name="CopyFailed">
		你並沒有權限去覆製這個。
	</notification>
	<notification name="InventoryAccepted">
		[NAME] 接收到你提供的收納區物品。
	</notification>
	<notification name="InventoryDeclined">
		[NAME] 謝絕你提供的收納區物品。
	</notification>
	<notification name="ObjectMessage">
		[NAME]：[MESSAGE]
	</notification>
	<notification name="CallingCardAccepted">
		你的名片已被接受。
	</notification>
	<notification name="CallingCardDeclined">
		你的名片已被拒絕。
	</notification>
	<notification name="TeleportToLandmark">
		要瞬間傳送到「[NAME]」等地點，請點按「地點」按鈕，
    然後在開啟的視窗裡，選擇「地標」頁籤。 點按任何
    地標加以選擇，再點按視窗底下的「瞬間傳送」按鈕。
    （你還可以直接按兩下那個地標，或按滑鼠右鍵，選擇「瞬間傳送」。）
	</notification>
	<notification name="TeleportToPerson">
		要聯絡如「[NAME]」的任何一位居民，請點按「人群」按鈕，從打開的視窗中選擇一位居民，再點按視窗底下的「IM」。

    （你還可以從清單直接按兩下名字，或按滑鼠右鍵，選擇「IM」。）
	</notification>
	<notification name="CantSelectLandFromMultipleRegions">
		無法選擇超出伺服器邊界的土地。
請試著縮小所選的土地。
	</notification>
	<notification name="SearchWordBanned">
		根據「社群準則」所明訂的內容限制，已排除你所搜尋的某些字眼。
	</notification>
	<notification name="NoContentToSearch">
		請至少選擇一種要搜索的內容分級（一般普級、適度成人、完全成人）。
	</notification>
	<notification name="SystemMessage">
		[MESSAGE]
	</notification>
	<notification name="PaymentReceived">
		[MESSAGE]
	</notification>
	<notification name="PaymentSent">
		[MESSAGE]
	</notification>
	<notification name="PaymentFailure">
		[MESSAGE]
	</notification>
	<notification name="EventNotification">
		活動通知：

[NAME]
[DATE]
		<form name="form">
			<button name="Details" text="細節"/>
			<button name="Cancel" text="取消"/>
		</form>
	</notification>
	<notification name="TransferObjectsHighlighted">
		這地段上，所有將轉移給地段購買人的物件，現已呈高亮顯示。

* 即將轉移的樹和草不會以高亮顯示。
		<form name="form">
			<button name="Done" text="完成"/>
		</form>
	</notification>
	<notification name="DeactivatedGesturesTrigger">
		以同一觸發停用的姿勢：
[NAMES]
	</notification>
	<notification name="NoQuickTime">
		你的系統似乎未安裝 Apple 的 QuickTime 軟體。
如果你要在支援串流媒體的地段上觀看這類媒體，請到[http://www.apple.com/quicktime QuickTime 網站]安裝 QuickTime 播放器。
	</notification>
	<notification name="NoPlugin">
		找不到媒體插件來處理「[MIME_TYPE]」mine 類型。  這類媒體將無法使用。
	</notification>
	<notification name="MediaPluginFailed">
		以下的媒體插件失靈：
    [PLUGIN]

如果你繼續出現這狀況，請重新安裝插件，或聯絡其提供廠家。
		<form name="form">
			<ignore name="ignore" text="有一個媒體插件無法執行"/>
		</form>
	</notification>
	<notification name="OwnedObjectsReturned">
		你在所選地段上所擁有的物件已被送返你的收納區。
	</notification>
	<notification name="OtherObjectsReturned">
		在所選地段上由 [NAME] 所擁有的物件已被送返其收納區。
	</notification>
	<notification name="OtherObjectsReturned2">
		在所選地段上由居民 &apos;[NAME]&apos; 所擁有的物件已被送返其收納區。
	</notification>
	<notification name="GroupObjectsReturned">
		在所選地段上和群組 &apos;[GROUPNAME]&apos; 分享的物件已被送返其所有人的收納區。
可轉讓的已讓渡物件已送返給前物主。
讓渡給這個群組的不可轉讓物件已被刪除。
	</notification>
	<notification name="UnOwnedObjectsReturned">
		在所選地段上不是你擁有的物件已送返給其所有人。
	</notification>
	<notification name="ServerObjectMessage">
		來自 [NAME] 的訊息：
&lt;nolink&gt;[MSG]&lt;/nolink&gt;
	</notification>
	<notification name="NotSafe">
		這塊土地允許傷害。
在這裡你可能會受傷害。 你如果死亡，會被瞬間傳送回你的家。
	</notification>
	<notification name="NoFly">
		這區域禁止飛行。
你不能在此處飛行。
	</notification>
	<notification name="PushRestricted">
		這區域不允許推撞。 除非你擁有這塊土地，否則你不能推撞別人。
	</notification>
	<notification name="NoVoice">
		這區域禁止語音聊天。 你將不會聽到任何人說話。
	</notification>
	<notification name="NoBuild">
		這區域禁止建造物件。 你不能在此建造或產生物件。
	</notification>
	<notification name="PathfindingDirty">
		這地區的尋徑功能有所變更，待儲存。  如果你有建製權，你可以點按「重新產出地區」按鈕重新產出地區。
	</notification>
	<notification name="DynamicPathfindingDisabled">
		這地區並未啟用動態尋徑。  使用尋徑 LSL 呼叫的帶腳本物件，在此地區可能無法正常運作。
	</notification>
	<notification name="PathfindingRebakeNavmesh">
		更改本地區的某些物件將導致其他移動物件的運作發生問題。  要使移動物件正常運作，請點按「重新產出地區」按鈕。  欲獲知詳情請選擇「幫助」。
		<url name="url">
			http://wiki.secondlife.com/wiki/Pathfinding_Tools_in_the_Second_Life_Viewer
		</url>
		<usetemplate helptext="幫助" ignoretext="更改本地區的某些物件將導致其他移動物件的運作發生問題。" name="okhelpignore" yestext="確定"/>
	</notification>
	<notification name="PathfindingCannotRebakeNavmesh">
		發生錯誤。  問題可能出在網路或伺服器，也可能因為你無權建製物件。  有時，只要登出再登入即能解決這類問題。
		<usetemplate name="okbutton" yestext="確定"/>
	</notification>
	<notification name="SeeAvatars">
		本地段隱藏其內的化身和聊天文字，其他地段看不到。   你看不見地段外的居民，他們也看不見你。  頻道 0 的聊天文字也被封鎖。
	</notification>
	<notification name="ScriptsStopped">
		某管理員已暫時停止區域裡的腳本。
	</notification>
	<notification name="ScriptsNotRunning">
		這區域沒有執行任何腳本。
	</notification>
	<notification name="NoOutsideScripts">
		這塊土地禁用外來腳本。

只有屬於土地所有人的腳本在此可以正常執行。
	</notification>
	<notification name="ClaimPublicLand">
		你只能在你所處的區域收取公共土地。
	</notification>
	<notification name="RegionTPAccessBlocked">
		你所欲前往的地區含有超過你目前偏好的分級的內容。  你可以到「我自己 &gt; 偏好設定 &gt; 一般設定」變更你的偏好設定。
	</notification>
	<notification name="URBannedFromRegion">
		這個區域禁止你進入。
	</notification>
	<notification name="NoTeenGridAccess">
		你的帳戶不可連接到這個青少年網格區域。
	</notification>
	<notification name="ImproperPaymentStatus">
		你沒有適當的付款狀態，不能進入這區域。
	</notification>
	<notification name="MustGetAgeRegion">
		你必須年滿 18 歲才可進入這地區。
	</notification>
	<notification name="MustGetAgeParcel">
		你必須年滿 18 歲才可進入這地段。
	</notification>
	<notification name="NoDestRegion">
		找不到目的地地區。
	</notification>
	<notification name="NotAllowedInDest">
		你不准前往目的地。
	</notification>
	<notification name="RegionParcelBan">
		無法跨出地區進入禁止你的地段。 請換一個方式。
	</notification>
	<notification name="TelehubRedirect">
		你已被重新導往一個瞬間傳送中心。
	</notification>
	<notification name="CouldntTPCloser">
		無法瞬間傳送到更接近目的地的地點。
	</notification>
	<notification name="TPCancelled">
		瞬間傳送已取消。
	</notification>
	<notification name="FullRegionTryAgain">
		你試圖進入的地區目前人滿。
請稍待一會兒再試。
	</notification>
	<notification name="GeneralFailure">
		一般故障。
	</notification>
	<notification name="RoutedWrongRegion">
		被繞往錯誤的地區。 請再試一次。
	</notification>
	<notification name="NoValidAgentID">
		沒有有效的化身編號。
	</notification>
	<notification name="NoValidSession">
		沒有有效的時域編號。
	</notification>
	<notification name="NoValidCircuit">
		沒有有效的線路碼。
	</notification>
	<notification name="NoValidTimestamp">
		沒有有效的時間戳記。
	</notification>
	<notification name="NoPendingConnection">
		無法建立待通的連線。
	</notification>
	<notification name="InternalUsherError">
		試圖連接用戶引導時發生內部錯誤。
	</notification>
	<notification name="NoGoodTPDestination">
		在這地區找不到合適的瞬間傳送目的地。
	</notification>
	<notification name="InternalErrorRegionResolver">
		試圖啟動區域解析器時發生內部錯誤。
	</notification>
	<notification name="NoValidLanding">
		找不到有效的登陸地點。
	</notification>
	<notification name="NoValidParcel">
		找不到有效的地段。
	</notification>
	<notification name="ObjectGiveItem">
		名為 &lt;nolink&gt;[OBJECTFROMNAME]&lt;/nolink&gt;、由 [NAME_SLURL] 擁有的物件給了你這個 [OBJECTTYPE]：
&lt;nolink&gt;[ITEM_SLURL]&lt;/nolink&gt;
		<form name="form">
			<button name="Keep" text="保留"/>
			<button name="Discard" text="丟棄"/>
			<button name="Mute" text="封鎖所有人"/>
		</form>
	</notification>
	<notification name="OwnObjectGiveItem">
		你名為 &lt;nolink&gt;[OBJECTFROMNAME]&lt;/nolink&gt; 的物件給了你這個 [OBJECTTYPE]：
&lt;nolink&gt;[ITEM_SLURL]&lt;/nolink&gt;
		<form name="form">
			<button name="Keep" text="保留"/>
			<button name="Discard" text="丟棄"/>
		</form>
	</notification>
	<notification name="UserGiveItem">
		[NAME_SLURL] 給了你這個 [OBJECTTYPE]：
[ITEM_SLURL]
		<form name="form">
			<button name="Show" text="顯示"/>
			<button name="Discard" text="丟棄"/>
			<button name="Mute" text="封鎖"/>
		</form>
	</notification>
	<notification name="GodMessage">
		[NAME]

[MESSAGE]
	</notification>
	<notification name="JoinGroup">
		[MESSAGE]
		<form name="form">
			<button name="Join" text="加入"/>
			<button name="Decline" text="謝絕"/>
			<button name="Info" text="資訊"/>
		</form>
	</notification>
	<notification name="TeleportOffered">
		[NAME_SLURL] 想要瞬間傳送你到他的地點：

“[MESSAGE]”
&lt;icon&gt;[MATURITY_ICON]&lt;/icon&gt; - [MATURITY_STR]
		<form name="form">
			<button name="Teleport" text="瞬間傳送"/>
			<button name="Cancel" text="取消"/>
		</form>
	</notification>
	<notification name="TeleportOffered_MaturityExceeded">
		[NAME_SLURL] 想要瞬間傳送你到他的地點：

“[MESSAGE]”
&lt;icon&gt;[MATURITY_ICON]&lt;/icon&gt; - [MATURITY_STR]

此地區包含 [REGION_CONTENT_MATURITY] 的分級內容，可是你目前的偏好設定排除了 [REGION_CONTENT_MATURITY] 的分級內容。  我們可以變更你的偏好設定好讓你繼續瞬間傳送，你也可取消這動作。
		<form name="form">
			<button name="Teleport" text="變更後繼續"/>
			<button name="Cancel" text="取消"/>
		</form>
	</notification>
	<notification name="TeleportOffered_MaturityBlocked">
		[NAME_SLURL] 想要瞬間傳送你到他的地點：

“[MESSAGE]”
&lt;icon&gt;[MATURITY_ICON]&lt;/icon&gt; - [MATURITY_STR]

可是，此地區含有僅限成人的內容。
	</notification>
	<notification name="TeleportOfferSent">
		已向 [TO_NAME] 發出瞬間傳送邀請
	</notification>
	<notification name="GotoURL">
		[MESSAGE]
[URL]
		<form name="form">
			<button name="Later" text="稍候"/>
			<button name="GoNow..." text="立即前往..."/>
		</form>
	</notification>
	<notification name="OfferFriendship">
		[NAME_SLURL] 想成為你的朋友。

[MESSAGE]

（根據預設設定，你們將可看到彼此的線上狀態。）
		<form name="form">
			<button name="Accept" text="接受"/>
			<button name="Decline" text="謝絕"/>
		</form>
	</notification>
	<notification name="FriendshipOffered">
		已經邀請 [TO_NAME] 成為朋友
	</notification>
	<notification name="OfferFriendshipNoMessage">
		[NAME_SLURL] 想成為你的朋友。

（根據預設設定，你們將可看到彼此的線上狀態。）
		<form name="form">
			<button name="Accept" text="接受"/>
			<button name="Decline" text="謝絕"/>
		</form>
	</notification>
	<notification name="FriendshipAccepted">
		&lt;nolink&gt;[NAME]&lt;/nolink&gt; 接受了你的交友邀請。
	</notification>
	<notification name="FriendshipDeclined">
		&lt;nolink&gt;[NAME]&lt;/nolink&gt; 婉拒了你的交友邀請。
	</notification>
	<notification name="FriendshipAcceptedByMe">
		交友邀請被接受。
	</notification>
	<notification name="FriendshipDeclinedByMe">
		交友邀請被謝絕。
	</notification>
	<notification name="OfferCallingCard">
		[NAME] 送給你他的名片。
這將在你的收納區新增一個書籤，方便你和這位居民互傳即時訊息。
		<form name="form">
			<button name="Accept" text="接受"/>
			<button name="Decline" text="謝絕"/>
		</form>
	</notification>
	<notification name="RegionRestartMinutes">
		本地區將在 [MINUTES] 分鐘後重新啟動。
如果你繼續留在這地區，你將會被登出。
	</notification>
	<notification name="RegionRestartSeconds">
		本地區將在 [SECONDS] 秒後重新啟動。
如果你繼續留在這地區，你將會被登出。
	</notification>
	<notification name="LoadWebPage">
		載入網頁 [URL] ?

[MESSAGE]

來源物件：&lt;nolink&gt;[OBJECTNAME]&lt;/nolink&gt;（所有人是 [NAME]）？
		<form name="form">
			<button name="Gotopage" text="前往頁面"/>
			<button name="Cancel" text="取消"/>
		</form>
	</notification>
	<notification name="FailedToFindWearableUnnamed">
		資料庫找不到 [TYPE]。
	</notification>
	<notification name="FailedToFindWearable">
		資料庫找不到名為 [DESC] 的 [TYPE]。
	</notification>
	<notification name="InvalidWearable">
		你想要穿著的物項帶有一個不是你目前 Viewer 版本能夠讀取的特性。 請更新你的 [APP_NAME] 版本再穿著該物項。
	</notification>
	<notification name="ScriptQuestion">
		&apos;&lt;nolink&gt;[OBJECTNAME]&lt;/nolink&gt;&apos;，一個由 &apos;[NAME]&apos; 擁有的物件，想要：

[QUESTIONS]
是否同意？
		<form name="form">
			<button name="Yes" text="是"/>
			<button name="No" text="否"/>
			<button name="Mute" text="封鎖"/>
		</form>
	</notification>
	<notification name="ScriptQuestionCaution">
		警告：物件 &apos;&lt;nolink&gt;[OBJECTNAME]&lt;/nolink&gt;&apos; 要求全權存取你的林登幣帳戶。 你如果允許存取帳戶，它將可在任何時候從你帳戶取走資金，或完全加以清空，或定期取走部分資金，且不會發出警告。
  
這很可能是種不當的要求。 如果你不完全瞭解它為何要求存取你的帳戶，請勿允准。
		<form name="form">
			<button name="Grant" text="允許全權存取"/>
			<button name="Deny" text="拒絕"/>
		</form>
	</notification>
	<notification name="ScriptDialog">
		[NAME] 的 &apos;&lt;nolink&gt;[TITLE]&lt;/nolink&gt;&apos;
[MESSAGE]
		<form name="form">
<<<<<<< HEAD
=======
			<button name="Client_Side_Mute" text="封鎖"/>
>>>>>>> 2206653f
			<button name="Client_Side_Ignore" text="忽視"/>
		</form>
	</notification>
	<notification name="ScriptDialogGroup">
		[GROUPNAME] 的 &apos;&lt;nolink&gt;[TITLE]&lt;/nolink&gt;&apos;
[MESSAGE]
		<form name="form">
<<<<<<< HEAD
=======
			<button name="Client_Side_Mute" text="封鎖"/>
>>>>>>> 2206653f
			<button name="Client_Side_Ignore" text="忽視"/>
		</form>
	</notification>
	<notification name="BuyLindenDollarSuccess">
		感謝你付款！

處理完成後，你的 L$ 餘額將會更新。 如果處理過程超過 20 分鐘，你的交易可能被取消。 在這狀況下，購買金額將退回給你的 US$ 餘額。

你可以到你的[http://secondlife.com/account/ 塗鴉牆]上的交易歷史記錄頁面，察看付款狀態。
	</notification>
	<notification name="FirstOverrideKeys">
		你的方向鍵現在由一個物件主控。
請試試方向鍵或 AWSD 鍵看有什麼反應。
有些物件（例如槍枝）需要你切換成第一人稱視角才有作用。
請按 M 鍵做切換。
	</notification>
	<notification name="FirstSandbox">
		這個一個沙盤區，旨在幫助居民學習如何建製物件。

你在這裡建製的物件，在你離開後將被刪除。別忘了按滑鼠右鍵，選擇「拿取」，將你的建製物送到你的收納區。
	</notification>
	<notification name="MaxListSelectMessage">
		你最多只能從這清單中選取 [MAX_SELECT] 個物項。
	</notification>
	<notification name="VoiceInviteP2P">
		[NAME] 正邀請你加入語音聊天。
點按「接受」加入通話，或「謝絕」邀請。 點按「封鎖」便可封鎖這個發話人。
		<form name="form">
			<button name="Accept" text="接受"/>
			<button name="Decline" text="謝絕"/>
			<button name="Mute" text="封鎖"/>
		</form>
	</notification>
	<notification name="AutoUnmuteByIM">
		[NAME] 已收到一則即時訊息，並已被自動解除封鎖。
	</notification>
	<notification name="AutoUnmuteByMoney">
		[NAME] 已收到錢，並已被自動解除封鎖。
	</notification>
	<notification name="AutoUnmuteByInventory">
		[NAME] 已得知你要贈送收納物件，並已被自動解除封鎖。
	</notification>
	<notification name="VoiceInviteGroup">
		[NAME] 已加入和群組 [GROUP] 的語音聊天通話。
點按「接受」加入通話，或「謝絕」邀請。 點按「封鎖」便可封鎖這個發話人。
		<form name="form">
			<button name="Accept" text="接受"/>
			<button name="Decline" text="謝絕"/>
			<button name="Mute" text="封鎖"/>
		</form>
	</notification>
	<notification name="VoiceInviteAdHoc">
		[NAME] 已加入多方語音通話。
點按「接受」加入通話，或「謝絕」邀請。 點按「封鎖」便可封鎖這個發話人。
		<form name="form">
			<button name="Accept" text="接受"/>
			<button name="Decline" text="謝絕"/>
			<button name="Mute" text="封鎖"/>
		</form>
	</notification>
	<notification name="InviteAdHoc">
		[NAME] 正邀請你加入多方通話。
點按「接受」加入通話，或「謝絕」邀請。 點按「封鎖」便可封鎖這個發話人。
		<form name="form">
			<button name="Accept" text="接受"/>
			<button name="Decline" text="謝絕"/>
			<button name="Mute" text="封鎖"/>
		</form>
	</notification>
	<notification name="VoiceChannelFull">
		你試圖加入 [VOICE_CHANNEL_NAME] 語音通話，不過它已達負載上限。 請稍候再試一次。
	</notification>
	<notification name="ProximalVoiceChannelFull">
		很抱歉。  這區域已達語音通話的負載上限。  請到另一個區域使用語音。
	</notification>
	<notification name="VoiceChannelDisconnected">
		你的 [VOICE_CHANNEL_NAME] 通話已經中斷。  現在你將重新連通到附近的語音聊天。
	</notification>
	<notification name="VoiceChannelDisconnectedP2P">
		[VOICE_CHANNEL_NAME] 語音通話已結束。  現在你將重新連通到附近的語音聊天。
	</notification>
	<notification name="P2PCallDeclined">
		[VOICE_CHANNEL_NAME] 拒絕你加入語音通話。  現在你將重新連通到附近的語音聊天。
	</notification>
	<notification name="P2PCallNoAnswer">
		[VOICE_CHANNEL_NAME] 無法接通你的通話。  現在你將重新連通到附近的語音聊天。
	</notification>
	<notification name="VoiceChannelJoinFailed">
		無法連通 [VOICE_CHANNEL_NAME],，請稍候再試。  現在你將重新連通到附近的語音聊天。
	</notification>
	<notification name="VoiceLoginRetry">
		我們正為你建立語音頻道。 這至多可能需時一分鐘。
	</notification>
	<notification name="VoiceEffectsExpired">
		至少一個你訂用的變聲效果已經過期。
[[URL] 點按這裡] 繼續訂用。
	</notification>
	<notification name="VoiceEffectsExpiredInUse">
		使用中的變聲效果已經過期，已用你平時的聲音設定取代。
[[URL] 點按這裡] 繼續訂用。
	</notification>
	<notification name="VoiceEffectsWillExpire">
		至少一個你訂用的變聲效果將在 [INTERVAL] 天後到期。
[[URL] 點按這裡] 繼續訂用。
	</notification>
	<notification name="VoiceEffectsNew">
		新的變聲效果上市了！
	</notification>
	<notification name="Cannot enter parcel: not a group member">
		只有某特定群組的成員才能進入這區域。
	</notification>
	<notification name="Cannot enter parcel: banned">
		你已被禁入，因此無法進入這地段。
	</notification>
	<notification name="Cannot enter parcel: not on access list">
		無法進入這地段，你不在出入許可名單中。
	</notification>
	<notification name="VoiceNotAllowed">
		你無權連通 [VOICE_CHANNEL_NAME] 語音聊天。
	</notification>
	<notification name="VoiceCallGenericError">
		試圖連通 [VOICE_CHANNEL_NAME] 語音聊天時發生錯誤。  請稍候再試一次。
	</notification>
	<notification name="UnsupportedCommandSLURL">
		你所點按的 SLurl 位置並不被支援。
	</notification>
	<notification name="BlockedSLURL">
		從未被信任的瀏覽器接收到一個 SLurl，為了你的安全起見，已將它封鎖。
	</notification>
	<notification name="ThrottledSLURL">
		短時間內從一個不被信任的瀏覽器接收到多個 SLurl。
為了你的安全起見，它們將被封鎖幾秒鐘。
	</notification>
	<notification name="IMToast">
		[MESSAGE]
		<form name="form">
			<button name="respondbutton" text="回應"/>
		</form>
	</notification>
	<notification name="ConfirmCloseAll">
		你確定要關閉所有的 IM？
		<usetemplate ignoretext="在我關閉全部的 IMs 對話視窗前確認。" name="okcancelignore" notext="取消" yestext="確定"/>
	</notification>
	<notification name="AttachmentSaved">
		附件已儲存。
	</notification>
	<notification name="UnableToFindHelpTopic">
		找不到這個元件的幫助主題。
	</notification>
	<notification name="ObjectMediaFailure">
		伺服器錯誤：媒體更新或取得失敗。
&apos;[ERROR]&apos;
		<usetemplate name="okbutton" yestext="確定"/>
	</notification>
	<notification name="TextChatIsMutedByModerator">
		主持人已設定忽略你的文字聊天內容。
		<usetemplate name="okbutton" yestext="確定"/>
	</notification>
	<notification name="VoiceIsMutedByModerator">
		主持人已將你的語音消音。
		<usetemplate name="okbutton" yestext="確定"/>
	</notification>
	<notification name="UploadCostConfirmation">
		上傳將花費 L$[PRICE]，是否繼續？
		<usetemplate name="okcancelbuttons" notext="取消" yestext="上傳"/>
	</notification>
	<notification name="ConfirmClearTeleportHistory">
		確定清除你的瞬間傳送歷史記錄？
		<usetemplate name="okcancelbuttons" notext="取消" yestext="確定"/>
	</notification>
	<notification name="BottomTrayButtonCanNotBeShown">
		所選按鈕目前無法顯示。
等到空間足夠，按鈕將會顯示出來。
	</notification>
	<notification name="ShareNotification">
		選取要分享的居民。
	</notification>
	<notification name="MeshUploadError">
		[LABEL] 上傳失敗：[MESSAGE] [IDENTIFIER] 

詳見記錄檔。
	</notification>
	<notification name="MeshUploadPermError">
		請求網面上傳權限時出錯。
	</notification>
	<notification name="RegionCapabilityRequestError">
		無法取得地區能力 &apos;[CAPABILITY]&apos;。
	</notification>
	<notification name="ShareItemsConfirmation">
		請確定你要和居民分享這些物項：

&lt;nolink&gt;[ITEMS]&lt;/nolink&gt;

居民：

[RESIDENTS]
		<usetemplate name="okcancelbuttons" notext="取消" yestext="確定"/>
	</notification>
	<notification name="ShareFolderConfirmation">
		一次只能分享一個資料夾。

請確定你要和居民分享這些物項：

&lt;nolink&gt;[ITEMS]&lt;/nolink&gt;

居民：

[RESIDENTS]
		<usetemplate name="okcancelbuttons" notext="取消" yestext="確定"/>
	</notification>
	<notification name="ItemsShared">
		物品已成功分享。
	</notification>
	<notification name="DeedToGroupFail">
		讓渡給群組失敗。
	</notification>
	<notification name="ReleaseLandThrottled">
		目前無法遺棄 [PARCEL_NAME] 地段。
	</notification>
	<notification name="ReleasedLandWithReclaim">
		[AREA] 平方公尺的地段「[PARCEL_NAME]」已釋出。

你須在 [RECLAIM_PERIOD] 小時內領回（花費 L$0），否則將開放出售給任何人。
	</notification>
	<notification name="ReleasedLandNoReclaim">
		[AREA] 平方公尺的地段「[PARCEL_NAME]」已釋出。

現已開放出售給任何人。
	</notification>
	<notification name="AvatarRezNotification">
		（存續 [EXISTENCE] 秒鐘）
化身 &apos;[NAME]&apos; 在 [TIME] 秒內完全呈現。
	</notification>
	<notification name="AvatarRezSelfBakedDoneNotification">
		（存續 [EXISTENCE] 秒鐘）
你的裝扮在 [TIME] 秒內定貌。
	</notification>
	<notification name="AvatarRezSelfBakedUpdateNotification">
		（存續 [EXISTENCE] 秒鐘）
你在 [TIME] 秒後送出更新外觀請求。
[STATUS]
	</notification>
	<notification name="AvatarRezCloudNotification">
		（存續 [EXISTENCE] 秒鐘）
化身 &apos;[NAME]&apos; 已雲化。
	</notification>
	<notification name="AvatarRezArrivedNotification">
		（存續 [EXISTENCE] 秒鐘）
化身 &apos;[NAME]&apos; 已出現。
	</notification>
	<notification name="AvatarRezLeftCloudNotification">
		（存續 [EXISTENCE] 秒鐘）
化身 &apos;[NAME]&apos; 在雲化 [TIME] 秒後離開。
	</notification>
	<notification name="AvatarRezEnteredAppearanceNotification">
		（存續 [EXISTENCE] 秒鐘）
化身 &apos;[NAME]&apos; 進入外觀模式。
	</notification>
	<notification name="AvatarRezLeftAppearanceNotification">
		（存續 [EXISTENCE] 秒鐘）
化身 &apos;[NAME]&apos; 離開外觀模式。
	</notification>
	<notification name="NoConnect">
		使用 [PROTOCOL] [HOSTID] 連線時出了問題。
請檢查你的網路和防火牆設定。
		<usetemplate name="okbutton" yestext="確定"/>
	</notification>
	<notification name="NoVoiceConnect">
		試圖連接語音伺服器時出了問題：

[HOSTID]

將無法用語音溝通。
請檢查你的網路和防火牆設定。
		<usetemplate name="okbutton" yestext="確定"/>
	</notification>
	<notification name="AvatarRezLeftNotification">
		（存續 [EXISTENCE] 秒鐘）
化身 &apos;[NAME]&apos; 在完全載入狀況下離開。
	</notification>
	<notification name="AvatarRezSelfBakedTextureUploadNotification">
		（存續 [EXISTENCE] 秒鐘）
你在 [TIME] 秒鐘後為 &apos;[BODYREGION]&apos; 上傳了一個 [RESOLUTION] 的定貌材質。
	</notification>
	<notification name="AvatarRezSelfBakedTextureUpdateNotification">
		（存續 [EXISTENCE] 秒鐘）
你在 [TIME] 秒鐘後在本地為 &apos;[BODYREGION]&apos; 更新了一個 [RESOLUTION] 的定貌材質。
	</notification>
	<notification name="LivePreviewUnavailable">
		我們無法顯示這個材質的預覽，因為它設為「禁止複製」且 / 或「禁止轉移」。
		<usetemplate ignoretext="「禁止複製」和「禁止轉移」的材質若不能使用實時預覽模式，請給我警示。" name="okignore" yestext="確定"/>
	</notification>
	<notification name="ConfirmLeaveCall">
		你確定要離開這段通話？
		<usetemplate ignoretext="我結束通話前進行確認" name="okcancelignore" notext="否" yestext="是"/>
	</notification>
	<notification name="ConfirmMuteAll">
		你已選擇要將所有參與群組通話的人消音。
這將導致後來加入通話的所有居民同樣被
消音，即使在你離開通話後也一樣。

把所有人消音？
		<usetemplate ignoretext="在我對所有群組通話的參與者予以靜音前確認" name="okcancelignore" notext="取消" yestext="確定"/>
	</notification>
	<notification label="聊天" name="HintChat">
		若要加入對話，請在下方的聊天欄裡打字。
	</notification>
	<notification label="站立" name="HintSit">
		若要中止坐姿站起身來，請按「站立」按鈕。
	</notification>
	<notification label="說話" name="HintSpeak">
		點按「說話」按鈕來打開或關閉麥克風。

點按向上箭頭鍵，可顯示聲音控制面板。

隱藏「說話」按鈕將停用語音功能。
	</notification>
	<notification label="探索世界" name="HintDestinationGuide">
		目的地指南包含上千個值得探索的新地點。 選擇一個地點，然後「瞬間傳送」前往，開始你的探索！
	</notification>
	<notification label="側邊欄" name="HintSidePanel">
		你可以從側邊欄進入收納區、裝扮、個人檔案等，方便又迅速。
	</notification>
	<notification label="移動" name="HintMove">
		若想行走或跑步，請打開「移動」面板，使用方向箭頭來移動。 也可以使用鍵盤上的方向鍵。
	</notification>
	<notification label="" name="HintMoveClick">
		1. 點按一下就可行走
點按地面上任何一點，就可以走到那裡。

2. 按住並拖曳，可以旋轉視野
在虛擬世界裡按住並拖曳任何一點，就可旋轉你的視野
	</notification>
	<notification label="顯示名稱" name="HintDisplayName">
		在這裡自訂你的顯示名稱。 顯示名稱和使用者名稱有別，後者獨一無二而且不能變更。 你可以在偏好設定裡，變更要如何察看別人的名稱。
	</notification>
	<notification label="視角" name="HintView">
		要改變攝影機視角，請用「環繞」和「平移」控制。 按 Escape 鍵，或走動一下，便可重設你的視野。
	</notification>
	<notification label="收納區" name="HintInventory">
		到收納區找尋物項。 在「新近」頁籤裡可立刻看到新近的物項。
	</notification>
	<notification label="你得到林登幣!" name="HintLindenDollar">
		這裡顯示你目前的 L$ 餘額。 點按「購買 L$」可添購林登幣。
	</notification>
	<notification name="LowMemory">
		你的可用記憶體很小。 第二人生部分功能將停用，以免當機。 請關閉其他應用程式。 這狀況若持續，請重啟第二人生。
	</notification>
	<notification name="ForceQuitDueToLowMemory">
		記憶體不足，第二人生將於 30 秒後關閉離開。
	</notification>
	<notification name="PopupAttempt">
		一個突顯式視窗開啟時被阻擋。
		<form name="form">
			<ignore name="ignore" text="啟用全部的突顯式視窗"/>
			<button name="open" text="開啟突顯式視窗"/>
		</form>
	</notification>
	<notification name="SOCKS_NOT_PERMITTED">
		SOCKS 5 代理伺服器 &quot;[HOST]:[PORT]&quot; 拒絕連通，規則集不允許。
		<usetemplate name="okbutton" yestext="確定"/>
	</notification>
	<notification name="SOCKS_CONNECT_ERROR">
		SOCKS 5 代理伺服器 &quot;[HOST]:[PORT]&quot; 拒絕連通，無法打開 TCP 頻道。
		<usetemplate name="okbutton" yestext="確定"/>
	</notification>
	<notification name="SOCKS_NOT_ACCEPTABLE">
		SOCKS 5 代理伺服器 &quot;[HOST]:[PORT]&quot; 拒絕所選的鑒認方法。
		<usetemplate name="okbutton" yestext="確定"/>
	</notification>
	<notification name="SOCKS_AUTH_FAIL">
		SOCKS 5 代理伺服器 &quot;[HOST]:[PORT]&quot; 回報：你的鑒認資料無效。
		<usetemplate name="okbutton" yestext="確定"/>
	</notification>
	<notification name="SOCKS_UDP_FWD_NOT_GRANTED">
		SOCKS 5 代理伺服器 &quot;[HOST]:[PORT]&quot; 拒絕 UDP 聯結請求。
		<usetemplate name="okbutton" yestext="確定"/>
	</notification>
	<notification name="SOCKS_HOST_CONNECT_FAILED">
		無法連通 SOCKS 5 代理伺服器 &quot;[HOST]:[PORT]&quot;。
		<usetemplate name="okbutton" yestext="確定"/>
	</notification>
	<notification name="SOCKS_UNKNOWN_STATUS">
		伺服器 &quot;[HOST]:[PORT]&quot; 發生不明的代理伺服器錯誤。
		<usetemplate name="okbutton" yestext="確定"/>
	</notification>
	<notification name="SOCKS_INVALID_HOST">
		無效的 SOCKS 代理伺服器位址或埠號 &quot;[HOST]:[PORT]&quot;。
		<usetemplate name="okbutton" yestext="確定"/>
	</notification>
	<notification name="SOCKS_BAD_CREDS">
		無效的 SOCKS 5 使用者名稱或密碼。
		<usetemplate name="okbutton" yestext="確定"/>
	</notification>
	<notification name="PROXY_INVALID_HTTP_HOST">
		無效的 HTTP 代理伺服器位址或埠號 &quot;[HOST]:[PORT]&quot;。
		<usetemplate name="okbutton" yestext="確定"/>
	</notification>
	<notification name="PROXY_INVALID_SOCKS_HOST">
		無效的 SOCKS 代理伺服器位址或埠號 &quot;[HOST]:[PORT]&quot;。
		<usetemplate name="okbutton" yestext="確定"/>
	</notification>
	<notification name="ChangeProxySettings">
		重新啟動 [APP_NAME] 後將採用新的代理伺服器設定。
		<usetemplate name="okbutton" yestext="確定"/>
	</notification>
	<notification name="AuthRequest">
		&apos;[REALM]&apos; 領域的 &apos;&lt;nolink&gt;[HOST_NAME]&lt;/nolink&gt;&apos; 站點需要使用者名稱和密碼。
		<form name="form">
			<input name="username" text="使用者名稱"/>
			<input name="password" text="密碼"/>
			<button name="ok" text="提交"/>
			<button name="cancel" text="取消"/>
		</form>
	</notification>
	<notification label="" name="NoClassifieds">
		只有進階模式才能新建或編輯個人廣告。 你是否想要結束離開，以便變更模式？ 你可在登入畫面選擇想要的模式。
		<usetemplate name="okcancelbuttons" notext="不要結束退出" yestext="結束退出"/>
	</notification>
	<notification label="" name="NoGroupInfo">
		只有進階模式才能新建或編輯群組。 你是否想要結束離開，以便變更模式？ 你可在登入畫面選擇想要的模式。
		<usetemplate name="okcancelbuttons" notext="不要結束退出" yestext="結束退出"/>
	</notification>
	<notification label="" name="NoPlaceInfo">
		只有進階模式才能察看地點檔案。 你是否想要結束離開，以便變更模式？ 你可在登入畫面選擇想要的模式。
		<usetemplate name="okcancelbuttons" notext="不要結束退出" yestext="結束退出"/>
	</notification>
	<notification label="" name="NoPicks">
		只有進階模式才能新建或編輯精選地點。 你是否想要結束離開，以便變更模式？ 你可在登入畫面選擇想要的模式。
		<usetemplate name="okcancelbuttons" notext="不要結束退出" yestext="結束退出"/>
	</notification>
	<notification label="" name="NoWorldMap">
		只有進階模式才能察看世界地圖。 你是否想要結束離開，以便變更模式？ 你可在登入畫面選擇想要的模式。
		<usetemplate name="okcancelbuttons" notext="不要結束退出" yestext="結束退出"/>
	</notification>
	<notification label="" name="NoVoiceCall">
		只有進階模式才能使用語音通話。 你是否要登出並且變更模式？
		<usetemplate name="okcancelbuttons" notext="不要結束退出" yestext="結束退出"/>
	</notification>
	<notification label="" name="NoAvatarShare">
		只有進階模式才能使用分享功能。 你是否要登出並且變更模式？
		<usetemplate name="okcancelbuttons" notext="不要結束退出" yestext="結束退出"/>
	</notification>
	<notification label="" name="NoAvatarPay">
		只有進階模式才能付費給其他居民。 你是否要登出並且變更模式？
		<usetemplate name="okcancelbuttons" notext="不要結束退出" yestext="結束退出"/>
	</notification>
	<notification label="" name="NoInventory">
		只有進階模式才能察看收納區。 你是否要登出並且變更模式？
		<usetemplate name="okcancelbuttons" notext="不要結束退出" yestext="結束退出"/>
	</notification>
	<notification label="" name="NoAppearance">
		只有進階模式才能使用外觀編輯器。 你是否要登出並且變更模式？
		<usetemplate name="okcancelbuttons" notext="不要結束退出" yestext="結束退出"/>
	</notification>
	<notification label="" name="NoSearch">
		只有進階模式才能搜尋。 你是否要登出並且變更模式？
		<usetemplate name="okcancelbuttons" notext="不要結束退出" yestext="結束退出"/>
	</notification>
	<notification label="" name="ConfirmHideUI">
		這將會隱藏所有選單內容和按鈕。 要恢復原狀，再點按 [SHORTCUT] 一次。
		<usetemplate ignoretext="隱藏使用者介面前先確認" name="okcancelignore" notext="取消" yestext="確定"/>
	</notification>
	<notification name="PathfindingLinksets_WarnOnPhantom">
		所選的一些聯結集的幻影旗標將被切換。

你確定要繼續嗎？
		<usetemplate ignoretext="所選的一些聯結集的幻影旗標將被切換。" name="okcancelignore" notext="取消" yestext="確定"/>
	</notification>
	<notification name="PathfindingLinksets_MismatchOnRestricted">
		所選某些聯結集因權限問題，無法設定為 &apos;[REQUESTED_TYPE]&apos;。  這些聯結集將被設為 &apos;[RESTRICTED_TYPE]&apos;。

你確定要繼續嗎？
		<usetemplate ignoretext="所選某些聯結集因權限問題，無法設定。" name="okcancelignore" notext="取消" yestext="確定"/>
	</notification>
	<notification name="PathfindingLinksets_MismatchOnVolume">
		所選某些聯結集無法設為 &apos;[REQUESTED_TYPE]&apos;，因為形狀屬於非凸面。

你確定要繼續嗎？
		<usetemplate ignoretext="所選某些聯結集因為形狀屬於非凸面，無法設定" name="okcancelignore" notext="取消" yestext="確定"/>
	</notification>
	<notification name="PathfindingLinksets_WarnOnPhantom_MismatchOnRestricted">
		所選的一些聯結集的幻影旗標將被切換。

所選某些聯結集因權限問題，無法設定為 &apos;[REQUESTED_TYPE]&apos;。  這些聯結集將被設為 &apos;[RESTRICTED_TYPE]&apos;。

你確定要繼續嗎？
		<usetemplate ignoretext="所選的一些聯結集的幻影旗標可成功切換，其他的則因權限問題而無法設定。" name="okcancelignore" notext="取消" yestext="確定"/>
	</notification>
	<notification name="PathfindingLinksets_WarnOnPhantom_MismatchOnVolume">
		所選的一些聯結集的幻影旗標將被切換。

所選某些聯結集無法設為 &apos;[REQUESTED_TYPE]&apos;，因為形狀屬於非凸面。

你確定要繼續嗎？
		<usetemplate ignoretext="所選的一些聯結集的幻影旗標可成功切換，其他的則因形狀屬於非凸面而無法設定" name="okcancelignore" notext="取消" yestext="確定"/>
	</notification>
	<notification name="PathfindingLinksets_MismatchOnRestricted_MismatchOnVolume">
		所選某些聯結集因權限問題，無法設定為 &apos;[REQUESTED_TYPE]&apos;。  這些聯結集將被設為 &apos;[RESTRICTED_TYPE]&apos;。

所選某些聯結集無法設為 &apos;[REQUESTED_TYPE]&apos;，因為形狀屬於非凸面。 這些聯結集的使用類型將維持不變。

你確定要繼續嗎？
		<usetemplate ignoretext="所選某些聯結集因權限不足，且形狀屬於非凸面，因此無法設定。" name="okcancelignore" notext="取消" yestext="確定"/>
	</notification>
	<notification name="PathfindingLinksets_WarnOnPhantom_MismatchOnRestricted_MismatchOnVolume">
		所選的一些聯結集的幻影旗標將被切換。

所選某些聯結集因權限問題，無法設定為 &apos;[REQUESTED_TYPE]&apos;。  這些聯結集將被設為 &apos;[RESTRICTED_TYPE]&apos;。

所選某些聯結集無法設為 &apos;[REQUESTED_TYPE]&apos;，因為形狀屬於非凸面。 這些聯結集的使用類型將維持不變。

你確定要繼續嗎？
		<usetemplate ignoretext="所選的一些聯結集的幻影旗標將被切換，其他則因權限不足且形狀屬於非凸面，因此無法設定。" name="okcancelignore" notext="取消" yestext="確定"/>
	</notification>
	<notification name="PathfindingLinksets_ChangeToFlexiblePath">
		所選的物件會影響導航網面。  將它改為彈性路徑，將使它從導航網面中被移除。
		<usetemplate ignoretext="所選的物件會影響導航網面。  將它改為彈性路徑，將使它從導航網面中被移除。" name="okcancelignore" notext="取消" yestext="確定"/>
	</notification>
	<global name="UnsupportedGLRequirements">
		你的硬體設備似乎不符 [APP_NAME] 的要求。 [APP_NAME] 需要可以支援多材質的 OpenGL 顯像卡。 在這狀況下，請確定你的顯像卡安裝了最新的驅動程式，作業系統也安裝了最新的服務包和嵌補程式。

如果你繼續遇到問題，請前往 [SUPPORT_SITE] 求助。
	</global>
	<global name="UnsupportedCPUAmount">
		796
	</global>
	<global name="UnsupportedRAMAmount">
		510
	</global>
	<global name="UnsupportedGPU">
		- 你的顯示卡未達系統最低配備要求。
	</global>
	<global name="UnsupportedRAM">
		- 你的系統記憶體卡未達系統最低配備要求。
	</global>
	<global name="You can only set your &apos;Home Location&apos; on your land or at a mainland Infohub.">
		若你擁有一塊土地，你可以標記它成為你的家的位置。
或者，你可以察看地圖，尋找標記為「資訊中心」的地方。
	</global>
	<global name="You died and have been teleported to your home location">
		你已經死亡並且被瞬間傳送回你的家的位置。
	</global>
	<notification name="LocalBitmapsUpdateFileNotFound">
		[FNAME] 無法更新，找不到該檔案。
未來將不再更新該檔案。
	</notification>
	<notification name="LocalBitmapsUpdateFailedFinal">
		[FNAME] 無法開啟或解碼，已嘗試 [NRETRIES] 次，該檔案已被認定為毀壞。
未來將不再更新該檔案。
	</notification>
	<notification name="LocalBitmapsVerifyFail">
		試圖新增一個無效或無法讀取的圖像檔 [FNAME]，該檔無法開啟或解碼。
已取消這一嘗試。
	</notification>
	<notification name="PathfindingReturnMultipleItems">
		你正退回 [NUM_ITEMS] 個物項。  你確定你要繼續？
		<usetemplate ignoretext="確定退回多個物項？" name="okcancelignore" notext="否" yestext="是"/>
	</notification>
	<notification name="PathfindingDeleteMultipleItems">
		你正在刪除 [NUM_ITEMS] 個物項。  你確定你要繼續？
		<usetemplate ignoretext="確定要刪除多個物項？" name="okcancelignore" notext="否" yestext="是"/>
	</notification>
</notifications><|MERGE_RESOLUTION|>--- conflicted
+++ resolved
@@ -1218,14 +1218,8 @@
 	<notification name="FirstRun">
 		[APP_NAME] 安裝完成。
 
-<<<<<<< HEAD
 如果你是第一次使用 [CURRENT_GRID]，你將需要建立新帳號才可登入。
-返回 [http://join.secondlife.com secondlife.com] 建立新帳號？
-		<usetemplate name="okcancelbuttons" notext="繼續" yestext="新帳戶..."/>
-=======
-如果你是第一次使用 [SECOND_LIFE]，你將需要建立新帳號才可登入。
 		<usetemplate name="okcancelbuttons" notext="繼續" yestext="建立帳號…"/>
->>>>>>> 2206653f
 	</notification>
 	<notification name="LoginPacketNeverReceived">
 		連線出現問題。 問題可能出在你的網路連線或 [SECOND_LIFE_GRID]。
@@ -2207,21 +2201,11 @@
 		<usetemplate ignoretext="編輯外觀時能穿上我所創造的服裝" name="okcancelignore" notext="否" yestext="是"/>
 	</notification>
 	<notification name="NotAgeVerified">
-<<<<<<< HEAD
-		你必須通過年齡驗證才能進入這區域。  你是否要前往 [CURRENT_GRID] 網站進行年齡驗證？
-
-[_URL]
-		<url name="url">
-			https://secondlife.com/account/verification.php
-		</url>
-		<usetemplate ignoretext="我尚未驗證年齡" name="okcancelignore" notext="否" yestext="是"/>
-=======
 		你所欲前往的地點設限給年滿 18 歲的居民進入。
 		<usetemplate ignoretext="我年齡不滿規定，無法進入有年齡限制的區域。" name="okignore" yestext="確定"/>
 	</notification>
 	<notification name="NotAgeVerified_Notify">
 		此地點限制為年滿 18 歲。
->>>>>>> 2206653f
 	</notification>
 	<notification name="Cannot enter parcel: no payment info on file">
 		你必須提供付款資料才能進入這區域。  你是否要前往 [CURRENT_GRID] 網站設定付款資料？
@@ -2767,10 +2751,7 @@
 		[NAME] 的 &apos;&lt;nolink&gt;[TITLE]&lt;/nolink&gt;&apos;
 [MESSAGE]
 		<form name="form">
-<<<<<<< HEAD
-=======
 			<button name="Client_Side_Mute" text="封鎖"/>
->>>>>>> 2206653f
 			<button name="Client_Side_Ignore" text="忽視"/>
 		</form>
 	</notification>
@@ -2778,10 +2759,7 @@
 		[GROUPNAME] 的 &apos;&lt;nolink&gt;[TITLE]&lt;/nolink&gt;&apos;
 [MESSAGE]
 		<form name="form">
-<<<<<<< HEAD
-=======
 			<button name="Client_Side_Mute" text="封鎖"/>
->>>>>>> 2206653f
 			<button name="Client_Side_Ignore" text="忽視"/>
 		</form>
 	</notification>
