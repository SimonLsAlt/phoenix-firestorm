--- conflicted
+++ resolved
@@ -27,12 +27,8 @@
 	<check_box label="轉售" name="CheckNextOwnerTransfer"/>
 	<check_box label="出售" name="CheckPurchase"/>
 	<combo_box name="ComboBoxSaleType">
-<<<<<<< HEAD
-		<combo_box.item label="恚庨" name="Copy"/>
-=======
 		<combo_box.item label="複製" name="Copy"/>
 		<combo_box.item label="內容" name="Contents"/>
->>>>>>> f155f400
 		<combo_box.item label="原件" name="Original"/>
 	</combo_box>
 	<spinner label="價格：" name="Edit Cost"/>
