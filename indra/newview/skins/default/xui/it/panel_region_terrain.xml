<?xml version="1.0" encoding="utf-8" standalone="yes"?>
<panel label="Terreno" name="Terrain">
	<text name="region_text_lbl">
		Regione:
	</text>
	<text name="region_text" left_delta="60">
		sconosciuta
	</text>
	<spinner label="Altezza dell&apos;acqua" name="water_height_spin"/>
	<spinner label="Limite altezza" name="terrain_raise_spin"/>
	<spinner bottom_delta="-34" label="Limite profondità" name="terrain_lower_spin"/>
	<text name="detail_texture_text">
<<<<<<< HEAD
		Texture terreno (richiede file 1024x1024 24 bit TGA)
	</text>
=======
    Texture terreno
  </text>
>>>>>>> e2af6de2
	<text name="height_text_lbl">
		1 (basso)
	</text>
	<text name="height_text_lbl4">
		4 (alto)
	</text>
	<text name="height_text_lbl5">
		Intervalli altitudine texture
	</text>
	<text name="height_text_lbl10">
		Questi valori indicano la gamma di miscele per le texture di cui sopra.
	</text>
	<text name="height_text_lbl11">
		Misurato in metri, il valore BASSO è la MASSIMA altezza della texture 1 e il valore ALTO è l&apos;altezza MINIMA della texture 4.
	</text>
	<text name="height_text_lbl6">
		Nordovest
	</text>
	<text name="height_text_lbl7">
		Nordest
	</text>
	<spinner label="basso" name="height_start_spin_1"/>
	<spinner label="basso" name="height_start_spin_3"/>
	<spinner label="alto" name="height_range_spin_1"/>
	<spinner label="alto" name="height_range_spin_3"/>
	<text name="height_text_lbl8">
		Sudovest
	</text>
	<text name="height_text_lbl9">
		Sudest
	</text>
	<spinner label="basso" name="height_start_spin_0"/>
	<spinner label="basso" name="height_start_spin_2"/>
	<spinner label="alto" name="height_range_spin_0"/>
	<spinner label="alto" name="height_range_spin_2"/>
	<button label="Scarica RAW terreno ..." name="download_raw_btn" tool_tip="Disponibile solo per i proprietari del terreno, non per i manager"/>
	<button label="Carica RAW terreno..." name="upload_raw_btn" tool_tip="Disponibile solo per i proprietari del terreno, non per i manager"/>
	<button label="Trasforma" name="bake_terrain_btn" tool_tip="Imposta il terreno corrente come punto medio per i limiti di innalzamento/abbassamento"/>
	<button label="Applica" name="apply_btn"/>
</panel><|MERGE_RESOLUTION|>--- conflicted
+++ resolved
@@ -10,13 +10,8 @@
 	<spinner label="Limite altezza" name="terrain_raise_spin"/>
 	<spinner bottom_delta="-34" label="Limite profondità" name="terrain_lower_spin"/>
 	<text name="detail_texture_text">
-<<<<<<< HEAD
-		Texture terreno (richiede file 1024x1024 24 bit TGA)
-	</text>
-=======
     Texture terreno
   </text>
->>>>>>> e2af6de2
 	<text name="height_text_lbl">
 		1 (basso)
 	</text>
