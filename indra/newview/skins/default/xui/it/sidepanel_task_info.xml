--- conflicted
+++ resolved
@@ -49,13 +49,6 @@
 		<text name="Name:">
 			Nome:
 		</text>
-<<<<<<< HEAD
-		<text name="Description:">
-			Descrizione:
-		</text>
-		<text name="CreatorNameLabel">
-			Creatore:
-=======
 		<line_editor name="Object Name" tool_tip="Il nome è limitato a 63 caratteri. Prim con nomi più lunghi verranno accorciati. I nomi possono avere solamente caratteri stampabili facenti parte del codice ASCII-7 (non esteso), con l&apos;eccezione della barra verticale &apos;|&apos;."/>
 		<text name="Description:">
 			Descrizione:
@@ -63,7 +56,6 @@
 		<line_editor name="Object Description" tool_tip="Quando la dicitura &quot;Vedi suggerimenti su tutti gli oggetti&quot; è selezionata nelle impostazioni del Viewer, passando il mouse sopra un oggetto si vedrà la sua descrizione. La descrizione dei Prim è limitata a 127 bytes. Se più lunga, verrá troncata."/>
 		<text name="CreatorNameLabel">
 			Ideatore:
->>>>>>> db6d4a3c
 		</text>
 		<text name="Owner:">
 			Proprietario:
@@ -75,15 +67,9 @@
 		<name_box initial_value="Caricamento in corso..." name="Group Name Proxy"/>
 		<button label="Cessione" label_selected="Cessione" name="button deed" tool_tip="Con una cessione si trasferisce il bene con i diritti al proprietario successivo Gli oggetti in proprietà condivisa di gruppo possono essere ceduti soltanto da un funzionario del gruppo."/>
 		<text name="label click action">
-<<<<<<< HEAD
 			Effetto del clic:
 		</text>
-		<combo_box name="clickaction">
-=======
-			Fai clic per:
-		</text>
 		<combo_box name="clickaction" tool_tip="Con l&apos;azione &quot;clic singolo&quot; puoi interagire con un oggetto semplicemente cliccandolo una volta. Ogni azione &quot;clic singolo&quot; ha un cursore speciale che indica il suo effetto. Alcune azioni &quot;clic singolo&quot; hanno dei requisiti per funzionare. Ad esempio per il comando &quot;Touch and Pay&quot; sono necessari degli script.">
->>>>>>> db6d4a3c
 			<combo_box.item label="Tocca (predefinito)" name="Touch/grab(default)"/>
 			<combo_box.item label="Siedi sull&apos;oggetto" name="Sitonobject"/>
 			<combo_box.item label="Acquista oggetto" name="Buyobject"/>
@@ -97,11 +83,10 @@
 				Tu puoi modificare questo oggetto
 			</text>
 			<text name="Anyone can:">
-<<<<<<< HEAD
 				Chiunque può:
 			</text>
-			<check_box label="Copiare" name="checkbox allow everyone copy"/>
-			<check_box label="Spostare" name="checkbox allow everyone move"/>
+			<check_box label="Copia" name="checkbox allow everyone copy" tool_tip="Chiunque può prendere una copia di questo oggetto. L&apos;oggetto e tutti i suoi contenuti devono avere il permesso di copia e trasferimento."/>
+			<check_box label="Sposta" name="checkbox allow everyone move" tool_tip="Chiunque può muovere l&apos;oggetto."/>
 			<text name="GroupLabel">
 				Gruppo:
 			</text>
@@ -109,25 +94,9 @@
 			<text name="NextOwnerLabel">
 				Proprietario successivo:
 			</text>
-			<check_box label="Modificare" name="checkbox next owner can modify"/>
-			<check_box label="Copiare" name="checkbox next owner can copy"/>
-			<check_box label="Trasferire" name="checkbox next owner can transfer" tool_tip="Il prossimo proprietario può regalare o rivendere questo oggetto"/>
-=======
-				Chiunque:
-			</text>
-			<check_box label="Copia" name="checkbox allow everyone copy" tool_tip="Chiunque può prendere una copia di questo oggetto. L&apos;oggetto e tutti i suoi contenuti devono avere il permesso di copia e trasferimento."/>
-			<check_box label="Sposta" name="checkbox allow everyone move" tool_tip="Chiunque può muovere l&apos;oggetto."/>
-			<text name="GroupLabel">
-				Gruppo:
-			</text>
-			<check_box label="Condividi" name="checkbox share with group" tool_tip="Consenti a tutti i membri del gruppo selezionato di condividere i tuoi diritti di modifica di questo oggetto. Per attivare le restrizioni per ruolo devi prima effettuare la cessione."/>
-			<text name="NextOwnerLabel">
-				Proprietario successivo:
-			</text>
 			<check_box label="Modifica" name="checkbox next owner can modify" tool_tip="Il prossimo proprietario può modificare le proprietà dell&apos;oggetto come il nome o la scala."/>
 			<check_box label="Copia" name="checkbox next owner can copy" tool_tip="Il proprietario successivo può prendere infinite copie di questo oggetto. Le copie mantengono le informazioni sul creatore, e non possono avere permessi maggiori di quelli posseduti dall&apos;oggetto copiato."/>
-			<check_box label="Trasferisci" name="checkbox next owner can transfer" tool_tip="Il prossimo proprietario può regalare o rivendere questo oggetto"/>
->>>>>>> db6d4a3c
+			<check_box label="Trasferire" name="checkbox next owner can transfer" tool_tip="Il prossimo proprietario può regalare o rivendere questo oggetto"/>
 		</panel>
 		<check_box label="In vendita" name="checkbox for sale" tool_tip="Permette alla gente di comprare questo oggetto, il suo contenuto o la sua copia virtuale ad un prezzo stabilito."/>
 		<combo_box name="sale type" tool_tip="Decidi se vuoi che il compratore riceva una copia, una copia del contenuto o l&apos;oggetto stesso.">
@@ -140,8 +109,6 @@
 		<text name="pathfinding_attributes_label">
 			Attributi pathfinding:
 		</text>
-<<<<<<< HEAD
-=======
 		<text name="B:">
 			B:
 		</text>
@@ -161,26 +128,19 @@
 			F:
 		</text>
 	</panel>
-	<panel name="button_panel">
-		<button label="Apri" name="open_btn" tool_tip="Apri per vedere i Contenuti dell&apos;Oggetto."/>
-		<button label="Paga" name="pay_btn" tool_tip="Apri finestra di Pagamento. L&apos;oggetto deve avere uno script di pagamento affinchè tutto ciò funzioni."/>
-		<button label="Acquista" name="buy_btn" tool_tip="Apri finestra Acquisto. È necessario che l&apos;oggetto sia impostato per la vendita."/>
-		<button label="Dettagli" name="details_btn" tool_tip="Apri finestra Ispezione oggetto."/>
->>>>>>> db6d4a3c
-	</panel>
 	</scroll_container>
 	<layout_stack name="buttons_ls">
 		<layout_panel name="open_btn_panel">
-			<button label="Apri" name="open_btn"/>
+			<button label="Apri" name="open_btn" tool_tip="Apri per vedere i Contenuti dell&apos;Oggetto."/>
 		</layout_panel>
 		<layout_panel name="pay_btn_panel">
-			<button label="Paga" name="pay_btn"/>
+			<button label="Paga" name="pay_btn" tool_tip="Apri finestra di Pagamento. L&apos;oggetto deve avere uno script di pagamento affinchè tutto ciò funzioni."/>
 		</layout_panel>
 		<layout_panel name="buy_btn_panel">
-			<button label="Acquista" name="buy_btn"/>
+			<button label="Acquista" name="buy_btn" tool_tip="Apri finestra Acquisto. È necessario che l&apos;oggetto sia impostato per la vendita."/>
 		</layout_panel>
 		<layout_panel name="details_btn_panel">
-			<button label="Dettagli" name="details_btn"/>
+			<button label="Dettagli" name="details_btn" tool_tip="Apri finestra Ispezione oggetto."/>
 		</layout_panel>
 	</layout_stack>
 </panel>