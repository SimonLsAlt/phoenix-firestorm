--- conflicted
+++ resolved
@@ -23,8 +23,6 @@
 			<check_box label="Abilita" name="enable_media"/>
 			<slider label="Voce" name="Voice Volume"/>
 			<check_box label="Abilita" name="enable_voice_check_volume"/>
-<<<<<<< HEAD
-=======
 			<text name="Listen media from">
 				Ascolta media e suoni da:
 			</text>
@@ -32,7 +30,6 @@
 				<radio_item label="Posizione camera" name="0" />
 				<radio_item label="Posizione avatar" name="1" />
 			</radio_group>
->>>>>>> 86230977
 			<text name="auto_unmute_label">
 				Riattiva automaticamente suoni dopo il teleport:
 			</text>
@@ -464,15 +461,12 @@
 			<button name="Prev_UISndTrackerBeacon" label="S" tool_tip="Anteprima suono."/>
 			<button name="Def_UISndTrackerBeacon" label="R" tool_tip="Ripristina suono predefinito."/>
 			<check_box label="Attiva suono" name="PlayModeUISndTrackerBeacon"/>
-<<<<<<< HEAD
-=======
 			<text tool_tip="UUID del suono riprodotto quando il microfono viene acceso o spento." name="textFSMicToggle">
 				Accendi/spegni  microfono:
 			</text>
 			<button name="Prev_UISndMicToggle" label="S" tool_tip="Anteprima suono."/>
 			<button name="Def_UISndMicToggle" label="R" tool_tip="Ripristina suono predefinito."/>
 			<check_box label="Attiva suono" name="PlayModeUISndMicToggle"/>
->>>>>>> 86230977
 			<text tool_tip="UUID del suono per la comparsa dell&apos;avviso di riavvio della regione." name="textFSRestart">
 				Riavvio regione:
 			</text>
