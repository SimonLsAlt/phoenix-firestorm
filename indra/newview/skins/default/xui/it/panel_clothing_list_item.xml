--- conflicted
+++ resolved
@@ -1,11 +1,7 @@
 <?xml version="1.0" encoding="utf-8" standalone="yes"?>
 <panel name="wearable_item">
 	<button name="btn_delete" tool_tip="Rimuovi dall&apos;abito"/>
-<<<<<<< HEAD
-	<panel name="btn_lock" tool_tip="Non hai diritti di modifica"/>
-=======
 	<panel name="btn_lock" tool_tip="Non hai il permesso di modifica"/>
->>>>>>> 86230977
 	<panel name="btn_edit_panel">
 		<button name="btn_edit" tool_tip="Modifica questo indumento"/>
 	</panel>
