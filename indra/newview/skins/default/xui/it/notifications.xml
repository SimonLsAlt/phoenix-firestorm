<?xml version="1.0" encoding="utf-8"?>
<notifications>
	<global name="skipnexttime">
		Non mostrare più la prossima volta
	</global>
	<global name="skipnexttimesessiononly">
		Non mostrare più la prossima volta
(in questa sessione)
	</global>
	<global name="alwayschoose">
		Scegliere sempre questa opzione
	</global>
	<global name="implicitclosebutton">
		Chiudi
	</global>
	<notification functor="GenericAcknowledge" label="Messaggio di notifica sconosciuto" name="MissingAlert">
		La versione di [APP_NAME] non riesce a visualizzare la notifica appena ricevuta.  Verifica di avere l&apos;ultima versione di [APP_NAME] installata.

Dettagli errore: La notifica denominata &apos;[_NAME]&apos; non è stata trovata in notifications.xml
	</notification>
	<notification name="FloaterNotFound">
		Errore visualizzazione finestra: Non trovati i seguenti controlli:

[CONTROLS]
	</notification>
	<notification name="TutorialNotFound">
		Nessun tutorial disponibile al momento.
	</notification>
	<notification name="GenericAlertYesCancel">
		[MESSAGE]
		<usetemplate name="okcancelbuttons" notext="Annulla" yestext="Si"/>
	</notification>
	<notification name="BadInstallation">
		Il programma [APP_NAME] ha riscontrato un&apos;errore durante il tentativo di aggiornamento.  [http://get.secondlife.com Scarica l&apos;ultima versione] del viewer.
	</notification>
	<notification name="LoginFailedNoNetwork">
		Non è possibile collegarsi alla [SECOND_LIFE_GRID].
	&apos;[DIAGNOSTIC]&apos;
Accertarsi che la connessione Internet stia funzionando correttamente.
	</notification>
	<notification name="MessageTemplateNotFound">
		Il modello di messaggio [PATH] non è stato trovato.
	</notification>
	<notification name="WearableSave">
		Salvare i cambiamenti all&apos;attuale parte del corpo/abito?
		<usetemplate canceltext="Annulla" name="yesnocancelbuttons" notext="Non salvare" yestext="Salva"/>
	</notification>
	<notification name="ConfirmNoCopyToOutbox">
		Non hai l&apos;autorizzazione necessaria per copiare almeno uno di questi elementi nella casella in uscita del rivenditore.  Puoi spostarli o lasciarli indietro.
		<usetemplate name="okcancelbuttons" notext="Non spostare gli oggetti" yestext="Sposta oggetti"/>
	</notification>
	<notification name="OutboxFolderCreated">
		Una nuova cartella è stata creata per ciascun elemento trasferito nel livello superiore della casella in uscita del rivenditore.
		<usetemplate ignoretext="Una nuova cartella è stata creata nella casella in uscita del rivenditore" name="okignore"/>
	</notification>
	<notification name="OutboxImportComplete">
		Successo

Tutte le cartelle sono state inviate a Marketplace correttamente.
		<usetemplate ignoretext="Tutte le cartelle inviate a Marketplace" name="okignore"/>
	</notification>
	<notification name="OutboxImportHadErrors">
		Alcune cartelle non sono state trasferite

Si sono verificati degli errori durante l&apos;invio di alcune cartelle a Marketplace.  Tali cartelle sono ancora nella casella in uscita del rivenditore.

Per ulteriori informazioni consulta il [[MARKETPLACE_IMPORTS_URL] registro errori].
	</notification>
	<notification name="OutboxImportFailed">
		Trasferimento non riuscito, errore &apos;[ERROR_CODE]&apos;

Nessuna cartella è stata inviata a Marketplace, a causa di un errore di sistema o di rete.  Riprova più tardi.
	</notification>
	<notification name="OutboxInitFailed">
		Inizializzazione Marketplace non riuscita, errore &apos;[ERROR_CODE]&apos;

L&apos;inizializzazione con il Marketplace non ha avuto successo a causa di un errore di sistema o di rete.  Riprovare più tardi.
	</notification>
	<notification name="StockPasteFailed">
		Impossibile copiare o spostare la cartella di magazzino a causa dell&apos;errore seguente:

&apos;[ERROR_CODE]&apos;
	</notification>
	<notification name="MerchantPasteFailed">
		Impossibile copiare o spostare gli annunci Marketplace a causa dell&apos;errore seguente:

&apos;[ERROR_CODE]&apos;
	</notification>
	<notification name="MerchantTransactionFailed">
		La transazione in Marketplace non è riuscita a causa dell&apos;errore seguente:

Motivo: &apos;[ERROR_REASON]&apos; - [ERROR_DESCRIPTION]
	</notification>
	<notification name="MerchantUnprocessableEntity">
		Non siamo in grado di creare un annuncio per questo prodotto o di attivare la cartella di versione. Di solito la causa è la mancanza di informazioni nel modulo di descrizione dell&apos;annuncio, ma potrebbero esserci errori nella struttura delle cartelle. Modifica l&apos;annuncio oppure verifica che non ci siano problemi legati alla cartella dell&apos;annuncio.
	</notification>
	<notification name="MerchantListingFailed">
		Aggiunta annuncio a Marketplace non riuscita a causa dell&apos;errore seguente:

&apos;[ERROR_CODE]&apos;
	</notification>
	<notification name="MerchantFolderActivationFailed">
		L&apos;attivazione di questa cartella di versione non è riuscita a causa dell&apos;errore:

&apos;[ERROR_CODE]&apos;
	</notification>
	<notification name="MerchantForceValidateListing">
		Per creare l&apos;annuncio, abbiamo corretto la gerarchia dei contenuti dell&apos;annuncio.
		<usetemplate ignoretext="Avvisami se la gerarchia del contenuto viene corretta per creare un annuncio" name="okignore" />
	</notification>
	<notification name="ConfirmMerchantActiveChange">
		Questa azione cambierà il contenuto attivo di questo annuncio. Continuare?
		<usetemplate ignoretext="Conferma prima di modificare un annuncio attivo su Marketplace" name="okcancelignore" notext="Annulla"/>
	</notification>
	<notification name="ConfirmMerchantMoveInventory">
		Gli articoli trascinati nella finestra degli annunci di Marketplace vengono spostati dalle posizioni iniziali e non vengono copiati. Continuare?
		<usetemplate ignoretext="Conferma prima di spostare un articolo dall&apos;inventario a Marketplace" name="okcancelignore" notext="Annulla"/>
	</notification>
	<notification name="ConfirmListingCutOrDelete">
		Se si sposta o elimina la cartella dell&apos;annuncio, l&apos;annuncio su Marketplace verrà eliminato. Per mantenere l&apos;annuncio su Marketplace, spostare o eliminare i contenuti della cartella di versione da modificare. Continuare?
		<usetemplate ignoretext="Conferma prima di spostare o eliminare un annuncio da Marketplace" name="okcancelignore" notext="Annulla" />
	</notification>
	<notification name="ConfirmCopyToMarketplace">
		Non hai l&apos;autorizzazione necessaria per copiare uno o più di questi articoli su Marketplace. Puoi spostarli o lasciarli dove si trovano.
		<usetemplate canceltext="Annulla" ignoretext="Conferma prima di copiare nel Marketplace una selezione che contiene articoli per i quali non è consentita la copia" name="yesnocancelbuttons" notext="Non spostare gli articoli" yestext="Sposta articoli"/>
	</notification>
	<notification name="ConfirmMerchantUnlist">
		Questa azione causa la rimozione dell&apos;annuncio. Continuare?
		<usetemplate ignoretext="Conferma prima di rimuovere un annuncio attivo da Marketplace" name="okcancelignore" notext="Annulla" />
	</notification>
	<notification name="ConfirmMerchantClearVersion">
		Questa azione disattiverà la cartella di versione per l&apos;annuncio corrente. Continuare?
		<usetemplate ignoretext="Conferma prima di disattivare la cartella di versione di un annuncio su Marketplace" name="okcancelignore" notext="Annulla" />
	</notification>
	<notification name="AlertMerchantListingNotUpdated">
		Impossibile aggiornare l&apos;annuncio.
[[URL] Clic qui] per modificarlo in Marketplace.
	</notification>
	<notification name="AlertMerchantListingCannotWear">
		Non puoi indossare vestiario o parti del corpo che sono nella cartella degli annunci di Marketplace.
	</notification>
	<notification name="AlertMerchantListingInvalidID">
		ID annuncio non valido.
	</notification>
	<notification name="AlertMerchantListingActivateRequired">
		Ci sono svariate cartelle di versione oppure nessuna cartella di versione in questo annuncio. In seguito dovrai selezionarne e attivarne una separatamente.
		<usetemplate ignoretext="Avvisa riguardo all&apos;attivazione della cartella di versione quando creo un annuncio con varie cartelle di versione" name="okignore" />
	</notification>
	<notification name="AlertMerchantStockFolderSplit">
		Abbiamo diviso gli articoli in magazzino di tipo diverso in cartelle di magazzino separate. In questo modo la tua cartella è ordinata per la pubblicazione nell&apos;annuncio.
		<usetemplate ignoretext="Avverti quando la cartella di magazzino viene suddivisa prima della pubblicazione dell&apos;annuncio" name="okignore" />
	</notification>
	<notification name="AlertMerchantStockFolderEmpty">
		L&apos;annuncio è stato rimosso perché il magazzino è esaurito. Aggiungi altre unità alla cartella di magazzino prima di pubblicare nuovamente l&apos;annuncio.
		<usetemplate ignoretext="Avverti quando un annuncio viene rimosso perché la cartella di magazzino è vuota" name="okignore" />
	</notification>
	<notification name="AlertMerchantVersionFolderEmpty">
		L&apos;annuncio è stato rimosso perché la cartella di versione è vuota. Bisogna aggiungere oggetti alla cartella di versione per ripristinare l&apos;annuncio.
		<usetemplate ignoretext="Avverti quando un annuncio viene rimosso perché la cartella di versione è vuota" name="okignore" />
	</notification>
	<notification name="WriteAnimationFail">
		C&apos;è stato un problema di scrittura dati dell&apos;animazione. Riprova più tardi.
	</notification>
	<notification name="UploadAuctionSnapshotFail">
		C&apos;è stato un problema importando la fotografia dell&apos;asta per la seguente ragione: [REASON]
	</notification>
	<notification name="UnableToViewContentsMoreThanOne">
		Non è possibile vedere il contenuto di più di un elemento per volta.
Scegli solo un oggetto e riprova.
	</notification>
	<notification name="SaveClothingBodyChanges">
		Salva tutte le modifiche alle parti del corpo/abiti?
		<usetemplate canceltext="Annulla" name="yesnocancelbuttons" notext="Non salvare" yestext="Salva tutto"/>
	</notification>
	<notification name="FriendsAndGroupsOnly">
		Chi non è tuo amico non saprà che hai scelto di ignorare le loro chiamate e IM.
	</notification>
	<notification name="FavoritesOnLogin">
		Nota: Se attivi questa opzione, chiunque usa questo computer può vedere l&apos;elenco di luoghi preferiti.
	</notification>
	<notification name="AllowMultipleViewers">
		Non è possibile utilizzare più di un viewer Second Life contemporaneamente. L’utilizzo simultaneo potrebbe portare a collisioni o corruzione della cache texture, e ad un peggioramento nelle immagini e nella performance.
		<usetemplate name="okbutton" yestext="OK"/>
	</notification>
	<notification name="GrantModifyRights">
		Quando concedi i diritti di modifica ad un altro residente, gli permetti di modificare, eliminare o prendere QUALSIASI oggetto che possiedi. Consigliamo di essere ben sicuro quando concedi questo diritto.
Vuoi concedere i diritti di modifica a [NAME]?
		<usetemplate name="okcancelbuttons" notext="No" yestext="Si"/>
	</notification>
	<notification name="GrantModifyRightsMultiple">
		Quando concedi i diritti di modifica ad un altro residente, gli permetti di modificare QUALSIASI oggetto che possiedi. Consigliamo di essere ben sicuro quando concedi questo diritto.
Vuoi concedere i diritti di modifica agli utenti selezionati?
		<usetemplate name="okcancelbuttons" notext="No" yestext="Si"/>
	</notification>
	<notification name="RevokeModifyRights">
		Vuoi revocare i diritti di modifica dati a [NAME]?
		<usetemplate name="okcancelbuttons" notext="No" yestext="Si"/>
	</notification>
	<notification name="RevokeModifyRightsMultiple">
		Vuoi revocare i permessi di modifica dati ai residenti selezionati?
		<usetemplate name="okcancelbuttons" notext="No" yestext="Si"/>
	</notification>
	<notification name="UnableToCreateGroup">
		Non è possibile creare il gruppo.
[MESSAGE]
	</notification>
	<notification name="PanelGroupApply">
		[NEEDS_APPLY_MESSAGE]
[WANT_APPLY_MESSAGE]
		<usetemplate canceltext="Annulla" name="yesnocancelbuttons" notext="Ignora le modifiche" yestext="Applica le modifiche"/>
	</notification>
	<notification name="MustSpecifyGroupNoticeSubject">
		Devi specificare un oggetto per mandare un avviso al gruppo.
	</notification>
	<notification name="AddGroupOwnerWarning">
		Stai per aggiungere dei membri al ruolo [ROLE_NAME].
Non si possono rimuovere membri da quel ruolo.
I membri devono dimettersi volontariamente dal ruolo.
Confermi l&apos;operazione?
		<usetemplate ignoretext="Conferma prima di aggiungere un nuovo proprietario del gruppo" name="okcancelignore" notext="No" yestext="Si"/>
	</notification>
	<notification name="AssignDangerousActionWarning">
		Stai per aggiungere il potere &apos;[ACTION_NAME]&apos; al ruolo &apos;[ROLE_NAME]&apos;.

  *ATTENZIONE*
 Ogni membro di un ruolo con questo potere può assegnare a sé stesso -- e a qualunque altro membro -- ruoli che hanno più poteri di quelli che hanno correntemente, potenzialmente consentendogli di avere quasi i poteri del proprietario.  Accertati di sapere quello che stai facendo prima di assegnare questo potere.

Aggiungi questo potere a &apos;[ROLE_NAME]&apos;?
		<usetemplate name="okcancelbuttons" notext="No" yestext="Si"/>
	</notification>
	<notification name="AssignDangerousAbilityWarning">
		Stai per aggiungere il potere &apos;[ACTION_NAME]&apos; al ruolo &apos;[ROLE_NAME]&apos;.

 *ATTENZIONE*
 Ogni membro di un ruolo con questo potere può assegnare a sé stesso -- e a qualunque altro membro -- tutti i poteri, elevandosi al livello di quasi proprietario.

Aggiungi questo potere a &apos;[ROLE_NAME]&apos;?
		<usetemplate name="okcancelbuttons" notext="No" yestext="Si"/>
	</notification>
	<notification name="AssignBanAbilityWarning">
		Stai per aggiungere l&apos;abilità &apos;[ACTION_NAME]&apos; al ruolo &apos;[ROLE_NAME]&apos;.

 *AVVISO*
A tutti i membri che in un ruolo hanno questa abilità verranno concesse anche le abilità &apos;[ACTION_NAME_2]&apos; e &apos;[ACTION_NAME_3]&apos;
	</notification>
	<notification name="RemoveBanAbilityWarning">
		Stai rimuovendo l&apos;abilità &apos;[ACTION_NAME]&apos; dal ruolo &apos;[ROLE_NAME]&apos;.

 *AVVISO*
Rimuovendo questa abilità, NON rimuovi le abilità &apos;[ACTION_NAME_2]&apos; e &apos;[ACTION_NAME_3]&apos;.
 
Se non desideri che queste abilità siano assegnate a questo ruolo, disattivale immediatamente.
	</notification>
	<notification name="EjectGroupMemberWarning">
		Stai per espellere [AVATAR_NAME] dal gruppo.
		<usetemplate ignoretext="Conferma l&apos;espulsione di un partecipante dal gruppo" name="okcancelignore" notext="Annulla" yestext="Espelli"/>
	</notification>
	<notification name="EjectGroupMembersWarning">
		Stai per espellere [COUNT] membri dal gruppo.
		<usetemplate ignoretext="Conferma l&apos;espulsione di vari partecipanti dal gruppo" name="okcancelignore" notext="Annulla" yestext="Espelli"/>
	</notification>
	<notification name="BanGroupMemberWarning">
		Stai per bloccare [AVATAR_NAME] dal gruppo.
		<usetemplate ignoretext="Conferma il blocco di un membro del gruppo" name="okcancelignore" notext="Annulla" yestext="Blocca"/>
	</notification>
	<notification name="BanGroupMembersWarning" type="alertmodal">
		Stai per bloccare [COUNT] membri del gruppo.
		<usetemplate ignoretext="Conferma il blocco di diversi membri del gruppo" name="okcancelignore" notext="Annulla" yestext="Blocca"/>
	</notification>
	<notification name="GroupBanUserOnBanlist">
		Ad alcuni utenti non è stato mandato un invito a causa del blocco nel gruppo.
	</notification>
	<notification name="AttachmentDrop">
		Stai per abbandonare il tuo accessorio.
Continuare?
		<usetemplate ignoretext="Conferma prima di staccare gli accessori" name="okcancelignore" notext="No" yestext="Sì"/>
	</notification>
	<notification name="JoinGroupCanAfford">
		Iscriversi a questo gruppo costa [COST]L$.
Vuoi proseguire?
		<usetemplate name="okcancelbuttons" notext="Annulla" yestext="Iscriviti"/>
	</notification>
	<notification name="JoinGroupNoCost">
		Aderisci al gruppo &lt;nolink&gt;[NAME]&lt;/nolink&gt;.
Continuare?
		<usetemplate name="okcancelbuttons" notext="Annulla" yestext="Iscriviti"/>
	</notification>
	<notification name="JoinGroupCannotAfford">
		Iscriversi a questo gruppo costa [COST]L$.
Non hai abbastanza L$ per iscriverti a questo gruppo.
	</notification>
	<notification name="CreateGroupCost">
		La creazione di questo gruppo costerà L$ [COST].
I gruppi devono avere più di un partecipante, o saranno eliminati definitivamente.
Invita altri partecipanti entro le prossime 48 ore.
		<usetemplate canceltext="Annulla" name="okcancelbuttons" notext="Annulla" yestext="Crea un gruppo per L$ [COST]"/>
	</notification>
	<notification name="JoinGroupInaccessible">
		Non puoi accedere a questo gruppo.
	</notification>
	<notification name="JoinGroupError">
		Errore durante l'elaborazione della richiesta di adesione al gruppo.
	</notification>
	<notification name="JoinGroupErrorReason">
		Iscrizione al gruppo fallita: [reason]
	</notification>
	<notification name="JoinGroupTrialUser">
		Gli utenti in prova non possono iscriversi ai gruppi.
	</notification>
	<notification name="JoinGroupMaxGroups">
		Non puoi iscriverti al gruppo &apos;&lt;nolink&gt;[group_name]&lt;/nolink&gt;&apos;:
		Sei già iscritto a [group_count] gruppi, il numero massimo è [max_groups]
	</notification>
	<notification name="JoinGroupClosedEnrollment">
		Non puoi iscriverti al gruppo &apos;&lt;nolink&gt;[group_name]&lt;/nolink&gt;&apos;:
		Il gruppo non accetta più iscrizioni libere.
	</notification>
	<notification name="JoinGroupSuccess">
		Sei stato iscritto al gruppo
	</notification>
	<notification name="JoinGroupInsufficientFunds">
		Impossibile trasferire la quota di iscrizione di L$ [membership_fee].
	</notification>
	<notification name="LandBuyPass">
		Pagando [COST]L$ puoi entrare in questa terra (&apos;[PARCEL_NAME]&apos;) per [TIME] ore.  Compri un pass?
		<usetemplate name="okcancelbuttons" notext="Annulla" />
	</notification>
	<notification name="SalePriceRestriction">
		Il prezzo di vendita deve essere superiore a 0L$ se vendi a tutti.
Seleziona una vendita individuale per vendere a 0L$.
	</notification>
	<notification name="ConfirmLandSaleChange">
		Il terreno selezionato di [LAND_SIZE] m² sta per essere messo in vendita.
Il tuo prezzo di vendità è [SALE_PRICE]L$ ed è autorizzato alla vendita a [NAME].
		<usetemplate name="okcancelbuttons" notext="Annulla"/>
	</notification>
	<notification name="ConfirmLandSaleToAnyoneChange">
		ATTENZIONE: Quando selezioni &apos;vendi a tutti&apos;, rendi questo terreno disponibile all&apos;intera comunità di [CURRENT_GRID], anche alle persone che non si trovano in questa regione.

Il terrendo selezionato di [LAND_SIZE] m² sta per essere messo in vendita.
Il prezzo di vendità sarà [SALE_PRICE]L$ e viene autorizzato alla vendita a [NAME].
		<usetemplate name="okcancelbuttons" notext="Annulla"/>
	</notification>
	<notification name="ReturnObjectsDeededToGroup">
		Confermi di volere restituire tutti gli oggetti condivisi con il gruppo &apos;&lt;nolink&gt;[NAME]&lt;/nolink&gt;&apos; di questo terreno agli inventari dei proprietari precedenti?

*ATTENZIONE* Questo cancellerà gli oggetti non trasferibili ceduti al gruppo!

Oggetti: [N]
		<usetemplate name="okcancelbuttons" notext="Annulla" />
	</notification>
	<notification name="ReturnObjectsOwnedByUser">
		Confermi di volere restituire tutti gli oggetti posseduti dal residente &apos;[NAME]&apos; in questo terreno al suo inventario?

Oggetti: [N]
		<usetemplate name="okcancelbuttons" notext="Annulla" />
	</notification>
	<notification name="ReturnObjectsOwnedBySelf">
		Confermi di volere restituire tutti gli oggetti posseduti da te in questo terreno, di nuovo nel tuo inventario?

Oggetti: [N]
		<usetemplate name="okcancelbuttons" notext="Annulla" />
	</notification>
	<notification name="ReturnObjectsNotOwnedBySelf">
		Confermi di volere restituire tutti gli oggetti di cui NON sei proprietario in questo terreno all&apos;inventario dei rispettivi proprietari?
Gli oggetti trasferibili ceduti al gruppo verranno restituiti ai loro proprietari precedenti.

*ATTENZIONE* Questo cancellerà gli oggetti non trasferibili ceduti al gruppo!

Oggetti: [N]
		<usetemplate name="okcancelbuttons" notext="Annulla" />
	</notification>
	<notification name="ReturnObjectsNotOwnedByUser">
		Confermi di volere restituire tutti gli oggetti NON posseduti da [NAME] in questo terreno nell&apos;inventario dei loro proprietari?
Gli oggetti trasferibili ceduti al gruppo verranno restituiti ai loro proprietari precedenti.

*ATTENZIONE* Questo cancellerà gli oggetti non trasferibili ceduti al gruppo!

Oggetti: [N]
		<usetemplate name="okcancelbuttons" notext="Annulla" />
	</notification>
	<notification name="ReturnAllTopObjects">
		Confermi di volere restituire tutti gli oggetti elencati all&apos;inventario dei loro proprietari?
		<usetemplate name="okcancelbuttons" notext="Annulla" />
	</notification>
	<notification name="DisableAllTopObjects">
		Confermi di volere disabilitare tutti gli oggetti in questa regione?
		<usetemplate name="okcancelbuttons" notext="Annulla" />
	</notification>
	<notification name="ReturnObjectsNotOwnedByGroup">
		Restituisci gli oggetti in questo terreno che NON sono condivisi con il gruppo &lt;nolink&gt;[NAME]&lt;/nolink&gt; ai loro proprietari?

Oggetti: [N]
		<usetemplate name="okcancelbuttons" notext="Annulla" />
	</notification>
	<notification name="UnableToDisableOutsideScripts">
		Non è possibile disabilitare gli script.
L&apos;intera regione ha l&apos;abilitazione danni.
Gli script devono essere autorizzati all&apos;esecuzione affinchè le armi funzionino.
	</notification>
	<notification name="MultipleFacesSelected">
		Sono state selezionate più facce.
Se prosegui con questa azione, sulle diverse facce dell&apos;oggetto verranno definite sessioni multimediali distinte.
Per collocare il media su una sola faccia, scegli Seleziona faccia, clicca su una faccia e clicca su Aggiungi.
		<usetemplate ignoretext="Il canale multimediale sarà impostato su più facce selezionate" name="okcancelignore" notext="Annulla" />
	</notification>
	<notification name="MustBeInParcel">
		Devi essere dentro il terreno per impostare il suo punto di atterraggio.
	</notification>
	<notification name="PromptRecipientEmail">
		Introduci un indirizzo email per il destinatario/i.
	</notification>
	<notification name="PromptSelfEmail">
		Introduci il tuo indirizzo email.
	</notification>
	<notification name="PromptMissingSubjMsg">
		Invia la foto via email con soggetto o messaggio predefinito?
		<usetemplate name="okcancelbuttons" notext="Annulla" />
	</notification>
	<notification name="ErrorProcessingSnapshot">
		Errore nell&apos;elaborazione della fotografia.
	</notification>
	<notification name="ErrorEncodingSnapshot">
		Errore nella codifica della fotografia.
	</notification>
	<notification name="ErrorPhotoCannotAfford">
		Salvare una foto in inventario costa L$[COST]. Puoi comprare altri L$ oppure salvare la foto sul computer.
	</notification>
	<notification name="ErrorTextureCannotAfford">
		Salvare una texture in inventario costa L$[COST]. Puoi comprare altri L$ oppure salvare la foto sul computer.
	</notification>
	<notification name="ErrorUploadingPostcard">
		C&apos;è stato un problema inviando la fotografia per il seguente motivo: [REASON]
	</notification>
	<notification name="ErrorUploadingReportScreenshot">
		C&apos;è stato un problema importando la cattura schermo del rapporto per il seguente motivo: [REASON]
	</notification>
	<notification name="MustAgreeToLogIn">
		Devi accettare Termini e Condizioni, Privacy Policy e Termini di Servizio prima di proseguire il collegamento con [CURRENT_GRID].
	</notification>
	<notification name="CouldNotPutOnOutfit">
		Non è stato possibile indossare un abito.
La cartella abiti non contiene vestiti, parti del corpo o accessori.
	</notification>
	<notification name="CannotWearTrash">
		Non puoi indossare vestiti e parti del corpo che sono nel cestino.
	</notification>
	<notification name="MaxAttachmentsOnOutfit">
		L&apos;oggetto non può essere attaccato.
Superato il limite di oggetti collegati [MAX_ATTACHMENTS]. Prima stacca un altro oggetto.
	</notification>
	<notification name="CannotWearInfoNotComplete">
		Non puoi indossare quell&apos;elemento perchè non è ancora stato caricato. Riprova fra un minuto.
	</notification>
	<notification name="MustEnterPasswordToLogIn">
		Inserire la password per accedere.
	</notification>
	<notification name="MustHaveAccountToLogIn">
		Inserire il nome utente del tuo avatar.

Devi avere un account per entrare in [CURRENT_GRID]. Vuoi crearne uno adesso?
		<usetemplate name="okcancelbuttons" notext="Riprova" yestext="Crea un nuovo account"/>
	</notification>
	<notification name="InvalidCredentialFormat">
		Immetti il nome utente oppure sia il nome che il cognome del tuo avatar nel campo del nome utente, quindi effettua nuovamente l&apos;accesso.
	</notification>
	<notification name="InvalidGrid">
		&apos;[GRID]&apos; non è un identificatore di grid valido.
	</notification>
	<notification name="InvalidLocationSLURL">
		La tua posizione iniziale non ha specificato una grid valida.
	</notification>
	<notification name="DeleteClassified">
		Cancella annuncio &apos;[NAME]&apos;?
Non ci sono rimborsi per la tariffa pagata.
		<usetemplate name="okcancelbuttons" notext="Annulla" />
	</notification>
	<notification name="DeleteMedia">
		Richiesta cancellazione del media associato a questa faccia.
Continuare?
		<usetemplate ignoretext="Conferma prima di eliminare elementi multimediali dall&apos;oggetto" name="okcancelignore" notext="No" yestext="Sì"/>
	</notification>
	<notification name="ClassifiedSave">
		Salvare le modifiche all&apos;annuncio [NAME]?
		<usetemplate canceltext="Annulla" name="yesnocancelbuttons" notext="Non salvare" yestext="Salva"/>
	</notification>
	<notification name="ClassifiedInsufficientFunds">
		Denaro insufficiente per creare un&apos;inserzione.
	</notification>
	<notification name="DeleteAvatarPick">
		Eliminare preferito &lt;nolink&gt;[PICK]&lt;/nolink&gt;?
		<usetemplate name="okcancelbuttons" notext="Annulla" />
	</notification>
	<notification name="DeleteOutfits">
		Eliminare l&apos;abito selezionato?
		<usetemplate name="okcancelbuttons" notext="Annulla" />
	</notification>
	<notification name="DeleteOutfitsWithName">
		Eliminare l&apos;abito &quot;[NAME]&quot;?
		<usetemplate name="okcancelbuttons" notext="Annulla" />
	</notification>
	<notification name="PromptGoToEventsPage">
		Andare alla pagina degli eventi di [CURRENT_GRID]?
		<usetemplate name="okcancelbuttons" notext="Annulla" />
	</notification>
	<notification name="SelectProposalToView">
		Scegliere una proposta da vedere.
	</notification>
	<notification name="SelectHistoryItemToView">
		Scegliere un item storico da vedere.
	</notification>
	<notification name="CacheWillClear">
		La cache verrà cancellata dopo il riavvio di [APP_NAME].
	</notification>
	<notification name="DisableJavascriptBreaksSearch">
		Se Javascript è disabilitato, la funzione di ricerca non funzionerà correttamente e non sarà possibile usarla.
	</notification>
	<notification name="CacheWillBeMoved">
		La cache verrà spostata dopo il riavvio di [APP_NAME].
Nota: questa operazione cancellerà la cache.
	</notification>
	<notification name="SoundCacheWillBeMoved">
		La cache dei suoni verrà spostata dopo il riavvio di [APP_NAME].
	</notification>
	<notification name="ChangeConnectionPort">
		Le impostazioni della porta avranno effetto dopo il riavvio di [APP_NAME].
	</notification>
	<notification name="ChangeDeferredDebugSetting">
		La modifica della impostazione di debug avrà effetto dopo il riavvio di [APP_NAME].
	</notification>
	<notification name="ChangeSkin">
		Il nuovo aspetto comparirà dopo il riavvio di [APP_NAME].
	</notification>
	<notification name="ChangeLanguage">
		La modifica della lingua avrà effetto dopo il riavvio di [APP_NAME].
	</notification>
	<notification name="GoToAuctionPage">
		Andare alla pagina web [CURRENT_GRID] per vedere i dettagli dell&apos;asta oppure fare un&apos;offerta?
		<usetemplate name="okcancelbuttons" notext="Annulla" />
	</notification>
	<notification name="SaveChanges">
		Salvare le modifiche?
		<usetemplate canceltext="Annulla" name="yesnocancelbuttons" notext="Non salvare" yestext="Salva"/>
	</notification>
	<notification name="DeleteNotecard">
		Eliminare l'annotazione?
		<usetemplate name="okcancelbuttons" notext="Annulla" />
	</notification>
	<notification name="LoadPreviousReportScreenshot">
		Usare la cattura schermo precedente per questo rapporto?
		<usetemplate name="okcancelbuttons" notext="Annulla" />
	</notification>
	<notification name="GestureSaveFailedTooManySteps">
		Il salvataggio del gesto è fallito.
Il gesto ha troppi passi.
Provare a togliere qualche passo e risalvare.
	</notification>
	<notification name="GestureSaveFailedTryAgain">
		Il salvataggio del gesto è fallito. Riprovare fra un minuto.
	</notification>
	<notification name="GestureSaveFailedObjectNotFound">
		Non è possibile salvare il gesto perchè non è stato trovato l&apos;oggetto in inventario associato.
L&apos;oggetto potrebbe essere troppo lontano oppure essere stato cancellato.
	</notification>
	<notification name="GestureSaveFailedReason">
		C&apos;è stato un problema salvando il gesto a causa del seguente motivo: [REASON]. Riprovare a salvare il gesto più tardi.
	</notification>
	<notification name="SaveNotecardFailObjectNotFound">
		Non è possibile salvare l'annotazione perchè non è stato trovato l&apos;oggetto in inventario associato.
L&apos;oggetto potrebbe essere troppo lontano oppure essere stato cancellato.
	</notification>
	<notification name="SaveNotecardFailReason">
		C&apos;è stato un problema salvando l&apos;annotazione a causa del seguente motivo: [REASON]. Riprovare a salvare l&apos;annotazione più tardi.
	</notification>
	<notification name="ScriptCannotUndo">
		Non è stato possibile annullare tutti i cambiamenti nella nuova versione dello script.
Ripristinare l&apos;ultima versione salvata sul server?
(**Attenzione** Questa operazione non è reversibile)
		<usetemplate name="okcancelbuttons" notext="Annulla" />
	</notification>
	<notification name="SaveScriptFailObjectNotFound">
		Non è stato possibile salvare lo script perchè l&apos;oggetto che lo contiene non è stato trovato.
L&apos;oggetto potrebbe essere troppo lontano oppure essere stato cancellato.
	</notification>
	<notification name="StartRegionEmpty">
		La regione di partenza non è stata definita.
Digitare il nome della regione nel campo Luogo di partenza oppure scegliere Ultimo luogo o Casa.
	</notification>
	<notification name="CouldNotStartStopScript">
		Non è stato possibile lanciare o fermare lo script perchè l&apos;oggetto che lo contiene non è stato trovato.
L&apos;oggetto potrebbe essere troppo lontano oppure essere stato cancellato.
	</notification>
	<notification name="CannotDownloadFile">
		Non è stato possibile scaricare il file
	</notification>
	<notification name="MediaFileDownloadUnsupported">
		E' stato richiesto di scaricare un file che non è supportato in [APP_NAME].
		<usetemplate ignoretext="Avviso sui file non supportati" name="okignore" />
	</notification>
	<notification name="CannotWriteFile">
		Non è stato possibile scrivere il file [[FILE]]
	</notification>
	<notification name="UnsupportedHardware">
		Il computer non dispone dei requisiti minimi di sistema per [APP_NAME]. Il funzionamento può pertanto risultare ridotto. Purtroppo la pagina [SUPPORT_SITE] non può fornire assistenza tecnica in caso di problemi dovuti a configurazioni di sistema non compatibili.

Visitare [_URL] per ulteriori informazioni?
		<usetemplate ignoretext="L&apos;hardware di questo computer non è compatibile" name="okcancelignore" notext="No" yestext="Si"/>
	</notification>
	<notification name="RunLauncher">
		Non lanciare direttamente l&apos;eseguibile del viewer. Aggiornare i collegamenti esistenti per eseguire SL_Launcher.
	</notification>
	<notification name="OldGPUDriver">
		È probabile che ci sia un driver aggiornato per il processore grafico. L&apos;aggiornamento dei driver della grafica può migliorare le prestazioni in maniera significativa.

    Visitare [URL] per cercare un aggiornamento del driver?
		<usetemplate ignoretext="Driver grafica obsoleto" name="okcancelignore" notext="No" yestext="Sì"/>
	</notification>
	<notification name="UnknownGPU">
		Il sistema utilizza una scheda grafica che [APP_NAME] non riconosce.
Questo succede spesso con un nuovo hardware che non è stato ancora testato con [APP_NAME]. Probabilmente tutto andrà bene, ma si devono riconfigurare le impostazioni grafiche.
(Io &gt; Preferenze &gt; Grafica).
		<form name="form">
			<ignore name="ignore" text="La tua scheda grafica non è stata riconosciuta"/>
		</form>
	</notification>
	<notification name="DisplaySettingsNoShaders">
		L&apos;esecuzione di [APP_NAME] si è interrotta durante l&apos;inizializzazione dei driver grafici.
La qualità grafica verrà impostata a livello basso per evitare alcuni errori comuni di driver. Alcune funzionalità grafiche saranno disattivate.
Si consiglia di aggiornare i driver della scheda grafica.
La qualità grafica può essere aumentata in Preferenze &gt; Grafica.
	</notification>
	<notification name="RegionNoTerraforming">
		La regione [REGION] non consente di terraformare.
	</notification>
	<notification name="ParcelNoTerraforming">
		Non è consentito terraformare il lotto [PARCEL].
	</notification>
	<notification name="CannotCopyWarning">
		Non hai l&apos;autorizzazione a copiare i seguenti oggetti:
&lt;nolink&gt;[ITEMS]&lt;/nolink&gt;
e se li dai via, verranno eliminati dal tuo inventario. Sicuro di voler offrire questi oggetti?
		<usetemplate name="okcancelbuttons" notext="No" yestext="Si"/>
	</notification>
	<notification name="CannotGiveItem">
		Impossibile consegnare l&apos;elemento dell&apos;inventario.
	</notification>
	<notification name="TransactionCancelled">
		La transazione è stata annullata.
	</notification>
	<notification name="TooManyItems">
		Non è possibile dare più di 42 elementi in un singolo trasferimento di inventario.
	</notification>
	<notification name="NoItems">
		Non hai i permessi di trasferimento per gli elementi selezionati.
	</notification>
	<notification name="CannotCopyCountItems">
		Non hai i permessi di copia per copiare [COUNT] degli elementi selezionati. Perderai questi elementi dal tuo inventario.
Vuoi veramente perdere questi elementi?
		<usetemplate name="okcancelbuttons" notext="No" yestext="Si"/>
	</notification>
	<notification name="CannotGiveCategory">
		Non hai i permessi per trasferire la cartella selezionata.
	</notification>
	<notification name="FreezeAvatar">
		Congela questo avatar?
Non potrà temporaneamente muoversi, chiacchierare in chat o interagire con il mondo.
		<usetemplate canceltext="Annulla" name="yesnocancelbuttons" notext="Scongela" yestext="Congela"/>
	</notification>
	<notification name="FreezeAvatarFullname">
		Congela [AVATAR_NAME]?
Non potrà temporaneamente muoversi, chiacchierare in chat o interagire con il mondo.
		<usetemplate canceltext="Annulla" name="yesnocancelbuttons" notext="Scongela" yestext="Congela"/>
	</notification>
	<notification name="FreezeAvatarMultiple">
		Congela i seguenti avatar?

[RESIDENTS]

Non potranno temporaneamente muoversi, chiacchierare in chat o interagire con il mondo.
		<usetemplate canceltext="Annulla" name="yesnocancelbuttons" notext="Scongela" yestext="Congela"/>
	</notification>
	<notification name="EjectAvatarFullname">
		Espelli [AVATAR_NAME] dal tuo terreno?
		<usetemplate canceltext="Annulla" name="yesnocancelbuttons" notext="Espelli e blocca" yestext="Espelli"/>
	</notification>
	<notification name="EjectAvatarNoBan">
		Espelli questo avatar dal tuo terreno?
		<usetemplate name="okcancelbuttons" notext="Annulla" yestext="Espelli"/>
	</notification>
	<notification name="EjectAvatarFullnameNoBan">
		Espelli [AVATAR_NAME] dal tuo terreno?
		<usetemplate name="okcancelbuttons" notext="Annulla" yestext="Espelli"/>
	</notification>
	<notification name="EjectAvatarMultiple">
		Espelli questi avatar dal tuo terreno?

[RESIDENTS]
		<usetemplate canceltext="Annulla" name="yesnocancelbuttons" notext="Espelli e blocca avatar (ban)" yestext="Espelli"/>
	</notification>
	<notification name="EjectAvatarMultipleNoBan">
		Espelli i seguenti avatar dal tuo terreno:

[RESIDENTS]
		<usetemplate name="okcancelbuttons" notext="Annulla" yestext="Espelli"/>
	</notification>
	<notification name="EjectAvatarFromGroup">
		Hai espulso [AVATAR_NAME] dal gruppo &lt;nolink&gt;[GROUP_NAME]&lt;/nolink&gt;.
	</notification>
	<notification name="AcquireErrorTooManyObjects">
		ERRORE DI ACQUISIZIONE: hai selezionato troppi oggetti.
	</notification>
	<notification name="AcquireErrorObjectSpan">
		ERRORE DI ACQUISIZIONE: Gli oggetti sono a cavallo di più di una regione.
Sposta tutti gli oggetti che vuoi acquisire su una sola regione.
	</notification>
	<notification name="PromptGoToCurrencyPage">
		[EXTRA]

Vai su [_URL] per informazioni sull&apos;acquisto di L$?
		<url name="url">
			http://secondlife.com/app/currency/?lang=it-IT
		</url>
		<usetemplate name="okcancelbuttons" notext="Annulla" />
	</notification>
	<notification name="MuteLimitReached" >
		Impossibile aggiungere alla lista dei bloccati, raggiunto il limite di [MUTE_LIMIT].
	</notification>
	<notification name="UnableToLinkObjects">
		Impossibile collegare questi [COUNT] oggetti.
Puoi unire al massimo [MAX] oggetti.
	</notification>
	<notification name="CannotLinkIncompleteSet">
		Puoi collegare soltanto un insieme completo di oggetti, e devi selezionare più di un oggetto.
	</notification>
	<notification name="CannotLinkModify">
		Impossibile collegare perchè non hai il diritto di modifica su tutti gli oggetti.

Accertati che nessuno sia bloccato e che tu li possieda tutti.
	</notification>
	<notification name="CannotLinkPermanent">
		Gli oggetti non possono essere collegati attraverso i confini di regione.
	</notification>
	<notification name="CannotLinkAcrossRegions">
		Gli oggetti non possono essere collegati attraverso i confini di regione.
	</notification>
	<notification name="CannotLinkDifferentOwners">
		Impossibile unire perche non tutti gli oggetti hanno lo stesso proprietario.

Accertati di possedere tutti gli oggetti selezionati.
	</notification>
	<notification name="NoFileExtension">
		Manca l&apos;estensione per il file: &apos;[FILE]&apos;

Accertati che il file abbia un&apos;estensione corretta.
	</notification>
	<notification name="InvalidFileExtension">
		L&apos;estensione [EXTENSION] del file non è valida.
Attese [VALIDS].
	</notification>
	<notification name="CannotUploadSoundFile">
		Impossibile aprire in lettura il file di suono importato:
[FILE]
	</notification>
	<notification name="SoundFileNotRIFF">
		Il file audio non sembra essere di tipo RIFF WAVE:
[FILE]
	</notification>
	<notification name="SoundFileNotPCM">
		Il file audio non sembra essere di tipo PCM WAVE:
[FILE]
	</notification>
	<notification name="SoundFileInvalidChannelCount">
		Il file ha un numero sbagliato di canali (deve essere mono oppure stereo):
[FILE]
	</notification>
	<notification name="SoundFileInvalidSampleRate">
		Il file non sembra essere della frequenza di campionamento supportata (deve essere 44.1k):
[FILE]
	</notification>
	<notification name="SoundFileInvalidWordSize">
		Il file non sembra avere una dimensione word supportata (deve essere a 8 o a 16 bit):
[FILE]
	</notification>
	<notification name="SoundFileInvalidHeader">
		Impossibile trovare il frammento &apos;data&apos; nell&apos;intestazione WAV:
[FILE]
	</notification>
	<notification name="SoundFileInvalidChunkSize">
		Dimensione errata del chunk nel file WAV:
[FILE]
	</notification>
	<notification name="SoundFileInvalidTooLong">
		Il file audio è troppo lungo (deve essere al massimo [MAX_LENGTH] secondi):
[FILE]
	</notification>
	<notification name="ProblemWithFile">
		Problemi con il file [FILE]:

[REASON]
	</notification>
	<notification name="CannotOpenTemporarySoundFile">
		Impossibile aprire in scrittura il file sonoro compresso temporaneo: [FILE]
	</notification>
	<notification name="UnknownVorbisEncodeFailure">
		Errore di codifica Vorbis sconosciuto per: [FILE]
	</notification>
	<notification name="CannotEncodeFile">
		Impossibile codificare il file: [FILE]
	</notification>
	<notification name="CorruptedProtectedDataStore">
		Impossibile leggere il file contenente nomi e password. Salvando o cancellando credenziali cancellerà tutte quelle precedentemente salvate. Ciò può succedere alla modifica delle impostazioni di rete. 
Se si riavvia il viewer con le impostazioni precedenti potrebbe essere possibile recuperare gli account salvati.
	</notification>
	<notification name="CorruptResourceFile">
		File risorsa corrotto: [FILE]
	</notification>
	<notification name="UnknownResourceFileVersion">
		Versione di risorsa Linden sconosciuta nel file: [FILE]
	</notification>
	<notification name="UnableToCreateOutputFile">
		Impossibile creare il file in uscita: [FILE]
	</notification>
	<notification name="DoNotSupportBulkAnimationUpload">
		[APP_NAME] non supporta ancora il caricamento in blocco di file di animazione in formato BVH.
	</notification>
	<notification name="CannotUploadReason">
		Impossibile importare il file [FILE] a causa del seguente motivo: [REASON]
Riprova più tardi.
	</notification>
	<notification name="LandmarkCreated">
		Hai aggiunto &quot;[LANDMARK_NAME]&quot; alla tua cartella [FOLDER_NAME].
	</notification>
	<notification name="LandmarkAlreadyExists">
		Hai già il segnaposto di questo luogo.
	</notification>
	<notification name="CannotCreateLandmarkNotOwner">
		Non puoi creare qui un segnaposto perchè il proprietario di questo terreno non lo consente.
	</notification>
	<notification name="CannotRecompileSelectObjectsNoScripts">
		Impossibile fare la &apos;ricompilazione&apos;.

Seleziona un oggetto con uno script.
	</notification>
	<notification name="CannotRecompileSelectObjectsNoPermission">
		Impossibile fare la &apos;ricompilazione&apos;.

Seleziona oggetti con script su cui hai i permessi di modifica.
	</notification>
	<notification name="CannotResetSelectObjectsNoScripts">
		Impossibile fare &apos;ripristino&apos;.

Seleziona oggetti con degli script.
	</notification>
	<notification name="CannotdeleteSelectObjectsNoScripts">
		Impossibile eseguire la &apos;rimozione&apos;.

Seleziona oggetti con degli script.
	</notification>
	<notification name="CannotResetSelectObjectsNoPermission">
		Impossibile fare &apos;ripristino&apos;.

Seleziona oggetti con script su cui hai i permessi di modifica.
	</notification>
	<notification name="CannotOpenScriptObjectNoMod">
		Impossibile aprire la script dell&apos;oggetto senza i diritti di modifica.
	</notification>
	<notification name="CannotSetRunningSelectObjectsNoScripts">
		Impossibile mettere &apos;in esecuzione&apos; gli script.

Seleziona oggetti con script.
	</notification>
	<notification name="CannotSetRunningNotSelectObjectsNoScripts">
		Impossibile impostare script a &apos;non in esecuzione&apos;.

Seleziona oggetti con script.
	</notification>
	<notification name="NoFrontmostFloater">
		Non c&apos;è nessuna finestra in evidenza (in primo piano) da salvare.
	</notification>
	<notification name="SeachFilteredOnShortWords">
		La tua ricerca è stata modificata e le parole troppo corte sono state rimosse.

Ho cercato: [FINALQUERY]
	</notification>
	<notification name="SeachFilteredOnShortWordsEmpty">
		Le parole che hai usato per la ricerca sono troppo corte e non è stato possibile iniziare la ricerca.
	</notification>
	<notification name="CouldNotTeleportReason">
		Teleport non riuscito.
[REASON]
	</notification>
	<notification name="invalid_tport">
		C&apos;è stato un problema nell&apos;elaborare la richiesta di teleport. Potresti dover effettuare nuovamente l&apos;accesso prima di poter usare il teleport.
Se si continua a visualizzare questo messaggio, consulta la pagina [SUPPORT_SITE].
	</notification>
	<notification name="invalid_region_handoff">
		Si è verificato un problema nel tentativo di attraversare regioni. È possibile che per potere attraversare le regioni, tu debba effettuare nuovamente l&apos;accesso.
Se si continua a visualizzare questo messaggio, consulta la pagina [SUPPORT_SITE].
	</notification>
	<notification name="blocked_tport">
		Spiacenti, il teleport è bloccato al momento. Prova di nuovo tra pochi istanti. Se ancora non potrai teleportarti, per favore scollegati e ricollegati per risolvere il problema.
	</notification>
	<notification name="nolandmark_tport">
		Spiacenti, ma il sistema non riesce a localizzare la destinazione del segnaposto.
	</notification>
	<notification name="timeout_tport">
		Spiacenti, il sistema non riesce a completare il teleport. Riprova tra un attimo.
	</notification>
	<notification name="noaccess_tport">
		Spiacenti, ma non hai accesso al luogo di destinazione richiesto.
	</notification>
	<notification name="missing_attach_tport">
		Gli oggetti da te indossati non sono ancora arrivati. Attendi ancora qualche secondo o scollegati e ricollegati prima di provare a teleportarti.
	</notification>
	<notification name="too_many_uploads_tport">
		Il server della regione è al momento occupato e la tua richiesta di teleport non può essere soddisfatta entro breve tempo. Per favore prova di nuovo tra qualche minuto o spostati in un&apos;area meno affollata.
	</notification>
	<notification name="expired_tport">
		Spiacenti, il sistema non riesce a soddisfare la tua richiesta di teleport entro un tempo ragionevole. Riprova tra qualche minuto.
	</notification>
	<notification name="expired_region_handoff">
		Spiacenti, il sistema non riesce a completare il cambio di regione entro un tempo ragionevole. Riprova tra qualche minuto.
	</notification>
	<notification name="no_host">
		Impossibile trovare la destinazione del teleport; potrebbe essere temporaneamente non accessibile o non esistere più. Riprovaci tra qualche minuto.
	</notification>
	<notification name="no_inventory_host">
		L&apos;inventario è temporaneamente inaccessibile.
	</notification>
	<notification name="CannotSetLandOwnerNothingSelected">
		Impossibile impostare il proprietario del terreno:
Nessun terreno selezionato.
	</notification>
	<notification name="CannotSetLandOwnerMultipleRegions">
		Impossibile forzare la proprietà del terreno perchè la selezione si estende su diverse regioni. Seleziona una area più piccola e riprova.
	</notification>
	<notification name="ForceOwnerAuctionWarning">
		Questo lotto è all&apos;asta. La designazione di un proprietario determinerà l&apos;annullamento automatico dell&apos;asta e probabilmente può scontentare qualche residente se l&apos;asta è già iniziata.
Vuoi designare un proprietario?
		<usetemplate name="okcancelbuttons" notext="Annulla" />
	</notification>
	<notification name="CannotContentifyNothingSelected">
		Impossibile fare la contentificazione:
Nessun terreno selezionato.
	</notification>
	<notification name="CannotContentifyNoRegion">
		Impossibile fare la contentificazione:
Nessuna regione selezionata.
	</notification>
	<notification name="CannotReleaseLandNothingSelected">
		Impossibile abbandonare il terreno:
Nessun terreno selezionato.
	</notification>
	<notification name="CannotReleaseLandNoRegion">
		Impossibile abbandonare il terreno:
Non riesco a trovare la regione.
	</notification>
	<notification name="CannotBuyLandNothingSelected">
		Impossibile comprare il terreno:
Nessun terreno selezionato.
	</notification>
	<notification name="CannotBuyLandNoRegion">
		Impossibile comprare il terreno:
Non riesco a trovare la regione dove è situato il terreno.
	</notification>
	<notification name="CannotCloseFloaterBuyLand">
		Non puoi chiudere la finestra Acquista terreno finché [APP_NAME] non finisce di stimare il prezzo di questa transazione.
	</notification>
	<notification name="CannotDeedLandNothingSelected">
		Impossibile cedere il terreno:
Nessun terreno selezionato.
	</notification>
	<notification name="CannotDeedLandNoGroup">
		Impossibile cedere il terreno:
Nessun gruppo selezionato.
	</notification>
	<notification name="CannotDeedLandNoRegion">
		Non è possibile effettuare la cessione del terreno:
Impossibile trovare la regione in cui si trova il terreno.
	</notification>
	<notification name="CannotDeedLandMultipleSelected">
		Impossibile cedere il terreno:
Hai selezionato più di un terreno.

Prova a selezionare un solo terreno.
	</notification>
	<notification name="ParcelCanPlayMedia">
		Questo terreno fornisce un media in streaming, che potrebbe richiedere una maggiore banda di rete.

Eseguire il flusso quando disponibile?
(questa impostazione può essere modificata da Preferenze &gt; Suono &amp; Media.)
		<form name="form">
			<button name="Play Media Now" text="Esegui adesso"/>
			<button name="Always Play Media" text="Esegui sempre"/>
			<button name="Do Not Pley Media" text="Non eseguire"/>
		</form>
	</notification>
	<notification name="CannotDeedLandWaitingForServer">
		Impossibile cedere il terreno:
Sto aspettando il server per segnalare la proprietà.

Riprova tra un momento.
	</notification>
	<notification name="CannotDeedLandNoTransfer">
		Impossibile cedere il terreno:
La regione [REGION] non consente il trasferimento di terreni.
	</notification>
	<notification name="CannotReleaseLandWatingForServer">
		Impossibile abbandonare il terreno:
Sto aspettando il server per aggiornare le informazioni del terreno.

Riprova fra poco.
	</notification>
	<notification name="CannotReleaseLandSelected">
		Impossibile abbandonare il terreno:
Non possiedi tutti i terreni selezionati.

Seleziona un solo terreno.
	</notification>
	<notification name="CannotReleaseLandDontOwn">
		Impossibile abbandonare il terreno:
Non hai i permessi per rilasciare questo terreno.
I terreni di tua proprietà vengono visualizzati in verde.
	</notification>
	<notification name="CannotReleaseLandRegionNotFound">
		Non è possibile abbandonare il terreno:
Impossibile trovare la regione in cui si trova il terreno.
	</notification>
	<notification name="CannotReleaseLandNoTransfer">
		Impossibile abbandonare il terreno:
La regione [REGION] non consente il trasferimento di terreni.
	</notification>
	<notification name="CannotReleaseLandPartialSelection">
		Impossibile abbandonare il terreno:
Devi selezionare un terreno intero per rilasciarlo.

Seleziona un terreno intero, oppure dividi prima il tuo terreno.
	</notification>
	<notification name="ReleaseLandWarning">
		Stai per rilasciare [AREA] m² di terreno.
Rilasciare questo appezzamento di terreno lo toglierà dalle tue proprietà, ma non ti verranno dati L$.

Rilasciare questo terreno?
		<usetemplate name="okcancelbuttons" notext="Annulla" />
	</notification>
	<notification name="CannotDivideLandNothingSelected">
		Impossibile dividere il terreno:

Non sono stati selezionati terreni.
	</notification>
	<notification name="CannotDivideLandPartialSelection">
		Impossibile dividere il terreno:

Hai selezionato un intero terreno.
Prova a selezionare un appezzamento di terreno.
	</notification>
	<notification name="LandDivideWarning">
		La suddivisione di questo terreno lo dividerà in due parti ed ognuna potrà avere le sue impostazioni. Alcune impostazioni verranno reimpostate ai valori iniziali dopo l&apos;operazione.

Dividi il terreno?
		<usetemplate name="okcancelbuttons" notext="Annulla" />
	</notification>
	<notification name="CannotDivideLandNoRegion">
		Non è possibile suddividere il terreno:
Impossibile trovare la regione in cui si trova il terreno.
	</notification>
	<notification name="CannotJoinLandNoRegion">
		Non è possibile unire il terreno:
Impossibile trovare la regione in cui si trova il terreno.
	</notification>
	<notification name="CannotJoinLandNothingSelected">
		Impossibile unire il terreno:
Non è stato selezionato nessun terreno.
	</notification>
	<notification name="CannotJoinLandEntireParcelSelected">
		Impossibile unire il terreno:
E' stato selezionato un solo terreno.

Si deve selezionare il terreno comprendendo entrambi gli appezzamenti.
	</notification>
	<notification name="CannotJoinLandSelection">
		Impossibile unire il terreno: si deve selezionare più di un terreno.

Si deve selezionare il terreno comprendendo entrambi gli appezzamenti.
	</notification>
	<notification name="JoinLandWarning">
		Unire questi appezzamenti creerà un terreno più grande a partire da tutti gli appezzamenti che si intersecano nel rettangolo selezionato.
Dovrai reimpostare il nome e le opzioni del nuovo terreno.

Unire il terreno?
		<usetemplate name="okcancelbuttons" notext="Annulla" />
	</notification>
	<notification name="ConfirmNotecardSave">
		Questa annotazione deve essere salvata prima che l&apos;elemento possa essere copiato o visualizzato. Salvare l'annotazione?
		<usetemplate name="okcancelbuttons" notext="Annulla" />
	</notification>
	<notification name="ConfirmItemCopy">
		Copiare questo elemento nell&apos;inventario?
		<usetemplate name="okcancelbuttons" notext="Annulla" yestext="Copia"/>
	</notification>
	<notification name="ResolutionSwitchFail">
		Non sono riuscito a cambiare la risoluzione al valore [RESX] x [RESY]
	</notification>
	<notification name="ErrorUndefinedGrasses">
		Errore: Erba sconosciuta: [SPECIES]
	</notification>
	<notification name="ErrorUndefinedTrees">
		Errore: Alberi sconosciuti: [SPECIES]
	</notification>
	<notification name="CannotSaveWearableOutOfSpace">
		Impossibile salvare &apos;[NAME]&apos; nel file di oggetti indossabili. Liberare dello spazio sul computer e salvare di nuovo.
	</notification>
	<notification name="CannotSaveToAssetStore">
		Non è possibile salvare [NAME] nel database centrale degli asset.
In genere si tratta di un problema temporaneo. Attendere alcuni minuti per modificare e salvare nuovamente gli elementi indossabili.
	</notification>
	<notification name="YouHaveBeenLoggedOut">
		Sei stato scollegato da [CURRENT_GRID].
[MESSAGE]
		<usetemplate name="okcancelbuttons" notext="Esci" yestext="Vedi IM &amp; chat"/>
	</notification>
	<notification name="OnlyOfficerCanBuyLand">
		Impossibile comprare terreno per il gruppo:
Non hai i permessi per comprare il terreno per il tuo gruppo attivo.
	</notification>
	<notification label="Aggiungi Amico" name="AddFriendWithMessage">
		Gli amici possono autorizzarsi a vedersi l&apos;un l&apos;altro sulla mappa e sapere quando sono collegati.

Offri l&apos;amicizia a [NAME]?
		<form name="form">
			<input name="message">
				Vorresti essere mio amico/a?
			</input>
			<button name="Cancel" text="Annulla"/>
		</form>
	</notification>
	<notification label="Aggiungi lista di sostituzione automatica" name="AddAutoReplaceList">
		Nome per la nuova lista:
	</notification>
	<notification label="Rinomina lista di sostituzione automatica" name="RenameAutoReplaceList">
		Il nome &apos;[DUPNAME]&apos; è già in uso
    Inserire un nuovo nome univoco:
		<form name="form">
			<button name="ReplaceList" text="Sostituisci lista corrente"/>
			<button name="SetName" text="Usa nuovo nome"/>
		</form>
	</notification>
	<notification name="InvalidAutoReplaceEntry">
		La parola chiave deve essere una sola parola e la sostituzione non può essere vuota.
	</notification>
	<notification name="InvalidAutoReplaceList">
		La lista di sostituzione non è valida.
	</notification>
	<notification name="SpellingDictImportRequired">
		Devi specificare un file, un nome e una lingua.
	</notification>
	<notification name="SpellingDictIsSecondary">
		Sembra che il dizionario [DIC_NAME] non includa un file &quot;aff&quot;; ciò indica che di tratta di un dizionario &quot;secondario&quot;.
Può essere usato come dizionario aggiuntivo, ma non come dizionario principale.

Vedi https://wiki.secondlife.com/wiki/Adding_Spelling_Dictionaries
	</notification>
	<notification name="SpellingDictImportFailed">
		Copia non eseguita da
    [FROM_NAME]
    a
    [TO_NAME]
	</notification>
	<notification label="Salva abito" name="SaveOutfitAs">
		Salva i vestiti che indosso come nuovo abito:
		<form name="form">
			<input name="message">
				[DESC] (nuovo)
			</input>
			<button name="Cancel" text="Annulla"/>
		</form>
	</notification>
	<notification label="Salva capo da indossare" name="SaveWearableAs">
		Salva oggetto nel mio inventario come:
		<form name="form">
			<input name="message">
				[DESC] (nuovo)
			</input>
			<button name="Cancel" text="Annulla"/>
		</form>
	</notification>
	<notification label="Cambia nome dell&apos;abito" name="RenameOutfit">
		Nuovo nome per il vestiario:
		<form name="form">
			<button name="Cancel" text="Annulla"/>
		</form>
	</notification>
	<notification name="RemoveFromFriends">
		Vuoi rimuovere [NAME] dalla lista dei tuoi amici?
		<usetemplate name="okcancelbuttons" notext="Annulla" />
	</notification>
	<notification name="RemoveMultipleFromFriends">
		Vuoi rimuovere gli amici selezionati dalla lista dei tuoi amici?
		<usetemplate name="okcancelbuttons" notext="Annulla" />
	</notification>
	<notification name="GodDeleteAllScriptedPublicObjectsByUser">
		Confermi di volere cancellare tutti gli oggetti scriptati di proprietà di
** [AVATAR_NAME] **
su tutti gli altri terreni di questa sim?
		<usetemplate name="okcancelbuttons" notext="Annulla" />
	</notification>
	<notification name="GodDeleteAllScriptedObjectsByUser">
		Confermi la CANCELLAZIONE di TUTTI gli oggetti scriptati posseduti da
** [AVATAR_NAME] **
su TUTTI I TERRENI di questa regione?
		<usetemplate name="okcancelbuttons" notext="Annulla" />
	</notification>
	<notification name="GodDeleteAllObjectsByUser">
		Confermi la CANCELLAZIONE di TUTTI gli oggetti (scriptati o no) posseduti da
** [AVATAR_NAME] **
su TUTTI I TERRENI di questa regione?
		<usetemplate name="okcancelbuttons" notext="Annulla" />
	</notification>
	<notification name="BlankClassifiedName">
		Devi specificare un nome per il tuo annuncio.
	</notification>
	<notification name="MinClassifiedPrice">
		Il prezzo da pagare per essere messo in lista deve essere almeno [MIN_PRICE]L$.

Introduci un prezzo più alto.
	</notification>
	<notification name="ConfirmItemDeleteHasLinks">
		Almeno uno degli oggetti è collegato ad altri oggetti. Se elimini l&apos;oggetto, i relativi link non funzioneranno più.  Si consiglia vivamente di eliminare prima i link.

Sei sicuro di volere eliminare gli oggetti?
		<usetemplate name="okcancelbuttons" notext="Annulla" />
	</notification>
	<notification name="ConfirmObjectDeleteLock">
		Almeno uno degli elementi selezionati è bloccato.

Confermi di voler cancellare questi elementi?
		<usetemplate name="okcancelbuttons" notext="Annulla" />
	</notification>
	<notification name="ConfirmObjectDeleteNoCopy">
		Almeno uno degli elementi selezionati non è copiabile.

Confermi di voler cancellare questi elementi?
		<usetemplate name="okcancelbuttons" notext="Annulla" />
	</notification>
	<notification name="ConfirmObjectDeleteNoOwn">
		Non possiedi almeno uno degli oggetti selezionati.

Sei sicuro di volere eliminare gli oggetti?
		<usetemplate name="okcancelbuttons" notext="Annulla" />
	</notification>
	<notification name="ConfirmObjectDeleteLockNoCopy">
		Almeno un oggetto è bloccato.
Almeno un oggetto è non copiabile.

Confermi di voler cancellare questi elementi?
		<usetemplate name="okcancelbuttons" notext="Annulla" />
	</notification>
	<notification name="ConfirmObjectDeleteLockNoOwn">
		Almeno un oggetto è bloccato.
Non possiedi almeno uno degli oggetti.

Sei sicuro di volere eliminare gli oggetti?
		<usetemplate name="okcancelbuttons" notext="Cancella" />
	</notification>
	<notification name="ConfirmObjectDeleteNoCopyNoOwn">
		Almeno un oggetto non può essere copiato.
Non possiedi almeno uno degli oggetti.

Sei sicuro di volere eliminare gli oggetti?
		<usetemplate name="okcancelbuttons" notext="Annulla" />
	</notification>
	<notification name="ConfirmObjectDeleteLockNoCopyNoOwn">
		Almeno un oggetto è bloccato.
Almeno un oggetto non può essere copiato.
Non possiedi almeno uno degli oggetti.

Sei sicuro di volere eliminare gli oggetti?
		<usetemplate name="okcancelbuttons" notext="Annulla" />
	</notification>
	<notification name="ConfirmObjectTakeLock">
		Almeno un oggetto è bloccato.

Confermi di voler prendere questi elementi?
		<usetemplate name="okcancelbuttons" notext="Annulla" />
	</notification>
	<notification name="ConfirmObjectTakeNoOwn">
		Non sei proprietario di tutti gli oggetti che stai prendendo.
Se continui, verranno applicati i permessi per il proprietario successivo e di conseguenza potrebbero venire ristrette le tue possibilità di modificarli o di copiarli.

Confermi di voler prendere questi elementi?
		<usetemplate name="okcancelbuttons" notext="Annulla" />
	</notification>
	<notification name="ConfirmObjectTakeLockNoOwn">
		Almeno un oggetto è bloccato.
Non possiedi tutti gli oggetti che stai prendendo.
Se continui, verranno applicate i permessi per il proprietario successivo e di conseguenza potrebbero venire ristrette le tue possibilità di modificarli o di copiarli.
Puoi comunque prendere gli oggetti selezionati.

Confermi di voler prendere questi elementi?
		<usetemplate name="okcancelbuttons" notext="Annulla" />
	</notification>
	<notification name="CantBuyLandAcrossMultipleRegions">
		Impossibile comprare il terreno perchè la selezione comprende più regioni.

Seleziona un&apos;area più piccola e riprova.
	</notification>
	<notification name="DeedLandToGroup">
		Cedendo questo terreno al gruppo sara richiesto ai componenti di avere e di mantenere il terreno con un credito sufficiente.
Il prezzo di acquisto del terreno non è rifondibile al proprietario.
Se un terreno ceduto al gruppo viene venduto, il prezzo di vendita verrà diviso in parti uguali fra i membri del gruppo.

Cedi questo terreno di [AREA] m² al gruppo &apos;&lt;nolink&gt;[GROUP_NAME]&lt;/nolink&gt;&apos;?
		<usetemplate name="okcancelbuttons" notext="Annulla" />
	</notification>
	<notification name="DeedLandToGroupWithContribution">
		Cedendo questo terreno al gruppo sara richiesto ai componenti di avere e di mantenere il terreno con un credito sufficiente.
La cessione include un contributo simultaneo di terreno al gruppo da &apos;[NAME]&apos;.
Il prezzo di acquisto del terreno non è rifondibile al proprietario.
Se un terreno ceduto al gruppo viene venduto, il prezzo di vendita viene diviso in parti uguali fra i membri del gruppo.

Cedi questi [AREA] m² di terreno al gruppo &apos;&lt;nolink&gt;[GROUP_NAME]&lt;/nolink&gt;&apos;?
		<usetemplate name="okcancelbuttons" notext="Annulla" />
	</notification>
	<notification name="DisplaySetToSafe">
		Le impostazioni dello schermo sono state impostate a valori di sicurezza perchè hai specificato l&apos;opzione -safe.
	</notification>
	<notification name="DisplaySetToRecommendedGPUChange">
		Le impostazioni di visualizzazione sono ai livelli consigliati a causa di un cambiamento nella scheda grafica
da &apos;[LAST_GPU]&apos;
a &apos;[THIS_GPU]&apos;
	</notification>
	<notification name="DisplaySetToRecommendedFeatureChange">
		Le impostazioni di visualizzazione sono ai livelli consigliati a causa di un cambiamento nel sottosistema di rendering.
	</notification>
	<notification name="AvatarMovedDesired">
		Il luogo indicato non è attualmente disponibile.
Sei stato trasferito in una regione vicina.
	</notification>
	<notification name="AvatarMovedLast">
		La posizione richiesta non è al momento disponibile.
Sei stato trasferito in una regione vicina.
	</notification>
	<notification name="AvatarMovedHome">
		La posizione di casa tua non è al momento disponibile.
Sei stato trasferito in una regione vicina.
Ti consigliamo di impostare una nuova posizione iniziale.
	</notification>
	<notification name="ClothingLoading">
		Gli abiti sono in corso di scaricamento.
Puoi comunque usare [CURRENT_GRID] normalmente e gli altri residenti ti vedranno correttamente.
		<form name="form">
			<ignore name="ignore" text="Lo scaricamento sta richiedendo parecchio tempo"/>
		</form>
	</notification>
	<notification name="AgentComplexityWithVisibility">
		La [https://community.secondlife.com/t5/English-Knowledge-Base/Avatar-Rendering-Complexity/ta-p/2967838 complessità del tuo avatar] è [AGENT_COMPLEXITY].
[OVERLIMIT_MSG]
		<usetemplate ignoretext="Avvisami se la complessità del mio avatar è eccessiva" name="notifyignore"/>
	</notification>
	<notification name="AgentComplexity">
		La [https://community.secondlife.com/t5/English-Knowledge-Base/Avatar-Rendering-Complexity/ta-p/2967838 complessità del tuo avatar] è [AGENT_COMPLEXITY].
		<usetemplate ignoretext="Avvisami dei cambiamenti nella complessità del mio avatar" name="notifyignore"/>
	</notification>
	<notification name = "HUDComplexityWarning">
		[HUD_REASON]. Probabilmente influisce negativamente sulle prestazioni.
		<usetemplate ignoretext="Avvisami se la complessità del mio HUD è eccessiva" name="notifyignore"/>
	</notification>
	<notification name="FirstRun">
		L&apos;installazione di [APP_NAME] è terminata.

Se questa è la prima volta che usi [CURRENT_GRID], devi creare un account prima che tu possa effettuare l&apos;accesso.
		<usetemplate name="okcancelbuttons" notext="Continua" yestext="Crea account..."/>
	</notification>
	<notification name="LoginPacketNeverReceived">
		Ci sono problemi di connessione. È possibile che ci siano problemi con la tua connessione Internet oppure sulla [SECOND_LIFE_GRID].

Controlla la tua connessione e riprova fra qualche minuto, oppure clicca su Aiuto per visualizzare la pagina [SUPPORT_SITE], oppure clicca su Teleport per tentare il teleport a casa tua.
		<form name="form">
			<button name="Help" text="Aiuto"/>
			<button name="Teleport" text="Teleport"/>
		</form>
	</notification>
	<notification name="WelcomeChooseSex">
		Il tuo avatar apparirà fra un attimo.

Usa le frecce per muoverti.
Premi F1 in qualunque momento per la guida o per apprendere altre cose su [CURRENT_GRID].
Scegli un avatar maschile o femminile. Puoi sempre cambiare idea più tardi.
		<usetemplate name="okcancelbuttons" notext="Femminile" yestext="Maschile"/>
	</notification>
	<notification name="CantTeleportToGrid">
		Impossibile effettuare il teleport su [SLURL], in quanto si trova su un&apos;altra grid ([GRID]) diversa da quella attuale ([CURRENT_GRID]). Chiudi il viewer e prova nuovamente.
	</notification>
	<notification name="GeneralCertificateError">
		Impossibile collegarsi al server.
[REASON]

Nome oggetto: [SUBJECT_NAME_STRING]
Nome emittente: [ISSUER_NAME_STRING]
Valido da: [VALID_FROM]
Valido fino a: [VALID_TO]
Impronta MD5: [SHA1_DIGEST]
Impronta SHA1: [MD5_DIGEST]
Uso chiave: [KEYUSAGE]
Uso chiave estesa: [EXTENDEDKEYUSAGE]
Identificatore chiave oggetto: [SUBJECTKEYIDENTIFIER]
	</notification>
	<notification name="TrustCertificateError">
		Autorità di certificazione di questo server sconosciuta.

Informazioni sul certificato:
Nome oggetto: [SUBJECT_NAME_STRING]
Nome emittente: [ISSUER_NAME_STRING]
Valido da: [VALID_FROM]
Valido fino a: [VALID_TO]
Impronta MD5: [SHA1_DIGEST]
Impronta SHA1: [MD5_DIGEST]
Uso chiave: [KEYUSAGE]
Uso chiave estesa: [EXTENDEDKEYUSAGE]
Identificatore chiave oggetto: [SUBJECTKEYIDENTIFIER]

Accettare questa autorità?
		<usetemplate name="okcancelbuttons" notext="Annulla" yestext="Accetta"/>
	</notification>
	<notification name="NotEnoughCurrency">
		[NAME] L$ [PRICE] Non hai abbastanza L$ per farlo.
	</notification>
	<notification name="GrantedModifyRights">
		[NAME] ti ha dato il permesso di modificare i suoi oggetti.
	</notification>
	<notification name="RevokedModifyRights">
		Non sei più autorizzato a modificare gli oggetti di [NAME].
	</notification>
	<notification name="FlushMapVisibilityCaches">
		Questo svuoterà la cache della mappa di questa regione.
Funzione usata solo per il debug.
(Per la produzione, attendere 5 minuti, dopo di che tutte le mappe di ognuno si aggiorneranno dopo la loro riconnessione)
		<usetemplate name="okcancelbuttons" notext="Annulla" />
	</notification>
	<notification name="BuyOneObjectOnly">
		Non è possibile acquistare più di un oggetto alla volta. Riprova selezionando un solo oggetto.
	</notification>
	<notification name="OnlyCopyContentsOfSingleItem">
		Impossibile copiare il contenuto di più di un elemento alla volta.
Scegli solo un oggetto e riprova.
		<usetemplate name="okcancelbuttons" notext="Annulla" />
	</notification>
	<notification name="KickUsersFromRegion">
		Teleporta a casa tutti gli utenti in questa regione?
		<usetemplate name="okcancelbuttons" notext="Annulla" />
	</notification>
	<notification name="ChangeObjectBonusFactor">
		Abbassare la quota massima di oggetti in una regione dopo aver iniziato a costruire può causare la restituzione o la cancellazione di alcuni oggetti. Conferma della modifica?
		<usetemplate ignoretext="Conferma modifica della quota massima oggetti" name="okcancelignore" notext="Annulla" />
	</notification>
	<notification name="EstateObjectReturn">
		Confermi di voler restituire gli oggetti di proprietà di [USER_NAME] ?
		<usetemplate name="okcancelbuttons" notext="Annulla" />
	</notification>
	<notification name="InvalidTerrainBitDepth">
		Impossibile impostare le texture della regione:
La texture del terreno [TEXTURE_NUM] ha una profondità di bit pari a [TEXTURE_BIT_DEPTH] non corretta.

Sostituisci la texture [TEXTURE_NUM] con una a 24-bit 1024x1024 o una immagine più piccola e quindi clicca nuovamente su &apos;Applica&apos;.
	</notification>
	<notification name="InvalidTerrainSize">
		Impossibile impostare le texture di regione:
La texture del terreno [TEXTURE_NUM] è troppo grande se a [TEXTURE_SIZE_X]x[TEXTURE_SIZE_Y].

Sostituisci la texture [TEXTURE_NUM] con una a 24-bit 1024x1024 oppure con una immagine più piccola e quindi clicca di nuovo &apos;Applica&apos;.
	</notification>
	<notification name="RawUploadStarted">
		Importazione iniziata. Può impiegare fino a due minuti, a seconda della velocità della tua connessione.
	</notification>
	<notification name="ConfirmBakeTerrain">
		Vuoi veramente impostare come base il terreno corrente, impostarlo come riferimento per i limiti dei rialzi/abbassamenti di tutto il territorio ed il suo valore impostato come base per lo strumento &apos;Ripristina&apos;?
		<usetemplate name="okcancelbuttons" notext="Annulla" />
	</notification>
	<notification name="ConfirmTextureHeights">
		Stai per usare valori bassi maggiori dei valori alti di Intervalli altitudine. Vuoi procedere?
		<usetemplate canceltext="Non chiedere" name="yesnocancelbuttons" notext="Annulla" />
	</notification>
	<notification name="MaxAllowedAgentOnRegion">
		Puoi avere al massimo [MAX_AGENTS] utenti consentiti.
	</notification>
	<notification name="MaxBannedAgentsOnRegion">
		Puoi avere al massimo [MAX_BANNED] utenti bloccati.
	</notification>
	<notification name="MaxAgentOnRegionBatch">
		E&apos; fallito il tentativo di aggiungere [NUM_ADDED] avatar:
Eccede il [MAX_AGENTS] [LIST_TYPE] limite di [NUM_EXCESS].
	</notification>
	<notification name="MaxAllowedGroupsOnRegion">
		Puoi avere al massimo [MAX_GROUPS] gruppi.
		<usetemplate name="okcancelbuttons" notext="Annulla" yestext="Imposta come predefinito"/>
	</notification>
	<notification name="MaxManagersOnRegion">
		Puoi avere al massimo [MAX_MANAGER] gestori della proprietà immobiliare.
	</notification>
	<notification name="OwnerCanNotBeDenied">
		Impossibile aggiungere i gestori della proprietà immobiliare alla lista dei residenti bloccati.
	</notification>
<notification name="ProblemAddingEstateManagerBanned">
		Impossibile aggiungere un residente bloccato alla lista dei gestori della proprietà.
	</notification>
	<notification name="ProblemBanningEstateManager">
		Impossibile aggiunere il gestore della proprietà immobiliare [AGENT] all’elenco degli espulsi.
	</notification>
	<notification name="GroupIsAlreadyInList">
		&lt;nolink&gt;[GROUP]&lt;/nolink&gt; si trova già nell’elenco dei Gruppi ammessi.
	</notification>
	<notification name="AgentIsAlreadyInList">
		[AGENT] è gia nel tuo elenco [LIST_TYPE].
	</notification>
	<notification name="AgentsAreAlreadyInList">
		[AGENT] è gia nel tuo elenco [LIST_TYPE].
	</notification>
	<notification name="AgentWasAddedToList">
		[AGENT] è stato aggiunto all’elenco [LIST_TYPE] di [ESTATE].
	</notification>
	<notification name="AgentsWereAddedToList">
		[AGENT] è stato aggiunto all’elenco [LIST_TYPE] di [ESTATE].
	</notification>
	<notification name="AgentWasRemovedFromList">
		[AGENT] è stato rimosso dall’elenco [LIST_TYPE] di [ESTATE].
	</notification>
	<notification name="AgentsWereRemovedFromList">
		[AGENT] è stato rimosso dall’elenco [LIST_TYPE] di [ESTATE].
	</notification>
	<notification name="CanNotChangeAppearanceUntilLoaded">
		Impossibile cambiare l&apos;aspetto fisico finchè i vestiti non sono caricati.
	</notification>
	<notification name="ClassifiedMustBeAlphanumeric">
		Il nome del tuo annuncio deve iniziare con una lettera da A a Z oppure con un numero. Non sono consentiti caratteri di punteggiatura.
	</notification>
	<notification name="CantSetBuyObject">
		Impossibile impostare &apos;Compra l&apos;oggetto&apos;, perchè l&apos;oggetto non è in vendita.
Imposta l&apos;oggetto per la vendita e riprova.
	</notification>
	<notification name="FinishedRawDownload">
		Hai terminato di scaricare il file del terreno nella cartella:
[DOWNLOAD_PATH].
	</notification>
	<notification name="RequiredUpdate">
		Per effettuare l&apos;accesso è richiesta la versione [VERSION]. 
Scaricala dal sito https://secondlife.com/support/downloads/
		<usetemplate name="okbutton" yestext="OK"/>
	</notification>
	<notification name="PauseForUpdate">
		Per effettuare l&apos;accesso è richiesta la versione [VERSION]. 
Fai clic su OK per scaricarla e installarla.
		<usetemplate name="okbutton" yestext="OK"/>
	</notification>
	<notification name="OptionalUpdateReady">
		La versione [VERSION] è stata scaricata ed è pronta per essere installata. 
Fai clic su OK per installarla.
		<usetemplate name="okbutton" yestext="OK"/>
	</notification>
	<notification name="PromptOptionalUpdate">
		La versione [VERSION] è stata scaricata ed è pronta per essere installata. 
Vuoi procedere?
		<usetemplate canceltext="Non adesso" name="yesnocancelbuttons" notext="Salta" yestext="Installa"/>
	</notification>
	<notification name="LoginFailedUnknown">
		L'accesso è fallito per un motivo sconosciuto.
Se il messaggio si ripresenta, controllare su [SUPPORT_SITE].
		<usetemplate name="okbutton" yestext="Esci"/>
	</notification>
	<notification name="DeedObjectToGroup">
		La cessione di questo oggetto farà in modo che il gruppo:
* Riceva i L$ pagati all&apos;oggetto
		<usetemplate ignoretext="Conferma la cessione di un oggetto al gruppo" name="okcancelignore" notext="Annulla" yestext="Cedi"/>
	</notification>
	<notification name="WebLaunchExternalTarget">
		Vuoi aprire il browser per vedere questi contenuti?
		L&apos;apertura di pagine da una sorgente sconosciuta può mettere a rischio il computer.
		<usetemplate ignoretext="Lancia il browser per consultare una pagina web" name="okcancelignore" notext="Annulla" />
	</notification>
	<notification name="WebLaunchJoinNow">
		Vuoi andare su [http://secondlife.com/account/ Dashboard] per gestire il tuo account?
		<usetemplate ignoretext="Lancia il browser per gestire il mio account" name="okcancelignore" notext="Annulla" />
	</notification>
	<notification name="WebLaunchSecurityIssues">
		Visita il wiki di [CURRENT_GRID] per i dettagli su come segnalare un problema di sicurezza.
		<usetemplate ignoretext="Lancia il browser per imparare a segnalare un problema di sicurezza" name="okcancelignore" notext="Annulla" />
	</notification>
	<notification name="WebLaunchQAWiki">
		Visita il wiki Domande e risposte di [CURRENT_GRID].
		<usetemplate ignoretext="Lancia il browser per vedere la pagina Wiki" name="okcancelignore" notext="Annulla" />
	</notification>
	<notification name="WebLaunchPublicIssue">
		Visita il registro pubblico dei problemi di [CURRENT_GRID], dove puoi segnalare bug ed altri problemi.
		<usetemplate ignoretext="Lancia il browser per vedere il registro pubblico di monitoraggio dei problemi" name="okcancelignore" notext="Annulla" yestext="Vai alla pagina"/>
	</notification>
	<notification name="WebLaunchSupportWiki">
		Vai al blog ufficiale Linden, per le ultime notizie ed informazioni.
		<usetemplate ignoretext="Lancia il browser per vedere il blog" name="okcancelignore" notext="Annulla" />
	</notification>
	<notification name="WebLaunchLSLGuide">
		Vuoi aprire la Guida per lo scripting per avere aiuto con lo scripting?
		<usetemplate ignoretext="Lancia il browser per vedere la Guida per lo scripting" name="okcancelignore" notext="Annulla" />
	</notification>
	<notification name="WebLaunchLSLWiki">
		Vuoi visitare il Portale LSL per avere aiuto con lo scripting?
		<usetemplate ignoretext="Lancia il browser per vedere il Portale LSL" name="okcancelignore" notext="Annulla" yestext="Vai alla pagina"/>
	</notification>
	<notification name="ReturnToOwner">
		Confermi di voler restituire gli oggetti selezionati ai loro proprietari? Gli oggetti trasferibili ceduti al gruppo, verranno restituiti ai proprietari precedenti.

*ATTENZIONE* Gli oggetti ceduti non trasferibili verranno cancellati!
		<usetemplate ignoretext="Conferma prima di restituire gli oggetti ai relativi proprietari" name="okcancelignore" notext="Annulla" />
	</notification>
	<notification name="GroupLeaveConfirmMember">
		Attualmente sei un membro del gruppo &lt;nolink&gt;[GROUP]&lt;/nolink&gt;.
Lasciare il gruppo?
		<usetemplate name="okcancelbuttons" notext="Annulla" />
	</notification>
	<notification name="GroupDepart">
		Hai lasciato il gruppo &apos;&lt;nolink&gt;[group_name]&lt;/nolink&gt;&apos;.
	</notification>
	<notification name="GroupLeaveConfirmMemberWithFee">
		Attualmente sei membro del gruppo &lt;nolink&gt;[GROUP]&lt;/nolink&gt;. Aderire nuovamente costa L$[AMOUNT].
Lasciare il gruppo?
		<usetemplate name="okcancelbuttons" notext="Annulla" />
	</notification>
	<notification name="OwnerCannotLeaveGroup">
		Impossibile abbandonare il gruppo. Non puoi abbandonare il gruppo perché sei l&apos;ultimo proprietario del gruppo. Devi prima assegnare a un altro membro il ruolo di proprietario.
	</notification>
	<notification name="GroupDepartError">
		Impossibile lasciare il gruppo.
	</notification>
	<notification name="ConfirmKick">
		Vuoi veramente espellere tutti gli utenti dalla grid?
		<usetemplate name="okcancelbuttons" notext="Annulla" yestext="Espelli tutti gli utenti"/>
	</notification>
	<notification name="MuteLinden">
		Spiacenti, non puoi bloccare un Linden.
	</notification>
	<notification name="CannotStartAuctionAlreadyForSale">
		Non è possibile mettere in vendita all&apos;asta un terreno che è già impostato per la vendita. Disabilita la vendita del terreno, se sei certo di voler avviare una vendita all&apos;asta.
	</notification>
	<notification label="Il blocco dell&apos;oggetto in base al nome non è riuscito," name="MuteByNameFailed">
		Hai già bloccato questo nome.
	</notification>
	<notification name="RemoveItemWarn">
		Sebbene consentita, la cancellazione di contenuti può danneggiare l&apos;oggetto.
Vuoi cancellare quell&apos;elemento?
		<usetemplate name="okcancelbuttons" notext="Annulla" />
	</notification>
	<notification name="CantOfferCallingCard">
		Impossibile offrire un biglietto da visita in questo momento. Riprova fra poco.
	</notification>
	<notification name="CantOfferFriendship">
		Impossibile offrire l&apos;amicizia in questo momento. Riprova fra poco.
	</notification>
	<notification name="DoNotDisturbModeSet">
		Non disturbare è attivo. Non riceverai la notifica delle comunicazioni in arrivo.

- Gli altri residenti riceveranno la tua risposta Non disturbare (impostata in Preferenze &gt; Generali).
- Le offerte di teleport verranno rifiutate.
- Le chiamate voce verranno rifiutate.
		<usetemplate ignoretext="Cambia il mio stato a Non disturbare." name="okignore" />
	</notification>
	<notification name="AutorespondModeSet">
		E' attiva la modalità Auto-risposta.
I messaggi in arrivo riceveranno la risposta impostata.
		<usetemplate ignoretext="Cambia stato ad auto-risposta" name="okignore"/>
	</notification>
	<notification name="AutorespondNonFriendsModeSet">
		E' attiva la modalità Auto-risposta per i non amici.
I messaggi in arrivo da utenti non nella lista amici riceveranno la risposta impostata.
		<usetemplate ignoretext="Cambia stato ad auto-risposta per non amici" name="okignore" />
	</notification>
	<notification name="RejectTeleportOffersModeSet">
		E' attiva la modalità Rifiuta tutti i teleport.
Le offerte e richieste di teleport da chiunque saranno rifiutate con il messaggio impostato. Non verrà dato avviso.
		<usetemplate ignoretext="Cambia stato a Rifiuta tutte le richieste e offerte di TP" name="okignore" />
	</notification>
	<notification name="RejectTeleportOffersModeWarning">
		Non si può mandare una richiesta di teleport ora, perché è attiva la modalità Rifiuta tutti i TP.
		Per disattivarla: menu Comunica &gt; Status.
	</notification>
	<notification name="RejectFriendshipRequestsModeSet">
		E' attiva la modalità Rifiuta richieste di amicizia.
Ogni richiesta di amicizia verrà rifiutata automaticamente con il messaggio configurato. Non verrà dato avviso.
		<usetemplate ignoretext="Cambia stato a Rifiuta tutte le richieste di amicizia" name="okignore" />
	</notification>
	<notification name="RejectAllGroupInvitesModeSet">
		E' attiva la modalita' Ignora tutti gli inviti a gruppi.
Ogni richiesta di adesione ad un gruppo verrà rifiutata automaticamente. Non verrà dato avviso.
		<usetemplate ignoretext="Cambia stato a Rifiuta inviti a gruppo" name="okignore" />
	</notification>
	<notification name="JoinedTooManyGroupsMember">
		Hai raggiunto il numero massimo di gruppi. Abbandona almeno un gruppo prima di aderire a questo, oppure declina l&apos;offerta.
[NAME] ti invita ad aderire ad un gruppo.
		<usetemplate name="okcancelbuttons" notext="Rifiuta" yestext="Unisciti"/>
	</notification>
	<notification name="JoinedTooManyGroups">
		Hai raggiunto il numero massimo di gruppi. Abbandona almeno un gruppo prima di aderire o crearne uno nuovo.
	</notification>
	<notification name="GroupLimitInfo">
		Il limite dei gruppi per gli account normali è [MAX_BASIC], per gli account [https://secondlife.com/premium/ premium] è [MAX_PREMIUM].
Se sei sceso a normale, dovrai diminuire i gruppi a [MAX_BASIC] prima di poter aderire ad altri.

[https://secondlife.com/my/account/membership.php Passa a premium ora!]
		<usetemplate name="okbutton" yestext="Chiudi"/>
	</notification>
	<notification name="KickUser">
		Espelli questo residente con quale messaggio?
		<form name="form">
			<input name="message">
				Un amministratore ti ha disconnesso.
			</input>
			<button name="Cancel" text="Annulla"/>
		</form>
	</notification>
	<notification name="KickAllUsers">
		Espelli tutti quelli che sono nella grid con quale messaggio?
		<form name="form">
			<input name="message">
				Un amministratore ti ha disconnesso.
			</input>
			<button name="Cancel" text="Annulla"/>
		</form>
	</notification>
	<notification name="FreezeUser">
		Congela questo residente con quale messaggio?
		<form name="form">
			<input name="message">
				Sei stato immobilizzato. Non puoi muoverti o usare la chat. Un amministratore ti contatterà con un messaggio (IM).
			</input>
			<button name="Cancel" text="Annulla"/>
		</form>
	</notification>
	<notification name="UnFreezeUser">
		Scongela questo residente con quale messaggio?
		<form name="form">
			<input name="message">
				Non sei più immobilizzato.
			</input>
			<button name="Cancel" text="Annulla"/>
		</form>
	</notification>
	<notification name="SetDisplayNameSuccess">
		Ciao [DISPLAY_NAME]!

Come nel modo reale, prima che tutti conoscano il tuo nuovo nome ci vorrà del tempo. Saranno necessari alcuni giorni per [http://wiki.secondlife.com/wiki/Setting_your_display_name l&apos;aggiornamento del nome] in oggetti, script, ricerca, ecc.
	</notification>
	<notification name="SetDisplayNameBlocked">
		Non puoi cambiare il tuo nome visualizzato. Se ritieni che si tratti di un errore, contatta l&apos;assistenza.
	</notification>
	<notification name="SetDisplayNameFailedLength">
		Il nome è troppo lungo. La lunghezza massima dei nomi visualizzati è di [LENGTH] caratteri.

Riprova con un nome più corto.
	</notification>
	<notification name="SetDisplayNameFailedGeneric">
		Non è possibile impostare il tuo nome visualizzato. Riprova più tardi.
	</notification>
	<notification name="SetDisplayNameMismatch">
		I nomi visualizzati inseriti non corrispondono. Inseriscili nuovamente.
	</notification>
	<notification name="AgentDisplayNameUpdateThresholdExceeded">
		Devi aspettare ancora prima di cambiare il nome visualizzato.

Vedi http://wiki.secondlife.com/wiki/Setting_your_display_name

Riprova più tardi.
	</notification>
	<notification name="AgentDisplayNameSetBlocked">
		Non è possibile impostare il nome richiesto perché contiene una parola vietata.
 
 Riprova con un altro nome.
	</notification>
	<notification name="AgentDisplayNameSetInvalidUnicode">
		Il nome visualizzato scelto contiene caratteri non validi.
	</notification>
	<notification name="AgentDisplayNameSetOnlyPunctuation">
		Il nome visualizzato deve contenere lettere, non solo segni di punteggiatura.
	</notification>
	<notification name="DisplayNameUpdate">
		[OLD_NAME] ([SLID]) ha il nuovo nome [NEW_NAME].
	</notification>
	<notification name="DisplayNameUpdateRemoveAlias">
		[OLD_NAME] ([SLID]) ha il nuovo nome [NEW_NAME].
Questo utente ha un alias che sostituirebbe [NEW_NAME].
Rimuovere l&apos;alias?
		<form name="form">
			<button name="Yes" text="Sì"/>
			<button name="No" text="No"/>
		</form>
	</notification> 
	<notification name="OfferTeleport">
		Offri un teleport nel posto dove sei con il seguente messaggio?
		<form name="form">
			<input name="message">
				Raggiungimi a [REGION]
			</input>
			<button name="Cancel" text="Annulla"/>
		</form>
	</notification>
	<notification name="TeleportRequestPrompt">
		Richiedi un teleport a [NAME] con il seguente messaggio:
		<form name="form">
			<button name="Cancel" text="Annulla"/>
		</form>
	</notification>
	<notification name="TooManyTeleportOffers">
		Hai cercato di fare [OFFERS] offerte di teleport oltre il limite [LIMIT].
	</notification>
	<notification name="OfferTeleportFromGod">
		Ordinare, in qualità di Admin, al residente di raggiungerti?
		<form name="form">
			<input name="message">
				Raggiungimi in [REGION]
			</input>
			<button name="Cancel" text="Annulla"/>
		</form>
	</notification>
	<notification name="TeleportFromLandmark">
		Conferma il teleport a &lt;nolink&gt;[LOCATION]&lt;/nolink&gt;?
		<usetemplate ignoretext="Conferma il teleport verso un segnaposto" name="okcancelignore" notext="Annulla" yestext="Teleport"/>
	</notification>
	<notification name="TeleportViaSLAPP">
		Conferma il teleport a &lt;nolink&gt;[LOCATION]&lt;/nolink&gt;?
		<usetemplate ignoretext="Confermo di voler usare il teleport tramite SLAPP" name="okcancelignore" notext="Annulla" yestext="Teleport"/>
	</notification>
	<notification name="TeleportToPick">
		Conferma il teleport a [PICK]?
		<usetemplate ignoretext="Conferma che voglio il teleport verso un luogo preferito" name="okcancelignore" notext="Annulla" yestext="Teleport"/>
	</notification>
	<notification name="TeleportToClassified">
		Conferma il teleport a [CLASSIFIED]?
		<usetemplate ignoretext="Conferma il teleport verso questa posizione negli annunci" name="okcancelignore" notext="Annulla" yestext="Teleport"/>
	</notification>
	<notification name="TeleportToHistoryEntry">
		Conferma il teleport a [HISTORY_ENTRY]?
		<usetemplate ignoretext="Conferma il teleport verso un luogo che compare nella cronologia" name="okcancelignore" notext="Annulla" yestext="Teleport"/>
	</notification>
	<notification label="Manda un messaggio a tutti nella tua proprietà" name="MessageEstate">
		Scrivi un annuncio breve che verrà mandato a tutti quelli che sono in questo momento nella tua proprietà.
		<form name="form">
			<button name="Cancel" text="Annulla"/>
		</form>
	</notification>
	<notification label="Cambia la tipologia della proprietà Linden" name="ChangeLindenEstate">
		Stai per apportare modifiche ad una proprietà che appartiene a Linden (continente, teen grid, orientamento e così via).

Questa è un&apos;operazione da effettuare con molta cautela, in quanto può incidere profondamente sulla vita dei residenti in Second Life.  Sul continente, l&apos;azione modificherà migliaia di regioni e creerà un grosso carico sul server.

Vuoi procedere?
		<usetemplate name="okcancelbuttons" notext="Annulla" />
	</notification>
	<notification label="Cambia la tipologia Linden di accesso alla proprietà" name="ChangeLindenAccess">
		Stai per cambiare la lista di accesso per una proprietà Linden (mainland, grid minorenni, orientamento, ecc.).

Questo è PERICOLOSO e dovrebbe essere fatto soltanto per poter lanciare il programma che consente agli oggetti/L$ di essere trasferiti fra griglie diverse.
Cambierà migliaia di regioni e produrrà seri problemi ai vari server.

Continuare?
		<usetemplate name="okcancelbuttons" notext="Annulla" />
	</notification>
	<notification label="Seleziona la proprietà" name="EstateAllowedAgentAdd">
		Aggiungi alla lista di accesso solo per questa proprietà oppure per [ALL_ESTATES]?
		<usetemplate canceltext="Annulla" name="yesnocancelbuttons" notext="Tutte le proprietà" yestext="Questa proprietà"/>
	</notification>
	<notification label="Seleziona la proprietà" name="EstateAllowedAgentRemove">
		Rimuovi dalla lista di accesso solo per questa proprietà oppure per [ALL_ESTATES]?
		<usetemplate canceltext="Annulla" name="yesnocancelbuttons" notext="Tutte le proprietà" yestext="Questa proprietà"/>
	</notification>
	<notification label="Seleziona la proprietà" name="EstateAllowedGroupAdd">
		Aggiungi al gruppo di accesso solo per questa proprietà oppure per [ALL_ESTATES]?
		<usetemplate canceltext="Annulla" name="yesnocancelbuttons" notext="Tutte le proprietà" yestext="Questa proprietà"/>
	</notification>
	<notification label="Seleziona la proprietà" name="EstateAllowedGroupRemove">
		Rimuovi dal gruppo di accesso solo per questa proprietà oppure per [ALL_ESTATES]?
		<usetemplate canceltext="Annulla" name="yesnocancelbuttons" notext="Tutte le proprietà" yestext="Questa proprietà"/>
	</notification>
	<notification label="Seleziona la proprietà" name="EstateBannedAgentAdd">
		Rifiuta l&apos;accesso solo a questa proprietà oppure per [ALL_ESTATES]?
		<usetemplate canceltext="Annulla" name="yesnocancelbuttons" notext="Tutte le proprietà" yestext="Questa proprietà"/>
	</notification>
	<notification label="Seleziona la proprietà" name="EstateBannedAgentRemove">
		Rimuovi questo Residente dall’elenco degli espulsi solo per questa proprietà immobiliare oppure per [ALL_ESTATES]?
		<usetemplate canceltext="Annulla" name="yesnocancelbuttons" notext="Tutte le proprietà" yestext="Questa proprietà"/>
	</notification>
	<notification label="Seleziona la proprietà" name="EstateManagerAdd">
		Aggiungi come gestore della proprietà solo a questa proprietà oppure per [ALL_ESTATES]?
		<usetemplate canceltext="Annulla" name="yesnocancelbuttons" notext="Tutte le proprietà" yestext="Questa proprietà"/>
	</notification>
	<notification label="Seleziona la proprietà" name="EstateManagerRemove">
		Rimuovi come gestore della proprietà solo per questa proprietà oppure per [ALL_ESTATES]?
		<usetemplate canceltext="Annulla" name="yesnocancelbuttons" notext="Tutte le proprietà" yestext="Questa proprietà"/>
	</notification>
	<notification label="Seleziona la proprietà" name="EstateAllowedExperienceAdd">
		Aggiungi all&apos;elenco di elementi consentiti per questa proprietà oppure per [ALL_ESTATES]?
		<usetemplate canceltext="Annulla" name="yesnocancelbuttons" notext="Tutte le proprietà" yestext="Questa proprietà immobiliare"/>
	</notification>
	<notification label="Seleziona la proprietà" name="EstateAllowedExperienceRemove">
		Rimuovi dall&apos;elenco di elementi consentiti per questa proprietà per [ALL_ESTATES]?
		<usetemplate canceltext="Annulla" name="yesnocancelbuttons" notext="Tutte le proprietà" yestext="Questa proprietà immobiliare"/>
	</notification>
	<notification label="Seleziona proprietà" name="EstateBlockedExperienceAdd">
		Aggiungi all&apos;elenco di elementi bloccati per questa proprietà oppure per [ALL_ESTATES]?
		<usetemplate canceltext="Annulla" name="yesnocancelbuttons" notext="Tutte le proprietà" yestext="Questa proprietà immobiliare"/>
	</notification>
	<notification label="Seleziona proprietà" name="EstateBlockedExperienceRemove">
		Rimuovi dall&apos;elenco di elementi bloccati per questa proprietà oppure per [ALL_ESTATES]?
		<usetemplate canceltext="Annulla" name="yesnocancelbuttons" notext="Tutte le proprietà" yestext="Questa proprietà immobiliare"/>
	</notification>
	<notification label="Seleziona proprietà" name="EstateTrustedExperienceAdd">
		Aggiungi all&apos;elenco di elementi chiave per questa proprietà oppure per [ALL_ESTATES]?
		<usetemplate canceltext="Annulla" name="yesnocancelbuttons" notext="Tutte le proprietà" yestext="Questa proprietà immobiliare"/>
	</notification>
	<notification label="Seleziona proprietà" name="EstateTrustedExperienceRemove">
		Rimuovi dall&apos;elenco di elementi chiave per questa proprietà oppure per [ALL_ESTATES]?
		<usetemplate canceltext="Annulla" name="yesnocancelbuttons" notext="Tutte le proprietà" yestext="Questa proprietà immobiliare"/>
	</notification>
	<notification label="Conferma espulsione" name="EstateKickUser">
		Espelli [EVIL_USER] da questa proprietà?
		<usetemplate name="okcancelbuttons" notext="Annulla" />
	</notification>
	<notification label="Conferma espulsione" name="EstateKickMultiple">
		Espelli i seguenti utenti da questa proprietà?

[RESIDENTS]
		<usetemplate name="okcancelbuttons" notext="Annulla" />
	</notification>
	<notification label="Conferma TP a casa" name="EstateTeleportHomeUser">
		Teleporta [AVATAR_NAME] a casa?
		<usetemplate name="okcancelbuttons" notext="Annulla" />
	</notification>
	<notification label="Conferma TP a casa" name="EstateTeleportHomeMultiple">
		Teleporta i seguenti utenti a casa loro?

[RESIDENTS]
		<usetemplate name="okcancelbuttons" notext="Annulla" />
	</notification>
	<notification label="Conferma bando" name="EstateBanUser">
		Nega l&apos;accesso a [EVIL_USER] in questa proprietà o per [ALL_ESTATES]?
		<usetemplate name="yesnocancelbuttons" canceltext="Annulla" notext="Tutte le proprietà" yestext="Quesat proprietà"/>
	</notification>
	<notification label="Conferma bando" name="EstateBanUserMultiple">
		Nega l&apos;accesso ai seguenti utenti in questa proprietà o per [ALL_ESTATES]?

[RESIDENTS]
		<usetemplate name="yesnocancelbuttons" canceltext="Annulla" notext="Tutte le proprietà" yestext="Questa proprietà"/>
	</notification>
	<notification name="EstateParcelAccessOverride">
		Disabilitare questa opzione potrebbe rimuovere delle restrizioni che i proprietari dei lotti hanno aggiunto per evitare molestie, mantenere la privacy o proteggere i minori da materiali inadatti. Discutere con i proprietari le azioni da intraprendere.
	</notification>
	<notification name="RegionEntryAccessBlocked">
		La regione che cerchi di visitare include contenuti che non corripondono al livello selezionato nelle preferenze.  Per cambiare le preferenze seleziona Io &gt; Preferenze &gt; Generale.
	</notification>
	<notification name="EstateChangeCovenant">
		Confermi di voler cambiare il Regolamento della proprietà?
		<usetemplate name="okcancelbuttons" notext="Annulla" />
	</notification>
	<notification name="RegionEntryAccessBlocked_AdultsOnlyContent">
		La regione che cerchi di visitare include contenuti [REGIONMATURITY] accessibili solo ad adulti.
		<url name="url">
			http://wiki.secondlife.com/wiki/Linden_Lab_Official:Maturity_ratings:_an_overview
		</url>
		<usetemplate ignoretext="Attraversamento regione: la regione che cerchi di visitare include contenuti accessibili solo ad adulti." name="okcancelignore" notext="Chiudi" yestext="Passa alla Base conoscenze"/>
	</notification>
	<notification name="RegionEntryAccessBlocked_Notify">
		La regione che cerchi di visitare include contenuti [REGIONMATURITY], ma le tue preferenze attuali escludono i contenuti [REGIONMATURITY].
	</notification>
	<notification name="RegionEntryAccessBlocked_NotifyAdultsOnly">
		La regione che cerchi di visitare include contenuti [REGIONMATURITY] accessibili solo ad adulti.
	</notification>
	<notification name="RegionEntryAccessBlocked_Change">
		La regione che cerchi di visitare include contenuti [REGIONMATURITY], ma le tue preferenze attuali escludono i contenuti [REGIONMATURITY]. Puoi modificare le tue preferenze o annullare. Dopo aver modificato le preferenze, prova nuovamente ad entrare nella regione.
		<form name="form">
			<button name="OK" text="Modifica preferenze"/>
			<button default="true" name="Cancel" text="Annulla"/>
			<ignore name="ignore" text="Attraversamento regione: La regione che cerchi di visitare include contenuti esclusi nelle preferenze."/>
		</form>
	</notification>
	<notification name="RegionEntryAccessBlocked_PreferencesOutOfSync">
		Si è verificato un problema con il teleport a causa di un errore di sincronizzazione delle preferenze con il server.
	</notification>
	<notification name="TeleportEntryAccessBlocked">
		La regione che cerchi di visitare include contenuti che non corripondono al livello selezionato nelle preferenze.  Per cambiare le preferenze seleziona Io &gt; Preferenze &gt; Generale.
	</notification>
	<notification name="TeleportEntryAccessBlocked_AdultsOnlyContent">
		La regione che cerchi di visitare include contenuti [REGIONMATURITY] accessibili solo ad adulti.
		<url name="url">
			http://wiki.secondlife.com/wiki/Linden_Lab_Official:Maturity_ratings:_an_overview
		</url>
		<usetemplate ignoretext="Teleport: la regione che cerchi di visitare include contenuti accessibili solo ad adulti." name="okcancelignore" notext="Chiudi" yestext="Passa alla Base conoscenze"/>
	</notification>
	<notification name="TeleportEntryAccessBlocked_Notify">
		La regione che cerchi di visitare include contenuti [REGIONMATURITY], ma le tue preferenze attuali escludono i contenuti [REGIONMATURITY].
	</notification>
	<notification name="TeleportEntryAccessBlocked_NotifyAdultsOnly">
		La regione che cerchi di visitare include contenuti [REGIONMATURITY] accessibili solo ad adulti.
	</notification>
	<notification name="TeleportEntryAccessBlocked_ChangeAndReTeleport">
		La regione che cerchi di visitare include contenuti [REGIONMATURITY], ma le tue preferenze attuali escludono i contenuti [REGIONMATURITY]. Puoi modificare le preferenze e continuare con il teleport oppure annullarlo.
		<form name="form">
			<button name="OK" text="Modifica e continua"/>
			<button name="Cancel" text="Annulla"/>
			<ignore name="ignore" text="Teleport (riavviabile): La regione che cerchi di visitare include contenuti esclusi nelle preferenze."/>
		</form>
	</notification>
	<notification name="TeleportEntryAccessBlocked_Change">
		La regione che cerchi di visitare include contenuti [REGIONMATURITY], ma le tue preferenze attuali escludono i contenuti [REGIONMATURITY]. Puoi modificare le tue preferenze o annullare il teleport. Dopo aver modificato le preferenze, prova nuovamente a teleportarti nella regione.
		<form name="form">
			<button name="OK" text="Modifica preferenze"/>
			<button name="Cancel" text="Annulla"/>
			<ignore name="ignore" text="Teleport (non riavviabile): La regione che cerchi di visitare include contenuti esclusi nelle preferenze."/>
		</form>
	</notification>
	<notification name="TeleportEntryAccessBlocked_PreferencesOutOfSync">
		Si è verificato un problema con il teleport a causa di un errore di sincronizzazione delle preferenze con il server.
	</notification>
	<notification name="RegionTPSpecialUsageBlocked">
		Impossibile entrare nella regione. &apos;[REGION_NAME]&apos; è una regione per giochi di abilità e per entrare è necessario soddisfare alcuni requisiti. Per dettagli, leggi le [http://wiki.secondlife.com/wiki/Linden_Lab_Official:Skill_Gaming_in_Second_Life domande frequenti sui giochi di abilità].
	</notification>
	<notification name="PreferredMaturityChanged">
		Non riceverai più notifiche se stai per visitare una regione con contenuti [RATING]. In futuro potrai modificare le preferenze relative ai contenuti selezionando Io &gt; Preferenze &gt; Generale nella barra del menu.
	</notification>
	<notification name="MaturityChangeError">
		Non è stato possibile modificare le preferenze per visualizzare contenuti [PREFERRED_MATURITY].  le preferenze sono state ripristinate per consentire la visualizzazione di contenuti [ACTUAL_MATURITY].  Puoi cercare di modificare nuovamente le preferenze selezionando Io &gt; Preferenze &gt; Generale nella barra del menu.
	</notification>
	<notification name="LandClaimAccessBlocked">
		Il terreno che desideri richiedere ha una categoria di accesso maggiore di quella indicata nelle preferenze.   Per cambiare le preferenze seleziona Io &gt; Preferenze &gt; Generale.
	</notification>
	<notification name="LandClaimAccessBlocked_AdultsOnlyContent">
		Solo gli adulti possono richiedere questo terreno.
		<url name="url">
			http://wiki.secondlife.com/wiki/Linden_Lab_Official:Maturity_ratings:_an_overview
		</url>
		<usetemplate ignoretext="Solo gli adulti possono richiedere questo terreno." name="okcancelignore" notext="Chiudi" yestext="Passa alla Base conoscenze"/>
	</notification>
	<notification name="LandClaimAccessBlocked_Notify">
		Il terreno che desideri richiedere include contenuti [REGIONMATURITY], ma le tue preferenze attuali escludono i contenuti [REGIONMATURITY].
	</notification>
	<notification name="LandClaimAccessBlocked_NotifyAdultsOnly">
		Il terreno che cerchi di richiedere include contenuti [REGIONMATURITY], accessibili solo ad adulti.
	</notification>
	<notification name="LandClaimAccessBlocked_Change">
		Il terreno che desideri richiedere include contenuti [REGIONMATURITY], ma le tue preferenze attuali escludono i contenuti [REGIONMATURITY]. Puoi modificare le preferenze e quindi cercare di richiedere nuovamente il terreno.
		<form name="form">
			<button name="OK" text="Modifica preferenze"/>
			<button name="Cancel" text="Annulla"/>
			<ignore name="ignore" text="Il terreno che cerchi di richiedere include contenuti esclusi nelle preferenze."/>
		</form>
	</notification>
	<notification name="LandBuyAccessBlocked">
		Il terreno che desideri acquistare ha una categoria di accesso maggiore di quella indicata nelle preferenze.   Per cambiare le preferenze seleziona Io &gt; Preferenze &gt; Generale.
	</notification>
	<notification name="LandBuyAccessBlocked_AdultsOnlyContent">
		Solo gli adulti possono acquistare questo terreno.
		<url name="url">
			http://wiki.secondlife.com/wiki/Linden_Lab_Official:Maturity_ratings:_an_overview
		</url>
		<usetemplate ignoretext="Solo gli adulti possono acquistare questo terreno." name="okcancelignore" notext="Chiudi" yestext="Passa alla Base conoscenze"/>
	</notification>
	<notification name="LandBuyAccessBlocked_Notify">
		Il terreno che cerchi di acquistare include contenuti [REGIONMATURITY], ma le tue preferenze attuali escludono i contenuti [REGIONMATURITY].
	</notification>
	<notification name="LandBuyAccessBlocked_NotifyAdultsOnly">
		Il terreno che cerchi di acquistare include contenuti [REGIONMATURITY], accessibili solo ad adulti.
	</notification>
	<notification name="LandBuyAccessBlocked_Change">
		Il terreno che cerchi di acquistare include contenuti [REGIONMATURITY], ma le tue preferenze attuali escludono i contenuti [REGIONMATURITY]. Puoi modificare le preferenze e quindi cercare di acquistare nuovamente il terreno.
		<form name="form">
			<button name="OK" text="Modifica preferenze"/>
			<button name="Cancel" text="Annulla"/>
			<ignore name="ignore" text="Il terreno che cerchi di acquistare include contenuti esclusi nelle preferenze."/>
		</form>
	</notification>
	<notification name="TooManyPrimsSelected">
		Hai selezionato troppi prim. Seleziona non più di [MAX_PRIM_COUNT] prim e riprova.
	</notification>
	<notification name="TooManyScriptsSelected">
		Troppi script negli oggetti selezionati. Selezionare meno oggetti e riprovare.
	</notification>
	<notification name="ProblemImportingEstateCovenant">
		Problemi nell&apos;importazione del regolamento della proprietà.
	</notification>
	<notification name="ProblemAddingEstateManager">
		Si sono riscontrati problemi nell&apos;aggiungere un nuovo gestore della proprietà. Una o più proprietà potrebbero avere la lista dei manager piena.
	</notification>
	<notification name="ProblemAddingEstateBanManager">
		Impossibile aggiungere il gestore o il padrone della proprietà alla lista degli espulsi.
	</notification>
	<notification name="ProblemAddingEstateGeneric">
		Si sono riscontrati problemi nell&apos;aggiunta a questo elenco della proprietà.  Una o più proprietà potrebbe avere una lista piena.
	</notification>
	<notification name="UnableToLoadNotecardAsset">
		Impossibile caricare la risorsa dell&apos;annotazione in questo momento.
	</notification>
	<notification name="NotAllowedToViewNotecard">
		Permessi insufficienti per vedere l'annotazione associata con l&apos;UUID richiesto.
	</notification>
	<notification name="MissingNotecardAssetID">
		L&apos;UUID dell'annotazione è mancante dal database.
	</notification>
	<notification name="PublishClassified">
		Ricorda: le tariffe per gli annunci non sono rimborsabili.

Pubblica questo annuncio adesso per [AMOUNT]L$?
		<usetemplate name="okcancelbuttons" notext="Annulla" />
	</notification>
	<notification name="SetClassifiedMature">
		Queste inserzioni includono contenuti di tipo Moderato?
		<usetemplate canceltext="Annulla" name="yesnocancelbuttons" notext="No" yestext="Si"/>
	</notification>
	<notification name="SetGroupMature">
		Questo gruppo include contenuti di tipo Moderato?
		<usetemplate canceltext="Annulla" name="yesnocancelbuttons" notext="No" yestext="Si"/>
	</notification>
	<notification label="Conferma il riavvio" name="ConfirmRestart">
		Vuoi veramente far ripartire la regione?
		<usetemplate name="okcancelbuttons" notext="Annulla" />
	</notification>
	<notification label="Manda un messaggio a tutti in questa regione" name="MessageRegion">
		Scrivi un breve annuncio che verrà mandato a tutti in questa regione.
		<form name="form">
			<input name="message"/>
			<button name="Cancel" text="Annulla"/>
		</form>
	</notification>
	<notification label="Cambiato il contenuto Moderato" name="RegionMaturityChange">
		La classificazione di questa regione è stata modificata.
Prima che questa modifica venga integrata nella mappa potrebbe essere necessario un po&apos; di tempo.
	</notification>
	<notification label="Versione voce non compatibile" name="VoiceVersionMismatch">
		Questa versione di [APP_NAME] non è compatibile con la funzionalità di chat vocale in questa regione. Affinché la chat vocale funzioni correttamente, dovrai aggiornare [APP_NAME].
	</notification>
	<notification label="Impossibile comprare oggetti" name="BuyObjectOneOwner">
		Impossibile comprare oggetti da proprietari diversi nello stesso momento.
Seleziona solo un oggetto e riprova.
	</notification>
	<notification label="Impossibile comprare il contenuto" name="BuyContentsOneOnly">
		Impossibile comprare il contenuto di più di un oggetto per volta.
Seleziona solo un oggetto e riprova.
	</notification>
	<notification label="Impossibile comprare il contenuto" name="BuyContentsOneOwner">
		Impossibile comprare oggetti da proprietari differenti nello stesso momento.
Scegli un solo oggetto e riprova.
	</notification>
	<notification name="BuyOriginal">
		Compra l&apos;oggetto originale da [OWNER] per [PRICE]L$?
Diventerai proprietario di questo oggetto.
Sarai in grado di:
 Modificare: [MODIFYPERM]
 Copiare: [COPYPERM]
 Rivendere o regalare: [RESELLPERM]
		<usetemplate name="okcancelbuttons" notext="Annulla" />
	</notification>
	<notification name="BuyOriginalNoOwner">
		Compra l&apos;oggetto originale per [PRICE]L$?
Diventerai proprietario di questo oggetto.
Sarai in grado di:
 Modificare: [MODIFYPERM]
 Copiare: [COPYPERM]
 Rivendere o regalare: [RESELLPERM]
		<usetemplate name="okcancelbuttons" notext="Annulla" />
	</notification>
	<notification name="BuyCopy">
		Compra una copia da [OWNER] per [PRICE]L$?
L&apos;oggetto verrà copiato nel tuo inventario.
Sarai in grado di:
 Modificare: [MODIFYPERM]
 Copiare: [COPYPERM]
 Rivendere o regalare: [RESELLPERM]
		<usetemplate name="okcancelbuttons" notext="Annulla" />
	</notification>
	<notification name="BuyCopyNoOwner">
		Compra una copia per [PRICE]L$?
L&apos;oggetto verrà copiato nel tuo inventario.
Sarai in grado di:
 Modificare: [MODIFYPERM]
 Copiare: [COPYPERM]
 Rivendere o regalare: [RESELLPERM]
		<usetemplate name="okcancelbuttons" notext="Annulla" />
	</notification>
	<notification name="BuyContents">
		Compra il contenuto da [OWNER] per [PRICE]L$?
Il contenuto verrà copiato nel tuo inventario.
		<usetemplate name="okcancelbuttons" notext="Annulla" />
	</notification>
	<notification name="BuyContentsNoOwner">
		Compra il contenuto per [PRICE]L$?
Il contenuto verrà copiato nel tuo inventario.
		<usetemplate name="okcancelbuttons" notext="Annulla" />
	</notification>
	<notification name="ConfirmPurchase">
		Questa transazione ti permetterà di:
[ACTION]

Confermi di voler procedere all&apos;acquisto?
		<usetemplate name="okcancelbuttons" notext="Annulla" />
	</notification>
	<notification name="ConfirmPurchasePassword">
		Questa transazione farà:
[ACTION]

Confermi di voler procedere all&apos;acquisto?
Ridigita la tua password e premi OK.
		<form name="form">
			<input name="message"/>
			<button name="Cancel" text="Annulla"/>
		</form>
	</notification>
	<notification name="SetPickLocation">
		Nota:
Hai aggiornato l&apos;ubicazione di questo preferito ma gli altri dettagli conserveranno il loro valore originale.
	</notification>
	<notification name="MoveInventoryFromObject">
		Hai selezionato elementi dall&apos;inventario &apos;non copiabili&apos;.
Questi elementi verranno trasferiti nel tuo inventario, ma non copiati.

Trasferisci gli elementi nell&apos;inventario?
		<usetemplate ignoretext="Avvertimi quando tento di spostare elementi per i quali non è consentita la copia da un oggetto" name="okcancelignore" notext="Annulla" />
	</notification>
	<notification name="MoveInventoryFromScriptedObject">
		Hai selezionato elementi dell&apos;inventario non copiabili.  Questi elementi verranno trasferiti nel tuo inventario, non verranno copiati.
Dato che questo oggetto è scriptato, il trasferimento di questi elementi nel tuo inventario potrebbe causare un malfunzionamento degli script.

Trasferisci gli elementi nell&apos;inventario?
		<usetemplate ignoretext="Avvertimi se tento di spostare elementi per i quali non è consentita la copia e che potrebbero danneggiare un oggetto scriptato" name="okcancelignore" notext="Annulla" />
	</notification>
	<notification name="ClickActionNotPayable">
		Attenzione: l&apos;azione Paga oggetto è stata impostata, ma funzionerà soltanto se si inserisce uno script con un evento money().
		<form name="form">
			<ignore name="ignore" text="Ho impostato l&apos;azione Paga oggetto costruendo un oggetto senza uno script money()"/>
		</form>
	</notification>
	<notification name="PayConfirmation">
		Confermare il pagamento di [AMOUNT] L$ a [TARGET].
		<usetemplate name="okcancelbuttons" notext="Annulla" yestext="Paga"/>
	</notification>
	<notification name="PayObjectFailed">
		Pagamento fallito: oggetto non trovato.
	</notification>
	<notification ame="PaymentBlockedButtonMismatch">
		Pagamento interrotto: il prezzo pagato non corrisponde a nessuno dei pulsanti paga di questo oggetto.
	</notification>
	<notification name="OpenObjectCannotCopy">
		Non ci sono elementi in questo oggetto che si possano copiare.
	</notification>
	<notification name="WebLaunchAccountHistory">
		Vai al [http://secondlife.com/account/ Dashboard] per vedere la cronologia del tuo account?
		<usetemplate ignoretext="Lancia il browser per vedere la cronologia del mio account" name="okcancelignore" notext="Annulla" yestext="Vai alla pagina"/>
	</notification>
	<notification name="ConfirmAddingChatParticipants">
		Quando si aggiunge una persona a una conversazione esistente, viene creata una nuova conversazione. Tutti i partecipanti riceveranno notifiche per la nuova conversazione.
		<usetemplate ignoretext="Conferma l&apos;aggiunta dei partecipanti alla chat" name="okcancelignore" notext="Annulla" yestext="Ok"/>
	</notification>
	<notification name="ConfirmQuit">
		Confermare l'uscita
		<usetemplate ignoretext="Conferma prima di uscire" name="okcancelignore" notext="Non uscire" yestext="Esci"/>
	</notification>
	<notification name="ConfirmRestoreToybox">
Questa azione ripristina pulsanti e barre degli strumenti predefinite.

Questa azione non può essere annullata.
		<usetemplate name="okcancelbuttons" notext="Annulla" />
	</notification>
	<notification name="ConfirmClearAllToybox">
		Questa azione riporterà tutti i pulsanti nella casella strumenti. Le barre degli strumenti saranno vuote.

Questa azione non può essere annullata.
		<usetemplate name="okcancelbuttons" notext="Annulla" />
	</notification>
	<notification name="DeleteItems">
		[QUESTION]
		<form name="form">
			<ignore name="ignore" text="Conferma di cancellazione"/>
			<button name="No" text="Annulla"/>
		</form>
		</notification>
	<notification name="DeleteFilteredItems">
		L'inventario è filtrato e non tutti gli elementi che si stanno per cancellare sono visibili.

Confermare la cancellazione?
		<usetemplate ignoretext="Confirm before deleting filtered items" name="okcancelignore" notext="Annulla" />
	</notification>
	<notification name="ConfirmUnlink">
		Scollegare l&apos;oggetto selezionato?
		<usetemplate name="okcancelbuttons" notext="Annulla" yestext="Scollega"/>
	</notification>
	<notification name="HelpReportAbuseConfirm">
		Grazie per averci segnalato questo problema.
Esamineremo la segnalazione alla ricerca di eventuali violazioni e intraprenderemo le azioni del caso.
	</notification>
	<notification name="HelpReportAbuseSelectCategory">
		Scegliere una categoria per questa segnalazione di abuso.
Scegliere una categoria ci aiuta a gestire ed elaborare le segnalazioni di abuso.
	</notification>
	<notification name="HelpReportAbuseAbuserNameEmpty">
		Introdurre il nome di chi abusa.
Introducendo un valore accurato, ci aiuti a gestire ed elaborare le segnalazioni di abuso.
	</notification>
	<notification name="HelpReportAbuseAbuserLocationEmpty">
		Inserire il luogo dove l&apos;abuso è avvenuto.
Introducendo un valore accurato, ci aiuti a gestire ed elaborare le segnalazioni di abuso.
	</notification>
	<notification name="HelpReportAbuseSummaryEmpty">
		Inserire un titolo descrittivo dell&apos;abuso che è avvenuto.
Introducendo un titolo descrittivo accurato, ci aiuti a gestire ed elaborare le segnalazioni di abuso.
	</notification>
	<notification name="HelpReportAbuseDetailsEmpty">
		Inserire una descrizione dettagliata dell&apos;abuso che è avvenuto.
Devi essere il più specifico possibile, includendo i nomi e i dettagli dell&apos;incidente che stai segnalando.
Inserendo una descrizione accurata ci aiuti a gestire ed elaborare le segnalazioni di abuso.
	</notification>
	<notification name="HelpReportAbuseContainsCopyright">
		Gentile residente,

Ci risulta che tu stia segnalando una violazione di proprietà intellettuale. Per segnalare correttamente la violazione:

(1) Definizione di abuso. Puoi inviare una segnalazione di abuso se ritieni che un residente stia sfruttando il sistema di permessi di [CURRENT_GRID], per esempio usando CopyBot o simili strumenti di copia, per rubare i diritti di proprietà intellettuale. L&apos;Ufficio abusi investigherà e deciderà adeguate azioni disciplinari per comportamenti che violano i [http://secondlife.com/corporate/tos.php Termini del servizio] di  [CURRENT_GRID] oppure gli  [http://secondlife.com/corporate/cs.php Standard della comunità]. Tieni comunque presente che l&apos;Ufficio abusi non gestisce e non risponde alle richieste di rimozione di contenuti da [CURRENT_GRID].

(2) DMCA o rimozione di contenuti. Per richiedere la rimozione di contenuti da [CURRENT_GRID], devi compilare una denuncia valida di violazione come definito nelle nostra  [http://secondlife.com/corporate/dmca.php Regole DMCA] (leggi sul copyright).

Per continuare con il procedimento di abuso, chiudi questa finestra e completa la compilazione della segnalazione.  È possibile che dovrai specificare la categoria CopyBot o Sfruttamento dei diritti.

Grazie,

Linden Lab
	</notification>
	<notification name="FailedRequirementsCheck">
		I seguenti componenti obbligatori sono mancanti da [FLOATER]:
[COMPONENTS]
	</notification>
	<notification label="Sostituisci gli oggetti indossati" name="ReplaceAttachment">
		C&apos;è già un oggetto attaccato a questo punto del corpo.
Sostituirlo con l&apos;oggetto selezionato?
		<form name="form">
			<ignore name="ignore" text="Sostituisci un oggetto attaccato con l&apos;elemento selezionato"/>
			<button ignore="Sostituisci sempre" name="Yes"/>
			<button ignore="Non sostituire mai" name="No" text="Annulla"/>
		</form>
	</notification>
	<notification name="TooManyWearables">
		Non puoi indossare una cartella che contiene più di [AMOUNT] elementi. Per modificare questo limite, accedi ad Avanzate &gt; Mostra impostazioni di debug &gt; WearFolderLimit.
	</notification>
	<notification label="Avviso modalità Non disturbare" name="DoNotDisturbModePay">
		Hai attivato la modalità Non disturbare. Non riceverai alcun oggetto offerto in cambio di questo pagamento.

Vuoi disattivare la modalità Non disturbare prima di completare questa transazione?
		<form name="form">
			<ignore name="ignore" text="Sto per pagare una persona o un oggetto mentre sono in modalità Non disturbare"/>
			<button ignore="Lascia sempre la modalità Non disturbare" name="Yes"/>
			<button ignore="Non lasciare mai la modalità Non disturbare" name="No" text="Annulla"/>
		</form>
	</notification>
	<notification name="ConfirmDeleteProtectedCategory">
		La cartella &apos;[FOLDERNAME]&apos; è una cartella di sistema. L&apos;eliminazione di cartelle di sistema può creare instabilità.  Sei sicuro di volerla eliminare?
		<usetemplate ignoretext="Chiedi conferma prima di eliminare una cartella di sistema" name="okcancelignore" notext="Annulla" />
	</notification>
	<notification name="PurgeSelectedItems">
		Verranno cancellati definitivamente [COUNT] oggetti. Confermare la cancellazione definitiva dal Cestino?
		<usetemplate name="okcancelbuttons" notext="Annulla" />
	</notification>
	<notification name="ConfirmEmptyTrash">
		Verranno cancellati definitivamente [COUNT] oggetti e/o cartelle. Confermare la cancellazione definitiva dal Cestino?
		<usetemplate name="okcancelignore" notext="Annulla" />
	</notification>
	<notification name="TrashIsFull">
		Il cestino è troppo pieno. Ciò potrebbe causare problemi durante l&apos;accesso.
		<usetemplate name="okcancelbuttons" notext="Svuota il cestino più tardi" yestext="Svuota il cestino adesso"/>
	</notification>
	<notification name="ConfirmClearBrowserCache">
		Eliminare la cronologia viaggi, web e ricerche fatte?
		<usetemplate name="okcancelbuttons" notext="Annulla" />
	</notification>
	<notification name="ConfirmClearCache">
		Cancellare la cache del viewer?
		<usetemplate name="okcancelbuttons" notext="Annulla" />
	</notification>
	<notification name="ConfirmClearInventoryCache">
		Cancellare la cache dell&apos;inventario?
		<usetemplate name="okcancelbuttons" notext="Annulla" />
	</notification>
	<notification name="ConfirmClearWebBrowserCache">
		Cancellare la cache del browser interno (richiede riavvio)?
		<usetemplate name="okcancelbuttons" notext="Annulla" />
	</notification>
	<notification name="ConfirmClearCookies">
		Cancellare i cookie?
		<usetemplate name="okcancelbuttons" notext="Annulla" yestext="Si"/>
	</notification>
	<notification name="ConfirmClearMediaUrlList">
		Cancellare la lista degli URL salvati?
		<usetemplate name="okcancelbuttons" notext="Annulla" yestext="Si"/>
	</notification>
	<notification name="ConfirmEmptyLostAndFound">
		Eliminare in modo definitivo il contenuto degli Oggetti smarriti?
		<usetemplate ignoretext="Conferma prima di svuotare della cartella Oggetti smarriti" name="okcancelignore" notext="No" yestext="Si"/>
	</notification>
	<notification name="CopySLURL">
		Lo SLurl seguente è stato copiato negli appunti:
 [SLURL]

Inserirlo in una pagina web per dare ad altri un accesso facile a questa ubicazione, o provala incollandola nella barra degli indirizzi di un browser web.
		<form name="form">
			<ignore name="ignore" text="Lo SLurl è stato copiato negli Appunti"/>
		</form>
	</notification>
	<notification name="WLSavePresetAlert">
		Sovrascrivere il preset salvato?
		<usetemplate name="okcancelbuttons" notext="No" yestext="Si"/>
	</notification>
	<notification name="WLNoEditDefault">
		Non puoi modificare o cancellare un preset di fabbrica.
	</notification>
	<notification name="WLMissingSky">
		Questo file di ciclo giornaliero fa riferimento ad un file di cielo mancante: [SKY].
	</notification>
	<notification name="WLRegionApplyFail">
		Queste impostazioni non possono essere applicate alla regione. Uscendo dalla regione e ritornandoci potrebbe risolvere il problema.  Il motivo fornito: [FAIL_REASON]
	</notification>
	<notification name="EnvCannotDeleteLastDayCycleKey">
		Impossibile cancellare l&apos;ultimo punto in questo ciclo giornata. Il ciclo giornata non può essere vuoto. Invece di cancellare il punto restante, modificalo e quindi creane uno nuovo.
	</notification>
	<notification name="DayCycleTooManyKeyframes">
		Non puoi aggiungere altri punti chiave a questo ciclo giornata. Il numero massimo di punti chiave per i cicli giornata nell&apos;ambito [SCOPE] è [MAX].
	</notification>
	<notification name="EnvUpdateRate">
		Puoi aggiornare le impostazioni dell&apos;ambiente della regione ogni [WAIT] secondi.  Attendi e riprova.
	</notification>
	<notification name="PPSaveEffectAlert">
		Effetto di post elaborazione già presente. Vuoi sovrascrivere?
		<usetemplate name="okcancelbuttons" notext="No" yestext="Si"/>
	</notification>
	<notification name="ChatterBoxSessionStartError">
		Impossibile iniziare una nuova sessione di chat con [RECIPIENT].
[REASON]
	</notification>
	<notification name="ForceCloseChatterBoxSession">
		La sessione chat con [NAME] deve essere chiusa.
[REASON]
	</notification>
	<notification name="Cannot_Purchase_an_Attachment">
		Non puoi comprare un oggetto quando è attaccato.
	</notification>
	<notification label="Informazioni sulle richieste per il permesso di addebito" name="DebitPermissionDetails">
		Accettare questa richiesta dà allo script il permesso continuativo di prendere Linden dollar (L$) dal tuo account. Per revocare questo permesso, il proprietario dell&apos;oggetto deve cancellare l&apos;oggetto oppure reimpostare gli script nell&apos;oggetto.
	</notification>
	<notification name="AutoWearNewClothing">
		Vuoi indossare automaticamente gli indumenti che stai per creare?
		<usetemplate ignoretext="Indossare gli abiti che creo mentre modifico il mio aspetto" name="okcancelignore" notext="No" yestext="Si"/>
	</notification>
	<notification name="NotAgeVerified">
		Il luogo che desideri visitare è limitato a persone di almeno 18 anni di età.
		<usetemplate ignoretext="Non ho l&apos;età necessaria per visitare aree limitate." name="okignore" />
	</notification>
	<notification name="NotAgeVerified_Notify">
		Posizione limitata a persone maggiori di 18 anni di età.
	</notification>
	<notification name="Cannot enter parcel: no payment info on file">
		Per poter visitare questa zona devi avere devi aver fornito informazioni di pagamento a Linden Lab.  Vuoi andare sul sito di [CURRENT_GRID] ed impostarle?

[_URL]
		<usetemplate ignoretext="Manca la registrazione delle informazioni di pagamento" name="okcancelignore" notext="No" yestext="Si"/>
	</notification>
	<notification name="MissingString">
		La stringa [STRING_NAME] non è presente in strings.xml
	</notification>
	<notification name="EnableMediaFilter">
		Eseguire media o musica può esporre la vostra identità al di fuori di SL. Può essere abilitato un filtro che permetterà di scegliere quali siti riceveranno richieste di media, e dare un miglior controllo sui dati personali.

Abilitare il filtro media?
(L'opzione può essere cambiata anche da Preferenze &gt; Suono &amp; Media.)
		<form name="form">
			<button name="Enable" text="Abilita"/>
			<button name="Disable" text="Disabilita"/>
		</form>
	</notification>
	<notification name="MediaAlert"> 
		Questo lotto fornisce media da :

Dominio: [MEDIADOMAIN]
URL: [MEDIAURL]
		<form name="form">
			<button name="Allow" text="Permetti"/>
			<button name="Deny" text="Nega"/>
		</form>
	</notification>
	<notification name="MediaAlert2"> 
		Ricordare la scelta fatta e [LCONDITION] permettere i media da questa fonte?

Dominio: [MEDIADOMAIN]
URL: [MEDIAURL]
		<form name="form">
			<button name="Do Now" text="[ACTION] adesso"/>
			<button name="RememberDomain" text="[CONDITION] permetti questo dominio"/>
			<button name="RememberURL" text="[CONDITION] permetti questo URL"/>
		</form>
	</notification>
	<notification name="MediaAlertSingle"> 
	Questo lotto fornisce media da

Dominio: [MEDIADOMAIN]
URL: [MEDIAURL]
		<form name="form">
			<button name="Allow" text="Permetti"/>
			<button name="Deny" text="Nega"/>
			<button name="BlacklistDomain" text="Lista nera"/>
			<button name="WhitelistDomain" text="Lista bianca"/>
		</form>
	</notification>
	<notification name="AudioAlert"> 
		Questo lotto fornisce musica da :

Dominio: [AUDIODOMAIN]
URL: [AUDIOURL]
		<form name="form">
			<button name="Allow" text="Permetti"/>
			<button name="Deny" text="Nega"/>
		</form>
	</notification>
	<notification name="AudioAlert2"> 
		Ricordare la scelta fatta e [LCONDITION] permettere la musica da questa fonte?

Dominio: [AUDIODOMAIN]
URL: [AUDIOURL]
		<form name="form">
			<button name="Do Now" text="[ACTION] adesso"/>
			<button name="RememberDomain" text="[CONDITION] permetti questo dominio"/>
			<button name="RememberURL" text="[CONDITION] permetti questo URL"/>
		</form>
	</notification>
	<notification name="AudioAlertSingle"> 
		Ricordare la scelta fatta e [LCONDITION] permettere la musica da questa fonte?

Dominio: [AUDIODOMAIN]
URL: [AUDIOURL]
		<form name="form">
			<button name="Allow" text="Permetti"/>
			<button name="Deny" text="Nega"/>
			<button name="BlacklistDomain" text="Lista nera"/>
			<button name="WhitelistDomain" text="Lista bianca"/>
		</form>
	</notification>
	<notification name="Cancelled">
		Annullato.
	</notification>
	<notification name="CancelledAttach">
		Attaccamento annullato
	</notification>
	<notification name="ReplacedMissingWearable">
		Gli abiti/parti del corpo mancanti sono stati sostituiti con i predefiniti.
	</notification>
	<notification name="GroupNotice">
		[SENDER], [GROUP]
Oggetto: [SUBJECT], Messaggio: [MESSAGE]
	</notification>
	<notification name="FriendOnlineOffline">
		[NAME] è [STATUS].
	</notification>
	<notification name="AddSelfFriend">
		Anche se sei molto simpatico, non puoi aggiungere te stesso all&apos;elenco degli amici.
	</notification>
	<notification name="AddSelfRenderExceptions">
		Non puoi aggiungere te stesso alla lista delle eccezioni rendering.
	</notification>
	<notification name="UploadingAuctionSnapshot">
		Sto importando le fotografie per l&apos;uso inworld e per il web...
(Durata circa 5 minuti.)
	</notification>
	<notification name="UploadPayment">
		Hai pagato [AMOUNT]L$ per il caricamento.
	</notification>
	<notification name="UploadWebSnapshotDone">
		Il caricamento della fotografia nel sito web è andato a buon fine.
	</notification>
	<notification name="UploadSnapshotDone">
		Il caricamento della fotografia inworld è andato a buon fine.
	</notification>
	<notification name="TerrainDownloaded">
		Il file terrain.raw è stato scaricato.
	</notification>
	<notification name="GestureMissing">
		Il gesto [NAME] manca dal database.
	</notification>
	<notification name="UnableToLoadGesture">
		Impossibile caricare il gesto [NAME].
	</notification>
	<notification name="LandmarkMissing">
		Segnaposto non trovato nel database.
	</notification>
	<notification name="UnableToLoadLandmark">
		Impossibile caricare il segnaposto. Riprova.
	</notification>
	<notification name="CapsKeyOn">
		Hai il blocco delle maiuscole attivato.
Questo potrebbe incidere sulla tua password.
	</notification>
	<notification name="NotecardMissing">
		Annotazione non trovata nel database.
	</notification>
	<notification name="NotecardNoPermissions">
		Non hai il permesso di vedere questa annotazione.
	</notification>
	<notification name="RezItemNoPermissions">
		Permessi insufficienti per creare un oggetto/i.
	</notification>
	<notification name="IMAcrossParentEstates">
		Impossibile inviare IM tra proprietà principali diverse.
	</notification>
	<notification name="TransferInventoryAcrossParentEstates">
		Impossibile trasferire l&apos;inventario tra proprietà principali diverse.
	</notification>
	<notification name="UnableToLoadNotecard">
		Impossibile caricare l'annotazione. Riprovare.
	</notification>
	<notification name="ScriptMissing">
		Script non trovato nel database.
	</notification>
	<notification name="ScriptNoPermissions">
		Permessi insufficenti per visualizzare lo script.
	</notification>
	<notification name="UnableToLoadScript">
		Impossibile caricare lo script. Riprovare.
	</notification>
	<notification name="IncompleteInventory">
		Il contenuto che stai offrendo per il momento non è localmente disponibile. Prova a rioffrire gli oggetti fra un minuto.
	</notification>
	<notification name="IncompleteInventoryItem">
		L'oggetto a cui vuoi accedere non è disponibile localmente. Riprova tra un minuto.
	</notification>
	<notification name="CannotModifyProtectedCategories">
		Non è possibile modificare le categorie protette.
	</notification>
	<notification name="CannotRemoveProtectedCategories">
		Non è possibile rimuovere le categorie protette.
	</notification>
	<notification name="OfferedCard">
		Hai offerto un biglietto da visita a [NAME].
	</notification>
	<notification name="UnableToBuyWhileDownloading">
		Impossibile acquistare l&apos;oggetto durante il download dei dati.
Riprova.
	</notification>
	<notification name="UnableToLinkWhileDownloading">
		Impossibile collegare l&apos;oggetto durante il download dei dati.
Riprova.
	</notification>
	<notification name="CannotBuyObjectsFromDifferentOwners">
		Puoi acquistare oggetti soltanto da un proprietario per volta.
Seleziona solo un oggetto.
	</notification>
	<notification name="ObjectNotForSale">
		Questo oggetto non è in vendita.
	</notification>
	<notification name="EnteringGodMode">
		Entrata in modalità divina, livello [LEVEL]
	</notification>
	<notification name="LeavingGodMode">
		Uscita dalla modalità divina, livello [LEVEL]
	</notification>
	<notification name="CopyFailed">
		Non hai l&apos;autorizzazione a copiare.
	</notification>
	<notification name="InventoryAccepted">
		[NAME] ha ricevuto la tua offerta di inventario.
	</notification>
	<notification name="InventoryDeclined">
		[NAME] non ha accettato la tua offerta dall&apos;inventario.
	</notification>
	<notification name="CallingCardAccepted">
		Il tuo biglietto da visita è stato accettato.
	</notification>
	<notification name="CallingCardDeclined">
		Il tuo biglietto da visita non è stato accettato.
	</notification>
	<notification name="TeleportToLandmark">
		Per teleportarti a luoghi come &apos;[NAME]&apos;, clicca sul pulsante &quot;Luoghi&quot;,
quindi seleziona la scheda Segnaposti nel pannello che viene aperto. Clicca su qualsiasi
segnaposto per selezionarlo, quindi clicca su Teleport sul lato inferiore del pannello.
(Puoi anche fare doppio clic sul punto di riferimento oppure cliccare su di esso con il tasto destro del mouse e scegliere Teleport.)
	</notification>
	<notification name="TeleportToPerson">
		Per avviare una conversazione privata con un&apos;altra persona, fai clic con il tasto destro sull&apos;avatar e seleziona &apos;IM&apos; dal menu.
	</notification>
	<notification name="CantSelectLandFromMultipleRegions">
		Non è possibile selezionare il terreno attraverso i confini del server.
Prova a selezionare una parte di terreno più piccola.
	</notification>
	<notification name="SearchWordBanned">
		Alcuni termini della ricerca sono stati esclusi a causa delle restrizioni di contenuto come esposto negli Standard della comunità.
	</notification>
	<notification name="NoContentToSearch">
		Seleziona almeno un tipo di contenuto per la ricerca (Generale, Moderato o Adulti).
	</notification>
<<<<<<< HEAD
=======
	<notification name="SystemMessage">
		[MESSAGE]
	</notification>
	<notification name="FacebookConnect">
		[MESSAGE]
	</notification>
	<notification name="FlickrConnect">
		[MESSAGE]
	</notification>
	<notification name="TwitterConnect">
		[MESSAGE]
	</notification>
	<notification name="PaymentReceived">
		[MESSAGE]
	</notification>
	<notification name="PaymentSent">
		[MESSAGE]
	</notification>
	<notification name="PaymentFailure">
		[MESSAGE]
	</notification>
>>>>>>> 61486b9a
	<notification name="EventNotification">
		Notifica eventi:

[NAME]
[DATE]
		<form name="form">
			<button name="Details" text="Dettagli"/>
			<button name="Cancel" text="Annulla"/>
		</form>
	</notification>
	<notification name="TransferObjectsHighlighted">
		Verranno ora evidenziati tutti gli oggetti presenti sul terreno che saranno trasferiti al compratore di questa terra.

* Gli alberi e l&apos;erba che cederai non saranno evidenziati.
		<form name="form">
			<button name="Done" text="Fatto"/>
		</form>
	</notification>
	<notification name="DeactivatedGesturesTrigger">
		Usa lo stesso tasto per disattivare il gesto:
[NAMES]
	</notification>
	<notification name="NoQuickTime">
		Il software QuickTime di Apple sembra non essere installato sul tuo computer.
Se vuoi vedere contenuto multimediale in streaming sui lotti che lo supportano, vai alla pagina [http://www.apple.com/quicktime QuickTime] e installa il Player QuickTime.
	</notification>
	<notification name="NoPlugin">
		Non è stato trovato alcun plugin multimediale per gestire il tipo mime [MIME_TYPE].  Il media di questo tipo non è disponibile.
	</notification>
	<notification name="MediaPluginFailed">
		Questo plugin multimediale non funziona:
    [PLUGIN]

Reinstalla il plugin o contatta il venditore se continui ad avere questi problemi.
		<form name="form">
			<ignore name="ignore" text="Mancato funzionamento del plugin multimediale"/>
		</form>
	</notification>
	<notification name="OwnedObjectsReturned">
		Gli oggetti che possiedi sul terreno selezionato ti sono stati restituiti nell&apos;inventario.
	</notification>
	<notification name="OtherObjectsReturned">
		Sono stati restituiti all&apos;inventario di &apos;[NAME]&apos; gli oggetti sul lotto di terreno selezionato di sua proprietà.
	</notification>
	<notification name="OtherObjectsReturned2">
		Sono stati restituiti al proprietario gli oggetti selezionati sul lotto nella terra di proprietà del residente &apos;[NAME]&apos;.
	</notification>
	<notification name="GroupObjectsReturned">
		Gli oggetti selezionati sul terreno e condivisi con il gruppo [GROUPNAME] sono stati restituiti nell&apos;inventario dei proprietari.
Gli oggetti trasferibili ceduti sono stati restituiti ai proprietari precedenti.
Gli oggetti non trasferibili che erano stati ceduti al gruppo sono stati cancellati.
	</notification>
	<notification name="UnOwnedObjectsReturned">
		Gli oggetti selezionati sul terreno che non sono di tua proprietà sono stati restituiti ai loro proprietari.
	</notification>
	<notification name="ServerObjectMessage">
		Messaggio da [NAME]:
&lt;nolink&gt;[MSG]&lt;/nolink&gt;
	</notification>
	<notification name="NotSafe">
		Su questo terreno sono abilitati i danni.
Qui potresti essere ferito. Se dovessi morire verrai teleportato a casa tua.
	</notification>
	<notification name="NoFly">
		In questa zona è proibito il volo.
Qui non puoi volare.
	</notification>
	<notification name="PushRestricted">
		Questa zona non consente le spinte. Non puoi spingere gli altri a meno che tu non sia il proprietario del terreno.
	</notification>
	<notification name="NoVoice">
		Questa zona ha la chat vocale disattivata. Non puoi sentire nessuno parlare.
	</notification>
	<notification name="NoBuild">
		In questa zona è proibita la costruzione. Qui non puoi costruire né posare oggetti.
	</notification>
	<notification name="PathfindingDirty">
		La regione ha modifiche di pathfinding in sospeso. Se hai le autorizzazioni necessarie per la costruzione puoi eseguire il rebake facendo clic sul pulsante “Rebake”.
		<usetemplate name="okcancelbuttons" yestext="Rebake" notext="Chiudi" />
	</notification>
	<notification name="PathfindingDirtyRebake">
		La regione ha modifiche di pathfinding in sospeso. Se hai le autorizzazioni necessarie per la costruzione puoi eseguire il rebake facendo clic sul pulsante “Rebake”.
		<usetemplate name="okbutton" yestext="Rebake"/>
	</notification>
	<notification name="DynamicPathfindingDisabled">
		Il pathfinding dinamico non è attivato in questa regione.  Gli oggetti scriptati che usano chiamate LSL di pathfinding potrebbero non funzionare come previsto in questa regione.
	</notification>
	<notification name="PathfindingCannotRebakeNavmesh">
		Si è verificato un errore. Potrebbe trattarsi di un problema di rete o del server, oppure potresti non avere le autorizzazioni necessarie per la costruzione. A volte il problema viene risolto uscendo ed eseguendo nuovamente l&apos;accesso.
	</notification>
	<notification name="SeeAvatars">
		In questo lotto non si possono vedere avatar e chat di testo presenti in altri lotti.   Non puoi vedere altri residenti fuori dal lotto e loro non possono vederti.  Viene bloccata anche la normale chat di testo sul canale 0.
	</notification>
	<notification name="ScriptsStopped">
		Un amministratore ha temporaneamente disabilitato gli script in questa regione.
	</notification>
	<notification name="ScriptsNotRunning">
		In questa terra nessuno script è attivo.
	</notification>
	<notification name="NoOutsideScripts">
		Questo terreno non consente script esterni.

Qui funzionano soltanto gli script del proprietario del terreno.
	</notification>
	<notification name="ClaimPublicLand">
		Puoi solo richiedere terreni pubblici nella regione in cui sei posizionato.
	</notification>
	<notification name="RegionTPAccessBlocked">
		La regione che cerchi di visitare include contenuti che non corripondono al livello selezionato nelle preferenze.  Per cambiare le preferenze seleziona Io &gt; Preferenze &gt; Generale.
	</notification>
	<notification name="URBannedFromRegion">
		Hai l&apos;accesso bloccato a questa regione.
	</notification>
	<notification name="NoTeenGridAccess">
		Il tuo account non può connettersi a questa regione della grid per Teenager.
	</notification>
	<notification name="ImproperPaymentStatus">
		Non hai le impostazioni di pagamento corrette per entrare in questa regione.
	</notification>
	<notification name="MustGetAgeRegion">
		Per poter entrare in questa regione devi avere almeno 18 anni.
	</notification>
	<notification name="MustGetAgeParcel">
		Per poter entrare in questo lotto devi avere almeno 18 anni.
	</notification>
	<notification name="NoDestRegion">
		Non è stata trovata nessuna regione di destinazione.
	</notification>
	<notification name="NotAllowedInDest">
		Non hai il permesso di accedere alla regione di destinazione.
	</notification>
	<notification name="RegionParcelBan">
		Non puoi attraversare la regione passando su un terreno ad accesso interdetto. Prova in un altro modo.
	</notification>
	<notification name="TelehubRedirect">
		Sei stato rediretto ad un punto di snodo di teleport.
	</notification>
	<notification name="CouldntTPCloser">
		Non è stato possibile teleportarti più vicino al luogo di destinazione.
	</notification>
	<notification name="TPCancelled">
		Teletrasporto annullato.
	</notification>
	<notification name="FullRegionTryAgain">
		La regione in cui stai tentando di accedere è attualmente piena.
Riprova tra qualche istante.
	</notification>
	<notification name="GeneralFailure">
		Errore generale.
	</notification>
	<notification name="RoutedWrongRegion">
		Sei stato instradato verso la regione sbagliata. Riprova.
	</notification>
	<notification name="NoValidAgentID">
		Nessun ID agente valido.
	</notification>
	<notification name="NoValidSession">
		Nessun ID sessione valido.
	</notification>
	<notification name="NoValidCircuit">
		Nessun codice circuito valido.
	</notification>
	<notification name="NoPendingConnection">
		Impossibile creare la connessione in sospeso.
	</notification>
	<notification name="InternalUsherError">
		Errore interno nella connessione al agent usher.
	</notification>
	<notification name="NoGoodTPDestination">
		Impossibile trovare una buona destinazione per il teleport in questa regione.
	</notification>
	<notification name="InternalErrorRegionResolver">
		Si è verificato un errore interno durante il tentativo di risolvere le coordinate per la richiesta di teleport.
	</notification>
	<notification name="NoValidLanding">
		Non è stato trovato un punto di atterraggio valido.
	</notification>
	<notification name="NoValidParcel">
		Non è stato trovato nessun territorio valido.
	</notification>
	<notification name="ObjectGiveItem">
		Un oggetto denominato &lt;nolink&gt;[OBJECTFROMNAME]&lt;/nolink&gt; di proprietà di [NAME_SLURL] ti ha dato questa [OBJECTTYPE]:
&lt;nolink&gt;[ITEM_SLURL]&lt;/nolink&gt;
		<form name="form">
			<button name="Keep" text="Accetta"/>
			<button name="Discard" text="Rifiuta"/>
			<button name="Mute" text="Blocca proprietario"/>
		</form>
	</notification>
	<notification name="OwnObjectGiveItem">
		L&apos;oggetto denominato &lt;nolink&gt;[OBJECTFROMNAME]&lt;/nolink&gt; ti ha dato questa [OBJECTTYPE]:
&lt;nolink&gt;[ITEM_SLURL]&lt;/nolink&gt;
		<form name="form">
			<button name="Keep" text="Accetta"/>
			<button name="Discard" text="Elimina"/>
		</form>
	</notification>
	<notification name="UserGiveItem">
		[NAME_SLURL] ti ha dato questa [OBJECTTYPE]:
[ITEM_SLURL]
Accetti? (Blocca impedirà qualsiasi offerta futura da [NAME_SLURL]).
		<form name="form">
			<button name="Show" text="Mostra"/>
			<button name="Keep" text="Accetta"/>
			<button name="Discard" text="Rifiuta"/>
			<button name="Mute" text="Blocca"/>
		</form>
	</notification>
	<notification name="UserGiveItemLegacy">
		[NAME_SLURL] ti ha dato questa [OBJECTTYPE]:
[ITEM_SLURL]
Accetti? (Blocca impedirà qualsiasi offerta futura da [NAME_SLURL]).
		<form name="form">
			<button name="Show" text="Mostra"/>
			<button name="Accept" text="Accetta"/>
			<button name="Discard" text="Rifiuta"/>
			<button name="ShowSilent" text="(Mostra)"/>
			<button name="AcceptSilent" text="(Accetta)"/>
			<button name="DiscardSilent" text="(Rifiuta)"/>
			<button name="Mute" text="Blocca"/>
		</form>
	</notification>
	<notification name="JoinGroup">
		[MESSAGE]
		<form name="form">
			<button name="Join" text="Iscriviti"/>
			<button name="Decline" text="Rifiuta"/>
			<button name="Info" text="Info"/>
		</form>
	</notification>
	<notification name="TeleportOffered">
		[NAME_SLURL] ti ha offerto il teleport alla sua posizione:

[MESSAGE]
&lt;icon&gt;[MATURITY_ICON]&lt;/icon&gt; - [MATURITY_STR]
		<form name="form">
			<button name="Teleport" text="Teleport"/>
			<button name="Cancel" text="Annulla"/>
		</form>
	</notification>
	<notification name="TeleportOffered_MaturityExceeded">
		[NAME_SLURL] ti ha offerto il teleport alla sua posizione:

[MESSAGE]
&lt;icon&gt;[MATURITY_ICON]&lt;/icon&gt; - [MATURITY_STR]

Questa regione include contenuti [REGION_CONTENT_MATURITY], ma le tue preferenze attuali escludono i contenuti  [REGION_CONTENT_MATURITY].  Puoi modificare le preferenze e continuare con il teleport oppure annullarlo.
		<form name="form">
			<button name="Teleport" text="Modifica e continua"/>
			<button name="Cancel" text="Annulla"/>
		</form>
	</notification>
	<notification name="TeleportOffered_MaturityBlocked">
		[NAME_SLURL] ti ha offerto il teleport alla sua posizione:

[MESSAGE]
&lt;icon&gt;[MATURITY_ICON]&lt;/icon&gt; - [MATURITY_STR]

Questa regione include però contenuti accessibili solo agli adulti.
	</notification>
	<notification name="TeleportOffered_SLUrl">
		[NAME_SLURL] ti ha offerto il teleport alla sua posizione: ([POS_SLURL])

“[MESSAGE]”
&lt;icon&gt;[MATURITY_ICON]&lt;/icon&gt; - [MATURITY_STR]
		<form name="form">
			<button name="Teleport" text="Teleport"/>
			<button name="Cancel" text="Cancella"/>
		</form>
	</notification>
	<notification name="TeleportOffered_MaturityExceeded_SLUrl">
		[NAME_SLURL] ti ha offerto il teleport alla sua posizione ([POS_SLURL]):

“[MESSAGE]”
&lt;icon&gt;[MATURITY_ICON]&lt;/icon&gt; - [MATURITY_STR]

Questa regione include contenuti [REGION_CONTENT_MATURITY], ma le tue preferenze attuali escludono i contenuti  [REGION_CONTENT_MATURITY].  Puoi modificare le preferenze e continuare con il teleport oppure annullarlo.
		<form name="form">
			<button name="Teleport" text="Modifica e continua"/>
			<button name="Cancel" text="Annulla"/>
		</form>
	</notification>
	<notification name="TeleportOffered_MaturityBlocked_SLUrl">
		[NAME_SLURL] ti ha offerto il teleport alla sua posizione ([POS_SLURL]):

“[MESSAGE]”
&lt;icon&gt;[MATURITY_ICON]&lt;/icon&gt; - [MATURITY_STR]

Questa regione include però contenuti accessibili solo agli adulti.
	</notification>
	<notification name="TeleportOfferSent">
		Offerta di teleport inviata a [TO_NAME]
	</notification>
	<notification name="TeleportRequest">
		[NAME_SLURL] chiede di essere teletrasportato nella tua posizione.
[MESSAGE]

Offrire un teleport?
		<form name="form">
			<button name="Yes" text="Sì"/>
			<button name="No" text="No"/>
		</form>
	</notification>
	<notification name="GotoURL">
		[MESSAGE]
[URL]
		<form name="form">
			<button name="Later" text="Più tardi"/>
			<button name="GoNow..." text="Vai ora..."/>
		</form>
	</notification>
	<notification name="OfferFriendship" label="Offerta di amicizia da [NAME_LABEL]">
		[NAME_SLURL] ti ha offerto l&apos;amicizia.

[MESSAGE]

(L&apos;impostazione predefinita consente a ciascuno di vedere se l&apos;altro/a è online.)
		<form name="form">
			<button name="Accept" text="Accetta"/>
			<button name="Decline" text="Rifiuta"/>
		</form>
	</notification>
	<notification name="FriendshipOffered">
		Hai offerto l&apos;amicizia a [TO_NAME]
	</notification>
	<notification name="OfferFriendshipNoMessage">
		[NAME_SLURL] ti ha offerto l&apos;amicizia.

(L&apos;impostazione predefinita consente a ciascuno di vedere se l&apos;altro/a è online.)
		<form name="form">
			<button name="Accept" text="Accetta"/>
			<button name="Decline" text="Rifiuta"/>
		</form>
	</notification>
	<notification name="FriendshipAccepted">
		&lt;nolink&gt;[NAME]&lt;/nolink&gt; ha accettato la tua richiesta di amicizia.
	</notification>
	<notification name="FriendshipDeclined">
		&lt;nolink&gt;[NAME]&lt;/nolink&gt; ha rifiutato la tua richiesta di amicizia.
	</notification>
	<notification name="FriendshipAcceptedByMe">
		Offerta di amicizia accettata.
	</notification>
	<notification name="FriendshipDeclinedByMe">
		Offerta di amicizia rifiutata.
	</notification>
	<notification name="OfferCallingCard">
		[NOME] ti offre il suo biglietto da visita.
Questo sarà aggiunto nel tuo inventario come segnalibro per consentirti di inviare rapidamente messaggi IM a questo residente.
		<form name="form">
			<button name="Accept" text="Accetta"/>
			<button name="Decline" text="Rifiuta"/>
		</form>
	</notification>
	<notification name="RegionRestartMinutes">
		Questa regione verrà riavviata fra [MINUTES] minuti.
Se rimani qui verrai scollegato.
	</notification>
	<notification name="RegionRestartSeconds">
		Questa regione verrà riavviata fra [SECONDS] secondi.
Se rimani qui verrai scollegato.
	</notification>
	<notification name="RegionRestartMinutesToast">
		Questa regione verrà riavviata fra [MINUTES] minuti.
Se rimani qui verrai scollegato.
	</notification>
	<notification name="RegionRestartSecondsToast">
		Questa regione verrà riavviata fra [SECONDS] secondi.
Se rimani qui verrai scollegato.
	</notification>
	<notification name="LoadWebPage">
		Caricare la pagina Web [URL] ?

[MESSAGE]

Dall&apos;oggetto: &lt;nolink&gt;[OBJECTNAME]&lt;/nolink&gt;, proprietario: [NAME_SLURL]
		<form name="form">
			<button name="Gotopage" text="Caricare"/>
			<button name="Cancel" text="Annulla"/>
		</form>
	</notification>
	<notification name="FailedToFindWearableUnnamed">
		Impossibile trovare [TYPE] nel database.
	</notification>
	<notification name="FailedToFindWearable">
		Impossibile trovare [TYPE] chiamato [DESC] nel database.
	</notification>
	<notification name="InvalidWearable">
		L&apos;elemento che stai tentando di indossare usa delle caratteristiche che il tuo viewer non può leggere. Aggiorna la versione di [APP_NAME] per poterlo indossare.
	</notification>
	<notification name="ScriptQuestion">
		&apos;&lt;nolink&gt;[OBJECTNAME]&lt;/nolink&gt;&apos;, un oggetto posseduto da  &apos;[NAME]&apos; vorrebbe:

[QUESTIONS]
Accettare?
		<form name="form">
			<button name="Yes" text="Sì"/>
			<button name="No" text="No"/>
			<button name="Mute" text="Blocca"/>
		</form>
	</notification>
	<notification name="ExperienceAcquireFailed">
		Impossibile acquisire una nuova esperienza:
    [ERROR_MESSAGE]
	</notification>
	<notification name="NotInGroupExperienceProfileMessage">
		Una modifica apportata al gruppo esperienza è stata ignorata perché il proprietario non è un membro del gruppo selezionato.
	</notification>
	<notification name="UneditableExperienceProfileMessage">
		Il campo non modificabile &apos;[field]&apos; è stato ignorato durante l&apos;aggiornamento del profilo esperienza.
	</notification>
	<notification name="UneditableExperienceProfileMessage">
		Il campo non modificabile '[field]' è stato ignorato durante l&apos;aggiornamento del profilo esperienza.
	</notification>
	<notification name="RestrictedToOwnerExperienceProfileMessage">
		Ignorate le modifiche apportate al campo &apos;[field]&apos;, che può essere impostato solo dal proprietario dell&apos;esperienza.
	</notification>
	<notification name="MaturityRatingExceedsOwnerExperienceProfileMessage">
		Non puoi impostare la categoria di accesso di un&apos;esperienza a un livello maggiore di quello del proprietario.
	</notification>
	<notification name="RestrictedTermExperienceProfileMessage">
		I termini seguenti hanno impedito l&apos;aggiornamento del nome o della descrizione del profilo dell&apos;esperienza: [extra_info]
	</notification>
	<notification name="TeleportedHomeExperienceRemoved">
		Sei stato teleportato dalla regione [region_name] per aver rimosso l&apos;esperienza secondlife:///app/experience/[public_id]/profile e non puoi più accedere alla regione.
		<form name="form">
			<ignore name="ignore" text="Espulso dalla regione per aver rimosso un&apos;esperienza"/>
		</form>
	</notification>
	<notification name="TrustedExperienceEntry">
		Ti è stato consentito l&apos;accesso alla regione [region_name] grazie alla partecipazione all&apos;esperienza chiave secondlife:///app/experience/[public_id]/profile. Se rimuovi l&apos;esperienza, sarai passibile di espulsione dalla regione.
		<form name="form">
			<ignore name="ignore" text="Può accedere a una regione grazie a un&apos;esperienza"/>
		</form>
	</notification>
	<notification name="TrustedExperiencesAvailable">
		Non puoi accedere a questa destinazione. Potresti accedere alla regione accettando un&apos;esperienza nell&apos;elenco seguente:

[EXPERIENCE_LIST]

Potrebbero essere disponibili altre esperienze chiave.
	</notification>
	<notification name="ExperienceEvent">
		L&apos;esperienza secondlife:///app/experience/[public_id]/profile ha consentito ad un oggetto la seguente azione: [EventType].
    Proprietario: secondlife:///app/agent/[OwnerID]/inspect
    Nome oggetto: [ObjectName]
    Nome lotto: [ParcelName]
	</notification>
	<notification name="ExperienceEventAttachment">
		L&apos;esperienza secondlife:///app/experience/[public_id]/profile ha consentito a un elemento attaccato la seguente azione: [EventType].
    Proprietario: secondlife:///app/agent/[OwnerID]/inspect
	</notification>
	<notification name="ScriptQuestionExperience">
		&apos;&lt;nolink&gt;[OBJECTNAME]&lt;/nolink&gt;&apos;, un oggetto posseduto da &apos;[NAME]&apos;, richiede la tua partecipazione all&apos;esperienza [GRID_WIDE]:

[EXPERIENCE]

Una volta concessa l&apos;autorizzazione, questo messaggio non verrà più visualizzato per questa esperienza, a meno che l&apos;autorizzazione non venga revocata nel profilo dell&apos;esperienza.

Gli script associati a questa esperienza potranno fare quanto segue nelle regioni in cui è attiva l&apos;esperienza: 

[QUESTIONS]

Accettare?
		<form name="form">
			<button name="BlockExperience" text="Blocca esperienza"/>
			<button name="Mute" text="Blocca oggetto"/>
			<button name="Yes" text="Sì"/>
			<button name="No" text="No"/>
		</form>
	</notification>
	<notification name="ScriptQuestionCaution">
		Avviso: L&apos;oggetto &apos;&lt;nolink&gt;[OBJECTNAME]&lt;/nolink&gt;&apos; ha richiesto accesso completo al tuo account in Dollari Linden. Se consenti l&apos;accesso, potrà rimuovere fondi dal tuo account in qualunque momento e anche svuotare completamente l&apos;account, per un periodo illimitato e senza ulteriori avvisi.

Non consentire l&apos;accesso se non comprendi perfettamente il motivo per cui desidera accedere al tuo account.
		<form name="form">
			<button name="Grant" text="Consenti accesso totale"/>
			<button name="Deny" text="Nega"/>
		</form>
	</notification>
	<notification name="ScriptDialog">
		&apos;&lt;nolink&gt;[TITLE]&lt;/nolink&gt;&apos; di [NAME]
[MESSAGE]
		<form name="form">
			<button name="Client_Side_Mute" text="Blocca"/>
			<button name="Client_Side_Ignore" text="Ignora"/>
		</form>
	</notification>
	<notification name="ScriptDialogGroup">
		&apos;&lt;nolink&gt;[TITLE]&lt;/nolink&gt;&apos; di [GROUPNAME]
[MESSAGE]
		<form name="form">
			<button name="Client_Side_Mute" text="Blocca"/>
			<button name="Client_Side_Ignore" text="Ignora"/>
		</form>
	</notification>
	<notification name="BuyLindenDollarSuccess">
		Grazie per aver inviato il pagamento.

Il tuo saldo in L$ sarà aggiornato al termine dell&apos;elaborazione. Se l&apos;elaborazione dovesse impiegare più di 20 minuti, la transazione verrà annullata. In quel caso l&apos;ammontare dell&apos;acquisto verrà accreditato sul tuo saldo in US$.

Potrai controllare lo stato del pagamento nella pagina della cronologia delle transazioni nel tuo [http://secondlife.com/account/ Dashboard]
	</notification>
	<notification name="FirstOverrideKeys">
		I tuoi movimenti della tastiera vengono ora gestiti da un oggetto.
Prova i tasti freccia o AWSD per vedere quello che fanno.
Alcuni oggetti (come pistole) richiedono di andare in mouselook per il loro utilizzo.
Premi &apos;M&apos; per farlo.
	</notification>
	<notification name="FirstSandbox">
		Questa è una Sandbox, serve agli utenti per imparare a costruire.

Gli oggetti che costruisci qui verranno eliminati dopo che te ne sei andato, perciò non dimenticare di cliccare sulle tue creazioni col tasto destro del mouse e scegliere Prendi per trasferirle nel tuo inventario.
	</notification>
	<notification name="MaxListSelectMessage">
		È possibile selezionare solo fino a [MAX_SELECT] oggetti da questa lista.
	</notification>
	<notification name="VoiceInviteP2P">
		[NAME] ti sta invitando ad una chiamata in chat vocale.
Clicca su Accetta per unirti alla chiamata oppure su Rifiuta per declinare l&apos;invito. Clicca su Blocca per bloccare questo chiamante.
		<form name="form">
			<button name="Accept" text="Accetta"/>
			<button name="Decline" text="Rifiuta"/>
			<button name="Mute" text="Blocca"/>
		</form>
	</notification>
	<notification name="AutoUnmuteByIM">
		[NAME] ha ricevuto un IM ed è stato automaticamente sbloccato.
	</notification>
	<notification name="AutoUnmuteByMoney">
		[NAME] ha ricevuto del denaro ed è stato automaticamente sbloccato.
	</notification>
	<notification name="AutoUnmuteByInventory">
		[NAME] ha ricevuto un&apos;offerta di inventario ed è stato automaticamente sbloccato.
	</notification>
	<notification name="VoiceInviteGroup">
		[NAME] si è aggiunto alla chiamata in chat vocale con il gruppo [GROUP].
Clicca su Accetta per unirti alla chiamata oppure su Rifiuta per declinare l&apos;invito. Clicca su Blocca per bloccare questo chiamante.
		<form name="form">
			<button name="Accept" text="Accetta"/>
			<button name="Decline" text="Rifiuta"/>
			<button name="Mute" text="Blocca"/>
		</form>
	</notification>
	<notification name="VoiceInviteAdHoc">
		[NAME] si è aggiunto alla chiamata in chat vocale con una conferenza.
Clicca su Accetta per unirti alla chiamata oppure su Rifiuta per declinare l&apos;invito. Clicca su Blocca per bloccare questo chiamante.
		<form name="form">
			<button name="Accept" text="Accetta"/>
			<button name="Decline" text="Rifiuta"/>
			<button name="Mute" text="Blocca"/>
		</form>
	</notification>
	<notification name="InviteAdHoc">
		[NAME] ti sta invitando ad una conferenza in chat.
Clicca su Accetta per unirti alla chat oppure su Rifiuta per declinare l&apos;invito. Clicca su Blocca per bloccare questo chiamante.
		<form name="form">
			<button name="Accept" text="Accetta"/>
			<button name="Decline" text="Rifiuta"/>
			<button name="Mute" text="Blocca"/>
		</form>
	</notification>
	<notification name="VoiceChannelFull">
		La chiamata vocale a cui stai cercando di unirti, [VOICE_CHANNEL_NAME], ha raggiunto la capacità massima. Si prega di riprovare più tardi.
	</notification>
	<notification name="ProximalVoiceChannelFull">
		Siamo spiacenti. Questa area ha raggiunto la capacità massima per le chiamate voce. Si prega di provare ad usare la voce in un&apos;altra area.
	</notification>
	<notification name="VoiceChannelDisconnected">
		Sei stato scollegato da [VOICE_CHANNEL_NAME].  Verrai ora ricollegato alla chat vocale nei dintorni.
	</notification>
	<notification name="VoiceChannelDisconnectedP2P">
		[VOICE_CHANNEL_NAME] ha chiuso la chiamata.  Verrai ora ricollegato alla chat vocale nei dintorni.
	</notification>
	<notification name="P2PCallDeclined">
		[VOICE_CHANNEL_NAME] ha rifiutato la tua chiamata.  Verrai ora ricollegato alla chat vocale nei dintorni.
	</notification>
	<notification name="P2PCallNoAnswer">
		[VOICE_CHANNEL_NAME] non è disponibile per la tua chiamata.  Verrai ora ricollegato alla chat vocale nei dintorni.
	</notification>
	<notification name="VoiceChannelJoinFailed">
		Collegamento a [VOICE_CHANNEL_NAME] non riuscito, riprova più tardi. Verrai ora ricollegato alla chat vocale nei dintorni.
	</notification>
	<notification name="VoiceLoginRetry">
		Stiamo creando una canale voce per te. Questo può richiedere fino a un minuto.
	</notification>
	<notification name="VoiceEffectsExpired">
		Almeno una delle manipolazioni vocali alle quali sei iscritto è scaduta. 
[[URL] Fai clic qui] per rinnovare l&apos;abbonamento. 

Se sei un utente Premium, [[PREMIUM_URL] clic qui] per ricevere la tua offerta di manipolazioni vocali.
	</notification>
	<notification name="VoiceEffectsExpiredInUse">
		Poiché la manipolazione vocale attiva è scaduta, sono state applicate le tue impostazioni normali. 
[[URL] Fai clic qui] per rinnovare l&apos;abbonamento. 

Se sei un utente Premium, [[PREMIUM_URL] clic qui] per ricevere la tua offerta di manipolazioni vocali.
	</notification>
	<notification name="VoiceEffectsWillExpire">
		Almeno una delle tue manipolazioni vocali scadrà tra meno di [INTERVAL] giorni. 
[[URL] Fai clic qui] per rinnovare l&apos;abbonamento. 

Se sei un utente Premium, [[PREMIUM_URL] clic qui] per ricevere la tua offerta di manipolazioni vocali.
	</notification>
	<notification name="VoiceEffectsNew">
		Sono disponibili nuove manipolazioni vocali.
	</notification>
	<notification name="Cannot enter parcel: not a group member">
		Soltanto i membri di un determinato gruppo possono visitare questa zona.
	</notification>
	<notification name="Cannot enter parcel: banned">
		Non puoi entrare nel terreno, sei stato bloccato.
	</notification>
	<notification name="Cannot enter parcel: not on access list">
		Non puoi entrare nel terreno, non fai parte della lista di accesso.
	</notification>
	<notification name="VoiceNotAllowed">
		Non hai il permesso di collegarti ad una chat vocale con [VOICE_CHANNEL_NAME].
	</notification>
	<notification name="VoiceCallGenericError">
		Si è verificato un errore durante il tentativo di collegarti ad una chat vocale con [VOICE_CHANNEL_NAME]. Riprova più tardi.
	</notification>
	<notification name="UnsupportedCommandSLURL">
		Lo SLurl su cui hai cliccato non è valido.
	</notification>
	<notification name="BlockedSLURL">
		Uno SLurl è stato ricevuto da un browser sconosciuto o non sicuro e, per sicurezza, è stato bloccato.
	</notification>
	<notification name="ThrottledSLURL">
		Sono stati ricevuti più SLurl da un browser sconosciuto o non sicuro in un breve periodo di tempo.
Per sicurezza, verranno bloccati per alcuni secondi.
	</notification>
	<notification name="IMToast">
		[MESSAGE]
		<form name="form">
			<button name="respondbutton" text="Rispondi"/>
		</form>
	</notification>
	<notification name="ConfirmCloseAll">
		Sicuro di voler chiudere tutti gli IM?
		<usetemplate ignoretext="Conferma prima della chiusura di tutti gli IM" name="okcancelignore" notext="Annulla" />
	</notification>
	<notification name="AttachmentSaved">
		L&apos;elemento da collegare è stato salvato.
	</notification>
	<notification name="AppearanceToXMLSaved">
		L&apos;aspetto è stato salvato in XML su [PATH]
	</notification>
	<notification name="AppearanceToXMLFailed">
		L&apos;aspetto non è stato salvato in XML.
	</notification>
	<notification name="SnapshotToComputerFailed">
		Impossibile salvare la fotografia in [PATH]: il disco è pieno. Servono [NEED_MEMORY]KB ma ce ne sono solamente [FREE_MEMORY]KB .
	</notification>
	<notification name="SnapshotToLocalDirNotExist">
		Salvataggio istantanea in [PATH] non riuscito: La cartella non esiste.
	</notification>
	<notification name="PresetNotSaved">
		Errore nel salvataggio del preset [NAME].
	</notification>
	<notification name="DefaultPresetNotSaved">
		Impossibile sovrascrivere l’impostazione predefinita.
	</notification>
	<notification name="PresetNotDeleted">
		Errore nella cancellazione del preset [NAME].
	</notification>
	<notification name="UnableToFindHelpTopic">
		Impossibile trovare l&apos;argomento nell&apos;aiuto per questo elemento.
	</notification>
	<notification name="ObjectMediaFailure">
		Errore del server: mancato aggiornamento o ottenimento del media.
&apos;[ERROR]&apos;
	</notification>
	<notification name="TextChatIsMutedByModerator">
		La tua chat di testo è stata interrotta dal moderatore.
	</notification>
	<notification name="VoiceIsMutedByModerator">
		La tua voce è stata interrotta dal moderatore.
	</notification>
	<notification name="UploadCostConfirmation">
		Questo caricamento costerà L$[PRICE]. Continuare con il caricamento?
		<usetemplate name="okcancelbuttons" notext="Annulla" yestext="Carica"/>
	</notification>
	<notification name="ConfirmClearTeleportHistory">
		Sei sicuro di volere cancellare la cronologia dei tuoi teleport?
		<usetemplate name="okcancelbuttons" notext="Annulla" />
	</notification>
	<notification name="BottomTrayButtonCanNotBeShown">
		Il pulsante selezionato non può essere visualizzato in questo momento.
Il pulsante verrà visualizzato quando lo spazio sarà sufficiente.
	</notification>
	<notification name="ShareNotification">
		Scegli gli utenti con cui condividere.
	</notification>
	<notification name="MeshUploadError">
		[LABEL] non è stato caricato: [MESSAGE]

Per informazioni dettagliate, vedi il file del registro firestorm.log
	</notification>
	<notification name="MeshUploadPermError">
		Errore durante la richiesta di autorizzazione al caricamento della mesh.
	</notification>
	<notification name="RegionCapabilityRequestError">
		Non è stata ottenuta la capacità della regione &apos;[CAPABILITY]&apos;.
	</notification>
	<notification name="ShareItemsConfirmation">
		Sei sicuro di volere condividere gli oggetti:

&lt;nolink&gt;[ITEMS]&lt;/nolink&gt;

Con i seguenti residenti:

&lt;nolink&gt;[RESIDENTS]&lt;/nolink&gt;
		<usetemplate name="okcancelbuttons" notext="Annulla" />
	</notification>
	<notification name="ShareFolderConfirmation">
		Si può condividere solo una cartella alla volta.

Sei sicuro di volere condividere gli oggetti:

&lt;nolink&gt;[ITEMS]&lt;/nolink&gt;

Con i seguenti residenti:

&lt;nolink&gt;[RESIDENTS]&lt;/nolink&gt;
		<usetemplate name="okcancelbuttons" notext="Annulla" yestext="Ok"/>
	</notification>
	<notification name="ItemsShared">
		Gli oggetti sono stati condivisi.
	</notification>
	<notification name="DeedToGroupFail">
		Cessione al gruppo non riuscita.
	</notification>
	<notification name="ReleaseLandThrottled">
		Il lotto [PARCEL_NAME] non può essere rilasciato in questo momento.
	</notification>
	<notification name="ReleasedLandWithReclaim">
		Il lotto di [AREA] m² &apos;[PARCEL_NAME]&apos; è stato rilasciato.

Hai [RECLAIM_PERIOD] ore per riprendere possesso per L$0 prima che venga messo in vendita a chiunque altro.
	</notification>
	<notification name="ReleasedLandNoReclaim">
		Il lotto di [AREA] m² &apos;[PARCEL_NAME]&apos; è stato rilasciato.

Ora è disponibile per l&apos;acquisto da parte di chiunque.
	</notification>
	<notification name="AvatarRezNotification">
		(in esistenza da [EXISTENCE] secondi)
Nuvola avatar &apos;[NAME]&apos; dileguata dopo [TIME] secondi.
	</notification>
	<notification name="AvatarRezSelfBakedDoneNotification">
		(in esistenza da [EXISTENCE] secondi)
Baking dei vestiti terminato dopo [TIME] secondi.
	</notification>
	<notification name="AvatarRezSelfBakedUpdateNotification">
		(in esistenza da [EXISTENCE] secondi)
Hai inviato un aggiornamento al tuo aspetto dopo [TIME] secondi.
[STATUS]
	</notification>
	<notification name="AvatarRezCloudNotification">
		(presente da [EXISTENCE] secondi)
Avatar &apos;[NAME]&apos; trasformato in nuvola.
	</notification>
	<notification name="AvatarRezArrivedNotification">
		(presente da [EXISTENCE] secondi)
È comparso l&apos;avatar &apos;[NAME]&apos;.
	</notification>
	<notification name="AvatarRezLeftCloudNotification">
		(presente da [EXISTENCE] secondi)
L&apos;avatar &apos;[NAME]&apos; se n&apos;è andato dopo [TIME] secondi sotto forma di nuvola.
	</notification>
	<notification name="AvatarRezEnteredAppearanceNotification">
		(presente da [EXISTENCE] secondi)
L&apos;avatar &apos;[NAME]&apos; è entrato nella modalità modifica aspetto.
	</notification>
	<notification name="AvatarRezLeftAppearanceNotification">
		(presente da [EXISTENCE] secondi)
L&apos;avatar &apos;[NAME]&apos; ha lasciato la modalità modifica aspetto.
	</notification>
	<notification name="NoConnect">
		Ci sono problemi di connessione tramite [PROTOCOL] &lt;nolink&gt;[HOSTID]&lt;/nolink&gt;.
Consigliamo di controllare le impostazioni di rete e del firewall.
	</notification>
	<notification name="NoVoiceConnect">
		Problemi di connessione al server vocale a:

&lt;nolink&gt;[HOSTID]&lt;/nolink&gt;

Le porte che devono essere abilitate per la voce sono:
:TCP: 80, 443
:UDP: 3478, 3479, 5060, 5062, 6250, 12000-32000

Consigliamo di controllare le impostazioni di rete e del firewall.
Disabilitare tutte le funzioni SIP ALG sul router.

Le comunicazioni tramite voce non saranno disponibili.
[https://wiki.phoenixviewer.com/fs_voice]
		<usetemplate ignoretext="Avvisami quando non è possibile la connessione con il server voce" name="okignore"/>
	</notification>
	<notification name="NoVoiceConnect-GIAB">
		Problemi di connessione al server vocale.

Le comunicazioni tramite voce non saranno disponibili.
Consigliamo di controllare le impostazioni di rete e del firewall.
[https://wiki.phoenixviewer.com/fs_voice]
	</notification>
	<notification name="AvatarRezLeftNotification">
		( presente da [EXISTENCE] secondi )
Avatar &apos;[NAME]&apos; è partito completamente caricato.
	</notification>
	<notification name="AvatarRezSelfBakedTextureUploadNotification">
		(In esistenza da [EXISTENCE] secondi)
Hai caricato una texture [RESOLUTION] completata per &apos;[BODYREGION]&apos; dopo [TIME] secondi.
	</notification>
	<notification name="AvatarRezSelfBakedTextureUpdateNotification">
		(In esistenza da [EXISTENCE] secondi)
Hai aggiornato localmente una texture [RESOLUTION] completata per &apos;[BODYREGION]&apos; dopo [TIME] secondi.
	</notification>
	<notification name="CannotUploadTexture">
		Impossibile caricare la texture.
[REASON]
	</notification>
	<notification name="LivePreviewUnavailable">
		Non possiamo mostrare un&apos;anteprima di questa texture perché non ne è consentita la copia e/o il trasferimento.
		<usetemplate ignoretext="Avvisami se la modalità Anteprima dal vivo non è disponibile per texture per cui non è consentita la copia e/o il trasferimento." name="okignore" />
	</notification>
	<notification name="ConfirmLeaveCall">
		Uscire dalla chiamata?
		<usetemplate ignoretext="Conferma prima di uscire dalla chiamata" name="okcancelignore" notext="No" yestext="Sì"/>
	</notification>
	<notification name="ConfirmMuteAll">
		Hai scelto di disattivare l&apos;audio di tutti i partecipanti alla chiamata di gruppo.
In questo modo verrà disattivato l&apos;audio anche di tutti gli utenti che si
uniscono alla chiamata in un secondo momento, anche dopo che tu ti fossi scollegato.

Disattiva audio di tutti?
		<usetemplate ignoretext="Conferma prima di disattivare l&apos;audio di tutti i partecipanti alla chiamata di gruppo" name="okcancelignore" notext="Annulla" />
	</notification>
	<notification label="Chat" name="HintChat">
		Per partecipare alla conversazione, digita nel campo chat in basso.
	</notification>
	<notification label="Alzati" name="HintSit">
		Per alzarti ed uscire dalla posizione seduta, clicca sul pulsante Alzati.
	</notification>
	<notification label="Parla" name="HintSpeak">
		Clicca sul pulsante Parla per attivare o disattivare il microfono.

Clicca sul tasto freccia su per visualizzare il pannello di controllo voce.

Se nascondi il tasto Parla viene disattivata la funzione voce.
	</notification>
	<notification label="Esplora il mondo" name="HintDestinationGuide">
		La Guida alle destinazioni contiene migliaia di nuovi luoghi da scoprire. Seleziona una destinazione e scegli Teleport per iniziare a esplorare.
	</notification>
	<notification label="Pannello laterale" name="HintSidePanel">
		Nel pannello laterale puoi acccedere rapidamente all&apos;inventario, ai vestiti, ai profili e ad altro ancora.
	</notification>
	<notification label="Movimento" name="HintMove">
		Per camminare o correre, apri il pannello Sposta e usa le frecce direzionali per spostarti. Puoi anche usare le frecce direzionali sulla tastiera del computer.
	</notification>
	<notification name="HintMoveClick">
		1. Clicca per camminare
Clicca dovunque sul terreno per camminare verso quella posizione.

2. Clicca e trascina per ruotare la visuale
Clicca e trascina dovunque nel mondo per ruotare la visuale
	</notification>
	<notification label="Nome visualizzato" name="HintDisplayName">
		Imposta qui il tuo nome visualizzato personalizzabile. È in aggiunta al tuo nome utente, che non può essere cambiato. Nelle preferenze puoi anche cambiare il modo in cui vedi i nomi degli altri.
	</notification>
	<notification label="Visuale" name="HintView">
		Per cambiare la visuale della fotocamera, usa i controlli Ruota visuale e Panoramica. Ripristina la visuale premendo il tasto Esc o camminando.
	</notification>
	<notification label="Inventario" name="HintInventory">
		Trova oggetti nel tuo inventario. I più recenti si trovano nella scheda Elementi recenti.
	</notification>
	<notification label="Hai dollari Linden!" name="HintLindenDollar">
		Ecco il saldo attuale in L$. Clicca su Acquista L$ per acquistare altri dollari Linden.
	</notification>
	<notification name="LowMemory">
		L&apos;allocazione di memoria è quasi esaurita. Alcune funzioni di SL sono state disattivate per evitare un crash. Chiudi le altre applicazioni. Se il problema persiste, riavvia SL.
	</notification>
	<notification name="ForceQuitDueToLowMemory">
		SL verrà interrotto tra 30 secondi a causa di spazio di memoria insufficiente.
	</notification>
	<notification name="SOCKS_NOT_PERMITTED">
		Il proxy SOCKS 5 &quot;[HOST]:[PORT]&quot; ha rifiutato il collegamento, che non è consentito dalle regole.
	</notification>
	<notification name="SOCKS_CONNECT_ERROR">
		Il proxy SOCKS 5 &quot;[HOST]:[PORT]&quot; ha rifiutato il collegamento. Non è stato possibile aprire il canale TCP.
	</notification>
	<notification name="SOCKS_NOT_ACCEPTABLE">
		Il proxy SOCKS 5 &quot;[HOST]:[PORT]&quot; ha rifiutato il sistema di autenticazione selezionato.
	</notification>
	<notification name="SOCKS_AUTH_FAIL">
		Il proxy SOCKS 5 &quot;[HOST]:[PORT]&quot; ha indicato che le credenziali non sono valide.
	</notification>
	<notification name="SOCKS_UDP_FWD_NOT_GRANTED">
		Il proxy SOCKS 5 &quot;[HOST]:[PORT]&quot; ha rifiutato la richiesta associata UDP.
	</notification>
	<notification name="SOCKS_HOST_CONNECT_FAILED">
		Collegamento non riuscito al server proxy SOCKS 5 &quot;[HOST]:[PORT]&quot;.
	</notification>
	<notification name="SOCKS_UNKNOWN_STATUS">
		Errore proxy sconosciuto per il server &quot;[HOST]:[PORT]&quot;.
	</notification>
	<notification name="SOCKS_INVALID_HOST">
		Indirizzo proxy SOCKS o porta &quot;[HOST]:[PORT]&quot; non validi.
	</notification>
	<notification name="SOCKS_BAD_CREDS">
		Nome utente o password SOCKS 5 non validi.
	</notification>
	<notification name="PROXY_INVALID_HTTP_HOST">
		Indirizzo proxy HTTP o porta &quot;[HOST]:[PORT]&quot; non validi.
	</notification>
	<notification name="PROXY_INVALID_SOCKS_HOST">
		Indirizzo proxy SOCKS o porta &quot;[HOST]:[PORT]&quot; non validi.
	</notification>
	<notification name="ChangeProxySettings">
		Le impostazioni proxy avranno effetto dopo il riavvio di [APP_NAME].
	</notification>
	<notification name="AuthRequest">
		Il sito &apos;&lt;nolink&gt;[HOST_NAME]&lt;/nolink&gt;&apos; nel dominio &apos;[REALM]&apos; richiede un nome utente e una password.
		<form name="form">
			<input name="username" text="Nome utente"/>
			<input name="password" text="Password"/>
			<button name="ok" text="Invia"/>
			<button name="cancel" text="Annulla"/>
		</form>
	</notification>
	<notification name="ModeChange">
		Il cambio di modalità richiede l&apos;uscita e il riavvio.

Confermare l&apos;uscita?
		<usetemplate name="okcancelbuttons" notext="Annulla"/>
	</notification>
	<notification label="" name="NoClassifieds">
		La creazione e la modifica degli annunci sono disponibili solo in modalità Avanzata. Uscire e cambiare la modalità? Sulla schermata di accesso si può selezionare la modalità.
		<usetemplate name="okcancelbuttons" notext="Non uscire" yestext="Esci"/>
	</notification>
	<notification label="" name="NoGroupInfo">
		La creazione e la modifica dei gruppi sono disponibili solo in modalità Avanzata. Uscire e cambiare la modalità? Sulla schermata di accesso si può selezionare la modalità.
		<usetemplate name="okcancelbuttons" notext="Non uscire" yestext="Esci"/>
	</notification>
	<notification label="" name="NoPlaceInfo">
		La visualizzazione del profilo del luogo è disponibile solo in modalità Avanzata. Uscire e cambiare la modalità? Sulla schermata di accesso si può selezionare la modalità.
		<usetemplate name="okcancelbuttons" notext="Non uscire" yestext="Esci"/>
	</notification>
	<notification label="" name="NoPicks">
		La creazione e la modifica dei luoghi preferiti sono disponibili solo in modalità Avanzata. Uscire e cambiare la modalità? Sulla schermata di accesso si può selezionare la modalità.
		<usetemplate name="okcancelbuttons" notext="Non uscire" yestext="Esci"/>
	</notification>
	<notification label="" name="NoWorldMap">
		La visualizzazione della mappa del mondo è disponibile solo in modalità Avanzata. Uscire e cambiare la modalità? Sulla schermata di accesso si può selezionare la modalità.
		<usetemplate name="okcancelbuttons" notext="Non uscire" yestext="Esci"/>
	</notification>
	<notification label="" name="NoVoiceCall">
		Le chiamate Voce sono disponibili solo in modalità Avanzata. Eseguire il logout e cambiare la modalità?
		<usetemplate name="okcancelbuttons" notext="Non uscire" yestext="Esci"/>
	</notification>
	<notification label="" name="NoAvatarShare">
		La condivisione è disponibile solo in modalità Avanzata. Eseguire il logout e cambiare la modalità?
		<usetemplate name="okcancelbuttons" notext="Non uscire" yestext="Esci"/>
	</notification>
	<notification label="" name="NoAvatarPay">
		Il pagamento ad altri residenti è disponibile solo in modalità Avanzata. Eseguire il logout e cambiare la modalità?
		<usetemplate name="okcancelbuttons" notext="Non uscire" yestext="Esci"/>
	</notification>
	<notification label="" name="NoInventory">
		La visualizzazione dell&apos;inventario è disponibile solo in modalità Avanzata. Eseguire il logout e cambiare la modalità?
		<usetemplate name="okcancelbuttons" notext="Non uscire" yestext="Esci"/>
	</notification>
	<notification label="" name="NoAppearance">
		L&apos;editor dell&apos;aspetto è disponibile solo in modalità Avanzata. Eseguire il logout e cambiare la modalità?
		<usetemplate name="okcancelbuttons" notext="Non uscire" yestext="Esci"/>
	</notification>
	<notification label="" name="NoSearch">
		La ricerca è disponibile solo in modalità Avanzata. Eseguire il logout e cambiare la modalità?
		<usetemplate name="okcancelbuttons" notext="Non uscire" yestext="Esci"/>
	</notification>
	<notification label="" name="ConfirmHideUI">
		Questa azione cancellerà tutte le voci di menu e i pulsanti. Per visualizzarli nuovamente cliccare ancora [SHORTCUT].
		<usetemplate ignoretext="Conferma prima di nascondere l&apos;interfaccia" name="okcancelignore" notext="Annulla" />
	</notification>
	<notification name="PathfindingLinksets_WarnOnPhantom">
		L&apos;indicatore oggetto fantasma di alcuni set collegati verrà commutato.

Continuare?
		<usetemplate ignoretext="L&apos;indicatore oggetto fantasma di alcuni set collegati verrà commutato." name="okcancelignore" notext="Annulla" />
	</notification>
	<notification name="PathfindingLinksets_MismatchOnRestricted">
		Alcuni set collegati selezionati non possono essere impostati su &apos;[REQUESTED_TYPE]&apos; a causa di limitazioni nelle autorizzazioni per i set collegati.  Questi set collegati verranno invece impostati su &apos;[RESTRICTED_TYPE]&apos;.

Continuare?
		<usetemplate ignoretext="Alcuni set collegati selezionati non possono essere impostati a causa di limitazioni nelle autorizzazioni per i set collegati." name="okcancelignore" notext="Annulla" />
	</notification>
	<notification name="PathfindingLinksets_MismatchOnVolume">
		Alcuni set collegati selezionati non possono essere impostati a &apos;[REQUESTED_TYPE]&apos; perché la forma è non-convessa.

Continuare?
		<usetemplate ignoretext="Alcuni set collegati selezionati non possono essere impostati perché la forma è non-convessa." name="okcancelignore" notext="Annulla" />
	</notification>
	<notification name="PathfindingLinksets_WarnOnPhantom_MismatchOnRestricted">
		L&apos;indicatore oggetto fantasma di alcuni set collegati verrà commutato.

Alcuni set collegati selezionati non possono essere impostati su &apos;[REQUESTED_TYPE]&apos; a causa di limitazioni nelle autorizzazioni per i set collegati.  Questi set collegati verranno invece impostati su &apos;[RESTRICTED_TYPE]&apos;.

Continuare?
		<usetemplate ignoretext="L&apos;indicatore oggetto fantasma per alcuni set collegati selezionati verrà commutato, mentre quello degli altri non può essere impostato a causa di limitazioni nelle autorizzazioni per i set collegati." name="okcancelignore" notext="Annulla" />
	</notification>
	<notification name="PathfindingLinksets_WarnOnPhantom_MismatchOnVolume">
		L&apos;indicatore oggetto fantasma di alcuni set collegati verrà commutato.

Alcuni set collegati selezionati non possono essere impostati a &apos;[REQUESTED_TYPE]&apos; perché la forma è non-convessa.

Continuare?
		<usetemplate ignoretext="L&apos;indicatore oggetto fantasma per alcuni set collegati selezionati verrà commutato, mentre quello degli altri non può essere impostato perché la forma è non-convessa." name="okcancelignore" notext="Annulla" />
	</notification>
	<notification name="PathfindingLinksets_MismatchOnRestricted_MismatchOnVolume">
		Alcuni set collegati selezionati non possono essere impostati su &apos;[REQUESTED_TYPE]&apos; a causa di limitazioni nelle autorizzazioni per i set collegati.  Questi set collegati verranno invece impostati su &apos;[RESTRICTED_TYPE]&apos;.

Alcuni set collegati selezionati non possono essere impostati a &apos;[REQUESTED_TYPE]&apos; perché la forma è non-convessa. Il tipo di utilizzo di questi set collegati non cambierà.

Continuare?
		<usetemplate ignoretext="Alcuni set collegati selezionati non possono essere impostati a causa delle limitazioni nelle autorizzazioni per il set collegato e perché la forma è non-convessa." name="okcancelignore" notext="Annulla" />
	</notification>
	<notification name="PathfindingLinksets_WarnOnPhantom_MismatchOnRestricted_MismatchOnVolume">
		L&apos;indicatore oggetto fantasma di alcuni set collegati verrà commutato.

Alcuni set collegati selezionati non possono essere impostati su &apos;[REQUESTED_TYPE]&apos; a causa di limitazioni nelle autorizzazioni per i set collegati.  Questi set collegati verranno invece impostati su &apos;[RESTRICTED_TYPE]&apos;.

Alcuni set collegati selezionati non possono essere impostati a &apos;[REQUESTED_TYPE]&apos; perché la forma è non-convessa. Il tipo di utilizzo di questi set collegati non cambierà.

Continuare?
		<usetemplate ignoretext="L&apos;indicatore oggetto fantasma per alcuni set collegati selezionati verrà commutato, mentre quello degli altri non può essere impostato a causa delle limitazioni nelle autorizzazioni per il set collegato e perché la forma è non-convessa." name="okcancelignore" notext="Annulla" />
	</notification>
	<notification name="PathfindingLinksets_ChangeToFlexiblePath">
		L&apos;oggetto selezionato influenza il navmesh.  Se lo si trasforma in un percorso flessibile verrà rimosso dal navmesh.
		<usetemplate ignoretext="L&apos;oggetto selezionato influenza il navmesh. Se lo si trasforma in un percorso flessibile verrà rimosso dal navmesh." name="okcancelignore" notext="Annulla" />
	</notification>
	<global name="UnsupportedGLRequirements">
		Non sembra che tu abbia i requisiti hardware adeguati per [APP_NAME]. [APP_NAME] richiede una scheda grafica OpenGL con supporto multitexture. Se ne hai una in dotazione, accertati di avere i driver, i service pack e i patch più recenti per la scheda grafica e per il sistema operativo.

Se continui ad avere problemi, visita la pagina [SUPPORT_SITE].
	</global>
	<global name="UnsupportedGPU">
		- La tua scheda grafica non soddisfa i requisiti minimi.
	</global>
	<global name="UnsupportedRAM">
		- La memoria del tuo sistema non soddisfa i requisiti minimi.
	</global>
	<global name="You can only set your &apos;Home Location&apos; on your land or at a mainland Infohub.">
		Se sei proprietario di un appezzamento di terreno, puoi definirlo come la tua posizione iniziale (casa).
In alternativa, puoi guardare sulla mappa e trovare luoghi segnalati come &quot;Infohub&quot;.
	</global>
	<global name="You died and have been teleported to your home location">
		Sei deceduto e sei stato teleportato a casa tua.
	</global>
	<notification name="ConfirmClearDebugSearchURL">
		Conferma la cancellazione dell&apos;URL di ricerca debug?
		<usetemplate ignoretext="Conferma cancellazione debug search url" name="okcancelignore" notext="Annulla" />
	</notification>
	<notification name="ConfirmPickDebugSearchURL">
		Usare l&apos;URL di ricerca attuale come stringa di ricerca debug?
		<usetemplate ignoretext="Conferma scelta debug search url" name="okcancelignore" notext="Annulla" />
	</notification>
	<notification name="ConfirmRemoveGrid">
		Conferma la rimozione della grid [REMOVE_GRID] dalla lista?
		<usetemplate ignoretext="Conferma rimozione grid" name="okcancelignore" notext="Annulla" />
	</notification>
	<notification name="CanNotRemoveConnectedGrid">
		Impossibile rimuovere la grid [REMOVE_GRID] mentre si è connessi ad essa.
		<usetemplate ignoretext="La grid a cui si è connessi non può essere cancellata." name="okcancelignore" notext="Annulla" />
	</notification>
	<notification label="Applica impostazioni ambiente" name="FSWL">
		&apos;[PARCEL_NAME]&apos;, di proprietà di [OWNER_NAME], vuole modificare le impostazioni visuali dell&apos;ambiente.
		<form name="form">
			<button name="Allow" text="Permetti"/>
			<button name="Ignore" text="Ignora"/>
		</form>
	</notification>
	<notification label="Ripristina impostazioni ambiente" name="FSWLClear">
		Ripristinare le impostazioni d&apos;ambiente di [PARCEL_NAME] al predefinito della regione?
		<usetemplate name="okcancelbuttons" notext="Annulla" yestext="Yes"/>
	</notification>
	<notification name="NewAOSet">
		Specificare un nome per il nuovo set AO:
(qualsiasi carattere ASCII eccetto : e | )
		<form name="form">
			<input name="message" type="text" default="true">
				Nuovo set AO
			</input>
			<button name="Cancel" text="Annulla"/>
		</form>
	</notification>
	<notification name="NewAOCantContainNonASCII">
		Impossibile creare il nuovo set AO "[AO_SET_NAME]".
Il nome può contenere solo caratteri ASCII esclusi : e | .
	</notification>
	<notification name="RenameAOMustBeASCII">
		Impossibile rinominare il set AO "[AO_SET_NAME]".
Il nome può contenere solo caratteri ASCII esclusi : e | .
	</notification>
	<notification name="RemoveAOSet">
		Rimuovere il set AO  "[AO_SET_NAME]" dalla lista?
		<usetemplate name="okcancelbuttons" notext="Annulla" yestext="Rimuovi"/>
	</notification>
	<notification name="AOForeignItemsFound">
		La funzione AO ha trovato almeno un elemento che non c&apos;entra con la configurazione. Controllare la cartella &quot;Oggetti smarriti&quot; per trovare elementi che sono stati tolti dalla configurazione AO.
	</notification>
	<notification name="AOImportSetAlreadyExists">
		Esiste già un set AO con questo nome.
	</notification>
	<notification name="AOImportPermissionDenied">
		Non ci sono permessi sufficienti per leggere l&apos;annotazione AO.
	</notification>
	<notification name="AOImportCreateSetFailed">
		Errore durante la creazione del set di importazione.
	</notification>
	<notification name="AOImportDownloadFailed">
		Impossibile scaricare l&apos;annotazione AO.
	</notification>
	<notification name="AOImportNoText">
		L&apos;annotazione AO è vuota o illeggibile.
	</notification>
	<notification name="AOImportNoFolder">
		Impossibile trovare la cartella da cui leggere le animazioni.
	</notification>
	<notification name="AOImportNoStatePrefix">
		La riga [LINE] dell&apos;annotazione AO non ha un prefisso di stato [ valido.
	</notification>
	<notification name="AOImportNoValidDelimiter">
		La riga [LINE] dell&apos;annotazione AO non ha un delimitatore ].
	</notification>
	<notification name="AOImportStateNameNotFound">
		Nome di stato [NAME] non trovato.
	</notification>
	<notification name="AOImportAnimationNotFound">
		Impossibile trovare l&apos;animazione [NAME]. Assicurarsi che sia nella stessa cartella dell&apos;annotazione AO.
	</notification>
	<notification name="AOImportInvalid">
		L&apos;annotazione AO non contiene dati validi. Importazione interrotta.
	</notification>
	<notification name="AOImportRetryCreateSet">
		Impossibile creare una cartella di importazione per il set di animazioni [NAME]. Riprovo...
	</notification>
	<notification name="AOImportAbortCreateSet">
		Impossibile creare una cartella di importazione per il set di animazioni [NAME].
	</notification>
	<notification name="AOImportLinkFailed">
		Creazione del link all&apos;animazione "[NAME]" non riuscita.
	</notification>
	<notification name="SendSysinfoToIM">
		Verranno inviate le seguenti informazioni alla sessione IM in corso:

[SYSINFO]
		<usetemplate name="okcancelbuttons" yestext="Invia" notext="Annulla" />
	</notification>
	<notification name="TestversionExpired">
		Questa versione di prova di [APP_NAME] è scaduta e non può più essere usata.
	</notification>
	<notification name="FireStormReqInfo">
		[NAME] chiede che vengano inviate informazioni sulla configurazione di [APP_NAME].
(Sono le stesse informazioni che si possono trovare in Aiuto->A proposito di [APP_NAME])
[REASON]
Inviare queste informazioni?
		<form name="form">
			<button name="Yes" text="Sì"/>
			<button name="No" text="No"/>
		</form>
	</notification>
	<notification name="PhantomOn">
		Modalità fantasma attiva.
	</notification>
	<notification name="PhantomOff">
		Modalità fantasma non attiva.
	</notification>
	<notification label="Ripristino della configurazione" name="FirestormClearSettingsPrompt">
		Ripristinare completamente la configurazione può essere utile in caso di problemi. Tuttavia tutte le personalizzazioni rispetto all&apos;originale dovranno essere rifatte.

Confermare il ripristino totale della configurazione iniziale?
		<usetemplate name="okcancelbuttons" notext="Annulla" />
	</notification>
	<notification name="SettingsWillClear">
		Le impostazioni verranno azzerate dopo il riavvio di [APP_NAME].
	</notification>
	<notification name="CantAddGrid">
		Impossibile aggiungere [GRID] all&apos;elenco.
[REASON] contattare il servizio di supporto di [GRID].
	</notification>
	<notification name="ParticleScriptFindFolderFailed">
		Impossibile trovare in inventario una cartella per il nuovo script.
	</notification>
	<notification name="ParticleScriptCreationFailed">
		Impossibile creare un nuovo script per questo sistema di particelle.
	</notification>
	<notification name="ParticleScriptNotFound">
		Impossibile trovare lo script appena creato per questo sistema di particelle.
	</notification>
	<notification name="ParticleScriptCreateTempFileFailed">
		Impossibile creare un file temporaneo per il caricamento dello script.
	</notification>
	<notification name="ParticleScriptInjected">
		Lo script delle particelle è stato iniettato.
		<form name="form">
			<ignore name="ignore" text="Uno script di particelle è stato iniettato nell&apos;oggetto."/>
		</form>
	</notification>
	<notification name="ParticleScriptCapsFailed">
		Impossibile iniettare lo script nell&apos;oggetto. La richiesta di riferimenti ha restituito un indirizzo vuoto.
	</notification>
	<notification name="ParticleScriptCopiedToClipboard">
		Lo script LSL per creare questo sistema di particelle è stato copiato negli appunti. Può ora essere incollato in uno script ed usato.
		<form name="form">
			<ignore name="ignore" text="Uno script di particelle è stato copiato negli appunti."/>
		</form>
	</notification>
	<notification name="DebugSettingsWarning">
		Attenzione! L&apos;uso della finestra delle impostazioni di debug non è consigliato. La modifica delle impostazioni debug può avere un serio effetto sul funzionamento e può condurre alla perdita di dati, funzioni o anche di accesso ai servizi. Non cambiare nessun valore senza sapere esattamente cosa si sta facendo.
		<form name="form">
			<ignore name="ignore" text="Messaggio di avviso sulle impostazioni di debug"/>
		</form>
	</notification>
	<notification name="ControlNameCopiedToClipboard">
		Il nome di questa impostazione di debug è stato copiato negli appunti. Può essere incollata altrove ed usata.
		<form name="form">
			<ignore name="ignore" text="Il nome di una impostazione di debug è stato copiato negli appunti"/>
		</form>
	</notification>
	<notification name="SanityCheck">
		[APP_NAME] ha rilevato un problema con le impostazioni:

[SANITY_MESSAGE]

Ragione: [SANITY_COMMENT]

Valore attuale: [CURRENT_VALUE]
		<form name="form">
			<ignore name="ignore" text="Una impostazione non ha superato il controllo di correttezza."/>
		</form>
	</notification>
	<notification name="TeleportToAvatarNotPossible">
		Non è possibile teleportarsi verso questo avatar perché la sua esatta posizione è sconosciuta.
	</notification>
	<notification name="ZoomToAvatarNotPossible">
		Impossibile inquadrare questo avatar perché è fuori portata.
	</notification>
	<notification name="TrackAvatarNotPossible">
		Impossibile seguire questo avatar perché è oltre la portata del radar.
	</notification>
	<notification name="CacheEmpty">
		La cache del viewer è vuota. Sono possibili rallentamenti nel framerate e nel caricamento dell&apos;inventario per un breve tempo, mentre vengono caricati i nuovi contenuti.
	</notification>
<!-- Commented out because without an update it would show false information!
	<notification name="FirstJoinSupportGroup2">
		Benvenuti al gruppo di supporto di Phoenix/Firestorm!

Per rendere il supporto più efficace, raccomandiamo di annunciare la versione del programma al gruppo. Il numero di versione può essere allegato ad ogni chat inviata al gruppo. I membri del gruppo di supporto possono dare suggerimenti più efficaci se conoscono la versione usata.

Questa funzione può essere abilitata in qualsiasi momento nel pannello di configuraizone dei gruppi.

Abilitare l&apos;invio automatico della versione?
		<form name="form">
			<button name="OK_okcancelignore" text="Sì"/>
			<button name="Cancel_okcancelignore" text="No"/>
			<ignore name="ignore" text="Iscrizione al gruppo di supporto Phoenix/Firestorm" save_option="true" />
		</form>
	</notification>
-->
	<notification name="ConfirmScriptModify">
		Modificare gli script negli oggetti selezionati?
		<usetemplate ignoretext="Conferma prima di modificare script nella selezione" name="okcancelignore" notext="Annulla" />
	</notification>
	<notification name="LocalBitmapsUpdateFileNotFound">
		[FNAME] non è stato aggiornato perché il file non è stato più trovato.
Gli aggiornamenti futuri per questo file sono disattivati.
	</notification>
	<notification name="LocalBitmapsUpdateFailedFinal">
		[FNAME] non è stato aperto o decodificato dopo [NRETRIES] tentativi, viene considerato danneggiato.
Gli aggiornamenti futuri per questo file sono disattivati.
	</notification>
	<notification name="LocalBitmapsVerifyFail">
		Tentativo di aggiungere un file immagine [FNAME] non valido o non leggibile che non è stato possibile aprire o decodificare.
Tentativo annullato.
	</notification>
	<notification name="PathfindingReturnMultipleItems">
		Stai per restituire [NUM_ITEMS] elementi. Continuare?
		<usetemplate ignoretext="Sei sicuro di volere restituire più oggetti?" name="okcancelignore" notext="No" yestext="Sì"/>
	</notification>
	<notification name="PathfindingDeleteMultipleItems">
		Stai per cancellare [NUM_ITEMS] elementi. Continuare?
		<usetemplate ignoretext="Sei sicuro di volere eliminare più oggetti?" name="okcancelignore" notext="No" yestext="Sì"/>
	</notification>
	<notification name="AvatarFrozen">
		[AV_FREEZER] ti ha congelato. Non ti puoi muovere o interagire con il mondo.
	</notification>
	<notification name="AvatarFrozenDuration">
		[AV_FREEZER] ti ha congelato per [AV_FREEZE_TIME] secondi. Non ti puoi muovere o interagire con il mondo.
	</notification>
	<notification name="YouFrozeAvatar">
		Avatar congelato.
	</notification>
	<notification name="AvatarHasUnFrozenYou">
		[AV_FREEZER] ti ha scongelato.
	</notification>
	<notification name="AvatarUnFrozen">
		Avatar scongelato.
	</notification>
	<notification name="AvatarFreezeFailure">
		La congelazione non ha avuto successo perché non hai le autorizzazioni dell&apos;amministratore per quel lotto.
	</notification>
	<notification name="AvatarFreezeThaw">
		Non sei più congelato, puoi continuare.
	</notification>
	<notification name="AvatarCantFreeze">
		Non puoi congelare quel residente.
	</notification>
	<notification name="NowOwnObject">
		Sei ora il proprietario dell&apos;oggetto [OBJECT_NAME]
	</notification>
	<notification name="CantRezOnLand">
		Non puoi rezzare l&apos;oggetto a [OBJECT_POS] perché non è consentito dal proprietario del terreno.  Usa lo strumento terreno per visualizzare a chi appartiene il terreno.
	</notification>
	<notification name="RezFailTooManyRequests">
		Oggetto non rezzato perché ci sono troppe richieste.
	</notification>
	<notification name="SitFailCantMove">
		Non puoi sederti perché al momento non puoi muoverti.
	</notification>
	<notification name="SitFailNotAllowedOnLand">
		Non puoi sederti perché non ti è consentito entrare in quel terreno.
	</notification>
	<notification name="SitFailNotSameRegion">
		Prova ad avvicinarti. Non puoi sederti su un oggetto perché
non è nella stessa regione in cui ti trovi.
	</notification>
	<notification name="ChatHistoryIsBusyAlert">
		Lo storico della chat è impegnato in un&apos;operazione precedente. Riprovare tra qualche minuto o scegliere la chat con altre persone.
	</notification>
	<notification name="NoNewObjectRegionFull">
		Impossibile creare il nuovo oggetto. La regione è piena.
	</notification>
	<notification name="FailedToPlaceObject">
		Il posizionamento dell&apos;oggetto nella posizione specificata non è riuscito.  Riprova.
	</notification>
	<notification name="NoOwnNoGardening">
		Non puoi creare alberi ed erba su terreni che non sono di tua proprietà.
	</notification>
	<notification name="NoCopyPermsNoObject">
		Copia non riuscita perché non hai il permesso per copiare l’oggetto &lt;nolink&gt;&apos;[OBJ_NAME]&apos;&lt;/nolink&gt;.
	</notification>
	<notification name="NoTransPermsNoObject">
		Copia non riuscita perché l’oggetto &lt;nolink&gt;&apos;[OBJ_NAME]&apos;&lt;/nolink&gt; non può esserti trasferito.
	</notification>
	<notification name="AddToNavMeshNoCopy">
		Copia non riuscita perché l’oggetto &lt;nolink&gt;&apos;[OBJ_NAME]&apos;&lt;/nolink&gt; contribuisce al navmesh.
	</notification>
	<notification name="DupeWithNoRootsSelected">
		Duplicato senza oggetto principale selezionato.
	</notification>
	<notification name="CantDupeCuzRegionIsFull">
		Impossibile duplicare gli oggetti perché la regione è piena.
	</notification>
	<notification name="CantDupeCuzParcelNotFound">
		Impossibile duplicare gli oggetti - Impossibile trovare i lotti in cui si trovano.
	</notification>
	<notification name="CantCreateCuzParcelFull">
		Impossibile creare l&apos;oggetto perché 
il lotto è pieno.
	</notification>
	<notification name="RezAttemptFailed">
		Tentativo di rezzare un oggetto non riuscito.
	</notification>
	<notification name="ToxicInvRezAttemptFailed">
		Impossibile creare un oggetto che ha causato problemi in questa regione.
	</notification>
	<notification name="InvItemIsBlacklisted">
		L&apos;oggetto dell&apos;inventario è stato aggiunto alla lista nera.
	</notification>
	<notification name="NoCanRezObjects">
		Al momento non ti è consentito creare oggetti.
	</notification>
	<notification name="LandSearchBlocked">
		Ricerca terreno bloccata.
Hai eseguito troppe ricerche terreno in un breve tempo.
Riprova tra un minuto.
	</notification>
	<notification name="NotEnoughResourcesToAttach">
		Risorse di script non sufficienti per collegare l&apos;oggetto.
	</notification>
	<notification name="YouDiedAndGotTPHome">
		Sei deceduto e sei stato teleportato alla tua posizione di casa.
	</notification>
	<notification name="EjectComingSoon">
		Non sei più benvenuto qui e hai [EJECT_TIME] secondi per andartene.
	</notification>
	<notification name="NoEnterRegionMaybeFull">
		Non puoi entrare nella regione "[NAME]".
	</notification>
	<notification name="SaveBackToInvDisabled">
		Opzione Salva nell&apos;inventario disattivata
	</notification>
	<notification name="NoExistNoSaveToContents">
		Impossibile salvare &apos;[OBJ_NAME]&apos; nei contenuti dell&apos;oggetto perché l&apos;oggetto da cui è stato rezzato non esiste più.
	</notification>
	<notification name="NoModNoSaveToContents">
		Impossibile salvare &lt;nolink&gt;&apos;[OBJ_NAME]&apos;&lt;/nolink&gt; in contenuti oggetto perché non hai i permessi per modificare l’oggetto &lt;nolink&gt;&apos;[DEST_NAME]’&lt;/nolink&gt;.
	</notification>
	<notification name="NoSaveBackToInvDisabled">
		Impossibile salvare &lt;nolink&gt;&apos;[OBJ_NAME]&apos;&lt;/nolink&gt; nell’inventario: questa operazione è stata disabilitata.
	</notification>
	<notification name="NoCopyNoSelCopy">
		Non puoi copiare la selezione perché non hai il permesso di copiare l’oggetto &lt;nolink&gt;&apos;[OBJ_NAME]&apos;&lt;/nolink&gt;.
	</notification>
	<notification name="NoTransNoSelCopy">
		Non puoi copiare la selezione perché l’oggetto &lt;nolink&gt;&apos;[OBJ_NAME]&apos;&lt;/nolink&gt; non è trasferibile.
	</notification>
	<notification name="NoTransNoCopy">
		Non puoi copiare la selezione perché l’oggetto &lt;nolink&gt;&apos;[OBJ_NAME]&apos;&lt;/nolink&gt; non è trasferibile.
	</notification>
	<notification name="NoPermsNoRemoval">
		La rimozione dell’oggetto &lt;nolink&gt;&apos;[OBJ_NAME]&apos;&lt;/nolink&gt; dal simulatore è disattivata dal sistema dei permessi.
	</notification>
	<notification name="NoModNoSaveSelection">
		Non puoi copiare la selezione perché non hai il permesso di modificare l’oggetto &lt;nolink&gt;&apos;[OBJ_NAME]&apos;&lt;/nolink&gt;.
	</notification>
	<notification name="NoCopyNoSaveSelection">
		Non puoi copiare la selezione perché l’oggetto &lt;nolink&gt;&apos;[OBJ_NAME]&apos;&lt;/nolink&gt; non è copiabile.
	</notification>
	<notification name="NoModNoTaking">
		Non puoi prendere ciò che hai selezionato perché non hai il permesso di modificare l’oggetto &lt;nolink&gt;&apos;[OBJ_NAME]&apos;&lt;/nolink&gt;.
	</notification>
	<notification name="RezDestInternalError">
		Errore interno: tipo di destinazione sconosciuto.
	</notification>
	<notification name="DeleteFailObjNotFound">
		Cancellazione non riuscita perché l&apos;oggetto non è stato trovato.
	</notification>
	<notification name="SorryCantEjectUser">
		Non puoi espellere quel residente.
	</notification>
	<notification name="RegionSezNotAHome">
		Questa regione non ti consente di impostare qui la tua posizione casa.
	</notification>
	<notification name="HomeLocationLimits">
		Puoi impostare la tua posizione casa nel tuo terreno o in un Infohub sulla terraferma.
	</notification>
	<notification name="HomePositionSet">
		Posizione casa impostata.
	</notification>
	<notification name="AvatarEjected">
		Avatar espulso.
	</notification>
	<notification name="AvatarEjectFailed">
		L&apos;espulsione non ha avuto successo perché non hai l&apos;autorizzazione dell&apos;amministratore del lotto.
	</notification>
	<notification name="CMOParcelFull">
		Impossibile muovere l&apos;oggetto &apos;[O]&apos; a
[P] nella regione [R] perché il lotto è pieno.
	</notification>
	<notification name="CMOParcelPerms">
		Impossibile muovere l&apos;oggetto &apos;[O]&apos; a
[P] nella regione [R] perché i tuoi oggetti non sono ammessi su questo lotto.
	</notification>
	<notification name="CMOParcelResources">
		Impossibile muovere l&apos;oggetto &apos;[O]&apos; a
[P] nella regione [R] perché non ci sono risorse sufficienti per l&apos;oggetto su questo lotto.
	</notification>
	<notification name="NoParcelPermsNoObject">
		Copia fallita perché manca l&apos;accesso a quel lotto.
	</notification>
	<notification name="CMORegionVersion">
		Impossibile muovere l&apos;oggetto &apos;[O]&apos; a
[P] nella regione [R] perché nell&apos;altra regione è in esecuzione una versione precedente che non consente la ricezione di questo oggetto attraverso i confini tra regioni.
	</notification>
	<notification name="CantMoveObjectNavMesh">
		Impossibile muovere l&apos;oggetto &apos;[O]&apos; a
[P] nella regione [R] perché non puoi modificare il navmesh attraverso il confine tra regioni.
	</notification>
	<notification name="CMOWTF">
		Impossibile muovere l&apos;oggetto &apos;[O]&apos; a
[P] nella regione [R] per un motivo sconosciuto. ([F])
	</notification>
	<notification name="NoPermModifyObject">
		Non hai l&apos;autorizzazione necessaria per modificare questo oggetto.
	</notification>
	<notification name="TooMuchObjectInventorySelected">
		Sono selezionati troppi oggetti con inventario grande. Selezionare meno oggetti e riprovare.
	</notification>
	<notification name="CantEnablePhysObjContributesToNav">
		Non è possibile attivare la fisica per un oggetto che contribuisce al navmesh.
	</notification>
	<notification name="CantEnablePhysKeyframedObj">
		Impossibile attivare la fisica per oggetti keyframe.
	</notification>
	<notification name="CantEnablePhysNotEnoughLandResources">
		Impossibile attivare la fisica per l&apos;oggetto -- risorse di terreno insufficienti.
	</notification>
	<notification name="CantEnablePhysCostTooGreat">
		Impossibile attivare la fisica per un oggetto con un costo delle risorse della fisica maggiore di [MAX_OBJECTS]
	</notification>
	<notification name="PhantomWithConcavePiece">
		Questo oggetto non può avere un pezzo concavo perché è un oggetto fantasma e contribuisce al navmesh.
	</notification>
	<notification name="UnableAddItem">
		Aggiunta elemento non riuscita.
	</notification>
	<notification name="UnableEditItem">
		Impossibile modificare questo elemento.
	</notification>
	<notification name="NoPermToEdit">
		Non sei autorizzato a modificare questo elemento.
	</notification>
	<notification name="NoPermToCopyInventory">
		Non ti è permesso copiare quell&apos;inventario.
	</notification>
	<notification name="CantSaveItemDoesntExist">
		Impossibile salvare i contenuti dell&apos;oggetto: L&apos;elemento non esiste più.
	</notification>
	<notification name="CantSaveItemAlreadyExists">
		Impossibile salvare nei contenuti dell&apos;oggetto: Nell&apos;inventario esiste già un elemento con quel nome.
	</notification>
	<notification name="CantSaveModifyAttachment">
		Impossibile salvare i contenuti dell&apos;oggetto: Verrebbero modificate le autorizzazioni per il collegamento.
	</notification>
	<notification name="AttachmentHasTooMuchInventory">
		I tuoi oggetti attaccati contengono troppo inventario per aggiungerne ancora.
	</notification>	
	<notification name="TooManyScripts">
		Troppi script.
	</notification>
	<notification name="UnableAddScript">
		Aggiunta script non riuscita.
	</notification>
	<notification name="AssetServerTimeoutObjReturn">
		Il server degli asset non ha inviato una risposta entro il tempo massimo. Oggetto restituito alla sim.
	</notification>
	<notification name="RegionDisablePhysicsShapes">
		In questa regione non sono attivate le forme per la fisica.
	</notification>
	<notification name="NoModNavmeshAcrossRegions">
		Non puoi modificare il navmesh attraverso il confine tra le regioni.
	</notification>
	<notification name="NoSetPhysicsPropertiesOnObjectType">
		Impossibile impostare le proprietà della fisica per quel tipo di oggetto.
	</notification>
	<notification name="NoSetRootPrimWithNoShape">
		impossibile impostare un prim principale senza forma.
	</notification>
	<notification name="NoRegionSupportPhysMats">
		In questa regione non sono attivati i materiali per la fisica.
	</notification>
	<notification name="OnlyRootPrimPhysMats">
		I materiali per la fisica possono essere modificati solo i prim principali.
	</notification>
	<notification name="NoSupportCharacterPhysMats">
		L&apos;impostazione dei materiali per la fisica nei caratteri non è ancora supportata.
	</notification>
	<notification name="InvalidPhysMatProperty">
		Almeno una delle proprietà dei materiali per la fisica non è valida.
	</notification>
	<notification name="NoPermsAlterStitchingMeshObj">
		Non puoi alterare il tipo di punto di un oggetto mesh.
	</notification>
	<notification name="NoPermsAlterShapeMeshObj">
		Non puoi alterare la forma di un oggetto mesh.
	</notification>
	<notification name="FullRegionCantEnter">
		Non puoi entrare in questa regione perché è piena.
	</notification>
	<notification name="LinkFailedOwnersDiffer">
		Collegamento non riuscito -- i proprietari non corrispondono
	</notification>
	<notification name="LinkFailedNoModNavmeshAcrossRegions">
		Collegamento non riuscito -- non puoi modificare il navmesh attraverso il confine tra le regioni.
	</notification>
	<notification name="LinkFailedNoPermToEdit">
		Collegamento non riuscito perché non hai le autorizzazioni necessarie per la modifica.
	</notification>
	<notification name="LinkFailedTooManyPrims">
		Collegamento non riuscito -- troppe primitive.
	</notification>
	<notification name="LinkFailedCantLinkNoCopyNoTrans">
		Collegamento non riuscito -- impossibile collegare elementi senza copia ed elementi senza trasferimento
	</notification>
	<notification name="LinkFailedNothingLinkable">
		Collegamento non riuscito -- niente di collegabile.
	</notification>
	<notification name="LinkFailedTooManyPathfindingChars">
		Collegamento non riuscito -- troppi personaggi con pathfinding
	</notification>
	<notification name="LinkFailedInsufficientLand">
		Collegamento non riuscito -- risorse terreno non sufficienti
	</notification>
	<notification name="LinkFailedTooMuchPhysics">
		L&apos;oggetto usa troppe risorse per la fisica -- le sue dinamiche sono state disattivate.
	</notification>
	<notification name="EstateManagerFailedllTeleportHome">
		L&apos;oggetto &apos;[OBJECT_NAME]&apos; a [SLURL] non può eseguire il teleport del gestore della proprietà alla sua casa.
	</notification>
	<notification name="TeleportedHomeByObjectOnParcel">
		Sei stato teleportato a casa dall&apos;oggetto &apos;[OBJECT_NAME]&apos; del lotto &apos;[PARCEL_NAME]&apos;
	</notification>
	<notification name="TeleportedHomeByObject">
		Sei stato teleportato a casa dall&apos;oggetto &apos;[OBJECT_NAME]&apos;
	</notification>
	<notification name="TeleportedByAttachment">
		Sei stato teleportato da un elemento collegato a [ITEM_ID]
		<usetemplate ignoretext="Teleport: sei stato teleportato da un elemento accessorio" name="notifyignore"/>
	</notification>
	<notification name="TeleportedByObjectOnParcel">
		Sei stato teleportato dall&apos;oggetto &apos;[OBJECT_NAME]&apos; sul lotto &apos;[PARCEL_NAME]&apos;
		<usetemplate ignoretext="Teleport: sei stato teleportato su un lotto da un oggetto" name="notifyignore"/>
	</notification>
	<notification name="TeleportedByObjectOwnedBy">
		Sei stato teleportato dall&apos;oggetto &apos;[OBJECT_NAME]&apos; di proprietà di [OWNER_ID]
	</notification>
	<notification name="TeleportedByObjectUnknownUser">
		Sei stato teleportato dall&apos;oggetto &apos;[OBJECT_NAME]&apos; di proprietà di un utente sconosciuto.
	</notification>
	<notification name="StandDeniedByObject">
		'[OBJECT_NAME]' al momento non ti permette di stare in piedi.
	</notification>
	<notification name="ResitDeniedByObject">
		'[OBJECT_NAME]' al momento non ti permette di cambiare seduta.
	</notification>
	<notification name="CantCreateObjectRegionFull">
		Impossibile creare l&apos;oggetto richiesto. La regione è piena.
	</notification>
	<notification name="CantCreateAnimatedObjectTooLarge">
		Impossibile unire questi oggetti poichè l’oggetto animato che ne risulterebbe sarebbe superiore al limite triangolo con rig.
	</notification>
	<notification name="CantAttackMultipleObjOneSpot">
		Non puoi attaccare più oggetti a un singolo punto.
	</notification>
	<notification name="CantCreateMultipleObjAtLoc">
		Non puoi creare oggetti multipli in questa posizione.
	</notification>
	<notification name="UnableToCreateObjTimeOut">
		Impossibile creare l&apos;oggetto richiesto. L&apos;oggetto non è presente nel database.
	</notification>
	<notification name="UnableToCreateObjUnknown">
		Impossibile creare l&apos;oggetto richiesto. Tempo scaduto per la richiesta. Riprova.
	</notification>
	<notification name="UnableToCreateObjMissingFromDB">
		Impossibile creare l&apos;oggetto richiesto. Riprova.
	</notification>
	<notification name="RezFailureTookTooLong">
		Rezzing non riuscito. Il caricamento dell&apos;oggetto richiesto è durato troppo a lungo.
	</notification>
	<notification name="FailedToPlaceObjAtLoc">
		Il posizionamento dell&apos;oggetto nella posizione specificata non è riuscito.  Riprova.
	</notification>
	<notification name="CantCreatePlantsOnLand">
		Non puoi creare piante su questo terreno.
	</notification>
	<notification name="CantRestoreObjectNoWorldPos">
		Impossibile ripristinare l&apos;oggetto. Nessuna posizione trovata nel mondo virtuale.
	</notification>
	<notification name="CantRezObjectInvalidMeshData">
		Impossibile rezzare l&apos;oggetto perché i dati della mesh non sono validi.
	</notification>
	<notification name="CantRezObjectTooManyScripts">
		Impossibile rezzare l&apos;oggetto perché ci sono già troppi script in questa regione.
	</notification>
	<notification name="CantCreateObjectNoAccess">
		Le tue autorizzazioni di accesso non ti permettono di creare oggetti in quella posizione.
	</notification>
	<notification name="CantCreateObject">
		Al momento non ti è consentito creare oggetti.
	</notification>
	<notification name="InvalidObjectParams">
		Parametri oggetto non validi
	</notification>
	<notification name="CantDuplicateObjectNoAcess">
		Le tue autorizzazioni di accesso non ti permettono di duplicare oggetti in questa posizione.
	</notification>
	<notification name="CantChangeShape">
		Non ti è consentito modificare questa forma.
	</notification>
	<notification name="NoPermsTooManyAttachedAnimatedObjects">
		L’operazione farebbe superare il limite consentito al numero di oggetti animati allegati.
	</notification>
	<notification name="NoPermsLinkAnimatedObjectTooLarge">
		Impossibile unire questi oggetti poichè l’oggetto animato che ne risulterebbe sarebbe superiore al limite triangolo con rig.
	</notification>
	<notification name="NoPermsSetFlagAnimatedObjectTooLarge">
		Impossibile unire questi oggetti poichè l’oggetto animato che ne risulterebbe sarebbe superiore al limite triangolo con rig.
	</notification>
	<notification name="CantChangeAnimatedObjectStateInsufficientLand">
		Impossibile cambiare lo stato dell’oggetto animato poichè andrebbe oltre il limite del lotto.
	</notification>
	<notification name="ErrorNoMeshData">
		Errore del server: impossibile completare l’operazione poichè i dati mesh non sono stati caricati.
	</notification>
	<notification name="NoAccessToClaimObjects">
		Le tue autorizzazioni di accesso non ti permettono di richiedere oggetti in questa posizione.
	</notification>
	<notification name="DeedFailedNoPermToDeedForGroup">
		Assegnazione non riuscita perché non hai l&apos;autorizzazione necessaria per assegnare oggetti per il tuo gruppo.
	</notification>
	<notification name="NoPrivsToBuyObject">
		Le tue autorizzazioni di accesso non ti permettono di acquistare oggetti in questa posizione.
	</notification>
	<notification name="CantAttachObjectAvatarSittingOnIt">
		Impossibile collegare l&apos;oggetto perché un avatar è seduto sopra.
	</notification>
	<notification name="WhyAreYouTryingToWearShrubbery">
		Alberi ed erba non possono essere indossati come collegati.
	</notification>
	<notification name="CantAttachGroupOwnedObjs">
		Impossibile attaccare oggetti di proprietà di un gruppo.
	</notification>
	<notification name="CantAttachObjectsNotOwned">
		Non puoi attaccare oggetti che non sono di tua proprietà.
	</notification>
	<notification name="CantAttachNavmeshObjects">
		Impossibile attaccare oggetti che contribuiscono a navmesh.
	</notification>
	<notification name="CantAttachObjectNoMovePermissions">
		L&apos;oggetto non può essere collegato perché non sei autorizzato a muoverlo.
	</notification>
	<notification name="CantAttachNotEnoughScriptResources">
		Risorse di script non sufficienti per attaccare l&apos;oggetto.
	</notification>
	<notification name="CantAttachObjectBeingRemoved">
		L'oggetto non può essere attaccato perché già rimosso.
	</notification>
	<notification name="CantDropItemTrialUser">
		Non puoi lasciare oggetti qui, prova la zona Prova gratuita.
	</notification>
	<notification name="CantDropMeshAttachment">
		Non puoi posare elementi mesh attaccati. Stacca nell&apos;inventario e quindi rezza nel mondo virtuale.
	</notification>
	<notification name="CantDropAttachmentNoPermission">
		Impossibile rimuovere l&apos;elemento collegato: non hai l&apos;autorizzazione necessaria per rimuoverlo qui.
	</notification>
	<notification name="CantDropAttachmentInsufficientLandResources">
		Impossibile rimuovere l&apos;elemento collegato: risorse terreno disponibili non sufficienti.
	</notification>
	<notification name="CantDropAttachmentInsufficientResources">
		Impossibile rimuovere gli elementi collegati: risorse disponibili non sufficienti.
	</notification>
	<notification name="CantDropObjectFullParcel">
		Non puoi lasciare l&apos;oggetto qui.  Il lotto è pieno.
	</notification>
	<notification name="CantTouchObjectBannedFromParcel">
		Non puoi toccare/afferrare questo oggetto perché sei stato bandito dal lotto di terreno.
	</notification>
	<notification name="PlzNarrowDeleteParams">
		Restringi i parametri per la cancellazione.
	</notification>
	<notification name="UnableToUploadAsset">
		Impossibile caricare l&apos;asset.
	</notification>
	<notification name="CantTeleportCouldNotFindUser">
		Utente da teleportare a casa non trovato
	</notification>
	<notification name="GodlikeRequestFailed">
		richiesta superpoteri non riuscita
	</notification>
	<notification name="GenericRequestFailed">
		richiesta generica non riuscita
	</notification>
	<notification name="CantUploadPostcard">
		Impossibile caricare la cartolina.  Riprova più tardi.
	</notification>
	<notification name="CantFetchInventoryForGroupNotice">
		I dettagli dell&apos;inventario per l&apos;avviso di gruppo non sono stati trovati.
	</notification>
	<notification name="CantSendGroupNoticeNotPermitted">
		Impossibile inviare l&apos;avviso di gruppo -- non consentito.
	</notification>
	<notification name="CantSendGroupNoticeCantConstructInventory">
		Impossibile inviare l&apos;avviso di gruppo -- impossibile costruire l&apos;inventario.
	</notification>
	<notification name="CantParceInventoryInNotice">
		Impossibile analizzare l&apos;inventario nell&apos;avviso.
	</notification>
	<notification name="TerrainUploadFailed">
		Caricamento terreno non riuscito.
	</notification>
	<notification name="TerrainFileWritten">
		File terreno scritto.
	</notification>
	<notification name="TerrainFileWrittenStartingDownload">
		File terreno generato, avvio del download...
	</notification>
	<notification name="TerrainBaked">
		Baking terreno completata.
	</notification>
	<notification name="TenObjectsDisabledPlzRefresh">
		Sono stati disattivati solo i primi 10 oggetti. Se necessario, aggiorna e seleziona nuovamente.
	</notification>
	<notification name="UpdateViewerBuyParcel">
		Devi aggiornare il viewer per poter acquistare questo lotto.
	</notification>
	<notification name="CantBuyParcelNotForSale">
		Impossibile acquistare, questo lotto non è in vendita.
	</notification>
	<notification name="CantBuySalePriceOrLandAreaChanged">
		Impossibile acquistare. Il prezzo o l&apos;area del terreno sono stati cambiati.
	</notification>
	<notification name="CantBuyParcelNotAuthorized">
		Non sei l&apos;acquirente autorizzato di questo lotto.
	</notification>
	<notification name="CantBuyParcelAwaitingPurchaseAuth">
		Non puoi acquistare questo lotto perché è in attesa di autorizzazione all&apos;acquisto
	</notification>
	<notification name="CantBuildOverflowParcel">
		Non puoi costruire oggetti qui perché si supererebbe il limite per il lotto.
	</notification>
	<notification name="SelectedMultipleOwnedLand">
		hai selezionato terreni con proprietari diversi. Seleziona un&apos;area più piccola e riprova.
	</notification>
	<notification name="CantJoinTooFewLeasedParcels">
		Non sono stati selezionati abbastanza lotti affittati da collegare.
	</notification>
	<notification name="CantDivideLandMultipleParcelsSelected">
		Impossibile suddividere il terreno.
È stato selezionato più di un lotto.
Prova a selezionare un pezzo di terreno più piccolo.
	</notification>
	<notification name="CantDivideLandCantFindParcel">
		Impossibile suddividere il terreno.
Lotto non trovato.
Invia una segnalazione con Aiuto -&gt; Segnala bug...
	</notification>
	<notification name="CantDivideLandWholeParcelSelected">
		Impossibile suddividere il terreno. È stato selezionato un intero lotto.
Prova a selezionare un pezzo di terreno più piccolo.
	</notification>
	<notification name="LandHasBeenDivided">
		Il terreno è stato diviso.
	</notification>
	<notification name="PassPurchased">
		Hai acquistato un pass.
	</notification>
	<notification name="RegionDisallowsClassifieds">
		Nella regione non sono permessi gli annunci pubblicitari.
	</notification>
	<notification name="LandPassExpireSoon">
		Il tuo pass per questo terreno è quasi scaduto.
	</notification>
	<notification name="CantSitNoSuitableSurface">
		Nessuna superficie adatta a sedersi, prova un altro luogo.
	</notification>
	<notification name="CantSitNoRoom">
		Non c&apos;è posto per sedersi, prova un altro luogo.
	</notification>
	<notification name="ClaimObjectFailedNoPermission">
		La richiesta dell&apos;oggetto non ha avuto successo perché non hai l&apos;autorizzazione necessaria.
	</notification>
	<notification name="ClaimObjectFailedNoMoney">
		La richiesta dell&apos;oggetto non ha avuto successo perché non hai L$ sufficienti.
	</notification>
	<notification name="CantDeedGroupLand">
		Non puoi assegnare terreno di proprietà di un gruppo.
	</notification>
	<notification name="BuyObjectFailedNoMoney">
		L&apos;acquisto dell&apos;oggetto non ha avuto successo perché non hai L$ sufficienti.
	</notification>
	<notification name="BuyInventoryFailedNoMoney">
		L&apos;acquisto dell&apos;inventario non ha avuto successo perché non hai L$ sufficienti.
	</notification>
	<notification name="BuyPassFailedNoMoney">
		Non hai abbastanza L$ per acquistare un pass per questo terreno.
	</notification>
	<notification name="CantBuyPassTryAgain">
		Al momento non puoi acquistare un pass.  Riprova più tardi.
	</notification>
	<notification name="CantCreateObjectParcelFull">
		Impossibile creare l&apos;oggetto perché il lotto è pieno.
	</notification>
	<notification name="FailedPlacingObject">
		Il posizionamento dell&apos;oggetto nella posizione specificata non è riuscito.  Riprova.
	</notification>
	<notification name="CantCreateLandmarkForEvent">
		Impossibile creare il punto di riferimento per l&apos;evento.
	</notification>
	<notification name="GodBeatsFreeze">
		I tuoi superpoteri hanno interrotto la congelazione.
	</notification>
	<notification name="SpecialPowersRequestFailedLogged">
		Richiesta di poteri speciali non riuscita. La richiesta è stata registrata.
	</notification>
	<notification name="ExpireExplanation">
		Al momento il sistema non è in grado di elaborare la tua richiesta. Tempo scaduto per la richiesta.
	</notification>
	<notification name="DieExplanation">
		Il sistema non è in grado di elaborare la tua richiesta.
	</notification>
	<notification name="AddPrimitiveFailure">
		Denaro insufficiente per creare una primitiva.
	</notification>
	<notification name="RezObjectFailure">
		Denaro insufficiente per creare un oggetto.
	</notification>
	<notification name="ResetHomePositionNotLegal">
		Posizione casa ripristinata perché non era valida.
	</notification>
	<notification name="CantInviteRegionFull">
		Al momento non puoi invitare nessuno alla tua posizione perché la regione è piena. Riprova più tardi.
	</notification>
	<notification name="CantSetHomeAtRegion">
		Questa regione non ti consente di impostare qui la tua posizione casa.
	</notification>
	<notification name="ListValidHomeLocations">
		Puoi impostare la tua posizione casa nel tuo terreno o in un Infohub sulla terraferma.
	</notification>
	<notification name="SetHomePosition">
		Posizione casa impostata.
	</notification>
	<notification name="CantDerezInventoryError">
		Impossibile derezzare l&apos;oggetto a causa di un errore nell&apos;inventario.
	</notification>
	<notification name="CantCreateRequestedInv">
		Impossibile creare l&apos;inventario richiesto.
	</notification>
	<notification name="CantCreateRequestedInvFolder">
		Impossibile creare la cartella dell&apos;inventario richiesta.
	</notification>
	<notification name="CantCreateInventory">
		Impossibile creare quell&apos;inventario.
	</notification>
	<notification name="CantCreateLandmark">
		Impossibile creare il segnaposto.
	</notification>
	<notification name="CantCreateOutfit">
		L&apos;abito non può essere creato in questo momento. Riprova tra un minuto.
	</notification>
	<notification name="InventoryNotForSale">
		L&apos;inventario non è in vendita.
	</notification>
	<notification name="CantFindInvItem">
		Impossibile trovare l&apos;elemento nell&apos;inventario.
	</notification>
	<notification name="CantFindObject">
		Impossibile trovare l&apos;oggetto.
	</notification>
	<notification name="CantTransfterMoneyRegionDisabled">
		Il trasferimento di denaro agli oggetti è attualmente disattivato in questa regione.
	</notification>
	<notification name="DroppedMoneyTransferRequest">
		Pagamento non riuscito a causa del carico di sistema.
	</notification>
	<notification name="CantPayNoAgent">
		Non si capisce chi deve essere pagato.
	</notification>
	<notification name="CantDonateToPublicObjects">
		Non puoi dare L$ a oggetti pubblici.
	</notification>
	<notification name="InventoryCreationInWorldObjectFailed">
		Creazione inventario non riuscito per un oggetto nel mondo virtuale.
	</notification>
	<notification name="UserBalanceOrLandUsageError">
		Un errore interno ha impedito l&apos;aggiornamento dei dati. Il saldo in L$ o i lotti posseduti mostrati nel viewer potrebbero non corrispondere ai valori correnti sui server.
	</notification>
	<notification name="LargePrimAgentIntersect">
		Non puoi creare prim grandi che intersecano altri giocatori.  Riprova quando gli altri giocatori si sono spostati.
	</notification>
	<notification name="RLVaChangeStrings">
		Le modifiche faranno effetto dopo il riavvio di [APP_NAME].
	</notification>
	<notification name="RLVaListRequested" label="Richiesta elenco restrizioni da [NAME_LABEL]">
		[NAME_SLURL] ha richiesto la lista delle restrizioni RLV attive.
		<form name="form">
			<button name="Allow" text="Permetti"/>
			<button name="Deny" text="Nega"/>
		</form>
	</notification>
	<notification name="PreferenceChatClearLog">
		Verranno cancellati i registri delle conversazioni precedenti e tutti gli eventuali backup di quel file.
		<usetemplate ignoretext="Conferma prima di cancellare il registro delle conversazioni precedenti." name="okcancelignore" notext="Annulla" />
	</notification>
	<notification name="PreferenceChatDeleteTranscripts">
		Verranno cancellate le trascrizioni di tutte le conversazioni precedenti. L&apos;elenco delle conversazioni passate non cambierà. Tutti i file con i suffissi .txt e txt.backup nella cartella [FOLDER] verranno cancellati.
		<usetemplate ignoretext="Conferma prima di cancellare le trascrizioni." name="okcancelignore" notext="Annulla" />
	</notification>
	<notification name="PreferenceChatPathChanged">
		Impossibile spostare i file. Il percorso precedente è stato ripristinato.
		<usetemplate ignoretext="Impossibile spostare i file. Il percorso precedente è stato ripristinato." name="okignore" />
	</notification>
	<notification name="DefaultObjectPermissions">
		Si è verificato un problema nel salvare le autorizzazioni predefinite dell&apos;oggetto: [REASON].  Riprovare più tardi.
	</notification>
	<notification name="LSLColorCopiedToClipboard">
		Il codice colore LSL è stato copiato negli appunti. Ora può essere incollato nello script.it.
		<form name="form">
			<ignore name="ignore" text="Un codice colore LSL è stato copiato negli appunti"/>
		</form>
	</notification>
	<notification name="FSBWTooHigh">
		Raccomandiamo vivamente di non impostare la larghezza di banda a più di 1500 KBPS. E' improbabile che funzioni bene e quasi certamente non migliora le prestazioni.
	</notification>
	<notification name="FirstUseFlyOverride">
		Attenzione; usare la funzione Forza volo con responsabilità. Il suo uso senza il permesso dei proprietari del terreno potrebbe provocare l&apos;espulsione dal terreno sui cui ci si trova.
	</notification>
	<notification name="ServerVersionChanged">
		La regione in cui si entra utilizza una diversa versione del simulatore.
Simulatore attuale: [NEWVERSION]
Simulatore precedente: [OLDVERSION]
	</notification>
	<notification name="RegExFail">
		Errore nella RegEx:
[EWHAT]
	</notification>
	<notification name="NoHavok">
		Alcune funzioni come [FEATURE] non sono comprese nella versione Opensimulator di [APP_NAME]. Per usare [FEATURE], scaricare [APP_NAME] per Second Life da
[DOWNLOAD_URL]
		<form name="form">
			<ignore name="ignore" text="No Havok Warning"/>
		</form>
	</notification>
	<notification name="StreamListExportSuccess">
		La lista degli stream è stata esportata in XML su [FILENAME].
	</notification>
	<notification name="StreamListImportSuccess">
		La lista degli stream è stata importata da XML.
	</notification>
	<notification name="StreamMetadata">
		♫ In esecuzione:
[TITLE]
[ARTIST] ♫
	</notification>
	<notification name="StreamMetadataNoArtist">
		♫ In esecuzione:
[TITLE] ♫
	</notification>
	<notification name="BackupFinished">
		Le impostazioni sono state salvate.
	</notification>
	<notification name="BackupPathEmpty">
		La cartella del backup è vuota. Per prima cosa indicare una posizione in cui salvare e recuperare le impostazioni.
	</notification>
	<notification name="BackupPathDoesNotExistOrCreateFailed">
		Impossibile trovare o creare la cartella del backup.
	</notification>
	<notification name="BackupPathDoesNotExist">
		Impossibile trovare la cartella del backup.
	</notification>
	<notification name="SettingsRestoreNeedsLogout">
		Il ripristino delle impostazioni richiede un riavvio. Ripristinare le impostazioni e uscire?
		<usetemplate name="okcancelbuttons" notext="Annulla" yestext="Ripristina e esci"/>
	</notification>
	<notification name="RestoreFinished">
		Ripristino completato. Riavviare il viewer.
		<usetemplate name="okbutton" yestext="Esci"/>
	</notification>
	<notification name="ConfirmRestoreQuickPrefsDefaults">
		Questa azione ripristinerà immediatamente il pannello delle impostazioni rapide.

L'azione non può essere annullata.
		<usetemplate ignoretext="Conferma ripristino pannello imp. rapide" name="okcancelignore" notext="Annulla" />
	</notification>
	<notification name="QuickPrefsDuplicateControl">
		Questo controllo esiste già. Sceglierne un altro.
	</notification>
	<notification name="ExportFinished">
		Esportazione terminata e salvata in [FILENAME].
	</notification>
	<notification name="ExportFailed">
		Esportazione fallita. Vedi log per i dettagli.
	</notification>
	<notification name="ExportColladaSuccess">
		[OBJECT] è stato salvato in [FILENAME].
	</notification>
	<notification name="ExportColladaFailure">
		Esportazione di [OBJECT] in [FILENAME] fallita.
	</notification>
	<notification name="MeshMaxConcurrentReqTooHigh">
		Il valore impostato [VALUE], come numero di richeste contemporanee di caricamento di oggetti mesh (impostazione debug [DEBUGNAME]) è maggiore del massimo [MAX]. E' stato riportato al valore normale [DEFAULT].
	</notification>
	<notification name="ImportSuccess">
		[COUNT] [OBJECT] importati correttamente.
	</notification>
	<notification name="AntiSpamBlocked">
		AntiSpam: [SOURCE] bloccato per aver inviato a [QUEUE] ([COUNT]) messaggi in [PERIOD] secondi.
	</notification>
	<notification name="AntiSpamImNewLineFloodBlocked">
		AntiSpam: [SOURCE] bloccato per aver mandato un IM con più di [COUNT] righe.
	</notification>
	<notification name="AntiSpamChatNewLineFloodBlocked">
		AntiSpam: [SOURCE] bloccato per aver mandato in chat un messaggio con più di [COUNT] righe.
	</notification>
	<notification name="SkinDefaultsChangeSettings">
		[MESSAGE]
		<form name="form">
			<ignore name="ignore" text="E' stata cambiata un&apos;impostazione nei valori predefiniti della pelle."/>
		</form>
	</notification>
	<notification name="AddNewContactSet">
		Crea un nuovo set di contatti chiamato:
		<form name="form">
			<input name="message" type="text" default="true">
				Nuovo set di contatti
			</input>
			<button name="Create" text="Crea"/>
			<button name="Cancel" text="Annulla"/>
		</form>
	</notification>
	<notification name="RemoveContactSet">
		Confermare la cancellazione di [SET_NAME]. Non è possibile recuperarlo in seguito.
		<usetemplate ignoretext="Conferma cancellazione set di contatti" name="okcancelignore" notext="Annulla" />
	</notification>
	<notification name="RemoveContactFromSet">
		Confermare la cancellazione di [TARGET] dal set [SET_NAME]
		<usetemplate ignoretext="Conferma cancellazione da set contatti" name="okcancelignore" notext="Annulla" />
	</notification>
	<notification name="RemoveContactsFromSet">
		Confermare la cancellazione di [TARGET] avatar dal set [SET_NAME]
		<usetemplate ignoretext="Conferma cancellazione multipla da un set di contatti " name="okcancelignore" notext="Annulla" />
	</notification>
	<notification name="AddToContactSetSingleSuccess">
		[NAME] aggiunto a [SET].
	</notification>
	<notification name="AddToContactSetMultipleSuccess">
		[COUNT] avatar aggiunti a [SET].
	</notification>
	<notification name="SetAvatarPseudonym">
		Inserire un alias per [AVATAR]:
		<form name="form">
			<button name="Create" text="Crea"/>
			<button name="Cancel" text="Annulla"/>
		</form>
	</notification>
	<notification name="RenameContactSetFailure">
		Non è stato possible rinominare il set di contatti &apos;[SET]&apos; come &apos;[NEW_NAME]&apos;. Esiste già un set con lo stesso nome, oppure il nuovo nome non è valido.
	</notification>
	<notification name="ShapeImportGenericFail">
		Problemi durante l&apos;importazione di [FILENAME]. Vedi log per i dettagli.
	</notification>
	<notification name="ShapeImportVersionFail">
		Importazione forma fallita. Controllare che [FILENAME] sia un file avatar.
	</notification>
	<notification name="AddToMediaList">
		Inserire un nome di dominio da aggiungere a [LIST]:
		<form name="form">
			<button name="Add" text="Aggiungi"/>
			<button name="Cancel" text="Annulla"/>
		</form>
	</notification>
	<notification name="CantRestoreToWorldNoCopy">
		Riporta all&apos;ultima posizione non è possibile per oggetti senza diritti di copia per evitare perdita di contenuti.
	</notification>
	<notification name="ConfirmRemoveCredential">
		Cancellare un accesso salvato per &lt;nolink&gt;[NAME]&lt;/nolink&gt;?
		<form name="form">
			<button name="Cancel" text="Annulla"/>
		</form>
	</notification>
	<notification name="ExodusFlickrVerificationExplanation">
		Per usare la funzione di caricamento su Flickr si deve autorizzare [APP_NAME] ad accedere al proprio profilo. Verrà aperto il web browser sul sito Flickr dove verrà chiesto di accedere ed autorizzare [APP_NAME]. Verrà fornito un codice da incollare in [APP_NAME].

Autorizzare [APP_NAME] a pubblicare su Flickr?
		<usetemplate name="okcancelbuttons" notext="No" yestext="Sì"/>
	</notification>
	<notification name="ExodusFlickrVerificationPrompt">
		Autorizzare [APP_NAME] a pubblicare sull&apos;account Flickr tramite il web browser, quindi riportare qui il codice di autorizzazione dato dal sito:
		<form name="form">
			<button name="Cancel" text="Annulla"/>
		</form>
	</notification>
	<notification name="ExodusFlickrVerificationFailed">
		Autenticazione Flickr fallita. Riprovare dopo aver controllato il codice di verifica.
	</notification>
	<notification name="ExodusFlickrUploadComplete">
		La foto può essere vista [http://www.flickr.com/photos/upload/edit/?ids=[ID] qui].
	</notification>
	<notification name="RegionTrackerAdd">
		Inserire l&apos;etichetta che si vuole usare
per la regione &quot;[REGION]&quot;
		<form name="form">
			<button name="Cancel" text="Annulla"/>
		</form>
	</notification>
	<notification name="SnoozeDuration">
		Durata in secondi del blocco temporaneo chat di gruppo:
		<form name="form">
			<button name="Cancel" text="Annulla"/>
		</form>
	</notification>
	<notification name="SnoozeDurationInvalidInput">
		Inserire un numero valido per la durata del blocco temporaneo chat.
	</notification>
	<notification name="PickLimitReached">
		E' stato raggiunto il numero massimo di preferiti. Non se ne possono aggiungere altri.
	</notification>
	<notification name="GlobalOnlineStatusToggle">
		A causa del carico sul server, la modifica collettiva dello stato di visibilità può impiegare tempo per diventare efficace. Ci vuole pazienza.
		<usetemplate ignoretext="Informa che la modifica dello stato di visibilità può essere ritardata" name="okignore" />
	</notification>
	<notification name="RenderVolumeLODFactorWarning">
		ATTENZIONE: il Livello di Dettaglio (LOD) è impostato a un valore alto.

Per l&apos;uso quotidiano, un fattore LOD da 1 a 3 è sufficiente.
Si prenda in considerazione eventualmente di sostituire gli oggetti che appaiano deformati con quei valori.

Fattore LOD >3: Aumenta il lag. Consigliato solo per scattare foto.
Fattore LOD >4: Usare in circostanze speciali. Si disattiva ad ogni login.
Fattore LOD >8: Non ha effetti apprezzabili. Può causare errori.
	</notification>
	<notification name="CurrencyURIOverrideReceived">
		Questa regione ha attivato un gestore di denaro esterno.
Gli acquisti di valuta fatti attraverso Firestorm sono transazioni tra voi (l&apos;utente) e il fornitore/i fornitori o rivenditore/i della valuta.
Né Firestorm Viewer, né Phoenix Firestorm Viewer Project Inc. o la sua squadra possono essere ritenuti responsabili di spese o danni legati direttamente o indirettamente a queste transazioni.
Se non si ritiene di aderire a questi termini d&apos;uso, non effettuare transazioni usando questo viewer.
		<usetemplate ignoretext="La regione attiva un nuovo portale per la valuta." name="okignore" />
	</notification>
</notifications><|MERGE_RESOLUTION|>--- conflicted
+++ resolved
@@ -2691,30 +2691,9 @@
 	<notification name="NoContentToSearch">
 		Seleziona almeno un tipo di contenuto per la ricerca (Generale, Moderato o Adulti).
 	</notification>
-<<<<<<< HEAD
-=======
-	<notification name="SystemMessage">
-		[MESSAGE]
-	</notification>
 	<notification name="FacebookConnect">
 		[MESSAGE]
 	</notification>
-	<notification name="FlickrConnect">
-		[MESSAGE]
-	</notification>
-	<notification name="TwitterConnect">
-		[MESSAGE]
-	</notification>
-	<notification name="PaymentReceived">
-		[MESSAGE]
-	</notification>
-	<notification name="PaymentSent">
-		[MESSAGE]
-	</notification>
-	<notification name="PaymentFailure">
-		[MESSAGE]
-	</notification>
->>>>>>> 61486b9a
 	<notification name="EventNotification">
 		Notifica eventi:
 
