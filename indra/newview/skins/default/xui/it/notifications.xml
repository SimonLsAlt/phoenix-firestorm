--- conflicted
+++ resolved
@@ -3907,15 +3907,6 @@
 		Non sono stati selezionati abbastanza lotti affittati da collegare.
 	</notification>
 	<notification name="CantDivideLandMultipleParcelsSelected">
-<<<<<<< HEAD
-		Terreno non divisibile. Hai selezionato più di un lotto. Prova a selezionare una quantità di terreno più piccola.
-	</notification>
-	<notification name="CantDivideLandCantFindParcel">
-		impossibile suddividere il terreno. Impossibile trovare il lotto. Invia una segnalazione con Aiuto -&gt; Segnala bug...
-	</notification>
-	<notification name="CantDivideLandWholeParcelSelected">
-		Impossibile suddividere il terreno. È stato selezionato l&apos;intero lotto. Prova a selezionare un pezzo di terreno più piccolo.
-=======
 		Impossibile suddividere il terreno.
 È stato selezionato più di un lotto.
 Prova a selezionare un pezzo di terreno più piccolo.
@@ -3928,7 +3919,6 @@
 	<notification name="CantDivideLandWholeParcelSelected">
 		Impossibile suddividere il terreno. È stato selezionato un intero lotto.
 Prova a selezionare un pezzo di terreno più piccolo.
->>>>>>> c97d191a
 	</notification>
 	<notification name="LandHasBeenDivided">
 		Il terreno è stato diviso.
