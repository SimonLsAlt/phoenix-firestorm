--- conflicted
+++ resolved
@@ -1518,15 +1518,9 @@
 [DOWNLOAD_PATH].
 	</notification>
 	<notification name="RequiredUpdate">
-<<<<<<< HEAD
-		Per accedere è richiesta la versione [VERSION].
-Dovrebbe esserci un aggiornamento installato, ma in apparenza non c'è.
-Scaricarlo da https://secondlife.com/support/downloads/
-=======
 		Per effettuare l&apos;accesso è richiesta la versione [VERSION]. 
 Scaricala dal sito https://secondlife.com/support/downloads/
 		<usetemplate name="okbutton" yestext="OK"/>
->>>>>>> db6d4a3c
 	</notification>
 	<notification name="PauseForUpdate">
 		Per effettuare l&apos;accesso è richiesta la versione [VERSION]. 
@@ -3153,18 +3147,6 @@
 			<button name="Deny" text="Nega"/>
 		</form>
 	</notification>
-<<<<<<< HEAD
-	<notification name="UnknownScriptQuestion">
-		L&apos;autorizzazione per script runtime richiesta da &apos;&lt;nolink&gt;[OBJECTNAME]&lt;/nolink&gt;&apos;, un oggetto di proprietà di &apos;[NAME]&apos;, non è stata riconosciuta nel viewer e non può essere concessa.
-
-Per concedere questa autorizzazione è necessario che il viewer venga aggiornato alla versione più recente da [DOWNLOADURL].
-		<form name="form">
-			<button name="Deny" text="Nega"/>
-			<button name="Mute" text="Blocca"/>
-		</form>
-	</notification>
-=======
->>>>>>> db6d4a3c
 	<notification name="ScriptDialog">
 		&apos;&lt;nolink&gt;[TITLE]&lt;/nolink&gt;&apos; di [NAME]
 [MESSAGE]
