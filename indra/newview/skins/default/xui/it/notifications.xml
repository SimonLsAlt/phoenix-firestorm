<?xml version="1.0" encoding="utf-8"?>
<notifications>
	<global name="skipnexttime">Non mostrare più la prossima volta</global>
	<global name="alwayschoose">Scegli sempre questa opzione</global>
	<global name="implicitclosebutton">Chiudi</global>
	<template name="okbutton">
		<form>
			<button name="OK_okbutton" text="$yestext"/>
		</form>
	</template>
	<template name="okignore">
		<form>
			<button name="OK_okignore" text="$yestext"/>
		</form>
	</template>
	<template name="okcancelbuttons">
		<form>
			<button name="OK_okcancelbuttons" text="$yestext"/>
			<button name="Cancel_okcancelbuttons" text="$notext"/>
		</form>
	</template>
	<template name="okcancelignore">
		<form>
			<button name="OK_okcancelignore" text="$yestext"/>
			<button name="Cancel_okcancelignore" text="$notext"/>
		</form>
	</template>
	<template name="okhelpbuttons">
		<form>
			<button name="OK_okhelpbuttons" text="$yestext"/>
			<button name="Help" text="$helptext"/>
		</form>
	</template>
	<template name="okhelpignore">
		<form>
			<button name="OK_okhelpignore" text="$yestext"/>
			<button name="Help_okhelpignore" text="$helptext"/>
		</form>
	</template>
	<template name="yesnocancelbuttons">
		<form>
			<button name="Yes" text="$yestext"/>
			<button name="No" text="$notext"/>
			<button name="Cancel_yesnocancelbuttons" text="$canceltext"/>
		</form>
	</template>
	<notification functor="GenericAcknowledge" label="Messaggio di notifica sconosciuto" name="MissingAlert">
		La versione di [APP_NAME] non riesce a visualizzare la notifica appena ricevuta.  Verifica di avere l&apos;ultima versione del Viewer installata.

Dettagli errore: La notifica denominata &apos;[_NAME]&apos; non è stata trovata in notifications.xml.
		<usetemplate name="okbutton" yestext="OK"/>
	</notification>
	<notification name="FloaterNotFound">
		Errore visualizzazione finestra: Non trovati i seguenti controlli:

[CONTROLS]
		<usetemplate name="okbutton" yestext="OK"/>
	</notification>
	<notification name="TutorialNotFound">
		Nessun tutorial disponibile al momento.
		<usetemplate name="okbutton" yestext="OK"/>
	</notification>
	<notification name="GenericAlert">[MESSAGE]</notification>
	<notification name="GenericAlertYesCancel">
		[MESSAGE]
		<usetemplate name="okcancelbuttons" notext="Annulla" yestext="Si"/>
	</notification>
	<notification name="GenericAlertOK">
		[MESSAGE]
		<usetemplate name="okbutton" yestext="OK"/>
	</notification>
	<notification name="BadInstallation">
		Il programma [APP_NAME] ha riscontrato un&apos;errore durante il tentativo di aggiornamento.  [http://get.secondlife.com Scarica l&apos;ultima versione] del Viewer.
		<usetemplate name="okbutton" yestext="OK"/>
	</notification>
	<notification name="LoginFailedNoNetwork">
		Non è possibile collegarsi alla [SECOND_LIFE_GRID].
    &apos;[DIAGNOSTIC]&apos;
Accertati che la tua connessione Internet stia funzionando correttamente.
		<usetemplate name="okbutton" yestext="OK"/>
	</notification>
	<notification name="MessageTemplateNotFound">
		Il modello di messaggio [PATH] non è stato trovato.
		<usetemplate name="okbutton" yestext="OK"/>
	</notification>
	<notification name="WearableSave">
		Salva i cambiamenti all&apos;attuale parte del corpo/abito?
		<usetemplate canceltext="Annulla" name="yesnocancelbuttons" notext="Non salvare" yestext="Salva"/>
	</notification>
	<notification name="ConfirmNoCopyToOutbox">
		Non hai l&apos;autorizzazione necessaria per copiare almeno uno di questi elementi nella casella in uscita del rivenditore.  Puoi spostarli o lasciarli indietro.
		<usetemplate name="okcancelbuttons" notext="Non spostare gli oggetti" yestext="Sposta oggetti"/>
	</notification>
	<notification name="OutboxFolderCreated">
		Una nuova cartella è stata creata per ciascun elemento trasferito nel livello superiore della casella in uscita del rivenditore.
		<usetemplate ignoretext="Una nuova cartella è stata creata nella casella in uscita del rivenditore" name="okignore" yestext="OK"/>
	</notification>
	<notification name="OutboxImportComplete">
		Successo

Tutte le cartelle sono state inviate a Marketplace correttamente.
		<usetemplate ignoretext="Tutte le cartelle inviate a Marketplace" name="okignore" yestext="OK"/>
	</notification>
	<notification name="OutboxImportHadErrors">
		Alcune cartelle non sono state trasferite

Si sono verificati degli errori durante l&apos;invio di alcune cartelle a Marketplace.  Tali cartelle sono ancora nella casella in uscita del rivenditore.

Per ulteriori informazioni consulta il [[MARKETPLACE_IMPORTS_URL] registro errori].
		<usetemplate name="okbutton" yestext="OK"/>
	</notification>
	<notification name="OutboxImportFailed">
		Trasferimento non riuscito, errore &apos;[ERROR_CODE]&apos;

Nessuna cartella è stata inviata a Marketplace, a causa di un errore di sistema o di rete.  Riprova più tardi.
		<usetemplate name="okbutton" yestext="OK"/>
	</notification>
	<notification name="OutboxInitFailed">
		Inizializzazione Marketplace non riuscita, errore &apos;[ERROR_CODE]&apos;

L&apos;inizializzazione con il Marketplace non ha avuto successo a causa di un errore di sistema o di rete.  Riprova più tardi.
		<usetemplate name="okbutton" yestext="OK"/>
	</notification>
	<notification name="StockPasteFailed">
		Impossibile copiare o spostare la cartella di magazzino a causa dell&apos;errore seguente:
        
        &apos;[ERROR_CODE]&apos;
		<usetemplate name="okbutton" yestext="OK"/>
	</notification>
	<notification name="MerchantPasteFailed">
		Impossibile copiare o spostare gli annunci Marketplace a causa dell&apos;errore seguente:
        
        &apos;[ERROR_CODE]&apos;
		<usetemplate name="okbutton" yestext="OK"/>
	</notification>
	<notification name="MerchantTransactionFailed">
		La transazione in Marketplace non è riuscita a causa dell&apos;errore seguente:
        
        Motivo: &apos;[ERROR_REASON]&apos;
        [ERROR_DESCRIPTION]
		<usetemplate name="okbutton" yestext="OK"/>
	</notification>
	<notification name="MerchantUnprocessableEntity">
		Non siamo in grado di creare un annuncio per questo prodotto o di attivare la cartella di versione. Di solito la causa è la mancanza di informazioni nel modulo di descrizione dell&apos;annuncio, ma potrebbero esserci errori nella struttura delle cartelle. Modifica l&apos;annuncio oppure verifica che non ci siano problemi legati alla cartella dell&apos;annuncio.
		<usetemplate name="okbutton" yestext="OK"/>
	</notification>
	<notification name="MerchantListingFailed">
		Aggiunta annuncio a Marketplace non riuscita a causa dell&apos;errore seguente:
        
        &apos;[ERROR_CODE]&apos;
		<usetemplate name="okbutton" yestext="OK"/>
	</notification>
	<notification name="MerchantFolderActivationFailed">
		L&apos;attivazione di questa cartella di versione non è riuscita a causa dell&apos;errore:

        &apos;[ERROR_CODE]&apos;
		<usetemplate name="okbutton" yestext="OK"/>
	</notification>
	<notification name="ConfirmMerchantActiveChange">
		Questa azione cambierà il contenuto attivo di questo annuncio. Vuoi continuare?
		<usetemplate ignoretext="Conferma prima di modificare un annuncio attivo su Marketplace" name="okcancelignore" notext="Annulla" yestext="OK"/>
	</notification>
	<notification name="ConfirmMerchantMoveInventory">
		Gli articoli trascinati nella finestra degli annunci di Marketplace vengono spostati dalle posizioni iniziali e non vengono copiati. Vuoi continuare?
		<usetemplate ignoretext="Conferma prima di spostare un articolo dall&apos;inventario a Marketplace" name="okcancelignore" notext="Annulla" yestext="OK"/>
	</notification>
	<notification name="ConfirmListingCutOrDelete">
		Se sposti o elimini la cartella dell&apos;annuncio, l&apos;annuncio su Marketplace verrà eliminato. Per mantenere l&apos;annuncio su Marketplace, sposta o elimina i contenuti della cartella di versione da modificare. Vuoi continuare?
		<usetemplate ignoretext="Conferma prima di spostare o eliminare un annuncio da Marketplace" name="okcancelignore" notext="Annulla" yestext="OK"/>
	</notification>
	<notification name="ConfirmCopyToMarketplace">
		Non hai l&apos;autorizzazione necessaria per copiare uno o più di questi articoli su Marketplace. Puoi spostarli o lasciarli dove si trovano.
		<usetemplate canceltext="Annulla" ignoretext="Conferma prima di copiare nel Marketplace una selezione che contiene articoli per i quali non è consentita la copia" name="yesnocancelbuttons" notext="Non spostare gli articoli" yestext="Sposta articoli"/>
	</notification>
	<notification name="ConfirmMerchantUnlist">
		Questa azione causa la rimozione dell&apos;annuncio. Vuoi continuare?
		<usetemplate ignoretext="Conferma prima di rimuovere un annuncio attivo da Marketplace" name="okcancelignore" notext="Annulla" yestext="OK"/>
	</notification>
	<notification name="ConfirmMerchantClearVersion">
		Questa azione disattiverà la cartella di versione per l&apos;annuncio corrente. Vuoi continuare?
		<usetemplate ignoretext="Conferma prima di disattivare la cartella di versione di un annuncio su Marketplace" name="okcancelignore" notext="Annulla" yestext="OK"/>
	</notification>
	<notification name="AlertMerchantListingNotUpdated">
		Impossibile aggiornare l&apos;annuncio.
[[URL] Fai clic qui] per modificarlo in Marketplace.
		<usetemplate name="okbutton" yestext="OK"/>
	</notification>
	<notification name="AlertMerchantListingCannotWear">Non puoi indossare vestiario o parti del corpo che sono nella cartella degli annunci di Marketplace.</notification>
	<notification name="AlertMerchantListingInvalidID">ID annuncio non valido.</notification>
	<notification name="AlertMerchantListingActivateRequired">
		Ci sono svariate cartelle di versione oppure nessuna cartella di versione in questo annuncio. In seguito dovrai selezionarne e attivarne una separatamente.
		<usetemplate ignoretext="Avvisa riguardo all&apos;attivazione della cartella di versione quando creo un annuncio con varie cartelle di versione" name="okignore" yestext="OK"/>
	</notification>
	<notification name="AlertMerchantStockFolderSplit">
		Abbiamo diviso gli articoli in magazzino di tipo diverso in cartelle di magazzino separate. In questo modo la tua cartella è ordinata per la pubblicazione nell&apos;annuncio.
		<usetemplate ignoretext="Avverti quando la cartella di magazzino viene suddivisa prima della pubblicazione dell&apos;annuncio" name="okignore" yestext="OK"/>
	</notification>
	<notification name="AlertMerchantStockFolderEmpty">
		L&apos;annuncio è stato rimosso perché il magazzino è esaurito. Aggiungi altre unità alla cartella di magazzino prima di pubblicare nuovamente l&apos;annuncio.
		<usetemplate ignoretext="Avverti quando un annuncio viene rimosso perché la cartella di magazzino è vuota" name="okignore" yestext="OK"/>
	</notification>
	<notification name="CompileQueueSaveText">C&apos;è stato un problema importando il testo di uno script per la seguente ragione: [REASON]. Riprova più tardi.</notification>
	<notification name="CompileQueueSaveBytecode">C&apos;è stato un problema importando lo script compilato per la seguente ragione: [REASON]. Riprova più tardi.</notification>
	<notification name="WriteAnimationFail">C&apos;è stato un problema di scrittura dati dell&apos;animazione.  Riprova più tardi.</notification>
	<notification name="UploadAuctionSnapshotFail">C&apos;è stato un problema importando la fotografia dell&apos;asta per la seguente ragione: [REASON]</notification>
	<notification name="UnableToViewContentsMoreThanOne">Non è possibile vedere il contenuto di più di un elemento per volta.
Scegli solo un oggetto e riprova.</notification>
	<notification name="SaveClothingBodyChanges">
		Salva tutte le modifiche alle parti del corpo/abiti?
		<usetemplate canceltext="Annulla" name="yesnocancelbuttons" notext="Non Salvare" yestext="Salva Tutto"/>
	</notification>
	<notification name="FriendsAndGroupsOnly">
		Chi non è tuo amico non saprà che hai scelto di ignorare le loro chiamate e IM.
		<usetemplate name="okbutton" yestext="OK"/>
	</notification>
	<notification name="FavoritesOnLogin">
		Nota: Se attivi questa opzione, chiunque usa questo computer può vedere l&apos;elenco di luoghi preferiti.
		<usetemplate name="okbutton" yestext="OK"/>
	</notification>
	<notification name="GrantModifyRights">
		Quando concedi i diritti di modifica ad un altro residente, gli permetti di modificare, eliminare o prendere QUALSIASI oggetto che possiedi in Second Life. Pertanto ti consigliamo di essere ben sicuro quando concedi questo diritto.
Vuoi concedere i diritti di modifica a [NAME]?
		<usetemplate name="okcancelbuttons" notext="No" yestext="Si"/>
	</notification>
	<notification name="GrantModifyRightsMultiple">
		Quando concedi i diritti di modifica ad un altro residente, gli permetti di modificare QUALSIASI oggetto che possiedi in Second Life. Pertanto ti consigliamo di essere ben sicuro quando concedi questo diritto.
Vuoi concedere i diritti di modifica ai residenti selezionati?
		<usetemplate name="okcancelbuttons" notext="No" yestext="Si"/>
	</notification>
	<notification name="RevokeModifyRights">
		Vuoi revocare i diritti di modifica di [NAME]?
		<usetemplate name="okcancelbuttons" notext="No" yestext="Si"/>
	</notification>
	<notification name="RevokeModifyRightsMultiple">
		Vuoi revocare i permessi di modifica dati ai residenti selezionati?
		<usetemplate name="okcancelbuttons" notext="No" yestext="Si"/>
	</notification>
	<notification name="UnableToCreateGroup">
		Non è possibile creare il gruppo.
[MESSAGE]
		<usetemplate name="okbutton" yestext="OK"/>
	</notification>
	<notification name="PanelGroupApply">
		[NEEDS_APPLY_MESSAGE]
[WANT_APPLY_MESSAGE]
		<usetemplate canceltext="Annulla" name="yesnocancelbuttons" notext="Ignora le modifiche" yestext="Applica le modifiche"/>
	</notification>
	<notification name="MustSpecifyGroupNoticeSubject">
		Devi specificare un oggetto per mandare una notice al gruppo.
		<usetemplate name="okbutton" yestext="OK"/>
	</notification>
	<notification name="AddGroupOwnerWarning">
		Stai per aggiungere dei membri al ruolo [ROLE_NAME].
Non si possono rimuovere membri da quel ruolo.
I membri devono dimettersi volontariamente dal ruolo.
Confermi l&apos;operazione?
		<usetemplate ignoretext="Conferma prima di aggiungere un nuovo proprietario del gruppo" name="okcancelignore" notext="No" yestext="Si"/>
	</notification>
	<notification name="AssignDangerousActionWarning">
		Stai per aggiungere il potere &apos;[ACTION_NAME]&apos; al ruolo &apos;[ROLE_NAME]&apos;.

  *ATTENZIONE*
 Ogni membro di un ruolo con questo potere può assegnare a sè stesso -- e a qualunque altro membro -- ruoli che hanno più poteri di quelli che hanno correntemente, potenzialmente consentendogli di avere quasi i poteri del proprietario.  Accertati di sapere quello che stai facendo prima di assegnare questo potere.

Aggiungi questo potere a &apos;[ROLE_NAME]&apos;?
		<usetemplate name="okcancelbuttons" notext="No" yestext="Si"/>
	</notification>
	<notification name="AssignDangerousAbilityWarning">
		Stai per aggiungere il potere &apos;[ACTION_NAME]&apos; al ruolo &apos;[ROLE_NAME]&apos;.

 *ATTENZIONE*
 Ogni membro di un ruolo con questo potere può assegnare a sè stesso -- e a qualunque altro membro -- tutti i poteri, elevandosi al livello di quasi proprietario.

Aggiungi questo potere a &apos;[ROLE_NAME]&apos;?
		<usetemplate name="okcancelbuttons" notext="No" yestext="Si"/>
	</notification>
	<notification name="AssignBanAbilityWarning">
		Stai per aggiungere l&apos;abilità &apos;[ACTION_NAME]&apos; al ruolo &apos;[ROLE_NAME]&apos;.

 *AVVISO*
A tutti i membri che in un ruolo hanno questa abilità verranno concesse anche le abilità &apos;[ACTION_NAME_2]&apos; e &apos;[ACTION_NAME_3]&apos;
		<usetemplate name="okbutton" yestext="OK"/>
	</notification>
	<notification name="RemoveBanAbilityWarning">
		Stai rimuovendo l&apos;abilità &apos;[ACTION_NAME]&apos; dal ruolo &apos;[ROLE_NAME]&apos;.

 *AVVISO*
Rimuovendo questa abilità, NON rimuovi le abilità &apos;[ACTION_NAME_2]&apos; e &apos;[ACTION_NAME_3]&apos;.
 
Se non desideri che queste abilità siano assegnate a questo ruolo, disattivale immediatamente.
		<usetemplate name="okbutton" yestext="OK"/>
	</notification>
	<notification name="EjectGroupMemberWarning">
		Stai per espellere [AVATAR_NAME] dal gruppo.
		<usetemplate ignoretext="Conferma l&apos;espulsione di un partecipante dal gruppo" name="okcancelignore" notext="Annulla" yestext="Espelli"/>
	</notification>
	<notification name="EjectGroupMembersWarning">
		Stai per espellere [COUNT] membri dal gruppo.
		<usetemplate ignoretext="Conferma l&apos;espulsione di vari partecipanti dal gruppo" name="okcancelignore" notext="Annulla" yestext="Espelli"/>
	</notification>
	<notification name="AttachmentDrop">
		Stai per abbandonare il tuo accessorio.
    Vuoi continuare?
		<usetemplate ignoretext="Conferma prima di distaccare gli accessori" name="okcancelignore" notext="No" yestext="Sì"/>
	</notification>
	<notification name="JoinGroupCanAfford">
		Iscriversi a questo gruppo costa [COST]L$.
Vuoi proseguire?
		<usetemplate name="okcancelbuttons" notext="Annulla" yestext="Iscriviti"/>
	</notification>
	<notification name="JoinGroupNoCost">
		Aderisci al gruppo [NAME].
Continuare?
		<usetemplate name="okcancelbuttons" notext="Annulla" yestext="Iscriviti"/>
	</notification>
	<notification name="JoinGroupCannotAfford">Iscriversi a questo gruppo costa [COST]L$.
Non hai abbastanza L$ per iscriverti a questo gruppo.</notification>
	<notification name="CreateGroupCost">
		La creazione di questo gruppo costerà L$ 100.
I gruppi devono avere più di un partecipante, o saranno eliminati definitivamente.
Invita altri partecipanti entro le prossime 48 ore.
		<usetemplate canceltext="Annulla" name="okcancelbuttons" notext="Annulla" yestext="Crea un gruppo per L$ 100"/>
	</notification>
	<notification name="LandBuyPass">
		Pagando [COST]L$ puoi entrare in questa terra (&apos;[PARCEL_NAME]&apos;) per [TIME] ore.  Compri un pass?
		<usetemplate name="okcancelbuttons" notext="Annulla" yestext="OK"/>
	</notification>
	<notification name="SalePriceRestriction">Il prezzo di vendita deve essere superiore a 0L$ se vendi a tutti.
Seleziona una vendita individuale per vendere a 0L$.</notification>
	<notification name="ConfirmLandSaleChange">
		Il terreno selezionato di [LAND_SIZE] m² sta per essere messo in vendita.
Il tuo prezzo di vendità è [SALE_PRICE]L$ ed è autorizzato alla vendita a [NAME].
		<usetemplate name="okcancelbuttons" notext="Annulla" yestext="OK"/>
	</notification>
	<notification name="ConfirmLandSaleToAnyoneChange">
		ATTENZIONE: Quando selezioni &apos;vendi a tutti&apos;, rendi questo terreno disponibile all&apos;intera comunità di [SECOND_LIFE], anche alle persone che non si trovano in questa regione.

Il terrendo selezionato di [LAND_SIZE] m² sta per essere messo in vendita.
Il prezzo di vendità sarà [SALE_PRICE]L$ e [NAME] viene autorizzato alla vendita.
		<usetemplate name="okcancelbuttons" notext="Annulla" yestext="OK"/>
	</notification>
	<notification name="ReturnObjectsDeededToGroup">
		Confermi di volere restituire tutti gli oggetti condivisi con il gruppo &apos;[NAME]&apos; di questo terreno agli inventari dei proprietari precedenti?

*ATTENZIONE* Questo cancellerà gli oggetti non trasferibili ceduti al gruppo!

Oggetti: [N]
		<usetemplate name="okcancelbuttons" notext="Annulla" yestext="OK"/>
	</notification>
	<notification name="ReturnObjectsOwnedByUser">
		Confermi di volere restituire tutti gli oggetti posseduti dal residente &apos;[NAME]&apos; in questo terreno al suo inventario?

Oggetti: [N]
		<usetemplate name="okcancelbuttons" notext="Annulla" yestext="OK"/>
	</notification>
	<notification name="ReturnObjectsOwnedBySelf">
		Confermi di volere restituire tutti gli oggetti posseduti da te in questo terreno, di nuovo nel tuo inventario?

Oggetti: [N]
		<usetemplate name="okcancelbuttons" notext="Annulla" yestext="OK"/>
	</notification>
	<notification name="ReturnObjectsNotOwnedBySelf">
		Confermi di volere restituire tutti gli oggetti di cui NON sei proprietario in questo terreno all&apos;inventario dei rispettivi proprietari?
Gli oggetti trasferibili ceduti al gruppo verranno restituiti ai loro proprietari precedenti.

*ATTENZIONE* Questo cancellerà gli oggetti non trasferibili ceduti al gruppo!

Oggetti: [N]
		<usetemplate name="okcancelbuttons" notext="Annulla" yestext="OK"/>
	</notification>
	<notification name="ReturnObjectsNotOwnedByUser">
		Confermi di volere restituire tutti gli oggetti NON posseduti da [NAME] in questo terreno nell&apos;inventario dei loro proprietari?
Gli oggetti trasferibili ceduti al gruppo verranno restituiti ai loro proprietari precedenti.

*ATTENZIONE* Questo cancellerà gli oggetti non trasferibili ceduti al gruppo!

Oggetti: [N]
		<usetemplate name="okcancelbuttons" notext="Annulla" yestext="OK"/>
	</notification>
	<notification name="ReturnAllTopObjects">
		Confermi di volere restituire tutti gli oggetti elencati nell&apos;inventario dei loro proprietari?
		<usetemplate name="okcancelbuttons" notext="Annulla" yestext="OK"/>
	</notification>
	<notification name="DisableAllTopObjects">
		Confermi di volere disabilitare tutti gli oggetti in questa regione?
		<usetemplate name="okcancelbuttons" notext="Annulla" yestext="OK"/>
	</notification>
	<notification name="ReturnObjectsNotOwnedByGroup">
		Restituisci gli oggetti in questo terreno che NON sono condivisi con il gruppo [NAME] ai loro proprietari?

Oggetti: [N]
		<usetemplate name="okcancelbuttons" notext="Annulla" yestext="OK"/>
	</notification>
	<notification name="UnableToDisableOutsideScripts">Non è possibile disabilitare gli script.
L&apos;intera regione ha l&apos;abilitazione danni.
Gli script devono essere autorizzati all&apos;esecuzione affinchè le armi funzionino.</notification>
	<notification name="MultipleFacesSelected">
		Sono state selezionate più facce.
Se prosegui con questa azione, sulle diverse facce dell&apos;oggetto verranno definite sessioni multimediali distinte.
Per collocare il media su una sola faccia, scegli Seleziona faccia, clicca su una faccia e clicca su Aggiungi.
		<usetemplate ignoretext="Il canale multimediale sarà impostato su più facce selezionate" name="okcancelignore" notext="Annulla" yestext="OK"/>
	</notification>
	<notification name="MustBeInParcel">Devi essere dentro il terreno per impostare il suo Punto di Atterraggio.</notification>
	<notification name="PromptRecipientEmail">Introduci un indirizzo email per il destinatario/i.</notification>
	<notification name="PromptSelfEmail">Introduci il tuo indirizzo email.</notification>
	<notification name="PromptMissingSubjMsg">
		Invia la foto via email con soggetto o messaggio predefinito?
		<usetemplate name="okcancelbuttons" notext="Annulla" yestext="OK"/>
	</notification>
	<notification name="ErrorProcessingSnapshot">Errore nell&apos;elaborazione della fotografia.</notification>
	<notification name="ErrorEncodingSnapshot">Errore nella codifica della fotografia.</notification>
	<notification name="ErrorUploadingPostcard">C&apos;è stato un problema inviando la fotografia per il seguente motivo: [REASON]</notification>
	<notification name="ErrorUploadingReportScreenshot">C&apos;è stato un problema importando la foto del rapporto per il seguente motivo: [REASON]</notification>
	<notification name="MustAgreeToLogIn">Devi accettare i Termini di Servizio prima di proseguire il collegamento con [SECOND_LIFE].</notification>
	<notification name="CouldNotPutOnOutfit">Non è stato possibile indossare un equipaggiamento.
La cartella equipaggiamento non contiene abbigliamento, parti del corpo o attachment.</notification>
	<notification name="CannotWearTrash">Non puoi indossare abiti e parti del corpo che sono nel cestino</notification>
	<notification name="MaxAttachmentsOnOutfit">L&apos;oggetto non può essere collegato.
Superato il limite di oggetti collegati [MAX_ATTACHMENTS]. Per favore prima stacca un altro oggetto.</notification>
	<notification name="CannotWearInfoNotComplete">Non puoi indossare quell&apos;elemento perchè non è ancora stato caricato. Riprova fra un minuto.</notification>
	<notification name="MustHaveAccountToLogIn">
		Spiacenti. Un campo è vuoto.
Inserisci il Nome utente del tuo avatar.

Devi avere un account per entrare in [SECOND_LIFE]. Vuoi crearne uno adesso?
		<url name="url">[create_account_url]</url>
		<usetemplate name="okcancelbuttons" notext="Riprova" yestext="Crea un nuovo account"/>
	</notification>
	<notification name="InvalidCredentialFormat">Immetti il nome utente oppure sia il nome che il cognome del tuo avatar nel campo del nome utente, quindi effettua nuovamente l&apos;accesso.</notification>
	<notification name="InvalidGrid">&apos;[GRID]&apos; non è un identificatore di griglia valido.</notification>
	<notification name="InvalidLocationSLURL">La tua posizione iniziale non ha specificato una griglia valida.</notification>
	<notification name="DeleteClassified">
		Cancella annuncio &apos;[NAME]&apos;?
Non ci sono rimborsi per la tariffa pagata.
		<usetemplate name="okcancelbuttons" notext="Annulla" yestext="OK"/>
	</notification>
	<notification name="DeleteMedia">
		Hai selezionato la cancellazione del media associato a questa faccia.
Vuoi continuare?
		<usetemplate ignoretext="Conferma prima di eliminare elementi multimediali dall&apos;oggetto" name="okcancelignore" notext="No" yestext="Sì"/>
	</notification>
	<notification name="ClassifiedSave">
		Salva le modifiche all&apos;annuncio [NAME]?
		<usetemplate canceltext="Annulla" name="yesnocancelbuttons" notext="Non salvare" yestext="Salva"/>
	</notification>
	<notification name="ClassifiedInsufficientFunds">
		Denaro insufficiente per creare un&apos;inserzione.
		<usetemplate name="okbutton" yestext="OK"/>
	</notification>
	<notification name="DeleteAvatarPick">
		Elimina preferito &lt;nolink&gt;[PICK]&lt;/nolink&gt;?
		<usetemplate name="okcancelbuttons" notext="Annulla" yestext="OK"/>
	</notification>
	<notification name="DeleteOutfits">
		Elimina il vestiario selezionato?
		<usetemplate name="okcancelbuttons" notext="Annulla" yestext="OK"/>
	</notification>
	<notification name="PromptGoToEventsPage">
		Vai alla pagina degli eventi di [SECOND_LIFE]?
		<url name="url">http://secondlife.com/events/?lang=it-IT</url>
		<usetemplate name="okcancelbuttons" notext="Annulla" yestext="OK"/>
	</notification>
	<notification name="SelectProposalToView">Scegli una proposta da vedere.</notification>
	<notification name="SelectHistoryItemToView">Scegli un item storico da vedere.</notification>
	<notification name="CacheWillClear">La cache verrà cancellata dopo il riavvio di [APP_NAME].</notification>
	<notification name="CacheWillBeMoved">La cache verrà spostata dopo il riavvio di [APP_NAME].
Nota: questa operazione cancellerà la cache.</notification>
	<notification name="ChangeConnectionPort">Le impostazioni della porta avranno effetto dopo il riavvio di [APP_NAME].</notification>
	<notification name="ChangeSkin">La nuova pelle comparirà dopo il riavvio di [APP_NAME].</notification>
	<notification name="ChangeLanguage">La modifica della lingua avrà effetto dopo il riavvio di [APP_NAME].</notification>
	<notification name="GoToAuctionPage">
		Vai alla pagina web [SECOND_LIFE] per vedere i dettagli dell&apos;asta oppure fai un&apos;offerta?
		<usetemplate name="okcancelbuttons" notext="Annulla" yestext="OK"/>
	</notification>
	<notification name="SaveChanges">
		Salva le modifiche?
		<usetemplate canceltext="Annulla" name="yesnocancelbuttons" notext="Non salvare" yestext="Salva"/>
	</notification>
	<notification name="DeleteNotecard">
		Vuoi eliminare il biglietto?
		<usetemplate name="okcancelbuttons" notext="Annulla" yestext="OK"/>
	</notification>
	<notification name="GestureSaveFailedTooManySteps">Il salvataggio della Gesture è fallito.
La gesture ha troppi passi.
Prova a togliere qualche passo e quindi risalva.</notification>
	<notification name="GestureSaveFailedTryAgain">Il salvataggio della gesture è fallito.  Riprova fra un minuto.</notification>
	<notification name="GestureSaveFailedObjectNotFound">Non è possibile salvare la gesture perchè non è stato trovato l&apos;oggetto o l&apos;inventario associato.
L&apos;oggetto potrebbe essere troppo lontano oppure essere stato cancellato.</notification>
	<notification name="GestureSaveFailedReason">C&apos;è stato un problema salvando la gesture a causa del seguente motivo: [REASON].  Riprova a salvare la gesture più tardi.</notification>
	<notification name="SaveNotecardFailObjectNotFound">Non è possibile salvare la notecard perchè non è stato trovato l&apos;oggetto o l&apos;inventario associato.
L&apos;oggetto potrebbe essere troppo lontano oppure essere stato cancellato.</notification>
	<notification name="SaveNotecardFailReason">C&apos;è stato un problema salvando la notecard a causa del seguente motivo: [REASON].  Riprova a salvare la notecard più tardi.</notification>
	<notification name="ScriptCannotUndo">
		Non è stato possibile annullare tutti i cambiamenti nella tua versione dello script.
Vuoi ripristinare l&apos;ultima versione salvata sul server?
(**Attenzione** Questa operazione non è reversibile)
		<usetemplate name="okcancelbuttons" notext="Annulla" yestext="OK"/>
	</notification>
	<notification name="SaveScriptFailReason">C&apos;è stato un problema salvando lo script a causa del seguente motivo : [REASON].  Riprova a salvare lo script più tardi.</notification>
	<notification name="SaveScriptFailObjectNotFound">Non è stato possibile salvare lo script perchè l&apos;oggetto che lo contiene non è stato trovato.
L&apos;oggetto potrebbe essere troppo lontano oppure essere stato cancellato.</notification>
	<notification name="SaveBytecodeFailReason">C&apos;è stato un problema salvando lo script compilato a causa del seguente motivo: [REASON].  Riprova a salvare lo script più tardi.</notification>
	<notification name="StartRegionEmpty">
		La tua Regione di inizio non è stata definita.
Per scegliere il luogo dove vuoi trovarti all&apos;accesso, digita il nome della regione nel campo del luogo di partenza oppure scegli La mia ultima Ubicazione o Casa mia.
		<usetemplate name="okbutton" yestext="OK"/>
	</notification>
	<notification name="CouldNotStartStopScript">Non è stato possibile lanciare o fermare lo script perchè l&apos;oggetto che lo contiene non è stato trovato.
L&apos;oggetto potrebbe essere troppo lontano oppure essere stato cancellato.</notification>
	<notification name="CannotDownloadFile">Non è stato possibile scaricare il file</notification>
	<notification name="CannotWriteFile">Non è stato possibile scrivere il file [[FILE]]</notification>
	<notification name="UnsupportedHardware">
		Ti informiamo che il tuo computer non dispone dei requisiti minimi di sistema per [APP_NAME]. Il funzionamento può pertanto risultare ridotto. Purtroppo la pagina [SUPPORT_SITE] non può fornire assistenza tecnica in caso di problemi dovuti a configurazioni di sistema non compatibili.

Visitare [_URL] per ulteriori informazioni?
		<url name="url" option="0">http://secondlife.com/support/sysreqs.php?lang=it</url>
		<usetemplate ignoretext="L&apos;hardware di questo computer non è compatibile" name="okcancelignore" notext="No" yestext="Si"/>
	</notification>
	<notification name="IntelOldDriver">
		È probabile che ci sia un driver aggiornato per il processore grafico.  L&apos;aggiornamento dei driver della grafica può migliorare le prestazioni in maniera significativa.

    Visitare [_URL] per cercare un aggiornamento del driver?
		<url name="url">http://www.intel.com/p/it_IT/support/detect/graphics</url>
		<usetemplate ignoretext="Driver grafica obsoleto" name="okcancelignore" notext="No" yestext="Sì"/>
	</notification>
	<notification name="AMDOldDriver">
		È probabile che ci sia un driver aggiornato per il processore grafico.  L&apos;aggiornamento dei driver della grafica può migliorare le prestazioni in maniera significativa.

    Visitare [_URL] per cercare un aggiornamento del driver?
		<url name="url">http://support.amd.com/it/Pages/AMDSupportHub.aspx</url>
		<usetemplate ignoretext="Driver grafica obsoleto" name="okcancelignore" notext="No" yestext="Sì"/>
	</notification>
	<notification name="NVIDIAOldDriver">
		È probabile che ci sia un driver aggiornato per il processore grafico.  L&apos;aggiornamento dei driver della grafica può migliorare le prestazioni in maniera significativa.

    Visitare [_URL] per cercare un aggiornamento del driver?
		<url name="url">http://www.nvidia.it/Download/index.aspx?lang=it</url>
		<usetemplate ignoretext="Driver grafica obsoleto" name="okcancelignore" notext="No" yestext="Sì"/>
	</notification>
	<notification name="UnknownGPU">
		Il tuo sistema utilizza una scheda grafica che [APP_NAME] non riconosce.
Questo succede spesso con un nuovo hardware che non è stato ancora testato con [APP_NAME].  Probabilmente tutto andrà bene, ma devi riconfigurare le tue impostazioni grafiche.
(Io &gt; Preferenze &gt; Grafica).
		<form name="form">
			<ignore name="ignore" text="La tua scheda grafica non è stata riconosciuta"/>
		</form>
	</notification>
	<notification name="DisplaySettingsNoShaders">L&apos;esecuzione di [APP_NAME] si è interrotta durante l&apos;inizializzazione dei driver grafici.
La qualità grafica verrà impostata a livello basso per evitare alcuni errori comuni di driver. Alcune funzionalità grafiche saranno disattivate.
Si consiglia di aggiornare i driver della scheda grafica.
<<<<<<< HEAD
La qualità grafica può essere aumentata in Preferenze &gt; Grafica.
	</notification>
	<notification name="RegionNoTerraforming">
		La regione [REGION] non consente di terraformare.
	</notification>
	<notification name="ParcelNoTerraforming">
		Non ti è consentito terraformare il lotto [PARCEL].
	</notification>
=======
La qualità grafica può essere aumentata in Preferenze &gt; Grafica.</notification>
	<notification name="RegionNoTerraforming">La regione [REGION] non consente di terraformare.</notification>
>>>>>>> 02757fc9
	<notification name="CannotCopyWarning">
		Non hai l&apos;autorizzazione a copiare i seguenti oggetti:
[ITEMS]
e se li dai via, verranno eliminati dal tuo inventario. Sicuro di volere offrire questi oggetti?
		<usetemplate name="okcancelbuttons" notext="No" yestext="Si"/>
	</notification>
	<notification name="CannotGiveItem">Impossibile consegnare l&apos;elemento dell&apos;inventario.</notification>
	<notification name="TransactionCancelled">La transazione è stata annullata.</notification>
	<notification name="TooManyItems">Non è possibile dare più di 42 elementi in un singolo trasferimento di inventario.</notification>
	<notification name="NoItems">Non hai i permessi di trasferimento per gli elementi selezionati.</notification>
	<notification name="CannotCopyCountItems">
		Non hai i permessi di copia per copiare [COUNT]
degli elementi selezionati. Perderai questi elementi dal tuo inventario.
Vuoi veramente perdere questi elementi?
		<usetemplate name="okcancelbuttons" notext="No" yestext="Si"/>
	</notification>
	<notification name="CannotGiveCategory">Non hai i permessi per trasferire la cartella selezionata.</notification>
	<notification name="FreezeAvatar">
		Immobilizza questo avatar?
Non potrà temporaneamente muoversi, chiacchierare in chat, o interagire con il mondo.
		<usetemplate canceltext="Annulla" name="yesnocancelbuttons" notext="Smobilizza" yestext="Immobilizza"/>
	</notification>
	<notification name="FreezeAvatarFullname">
		Immobilizza [AVATAR_NAME]?
Non potrà temporaneamente muoversi, chiacchierare in chat, o interagire con il mondo.
		<usetemplate canceltext="Annulla" name="yesnocancelbuttons" notext="Smobilizza" yestext="Immobilizza"/>
	</notification>
	<notification name="EjectAvatarFullname">
		Espelli [AVATAR_NAME] dal tuo terreno?
		<usetemplate canceltext="Annulla" name="yesnocancelbuttons" notext="Espelli e blocca" yestext="Espelli"/>
	</notification>
	<notification name="EjectAvatarNoBan">
		Espelli questo avatar dal tuo terreno?
		<usetemplate name="okcancelbuttons" notext="Annulla" yestext="Espelli"/>
	</notification>
	<notification name="EjectAvatarFullnameNoBan">
		Espelli [AVATAR_NAME] dal tuo terreno?
		<usetemplate name="okcancelbuttons" notext="Annulla" yestext="Espelli"/>
	</notification>
	<notification name="EjectAvatarFromGroup">Hai espulso [AVATAR_NAME] dal gruppo [GROUP_NAME]</notification>
	<notification name="AcquireErrorTooManyObjects">ERRORE DI ACQUISIZIONE: hai selezionato troppi oggetti.</notification>
	<notification name="AcquireErrorObjectSpan">ERRORE DI ACQUISIZIONE: Gli oggetti sono a cavallo di più di una regione.
Sposta tutti gli oggetti che vuoi acquisire su una sola regione.</notification>
	<notification name="PromptGoToCurrencyPage">
		[EXTRA]

Vai su [_URL] per informazioni sull&apos;acquisto di L$?
		<url name="url">http://secondlife.com/app/currency/?lang=it-IT</url>
		<usetemplate name="okcancelbuttons" notext="Annulla" yestext="OK"/>
	</notification>
	<notification name="UnableToLinkObjects">Impossibile unire questi [COUNT] oggetti.
Puoi unire al massimo [MAX] oggetti.</notification>
	<notification name="CannotLinkIncompleteSet">Puoi unire soltanto un insieme completo di oggetti, e devi selezionare più di un oggetto.</notification>
	<notification name="CannotLinkModify">Impossibile unire perchè non hai il diritto di modifica su tutti gli oggetti.

Accertati che nessuno sia bloccato e che li possiedi tutti.</notification>
	<notification name="CannotLinkPermanent">Gli oggetti non possono essere collegati attraverso i confini.</notification>
	<notification name="CannotLinkDifferentOwners">Impossibile unire perche non tutti gli oggetti hanno lo stesso proprietario.

Accertati di possedere tutti gli oggetti selezionati.</notification>
	<notification name="NoFileExtension">Manca l&apos;estensione per il file: &apos;[FILE]&apos;

Accertati che il file abbia una estensione corretta.</notification>
	<notification name="InvalidFileExtension">
		L&apos;estensione [EXTENSION] del file non è valida
Attese [VALIDS]
		<usetemplate name="okbutton" yestext="OK"/>
	</notification>
	<notification name="CannotUploadSoundFile">Impossibile aprire in lettura il file di suono importato:
[FILE]</notification>
	<notification name="SoundFileNotRIFF">Il file audio non sembra essere di tipo RIFF WAVE:
[FILE]</notification>
	<notification name="SoundFileNotPCM">Il file audio non sembra essere di tipo PCM WAVE:
[FILE]</notification>
	<notification name="SoundFileInvalidChannelCount">Il file ha un numero sbagliato di canali (deve essere mono oppure stereo):
[FILE]</notification>
	<notification name="SoundFileInvalidSampleRate">Il file non sembra essere della frequenza di campionamento supportata (deve essere 44.1k):
[FILE]</notification>
	<notification name="SoundFileInvalidWordSize">Il file non sembra avere una dimensione della parola supportata (deve essere a 8 o a 16 bit):
[FILE]</notification>
	<notification name="SoundFileInvalidHeader">Impossibile trovare il frammento &apos;data&apos; nell&apos;intestazione WAV:
[FILE]</notification>
	<notification name="SoundFileInvalidChunkSize">Dimensione chunk nel file WAV:
[FILE]</notification>
	<notification name="SoundFileInvalidTooLong">Il file audio è troppo lungo (deve essere al massimo 10 secondi):
[FILE]</notification>
	<notification name="ProblemWithFile">Problemi con il file [FILE]:

[ERROR]</notification>
	<notification name="CannotOpenTemporarySoundFile">Impossibile aprire in scrittura il file temporaneamente compresso: [FILE]</notification>
	<notification name="UnknownVorbisEncodeFailure">Errore di codifica Vorbis sconosciuta per: [FILE]</notification>
	<notification name="CannotEncodeFile">Impossibile codificare il file: [FILE]</notification>
	<notification name="CorruptedProtectedDataStore">
		Impossibile inserire nome utente e password.  Ciò può succedere alla modifica delle impostazioni di rete.
		<usetemplate name="okbutton" yestext="OK"/>
	</notification>
	<notification name="CorruptResourceFile">File risorsa corrotto: [FILE]</notification>
	<notification name="UnknownResourceFileVersion">Versione di risorsa Linden sconosciuta nel file: [FILE]</notification>
	<notification name="UnableToCreateOutputFile">Impossibile creare il file in uscita: [FILE]</notification>
	<notification name="DoNotSupportBulkAnimationUpload">[APP_NAME] non supporta ancora il caricamento in blocco di file di animazione in formato BVH.</notification>
	<notification name="CannotUploadReason">Impossibile importare il file [FILE] a causa del seguente motivo: [REASON]
Riprova più tardi.</notification>
	<notification name="LandmarkCreated">Hai aggiunto &quot;[LANDMARK_NAME]&quot; alla tua cartella [FOLDER_NAME].</notification>
	<notification name="LandmarkAlreadyExists">
		Hai già il punto di riferimento di questo luogo.
		<usetemplate name="okbutton" yestext="OK"/>
	</notification>
	<notification name="CannotCreateLandmarkNotOwner">Non puoi creare qui un landmark perchè il proprietario di questo terreno non lo consente.</notification>
	<notification name="CannotRecompileSelectObjectsNoScripts">Impossibile fare la &apos;ricompilazione&apos;.
Seleziona un oggetto con uno script.</notification>
	<notification name="CannotRecompileSelectObjectsNoPermission">Impossibile fare la &apos;ricompilazione&apos;.

Seleziona oggetti con script su cui hai i permessi di modifica.</notification>
	<notification name="CannotResetSelectObjectsNoScripts">Impossibile fare &apos;ripristino&apos;.

Seleziona oggetti con degli script.</notification>
	<notification name="CannotResetSelectObjectsNoPermission">Impossibile fare &apos;ripristino&apos;.

Seleziona oggetti con script su cui hai i permessi di modifica.</notification>
	<notification name="CannotOpenScriptObjectNoMod">Impossibile aprire la script dell&apos;oggetto senza i diritti di modifica.</notification>
	<notification name="CannotSetRunningSelectObjectsNoScripts">Impossibile mettere &apos;in esecuzione&apos; gli script.

Seleziona oggetti con script.</notification>
	<notification name="CannotSetRunningNotSelectObjectsNoScripts">Impossibile impostare script a &apos;non in esecuzione&apos;.

Seleziona oggetti con script.</notification>
	<notification name="NoFrontmostFloater">Non c&apos;è nessuna finestra in evidenza (in primo piano) da salvare.</notification>
	<notification name="SeachFilteredOnShortWords">La tua ricerca è stata modificata.
Le parole troppo corte sono state rimosse.

Ho cercato: [FINALQUERY]</notification>
	<notification name="SeachFilteredOnShortWordsEmpty">Le parole che hai usato per la ricerca sono troppo corte e non è stato possibile iniziare la ricerca.</notification>
	<notification name="CouldNotTeleportReason">Teleport non riuscito.
[REASON]</notification>
	<notification name="invalid_tport">C&apos;è stato un problema nell&apos;elaborare la tua richiesta di teleport. Potresti dover effettuare nuovamente l&apos;accesso prima di poter usare il teleport.
Se si continua a visualizzare questo messaggio, consulta la pagina [SUPPORT_SITE].</notification>
	<notification name="invalid_region_handoff">Si è verificato un problema nel tentativo di attraversare regioni. È possibile che per potere attraversare le regioni, tu debba effettuare nuovamente l&apos;accesso.
Se si continua a visualizzare questo messaggio, consulta la pagina [SUPPORT_SITE].</notification>
	<notification name="blocked_tport">Spiacenti, il teletrasporto è bloccato al momento. Prova di nuovo tra pochi istanti. Se ancora non potrai teletrasportarti, per favore scollegati e ricollegati per risolvere il problema.</notification>
	<notification name="nolandmark_tport">Spiacenti, ma il sistema non riesce a localizzare la destinazione del landmark</notification>
	<notification name="timeout_tport">Spiacenti, il sistema non riesce a completare il teletrasporto. Riprova tra un attimo.</notification>
	<notification name="noaccess_tport">Spiacenti, ma non hai accesso nel luogo di destinazione richiesto.</notification>
	<notification name="missing_attach_tport">Gli oggetti da te indossati non sono ancoa arrivati. Attendi ancora qualche secondo o scollegati e ricollegati prima di provare a teleportarti.</notification>
	<notification name="too_many_uploads_tport">Il server della regione è al momento occupato e la tua richiesta di teletrasporto non può essere soddisfatta entro breve tempo. Per favore prova di nuovo tra qualche minuto o spostati in un&apos;area meno affollata.</notification>
	<notification name="expired_tport">Spiacenti, il sistema non riesce a soddisfare la tua richiesta di teletrasporto entro un tempo ragionevole. Riprova tra qualche minuto.</notification>
	<notification name="expired_region_handoff">Spiacenti, il sistema non riesce a completare il cambio di regione entro un tempo ragionevole. Riprova tra qualche minuto.</notification>
	<notification name="no_host">Impossibile trovare la destinazione del teletrasporto; potrebbe essere temporaneamente non accessibile o non esistere più. Riprovaci tra qualche minuto.</notification>
	<notification name="no_inventory_host">L&apos;inventario è temporaneamente inaccessibile.</notification>
	<notification name="CannotSetLandOwnerNothingSelected">Impossibile impostare il proprietario del terreno:
Nessun terreno selezionato.</notification>
	<notification name="CannotSetLandOwnerMultipleRegions">Impossibile forzare la proprietà del terreno perchè la selezione si estende su diverse regioni. Seleziona una area più piccola e riprova.</notification>
	<notification name="ForceOwnerAuctionWarning">
		Questo lotto è all&apos;asta. La designazione di un proprietario determinerà l&apos;annullamento automatico dell&apos;asta e probabilmente può scontentare qualche residente se l&apos;asta è già iniziata.
Vuoi designare un proprietario?
		<usetemplate name="okcancelbuttons" notext="Annulla" yestext="OK"/>
	</notification>
	<notification name="CannotContentifyNothingSelected">Impossibile fare la contentificazione:
Nessun terreno selezionato.</notification>
	<notification name="CannotContentifyNoRegion">Impossibile fare la contentificazione:
Nessuna regione selezionata.</notification>
	<notification name="CannotReleaseLandNothingSelected">Impossibile abbandonare il terreno:
Nessun terreno selezionato.</notification>
	<notification name="CannotReleaseLandNoRegion">Impossibile abbandonare il terreno:
Non riesco a trovare la regione.</notification>
	<notification name="CannotBuyLandNothingSelected">Impossibile comprare il terreno:
Nessun terreno selezionato.</notification>
	<notification name="CannotBuyLandNoRegion">Impossibile comprare il terreno:
Non riesco a trovare la regione dove è situato il terreno.</notification>
	<notification name="CannotCloseFloaterBuyLand">Non puoi chiudere la finestra Acquista terreno finché [APP_NAME] non finisce di stimare il prezzo di questa transazione.</notification>
	<notification name="CannotDeedLandNothingSelected">Impossibile cedere il terreno:
Nessun terreno selezionato.</notification>
	<notification name="CannotDeedLandNoGroup">Impossibile cedere il terreno:
Nessun gruppo selezionato.</notification>
	<notification name="CannotDeedLandNoRegion">Non è possibile effettuare la cessione del terreno:
Impossibile trovare la regione in cui si trova il terreno.</notification>
	<notification name="CannotDeedLandMultipleSelected">Impossibile cedere il terreno:
Hai selezionato più di un terreno.

Prova a selezionare un solo terreno.</notification>
	<notification name="CannotDeedLandWaitingForServer">Impossibile cedere il terreno:
Sto aspettando il server per segnalare la proprietà.

Riprova di nuovo.</notification>
	<notification name="CannotDeedLandNoTransfer">Impossibile cedere il terreno:
La regione [REGION] non consente il trasferimento di terreni.</notification>
	<notification name="CannotReleaseLandWatingForServer">Impossibile abbandonare il terreno:
Sto aspettando il server per aggiornare le informazioni del terreno.

Riprova fra poco.</notification>
	<notification name="CannotReleaseLandSelected">Impossibile abbandonare il terreno:
Non possiedi tutti i terreni selezionati.

Seleziona un solo terreno.</notification>
	<notification name="CannotReleaseLandDontOwn">Impossibile abbandonare il terreno:
Non hai i permessi per rilasciare questo terreno.
I terreni di tua proprietà vengono visualizzati in verde.</notification>
	<notification name="CannotReleaseLandRegionNotFound">Non è possibile abbandonare il terreno:
Impossibile trovare la regione in cui si trova il terreno.</notification>
	<notification name="CannotReleaseLandNoTransfer">Impossibile abbandonare il terreno:
La regione [REGION] non consente il trasferimento di terreni.</notification>
	<notification name="CannotReleaseLandPartialSelection">Impossibile abbandonare il terreno:
Devi selezionare un terreno intero per rilasciarla.

Seleziona un terreno intero, oppure dividi prima il tuo terreno.</notification>
	<notification name="ReleaseLandWarning">
		Stai per rilasciare [AREA] m² di terreno.
Rilasciare questo appezzamento di terreno lo toglierà dalle tue proprietà, ma non ti verranno dati L$.

Rilasciare questo terreno?
		<usetemplate name="okcancelbuttons" notext="Annulla" yestext="OK"/>
	</notification>
	<notification name="CannotDivideLandNothingSelected">Impossibile dividere il terreno:

Non sono stati selezionati terreni.</notification>
	<notification name="CannotDivideLandPartialSelection">Impossibile dividere il terreno:

Hai selezionato unintero terreno.
Prova a selezionare unappezzamento di terreno.</notification>
	<notification name="LandDivideWarning">
		La suddivisione di questo terreno lo dividerà in due parti ed ognuna potrà avere le sue impostazioni. Alcune impostazioni verranno reimpostate ai valori iniziali dopo l&apos;operazione.

Dividi il terreno?
		<usetemplate name="okcancelbuttons" notext="Annulla" yestext="OK"/>
	</notification>
	<notification name="CannotDivideLandNoRegion">Non è possibile suddividere il terreno:
Impossibile trovare la regione in cui si trova il terreno.</notification>
	<notification name="CannotJoinLandNoRegion">Non è possibile unire il terreno:
Impossibile trovare la regione in cui si trova il terreno.</notification>
	<notification name="CannotJoinLandNothingSelected">Impossibile unire il terreno:
Non hai selezionato terreno.</notification>
	<notification name="CannotJoinLandEntireParcelSelected">Impossibile unire il terreno:
Hai selezionato un solo terreno.

Devi selezionare il terreno  comprendendo entrambi gli appezzamenti.</notification>
	<notification name="CannotJoinLandSelection">Impossibile unire il terreno:
Devi selezionare più di un terreno.

Devi selezionare il terreno  comprendendo entrambi gli appezzamenti.</notification>
	<notification name="JoinLandWarning">
		Unire questi appezzamenti creerà un terreno più grande a partire da tutti gli appezzamenti che si intersecano nel rettangolo selezionato.
Dovrai reimpostare il nome e le opzioni del nuovo terreno.

Unisci il terreno?
		<usetemplate name="okcancelbuttons" notext="Annulla" yestext="OK"/>
	</notification>
	<notification name="ConfirmNotecardSave">
		Questa notecard deve essere salvata prima che l&apos;elemento possa essere copiato o visualizzato. Salva la notecard?
		<usetemplate name="okcancelbuttons" notext="Annulla" yestext="OK"/>
	</notification>
	<notification name="ConfirmItemCopy">
		Copia questo elemento nel tuo inventario?
		<usetemplate name="okcancelbuttons" notext="Annulla" yestext="Copia"/>
	</notification>
	<notification name="ResolutionSwitchFail">Non sono riuscito a cambiare la risoluzione al valore [RESX] x [RESY]</notification>
	<notification name="ErrorUndefinedGrasses">Errore: Erba sconosciuta: [SPECIES]</notification>
	<notification name="ErrorUndefinedTrees">Errore: Alberi sconosciuti: [SPECIES]</notification>
	<notification name="CannotSaveWearableOutOfSpace">Impossibile salvare &apos;[NAME]&apos; nel file di oggetti indossabili.  Dovrai liberare dello spazio sul tuo computer e salvare di nuovo.</notification>
	<notification name="CannotSaveToAssetStore">Non è possibile salvare [NAME] nel database centrale degli asset.
In genere si tratta di un problema temporaneo. Attendi alcuni minuti per modificare e salvare nuovamente gli elementi indossabili.</notification>
	<notification name="YouHaveBeenLoggedOut">
		Sei stato scollegato da [SECOND_LIFE].
            [MESSAGE]
		<usetemplate name="okcancelbuttons" notext="Esci" yestext="Vedi IM &amp; Chat"/>
	</notification>
	<notification name="OnlyOfficerCanBuyLand">Impossibile comprare terreno per il gruppo:
Non hai i permessi per comprare il terreno per il tuo gruppo attivo.</notification>
	<notification label="Aggiungi Amico" name="AddFriendWithMessage">
		Gli amici possono autorizzarsi a vedersi l&apos;un l&apos;altro sulla mappa e sapere quando sono collegati.

Offri l&apos;amicizia a [NAME]?
		<form name="form">
			<input name="message">Vorresti essere mio amico?</input>
			<button name="Offer" text="OK"/>
			<button name="Cancel" text="Annulla"/>
		</form>
	</notification>
	<notification label="Aggiungi lista di sostituzione automatica" name="AddAutoReplaceList">
		Nome per la nuova lista:
		<form name="form">
			<button name="SetName" text="OK"/>
		</form>
	</notification>
	<notification label="Rinomina lista di sostituzione automatica" name="RenameAutoReplaceList">
		Il nome &apos;[DUPNAME]&apos; è già in uso
    Inserisci un nuovo nome univoco:
		<form name="form">
			<button name="ReplaceList" text="Sostituisci lista corrente"/>
			<button name="SetName" text="Usa nuovo nome"/>
		</form>
	</notification>
	<notification name="InvalidAutoReplaceEntry">La parola chiave deve essere una sola parola e la sostituzione non può essere vuota.</notification>
	<notification name="InvalidAutoReplaceList">L&apos;elenco di sostituzione non è valido.</notification>
	<notification name="SpellingDictImportRequired">Devi specificare un file, un nome e una lingua.</notification>
	<notification name="SpellingDictIsSecondary">Sembra che il dizionario [DIC_NAME] non includa un file &quot;aff&quot;; ciò indica che di tratta di un dizionario &quot;secondario&quot;.
Può essere usato come dizionario aggiuntivo, ma non come dizionario principale.

Vedi https://wiki.secondlife.com/wiki/Adding_Spelling_Dictionaries</notification>
	<notification name="SpellingDictImportFailed">Copia non eseguita da
    [FROM_NAME]
    a
    [TO_NAME]</notification>
	<notification label="Salva vestiario" name="SaveOutfitAs">
		Salva gli abiti che indosso come nuovo vestiario:
		<form name="form">
			<input name="message">[DESC] (nuovo)</input>
			<button name="OK" text="OK"/>
			<button name="Cancel" text="Annulla"/>
		</form>
	</notification>
	<notification label="Salva capo da indossare" name="SaveWearableAs">
		Salva oggetto nel mio inventario come:
		<form name="form">
			<input name="message">[DESC] (nuovo)</input>
			<button name="OK" text="OK"/>
			<button name="Cancel" text="Annulla"/>
		</form>
	</notification>
	<notification label="Cambia nome del vestiario" name="RenameOutfit">
		Nuovo nome per il vestiario:
		<form name="form">
			<input name="new_name">[NAME]</input>
			<button name="OK" text="OK"/>
			<button name="Cancel" text="Annulla"/>
		</form>
	</notification>
	<notification name="RemoveFromFriends">
		Vuoi rimuovere &lt;nolink&gt;[NAME]&lt;/nolink&gt; dalla lista dei tuoi amici?
		<usetemplate name="okcancelbuttons" notext="Annulla" yestext="OK"/>
	</notification>
	<notification name="RemoveMultipleFromFriends">
		Vuoi rimuovere gli amici selezionati dalla lista dei tuoi amici?
		<usetemplate name="okcancelbuttons" notext="Annulla" yestext="OK"/>
	</notification>
	<notification name="GodDeleteAllScriptedPublicObjectsByUser">
		Confermi di volere cancellare tutti gli oggetti scriptati della proprietà di
** [AVATAR_NAME] **
su tutti gli altri terreni di questa sim?
		<usetemplate name="okcancelbuttons" notext="Annulla" yestext="OK"/>
	</notification>
	<notification name="GodDeleteAllScriptedObjectsByUser">
		Confermi la CANCELLAZIONE di TUTTI gli oggetti scriptati posseduti da
** [AVATAR_NAME] **
su TUTTI I TERRENI di questa sim?
		<usetemplate name="okcancelbuttons" notext="Annulla" yestext="OK"/>
	</notification>
	<notification name="GodDeleteAllObjectsByUser">
		Confermi la CANCELLAZIONE di TUTTI gli oggetti (scriptati o no) posseduti da
** [AVATAR_NAME] **
su TUTTI I TERRENI di questa sim?
		<usetemplate name="okcancelbuttons" notext="Annulla" yestext="OK"/>
	</notification>
	<notification name="BlankClassifiedName">Devi specificare un nome per il tuo annuncio.</notification>
	<notification name="MinClassifiedPrice">Il prezzo da pagare per essere messo in lista deve essere almeno [MIN_PRICE]L$.

Introduci un prezzo più alto.</notification>
	<notification name="ConfirmItemDeleteHasLinks">
		Almeno uno degli oggetti è collegato tramite link ad altri oggetti.  Se elimini l&apos;oggetto, i relativi link non funzioneranno più.  Si consiglia vivamente di eliminare prima i link.

Sei sicuro di volere eliminare gli oggetti?
		<usetemplate name="okcancelbuttons" notext="Annulla" yestext="OK"/>
	</notification>
	<notification name="ConfirmObjectDeleteLock">
		Almeno uno degli elementi selezionati è bloccato.

Confermi di voler cancellare questi elementi?
		<usetemplate name="okcancelbuttons" notext="Annulla" yestext="OK"/>
	</notification>
	<notification name="ConfirmObjectDeleteNoCopy">
		Almeno uno degli elementi selezionati non è copiabile.

Confermi di voler cancellare questi elementi?
		<usetemplate name="okcancelbuttons" notext="Annulla" yestext="OK"/>
	</notification>
	<notification name="ConfirmObjectDeleteNoOwn">
		Non possiedi almeno uno degli oggetti selezionati.

Sei sicuro di volere eliminare gli oggetti?
		<usetemplate name="okcancelbuttons" notext="Annulla" yestext="OK"/>
	</notification>
	<notification name="ConfirmObjectDeleteLockNoCopy">
		Almeno un oggetto è bloccato.
Almeno un oggetto è non copiabile.

Confermi di voler cancellare questi elementi?
		<usetemplate name="okcancelbuttons" notext="Annulla" yestext="OK"/>
	</notification>
	<notification name="ConfirmObjectDeleteLockNoOwn">
		Almeno un oggetto è bloccato.
Non possiedi almeno uno degli oggetti.

Sei sicuro di volere eliminare gli oggetti?
		<usetemplate name="okcancelbuttons" notext="Cancella" yestext="OK"/>
	</notification>
	<notification name="ConfirmObjectDeleteNoCopyNoOwn">
		Almeno un oggetto non può essere copiato.
Non possiedi almeno uno degli oggetti.

Sei sicuro di volere eliminare gli oggetti?
		<usetemplate name="okcancelbuttons" notext="Annulla" yestext="OK"/>
	</notification>
	<notification name="ConfirmObjectDeleteLockNoCopyNoOwn">
		Almeno un oggetto è bloccato.
Almeno un oggetto non può essere copiato.
Non possiedi almeno uno degli oggetti.

Sei sicuro di volere eliminare gli oggetti?
		<usetemplate name="okcancelbuttons" notext="Annulla" yestext="OK"/>
	</notification>
	<notification name="ConfirmObjectTakeLock">
		Almeno un oggetto è bloccato.

Confermi di voler prendere questi elementi?
		<usetemplate name="okcancelbuttons" notext="Annulla" yestext="OK"/>
	</notification>
	<notification name="ConfirmObjectTakeNoOwn">
		Non possiedi tutti gli oggetti che stai prendendo.
Se continui, verranno applicate i permessi per il prossimo proprietario e di conseguenza potrebbero venire ristrette le tue possibilità di modificarli o di copiarli.

Confermi di voler prendere questi elementi?
		<usetemplate name="okcancelbuttons" notext="Annulla" yestext="OK"/>
	</notification>
	<notification name="ConfirmObjectTakeLockNoOwn">
		Almeno un oggetto è bloccato.
Non possiedi tutti gli oggetti che stai prendendo.
Se continui, verranno applicate i permessi per il prossimo proprietario e di conseguenza potrebbero venire ristrette le tue possibilità di modificarli o di copiarli.
Puoi comunque prendere gli oggetti selezionati.

Confermi di voler prendere questi elementi?
		<usetemplate name="okcancelbuttons" notext="Annulla" yestext="OK"/>
	</notification>
	<notification name="CantBuyLandAcrossMultipleRegions">Impossibile comprare il terreno perchè la selezione comprende più regioni.

Seleziona un&apos;area più piccola e riprova.</notification>
	<notification name="DeedLandToGroup">
		Cedendo questo terreno al gruppo sara richiesto ai componenti di avere e di mantenere il terreno con un credito sufficiente.
Il prezzo di acquisto del terreno non è rifondibile al proprietario.
Se una terreno ceduto al gruppo viene venduto, il prezzo di vendita verrà diviso in parti uguali fra i membri del gruppo.

Cedi questo terreno di [AREA] m² al gruppo &apos;[GROUP_NAME]&apos;?
		<usetemplate name="okcancelbuttons" notext="Annulla" yestext="OK"/>
	</notification>
	<notification name="DeedLandToGroupWithContribution">
		Completando la cessione del lotto, il gruppo dovrà avere e mantenere crediti sufficienti per l&apos;uso del terreno.
La cessione includerà un contributo contemporaneo di terreno al gruppo da &apos;[NAME]&apos;.
Il prezzo di acquisto del terreno non viene rimborsato al proprietario. Se un lotto ceduto viene venduto, il prezzo di vendita viene distribuito in maniera paritetica tra i membri del gruppo.

Cedere questi [AREA] m² di terreno al gruppo &apos;[GROUP_NAME]&apos;?
		<usetemplate name="okcancelbuttons" notext="Annulla" yestext="OK"/>
	</notification>
	<notification name="DisplaySetToSafe">Le impostazioni dello schermo sono state impostate a valori di sicurezza perchè hai specificato l&apos;opzione -safe.</notification>
	<notification name="DisplaySetToRecommendedGPUChange">Le impostazioni di visualizzazione sono ai livelli consigliati a causa di un cambiamento nella scheda grafica
da &apos;[LAST_GPU]&apos;
a &apos;[THIS_GPU]&apos;</notification>
	<notification name="DisplaySetToRecommendedFeatureChange">Le impostazioni di visualizzazione sono ai livelli consigliati a causa di un cambiamento nel sottosistema di rendering.</notification>
	<notification name="ErrorMessage">
		[ERROR_MESSAGE]
		<usetemplate name="okbutton" yestext="OK"/>
	</notification>
	<notification name="AvatarMovedDesired">L&apos;ubicazione prescelta non è attualmente disponibile.
Sei stato trasferito in una regione vicina.</notification>
	<notification name="AvatarMovedLast">La posizione richiesta non è al momento disponibile.
Sei stato trasferito in una regione vicina.</notification>
	<notification name="AvatarMovedHome">L&apos;ubicazione di casa tua non è al momento disponibile.
Sei stato trasferito in una regione vicina.
Ti consigliamo di impostare una nuova posizione iniziale.</notification>
	<notification name="ClothingLoading">
		Gli abiti sono in corso di scaricamento.
Puoi comunque usare [SECOND_LIFE] normalmente e gli altri residenti ti vedranno correttamente.
		<form name="form">
			<ignore name="ignore" text="Lo scaricamento sta richiedendo parecchio tempo"/>
		</form>
	</notification>
	<notification name="FirstRun">
		L&apos;installazione di [APP_NAME] è terminata.

Se questa è la prima volta che usi [SECOND_LIFE], devi creare un account prima che tu possa effettuare l&apos;accesso.
		<usetemplate name="okcancelbuttons" notext="Continua" yestext="Crea account..."/>
	</notification>
	<notification name="LoginPacketNeverReceived">
		Ci sono problemi di connessione. È possibile che ci siano problemi con la tua connessione Internet oppure sulla [SECOND_LIFE_GRID].

Controlla la tua connessione Internet e riprova fra qualche minuto, oppure clicca su Aiuto per visualizzare la pagina [SUPPORT_SITE], oppure clicca su Teleport per tentare il teleport a casa tua.
		<url name="url">http://it.secondlife.com/support/</url>
		<form name="form">
			<button name="OK" text="OK"/>
			<button name="Help" text="Aiuto"/>
			<button name="Teleport" text="Teleportati"/>
		</form>
	</notification>
	<notification name="WelcomeChooseSex">
		Il tuo avatar apparirà fra un attimo.

Usa le frecce per muoverti.
Premi F1 in qualunque momento per la guida o per apprendere altre cose di [SECOND_LIFE].
Scegli un avatar maschile o femminile. Puoi sempre cambiare idea più tardi.
		<usetemplate name="okcancelbuttons" notext="Femminile" yestext="Maschile"/>
	</notification>
	<notification name="CantTeleportToGrid">
		Impossibile effettuare il teleport su [SLURL], in quanto si trova su una griglia ([GRID]) diversa da quella attuale ([CURRENT_GRID]).  Chiudi il viewer e prova nuovamente.
		<usetemplate name="okbutton" yestext="OK"/>
	</notification>
	<notification name="GeneralCertificateError">
		Impossibile collegarsi al server.
[REASON]

Nome oggetto: [SUBJECT_NAME_STRING]
Nome emittente: [ISSUER_NAME_STRING]
Valido da: [VALID_FROM]
Valido fino a: [VALID_TO]
Impronta MD5: [SHA1_DIGEST]
Impronta SHA1: [MD5_DIGEST]
Uso chiave: [KEYUSAGE]
Uso chiave estesa: [EXTENDEDKEYUSAGE]
Identificatore chiave oggetto: [SUBJECTKEYIDENTIFIER]
		<usetemplate name="okbutton" yestext="OK"/>
	</notification>
	<notification name="TrustCertificateError">
		Autorità di certificazione di questo server sconosciuta.

Informazioni sul certificato:
Nome oggetto: [SUBJECT_NAME_STRING]
Nome emittente: [ISSUER_NAME_STRING]
Valido da: [VALID_FROM]
Valido fino a: [VALID_TO]
Impronta MD5: [SHA1_DIGEST]
Impronta SHA1: [MD5_DIGEST]
Uso chiave: [KEYUSAGE]
Uso chiave estesa: [EXTENDEDKEYUSAGE]
Identificatore chiave oggetto: [SUBJECTKEYIDENTIFIER]

Accettare questa autorità?
		<usetemplate name="okcancelbuttons" notext="Annulla" yestext="Accetta"/>
	</notification>
	<notification name="NotEnoughCurrency">[NAME] [PRICE]L$ Non hai abbastanza L$ per farlo.</notification>
	<notification name="GrantedModifyRights">[NAME] ti ha dato il permesso di modificare i suoi oggetti.</notification>
	<notification name="RevokedModifyRights">Non sei più autorizzato a modificare gli oggetti di [NAME]</notification>
	<notification name="FlushMapVisibilityCaches">
		Questo reinizializzerà la cache della mappa di questa regione.
Funzione usata solo per il debug.
(Per la produzione, attendere 5 minuti, dopo di che tutte le mappe di ognuno si aggiorneranno dopo la loro riconnessione)
		<usetemplate name="okcancelbuttons" notext="Annulla" yestext="OK"/>
	</notification>
	<notification name="BuyOneObjectOnly">Non è possibile acquistare più di un oggetto alla volta. Riprova selezionando un solo oggetto.</notification>
	<notification name="OnlyCopyContentsOfSingleItem">
		Impossibile copiare il contenuto di più di un elemento alla volta.
Scegli solo un oggetto e riprova.
		<usetemplate name="okcancelbuttons" notext="Annulla" yestext="OK"/>
	</notification>
	<notification name="KickUsersFromRegion">
		Teleporta a casa tutti i residenti in questa regione?
		<usetemplate name="okcancelbuttons" notext="Annulla" yestext="OK"/>
	</notification>
	<notification name="EstateObjectReturn">
		Confermi di voler restituire gli oggetti di proprietà di [USER_NAME] ?
		<usetemplate name="okcancelbuttons" notext="Annulla" yestext="OK"/>
	</notification>
	<notification name="InvalidTerrainBitDepth">Impossibile impostare le texture della regione:
La texture del terreno [TEXTURE_NUM] ha una profondità di bit pari a [TEXTURE_BIT_DEPTH] non corretta.

Sostituisci la texture [TEXTURE_NUM] con una a 24-bit 512x512 o una immagine più piccola e quindi clicca nuovamente su &apos;Applica&apos;.</notification>
	<notification name="InvalidTerrainSize">Impossibile impostare le texture di regione:
La texture del terreno [TEXTURE_NUM] è troppo grande se a [TEXTURE_SIZE_X]x[TEXTURE_SIZE_Y].

Sostituisci la texture [TEXTURE_NUM] con una a 24-bit 512x512 oppure con una immagine più piccola e quindi clicca di nuovo &apos;Applica&apos;.</notification>
	<notification name="RawUploadStarted">Importazione iniziata. Può impiegare fino a due minuti, a seconda della velocità della tua connessione.</notification>
	<notification name="ConfirmBakeTerrain">
		Vuoi veramente impostare come base il terreno corrente, impostarlo come riferimento per i limiti dei rialzi/abbassamenti di tutto il territorio ed il suo valore impostato come base per lo strumento &apos;Ripristina&apos;?
		<usetemplate name="okcancelbuttons" notext="Annulla" yestext="OK"/>
	</notification>
	<notification name="MaxAllowedAgentOnRegion">Puoi avere al massimo [MAX_AGENTS] residenti consentiti.</notification>
	<notification name="MaxBannedAgentsOnRegion">Puoi avere al massimo [MAX_BANNED] residenti bloccati.</notification>
	<notification name="MaxAgentOnRegionBatch">E&apos; fallito il tentativo di aggiungere [NUM_ADDED] avatar:
Eccede il [MAX_AGENTS] [LIST_TYPE] limite di [NUM_EXCESS].</notification>
	<notification name="MaxAllowedGroupsOnRegion">
		Puoi avere al massimo [MAX_GROUPS] gruppi.
		<usetemplate name="okcancelbuttons" notext="Annulla" yestext="Imposta come predefinito"/>
	</notification>
	<notification name="MaxManagersOnRegion">Puoi avere al massimo [MAX_MANAGER] manager della proprietà immobiliare.</notification>
	<notification name="OwnerCanNotBeDenied">Impossibile aggiungere i proprietari della proprietà immobiliare alla lista dei residenti bloccati.</notification>
	<notification name="CanNotChangeAppearanceUntilLoaded">Impossibile cambiare l&apos;aspetto fisico finchè gli abiti e i vestiti non sono caricati.</notification>
	<notification name="ClassifiedMustBeAlphanumeric">Il nome del tuo annuncio deve iniziare con una lettera da A a Z oppure con un numero.
Non sono consentiti caratteri di punteggiatura.</notification>
	<notification name="CantSetBuyObject">Impossibile impostare &apos;Compra l&apos;oggetto&apos;, perchè l&apos;oggetto non è in vendita.
Imposta l&apos;oggetto per la vendita e riprova.</notification>
	<notification name="FinishedRawDownload">Hai terminato di scaricare il file del terreno nella cartella:
[DOWNLOAD_PATH].</notification>
	<notification name="DownloadWindowsMandatory">
		È disponibile una nuova versione di [APP_NAME].
[MESSAGE]
Devi scaricare questo aggiornamento per utilizzare [APP_NAME].
		<usetemplate name="okcancelbuttons" notext="Esci" yestext="Scarica l&apos;aggiornamento"/>
	</notification>
	<notification name="DownloadWindows">
		È disponibile una versione aggiornata di [APP_NAME].
[MESSAGE]
Questo aggiornamento non è necessario, ma ti consigliamo di installarlo per migliorare il rendimento e la stabilità.
		<usetemplate name="okcancelbuttons" notext="Continua" yestext="Scarica l&apos;aggiornamento"/>
	</notification>
	<notification name="DownloadWindowsReleaseForDownload">
		È disponibile una versione aggiornata di [APP_NAME].
[MESSAGE]
Questo aggiornamento non è necessario, ma ti consigliamo di installarlo per migliorare il rendimento e la stabilità.
		<usetemplate name="okcancelbuttons" notext="Continua" yestext="Scarica l&apos;aggiornamento"/>
	</notification>
	<notification name="DownloadLinuxMandatory">
		È disponibile una nuova versione di [APP_NAME].
[MESSAGE]
Devi scaricare questo aggiornamento per utilizzare [APP_NAME].
		<usetemplate name="okcancelbuttons" notext="Esci" yestext="Scarica"/>
	</notification>
	<notification name="DownloadLinux">
		È disponibile una versione aggiornata di [APP_NAME].
[MESSAGE]
Questo aggiornamento non è necessario, ma ti consigliamo di installarlo per migliorare il rendimento e la stabilità.
		<usetemplate name="okcancelbuttons" notext="Continua" yestext="Scarica"/>
	</notification>
	<notification name="DownloadLinuxReleaseForDownload">
		È disponibile una versione aggiornata di [APP_NAME].
[MESSAGE]
Questo aggiornamento non è necessario, ma ti consigliamo di installarlo per migliorare il rendimento e la stabilità.
		<usetemplate name="okcancelbuttons" notext="Continua" yestext="Scarica"/>
	</notification>
	<notification name="DownloadMacMandatory">
		È disponibile una nuova versione di [APP_NAME].
[MESSAGE]
Devi scaricare questo aggiornamento per utilizzare [APP_NAME].

Scaricare nella cartella Applicazioni?
		<usetemplate name="okcancelbuttons" notext="Esci" yestext="Scarica l&apos;aggiornamento"/>
	</notification>
	<notification name="DownloadMac">
		È disponibile una versione aggiornata di [APP_NAME].
[MESSAGE]
Questo aggiornamento non è necessario, ma ti consigliamo di installarlo per migliorare il rendimento e la stabilità.

Scaricare nella cartella Applicazioni?
		<usetemplate name="okcancelbuttons" notext="Continua" yestext="Scarica l&apos;aggiornamento"/>
	</notification>
	<notification name="DownloadMacReleaseForDownload">
		È disponibile una versione aggiornata di [APP_NAME].
[MESSAGE]
Questo aggiornamento non è necessario, ma ti consigliamo di installarlo per migliorare il rendimento e la stabilità.

Scaricare nella cartella Applicazioni?
		<usetemplate name="okcancelbuttons" notext="Continua" yestext="Scarica l&apos;aggiornamento"/>
	</notification>
	<notification name="FailedUpdateInstall">
		Si è verificato un errore durante l&apos;aggiornamento del viewer.
Scarica e installa la versione più recente del viewer da
http://secondlife.com/download.
		<usetemplate name="okbutton" yestext="OK"/>
	</notification>
	<notification name="FailedRequiredUpdateInstall">
		Non è stato possibile installare un aggiornamento richiesto. 
Non potrai accedere fino a quando non verrà aggiornato [APP_NAME].

Scarica e installa la versione più recente del viewer da
http://secondlife.com/download.
		<usetemplate name="okbutton" yestext="Esci"/>
	</notification>
	<notification name="UpdaterServiceNotRunning">
		È disponibile un aggiornamento obbligatorio per l&apos;installazione di Second Life.

Puoi scaricare questo aggiornamento da http://www.secondlife.com/downloads
oppure puoi installarlo adesso.
		<usetemplate name="okcancelbuttons" notext="Esci da Second Life" yestext="Scarica e aggiorna adesso"/>
	</notification>
	<notification name="DownloadBackgroundTip">
		È stato scaricato un aggiornamento dell&apos;installazione di [APP_NAME].
Versione [VERSION] [[RELEASE_NOTES_FULL_URL] Informazioni su questo aggiornamento]
		<usetemplate name="okcancelbuttons" notext="Più tardi..." yestext="Installa ora e riavvia [APP_NAME]"/>
	</notification>
	<notification name="DownloadBackgroundDialog">
		È stato scaricato un aggiornamento dell&apos;installazione di [APP_NAME].
Versione [VERSION] [[RELEASE_NOTES_FULL_URL] Informazioni su questo aggiornamento]
		<usetemplate name="okcancelbuttons" notext="Più tardi..." yestext="Installa ora e riavvia [APP_NAME]"/>
	</notification>
	<notification name="RequiredUpdateDownloadedVerboseDialog">
		È stato scaricato un aggiornamento obbligatorio del software.
Versione [VERSION] [[INFO_URL] Informazioni su questo aggiornamento]

Per installare l&apos;aggiornamento è necessario riavviare [APP_NAME].
		<usetemplate name="okbutton" yestext="OK"/>
	</notification>
	<notification name="RequiredUpdateDownloadedDialog">
		Per installare l&apos;aggiornamento è necessario riavviare [APP_NAME].
[[INFO_URL] Informazioni su questo aggiornamento]
		<usetemplate name="okbutton" yestext="OK"/>
	</notification>
	<notification name="OtherChannelDownloadBackgroundTip">
		È stato scaricato un aggiornamento dell&apos;installazione di [APP_NAME].
Versione [VERSION] 
Questo viewer sperimentale è stato sostituito con un viewer [NEW_CHANNEL];
vedi [[INFO_URL] per informazioni su queesto aggiornamento]
		<usetemplate name="okcancelbuttons" notext="Più tardi..." yestext="Installa ora e riavvia [APP_NAME]"/>
	</notification>
	<notification name="OtherChannelDownloadBackgroundDialog">
		È stato scaricato un aggiornamento dell&apos;installazione di [APP_NAME].
Versione [VERSION]
Questo viewer sperimentale è stato sostituito con un viewer [NEW_CHANNEL];
vedi [[INFO_URL] Informazioni su questo aggiornamento]
		<usetemplate name="okcancelbuttons" notext="Più tardi..." yestext="Installa ora e riavvia [APP_NAME]"/>
	</notification>
	<notification name="OtherChannelRequiredUpdateDownloadedVerboseDialog">
		È stato scaricato un aggiornamento obbligatorio del software.
Versione [VERSION]
Questo viewer sperimentale è stato sostituito con un viewer [NEW_CHANNEL];
vedi [[INFO_URL] Informazioni su questo aggiornamento]

Per installare l&apos;aggiornamento è necessario riavviare [APP_NAME].
		<usetemplate name="okbutton" yestext="OK"/>
	</notification>
	<notification name="OtherChannelRequiredUpdateDownloadedDialog">
		Per installare l&apos;aggiornamento è necessario riavviare [APP_NAME].
Questo viewer sperimentale è stato sostituito con un viewer [NEW_CHANNEL];
vedi [[INFO_URL] Informazioni su questo aggiornamento]
		<usetemplate name="okbutton" yestext="OK"/>
	</notification>
	<notification name="DeedObjectToGroup">
		La cessione di questo oggetto farà in modo che il gruppo:
* Riceva i L$ pagati all&apos;oggetto
		<usetemplate ignoretext="Conferma la cessione di un oggetto al gruppo" name="okcancelignore" notext="Annulla" yestext="Cedi"/>
	</notification>
	<notification name="WebLaunchExternalTarget">
		Vuoi aprire il browser per vedere questi contenuti?
		<usetemplate ignoretext="Lancia il browser per consultare una pagina web" name="okcancelignore" notext="Annulla" yestext="OK"/>
	</notification>
	<notification name="WebLaunchJoinNow">
		Vuoi andare su [http://secondlife.com/account/ Dashboard] per gestire il tuo account?
		<usetemplate ignoretext="Lancia il browser per gestire il mio account" name="okcancelignore" notext="Annulla" yestext="OK"/>
	</notification>
	<notification name="WebLaunchSecurityIssues">
		Visita la Wiki di [SECOND_LIFE] per i dettagli su come segnalare un problema di sicurezza.
		<usetemplate ignoretext="Lancia il browser per imparare a segnalare un problema di sicurezza" name="okcancelignore" notext="Annulla" yestext="OK"/>
	</notification>
	<notification name="WebLaunchQAWiki">
		Visita il controllo di qualità Wiki [SECOND_LIFE].
		<usetemplate ignoretext="Lancia il browser per vedere la pagina Wiki sul controllo di qualità" name="okcancelignore" notext="Annulla" yestext="OK"/>
	</notification>
	<notification name="WebLaunchPublicIssue">
		Visita il registro pubblico dei problemi di [SECOND_LIFE], dove puoi segnalare bug ed altri problemi.
		<usetemplate ignoretext="Lancia il browser per vedere il registro pubblico di monitoraggio dei problemi" name="okcancelignore" notext="Annulla" yestext="Vai alla pagina"/>
	</notification>
	<notification name="WebLaunchSupportWiki">
		Vai al blog ufficiale Linden, per le ultime notizie ed informazioni.
		<usetemplate ignoretext="Lancia il browser per vedere il blog" name="okcancelignore" notext="Annulla" yestext="OK"/>
	</notification>
	<notification name="WebLaunchLSLGuide">
		Vuoi aprire la Guida per lo scripting per avere aiuto con lo scripting?
		<usetemplate ignoretext="Lancia il browser per vedere la Guida per lo scripting" name="okcancelignore" notext="Annulla" yestext="OK"/>
	</notification>
	<notification name="WebLaunchLSLWiki">
		Vuoi visitare il Portale LSL per avere aiuto con lo scripting?
		<usetemplate ignoretext="Lancia il browser per vedere il Portale LSL" name="okcancelignore" notext="Annulla" yestext="Vai alla pagina"/>
	</notification>
	<notification name="ReturnToOwner">
		Confermi di voler restituire gli oggetti selezionati ai loro proprietari? Gli oggetti trasferibili ceduti al gruppo, verranno restituiti ai proprietari precedenti.

*ATTENZIONE* Gli oggetti ceduti non trasferibili verranno cancellati!
		<usetemplate ignoretext="Conferma prima di restituire gli oggetti ai relativi proprietari" name="okcancelignore" notext="Annulla" yestext="OK"/>
	</notification>
	<notification name="GroupLeaveConfirmMember">
		Attualmente sei un membro del gruppo &lt;nolink&gt;[GROUP]&lt;/nolink&gt;.
Lasciare il gruppo?
		<usetemplate name="okcancelbuttons" notext="Annulla" yestext="OK"/>
	</notification>
	<notification name="OwnerCannotLeaveGroup">
		Impossibile abbandonare il gruppo. Non puoi abbandonare il gruppo perché sei l&apos;ultimo proprietario del gruppo. Devi prima assegnare a un altro membro il ruolo di proprietario.
		<usetemplate name="okbutton" yestext="OK"/>
	</notification>
	<notification name="GroupDepartError">
		Impossibile abbandonare il gruppo: [reason].
		<usetemplate name="okbutton" yestext="OK"/>
	</notification>
	<notification name="GroupDepart">
		Hai abbandonato il gruppo [group_name].
		<usetemplate name="okbutton" yestext="OK"/>
	</notification>
	<notification name="ConfirmKick">
		Vuoi veramente espellere tutti i residenti dalla griglia?
		<usetemplate name="okcancelbuttons" notext="Annulla" yestext="Espelli tutti i residenti"/>
	</notification>
	<notification name="MuteLinden">
		Spiacenti, non puoi bloccare un Linden.
		<usetemplate name="okbutton" yestext="OK"/>
	</notification>
	<notification name="CannotStartAuctionAlreadyForSale">Non è possibile mettere in vendita all&apos;asta un terreno che è già impostato per la vendita. Disabilita la vendita del terreno, se sei certo di voler avviare una vendita all&apos;asta.</notification>
	<notification label="Il blocco dell&apos;oggetto in base al nome non è riuscito," name="MuteByNameFailed">
		hai già bloccato questo nome.
		<usetemplate name="okbutton" yestext="OK"/>
	</notification>
	<notification name="RemoveItemWarn">
		Sebbene consentita, la cancellazione di contenuti può danneggiare l&apos;oggetto.
Vuoi cancellare quell&apos;elemento?
		<usetemplate name="okcancelbuttons" notext="Annulla" yestext="OK"/>
	</notification>
	<notification name="CantOfferCallingCard">
		Impossibile offrire un biglietto da visita in questo momento. Riprova fra poco.
		<usetemplate name="okbutton" yestext="OK"/>
	</notification>
	<notification name="CantOfferFriendship">
		Impossibile offrire l&apos;amicizia in questo momento. Riprova fra poco.
		<usetemplate name="okbutton" yestext="OK"/>
	</notification>
	<notification name="DoNotDisturbModeSet">
		Non disturbare è attivo.  Non riceverai la notifica delle comunicazioni in arrivo.

- Gli altri residenti riceveranno la tua risposta Non disturbare (impostata in Preferenze &gt; Generali).
- Le offerte di teleport verranno rifiutate.
- Le chiamate voce verranno rifiutate.
		<usetemplate ignoretext="Io cambio il mio stato alla modalità Non disturbare." name="okignore" yestext="OK"/>
	</notification>
	<notification name="JoinedTooManyGroupsMember">
		Hai raggiunto il numero massimo di gruppi. Per favore abbandona almeno un gruppo prima di aderire a questo, oppure declina l&apos;offerta.
[NAME] ti invita ad aderire ad un gruppo.
		<usetemplate name="okcancelbuttons" notext="Declino" yestext="Unisciti"/>
	</notification>
	<notification name="JoinedTooManyGroups">
		Hai raggiunto il numero massimo di gruppi. Per favore abbandona almeno un gruppo prima di aderire o crearne uno nuovo.
		<usetemplate name="okbutton" yestext="OK"/>
	</notification>
	<notification name="KickUser">
		Espelli questo residente con quale messaggio?
		<form name="form">
			<input name="message">Un amministratore ti ha disconnesso.</input>
			<button name="OK" text="OK"/>
			<button name="Cancel" text="Annulla"/>
		</form>
	</notification>
	<notification name="KickAllUsers">
		Espelli tutti quelli che sono sulla griglia con quale messaggio?
		<form name="form">
			<input name="message">Un amministratore ti ha disconnesso.</input>
			<button name="OK" text="OK"/>
			<button name="Cancel" text="Annulla"/>
		</form>
	</notification>
	<notification name="FreezeUser">
		Congela questo residente con quale messaggio?
		<form name="form">
			<input name="message">Sei stato immobilizzato. Non puoi muoverti o usare la chat. Un amministratore ti contatterà con un messaggio (IM).</input>
			<button name="OK" text="OK"/>
			<button name="Cancel" text="Annulla"/>
		</form>
	</notification>
	<notification name="UnFreezeUser">
		Scongela questo residente con quale messaggio?
		<form name="form">
			<input name="message">Non sei più immobilizzato.</input>
			<button name="OK" text="OK"/>
			<button name="Cancel" text="Annulla"/>
		</form>
	</notification>
	<notification name="SetDisplayNameSuccess">Ciao [DISPLAY_NAME]!

Come nel modo reale, prima che tutti conoscano il tuo nuovo nome ci vorrà del tempo.  Saranno necessari alcuni giorni per [http://wiki.secondlife.com/wiki/Setting_your_display_name l&apos;aggiornamento del nome] in oggetti, script, ricerca, ecc.</notification>
	<notification name="SetDisplayNameBlocked">Non puoi cambiare il tuo nome visualizzato. Se ritieni che si tratta di un errore, contatta l&apos;assistenza.</notification>
	<notification name="SetDisplayNameFailedLength">Il nome è troppo lungo.  La lunghezza massima dei nomi visualizzati è di [LENGTH] caratteri.

Riprova con un nome più corto.</notification>
	<notification name="SetDisplayNameFailedGeneric">Non è possibile impostare il tuo nome visualizzato.  Riprova più tardi.</notification>
	<notification name="SetDisplayNameMismatch">I nomi visualizzati inseriti non corrispondono. Inseriscili nuovamente.</notification>
	<notification name="AgentDisplayNameUpdateThresholdExceeded">Devi aspettare prima di cambiare il nome visualizzato.

Vedi http://wiki.secondlife.com/wiki/Setting_your_display_name

Riprova più tardi.</notification>
	<notification name="AgentDisplayNameSetBlocked">Non è possibile impostare il nome richiesto perché contiene una parola vietata.
 
 Riprova con un altro nome.</notification>
	<notification name="AgentDisplayNameSetInvalidUnicode">Il nome visualizzato scelto contiene caratteri non validi.</notification>
	<notification name="AgentDisplayNameSetOnlyPunctuation">Il nome visualizzato deve contenere lettere, non solo segni di punteggiatura.</notification>
	<notification name="DisplayNameUpdate">[OLD_NAME] ([SLID]) ha il nuovo nome [NEW_NAME].</notification>
	<notification name="OfferTeleport">
		Offri un teleport nel posto dove sei con il seguente messaggio?
		<form name="form">
			<input name="message">Raggiungimi a [REGION]</input>
			<button name="OK" text="OK"/>
			<button name="Cancel" text="Annulla"/>
		</form>
	</notification>
	<notification name="TooManyTeleportOffers">
		Hai cercato di fare [OFFERS] offerte di teleport,
più del limite [LIMIT].
		<usetemplate name="okbutton" yestext="OK"/>
	</notification>
	<notification name="OfferTeleportFromGod">
		Chiedere, in qualità di Admin, al residente di raggiungerti?
		<form name="form">
			<input name="message">Raggiungimi in [REGION]</input>
			<button name="OK" text="OK"/>
			<button name="Cancel" text="Annulla"/>
		</form>
	</notification>
	<notification name="TeleportFromLandmark">
		Sei sicuro di volere il teleport a &lt;nolink&gt;[LOCATION]&lt;/nolink&gt;?
		<usetemplate ignoretext="Conferma il teleport verso un punto di riferimento" name="okcancelignore" notext="Annulla" yestext="Teleportati"/>
	</notification>
	<notification name="TeleportViaSLAPP">
		Sei sicuro di volere il teleport a &lt;nolink&gt;[LOCATION]&lt;/nolink&gt;?
		<usetemplate ignoretext="Confermo di voler usare il teleport tramite SLAPP" name="okcancelignore" notext="Annulla" yestext="Teleport"/>
	</notification>
	<notification name="TeleportToPick">
		Teleport a [PICK]?
		<usetemplate ignoretext="Conferma che voglio il teleport verso l&apos;ubicazione nei Luoghi preferiti" name="okcancelignore" notext="Annulla" yestext="Teleport"/>
	</notification>
	<notification name="TeleportToClassified">
		Teleport a [CLASSIFIED]?
		<usetemplate ignoretext="Conferma il teleport verso questa posizione negli annunci" name="okcancelignore" notext="Annulla" yestext="Teleport"/>
	</notification>
	<notification name="TeleportToHistoryEntry">
		Teleport a [HISTORY_ENTRY]?
		<usetemplate ignoretext="Conferma il teleport verso un luogo che compare nella cronologia" name="okcancelignore" notext="Annulla" yestext="Teleport"/>
	</notification>
	<notification label="Manda un messaggio a tutti nella tua proprietà" name="MessageEstate">
		Scrivi un annuncio breve che verrà mandato a tutti quelli che sono in questo momento nella tua proprietà.
		<form name="form">
			<input name="message"/>
			<button name="OK" text="OK"/>
			<button name="Cancel" text="Annulla"/>
		</form>
	</notification>
	<notification label="Cambia la tipologia della proprietà Linden" name="ChangeLindenEstate">
		Stai per apportare modifiche ad una proprietà che appartiene a Linden (continente, teen grid, orientamento e così via).

Questa è un&apos;operazione da effettuare con molta cautela, in quanto può incidere profondamente sulla vita dei residenti in Second Life.  Sul continente, l&apos;azione modificherà migliaia di regioni e creerà un grosso carico sul server.

Vuoi procedere?
		<usetemplate name="okcancelbuttons" notext="Annulla" yestext="OK"/>
	</notification>
	<notification label="Cambia la tipologia Linden di accesso alla proprietà" name="ChangeLindenAccess">
		Stai per cambiare la lista di accesso per una proprietà Linden (mainland, griglia minorenni, orientamento, ecc.).

Questo è PERICOLOSO e dovrebbe essere fatto soltanto per poter lanciare il programma che consente agli oggetti/L$ di essere trasferiti fra griglie diverse.
Cambierà migliaia di regioni e produrrà seri problemi ai vari server.
		<usetemplate name="okcancelbuttons" notext="Annulla" yestext="OK"/>
	</notification>
	<notification label="Seleziona la proprietà" name="EstateAllowedAgentAdd">
		Aggiungi alla lista di accesso solo per questa proprietà oppure per [ALL_ESTATES]?
		<usetemplate canceltext="Annulla" name="yesnocancelbuttons" notext="Tutte le proprietà" yestext="Questa proprietà"/>
	</notification>
	<notification label="Seleziona la proprietà" name="EstateAllowedAgentRemove">
		Rimuovi dalla lista di accesso solo per questa proprietà oppure per [ALL_ESTATES]?
		<usetemplate canceltext="Annulla" name="yesnocancelbuttons" notext="Tutte le proprietà" yestext="Questa proprietà"/>
	</notification>
	<notification label="Seleziona la proprietà" name="EstateAllowedGroupAdd">
		Aggiungi al gruppo di accesso solo per questa proprietà oppure per  [ALL_ESTATES]?
		<usetemplate canceltext="Annulla" name="yesnocancelbuttons" notext="Tutte le proprietà" yestext="Questa proprietà"/>
	</notification>
	<notification label="Seleziona la proprietà" name="EstateAllowedGroupRemove">
		Rimuovi dal gruppo di accesso solo per questa proprietà oppure per [ALL_ESTATES]?
		<usetemplate canceltext="Annulla" name="yesnocancelbuttons" notext="Tutte le proprietà" yestext="Questa proprietà"/>
	</notification>
	<notification label="Seleziona la proprietà" name="EstateBannedAgentAdd">
		Rifiuta l&apos;accesso solo a questa proprietà oppure per [ALL_ESTATES]?
		<usetemplate canceltext="Annulla" name="yesnocancelbuttons" notext="Tutte le proprietà" yestext="Questa proprietà"/>
	</notification>
	<notification label="Seleziona la proprietà" name="EstateBannedAgentRemove">
		Rimuovi questo residente dalla lista dei residenti bloccati nell&apos;accesso solo a questa proprietà oppure per [ALL_ESTATES]?
		<usetemplate canceltext="Annulla" name="yesnocancelbuttons" notext="Tutte le proprietà" yestext="Questa proprietà"/>
	</notification>
	<notification label="Seleziona la proprietà" name="EstateManagerAdd">
		Aggiungi come gestore della proprietà solo a questa proprietà oppure per [ALL_ESTATES]?
		<usetemplate canceltext="Annulla" name="yesnocancelbuttons" notext="Tutte le proprietà" yestext="Questa proprietà"/>
	</notification>
	<notification label="Seleziona la proprietà" name="EstateManagerRemove">
		Rimuovi come gestore della proprietà solo per questa proprietà oppure per  [ALL_ESTATES]?
		<usetemplate canceltext="Annulla" name="yesnocancelbuttons" notext="Tutte le proprietà" yestext="Questa proprietà"/>
	</notification>
	<notification label="Seleziona proprietà immobiliare" name="EstateAllowedExperienceAdd">
		Aggiungi all&apos;elenco di elementi consentiti per questa proprietà immobiliare oppure per [ALL_ESTATES]?
		<usetemplate canceltext="Annulla" name="yesnocancelbuttons" notext="Tutte le proprietà immobiliari" yestext="Questa proprietà immobiliare"/>
	</notification>
	<notification label="Seleziona proprietà immobiliare" name="EstateAllowedExperienceRemove">
		Rimuovi dall&apos;elenco di elementi consentiti per questa proprietà immobiliare oppure per [ALL_ESTATES]?
		<usetemplate canceltext="Annulla" name="yesnocancelbuttons" notext="Tutte le proprietà immobiliari" yestext="Questa proprietà immobiliare"/>
	</notification>
	<notification label="Seleziona proprietà immobiliare" name="EstateBlockedExperienceAdd">
		Aggiungi all&apos;elenco di elementi bloccati per questa proprietà immobiliare oppure per [ALL_ESTATES]?
		<usetemplate canceltext="Annulla" name="yesnocancelbuttons" notext="Tutte le proprietà immobiliari" yestext="Questa proprietà immobiliare"/>
	</notification>
	<notification label="Seleziona proprietà immobiliare" name="EstateBlockedExperienceRemove">
		Rimuovi dall&apos;elenco di elementi bloccati per questa proprietà immobiliare oppure per [ALL_ESTATES]?
		<usetemplate canceltext="Annulla" name="yesnocancelbuttons" notext="Tutte le proprietà immobiliari" yestext="Questa proprietà immobiliare"/>
	</notification>
	<notification label="Seleziona proprietà immobiliare" name="EstateTrustedExperienceAdd">
		Aggiungi all&apos;elenco di elementi chiave per questa proprietà immobiliare oppure per [ALL_ESTATES]?
		<usetemplate canceltext="Annulla" name="yesnocancelbuttons" notext="Tutte le proprietà immobiliari" yestext="Questa proprietà immobiliare"/>
	</notification>
	<notification label="Seleziona proprietà immobiliare" name="EstateTrustedExperienceRemove">
		Rimuovi dall&apos;elenco di elementi chiave per questa proprietà immobiliare oppure per [ALL_ESTATES]?
		<usetemplate canceltext="Annulla" name="yesnocancelbuttons" notext="Tutte le proprietà immobiliari" yestext="Questa proprietà immobiliare"/>
	</notification>
	<notification label="Conferma espulsione" name="EstateKickUser">
		Espelli [EVIL_USER] da questa proprietà?
		<usetemplate name="okcancelbuttons" notext="Annulla" yestext="OK"/>
	</notification>
	<notification name="EstateChangeCovenant">
		Confermi di voler cambiare il Regolamento della proprietà?
		<usetemplate name="okcancelbuttons" notext="Annulla" yestext="OK"/>
	</notification>
	<notification name="RegionEntryAccessBlocked">
		La regione che cerchi di visitare include contenuti che non corripondono al livello selezionato nelle preferenze.  Per cambiare le preferenze seleziona Io &gt; Preferenze &gt; Generale.
		<usetemplate name="okbutton" yestext="OK"/>
	</notification>
	<notification name="SLM_UPDATE_FOLDER">[MESSAGE]</notification>
	<notification name="RegionEntryAccessBlocked_AdultsOnlyContent">
		La regione che cerchi di visitare include contenuti [REGIONMATURITY] accessibili solo ad adulti.
		<url name="url">http://wiki.secondlife.com/wiki/Linden_Lab_Official:Maturity_ratings:_an_overview</url>
		<usetemplate ignoretext="Attraversamento regione: la regione che cerchi di visitare include contenuti accessibili solo ad adulti." name="okcancelignore" notext="Chiudi" yestext="Passa alla Base conoscenze"/>
	</notification>
	<notification name="RegionEntryAccessBlocked_Notify">La regione che cerchi di visitare include contenuti [REGIONMATURITY], ma le tue preferenze attuali escludono i contenuti [REGIONMATURITY].</notification>
	<notification name="RegionEntryAccessBlocked_NotifyAdultsOnly">La regione che cerchi di visitare include contenuti [REGIONMATURITY] accessibili solo ad adulti.</notification>
	<notification name="RegionEntryAccessBlocked_Change">
		La regione che cerchi di visitare include contenuti [REGIONMATURITY], ma le tue preferenze attuali escludono i contenuti [REGIONMATURITY]. Puoi modificare le tue preferenze o annullare. Dopo aver modificato le preferenze, prova nuovamente ad entrare nella regione.
		<form name="form">
			<button name="OK" text="Modifica preferenze"/>
			<button default="true" name="Cancel" text="Annulla"/>
			<ignore name="ignore" text="Attraversamento regione: La regione che cerchi di visitare include contenuti esclusi nelle preferenze."/>
		</form>
	</notification>
	<notification name="RegionEntryAccessBlocked_PreferencesOutOfSync">
		Si è verificato un problema con il teleport a causa di un errore di sincronizzazione delle preferenze con il server.
		<usetemplate name="okbutton" yestext="OK"/>
	</notification>
	<notification name="TeleportEntryAccessBlocked">
		La regione che cerchi di visitare include contenuti che non corripondono al livello selezionato nelle preferenze.  Per cambiare le preferenze seleziona Io &gt; Preferenze &gt; Generale.
		<usetemplate name="okbutton" yestext="OK"/>
	</notification>
	<notification name="TeleportEntryAccessBlocked_AdultsOnlyContent">
		La regione che cerchi di visitare include contenuti [REGIONMATURITY] accessibili solo ad adulti.
		<url name="url">http://wiki.secondlife.com/wiki/Linden_Lab_Official:Maturity_ratings:_an_overview</url>
		<usetemplate ignoretext="Teleport: la regione che cerchi di visitare include contenuti accessibili solo ad adulti." name="okcancelignore" notext="Chiudi" yestext="Passa alla Base conoscenze"/>
	</notification>
	<notification name="TeleportEntryAccessBlocked_Notify">La regione che cerchi di visitare include contenuti [REGIONMATURITY], ma le tue preferenze attuali escludono i contenuti [REGIONMATURITY].</notification>
	<notification name="TeleportEntryAccessBlocked_NotifyAdultsOnly">La regione che cerchi di visitare include contenuti [REGIONMATURITY] accessibili solo ad adulti.</notification>
	<notification name="TeleportEntryAccessBlocked_ChangeAndReTeleport">
		La regione che cerchi di visitare include contenuti [REGIONMATURITY], ma le tue preferenze attuali escludono i contenuti [REGIONMATURITY]. Puoi modificare le preferenze e continuare con il teleport oppure annullarlo.
		<form name="form">
			<button name="OK" text="Modifica e continua"/>
			<button name="Cancel" text="Annulla"/>
			<ignore name="ignore" text="Teleport (riavviabile): La regione che cerchi di visitare include contenuti esclusi nelle preferenze."/>
		</form>
	</notification>
	<notification name="TeleportEntryAccessBlocked_Change">
		La regione che cerchi di visitare include contenuti [REGIONMATURITY], ma le tue preferenze attuali escludono i contenuti [REGIONMATURITY]. Puoi modificare le tue preferenze o annullare il teleport. Dopo aver modificato le preferenze, prova nuovamente a teletrasportarti nella regione.
		<form name="form">
			<button name="OK" text="Modifica preferenze"/>
			<button name="Cancel" text="Annulla"/>
			<ignore name="ignore" text="Teleport (non riavviabile): La regione che cerchi di visitare include contenuti esclusi nelle preferenze."/>
		</form>
	</notification>
	<notification name="TeleportEntryAccessBlocked_PreferencesOutOfSync">
		Si è verificato un problema con il teleport a causa di un errore di sincronizzazione delle preferenze con il server.
		<usetemplate name="okbutton" yestext="OK"/>
	</notification>
	<notification name="RegionTPSpecialUsageBlocked">
		Impossibile entrare nella regione. &apos;[REGION_NAME]&apos; è una regione per giochi di abilità e per entrare è necessario soddisfare alcuni requisiti. Per dettagli, leggi le [http://wiki.secondlife.com/wiki/Linden_Lab_Official:Skill_Gaming_in_Second_Life domande frequenti sui giochi di abilità].
		<usetemplate name="okbutton" yestext="OK"/>
	</notification>
	<notification name="PreferredMaturityChanged">
		Non riceverai più notifiche se stai per visitare una regione con contenuti [RATING].   In futuro potrai modificare le preferenze relative ai contenuti selezionando Io &gt; Preferenze &gt; Generale nella barra del menu.
		<usetemplate name="okbutton" yestext="OK"/>
	</notification>
	<notification name="MaturityChangeError">
		Non è stato possibile modificare le preferenze per visualizzare contenuti [PREFERRED_MATURITY].  le preferenze sono state ripristinate per consentire la visualizzazione di contenuti [ACTUAL_MATURITY].  Puoi cercare di modificare nuovamente le preferenze selezionando Io &gt; Preferenze &gt; Generale nella barra del menu.
		<usetemplate name="okbutton" yestext="OK"/>
	</notification>
	<notification name="LandClaimAccessBlocked">
		Il terreno che desideri richiedere ha una categoria di accesso maggiore di quella indicata nelle preferenze.   Per cambiare le preferenze seleziona Io &gt; Preferenze &gt; Generale.
		<usetemplate name="okbutton" yestext="OK"/>
	</notification>
	<notification name="LandClaimAccessBlocked_AdultsOnlyContent">
		Solo gli adulti possono richiedere questo terreno.
		<url name="url">http://wiki.secondlife.com/wiki/Linden_Lab_Official:Maturity_ratings:_an_overview</url>
		<usetemplate ignoretext="Solo gli adulti possono richiedere questo terreno." name="okcancelignore" notext="Chiudi" yestext="Passa alla Base conoscenze"/>
	</notification>
	<notification name="LandClaimAccessBlocked_Notify">Il terreno che desideri richiedere include contenuti [REGIONMATURITY], ma le tue preferenze attuali escludono i contenuti [REGIONMATURITY].</notification>
	<notification name="LandClaimAccessBlocked_NotifyAdultsOnly">Il terreno che cerchi di richiedere include contenuti [REGIONMATURITY], accessibili solo ad adulti.</notification>
	<notification name="LandClaimAccessBlocked_Change">
		Il terreno che desideri richiedere include contenuti [REGIONMATURITY], ma le tue preferenze attuali escludono i contenuti [REGIONMATURITY]. Puoi modificare le preferenze e quindi cercare di richiedere nuovamente il terreno.
		<form name="form">
			<button name="OK" text="Modifica preferenze"/>
			<button name="Cancel" text="Annulla"/>
			<ignore name="ignore" text="Il terreno che cerchi di richiedere include contenuti esclusi nelle preferenze."/>
		</form>
	</notification>
	<notification name="LandBuyAccessBlocked">
		Il terreno che desideri acquistare ha una categoria di accesso maggiore di quella indicata nelle preferenze.   Per cambiare le preferenze seleziona Io &gt; Preferenze &gt; Generale.
		<usetemplate name="okbutton" yestext="OK"/>
	</notification>
	<notification name="LandBuyAccessBlocked_AdultsOnlyContent">
		Solo gli adulti possono acquistare questo terreno.
		<url name="url">http://wiki.secondlife.com/wiki/Linden_Lab_Official:Maturity_ratings:_an_overview</url>
		<usetemplate ignoretext="Solo gli adulti possono acquistare questo terreno." name="okcancelignore" notext="Chiudi" yestext="Passa alla Base conoscenze"/>
	</notification>
	<notification name="LandBuyAccessBlocked_Notify">Il terreno che cerchi di acquistare include contenuti [REGIONMATURITY], ma le tue preferenze attuali escludono i contenuti [REGIONMATURITY].</notification>
	<notification name="LandBuyAccessBlocked_NotifyAdultsOnly">Il terreno che cerchi di acquistare include contenuti [REGIONMATURITY], accessibili solo ad adulti.</notification>
	<notification name="LandBuyAccessBlocked_Change">
		Il terreno che cerchi di acquistare include contenuti [REGIONMATURITY], ma le tue preferenze attuali escludono i contenuti [REGIONMATURITY]. Puoi modificare le preferenze e quindi cercare di acquistare nuovamente il terreno.
		<form name="form">
			<button name="OK" text="Modifica preferenze"/>
			<button name="Cancel" text="Annulla"/>
			<ignore name="ignore" text="Il terreno che cerchi di acquistare include contenuti esclusi nelle preferenze."/>
		</form>
	</notification>
	<notification name="TooManyPrimsSelected">
		Hai selezionato troppi prim.  Seleziona non più di [MAX_PRIM_COUNT] prim e riprova
		<usetemplate name="okbutton" yestext="OK"/>
	</notification>
	<notification name="ProblemImportingEstateCovenant">
		Problemi nell&apos;importazione del regolamento della proprietà.
		<usetemplate name="okbutton" yestext="OK"/>
	</notification>
	<notification name="ProblemAddingEstateManager">Si sono riscontrati problemi nell&apos;aggiungere un nuovo manager della proprietà. Una o più proprietà potrebbero avere la lista dei manager piena.</notification>
	<notification name="ProblemAddingEstateBanManager">Impossibile aggiungere il gestore o il proprietario della proprietà alla lista degli espulsi.</notification>
	<notification name="ProblemAddingEstateGeneric">Si sono riscontrati problemi nell&apos;aggiunta a questo elenco della proprietà.  Una o più proprietà potrebbe avere una lista piena.</notification>
	<notification name="UnableToLoadNotecardAsset">
		Impossibile caricare la risorsa della notecard in questo momento.
		<usetemplate name="okbutton" yestext="OK"/>
	</notification>
	<notification name="NotAllowedToViewNotecard">
		Permessi insufficienti per vedere la notecard associata con l&apos;asset ID richiesto.
		<usetemplate name="okbutton" yestext="OK"/>
	</notification>
	<notification name="MissingNotecardAssetID">
		L&apos;asset ID della notecard è mancante dal database.
		<usetemplate name="okbutton" yestext="OK"/>
	</notification>
	<notification name="PublishClassified">
		Ricorda: le tariffe per gli annunci non sono rimborsabili.

Pubblica questo annuncio adesso per [AMOUNT]L$?
		<usetemplate name="okcancelbuttons" notext="Annulla" yestext="OK"/>
	</notification>
	<notification name="SetClassifiedMature">
		Queste inserzioni includono contenuti di tipo Moderato?
		<usetemplate canceltext="Annulla" name="yesnocancelbuttons" notext="No" yestext="Si"/>
	</notification>
	<notification name="SetGroupMature">
		Questo gruppo include contenuti di tipo Moderato?
		<usetemplate canceltext="Annulla" name="yesnocancelbuttons" notext="No" yestext="Si"/>
	</notification>
	<notification label="Conferma il riavvio" name="ConfirmRestart">
		Vuoi veramente far ripartire la regione in 2 minuti?
		<usetemplate name="okcancelbuttons" notext="Annulla" yestext="OK"/>
	</notification>
	<notification label="Manda un messaggio a tutti in questa regione" name="MessageRegion">
		Scrivi un breve annuncio che verrà mandato a tutti in questa regione.
		<form name="form">
			<input name="message"/>
			<button name="OK" text="OK"/>
			<button name="Cancel" text="Annulla"/>
		</form>
	</notification>
	<notification label="Cambiato il contenuto Moderato" name="RegionMaturityChange">
		La classificazione di questa regione è stata modificata.
Prima che questa modifica venga integrata nella mappa potrebbe essere necessario un po&apos; di tempo.
		<usetemplate name="okbutton" yestext="OK"/>
	</notification>
	<notification label="Versione voice non compatibile" name="VoiceVersionMismatch">Questa versione di [APP_NAME] non è compatibile con la funzionalità di chat vocale in questa regione. Affinché la chat vocale funzioni correttamente, dovrai aggiornare [APP_NAME].</notification>
	<notification label="Impossibile comprare oggetti" name="BuyObjectOneOwner">Impossibile comprare oggetti da proprietari diversi nello stesso momento.
Seleziona solo un oggetto e riprova.</notification>
	<notification label="Impossibile comprare il contenuto" name="BuyContentsOneOnly">Impossibile comprare il contenuto di più di un oggetto per volta.
Seleziona solo un oggetto e riprova.</notification>
	<notification label="Impossibile comprare il contenuto" name="BuyContentsOneOwner">Impossibile comprare oggetti da proprietari differenti nello stesso momento.
Scegli un solo oggetto e riprova.</notification>
	<notification name="BuyOriginal">
		Compra l&apos;oggetto originale da [OWNER] per [PRICE]L$?
Diventerai proprietario di questo oggetto.
Sarai in grado di:
 Modificare: [MODIFYPERM]
 Copiare: [COPYPERM]
 Rivendere o regalare: [RESELLPERM]
		<usetemplate name="okcancelbuttons" notext="Annulla" yestext="OK"/>
	</notification>
	<notification name="BuyOriginalNoOwner">
		Compra l&apos;oggetto originale per [PRICE]L$?
Diventerai proprietario di questo oggetto.
Sarai in grado di:
 Modificare: [MODIFYPERM]
 Copiare: [COPYPERM]
 Rivendere o regalare: [RESELLPERM]
		<usetemplate name="okcancelbuttons" notext="Annulla" yestext="OK"/>
	</notification>
	<notification name="BuyCopy">
		Compra una copia da [OWNER] per [PRICE]L$?
L&apos;oggetto verrà copiato nel tuo inventario.
Sarai in grado di:
 Modificare: [MODIFYPERM]
 Copiare: [COPYPERM]
 Rivendere o regalare: [RESELLPERM]
		<usetemplate name="okcancelbuttons" notext="Annulla" yestext="OK"/>
	</notification>
	<notification name="BuyCopyNoOwner">
		Compra una copia per [PRICE]L$?
L&apos;oggetto verrà copiato nel tuo inventario.
Sarai in grado di:
 Modificare: [MODIFYPERM]
 Copiare: [COPYPERM]
 Rivendere o regalare: [RESELLPERM]
		<usetemplate name="okcancelbuttons" notext="Annulla" yestext="OK"/>
	</notification>
	<notification name="BuyContents">
		Compra il contenuto da [OWNER] per [PRICE]L$?
Il contenuto verrà copiato nel tuo inventario.
		<usetemplate name="okcancelbuttons" notext="Annulla" yestext="OK"/>
	</notification>
	<notification name="BuyContentsNoOwner">
		Compra il contenuto per [PRICE]L$?
Il contenuto verrà copiato nel tuo inventario.
		<usetemplate name="okcancelbuttons" notext="Annulla" yestext="OK"/>
	</notification>
	<notification name="ConfirmPurchase">
		Questa transazione ti permetterà di:
[ACTION]

Confermi di voler procedere all&apos;acquisto?
		<usetemplate name="okcancelbuttons" notext="Annulla" yestext="OK"/>
	</notification>
	<notification name="ConfirmPurchasePassword">
		Questa transazione farà:
[ACTION]

Confermi di voler procedere all&apos;acquisto?
Ridigita la tua password e premi OK.
		<form name="form">
			<input name="message"/>
			<button name="ConfirmPurchase" text="OK"/>
			<button name="Cancel" text="Annulla"/>
		</form>
	</notification>
	<notification name="SetPickLocation">
		Nota:
Hai aggiornato l&apos;ubicazione di questo preferito ma gli altri dettagli conserveranno il loro valore originale.
		<usetemplate name="okbutton" yestext="OK"/>
	</notification>
	<notification name="MoveInventoryFromObject">
		Hai selezionato elementi dall&apos;inventario &apos;non copiabili&apos;.
Questi elementi verranno trasferiti nel tuo inventario, ma non copiati.

Trasferisci gli elementi nell&apos;inventario?
		<usetemplate ignoretext="Avvertimi quando tento di rimuovore elementi per i quali non è consentita la copia da un oggetto" name="okcancelignore" notext="Annulla" yestext="OK"/>
	</notification>
	<notification name="MoveInventoryFromScriptedObject">
		Hai selezionato elementi dell&apos;inventario non copiabili.  Questi elementi verranno trasferiti nel tuo inventario, non verranno copiati.
Dato che questo oggetto è scriptato, il trasferimento di questi elementi nel tuo inventario potrebbe causare un malfunzionamento degli script.

Trasferisci gli elementi nell&apos;inventario?
		<usetemplate ignoretext="Avvertimi se tento di rimuovore di elementi per i quali non è consentita la copia e che potrebbero danneggiare un oggetto scriptato" name="okcancelignore" notext="Annulla" yestext="OK"/>
	</notification>
	<notification name="ClickActionNotPayable">
		Attenzione: l&apos;azione Paga oggetto è stata impostata, ma funzionerà soltanto se inserisci uno script con un evento money().
		<form name="form">
			<ignore name="ignore" text="Ho impostato l&apos;azione Paga oggetto costruendo un oggetto senza uno script money()"/>
		</form>
	</notification>
	<notification name="PayConfirmation">
		Conferma che desideri pagare [AMOUNT] L$ a [TARGET].
		<usetemplate ignoretext="Conferma prima di pagare (somme superiori a 200 L$)" name="okcancelignore" notext="Annulla" yestext="Paga"/>
	</notification>
	<notification name="OpenObjectCannotCopy">Non ci sono elementi in questo oggetto che tu possa copiare.</notification>
	<notification name="WebLaunchAccountHistory">
		Vai al [http://secondlife.com/account/ Dashboard] per vedere la cronologia del tuo account?
		<usetemplate ignoretext="Lancia il browser per vedere la cronologia del mio account" name="okcancelignore" notext="Annulla" yestext="Vai alla pagina"/>
	</notification>
	<notification name="ConfirmAddingChatParticipants">
		Quando aggiungi una persona a una conversazione esistente, viene creata una nuova conversazione.  Tutti i partecipanti riceveranno notifiche per la nuova conversazione.
		<usetemplate ignoretext="Conferma l&apos;aggiunta dei partecipanti alla chat" name="okcancelignore" notext="Annulla" yestext="Ok"/>
	</notification>
	<notification name="ConfirmQuit">
		Confermi di voler uscire?
		<usetemplate ignoretext="Conferma prima di uscire" name="okcancelignore" notext="Non uscire" yestext="Esci"/>
	</notification>
	<notification name="ConfirmRestoreToybox">
		Questa azione ripristina pulsanti e barre degli strumenti predefinite.

Questa azione non può essere ripristinata
		<usetemplate name="okcancelbuttons" notext="Annulla" yestext="OK"/>
	</notification>
	<notification name="ConfirmClearAllToybox">
		Questa azione riporterà tutti i pulsanti nella casella strumenti. Le barre degli strumenti saranno vuote.
    
Questa azione non può essere ripristinata
		<usetemplate name="okcancelbuttons" notext="Annulla" yestext="OK"/>
	</notification>
	<notification name="DeleteItems">
		[QUESTION]
		<usetemplate ignoretext="Conferma prima di cancellare gli elementi" name="okcancelignore" notext="Annulla" yestext="OK"/>
	</notification>
	<notification name="HelpReportAbuseEmailLL">Usa questo strumento per segnalare violazioni a [http://secondlife.com/corporate/tos.php Terms of Service] e [http://secondlife.com/corporate/cs.php Community Standards].

Ogni abuso segnalato verrà esaminato e risolto.</notification>
	<notification name="HelpReportAbuseSelectCategory">Scegli una categoria per questa segnalazione di abuso.
Scegliere una categoria, ci aiuta a gestire ed elaborare le segnalazioni di abuso.</notification>
	<notification name="HelpReportAbuseAbuserNameEmpty">Introduci il nome di chi abusa.
Introducendo un valore accurato, ci aiuti a gestire ed elaborare le segnalazioni di abuso.</notification>
	<notification name="HelpReportAbuseAbuserLocationEmpty">Inserisci il luogo dove l&apos;abuso è avvenuto.
Introducendo un valore accurato, ci aiuti a gestire ed elaborare le segnalazioni di abuso.</notification>
	<notification name="HelpReportAbuseSummaryEmpty">Inserisci un yiyolo descrittivo dell&apos;abuso che è avvenuto.
Introducendo un titolo descrittivo accurato, ci aiuti a gestire ed elaborare le segnalazioni di abuso.</notification>
	<notification name="HelpReportAbuseDetailsEmpty">Inserisci una descrizione dettagliata dell&apos;abuso che è avvenuto.
Devi essere il più specifico possibile, includendo i nomi e i dettagli dell&apos;incidente che stai segnalando.
Inserendo una descrizione accurata ci aiuti a gestire ed elaborare le segnalazioni di abuso.</notification>
	<notification name="HelpReportAbuseContainsCopyright">Gentile residente,

Ci risulta che tu stia segnalando una violazione di proprietà intellettuale. Per segnalare correttamente la violazione:

(1) Definizione di abuso. Puoi inviare una segnalazione di abuso se ritieni che un residente stia sfruttando il sistema di permessi di [SECOND_LIFE], per esempio usando CopyBot o simili strumenti di copia, per rubare i diritti di proprietà intellettuale. L&apos;Ufficio abusi investigherà e deciderà adeguate azioni disciplinari per comportamenti che violano i [http://secondlife.com/corporate/tos.php Termini del servizio] di  [SECOND_LIFE] oppure gli  [http://secondlife.com/corporate/cs.php Standard della comunità]. Tieni comunque presente che l&apos;Ufficio abusi non gestisce e non risponde alle richieste di rimozione di contenuti da [SECOND_LIFE].

(2) DMCA o rimozione di contenuti. Per richiedere la rimozione di contenuti da [SECOND_LIFE], devi compilare una denuncia valida di violazione come definito nelle nostra  [http://secondlife.com/corporate/dmca.php Regole DMCA] (leggi sul copyright).

Per continuare con il procedimento di abuso, chiudi questa finestra e completa la compilazione della segnalazione.  È possibile che dovrai specificare la categoria CopyBot o Sfruttamento dei diritti.

Grazie,

Linden Lab</notification>
	<notification name="FailedRequirementsCheck">I seguenti componenti obbligatori sono mancanti da [FLOATER]:
[COMPONENTS]</notification>
	<notification label="Sostituisci gli oggetti indossati" name="ReplaceAttachment">
		C&apos;è già un oggetto indossato in questo punto del corpo.
Vuoi sostituirlo con l&apos;oggetto selezionato?
		<form name="form">
			<ignore name="ignore" save_option="true" text="Sostituisci un pezzo collegato con l&apos;elemento selezionato"/>
			<button ignore="Replace Automatically" name="Yes" text="OK"/>
			<button ignore="Never Replace" name="No" text="Annulla"/>
		</form>
	</notification>
	<notification name="TooManyWearables">
		Non puoi indossare una cartella che contiene più di [AMOUNT] elementi. Per modificare questo limite, accedi ad Avanzate &gt; Mostra impostazioni di debug &gt; WearFolderLimit.
	</notification>
	<notification label="Avviso modalità Non disturbare" name="DoNotDisturbModePay">
		Hai attivato la modalità Non disturbare. Non riceverai alcun oggetto offerto in cambio di questo pagamento.

Vuoi disattivare la modalità Non disturbare prima di completare questa transazione?
		<form name="form">
			<ignore name="ignore" text="Sto per pagare una persona o un oggetto mentre sono in modalità Non disturbare"/>
			<button ignore="Lascia sempre la modalità Non disturbare" name="Yes" text="OK"/>
			<button ignore="Non lasciare mai la modalità Non disturbare" name="No" text="Annulla"/>
		</form>
	</notification>
	<notification name="ConfirmDeleteProtectedCategory">
		La cartella &apos;[FOLDERNAME]&apos; è una cartella di sistema. L&apos;eliminazione di cartelle di sistema può creare instabilità.  Sei sicuro di volerla eliminare?
		<usetemplate ignoretext="Chiedi conferma prima di eliminare una cartella di sistema" name="okcancelignore" notext="Annulla" yestext="OK"/>
	</notification>
	<notification name="ConfirmEmptyTrash">
		Vuoi veramente eliminare in modo permanente il contenuto del tuo Cestino?
		<usetemplate ignoretext="Conferma prima di svuotare la cartella del Cestino inventario" name="okcancelignore" notext="Annulla" yestext="OK"/>
	</notification>
	<notification name="ConfirmClearBrowserCache">
		Vuoi veramente eliminare la cronologia viaggi, web e ricerche fatte?
		<usetemplate name="okcancelbuttons" notext="Annulla" yestext="OK"/>
	</notification>
	<notification name="ConfirmClearCache">
		Sei sicuro di volere cancellare la cache del viewer?
		<usetemplate name="okcancelbuttons" notext="Annulla" yestext="OK"/>
	</notification>
	<notification name="ConfirmClearCookies">
		Confermi di volere cancellare i tuoi cookie?
		<usetemplate name="okcancelbuttons" notext="Annulla" yestext="Si"/>
	</notification>
	<notification name="ConfirmClearMediaUrlList">
		Confermi di voler cancellare la lista degli URL salvati?
		<usetemplate name="okcancelbuttons" notext="Annulla" yestext="Si"/>
	</notification>
	<notification name="ConfirmEmptyLostAndFound">
		Vuoi veramente eliminare in modo definitivo il contenuto dei tuoi Oggetti smarriti?
		<usetemplate ignoretext="Conferma prima di svuotare della cartella Oggetti smarriti" name="okcancelignore" notext="No" yestext="Si"/>
	</notification>
	<notification name="CopySLURL">
		Lo SLurl seguente è stato copiato negli Appunti:
 [SLURL]

Inseriscilo in una pagina web per dare ad altri un accesso facile a questa ubicazione, o provala incollandola nella barra degli indirizzi di un browser web.
		<form name="form">
			<ignore name="ignore" text="Lo SLurl è stato copiato negli Appunti"/>
		</form>
	</notification>
	<notification name="WLSavePresetAlert">
		Vuoi sovrascrivere le preimpostazioni salvate?
		<usetemplate name="okcancelbuttons" notext="No" yestext="Si"/>
	</notification>
	<notification name="WLNoEditDefault">Non puoi modificare o cancellare una preimpostazione di fabbrica.</notification>
	<notification name="WLMissingSky">Questo file di ciclo giornaliero fa riferimento ad un file di cielo mancante: [SKY].</notification>
	<notification name="WLRegionApplyFail">Queste impostazioni non possono essere applicare alla regione.  Uscendo dalla regione e ritornandoci potrebbe risolvere il problema.  Il motivo fornito: [FAIL_REASON]</notification>
	<notification name="EnvCannotDeleteLastDayCycleKey">
		Impossibile cancellare l&apos;ultima chiave in questo ciclo giornata. Il ciclo giornata non può essere vuoto.  Invece di cancellare la chiave restante, modificala e quindi creane una nuova.
		<usetemplate name="okbutton" yestext="OK"/>
	</notification>
	<notification name="DayCycleTooManyKeyframes">
		Non puoi aggiungere altri frame chiave a questo ciclo giornata.  Il numero massimo di frame chiave per i cicli giornata nell&apos;ambito [SCOPE] è [MAX].
		<usetemplate name="okbutton" yestext="OK"/>
	</notification>
	<notification name="EnvUpdateRate">
		Puoi aggiornare le impostazioni dell&apos;ambiente della regione ogni [WAIT] secondi.  Attendi e riprova.
		<usetemplate name="okbutton" yestext="OK"/>
	</notification>
	<notification name="PPSaveEffectAlert">
		Effetto di post elaborazione già presente. Vuoi sovrascrivere?
		<usetemplate name="okcancelbuttons" notext="No" yestext="Si"/>
	</notification>
	<notification name="ChatterBoxSessionStartError">
		Impossibile iniziare una nuova sessione di chat con [RECIPIENT].
[REASON]
		<usetemplate name="okbutton" yestext="OK"/>
	</notification>
	<notification name="ChatterBoxSessionEventError">
		[EVENT]
[REASON]
		<usetemplate name="okbutton" yestext="OK"/>
	</notification>
	<notification name="ForceCloseChatterBoxSession">
		La sessione chat con [NAME] deve chiudere.
[REASON]
		<usetemplate name="okbutton" yestext="OK"/>
	</notification>
	<notification name="Cannot_Purchase_an_Attachment">Non puoi comprare un oggetto mentre è unito.</notification>
	<notification label="Informazioni sulle richieste per il permesso di addebito" name="DebitPermissionDetails">
		Accettare questa richiesta da allo script il permesso continuativo di prendere Linden dollar (L$) dal tuo account. Per revocare questo permesso, il proprietario dell&apos;oggetto deve cancellare l&apos;oggetto oppure reimpostare gli script nell&apos;oggetto.
		<usetemplate name="okbutton" yestext="OK"/>
	</notification>
	<notification name="AutoWearNewClothing">
		Vuoi indossare automaticamente gli indumenti che stai per creare?
		<usetemplate ignoretext="Indossare gli abiti che creo mentre modifico il mio aspetto" name="okcancelignore" notext="No" yestext="Si"/>
	</notification>
	<notification name="NotAgeVerified">
		Il luogo che desideri visitare è limitato a persone di almeno 18 anni di età.
		<usetemplate ignoretext="Non ho l&apos;età necessaria per visitare aree limitate." name="okignore" yestext="OK"/>
	</notification>
	<notification name="NotAgeVerified_Notify">Posizione limitata a persone maggiori di 18 anni di età.</notification>
	<notification name="Cannot enter parcel: no payment info on file">
		Per poter visitare questa zona devi avere devi aver fornito informazioni di pagamento a Linden Lab.  Vuoi andare sul sito di [SECOND_LIFE] ed impostarle?

[_URL]
		<url name="url" option="0">https://secondlife.com/account/index.php?lang=it</url>
		<usetemplate ignoretext="Manca la registrazione delle informazioni di pagamento" name="okcancelignore" notext="No" yestext="Si"/>
	</notification>
	<notification name="MissingString">La stringa [STRING_NAME] non è presente in strings.xml</notification>
	<notification name="SystemMessageTip">[MESSAGE]</notification>
	<notification name="IMSystemMessageTip">[MESSAGE]</notification>
	<notification name="Cancelled">Annullato</notification>
	<notification name="CancelledSit">Seduta annullata</notification>
	<notification name="CancelledAttach">Attaccamento annullato</notification>
	<notification name="ReplacedMissingWearable">Gli abiti/parti del corpo mancanti sono stati sostituiti con quelli di default .</notification>
	<notification name="GroupNotice">Oggetto: [SUBJECT], Messaggio: [MESSAGE]</notification>
	<notification name="FriendOnlineOffline">&lt;nolink&gt;[NAME]&lt;/nolink&gt; è [STATUS]</notification>
	<notification name="AddSelfFriend">Anche se sei molto simpatico, non puoi aggiungere te stesso all&apos;elenco degli amici.</notification>
	<notification name="UploadingAuctionSnapshot">Sto importando le fotografie per l&apos;uso inworld e per il web...
(Durata circa 5 minuti.)</notification>
	<notification name="UploadPayment">Hai pagato [AMOUNT]L$ per il caricamento.</notification>
	<notification name="UploadWebSnapshotDone">Il caricamento della fotografia nel sito web è andato a buon fine.</notification>
	<notification name="UploadSnapshotDone">Il caricamento della fotografia inworld è andato a buon fine.</notification>
	<notification name="TerrainDownloaded">Terrain.raw caricato</notification>
	<notification name="GestureMissing">Manca la gesture [NAME] dal database.</notification>
	<notification name="UnableToLoadGesture">Impossibile caricare la gesture [NAME].</notification>
	<notification name="LandmarkMissing">Landmark non trovato nel database.</notification>
	<notification name="UnableToLoadLandmark">Impossibile caricare il Landmark di riferimento. Riprova.</notification>
	<notification name="CapsKeyOn">Hai il blocco delle maiuscole attivato.
Questo potrebbe incidere sulla tua password.</notification>
	<notification name="NotecardMissing">Notecard non trovata nel database.</notification>
	<notification name="NotecardNoPermissions">Non hai il permesso di vedere questo biglietto.</notification>
	<notification name="RezItemNoPermissions">Permessi insufficienti per creare un oggetto.</notification>
	<notification name="IMAcrossParentEstates">Impossibile inviare IM tra proprietà principali diverse.</notification>
	<notification name="TransferInventoryAcrossParentEstates">Impossibile trasferire l&apos;inventario tra proprietà principali diverse.</notification>
	<notification name="UnableToLoadNotecard">Impossibile caricare la notecard in questo momento.</notification>
	<notification name="ScriptMissing">Script non trovato nel database.</notification>
	<notification name="ScriptNoPermissions">Permessi insufficenti per visualizzare lo script.</notification>
	<notification name="UnableToLoadScript">Impossibile caricare lo script. Riprova.</notification>
	<notification name="IncompleteInventory">Il contenuto che stai offrendo per il momento non è localmente disponibile. Prova a rioffrire gli oggetti fra un minuto.</notification>
	<notification name="CannotModifyProtectedCategories">Non è possibile modificare le categorie protette.</notification>
	<notification name="CannotRemoveProtectedCategories">Non è possibile rimuovere le categorie protette.</notification>
	<notification name="UnableToBuyWhileDownloading">Impossibile acquistare l&apos;oggetto durante il download dei dati.
Riprova.</notification>
	<notification name="UnableToLinkWhileDownloading">Impossibile collegare l&apos;oggetto durante il download dei dati.
Riprova.</notification>
	<notification name="CannotBuyObjectsFromDifferentOwners">Puoi acquistare oggetti soltanto da un proprietario per volta.
Seleziona solo un oggetto.</notification>
	<notification name="ObjectNotForSale">Questo oggetto non è in vendita.</notification>
	<notification name="EnteringGodMode">Entra in modalità divina, livello [LEVEL]</notification>
	<notification name="LeavingGodMode">Esci dalla modalità divina, livello [LEVEL]</notification>
	<notification name="CopyFailed">Non hai l&apos;autorizzazione a copiare.</notification>
	<notification name="InventoryAccepted">[NAME] ha ricevuto la tua offerta di inventario.</notification>
	<notification name="InventoryDeclined">[NAME] non ha accettato la tua offerta dall&apos;inventario.</notification>
	<notification name="ObjectMessage">[NAME]: [MESSAGE]</notification>
	<notification name="CallingCardAccepted">Il tuo biglietto da visita è stato accettato.</notification>
	<notification name="CallingCardDeclined">Il tuo biglietto da visita non è stato accettato.</notification>
	<notification name="TeleportToLandmark">Per teleportarti a luoghi come &apos;[NAME]&apos;, clicca sul pulsante &quot;Luoghi&quot;,
    quindi seleziona la scheda Punti di riferimento nel pannello che viene aperto. Clicca su qualsiasi
    unto di riferimento per selezionarlo, quindi clicca su Teleport sul lato inferiore del pannello.
    (Puoi anche fare doppio clic sul punto di riferimento oppure cliccare su di esso con il tasto destro del mouse e 
    scegliere Teleport.)</notification>
	<notification name="TeleportToPerson">Per avviare una conversazione privata con un&apos;altra persona, fai clic con il tasto destro sull&apos;avatar e seleziona &apos;IM&apos; dal menu.</notification>
	<notification name="CantSelectLandFromMultipleRegions">Non è possibile selezionare il terreno attraverso i confini del server.
Prova a selezionare una parte di terreno più piccola.</notification>
	<notification name="SearchWordBanned">Alcuni termini della ricerca sono stati esclusi a causa delle restrizioni di contenuto come esposto negli Standard della comunità.</notification>
	<notification name="NoContentToSearch">Seleziona almeno un tipo di contenuto per la ricerca (Generale, Moderato o Adulti).</notification>
	<notification name="SystemMessage">[MESSAGE]</notification>
	<notification name="FlickrConnect">[MESSAGE]</notification>
	<notification name="TwitterConnect">[MESSAGE]</notification>
	<notification name="PaymentReceived">[MESSAGE]</notification>
	<notification name="PaymentSent">[MESSAGE]</notification>
	<notification name="PaymentFailure">[MESSAGE]</notification>
	<notification name="EventNotification">
		Notifica eventi:

[NAME]
[DATE]
		<form name="form">
			<button name="Details" text="Dettagli"/>
			<button name="Cancel" text="Cancella"/>
		</form>
	</notification>
	<notification name="TransferObjectsHighlighted">
		Tutti gli oggetti presenti sul terreno, che saranno trasferiti al compratore di questa terra, saranno ora evidenziati.

* Gli alberi e l&apos;erba che cederai non saranno evidenziati.
		<form name="form">
			<button name="Done" text="Fatto"/>
		</form>
	</notification>
	<notification name="DeactivatedGesturesTrigger">Usa lo stesso tasto per disattivare la gesture:
[NAMES]</notification>
	<notification name="NoQuickTime">Il software QuickTime di Apple sembra non essere installato sul tuo computer.
Se vuoi vedere contenuto multimediale in streaming sui lotti che lo supportano, vai alla pagina [http://www.apple.com/quicktime QuickTime] e installa il Player QuickTime.</notification>
	<notification name="NoPlugin">Non è stato trovato alcun plugin multimediale per gestire il tipo mime [MIME_TYPE].  Il media di questo tipo non è disponibile.</notification>
	<notification name="MediaPluginFailed">
		Questo plugin multimediale non funziona:
    [PLUGIN]

Reinstalla il plugin o contatta il venditore se continui ad avere questi problemi.
		<form name="form">
			<ignore name="ignore" text="Mancato funzionamento del plugin multimediale"/>
		</form>
	</notification>
	<notification name="OwnedObjectsReturned">Gli oggetti che possiedi sul terreno selezionato ti sono stati restituiti nell&apos;inventario.</notification>
	<notification name="OtherObjectsReturned">Sono stati restituiti all&apos;inventario di &apos;[NAME]&apos; gli oggetti sul lotto di terreno selezionato di sua proprietà.</notification>
	<notification name="OtherObjectsReturned2">Sono stati restituiti al proprietario gli oggetti selezionati sul lotto nella terra di proprietà del residente &apos;[NAME]&apos;.</notification>
	<notification name="GroupObjectsReturned">Gli oggetti selezionati sul terreno e condivisi con il gruppo [GROUPNAME] sono stati restituiti nell&apos;inventario dei propietari.
Gli oggetti trasferibili ceduti sono stati restituiti ai proprietari precedenti.
Gli oggetti non trasferibili che erano stati ceduti al gruppo sono stati cancellati.</notification>
	<notification name="UnOwnedObjectsReturned">Gli oggetti selezionati sul terreno che non sono di tua proprietà sono stati restituiti ai loro proprietari.</notification>
	<notification name="ServerObjectMessage">Messaggio da [NAME]:
&lt;nolink&gt;[MSG]&lt;/nolink&gt;</notification>
	<notification name="NotSafe">Su questo terreno sono abilitati i danni.
Qui potresti essere ferito. Se dovessi morire verrai teleportato a casa tua.</notification>
	<notification name="NoFly">In questa zona è proibito il volo.
Qui non puoi volare.</notification>
	<notification name="PushRestricted">Questa zona non consente le spinte. Non puoi spingere gli altri a meno che tu non sia il proprietario del terreno.</notification>
	<notification name="NoVoice">Questa zona ha la chat vocale disattivata. Non puoi sentire nessuno parlare.</notification>
	<notification name="NoBuild">In questa zona è proibita la costruzione. Qui non puoi costruire né rezzare oggetti.</notification>
	<notification name="PathfindingDirty">La regione ha modifiche di pathfinding in sospeso.  Se hai le autorizzazioni necessarie per la costruzione puoi eseguire il rebake facendo clic sul pulsante “Rebake regione”.</notification>
	<notification name="DynamicPathfindingDisabled">Il pathfinding dinamico non è attivato in questa regione.  Gli oggetti scriptati che usano chiamate LSL di pathfinding potrebbero non funzionare come previsto in questa regione.</notification>
	<notification name="PathfindingCannotRebakeNavmesh">
		Si è verificato un errore.  Potrebbe trattarsi di un problema di rete o del server, oppure potresti non avere le autorizzazioni necessarie per la costruzione.  A volte il problema viene risolto uscendo ed eseguendo nuovamente l&apos;accesso.
		<usetemplate name="okbutton" yestext="OK"/>
	</notification>
	<notification name="SeeAvatars">In questo lotto non si possono vedere avatar e chat di testo presenti in altri lotti.   Non puoi vedere altri residenti fuori dal lotto e loro non possono vederti.  Viene bloccata anche la normale chat di testo sul canale 0.</notification>
	<notification name="ScriptsStopped">Un amministratore ha temporaneamente disabilitato gli script in questa regione.</notification>
	<notification name="ScriptsNotRunning">In questa terra nessuno script è attivo.</notification>
	<notification name="NoOutsideScripts">Questo terreno non consente script esterni.

Qui funzionano soltanto gli script del proprietario del terreno.</notification>
	<notification name="ClaimPublicLand">Puoi solo richiedere terreni pubblici nella regione in cui sei posizionato.</notification>
	<notification name="RegionTPAccessBlocked">La regione che cerchi di visitare include contenuti che non corripondono al livello selezionato nelle preferenze.  Per cambiare le preferenze seleziona Io &gt; Preferenze &gt; Generale.</notification>
	<notification name="URBannedFromRegion">Tu hai l&apos;accesso bloccato a questa regione.</notification>
	<notification name="NoTeenGridAccess">Il tuo account non può connettersi a questa regione della griglia per Teenager.</notification>
	<notification name="ImproperPaymentStatus">Non hai una impostazioni di pagamento corrette per entrare in questa regione.</notification>
	<notification name="MustGetAgeRegion">Per poter entrare in questa regione devi avere almeno 18 anni.</notification>
	<notification name="MustGetAgeParcel">Per poter entrare in questo lotto devi avere almeno 18 anni.</notification>
	<notification name="NoDestRegion">Non è stata trovata nessuna regione di destinazione.</notification>
	<notification name="NotAllowedInDest">Non hai il permesso di accedere alla regione di destinazione.</notification>
	<notification name="RegionParcelBan">Non puoi attraversare la regione passando su un terreno ad accesso interdetto. Prova in un altro modo.</notification>
	<notification name="TelehubRedirect">Sei stato rediretto ad un punto di snodo di teletrasporto.</notification>
	<notification name="CouldntTPCloser">Non è stato possibile teleportarti più vicino al luogo di destinazione.</notification>
	<notification name="TPCancelled">Teletrasporto annullato.</notification>
	<notification name="FullRegionTryAgain">La regione in cui stai tentando di accedere è attualmente piena.
Riprova tra qualche istante.</notification>
	<notification name="GeneralFailure">Fallimento generale.</notification>
	<notification name="RoutedWrongRegion">Sei stato instradato verso la regione sbagliata. Riprova.</notification>
	<notification name="NoValidAgentID">Nessun ID valido.</notification>
	<notification name="NoValidSession">Nessun ID valido.</notification>
	<notification name="NoValidCircuit">Nessun codice circuito valido.</notification>
	<notification name="NoValidTimestamp">Nessuna data/timestamp valido.</notification>
	<notification name="NoPendingConnection">Impossibile creare la connessione in sospeso.</notification>
	<notification name="InternalUsherError">Si è verificato un errore interno durante il tentativo di trasportarti alla destinazione. Potrebbero esserci problemi in [SECOND_LIFE] al momento.</notification>
	<notification name="NoGoodTPDestination">Impossibile trovare una buona destinazione per il teletrasporto in questa regione.</notification>
	<notification name="InternalErrorRegionResolver">Si è verificato un errore interno durante il tentativo di risolvere le coordinate per la richiesta di teletrasporto. Può darsi che ci siano problemi in [SECOND_LIFE] al momento.</notification>
	<notification name="NoValidLanding">Non è stato trovato un punto di atterraggio valido.</notification>
	<notification name="NoValidParcel">Non è stato trovato nessun territorio valido.</notification>
	<notification name="ObjectGiveItem">
		Un oggetto denominato &lt;nolink&gt;[OBJECTFROMNAME]&lt;/nolink&gt; di proprietà di [NAME_SLURL] ti ha dato questo [OBJECTTYPE]:
&lt;nolink&gt;[ITEM_SLURL]&lt;/nolink&gt;
		<form name="form">
			<button name="Keep" text="Prendi"/>
			<button name="Discard" text="Rifiuta"/>
			<button name="Mute" text="Blocca Proprietario"/>
		</form>
	</notification>
	<notification name="OwnObjectGiveItem">
		L&apos;oggetto denominato &lt;nolink&gt;[OBJECTFROMNAME]&lt;/nolink&gt; ti ha dato questo [OBJECTTYPE]:
&lt;nolink&gt;[ITEM_SLURL]&lt;/nolink&gt;
		<form name="form">
			<button name="Keep" text="Mantieni"/>
			<button name="Discard" text="Elimina"/>
		</form>
	</notification>
	<notification name="UserGiveItem">
		[NAME_SLURL] ti ha dato questo [OBJECTTYPE]:
[ITEM_SLURL]
		<form name="form">
			<button name="Show" text="Mostra"/>
			<button name="Discard" text="Rifiuta"/>
			<button name="Mute" text="Blocca"/>
		</form>
	</notification>
	<notification name="GodMessage">[NAME]

[MESSAGE]</notification>
	<notification name="JoinGroup">
		[MESSAGE]
		<form name="form">
			<button name="Join" text="Iscriviti"/>
			<button name="Decline" text="Rifiuta"/>
			<button name="Info" text="Info"/>
		</form>
	</notification>
	<notification name="TeleportOffered">
		[NAME_SLURL] ti ha offerto il teleport alla sua ubicazione:

“[MESSAGE]”
&lt;icon&gt;[MATURITY_ICON]&lt;/icon&gt; - [MATURITY_STR]
		<form name="form">
			<button name="Teleport" text="Teleport"/>
			<button name="Cancel" text="Cancella"/>
		</form>
	</notification>
	<notification name="TeleportOffered_MaturityExceeded">
		[NAME_SLURL] ti ha offerto il teleport alla sua ubicazione:

“[MESSAGE]”
&lt;icon&gt;[MATURITY_ICON]&lt;/icon&gt; - [MATURITY_STR]

Questa regione include contenuti [REGION_CONTENT_MATURITY], ma le tue preferenze attuali escludono i contenuti  [REGION_CONTENT_MATURITY].  Puoi modificare le preferenze e continuare con il teleport oppure annullarlo.
		<form name="form">
			<button name="Teleport" text="Modifica e continua"/>
			<button name="Cancel" text="Annulla"/>
		</form>
	</notification>
	<notification name="TeleportOffered_MaturityBlocked">[NAME_SLURL] ti ha offerto il teleport alla sua ubicazione:

“[MESSAGE]”
&lt;icon&gt;[MATURITY_ICON]&lt;/icon&gt; - [MATURITY_STR]

Questa regione include però contenuti accessibili solo agli adulti.</notification>
	<notification name="TeleportOfferSent">Offerta di Teleport inviata a [TO_NAME]</notification>
	<notification name="GotoURL">
		[MESSAGE]
[URL]
		<form name="form">
			<button name="Later" text="Successivo"/>
			<button name="GoNow..." text="Vai ora..."/>
		</form>
	</notification>
	<notification name="OfferFriendship">
		[NAME_SLURL] ti ha offerto di diventare amici.

[MESSAGE]

(L&apos;impostazione predefinita consente a ciascuno di vedere se l&apos;altro è online.)
		<form name="form">
			<button name="Accept" text="Accetta"/>
			<button name="Decline" text="Rifiuta"/>
		</form>
	</notification>
	<notification name="FriendshipOffered">Hai offerto l&apos;amicizia a [TO_NAME]</notification>
	<notification name="OfferFriendshipNoMessage">
		[NAME_SLURL] ti ha offerto di diventare amici.

(L&apos;impostazione predefinita consente a ciascuno di vedere se l&apos;altro è online.)
		<form name="form">
			<button name="Accept" text="Accetta"/>
			<button name="Decline" text="Rifiuta"/>
		</form>
	</notification>
	<notification name="FriendshipAccepted">&lt;nolink&gt;[NAME]&lt;/nolink&gt; ha accettato la tua richiesta di amicizia.</notification>
	<notification name="FriendshipDeclined">&lt;nolink&gt;[NAME]&lt;/nolink&gt; ha rifiutato la tua richiesta di amicizia.</notification>
	<notification name="FriendshipAcceptedByMe">Offerta di amicizia accettata.</notification>
	<notification name="FriendshipDeclinedByMe">Offerta di amicizia rifiutata.</notification>
	<notification name="OfferCallingCard">
		[NOME] ti offre il suo biglietto da visita.
Questo sarà aggiunto nel tuo inventario come segnalibro per consentirti di inviare rapidamente messaggi IM a questo residente.
		<form name="form">
			<button name="Accept" text="Accetta"/>
			<button name="Decline" text="Rifiuta"/>
		</form>
	</notification>
	<notification name="RegionRestartMinutes">Questa regione verrà riavviata fra [MINUTES] minuti.
Se rimani qui verrai scollegato da Second Life.</notification>
	<notification name="RegionRestartSeconds">Questa regione verrà riavviata fra [SECONDS] secondi.
Se rimani qui verrai scollegato da Second Life.</notification>
	<notification name="LoadWebPage">
		Caricare la pagina Web [URL]?

[MESSAGE]

Dall&apos;oggetto: &lt;nolink&gt;[OBJECTNAME]&lt;/nolink&gt;, proprietario: [NAME]
		<form name="form">
			<button name="Gotopage" text="Caricare"/>
			<button name="Cancel" text="Annulla"/>
		</form>
	</notification>
	<notification name="FailedToFindWearableUnnamed">Impossibile trovare [TYPE] nel database.</notification>
	<notification name="FailedToFindWearable">Impossibile trovare [TYPE] chiamato [DESC] nel database.</notification>
	<notification name="InvalidWearable">L&apos;elemento che stai tentando di indossare usa delle caratteristiche che il tuo viewer non può leggere. Aggiorna la versione di [APP_NAME] per poterlo indossare.</notification>
	<notification name="ScriptQuestion">
		&apos;&lt;nolink&gt;[OBJECTNAME]&lt;/nolink&gt;&apos;, un oggetto posseduto da  &apos;[NAME]&apos; vorrebbe:

[QUESTIONS]
OK?
		<form name="form">
			<button name="Yes" text="Si"/>
			<button name="No" text="No"/>
			<button name="Mute" text="Blocca"/>
		</form>
	</notification>
	<notification name="ExperienceAcquireFailed">
		Impossibile acquisire una nuova esperienza:
    [ERROR_MESSAGE]
		<usetemplate name="okbutton" yestext="OK"/>
	</notification>
	<notification name="NotInGroupExperienceProfileMessage">
		Una modifica apportata al gruppo esperienza è stata ignorata perché il proprietario non è un membro del gruppo selezionato.
	</notification>
	<notification name="UneditableExperienceProfileMessage">
		Il campo non modificabile &apos;[field]&apos; è stato ignorato durante l&apos;aggiornamento del profilo esperienza.
	</notification>
	<notification name="RestrictedToOwnerExperienceProfileMessage">
		Ignorate le modifiche apportate al campo &apos;[field]&apos;, che può essere impostato solo dal proprietario dell&apos;esperienza.
	</notification>
	<notification name="MaturityRatingExceedsOwnerExperienceProfileMessage">
		Non puoi impostare la categoria di accesso di un&apos;esperienza a un livello maggiore di quello del proprietario.
	</notification>
	<notification name="RestrictedTermExperienceProfileMessage">
		I termini seguenti hanno impedito l&apos;aggiornamento del nome o della descrizione del profilo dell&apos;esperienza: [extra_info]
	</notification>
	<notification name="TeleportedHomeExperienceRemoved">
		Sei stato teleportato dalla regione [region_name] per aver rimosso l&apos;esperienza secondlife:///app/experience/[public_id]/profile e non puoi più accedere alla regione.
		<form name="form">
			<ignore name="ignore" text="Espulso dalla regione per aver rimosso un&apos;esperienza"/>
		</form>
	</notification>
	<notification name="TrustedExperienceEntry">
		Ti è stato consentito l&apos;accesso alla regione [region_name] grazie alla partecipazione all&apos;esperienza chiave secondlife:///app/experience/[public_id]/profile. Se rimuovi l&apos;esperienza, sarai passibile di espulsione dalla regione.
		<form name="form">
			<ignore name="ignore" text="Può accedere a una regione grazie a un&apos;esperienza"/>
		</form>
	</notification>
	<notification name="TrustedExperiencesAvailable">
		Non puoi accedere a questa destinazione. Potresti accedere alla regione accettando un&apos;esperienza nell&apos;elenco seguente:

[EXPERIENCE_LIST]

Potrebbero essere disponibili altre esperienze chiave.
	</notification>
	<notification name="ExperienceEvent">
		L&apos;esperienza secondlife:///app/experience/[public_id]/profile ha consentito un oggetto la seguente azione: [EventType].
    Proprietario: secondlife:///app/agent/[OwnerID]/inspect
    Nome oggetto: [ObjectName]
    Nome lotto: [ParcelName]
	</notification>
	<notification name="ExperienceEventAttachment">
		L&apos;esperienza secondlife:///app/experience/[public_id]/profile ha consentito un elemento collegato la seguente azione: [EventType].
    Proprietario: secondlife:///app/agent/[OwnerID]/inspect
	</notification>
	<notification name="ScriptQuestionExperience">
		&apos;&lt;nolink&gt;[OBJECTNAME]&lt;/nolink&gt;&apos;, un oggetto posseduto da &apos;[NAME]&apos;, richiede la tua partecipazione all&apos;esperienza [GRID_WIDE]:

[EXPERIENCE]

Una volta concessa l&apos;autorizzazione, questo messaggio non verrà più visualizzato per questa esperienza, a meno che l&apos;autorizzazione non venga revocata nel profilo dell&apos;esperienza.

Gli script associati a questa esperienza potranno fare quanto segue nelle regioni in cui è attiva l&apos;esperienza: 

[QUESTIONS]OK?
		<form name="form">
			<button name="BlockExperience" text="Blocca esperienza"/>
			<button name="Mute" text="Blocca oggetto"/>
			<button name="Yes" text="Sì"/>
			<button name="No" text="No"/>
		</form>
	</notification>
	<notification name="ScriptQuestionCaution">
		Avviso: L&apos;oggetto &apos;&lt;nolink&gt;[OBJECTNAME]&lt;/nolink&gt;&apos; ha richiesto accesso completo al tuo account in Dollari Linden. Se consenti l&apos;accesso, potrà rimuovere fondi dal tuo account in qualunque momento e anche svuotare completamente l&apos;account, per un periodo illimitato e senza ulteriori avvisi.
  
Non consentire l&apos;accesso se non comprendi perfettamente il motivo per cui desidera accedere al tuo account.
		<form name="form">
			<button name="Grant" text="Consenti accesso totale"/>
			<button name="Deny" text="Nega"/>
		</form>
	</notification>
	<notification name="UnknownScriptQuestion">
		L&apos;autorizzazione per script runtime richiesta da &apos;&lt;nolink&gt;[OBJECTNAME]&lt;/nolink&gt;&apos;, un oggetto di proprietà di &apos;[NAME]&apos;, non è stata riconosciuta nel viewer e non può essere concessa.

Per concedere questa autorizzazione è necessario che il viewer venga aggiornato alla versione più recente da [DOWNLOADURL].
		<form name="form">
			<button name="Deny" text="Ok"/>
			<button name="Mute" text="Blocca"/>
		</form>
	</notification>
	<notification name="ScriptDialog">
		&apos;&lt;nolink&gt;[TITLE]&lt;/nolink&gt;&apos; di [NAME]
[MESSAGE]
		<form name="form">
			<button name="Client_Side_Mute" text="Blocca"/>
			<button name="Client_Side_Ignore" text="Ignora"/>
		</form>
	</notification>
	<notification name="ScriptDialogGroup">
		&apos;&lt;nolink&gt;[TITLE]&lt;/nolink&gt;&apos; di [GROUPNAME]
[MESSAGE]
		<form name="form">
			<button name="Client_Side_Mute" text="Blocca"/>
			<button name="Client_Side_Ignore" text="Ignora"/>
		</form>
	</notification>
	<notification name="BuyLindenDollarSuccess">Grazie per aver inviato il pagamento.

Il tuo saldo in L$ sarà aggiornato al termine dell&apos;elaborazione. Se l&apos;elaborazione dovesse impiegare più di 20 minuti, la transazione verrà annullata. In quel caso l&apos;ammontare dell&apos;acquisto verrà accreditato sul tuo saldo in US$.

Potrai controllare lo stato del pagamento nella pagina della cronologia delle transazioni nel tuo [http://secondlife.com/account/ Dashboard]</notification>
	<notification name="FirstOverrideKeys">I tuoi movimenti della tastiera vengono ora gestiti da un oggetto.
Prova i tasti freccia o AWSD per vedere quello che fanno.
Alcuni oggetti (come pistole) richiedono di andare in mouselook per il loro utilizzo.
Premi &apos;M&apos; per farlo.</notification>
	<notification name="FirstSandbox">Questa è una Sandbox, serve ai residenti per imparare a costruire.

Gli oggetti che costruisci qui verranno eliminati dopo che te ne sei andato, perciò non dimenticare di cliccare sulle tue creazioni col tasto destro del mouse e scegliere Prendi per trasferirle nel tuo Inventario.</notification>
	<notification name="MaxListSelectMessage">È possibile selezionare solo fino a [MAX_SELECT] oggetti da questa lista.</notification>
	<notification name="VoiceInviteP2P">
		[NAME] ti sta invitando ad una chiamata in chat vocale.
Clicca su Accetta per unirti alla chiamata oppure su Declina to declinare l&apos;invito. Clicca su Blocca per bloccare questo chiamante.
		<form name="form">
			<button name="Accept" text="Accetta"/>
			<button name="Decline" text="Rifiuta"/>
			<button name="Mute" text="Blocca"/>
		</form>
	</notification>
	<notification name="AutoUnmuteByIM">[NAME] ha ricevuto un IM ed è stato automaticamente sbloccato.</notification>
	<notification name="AutoUnmuteByMoney">[NAME] ha ricevuto del denaro ed è stato automaticamente sbloccato.</notification>
	<notification name="AutoUnmuteByInventory">[NAME] ha ricevuto un&apos;offerta di inventario ed è stato automaticamente sbloccato.</notification>
	<notification name="VoiceInviteGroup">
		[NAME] si è aggiunto alla chiamata in chat vocale con il gruppo [GROUP].
Clicca su Accetta per unirti alla chiamata oppure su Declina to declinare l&apos;invito. Clicca su Blocca per bloccare questo chiamante.
		<form name="form">
			<button name="Accept" text="Accetta"/>
			<button name="Decline" text="Rifiuta"/>
			<button name="Mute" text="Blocca"/>
		</form>
	</notification>
	<notification name="VoiceInviteAdHoc">
		[NAME] si è aggiunto alla chiamata in chat vocale con una conferenza.
Clicca su Accetta per unirti alla chiamata oppure su Declina to declinare l&apos;invito. Clicca su Blocca per bloccare questo chiamante.
		<form name="form">
			<button name="Accept" text="Accetta"/>
			<button name="Decline" text="Rifiuta"/>
			<button name="Mute" text="Blocca"/>
		</form>
	</notification>
	<notification name="InviteAdHoc">
		[NAME] ti sta invitando ad una conferenza in chat.
Clicca su Accetta per unirti alla chat oppure su Declina per declinare l&apos;invito. Clicca su Blocca per bloccare questo chiamante.
		<form name="form">
			<button name="Accept" text="Accetta"/>
			<button name="Decline" text="Rifiuta"/>
			<button name="Mute" text="Blocca"/>
		</form>
	</notification>
	<notification name="VoiceChannelFull">La chiamata vocale a cui si sta cercando di unirsi, [VOICE_CHANNEL_NAME], ha raggiunto la capacità massima. Si prega di riprovare più tardi.</notification>
	<notification name="ProximalVoiceChannelFull">Siamo spiacenti.  Questa area ha raggiunto la capacità massima per le chiamate voice.  Si prega di provare ad usare il voice in un&apos;altra area.</notification>
	<notification name="VoiceChannelDisconnected">Sei stato scollegato da [VOICE_CHANNEL_NAME].  Verrai ora ricollegato alla chat vocale nei dintorni.</notification>
	<notification name="VoiceChannelDisconnectedP2P">[VOICE_CHANNEL_NAME] ha chiuso la chiamata.  Verrai ora ricollegato alla chat vocale nei dintorni.</notification>
	<notification name="P2PCallDeclined">[VOICE_CHANNEL_NAME] ha declinato la tua chiamata.  Verrai ora ricollegato alla chat vocale nei dintorni.</notification>
	<notification name="P2PCallNoAnswer">[VOICE_CHANNEL_NAME] non è disponibile per la tua chiamata.  Verrai ora ricollegato alla chat vocale nei dintorni.</notification>
	<notification name="VoiceChannelJoinFailed">Collegamento a [VOICE_CHANNEL_NAME] non riuscito, riprova più tardi.  Verrai ora ricollegato alla chat vocale nei dintorni.</notification>
	<notification name="VoiceLoginRetry">Stiamo creando una canale voice per te. Questo può richiedere fino a un minuto.</notification>
	<notification name="VoiceEffectsExpired">Almeno una delle manipolazioni vocali alle quali sei iscritto è scaduta.
[[URL] Fai clic qui] per rinnovare l&apos;abbonamento.</notification>
	<notification name="VoiceEffectsExpiredInUse">Poiché la manipolazione vocale attiva è scaduta, sono state applicate le tue impostazioni normali.
[[URL] Fai clic qui] per rinnovare l&apos;abbonamento.</notification>
	<notification name="VoiceEffectsWillExpire">Almeno una delle tue manipolazioni vocali scadrà tra meno di [INTERVAL] giorni.
[[URL] Fai clic qui] per rinnovare l&apos;abbonamento.</notification>
	<notification name="VoiceEffectsNew">Sono disponibili nuove manipolazioni vocali.</notification>
	<notification name="Cannot enter parcel: not a group member">Soltanto i membri di un determinato gruppo possono visitare questa zona.</notification>
	<notification name="Cannot enter parcel: banned">Non puoi entrare nel terreno, sei stato bloccato.</notification>
	<notification name="Cannot enter parcel: not on access list">Non puoi entrare nel terreno, non fai parte della lista di accesso.</notification>
	<notification name="VoiceNotAllowed">Non hai il permesso di collegarti ad una voice chat con [VOICE_CHANNEL_NAME].</notification>
	<notification name="VoiceCallGenericError">Si è verificato un errore durante il tentativo di collegarti a una voice chat con [VOICE_CHANNEL_NAME].  Riprova più tardi.</notification>
	<notification name="UnsupportedCommandSLURL">Lo SLurl su cui hai cliccato non è valido.</notification>
	<notification name="BlockedSLURL">Uno SLurl è stato ricevuto da un browser sconosciuto o non sicuro e, per sicurezza, è stato bloccato.</notification>
	<notification name="ThrottledSLURL">Sono stati ricevuti più SLurl da un browser sconosciuto o non sicuro in un breve periodo di tempo.
Per sicurezza, verranno bloccati per alcuni secondi.</notification>
	<notification name="IMToast">
		[MESSAGE]
		<form name="form">
			<button name="respondbutton" text="Rispondi"/>
		</form>
	</notification>
	<notification name="ConfirmCloseAll">
		Sicuro di voler chiudere tutti gli IM?
		<usetemplate ignoretext="Conferma prima della chiusura di tutti gli IM" name="okcancelignore" notext="Annulla" yestext="OK"/>
	</notification>
	<notification name="AttachmentSaved">L&apos;elemento da collegare è stato salvato.</notification>
	<notification name="UnableToFindHelpTopic">Impossibile trovare l&apos;argomento nell&apos;aiuto per questo elemento.</notification>
	<notification name="ObjectMediaFailure">
		Errore del server: mancato aggiornamento o ottenimento del media.
&apos;[ERROR]&apos;
		<usetemplate name="okbutton" yestext="OK"/>
	</notification>
	<notification name="TextChatIsMutedByModerator">
		La tua chat di testo è stata interrotta dal moderatore.
		<usetemplate name="okbutton" yestext="OK"/>
	</notification>
	<notification name="VoiceIsMutedByModerator">
		La tua voce è stata interrotta dal moderatore.
		<usetemplate name="okbutton" yestext="OK"/>
	</notification>
	<notification name="UploadCostConfirmation">
		Questo caricamento costerà L$[PRICE]. Continuare con il caricamento?
		<usetemplate name="okcancelbuttons" notext="Annulla" yestext="Carica"/>
	</notification>
	<notification name="ConfirmClearTeleportHistory">
		Sei sicuro di volere cancellare la cronologia dei tuoi teleport?
		<usetemplate name="okcancelbuttons" notext="Annulla" yestext="OK"/>
	</notification>
	<notification name="BottomTrayButtonCanNotBeShown">Il pulsante selezionato non può essere visualizzato in questo momento.
Il pulsante verrà visualizzato quando lo spazio sarà sufficiente.</notification>
	<notification name="ShareNotification">Scegli i residenti con i quali condividere.</notification>
	<notification name="MeshUploadError">[LABEL] non è stato caricato: [MESSAGE] [IDENTIFIER] 

Per informazioni dettagliate, vedi il file del registro.</notification>
	<notification name="MeshUploadPermError">Errore durante la richiesta di autorizzazione al caricamento del reticolo.</notification>
	<notification name="RegionCapabilityRequestError">Non è stata ottenuta la capacità della regione &apos;[CAPABILITY]&apos;.</notification>
	<notification name="ShareItemsConfirmation">
		Sei sicuro di volere condividere gli oggetti seguenti:

&lt;nolink&gt;[ITEMS]&lt;/nolink&gt;

Con i seguenti residenti:

&lt;nolink&gt;[RESIDENTS]&lt;/nolink&gt;
		<usetemplate name="okcancelbuttons" notext="Annulla" yestext="OK"/>
	</notification>
	<notification name="ShareFolderConfirmation">
		Si può condividere solo una cartella alla volta.

Sei sicuro di volere condividere gli oggetti seguenti:

&lt;nolink&gt;[ITEMS]&lt;/nolink&gt;

Con i seguenti residenti:

&lt;nolink&gt;[RESIDENTS]&lt;/nolink&gt;
		<usetemplate name="okcancelbuttons" notext="Annulla" yestext="Ok"/>
	</notification>
	<notification name="ItemsShared">Gli oggetti sono stati condivisi.</notification>
	<notification name="DeedToGroupFail">Cessione al gruppo non riuscita.</notification>
	<notification name="ReleaseLandThrottled">Il lotto [PARCEL_NAME] non può essere abbandonato in questo momento.</notification>
	<notification name="ReleasedLandWithReclaim">Il lotto di [AREA] m² &apos;[PARCEL_NAME]&apos; è stato rilasciato.

Hai [RECLAIM_PERIOD] ore per riprendere possesso per L$0 prima che venga messo in vendita a chiunque altro.</notification>
	<notification name="ReleasedLandNoReclaim">Il lotto di [AREA] m² &apos;[PARCEL_NAME]&apos; è stato rilasciato.

Ora è disponibile per l&apos;acquisto da parte di chiunque.</notification>
	<notification name="AvatarRezNotification">( in esistenza da [EXISTENCE] secondi )
Nuvola avatar &apos;[NAME]&apos; dileguata dopo [TIME] secondi.</notification>
	<notification name="AvatarRezSelfBakedDoneNotification">( in esistenza da [EXISTENCE] secondi )
Baking dei vestiti terminato dopo [TIME] secondi.</notification>
	<notification name="AvatarRezSelfBakedUpdateNotification">( in esistenza da [EXISTENCE] secondi )
Hai inviato un aggiornamento al tuo aspetto dopo [TIME] secondi.
[STATUS]</notification>
	<notification name="AvatarRezCloudNotification">( presente da [EXISTENCE] secondi )
Avatar &apos;[NAME]&apos; trasformato in nuvola.</notification>
	<notification name="AvatarRezArrivedNotification">( presente da [EXISTENCE] secondi )
È comparso l&apos;avatar &apos;[NAME]&apos;.</notification>
	<notification name="AvatarRezLeftCloudNotification">( presente da [EXISTENCE] secondi )
Avatar &apos;[NAME]&apos; partito dopo [TIME] secondi sotto forma di nuvola.</notification>
	<notification name="AvatarRezEnteredAppearanceNotification">( presente da [EXISTENCE] secondi )
Avatar &apos;[NAME]&apos; è entrato nella modalità aspetto.</notification>
	<notification name="AvatarRezLeftAppearanceNotification">( presente da [EXISTENCE] secondi )
Avatar &apos;[NAME]&apos; ha lasciato la modalità aspetto.</notification>
	<notification name="NoConnect">
		Ci sono problemi di connessione tramite [PROTOCOL] [HOSTID].
Ti consigliamo di controllare le tue impostazioni di rete e della firewall.
		<usetemplate name="okbutton" yestext="OK"/>
	</notification>
	<notification name="NoVoiceConnect">
		A causa di problemi di connessione al server vocale

[HOSTID]

le comunicazioni tramite voce non saranno disponibili.
Ti consigliamo di controllare le tue impostazioni di rete e della firewall.
		<usetemplate name="okbutton" yestext="OK"/>
	</notification>
<<<<<<< HEAD
	<notification name="AvatarRezLeftNotification">
		( presente da [EXISTENCE] secondi )
Avatar &apos;[NAME]&apos; è partito completamente caricato.
	</notification>
	<notification name="AvatarRezSelfBakedTextureUploadNotification">
		( In esistenza da [EXISTENCE] secondi)
Hai caricato una texture [RESOLUTION] completata per &apos;[BODYREGION]&apos; dopo [TIME] secondi.
	</notification>
	<notification name="AvatarRezSelfBakedTextureUpdateNotification">
		( In esistenza da [EXISTENCE] secondi)
Hai aggiornato localmente una texture [RESOLUTION] completata per &apos;[BODYREGION]&apos; dopo [TIME] secondi.
	</notification>
	<notification name="CannotUploadTexture">
		Impossibile caricare la texture.
[REASON]
	</notification>
=======
	<notification name="AvatarRezLeftNotification">( presente da [EXISTENCE] secondi )
Avatar &apos;[NAME]&apos; è partito completamente caricato.</notification>
	<notification name="AvatarRezSelfBakedTextureUploadNotification">( In esistenza da [EXISTENCE] secondi)
Hai caricato una texture [RESOLUTION] completata per &apos;[BODYREGION]&apos; dopo [TIME] secondi.</notification>
	<notification name="AvatarRezSelfBakedTextureUpdateNotification">( In esistenza da [EXISTENCE] secondi)
Hai aggiornato localmente una texture [RESOLUTION] completata per &apos;[BODYREGION]&apos; dopo [TIME] secondi.</notification>
>>>>>>> 02757fc9
	<notification name="LivePreviewUnavailable">
		Non possiamo mostrare un&apos;anteprima di questa texture perché non ne è consentita la copia e/o il trasferimento.
		<usetemplate ignoretext="Avvisami se la modalità Anteprima dal vivo non è disponibile per texture per cui non è consentita la copia e/o il trasferimento." name="okignore" yestext="OK"/>
	</notification>
	<notification name="ConfirmLeaveCall">
		Sei sicuro di volere uscire dalla chiamata?
		<usetemplate ignoretext="Conferma prima di uscire dalla chiamata" name="okcancelignore" notext="No" yestext="Sì"/>
	</notification>
	<notification name="ConfirmMuteAll">
		Hai scelto di disattivare l&apos;audio di tutti i partecipanti alla chiamata di gruppo.
In questo modo verrà disattivato l&apos;audio anche di tutti i residenti che si
uniscono alla chiamata in un secondo momento, anche dopo che tu ti fossi scollegato.

Disattiva audio di tutti?
		<usetemplate ignoretext="Conferma prima di disattivare l&apos;audio di tutti i partecipanti alla chiamata di gruppo" name="okcancelignore" notext="Annulla" yestext="OK"/>
	</notification>
	<notification label="Chat" name="HintChat">Per partecipare alla conversazione, digita nel campo chat in basso.</notification>
	<notification label="Alzati" name="HintSit">Per alzarti ed uscire dalla posizione seduta, clicca sul pulsante Alzati.</notification>
	<notification label="Parla" name="HintSpeak">Clicca sul pulsante Parla per attivare o disattivare il microfono.

Clicca sul tasto freccia su per visualizzare il pannello di controllo voce.

Se nascondi il tasto Parla viene disattivata la funzione voce.</notification>
	<notification label="Esplora il mondo" name="HintDestinationGuide">La Guida alle destinazioni contiene migliaia di nuovi luoghi da scoprire. Seleziona una destinazione e scegli Teleport per iniziare a esplorare.</notification>
	<notification label="Pannello laterale" name="HintSidePanel">Nel pannello laterale puoi acccedere rapidamente all&apos;inventario, ai vestiti, ai profili e ad altro ancora.</notification>
	<notification label="Movimento" name="HintMove">Per camminare o correre, apri il pannello Sposta e usa le frecce direzionali per spostarti. Puoi anche usare le frecce direzionali sulla tastiera del computer.</notification>
	<notification label="" name="HintMoveClick">1. Clicca per camminare
Clicca dovunque sul terreno per camminare verso quella posizione.

2. Clicca e trascina per ruotare la visuale
Clicca e trascina dovunque nel mondo per ruotare la visuale</notification>
	<notification label="Nome visualizzato" name="HintDisplayName">Imposta qui il tuo nome visualizzato personalizzabile. È in aggiunta al tuo nome utente, che non può essere cambiato. Nelle preferenze puoi anche cambiare il modo in cui vedi i nomi degli altri.</notification>
	<notification label="Visuale" name="HintView">Per cambiare la visuale della fotocamera, usa i controlli Ruota visuale e Panoramica. Ripristina la visuale premendo il tasto Esc o camminando.</notification>
	<notification label="Inventario" name="HintInventory">Trova oggetti nel tuo inventario. I più recenti si trovano nella scheda Elementi recenti.</notification>
	<notification label="Hai dollari Linden!" name="HintLindenDollar">Ecco il saldo attuale in L$. Clicca su Acquista L$ per acquistare altri dollari Linden.</notification>
	<notification name="LowMemory">L&apos;allocazione di memoria è quasi esaurita. Alcune funzioni di SL sono state disattivate per evitare un crash. Chiudi le altre applicazioni. Se il problema persiste, riavvia SL.</notification>
	<notification name="ForceQuitDueToLowMemory">SL verrà interrotto tra 30 secondi a causa di spazio di memoria insufficiente.</notification>
	<notification name="PopupAttempt">
		Non è stato possibile aprire una finestra pop-up.
		<form name="form">
			<ignore name="ignore" text="Attiva tutti i pop-up"/>
			<button name="open" text="Apri finestra pop-up"/>
		</form>
	</notification>
	<notification name="SOCKS_NOT_PERMITTED">
		Il proxy SOCKS 5 &quot;[HOST]:[PORT]&quot; ha rifiutato il collegamento, che non è consentito dalle regole.
		<usetemplate name="okbutton" yestext="OK"/>
	</notification>
	<notification name="SOCKS_CONNECT_ERROR">
		Il proxy SOCKS 5 &quot;[HOST]:[PORT]&quot; ha rifiutato il collegamento. Non è stato possibile aprire il canale TCP.
		<usetemplate name="okbutton" yestext="OK"/>
	</notification>
	<notification name="SOCKS_NOT_ACCEPTABLE">
		Il proxy SOCKS 5 &quot;[HOST]:[PORT]&quot; ha rifiutato il sistema di autenticazione selezionato.
		<usetemplate name="okbutton" yestext="OK"/>
	</notification>
	<notification name="SOCKS_AUTH_FAIL">
		Il proxy SOCKS 5 &quot;[HOST]:[PORT]&quot; ha indicato che le credenziali non sono valide.
		<usetemplate name="okbutton" yestext="OK"/>
	</notification>
	<notification name="SOCKS_UDP_FWD_NOT_GRANTED">
		Il proxy SOCKS 5 &quot;[HOST]:[PORT]&quot; ha rifiutato la richiesta associata UDP.
		<usetemplate name="okbutton" yestext="OK"/>
	</notification>
	<notification name="SOCKS_HOST_CONNECT_FAILED">
		Collegamento non riuscito al server proxy SOCKS 5 &quot;[HOST]:[PORT]&quot;.
		<usetemplate name="okbutton" yestext="OK"/>
	</notification>
	<notification name="SOCKS_UNKNOWN_STATUS">
		Errore proxy sconosciuto per il server &quot;[HOST]:[PORT]&quot;.
		<usetemplate name="okbutton" yestext="OK"/>
	</notification>
	<notification name="SOCKS_INVALID_HOST">
		Indirizzo proxy SOCKS o porta &quot;[HOST]:[PORT]&quot; non validi.
		<usetemplate name="okbutton" yestext="OK"/>
	</notification>
	<notification name="SOCKS_BAD_CREDS">
		Nome utente o password SOCKS 5 non validi.
		<usetemplate name="okbutton" yestext="OK"/>
	</notification>
	<notification name="PROXY_INVALID_HTTP_HOST">
		Indirizzo proxy HTTP o porta &quot;[HOST]:[PORT]&quot; non validi.
		<usetemplate name="okbutton" yestext="OK"/>
	</notification>
	<notification name="PROXY_INVALID_SOCKS_HOST">
		Indirizzo proxy SOCKS o porta &quot;[HOST]:[PORT]&quot; non validi.
		<usetemplate name="okbutton" yestext="OK"/>
	</notification>
	<notification name="ChangeProxySettings">
		Le impostazioni proxy avranno effetto dopo il riavvio di [APP_NAME].
		<usetemplate name="okbutton" yestext="OK"/>
	</notification>
	<notification name="AuthRequest">
		Il sito &apos;&lt;nolink&gt;[HOST_NAME]&lt;/nolink&gt;&apos; nel reame &apos;[REALM]&apos; richiede un nome utente e una password.
		<form name="form">
			<input name="username" text="Nome utente"/>
			<input name="password" text="Password"/>
			<button name="ok" text="Invia"/>
			<button name="cancel" text="Annulla"/>
		</form>
	</notification>
	<notification label="" name="NoClassifieds">
		La creazione e la modifica degli annunci sono disponibili solo in modalità Avanzata. Uscire e cambiare la modalità? Sulla schermata di accesso si può selezionare la modalità.
		<usetemplate name="okcancelbuttons" notext="Non uscire" yestext="Esci"/>
	</notification>
	<notification label="" name="NoGroupInfo">
		La creazione e la modifica dei gruppi sono disponibili solo in modalità Avanzata. Uscire e cambiare la modalità? Sulla schermata di accesso si può selezionare la modalità.
		<usetemplate name="okcancelbuttons" notext="Non uscire" yestext="Esci"/>
	</notification>
	<notification label="" name="NoPlaceInfo">
		La visualizzazione del profilo del luogo è disponibile solo in modalità Avanzata. Uscire e cambiare la modalità? Sulla schermata di accesso si può selezionare la modalità.
		<usetemplate name="okcancelbuttons" notext="Non uscire" yestext="Esci"/>
	</notification>
	<notification label="" name="NoPicks">
		La creazione e la modifica dei luoghi preferiti sono disponibili solo in modalità Avanzata. Uscire e cambiare la modalità? Sulla schermata di accesso si può selezionare la modalità.
		<usetemplate name="okcancelbuttons" notext="Non uscire" yestext="Esci"/>
	</notification>
	<notification label="" name="NoWorldMap">
		La visualizzazione della mappa del mondo è disponibile solo in modalità Avanzata. Uscire e cambiare la modalità? Sulla schermata di accesso si può selezionare la modalità.
		<usetemplate name="okcancelbuttons" notext="Non uscire" yestext="Esci"/>
	</notification>
	<notification label="" name="NoVoiceCall">
		Le chiamate Voce sono disponibili solo in modalità Avanzata. Eseguire il logout e cambiare la modalità?
		<usetemplate name="okcancelbuttons" notext="Non uscire" yestext="Esci"/>
	</notification>
	<notification label="" name="NoAvatarShare">
		La condivisione è disponibile solo in modalità Avanzata. Eseguire il logout e cambiare la modalità?
		<usetemplate name="okcancelbuttons" notext="Non uscire" yestext="Esci"/>
	</notification>
	<notification label="" name="NoAvatarPay">
		Il pagamento ad altri residenti è disponibile solo in modalità Avanzata. Eseguire il logout e cambiare la modalità?
		<usetemplate name="okcancelbuttons" notext="Non uscire" yestext="Esci"/>
	</notification>
	<notification label="" name="NoInventory">
		La visualizzazione dell&apos;inventario è disponibile solo in modalità Avanzata. Eseguire il logout e cambiare la modalità?
		<usetemplate name="okcancelbuttons" notext="Non uscire" yestext="Esci"/>
	</notification>
	<notification label="" name="NoAppearance">
		L&apos;editor dell&apos;aspetto è disponibile solo in modalità Avanzata. Eseguire il logout e cambiare la modalità?
		<usetemplate name="okcancelbuttons" notext="Non uscire" yestext="Esci"/>
	</notification>
	<notification label="" name="NoSearch">
		La ricerca è disponibile solo in modalità Avanzata. Eseguire il logout e cambiare la modalità?
		<usetemplate name="okcancelbuttons" notext="Non uscire" yestext="Esci"/>
	</notification>
	<notification label="" name="ConfirmHideUI">
		Questa azione cancellerà tutte le voci di menu e i pulsanti. Per visualizzarli nuovamente cliccare ancora [SHORTCUT].
		<usetemplate ignoretext="Conferma prima di nascondere l&apos;interfaccia" name="okcancelignore" notext="Annulla" yestext="OK"/>
	</notification>
	<notification name="PathfindingLinksets_WarnOnPhantom">
		L&apos;indicatore oggetto fantasma di alcuni set collegati verrà commutato.

Vuoi continuare?
		<usetemplate ignoretext="L&apos;indicatore oggetto fantasma di alcuni set collegati verrà commutato." name="okcancelignore" notext="Annulla" yestext="OK"/>
	</notification>
	<notification name="PathfindingLinksets_MismatchOnRestricted">
		Alcuni set collegati selezionati non possono essere impostati su &apos;[REQUESTED_TYPE]&apos; a causa di limitazioni nelle autorizzazioni per i set collegati.  Questi set collegati verranno invece impostati su &apos;[RESTRICTED_TYPE]&apos;.

Vuoi continuare?
		<usetemplate ignoretext="Alcuni set collegati selezionati non possono essere impostati a causa di limitazioni nelle autorizzazioni per i set collegati." name="okcancelignore" notext="Annulla" yestext="OK"/>
	</notification>
	<notification name="PathfindingLinksets_MismatchOnVolume">
		Alcuni set collegati selezionati non possono essere impostati a &apos;[REQUESTED_TYPE]&apos; perché la forma è non-convessa.

Vuoi continuare?
		<usetemplate ignoretext="Alcuni set collegati selezionati non possono essere impostati perché la forma è non-convessa." name="okcancelignore" notext="Annulla" yestext="OK"/>
	</notification>
	<notification name="PathfindingLinksets_WarnOnPhantom_MismatchOnRestricted">
		L&apos;indicatore oggetto fantasma di alcuni set collegati verrà commutato.

Alcuni set collegati selezionati non possono essere impostati su &apos;[REQUESTED_TYPE]&apos; a causa di limitazioni nelle autorizzazioni per i set collegati.  Questi set collegati verranno invece impostati su &apos;[RESTRICTED_TYPE]&apos;.

Vuoi continuare?
		<usetemplate ignoretext="L&apos;indicatore oggetto fantasma per alcuni set collegati selezionati verrà commutato, mentre quello degli altri non può essere impostato a causa di limitazioni nelle autorizzazioni per i set collegati." name="okcancelignore" notext="Annulla" yestext="OK"/>
	</notification>
	<notification name="PathfindingLinksets_WarnOnPhantom_MismatchOnVolume">
		L&apos;indicatore oggetto fantasma di alcuni set collegati verrà commutato.

Alcuni set collegati selezionati non possono essere impostati a &apos;[REQUESTED_TYPE]&apos; perché la forma è non-convessa.

Vuoi continuare?
		<usetemplate ignoretext="L&apos;indicatore oggetto fantasma per alcuni set collegati selezionati verrà commutato, mentre quello degli altri non può essere impostato perché la forma è non-convessa." name="okcancelignore" notext="Annulla" yestext="OK"/>
	</notification>
	<notification name="PathfindingLinksets_MismatchOnRestricted_MismatchOnVolume">
		Alcuni set collegati selezionati non possono essere impostati su &apos;[REQUESTED_TYPE]&apos; a causa di limitazioni nelle autorizzazioni per i set collegati.  Questi set collegati verranno invece impostati su &apos;[RESTRICTED_TYPE]&apos;.

Alcuni set collegati selezionati non possono essere impostati a &apos;[REQUESTED_TYPE]&apos; perché la forma è non-convessa. Il tipo di utilizzo di questi set collegati non cambierà.

Vuoi continuare?
		<usetemplate ignoretext="Alcuni set collegati selezionati non possono essere impostati a causa delle limitazioni nelle autorizzazioni per il set collegato e perché la forma è non-convessa." name="okcancelignore" notext="Annulla" yestext="OK"/>
	</notification>
	<notification name="PathfindingLinksets_WarnOnPhantom_MismatchOnRestricted_MismatchOnVolume">
		L&apos;indicatore oggetto fantasma di alcuni set collegati verrà commutato.

Alcuni set collegati selezionati non possono essere impostati su &apos;[REQUESTED_TYPE]&apos; a causa di limitazioni nelle autorizzazioni per i set collegati.  Questi set collegati verranno invece impostati su &apos;[RESTRICTED_TYPE]&apos;.

Alcuni set collegati selezionati non possono essere impostati a &apos;[REQUESTED_TYPE]&apos; perché la forma è non-convessa. Il tipo di utilizzo di questi set collegati non cambierà.

Vuoi continuare?
		<usetemplate ignoretext="L&apos;indicatore oggetto fantasma per alcuni set collegati selezionati verrà commutato, mentre quello degli altri non può essere impostato a causa delle limitazioni nelle autorizzazioni per il set collegato e perché la forma è non-convessa." name="okcancelignore" notext="Annulla" yestext="OK"/>
	</notification>
	<notification name="PathfindingLinksets_ChangeToFlexiblePath">
		L&apos;oggetto selezionato influenza il navmesh.  Se lo si trasforma in un percorso flessibile verrà rimosso dal navmesh.
		<usetemplate ignoretext="L&apos;oggetto selezionato influenza il navmesh.  Se lo si trasforma in un percorso flessibile verrà rimosso dal navmesh." name="okcancelignore" notext="Annulla" yestext="OK"/>
	</notification>
	<global name="UnsupportedGLRequirements">Non sembra che tu abbia i requisiti hardware adeguati per [APP_NAME]. [APP_NAME] richiede una scheda grafica OpenGL con supporto multitexture. Se ne hai una in dotazione, accertati di avere i driver, i service pack e i patch più recenti per la scheda grafica e per il sistema operativo.

Se continui ad avere problemi, visita la pagina [SUPPORT_SITE].</global>
	<global name="UnsupportedCPUAmount">796</global>
	<global name="UnsupportedRAMAmount">510</global>
	<global name="UnsupportedGPU">- La tua scheda grafica non soddisfa i requisiti minimi.</global>
	<global name="UnsupportedRAM">- La memoria del tuo sistema non soddisfa i requisiti minimi.</global>
	<global name="You can only set your &apos;Home Location&apos; on your land or at a mainland Infohub.">Se sei proprietario di un appezzamento di terreno, puoi definirlo come la tua posizione iniziale.
In alternativa, puoi guardare sulla mappa e trovare luoghi segnalati come &quot;Infohub&quot;.</global>
	<global name="You died and have been teleported to your home location">Sei deceduto e sei stato teleportato a casa tua.</global>
	<notification name="LocalBitmapsUpdateFileNotFound">[FNAME] non è stato aggiornato perché il file non è stato più trovato.
Gli aggiornamenti futuri per questo file sono disattivati.</notification>
	<notification name="LocalBitmapsUpdateFailedFinal">[FNAME] non è stato aperto o decodificato dopo [NRETRIES] tentativi, viene considerato danneggiato.
Gli aggiornamenti futuri per questo file sono disattivati.</notification>
	<notification name="LocalBitmapsVerifyFail">Tentativo di aggiungere un file immagine [FNAME] non valido o non leggibile che non è stato possibile aprire o decodificare.
Tentativo annullato.</notification>
	<notification name="PathfindingReturnMultipleItems">
		Stai per restituire [NUM_ITEMS] elementi.  Vuoi continuare?
		<usetemplate ignoretext="Sei sicuro di volere restituire più oggetti?" name="okcancelignore" notext="No" yestext="Sì"/>
	</notification>
	<notification name="PathfindingDeleteMultipleItems">
		Stai per cancellare [NUM_ITEMS] elementi.  Vuoi continuare?
		<usetemplate ignoretext="Sei sicuro di volere eliminare più oggetti?" name="okcancelignore" notext="No" yestext="Sì"/>
	</notification>
	<notification name="AvatarFrozen">[AV_FREEZER] ti ha congelato. Non ti puoi muovere o interagire con il mondo.</notification>
	<notification name="AvatarFrozenDuration">[AV_FREEZER] ti ha congelato per [AV_FREEZE_TIME] secondi. Non ti puoi muovere o interagire con il mondo.</notification>
	<notification name="YouFrozeAvatar">Avatar congelato.</notification>
	<notification name="AvatarHasUnFrozenYou">[AV_FREEZER] ti ha scongelato.</notification>
	<notification name="AvatarUnFrozen">Avatar scongelato.</notification>
	<notification name="AvatarFreezeFailure">La congelazione non ha avuto successo perché non hai le autorizzazioni dell&apos;amministratore per quel lotto.</notification>
	<notification name="AvatarFreezeThaw">Non sei più congelato, puoi continuare.</notification>
	<notification name="AvatarCantFreeze">Non puoi congelare quell&apos;utente.</notification>
	<notification name="NowOwnObject">Sei ora il proprietario dell&apos;oggetto [OBJECT_NAME]</notification>
	<notification name="CantRezOnLand">Non puoi rezzare l&apos;oggetto a [OBJECT_POS] perché non è consentito dal proprietario del terreno.  Usa lo strumento terreno per visualizzare a chi appartiene il terreno.</notification>
	<notification name="RezFailTooManyRequests">Oggetto non razzato perché ci sono troppe richieste.</notification>
	<notification name="SitFailCantMove">Non puoi sederti perché al momento non puoi muoverti.</notification>
	<notification name="SitFailNotAllowedOnLand">Non puoi sederti perché non ti è consentito entrare in quel terreno.</notification>
	<notification name="SitFailNotSameRegion">Proba ad avvicinarti.  Non puoi sederti su un oggetto perché
non è nella stessa regione in cui ti trovi.</notification>
	<notification name="NoNewObjectRegionFull">Impossibile creare il nuovo oggetto. La regione è piena.</notification>
	<notification name="FailedToPlaceObject">Il posizionamento dell&apos;oggetto nella posizione specificata non è riuscito.  Riprova.</notification>
	<notification name="NoOwnNoGardening">Non puoi creare alberi ed erba su terreni che non sono di tua proprietà.</notification>
	<notification name="NoCopyPermsNoObject">Copia non riuscita perché non hai l&apos;autorizzazione necessaria per copiare l&apos;oggetto &apos;[OBJ_NAME]&apos;.</notification>
	<notification name="NoTransPermsNoObject">La copia non è riuscita perché &apos;[OBJ_NAME]&apos; non può essere trasferito a te.</notification>
	<notification name="AddToNavMeshNoCopy">La copia non è riuscita perché &apos;[OBJ_NAME]&apos; contribuisce al navmesh.</notification>
	<notification name="DupeWithNoRootsSelected">Duplicato senza oggetto principale selezionato.</notification>
	<notification name="CantDupeCuzRegionIsFull">Impossibile duplicare gli oggetti perché la regione è piena.</notification>
	<notification name="CantDupeCuzParcelNotFound">Impossibile duplicare gli oggetti - Impossibile trovare i lotti in cui si trovano.</notification>
	<notification name="CantCreateCuzParcelFull">Impossibile creare l&apos;oggetto perché 
il lotto è pieno.</notification>
	<notification name="RezAttemptFailed">Tentativo di rezzare un oggetto non riuscito.</notification>
	<notification name="ToxicInvRezAttemptFailed">Impossibile creare un oggetto che ha causato problemi in questa regione.</notification>
	<notification name="InvItemIsBlacklisted">L&apos;oggetto dell&apos;inventario è stato aggiunto alla blacklist.</notification>
	<notification name="NoCanRezObjects">Al momento non ti è consentito creare oggetti.</notification>
	<notification name="LandSearchBlocked">Ricerca terreno bloccata.
Hai eseguito troppe ricerche terreno in un breve tempo.
Riprova tra un minuto.</notification>
	<notification name="NotEnoughResourcesToAttach">Risorse di script non sufficienti per collegare l&apos;oggetto.</notification>
	<notification name="YouDiedAndGotTPHome">Sei deceduto e sei stato teleportato alla tua posizione iniziale</notification>
	<notification name="EjectComingSoon">Non sei più benvenuto qui e hai [EJECT_TIME] secondi per andartene.</notification>
	<notification name="SaveBackToInvDisabled">Opzione Salva nell&apos;inventario disattivata</notification>
	<notification name="NoExistNoSaveToContents">Impossibile salvare &apos;[OBJ_NAME]&apos; nei contenuti dell&apos;oggetto perché l&apos;oggetto da cui è stato razzato non esiste più.</notification>
	<notification name="NoModNoSaveToContents">Impossibile salvare &apos;[OBJ_NAME]&apos; nei contenuti dell&apos;oggetto perché non hai l&apos;autorizzazione necessaria per modificare l&apos;oggetto &apos;[DEST_NAME]&apos;.</notification>
	<notification name="NoSaveBackToInvDisabled">Impossibile riportare &apos;[OBJ_NAME]&apos; nell&apos;inventario -- questa operazione è stata disattivata.</notification>
	<notification name="NoCopyNoSelCopy">Non puoi copiare l&apos;elemento selezionato perché non hai l&apos;autorizzazione necessaria per copiare l&apos;oggetto &apos;[OBJ_NAME]&apos;.</notification>
	<notification name="NoTransNoSelCopy">Non puoi copiare la selezione perché l&apos;oggetto &apos;[OBJ_NAME]&apos; non può essere trasferito.</notification>
	<notification name="NoTransNoCopy">Non puoi copiare la selezione perché l&apos;oggetto &apos;[OBJ_NAME]&apos; non può essere trasferito.</notification>
	<notification name="NoPermsNoRemoval">La rimozione dell&apos;oggetto &apos;[OBJ_NAME]&apos; dal simulatore non è consentita dal sistema delle autorizzazioni.</notification>
	<notification name="NoModNoSaveSelection">Non puoi salvare l&apos;elemento selezionato perché non hai l&apos;autorizzazione necessaria per modificare l&apos;oggetto &apos;[OBJ_NAME]&apos;.</notification>
	<notification name="NoCopyNoSaveSelection">Non puoi salvare la selezione perché l&apos;oggetto &apos;[OBJ_NAME]&apos; non può essere copiato.</notification>
	<notification name="NoModNoTaking">Non puoi prendere l&apos;elemento selezionato perché non hai l&apos;autorizzazione necessaria per modificare l&apos;oggetto &apos;[OBJ_NAME]&apos;.</notification>
	<notification name="RezDestInternalError">Errore interno: Tipo di destinazione sconosciuto.</notification>
	<notification name="DeleteFailObjNotFound">Cancellazione non riuscita perché l&apos;oggetto non è stato trovato.</notification>
	<notification name="SorryCantEjectUser">Non puoi espellere quell&apos;utente.</notification>
	<notification name="RegionSezNotAHome">Questa regione non ti consente di impostare qui la tua posizione iniziale.</notification>
	<notification name="HomeLocationLimits">Puoi impostare la tua posizione iniziale nel tuo terreno o in un Infohub sulla terraferma.</notification>
	<notification name="HomePositionSet">Posizione di base impostata.</notification>
	<notification name="AvatarEjected">Avatar espulso.</notification>
	<notification name="AvatarEjectFailed">L&apos;espulsione non ha avuto successo perché non hai l&apos;autorizzazione dell&apos;amministratore del lotto.</notification>
	<notification name="CantMoveObjectParcelFull">Impossibile muovere l&apos;oggetto &apos;[OBJECT_NAME]&apos; a
[OBJ_POSITION] nella regione [REGION_NAME] perché il lotto è pieno.</notification>
	<notification name="CantMoveObjectParcelPerms">Impossibile muovere l&apos;oggetto &apos;[OBJECT_NAME]&apos; a
[OBJ_POSITION] nella regione [REGION_NAME] perché i tuoi oggetti non sono ammessi su questo lotto.</notification>
	<notification name="CantMoveObjectParcelResources">Impossibile muovere l&apos;oggetto &apos;[OBJECT_NAME]&apos; a
[OBJ_POSITION] nella regione [REGION_NAME] perché non ci sono risorse sufficienti per l&apos;oggetto su questo lotto.</notification>
	<notification name="CantMoveObjectRegionVersion">Impossibile muovere l&apos;oggetto &apos;[OBJECT_NAME]&apos; a
[OBJ_POSITION] nella regione [REGION_NAME] perché nell&apos;altra regione è in esecuzione una versione precedente che non consente la ricezione di questo oggetto attraverso i confini tra regioni.</notification>
	<notification name="CantMoveObjectNavMesh">Impossibile muovere l&apos;oggetto &apos;[OBJECT_NAME]&apos; a
[OBJ_POSITION] nella regione [REGION_NAME] perché non puoi modificare il navmesh attraverso il confine tra regioni.</notification>
	<notification name="CantMoveObjectWTF">Impossibile muovere l&apos;oggetto &apos;[OBJECT_NAME]&apos; a
[OBJ_POSITION] nella regione [REGION_NAME] per un motivo sconosciuto. ([FAILURE_TYPE])</notification>
	<notification name="NoPermModifyObject">Non hai l&apos;autorizzazione necessaria per modificare questa immagine</notification>
	<notification name="CantEnablePhysObjContributesToNav">Non è possibile attivare la fisica per un oggetto che contribuisce al navmesh.</notification>
	<notification name="CantEnablePhysKeyframedObj">Impossibile attivare la fisica per oggetti keyframe.</notification>
	<notification name="CantEnablePhysNotEnoughLandResources">Impossibile attivare la fisica per l&apos;oggetto -- risorse di terreno insufficienti.</notification>
	<notification name="CantEnablePhysCostTooGreat">Impossibile attivare la fisica per un oggetto con un costo delle risorse della fisica maggiore di [MAX_OBJECTS]</notification>
	<notification name="PhantomWithConcavePiece">Questo oggetto non può avere un pezzo concavo perché è un oggetto fantasma e contribuisce al navmesh.</notification>
	<notification name="UnableAddItem">Aggiunta elemento non riuscita</notification>
	<notification name="UnableEditItem">Impossibile modificare questo elemento.</notification>
	<notification name="NoPermToEdit">Non sei autorizzato a modificare questo elemento.</notification>
	<notification name="NoPermToCopyInventory">Non ti è permesso copiare quell&apos;inventario.</notification>
	<notification name="CantSaveItemDoesntExist">Impossibile salvare i contenuti dell&apos;oggetto: L&apos;elemento non esiste più.</notification>
	<notification name="CantSaveItemAlreadyExists">Impossibile salvare i contenuti dell&apos;oggetto: Nell&apos;inventario esiste già un elemento con quel nome.</notification>
	<notification name="CantSaveModifyAttachment">Impossibile salvare i contenuti dell&apos;oggetto: Verrebbero modificate le autorizzazioni per il collegamento.</notification>
	<notification name="TooManyScripts">Troppi script.</notification>
	<notification name="UnableAddScript">Aggiunta script non riuscita.</notification>
	<notification name="AssetServerTimeoutObjReturn">Il server degli asset non ha inviato una risposta entro il tempo massimo.  Oggetto restituito al sim.</notification>
	<notification name="RegionDisablePhysicsShapes">In questa regione non sono attivate le forme per la fisica.</notification>
	<notification name="NoModNavmeshAcrossRegions">Non puoi modificare il navmesh attraverso il confine tra le regioni.</notification>
	<notification name="NoSetPhysicsPropertiesOnObjectType">Impossibile impostare le proprietà della fisica per quel tipo di oggetto.</notification>
	<notification name="NoSetRootPrimWithNoShape">impossibile impostare un prim principale senza forma.</notification>
	<notification name="NoRegionSupportPhysMats">In questa regione non sono attivati i materiali per la fisica.</notification>
	<notification name="OnlyRootPrimPhysMats">I materiali per la fisica possono essere modificati solo i prim principali.</notification>
	<notification name="NoSupportCharacterPhysMats">L&apos;impostazione dei materiali per la fisica nei caratteri non è ancora supportata.</notification>
	<notification name="InvalidPhysMatProperty">Almeno una delle proprietà dei materiali per la fisica non è valida.</notification>
	<notification name="NoPermsAlterStitchingMeshObj">Non puoi alterare il tipo di punto di un oggetto con reticolo</notification>
	<notification name="NoPermsAlterShapeMeshObj">Non puoi alterare la forma di un oggetto con reticolo</notification>
	<notification name="FullRegionCantEnter">Non puoi entrare in questa regione perché è piena.</notification>
	<notification name="LinkFailedOwnersDiffer">Collegamento non riuscito -- i proprietari non corrispondono</notification>
	<notification name="LinkFailedNoModNavmeshAcrossRegions">Collegamento non riuscito -- non puoi modificare il navmesh attraverso il confine tra le regioni.</notification>
	<notification name="LinkFailedNoPermToEdit">Collegamento non riuscito perché non hai le autorizzazioni necessarie per la modifica.</notification>
	<notification name="LinkFailedTooManyPrims">Collegamento non riuscito -- troppe primitive.</notification>
	<notification name="LinkFailedCantLinkNoCopyNoTrans">Collegamento non riuscito -- impossibile collegare elementi senza copia ed elementi senza trasferimento</notification>
	<notification name="LinkFailedNothingLinkable">Collegamento non riuscito -- niente di collegabile.</notification>
	<notification name="LinkFailedTooManyPathfindingChars">Collegamento non riuscito -- troppi personaggi con pathfinding</notification>
	<notification name="LinkFailedInsufficientLand">Collegamento non riuscito -- risorse terreno non sufficienti</notification>
	<notification name="LinkFailedTooMuchPhysics">L&apos;oggetto usa troppe risorse per la fisica -- le sue dinamiche sono state disattivate.</notification>
	<notification name="EstateManagerFailedllTeleportHome">L&apos;oggetto &apos;[OBJECT_NAME]&apos; a [SLURL] non può eseguire il teleport del gestore della proprietà alla sua casa.</notification>
	<notification name="TeleportedHomeByObjectOnParcel">Sei stato teleportato nella posizione iniziale dall&apos;oggetto &apos;[OBJECT_NAME]&apos; del lotto &apos;[PARCEL_NAME]&apos;</notification>
	<notification name="TeleportedHomeByObject">Sei stato teleportato nella tua posizione iniziale dall&apos;oggetto &apos;[OBJECT_NAME]&apos;</notification>
	<notification name="TeleportedByAttachment">
		Sei stato teletrasportato da un elemento collegato a [ITEM_ID]
		<usetemplate ignoretext="Teleport: sei stato teleportato da un elemento accessorio" name="notifyignore"/>
	</notification>
	<notification name="TeleportedByObjectOnParcel">
		Sei stato teleportato dall&apos;oggetto &apos;[OBJECT_NAME]&apos; sul lotto &apos;[PARCEL_NAME]&apos;
		<usetemplate ignoretext="Teleport: sei stato teleportato su un lotto da un oggetto" name="notifyignore"/>
	</notification>
	<notification name="TeleportedByObjectOwnedBy">Sei stato teleportato dall&apos;oggetto &apos;[OBJECT_NAME]&apos; di proprietà di [OWNER_ID]</notification>
	<notification name="TeleportedByObjectUnknownUser">Sei stato teleportato dall&apos;oggetto &apos;[OBJECT_NAME]&apos; di proprietà di un utente sconosciuto.</notification>
	<notification name="CantCreateObjectRegionFull">Impossibile creare l&apos;oggetto richiesto. La regione è piena.</notification>
	<notification name="CantAttackMultipleObjOneSpot">Non puoi collegare più oggetti a un singolo luogo.</notification>
	<notification name="CantCreateMultipleObjAtLoc">Non puoi creare oggetti multipli in questa posizione.</notification>
	<notification name="UnableToCreateObjTimeOut">Impossibile creare l&apos;oggetto richiesto. L&apos;oggetto non è presente nel database.</notification>
	<notification name="UnableToCreateObjUnknown">Impossibile creare l&apos;oggetto richiesto. Tempo scaduto per la richiesta. Riprova.</notification>
	<notification name="UnableToCreateObjMissingFromDB">Impossibile creare l&apos;oggetto richiesto. Riprova.</notification>
	<notification name="RezFailureTookTooLong">Rezzing non riuscito. Il caricamento dell&apos;oggetto richiesto è durato troppo a lungo.</notification>
	<notification name="FailedToPlaceObjAtLoc">Il posizionamento dell&apos;oggetto nella posizione specificata non è riuscito.  Riprova.</notification>
	<notification name="CantCreatePlantsOnLand">Non puoi creare piante su questo terreno.</notification>
	<notification name="CantRestoreObjectNoWorldPos">Impossibile ripristinare l&apos;oggetto. Nessuna posizione trovata nel mondo virtuale.</notification>
	<notification name="CantRezObjectInvalidMeshData">Impossibile rezzare l&apos;oggetto perché i dati del reticolo non sono validi.</notification>
	<notification name="CantRezObjectTooManyScripts">Impossibile rezzare l&apos;oggetto perché ci sono già troppi script in questa regione.</notification>
	<notification name="CantCreateObjectNoAccess">Le tue autorizzazioni di accesso non ti permettono di creare oggetti in quella posizione.</notification>
	<notification name="CantCreateObject">Al momento non ti è consentito creare oggetti.</notification>
	<notification name="InvalidObjectParams">Parametri oggetto non validi</notification>
	<notification name="CantDuplicateObjectNoAcess">Le tue autorizzazioni di accesso non ti permettono di duplicare oggetti in questa posizione.</notification>
	<notification name="CantChangeShape">Non ti è consentito modificare questa forma.</notification>
	<notification name="NoAccessToClaimObjects">Le tue autorizzazioni di accesso non ti permettono di richiedere oggetti in questa posizione.</notification>
	<notification name="DeedFailedNoPermToDeedForGroup">Assegnazione non riuscita perché non hai l&apos;autorizzazione necessaria per assegnare oggetti per il tuo gruppo.</notification>
	<notification name="NoPrivsToBuyObject">Le tue autorizzazioni di accesso non ti permettono di acquistare oggetti in questa posizione.</notification>
	<notification name="CantAttachObjectAvatarSittingOnIt">Impossibile collegare l&apos;oggetto perché un avatar è seduto sopra.</notification>
	<notification name="WhyAreYouTryingToWearShrubbery">Alberi ed erba non possono essere indossati come collegati.</notification>
	<notification name="CantAttachGroupOwnedObjs">Impossibile collegare oggetti di proprietà di un gruppo.</notification>
	<notification name="CantAttachObjectsNotOwned">Non puoi collegare oggetti che non sono di tua proprietà.</notification>
	<notification name="CantAttachNavmeshObjects">Impossibile collegare oggetti che contribuiscono a navmesh.</notification>
	<notification name="CantAttachObjectNoMovePermissions">L&apos;oggetto non può essere collegato perché non sei autorizzato a muoverlo.</notification>
	<notification name="CantAttachNotEnoughScriptResources">Risorse di script non sufficienti per collegare l&apos;oggetto.</notification>
	<notification name="CantDropItemTrialUser">Non puoi lasciare oggetti qui, prova la zona Prova gratuita.</notification>
	<notification name="CantDropMeshAttachment">Non puoi lasciare elementi collegati con reticolo. Separa nell&apos;inventario e quindi rezza nel mondo virtuale.</notification>
	<notification name="CantDropAttachmentNoPermission">Impossibile rimuovere l&apos;elemento collegato: non hai l&apos;autorizzazione necessaria per rimuoverlo qui.</notification>
	<notification name="CantDropAttachmentInsufficientLandResources">Impossibile rimuovere l&apos;elemento collegato: risorse terreno disponibili non sufficienti.</notification>
	<notification name="CantDropAttachmentInsufficientResources">Impossibile rimuovere gli elementi collegati: risorse disponibili non sufficienti.</notification>
	<notification name="CantDropObjectFullParcel">Non puoi lasciare l&apos;oggetto qui.  Il lotto è pieno.</notification>
	<notification name="CantTouchObjectBannedFromParcel">Non puoi toccare/afferrare questo oggetto perché sei stato bandito dal lotto di terreno.</notification>
	<notification name="PlzNarrowDeleteParams">Limita i parametri per la cancellazione.</notification>
	<notification name="UnableToUploadAsset">Impossibile caricare l&apos;asset.</notification>
	<notification name="CantTeleportCouldNotFindUser">Utente da teleportare alla posizione iniziale non trovato</notification>
	<notification name="GodlikeRequestFailed">richiesta superpoteri non riuscita</notification>
	<notification name="GenericRequestFailed">richiesta generica non riuscita</notification>
	<notification name="CantUploadPostcard">Impossibile caricare la cartolina.  Riprova più tardi.</notification>
	<notification name="CantFetchInventoryForGroupNotice">I dettagli dell&apos;inventario per la notifica di gruppo non sono stati trovati.</notification>
	<notification name="CantSendGroupNoticeNotPermitted">Impossibile inviare la notifica di gruppo -- non consentita.</notification>
	<notification name="CantSendGroupNoticeCantConstructInventory">Impossibile inviare la notifica di gruppo -- impossibile costruire l&apos;inventario.</notification>
	<notification name="CantParceInventoryInNotice">Impossibile analizzare l&apos;inventario nella notifica.</notification>
	<notification name="TerrainUploadFailed">Caricamento terreno non riuscito.</notification>
	<notification name="TerrainFileWritten">File terreno scritto.</notification>
	<notification name="TerrainFileWrittenStartingDownload">File terreno generato, avvio del download...</notification>
	<notification name="TerrainBaked">Baking terreno completata.</notification>
	<notification name="TenObjectsDisabledPlzRefresh">Sono stati disattivati solo i primi 10 oggetti. Se necessario, aggiorna e seleziona nuovamente.</notification>
	<notification name="UpdateViewerBuyParcel">Devi aggiornare il Viewer per poter acquistare questo lotto.</notification>
	<notification name="CantBuyParcelNotForSale">Impossibile acquistare, questo lotto non è in vendita.</notification>
	<notification name="CantBuySalePriceOrLandAreaChanged">Impossibile acquistare. Il prezzo o l&apos;area del terreno sono stati cambiati.</notification>
	<notification name="CantBuyParcelNotAuthorized">Non sei l&apos;acquirente autorizzato di questo lotto.</notification>
	<notification name="CantBuyParcelAwaitingPurchaseAuth">Non puoi acquistare questo lotto perché è in attesa di autorizzazione all&apos;acquisto</notification>
	<notification name="CantBuildOverflowParcel">Non puoi costruire oggetti qui perché si supererebbe il limite per il lotto.</notification>
	<notification name="SelectedMultipleOwnedLand">hai selezionato terreni con proprietari diversi. Seleziona un&apos;area più piccola e riprova.</notification>
	<notification name="CantJoinTooFewLeasedParcels">Non sono stati selezionati abbastanza lotti affittati da collegare.</notification>
	<notification name="CantDivideLandMultipleParcelsSelected">Impossibile suddividere il terreno.
È stato selezionato più di un lotto.
Prova a selezionare un pezzo di terreno più piccolo.</notification>
	<notification name="CantDivideLandCantFindParcel">Impossibile suddividere il terreno.
Lotto non trovato.
Invia una segnalazione con Aiuto -&gt; Segnala Bug...</notification>
	<notification name="CantDivideLandWholeParcelSelected">Impossibile suddividere il terreno. È stato selezionato un intero lotto.
Prova a selezionare un pezzo di terreno più piccolo.</notification>
	<notification name="LandHasBeenDivided">Il terreno è stato diviso.</notification>
	<notification name="PassPurchased">Hai acquistato un pass.</notification>
	<notification name="RegionDisallowsClassifieds">Nella regione non sono permessi gli annunci pubblicitari.</notification>
	<notification name="LandPassExpireSoon">Il tuo pass per questo terreno è quasi scaduto.</notification>
	<notification name="CantSitNoSuitableSurface">Nessuna superficie adatta a sedersi, prova un altro luogo.</notification>
	<notification name="CantSitNoRoom">Non c&apos;è posto per sedersi, prova un altro luogo.</notification>
	<notification name="ClaimObjectFailedNoPermission">La richiesta dell&apos;oggetto non ha avuto successo perché non hai l&apos;autorizzazione necessaria.</notification>
	<notification name="ClaimObjectFailedNoMoney">La richiesta dell&apos;oggetto non ha avuto successo perché non hai L$ sufficienti.</notification>
	<notification name="CantDeedGroupLand">Non puoi assegnare terreno di proprietà di un gruppo.</notification>
	<notification name="BuyObjectFailedNoMoney">L&apos;acquisto dell&apos;oggetto non ha avuto successo perché non hai L$ sufficienti.</notification>
	<notification name="BuyInventoryFailedNoMoney">L&apos;acquisto dell&apos;inventario non ha avuto successo perché non hai L$ sufficienti.</notification>
	<notification name="BuyPassFailedNoMoney">Non hai abbastanza L$ per acquistare un pass per questo terreno.</notification>
	<notification name="CantBuyPassTryAgain">Al momento non puoi acquistare un pass.  Riprova più tardi.</notification>
	<notification name="CantCreateObjectParcelFull">Impossibile creare l&apos;oggetto perché il lotto è pieno.</notification>
	<notification name="FailedPlacingObject">Il posizionamento dell&apos;oggetto nella posizione specificata non è riuscito.  Riprova.</notification>
	<notification name="CantCreateLandmarkForEvent">Impossibile creare il punto di riferimento per l&apos;evento.</notification>
	<notification name="GodBeatsFreeze">I tuoi superpoteri hanno interrotto la congelazione.</notification>
	<notification name="SpecialPowersRequestFailedLogged">Richiesta di poteri speciali non riuscita. La richiesta è stata registrata.</notification>
	<notification name="ExpireExplanation">Al momento il sistema non è in grado di elaborare la tua richiesta. Tempo scaduto per la richiesta.</notification>
	<notification name="DieExplanation">Il sistema non è in grado di elaborare la tua richiesta.</notification>
	<notification name="AddPrimitiveFailure">Denaro insufficiente per creare una primitiva.</notification>
	<notification name="RezObjectFailure">Denaro insufficiente per creare un oggetto.</notification>
	<notification name="ResetHomePositionNotLegal">Posizione iniziale ripristinata perché non era valida.</notification>
	<notification name="CantInviteRegionFull">Al momento non puoi invitare nessuno alla tua posizione perché la regione è piena. Riprova più tardi.</notification>
	<notification name="CantSetHomeAtRegion">Questa regione non ti consente di impostare qui la tua posizione iniziale.</notification>
	<notification name="ListValidHomeLocations">Puoi impostare la tua posizione iniziale nel tuo terreno o in un Infohub sulla terraferma.</notification>
	<notification name="SetHomePosition">Posizione di base impostata.</notification>
	<notification name="CantDerezInventoryError">Impossibile derazzare l&apos;oggetto a causa di un errore nell&apos;inventario.</notification>
	<notification name="CantCreateRequestedInv">Impossibile creare l&apos;inventario richiesto.</notification>
	<notification name="CantCreateRequestedInvFolder">Impossibile creare la cartella dell&apos;inventario richiesta.</notification>
	<notification name="CantCreateInventory">Impossibile creare quell&apos;inventario.</notification>
	<notification name="CantCreateLandmark">Impossibile creare il punto di riferimento.</notification>
	<notification name="CantCreateOutfit">Il vestiario non può essere creato in questo momento. Riprova tra un minuto.</notification>
	<notification name="InventoryNotForSale">L&apos;inventario non è in vendita.</notification>
	<notification name="CantFindInvItem">Impossibile trovare l&apos;elemento nell&apos;inventario.</notification>
	<notification name="CantFindObject">Impossibile trovare l&apos;oggetto.</notification>
	<notification name="CantTransfterMoneyRegionDisabled">Il trasferimento di denaro agli oggetti è attualmente disattivato in questa regione.</notification>
	<notification name="CantPayNoAgent">Non si capisce chi deve essere pagato.</notification>
	<notification name="CantDonateToPublicObjects">Non puoi dare L$ a oggetti pubblici.</notification>
	<notification name="InventoryCreationInWorldObjectFailed">Creazione inventario non riuscito per un oggetto nel mondo virtuale.</notification>
	<notification name="UserBalanceOrLandUsageError">Un errore interno ha impedito l&apos;aggiornamento del Viewer.  Il saldo in L$ o i lotti posseduti mostrati nel Viewer potrebbero non corrispondere ai valori correnti sui server.</notification>
	<notification name="LargePrimAgentIntersect">Non puoi creare prim grandi che intersecano altri giocatori.  Riprova quando gli altri giocatori si sono spostati.</notification>
	<notification name="PreferenceChatClearLog">
		Verranno cancellati i registri delle conversazioni precedenti e tutti gli eventuali backup di quel file.
		<usetemplate ignoretext="Conferma prima di cancellare il registro delle conversazioni precedenti." name="okcancelignore" notext="Annulla" yestext="OK"/>
	</notification>
	<notification name="PreferenceChatDeleteTranscripts">
		Verranno cancellate le trascrizioni di tutte le conversazioni precedenti. L&apos;elenco delle conversazioni passate non cambierà. Tutti i file con i suffissi .txt e txt.backup nella cartella [FOLDER] verranno cancellati.
		<usetemplate ignoretext="Conferma prima di cancellare le trascrizioni." name="okcancelignore" notext="Annulla" yestext="OK"/>
	</notification>
	<notification name="PreferenceChatPathChanged">
		Impossibile spostare i file. Il percorso precedente è stato ripristinato.
		<usetemplate ignoretext="Impossibile spostare i file. Il percorso precedente è stato ripristinato." name="okignore" yestext="OK"/>
	</notification>
	<notification name="DefaultObjectPermissions">
		Si è verificato un problema nel salvare le autorizzazioni predefinite dell&apos;oggetto: [REASON].  Riprova più tardi.
		<usetemplate name="okbutton" yestext="OK"/>
	</notification>
	<notification name="ChatHistoryIsBusyAlert">
		Il file della cronologia del file sta ancora eseguendo l&apos;operazione precedente. Riprova nuovamente tra qualche minuto oppure chatta con un&apos;altra persona.
		<usetemplate name="okbutton" yestext="OK"/>
	</notification>
</notifications><|MERGE_RESOLUTION|>--- conflicted
+++ resolved
@@ -548,19 +548,11 @@
 	<notification name="DisplaySettingsNoShaders">L&apos;esecuzione di [APP_NAME] si è interrotta durante l&apos;inizializzazione dei driver grafici.
 La qualità grafica verrà impostata a livello basso per evitare alcuni errori comuni di driver. Alcune funzionalità grafiche saranno disattivate.
 Si consiglia di aggiornare i driver della scheda grafica.
-<<<<<<< HEAD
-La qualità grafica può essere aumentata in Preferenze &gt; Grafica.
-	</notification>
-	<notification name="RegionNoTerraforming">
-		La regione [REGION] non consente di terraformare.
-	</notification>
+La qualità grafica può essere aumentata in Preferenze &gt; Grafica.</notification>
+	<notification name="RegionNoTerraforming">La regione [REGION] non consente di terraformare.</notification>
 	<notification name="ParcelNoTerraforming">
 		Non ti è consentito terraformare il lotto [PARCEL].
 	</notification>
-=======
-La qualità grafica può essere aumentata in Preferenze &gt; Grafica.</notification>
-	<notification name="RegionNoTerraforming">La regione [REGION] non consente di terraformare.</notification>
->>>>>>> 02757fc9
 	<notification name="CannotCopyWarning">
 		Non hai l&apos;autorizzazione a copiare i seguenti oggetti:
 [ITEMS]
@@ -2565,31 +2557,15 @@
 Ti consigliamo di controllare le tue impostazioni di rete e della firewall.
 		<usetemplate name="okbutton" yestext="OK"/>
 	</notification>
-<<<<<<< HEAD
-	<notification name="AvatarRezLeftNotification">
-		( presente da [EXISTENCE] secondi )
-Avatar &apos;[NAME]&apos; è partito completamente caricato.
-	</notification>
-	<notification name="AvatarRezSelfBakedTextureUploadNotification">
-		( In esistenza da [EXISTENCE] secondi)
-Hai caricato una texture [RESOLUTION] completata per &apos;[BODYREGION]&apos; dopo [TIME] secondi.
-	</notification>
-	<notification name="AvatarRezSelfBakedTextureUpdateNotification">
-		( In esistenza da [EXISTENCE] secondi)
-Hai aggiornato localmente una texture [RESOLUTION] completata per &apos;[BODYREGION]&apos; dopo [TIME] secondi.
-	</notification>
-	<notification name="CannotUploadTexture">
-		Impossibile caricare la texture.
-[REASON]
-	</notification>
-=======
 	<notification name="AvatarRezLeftNotification">( presente da [EXISTENCE] secondi )
 Avatar &apos;[NAME]&apos; è partito completamente caricato.</notification>
 	<notification name="AvatarRezSelfBakedTextureUploadNotification">( In esistenza da [EXISTENCE] secondi)
 Hai caricato una texture [RESOLUTION] completata per &apos;[BODYREGION]&apos; dopo [TIME] secondi.</notification>
 	<notification name="AvatarRezSelfBakedTextureUpdateNotification">( In esistenza da [EXISTENCE] secondi)
 Hai aggiornato localmente una texture [RESOLUTION] completata per &apos;[BODYREGION]&apos; dopo [TIME] secondi.</notification>
->>>>>>> 02757fc9
+	<notification name="CannotUploadTexture">
+		Impossibile caricare la texture.
+[REASON]</notification>
 	<notification name="LivePreviewUnavailable">
 		Non possiamo mostrare un&apos;anteprima di questa texture perché non ne è consentita la copia e/o il trasferimento.
 		<usetemplate ignoretext="Avvisami se la modalità Anteprima dal vivo non è disponibile per texture per cui non è consentita la copia e/o il trasferimento." name="okignore" yestext="OK"/>
