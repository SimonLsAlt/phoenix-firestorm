--- conflicted
+++ resolved
@@ -4066,11 +4066,7 @@
 		Opzione Salva nell&apos;inventario disattivata
 	</notification>
 	<notification name="NoExistNoSaveToContents">
-<<<<<<< HEAD
 		Impossibile salvare &apos;[OBJ_NAME]&apos; nei contenuti dell&apos;oggetto perché l&apos;oggetto da cui è stato rezzato non esiste più.
-=======
-		Impossibile salvare &lt;nolink&gt;&apos;[OBJ_NAME]&apos;&lt;/nolink&gt; in contenuti oggetto perché l’oggetto da cui è stato rezzato non esiste più.
->>>>>>> fa15830e
 	</notification>
 	<notification name="NoModNoSaveToContents">
 		Impossibile salvare &lt;nolink&gt;&apos;[OBJ_NAME]&apos;&lt;/nolink&gt; in contenuti oggetto perché non hai i permessi per modificare l’oggetto &lt;nolink&gt;&apos;[DEST_NAME]’&lt;/nolink&gt;.
