--- conflicted
+++ resolved
@@ -2281,16 +2281,8 @@
 	<notification name="GroupNotice">
 		Oggetto: [SUBJECT], Messaggio: [MESSAGE]
 	</notification>
-<<<<<<< HEAD
-	<notification name="FriendOnline">
-		[NAME] è online.
-	</notification>
-	<notification name="FriendOffline">
-		[NAME] è offline.
-=======
 	<notification name="FriendOnlineOffline">
 		&lt;nolink&gt;[NAME]&lt;/nolink&gt; è [STATUS]
->>>>>>> f6282b17
 	</notification>
 	<notification name="AddSelfFriend">
 		Anche se sei molto simpatico, non puoi aggiungere te stesso all&apos;elenco degli amici.
