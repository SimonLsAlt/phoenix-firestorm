<?xml version="1.0" encoding="utf-8"?>
<notifications>
	<global name="skipnexttime">
		Non mostrare più la prossima volta
	</global>
	<global name="alwayschoose">
		Scegli sempre questa opzione
	</global>
	<global name="implicitclosebutton">
		Chiudi
	</global>
	<template name="okbutton">
		<form>
			<button name="OK_okbutton" text="$yestext"/>
		</form>
	</template>
	<template name="okignore">
		<form>
			<button name="OK_okignore" text="$yestext"/>
		</form>
	</template>
	<template name="okcancelbuttons">
		<form>
			<button name="OK_okcancelbuttons" text="$yestext"/>
			<button name="Cancel_okcancelbuttons" text="$notext"/>
		</form>
	</template>
	<template name="okcancelignore">
		<form>
			<button name="OK_okcancelignore" text="$yestext"/>
			<button name="Cancel_okcancelignore" text="$notext"/>
		</form>
	</template>
	<template name="okhelpbuttons">
		<form>
			<button name="OK_okhelpbuttons" text="$yestext"/>
			<button name="Help" text="$helptext"/>
		</form>
	</template>
	<template name="okhelpignore">
		<form>
			<button name="OK_okhelpignore" text="$yestext"/>
			<button name="Help_okhelpignore" text="$helptext"/>
		</form>
	</template>
	<template name="yesnocancelbuttons">
		<form>
			<button name="Yes" text="$yestext"/>
			<button name="No" text="$notext"/>
			<button name="Cancel_yesnocancelbuttons" text="$canceltext"/>
		</form>
	</template>
	<notification functor="GenericAcknowledge" label="Messaggio di notifica sconosciuto" name="MissingAlert">
		La versione di [APP_NAME] non riesce a visualizzare la notifica appena ricevuta.  Verifica di avere l&apos;ultima versione del Viewer installata.

Dettagli errore: La notifica denominata &apos;[_NAME]&apos; non è stata trovata in notifications.xml.
		<usetemplate name="okbutton" yestext="OK"/>
	</notification>
	<notification name="FloaterNotFound">
		Errore visualizzazione finestra: Non trovati i seguenti controlli:

[CONTROLS]
		<usetemplate name="okbutton" yestext="OK"/>
	</notification>
	<notification name="TutorialNotFound">
		Nessun tutorial disponibile al momento.
		<usetemplate name="okbutton" yestext="OK"/>
	</notification>
	<notification name="GenericAlert">
		[MESSAGE]
	</notification>
	<notification name="GenericAlertYesCancel">
		[MESSAGE]
		<usetemplate name="okcancelbuttons" notext="Annulla" yestext="Si"/>
	</notification>
	<notification name="BadInstallation">
		Il programma [APP_NAME] ha riscontrato un&apos;errore durante il tentativo di aggiornamento.  [http://get.secondlife.com Scarica l&apos;ultima versione] del Viewer.
		<usetemplate name="okbutton" yestext="OK"/>
	</notification>
	<notification name="LoginFailedNoNetwork">
		Non è possibile collegarsi alla [SECOND_LIFE_GRID].
    &apos;[DIAGNOSTIC]&apos;
Accertati che la tua connessione Internet stia funzionando correttamente.
		<usetemplate name="okbutton" yestext="OK"/>
	</notification>
	<notification name="MessageTemplateNotFound">
		Il modello di messaggio [PATH] non è stato trovato.
		<usetemplate name="okbutton" yestext="OK"/>
	</notification>
	<notification name="WearableSave">
		Salva i cambiamenti all&apos;attuale parte del corpo/abito?
		<usetemplate canceltext="Annulla" name="yesnocancelbuttons" notext="Non salvare" yestext="Salva"/>
	</notification>
	<notification name="ConfirmNoCopyToOutbox">
		Non hai l&apos;autorizzazione necessaria per copiare almeno uno di questi elementi nella casella in uscita del rivenditore.  Puoi spostarli o lasciarli indietro.
		<usetemplate name="okcancelbuttons" notext="Non spostare gli oggetti" yestext="Sposta oggetti"/>
	</notification>
	<notification name="OutboxFolderCreated">
		Una nuova cartella è stata creata per ciascun elemento trasferito nel livello superiore della casella in uscita del rivenditore.
		<usetemplate ignoretext="Una nuova cartella è stata creata nella casella in uscita del rivenditore" name="okignore" yestext="OK"/>
	</notification>
	<notification name="OutboxImportComplete">
		Successo

Tutte le cartelle sono state inviate a Marketplace correttamente.
		<usetemplate ignoretext="Tutte le cartelle inviate a Marketplace" name="okignore" yestext="OK"/>
	</notification>
	<notification name="OutboxImportHadErrors">
		Alcune cartelle non sono state trasferite

Si sono verificati degli errori durante l&apos;invio di alcune cartelle a Marketplace.  Tali cartelle sono ancora nella casella in uscita del rivenditore.

Per ulteriori informazioni consulta il [[MARKETPLACE_IMPORTS_URL] registro errori].
		<usetemplate name="okbutton" yestext="OK"/>
	</notification>
	<notification name="OutboxImportFailed">
		Trasferimento non riuscito

Nessuna cartella è stata inviata a Marketplace, a causa di un errore di sistema o di rete.  Riprova più tardi.
		<usetemplate name="okbutton" yestext="OK"/>
	</notification>
	<notification name="OutboxInitFailed">
		Inizializzazione Marketplace non riuscita

L&apos;inizializzazione con il Marketplace non ha avuto successo a causa di un errore di sistema o di rete.  Riprova più tardi.
		<usetemplate name="okbutton" yestext="OK"/>
	</notification>
	<notification name="CompileQueueSaveText">
		C&apos;è stato un problema importando il testo di uno script per la seguente ragione: [REASON]. Riprova più tardi.
	</notification>
	<notification name="CompileQueueSaveBytecode">
		C&apos;è stato un problema importando lo script compilato per la seguente ragione: [REASON]. Riprova più tardi.
	</notification>
	<notification name="WriteAnimationFail">
		C&apos;è stato un problema di scrittura dati dell&apos;animazione.  Riprova più tardi.
	</notification>
	<notification name="UploadAuctionSnapshotFail">
		C&apos;è stato un problema importando la fotografia dell&apos;asta per la seguente ragione: [REASON]
	</notification>
	<notification name="UnableToViewContentsMoreThanOne">
		Non è possibile vedere il contenuto di più di un elemento per volta.
Scegli solo un oggetto e riprova.
	</notification>
	<notification name="SaveClothingBodyChanges">
		Salva tutte le modifiche alle parti del corpo/abiti?
		<usetemplate canceltext="Annulla" name="yesnocancelbuttons" notext="Non Salvare" yestext="Salva Tutto"/>
	</notification>
	<notification name="FriendsAndGroupsOnly">
		Chi non è tuo amico non saprà che hai scelto di ignorare le loro chiamate e IM.
		<usetemplate name="okbutton" yestext="OK"/>
	</notification>
	<notification name="FavoritesOnLogin">
		Nota: Se attivi questa opzione, chiunque usa questo computer può vedere l&apos;elenco di luoghi preferiti.
		<usetemplate name="okbutton" yestext="OK"/>
	</notification>
	<notification name="GrantModifyRights">
		Quando concedi i diritti di modifica ad un altro residente, gli permetti di modificare, eliminare o prendere QUALSIASI oggetto che possiedi in Second Life. Pertanto ti consigliamo di essere ben sicuro quando concedi questo diritto.
Vuoi concedere i diritti di modifica a [NAME]?
		<usetemplate name="okcancelbuttons" notext="No" yestext="Si"/>
	</notification>
	<notification name="GrantModifyRightsMultiple">
		Quando concedi i diritti di modifica ad un altro residente, gli permetti di modificare QUALSIASI oggetto che possiedi in Second Life. Pertanto ti consigliamo di essere ben sicuro quando concedi questo diritto.
Vuoi concedere i diritti di modifica ai residenti selezionati?
		<usetemplate name="okcancelbuttons" notext="No" yestext="Si"/>
	</notification>
	<notification name="RevokeModifyRights">
		Vuoi revocare i diritti di modifica dati a [NAME]?
		<usetemplate name="okcancelbuttons" notext="No" yestext="Si"/>
	</notification>
	<notification name="RevokeModifyRightsMultiple">
		Vuoi revocare i permessi di modifica dati ai residenti selezionati?
		<usetemplate name="okcancelbuttons" notext="No" yestext="Si"/>
	</notification>
	<notification name="UnableToCreateGroup">
		Non è possibile creare il gruppo.
[MESSAGE]
		<usetemplate name="okbutton" yestext="OK"/>
	</notification>
	<notification name="PanelGroupApply">
		[NEEDS_APPLY_MESSAGE]
[WANT_APPLY_MESSAGE]
		<usetemplate canceltext="Annulla" name="yesnocancelbuttons" notext="Ignora le modifiche" yestext="Applica le modifiche"/>
	</notification>
	<notification name="MustSpecifyGroupNoticeSubject">
		Devi specificare un oggetto per mandare una notice al gruppo.
		<usetemplate name="okbutton" yestext="OK"/>
	</notification>
	<notification name="AddGroupOwnerWarning">
		Stai per aggiungere dei membri al ruolo [ROLE_NAME].
Non si possono rimuovere membri da quel ruolo.
I membri devono dimettersi volontariamente dal ruolo.
Confermi l&apos;operazione?
		<usetemplate ignoretext="Conferma prima di aggiungere un nuovo proprietario del gruppo" name="okcancelignore" notext="No" yestext="Si"/>
	</notification>
	<notification name="AssignDangerousActionWarning">
		Stai per aggiungere il potere &apos;[ACTION_NAME]&apos; al ruolo &apos;[ROLE_NAME]&apos;.

  *ATTENZIONE*
 Ogni membro di un ruolo con questo potere può assegnare a sè stesso -- e a qualunque altro membro -- ruoli che hanno più poteri di quelli che hanno correntemente, potenzialmente consentendogli di avere quasi i poteri del proprietario.  Accertati di sapere quello che stai facendo prima di assegnare questo potere.

Aggiungi questo potere a &apos;[ROLE_NAME]&apos;?
		<usetemplate name="okcancelbuttons" notext="No" yestext="Si"/>
	</notification>
	<notification name="AssignDangerousAbilityWarning">
		Stai per aggiungere il potere &apos;[ACTION_NAME]&apos; al ruolo &apos;[ROLE_NAME]&apos;.

 *ATTENZIONE*
 Ogni membro di un ruolo con questo potere può assegnare a sè stesso -- e a qualunque altro membro -- tutti i poteri, elevandosi al livello di quasi proprietario.

Aggiungi questo potere a &apos;[ROLE_NAME]&apos;?
		<usetemplate name="okcancelbuttons" notext="No" yestext="Si"/>
	</notification>
	<notification name="AttachmentDrop">
		Stai per abbandonare il tuo accessorio.
    Vuoi continuare?
		<usetemplate ignoretext="Conferma prima di distaccare gli accessori" name="okcancelignore" notext="No" yestext="Sì"/>
	</notification>
	<notification name="JoinGroupCanAfford">
		Iscriversi a questo gruppo costa [COST]L$.
Vuoi proseguire?
		<usetemplate name="okcancelbuttons" notext="Annulla" yestext="Iscriviti"/>
	</notification>
	<notification name="JoinGroupNoCost">
		Aderisci al gruppo [NAME].
Continuare?
		<usetemplate name="okcancelbuttons" notext="Annulla" yestext="Iscriviti"/>
	</notification>
	<notification name="JoinGroupCannotAfford">
		Iscriversi a questo gruppo costa [COST]L$.
Non hai abbastanza L$ per iscriverti a questo gruppo.
	</notification>
	<notification name="CreateGroupCost">
		La creazione di questo gruppo costerà L$ [COST].
I gruppi devono avere più di un partecipante, o saranno eliminati definitivamente.
Invita altri partecipanti entro le prossime 48 ore.
		<usetemplate canceltext="Annulla" name="okcancelbuttons" notext="Annulla" yestext="Crea un gruppo per L$ [COST]"/>
	</notification>
	<notification name="LandBuyPass">
		Pagando [COST]L$ puoi entrare in questa terra (&apos;[PARCEL_NAME]&apos;) per [TIME] ore.  Compri un pass?
		<usetemplate name="okcancelbuttons" notext="Annulla" yestext="OK"/>
	</notification>
	<notification name="SalePriceRestriction">
		Il prezzo di vendita deve essere superiore a 0L$ se vendi a tutti.
Seleziona una vendita individuale per vendere a 0L$.
	</notification>
	<notification name="ConfirmLandSaleChange">
		Il terreno selezionato di [LAND_SIZE] m² sta per essere messo in vendita.
Il tuo prezzo di vendità è [SALE_PRICE]L$ ed è autorizzato alla vendita a [NAME].
		<usetemplate name="okcancelbuttons" notext="Annulla" yestext="OK"/>
	</notification>
	<notification name="ConfirmLandSaleToAnyoneChange">
		ATTENZIONE: Quando selezioni &apos;vendi a tutti&apos;, rendi questo terreno disponibile all&apos;intera comunità di [CURRENT_GRID], anche alle persone che non si trovano in questa regione.

Il terrendo selezionato di [LAND_SIZE] m² sta per essere messo in vendita.
Il prezzo di vendità sarà [SALE_PRICE]L$ e [NAME] viene autorizzato alla vendita.
		<usetemplate name="okcancelbuttons" notext="Annulla" yestext="OK"/>
	</notification>
	<notification name="ReturnObjectsDeededToGroup">
		Confermi di volere restituire tutti gli oggetti condivisi con il gruppo &apos;[NAME]&apos; di questo terreno agli inventari dei proprietari precedenti?

*ATTENZIONE* Questo cancellerà gli oggetti non trasferibili ceduti al gruppo!

Oggetti: [N]
		<usetemplate name="okcancelbuttons" notext="Annulla" yestext="OK"/>
	</notification>
	<notification name="ReturnObjectsOwnedByUser">
		Confermi di volere restituire tutti gli oggetti posseduti dal residente &apos;[NAME]&apos; in questo terreno al suo inventario?

Oggetti: [N]
		<usetemplate name="okcancelbuttons" notext="Annulla" yestext="OK"/>
	</notification>
	<notification name="ReturnObjectsOwnedBySelf">
		Confermi di volere restituire tutti gli oggetti posseduti da te in questo terreno, di nuovo nel tuo inventario?

Oggetti: [N]
		<usetemplate name="okcancelbuttons" notext="Annulla" yestext="OK"/>
	</notification>
	<notification name="ReturnObjectsNotOwnedBySelf">
		Confermi di volere restituire tutti gli oggetti di cui NON sei proprietario in questo terreno all&apos;inventario dei rispettivi proprietari?
Gli oggetti trasferibili ceduti al gruppo verranno restituiti ai loro proprietari precedenti.

*ATTENZIONE* Questo cancellerà gli oggetti non trasferibili ceduti al gruppo!

Oggetti: [N]
		<usetemplate name="okcancelbuttons" notext="Annulla" yestext="OK"/>
	</notification>
	<notification name="ReturnObjectsNotOwnedByUser">
		Confermi di volere restituire tutti gli oggetti NON posseduti da [NAME] in questo terreno nell&apos;inventario dei loro proprietari?
Gli oggetti trasferibili ceduti al gruppo verranno restituiti ai loro proprietari precedenti.

*ATTENZIONE* Questo cancellerà gli oggetti non trasferibili ceduti al gruppo!

Oggetti: [N]
		<usetemplate name="okcancelbuttons" notext="Annulla" yestext="OK"/>
	</notification>
	<notification name="ReturnAllTopObjects">
		Confermi di volere restituire tutti gli oggetti elencati nell&apos;inventario dei loro proprietari?
		<usetemplate name="okcancelbuttons" notext="Annulla" yestext="OK"/>
	</notification>
	<notification name="DisableAllTopObjects">
		Confermi di volere disabilitare tutti gli oggetti in questa regione?
		<usetemplate name="okcancelbuttons" notext="Annulla" yestext="OK"/>
	</notification>
	<notification name="ReturnObjectsNotOwnedByGroup">
		Restituisci gli oggetti in questo terreno che NON sono condivisi con il gruppo [NAME] ai loro proprietari?

Oggetti: [N]
		<usetemplate name="okcancelbuttons" notext="Annulla" yestext="OK"/>
	</notification>
	<notification name="UnableToDisableOutsideScripts">
		Non è possibile disabilitare gli script.
L&apos;intera regione ha l&apos;abilitazione danni.
Gli script devono essere autorizzati all&apos;esecuzione affinchè le armi funzionino.
	</notification>
	<notification name="MultipleFacesSelected">
		Sono state selezionate più facce.
Se prosegui con questa azione, sulle diverse facce dell&apos;oggetto verranno definite sessioni multimediali distinte.
Per collocare il media su una sola faccia, scegli Seleziona faccia, clicca su una faccia e clicca su Aggiungi.
		<usetemplate ignoretext="Il canale multimediale sarà impostato su più facce selezionate" name="okcancelignore" notext="Annulla" yestext="OK"/>
	</notification>
	<notification name="MustBeInParcel">
		Devi essere dentro il terreno per impostare il suo Punto di Atterraggio.
	</notification>
	<notification name="PromptRecipientEmail">
		Introduci un indirizzo email per il destinatario/i.
	</notification>
	<notification name="PromptSelfEmail">
		Introduci il tuo indirizzo email.
	</notification>
	<notification name="PromptMissingSubjMsg">
		Invia la foto via email con soggetto o messaggio predefinito?
		<usetemplate name="okcancelbuttons" notext="Annulla" yestext="OK"/>
	</notification>
	<notification name="ErrorProcessingSnapshot">
		Errore nell&apos;elaborazione della fotografia.
	</notification>
	<notification name="ErrorEncodingSnapshot">
		Errore nella codifica della fotografia.
	</notification>
	<notification name="ErrorUploadingPostcard">
		C&apos;è stato un problema inviando la fotografia per il seguente motivo: [REASON]
	</notification>
	<notification name="ErrorUploadingReportScreenshot">
		C&apos;è stato un problema importando la foto del rapporto per il seguente motivo: [REASON]
	</notification>
	<notification name="MustAgreeToLogIn">
		Devi accettare i Termini di Servizio prima di proseguire il collegamento con [CURRENT_GRID].
	</notification>
	<notification name="CouldNotPutOnOutfit">
		Non è stato possibile indossare un equipaggiamento.
La cartella equipaggiamento non contiene abbigliamento, parti del corpo o attachment.
	</notification>
	<notification name="CannotWearTrash">
		Non puoi indossare abiti e parti del corpo che sono nel cestino
	</notification>
	<notification name="MaxAttachmentsOnOutfit">
		L&apos;oggetto non può essere collegato.
Superato il limite di oggetti collegati [MAX_ATTACHMENTS]. Per favore prima stacca un altro oggetto.
	</notification>
	<notification name="CannotWearInfoNotComplete">
		Non puoi indossare quell&apos;elemento perchè non è ancora stato caricato. Riprova fra un minuto.
	</notification>
	<notification name="MustHaveAccountToLogIn">
		Spiacenti. Un campo è vuoto.
Inserisci il Nome utente del tuo avatar.

Devi avere un account per entrare in [CURRENT_GRID]. Vuoi crearne uno adesso?
		<url name="url">
			[create_account_url]
		</url>
		<usetemplate name="okcancelbuttons" notext="Riprova" yestext="Crea un nuovo account"/>
	</notification>
	<notification name="InvalidCredentialFormat">
		Immetti il nome utente oppure sia il nome che il cognome del tuo avatar nel campo del nome utente, quindi effettua nuovamente l&apos;accesso.
	</notification>
	<notification name="InvalidGrid">
		&apos;[GRID]&apos; non è un identificatore di griglia valido.
	</notification>
	<notification name="InvalidLocationSLURL">
		La tua posizione iniziale non ha specificato una griglia valida.
	</notification>
	<notification name="DeleteClassified">
		Cancella annuncio &apos;[NAME]&apos;?
Non ci sono rimborsi per la tariffa pagata.
		<usetemplate name="okcancelbuttons" notext="Annulla" yestext="OK"/>
	</notification>
	<notification name="DeleteMedia">
		Hai selezionato la cancellazione del media associato a questa faccia.
Vuoi continuare?
		<usetemplate ignoretext="Conferma prima di eliminare elementi multimediali dall&apos;oggetto" name="okcancelignore" notext="No" yestext="Sì"/>
	</notification>
	<notification name="ClassifiedSave">
		Salva le modifiche all&apos;annuncio [NAME]?
		<usetemplate canceltext="Annulla" name="yesnocancelbuttons" notext="Non salvare" yestext="Salva"/>
	</notification>
	<notification name="ClassifiedInsufficientFunds">
		Denaro insufficiente per creare un&apos;inserzione.
		<usetemplate name="okbutton" yestext="OK"/>
	</notification>
	<notification name="DeleteAvatarPick">
		Elimina preferito &lt;nolink&gt;[PICK]&lt;/nolink&gt;?
		<usetemplate name="okcancelbuttons" notext="Annulla" yestext="OK"/>
	</notification>
	<notification name="DeleteOutfits">
		Elimina il vestiario selezionato?
		<usetemplate name="okcancelbuttons" notext="Annulla" yestext="OK"/>
	</notification>
	<notification name="PromptGoToEventsPage">
		Vai alla pagina degli eventi di [CURRENT_GRID]?
		<url name="url">
			http://secondlife.com/events/?lang=it-IT
		</url>
		<usetemplate name="okcancelbuttons" notext="Annulla" yestext="OK"/>
	</notification>
	<notification name="SelectProposalToView">
		Scegli una proposta da vedere.
	</notification>
	<notification name="SelectHistoryItemToView">
		Scegli un item storico da vedere.
	</notification>
	<notification name="CacheWillClear">
		La cache verrà cancellata dopo il riavvio di [APP_NAME].
	</notification>
	<notification name="CacheWillBeMoved">
		La cache verrà spostata dopo il riavvio di [APP_NAME].
Nota: questa operazione cancellerà la cache.
	</notification>
	<notification name="ChangeConnectionPort">
		Le impostazioni della porta avranno effetto dopo il riavvio di [APP_NAME].
	</notification>
	<notification name="ChangeSkin">
		La nuova pelle comparirà dopo il riavvio di [APP_NAME].
	</notification>
	<notification name="ChangeLanguage">
		La modifica della lingua avrà effetto dopo il riavvio di [APP_NAME].
	</notification>
	<notification name="GoToAuctionPage">
		Vai alla pagina web [CURRENT_GRID] per vedere i dettagli dell&apos;asta oppure fai un&apos;offerta?
		<usetemplate name="okcancelbuttons" notext="Annulla" yestext="OK"/>
	</notification>
	<notification name="SaveChanges">
		Salva le modifiche?
		<usetemplate canceltext="Annulla" name="yesnocancelbuttons" notext="Non salvare" yestext="Salva"/>
	</notification>
	<notification name="GestureSaveFailedTooManySteps">
		Il salvataggio della Gesture è fallito.
La gesture ha troppi passi.
Prova a togliere qualche passo e quindi risalva.
	</notification>
	<notification name="GestureSaveFailedTryAgain">
		Il salvataggio della gesture è fallito.  Riprova fra un minuto.
	</notification>
	<notification name="GestureSaveFailedObjectNotFound">
		Non è possibile salvare la gesture perchè non è stato trovato l&apos;oggetto o l&apos;inventario associato.
L&apos;oggetto potrebbe essere troppo lontano oppure essere stato cancellato.
	</notification>
	<notification name="GestureSaveFailedReason">
		C&apos;è stato un problema salvando la gesture a causa del seguente motivo: [REASON].  Riprova a salvare la gesture più tardi.
	</notification>
	<notification name="SaveNotecardFailObjectNotFound">
		Non è possibile salvare la notecard perchè non è stato trovato l&apos;oggetto o l&apos;inventario associato.
L&apos;oggetto potrebbe essere troppo lontano oppure essere stato cancellato.
	</notification>
	<notification name="SaveNotecardFailReason">
		C&apos;è stato un problema salvando la notecard a causa del seguente motivo: [REASON].  Riprova a salvare la notecard più tardi.
	</notification>
	<notification name="ScriptCannotUndo">
		Non è stato possibile annullare tutti i cambiamenti nella tua versione dello script.
Vuoi ripristinare l&apos;ultima versione salvata sul server?
(**Attenzione** Questa operazione non è reversibile)
		<usetemplate name="okcancelbuttons" notext="Annulla" yestext="OK"/>
	</notification>
	<notification name="SaveScriptFailReason">
		C&apos;è stato un problema salvando lo script a causa del seguente motivo : [REASON].  Riprova a salvare lo script più tardi.
	</notification>
	<notification name="SaveScriptFailObjectNotFound">
		Non è stato possibile salvare lo script perchè l&apos;oggetto che lo contiene non è stato trovato.
L&apos;oggetto potrebbe essere troppo lontano oppure essere stato cancellato.
	</notification>
	<notification name="SaveBytecodeFailReason">
		C&apos;è stato un problema salvando lo script compilato a causa del seguente motivo: [REASON].  Riprova a salvare lo script più tardi.
	</notification>
	<notification name="StartRegionEmpty">
		La tua Regione di inizio non è stata definita.
Per scegliere il luogo dove vuoi trovarti all&apos;accesso, digita il nome della regione nel campo del luogo di partenza oppure scegli La mia ultima Ubicazione o Casa mia.
		<usetemplate name="okbutton" yestext="OK"/>
	</notification>
	<notification name="CouldNotStartStopScript">
		Non è stato possibile lanciare o fermare lo script perchè l&apos;oggetto che lo contiene non è stato trovato.
L&apos;oggetto potrebbe essere troppo lontano oppure essere stato cancellato.
	</notification>
	<notification name="CannotDownloadFile">
		Non è stato possibile scaricare il file
	</notification>
	<notification name="CannotWriteFile">
		Non è stato possibile scrivere il file [[FILE]]
	</notification>
	<notification name="UnsupportedHardware">
		Ti informiamo che il tuo computer non dispone dei requisiti minimi di sistema per [APP_NAME]. Il funzionamento può pertanto risultare ridotto. Purtroppo la pagina [SUPPORT_SITE] non può fornire assistenza tecnica in caso di problemi dovuti a configurazioni di sistema non compatibili.

Visitare [_URL] per ulteriori informazioni?
		<url name="url" option="0">
			http://secondlife.com/support/sysreqs.php?lang=it
		</url>
		<usetemplate ignoretext="L&apos;hardware di questo computer non è compatibile" name="okcancelignore" notext="No" yestext="Si"/>
	</notification>
	<notification name="IntelOldDriver">
		È probabile che ci sia un driver aggiornato per il processore grafico.  L&apos;aggiornamento dei driver della grafica può migliorare le prestazioni in maniera significativa.

    Visitare [_URL] per cercare un aggiornamento del driver?
		<url name="url">
			http://www.intel.com/p/it_IT/support/detect/graphics
		</url>
		<usetemplate ignoretext="Driver grafica obsoleto" name="okcancelignore" notext="No" yestext="Sì"/>
	</notification>
	<notification name="UnknownGPU">
		Il tuo sistema utilizza una scheda grafica che [APP_NAME] non riconosce.
Questo succede spesso con un nuovo hardware che non è stato ancora testato con [APP_NAME].  Probabilmente tutto andrà bene, ma devi riconfigurare le tue impostazioni grafiche.
(Io &gt; Preferenze &gt; Grafica).
		<form name="form">
			<ignore name="ignore" text="La tua scheda grafica non è stata riconosciuta"/>
		</form>
	</notification>
	<notification name="DisplaySettingsNoShaders">
		L&apos;esecuzione di [APP_NAME] si è interrotta durante l&apos;inizializzazione dei driver grafici.
La qualità grafica verrà impostata a livello basso per evitare alcuni errori comuni di driver. Alcune funzionalità grafiche saranno disattivate.
Si consiglia di aggiornare i driver della scheda grafica.
La qualità grafica può essere aumentata in Preferenze &gt; Grafica.
	</notification>
	<notification name="RegionNoTerraforming">
		La regione [REGION] non consente di terraformare.
	</notification>
	<notification name="CannotCopyWarning">
		Non hai l&apos;autorizzazione a copiare i seguenti oggetti:
[ITEMS]
e se li dai via, verranno eliminati dal tuo inventario. Sicuro di volere offrire questi oggetti?
		<usetemplate name="okcancelbuttons" notext="No" yestext="Si"/>
	</notification>
	<notification name="CannotGiveItem">
		Impossibile consegnare l&apos;elemento dell&apos;inventario.
	</notification>
	<notification name="TransactionCancelled">
		La transazione è stata annullata.
	</notification>
	<notification name="TooManyItems">
		Non è possibile dare più di 42 elementi in un singolo trasferimento di inventario.
	</notification>
	<notification name="NoItems">
		Non hai i permessi di trasferimento per gli elementi selezionati.
	</notification>
	<notification name="CannotCopyCountItems">
		Non hai i permessi di copia per copiare [COUNT]
degli elementi selezionati. Perderai questi elementi dal tuo inventario.
Vuoi veramente perdere questi elementi?
		<usetemplate name="okcancelbuttons" notext="No" yestext="Si"/>
	</notification>
	<notification name="CannotGiveCategory">
		Non hai i permessi per trasferire la cartella selezionata.
	</notification>
	<notification name="FreezeAvatar">
		Immobilizza questo avatar?
Non potrà temporaneamente muoversi, chiacchierare in chat, o interagire con il mondo.
		<usetemplate canceltext="Annulla" name="yesnocancelbuttons" notext="Smobilizza" yestext="Immobilizza"/>
	</notification>
	<notification name="FreezeAvatarFullname">
		Immobilizza [AVATAR_NAME]?
Non potrà temporaneamente muoversi, chiacchierare in chat, o interagire con il mondo.
		<usetemplate canceltext="Annulla" name="yesnocancelbuttons" notext="Smobilizza" yestext="Immobilizza"/>
	</notification>
	<notification name="EjectAvatarFullname">
		Espelli [AVATAR_NAME] dal tuo terreno?
		<usetemplate canceltext="Annulla" name="yesnocancelbuttons" notext="Espelli e blocca" yestext="Espelli"/>
	</notification>
	<notification name="EjectAvatarNoBan">
		Espelli questo avatar dal tuo terreno?
		<usetemplate name="okcancelbuttons" notext="Annulla" yestext="Espelli"/>
	</notification>
	<notification name="EjectAvatarFullnameNoBan">
		Espelli [AVATAR_NAME] dal tuo terreno?
		<usetemplate name="okcancelbuttons" notext="Annulla" yestext="Espelli"/>
	</notification>
	<notification name="EjectAvatarFromGroup">
		Hai espulso [AVATAR_NAME] dal gruppo [GROUP_NAME]
	</notification>
	<notification name="AcquireErrorTooManyObjects">
		ERRORE DI ACQUISIZIONE: hai selezionato troppi oggetti.
	</notification>
	<notification name="AcquireErrorObjectSpan">
		ERRORE DI ACQUISIZIONE: Gli oggetti sono a cavallo di più di una regione.
Sposta tutti gli oggetti che vuoi acquisire su una sola regione.
	</notification>
	<notification name="PromptGoToCurrencyPage">
		[EXTRA]

Vai su [_URL] per informazioni sull&apos;acquisto di L$?
		<url name="url">
			http://secondlife.com/app/currency/?lang=it-IT
		</url>
		<usetemplate name="okcancelbuttons" notext="Annulla" yestext="OK"/>
	</notification>
	<notification name="UnableToLinkObjects">
		Impossibile unire questi [COUNT] oggetti.
Puoi unire al massimo [MAX] oggetti.
	</notification>
	<notification name="CannotLinkIncompleteSet">
		Puoi unire soltanto un insieme completo di oggetti, e devi selezionare più di un oggetto.
	</notification>
	<notification name="CannotLinkModify">
		Impossibile unire perchè non hai il diritto di modifica su tutti gli oggetti.

Accertati che nessuno sia bloccato e che li possiedi tutti.
	</notification>
	<notification name="CannotLinkPermanent">
		Gli oggetti non possono essere collegati attraverso i confini.
	</notification>
	<notification name="CannotLinkDifferentOwners">
		Impossibile unire perche non tutti gli oggetti hanno lo stesso proprietario.

Accertati di possedere tutti gli oggetti selezionati.
	</notification>
	<notification name="NoFileExtension">
		Manca l&apos;estensione per il file: &apos;[FILE]&apos;

Accertati che il file abbia una estensione corretta.
	</notification>
	<notification name="InvalidFileExtension">
		L&apos;estensione [EXTENSION] del file non è valida
Attese [VALIDS]
		<usetemplate name="okbutton" yestext="OK"/>
	</notification>
	<notification name="CannotUploadSoundFile">
		Impossibile aprire in lettura il file di suono importato:
[FILE]
	</notification>
	<notification name="SoundFileNotRIFF">
		Il file audio non sembra essere di tipo RIFF WAVE:
[FILE]
	</notification>
	<notification name="SoundFileNotPCM">
		Il file audio non sembra essere di tipo PCM WAVE:
[FILE]
	</notification>
	<notification name="SoundFileInvalidChannelCount">
		Il file ha un numero sbagliato di canali (deve essere mono oppure stereo):
[FILE]
	</notification>
	<notification name="SoundFileInvalidSampleRate">
		Il file non sembra essere della frequenza di campionamento supportata (deve essere 44.1k):
[FILE]
	</notification>
	<notification name="SoundFileInvalidWordSize">
		Il file non sembra avere una dimensione della parola supportata (deve essere a 8 o a 16 bit):
[FILE]
	</notification>
	<notification name="SoundFileInvalidHeader">
		Impossibile trovare il frammento &apos;data&apos; nell&apos;intestazione WAV:
[FILE]
	</notification>
	<notification name="SoundFileInvalidChunkSize">
		Dimensione chunk nel file WAV:
[FILE]
	</notification>
	<notification name="SoundFileInvalidTooLong">
		Il file audio è troppo lungo (deve essere al massimo 10 secondi):
[FILE]
	</notification>
	<notification name="ProblemWithFile">
		Problemi con il file [FILE]:

[ERROR]
	</notification>
	<notification name="CannotOpenTemporarySoundFile">
		Impossibile aprire in scrittura il file temporaneamente compresso: [FILE]
	</notification>
	<notification name="UnknownVorbisEncodeFailure">
		Errore di codifica Vorbis sconosciuta per: [FILE]
	</notification>
	<notification name="CannotEncodeFile">
		Impossibile codificare il file: [FILE]
	</notification>
	<notification name="CorruptedProtectedDataStore">
		Impossibile inserire nome utente e password.  Ciò può succedere alla modifica delle impostazioni di rete.
		<usetemplate name="okbutton" yestext="OK"/>
	</notification>
	<notification name="CorruptResourceFile">
		File risorsa corrotto: [FILE]
	</notification>
	<notification name="UnknownResourceFileVersion">
		Versione di risorsa Linden sconosciuta nel file: [FILE]
	</notification>
	<notification name="UnableToCreateOutputFile">
		Impossibile creare il file in uscita: [FILE]
	</notification>
	<notification name="DoNotSupportBulkAnimationUpload">
		[APP_NAME] non supporta ancora il caricamento in blocco di file di animazione in formato BVH.
	</notification>
	<notification name="CannotUploadReason">
		Impossibile importare il file [FILE] a causa del seguente motivo: [REASON]
Riprova più tardi.
	</notification>
	<notification name="LandmarkCreated">
		Hai aggiunto &quot;[LANDMARK_NAME]&quot; alla tua cartella [FOLDER_NAME].
	</notification>
	<notification name="LandmarkAlreadyExists">
		Hai già il punto di riferimento di questo luogo.
		<usetemplate name="okbutton" yestext="OK"/>
	</notification>
	<notification name="CannotCreateLandmarkNotOwner">
		Non puoi creare qui un landmark perchè il proprietario di questo terreno non lo consente.
	</notification>
	<notification name="CannotRecompileSelectObjectsNoScripts">
		Impossibile fare la &apos;ricompilazione&apos;.
Seleziona un oggetto con uno script.
	</notification>
	<notification name="CannotRecompileSelectObjectsNoPermission">
		Impossibile fare la &apos;ricompilazione&apos;.

Seleziona oggetti con script su cui hai i permessi di modifica.
	</notification>
	<notification name="CannotResetSelectObjectsNoScripts">
		Impossibile fare &apos;ripristino&apos;.

Seleziona oggetti con degli script.
	</notification>
	<notification name="CannotResetSelectObjectsNoPermission">
		Impossibile fare &apos;ripristino&apos;.

Seleziona oggetti con script su cui hai i permessi di modifica.
	</notification>
	<notification name="CannotOpenScriptObjectNoMod">
		Impossibile aprire la script dell&apos;oggetto senza i diritti di modifica.
	</notification>
	<notification name="CannotSetRunningSelectObjectsNoScripts">
		Impossibile mettere &apos;in esecuzione&apos; gli script.

Seleziona oggetti con script.
	</notification>
	<notification name="CannotSetRunningNotSelectObjectsNoScripts">
		Impossibile impostare script a &apos;non in esecuzione&apos;.

Seleziona oggetti con script.
	</notification>
	<notification name="NoFrontmostFloater">
		Non c&apos;è nessuna finestra in evidenza (in primo piano) da salvare.
	</notification>
	<notification name="SeachFilteredOnShortWords">
		La tua ricerca è stata modificata.
Le parole troppo corte sono state rimosse.

Ho cercato: [FINALQUERY]
	</notification>
	<notification name="SeachFilteredOnShortWordsEmpty">
		Le parole che hai usato per la ricerca sono troppo corte e non è stato possibile iniziare la ricerca.
	</notification>
	<notification name="CouldNotTeleportReason">
		Teleport non riuscito.
[REASON]
	</notification>
	<notification name="invalid_tport">
		C&apos;è stato un problema nell&apos;elaborare la tua richiesta di teleport. Potresti dover effettuare nuovamente l&apos;accesso prima di poter usare il teleport.
Se si continua a visualizzare questo messaggio, consulta la pagina [SUPPORT_SITE].
	</notification>
	<notification name="invalid_region_handoff">
		Si è verificato un problema nel tentativo di attraversare regioni. È possibile che per potere attraversare le regioni, tu debba effettuare nuovamente l&apos;accesso.
Se si continua a visualizzare questo messaggio, consulta la pagina [SUPPORT_SITE].
	</notification>
	<notification name="blocked_tport">
		Spiacenti, il teletrasporto è bloccato al momento. Prova di nuovo tra pochi istanti. Se ancora non potrai teletrasportarti, per favore scollegati e ricollegati per risolvere il problema.
	</notification>
	<notification name="nolandmark_tport">
		Spiacenti, ma il sistema non riesce a localizzare la destinazione del landmark
	</notification>
	<notification name="timeout_tport">
		Spiacenti, il sistema non riesce a completare il teletrasporto. Riprova tra un attimo.
	</notification>
	<notification name="noaccess_tport">
		Spiacenti, ma non hai accesso nel luogo di destinazione richiesto.
	</notification>
	<notification name="missing_attach_tport">
		Gli oggetti da te indossati non sono ancoa arrivati. Attendi ancora qualche secondo o scollegati e ricollegati prima di provare a teleportarti.
	</notification>
	<notification name="too_many_uploads_tport">
		Il server della regione è al momento occupato e la tua richiesta di teletrasporto non può essere soddisfatta entro breve tempo. Per favore prova di nuovo tra qualche minuto o spostati in un&apos;area meno affollata.
	</notification>
	<notification name="expired_tport">
		Spiacenti, il sistema non riesce a soddisfare la tua richiesta di teletrasporto entro un tempo ragionevole. Riprova tra qualche minuto.
	</notification>
	<notification name="expired_region_handoff">
		Spiacenti, il sistema non riesce a completare il cambio di regione entro un tempo ragionevole. Riprova tra qualche minuto.
	</notification>
	<notification name="no_host">
		Impossibile trovare la destinazione del teletrasporto; potrebbe essere temporaneamente non accessibile o non esistere più. Riprovaci tra qualche minuto.
	</notification>
	<notification name="no_inventory_host">
		L&apos;inventario è temporaneamente inaccessibile.
	</notification>
	<notification name="CannotSetLandOwnerNothingSelected">
		Impossibile impostare il proprietario del terreno:
Nessun terreno selezionato.
	</notification>
	<notification name="CannotSetLandOwnerMultipleRegions">
		Impossibile forzare la proprietà del terreno perchè la selezione si estende su diverse regioni. Seleziona una area più piccola e riprova.
	</notification>
	<notification name="ForceOwnerAuctionWarning">
		Questo lotto è all&apos;asta. La designazione di un proprietario determinerà l&apos;annullamento automatico dell&apos;asta e probabilmente può scontentare qualche residente se l&apos;asta è già iniziata.
Vuoi designare un proprietario?
		<usetemplate name="okcancelbuttons" notext="Annulla" yestext="OK"/>
	</notification>
	<notification name="CannotContentifyNothingSelected">
		Impossibile fare la contentificazione:
Nessun terreno selezionato.
	</notification>
	<notification name="CannotContentifyNoRegion">
		Impossibile fare la contentificazione:
Nessuna regione selezionata.
	</notification>
	<notification name="CannotReleaseLandNothingSelected">
		Impossibile abbandonare il terreno:
Nessun terreno selezionato.
	</notification>
	<notification name="CannotReleaseLandNoRegion">
		Impossibile abbandonare il terreno:
Non riesco a trovare la regione.
	</notification>
	<notification name="CannotBuyLandNothingSelected">
		Impossibile comprare il terreno:
Nessun terreno selezionato.
	</notification>
	<notification name="CannotBuyLandNoRegion">
		Impossibile comprare il terreno:
Non riesco a trovare la regione dove è situato il terreno.
	</notification>
	<notification name="CannotCloseFloaterBuyLand">
		Non puoi chiudere la finestra Acquista terreno finché [APP_NAME] non finisce di stimare il prezzo di questa transazione.
	</notification>
	<notification name="CannotDeedLandNothingSelected">
		Impossibile cedere il terreno:
Nessun terreno selezionato.
	</notification>
	<notification name="CannotDeedLandNoGroup">
		Impossibile cedere il terreno:
Nessun gruppo selezionato.
	</notification>
	<notification name="CannotDeedLandNoRegion">
		Non è possibile effettuare la cessione del terreno:
Impossibile trovare la regione in cui si trova il terreno.
	</notification>
	<notification name="CannotDeedLandMultipleSelected">
		Impossibile cedere il terreno:
Hai selezionato più di un terreno.

Prova a selezionare un solo terreno.
	</notification>
	<notification name="CannotDeedLandWaitingForServer">
		Impossibile cedere il terreno:
Sto aspettando il server per segnalare la proprietà.

Riprova di nuovo.
	</notification>
	<notification name="CannotDeedLandNoTransfer">
		Impossibile cedere il terreno:
La regione [REGION] non consente il trasferimento di terreni.
	</notification>
	<notification name="CannotReleaseLandWatingForServer">
		Impossibile abbandonare il terreno:
Sto aspettando il server per aggiornare le informazioni del terreno.

Riprova fra poco.
	</notification>
	<notification name="CannotReleaseLandSelected">
		Impossibile abbandonare il terreno:
Non possiedi tutti i terreni selezionati.

Seleziona un solo terreno.
	</notification>
	<notification name="CannotReleaseLandDontOwn">
		Impossibile abbandonare il terreno:
Non hai i permessi per rilasciare questo terreno.
I terreni di tua proprietà vengono visualizzati in verde.
	</notification>
	<notification name="CannotReleaseLandRegionNotFound">
		Non è possibile abbandonare il terreno:
Impossibile trovare la regione in cui si trova il terreno.
	</notification>
	<notification name="CannotReleaseLandNoTransfer">
		Impossibile abbandonare il terreno:
La regione [REGION] non consente il trasferimento di terreni.
	</notification>
	<notification name="CannotReleaseLandPartialSelection">
		Impossibile abbandonare il terreno:
Devi selezionare un terreno intero per rilasciarla.

Seleziona un terreno intero, oppure dividi prima il tuo terreno.
	</notification>
	<notification name="ReleaseLandWarning">
		Stai per rilasciare [AREA] m² di terreno.
Rilasciare questo appezzamento di terreno lo toglierà dalle tue proprietà, ma non ti verranno dati L$.

Rilasciare questo terreno?
		<usetemplate name="okcancelbuttons" notext="Annulla" yestext="OK"/>
	</notification>
	<notification name="CannotDivideLandNothingSelected">
		Impossibile dividere il terreno:

Non sono stati selezionati terreni.
	</notification>
	<notification name="CannotDivideLandPartialSelection">
		Impossibile dividere il terreno:

Hai selezionato unintero terreno.
Prova a selezionare unappezzamento di terreno.
	</notification>
	<notification name="LandDivideWarning">
		La suddivisione di questo terreno lo dividerà in due parti ed ognuna potrà avere le sue impostazioni. Alcune impostazioni verranno reimpostate ai valori iniziali dopo l&apos;operazione.

Dividi il terreno?
		<usetemplate name="okcancelbuttons" notext="Annulla" yestext="OK"/>
	</notification>
	<notification name="CannotDivideLandNoRegion">
		Non è possibile suddividere il terreno:
Impossibile trovare la regione in cui si trova il terreno.
	</notification>
	<notification name="CannotJoinLandNoRegion">
		Non è possibile unire il terreno:
Impossibile trovare la regione in cui si trova il terreno.
	</notification>
	<notification name="CannotJoinLandNothingSelected">
		Impossibile unire il terreno:
Non hai selezionato terreno.
	</notification>
	<notification name="CannotJoinLandEntireParcelSelected">
		Impossibile unire il terreno:
Hai selezionato un solo terreno.

Devi selezionare il terreno  comprendendo entrambi gli appezzamenti.
	</notification>
	<notification name="CannotJoinLandSelection">
		Impossibile unire il terreno:
Devi selezionare più di un terreno.

Devi selezionare il terreno  comprendendo entrambi gli appezzamenti.
	</notification>
	<notification name="JoinLandWarning">
		Unire questi appezzamenti creerà un terreno più grande a partire da tutti gli appezzamenti che si intersecano nel rettangolo selezionato.
Dovrai reimpostare il nome e le opzioni del nuovo terreno.

Unisci il terreno?
		<usetemplate name="okcancelbuttons" notext="Annulla" yestext="OK"/>
	</notification>
	<notification name="ConfirmNotecardSave">
		Questa notecard deve essere salvata prima che l&apos;elemento possa essere copiato o visualizzato. Salva la notecard?
		<usetemplate name="okcancelbuttons" notext="Annulla" yestext="OK"/>
	</notification>
	<notification name="ConfirmItemCopy">
		Copia questo elemento nel tuo inventario?
		<usetemplate name="okcancelbuttons" notext="Annulla" yestext="Copia"/>
	</notification>
	<notification name="ResolutionSwitchFail">
		Non sono riuscito a cambiare la risoluzione al valore [RESX] x [RESY]
	</notification>
	<notification name="ErrorUndefinedGrasses">
		Errore: Erba sconosciuta: [SPECIES]
	</notification>
	<notification name="ErrorUndefinedTrees">
		Errore: Alberi sconosciuti: [SPECIES]
	</notification>
	<notification name="CannotSaveWearableOutOfSpace">
		Impossibile salvare &apos;[NAME]&apos; nel file di oggetti indossabili.  Dovrai liberare dello spazio sul tuo computer e salvare di nuovo.
	</notification>
	<notification name="CannotSaveToAssetStore">
		Non è possibile salvare [NAME] nel database centrale degli asset.
In genere si tratta di un problema temporaneo. Attendi alcuni minuti per modificare e salvare nuovamente gli elementi indossabili.
	</notification>
	<notification name="YouHaveBeenLoggedOut">
		Sei stato scollegato da [CURRENT_GRID].
            [MESSAGE]
		<usetemplate name="okcancelbuttons" notext="Esci" yestext="Vedi IM &amp; Chat"/>
	</notification>
	<notification name="OnlyOfficerCanBuyLand">
		Impossibile comprare terreno per il gruppo:
Non hai i permessi per comprare il terreno per il tuo gruppo attivo.
	</notification>
	<notification label="Aggiungi Amico" name="AddFriendWithMessage">
		Gli amici possono autorizzarsi a vedersi l&apos;un l&apos;altro sulla mappa e sapere quando sono collegati.

Offri l&apos;amicizia a [NAME]?
		<form name="form">
			<input name="message">
				Vorresti essere mio amico?
			</input>
			<button name="Offer" text="OK"/>
			<button name="Cancel" text="Annulla"/>
		</form>
	</notification>
	<notification label="Aggiungi lista di sostituzione automatica" name="AddAutoReplaceList">
		Nome per la nuova lista:
		<form name="form">
			<button name="SetName" text="OK"/>
		</form>
	</notification>
	<notification label="Rinomina lista di sostituzione automatica" name="RenameAutoReplaceList">
		Il nome &apos;[DUPNAME]&apos; è già in uso
    Inserisci un nuovo nome univoco:
		<form name="form">
			<button name="ReplaceList" text="Sostituisci lista corrente"/>
			<button name="SetName" text="Usa nuovo nome"/>
		</form>
	</notification>
	<notification name="InvalidAutoReplaceEntry">
		La parola chiave deve essere una sola parola e la sostituzione non può essere vuota.
	</notification>
	<notification name="InvalidAutoReplaceList">
		L&apos;elenco di sostituzione non è valido.
	</notification>
	<notification name="SpellingDictImportRequired">
		Devi specificare un file, un nome e una lingua.
	</notification>
	<notification name="SpellingDictIsSecondary">
		Sembra che il dizionario [DIC_NAME] non includa un file &quot;aff&quot;; ciò indica che di tratta di un dizionario &quot;secondario&quot;.
Può essere usato come dizionario aggiuntivo, ma non come dizionario principale.

Vedi https://wiki.secondlife.com/wiki/Adding_Spelling_Dictionaries
	</notification>
	<notification name="SpellingDictImportFailed">
		Copia non eseguita da
    [FROM_NAME]
    a
    [TO_NAME]
	</notification>
	<notification label="Salva vestiario" name="SaveOutfitAs">
		Salva gli abiti che indosso come nuovo vestiario:
		<form name="form">
			<input name="message">
				[DESC] (nuovo)
			</input>
			<button name="OK" text="OK"/>
			<button name="Cancel" text="Annulla"/>
		</form>
	</notification>
	<notification label="Salva capo da indossare" name="SaveWearableAs">
		Salva oggetto nel mio inventario come:
		<form name="form">
			<input name="message">
				[DESC] (nuovo)
			</input>
			<button name="OK" text="OK"/>
			<button name="Cancel" text="Annulla"/>
		</form>
	</notification>
	<notification label="Cambia nome del vestiario" name="RenameOutfit">
		Nuovo nome per il vestiario:
		<form name="form">
			<input name="new_name">
				[NAME]
			</input>
			<button name="OK" text="OK"/>
			<button name="Cancel" text="Annulla"/>
		</form>
	</notification>
	<notification name="RemoveFromFriends">
		Vuoi rimuovere &lt;nolink&gt;[NAME]&lt;/nolink&gt; dalla lista dei tuoi amici?
		<usetemplate name="okcancelbuttons" notext="Annulla" yestext="OK"/>
	</notification>
	<notification name="RemoveMultipleFromFriends">
		Vuoi rimuovere gli amici selezionati dalla lista dei tuoi amici?
		<usetemplate name="okcancelbuttons" notext="Annulla" yestext="OK"/>
	</notification>
	<notification name="GodDeleteAllScriptedPublicObjectsByUser">
		Confermi di volere cancellare tutti gli oggetti scriptati della proprietà di
** [AVATAR_NAME] **
su tutti gli altri terreni di questa sim?
		<usetemplate name="okcancelbuttons" notext="Annulla" yestext="OK"/>
	</notification>
	<notification name="GodDeleteAllScriptedObjectsByUser">
		Confermi la CANCELLAZIONE di TUTTI gli oggetti scriptati posseduti da
** [AVATAR_NAME] **
su TUTTI I TERRENI di questa sim?
		<usetemplate name="okcancelbuttons" notext="Annulla" yestext="OK"/>
	</notification>
	<notification name="GodDeleteAllObjectsByUser">
		Confermi la CANCELLAZIONE di TUTTI gli oggetti (scriptati o no) posseduti da
** [AVATAR_NAME] **
su TUTTI I TERRENI di questa sim?
		<usetemplate name="okcancelbuttons" notext="Annulla" yestext="OK"/>
	</notification>
	<notification name="BlankClassifiedName">
		Devi specificare un nome per il tuo annuncio.
	</notification>
	<notification name="MinClassifiedPrice">
		Il prezzo da pagare per essere messo in lista deve essere almeno [MIN_PRICE]L$.

Introduci un prezzo più alto.
	</notification>
	<notification name="ConfirmItemDeleteHasLinks">
		Almeno uno degli oggetti selezionati è collegato tramite link ad altri oggetti.  Se elimini l&apos;oggetto, i relativi link non funzioneranno più.  Pertanto si consiglia vivamente di eliminare prima i link.

Sei sicuro di volere eliminare gli oggetti?
		<usetemplate name="okcancelbuttons" notext="Annulla" yestext="OK"/>
	</notification>
	<notification name="ConfirmObjectDeleteLock">
		Almeno uno degli elementi selezionati è bloccato.

Confermi di voler cancellare questi elementi?
		<usetemplate name="okcancelbuttons" notext="Annulla" yestext="OK"/>
	</notification>
	<notification name="ConfirmObjectDeleteNoCopy">
		Almeno uno degli elementi selezionati non è copiabile.

Confermi di voler cancellare questi elementi?
		<usetemplate name="okcancelbuttons" notext="Annulla" yestext="OK"/>
	</notification>
	<notification name="ConfirmObjectDeleteNoOwn">
		Non possiedi neanche uno degli oggetti selezionati.

Confermi di voler cancellare questi elementi?
		<usetemplate name="okcancelbuttons" notext="Annulla" yestext="OK"/>
	</notification>
	<notification name="ConfirmObjectDeleteLockNoCopy">
		Almeno un oggetto è bloccato.
Almeno un oggetto è non copiabile.

Confermi di voler cancellare questi elementi?
		<usetemplate name="okcancelbuttons" notext="Annulla" yestext="OK"/>
	</notification>
	<notification name="ConfirmObjectDeleteLockNoOwn">
		Almeno un oggetto è bloccato.
Non possiedi neanche un oggetto.

Confermi di voler cancellare questi elementi?
		<usetemplate name="okcancelbuttons" notext="Cancella" yestext="OK"/>
	</notification>
	<notification name="ConfirmObjectDeleteNoCopyNoOwn">
		Almeno un oggetto non è copiabile.
Non possiedi neanche un oggetto.

Confermi di voler cancellare questi elementi?
		<usetemplate name="okcancelbuttons" notext="Annulla" yestext="OK"/>
	</notification>
	<notification name="ConfirmObjectDeleteLockNoCopyNoOwn">
		Almeno un oggetto è bloccato.
Almeno un oggetto è non copiabile.
Non possiedi neanche un oggetto.

Confermi di voler cancellare questi elementi?
		<usetemplate name="okcancelbuttons" notext="Annulla" yestext="OK"/>
	</notification>
	<notification name="ConfirmObjectTakeLock">
		Almeno un oggetto è bloccato.

Confermi di voler prendere questi elementi?
		<usetemplate name="okcancelbuttons" notext="Annulla" yestext="OK"/>
	</notification>
	<notification name="ConfirmObjectTakeNoOwn">
		Non possiedi tutti gli oggetti che stai prendendo.
Se continui, verranno applicate i permessi per il prossimo proprietario e di conseguenza potrebbero venire ristrette le tue possibilità di modificarli o di copiarli.

Confermi di voler prendere questi elementi?
		<usetemplate name="okcancelbuttons" notext="Annulla" yestext="OK"/>
	</notification>
	<notification name="ConfirmObjectTakeLockNoOwn">
		Almeno un oggetto è bloccato.
Non possiedi tutti gli oggetti che stai prendendo.
Se continui, verranno applicate i permessi per il prossimo proprietario e di conseguenza potrebbero venire ristrette le tue possibilità di modificarli o di copiarli.
Puoi comunque prendere gli oggetti selezionati.

Confermi di voler prendere questi elementi?
		<usetemplate name="okcancelbuttons" notext="Annulla" yestext="OK"/>
	</notification>
	<notification name="CantBuyLandAcrossMultipleRegions">
		Impossibile comprare il terreno perchè la selezione comprende più regioni.

Seleziona un&apos;area più piccola e riprova.
	</notification>
	<notification name="DeedLandToGroup">
		Cedendo questo terreno al gruppo sara richiesto ai componenti di avere e di mantenere il terreno con un credito sufficiente.
Il prezzo di acquisto del terreno non è rifondibile al proprietario.
Se una terreno ceduto al gruppo viene venduto, il prezzo di vendita verrà diviso in parti uguali fra i membri del gruppo.

Cedi questo terreno di [AREA] m² al gruppo &apos;[GROUP_NAME]&apos;?
		<usetemplate name="okcancelbuttons" notext="Annulla" yestext="OK"/>
	</notification>
	<notification name="DeedLandToGroupWithContribution">
		Cedendo questo terreno al gruppo sara richiesto hai componenti di avere e di mantenere il terreno con un credito sufficiente.
La cessione include un contributo simultaneo di terreno al gruppo da &apos;[NAME]&apos;.
Il prezzo di acquisto del terreno non è rifondibile al proprietario.
Se una terreno ceduto al gruppo viene venduto, il prezzo di vendita viene diviso in parti uguali fra i membri del gruppo.

Cedere questi [AREA] m² di terreno al gruppo &apos;[GROUP_NAME]&apos;?
		<usetemplate name="okcancelbuttons" notext="Annulla" yestext="OK"/>
	</notification>
	<notification name="DisplaySetToSafe">
		Le impostazioni dello schermo sono state impostate a valori di sicurezza perchè hai specificato l&apos;opzione -safe.
	</notification>
	<notification name="DisplaySetToRecommendedGPUChange">
		Le impostazioni di visualizzazione sono ai livelli consigliati a causa di un cambiamento nella scheda grafica
da &apos;[LAST_GPU]&apos;
a &apos;[THIS_GPU]&apos;
	</notification>
	<notification name="DisplaySetToRecommendedFeatureChange">
		Le impostazioni di visualizzazione sono ai livelli consigliati a causa di un cambiamento nel sottosistema di rendering.
	</notification>
	<notification name="ErrorMessage">
		[ERROR_MESSAGE]
		<usetemplate name="okbutton" yestext="OK"/>
	</notification>
	<notification name="AvatarMovedDesired">
		L&apos;ubicazione prescelta non è attualmente disponibile.
Sei stato trasferito in una regione vicina.
	</notification>
	<notification name="AvatarMovedLast">
		La posizione richiesta non è al momento disponibile.
Sei stato trasferito in una regione vicina.
	</notification>
	<notification name="AvatarMovedHome">
		L&apos;ubicazione di casa tua non è al momento disponibile.
Sei stato trasferito in una regione vicina.
Ti consigliamo di impostare una nuova posizione iniziale.
	</notification>
	<notification name="ClothingLoading">
		Gli abiti sono in corso di scaricamento.
Puoi comunque usare [CURRENT_GRID] normalmente e gli altri residenti ti vedranno correttamente.
		<form name="form">
			<ignore name="ignore" text="Lo scaricamento sta richiedendo parecchio tempo"/>
		</form>
	</notification>
	<notification name="FirstRun">
		L&apos;installazione di [APP_NAME] è terminata.

<<<<<<< HEAD
Se questa è la prima volta che usi [CURRENT_GRID], devi creare un account prima che tu possa effettuare l&apos;accesso.
		<usetemplate name="okcancelbuttons" notext="Continua" yestext="Nuovo Account..."/>
=======
Se questa è la prima volta che usi [SECOND_LIFE], devi creare un account prima che tu possa effettuare l&apos;accesso.
		<usetemplate name="okcancelbuttons" notext="Continua" yestext="Crea account..."/>
>>>>>>> 2206653f
	</notification>
	<notification name="LoginPacketNeverReceived">
		Ci sono problemi di connessione. È possibile che ci siano problemi con la tua connessione Internet oppure sulla [SECOND_LIFE_GRID].

Controlla la tua connessione Internet e riprova fra qualche minuto, oppure clicca su Aiuto per visualizzare la pagina [SUPPORT_SITE], oppure clicca su Teleport per tentare il teleport a casa tua.
		<url name="url">
			http://it.secondlife.com/support/
		</url>
		<form name="form">
			<button name="OK" text="OK"/>
			<button name="Help" text="Aiuto"/>
			<button name="Teleport" text="Teleportati"/>
		</form>
	</notification>
	<notification name="WelcomeChooseSex">
		Il tuo avatar apparirà fra un attimo.

Usa le frecce per muoverti.
Premi F1 in qualunque momento per la guida o per apprendere altre cose di [CURRENT_GRID].
Scegli un avatar maschile o femminile. Puoi sempre cambiare idea più tardi.
		<usetemplate name="okcancelbuttons" notext="Femminile" yestext="Maschile"/>
	</notification>
	<notification name="CantTeleportToGrid">
		Impossibile effettuare il teleport su [SLURL], in quanto si trova su una griglia ([GRID]) diversa da quella attuale ([CURRENT_GRID]).  Chiudi il viewer e prova nuovamente.
		<usetemplate name="okbutton" yestext="OK"/>
	</notification>
	<notification name="GeneralCertificateError">
		Impossibile collegarsi al server.
[REASON]

Nome oggetto: [SUBJECT_NAME_STRING]
Nome emittente: [ISSUER_NAME_STRING]
Valido da: [VALID_FROM]
Valido fino a: [VALID_TO]
Impronta MD5: [SHA1_DIGEST]
Impronta SHA1: [MD5_DIGEST]
Uso chiave: [KEYUSAGE]
Uso chiave estesa: [EXTENDEDKEYUSAGE]
Identificatore chiave oggetto: [SUBJECTKEYIDENTIFIER]
		<usetemplate name="okbutton" yestext="OK"/>
	</notification>
	<notification name="TrustCertificateError">
		Autorità di certificazione di questo server sconosciuta.

Informazioni sul certificato:
Nome oggetto: [SUBJECT_NAME_STRING]
Nome emittente: [ISSUER_NAME_STRING]
Valido da: [VALID_FROM]
Valido fino a: [VALID_TO]
Impronta MD5: [SHA1_DIGEST]
Impronta SHA1: [MD5_DIGEST]
Uso chiave: [KEYUSAGE]
Uso chiave estesa: [EXTENDEDKEYUSAGE]
Identificatore chiave oggetto: [SUBJECTKEYIDENTIFIER]

Accettare questa autorità?
		<usetemplate name="okcancelbuttons" notext="Annulla" yestext="Accetta"/>
	</notification>
	<notification name="NotEnoughCurrency">
		[NAME] [PRICE]L$ Non hai abbastanza L$ per farlo.
	</notification>
	<notification name="GrantedModifyRights">
		[NAME] ti ha dato il permesso di modificare i suoi oggetti.
	</notification>
	<notification name="RevokedModifyRights">
		Non sei più autorizzato a modificare gli oggetti di [NAME]
	</notification>
	<notification name="FlushMapVisibilityCaches">
		Questo reinizializzerà la cache della mappa di questa regione.
Funzione usata solo per il debug.
(Per la produzione, attendere 5 minuti, dopo di che tutte le mappe di ognuno si aggiorneranno dopo la loro riconnessione)
		<usetemplate name="okcancelbuttons" notext="Annulla" yestext="OK"/>
	</notification>
	<notification name="BuyOneObjectOnly">
		Non è possibile acquistare più di un oggetto alla volta. Riprova selezionando un solo oggetto.
	</notification>
	<notification name="OnlyCopyContentsOfSingleItem">
		Impossibile copiare il contenuto di più di un elemento alla volta.
Scegli solo un oggetto e riprova.
		<usetemplate name="okcancelbuttons" notext="Annulla" yestext="OK"/>
	</notification>
	<notification name="KickUsersFromRegion">
		Teleporta a casa tutti i residenti in questa regione?
		<usetemplate name="okcancelbuttons" notext="Annulla" yestext="OK"/>
	</notification>
	<notification name="EstateObjectReturn">
		Confermi di voler restituire gli oggetti di proprietà di [USER_NAME] ?
		<usetemplate name="okcancelbuttons" notext="Annulla" yestext="OK"/>
	</notification>
	<notification name="InvalidTerrainBitDepth">
		Impossibile impostare le texture della regione:
La texture del terreno [TEXTURE_NUM] ha una profondità di bit pari a [TEXTURE_BIT_DEPTH] non corretta.

Sostituisci la texture [TEXTURE_NUM] con una a 24-bit 1024x1024 o una immagine più piccola e quindi clicca nuovamente su &apos;Applica&apos;.
	</notification>
	<notification name="InvalidTerrainSize">
		Impossibile impostare le texture di regione:
La texture del terreno [TEXTURE_NUM] è troppo grande se a [TEXTURE_SIZE_X]x[TEXTURE_SIZE_Y].

Sostituisci la texture [TEXTURE_NUM] con una a 24-bit 1024x1024 oppure con una immagine più piccola e quindi clicca di nuovo &apos;Applica&apos;.
	</notification>
	<notification name="RawUploadStarted">
		Importazione iniziata. Può impiegare fino a due minuti, a seconda della velocità della tua connessione.
	</notification>
	<notification name="ConfirmBakeTerrain">
		Vuoi veramente impostare come base il terreno corrente, impostarlo come riferimento per i limiti dei rialzi/abbassamenti di tutto il territorio ed il suo valore impostato come base per lo strumento &apos;Ripristina&apos;?
		<usetemplate name="okcancelbuttons" notext="Annulla" yestext="OK"/>
	</notification>
	<notification name="MaxAllowedAgentOnRegion">
		Puoi avere al massimo [MAX_AGENTS] residenti consentiti.
	</notification>
	<notification name="MaxBannedAgentsOnRegion">
		Puoi avere al massimo [MAX_BANNED] residenti bloccati.
	</notification>
	<notification name="MaxAgentOnRegionBatch">
		E&apos; fallito il tentativo di aggiungere [NUM_ADDED] avatar:
Eccede il [MAX_AGENTS] [LIST_TYPE] limite di [NUM_EXCESS].
	</notification>
	<notification name="MaxAllowedGroupsOnRegion">
		Puoi avere al massimo [MAX_GROUPS] gruppi.
		<usetemplate name="okcancelbuttons" notext="Annulla" yestext="Imposta come predefinito"/>
	</notification>
	<notification name="MaxManagersOnRegion">
		Puoi avere al massimo [MAX_MANAGER] manager della proprietà immobiliare.
	</notification>
	<notification name="OwnerCanNotBeDenied">
		Impossibile aggiungere i proprietari della proprietà immobiliare alla lista dei residenti bloccati.
	</notification>
	<notification name="CanNotChangeAppearanceUntilLoaded">
		Impossibile cambiare l&apos;aspetto fisico finchè gli abiti e i vestiti non sono caricati.
	</notification>
	<notification name="ClassifiedMustBeAlphanumeric">
		Il nome del tuo annuncio deve iniziare con una lettera da A a Z oppure con un numero.
Non sono consentiti caratteri di punteggiatura.
	</notification>
	<notification name="CantSetBuyObject">
		Impossibile impostare &apos;Compra l&apos;oggetto&apos;, perchè l&apos;oggetto non è in vendita.
Imposta l&apos;oggetto per la vendita e riprova.
	</notification>
	<notification name="FinishedRawDownload">
		Hai terminato di scaricare il file del terreno nella cartella:
[DOWNLOAD_PATH].
	</notification>
	<notification name="DownloadWindowsMandatory">
		È disponibile una nuova versione di [APP_NAME].
[MESSAGE]
Devi scaricare questo aggiornamento per utilizzare [APP_NAME].
		<usetemplate name="okcancelbuttons" notext="Esci" yestext="Scarica l&apos;aggiornamento"/>
	</notification>
	<notification name="DownloadWindows">
		È disponibile una versione aggiornata di [APP_NAME].
[MESSAGE]
Questo aggiornamento non è necessario, ma ti consigliamo di installarlo per migliorare il rendimento e la stabilità.
		<usetemplate name="okcancelbuttons" notext="Continua" yestext="Scarica l&apos;aggiornamento"/>
	</notification>
	<notification name="DownloadWindowsReleaseForDownload">
		È disponibile una versione aggiornata di [APP_NAME].
[MESSAGE]
Questo aggiornamento non è necessario, ma ti consigliamo di installarlo per migliorare il rendimento e la stabilità.
		<usetemplate name="okcancelbuttons" notext="Continua" yestext="Scarica l&apos;aggiornamento"/>
	</notification>
	<notification name="DownloadLinuxMandatory">
		È disponibile una nuova versione di [APP_NAME].
[MESSAGE]
Devi scaricare questo aggiornamento per utilizzare [APP_NAME].
		<usetemplate name="okcancelbuttons" notext="Esci" yestext="Scarica"/>
	</notification>
	<notification name="DownloadLinux">
		È disponibile una versione aggiornata di [APP_NAME].
[MESSAGE]
Questo aggiornamento non è necessario, ma ti consigliamo di installarlo per migliorare il rendimento e la stabilità.
		<usetemplate name="okcancelbuttons" notext="Continua" yestext="Scarica"/>
	</notification>
	<notification name="DownloadLinuxReleaseForDownload">
		È disponibile una versione aggiornata di [APP_NAME].
[MESSAGE]
Questo aggiornamento non è necessario, ma ti consigliamo di installarlo per migliorare il rendimento e la stabilità.
		<usetemplate name="okcancelbuttons" notext="Continua" yestext="Scarica"/>
	</notification>
	<notification name="DownloadMacMandatory">
		È disponibile una nuova versione di [APP_NAME].
[MESSAGE]
Devi scaricare questo aggiornamento per utilizzare [APP_NAME].

Scaricare nella cartella Applicazioni?
		<usetemplate name="okcancelbuttons" notext="Esci" yestext="Scarica l&apos;aggiornamento"/>
	</notification>
	<notification name="DownloadMac">
		È disponibile una versione aggiornata di [APP_NAME].
[MESSAGE]
Questo aggiornamento non è necessario, ma ti consigliamo di installarlo per migliorare il rendimento e la stabilità.

Scaricare nella cartella Applicazioni?
		<usetemplate name="okcancelbuttons" notext="Continua" yestext="Scarica l&apos;aggiornamento"/>
	</notification>
	<notification name="DownloadMacReleaseForDownload">
		È disponibile una versione aggiornata di [APP_NAME].
[MESSAGE]
Questo aggiornamento non è necessario, ma ti consigliamo di installarlo per migliorare il rendimento e la stabilità.

Scaricare nella cartella Applicazioni?
		<usetemplate name="okcancelbuttons" notext="Continua" yestext="Scarica l&apos;aggiornamento"/>
	</notification>
	<notification name="FailedUpdateInstall">
		Si è verificato un errore durante l&apos;aggiornamento del viewer.
Scarica e installa la versione più recente del viewer da
http://secondlife.com/download.
		<usetemplate name="okbutton" yestext="OK"/>
	</notification>
	<notification name="FailedRequiredUpdateInstall">
		Non è stato possibile installare un aggiornamento richiesto. 
Non potrai accedere fino a quando non verrà aggiornato [APP_NAME].

Scarica e installa la versione più recente del viewer da
http://secondlife.com/download.
		<usetemplate name="okbutton" yestext="Esci"/>
	</notification>
	<notification name="UpdaterServiceNotRunning">
		È disponibile un aggiornamento obbligatorio per l&apos;installazione di Second Life.

Puoi scaricare questo aggiornamento da http://www.secondlife.com/downloads
oppure puoi installarlo adesso.
		<usetemplate name="okcancelbuttons" notext="Esci da Second Life" yestext="Scarica e aggiorna adesso"/>
	</notification>
	<notification name="DownloadBackgroundTip">
		È stato scaricato un aggiornamento dell&apos;installazione di [APP_NAME].
Versione [VERSION] [[RELEASE_NOTES_FULL_URL] Informazioni su questo aggiornamento]
		<usetemplate name="okcancelbuttons" notext="Più tardi..." yestext="Installa ora e riavvia [APP_NAME]"/>
	</notification>
	<notification name="DownloadBackgroundDialog">
		È stato scaricato un aggiornamento dell&apos;installazione di [APP_NAME].
Versione [VERSION] [[RELEASE_NOTES_FULL_URL] Informazioni su questo aggiornamento]
		<usetemplate name="okcancelbuttons" notext="Più tardi..." yestext="Installa ora e riavvia [APP_NAME]"/>
	</notification>
	<notification name="RequiredUpdateDownloadedVerboseDialog">
		È stato scaricato un aggiornamento obbligatorio del software.
Versione [VERSION]

Per installare l&apos;aggiornamento è necessario riavviare [APP_NAME].
		<usetemplate name="okbutton" yestext="OK"/>
	</notification>
	<notification name="RequiredUpdateDownloadedDialog">
		Per installare l&apos;aggiornamento è necessario riavviare [APP_NAME].
		<usetemplate name="okbutton" yestext="OK"/>
	</notification>
	<notification name="DeedObjectToGroup">
		La cessione di questo oggetto farà in modo che il gruppo:
* Riceva i L$ pagati all&apos;oggetto
		<usetemplate ignoretext="Conferma la cessione di un oggetto al gruppo" name="okcancelignore" notext="Annulla" yestext="Cedi"/>
	</notification>
	<notification name="WebLaunchExternalTarget">
		Vuoi aprire il browser per vedere questi contenuti?
		<usetemplate ignoretext="Lancia il browser per consultare una pagina web" name="okcancelignore" notext="Annulla" yestext="OK"/>
	</notification>
	<notification name="WebLaunchJoinNow">
		Vuoi andare su [http://secondlife.com/account/ Dashboard] per gestire il tuo account?
		<usetemplate ignoretext="Lancia il browser per gestire il mio account" name="okcancelignore" notext="Annulla" yestext="OK"/>
	</notification>
	<notification name="WebLaunchSecurityIssues">
		Visita la Wiki di [CURRENT_GRID] per i dettagli su come segnalare un problema di sicurezza.
		<usetemplate ignoretext="Lancia il browser per imparare a segnalare un problema di sicurezza" name="okcancelignore" notext="Annulla" yestext="OK"/>
	</notification>
	<notification name="WebLaunchQAWiki">
		Visita il controllo di qualità Wiki [CURRENT_GRID].
		<usetemplate ignoretext="Lancia il browser per vedere la pagina Wiki sul controllo di qualità" name="okcancelignore" notext="Annulla" yestext="OK"/>
	</notification>
	<notification name="WebLaunchPublicIssue">
		Visita il registro pubblico dei problemi di [CURRENT_GRID], dove puoi segnalare bug ed altri problemi.
		<usetemplate ignoretext="Lancia il browser per vedere il registro pubblico di monitoraggio dei problemi" name="okcancelignore" notext="Annulla" yestext="Vai alla pagina"/>
	</notification>
	<notification name="WebLaunchSupportWiki">
		Vai al blog ufficiale Linden, per le ultime notizie ed informazioni.
		<usetemplate ignoretext="Lancia il browser per vedere il blog" name="okcancelignore" notext="Annulla" yestext="OK"/>
	</notification>
	<notification name="WebLaunchLSLGuide">
		Vuoi aprire la Guida per lo scripting per avere aiuto con lo scripting?
		<usetemplate ignoretext="Lancia il browser per vedere la Guida per lo scripting" name="okcancelignore" notext="Annulla" yestext="OK"/>
	</notification>
	<notification name="WebLaunchLSLWiki">
		Vuoi visitare il Portale LSL per avere aiuto con lo scripting?
		<usetemplate ignoretext="Lancia il browser per vedere il Portale LSL" name="okcancelignore" notext="Annulla" yestext="Vai alla pagina"/>
	</notification>
	<notification name="ReturnToOwner">
		Confermi di voler restituire gli oggetti selezionati ai loro proprietari? Gli oggetti trasferibili ceduti al gruppo, verranno restituiti ai proprietari precedenti.

*ATTENZIONE* Gli oggetti ceduti non trasferibili verranno cancellati!
		<usetemplate ignoretext="Conferma prima di restituire gli oggetti ai relativi proprietari" name="okcancelignore" notext="Annulla" yestext="OK"/>
	</notification>
	<notification name="GroupLeaveConfirmMember">
		Attualmente sei un membro del gruppo &lt;nolink&gt;[GROUP]&lt;/nolink&gt;.
Lasciare il gruppo?
		<usetemplate name="okcancelbuttons" notext="Annulla" yestext="OK"/>
	</notification>
	<notification name="ConfirmKick">
		Vuoi veramente espellere tutti i residenti dalla griglia?
		<usetemplate name="okcancelbuttons" notext="Annulla" yestext="Espelli tutti i residenti"/>
	</notification>
	<notification name="MuteLinden">
		Spiacenti, non puoi bloccare un Linden.
		<usetemplate name="okbutton" yestext="OK"/>
	</notification>
	<notification name="CannotStartAuctionAlreadyForSale">
		Non è possibile mettere in vendita all&apos;asta un terreno che è già impostato per la vendita. Disabilita la vendita del terreno, se sei certo di voler avviare una vendita all&apos;asta.
	</notification>
	<notification label="Il blocco dell&apos;oggetto in base al nome non è riuscito," name="MuteByNameFailed">
		hai già bloccato questo nome.
		<usetemplate name="okbutton" yestext="OK"/>
	</notification>
	<notification name="RemoveItemWarn">
		Sebbene consentita, la cancellazione di contenuti può danneggiare l&apos;oggetto.
Vuoi cancellare quell&apos;elemento?
		<usetemplate name="okcancelbuttons" notext="Annulla" yestext="OK"/>
	</notification>
	<notification name="CantOfferCallingCard">
		Impossibile offrire un biglietto da visita in questo momento. Riprova fra poco.
		<usetemplate name="okbutton" yestext="OK"/>
	</notification>
	<notification name="CantOfferFriendship">
		Impossibile offrire l&apos;amicizia in questo momento. Riprova fra poco.
		<usetemplate name="okbutton" yestext="OK"/>
	</notification>
	<notification name="BusyModeSet">
		È stata impostata la modalità Non disponibile.
La chat e gli IM verranno nascosti. Gli IM riceveranno la tua risposta di Non disponibile. Tutte le offerte di teleport verranno rifiutate. Tutte le offerte di Inventario andranno nel Cestino.
		<usetemplate ignoretext="Cambio il mio stato sulla modalità Non disponibile" name="okignore" yestext="OK"/>
	</notification>
	<notification name="JoinedTooManyGroupsMember">
		Hai raggiunto il numero massimo di gruppi. Per favore abbandona almeno un gruppo prima di aderire a questo, oppure declina l&apos;offerta.
[NAME] ti invita ad aderire ad un gruppo.
		<usetemplate name="okcancelbuttons" notext="Declino" yestext="Unisciti"/>
	</notification>
	<notification name="JoinedTooManyGroups">
		Hai raggiunto il numero massimo di gruppi. Per favore abbandona almeno un gruppo prima di aderire o crearne uno nuovo.
		<usetemplate name="okbutton" yestext="OK"/>
	</notification>
	<notification name="KickUser">
		Espelli questo residente con quale messaggio?
		<form name="form">
			<input name="message">
				Un amministratore ti ha disconnesso.
			</input>
			<button name="OK" text="OK"/>
			<button name="Cancel" text="Annulla"/>
		</form>
	</notification>
	<notification name="KickAllUsers">
		Espelli tutti quelli che sono sulla griglia con quale messaggio?
		<form name="form">
			<input name="message">
				Un amministratore ti ha disconnesso.
			</input>
			<button name="OK" text="OK"/>
			<button name="Cancel" text="Annulla"/>
		</form>
	</notification>
	<notification name="FreezeUser">
		Congela questo residente con quale messaggio?
		<form name="form">
			<input name="message">
				Sei stato immobilizzato. Non puoi muoverti o usare la chat. Un amministratore ti contatterà con un messaggio (IM).
			</input>
			<button name="OK" text="OK"/>
			<button name="Cancel" text="Annulla"/>
		</form>
	</notification>
	<notification name="UnFreezeUser">
		Scongela questo residente con quale messaggio?
		<form name="form">
			<input name="message">
				Non sei più immobilizzato.
			</input>
			<button name="OK" text="OK"/>
			<button name="Cancel" text="Annulla"/>
		</form>
	</notification>
	<notification name="SetDisplayNameSuccess">
		Ciao [DISPLAY_NAME]!

Come nel modo reale, prima che tutti conoscano il tuo nuovo nome ci vorrà del tempo.  Saranno necessari alcuni giorni per [http://wiki.secondlife.com/wiki/Setting_your_display_name l&apos;aggiornamento del nome] in oggetti, script, ricerca, ecc.
	</notification>
	<notification name="SetDisplayNameBlocked">
		Non puoi cambiare il tuo nome visualizzato. Se ritieni che si tratta di un errore, contatta l&apos;assistenza.
	</notification>
	<notification name="SetDisplayNameFailedLength">
		Il nome è troppo lungo.  La lunghezza massima dei nomi visualizzati è di [LENGTH] caratteri.

Riprova con un nome più corto.
	</notification>
	<notification name="SetDisplayNameFailedGeneric">
		Non è possibile impostare il tuo nome visualizzato.  Riprova più tardi.
	</notification>
	<notification name="SetDisplayNameMismatch">
		I nomi visualizzati inseriti non corrispondono. Inseriscili nuovamente.
	</notification>
	<notification name="AgentDisplayNameUpdateThresholdExceeded">
		Devi aspettare prima di cambiare il nome visualizzato.

Vedi http://wiki.secondlife.com/wiki/Setting_your_display_name

Riprova più tardi.
	</notification>
	<notification name="AgentDisplayNameSetBlocked">
		Non è possibile impostare il nome richiesto perché contiene una parola vietata.
 
 Riprova con un altro nome.
	</notification>
	<notification name="AgentDisplayNameSetInvalidUnicode">
		Il nome visualizzato scelto contiene caratteri non validi.
	</notification>
	<notification name="AgentDisplayNameSetOnlyPunctuation">
		Il nome visualizzato deve contenere lettere, non solo segni di punteggiatura.
	</notification>
	<notification name="DisplayNameUpdate">
		[OLD_NAME] ([SLID]) ha il nuovo nome [NEW_NAME].
	</notification>
	<notification name="OfferTeleport">
		Offri un teleport nel posto dove sei con il seguente messaggio?
		<form name="form">
			<input name="message">
				Raggiungimi a [REGION]
			</input>
			<button name="OK" text="OK"/>
			<button name="Cancel" text="Annulla"/>
		</form>
	</notification>
	<notification name="TooManyTeleportOffers">
		Hai cercato di fare [OFFERS] offerte di teleport,
più del limite [LIMIT].
		<usetemplate name="okbutton" yestext="OK"/>
	</notification>
	<notification name="OfferTeleportFromGod">
		Chiedere, in qualità di Admin, al residente di raggiungerti?
		<form name="form">
			<input name="message">
				Raggiungimi in [REGION]
			</input>
			<button name="OK" text="OK"/>
			<button name="Cancel" text="Annulla"/>
		</form>
	</notification>
	<notification name="TeleportFromLandmark">
		Sei sicuro di volere il teleport a &lt;nolink&gt;[LOCATION]&lt;/nolink&gt;?
		<usetemplate ignoretext="Conferma il teleport verso un punto di riferimento" name="okcancelignore" notext="Annulla" yestext="Teleportati"/>
	</notification>
	<notification name="TeleportToPick">
		Teleport a [PICK]?
		<usetemplate ignoretext="Conferma che voglio il teleport verso l&apos;ubicazione nei Luoghi preferiti" name="okcancelignore" notext="Annulla" yestext="Teleport"/>
	</notification>
	<notification name="TeleportToClassified">
		Teleport a [CLASSIFIED]?
		<usetemplate ignoretext="Conferma il teleport verso questa posizione negli annunci" name="okcancelignore" notext="Annulla" yestext="Teleport"/>
	</notification>
	<notification name="TeleportToHistoryEntry">
		Teleport a [HISTORY_ENTRY]?
		<usetemplate ignoretext="Conferma il teleport verso un luogo che compare nella cronologia" name="okcancelignore" notext="Annulla" yestext="Teleport"/>
	</notification>
	<notification label="Manda un messaggio a tutti nella tua proprietà" name="MessageEstate">
		Scrivi un annuncio breve che verrà mandato a tutti quelli che sono in questo momento nella tua proprietà.
		<form name="form">
			<input name="message"/>
			<button name="OK" text="OK"/>
			<button name="Cancel" text="Annulla"/>
		</form>
	</notification>
	<notification label="Cambia la tipologia della proprietà Linden" name="ChangeLindenEstate">
		Stai per apportare modifiche ad una proprietà che appartiene a Linden (continente, teen grid, orientamento e così via).

Questa è un&apos;operazione da effettuare con molta cautela, in quanto può incidere profondamente sulla vita dei residenti in Second Life.  Sul continente, l&apos;azione modificherà migliaia di regioni e creerà un grosso carico sul server.

Vuoi procedere?
		<usetemplate name="okcancelbuttons" notext="Annulla" yestext="OK"/>
	</notification>
	<notification label="Cambia la tipologia Linden di accesso alla proprietà" name="ChangeLindenAccess">
		Stai per cambiare la lista di accesso per una proprietà Linden (mainland, griglia minorenni, orientamento, ecc.).

Questo è PERICOLOSO e dovrebbe essere fatto soltanto per poter lanciare il programma che consente agli oggetti/L$ di essere trasferiti fra griglie diverse.
Cambierà migliaia di regioni e produrrà seri problemi ai vari server.
		<usetemplate name="okcancelbuttons" notext="Annulla" yestext="OK"/>
	</notification>
	<notification label="Seleziona la proprietà" name="EstateAllowedAgentAdd">
		Aggiungi alla lista di accesso solo per questa proprietà oppure per [ALL_ESTATES]?
		<usetemplate canceltext="Annulla" name="yesnocancelbuttons" notext="Tutte le proprietà" yestext="Questa proprietà"/>
	</notification>
	<notification label="Seleziona la proprietà" name="EstateAllowedAgentRemove">
		Rimuovi dalla lista di accesso solo per questa proprietà oppure per [ALL_ESTATES]?
		<usetemplate canceltext="Annulla" name="yesnocancelbuttons" notext="Tutte le proprietà" yestext="Questa proprietà"/>
	</notification>
	<notification label="Seleziona la proprietà" name="EstateAllowedGroupAdd">
		Aggiungi al gruppo di accesso solo per questa proprietà oppure per  [ALL_ESTATES]?
		<usetemplate canceltext="Annulla" name="yesnocancelbuttons" notext="Tutte le proprietà" yestext="Questa proprietà"/>
	</notification>
	<notification label="Seleziona la proprietà" name="EstateAllowedGroupRemove">
		Rimuovi dal gruppo di accesso solo per questa proprietà oppure per [ALL_ESTATES]?
		<usetemplate canceltext="Annulla" name="yesnocancelbuttons" notext="Tutte le proprietà" yestext="Questa proprietà"/>
	</notification>
	<notification label="Seleziona la proprietà" name="EstateBannedAgentAdd">
		Rifiuta l&apos;accesso solo a questa proprietà oppure per [ALL_ESTATES]?
		<usetemplate canceltext="Annulla" name="yesnocancelbuttons" notext="Tutte le proprietà" yestext="Questa proprietà"/>
	</notification>
	<notification label="Seleziona la proprietà" name="EstateBannedAgentRemove">
		Rimuovi questo residente dalla lista dei residenti bloccati nell&apos;accesso solo a questa proprietà oppure per [ALL_ESTATES]?
		<usetemplate canceltext="Annulla" name="yesnocancelbuttons" notext="Tutte le proprietà" yestext="Questa proprietà"/>
	</notification>
	<notification label="Seleziona la proprietà" name="EstateManagerAdd">
		Aggiungi come gestore della proprietà solo a questa proprietà oppure per [ALL_ESTATES]?
		<usetemplate canceltext="Annulla" name="yesnocancelbuttons" notext="Tutte le proprietà" yestext="Questa proprietà"/>
	</notification>
	<notification label="Seleziona la proprietà" name="EstateManagerRemove">
		Rimuovi come gestore della proprietà solo per questa proprietà oppure per  [ALL_ESTATES]?
		<usetemplate canceltext="Annulla" name="yesnocancelbuttons" notext="Tutte le proprietà" yestext="Questa proprietà"/>
	</notification>
	<notification label="Conferma espulsione" name="EstateKickUser">
		Espelli [EVIL_USER] da questa proprietà?
		<usetemplate name="okcancelbuttons" notext="Annulla" yestext="OK"/>
	</notification>
	<notification name="EstateChangeCovenant">
		Confermi di voler cambiare il Regolamento della proprietà?
		<usetemplate name="okcancelbuttons" notext="Annulla" yestext="OK"/>
	</notification>
	<notification name="RegionEntryAccessBlocked">
		La regione che cerchi di visitare include contenuti che non corripondono al livello selezionato nelle preferenze.  Per cambiare le preferenze seleziona Io &gt; Preferenze &gt; Generale.
		<usetemplate name="okbutton" yestext="OK"/>
	</notification>
	<notification name="RegionEntryAccessBlocked_AdultsOnlyContent">
		La regione che cerchi di visitare include contenuti [REGIONMATURITY] accessibili solo ad adulti.
		<url name="url">
			http://wiki.secondlife.com/wiki/Linden_Lab_Official:Maturity_ratings:_an_overview
		</url>
		<usetemplate ignoretext="Attraversamento regione: la regione che cerchi di visitare include contenuti accessibili solo ad adulti." name="okcancelignore" notext="Chiudi" yestext="Passa alla Base conoscenze"/>
	</notification>
	<notification name="RegionEntryAccessBlocked_Notify">
		La regione che cerchi di visitare include contenuti [REGIONMATURITY], ma le tue preferenze attuali escludono i contenuti [REGIONMATURITY].
	</notification>
	<notification name="RegionEntryAccessBlocked_NotifyAdultsOnly">
		La regione che cerchi di visitare include contenuti [REGIONMATURITY] accessibili solo ad adulti.
	</notification>
	<notification name="RegionEntryAccessBlocked_Change">
		La regione che cerchi di visitare include contenuti [REGIONMATURITY], ma le tue preferenze attuali escludono i contenuti [REGIONMATURITY]. Puoi modificare le tue preferenze o annullare. Dopo aver modificato le preferenze, prova nuovamente ad entrare nella regione.
		<form name="form">
			<button name="OK" text="Modifica preferenze"/>
			<button default="true" name="Cancel" text="Annulla"/>
			<ignore name="ignore" text="Attraversamento regione: La regione che cerchi di visitare include contenuti esclusi nelle preferenze."/>
		</form>
	</notification>
	<notification name="RegionEntryAccessBlocked_PreferencesOutOfSync">
		Si è verificato un problema con il teleport a causa di un errore di sincronizzazione delle preferenze con il server.
		<usetemplate name="okbutton" yestext="OK"/>
	</notification>
	<notification name="TeleportEntryAccessBlocked">
		La regione che cerchi di visitare include contenuti che non corripondono al livello selezionato nelle preferenze.  Per cambiare le preferenze seleziona Io &gt; Preferenze &gt; Generale.
		<usetemplate name="okbutton" yestext="OK"/>
	</notification>
	<notification name="TeleportEntryAccessBlocked_AdultsOnlyContent">
		La regione che cerchi di visitare include contenuti [REGIONMATURITY] accessibili solo ad adulti.
		<url name="url">
			http://wiki.secondlife.com/wiki/Linden_Lab_Official:Maturity_ratings:_an_overview
		</url>
		<usetemplate ignoretext="Teleport: la regione che cerchi di visitare include contenuti accessibili solo ad adulti." name="okcancelignore" notext="Chiudi" yestext="Passa alla Base conoscenze"/>
	</notification>
	<notification name="TeleportEntryAccessBlocked_Notify">
		La regione che cerchi di visitare include contenuti [REGIONMATURITY], ma le tue preferenze attuali escludono i contenuti [REGIONMATURITY].
	</notification>
	<notification name="TeleportEntryAccessBlocked_NotifyAdultsOnly">
		La regione che cerchi di visitare include contenuti [REGIONMATURITY] accessibili solo ad adulti.
	</notification>
	<notification name="TeleportEntryAccessBlocked_ChangeAndReTeleport">
		La regione che cerchi di visitare include contenuti [REGIONMATURITY], ma le tue preferenze attuali escludono i contenuti [REGIONMATURITY]. Puoi modificare le preferenze e continuare con il teleport oppure annullarlo.
		<form name="form">
			<button name="OK" text="Modifica e continua"/>
			<button name="Cancel" text="Annulla"/>
			<ignore name="ignore" text="Teleport (riavviabile): La regione che cerchi di visitare include contenuti esclusi nelle preferenze."/>
		</form>
	</notification>
	<notification name="TeleportEntryAccessBlocked_Change">
		La regione che cerchi di visitare include contenuti [REGIONMATURITY], ma le tue preferenze attuali escludono i contenuti [REGIONMATURITY]. Puoi modificare le tue preferenze o annullare il teleport. Dopo aver modificato le preferenze, prova nuovamente a teletrasportarti nella regione.
		<form name="form">
			<button name="OK" text="Modifica preferenze"/>
			<button name="Cancel" text="Annulla"/>
			<ignore name="ignore" text="Teleport (non riavviabile): La regione che cerchi di visitare include contenuti esclusi nelle preferenze."/>
		</form>
	</notification>
	<notification name="TeleportEntryAccessBlocked_PreferencesOutOfSync">
		Si è verificato un problema con il teleport a causa di un errore di sincronizzazione delle preferenze con il server.
		<usetemplate name="okbutton" yestext="OK"/>
	</notification>
	<notification name="PreferredMaturityChanged">
		Non riceverai più notifiche se stai per visitare una regione con contenuti [RATING].   In futuro potrai modificare le preferenze relative ai contenuti selezionando Io &gt; Preferenze &gt; Generale nella barra del menu.
		<usetemplate name="okbutton" yestext="OK"/>
	</notification>
	<notification name="MaturityChangeError">
		Non è stato possibile modificare le preferenze per visualizzare contenuti [PREFERRED_MATURITY].  le preferenze sono state ripristinate per consentire la visualizzazione di contenuti [ACTUAL_MATURITY].  Puoi cercare di modificare nuovamente le preferenze selezionando Io &gt; Preferenze &gt; Generale nella barra del menu.
		<usetemplate name="okbutton" yestext="OK"/>
	</notification>
	<notification name="LandClaimAccessBlocked">
		Il terreno che desideri richiedere ha una categoria di accesso maggiore di quella indicata nelle preferenze.   Per cambiare le preferenze seleziona Io &gt; Preferenze &gt; Generale.
		<usetemplate name="okbutton" yestext="OK"/>
	</notification>
	<notification name="LandClaimAccessBlocked_AdultsOnlyContent">
		Solo gli adulti possono richiedere questo terreno.
		<url name="url">
			http://wiki.secondlife.com/wiki/Linden_Lab_Official:Maturity_ratings:_an_overview
		</url>
		<usetemplate ignoretext="Solo gli adulti possono richiedere questo terreno." name="okcancelignore" notext="Chiudi" yestext="Passa alla Base conoscenze"/>
	</notification>
	<notification name="LandClaimAccessBlocked_Notify">
		Il terreno che desideri richiedere include contenuti [REGIONMATURITY], ma le tue preferenze attuali escludono i contenuti [REGIONMATURITY].
	</notification>
	<notification name="LandClaimAccessBlocked_NotifyAdultsOnly">
		Il terreno che cerchi di richiedere include contenuti [REGIONMATURITY], accessibili solo ad adulti.
	</notification>
	<notification name="LandClaimAccessBlocked_Change">
		Il terreno che desideri richiedere include contenuti [REGIONMATURITY], ma le tue preferenze attuali escludono i contenuti [REGIONMATURITY]. Puoi modificare le preferenze e quindi cercare di richiedere nuovamente il terreno.
		<form name="form">
			<button name="OK" text="Modifica preferenze"/>
			<button name="Cancel" text="Annulla"/>
			<ignore name="ignore" text="Il terreno che cerchi di richiedere include contenuti esclusi nelle preferenze."/>
		</form>
	</notification>
	<notification name="LandBuyAccessBlocked">
		Il terreno che desideri acquistare ha una categoria di accesso maggiore di quella indicata nelle preferenze.   Per cambiare le preferenze seleziona Io &gt; Preferenze &gt; Generale.
		<usetemplate name="okbutton" yestext="OK"/>
	</notification>
	<notification name="LandBuyAccessBlocked_AdultsOnlyContent">
		Solo gli adulti possono acquistare questo terreno.
		<url name="url">
			http://wiki.secondlife.com/wiki/Linden_Lab_Official:Maturity_ratings:_an_overview
		</url>
		<usetemplate ignoretext="Solo gli adulti possono acquistare questo terreno." name="okcancelignore" notext="Chiudi" yestext="Passa alla Base conoscenze"/>
	</notification>
	<notification name="LandBuyAccessBlocked_Notify">
		Il terreno che cerchi di acquistare include contenuti [REGIONMATURITY], ma le tue preferenze attuali escludono i contenuti [REGIONMATURITY].
	</notification>
	<notification name="LandBuyAccessBlocked_NotifyAdultsOnly">
		Il terreno che cerchi di acquistare include contenuti [REGIONMATURITY], accessibili solo ad adulti.
	</notification>
	<notification name="LandBuyAccessBlocked_Change">
		Il terreno che cerchi di acquistare include contenuti [REGIONMATURITY], ma le tue preferenze attuali escludono i contenuti [REGIONMATURITY]. Puoi modificare le preferenze e quindi cercare di acquistare nuovamente il terreno.
		<form name="form">
			<button name="OK" text="Modifica preferenze"/>
			<button name="Cancel" text="Annulla"/>
			<ignore name="ignore" text="Il terreno che cerchi di acquistare include contenuti esclusi nelle preferenze."/>
		</form>
	</notification>
	<notification name="TooManyPrimsSelected">
		Hai selezionato troppi prim.  Seleziona non più di [MAX_PRIM_COUNT] prim e riprova
		<usetemplate name="okbutton" yestext="OK"/>
	</notification>
	<notification name="ProblemImportingEstateCovenant">
		Problemi nell&apos;importazione del regolamento della proprietà.
		<usetemplate name="okbutton" yestext="OK"/>
	</notification>
	<notification name="ProblemAddingEstateManager">
		Si sono riscontrati problemi nell&apos;aggiungere un nuovo manager della proprietà. Una o più proprietà potrebbero avere la lista dei manager piena.
	</notification>
	<notification name="ProblemAddingEstateGeneric">
		Si sono riscontrati problemi nell&apos;aggiunta a questo elenco della proprietà.  Una o più proprietà potrebbe avere una lista piena.
	</notification>
	<notification name="UnableToLoadNotecardAsset">
		Impossibile caricare la risorsa della notecard in questo momento.
		<usetemplate name="okbutton" yestext="OK"/>
	</notification>
	<notification name="NotAllowedToViewNotecard">
		Permessi insufficienti per vedere la notecard associata con l&apos;asset ID richiesto.
		<usetemplate name="okbutton" yestext="OK"/>
	</notification>
	<notification name="MissingNotecardAssetID">
		L&apos;asset ID della notecard è mancante dal database.
		<usetemplate name="okbutton" yestext="OK"/>
	</notification>
	<notification name="PublishClassified">
		Ricorda: le tariffe per gli annunci non sono rimborsabili.

Pubblica questo annuncio adesso per [AMOUNT]L$?
		<usetemplate name="okcancelbuttons" notext="Annulla" yestext="OK"/>
	</notification>
	<notification name="SetClassifiedMature">
		Queste inserzioni includono contenuti di tipo Moderato?
		<usetemplate canceltext="Annulla" name="yesnocancelbuttons" notext="No" yestext="Si"/>
	</notification>
	<notification name="SetGroupMature">
		Questo gruppo include contenuti di tipo Moderato?
		<usetemplate canceltext="Annulla" name="yesnocancelbuttons" notext="No" yestext="Si"/>
	</notification>
	<notification label="Conferma il riavvio" name="ConfirmRestart">
		Vuoi veramente far ripartire la regione?
		<usetemplate name="okcancelbuttons" notext="Annulla" yestext="OK"/>
	</notification>
	<notification label="Manda un messaggio a tutti in questa regione" name="MessageRegion">
		Scrivi un breve annuncio che verrà mandato a tutti in questa regione.
		<form name="form">
			<input name="message"/>
			<button name="OK" text="OK"/>
			<button name="Cancel" text="Annulla"/>
		</form>
	</notification>
	<notification label="Cambiato il contenuto Moderato" name="RegionMaturityChange">
		La classificazione di questa regione è stata modificata.
Prima che questa modifica venga integrata nella mappa potrebbe essere necessario un po&apos; di tempo.
		<usetemplate name="okbutton" yestext="OK"/>
	</notification>
	<notification label="Versione voice non compatibile" name="VoiceVersionMismatch">
		Questa versione di [APP_NAME] non è compatibile con la funzionalità di chat vocale in questa regione. Affinché la chat vocale funzioni correttamente, dovrai aggiornare [APP_NAME].
	</notification>
	<notification label="Impossibile comprare oggetti" name="BuyObjectOneOwner">
		Impossibile comprare oggetti da proprietari diversi nello stesso momento.
Seleziona solo un oggetto e riprova.
	</notification>
	<notification label="Impossibile comprare il contenuto" name="BuyContentsOneOnly">
		Impossibile comprare il contenuto di più di un oggetto per volta.
Seleziona solo un oggetto e riprova.
	</notification>
	<notification label="Impossibile comprare il contenuto" name="BuyContentsOneOwner">
		Impossibile comprare oggetti da proprietari differenti nello stesso momento.
Scegli un solo oggetto e riprova.
	</notification>
	<notification name="BuyOriginal">
		Compra l&apos;oggetto originale da [OWNER] per [PRICE]L$?
Diventerai proprietario di questo oggetto.
Sarai in grado di:
 Modificare: [MODIFYPERM]
 Copiare: [COPYPERM]
 Rivendere o regalare: [RESELLPERM]
		<usetemplate name="okcancelbuttons" notext="Annulla" yestext="OK"/>
	</notification>
	<notification name="BuyOriginalNoOwner">
		Compra l&apos;oggetto originale per [PRICE]L$?
Diventerai proprietario di questo oggetto.
Sarai in grado di:
 Modificare: [MODIFYPERM]
 Copiare: [COPYPERM]
 Rivendere o regalare: [RESELLPERM]
		<usetemplate name="okcancelbuttons" notext="Annulla" yestext="OK"/>
	</notification>
	<notification name="BuyCopy">
		Compra una copia da [OWNER] per [PRICE]L$?
L&apos;oggetto verrà copiato nel tuo inventario.
Sarai in grado di:
 Modificare: [MODIFYPERM]
 Copiare: [COPYPERM]
 Rivendere o regalare: [RESELLPERM]
		<usetemplate name="okcancelbuttons" notext="Annulla" yestext="OK"/>
	</notification>
	<notification name="BuyCopyNoOwner">
		Compra una copia per [PRICE]L$?
L&apos;oggetto verrà copiato nel tuo inventario.
Sarai in grado di:
 Modificare: [MODIFYPERM]
 Copiare: [COPYPERM]
 Rivendere o regalare: [RESELLPERM]
		<usetemplate name="okcancelbuttons" notext="Annulla" yestext="OK"/>
	</notification>
	<notification name="BuyContents">
		Compra il contenuto da [OWNER] per [PRICE]L$?
Il contenuto verrà copiato nel tuo inventario.
		<usetemplate name="okcancelbuttons" notext="Annulla" yestext="OK"/>
	</notification>
	<notification name="BuyContentsNoOwner">
		Compra il contenuto per [PRICE]L$?
Il contenuto verrà copiato nel tuo inventario.
		<usetemplate name="okcancelbuttons" notext="Annulla" yestext="OK"/>
	</notification>
	<notification name="ConfirmPurchase">
		Questa transazione ti permetterà di:
[ACTION]

Confermi di voler procedere all&apos;acquisto?
		<usetemplate name="okcancelbuttons" notext="Annulla" yestext="OK"/>
	</notification>
	<notification name="ConfirmPurchasePassword">
		Questa transazione farà:
[ACTION]

Confermi di voler procedere all&apos;acquisto?
Ridigita la tua password e premi OK.
		<form name="form">
			<input name="message"/>
			<button name="ConfirmPurchase" text="OK"/>
			<button name="Cancel" text="Annulla"/>
		</form>
	</notification>
	<notification name="SetPickLocation">
		Nota:
Hai aggiornato l&apos;ubicazione di questo preferito ma gli altri dettagli conserveranno il loro valore originale.
		<usetemplate name="okbutton" yestext="OK"/>
	</notification>
	<notification name="MoveInventoryFromObject">
		Hai selezionato elementi dall&apos;inventario &apos;non copiabili&apos;.
Questi elementi verranno trasferiti nel tuo inventario, ma non copiati.

Trasferisci gli elementi nell&apos;inventario?
		<usetemplate ignoretext="Avvertimi quando tento di rimuovore elementi per i quali non è consentita la copia da un oggetto" name="okcancelignore" notext="Annulla" yestext="OK"/>
	</notification>
	<notification name="MoveInventoryFromScriptedObject">
		Hai selezionato elementi dell&apos;inventario non copiabili.  Questi elementi verranno trasferiti nel tuo inventario, non verranno copiati.
Dato che questo oggetto è scriptato, il trasferimento di questi elementi nel tuo inventario potrebbe causare un malfunzionamento degli script.

Trasferisci gli elementi nell&apos;inventario?
		<usetemplate ignoretext="Avvertimi se tento di rimuovore di elementi per i quali non è consentita la copia e che potrebbero danneggiare un oggetto scriptato" name="okcancelignore" notext="Annulla" yestext="OK"/>
	</notification>
	<notification name="ClickActionNotPayable">
		Attenzione: l&apos;azione Paga oggetto è stata impostata, ma funzionerà soltanto se inserisci uno script con un evento money().
		<form name="form">
			<ignore name="ignore" text="Ho impostato l&apos;azione Paga oggetto costruendo un oggetto senza uno script money()"/>
		</form>
	</notification>
	<notification name="OpenObjectCannotCopy">
		Non ci sono elementi in questo oggetto che tu possa copiare.
	</notification>
	<notification name="WebLaunchAccountHistory">
		Vai al [http://secondlife.com/account/ Dashboard] per vedere la cronologia del tuo account?
		<usetemplate ignoretext="Lancia il browser per vedere la cronologia del mio account" name="okcancelignore" notext="Annulla" yestext="Vai alla pagina"/>
	</notification>
	<notification name="ConfirmQuit">
		Confermi di voler uscire?
		<usetemplate ignoretext="Conferma prima di uscire" name="okcancelignore" notext="Non uscire" yestext="Esci"/>
	</notification>
	<notification name="ConfirmRestoreToybox">
		Questa azione ripristina pulsanti e barre degli strumenti predefinite.

Questa azione non può essere ripristinata
		<usetemplate name="okcancelbuttons" notext="Annulla" yestext="OK"/>
	</notification>
	<notification name="ConfirmClearAllToybox">
		Questa azione riporterà tutti i pulsanti nella casella strumenti. Le barre degli strumenti saranno vuote.
    
Questa azione non può essere ripristinata
		<usetemplate name="okcancelbuttons" notext="Annulla" yestext="OK"/>
	</notification>
	<notification name="DeleteItems">
		[QUESTION]
		<usetemplate ignoretext="Conferma prima di cancellare gli elementi" name="okcancelignore" notext="Annulla" yestext="OK"/>
	</notification>
	<notification name="HelpReportAbuseEmailLL">
		Usa questo strumento per segnalare violazioni a [http://secondlife.com/corporate/tos.php Terms of Service] e [http://secondlife.com/corporate/cs.php Community Standards].

Ogni abuso segnalato verrà esaminato e risolto.
	</notification>
	<notification name="HelpReportAbuseSelectCategory">
		Scegli una categoria per questa segnalazione di abuso.
Scegliere una categoria, ci aiuta a gestire ed elaborare le segnalazioni di abuso.
	</notification>
	<notification name="HelpReportAbuseAbuserNameEmpty">
		Introduci il nome di chi abusa.
Introducendo un valore accurato, ci aiuti a gestire ed elaborare le segnalazioni di abuso.
	</notification>
	<notification name="HelpReportAbuseAbuserLocationEmpty">
		Inserisci il luogo dove l&apos;abuso è avvenuto.
Introducendo un valore accurato, ci aiuti a gestire ed elaborare le segnalazioni di abuso.
	</notification>
	<notification name="HelpReportAbuseSummaryEmpty">
		Inserisci un yiyolo descrittivo dell&apos;abuso che è avvenuto.
Introducendo un titolo descrittivo accurato, ci aiuti a gestire ed elaborare le segnalazioni di abuso.
	</notification>
	<notification name="HelpReportAbuseDetailsEmpty">
		Inserisci una descrizione dettagliata dell&apos;abuso che è avvenuto.
Devi essere il più specifico possibile, includendo i nomi e i dettagli dell&apos;incidente che stai segnalando.
Inserendo una descrizione accurata ci aiuti a gestire ed elaborare le segnalazioni di abuso.
	</notification>
	<notification name="HelpReportAbuseContainsCopyright">
		Gentile residente,

Ci risulta che tu stia segnalando una violazione di proprietà intellettuale. Per segnalare correttamente la violazione:

(1) Definizione di abuso. Puoi inviare una segnalazione di abuso se ritieni che un residente stia sfruttando il sistema di permessi di [CURRENT_GRID], per esempio usando CopyBot o simili strumenti di copia, per rubare i diritti di proprietà intellettuale. L&apos;Ufficio abusi investigherà e deciderà adeguate azioni disciplinari per comportamenti che violano i [http://secondlife.com/corporate/tos.php Termini del servizio] di  [CURRENT_GRID] oppure gli  [http://secondlife.com/corporate/cs.php Standard della comunità]. Tieni comunque presente che l&apos;Ufficio abusi non gestisce e non risponde alle richieste di rimozione di contenuti da [CURRENT_GRID].

(2) DMCA o rimozione di contenuti. Per richiedere la rimozione di contenuti da [CURRENT_GRID], devi compilare una denuncia valida di violazione come definito nelle nostra  [http://secondlife.com/corporate/dmca.php Regole DMCA] (leggi sul copyright).

Per continuare con il procedimento di abuso, chiudi questa finestra e completa la compilazione della segnalazione.  È possibile che dovrai specificare la categoria CopyBot o Sfruttamento dei diritti.

Grazie,

Linden Lab
	</notification>
	<notification name="FailedRequirementsCheck">
		I seguenti componenti obbligatori sono mancanti da [FLOATER]:
[COMPONENTS]
	</notification>
	<notification label="Sostituisci gli oggetti indossati" name="ReplaceAttachment">
		C&apos;è già un oggetto indossato in questo punto del corpo.
Vuoi sostituirlo con l&apos;oggetto selezionato?
		<form name="form">
			<ignore name="ignore" save_option="true" text="Sostituisci un pezzo collegato con l&apos;elemento selezionato"/>
			<button ignore="Replace Automatically" name="Yes" text="OK"/>
			<button ignore="Never Replace" name="No" text="Annulla"/>
		</form>
	</notification>
	<notification label="Avviso di &apos;Occupato&apos;" name="BusyModePay">
		Sei in modalità &apos;Occupato&apos;, ciò significa che non riceverai ciò che attendi per questo pagamento.

Desideri abbandonare la modalità &apos;Occupato&apos; prima di completare questa transazione?
		<form name="form">
			<ignore name="ignore" save_option="true" text="Sto per pagare una persona o un oggetto mentro sono in modalià Non disponibile"/>
			<button ignore="Always leave Busy Mode" name="Yes" text="OK"/>
			<button ignore="Never leave Busy Mode" name="No" text="Abbandona"/>
		</form>
	</notification>
	<notification name="ConfirmDeleteProtectedCategory">
		La cartella &apos;[FOLDERNAME]&apos; è una cartella di sistema. L&apos;eliminazione di cartelle di sistema può creare instabilità.  Sei sicuro di volerla eliminare?
		<usetemplate ignoretext="Chiedi conferma prima di eliminare una cartella di sistema" name="okcancelignore" notext="Annulla" yestext="OK"/>
	</notification>
	<notification name="ConfirmEmptyTrash">
		Vuoi veramente eliminare in modo permanente il contenuto del tuo Cestino?
		<usetemplate ignoretext="Conferma prima di svuotare la cartella del Cestino inventario" name="okcancelignore" notext="Annulla" yestext="OK"/>
	</notification>
	<notification name="ConfirmClearBrowserCache">
		Vuoi veramente eliminare la cronologia viaggi, web e ricerche fatte?
		<usetemplate name="okcancelbuttons" notext="Annulla" yestext="OK"/>
	</notification>
	<notification name="ConfirmClearCache">
		Sei sicuro di volere cancellare la cache del viewer?
		<usetemplate name="okcancelbuttons" notext="Annulla" yestext="OK"/>
	</notification>
	<notification name="ConfirmClearCookies">
		Confermi di volere cancellare i tuoi cookie?
		<usetemplate name="okcancelbuttons" notext="Annulla" yestext="Si"/>
	</notification>
	<notification name="ConfirmClearMediaUrlList">
		Confermi di voler cancellare la lista degli URL salvati?
		<usetemplate name="okcancelbuttons" notext="Annulla" yestext="Si"/>
	</notification>
	<notification name="ConfirmEmptyLostAndFound">
		Vuoi veramente eliminare in modo definitivo il contenuto dei tuoi Oggetti smarriti?
		<usetemplate ignoretext="Conferma prima di svuotare della cartella Oggetti smarriti" name="okcancelignore" notext="No" yestext="Si"/>
	</notification>
	<notification name="CopySLURL">
		Lo SLurl seguente è stato copiato negli Appunti:
 [SLURL]

Inseriscilo in una pagina web per dare ad altri un accesso facile a questa ubicazione, o provala incollandola nella barra degli indirizzi di un browser web.
		<form name="form">
			<ignore name="ignore" text="Lo SLurl è stato copiato negli Appunti"/>
		</form>
	</notification>
	<notification name="WLSavePresetAlert">
		Vuoi sovrascrivere le preimpostazioni salvate?
		<usetemplate name="okcancelbuttons" notext="No" yestext="Si"/>
	</notification>
	<notification name="WLNoEditDefault">
		Non puoi modificare o cancellare una preimpostazione di fabbrica.
	</notification>
	<notification name="WLMissingSky">
		Questo file di ciclo giornaliero fa riferimento ad un file di cielo mancante: [SKY].
	</notification>
	<notification name="WLRegionApplyFail">
		Queste impostazioni non possono essere applicare alla regione.  Uscendo dalla regione e ritornandoci potrebbe risolvere il problema.  Il motivo fornito: [FAIL_REASON]
	</notification>
	<notification name="EnvCannotDeleteLastDayCycleKey">
		Impossibile cancellare l&apos;ultima chiave in questo ciclo giornata. Il ciclo giornata non può essere vuoto.  Invece di cancellare la chiave restante, modificala e quindi creane una nuova.
		<usetemplate name="okbutton" yestext="OK"/>
	</notification>
	<notification name="DayCycleTooManyKeyframes">
		Non puoi aggiungere altri frame chiave a questo ciclo giornata.  Il numero massimo di frame chiave per i cicli giornata nell&apos;ambito [SCOPE] è [MAX].
		<usetemplate name="okbutton" yestext="OK"/>
	</notification>
	<notification name="EnvUpdateRate">
		Puoi aggiornare le impostazioni dell&apos;ambiente della regione ogni [WAIT] secondi.  Attendi e riprova.
		<usetemplate name="okbutton" yestext="OK"/>
	</notification>
	<notification name="PPSaveEffectAlert">
		Effetto di post elaborazione già presente. Vuoi sovrascrivere?
		<usetemplate name="okcancelbuttons" notext="No" yestext="Si"/>
	</notification>
	<notification name="ChatterBoxSessionStartError">
		Impossibile iniziare una nuova sessione di chat con [RECIPIENT].
[REASON]
		<usetemplate name="okbutton" yestext="OK"/>
	</notification>
	<notification name="ChatterBoxSessionEventError">
		[EVENT]
[REASON]
		<usetemplate name="okbutton" yestext="OK"/>
	</notification>
	<notification name="ForceCloseChatterBoxSession">
		La sessione chat con [NAME] deve chiudere.
[REASON]
		<usetemplate name="okbutton" yestext="OK"/>
	</notification>
	<notification name="Cannot_Purchase_an_Attachment">
		Non puoi comprare un oggetto mentre è unito.
	</notification>
	<notification label="Informazioni sulle richieste per il permesso di addebito" name="DebitPermissionDetails">
		Accettare questa richiesta da allo script il permesso continuativo di prendere Linden dollar (L$) dal tuo account. Per revocare questo permesso, il proprietario dell&apos;oggetto deve cancellare l&apos;oggetto oppure reimpostare gli script nell&apos;oggetto.
		<usetemplate name="okbutton" yestext="OK"/>
	</notification>
	<notification name="AutoWearNewClothing">
		Vuoi indossare automaticamente gli indumenti che stai per creare?
		<usetemplate ignoretext="Indossare gli abiti che creo mentre modifico il mio aspetto" name="okcancelignore" notext="No" yestext="Si"/>
	</notification>
	<notification name="NotAgeVerified">
		Il luogo che desideri visitare è limitato a persone di almeno 18 anni di età.
		<usetemplate ignoretext="Non ho l&apos;età necessaria per visitare aree limitate." name="okignore" yestext="OK"/>
	</notification>
	<notification name="NotAgeVerified_Notify">
		Posizione limitata a persone maggiori di 18 anni di età.
	</notification>
	<notification name="Cannot enter parcel: no payment info on file">
		Per poter visitare questa zona devi avere devi aver fornito informazioni di pagamento a Linden Lab.  Vuoi andare sul sito di [CURRENT_GRID] ed impostarle?

[_URL]
		<url name="url" option="0">
			https://secondlife.com/account/index.php?lang=it
		</url>
		<usetemplate ignoretext="Manca la registrazione delle informazioni di pagamento" name="okcancelignore" notext="No" yestext="Si"/>
	</notification>
	<notification name="MissingString">
		La stringa [STRING_NAME] non è presente in strings.xml
	</notification>
	<notification name="SystemMessageTip">
		[MESSAGE]
	</notification>
	<notification name="IMSystemMessageTip">
		[MESSAGE]
	</notification>
	<notification name="Cancelled">
		Annullato
	</notification>
	<notification name="CancelledSit">
		Seduta annullata
	</notification>
	<notification name="CancelledAttach">
		Attaccamento annullato
	</notification>
	<notification name="ReplacedMissingWearable">
		Gli abiti/parti del corpo mancanti sono stati sostituiti con quelli di default .
	</notification>
	<notification name="GroupNotice">
		Oggetto: [SUBJECT], Messaggio: [MESSAGE]
	</notification>
	<notification name="FriendOnline">
		[NAME] è online.
	</notification>
	<notification name="FriendOffline">
		[NAME] è offline.
	</notification>
	<notification name="AddSelfFriend">
		Anche se sei molto simpatico, non puoi aggiungere te stesso all&apos;elenco degli amici.
	</notification>
	<notification name="UploadingAuctionSnapshot">
		Sto importando le fotografie per l&apos;uso inworld e per il web...
(Durata circa 5 minuti.)
	</notification>
	<notification name="UploadPayment">
		Hai pagato [AMOUNT]L$ per il caricamento.
	</notification>
	<notification name="UploadWebSnapshotDone">
		Il caricamento della fotografia nel sito web è andato a buon fine.
	</notification>
	<notification name="UploadSnapshotDone">
		Il caricamento della fotografia inworld è andato a buon fine.
	</notification>
	<notification name="TerrainDownloaded">
		Terrain.raw caricato
	</notification>
	<notification name="GestureMissing">
		Manca la gesture [NAME] dal database.
	</notification>
	<notification name="UnableToLoadGesture">
		Impossibile caricare la gesture [NAME].
	</notification>
	<notification name="LandmarkMissing">
		Landmark non trovato nel database.
	</notification>
	<notification name="UnableToLoadLandmark">
		Impossibile caricare il Landmark di riferimento. Riprova.
	</notification>
	<notification name="CapsKeyOn">
		Hai il blocco delle maiuscole attivato.
Questo potrebbe incidere sulla tua password.
	</notification>
	<notification name="NotecardMissing">
		Notecard non trovata nel database.
	</notification>
	<notification name="NotecardNoPermissions">
		Non hai il permesso di vedere questo biglietto.
	</notification>
	<notification name="RezItemNoPermissions">
		Permessi insufficienti per creare un oggetto.
	</notification>
	<notification name="IMAcrossParentEstates">
		Impossibile inviare IM tra proprietà principali diverse.
	</notification>
	<notification name="TransferInventoryAcrossParentEstates">
		Impossibile trasferire l&apos;inventario tra proprietà principali diverse.
	</notification>
	<notification name="UnableToLoadNotecard">
		Impossibile caricare la notecard in questo momento.
	</notification>
	<notification name="ScriptMissing">
		Script non trovato nel database.
	</notification>
	<notification name="ScriptNoPermissions">
		Permessi insufficenti per visualizzare lo script.
	</notification>
	<notification name="UnableToLoadScript">
		Impossibile caricare lo script. Riprova.
	</notification>
	<notification name="IncompleteInventory">
		Il contenuto che stai offrendo per il momento non è localmente disponibile. Prova a rioffrire gli oggetti fra un minuto.
	</notification>
	<notification name="CannotModifyProtectedCategories">
		Non è possibile modificare le categorie protette.
	</notification>
	<notification name="CannotRemoveProtectedCategories">
		Non è possibile rimuovere le categorie protette.
	</notification>
	<notification name="UnableToBuyWhileDownloading">
		Impossibile acquistare l&apos;oggetto durante il download dei dati.
Riprova.
	</notification>
	<notification name="UnableToLinkWhileDownloading">
		Impossibile collegare l&apos;oggetto durante il download dei dati.
Riprova.
	</notification>
	<notification name="CannotBuyObjectsFromDifferentOwners">
		Puoi acquistare oggetti soltanto da un proprietario per volta.
Seleziona solo un oggetto.
	</notification>
	<notification name="ObjectNotForSale">
		Questo oggetto non è in vendita.
	</notification>
	<notification name="EnteringGodMode">
		Entra in modalità divina, livello [LEVEL]
	</notification>
	<notification name="LeavingGodMode">
		Esci dalla modalità divina, livello [LEVEL]
	</notification>
	<notification name="CopyFailed">
		Non hai l&apos;autorizzazione a copiare.
	</notification>
	<notification name="InventoryAccepted">
		[NAME] ha ricevuto la tua offerta di inventario.
	</notification>
	<notification name="InventoryDeclined">
		[NAME] non ha accettato la tua offerta dall&apos;inventario.
	</notification>
	<notification name="ObjectMessage">
		[NAME]: [MESSAGE]
	</notification>
	<notification name="CallingCardAccepted">
		Il tuo biglietto da visita è stato accettato.
	</notification>
	<notification name="CallingCardDeclined">
		Il tuo biglietto da visita non è stato accettato.
	</notification>
	<notification name="TeleportToLandmark">
		Per teleportarti a luoghi come &apos;[NAME]&apos;, clicca sul pulsante &quot;Luoghi&quot;,
    quindi seleziona la scheda Punti di riferimento nel pannello che viene aperto. Clicca su qualsiasi
    unto di riferimento per selezionarlo, quindi clicca su Teleport sul lato inferiore del pannello.
    (Puoi anche fare doppio clic sul punto di riferimento oppure cliccare su di esso con il tasto destro del mouse e 
    scegliere Teleport.)
	</notification>
	<notification name="TeleportToPerson">
		Per contattare Residenti come &apos;[NAME]&apos;, clicca sul pulsante &quot;Persone&quot;, seleziona un Residente nel pannello che viene aperto, quindi clicca su &apos;IM&apos; in
    basso nel pannello.
    (Puoi anche fare doppio clic sul nome nell&apos;elenco oppure fare clic con il pulsante destro del mouse e selezionare &apos;IM&apos;).
	</notification>
	<notification name="CantSelectLandFromMultipleRegions">
		Non è possibile selezionare il terreno attraverso i confini del server.
Prova a selezionare una parte di terreno più piccola.
	</notification>
	<notification name="SearchWordBanned">
		Alcuni termini della ricerca sono stati esclusi a causa delle restrizioni di contenuto come esposto negli Standard della comunità.
	</notification>
	<notification name="NoContentToSearch">
		Seleziona almeno un tipo di contenuto per la ricerca (Generale, Moderato o Adulti).
	</notification>
	<notification name="SystemMessage">
		[MESSAGE]
	</notification>
	<notification name="PaymentReceived">
		[MESSAGE]
	</notification>
	<notification name="PaymentSent">
		[MESSAGE]
	</notification>
	<notification name="PaymentFailure">
		[MESSAGE]
	</notification>
	<notification name="EventNotification">
		Notifica eventi:

[NAME]
[DATE]
		<form name="form">
			<button name="Details" text="Dettagli"/>
			<button name="Cancel" text="Cancella"/>
		</form>
	</notification>
	<notification name="TransferObjectsHighlighted">
		Tutti gli oggetti presenti sul terreno, che saranno trasferiti al compratore di questa terra, saranno ora evidenziati.

* Gli alberi e l&apos;erba che cederai non saranno evidenziati.
		<form name="form">
			<button name="Done" text="Fatto"/>
		</form>
	</notification>
	<notification name="DeactivatedGesturesTrigger">
		Usa lo stesso tasto per disattivare la gesture:
[NAMES]
	</notification>
	<notification name="NoQuickTime">
		Il software QuickTime di Apple sembra non essere installato sul tuo computer.
Se vuoi vedere contenuto multimediale in streaming sui lotti che lo supportano, vai alla pagina [http://www.apple.com/quicktime QuickTime] e installa il Player QuickTime.
	</notification>
	<notification name="NoPlugin">
		Non è stato trovato alcun plugin multimediale per gestire il tipo mime [MIME_TYPE].  Il media di questo tipo non è disponibile.
	</notification>
	<notification name="MediaPluginFailed">
		Questo plugin multimediale non funziona:
    [PLUGIN]

Reinstalla il plugin o contatta il venditore se continui ad avere questi problemi.
		<form name="form">
			<ignore name="ignore" text="Mancato funzionamento del plugin multimediale"/>
		</form>
	</notification>
	<notification name="OwnedObjectsReturned">
		Gli oggetti che possiedi sul terreno selezionato ti sono stati restituiti nell&apos;inventario.
	</notification>
	<notification name="OtherObjectsReturned">
		Sono stati restituiti all&apos;inventario di &apos;[NAME]&apos; gli oggetti sul lotto di terreno selezionato di sua proprietà.
	</notification>
	<notification name="OtherObjectsReturned2">
		Sono stati restituiti al proprietario gli oggetti selezionati sul lotto nella terra di proprietà del residente &apos;[NAME]&apos;.
	</notification>
	<notification name="GroupObjectsReturned">
		Gli oggetti selezionati sul terreno e condivisi con il gruppo [GROUPNAME] sono stati restituiti nell&apos;inventario dei propietari.
Gli oggetti trasferibili ceduti sono stati restituiti ai proprietari precedenti.
Gli oggetti non trasferibili che erano stati ceduti al gruppo sono stati cancellati.
	</notification>
	<notification name="UnOwnedObjectsReturned">
		Gli oggetti selezionati sul terreno che non sono di tua proprietà sono stati restituiti ai loro proprietari.
	</notification>
	<notification name="ServerObjectMessage">
		Messaggio da [NAME]:
&lt;nolink&gt;[MSG]&lt;/nolink&gt;
	</notification>
	<notification name="NotSafe">
		Su questo terreno sono abilitati i danni.
Qui potresti essere ferito. Se dovessi morire verrai teleportato a casa tua.
	</notification>
	<notification name="NoFly">
		In questa zona è proibito il volo.
Qui non puoi volare.
	</notification>
	<notification name="PushRestricted">
		Questa zona non consente le spinte. Non puoi spingere gli altri a meno che tu non sia il proprietario del terreno.
	</notification>
	<notification name="NoVoice">
		Questa zona ha la chat vocale disattivata. Non puoi sentire nessuno parlare.
	</notification>
	<notification name="NoBuild">
		In questa zona è proibita la costruzione. Qui non puoi costruire né rezzare oggetti.
	</notification>
	<notification name="PathfindingDirty">
		La regione ha modifiche di pathfinding in sospeso.  Se hai le autorizzazioni necessarie per la costruzione puoi eseguire il rebake facendo clic sul pulsante “Rebake regione”.
	</notification>
	<notification name="DynamicPathfindingDisabled">
		Il pathfinding dinamico non è attivato in questa regione.  Gli oggetti scriptati che usano chiamate LSL di pathfinding potrebbero non funzionare come previsto in questa regione.
	</notification>
	<notification name="PathfindingRebakeNavmesh">
		Se modifichi alcuni oggetti in questa regione, ciò potrebbe causare il comportamento errato di altri oggetti in movimento.  Per fare in modo che gli oggetti in movimento si comportino correttamente, fai clic sul pulsante &quot;Rebake regione&quot;.  Per maggiori informazioni, seleziona la guida
		<url name="url">
			http://wiki.secondlife.com/wiki/Pathfinding_Tools_in_the_Second_Life_Viewer
		</url>
		<usetemplate helptext="Guida" ignoretext="Se modifichi alcuni oggetti in questa regione, ciò potrebbe causare il comportamento errato di altri oggetti in movimento." name="okhelpignore" yestext="OK"/>
	</notification>
	<notification name="PathfindingCannotRebakeNavmesh">
		Si è verificato un errore.  Potrebbe trattarsi di un problema di rete o del server, oppure potresti non avere le autorizzazioni necessarie per la costruzione.  A volte il problema viene risolto uscendo ed eseguendo nuovamente l&apos;accesso.
		<usetemplate name="okbutton" yestext="OK"/>
	</notification>
	<notification name="SeeAvatars">
		In questo lotto non si possono vedere avatar e chat di testo presenti in altri lotti.   Non puoi vedere altri residenti fuori dal lotto e loro non possono vederti.  Viene bloccata anche la normale chat di testo sul canale 0.
	</notification>
	<notification name="ScriptsStopped">
		Un amministratore ha temporaneamente disabilitato gli script in questa regione.
	</notification>
	<notification name="ScriptsNotRunning">
		In questa terra nessuno script è attivo.
	</notification>
	<notification name="NoOutsideScripts">
		Questo terreno non consente script esterni.

Qui funzionano soltanto gli script del proprietario del terreno.
	</notification>
	<notification name="ClaimPublicLand">
		Puoi solo richiedere terreni pubblici nella regione in cui sei posizionato.
	</notification>
	<notification name="RegionTPAccessBlocked">
		La regione che cerchi di visitare include contenuti che non corripondono al livello selezionato nelle preferenze.  Per cambiare le preferenze seleziona Io &gt; Preferenze &gt; Generale.
	</notification>
	<notification name="URBannedFromRegion">
		Tu hai l&apos;accesso bloccato a questa regione.
	</notification>
	<notification name="NoTeenGridAccess">
		Il tuo account non può connettersi a questa regione della griglia per Teenager.
	</notification>
	<notification name="ImproperPaymentStatus">
		Non hai una impostazioni di pagamento corrette per entrare in questa regione.
	</notification>
	<notification name="MustGetAgeRegion">
		Per poter entrare in questa regione devi avere almeno 18 anni.
	</notification>
	<notification name="MustGetAgeParcel">
		Per poter entrare in questo lotto devi avere almeno 18 anni.
	</notification>
	<notification name="NoDestRegion">
		Non è stata trovata nessuna regione di destinazione.
	</notification>
	<notification name="NotAllowedInDest">
		Non hai il permesso di accedere alla regione di destinazione.
	</notification>
	<notification name="RegionParcelBan">
		Non puoi attraversare la regione passando su un terreno ad accesso interdetto. Prova in un altro modo.
	</notification>
	<notification name="TelehubRedirect">
		Sei stato rediretto ad un punto di snodo di teletrasporto.
	</notification>
	<notification name="CouldntTPCloser">
		Non è stato possibile teleportarti più vicino al luogo di destinazione.
	</notification>
	<notification name="TPCancelled">
		Teletrasporto annullato.
	</notification>
	<notification name="FullRegionTryAgain">
		La regione in cui stai tentando di accedere è attualmente piena.
Riprova tra qualche istante.
	</notification>
	<notification name="GeneralFailure">
		Fallimento generale.
	</notification>
	<notification name="RoutedWrongRegion">
		Sei stato instradato verso la regione sbagliata. Riprova.
	</notification>
	<notification name="NoValidAgentID">
		Nessun ID valido.
	</notification>
	<notification name="NoValidSession">
		Nessun ID valido.
	</notification>
	<notification name="NoValidCircuit">
		Nessun codice circuito valido.
	</notification>
	<notification name="NoValidTimestamp">
		Nessuna data/timestamp valido.
	</notification>
	<notification name="NoPendingConnection">
		Impossibile creare la connessione in sospeso.
	</notification>
	<notification name="InternalUsherError">
		Si è verificato un errore interno durante il tentativo di trasportarti alla destinazione. Potrebbero esserci problemi in [CURRENT_GRID] al momento.
	</notification>
	<notification name="NoGoodTPDestination">
		Impossibile trovare una buona destinazione per il teletrasporto in questa regione.
	</notification>
	<notification name="InternalErrorRegionResolver">
		Si è verificato un errore interno durante il tentativo di risolvere le coordinate per la richiesta di teletrasporto. Può darsi che ci siano problemi in [CURRENT_GRID] al momento.
	</notification>
	<notification name="NoValidLanding">
		Non è stato trovato un punto di atterraggio valido.
	</notification>
	<notification name="NoValidParcel">
		Non è stato trovato nessun territorio valido.
	</notification>
	<notification name="ObjectGiveItem">
		Un oggetto denominato &lt;nolink&gt;[OBJECTFROMNAME]&lt;/nolink&gt; di proprietà di [NAME_SLURL] ti ha dato questo [OBJECTTYPE]:
&lt;nolink&gt;[ITEM_SLURL]&lt;/nolink&gt;
		<form name="form">
			<button name="Keep" text="Prendi"/>
			<button name="Discard" text="Rifiuta"/>
			<button name="Mute" text="Blocca Proprietario"/>
		</form>
	</notification>
	<notification name="OwnObjectGiveItem">
		L&apos;oggetto denominato &lt;nolink&gt;[OBJECTFROMNAME]&lt;/nolink&gt; ti ha dato questo [OBJECTTYPE]:
&lt;nolink&gt;[ITEM_SLURL]&lt;/nolink&gt;
		<form name="form">
			<button name="Keep" text="Mantieni"/>
			<button name="Discard" text="Elimina"/>
		</form>
	</notification>
	<notification name="UserGiveItem">
		[NAME_SLURL] ti ha dato questo [OBJECTTYPE]:
[ITEM_SLURL]
		<form name="form">
			<button name="Show" text="Mostra"/>
			<button name="Discard" text="Rifiuta"/>
			<button name="Mute" text="Blocca"/>
		</form>
	</notification>
	<notification name="GodMessage">
		[NAME]

[MESSAGE]
	</notification>
	<notification name="JoinGroup">
		[MESSAGE]
		<form name="form">
			<button name="Join" text="Iscriviti"/>
			<button name="Decline" text="Rifiuta"/>
			<button name="Info" text="Info"/>
		</form>
	</notification>
	<notification name="TeleportOffered">
		[NAME_SLURL] ti ha offerto il teleport alla sua ubicazione:

“[MESSAGE]”
&lt;icon&gt;[MATURITY_ICON]&lt;/icon&gt; - [MATURITY_STR]
		<form name="form">
			<button name="Teleport" text="Teleport"/>
			<button name="Cancel" text="Cancella"/>
		</form>
	</notification>
	<notification name="TeleportOffered_MaturityExceeded">
		[NAME_SLURL] ti ha offerto il teleport alla sua ubicazione:

“[MESSAGE]”
&lt;icon&gt;[MATURITY_ICON]&lt;/icon&gt; - [MATURITY_STR]

Questa regione include contenuti [REGION_CONTENT_MATURITY], ma le tue preferenze attuali escludono i contenuti  [REGION_CONTENT_MATURITY].  Puoi modificare le preferenze e continuare con il teleport oppure annullarlo.
		<form name="form">
			<button name="Teleport" text="Modifica e continua"/>
			<button name="Cancel" text="Annulla"/>
		</form>
	</notification>
	<notification name="TeleportOffered_MaturityBlocked">
		[NAME_SLURL] ti ha offerto il teleport alla sua ubicazione:

“[MESSAGE]”
&lt;icon&gt;[MATURITY_ICON]&lt;/icon&gt; - [MATURITY_STR]

Questa regione include però contenuti accessibili solo agli adulti.
	</notification>
	<notification name="TeleportOfferSent">
		Offerta di Teleport inviata a [TO_NAME]
	</notification>
	<notification name="GotoURL">
		[MESSAGE]
[URL]
		<form name="form">
			<button name="Later" text="Successivo"/>
			<button name="GoNow..." text="Vai ora..."/>
		</form>
	</notification>
	<notification name="OfferFriendship">
		[NAME_SLURL] ti ha offerto di diventare amici.

[MESSAGE]

(L&apos;impostazione predefinita consente a ciascuno di vedere se l&apos;altro è online.)
		<form name="form">
			<button name="Accept" text="Accetta"/>
			<button name="Decline" text="Rifiuta"/>
		</form>
	</notification>
	<notification name="FriendshipOffered">
		Hai offerto l&apos;amicizia a [TO_NAME]
	</notification>
	<notification name="OfferFriendshipNoMessage">
		[NAME_SLURL] ti ha offerto di diventare amici.

(L&apos;impostazione predefinita consente a ciascuno di vedere se l&apos;altro è online.)
		<form name="form">
			<button name="Accept" text="Accetta"/>
			<button name="Decline" text="Rifiuta"/>
		</form>
	</notification>
	<notification name="FriendshipAccepted">
		&lt;nolink&gt;[NAME]&lt;/nolink&gt; ha accettato la tua richiesta di amicizia.
	</notification>
	<notification name="FriendshipDeclined">
		&lt;nolink&gt;[NAME]&lt;/nolink&gt; ha rifiutato la tua richiesta di amicizia.
	</notification>
	<notification name="FriendshipAcceptedByMe">
		Offerta di amicizia accettata.
	</notification>
	<notification name="FriendshipDeclinedByMe">
		Offerta di amicizia rifiutata.
	</notification>
	<notification name="OfferCallingCard">
		[NOME] ti offre il suo biglietto da visita.
Questo sarà aggiunto nel tuo inventario come segnalibro per consentirti di inviare rapidamente messaggi IM a questo residente.
		<form name="form">
			<button name="Accept" text="Accetta"/>
			<button name="Decline" text="Rifiuta"/>
		</form>
	</notification>
	<notification name="RegionRestartMinutes">
		Questa regione verrà riavviata fra [MINUTES] minuti.
Se rimani qui verrai scollegato da Second Life.
	</notification>
	<notification name="RegionRestartSeconds">
		Questa regione verrà riavviata fra [SECONDS] secondi.
Se rimani qui verrai scollegato da Second Life.
	</notification>
	<notification name="LoadWebPage">
		Caricare la pagina Web [URL] ?

[MESSAGE]

Dall&apos;oggetto: &lt;nolink&gt;[OBJECTNAME]&lt;/nolink&gt;, proprietario: [NAME]?
		<form name="form">
			<button name="Gotopage" text="Caricare"/>
			<button name="Cancel" text="Annulla"/>
		</form>
	</notification>
	<notification name="FailedToFindWearableUnnamed">
		Impossibile trovare [TYPE] nel database.
	</notification>
	<notification name="FailedToFindWearable">
		Impossibile trovare [TYPE] chiamato [DESC] nel database.
	</notification>
	<notification name="InvalidWearable">
		L&apos;elemento che stai tentando di indossare usa delle caratteristiche che il tuo viewer non può leggere. Aggiorna la versione di [APP_NAME] per poterlo indossare.
	</notification>
	<notification name="ScriptQuestion">
		&apos;&lt;nolink&gt;[OBJECTNAME]&lt;/nolink&gt;&apos;, un oggetto posseduto da  &apos;[NAME]&apos; vorrebbe:

[QUESTIONS]
OK?
		<form name="form">
			<button name="Yes" text="Si"/>
			<button name="No" text="No"/>
			<button name="Mute" text="Blocca"/>
		</form>
	</notification>
	<notification name="ScriptQuestionCaution">
		Attenzione: L&apos;oggetto &apos;&lt;nolink&gt;[OBJECTNAME]&lt;/nolink&gt;&apos; ha richiesto accesso completo al tuo account in Dollari Linden. Se consenti l&apos;accesso, potrà rimuovere fondi dal tuo account in qalunque momento e anche svuotare completamente l&apos;account, per un periodo illimitato e senza ulteriori avvisi.
  
Raramente questo tipo di richiesta è legittima. Non consentire l&apos;accesso se non comprendi perfettamente il motivo per cui desidera accedere al tuo account.
		<form name="form">
			<button name="Grant" text="Consenti accesso totale"/>
			<button name="Deny" text="Nega"/>
		</form>
	</notification>
	<notification name="ScriptDialog">
		&apos;&lt;nolink&gt;[TITLE]&lt;/nolink&gt;&apos; di [NAME]
[MESSAGE]
		<form name="form">
			<button name="Client_Side_Mute" text="Blocca"/>
			<button name="Client_Side_Ignore" text="Ignora"/>
		</form>
	</notification>
	<notification name="ScriptDialogGroup">
		&apos;&lt;nolink&gt;[TITLE]&lt;/nolink&gt;&apos; di [GROUPNAME]
[MESSAGE]
		<form name="form">
			<button name="Client_Side_Mute" text="Blocca"/>
			<button name="Client_Side_Ignore" text="Ignora"/>
		</form>
	</notification>
	<notification name="BuyLindenDollarSuccess">
		Grazie per aver inviato il pagamento.

Il tuo saldo in L$ sarà aggiornato al termine dell&apos;elaborazione. Se l&apos;elaborazione dovesse impiegare più di 20 minuti, la transazione verrà annullata. In quel caso l&apos;ammontare dell&apos;acquisto verrà accreditato sul tuo saldo in US$.

Potrai controllare lo stato del pagamento nella pagina della cronologia delle transazioni nel tuo [http://secondlife.com/account/ Dashboard]
	</notification>
	<notification name="FirstOverrideKeys">
		I tuoi movimenti della tastiera vengono ora gestiti da un oggetto.
Prova i tasti freccia o AWSD per vedere quello che fanno.
Alcuni oggetti (come pistole) richiedono di andare in mouselook per il loro utilizzo.
Premi &apos;M&apos; per farlo.
	</notification>
	<notification name="FirstSandbox">
		Questa è una Sandbox, serve ai residenti per imparare a costruire.

Gli oggetti che costruisci qui verranno eliminati dopo che te ne sei andato, perciò non dimenticare di cliccare sulle tue creazioni col tasto destro del mouse e scegliere Prendi per trasferirle nel tuo Inventario.
	</notification>
	<notification name="MaxListSelectMessage">
		È possibile selezionare solo fino a [MAX_SELECT] oggetti da questa lista.
	</notification>
	<notification name="VoiceInviteP2P">
		[NAME] ti sta invitando ad una chiamata in chat vocale.
Clicca su Accetta per unirti alla chiamata oppure su Declina to declinare l&apos;invito. Clicca su Blocca per bloccare questo chiamante.
		<form name="form">
			<button name="Accept" text="Accetta"/>
			<button name="Decline" text="Rifiuta"/>
			<button name="Mute" text="Blocca"/>
		</form>
	</notification>
	<notification name="AutoUnmuteByIM">
		[NAME] ha ricevuto un IM ed è stato automaticamente sbloccato.
	</notification>
	<notification name="AutoUnmuteByMoney">
		[NAME] ha ricevuto del denaro ed è stato automaticamente sbloccato.
	</notification>
	<notification name="AutoUnmuteByInventory">
		[NAME] ha ricevuto un&apos;offerta di inventario ed è stato automaticamente sbloccato.
	</notification>
	<notification name="VoiceInviteGroup">
		[NAME] si è aggiunto alla chiamata in chat vocale con il gruppo [GROUP].
Clicca su Accetta per unirti alla chiamata oppure su Declina to declinare l&apos;invito. Clicca su Blocca per bloccare questo chiamante.
		<form name="form">
			<button name="Accept" text="Accetta"/>
			<button name="Decline" text="Rifiuta"/>
			<button name="Mute" text="Blocca"/>
		</form>
	</notification>
	<notification name="VoiceInviteAdHoc">
		[NAME] si è aggiunto alla chiamata in chat vocale con una conferenza.
Clicca su Accetta per unirti alla chiamata oppure su Declina to declinare l&apos;invito. Clicca su Blocca per bloccare questo chiamante.
		<form name="form">
			<button name="Accept" text="Accetta"/>
			<button name="Decline" text="Rifiuta"/>
			<button name="Mute" text="Blocca"/>
		</form>
	</notification>
	<notification name="InviteAdHoc">
		[NAME] ti sta invitando ad una conferenza in chat.
Clicca su Accetta per unirti alla chat oppure su Declina per declinare l&apos;invito. Clicca su Blocca per bloccare questo chiamante.
		<form name="form">
			<button name="Accept" text="Accetta"/>
			<button name="Decline" text="Rifiuta"/>
			<button name="Mute" text="Blocca"/>
		</form>
	</notification>
	<notification name="VoiceChannelFull">
		La chiamata vocale a cui si sta cercando di unirsi, [VOICE_CHANNEL_NAME], ha raggiunto la capacità massima. Si prega di riprovare più tardi.
	</notification>
	<notification name="ProximalVoiceChannelFull">
		Siamo spiacenti.  Questa area ha raggiunto la capacità massima per le chiamate voice.  Si prega di provare ad usare il voice in un&apos;altra area.
	</notification>
	<notification name="VoiceChannelDisconnected">
		Sei stato scollegato da [VOICE_CHANNEL_NAME].  Verrai ora ricollegato alla chat vocale nei dintorni.
	</notification>
	<notification name="VoiceChannelDisconnectedP2P">
		[VOICE_CHANNEL_NAME] ha chiuso la chiamata.  Verrai ora ricollegato alla chat vocale nei dintorni.
	</notification>
	<notification name="P2PCallDeclined">
		[VOICE_CHANNEL_NAME] ha declinato la tua chiamata.  Verrai ora ricollegato alla chat vocale nei dintorni.
	</notification>
	<notification name="P2PCallNoAnswer">
		[VOICE_CHANNEL_NAME] non è disponibile per la tua chiamata.  Verrai ora ricollegato alla chat vocale nei dintorni.
	</notification>
	<notification name="VoiceChannelJoinFailed">
		Collegamento a [VOICE_CHANNEL_NAME] non riuscito, riprova più tardi.  Verrai ora ricollegato alla chat vocale nei dintorni.
	</notification>
	<notification name="VoiceLoginRetry">
		Stiamo creando una canale voice per te. Questo può richiedere fino a un minuto.
	</notification>
	<notification name="VoiceEffectsExpired">
		Almeno una delle manipolazioni vocali alle quali sei iscritto è scaduta.
[[URL] Fai clic qui] per rinnovare l&apos;abbonamento.
	</notification>
	<notification name="VoiceEffectsExpiredInUse">
		Poiché la manipolazione vocale attiva è scaduta, sono state applicate le tue impostazioni normali.
[[URL] Fai clic qui] per rinnovare l&apos;abbonamento.
	</notification>
	<notification name="VoiceEffectsWillExpire">
		Almeno una delle tue manipolazioni vocali scadrà tra meno di [INTERVAL] giorni.
[[URL] Fai clic qui] per rinnovare l&apos;abbonamento.
	</notification>
	<notification name="VoiceEffectsNew">
		Sono disponibili nuove manipolazioni vocali.
	</notification>
	<notification name="Cannot enter parcel: not a group member">
		Soltanto i membri di un determinato gruppo possono visitare questa zona.
	</notification>
	<notification name="Cannot enter parcel: banned">
		Non puoi entrare nel terreno, sei stato bloccato.
	</notification>
	<notification name="Cannot enter parcel: not on access list">
		Non puoi entrare nel terreno, non fai parte della lista di accesso.
	</notification>
	<notification name="VoiceNotAllowed">
		Non hai il permesso di collegarti ad una voice chat con [VOICE_CHANNEL_NAME].
	</notification>
	<notification name="VoiceCallGenericError">
		Si è verificato un errore durante il tentativo di collegarti a una voice chat con [VOICE_CHANNEL_NAME].  Riprova più tardi.
	</notification>
	<notification name="UnsupportedCommandSLURL">
		Lo SLurl su cui hai cliccato non è valido.
	</notification>
	<notification name="BlockedSLURL">
		Uno SLurl è stato ricevuto da un browser sconosciuto o non sicuro e, per sicurezza, è stato bloccato.
	</notification>
	<notification name="ThrottledSLURL">
		Sono stati ricevuti più SLurl da un browser sconosciuto o non sicuro in un breve periodo di tempo.
Per sicurezza, verranno bloccati per alcuni secondi.
	</notification>
	<notification name="IMToast">
		[MESSAGE]
		<form name="form">
			<button name="respondbutton" text="Rispondi"/>
		</form>
	</notification>
	<notification name="ConfirmCloseAll">
		Sicuro di voler chiudere tutti gli IM?
		<usetemplate ignoretext="Conferma prima della chiusura di tutti gli IM" name="okcancelignore" notext="Annulla" yestext="OK"/>
	</notification>
	<notification name="AttachmentSaved">
		L&apos;elemento da collegare è stato salvato.
	</notification>
	<notification name="UnableToFindHelpTopic">
		Impossibile trovare l&apos;argomento nell&apos;aiuto per questo elemento.
	</notification>
	<notification name="ObjectMediaFailure">
		Errore del server: mancato aggiornamento o ottenimento del media.
&apos;[ERROR]&apos;
		<usetemplate name="okbutton" yestext="OK"/>
	</notification>
	<notification name="TextChatIsMutedByModerator">
		La tua chat di testo è stata interrotta dal moderatore.
		<usetemplate name="okbutton" yestext="OK"/>
	</notification>
	<notification name="VoiceIsMutedByModerator">
		La tua voce è stata interrotta dal moderatore.
		<usetemplate name="okbutton" yestext="OK"/>
	</notification>
	<notification name="UploadCostConfirmation">
		Questo caricamento costerà L$[PRICE]. Continuare con il caricamento?
		<usetemplate name="okcancelbuttons" notext="Annulla" yestext="Carica"/>
	</notification>
	<notification name="ConfirmClearTeleportHistory">
		Sei sicuro di volere cancellare la cronologia dei tuoi teleport?
		<usetemplate name="okcancelbuttons" notext="Annulla" yestext="OK"/>
	</notification>
	<notification name="BottomTrayButtonCanNotBeShown">
		Il pulsante selezionato non può essere visualizzato in questo momento.
Il pulsante verrà visualizzato quando lo spazio sarà sufficiente.
	</notification>
	<notification name="ShareNotification">
		Scegli i residenti con i quali condividere.
	</notification>
	<notification name="MeshUploadError">
		[LABEL] non è stato caricato: [MESSAGE] [IDENTIFIER] 

Per informazioni dettagliate, vedi il file del registro.
	</notification>
	<notification name="MeshUploadPermError">
		Errore durante la richiesta di autorizzazione al caricamento del reticolo.
	</notification>
	<notification name="RegionCapabilityRequestError">
		Non è stata ottenuta la capacità della regione &apos;[CAPABILITY]&apos;.
	</notification>
	<notification name="ShareItemsConfirmation">
		Sei sicuro di volere condividere gli oggetti

&lt;nolink&gt;[MSG]&lt;/nolink&gt;

Con i seguenti residenti?

[RESIDENTS]
		<usetemplate name="okcancelbuttons" notext="Annulla" yestext="OK"/>
	</notification>
	<notification name="ShareFolderConfirmation">
		Si può condividere solo una cartella alla volta.

Sei sicuro di volere condividere gli oggetti seguenti:

&lt;nolink&gt;[ITEMS]&lt;/nolink&gt;

Con i seguenti residenti:

[RESIDENTS]
		<usetemplate name="okcancelbuttons" notext="Annulla" yestext="Ok"/>
	</notification>
	<notification name="ItemsShared">
		Gli oggetti sono stati condivisi.
	</notification>
	<notification name="DeedToGroupFail">
		Cessione al gruppo non riuscita.
	</notification>
	<notification name="ReleaseLandThrottled">
		Il lotto [PARCEL_NAME] non può essere abbandonato in questo momento.
	</notification>
	<notification name="ReleasedLandWithReclaim">
		Il lotto di [AREA] m² &apos;[PARCEL_NAME]&apos; è stato rilasciato.

Hai [RECLAIM_PERIOD] ore per riprendere possesso per L$0 prima che venga messo in vendita a chiunque altro.
	</notification>
	<notification name="ReleasedLandNoReclaim">
		Il lotto di [AREA] m² &apos;[PARCEL_NAME]&apos; è stato rilasciato.

Ora è disponibile per l&apos;acquisto da parte di chiunque.
	</notification>
	<notification name="AvatarRezNotification">
		( in esistenza da [EXISTENCE] secondi )
Nuvola avatar &apos;[NAME]&apos; dileguata dopo [TIME] secondi.
	</notification>
	<notification name="AvatarRezSelfBakedDoneNotification">
		( in esistenza da [EXISTENCE] secondi )
Baking dei vestiti terminato dopo [TIME] secondi.
	</notification>
	<notification name="AvatarRezSelfBakedUpdateNotification">
		( in esistenza da [EXISTENCE] secondi )
Hai inviato un aggiornamento al tuo aspetto dopo [TIME] secondi.
[STATUS]
	</notification>
	<notification name="AvatarRezCloudNotification">
		( presente da [EXISTENCE] secondi )
Avatar &apos;[NAME]&apos; trasformato in nuvola.
	</notification>
	<notification name="AvatarRezArrivedNotification">
		( presente da [EXISTENCE] secondi )
È comparso l&apos;avatar &apos;[NAME]&apos;.
	</notification>
	<notification name="AvatarRezLeftCloudNotification">
		( presente da [EXISTENCE] secondi )
Avatar &apos;[NAME]&apos; partito dopo [TIME] secondi sotto forma di nuvola.
	</notification>
	<notification name="AvatarRezEnteredAppearanceNotification">
		( presente da [EXISTENCE] secondi )
Avatar &apos;[NAME]&apos; è entrato nella modalità aspetto.
	</notification>
	<notification name="AvatarRezLeftAppearanceNotification">
		( presente da [EXISTENCE] secondi )
Avatar &apos;[NAME]&apos; ha lasciato la modalità aspetto.
	</notification>
	<notification name="NoConnect">
		Ci sono problemi di connessione tramite [PROTOCOL] [HOSTID].
Ti consigliamo di controllare le tue impostazioni di rete e della firewall.
		<usetemplate name="okbutton" yestext="OK"/>
	</notification>
	<notification name="NoVoiceConnect">
		A causa di problemi di connessione al server vocale

[HOSTID]

le comunicazioni tramite voce non saranno disponibili.
Ti consigliamo di controllare le tue impostazioni di rete e della firewall.
		<usetemplate name="okbutton" yestext="OK"/>
	</notification>
	<notification name="AvatarRezLeftNotification">
		( presente da [EXISTENCE] secondi )
Avatar &apos;[NAME]&apos; è partito completamente caricato.
	</notification>
	<notification name="AvatarRezSelfBakedTextureUploadNotification">
		( In esistenza da [EXISTENCE] secondi)
Hai caricato una texture [RESOLUTION] completata per &apos;[BODYREGION]&apos; dopo [TIME] secondi.
	</notification>
	<notification name="AvatarRezSelfBakedTextureUpdateNotification">
		( In esistenza da [EXISTENCE] secondi)
Hai aggiornato localmente una texture [RESOLUTION] completata per &apos;[BODYREGION]&apos; dopo [TIME] secondi.
	</notification>
	<notification name="LivePreviewUnavailable">
		Non possiamo mostrare un&apos;anteprima di questa texture perché non ne è consentita la copia e/o il trasferimento.
		<usetemplate ignoretext="Avvisami se la modalità Anteprima dal vivo non è disponibile per texture per cui non è consentita la copia e/o il trasferimento." name="okignore" yestext="OK"/>
	</notification>
	<notification name="ConfirmLeaveCall">
		Sei sicuro di volere uscire dalla chiamata?
		<usetemplate ignoretext="Conferma prima di uscire dalla chiamata" name="okcancelignore" notext="No" yestext="Sì"/>
	</notification>
	<notification name="ConfirmMuteAll">
		Hai scelto di disattivare l&apos;audio di tutti i partecipanti alla chiamata di gruppo.
In questo modo verrà disattivato l&apos;audio anche di tutti i residenti che si
uniscono alla chiamata in un secondo momento, anche dopo che tu ti fossi scollegato.

Disattiva audio di tutti?
		<usetemplate ignoretext="Conferma prima di disattivare l&apos;audio di tutti i partecipanti alla chiamata di gruppo" name="okcancelignore" notext="Annulla" yestext="OK"/>
	</notification>
	<notification label="Chat" name="HintChat">
		Per partecipare alla conversazione, digita nel campo chat in basso.
	</notification>
	<notification label="Alzati" name="HintSit">
		Per alzarti ed uscire dalla posizione seduta, clicca sul pulsante Alzati.
	</notification>
	<notification label="Parla" name="HintSpeak">
		Clicca sul pulsante Parla per attivare o disattivare il microfono.

Clicca sul tasto freccia su per visualizzare il pannello di controllo voce.

Se nascondi il tasto Parla viene disattivata la funzione voce.
	</notification>
	<notification label="Esplora il mondo" name="HintDestinationGuide">
		La Guida alle destinazioni contiene migliaia di nuovi luoghi da scoprire. Seleziona una destinazione e scegli Teleport per iniziare a esplorare.
	</notification>
	<notification label="Pannello laterale" name="HintSidePanel">
		Nel pannello laterale puoi acccedere rapidamente all&apos;inventario, ai vestiti, ai profili e ad altro ancora.
	</notification>
	<notification label="Movimento" name="HintMove">
		Per camminare o correre, apri il pannello Sposta e usa le frecce direzionali per spostarti. Puoi anche usare le frecce direzionali sulla tastiera del computer.
	</notification>
	<notification label="" name="HintMoveClick">
		1. Clicca per camminare
Clicca dovunque sul terreno per camminare verso quella posizione.

2. Clicca e trascina per ruotare la visuale
Clicca e trascina dovunque nel mondo per ruotare la visuale
	</notification>
	<notification label="Nome visualizzato" name="HintDisplayName">
		Imposta qui il tuo nome visualizzato personalizzabile. È in aggiunta al tuo nome utente, che non può essere cambiato. Nelle preferenze puoi anche cambiare il modo in cui vedi i nomi degli altri.
	</notification>
	<notification label="Visuale" name="HintView">
		Per cambiare la visuale della fotocamera, usa i controlli Ruota visuale e Panoramica. Ripristina la visuale premendo il tasto Esc o camminando.
	</notification>
	<notification label="Inventario" name="HintInventory">
		Trova oggetti nel tuo inventario. I più recenti si trovano nella scheda Elementi recenti.
	</notification>
	<notification label="Hai dollari Linden!" name="HintLindenDollar">
		Ecco il saldo attuale in L$. Clicca su Acquista L$ per acquistare altri dollari Linden.
	</notification>
	<notification name="LowMemory">
		L&apos;allocazione di memoria è quasi esaurita. Alcune funzioni di SL sono state disattivate per evitare un crash. Chiudi le altre applicazioni. Se il problema persiste, riavvia SL.
	</notification>
	<notification name="ForceQuitDueToLowMemory">
		SL verrà interrotto tra 30 secondi a causa di spazio di memoria insufficiente.
	</notification>
	<notification name="PopupAttempt">
		Non è stato possibile aprire una finestra pop-up.
		<form name="form">
			<ignore name="ignore" text="Attiva tutti i pop-up"/>
			<button name="open" text="Apri finestra pop-up"/>
		</form>
	</notification>
	<notification name="SOCKS_NOT_PERMITTED">
		Il proxy SOCKS 5 &quot;[HOST]:[PORT]&quot; ha rifiutato il collegamento, che non è consentito dalle regole.
		<usetemplate name="okbutton" yestext="OK"/>
	</notification>
	<notification name="SOCKS_CONNECT_ERROR">
		Il proxy SOCKS 5 &quot;[HOST]:[PORT]&quot; ha rifiutato il collegamento. Non è stato possibile aprire il canale TCP.
		<usetemplate name="okbutton" yestext="OK"/>
	</notification>
	<notification name="SOCKS_NOT_ACCEPTABLE">
		Il proxy SOCKS 5 &quot;[HOST]:[PORT]&quot; ha rifiutato il sistema di autenticazione selezionato.
		<usetemplate name="okbutton" yestext="OK"/>
	</notification>
	<notification name="SOCKS_AUTH_FAIL">
		Il proxy SOCKS 5 &quot;[HOST]:[PORT]&quot; ha indicato che le credenziali non sono valide.
		<usetemplate name="okbutton" yestext="OK"/>
	</notification>
	<notification name="SOCKS_UDP_FWD_NOT_GRANTED">
		Il proxy SOCKS 5 &quot;[HOST]:[PORT]&quot; ha rifiutato la richiesta associata UDP.
		<usetemplate name="okbutton" yestext="OK"/>
	</notification>
	<notification name="SOCKS_HOST_CONNECT_FAILED">
		Collegamento non riuscito al server proxy SOCKS 5 &quot;[HOST]:[PORT]&quot;.
		<usetemplate name="okbutton" yestext="OK"/>
	</notification>
	<notification name="SOCKS_UNKNOWN_STATUS">
		Errore proxy sconosciuto per il server &quot;[HOST]:[PORT]&quot;.
		<usetemplate name="okbutton" yestext="OK"/>
	</notification>
	<notification name="SOCKS_INVALID_HOST">
		Indirizzo proxy SOCKS o porta &quot;[HOST]:[PORT]&quot; non validi.
		<usetemplate name="okbutton" yestext="OK"/>
	</notification>
	<notification name="SOCKS_BAD_CREDS">
		Nome utente o password SOCKS 5 non validi.
		<usetemplate name="okbutton" yestext="OK"/>
	</notification>
	<notification name="PROXY_INVALID_HTTP_HOST">
		Indirizzo proxy HTTP o porta &quot;[HOST]:[PORT]&quot; non validi.
		<usetemplate name="okbutton" yestext="OK"/>
	</notification>
	<notification name="PROXY_INVALID_SOCKS_HOST">
		Indirizzo proxy SOCKS o porta &quot;[HOST]:[PORT]&quot; non validi.
		<usetemplate name="okbutton" yestext="OK"/>
	</notification>
	<notification name="ChangeProxySettings">
		Le impostazioni proxy avranno effetto dopo il riavvio di [APP_NAME].
		<usetemplate name="okbutton" yestext="OK"/>
	</notification>
	<notification name="AuthRequest">
		Il sito &apos;&lt;nolink&gt;[HOST_NAME]&lt;/nolink&gt;&apos; nel reame &apos;[REALM]&apos; richiede un nome utente e una password.
		<form name="form">
			<input name="username" text="Nome utente"/>
			<input name="password" text="Password"/>
			<button name="ok" text="Invia"/>
			<button name="cancel" text="Annulla"/>
		</form>
	</notification>
	<notification label="" name="NoClassifieds">
		La creazione e la modifica degli annunci sono disponibili solo in modalità Avanzata. Uscire e cambiare la modalità? Sulla schermata di accesso si può selezionare la modalità.
		<usetemplate name="okcancelbuttons" notext="Non uscire" yestext="Esci"/>
	</notification>
	<notification label="" name="NoGroupInfo">
		La creazione e la modifica dei gruppi sono disponibili solo in modalità Avanzata. Uscire e cambiare la modalità? Sulla schermata di accesso si può selezionare la modalità.
		<usetemplate name="okcancelbuttons" notext="Non uscire" yestext="Esci"/>
	</notification>
	<notification label="" name="NoPlaceInfo">
		La visualizzazione del profilo del luogo è disponibile solo in modalità Avanzata. Uscire e cambiare la modalità? Sulla schermata di accesso si può selezionare la modalità.
		<usetemplate name="okcancelbuttons" notext="Non uscire" yestext="Esci"/>
	</notification>
	<notification label="" name="NoPicks">
		La creazione e la modifica dei luoghi preferiti sono disponibili solo in modalità Avanzata. Uscire e cambiare la modalità? Sulla schermata di accesso si può selezionare la modalità.
		<usetemplate name="okcancelbuttons" notext="Non uscire" yestext="Esci"/>
	</notification>
	<notification label="" name="NoWorldMap">
		La visualizzazione della mappa del mondo è disponibile solo in modalità Avanzata. Uscire e cambiare la modalità? Sulla schermata di accesso si può selezionare la modalità.
		<usetemplate name="okcancelbuttons" notext="Non uscire" yestext="Esci"/>
	</notification>
	<notification label="" name="NoVoiceCall">
		Le chiamate Voce sono disponibili solo in modalità Avanzata. Eseguire il logout e cambiare la modalità?
		<usetemplate name="okcancelbuttons" notext="Non uscire" yestext="Esci"/>
	</notification>
	<notification label="" name="NoAvatarShare">
		La condivisione è disponibile solo in modalità Avanzata. Eseguire il logout e cambiare la modalità?
		<usetemplate name="okcancelbuttons" notext="Non uscire" yestext="Esci"/>
	</notification>
	<notification label="" name="NoAvatarPay">
		Il pagamento ad altri residenti è disponibile solo in modalità Avanzata. Eseguire il logout e cambiare la modalità?
		<usetemplate name="okcancelbuttons" notext="Non uscire" yestext="Esci"/>
	</notification>
	<notification label="" name="NoInventory">
		La visualizzazione dell&apos;inventario è disponibile solo in modalità Avanzata. Eseguire il logout e cambiare la modalità?
		<usetemplate name="okcancelbuttons" notext="Non uscire" yestext="Esci"/>
	</notification>
	<notification label="" name="NoAppearance">
		L&apos;editor dell&apos;aspetto è disponibile solo in modalità Avanzata. Eseguire il logout e cambiare la modalità?
		<usetemplate name="okcancelbuttons" notext="Non uscire" yestext="Esci"/>
	</notification>
	<notification label="" name="NoSearch">
		La ricerca è disponibile solo in modalità Avanzata. Eseguire il logout e cambiare la modalità?
		<usetemplate name="okcancelbuttons" notext="Non uscire" yestext="Esci"/>
	</notification>
	<notification label="" name="ConfirmHideUI">
		Questa azione cancellerà tutte le voci di menu e i pulsanti. Per visualizzarli nuovamente cliccare ancora [SHORTCUT].
		<usetemplate ignoretext="Conferma prima di nascondere l&apos;interfaccia" name="okcancelignore" notext="Annulla" yestext="OK"/>
	</notification>
	<notification name="PathfindingLinksets_WarnOnPhantom">
		L&apos;indicatore oggetto fantasma di alcuni set collegati verrà commutato.

Vuoi continuare?
		<usetemplate ignoretext="L&apos;indicatore oggetto fantasma di alcuni set collegati verrà commutato." name="okcancelignore" notext="Annulla" yestext="OK"/>
	</notification>
	<notification name="PathfindingLinksets_MismatchOnRestricted">
		Alcuni set collegati selezionati non possono essere impostati su &apos;[REQUESTED_TYPE]&apos; a causa di limitazioni nelle autorizzazioni per i set collegati.  Questi set collegati verranno invece impostati su &apos;[RESTRICTED_TYPE]&apos;.

Vuoi continuare?
		<usetemplate ignoretext="Alcuni set collegati selezionati non possono essere impostati a causa di limitazioni nelle autorizzazioni per i set collegati." name="okcancelignore" notext="Annulla" yestext="OK"/>
	</notification>
	<notification name="PathfindingLinksets_MismatchOnVolume">
		Alcuni set collegati selezionati non possono essere impostati a &apos;[REQUESTED_TYPE]&apos; perché la forma è non-convessa.

Vuoi continuare?
		<usetemplate ignoretext="Alcuni set collegati selezionati non possono essere impostati perché la forma è non-convessa." name="okcancelignore" notext="Annulla" yestext="OK"/>
	</notification>
	<notification name="PathfindingLinksets_WarnOnPhantom_MismatchOnRestricted">
		L&apos;indicatore oggetto fantasma di alcuni set collegati verrà commutato.

Alcuni set collegati selezionati non possono essere impostati su &apos;[REQUESTED_TYPE]&apos; a causa di limitazioni nelle autorizzazioni per i set collegati.  Questi set collegati verranno invece impostati su &apos;[RESTRICTED_TYPE]&apos;.

Vuoi continuare?
		<usetemplate ignoretext="L&apos;indicatore oggetto fantasma per alcuni set collegati selezionati verrà commutato, mentre quello degli altri non può essere impostato a causa di limitazioni nelle autorizzazioni per i set collegati." name="okcancelignore" notext="Annulla" yestext="OK"/>
	</notification>
	<notification name="PathfindingLinksets_WarnOnPhantom_MismatchOnVolume">
		L&apos;indicatore oggetto fantasma di alcuni set collegati verrà commutato.

Alcuni set collegati selezionati non possono essere impostati a &apos;[REQUESTED_TYPE]&apos; perché la forma è non-convessa.

Vuoi continuare?
		<usetemplate ignoretext="L&apos;indicatore oggetto fantasma per alcuni set collegati selezionati verrà commutato, mentre quello degli altri non può essere impostato perché la forma è non-convessa." name="okcancelignore" notext="Annulla" yestext="OK"/>
	</notification>
	<notification name="PathfindingLinksets_MismatchOnRestricted_MismatchOnVolume">
		Alcuni set collegati selezionati non possono essere impostati su &apos;[REQUESTED_TYPE]&apos; a causa di limitazioni nelle autorizzazioni per i set collegati.  Questi set collegati verranno invece impostati su &apos;[RESTRICTED_TYPE]&apos;.

Alcuni set collegati selezionati non possono essere impostati a &apos;[REQUESTED_TYPE]&apos; perché la forma è non-convessa. Il tipo di utilizzo di questi set collegati non cambierà.

Vuoi continuare?
		<usetemplate ignoretext="Alcuni set collegati selezionati non possono essere impostati a causa delle limitazioni nelle autorizzazioni per il set collegato e perché la forma è non-convessa." name="okcancelignore" notext="Annulla" yestext="OK"/>
	</notification>
	<notification name="PathfindingLinksets_WarnOnPhantom_MismatchOnRestricted_MismatchOnVolume">
		L&apos;indicatore oggetto fantasma di alcuni set collegati verrà commutato.

Alcuni set collegati selezionati non possono essere impostati su &apos;[REQUESTED_TYPE]&apos; a causa di limitazioni nelle autorizzazioni per i set collegati.  Questi set collegati verranno invece impostati su &apos;[RESTRICTED_TYPE]&apos;.

Alcuni set collegati selezionati non possono essere impostati a &apos;[REQUESTED_TYPE]&apos; perché la forma è non-convessa. Il tipo di utilizzo di questi set collegati non cambierà.

Vuoi continuare?
		<usetemplate ignoretext="L&apos;indicatore oggetto fantasma per alcuni set collegati selezionati verrà commutato, mentre quello degli altri non può essere impostato a causa delle limitazioni nelle autorizzazioni per il set collegato e perché la forma è non-convessa." name="okcancelignore" notext="Annulla" yestext="OK"/>
	</notification>
	<notification name="PathfindingLinksets_ChangeToFlexiblePath">
		L&apos;oggetto selezionato influenza il navmesh.  Se lo si trasforma in un percorso flessibile verrà rimosso dal navmesh.
		<usetemplate ignoretext="L&apos;oggetto selezionato influenza il navmesh.  Se lo si trasforma in un percorso flessibile verrà rimosso dal navmesh." name="okcancelignore" notext="Annulla" yestext="OK"/>
	</notification>
	<global name="UnsupportedGLRequirements">
		Non sembra che tu abbia i requisiti hardware adeguati per [APP_NAME]. [APP_NAME] richiede una scheda grafica OpenGL con supporto multitexture. Se ne hai una in dotazione, accertati di avere i driver, i service pack e i patch più recenti per la scheda grafica e per il sistema operativo.

Se continui ad avere problemi, visita la pagina [SUPPORT_SITE].
	</global>
	<global name="UnsupportedCPUAmount">
		796
	</global>
	<global name="UnsupportedRAMAmount">
		510
	</global>
	<global name="UnsupportedGPU">
		- La tua scheda grafica non soddisfa i requisiti minimi.
	</global>
	<global name="UnsupportedRAM">
		- La memoria del tuo sistema non soddisfa i requisiti minimi.
	</global>
	<global name="You can only set your &apos;Home Location&apos; on your land or at a mainland Infohub.">
		Se sei proprietario di un appezzamento di terreno, puoi definirlo come la tua posizione iniziale.
In alternativa, puoi guardare sulla mappa e trovare luoghi segnalati come &quot;Infohub&quot;.
	</global>
	<global name="You died and have been teleported to your home location">
		Sei deceduto e sei stato teleportato a casa tua.
	</global>
	<notification name="LocalBitmapsUpdateFileNotFound">
		[FNAME] non è stato aggiornato perché il file non è stato più trovato.
Gli aggiornamenti futuri per questo file sono disattivati.
	</notification>
	<notification name="LocalBitmapsUpdateFailedFinal">
		[FNAME] non è stato aperto o decodificato dopo [NRETRIES] tentativi, viene considerato danneggiato.
Gli aggiornamenti futuri per questo file sono disattivati.
	</notification>
	<notification name="LocalBitmapsVerifyFail">
		Tentativo di aggiungere un file immagine [FNAME] non valido o non leggibile che non è stato possibile aprire o decodificare.
Tentativo annullato.
	</notification>
	<notification name="PathfindingReturnMultipleItems">
		Stai per restituire [NUM_ITEMS] elementi.  Vuoi continuare?
		<usetemplate ignoretext="Sei sicuro di volere restituire più oggetti?" name="okcancelignore" notext="No" yestext="Sì"/>
	</notification>
	<notification name="PathfindingDeleteMultipleItems">
		Stai per cancellare [NUM_ITEMS] elementi.  Vuoi continuare?
		<usetemplate ignoretext="Sei sicuro di volere eliminare più oggetti?" name="okcancelignore" notext="No" yestext="Sì"/>
	</notification>
</notifications><|MERGE_RESOLUTION|>--- conflicted
+++ resolved
@@ -1226,13 +1226,8 @@
 	<notification name="FirstRun">
 		L&apos;installazione di [APP_NAME] è terminata.
 
-<<<<<<< HEAD
 Se questa è la prima volta che usi [CURRENT_GRID], devi creare un account prima che tu possa effettuare l&apos;accesso.
-		<usetemplate name="okcancelbuttons" notext="Continua" yestext="Nuovo Account..."/>
-=======
-Se questa è la prima volta che usi [SECOND_LIFE], devi creare un account prima che tu possa effettuare l&apos;accesso.
 		<usetemplate name="okcancelbuttons" notext="Continua" yestext="Crea account..."/>
->>>>>>> 2206653f
 	</notification>
 	<notification name="LoginPacketNeverReceived">
 		Ci sono problemi di connessione. È possibile che ci siano problemi con la tua connessione Internet oppure sulla [SECOND_LIFE_GRID].
