--- conflicted
+++ resolved
@@ -192,10 +192,7 @@
 		</text>
 		<slider label="Attive:" name="active"/>
 		<slider label="Inattive:" name="inactive"/>
-<<<<<<< HEAD
-=======
 		<slider label="Camera / Movimento:" name="camera_movement" />
->>>>>>> 86230977
 		<text name="console_opacity">
 			Opacità console:
 		</text>
@@ -206,11 +203,6 @@
 		</text>
 		<color_swatch name="preferences_search_color" tool_tip="Scegli il colore"/>
 		<text name="area_search_beacon_color_label">
-<<<<<<< HEAD
-			Colore raggio marcatore (ad esempio, Cerca oggetti nell'area):
-		</text>
-		<color_swatch name="area_search_beacon_color" tool_tip="Scegli il colore" />
-=======
 			Colore raggio marcatore (ad es. per ricerca oggetti):
 		</text>
 		<color_swatch name="area_search_beacon_color" tool_tip="Scegli il colore" />
@@ -233,7 +225,6 @@
 			Selezione:
 		</text>
 		<color_swatch name="notecard_editor_writable_selection_color" tool_tip="Scegli il colore" />
->>>>>>> 86230977
 		<check_box name="FSScriptDialogNoTransparency" label="Finestre dialogo degli script sempre con sfondo opaco" />
 		<check_box name="FSGroupNotifyNoTransparency" label="Notizie di gruppo sempre con sfondo opaco" />
 		<check_box name="override_pie_color_checkbox" label="Reimposta colore di sfondo e opacità per menu circolare:" />
