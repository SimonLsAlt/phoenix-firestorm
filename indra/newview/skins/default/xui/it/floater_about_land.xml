<?xml version="1.0" encoding="utf-8" standalone="yes"?>
<floater name="floaterland" title="INFORMAZIONI SUL TERRENO">
	<floater.string name="maturity_icon_general">
		&quot;Parcel_PG_Dark&quot;
	</floater.string>
	<floater.string name="maturity_icon_moderate">
		&quot;Parcel_M_Dark&quot;
	</floater.string>
	<floater.string name="maturity_icon_adult">
		&quot;Parcel_R_Dark&quot;
	</floater.string>
	<floater.string name="Minutes">
		[MINUTES] minuti
	</floater.string>
	<floater.string name="Minute">
		minuto
	</floater.string>
	<floater.string name="Seconds">
		[SECONDS] secondi
	</floater.string>
	<floater.string name="Remaining">
		rimanenti
	</floater.string>
	<tab_container name="landtab">
		<panel label="GENERALE" name="land_general_panel">
			<panel.string name="new users only">
				Soltanto nuovi residenti
			</panel.string>
			<panel.string name="anyone">
				A chiunque
			</panel.string>
			<panel.string name="area_text">
				Area
			</panel.string>
			<panel.string name="area_size_text">
				[AREA] m²
			</panel.string>
			<panel.string name="auction_id_text">
				Asta n.: [ID]
			</panel.string>
			<panel.string name="need_tier_to_modify">
				Devi confermare l&apos;acquisto prima di poter modificare il terreno.
			</panel.string>
			<panel.string name="group_owned_text">
				(Posseduta dal gruppo)
			</panel.string>
			<panel.string name="profile_text">
				Profilo...
			</panel.string>
			<panel.string name="info_text">
				Info...
			</panel.string>
			<panel.string name="public_text">
				(pubblica)
			</panel.string>
			<panel.string name="none_text">
				(nessuno)
			</panel.string>
			<panel.string name="sale_pending_text">
				(vendita in corso)
			</panel.string>
			<panel.string name="no_selection_text">
				Nessun appezzamento selezionato.
Vai al menu Mondo &gt; Informazioni sul terreno oppure seleziona un altro appezzamento per vederne i dettagli.
			</panel.string>
			<panel.string name="time_stamp_template">
				[wkday,datetime,local] [day,datetime,local] [mth,datetime,local] [hour,datetime,local]:[min,datetime,local]:[second,datetime,local] [year,datetime,local]
			</panel.string>
			<text name="Name:">
				Nome:
			</text>
			<text name="Description:">
				Descrizione:
			</text>
			<text name="LandType">
				Tipo:
			</text>
			<text name="LandTypeText">
				Mainland / Homestead
			</text>
			<text name="ContentRating" width="115">
				Categoria di accesso:
			</text>
			<text name="ContentRatingText">
				Adulti
			</text>
			<text name="Owner:">
				Proprietario:
			</text>
			<text name="OwnerText" width="227">
				Loading...
			</text>
			<text name="Group:">
				Gruppo:
			</text>
			<text name="GroupText" width="227">
				Loading...
			</text>
			<button label="Imposta" name="Set..."/>
			<check_box label="Permetti cessione al gruppo" name="check deed" tool_tip="Un funzionario del gruppo può cedere questa terra al gruppo stesso cosicchè essa sarà  supportata  dalle terre del gruppo."/>
			<button label="Cedi" name="Deed..." tool_tip="Puoi solo offrire terra se sei un funzionario del gruppo selezionato."/>
			<check_box label="Il proprietario fa un contributo con la cessione" name="check contrib" tool_tip="Quando la terra è ceduta al gruppo, il proprietario precedente contribuisce con abbastanza allocazione di terra per supportarlo."/>
			<text name="For Sale:">
				In vendita:
			</text>
			<text name="Not for sale.">
				Non in vendita.
			</text>
			<text name="For Sale: Price L$[PRICE].">
				Prezzo: [PRICE][CUR] ([PRICE_PER_SQM][CUR]/m²).
			</text>
			<text name="SalePending" width="321"/>
			<button bottom="-242" label="Vendi la terra..." label_selected="Vendi la terra..." name="Sell Land..."/>
			<text name="For sale to">
				In vendita a: [BUYER]
			</text>
			<text name="Sell with landowners objects in parcel.">
				Gli oggetti sono inclusi nella vendita.
			</text>
			<text name="Selling with no objects in parcel.">
				Gli oggetti non sono inclusi nella vendita.
			</text>
			<button font="SansSerifSmall" label="Annulla la vendita del terreno" label_selected="Annulla la vendita del terreno" name="Cancel Land Sale"/>
			<text name="Claimed:" width="115">
				Presa in possesso il:
			</text>
			<text name="DateClaimText">
				Tue Aug 15 13:47:25 2006
			</text>
			<text name="PriceLabel">
				Area:
			</text>
			<text name="PriceText" width="140">
				4048 m²
			</text>
			<text name="Traffic:">
				Traffico:
			</text>
			<text name="DwellText" width="140">
				Caricamento in corso...
			</text>
			<button label="Acquista il terreno..." label_selected="Acquista il terreno..." left="130" name="Buy Land..." width="125"/>
			<button label="Vendita Linden" name="Linden Sale..." tool_tip="La terra deve essere di proprietà, con contenuto impostato, e non già messa all&apos;asta."/>
			<button label="Informazioni script" name="Scripts..."/>
			<button label="Acquista per il gruppo" name="Buy For Group..."/>
			<button label="Compra Pass..." label_selected="Compra Pass..." left="130" name="Buy Pass..." tool_tip="Un pass ti da un accesso temporaneo in questo territorio." width="125"/>
			<button label="Abbandona la terra" name="Abandon Land..."/>
			<button label="Reclama la terra" name="Reclaim Land..."/>
		</panel>
		<panel label="REGOLAMENTO" name="land_covenant_panel">
			<panel.string name="can_resell">
				La terra acquistata in questa regione può essere rivenduta.
			</panel.string>
			<panel.string name="can_not_resell">
				La terra acquistata in questa regione non può essere rivenduta.
			</panel.string>
			<panel.string name="can_change">
				La terra acquistata in questa regione può essere unita
o suddivisa.
			</panel.string>
			<panel.string name="can_not_change">
				La terra acquistata in questa regione non può essere unita
o suddivisa.
			</panel.string>
			<text name="estate_section_lbl">
				Proprietà:
			</text>
			<text name="estate_name_text">
				Continente
			</text>
			<text name="estate_owner_lbl">
				Proprietario:
			</text>
			<text name="estate_owner_text">
				(nessuno)
			</text>
			<text_editor name="covenant_editor">
				Non c&apos;è nessun regolamento imposto in questa regione.
			</text_editor>
			<text name="covenant_timestamp_text">
				Ultima modifica Wed Dec 31 16:00:00 1969
			</text>
			<text name="region_section_lbl">
				Regione:
			</text>
			<text left="125" name="region_name_text">
				leyla
			</text>
			<text name="region_landtype_lbl">
				Tipo:
			</text>
			<text left="125" name="region_landtype_text">
				Mainland / Homestead
			</text>
			<text name="region_maturity_lbl" width="115">
				Categoria di accesso:
			</text>
			<text left="125" name="region_maturity_text">
				Adulti
			</text>
			<text name="resellable_lbl">
				Rivendita:
			</text>
			<text name="resellable_clause">
				La terra in questa regione non può essere rivenduta.
			</text>
			<text name="changeable_lbl">
				Suddividi:
			</text>
			<text name="changeable_clause">
				La terra in questa regione non può essere unita/suddivisa.
			</text>
		</panel>
		<panel label="OGGETTI" name="land_objects_panel">
			<panel.string name="objects_available_text">
				[COUNT] dei [MAX] ([AVAILABLE] disponibili)
			</panel.string>
			<panel.string name="objects_deleted_text">
				[COUNT] dei [MAX] ([DELETED] saranno cancellati)
			</panel.string>
			<text name="parcel_object_bonus">
				Fattore bonus degli oggetti della regione: [BONUS]
			</text>
			<text name="Simulator primitive usage:">
				Capacità regione:
			</text>
			<text name="objects_available">
				[COUNT] dei [MAX] ([AVAILABLE] dsponibili)
			</text>
			<text name="Primitives parcel supports:">
				Capacità lotto di terreno:
			</text>
			<text name="object_contrib_text">
				[COUNT]
			</text>
			<text name="Primitives on parcel:">
				Impatto lotto di terreno:
			</text>
			<text name="total_objects_text">
				[COUNT]
			</text>
			<text name="Owned by parcel owner:">
				Posseduti dal proprietario:
			</text>
			<text name="owner_objects_text">
				[COUNT]
			</text>
			<button label="Mostra" label_selected="Mostra" name="ShowOwner"/>
			<button label="Restituisci" name="ReturnOwner..." tool_tip="Restituisci gli oggetti ai loro proprietari."/>
			<text name="Set to group:">
				Imposta al gruppo:
			</text>
			<text name="group_objects_text">
				[COUNT]
			</text>
			<button label="Mostra" label_selected="Mostra" name="ShowGroup"/>
			<button label="Restituisci" name="ReturnGroup..." tool_tip="Restituisci gli oggetti ai loro proprietari."/>
			<text name="Owned by others:">
				Posseduti da altri:
			</text>
			<text name="other_objects_text">
				[COUNT]
			</text>
			<button label="Mostra" label_selected="Mostra" name="ShowOther"/>
			<button label="Restituisci" name="ReturnOther..." tool_tip="Restituisci gli oggetti ai loro proprietari."/>
			<text name="Selected / sat upon:">
				Selezionati / sui quali sei sopra:
			</text>
			<text name="selected_objects_text">
				[COUNT]
			</text>
			<text name="Autoreturn">
				Restituzione automatica degli oggetti di altri residenti (minuti, 0 per disattivarla):
			</text>
			<line_editor name="clean other time"/>
			<text name="Object Owners:">
				Proprietari degli oggetti:
			</text>
			<button label="Aggiorna Elenco" label_selected="Aggiorna Elenco" name="Refresh List" tool_tip="Refresh Object List"/>
			<button label="Restituisci oggetti..." label_selected="Restituisci oggetti..." name="Return objects..."/>
			<name_list name="owner list">
				<name_list.columns label="Tipo" name="type"/>
				<name_list.columns label="Nome" name="name"/>
				<name_list.columns label="Conta" name="count"/>
				<name_list.columns label="Più recenti" name="mostrecent"/>
			</name_list>
		</panel>
		<panel label="OPZIONI" name="land_options_panel">
			<panel.string name="search_enabled_tooltip">
				Fai in modo che la gente trovi questo terreno nei risultati della ricerca.
			</panel.string>
			<panel.string name="search_disabled_small_tooltip">
				Questa opzione è disabilitata perchè questo terreno ha un&apos;area di 128 m² o inferiore.
Solamente terreni più grandi possono essere abilitati nella ricerca.
			</panel.string>
			<panel.string name="search_disabled_permissions_tooltip">
				Questa opzione è disabilitata perchè tu non puoi modificare le opzioni di questo terreno.
			</panel.string>
			<panel.string name="mature_check_mature">
				Contenuto Moderato
			</panel.string>
			<panel.string name="mature_check_adult">
				Contenuto Adulti
			</panel.string>
			<panel.string name="mature_check_mature_tooltip">
				Il contenuto o le informazioni del tuo terreno sono considerate di tipo Moderato.
			</panel.string>
			<panel.string name="mature_check_adult_tooltip">
				Il contenuto o le informazioni del tuo terreno sono considerate di tipo per Adulti.
			</panel.string>
			<panel.string name="landing_point_none">
				(nessuno)
			</panel.string>
			<panel.string name="push_restrict_text">
				Nessuna spinta
			</panel.string>
			<panel.string name="push_restrict_region_text">
				Nessuna spinta (Impostazione regionale)
			</panel.string>
			<panel.string name="see_avs_text">
				Gli avatar in altri lotti possono vedere
			</panel.string>
			<text name="allow_label">
				Permetti ad altri residenti di:
			</text>
			<text name="allow_label0">
				Vola:
			</text>
			<check_box label="Tutti" name="check fly" tool_tip="Se spuntato, gli altri residenti potranno volare sul tuo terreno. Se non spuntato, potranno solamente arrivare in volo o sorvolare il terreno."/>
			<text name="allow_label2">
				Creare oggetti:
			</text>
			<check_box label="Tutti i residenti" name="edit objects check"/>
			<check_box label="Gruppo" name="edit group objects check"/>
			<text name="allow_label3">
				Immissione oggetti:
			</text>
			<check_box label="Tutti i residenti" name="all object entry check"/>
			<check_box label="Gruppo" name="group object entry check"/>
			<text name="allow_label4">
				Avere script attivi:
			</text>
			<check_box label="Tutti i residenti" name="check other scripts"/>
			<check_box label="Gruppo" name="check group scripts"/>
			<check_box label="Sicuro (senza danno)" name="check safe" tool_tip="Se spuntato, imposta il terreno su &apos;sicuro&apos;, disabilitando i danni da combattimento. Se non spuntato, viene abilitato il combattimento con danni."/>
			<check_box label="Nessuna spinta" name="PushRestrictCheck" tool_tip="Previeni i colpi. Selezionare questa opzione può essere utile per prevenire comportamenti dannosi sul tuo terreno."/>
			<check_box label="Mostra luogo nella ricerca (30 [CUR]/settimana)" name="ShowDirectoryCheck" tool_tip="Consenti che il lotto sia visto nei risultati di ricerca"/>
			<combo_box name="land category with adult">
				<combo_box.item label="Tutte le categorie" name="item0"/>
				<combo_box.item label="Luogo dei Linden" name="item1"/>
				<combo_box.item label="Adulti" name="item2"/>
				<combo_box.item label="Arte e cultura" name="item3"/>
				<combo_box.item label="Affari" name="item4"/>
				<combo_box.item label="Istruzione" name="item5"/>
				<combo_box.item label="Gioco" name="item6"/>
				<combo_box.item label="Divertimento" name="item7"/>
				<combo_box.item label="Accoglienza nuovi residenti" name="item8"/>
				<combo_box.item label="Parchi &amp; Natura" name="item9"/>
				<combo_box.item label="Residenziale" name="item10"/>
				<combo_box.item label="Shopping" name="item11"/>
				<combo_box.item label="Affitto" name="item13"/>
				<combo_box.item label="Altro" name="item12"/>
			</combo_box>
			<combo_box name="land category">
				<combo_box.item label="Tutte le categorie" name="item0"/>
				<combo_box.item label="Luogo dei Linden" name="item1"/>
				<combo_box.item label="Arte &amp; Cultura" name="item3"/>
				<combo_box.item label="Affari" name="item4"/>
				<combo_box.item label="Educazione" name="item5"/>
				<combo_box.item label="Gioco" name="item6"/>
				<combo_box.item label="Divertimento" name="item7"/>
				<combo_box.item label="Accoglienza nuovi residenti" name="item8"/>
				<combo_box.item label="Parchi &amp; Natura" name="item9"/>
				<combo_box.item label="Residenziale" name="item10"/>
				<combo_box.item label="Shopping" name="item11"/>
				<combo_box.item label="Affitto" name="item13"/>
				<combo_box.item label="Altro" name="item12"/>
			</combo_box>
			<check_box label="Contenuti di tipo Moderato" name="MatureCheck" tool_tip=" "/>
			<text name="Snapshot:">
				Fotografia:
			</text>
			<texture_picker label="" name="snapshot_ctrl" tool_tip="Clicca per scegliere una immagine"/>
			<text name="allow_label5">
				Gli avatar su altri lotti possono vedere gli avatar su questo lotto e chattare con loro
			</text>
			<check_box label="Vedi avatar" name="SeeAvatarsCheck" tool_tip="Consente ad avatar in altri lotti di vedere e chattare con avatar in questo lotto e viceversa."/>
			<text name="landing_point">
				Punto di atterraggio: [LANDING]
			</text>
			<button label="Imposta" label_selected="Imposta" name="Set" tool_tip="Imposta il punto di atterraggio dove arrivano i visitatori. Impostalo nel punto dove si trova il tuo avatar in questo terreno." width="60"/>
			<button label="Elimina" label_selected="Elimina" left="301" name="Clear" tool_tip="Elimina punto di atterraggio." width="60"/>
			<text name="Teleport Routing: ">
				Rotte dei teleport:
			</text>
			<combo_box name="landing type" tool_tip="Rotte dei teleport -- seleziona come vuoi organizzare i teleport nella tua terra." width="140">
				<combo_box.item label="Bloccati" name="Blocked"/>
				<combo_box.item label="Punto di atterraggio" name="LandingPoint"/>
				<combo_box.item label="Ovunque" name="Anywhere"/>
			</combo_box>
		</panel>
		<panel label="MEDIA" name="land_media_panel">
			<text name="with media:" width="85">
				Tipo di Media:
			</text>
			<combo_box left="97" name="media type" tool_tip="Specifica se l&apos;Url è un video, una pagina web, o un altro tipo di media"/>
			<text name="at URL:" width="85">
				Home Page:
			</text>
			<line_editor left="97" name="media_url"/>
			<button label="Imposta" name="set_media_url"/>
			<text name="Description:">
				Descrizione:
			</text>
			<line_editor left="97" name="url_description" tool_tip="Testo che appare vicino al bottone play/carica"/>
			<text name="Media texture:">
				Cambia
Texture:
			</text>
			<texture_picker label="" left="97" name="media texture" tool_tip="Clicca per scegliere un&apos;immagine"/>
			<text name="replace_texture_help" width="285">
				Gli oggetti che utilizzano questa texture mostreranno il video o la pagina web dopo aver cliccato sulla freccia di riproduzione.  Seleziona la miniatura per scegliere una texture diversa.
			</text>
			<check_box label="Auto ridimensiona" left="94" name="media_auto_scale" tool_tip="Spuntando questa opzione, nell&apos;appezzamento il contenuto media si ridimensionerà automaticamente. Potrebbe darsi che appaia un po&apos; più lento e che diminuisca la qualità visiva ma nessun altro riadattamento o allineamento della texture sarà necessario."/>
			<text left="99" name="media_size" tool_tip="Aumenta grandezza per far vedere meglio i media web, lascia a 0 per impostare il default." width="120">
				Grandezza Media:
			</text>
			<spinner left_delta="104" name="media_size_width" tool_tip="Aumenta larghezza per far vedere meglio i media web, lascia a 0 per impostare il default."/>
			<spinner name="media_size_height" tool_tip="Aumenta altezza per far vedere meglio i media web, lascia a 0 per impostare il default."/>
			<text name="pixels">
				pixel
			</text>
			<text name="Options:">
				Opzioni
Media:
			</text>
			<check_box label="Fai ripetere il video" left="265" name="media_loop" tool_tip="Fai ripetere il video continuamente. Quando il video è finito, reinizierà dal principio."/>
		</panel>
		<panel label="SUONO" name="land_audio_panel">
			<text name="MusicURL:">
				URL musica:
			</text>
			<text name="Sound:">
				Audio:
			</text>
			<check_box label="Limita l&apos;audio per oggetti e gesture a questo lotto" name="check sound local"/>
			<text name="Avatar Sounds:">
				Suoni avatar:
			</text>
			<check_box label="Tutti" name="all av sound check"/>
			<check_box label="Gruppo" name="group av sound check"/>
			<text name="Voice settings:">
				Voce:
			</text>
			<check_box label="Attiva voce" name="parcel_enable_voice_channel"/>
			<check_box label="Attiva voce (stabilito dalla proprietà)" name="parcel_enable_voice_channel_is_estate_disabled"/>
			<check_box label="Limita il chat vocale a questo lotto" name="parcel_enable_voice_channel_local"/>
		</panel>
		<panel label="ACCESSO" name="land_access_panel">
			<panel.string name="access_estate_defined">
				(Definito dalla proprietà)
			</panel.string>
			<panel.string name="estate_override">
				Una o più di queste impostazioni sono già impostate a livello regionale
			</panel.string>
<<<<<<< HEAD
			<check_box label="Consenti l&apos;accesso pubblico (Nota: se si rimuove la selezione vengono create linee di espulsione)" name="public_access"/>
=======
			<text name="Limit access to this parcel to:">
				Accesso a questo terreno
			</text>
			<check_box label="Consenti l&apos;accesso pubblico (se si rimuove la selezione vengono create linee di espulsione)" name="public_access"/>
>>>>>>> a519e34f
			<text name="Only Allow">
				Consenti l&apos;accesso solo ai Residenti che:
			</text>
			<check_box label="Hanno informazioni di pagamento in archivio [ESTATE_PAYMENT_LIMIT]" name="limit_payment" tool_tip="Per poter visitare questo lotto i Residenti devono aver fornito informazioni di pagamento a Linden Lab.  Vedi [SUPPORT_SITE] per maggiori informazioni."/>
			<check_box label="Hanno verificato l&apos;età [ESTATE_AGE_LIMIT]" name="limit_age_verified" tool_tip="Per poter visitare questo lotto i Residenti devono aver verificato la propria età. Vedi [SUPPORT_SITE] per maggiori informazioni."/>
			<check_box label="Permetti accesso al gruppo: [GROUP]" name="GroupCheck" tool_tip="Imposta il gruppo nel pannello generale."/>
			<check_box label="Vendi pass a:" name="PassCheck" tool_tip="Permetti in questo terreno l&apos;accesso temporaneo"/>
			<combo_box name="pass_combo">
				<combo_box.item label="Chiunque" name="Anyone"/>
				<combo_box.item label="Gruppo" name="Group"/>
			</combo_box>
			<spinner label="Prezzo in [CUR]:" name="PriceSpin"/>
			<spinner label="Ore di accesso:" name="HoursSpin"/>
			<panel name="Allowed_layout_panel">
				<text label="Consenti sempre" name="AllowedText">
					Residenti consentiti
				</text>
				<name_list name="AccessList" tool_tip="([LISTED] in lista, [MAX] max)"/>
				<button label="Aggiungi" name="add_allowed"/>
				<button label="Rimuovi" label_selected="Rimuovi" name="remove_allowed"/>
			</panel>
			<panel name="Banned_layout_panel">
				<text label="Espelli" name="BanCheck">
					Residenti con divieto
				</text>
				<name_list name="BannedList" tool_tip="([LISTED] in lista, [MAX] max)"/>
				<button label="Aggiungi" name="add_banned"/>
				<button label="Rimuovi" label_selected="Rimuovi" name="remove_banned"/>
			</panel>
		</panel>
	</tab_container>
</floater><|MERGE_RESOLUTION|>--- conflicted
+++ resolved
@@ -463,14 +463,10 @@
 			<panel.string name="estate_override">
 				Una o più di queste impostazioni sono già impostate a livello regionale
 			</panel.string>
-<<<<<<< HEAD
-			<check_box label="Consenti l&apos;accesso pubblico (Nota: se si rimuove la selezione vengono create linee di espulsione)" name="public_access"/>
-=======
 			<text name="Limit access to this parcel to:">
 				Accesso a questo terreno
 			</text>
 			<check_box label="Consenti l&apos;accesso pubblico (se si rimuove la selezione vengono create linee di espulsione)" name="public_access"/>
->>>>>>> a519e34f
 			<text name="Only Allow">
 				Consenti l&apos;accesso solo ai Residenti che:
 			</text>
