<?xml version="1.0" encoding="utf-8" standalone="yes"?>
<panel label="Generale" name="general_panel">
	<text name="language_textbox">
		Lingua:
	</text>
	<combo_box name="language_combobox">
		<combo_box.item label="English" name="English"/>
		<!--<combo_box.item label="Dansk (Danese) - Beta" name="Danish"/> -->
		<combo_box.item label="Deutsch (Tedesco)" name="Deutsch(German)"/>
		<combo_box.item label="Español (Spagnolo) - Beta" name="Spanish"/>
		<combo_box.item label="Français (Francese) - Beta" name="French"/>
		<combo_box.item label="Italiano - Beta" name="Italian"/>
		<combo_box.item label="Polski (Polacco)" name="Polish"/>
		<!-- <combo_box.item label="Português (Portoghese) - Beta" name="Portugese"/> -->
		<combo_box.item label="Русский (Russo) - Beta" name="Russian"/>
		<combo_box.item label="Türkçe (Turco) - Beta" name="Turkish"/>
		<combo_box.item label="日本語 (Giapponese) - Beta" name="(Japanese)"/>
		<!-- <combo_box.item label="正體中文 (Cinese tradizionale) - Beta" name="Traditional Chinese"/> -->
	</combo_box>
	<text name="language_textbox2">
		(richiede riavvio)
	</text>
	<text name="maturity_desired_prompt">
		Accedi ai contenuti di tipo:
	</text>
	<text name="maturity_desired_textbox"/>
	<combo_box name="maturity_desired_combobox">
		<combo_box.item label="Generale, Moderato e Adulti" name="Desired_Adult"/>
		<combo_box.item label="Generale e Moderato" name="Desired_Mature"/>
		<combo_box.item label="Generale" name="Desired_PG"/>
	</combo_box>
	<text name="start_location_textbox">
		Luogo di partenza:
	</text>
	<combo_box name="start_location_combo">
		<combo_box.item label="Ultimo luogo visitato" name="MyLastLocation" tool_tip="Vai automaticamente all&apos;ultimo luogo visitato quando effettui l&apos;accesso."/>
		<combo_box.item label="Casa" name="MyHome" tool_tip="Vai automaticamente a casa quando effettui l&apos;accesso"/>
	</combo_box>
	<check_box label="Mostra nella schermata di accesso" name="show_location_checkbox"/>
	<text name="name_tags_textbox">
		Nome:
	</text>
	<radio_group name="Name_Tag_Preference" width="240">
		<radio_item label="No" name="radio"/>
		<radio_item label="Sì" name="radio2"/>
		<radio_item label="Mostra brevemente" name="radio3"/>
	</radio_group>
	<text name="RenderNameShowTime_LabelPrefix">
		(
	</text>
	<text name="RenderNameShowTime_LabelSuffix">
		secondi)
	</text>
<<<<<<< HEAD
	<check_box label="Mio nome" name="show_my_name_checkbox1"/>
	<check_box label="Nomi utente" name="show_slids" tool_tip="Mostra il nome utente, come bobsmith123"/>
	<check_box label="Titoli gruppo" name="show_all_title_checkbox1" tool_tip="Mostra titoli di gruppo, come Funzionario o Membro"/>
	<check_box label="Evidenzia amici" name="show_friends" tool_tip="Evidenzia le etichette dei nomi dei tuoi amici"/>
	<check_box label="Mostra Display Name" name="display_names_check" tool_tip="Seleziona per visualizzare i nomi in chat, IM, etichette, ecc."/>
	<check_box label="Nascondi mio titolo del gruppo" name="RenderHideGroupTitle" tool_tip="Nasconde/Mostra il proprio titolo del gruppo attivo, nel tag, a tutti e a se stesso." />
	<check_box label="I Legacy names sostituiscono i nomi utente" name="FSshow_legacyun" tool_tip="Mostra i Legacy Name (Nome Cognome) invece degli username (nome.cognome)"/>
	<check_box label="Togli 'Resident' dai nomi legacy" name="legacy_trim_check" tool_tip="Toglie 'Resident' dai nomi legacy"/>
=======
	<check_box label="Mostra il mio nome" name="show_my_name_checkbox1"/>
	<check_box label="Mostra Nome Utente" name="show_slids" tool_tip="Mostra il nome utente, come bobsmith123"/>
	<check_box label="Mostra il titolo del gruppo" name="show_all_title_checkbox1" tool_tip="Mostra titoli di gruppo, come Funzionario o Membro"/>
	<check_box label="Evidenzia amici" name="show_friends" tool_tip="Evidenzia le etichette dei nomi dei tuoi amici"/>
	<check_box label="Mostra Nome Visualizzato" name="display_names_check" tool_tip="Seleziona per visualizzare i nomi in chat, IM, etichette, ecc."/>
	<check_box label="Nascondi il mio titolo del gruppo" name="RenderHideGroupTitle" tool_tip="Nasconde/Mostra il proprio titolo del gruppo attivo, nel tag, a tutti e a se stesso." />
	<check_box label="Nome Utente in formato legacy" name="FSshow_legacyun" tool_tip="Mostra il Nome Utente in formato legacy (Nome Cognome) invece del formato username (nome.cognome)"/>
	<check_box label="Togli 'Resident' dal Nome Utente (legacy)" name="legacy_trim_check" tool_tip="Toglie 'Resident' dal Nome Utente in formato legacy"/>
>>>>>>> cb43d15c
	<check_box label="Posizione etichetta fissa" name="FSLegacyNametagPosition" tool_tip="Se attivo, l'etichetta non si muove con i movimenti della testa dell'avatar dovuti ad animazioni." />
	<check_box label="Mostra modalità autorisposta nell'etichetta" name="FSShowAutorespondInNameTag" tool_tip="Mostra nella propria etichetta se è attiva la modalità autorisposta."/>
	<check_box label="Mostra complessità avatar" name="FSTagShowARW" tool_tip="Se attivo, mostra nell'etichetta la complessità dell'avatar."/>
	<check_box label="Solo se eccessiva" name="FSTagShowTooComplexOnlyARW" tool_tip="Se attivo, mostra nell'etichetta la complessità solo se l'avatar è troppo complesso ed è mostrato come pupazzo (JellyDoll)."/>
	<check_box label="Mostra propria complessità" name="FSTagShowOwnARW" tool_tip="Se attivo, mostra nella propria etichetta la complessità attuale."/>
	<text name="title_afk_text">
		Pausa assenza:
	</text>
	<text name="title_afk_quit_text" left_pad="40">
		Uscita per assenza dopo:
	</text>
	<combo_box label="Pausa assenza:" name="afk">
		<combo_box.item label="2 minuti" name="item0"/>
		<combo_box.item label="5 minuti" name="item1"/>
		<combo_box.item label="10 minuti" name="item2"/>
		<combo_box.item label="30 minuti" name="item3"/>
		<combo_box.item label="60 minuti" name="item4"/>
		<combo_box.item label="Mai" name="item5"/>
	</combo_box>
	<combo_box label="Uscita per assenza dopo:" name="quitafk" left_pad="45">
		<combo_box.item label="2 minuti" name="item0"/>
		<combo_box.item label="5 minuti" name="item1"/>
		<combo_box.item label="10 minuti" name="item2"/>
		<combo_box.item label="30 minuti" name="item3"/>
		<combo_box.item label="Mai" name="item4"/>
	</combo_box>
	<check_box name="AvatarSitOnAway" label="Siedi quando assente"/>
	<text name="text_box3">
		I messaggi per Non disponibile e Autorisposta si trovano in Riservatezza/Autorisposte.
	</text>
</panel><|MERGE_RESOLUTION|>--- conflicted
+++ resolved
@@ -51,16 +51,6 @@
 	<text name="RenderNameShowTime_LabelSuffix">
 		secondi)
 	</text>
-<<<<<<< HEAD
-	<check_box label="Mio nome" name="show_my_name_checkbox1"/>
-	<check_box label="Nomi utente" name="show_slids" tool_tip="Mostra il nome utente, come bobsmith123"/>
-	<check_box label="Titoli gruppo" name="show_all_title_checkbox1" tool_tip="Mostra titoli di gruppo, come Funzionario o Membro"/>
-	<check_box label="Evidenzia amici" name="show_friends" tool_tip="Evidenzia le etichette dei nomi dei tuoi amici"/>
-	<check_box label="Mostra Display Name" name="display_names_check" tool_tip="Seleziona per visualizzare i nomi in chat, IM, etichette, ecc."/>
-	<check_box label="Nascondi mio titolo del gruppo" name="RenderHideGroupTitle" tool_tip="Nasconde/Mostra il proprio titolo del gruppo attivo, nel tag, a tutti e a se stesso." />
-	<check_box label="I Legacy names sostituiscono i nomi utente" name="FSshow_legacyun" tool_tip="Mostra i Legacy Name (Nome Cognome) invece degli username (nome.cognome)"/>
-	<check_box label="Togli 'Resident' dai nomi legacy" name="legacy_trim_check" tool_tip="Toglie 'Resident' dai nomi legacy"/>
-=======
 	<check_box label="Mostra il mio nome" name="show_my_name_checkbox1"/>
 	<check_box label="Mostra Nome Utente" name="show_slids" tool_tip="Mostra il nome utente, come bobsmith123"/>
 	<check_box label="Mostra il titolo del gruppo" name="show_all_title_checkbox1" tool_tip="Mostra titoli di gruppo, come Funzionario o Membro"/>
@@ -69,7 +59,6 @@
 	<check_box label="Nascondi il mio titolo del gruppo" name="RenderHideGroupTitle" tool_tip="Nasconde/Mostra il proprio titolo del gruppo attivo, nel tag, a tutti e a se stesso." />
 	<check_box label="Nome Utente in formato legacy" name="FSshow_legacyun" tool_tip="Mostra il Nome Utente in formato legacy (Nome Cognome) invece del formato username (nome.cognome)"/>
 	<check_box label="Togli 'Resident' dal Nome Utente (legacy)" name="legacy_trim_check" tool_tip="Toglie 'Resident' dal Nome Utente in formato legacy"/>
->>>>>>> cb43d15c
 	<check_box label="Posizione etichetta fissa" name="FSLegacyNametagPosition" tool_tip="Se attivo, l'etichetta non si muove con i movimenti della testa dell'avatar dovuti ad animazioni." />
 	<check_box label="Mostra modalità autorisposta nell'etichetta" name="FSShowAutorespondInNameTag" tool_tip="Mostra nella propria etichetta se è attiva la modalità autorisposta."/>
 	<check_box label="Mostra complessità avatar" name="FSTagShowARW" tool_tip="Se attivo, mostra nell'etichetta la complessità dell'avatar."/>
