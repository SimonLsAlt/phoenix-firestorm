--- conflicted
+++ resolved
@@ -4,10 +4,6 @@
 		Lingua:
 	</text>
 	<combo_box name="language_combobox">
-<<<<<<< HEAD
-		<combo_box.item label="Lingua di sistema" name="System Default Language"/>
-=======
->>>>>>> 344a3a04
 		<combo_box.item label="English" name="English"/>
 		<!--<combo_box.item label="Dansk (Danese) - Beta" name="Danish"/> -->
 		<combo_box.item label="Deutsch (Tedesco)" name="Deutsch(German)"/>
