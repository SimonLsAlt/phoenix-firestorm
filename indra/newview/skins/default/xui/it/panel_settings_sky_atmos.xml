<?xml version="1.0" encoding="utf-8" standalone="yes"?>
<panel label="Atmosfera e Illuminazione" name="panel_settings_sky_atmos">
<<<<<<< HEAD
=======
	<string name="hdr_string">
		Scala HDR:
	</string>
	<string name="brightness_string">
		Luminosità:
	</string>
	<string name="hdr_tooltip">
		Intensità degli effetti luminosi, come i cieli realistici e l'esposizione dinamica. 1.0 è l'impostazione predefinita, 0 è disattivata, i valori tra 0 e 1 mescolano l'ambiente con HDR.
	</string>
>>>>>>> bb984bee
	<layout_stack name="main_ls">
		<layout_panel name="top_lp">
			<text name="ambient_color_label">
				Colore ambiente:
			</text>
			<text name="blue_horizon_label">
				Orizzonte blu:
			</text>
			<text name="blue_density_label">
				Densità blu:
			</text>
		</layout_panel>
		<layout_panel name="bottom_lp">
			<layout_stack name="atmosphere1">
				<layout_panel name="left_lp">
					<text name="haze_horizon_label">
						Orizzonte foschia:
					</text>
					<text name="haze_density_label">
						Densità foschia:
					</text>
					<text name="moisture_level_label">
						Livello umidità:
					</text>
					<text name="droplet_radius_label">
						Raggio goccioline:
					</text>
					<text name="ice_level_label">
						Livello ghiaccio:
					</text>
				</layout_panel>
				<layout_panel name="right_lp">
					<text name="density_multiplier_label">
						Moltiplic. densità:
					</text>
					<text name="distance_multiplier_label">
						Moltiplic. distanza:
					</text>
					<text name="maximum_altitude_label">
						Altitud. massima:
					</text>
<<<<<<< HEAD
					<text name="scene_gamma_label">
						Gamma scena:
=======
					<text name="probe_ambiance_label" tool_tip="Intensità dell'irraggiamento. Se diverso da zero, abilita il modello di illuminazione HDR." >
						Ambiente sonda di riflessione (HDR):
					</text>
					<slider name="probe_ambiance" tool_tip="Intensità dell'illuminazione indiretta basata sull'ambiente. A zero la scala HDR diventa luminosità." />
					<text name="scene_gamma_label">
						Luminosità:
>>>>>>> bb984bee
					</text>
				</layout_panel>
			</layout_stack>
		</layout_panel>
	</layout_stack>
</panel><|MERGE_RESOLUTION|>--- conflicted
+++ resolved
@@ -1,7 +1,5 @@
 <?xml version="1.0" encoding="utf-8" standalone="yes"?>
 <panel label="Atmosfera e Illuminazione" name="panel_settings_sky_atmos">
-<<<<<<< HEAD
-=======
 	<string name="hdr_string">
 		Scala HDR:
 	</string>
@@ -11,7 +9,6 @@
 	<string name="hdr_tooltip">
 		Intensità degli effetti luminosi, come i cieli realistici e l'esposizione dinamica. 1.0 è l'impostazione predefinita, 0 è disattivata, i valori tra 0 e 1 mescolano l'ambiente con HDR.
 	</string>
->>>>>>> bb984bee
 	<layout_stack name="main_ls">
 		<layout_panel name="top_lp">
 			<text name="ambient_color_label">
@@ -53,17 +50,12 @@
 					<text name="maximum_altitude_label">
 						Altitud. massima:
 					</text>
-<<<<<<< HEAD
-					<text name="scene_gamma_label">
-						Gamma scena:
-=======
 					<text name="probe_ambiance_label" tool_tip="Intensità dell'irraggiamento. Se diverso da zero, abilita il modello di illuminazione HDR." >
 						Ambiente sonda di riflessione (HDR):
 					</text>
 					<slider name="probe_ambiance" tool_tip="Intensità dell'illuminazione indiretta basata sull'ambiente. A zero la scala HDR diventa luminosità." />
 					<text name="scene_gamma_label">
 						Luminosità:
->>>>>>> bb984bee
 					</text>
 				</layout_panel>
 			</layout_stack>
