--- conflicted
+++ resolved
@@ -16,39 +16,6 @@
 		(sconosciuto)
 	</text>
 	<radio_group name="externally_visible_radio">
-<<<<<<< HEAD
-		<radio_item label="Consenti accesso solo ai residenti e ai gruppi elencati nella scheda di Accesso" name="estate_restricted_access"/>
-		<radio_item label="Accesso libero" name="estate_public_access" />
-	</radio_group>
-	<check_box label="Hanno almeno 18 anni" name="limit_age_verified" tool_tip="Per poter visitare questa proprietà immobiliare gli utenti devono avere almeno 18 anni. Vedi [SUPPORT_SITE] per maggiori informazioni."/>
-	<check_box label="Hanno salvato le informazioni per l&apos;addebito" name="limit_payment" tool_tip="Per poter visitare questa proprietà immobiliare gli utenti devono aver fornito informazioni di pagamento a Linden Lab.  Vedi [SUPPORT_SITE] per maggiori informazioni."/>
-	<check_box label="I proprietari dei lotti possono restringere i permessi" name="parcel_access_override"/>
-	<check_box label="Permetti la chat voce" name="voice_chat_check"/>
-	<check_box label="Permetti teleport diretto" name="allow_direct_teleport"/>
-	<button label="Applica" name="apply_btn" left_delta="50"/>
-	<text name="estate_manager_label">
-		Gestori delle proprietà:
-	</text>
-	<button label="Rimuovi..." name="remove_estate_manager_btn"/>
-	<button label="Aggiungi..." name="add_estate_manager_btn"/>
-	<text name="allow_resident_label">
-		Residenti autorizzati:
-	</text>
-	<button label="Rimuovi..." name="remove_allowed_avatar_btn"/>
-	<button label="Aggiungi..." name="add_allowed_avatar_btn"/>
-	<text name="allow_group_label">
-		Gruppi autorizzati:
-	</text>
-	<button label="Rimuovi..." name="remove_allowed_group_btn"/>
-	<button label="Aggiungi..." name="add_allowed_group_btn"/>
-	<text name="ban_resident_label">
-		Residenti bloccati:
-	</text>
-	<button label="Rimuovi..." name="remove_banned_avatar_btn"/>
-	<button label="Aggiungi..." name="add_banned_avatar_btn"/>
-	<button label="Espelli residente dalla proprietà..." name="kick_user_from_estate_btn"/>
-	<button label="Manda messaggio alla proprietà..." name="message_estate_btn"/>
-=======
 		<radio_item label="Consenti accesso solo ai residenti e ai gruppi elencati nella scheda Accesso" name="estate_restricted_access"/>
 		<radio_item label="Accesso libero" name="estate_public_access" />
 	</radio_group>
@@ -61,5 +28,4 @@
 	<button label="Applica" name="apply_btn"/>
 	<button label="Manda messaggio alla proprietà" name="message_estate_btn"/>
 	<button label="Espelli utente dalla proprietà" name="kick_user_from_estate_btn"/>
->>>>>>> bb984bee
 </panel>