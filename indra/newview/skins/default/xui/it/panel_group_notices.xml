--- conflicted
+++ resolved
@@ -2,11 +2,7 @@
 <panel label="Avvisi" name="notices_tab">
 	<panel.string name="help_text">
 		Gli avvisi sono un modo veloce per comunicare in un gruppo diffondendo un messaggio e recapitando un eventuale oggetto allegato. Arrivano solo ai membri del gruppo il cui ruolo è abilitato a riceverli.
-<<<<<<< HEAD
-Puoi disattivare la ricezione degli avvisi nella linguetta Generale.
-=======
 Puoi disattivare la ricezione degli avvisi nella scheda Generale.
->>>>>>> bb984bee
 	</panel.string>
 	<panel.string name="no_notices_text">
 		Nessun avviso
@@ -25,17 +21,9 @@
 	<text name="notice_list_none_found">
 		Non trovato
 	</text>
-<<<<<<< HEAD
-	<button label="Nuovo avviso" label_selected="Crea un nuovo avviso" name="create_new_notice" tool_tip="Crea un nuovo avviso" width="105"/>
-	<button name="refresh_notices" tool_tip="Aggiorna la lista degli avvisi"/>
-	<panel label="Crea nuovo avviso" name="panel_create_new_notice">
-		<text name="lbl">
-			Crea un avviso
-=======
 	<panel label="Crea nuovo avviso" name="panel_create_new_notice">
 		<text name="lbl">
 			Crea avviso
->>>>>>> bb984bee
 		</text>
 		<text name="lbl3">
 			Oggetto:
@@ -49,29 +37,17 @@
 		<text name="drag_and_drop_help">
 			Trascina e rilascia qui l'elemento da allegare:
 		</text>
-<<<<<<< HEAD
-		<button label="Rimuovi" label_selected="Rimuovi allegato" name="remove_attachment" tool_tip="Rimuovi allegato dal tuo avviso"/>
-=======
 		<button name="remove_attachment" tool_tip="Rimuovi l'allegato dall'avviso"/>
->>>>>>> bb984bee
 		<button label="Inventario" name="open_inventory" tool_tip="Apri l&apos;inventario"/>
 		<button label="Invia" label_selected="Invia" name="send_notice"/>
 		<group_drop_target name="drop_target" tool_tip="Trascina l'allegato dal tuo inventario su questa casella per inviarlo con l'avviso. Devi avere i permessi di copia e di trasferimento sull'allegato per aggiungerlo all'avviso."/>
 	</panel>
-<<<<<<< HEAD
-	<panel label="Vedi avvisi precedenti" name="panel_view_past_notice">
-=======
 	<panel label="Visualizza avvisi archiviati" name="panel_view_past_notice">
->>>>>>> bb984bee
 		<text name="lbl6">
 			Avvisi archiviati
 		</text>
 		<text name="lbl7">
-<<<<<<< HEAD
-			Per spedire un nuovo avviso, clicca sul pulsante +
-=======
 			Per inviare un nuovo avviso, clicca sul pulsante +Nuovo avviso
->>>>>>> bb984bee
 		</text>
 		<text name="lbl8">
 			Oggetto:
@@ -82,10 +58,6 @@
 		<text name="lbl10">
 			Allegato:
 		</text>
-<<<<<<< HEAD
-		<button label="Apri l&apos;allegato" label_selected="Apri l&apos;allegato" name="open_attachment"/>
-=======
 		<button label="Apri l&apos;allegato" name="open_attachment"/>
->>>>>>> bb984bee
 	</panel>
 </panel>