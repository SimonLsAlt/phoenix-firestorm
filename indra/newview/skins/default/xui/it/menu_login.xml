--- conflicted
+++ resolved
@@ -10,35 +10,20 @@
 		<menu_item_call label="Wiki di Firestorm" name="Firestorm Wiki"/>
 		<menu_item_call label="Soluzione problemi" name="Troubleshooting"/>
 		<menu_item_call label="Guida" name="How To"/>
-<<<<<<< HEAD
-		<!-- <menu_item_call label="Quickstart" name="Quickstart"/>
-		<menu_item_call label="Knowledge Base" name="Knowledge Base"/>
-=======
 		<!-- <menu_item_call label="Knowledge Base" name="Knowledge Base"/>
->>>>>>> 86230977
 		<menu_item_call label="Wiki" name="Wiki"/>
 		<menu_item_call label="Community Forums" name="Community Forums"/>
 		<menu_item_call label="Support portal" name="Support portal"/>
 		<menu_item_call label="[SECOND_LIFE] News" name="Second Life News"/>
 		<menu_item_call label="[SECOND_LIFE] Blogs" name="Second Life Blogs"/> -->
-<<<<<<< HEAD
-		<menu_item_call label="Segnala baco" name="Report Bug"/>
-		<menu_item_call label="Info su [APP_NAME]" name="About Second Life"/>
-		<menu_item_call label="Aiuto di [APP_NAME]" name="current_grid_help_login"/>
-=======
 		<menu_item_call label="Segnala bug" name="Report Bug"/>
 		<menu_item_call label="Info su [APP_NAME]" name="About Second Life"/>
 		<menu_item_call label="Aiuto di [CURRENT_GRID]" name="current_grid_help_login"/>
->>>>>>> 86230977
 		<menu_item_call label="Info su [CURRENT_GRID]" name="current_grid_about_login"/>
 	</menu>
 	<menu_item_check label="Mostra menu Debug" name="Show Debug Menu"/>
 	<menu label="Debug" name="Debug">
-<<<<<<< HEAD
-		<menu_item_call label="Mostra impostazioni di debug" name="Debug Settings"/>
-=======
 		<menu_item_call label="Impostazioni di debug" name="Debug Settings"/>
->>>>>>> 86230977
 		<menu_item_call label="Strumento anteprima XUI" name="UI Preview Tool"/>
 		<menu label="Test interfaccia utente" name="UI Tests"/>
 		<menu_item_call label="Imposta dimensioni della finestra..." name="Set Window Size..."/>
