--- conflicted
+++ resolved
@@ -56,13 +56,6 @@
 		Versione OpenGL: [OPENGL_VERSION]
 	</string>
 	<string name="AboutSettings">
-<<<<<<< HEAD
-Versione libcurl: [LIBCURL_VERSION]
-Versione J2C Decoder: [J2C_VERSION]
-Versione Driver audio: [AUDIO_DRIVER_VERSION]
-[LIBCEF_VERSION]
-Versione server voce: [VOICE_VERSION]
-=======
 		Modalità impostata: [MODE]
 Viewer Skin: [SKIN] ([THEME])
 Dimensione finestra: [WINDOW_WIDTH] x [WINDOW_HEIGHT] px
@@ -76,6 +69,7 @@
 Ombre Attive: [ALMSTATUS]
 Memoria texture: [TEXTUREMEMORY] MB ([TEXTUREMEMORYMULTIPLIER])
 Tempo di creazione VFS (cache) (UTC): [VFS_DATE]
+	</string>
 	<string name="AboutLibs">
 API RestrainedLove: [RLV_VERSION]
 Versione di libcurl: [LIBCURL_VERSION]
@@ -84,8 +78,6 @@
 [LIBCEF_VERSION]
 Versione di LibVLC: [LIBVLC_VERSION]
 Versione server vocale: [VOICE_VERSION]
-	</string>
->>>>>>> 010bd0b2
 	</string>
 	<string name="AboutTraffic">
 		Pacchetti perduti: [PACKETS_LOST,number,0]/[PACKETS_IN,number,0] ([PACKETS_PCT,number,1]%)
