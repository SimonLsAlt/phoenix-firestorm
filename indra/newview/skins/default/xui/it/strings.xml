<?xml version="1.0" encoding="utf-8" standalone="yes"?>
<strings>
	<string name="SUPPORT_SITE">
		Portale di supporto di Firestorm
	</string>
	<string name="StartupDetectingHardware">
		Ricerca hardware...
	</string>
	<string name="StartupLoading">
		Caricamento di [APP_NAME]...
	</string>
	<string name="StartupClearingCache">
		Pulizia della cache...
	</string>
	<string name="StartupClearingTextureCache">
		Pulizia della cache texture...
	</string>
	<string name="StartupInitializingTextureCache">
		Inizializzazione della cache texture...
	</string>
	<string name="StartupRequireDriverUpdate">
		Inizializzazione grafica non riuscita. Aggiornare il driver della scheda grafica.
	</string>
	<string name="AboutCompiler">
		Generato con [COMPILER] versione [COMPILER_VERSION]
	</string>
	<string name="BuildConfig">
		Configurazione build [BUILD_CONFIG]
	</string>
	<string name="AboutPosition">
		Tu sei a [POSITION_LOCAL_0,number,1], [POSITION_LOCAL_1,number,1], [POSITION_LOCAL_2,number,1] in [REGION] che si trova su &lt;nolink&gt;[HOSTNAME]&lt;/nolink&gt;
SLURL: &lt;nolink&gt;[SLURL]&lt;/nolink&gt;
(coordinate globali [POSITION_0,number,1], [POSITION_1,number,1], [POSITION_2,number,1])
[SERVER_VERSION]
[SERVER_RELEASE_NOTES_URL]
	</string>
	<string name="AboutPositionRLVShowLoc">
		Tu sei a [REGION]
[SERVER_VERSION]
[SERVER_RELEASE_NOTES_URL]
	</string>
	<string name="AboutSystem">
		Processore (CPU): [CPU]
Memoria (Memory): [MEMORY_MB] MB (Memoria utilizzata: [USED_RAM] MB)
Concurrency: [CONCURRENCY]
Versione SO (OS Version): [OS_VERSION]
Produttore scheda grafica (Graphics Card Vendor): [GRAPHICS_CARD_VENDOR]
Scheda grafica (Graphics Card): [GRAPHICS_CARD]
Memoria scheda grafica (Graphics Card Memory): [GRAPHICS_CARD_MEMORY] MB
	</string>
	<string name="AboutDriver">
		Versione driver grafico Windows (Windows Graphics Driver Version): [GRAPHICS_DRIVER_VERSION]
	</string>
	<string name="AboutOGL">
		Versione OpenGL (OpenGL Version): [OPENGL_VERSION]
	</string>
	<string name="AboutSettings">
Modalità (Settings mode): [MODE]
Tema (Viewer Skin): [SKIN] ([THEME])
Dimensione finestra (Window size): [WINDOW_WIDTH]x[WINDOW_HEIGHT] px
Carattere (Font Used): [FONT] ([FONT_SCREEN_DPI] dpi)
Dimensione carattere (Font Size Adjustment): [FONT_SIZE] pt
Scala UI (UI Scaling): [UI_SCALE_FACTOR]
Distanza disegno (Draw distance): [DRAW_DISTANCE] m
Banda (Bandwidth): [BANDWIDTH] kbit/s
Fattore LOD (LOD factor): [LOD]
Qualità resa (Render quality): [RENDERQUALITY]
Stato illuminazione (Advanced Lighting Model): [ALMSTATUS]
	</string>
	<string name="AboutTextureMemory">
		Memoria texture (Texture memory): [TEXTUREMEMORY] MB ([TEXTUREMEMORYMULTIPLIER])
	</string>
	<string name="AboutOSXHiDPI">
		Modalità display HiDPI: [HIDPI]
	</string>
	<string name="AboutLibs">
RestrainedLove API: [RLV_VERSION]
libcurl Version: [LIBCURL_VERSION]
J2C Decoder Version: [J2C_VERSION]
Audio Driver Version: [AUDIO_DRIVER_VERSION]
[LIBCEF_VERSION]
LibVLC Version: [LIBVLC_VERSION]
Voice Server Version: [VOICE_VERSION]
	</string>
	<string name="AboutTraffic">
		Pacchetti persi: [PACKETS_LOST,number,0]/[PACKETS_IN,number,0] ([PACKETS_PCT,number,1]%)
	</string>
	<string name="AboutTime">
		[day, datetime, slt]. [month, datetime, slt] [year, datetime, slt] [hour24, datetime, slt]:[min, datetime, slt]:[second,datetime,slt] SLT
	</string>
	<string name="ErrorFetchingServerReleaseNotesURL">
		Errore nel recupero URL note rilascio versione
	</string>
	<string name="BuildConfiguration">
		Configurazione build
	</string>
	<string name="ProgressRestoring">
		Ripristino in corso...
	</string>
	<string name="ProgressChangingResolution">
		Modifica della risoluzione...
	</string>
	<string name="Fullbright">
		Luminosità massima (vers. precedente)
	</string>
	<string name="LoginInProgress">
		In connessione. [APP_NAME] può sembrare rallentata. Attendere.
	</string>
	<string name="LoginInProgressNoFrozen">
		Accesso in corso...
	</string>
	<string name="LoginAuthenticating">
		In autenticazione
	</string>
	<string name="LoginMaintenance">
		Aggiornamento account in corso...
	</string>
	<string name="LoginAttempt">
		Un precedente tentativo di accesso è fallito. Tentativo di connessione [NUMBER]
	</string>
	<string name="LoginPrecaching">
		Caricando il mondo...
	</string>
	<string name="LoginInitializingBrowser">
		Inizializzazione del browser web incorporato...
	</string>
	<string name="LoginInitializingMultimedia">
		Inizializzazione dati multimediali...
	</string>
	<string name="LoginInitializingFonts">
		Caricamento caratteri...
	</string>
	<string name="LoginVerifyingCache">
		Verifica cache (tempo previsto 60-90 secondi)...
	</string>
	<string name="LoginProcessingResponse">
		Elaborazione risposta...
	</string>
	<string name="LoginInitializingWorld">
		Inizializzazione mondo...
	</string>
	<string name="LoginDecodingImages">
		Decodifica immagini...
	</string>
	<string name="LoginInitializingQuicktime">
		Inizializzazione QuickTime...
	</string>
	<string name="LoginQuicktimeNotFound">
		QuickTime non trovato - impossibile inizializzare.
	</string>
	<string name="LoginQuicktimeOK">
		QuickTime configurato con successo.
	</string>
	<string name="LoginRequestSeedCapGrant">
		Richiesta capacità regione...
	</string>
	<string name="LoginRetrySeedCapGrant">
		Richiesta capacità regione, tentativo [NUMBER]...
	</string>
	<string name="LoginWaitingForRegionHandshake">
		In attesa della risposta della regione...
	</string>
	<string name="LoginConnectingToRegion">
		Connessione alla regione...
	</string>
	<string name="LoginDownloadingClothing">
		Caricamento vestiti...
	</string>
	<string name="InvalidCertificate">
		Il server ha inviato un certificato non valido o errato. Rivolgersi all&apos;amministratore della grid.
	</string>
	<string name="CertInvalidHostname">
		Per accedere al server è stato utilizzato un nome host non valido; controllare lo SLURL o il nome host della grid.
	</string>
	<string name="CertExpired">
		Il certificato inviato dalla grid sembra essere scaduto. Controllare l&apos;orologio del sistema o rivolgersi all&apos;amministratore della grid.
	</string>
	<string name="CertKeyUsage">
		Impossibile utilizzare per SSL il certificato inviato dal server. Rivolgersi all&apos;amministratore della grid.
	</string>
	<string name="CertBasicConstraints">
		Nella catena dei certificati del server erano presenti troppi certificati. Rivolgersi all&apos;amministratore della grid.
	</string>
	<string name="CertInvalidSignature">
		Impossibile verificare la firma del certificato inviato dal server della grid. Rivolgersi all&apos;amministratore della grid.
	</string>
	<string name="LoginFailedNoNetwork">
		Errore di rete: Non è stato possibile stabilire un collegamento, controllare la connessione.
	</string>
	<string name="LoginFailedHeader">
		Accesso non riuscito
	</string>
	<string name="Quit">
		Esci
	</string>
	<string name="AgniGridLabel">
		Grid principale di Second Life (Agni)
	</string>
	<string name="AditiGridLabel">
		Grid beta test di Second Life (Aditi)
	</string>
	<string name="LoginFailedViewerNotPermitted">
		Il viewer utilizzato non è più in grado di accedere a Second Life. Visitare questa pagina per scaricare un nuovo viewer:
https://www.firestormviewer.org/downloads/

Per maggiori informazioni, consultare le domande frequenti alla pagina:
http://secondlife.com/viewer-access-faq
	</string>
	<string name="LoginIntermediateOptionalUpdateAvailable">
		Disponibile aggiornamento facoltativo viewer: [VERSION]
	</string>
	<string name="LoginFailedRequiredUpdate">
		Aggiornamento viewer richiesto: [VERSION]
	</string>
	<string name="LoginFailedAlreadyLoggedIn">
		Questo residente ha già eseguito l&apos;accesso.
	</string>
	<string name="LoginFailedAuthenticationFailed">
		Siamo spiacenti. Il tentativo di accesso non è riuscito.
Verificare di avere inserito correttamente
  * Nome utente (come robby12 o stella.soleggiata)
  * Password
Verificare anche che il blocco delle maiuscole non sia attivato.
	</string>
	<string name="LoginFailedPasswordChanged">
		Come misura precauzionale, la password è stata cambiata.
Visitare la pagina dell&apos;account a http://secondlife.com/password
e rispondere alla domanda di sicurezza per reimpostare la password.
Ci scusiamo per l&apos;inconveniente.
	</string>
	<string name="LoginFailedPasswordReset">
		Abbiamo effettuato delle modifiche al sistema che richiedono di reimpostare la password.
Visitare la pagina del proprio account a http://secondlife.com/password
e rispondere alla domanda di sicurezza per reimpostare la password.
Ci scusiamo per l&apos;inconveniente.
	</string>
	<string name="LoginFailedEmployeesOnly">
		Second Life è chiuso temporaneamente per manutenzione.
Al momento, solo i dipendenti possono eseguire l&apos;accesso.
Visitare www.secondlife.com/status per aggiornamenti.
	</string>
	<string name="LoginFailedPremiumOnly">
		L&apos;accesso a Second Life è temporaneamente limitato per garantire che chi è nel mondo virtuale abbia la migliore esperienza possibile.

Le persone con account gratuiti non potranno accedere a Second Life durante questo periodo, per lasciare spazio alle persone che hanno pagato per Second Life.
	</string>
	<string name="LoginFailedComputerProhibited">
		Non si può accedere a Second Life da questo computer.
Se si ritiene che si tratti di un errore, contattare
support@secondlife.com.
	</string>
	<string name="LoginFailedAcountSuspended">
		Il tuo account non è accessibile fino alle
[TIME] fuso orario del Pacifico.
	</string>
	<string name="LoginFailedAccountDisabled">
		Non siamo attualmente in grado di completare la richiesta.
Contattare l&apos;assistenza Second Life alla pagina http://secondlife.com/support.
	</string>
	<string name="LoginFailedTransformError">
		Dati incompatibili rilevati durante l&apos;accesso.
Contattare support@secondlife.com.
	</string>
	<string name="LoginFailedAccountMaintenance">
		Il tuo account è in fase di piccola manutenzione.
Il tuo account non è accessibile fino alle
[TIME] fuso orario del Pacifico.
Se si ritiene che si tratti di un errore, contattare support@secondlife.com.
	</string>
	<string name="LoginFailedPendingLogoutFault">
		Errore del simulatore in seguito alla richiesta di logout.
	</string>
	<string name="LoginFailedPendingLogout">
		Il sistema sta eseguendo il logout in questo momento.
Attendere qualche minuto e riprovare l&apos;accesso.
	</string>
	<string name="LoginFailedUnableToCreateSession">
		Non è possibile creare una sessione valida.
	</string>
	<string name="LoginFailedUnableToConnectToSimulator">
		Non è possibile collegarsi a un simulatore.
	</string>
	<string name="LoginFailedRestrictedHours">
		Il tuo account può accedere a Second Life solo
tra le [START] e le [END] fuso orario del Pacifico.
Torna durante quell&apos;orario.
Se si ritiene che si tratti di un errore, contattare support@secondlife.com.
	</string>
	<string name="LoginFailedIncorrectParameters">
		Parametri errati.
Se si ritiene che si tratti di un errore, contattare support@secondlife.com.
	</string>
	<string name="LoginFailedFirstNameNotAlphanumeric">
		Il parametro Nome deve includere solo caratteri alfanumerici.
Se si ritiene che si tratti di un errore, contattare support@secondlife.com.
	</string>
	<string name="LoginFailedLastNameNotAlphanumeric">
		Il parametro Cognome deve includere solo caratteri alfanumerici.
Se si ritiene che si tratti di un errore, contattare support@secondlife.com.
	</string>
	<string name="LogoutFailedRegionGoingOffline">
		La regione sta passando allo stato non in linea.
Provare ad accedere nuovamente tra un minuto.
	</string>
	<string name="LogoutFailedAgentNotInRegion">
		L&apos;agente non è nella regione.
Provare ad accedere nuovamente tra un minuto.
	</string>
	<string name="LogoutFailedPendingLogin">
		La regione ha eseguito l&apos;accesso in un&apos;altra sessione.
Provare ad accedere nuovamente tra un minuto.
	</string>
	<string name="LogoutFailedLoggingOut">
		La regione stava eseguendo il logout della sessione precedente.
Provare ad accedere nuovamente tra un minuto.
	</string>
	<string name="LogoutFailedStillLoggingOut">
		La regione sta ancora eseguendo il logout della sessione precedente.
Provare ad accedere nuovamente tra un minuto.
	</string>
	<string name="LogoutSucceeded">
		La regione ha eseguito il logout dell&apos;ultima sessione.
Provare ad accedere nuovamente tra un minuto.
	</string>
	<string name="LogoutFailedLogoutBegun">
		La regione ha iniziato la procedura di logout.
Provare ad accedere nuovamente tra un minuto.
	</string>
	<string name="LoginFailedLoggingOutSession">
		Il sistema ha iniziato il logout dell&apos;ultima sessione.
Provare ad accedere nuovamente tra un minuto.
	</string>
<<<<<<< HEAD
=======
	<string name="LoginFailedAuthenticationMFARequired">
		Per accedere, inserisci un nuovo token dalla tua app di autenticazione multi-fattore.
Se ritieni che si tratti di un errore, contatta support@secondlife.com
	</string>
>>>>>>> cb43d15c
	<string name="AgentLostConnection">
		Questa regione sta avendo problemi. Verificare la connessione a Internet.
	</string>
	<string name="SavingSettings">
		Salvataggio delle impostazioni...
	</string>
	<string name="LoggingOut">
		Uscita...
	</string>
	<string name="ShuttingDown">
		Chiusura...
	</string>
	<string name="YouHaveBeenDisconnected">
		Sei stato scollegato dalla regione in cui ti trovavi.
	</string>
	<string name="SentToInvalidRegion">
		Sei stato indirizzato in una regione non valida.
	</string>
	<string name="TestingDisconnect">
		Verifica scollegamento viewer
	</string>
	<string name="SocialFacebookConnecting">
		Connessione a Facebook in corso...
	</string>
	<string name="SocialFacebookPosting">
		Caricamento post...
	</string>
	<string name="SocialFacebookDisconnecting">
		Disconnessione da Facebook in corso...
	</string>
	<string name="SocialFacebookErrorConnecting">
		Problemi con la connessione a Facebook
	</string>
	<string name="SocialFacebookErrorPosting">
		Problemi con la connessione a Facebook
	</string>
	<string name="SocialFacebookErrorDisconnecting">
		Problemi con la disconnessione da Facebook
	</string>
	<string name="SocialFlickrConnecting">
		Collegamento a Flickr...
	</string>
	<string name="SocialFlickrPosting">
		Pubblico...
	</string>
	<string name="SocialFlickrDisconnecting">
		Interruzione del collegamento con Flickr...
	</string>
	<string name="SocialFlickrErrorConnecting">
		Problema nel collegamento a Flickr
	</string>
	<string name="SocialFlickrErrorPosting">
		Problema nella pubblicazione su Flickr
	</string>
	<string name="SocialFlickrErrorDisconnecting">
		Problema nella chiusura del collegamento a Flickr
	</string>
	<string name="SocialTwitterConnecting">
		Collegamento a Twitter...
	</string>
	<string name="SocialTwitterPosting">
		Pubblico...
	</string>
	<string name="SocialTwitterDisconnecting">
		Interruzione del collegamento con Twitter...
	</string>
	<string name="SocialTwitterErrorConnecting">
		Problema nel collegamento a Twitter
	</string>
	<string name="SocialTwitterErrorPosting">
		Problema nella pubblicazione su Twitter
	</string>
	<string name="SocialTwitterErrorDisconnecting">
		Problema nella chiusura del collegamento a Twitter
	</string>
	<string name="BlackAndWhite">
		Bianco e nero
	</string>
	<string name="Colors1970">
		Colori anni &apos;70
	</string>
	<string name="Intense">
		Intenso
	</string>
	<string name="Newspaper">
		Giornale
	</string>
	<string name="Sepia">
		Seppia
	</string>
	<string name="Spotlight">
		Faretto
	</string>
	<string name="Video">
		Video
	</string>
	<string name="Autocontrast">
		Auto contrasto
	</string>
	<string name="LensFlare">
		Bagliore
	</string>
	<string name="Miniature">
		Miniatura
	</string>
	<string name="Toycamera">
		Toy camera
	</string>
	<string name="Antique">
		Antico
	</string>
	<string name="Badtrip">
		Bad Trip
	</string>
	<string name="Blownhighlights">
		Blown Highlights
	</string>
	<string name="Softfocus">
		Soft Focus
	</string>
	<string name="Brighten">
		Schiarisci
	</string>
	<string name="Cartoon">
		Fumetto
	</string>
	<string name="Darken">
		Scurisci
	</string>
	<string name="Edges">
		Glowing Edges
	</string>
	<string name="Focus">
		Centra fuoco
	</string>
	<string name="Heatwave">
		Onda di calore
	</string>
	<string name="Julesverne">
		Jules Verne
	</string>
	<string name="Lightleak">
		Light Leak
	</string>
	<string name="Linearize">
		Linearizza
	</string>
	<string name="Negative">
		Negativo
	</string>
	<string name="Overcast">
		Overcast
	</string>
	<string name="Posterize">
		Posterizza
	</string>
	<string name="Rotatecolors180">
		Scambia colori
	</string>
	<string name="Sharpen">
		Affila
	</string>
	<string name="Thematrix">
		The Matrix
	</string>
	<string name="TooltipPerson">
		Persona
	</string>
	<string name="TooltipNoName">
		(nessun nome)
	</string>
	<string name="TooltipOwner">
		Proprietario:
	</string>
	<string name="TooltipPublic">
		Pubblico
	</string>
	<string name="TooltipIsGroup">
		(Gruppo)
	</string>
	<string name="TooltipForSaleL$">
		In vendita: [AMOUNT]L$
	</string>
	<string name="TooltipFlagGroupBuild">
		Costruzione di gruppo
	</string>
	<string name="TooltipFlagNoBuild">
		Costruzione vietata
	</string>
	<string name="TooltipFlagNoEdit">
		Modifica vietata
	</string>
	<string name="TooltipFlagNotSafe">
		Non sicuro
	</string>
	<string name="TooltipFlagNoFly">
		Volo vietato
	</string>
	<string name="TooltipFlagGroupScripts">
		Script di gruppo
	</string>
	<string name="TooltipFlagNoScripts">
		Script vietati
	</string>
	<string name="TooltipLand">
		Terreno:
	</string>
	<string name="TooltipMustSingleDrop">
		Solo un singolo oggetto può essere creato qui
	</string>
	<string name="TooltipTooManyWearables">
		Non si può indossare una cartella che contiene più di [AMOUNT] elementi. Per modificare questo limite, accedere ad Avanzate &gt; Mostra impostazioni di debug &gt; WearFolderLimit.
	</string>
	<string name="TooltipPrice" value="L$ [AMOUNT]:"/>
	<string name="TooltipSLIcon">
		Collegamento ad una pagina sul sito ufficiale SecondLife.com o LindenLab.com.
	</string>
	<string name="TooltipFlagScript">
		Script
	</string>
	<string name="TooltipFlagPhysics">
		Fisica
	</string>
	<string name="TooltipFlagTouch">
		Tocca
	</string>
	<string name="TooltipFlagDropInventory">
		Rilascia inventario
	</string>
	<string name="TooltipFlagPhantom">
		Fantasma
	</string>
	<string name="TooltipFlagTemporary">
		Temporaneo
	</string>
	<string name="TooltipPrimCount">
		Prim: [COUNT]
	</string>
	<string name="TooltipPrimEquivalent">
		, impatto: [PEWEIGHT]
	</string>
	<string name="TooltipPrimEquivalentLoading">
		, carico impatto...
	</string>
	<string name="TooltipDistance">
		Distanza: [DISTANCE] m
	</string>
	<string name="TooltipPosition">
		Posizione: [POSITION]
	</string>
	<string name="TooltipOutboxDragToWorld">
		Non si possono rezzare articoli dalla cartella degli annunci di Marketplace
	</string>
	<string name="TooltipOutboxWorn">
		Non si possono inserire nella cartella degli annunci in Marketplace gli articoli che indossi
	</string>
	<string name="TooltipOutboxFolderLevels">
		La profondità delle caselle nidificate è maggiore di [AMOUNT]. Diminuire la profondità delle cartelle nidificate; se necessario, raggruppare gli articoli.
	</string>
	<string name="TooltipOutboxTooManyFolders">
		Il numero di sottocartelle è maggiore di [AMOUNT]. Diminuire il numero delle cartelle nel tuo annuncio; se necessario, raggruppare gli articoli.
	</string>
	<string name="TooltipOutboxTooManyObjects">
		Il numero di articoli è maggiore di [AMOUNT]. Per vendere più di [AMOUNT] articoli in un annuncio, devi raggruppare alcuni di essi.
	</string>
	<string name="TooltipOutboxTooManyStockItems">
		Il numero di articoli in magazzino è maggiore di [AMOUNT].
	</string>
	<string name="TooltipOutboxCannotDropOnRoot">
		Si possono trascinare articoli o cartelle solo nelle schede TUTTI o NON ASSOCIATI. Selezionare la scheda e spostare nuovamente gli articoli o le cartelle.
	</string>
	<string name="TooltipOutboxNoTransfer">
		Almeno uno di questi oggetti non può essere venduto o trasferito
	</string>
	<string name="TooltipOutboxNotInInventory">
		Si possono aggiungere a Marketplace solo gli articoli nel proprio inventario
	</string>
	<string name="TooltipOutboxLinked">
		Non si possono inserire cartelle o articoli collegati tramite link nel Marketplace
	</string>
	<string name="TooltipOutboxCallingCard">
		Non si possono inserire biglietti da visita in Marketplace
	</string>
	<string name="TooltipOutboxDragActive">
		Non si può spostare un annuncio attivo
	</string>
	<string name="TooltipOutboxCannotMoveRoot">
		Non si può spostare la cartella principale degli annunci di Marketplace
	</string>
	<string name="TooltipOutboxMixedStock">
		Tutti gli articoli in una cartella di magazzino devono essere dello stesso tipo e con le stesse autorizzazioni
	</string>
	<string name="TooltipDragOntoOwnChild">
		Non si può spostare una cartella in una sua sotto-cartella
	</string>
	<string name="TooltipDragOntoSelf">
		Non si può spostare una cartella in sé stessa
	</string>
	<string name="TooltipHttpUrl">
		Clic per visitare questa pagina web
	</string>
	<string name="TooltipSLURL">
		Clic per avere maggiori informazioni sul luogo
	</string>
	<string name="TooltipAgentUrl">
		Clic per vedere il profilo di questo residente
	</string>
	<string name="TooltipAgentInspect">
		Ulteriori informazioni su questo residente
	</string>
	<string name="TooltipAgentMute">
		Clic per disattivare l&apos;audio di questo residente
	</string>
	<string name="TooltipAgentUnmute">
		Clic per attivare l&apos;audio del residente
	</string>
	<string name="TooltipAgentIM">
		Clic per inviare un IM a questo residente
	</string>
	<string name="TooltipAgentPay">
		Clic per pagare il residente
	</string>
	<string name="TooltipAgentOfferTeleport">
		Clic per inviare un&apos;offerta di teleport al residente
	</string>
	<string name="TooltipAgentRequestFriend">
		Clic per inviare una richiesta di amicizia al residente
	</string>
	<string name="TooltipGroupUrl">
		Clic per vedere la descrizione del gruppo
	</string>
	<string name="TooltipEventUrl">
		Clic per vedere la descrizione dell&apos;evento
	</string>
	<string name="TooltipClassifiedUrl">
		Clic per vedere questa inserzione
	</string>
	<string name="TooltipParcelUrl">
		Clic per vedere la descrizione del lotto
	</string>
	<string name="TooltipTeleportUrl">
		Clic per effettuare il teleport a questa destinazione
	</string>
	<string name="TooltipObjectIMUrl">
		Clic per vedere la descrizione dell&apos;oggetto
	</string>
	<string name="TooltipMapUrl">
		Clic per vedere questo posto sulla mappa
	</string>
	<string name="TooltipSLAPP">
		Clic per avviare il comando secondlife://
	</string>
	<string name="TooltipFSHelpDebugSLUrl">
		Clic per aprire la finestra delle impostazioni di debug su questa impostazione
	</string>
	<string name="CurrentURL" value="URL attuale: [CurrentURL]"/>
	<string name="TooltipEmail">
		Clic per scrivere un email
	</string>
	<string name="SLurlLabelTeleport">
		Teleport a
	</string>
	<string name="SLurlLabelShowOnMap">
		Mostra la mappa per
	</string>
	<string name="SLappAgentMute">
		Disattiva audio
	</string>
	<string name="SLappAgentUnmute">
		Attiva audio
	</string>
	<string name="SLappAgentPay">
		Paga
	</string>
	<string name="SLappAgentOfferTeleport">
		Offri teleport a
	</string>
	<string name="SLappAgentRequestFriend">
		Richiesta di amicizia
	</string>
	<string name="SLappAgentRemoveFriend">
		Rimozione amico
	</string>
	<string name="BUTTON_CLOSE_DARWIN">
		Chiudi (⌘W)
	</string>
	<string name="BUTTON_CLOSE_WIN">
		Chiudi (Ctrl+W)
	</string>
	<string name="BUTTON_CLOSE_CHROME">
		Chiudi
	</string>
	<string name="BUTTON_RESTORE">
		Ripristina
	</string>
	<string name="BUTTON_MINIMIZE">
		Minimizza
	</string>
	<string name="BUTTON_TEAR_OFF">
		Stacca
	</string>
	<string name="BUTTON_DOCK">
		Fissa
	</string>
	<string name="BUTTON_HELP">
		Mostra aiuto
	</string>
	<string name="BUTTON_SNOOZE">
		Pausa
	</string>
	<string name="Searching">
		Ricerca in corso...
	</string>
	<string name="NoneFound">
		Nessun risultato.
	</string>
	<string name="RetrievingData">
		Recupero dati in corso...
	</string>
	<string name="ReleaseNotes">
		Note sulla versione
	</string>
	<string name="LoadingData">
		In caricamento...
	</string>
	<string name="ProtectedFolder">
		protetta
	</string>
	<string name="AvatarNameNobody">
		(nessuno)
	</string>
	<string name="AvatarNameWaiting">
		(In caricamento...)
	</string>
	<string name="AvatarNameMultiple">
		(multipli)
	</string>
	<string name="GroupNameNone">
		(nessuno)
	</string>
	<string name="AssetErrorNone">
		Nessun errore
	</string>
	<string name="AssetErrorRequestFailed">
		Richiesta risorsa: fallita
	</string>
	<string name="AssetErrorNonexistentFile">
		Richiesta risorsa: file inesistente
	</string>
	<string name="AssetErrorNotInDatabase">
		Richiesta risorsa: risorsa non trovata nel database
	</string>
	<string name="AssetErrorEOF">
		Fine del file
	</string>
	<string name="AssetErrorCannotOpenFile">
		Apertura del file impossibile
	</string>
	<string name="AssetErrorFileNotFound">
		File non trovato
	</string>
	<string name="AssetErrorTCPTimeout">
		Tempo esaurito per il trasferimento file
	</string>
	<string name="AssetErrorCircuitGone">
		Circuito perso
	</string>
	<string name="AssetErrorPriceMismatch">
		Il programma e il server non concordano nel prezzo
	</string>
	<string name="AssetErrorUnknownStatus">
		Stato sconosciuto
	</string>
	<string name="AssetUploadServerUnreacheble">
		Servizio irraggiungibile
	</string>
	<string name="AssetUploadServerDifficulties">
		Il server è in difficoltà
	</string>
	<string name="AssetUploadServerUnavaliable">
		Servizio non disponibile o tempo scaduto
	</string>
	<string name="AssetUploadRequestInvalid">
		Errore nella richiesta di invio. Visitare
https://www.firestormviewer.org/support per avere aiuto nella soluzione.
	</string>
	<string name="texture">
		texture
	</string>
	<string name="sound">
		suono
	</string>
	<string name="calling card">
		biglietto da visita
	</string>
	<string name="landmark">
		segnaposto
	</string>
	<string name="legacy script">
		script (vecchia versione)
	</string>
	<string name="clothing">
		vestiti
	</string>
	<string name="object">
		oggetto
	</string>
	<string name="note card">
		annotazione
	</string>
	<string name="folder">
		cartella
	</string>
	<string name="root">
		cartella principale
	</string>
	<string name="lsl2 script">
		script LSL2
	</string>
	<string name="lsl bytecode">
		bytecode LSL
	</string>
	<string name="tga texture">
		texture TGA
	</string>
	<string name="body part">
		parte del corpo
	</string>
	<string name="snapshot">
		fotografia
	</string>
	<string name="lost and found">
		oggetti smarriti
	</string>
	<string name="targa image">
		immagine TGA
	</string>
	<string name="trash">
		cestino
	</string>
	<string name="jpeg image">
		immagine JPG
	</string>
	<string name="animation">
		animazione
	</string>
	<string name="gesture">
		gesto
	</string>
	<string name="simstate">
		simstate
	</string>
	<string name="favorite">
		preferiti
	</string>
<<<<<<< HEAD
	<string name="symbolic folder link">
		link alla cartella
	</string>
	<string name="mesh">
		modello
	</string>
    <string name="settings">
        impostazioni
    </string>
=======
	<string name="symbolic link">
		link
	</string>
	<string name="symbolic folder link">
		link alla cartella
	</string>
	<string name="settings blob">
		impostazioni
	</string>
	<string name="render material">
		materiale
	</string>
	<string name="mesh">
		mesh
	</string>
>>>>>>> cb43d15c
	<string name="AvatarEditingAppearance">
		(Modifica aspetto)
	</string>
	<string name="AvatarAway">
		Assente
	</string>
	<string name="AvatarDoNotDisturb">
		Non disturbare
	</string>
	<string name="AvatarMuted">
		Bloccato
	</string>
	<string name="AvatarAutoResponse">
		Auto-risposta
	</string>
	<string name="AvatarTyping">
		Sta scrivendo
	</string>
	<string name="anim_express_afraid">
		Dispiaciuto
	</string>
	<string name="anim_express_anger">
		Arrabbiato
	</string>
	<string name="anim_away">
		Assente
	</string>
	<string name="anim_backflip">
		Salto all&apos;indietro
	</string>
	<string name="anim_express_laugh">
		Ridere a crepapelle
	</string>
	<string name="anim_express_toothsmile">
		Gran sorriso
	</string>
	<string name="anim_blowkiss">
		Lancia un bacio
	</string>
	<string name="anim_express_bored">
		Noia
	</string>
	<string name="anim_bow">
		Inchino
	</string>
	<string name="anim_clap">
		Applauso
	</string>
	<string name="anim_courtbow">
		Inchino a corte
	</string>
	<string name="anim_express_cry">
		Pianto
	</string>
	<string name="anim_dance1">
		Ballo 1
	</string>
	<string name="anim_dance2">
		Ballo 2
	</string>
	<string name="anim_dance3">
		Ballo 3
	</string>
	<string name="anim_dance4">
		Ballo 4
	</string>
	<string name="anim_dance5">
		Ballo 5
	</string>
	<string name="anim_dance6">
		Ballo 6
	</string>
	<string name="anim_dance7">
		Ballo 7
	</string>
	<string name="anim_dance8">
		Ballo 8
	</string>
	<string name="anim_express_disdain">
		Sdegno
	</string>
	<string name="anim_drink">
		Bere
	</string>
	<string name="anim_express_embarrased">
		Imbarazzo
	</string>
	<string name="anim_angry_fingerwag">
		Negare col dito
	</string>
	<string name="anim_fist_pump">
		Esultare con pugno
	</string>
	<string name="anim_yoga_float">
		Yoga fluttuante
	</string>
	<string name="anim_express_frown">
		Acciglio
	</string>
	<string name="anim_impatient">
		Impazienza
	</string>
	<string name="anim_jumpforjoy">
		Salto di gioia
	</string>
	<string name="anim_kissmybutt">
		Baciami il sedere
	</string>
	<string name="anim_express_kiss">
		Bacio
	</string>
	<string name="anim_laugh_short">
		Risata
	</string>
	<string name="anim_musclebeach">
		Muscoli da spiaggia
	</string>
	<string name="anim_no_unhappy">
		No (scontento)
	</string>
	<string name="anim_no_head">
		No (testa)
	</string>
	<string name="anim_nyanya">
		Cicca cicca
	</string>
	<string name="anim_punch_onetwo">
		Uno-due pugno
	</string>
	<string name="anim_express_open_mouth">
		Bocca aperta
	</string>
	<string name="anim_peace">
		Pace
	</string>
	<string name="anim_point_you">
		Indicare altri
	</string>
	<string name="anim_point_me">
		Indicare te stesso
	</string>
	<string name="anim_punch_l">
		Pugno a sinistra
	</string>
	<string name="anim_punch_r">
		Pugno a destra
	</string>
	<string name="anim_rps_countdown">
		Contare nella morra cinese
	</string>
	<string name="anim_rps_paper">
		Carta nella morra cinese
	</string>
	<string name="anim_rps_rock">
		Sasso nella morra cinese
	</string>
	<string name="anim_rps_scissors">
		Forbici nella morra cinese
	</string>
	<string name="anim_express_repulsed">
		Repulsione
	</string>
	<string name="anim_kick_roundhouse_r">
		Calcio con rotazione
	</string>
	<string name="anim_express_sad">
		Triste
	</string>
	<string name="anim_salute">
		Saluto
	</string>
	<string name="anim_shout">
		Urlo
	</string>
	<string name="anim_express_shrug">
		Spallucce
	</string>
	<string name="anim_express_smile">
		Sorriso
	</string>
	<string name="anim_smoke_idle">
		Fumare
	</string>
	<string name="anim_smoke_inhale">
		Fumare inspirazione
	</string>
	<string name="anim_smoke_throw_down">
		Fumare mandando giù
	</string>
	<string name="anim_express_surprise">
		Sorpresa
	</string>
	<string name="anim_sword_strike_r">
		Colpo di spada
	</string>
	<string name="anim_angry_tantrum">
		Collera
	</string>
	<string name="anim_express_tongue_out">
		Linguaccia
	</string>
	<string name="anim_hello">
		Saluto con mano
	</string>
	<string name="anim_whisper">
		Sussurro
	</string>
	<string name="anim_whistle">
		Fischio
	</string>
	<string name="anim_express_wink">
		Ammicca
	</string>
	<string name="anim_wink_hollywood">
		Ammicca (Hollywood)
	</string>
	<string name="anim_express_worry">
		Preoccupato
	</string>
	<string name="anim_yes_happy">
		Sì (felice)
	</string>
	<string name="anim_yes_head">
		Sì (testa)
	</string>
	<string name="multiple_textures">
		Multiple
	</string>
	<string name="use_texture">
		Usa texture
	</string>
	<string name="manip_hint1">
		Sposta il cursore sul righello
	</string>
	<string name="manip_hint2">
		per bloccare sulla griglia
	</string>
	<string name="texture_loading">
		Caricamento in corso...
	</string>
	<string name="worldmap_offline">
		Offline
	</string>
	<string name="worldmap_item_tooltip_format">
		[AREA] m² L$[PRICE] ([SQMPRICE] L$/m²)
	</string>
	<string name="worldmap_results_none_found">
		Nessun risultato.
	</string>
	<string name="worldmap_agent_position">
		Tu sei qui
	</string>
	<string name="minimap_distance">
		(Distanza: [DISTANCE] m)
	</string>
	<string name="minimap_no_focus">
		La camera non può inquadrare il residente perché è oltre la distanza di disegno impostata
	</string>
	<string name="Premature end of file">
		Fine prematura del file
	</string>
	<string name="ST_NO_JOINT">
		Impossibile trovare ROOT o JOINT.
	</string>
	<string name="no_name_object">
		(anonimo)
	</string>
	<string name="NearbyChatTitle">
		Chat Locale
	</string>
	<string name="NearbyChatLabel">
		(Chat locale)
	</string>
	<string name="whisper">
		sussurra:
	</string>
	<string name="shout">
		grida:
	</string>
	<string name="ringing">
		Connessione alla chat vocale...
	</string>
	<string name="connected">
		Connesso
	</string>
	<string name="unavailable">
		Voce non disponibile nel posto dove ti trovi ora
	</string>
	<string name="hang_up">
		Disconnesso dalla chat vocale
	</string>
	<string name="reconnect_nearby">
		Sarai riconnesso alla chat vocale
	</string>
	<string name="ScriptQuestionCautionChatGranted">
		A &apos;[OBJECTNAME]&apos;, un oggetto di proprietà di &apos;[OWNERNAME]&apos;, situato in [REGIONNAME] [REGIONPOS], è stato concesso il permesso di: [PERMISSIONS].
	</string>
	<string name="ScriptQuestionCautionChatDenied">
		A &apos;[OBJECTNAME]&apos;, un oggetto di proprietà di &apos;[OWNERNAME]&apos;, situato in [REGIONNAME] [REGIONPOS], è stato negato il permesso di: [PERMISSIONS].
	</string>
	<string name="AdditionalPermissionsRequestHeader">
		Se consenti l&apos;accesso al tuo account, consentirai anche all&apos;oggetto di:
	</string>
	<string name="ScriptTakeMoney">
		Prendere dollari Linden (L$) da te
	</string>
	<string name="ActOnControlInputs">
		Agire sul tuo controllo degli input
	</string>
	<string name="RemapControlInputs">
		Rimappare il tuo controllo degli input
	</string>
	<string name="AnimateYourAvatar">
		Animare il tuo avatar
	</string>
	<string name="AttachToYourAvatar">
		Far indossare al tuo avatar
	</string>
	<string name="ReleaseOwnership">
		Rilasciare la proprietà e far diventare pubblico
	</string>
	<string name="LinkAndDelink">
		Collegare e scollegare dagli altri oggetti
	</string>
	<string name="AddAndRemoveJoints">
		Aggiungere e rimuovere le giunzioni insieme con gli altri oggetti
	</string>
	<string name="ChangePermissions">
		Cambiare i permessi
	</string>
	<string name="TrackYourCamera">
		Tracciare la fotocamera
	</string>
	<string name="ControlYourCamera">
		Controllare la tua fotocamera
	</string>
	<string name="TeleportYourAgent">
		Teleportarti
	</string>
	<string name="ManageEstateSilently">
		Gestire le tue proprietà
	</string>
	<string name="ChangeYourDefaultAnimations">
		Cambiare la tua animazione predefinita
	</string>
	<string name="ForceSitAvatar">
		Forzare il tuo avatar a sedersi
	</string>
	<string name="SnapshotSavedToDisk">
		Foto salvata: [FILENAME]
	</string>
	<string name="SilentlyManageEstateAccess">
		Sopprimere gli avvisi quando si gestisce la lista degli accessi alle proprietà immobiliari
	</string>
	<string name="OverrideYourAnimations">
		Sostituire le tue animazioni
	</string>
	<string name="ScriptReturnObjects">
		Restituire oggetti per tuo conto
	</string>
	<string name="NotConnected">
		Non connesso
	</string>
	<string name="AgentNameSubst">
		(Tu)
	</string>
	<string name="UnknownScriptPermission">
		(sconosciuto)!
	</string>
	<string name="SIM_ACCESS_PG">
		Generale
	</string>
	<string name="SIM_ACCESS_MATURE">
		Moderato
	</string>
	<string name="SIM_ACCESS_ADULT">
		Adulti
	</string>
	<string name="SIM_ACCESS_DOWN">
		Offline
	</string>
	<string name="SIM_ACCESS_MIN">
		Sconosciuto
	</string>
	<string name="land_type_unknown">
		(sconosciuto)
	</string>
	<string name="Estate / Full Region">
		Proprietà immobiliare / Regione completa
	</string>
	<string name="Estate / Homestead">
		Proprietà immobiliare / Homestead
	</string>
	<string name="Mainland / Homestead">
		Continente / Homestead
	</string>
	<string name="Mainland / Full Region">
		Continente / Regione completa
	</string>
	<string name="all_files">
		Tutti i file
	</string>
	<string name="sound_files">
		Suoni
	</string>
	<string name="animation_files">
		Animazioni
	</string>
	<string name="image_files">
		Immagini
	</string>
	<string name="save_file_verb">
		Salva
	</string>
	<string name="load_file_verb">
		Carica
	</string>
	<string name="targa_image_files">
		Immagini TGA
	</string>
	<string name="bitmap_image_files">
		Immagini BMP
	</string>
	<string name="png_image_files">
		Immagini PNG
	</string>
	<string name="save_texture_image_files">
		Immagini TGA o PNG
	</string>
	<string name="avi_movie_file">
		File video AVI
	</string>
	<string name="xaf_animation_file">
		File animazione XAF
	</string>
	<string name="xml_file">
		File XML
	</string>
	<string name="raw_file">
		File RAW
	</string>
	<string name="compressed_image_files">
		Immagini compresse
	</string>
	<string name="load_files">
		Carica file
	</string>
	<string name="choose_the_directory">
		Scegli la cartella
	</string>
	<string name="script_files">
		Script
	</string>
	<string name="dictionary_files">
		Dizionari
	</string>
	<string name="backup_files">
		Backup di oggetti
	</string>
	<string name="collada_files">
		Modelli COLLADA
	</string>
	<string name="csv_files">
		File CSV
	</string>
	<string name="recompile_script_verb">
		Ricompila
	</string>
	<string name="shape">
		Corpo
	</string>
	<string name="skin">
		Pelle
	</string>
	<string name="hair">
		Capelli
	</string>
	<string name="eyes">
		Occhi
	</string>
	<string name="shirt">
		Camicia
	</string>
	<string name="pants">
		Pantaloni
	</string>
	<string name="shoes">
		Scarpe
	</string>
	<string name="socks">
		Calze
	</string>
	<string name="jacket">
		Giacca
	</string>
	<string name="gloves">
		Guanti
	</string>
	<string name="undershirt">
		Canottiera
	</string>
	<string name="underpants">
		Slip
	</string>
	<string name="skirt">
		Gonna
	</string>
	<string name="alpha">
<<<<<<< HEAD
		Alfa (trasparenza)
=======
		Alfa
>>>>>>> cb43d15c
	</string>
	<string name="tattoo">
		Tatuaggio
	</string>
<<<<<<< HEAD
=======
	<string name="universal">
		Universale
	</string>
>>>>>>> cb43d15c
	<string name="physics">
		Fisica
	</string>
	<string name="invalid">
		non valido
	</string>
	<string name="none">
		nessuno
	</string>
	<string name="sky">
		Cielo
	</string>
	<string name="water">
		Acqua
	</string>
	<string name="day">
		Ciclo giornata
	</string>
	<string name="shirt_not_worn">
		Camicia non indossata
	</string>
	<string name="pants_not_worn">
		Pantaloni non indossati
	</string>
	<string name="shoes_not_worn">
		Scarpe non indossate
	</string>
	<string name="socks_not_worn">
		Calze non indossate
	</string>
	<string name="jacket_not_worn">
		Giacca non indossata
	</string>
	<string name="gloves_not_worn">
		Guanti non indossati
	</string>
	<string name="undershirt_not_worn">
		Canottiera non indossata
	</string>
	<string name="underpants_not_worn">
<<<<<<< HEAD
		Slip non indossati
=======
		Slip non indossato
>>>>>>> cb43d15c
	</string>
	<string name="skirt_not_worn">
		Gonna non indossata
	</string>
	<string name="alpha_not_worn">
		Alfa non indossato
	</string>
	<string name="tattoo_not_worn">
		Tatuaggio non indossato
	</string>
<<<<<<< HEAD
=======
	<string name="universal_not_worn">
		Universale non indossato
	</string>
>>>>>>> cb43d15c
	<string name="physics_not_worn">
		Fisica non indossata
	</string>
	<string name="invalid_not_worn">
		non valido
	</string>
	<string name="create_new_shape">
		Crea nuovo corpo
	</string>
	<string name="create_new_skin">
		Crea nuova pelle
	</string>
	<string name="create_new_hair">
		Crea nuovi capelli
	</string>
	<string name="create_new_eyes">
		Crea nuovi occhi
	</string>
	<string name="create_new_shirt">
		Crea nuova camicia
	</string>
	<string name="create_new_pants">
		Crea nuovi pantaloni
	</string>
	<string name="create_new_shoes">
		Crea nuove scarpe
	</string>
	<string name="create_new_socks">
		Crea nuove calze
	</string>
	<string name="create_new_jacket">
		Crea nuova giacca
	</string>
	<string name="create_new_gloves">
		Crea nuovi guanti
	</string>
	<string name="create_new_undershirt">
		Crea nuova canottiera
	</string>
	<string name="create_new_underpants">
<<<<<<< HEAD
		Crea nuovi slip
=======
		Crea nuovo slip
>>>>>>> cb43d15c
	</string>
	<string name="create_new_skirt">
		Crea nuova gonna
	</string>
	<string name="create_new_alpha">
		Crea nuovo alfa
	</string>
	<string name="create_new_tattoo">
		Crea nuovo tatuaggio
	</string>
<<<<<<< HEAD
=======
	<string name="create_new_universal">
		Crea nuovo universale
	</string>
>>>>>>> cb43d15c
	<string name="create_new_physics">
		Crea nuova fisica
	</string>
	<string name="create_new_invalid">
		non valido
	</string>
	<string name="NewWearable">
		Nuovo [WEARABLE_ITEM]
	</string>
	<string name="next">
		Avanti
	</string>
	<string name="GroupNotifyGroupNotice">
		Avviso di gruppo
	</string>
	<string name="GroupNotifyGroupNotices">
		Avvisi di gruppo
	</string>
	<string name="GroupNotifySentBy">
		Inviato da
	</string>
	<string name="GroupNotifyAttached">
		Allegato:
	</string>
	<string name="GroupNotifyViewPastNotices">
		Visualizza gli avvisi precedenti o scegli qui di non riceverne.
	</string>
	<string name="GroupNotifyOpenAttachment">
		Apri l&apos;allegato
	</string>
	<string name="GroupNotifySaveAttachment">
		Salva l&apos;allegato
	</string>
	<string name="GroupNotifySender">
		Inviato da [SENDER], [GROUPNAME]
	</string>
	<string name="TeleportOffer">
		Offerta di teleport
	</string>
	<string name="StartUpNotifications">
		Mentre eri assente sono arrivate nuove notifiche...
	</string>
	<string name="OverflowInfoChannelString">
		Hai ancora %d notifiche
	</string>
	<string name="BodyPartsRightArm">
		Braccio dx
	</string>
	<string name="BodyPartsHead">
		Testa
	</string>
	<string name="BodyPartsLeftArm">
		Braccio sx
	</string>
	<string name="BodyPartsLeftLeg">
		Gamba sx
	</string>
	<string name="BodyPartsTorso">
		Torace
	</string>
	<string name="BodyPartsRightLeg">
		Gamba dx
	</string>
	<string name="BodyPartsEnhancedSkeleton">
		Scheletro avanzato
	</string>
	<string name="GraphicsQualityLow">
		Basso
	</string>
	<string name="GraphicsQualityMid">
		Medio
	</string>
	<string name="GraphicsQualityHigh">
		Alto
	</string>
	<string name="LeaveMouselook">
		Premere ESC per tornare in visualizzazione normale
	</string>
	<string name="InventoryNoMatchingItems">
		Non riesci a trovare quello che cerchi? Prova [secondlife:///app/search/all/[SEARCH_TERM] Cerca].
	</string>
	<string name="InventoryNoMatchingRecentItems">
		Non riesci a trovare quello che cerchi? Mostra i [secondlife:///app/inventory/filters Filtri].
	</string>
	<string name="PlacesNoMatchingItems">
		Non riesci a trovare quello che cerchi? Prova [secondlife:///app/search/places/[SEARCH_TERM] Cerca].
	</string>
	<string name="FavoritesNoMatchingItems">
		Trascinare qui un segnaposto per aggiungerlo ai Preferiti
	</string>
	<string name="MarketplaceNoMatchingItems">
		Nessun articolo trovato. Controllare di aver digitato la stringa di ricerca correttamente e riprovare.
	</string>
	<string name="InventoryNoTexture">
		Non hai una copia di questa texture nel tuo inventario
	</string>
	<string name="InventoryInboxNoItems">
		Gli acquisti dal Marketplace verranno mostrati qui. Potrai quindi trascinarli nel tuo inventario per usarli.
	</string>
	<string name="InventoryPlayAnimationTooltip">
		Apri finestra con opzioni di Gioco.
	</string>
	<string name="InventoryPlayGestureTooltip">
		Esegui il movimento selezionato nel mondo virtuale.
	</string>
	<string name="InventoryPlaySoundTooltip">
		Apri finestra con opzioni di Gioco.
	</string>
	<string name="InventoryOutboxNotMerchantTitle">
		Chiunque può vendere oggetti nel Marketplace.
	</string>
	<string name="InventoryOutboxNotMerchant">
		Per diventare un venditore, devi [[MARKETPLACE_CREATE_STORE_URL] creare un negozio nel Marketplace].
	</string>
	<string name="InventoryOutboxNoItemsTitle">
		La casella in uscita è vuota.
	</string>
	<string name="InventoryOutboxNoItems">
		Trascina le cartelle in questa area e clicca su &quot;Invia a Marketplace&quot; per metterle in vendita su [[MARKETPLACE_DASHBOARD_URL] Marketplace].
	</string>
	<string name="InventoryOutboxInitializingTitle">
		Inizializzazione Marketplace in corso
	</string>
	<string name="InventoryOutboxInitializing">
		Stiamo eseguendo l&apos;accesso al tuo account sul [[MARKETPLACE_CREATE_STORE_URL] negozio Marketplace].
	</string>
	<string name="InventoryOutboxErrorTitle">
		Errori in Marketplace.
	</string>
	<string name="InventoryOutboxError">
		Il [[MARKETPLACE_CREATE_STORE_URL] negozio nel Marketplace] ha riportato errori.
	</string>
	<string name="InventoryMarketplaceError">
		Si è verificato un errore durante l&apos;apertura degli elenchi Marketplace.
Se il messaggio persiste, contattare il supporto Second Life per assistenza http://support.secondlife.com
	</string>
	<string name="InventoryMarketplaceListingsNoItemsTitle">
		La cartella degli annunci di Marketplace è vuota.
	</string>
	<string name="InventoryMarketplaceListingsNoItems">
		Trascinare le cartelle in questa area per metterle in vendita su [[MARKETPLACE_DASHBOARD_URL] Marketplace].
	</string>
	<string name="InventoryItemsCount">
		([ITEMS]/[CATEGORIES] elementi)
	</string>
	<string name="Marketplace Validation Warning Stock">
		la cartella di magazzino deve essere inclusa in una cartella di versione
	</string>
	<string name="Marketplace Validation Error Mixed Stock">
		: Errore: tutti gli articoli un una cartella di magazzino devono essere non copiabili e dello stesso tipo
	</string>
	<string name="Marketplace Validation Error Subfolder In Stock">
		: Errore: la cartella di magazzino non può contenere sottocartelle
	</string>
	<string name="Marketplace Validation Warning Empty">
		: Avviso: la cartella non contiene alcun articolo
	</string>
	<string name="Marketplace Validation Warning Create Stock">
		: Avviso: creazione cartella di magazzino in corso
	</string>
	<string name="Marketplace Validation Warning Create Version">
		: Avviso: creazione cartella di versione in corso
	</string>
	<string name="Marketplace Validation Warning Move">
		: Avviso: spostamento articoli in corso
	</string>
	<string name="Marketplace Validation Warning Delete">
		: Avviso: il contenuto della cartella è stato trasferito alla cartella di magazzino e la cartella vuota sta per essere rimossa
	</string>
	<string name="Marketplace Validation Error Stock Item">
		: Errore: gli articoli di cui non è permessa la copia devono essere all&apos;interno di una cartella di magazzino
	</string>
	<string name="Marketplace Validation Warning Unwrapped Item">
		: Avviso: gli articoli devono essere inclusi in una cartella di versione
	</string>
	<string name="Marketplace Validation Error">
		: Errore:
	</string>
	<string name="Marketplace Validation Warning">
		: Avviso:
	</string>
	<string name="Marketplace Validation Error Empty Version">
		: Avviso: la cartella di versione deve contenere almeno 1 articolo
	</string>
	<string name="Marketplace Validation Error Empty Stock">
		: Avviso: la cartella di magazzino deve contenere almeno 1 articolo
	</string>
	<string name="Marketplace Validation No Error">
		Nessun errore o avviso da segnalare
	</string>
	<string name="Marketplace Error None">
		Nessun errore
	</string>
	<string name="Marketplace Error Prefix">
		Errore:
	</string>
	<string name="Marketplace Error Not Merchant">
		Prima di inviare gli articoli al Marketplace devi essere impostato come rivenditore (gratis).
	</string>
	<string name="Marketplace Error Not Accepted">
		L&apos;articolo non può essere spostato in quella cartella.
	</string>
	<string name="Marketplace Error Unsellable Item">
		Questo articolo non può essere venduto nel Marketplace.
	</string>
	<string name="MarketplaceNoID">
		no Mkt ID
	</string>
	<string name="MarketplaceLive">
		in elenco
	</string>
	<string name="MarketplaceActive">
		attivi
	</string>
	<string name="MarketplaceMax">
		massimo
	</string>
	<string name="MarketplaceStock">
		magazzino
	</string>
	<string name="MarketplaceNoStock">
		non in magazzino
	</string>
	<string name="MarketplaceUpdating">
		in aggiornamento...
	</string>
	<string name="UploadFeeInfo">
		Il costo si basa sul tuo livello di iscrizione. Più alto è il livello, più basso è il costo. [https://secondlife.com/my/account/membership.php? Scopri di più]
	</string>
	<string name="Open landmarks">
		Apri segnaposto
	</string>
	<string name="Unconstrained">
		Senza limitazioni
	</string>
<<<<<<< HEAD
=======
	<string name="active" value=" (attivo)"/>
>>>>>>> cb43d15c
	<string name="no_transfer" value=" (no trasferimento)"/>
	<string name="no_modify" value=" (no modifica)"/>
	<string name="no_copy" value=" (no copia)"/>
	<string name="worn" value=" (indossato)"/>
<<<<<<< HEAD
	<string name="broken_link" value=" (link rotto)"/>
=======
	<string name="broken_link" value=" (link corrotto)"/>
	<string name="no_transfer_lbl" value=" no trasferimento" />
	<string name="no_modify_lbl"   value=" no modifica" />
	<string name="no_copy_lbl"     value=" no copia" />
>>>>>>> cb43d15c
	<string name="LoadingContents">
		Caricamento contenuti...
	</string>
	<string name="NoContents">
		Nessun contenuto
	</string>
	<string name="WornOnAttachmentPoint" value=" (indossato su [ATTACHMENT_POINT])"/>
	<string name="ActiveGesture" value="[GESLABEL] (attivo)"/>
	<string name="PermYes">
		Sì
	</string>
	<string name="PermNo">
		No
	</string>
	<string name="Chat Message" value=" Chat: "/>
	<string name="Sound" value=" Suono: "/>
	<string name="Wait" value=" --- Attendere: "/>
	<string name="AnimFlagStop" value=" Ferma l&apos;animazione: "/>
	<string name="AnimFlagStart" value=" Avvia l&apos;animazione: "/>
	<string name="Wave" value=" Saluta con la mano"/>
	<string name="GestureActionNone" value="Nessuna"/>
	<string name="HelloAvatar" value=" Ciao, avatar!"/>
	<string name="ViewAllGestures" value=" Vedi tutto &gt;&gt;"/>
	<string name="GetMoreGestures" value=" Altre &gt;&gt;"/>
	<string name="Animations" value=" Animazioni,"/>
	<string name="Calling Cards" value=" Biglietti da visita,"/>
	<string name="Clothing" value=" Vestiti,"/>
	<string name="Gestures" value=" Gesti,"/>
	<string name="Landmarks" value=" Segnaposto,"/>
<<<<<<< HEAD
=======
	<string name="Materials" value=" Materiali,"/>
>>>>>>> cb43d15c
	<string name="Notecards" value=" Annotazioni,"/>
	<string name="Objects" value=" Oggetti,"/>
	<string name="Scripts" value=" Script,"/>
	<string name="Sounds" value=" Suoni,"/>
	<string name="Textures" value=" Texture,"/>
	<string name="Snapshots" value=" Fotografie,"/>
	<string name="No Filters" value="No "/>
	<string name="Since Logoff" value=" - Dall&apos;uscita"/>
	<string name="InvFolder My Inventory">
		Inventario
	</string>
	<string name="InvFolder Library">
		Biblioteca
	</string>
	<string name="InvFolder Textures">
		Texture
	</string>
	<string name="InvFolder Sounds">
		Suoni
	</string>
	<string name="InvFolder Calling Cards">
		Biglietti da visita
	</string>
	<string name="InvFolder Landmarks">
		Segnaposto
	</string>
	<string name="InvFolder Scripts">
		Script
	</string>
	<string name="InvFolder Clothing">
		Vestiti
	</string>
	<string name="InvFolder Objects">
		Oggetti
	</string>
	<string name="InvFolder Notecards">
		Annotazioni
	</string>
	<string name="InvFolder New Folder">
		Nuova cartella
	</string>
	<string name="InvFolder Inventory">
		Inventario
	</string>
	<string name="InvFolder Uncompressed Images">
		Immagini non compresse
	</string>
	<string name="InvFolder Body Parts">
		Parti del corpo
	</string>
	<string name="InvFolder Trash">
		Cestino
	</string>
	<string name="InvFolder Photo Album">
		Album foto
	</string>
	<string name="InvFolder Lost And Found">
		Oggetti smarriti
	</string>
	<string name="InvFolder Uncompressed Sounds">
		Suoni non compressi
	</string>
	<string name="InvFolder Animations">
		Animazioni
	</string>
	<string name="InvFolder Gestures">
		Gesti
	</string>
	<string name="InvFolder Favorites">
		Preferiti
	</string>
	<string name="InvFolder favorite">
		Preferiti
	</string>
	<string name="InvFolder favorites">
		Preferiti
	</string>
	<string name="InvFolder Current Outfit">
		Abito attuale
	</string>
	<string name="InvFolder Initial Outfits">
		Abito iniziale
	</string>
	<string name="InvFolder My Outfits">
		Abiti
	</string>
	<string name="InvFolder Accessories">
		Accessori
	</string>
	<string name="InvFolder Meshes">
		Modelli mesh
	</string>
	<string name="InvFolder Received Items">
		Oggetti ricevuti
	</string>
	<string name="InvFolder Merchant Outbox">
		Casella venditore in uscita
	</string>
	<string name="InvFolder Settings">
		Ambienti
	</string>
<<<<<<< HEAD
=======
	<string name="InvFolder Material">
		Materiali
	</string>
	<string name="InvFolder Materials">
		Materiali
	</string>
>>>>>>> cb43d15c
	<string name="InvFolder Friends">
		Amici
	</string>
	<string name="InvFolder All">
		Tutto
	</string>
	<string name="no_attachments">
		Nessun accessorio indossato
	</string>
	<string name="Attachments remain">
		Accessori ([COUNT] restanti)
	</string>
	<string name="Buy">
		Acquista
	</string>
	<string name="BuyforL$">Acquista per L$
	</string>
	<string name="Stone">
		Pietra
	</string>
	<string name="Metal">
		Metallo
	</string>
	<string name="Glass">
		Vetro
	</string>
	<string name="Wood">
		Legno
	</string>
	<string name="Flesh">
		Carne
	</string>
	<string name="Plastic">
		Plastica
	</string>
	<string name="Rubber">
		Gomma
	</string>
	<string name="Light">
		Luce
	</string>
	<string name="KBShift">
		Maiusc
	</string>
	<string name="KBCtrl">
		Ctrl
	</string>
	<string name="Chest">
		Petto
	</string>
	<string name="Skull">
		Cranio
	</string>
	<string name="Left Shoulder">
		Spalla sx
	</string>
	<string name="Right Shoulder">
		Spalla dx
	</string>
	<string name="Left Hand">
		Mano sx
	</string>
	<string name="Right Hand">
		Mano dx
	</string>
	<string name="Left Foot">
		Piede sx
	</string>
	<string name="Right Foot">
		Piede dx
	</string>
	<string name="Spine">
		Spina dorsale
	</string>
	<string name="Pelvis">
		Pelvi
	</string>
	<string name="Mouth">
		Bocca
	</string>
	<string name="Chin">
		Mento
	</string>
	<string name="Left Ear">
		Orecchio sx
	</string>
	<string name="Right Ear">
		Orecchio dx
	</string>
	<string name="Left Eyeball">
		Occhio sx
	</string>
	<string name="Right Eyeball">
		Occhio dx
	</string>
	<string name="Nose">
		Naso
	</string>
	<string name="R Upper Arm">
		Braccio dx
	</string>
	<string name="R Forearm">
		Avambraccio dx
	</string>
	<string name="L Upper Arm">
		Braccio sx
	</string>
	<string name="L Forearm">
		Avambraccio sx
	</string>
	<string name="Right Hip">
		Anca dx
	</string>
	<string name="R Upper Leg">
		Coscia dx
	</string>
	<string name="R Lower Leg">
		Gamba dx
	</string>
	<string name="Left Hip">
		Anca sx
	</string>
	<string name="L Upper Leg">
		Coscia sx
	</string>
	<string name="L Lower Leg">
		Gamba sx
	</string>
	<string name="Stomach">
		Stomaco
	</string>
	<string name="Left Pec">
		Petto sx
	</string>
	<string name="Right Pec">
		Petto dx
	</string>
	<string name="Neck">
		Collo
	</string>
	<string name="Avatar Center">
		Centro avatar
	</string>
	<string name="Left Ring Finger">
		Anulare sx
	</string>
	<string name="Right Ring Finger">
		Anulare dx
	</string>
	<string name="Tail Base">
		Base coda
	</string>
	<string name="Tail Tip">
		Punta coda
	</string>
	<string name="Left Wing">
		Ala sx
	</string>
	<string name="Right Wing">
		Ala dx
	</string>
	<string name="Jaw">
		Mandibola
	</string>
	<string name="Alt Left Ear">
		Alt orecchio sx
	</string>
	<string name="Alt Right Ear">
		Alt orecchio dx
	</string>
	<string name="Alt Left Eye">
		Alt occhio sx
	</string>
	<string name="Alt Right Eye">
		Alt occhio dx
	</string>
	<string name="Tongue">
		Lingua
	</string>
	<string name="Groin">
		Inguine
	</string>
	<string name="Left Hind Foot">
		Piede posteriore sx
	</string>
	<string name="Right Hind Foot">
		Piede posteriore dx
	</string>
	<string name="Invalid Attachment">
		Punto di collegamento non valido
	</string>
	<string name="ATTACHMENT_MISSING_ITEM">
		Errore: articolo mancante
	</string>
	<string name="ATTACHMENT_MISSING_BASE_ITEM">
		Errore: articolo di base mancante
	</string>
	<string name="ATTACHMENT_NOT_ATTACHED">
		Errore: l&apos;oggetto è nell&apos;abito attuale ma non è attaccato
	</string>
	<string name="YearsOld">
		Nato da [AGEYEARS]
	</string>
	<string name="MonthsOld">
		Nato da [AGEMONTHS]
	</string>
	<string name="WeeksOld">
		Nato da [AGEWEEKS]
	</string>
	<string name="DaysOld">
		Nato da [AGEDAYS]
	</string>
	<string name="TodayOld">
		Iscritto oggi
	</string>
	<string name="av_render_everyone_now">
		Ora tutti ti possono vedere.
	</string>
	<string name="av_render_not_everyone">
		Potresti non essere visto da alcuni intorno a te.
	</string>
	<string name="av_render_over_half">
		Potresti non essere visto da più della metà delle persone intorno.
	</string>
	<string name="av_render_most_of">
		Potresti non essere visto da quasi tutti quelli intorno.
	</string>
	<string name="av_render_anyone">
		Potresti non essere visto da nessuno intorno.
	</string>
	<string name="hud_description_total">
		Il tuo HUD
	</string>
	<string name="hud_name_with_joint">
		[OBJ_NAME] (indossato su [JNT_NAME])
	</string>
	<string name="hud_render_memory_warning">
		[HUD_DETAILS] usa molta memoria delle texture
	</string>
	<string name="hud_render_cost_warning">
		[HUD_DETAILS] contiene molti oggetti e texture pesanti
	</string>
	<string name="hud_render_heavy_textures_warning">
		[HUD_DETAILS] contiene molte texture grandi
	</string>
	<string name="hud_render_cramped_warning">
		[HUD_DETAILS] contiene troppi oggetti
	</string>
	<string name="hud_render_textures_warning">
		[HUD_DETAILS] contiene troppe texture
	</string>
	<string name="AgeYearsA">
		[COUNT] anno
	</string>
	<string name="AgeYearsB">
		[COUNT] anni
	</string>
	<string name="AgeYearsC">
		[COUNT] anni
	</string>
	<string name="AgeMonthsA">
		[COUNT] mese
	</string>
	<string name="AgeMonthsB">
		[COUNT] mesi
	</string>
	<string name="AgeMonthsC">
		[COUNT] mesi
	</string>
	<string name="AgeWeeksA">
		[COUNT] settimana
	</string>
	<string name="AgeWeeksB">
		[COUNT] settimane
	</string>
	<string name="AgeWeeksC">
		[COUNT] settimane
	</string>
	<string name="AgeDaysA">
		[COUNT] giorno
	</string>
	<string name="AgeDaysB">
		[COUNT] giorni
	</string>
	<string name="AgeDaysC">
		[COUNT] giorni
	</string>
	<string name="GroupMembersA">
		[COUNT] iscritto
	</string>
	<string name="GroupMembersB">
		[COUNT] iscritti
	</string>
	<string name="GroupMembersC">
		[COUNT] iscritti
	</string>
	<string name="AcctTypeResident">
		Residente
	</string>
	<string name="AcctTypeTrial">
		In prova
	</string>
	<string name="AcctTypeCharterMember">
		Socio onorario
	</string>
	<string name="AcctTypeEmployee">
		Dipendente Linden Lab
	</string>
	<string name="PaymentInfoUsed">
		Info di pagamento usate
	</string>
	<string name="PaymentInfoOnFile">
		Info di pagamento registrate
	</string>
	<string name="NoPaymentInfoOnFile">
		Nessuna info di pagamento disponibile
	</string>
	<string name="AgeVerified">
		Età verificata
	</string>
	<string name="NotAgeVerified">
		Età non verificata
	</string>
	<string name="Center 2">
		Centro 2
	</string>
	<string name="Top Right">
		In alto a dx
	</string>
	<string name="Top">
		In alto
	</string>
	<string name="Top Left">
		In alto a sx
	</string>
	<string name="Center">
		Centro
	</string>
	<string name="Bottom Left">
		In basso a sx
	</string>
	<string name="Bottom">
		In basso
	</string>
	<string name="Bottom Right">
		In basso a dx
	</string>
	<string name="CompileQueueDownloadedCompiling">
		Scaricato, in compilazione
	</string>
	<string name="CompileQueueServiceUnavailable">
		Il servizio di compilazione degli script non è disponibile
	</string>
	<string name="CompileQueueScriptNotFound">
		Script non trovato sul server
	</string>
	<string name="CompileQueueProblemDownloading">
		Problema nello scaricamento
	</string>
	<string name="CompileQueueInsufficientPermDownload">
		Permessi insufficienti per scaricare lo script.
	</string>
	<string name="CompileQueueInsufficientPermFor">
		Permessi insufficienti per
	</string>
	<string name="CompileQueueUnknownFailure">
		Errore di scaricamento sconosciuto
	</string>
	<string name="CompileNoExperiencePerm">
		Salto lo script [SCRIPT] con l&apos;esperienza [EXPERIENCE].
	</string>
	<string name="CompileQueueTitle">
		Avanzamento ricompilazione
	</string>
	<string name="CompileQueueStart">
		ricompila
	</string>
	<string name="CompileQueuePreprocessing">
		Preprocesso: [SCRIPT]
	</string>
	<string name="CompileQueuePreprocessingComplete">
		Preprocesso dello script [SCRIPT] completato
	</string>
	<string name="ResetQueueTitle">
		Avanzamento Ripristino
	</string>
	<string name="ResetQueueStart">
		ripristino
	</string>
	<string name="RunQueueTitle">
		Attiva avanzamento
	</string>
	<string name="RunQueueStart">
		attiva
	</string>
	<string name="NotRunQueueTitle">
		Disattiva avanzamento
	</string>
	<string name="NotRunQueueStart">
		disattiva
	</string>
	<string name="DeleteQueueTitle">
		Cancella avanzamento
	</string>
	<string name="DeleteQueueStart">
		cancellazione
	</string>
	<string name="Compiling">
		Compilazione di [NAME]
	</string>
	<string name="CompileSuccessful">
		Compilazione riuscita
	</string>
	<string name="CompileSuccessfulSaving">
		Compilazione riuscita, in salvataggio...
	</string>
	<string name="SaveComplete">
		Salvataggio completato
	</string>
	<string name="UploadFailed">
		Caricamento file non riuscito: [REASON]
	</string>
	<string name="ObjectOutOfRange">
		Script (oggetto fuori portata)
	</string>
	<string name="ScriptWasDeleted">
		Script (cancellato da inventario)
	</string>
	<string name="GodToolsObjectOwnedBy">
		Oggetto [OBJECT] di proprietà di [OWNER]
	</string>
	<string name="GroupsNone">
		nessuno
	</string>
	<string name="Group" value=" (gruppo)"/>
	<string name="Unknown">
		(Sconosciuto)
	</string>
	<string name="SummaryForTheWeek" value="Riassunto della settimana, partendo dal "/>
	<string name="NextStipendDay" value=". Il prossimo giorno di stipendio è "/>
	<string name="GroupPlanningDate">
		[day,datetime,utc]/[mthnum,datetime,utc]/[year,datetime,utc]
	</string>
	<string name="GroupIndividualShare" value="                      Gruppo       Dividendi individuali"/>
	<string name="GroupColumn" value="                      Gruppo"/>
	<string name="Balance">
		Saldo
	</string>
	<string name="Credits">
		Crediti
	</string>
	<string name="Debits">
		Debiti
	</string>
	<string name="Total">
		Totale
	</string>
	<string name="NoGroupDataFound">
		Nessun dato trovato per questo gruppo
	</string>
	<string name="IMParentEstate">
		proprietà principale
	</string>
	<string name="IMMainland">
		continente
	</string>
	<string name="IMTeen">
		teen
	</string>
	<string name="Anyone">
		chiunque
	</string>
	<string name="RegionInfoError">
		errore
	</string>
	<string name="RegionInfoAllEstatesOwnedBy">
		tutte le proprietà immobiliari di [OWNER]
	</string>
	<string name="RegionInfoAllEstatesYouOwn">
		tutte le tue proprietà immobiliari
	</string>
	<string name="RegionInfoAllEstatesYouManage">
		tutte le proprietà immobiliari che gestisci per conto di [OWNER]
	</string>
	<string name="RegionInfoAllowedResidents">
		Utenti ammessi: ([ALLOWEDAGENTS], max [MAXACCESS])
	</string>
	<string name="RegionInfoAllowedGroups">
		Gruppi ammessi: ([ALLOWEDGROUPS], max [MAXACCESS])
	</string>
	<string name="RegionInfoEstateManagers">
		Gestori proprietà: ([ESTATEMANAGERS], max [MAXMANAGERS])
	</string>
	<string name="RegionInfoBannedResidents">
		Utenti banditi: ([BANNEDAGENTS], max [MAXBANNED])
	</string>
	<string name="RegionInfoListTypeAllowedAgents">
		utenti sempre consentiti
	</string>
	<string name="RegionInfoListTypeBannedAgents">
		utenti sempre banditi
	</string>
	<string name="RegionInfoAllEstates">
		tutte le proprietà immobiliari
	</string>
	<string name="RegionInfoManagedEstates">
		proprietà immobiliari che gestisci
	</string>
	<string name="RegionInfoThisEstate">
		questa proprietà immobiliare
	</string>
	<string name="AndNMore">
		e [EXTRA_COUNT] ancora
	</string>
	<string name="ScriptLimitsParcelScriptMemory">
		Memoria script del lotto
	</string>
	<string name="ScriptLimitsParcelsOwned">
		Lotti in elenco: [PARCELS]
	</string>
	<string name="ScriptLimitsMemoryUsed">
		Memoria utilizzata: [COUNT] kb di [MAX] kb; [AVAILABLE] kb disponibili
	</string>
	<string name="ScriptLimitsMemoryUsedSimple">
		Memoria utilizzata: [COUNT] kb
	</string>
	<string name="ScriptLimitsParcelScriptURLs">
		URL script dei lotti
	</string>
	<string name="ScriptLimitsURLsUsed">
		URL utilizzati: [COUNT] di [MAX]; [AVAILABLE] disponibili
	</string>
	<string name="ScriptLimitsURLsUsedSimple">
		URL utilizzati: [COUNT]
	</string>
	<string name="ScriptLimitsRequestError">
		Errore nella richiesta di informazioni
	</string>
	<string name="ScriptLimitsRequestNoParcelSelected">
		Nessun lotto selezionato
	</string>
	<string name="ScriptLimitsRequestWrongRegion">
		Errore: le informazioni sullo script sono disponibili solo nella regione attuale
	</string>
	<string name="ScriptLimitsRequestWaiting">
		Recupero informazioni in corso...
	</string>
	<string name="ScriptLimitsRequestDontOwnParcel">
		Non hai il permesso di visionare questo lotto
	</string>
	<string name="SITTING_ON">
		Seduto su
	</string>
	<string name="ATTACH_CHEST">
		Petto
	</string>
	<string name="ATTACH_HEAD">
		Cranio
	</string>
	<string name="ATTACH_LSHOULDER">
		Spalla sx
	</string>
	<string name="ATTACH_RSHOULDER">
		Spalla dx
	</string>
	<string name="ATTACH_LHAND">
		Mano sx
	</string>
	<string name="ATTACH_RHAND">
		Mano dx
	</string>
	<string name="ATTACH_LFOOT">
		Piede sx
	</string>
	<string name="ATTACH_RFOOT">
		Piede dx
	</string>
	<string name="ATTACH_BACK">
		Spina dorsale
	</string>
	<string name="ATTACH_PELVIS">
		Pelvi
	</string>
	<string name="ATTACH_MOUTH">
		Bocca
	</string>
	<string name="ATTACH_CHIN">
		Mento
	</string>
	<string name="ATTACH_LEAR">
		Orecchio sx
	</string>
	<string name="ATTACH_REAR">
		Orecchio dx
	</string>
	<string name="ATTACH_LEYE">
		Occhio sx
	</string>
	<string name="ATTACH_REYE">
		Occhio dx
	</string>
	<string name="ATTACH_NOSE">
		Naso
	</string>
	<string name="ATTACH_RUARM">
		Braccio dx
	</string>
	<string name="ATTACH_RLARM">
		Avambraccio dx
	</string>
	<string name="ATTACH_LUARM">
		Braccio sx
	</string>
	<string name="ATTACH_LLARM">
		Avambraccio sx
	</string>
	<string name="ATTACH_RHIP">
		Anca dx
	</string>
	<string name="ATTACH_RULEG">
		Coscia dx
	</string>
	<string name="ATTACH_RLLEG">
		Polpaccio dx
	</string>
	<string name="ATTACH_LHIP">
		Anca sx
	</string>
	<string name="ATTACH_LULEG">
		Coscia sx
	</string>
	<string name="ATTACH_LLLEG">
		Polpaccio sx
	</string>
	<string name="ATTACH_BELLY">
		Stomaco
	</string>
	<string name="ATTACH_LEFT_PEC">
		Petto sx
	</string>
	<string name="ATTACH_RIGHT_PEC">
		Petto dx
	</string>
	<string name="ATTACH_HUD_CENTER_2">
		HUD centro 2
	</string>
	<string name="ATTACH_HUD_TOP_RIGHT">
		HUD alto a dx
	</string>
	<string name="ATTACH_HUD_TOP_CENTER">
		HUD alto in centro
	</string>
	<string name="ATTACH_HUD_TOP_LEFT">
		HUD alto a sx
	</string>
	<string name="ATTACH_HUD_CENTER_1">
		HUD centro 1
	</string>
	<string name="ATTACH_HUD_BOTTOM_LEFT">
		HUD basso a sx
	</string>
	<string name="ATTACH_HUD_BOTTOM">
		HUD basso
	</string>
	<string name="ATTACH_HUD_BOTTOM_RIGHT">
		HUD basso a dx
	</string>
	<string name="ATTACH_NECK">
		Collo
	</string>
	<string name="ATTACH_AVATAR_CENTER">
		Centro avatar
	</string>
	<string name="ATTACH_LHAND_RING1">
		Anulare sx
	</string>
	<string name="ATTACH_RHAND_RING1">
		Anulare dx
	</string>
	<string name="ATTACH_TAIL_BASE">
		Base coda
	</string>
	<string name="ATTACH_TAIL_TIP">
		Punta coda
	</string>
	<string name="ATTACH_LWING">
		Ala sx
	</string>
	<string name="ATTACH_RWING">
		Ala dx
	</string>
	<string name="ATTACH_FACE_JAW">
		Mandibola
	</string>
	<string name="ATTACH_FACE_LEAR">
		Alt orecchio sx
	</string>
	<string name="ATTACH_FACE_REAR">
		Alt orecchio dx
	</string>
	<string name="ATTACH_FACE_LEYE">
		Alt occhio sx
	</string>
	<string name="ATTACH_FACE_REYE">
		Alt occhio dx
	</string>
	<string name="ATTACH_FACE_TONGUE">
		Lingua
	</string>
	<string name="ATTACH_GROIN">
		Inguine
	</string>
	<string name="ATTACH_HIND_LFOOT">
		Piede post sx
	</string>
	<string name="ATTACH_HIND_RFOOT">
		Piede post dx
	</string>
	<string name="CursorPos">
		riga [LINE], colonna [COLUMN]
	</string>
	<string name="PanelDirCountFound">
		[COUNT] trovato/i
	</string>
	<string name="PanelDirTimeStr">
		[hour,datetime,slt]:[min,datetime,slt]
	</string>
	<string name="PanelDirEventsDateText">
		[day,datetime,slt]/[mthnum,datetime,slt]
	</string>
	<string name="PanelContentsTooltip">
		Contenuto dell&apos;oggetto
	</string>
	<string name="PanelContentsNewScript">
		Nuovo script
	</string>
	<string name="DoNotDisturbModeResponseDefault">
		Questo residente ha attivato la modalità &apos;non disturbare&apos; e vedrà il tuo messaggio più tardi.
	</string>
	<string name="AutoResponseModeDefault">
		Il residente a cui hai mandato un messaggio ha attivato la modalità &apos;auto-risposta&apos; di Firestorm e quindi ha chiesto di non essere disturbato. Il messaggio sarà visibile nel pannello IM per essere letto in seguito.
	</string>
	<string name="AutoResponseModeNonFriendsDefault">
		Il residente a cui hai mandato un messaggio ha attivato la modalità auto-risposta di Firestorm e quindi ha chiesto di non essere disturbato.  Il messaggio sarà visibile nel pannello IM per essere letto in seguito.
	</string>
	<string name="RejectTeleportOffersResponseDefault">
		Il residente a cui hai mandato un messaggio ha attivato la modalità &apos;rifiuta tutti i teleport&apos; di Firestorm e quindi ha chiesto di non essere disturbato con offerte o richieste di TP. Si può sempre mandare un IM.
	</string>
	<string name="RejectFriendshipRequestsResponseDefault">
		Il residente a cui hai mandato un messaggio ha attivato la modalità &apos;rifiuta tutte le amicizie&apos; di Firestorm e quindi ha chiesto di non essere disturbato con richieste di amicizia. Si può sempre mandare un IM.
	</string>
	<string name="MutedAvatarsResponseDefault">
		Il residente a cui hai mandato un messaggio ti ha bloccato la possibilità di mandare messaggi.
	</string>
	<string name="AwayAvatarResponseDefault">
		Il residente a cui hai mandato un messaggio è al momento lontano dalla tastiera. Il messaggio sarà visibile nel pannello IM per essere letto in seguito.
	</string>
	<string name="MuteByName">
		(Per nome)
	</string>
	<string name="MuteAgent">
		(Utente)
	</string>
	<string name="MuteObject">
		(Oggetto)
	</string>
	<string name="MuteGroup">
		(Gruppo)
	</string>
	<string name="MuteExternal">
		(Esterno)
	</string>
	<string name="RegionNoCovenant">
		Non esiste alcun regolamento per questa proprietà.
	</string>
	<string name="RegionNoCovenantOtherOwner">
		Non esiste alcun regolamento per questa proprietà. Il terreno di questa proprietà è messo in vendita dal proprietario.  Contatta il proprietario del terreno per i dettagli della vendita.
	</string>
	<string name="covenant_last_modified" value="Ultima modifica: "/>
	<string name="none_text" value=" (nessuno) "/>
	<string name="never_text" value=" (mai) "/>
	<string name="GroupOwned">
		Di proprietà di un gruppo
	</string>
	<string name="Public">
		Pubblica
	</string>
	<string name="LocalSettings">
		Impostazioni locali
	</string>
	<string name="RegionSettings">
		Impostazioni regione
	</string>
	<string name="ClassifiedClicksTxt">
		Clic: [TELEPORT] teleport, [MAP] mappa, [PROFILE] profilo
	</string>
	<string name="ClassifiedUpdateAfterPublish">
		(si aggiornerà dopo la pubblicazione)
	</string>
	<string name="NoPicksClassifiedsText">
<<<<<<< HEAD
		Non hai creato luoghi preferiti né inserzioni. Clicca il pulsante + qui sotto per creare un luogo preferito o un&apos;inserzione.
	</string>
	<string name="NoPicksText">
		Non hai creato Luoghi preferiti. Fai clic sul pulsante Nuovo per creare un Luogo preferito.
	</string>
	<string name="NoClassifiedsText">
		Non hai creato Annunci. Fai clic sul pulsante Nuovo per creare un Annuncio.
	</string>
	<string name="NoAvatarPicksClassifiedsText">
		L&apos;utente non ha luoghi preferiti né inserzioni
	</string>
	<string name="NoAvatarPicksText">
		L&apos;utente non ha luoghi preferiti
	</string>
	<string name="NoAvatarClassifiedsText">
		L&apos;utente non ha annunci
=======
		Non hai creato luoghi preferiti né inserzioni. Clicca il pulsante Nuovo per creare un luogo preferito o un'inserzione.
	</string>
	<string name="NoPicksText">
		Non hai creato luoghi preferiti. Clicca il pulsante Nuovo per creare un luogo preferito.
	</string>
	<string name="NoClassifiedsText">
		Non hai creato inserzioni. Clicca il pulsante Nuovo per creare un'inserzione.
	</string>
	<string name="NoAvatarPicksClassifiedsText">
		Nessun luogo preferito/inserzione
	</string>
	<string name="NoAvatarPicksText">
		Nessun luogo preferito
	</string>
	<string name="NoAvatarClassifiedsText">
		Nessuna inserzione
>>>>>>> cb43d15c
	</string>
	<string name="PicksClassifiedsLoadingText">
		Caricamento in corso...
	</string>
<<<<<<< HEAD
	<string name="NoPicksText">
		Non è stato creato nessun luogo preferito.
	</string>
	<string name="NoAvatarPicksText">
		L&apos;utente non ha preferiti.
	</string>
	<string name="NoClassifiedsText">
		L&apos;utente non ha inserzioni. Clic sul pulsante + qui sotto per crearne una.
	</string>
	<string name="NoAvatarClassifiedsText">
		L&apos;utente non ha inserzioni
	</string>
=======
>>>>>>> cb43d15c
	<string name="MultiPreviewTitle">
		Anteprima
	</string>
	<string name="MultiPropertiesTitle">
		Proprietà oggetti
	</string>
	<string name="InvOfferAnObjectNamed">
		Un oggetto denominato
	</string>
	<string name="InvOfferOwnedByGroup">
		di proprietà del gruppo
	</string>
	<string name="InvOfferOwnedByUnknownGroup">
		di proprietà di un gruppo sconosciuto
	</string>
	<string name="InvOfferOwnedBy">
		di proprietà di
	</string>
	<string name="InvOfferOwnedByUnknownUser">
		di proprietà di un utente sconosciuto
	</string>
	<string name="InvOfferGaveYou">
		ti ha offerto
	</string>
	<string name="InvOfferYouDecline">
		Tu hai rifiutato
	</string>
	<string name="InvOfferDecline">
		Tu hai rifiutato [DESC] da [NAME].
	</string>
	<string name="InvOfferFrom">
		da
	</string>
	<string name="InvOfferAutoAcceptObject">
		Un oggetto di nome [OBJECT_NAME] ti ha offerto [OBJECT_TYPE]: [DESC]
	</string>
	<string name="InvOfferAutoAcceptUser">
		[USER_NAME] ti ha offerto [OBJECT_TYPE]: [DESC]
	</string>
	<string name="GroupMoneyTotal">
		Totale
	</string>
	<string name="GroupMoneyBought">
		comprato
	</string>
	<string name="GroupMoneyPaidYou">
		ti ha pagato
	</string>
	<string name="GroupMoneyPaidInto">
		ha pagato
	</string>
	<string name="GroupMoneyBoughtPassTo">
		ha comprato il pass
	</string>
	<string name="GroupMoneyPaidFeeForEvent">
		pagato la tassa per l&apos;evento
	</string>
	<string name="GroupMoneyPaidPrizeForEvent">
		pagato il premio per l&apos;evento
	</string>
	<string name="GroupMoneyBalance">
		Saldo
	</string>
	<string name="GroupMoneyCredits">
		Crediti
	</string>
	<string name="GroupMoneyDebits">
		Debiti
	</string>
	<string name="GroupMoneyDate">
		[weekday,datetime,utc] [day,datetime,utc] [mth,datetime,utc], [year,datetime,utc]
	</string>
	<string name="AcquiredItems">
		Oggetti acquisiti
	</string>
	<string name="Cancel">
		Annulla
	</string>
	<string name="UploadingCosts">
		Il caricamento di [NAME] costa L$ [AMOUNT]
	</string>
	<string name="BuyingCosts">
		L&apos;acquisto di [NAME] costa L$ [AMOUNT]
	</string>
	<string name="UnknownFileExtension">
		Estensione del file sconosciuta [.%s]
Tipi conosciuti .WAV .TGA .BMP .JPG .JPEG .ANIM
	</string>
	<string name="MuteObject2">
		Blocca
	</string>
	<string name="MuteAvatar">
		Blocca
	</string>
	<string name="UnmuteObject">
		Sblocca
	</string>
	<string name="UnmuteAvatar">
		Sblocca
	</string>
	<string name="AddLandmarkNavBarMenu">
		Aggiungi segnaposto...
	</string>
	<string name="EditLandmarkNavBarMenu">
		Modifica segnaposto...
	</string>
	<string name="accel-mac-control">
		⌃
	</string>
	<string name="accel-mac-command">
		⌘
	</string>
	<string name="accel-mac-option">
		⌥
	</string>
	<string name="accel-mac-shift">
		⇧
	</string>
	<string name="accel-win-control">
		Ctrl+
	</string>
	<string name="accel-win-alt">
		Alt+
	</string>
	<string name="accel-win-shift">
		Maius+
	</string>
	<string name="FileSaved">
		File salvato
	</string>
	<string name="Receiving">
		In ricezione
	</string>
	<string name="PST">
		Ora Pacifico
	</string>
	<string name="PDT">
		Ora legale Pacifico
	</string>
	<string name="Direction_Forward">
		Avanti
	</string>
	<string name="Direction_Left">
		Sinistra
	</string>
	<string name="Direction_Right">
		Destra
	</string>
	<string name="Direction_Back">
		Indietro
	</string>
	<string name="Direction_North">
		Nord
	</string>
	<string name="Direction_South">
		Sud
	</string>
	<string name="Direction_West">
		Ovest
	</string>
	<string name="Direction_East">
		Est
	</string>
	<string name="Direction_Up">
		Su
	</string>
	<string name="Direction_Down">
		Giù
	</string>
	<string name="Any Category">
		Qualsiasi categoria
	</string>
	<string name="Shopping">
		Acquisti
	</string>
	<string name="Land Rental">
		Affitto terreno
	</string>
	<string name="Property Rental">
		Affitto proprietà
	</string>
	<string name="Special Attraction">
		Attrazioni speciali
	</string>
	<string name="New Products">
		Nuovi prodotti
	</string>
	<string name="Employment">
		Lavoro
	</string>
	<string name="Wanted">
		Cercasi
	</string>
	<string name="Service">
		Servizio
	</string>
	<string name="Personal">
		Personale
	</string>
	<string name="None">
		Nessuno
	</string>
	<string name="Linden Location">
		Luogo dei Linden
	</string>
	<string name="Adult">
		Adulti
	</string>
	<string name="Arts and Culture">
		Arte &amp; Cultura
	</string>
	<string name="Business">
		Affari
	</string>
	<string name="Educational">
		Educazione
	</string>
	<string name="Gaming">
		Gioco
	</string>
	<string name="Hangout">
		Divertimento
	</string>
	<string name="Newcomer Friendly">
		Accoglienza nuovi utenti
	</string>
	<string name="Parks and Nature">
		Parchi &amp; natura
	</string>
	<string name="Residential">
		Residenziale
	</string>
	<string name="Stage">
		Stage
	</string>
	<string name="Other">
		Altro
	</string>
	<string name="Rental">
		Affitto
	</string>
	<string name="Any">
		Tutti
	</string>
	<string name="You">
		Tu
	</string>
	<string name="Multiple Media">
		Più supporti
	</string>
	<string name="Play Media">
		Riproduci media
	</string>
	<string name="StreamtitleNowPlaying">
		In esecuzione:
	</string>
	<string name="MBCmdLineError">
		Un errore è stato riscontrato analizzando la linea di comando.
Per informazioni: http://wiki.secondlife.com/wiki/Client_parameters
Errore:
	</string>
	<string name="MBCmdLineUsg">
		Uso linea di comando del programma [APP_NAME] :
	</string>
	<string name="MBUnableToAccessFile">
		Il programma [APP_NAME] non è in grado di accedere ad un file necessario.

Potrebbe darsi che tu abbia copie multiple attivate o che il tuo sistema reputi erroneamente che il file sia già aperto.
Se il problema persiste, riavviare il computer e riprovare.
Se il problema continua ancora, disinstallare completamente l&apos;applicazione [APP_NAME] e reinstallarla.
	</string>
	<string name="MBFatalError">
		Errore critico
	</string>
	<string name="MBApplicationError">
		Errore applicazione - niente panico
	</string>
	<string name="MBApplicationErrorDetails">
		[APP_NAME] si è bloccato e deve essere chiuso. Se ciò
		succede altre volte, contattare il supporto e riportare il messaggio seguente:

[ERROR_DETAILS]
	</string>
	<string name="MBRequiresAltiVec">
		Il programma [APP_NAME] richiede un processore con AltiVec (G4 o superiore).
	</string>
	<string name="MBAlreadyRunning">
		Il programma [APP_NAME] è già attivo.
Controllare che il programma non sia minimizzato nella barra degli strumenti.
Se il messaggio persiste, riavviare il computer.
	</string>
	<string name="MBFrozenCrashed">
		Sembra che [APP_NAME] si sia bloccata o interrotta nella sessione precedente.
Inviare un crash report?
	</string>
	<string name="MBAlert">	
		Avviso
	</string>
	<string name="MBNoDirectX">
		Il programmma [APP_NAME] non riesce a trovare una DirectX 9.0b o superiore.
[APP_NAME] usa DirectX per rilevare hardware e/o i driver  non aggiornati che possono causare problemi di stabilità, scarsa performance e interruzioni.  Benché tu possa avviare il programma [APP_NAME] senza di esse, consigliamo caldamente l&apos;esecuzione con DirectX 9.0b.

Continuare?
	</string>
	<string name="MBWarning">
		Attenzione
	</string>
	<string name="MBNoAutoUpdate">
		L&apos;aggiornamento automatico non è stato ancora realizzato per Linux.
E&apos; consigliato scaricare l&apos;ultima versione direttamente da www.secondlife.com
	</string>
	<string name="MBRegClassFailed">
		RegisterClass non riuscito
	</string>
	<string name="MBError">
		Errore
	</string>
	<string name="MBFullScreenErr">
		Impossibile visualizzare a schermo intero con risoluzione [WIDTH] x [HEIGHT].
Visualizzazione corrente in modalità finestra.
	</string>
	<string name="MBDestroyWinFailed">
		Errore di arresto durante il tentativo di chiusura della finestra (DestroyWindow() non riuscito)
	</string>
	<string name="MBShutdownErr">
		Errore di arresto
	</string>
	<string name="MBDevContextErr">
		Impossibile caricare i driver GL
	</string>
	<string name="MBPixelFmtErr">
		Impossibile trovare un formato pixel adatto
	</string>
	<string name="MBPixelFmtDescErr">
		Impossibile ottenere una descrizione del formato pixel
	</string>
	<string name="MBTrueColorWindow">
		[APP_NAME] richiede True Color (32 bit) per funzionare.
Vai alle impostazioni dello schermo del tuo computer e imposta il colore in modalità 32 bit.
	</string>
	<string name="MBAlpha">
		[APP_NAME] non funziona poichè è impossibile trovare un canale alpha a 8 bit.  Questo problema normalmente deriva dai driver della scheda video.
Assicurati di avere installato i driver della scheda video più recenti.
Assicurati anche che il monitor sia impostato a True Color (32 bit) nel Pannello di controllo &gt; Schermo &gt; Impostazioni.
Se il messaggio persiste, contattare [SUPPORT_SITE].
	</string>
	<string name="MBPixelFmtSetErr">
		Impossibile impostare il formato pixel
	</string>
	<string name="MBGLContextErr">
		Impossibile creare il GL rendering
	</string>
	<string name="MBGLContextActErr">
		Impossibile attivare il GL rendering
	</string>
	<string name="MBVideoDrvErr">
		[APP_NAME] Non riesce ad avviarsi perchè i driver della scheda video non sono stati installati correttamente, non sono aggiornati, o sono per un hardware non supportato. Assicurati di avere i driver della scheda video più recenti e anche se li hai installati, prova a installarli di nuovo.
<<<<<<< HEAD

Se il messaggio persiste, contattare [SUPPORT_SITE].
	</string>
	<string name="5 O'Clock Shadow">
		Barba leggera
	</string>
	<string name="All White">
		Tutti bianchi
	</string>
	<string name="Anime Eyes">
		Occhi grandi
	</string>
	<string name="Arced">
		Arcuato
	</string>
	<string name="Arm Length">
		Lunghezza braccia
	</string>
	<string name="Attached">
		Attaccato
	</string>
	<string name="Attached Earlobes">
		Lobi attaccati
	</string>
	<string name="Back Fringe">
		Frangetta all&apos;indietro
	</string>
	<string name="Baggy">
		Larghi
	</string>
	<string name="Bangs">
		Frange
	</string>
	<string name="Beady Eyes">
		Occhi piccoli
	</string>
	<string name="Belly Size">
		Punto vita
	</string>
	<string name="Big">
		Grande
	</string>
	<string name="Big Butt">
		Sedere grande
	</string>
	<string name="Big Hair Back">
		Capigliatura grande: Indietro
	</string>
	<string name="Big Hair Front">
		Capigliatura grande: anteriore
	</string>
	<string name="Big Hair Top">
		Capigliatura grande: in  alto
	</string>
	<string name="Big Head">
		Grande testa
	</string>
	<string name="Big Pectorals">
		Grandi pettorali
	</string>
	<string name="Big Spikes">
		Capelli con punte
	</string>
	<string name="Black">
		Nero
	</string>
	<string name="Blonde">
		Biondo
	</string>
	<string name="Blonde Hair">
		Capelli biondi
	</string>
	<string name="Blush">
		Fard
	</string>
	<string name="Blush Color">
		Colore fard
	</string>
	<string name="Blush Opacity">
		Opacità fard
	</string>
	<string name="Body Definition">
		Definizione muscolare
	</string>
	<string name="Body Fat">
		Grasso corporeo
	</string>
	<string name="Body Freckles">
		Lentiggini e nei
	</string>
	<string name="Body Thick">
		Corpo più robusto
	</string>
	<string name="Body Thickness">
		Robustezza del corpo
	</string>
	<string name="Body Thin">
		Corpo più magro
	</string>
	<string name="Bow Legged">
		Gambe arcuate
	</string>
	<string name="Breast Buoyancy">
		Altezza del seno
	</string>
	<string name="Breast Cleavage">
		Décolleté
	</string>
	<string name="Breast Size">
		Grandezza del seno
	</string>
	<string name="Bridge Width">
		Larghezza setto
	</string>
	<string name="Broad">
		Largo
	</string>
	<string name="Brow Size">
		Grandezza delle sopracciglia
	</string>
	<string name="Bug Eyes">
		Occhi sporgenti
	</string>
	<string name="Bugged Eyes">
		Occhi sporgenti
	</string>
	<string name="Bulbous">
		Bulboso
	</string>
	<string name="Bulbous Nose">
		Naso bulboso
	</string>
	<string name="Breast Physics Mass">
		Massa seno
	</string>
	<string name="Breast Physics Smoothing">
		Lisciatura seno
	</string>
	<string name="Breast Physics Gravity">
		Gravità seno
	</string>
	<string name="Breast Physics Drag">
		Resistenza seno
	</string>
	<string name="Breast Physics InOut Max Effect">
		Massimo effetto
	</string>
	<string name="Breast Physics InOut Spring">
		Elasticità
	</string>
	<string name="Breast Physics InOut Gain">
		Guadagno
	</string>
	<string name="Breast Physics InOut Damping">
		Attenuazione
	</string>
	<string name="Breast Physics UpDown Max Effect">
		Massimo effetto
	</string>
	<string name="Breast Physics UpDown Spring">
		Elasticità
	</string>
	<string name="Breast Physics UpDown Gain">
		Guadagno
	</string>
	<string name="Breast Physics UpDown Damping">
		Attenuazione
	</string>
	<string name="Breast Physics LeftRight Max Effect">
		Massimo effetto
	</string>
	<string name="Breast Physics LeftRight Spring">
		Elasticità
	</string>
	<string name="Breast Physics LeftRight Gain">
		Guadagno
	</string>
	<string name="Breast Physics LeftRight Damping">
		Attenuazione
	</string>
	<string name="Belly Physics Mass">
		Massa pancia
	</string>
	<string name="Belly Physics Smoothing">
		Lisciatura pancia
	</string>
	<string name="Belly Physics Gravity">
		Gravità pancia
	</string>
	<string name="Belly Physics Drag">
		Resistenza pancia
	</string>
	<string name="Belly Physics UpDown Max Effect">
		Massimo effetto
	</string>
	<string name="Belly Physics UpDown Spring">
		Elasticità
	</string>
	<string name="Belly Physics UpDown Gain">
		Guadagno
	</string>
	<string name="Belly Physics UpDown Damping">
		Attenuazione
	</string>
	<string name="Butt Physics Mass">
		Massa natiche
	</string>
	<string name="Butt Physics Smoothing">
		Lisciatura natiche
	</string>
	<string name="Butt Physics Gravity">
		Gravità natiche
	</string>
	<string name="Butt Physics Drag">
		Resistenza natiche
	</string>
	<string name="Butt Physics UpDown Max Effect">
		Massimo effetto
	</string>
	<string name="Butt Physics UpDown Spring">
		Elasticità
	</string>
	<string name="Butt Physics UpDown Gain">
		Guadagno
	</string>
	<string name="Butt Physics UpDown Damping">
		Attenuazione
	</string>
	<string name="Butt Physics LeftRight Max Effect">
		Massimo effetto
	</string>
	<string name="Butt Physics LeftRight Spring">
		Elasticità
	</string>
	<string name="Butt Physics LeftRight Gain">
		Guadagno
	</string>
	<string name="Butt Physics LeftRight Damping">
		Attenuazione
	</string>
	<string name="Bushy Eyebrows">
		Sopracciglia cespugliose
	</string>
	<string name="Bushy Hair">
		Capelli a cespuglio
	</string>
	<string name="Butt Size">
		Grandezza del sedere
	</string>
	<string name="Butt Gravity">
		Gravità natiche
	</string>
	<string name="bustle skirt">
		Crinolina
	</string>
	<string name="no bustle">
		Nessuna crinolina
	</string>
	<string name="more bustle">
		Più crinolina
	</string>
	<string name="Chaplin">
		Baffetti
	</string>
	<string name="Cheek Bones">
		Zigomi
	</string>
	<string name="Chest Size">
		Ampiezza del torace
	</string>
	<string name="Chin Angle">
		Angolo del mento
	</string>
	<string name="Chin Cleft">
		Fossetta sul mento
	</string>
	<string name="Chin Curtains">
		Barba sottomento
	</string>
	<string name="Chin Depth">
		Profondità mento
	</string>
	<string name="Chin Heavy">
		Mento forte
	</string>
	<string name="Chin In">
		Mento in dentro
	</string>
	<string name="Chin Out">
		Mento sporgente
	</string>
	<string name="Chin-Neck">
		Mento-collo
	</string>
	<string name="Clear">
		Trasparente
	</string>
	<string name="Cleft">
		Fossetta
	</string>
	<string name="Close Set Eyes">
		Occhi ravvicinati
	</string>
	<string name="Closed">
		Chiusa
	</string>
	<string name="Closed Back">
		Chiuso dietro
	</string>
	<string name="Closed Front">
		Chiuso davanti
	</string>
	<string name="Closed Left">
		Chiuso sinistra
	</string>
	<string name="Closed Right">
		Chiuso destra
	</string>
	<string name="Coin Purse">
		Meno pronunciati
	</string>
	<string name="Collar Back">
		Colletto posteriore
	</string>
	<string name="Collar Front">
		Colletto anteriore
	</string>
	<string name="Corner Down">
		Angolo all&apos;ingiù
	</string>
	<string name="Corner Up">
		Angolo all&apos;insù
	</string>
	<string name="Creased">
		Piega
	</string>
	<string name="Crooked Nose">
		Naso storto
	</string>
	<string name="Cuff Flare">
		Svasato con risvolto
	</string>
	<string name="Dark">
		Scuro
	</string>
	<string name="Dark Green">
		Verde scuro
	</string>
	<string name="Darker">
		Più scuro
	</string>
	<string name="Deep">
		Profondo
	</string>
	<string name="Default Heels">
		Tacchi standard
	</string>
	<string name="Dense">
		Folti
	</string>
	<string name="Double Chin">
		Doppio mento
	</string>
	<string name="Downturned">
		All&apos;ingiù
	</string>
	<string name="Duffle Bag">
		Più pronunciati
	</string>
	<string name="Ear Angle">
		Angolo orecchie
	</string>
	<string name="Ear Size">
		Grandezza orecchie
	</string>
	<string name="Ear Tips">
		Estremità orecchie
	</string>
	<string name="Egg Head">
		Ovalizzazione testa
	</string>
	<string name="Eye Bags">
		Occhiaie
	</string>
	<string name="Eye Color">
		Colore degli occhi
	</string>
	<string name="Eye Depth">
		Profondità degli occhi
	</string>
	<string name="Eye Lightness">
		Luminosità degli occhi
	</string>
	<string name="Eye Opening">
		Apertura degli occhi
	</string>
	<string name="Eye Pop">
		Prominenza degli occhi
	</string>
	<string name="Eye Size">
		Grandezza occhi
	</string>
	<string name="Eye Spacing">
		Distanza occhi
	</string>
	<string name="Eyebrow Arc">
		Arco delle sopracciglia
	</string>
	<string name="Eyebrow Density">
		Densità delle sopracciglia
	</string>
	<string name="Eyebrow Height">
		Altezza delle sopracciglia
	</string>
	<string name="Eyebrow Points">
		Sopracciglia appuntite
	</string>
	<string name="Eyebrow Size">
		Grandezza sopracciglia
	</string>
	<string name="Eyelash Length">
		Lunghezza delle ciglia
	</string>
	<string name="Eyeliner">
		Eyeliner
	</string>
	<string name="Eyeliner Color">
		Colore dell&apos;eyeliner
	</string>
	<string name="Eyes Bugged">
		Occhi sporgenti
	</string>
	<string name="Face Shear">
		Taglio del viso
	</string>
	<string name="Facial Definition">
		Definizione del viso
	</string>
	<string name="Far Set Eyes">
		Occhi distanti
	</string>
	<string name="Fat Lips">
		Labbra carnose
	</string>
	<string name="Female">
		Femmina
	</string>
	<string name="Fingerless">
		Senza dita
	</string>
	<string name="Fingers">
		Dita
	</string>
	<string name="Flared Cuffs">
		Risvolti svasati
	</string>
	<string name="Flat">
		Piatto
	</string>
	<string name="Flat Butt">
		Sedere piatto
	</string>
	<string name="Flat Head">
		Testa piatta
	</string>
	<string name="Flat Toe">
		Punta piatta
	</string>
	<string name="Foot Size">
		Misura piede
	</string>
	<string name="Forehead Angle">
		Angolo della fronte
	</string>
	<string name="Forehead Heavy">
		Fronte sporgente
	</string>
	<string name="Freckles">
		Lentiggini
	</string>
	<string name="Front Fringe">
		Frangetta
	</string>
	<string name="Full Back">
		Dietro gonfi
	</string>
	<string name="Full Eyeliner">
		Eyeliner marcato
	</string>
	<string name="Full Front">
		Anteriore gonfio
	</string>
	<string name="Full Hair Sides">
		Lati capelli gonfi
	</string>
	<string name="Full Sides">
		Lati gonfi
	</string>
	<string name="Glossy">
		Lucido
	</string>
	<string name="Glove Fingers">
		Dita con guanti
	</string>
	<string name="Glove Length">
		Lunghezza guanti
	</string>
	<string name="Hair">
		Capigliature
	</string>
	<string name="Hair Back">
		Capelli: Indietro
	</string>
	<string name="Hair Front">
		Capelli: anteriore
	</string>
	<string name="Hair Sides">
		Capelli: lati
	</string>
	<string name="Hair Sweep">
		Direzione capigliatura
	</string>
	<string name="Hair Thickess">
		Foltezza
	</string>
	<string name="Hair Thickness">
		Foltezza
	</string>
	<string name="Hair Tilt">
		Inclinazione
	</string>
	<string name="Hair Tilted Left">
		Verso sinistra
	</string>
	<string name="Hair Tilted Right">
		Verso destra
	</string>
	<string name="Hair Volume">
		Capelli: Volume
	</string>
	<string name="Hand Size">
		Grandezza mani
	</string>
	<string name="Handlebars">
		Baffi a manubrio
	</string>
	<string name="Head Length">
		Lunghezza testa
	</string>
	<string name="Head Shape">
		Forma della testa
	</string>
	<string name="Head Size">
		Grandezza della testa
	</string>
	<string name="Head Stretch">
		Allungamento testa
	</string>
	<string name="Heel Height">
		Altezza tacchi
	</string>
	<string name="Heel Shape">
		Forma tacchi
	</string>
	<string name="Height">
		Altezza
	</string>
	<string name="High">
		Alto
	</string>
	<string name="High Heels">
		Tacchi alti
	</string>
	<string name="High Jaw">
		Mandibola alta
	</string>
	<string name="High Platforms">
		Alta
	</string>
	<string name="High and Tight">
		Alto e stretto
	</string>
	<string name="Higher">
		Più alto
	</string>
	<string name="Hip Length">
		Altezza bacino
	</string>
	<string name="Hip Width">
		Larghezza bacino
	</string>
	<string name="Hover">
		Muovi sopra
	</string>
	<string name="In">
		Dentro
	</string>
	<string name="In Shdw Color">
		Colore ombretto interno
	</string>
	<string name="In Shdw Opacity">
		Opacità ombretto interno
	</string>
	<string name="Inner Eye Corner">
		Angolo interno
	</string>
	<string name="Inner Eye Shadow">
		Ombretto interno
	</string>
	<string name="Inner Shadow">
		Ombretto interno
	</string>
	<string name="Jacket Length">
		Lunghezza giacca
	</string>
	<string name="Jacket Wrinkles">
		Grinze della giacca
	</string>
	<string name="Jaw Angle">
		Angolo mandibola
	</string>
	<string name="Jaw Jut">
		Prognatismo mento
	</string>
	<string name="Jaw Shape">
		Forma del mento
	</string>
	<string name="Join">
		Iscriviti
	</string>
	<string name="Jowls">
		Guance
	</string>
	<string name="Knee Angle">
		Angolo ginocchia
	</string>
	<string name="Knock Kneed">
		Gambe ad X
	</string>
	<string name="Large">
		Grande
	</string>
	<string name="Large Hands">
		Mani grandi
	</string>
	<string name="Left Part">
		Riga a sinistra
	</string>
	<string name="Leg Length">
		Lunghezza gambe
	</string>
	<string name="Leg Muscles">
		Muscoli gambe
	</string>
	<string name="Less">
		Meno
	</string>
	<string name="Less Body Fat">
		Meno grasso corporeo
	</string>
	<string name="Less Curtains">
		Meno
	</string>
	<string name="Less Freckles">
		Meno lentiggini
	</string>
	<string name="Less Full">
		Meno piene
	</string>
	<string name="Less Gravity">
		Più alto
	</string>
	<string name="Less Love">
		Meno maniglie
	</string>
	<string name="Less Muscles">
		Meno muscoli
	</string>
	<string name="Less Muscular">
		Meno muscolari
	</string>
	<string name="Less Rosy">
		Meno rosato
	</string>
	<string name="Less Round">
		Meno rotondo
	</string>
	<string name="Less Saddle">
		Meno a sella
	</string>
	<string name="Less Square">
		Meno quadrato
	</string>
	<string name="Less Volume">
		Meno volume
	</string>
	<string name="Less soul">
		Meno
	</string>
	<string name="Lighter">
		Più leggero
	</string>
	<string name="Lip Cleft">
		Distanza fossetta labbro
	</string>
	<string name="Lip Cleft Depth">
		Prof. fossetta labbro
	</string>
	<string name="Lip Fullness">
		Volume labbra
	</string>
	<string name="Lip Pinkness">
		Tonalità rosa labbra
	</string>
	<string name="Lip Ratio">
		Proporzione labbra
	</string>
	<string name="Lip Thickness">
		Carnosità labbra
	</string>
	<string name="Lip Width">
		Larghezza labbra
	</string>
	<string name="Lipgloss">
		Lipgloss
	</string>
	<string name="Lipstick">
		Rossetto
	</string>
	<string name="Lipstick Color">
		Colore rossetto
	</string>
	<string name="Long">
		Lungo
	</string>
	<string name="Long Head">
		Testa lunga
	</string>
	<string name="Long Hips">
		Bacino alto
	</string>
	<string name="Long Legs">
		Gambe lunghe
	</string>
	<string name="Long Neck">
		Collo lungo
	</string>
	<string name="Long Pigtails">
		Codini lunghi
	</string>
	<string name="Long Ponytail">
		Codino lungo
	</string>
	<string name="Long Torso">
		Torace lungo
	</string>
	<string name="Long arms">
		Braccia lunghe
	</string>
	<string name="Loose Pants">
		Pantaloni ampi
	</string>
	<string name="Loose Shirt">
		Camicia ampia
	</string>
	<string name="Loose Sleeves">
		Maniche non attillate
	</string>
	<string name="Love Handles">
		Maniglie dell&apos;amore
	</string>
	<string name="Low">
		Basso
	</string>
	<string name="Low Heels">
		Tacchi bassi
	</string>
	<string name="Low Jaw">
		Mandibola bassa
	</string>
	<string name="Low Platforms">
		Bassa
	</string>
	<string name="Low and Loose">
		Basso e ampio
	</string>
	<string name="Lower">
		Più basso
	</string>
	<string name="Lower Bridge">
		Parte bassa del setto
	</string>
	<string name="Lower Cheeks">
		Guance inferiori
	</string>
	<string name="Male">
		Maschio
	</string>
	<string name="Middle Part">
		Riga nel mezzo
	</string>
	<string name="More">
		Più
	</string>
	<string name="More Blush">
		Più fard
	</string>
	<string name="More Body Fat">
		Più grasso corporeo
	</string>
	<string name="More Curtains">
		Più
	</string>
	<string name="More Eyeshadow">
		Più ombretto
	</string>
	<string name="More Freckles">
		Più lentiggini
	</string>
	<string name="More Full">
		Più piene
	</string>
	<string name="More Gravity">
		Più calato
	</string>
	<string name="More Lipstick">
		Più rossetto
	</string>
	<string name="More Love">
		Più maniglie
	</string>
	<string name="More Lower Lip">
		Labbro inf. pronunciato
	</string>
	<string name="More Muscles">
		Più muscoli
	</string>
	<string name="More Muscular">
		Più muscolatura
	</string>
	<string name="More Rosy">
		Più rosato
	</string>
	<string name="More Round">
		Più rotondo
	</string>
	<string name="More Saddle">
		Più a sella
	</string>
	<string name="More Sloped">
		Più orizzontale
	</string>
	<string name="More Square">
		Più quadrato
	</string>
	<string name="More Upper Lip">
		Labbro sup. pronunciato
	</string>
	<string name="More Vertical">
		Più verticale
	</string>
	<string name="More Volume">
		Più volume
	</string>
	<string name="More soul">
		Più spirito
	</string>
	<string name="Moustache">
		Baffi
	</string>
	<string name="Mouth Corner">
		Angolo della bocca
	</string>
	<string name="Mouth Position">
		Posizione della bocca
	</string>
	<string name="Mowhawk">
		Cresta
	</string>
	<string name="Muscular">
		Muscolatura
	</string>
	<string name="Mutton Chops">
		Basette lunghe
	</string>
	<string name="Nail Polish">
		Smalto
	</string>
	<string name="Nail Polish Color">
		Colore smalto
	</string>
	<string name="Narrow">
		Socchiusi
	</string>
	<string name="Narrow Back">
		Laterali post. vicini
	</string>
	<string name="Narrow Front">
		Laterali ant. vicini
	</string>
	<string name="Narrow Lips">
		Labbra strette
	</string>
	<string name="Natural">
		Naturale
	</string>
	<string name="Neck Length">
		Lunghezza del collo
	</string>
	<string name="Neck Thickness">
		Grandezza del collo
	</string>
	<string name="No Blush">
		Senza fard
	</string>
	<string name="No Eyeliner">
		Senza eyeliner
	</string>
	<string name="No Eyeshadow">
		Senza ombretto
	</string>
	<string name="No Lipgloss">
		Senza lipgloss
	</string>
	<string name="No Lipstick">
		Senza rossetto
	</string>
	<string name="No Part">
		Senza riga
	</string>
	<string name="No Polish">
		Senza smalto
	</string>
	<string name="No Red">
		Senza rosso
	</string>
	<string name="No Spikes">
		Senza punte
	</string>
	<string name="No White">
		Senza bianco
	</string>
	<string name="No Wrinkles">
		Senza pieghe
	</string>
	<string name="Normal Lower">
		Inferiore normale
	</string>
	<string name="Normal Upper">
		Superiore normale
	</string>
	<string name="Nose Left">
		Naso a sinistra
	</string>
	<string name="Nose Right">
		Naso a destra
	</string>
	<string name="Nose Size">
		Grandezza naso
	</string>
	<string name="Nose Thickness">
		Spessore naso
	</string>
	<string name="Nose Tip Angle">
		Angolo punta naso
	</string>
	<string name="Nose Tip Shape">
		Forma punta naso
	</string>
	<string name="Nose Width">
		Larghezza naso
	</string>
	<string name="Nostril Division">
		Divisione narici
	</string>
	<string name="Nostril Width">
		Larghezza narici
	</string>
	<string name="Opaque">
		Opaco
	</string>
	<string name="Open">
		Aperto
	</string>
	<string name="Open Back">
		Retro aperto
	</string>
	<string name="Open Front">
		Davanti aperto
	</string>
	<string name="Open Left">
		Lato sx aperto
	</string>
	<string name="Open Right">
		Lato dx aperto
	</string>
	<string name="Orange">
		Arancio
	</string>
	<string name="Out">
		Fuori
	</string>
	<string name="Out Shdw Color">
		Colore ombretto esterno
	</string>
	<string name="Out Shdw Opacity">
		Opacità ombretto esterno
	</string>
	<string name="Outer Eye Corner">
		Angolo esterno occhio
	</string>
	<string name="Outer Eye Shadow">
		Ombretto esterno
	</string>
	<string name="Outer Shadow">
		Ombreggiatura esterna
	</string>
	<string name="Overbite">
		Denti sup. in fuori
	</string>
	<string name="Package">
		Genitali
	</string>
	<string name="Painted Nails">
		Unghie smaltate
	</string>
	<string name="Pale">
		Pallido
	</string>
	<string name="Pants Crotch">
		Cavallo
	</string>
	<string name="Pants Fit">
		Vestibilità pantaloni
	</string>
	<string name="Pants Length">
		Lunghezza pantaloni
	</string>
	<string name="Pants Waist">
		Taglia pantalone
	</string>
	<string name="Pants Wrinkles">
		Pantaloni con le grinze
	</string>
	<string name="Part">
		Con riga
	</string>
	<string name="Part Bangs">
		Frangetta divisa
	</string>
	<string name="Pectorals">
		Pettorali
	</string>
	<string name="Pigment">
		Pigmento
	</string>
	<string name="Pigtails">
		Codini
	</string>
	<string name="Pink">
		Rosa
	</string>
	<string name="Pinker">
		Più rosato
	</string>
	<string name="Platform Height">
		Altezza pianta
	</string>
	<string name="Platform Width">
		Larghezza pianta
	</string>
	<string name="Pointy">
		Appuntito
	</string>
	<string name="Pointy Heels">
		Tacchi a spillo
	</string>
	<string name="Ponytail">
		Codino
	</string>
	<string name="Poofy Skirt">
		Gonna gonfia
	</string>
	<string name="Pop Left Eye">
		Sinistro più aperto
	</string>
	<string name="Pop Right Eye">
		Destro più aperto
	</string>
	<string name="Puffy">
		Paffute
	</string>
	<string name="Puffy Eyelids">
		Palpebre gonfie
	</string>
	<string name="Rainbow Color">
		Tonalità
	</string>
	<string name="Red Hair">
		Presenza di rosso nei capelli
	</string>
	<string name="Regular">
		Normale
	</string>
	<string name="Right Part">
		Riga a destra
	</string>
	<string name="Rosy Complexion">
		Incarnato
	</string>
	<string name="Round">
		Rotondo
	</string>
	<string name="Ruddiness">
		Rossore
	</string>
	<string name="Ruddy">
		Rosse
	</string>
	<string name="Rumpled Hair">
		Capelli mossi
	</string>
	<string name="Saddle Bags">
		Rotondità fianchi
	</string>
	<string name="Scrawny Leg">
		Gambe magre
	</string>
	<string name="Separate">
		Separati
	</string>
	<string name="Shallow">
		Meno pronunciato
	</string>
	<string name="Shear Back">
		Taglio posteriore
	</string>
	<string name="Shear Face">
		Taglio del viso
	</string>
	<string name="Shear Front">
		Taglio anteriore
	</string>
	<string name="Shear Left Up">
		Distorto a sinistra
	</string>
	<string name="Shear Right Up">
		Distorto a destra
	</string>
	<string name="Sheared Back">
		Taglio verso dietro
	</string>
	<string name="Sheared Front">
		Taglio verso davanti
	</string>
	<string name="Shift Left">
		A sinistra
	</string>
	<string name="Shift Mouth">
		Spostamento bocca
	</string>
	<string name="Shift Right">
		A destra
	</string>
	<string name="Shirt Bottom">
		Parte inferiore camicia
	</string>
	<string name="Shirt Fit">
		Vestibilità camicia
	</string>
	<string name="Shirt Wrinkles">
		Camicia con le grinze
	</string>
	<string name="Shoe Height">
		Altezza scarpe
	</string>
	<string name="Short">
		Basso
	</string>
	<string name="Short Arms">
		Braccia corte
	</string>
	<string name="Short Legs">
		Gambe corte
	</string>
	<string name="Short Neck">
		Collo corto
	</string>
	<string name="Short Pigtails">
		Codini corti
	</string>
	<string name="Short Ponytail">
		Codino corto
	</string>
	<string name="Short Sideburns">
		Basette corte
	</string>
	<string name="Short Torso">
		Torace corto
	</string>
	<string name="Short hips">
		Bacino corto
	</string>
	<string name="Shoulders">
		Spalle
	</string>
	<string name="Side Fringe">
		Ciuffi laterali
	</string>
	<string name="Sideburns">
		Basette
	</string>
	<string name="Sides Hair">
		Capigliatura di lato
	</string>
	<string name="Sides Hair Down">
		Capigliatura di lato sciolta
	</string>
	<string name="Sides Hair Up">
		Capigliatura di lato raccolta
	</string>
	<string name="Skinny Neck">
		Collo fino
	</string>
	<string name="Skirt Fit">
		Vestibilità gonna
	</string>
	<string name="Skirt Length">
		Lunghezza gonna
	</string>
	<string name="Slanted Forehead">
		Fronte inclinata
	</string>
	<string name="Sleeve Length">
		Lunghezza maniche
	</string>
	<string name="Sleeve Looseness">
		Morbidezza maniche
	</string>
	<string name="Slit Back">
		Spacco: Indietro
	</string>
	<string name="Slit Front">
		Spacco: anteriore
	</string>
	<string name="Slit Left">
		Spacco: Sinistra
	</string>
	<string name="Slit Right">
		Spacco: Destra
	</string>
	<string name="Small">
		Piccola
	</string>
	<string name="Small Hands">
		Mani piccole
	</string>
	<string name="Small Head">
		Testa piccola
	</string>
	<string name="Smooth">
		Liscio
	</string>
	<string name="Smooth Hair">
		Capelli lisci
	</string>
	<string name="Socks Length">
		Lunghezza calze
	</string>
	<string name="Soulpatch">
		Pizzetto labbro inferiore
	</string>
	<string name="Sparse">
		Piu rade
	</string>
	<string name="Spiked Hair">
		Capelli a punta
	</string>
	<string name="Square">
		Quadrato
	</string>
	<string name="Square Toe">
		Punta quadrata
	</string>
	<string name="Squash Head">
		Testa schiacciata
	</string>
	<string name="Stretch Head">
		Testa allungata
	</string>
	<string name="Sunken">
		Scarne
	</string>
	<string name="Sunken Chest">
		Senza pettorali
	</string>
	<string name="Sunken Eyes">
		Occhi infossati
	</string>
	<string name="Sweep Back">
		Indietro
	</string>
	<string name="Sweep Forward">
		Avanti
	</string>
	<string name="Tall">
		Alto
	</string>
	<string name="Taper Back">
		Ravv. lat. posteriore
	</string>
	<string name="Taper Front">
		Ravv. lat. frontale
	</string>
	<string name="Thick Heels">
		Tacchi spessi
	</string>
	<string name="Thick Neck">
		Collo grosso
	</string>
	<string name="Thick Toe">
		Punta spessa
	</string>
	<string name="Thin">
		Sottili
	</string>
	<string name="Thin Eyebrows">
		Sopracciglia sottili
	</string>
	<string name="Thin Lips">
		Labbra sottili
	</string>
	<string name="Thin Nose">
		Naso sottile
	</string>
	<string name="Tight Chin">
		Mento stretto
	</string>
	<string name="Tight Cuffs">
		Fondo stretto
	</string>
	<string name="Tight Pants">
		Pantaloni attillati
	</string>
	<string name="Tight Shirt">
		Camicia attillata
	</string>
	<string name="Tight Skirt">
		Gonna attillata
	</string>
	<string name="Tight Sleeves">
		Maniche strette
	</string>
	<string name="Toe Shape">
		Forma della punta
	</string>
	<string name="Toe Thickness">
		Spessore della punta
	</string>
	<string name="Torso Length">
		Lunghezza del torace
	</string>
	<string name="Torso Muscles">
		Muscoli del torace
	</string>
	<string name="Torso Scrawny">
		Torace magro
	</string>
	<string name="Unattached">
		Distaccato
	</string>
	<string name="Uncreased">
		Senza piega
	</string>
	<string name="Underbite">
		Denti inf. in fuori
	</string>
	<string name="Unnatural">
		Innaturale
	</string>
	<string name="Upper Bridge">
		Parte alta del setto
	</string>
	<string name="Upper Cheeks">
		Parte alta degli zigomi
	</string>
	<string name="Upper Chin Cleft">
		Fossetta sup. del mento
	</string>
	<string name="Upper Eyelid Fold">
		Piega palpebra sup.
	</string>
	<string name="Upturned">
		All&apos;insù
	</string>
	<string name="Very Red">
		Molto rossi
	</string>
	<string name="Waist Height">
		Vita alta
	</string>
	<string name="Well-Fed">
		Pienotte
	</string>
	<string name="White Hair">
		Capelli bianchi
	</string>
	<string name="Wide">
		Largo
	</string>
	<string name="Wide Back">
		Dietro largo
	</string>
	<string name="Wide Front">
		Davanti largo
	</string>
	<string name="Wide Lips">
		Labbra larghe
	</string>
	<string name="Wild">
		Colorati
	</string>
	<string name="Wrinkles">
		Grinze
	</string>
	<string name="LocationCtrlAddLandmarkTooltip">
		Aggiungi ai miei segnaposto
	</string>
	<string name="LocationCtrlEditLandmarkTooltip">
		Modifica i miei segnaposto
	</string>
	<string name="LocationCtrlInfoBtnTooltip">
		Maggiori informazioni sulla posizione attuale
	</string>
	<string name="LocationCtrlComboBtnTooltip">
		Cronologia delle mie posizioni
	</string>
	<string name="LocationCtrlForSaleTooltip">
		Compra questo terreno
	</string>
	<string name="LocationCtrlVoiceTooltip">
		Voce non disponibile qui
	</string>
	<string name="LocationCtrlFlyTooltip">
		Volo vietato
	</string>
	<string name="LocationCtrlPushTooltip">
		Niente spinte
	</string>
	<string name="LocationCtrlBuildTooltip">
		Costruzione/deposito di oggetti non permesso
	</string>
	<string name="LocationCtrlScriptsTooltip">
		Script vietati
	</string>
	<string name="LocationCtrlDamageTooltip">
		Salute
	</string>
	<string name="LocationCtrlAdultIconTooltip">
		Regione con categoria adulti
	</string>
	<string name="LocationCtrlModerateIconTooltip">
		Regione con categoria moderata
	</string>
	<string name="LocationCtrlGeneralIconTooltip">
		Regione generale
	</string>
	<string name="LocationCtrlSeeAVsTooltip">
		Gli avatar in questo lotto non possono essere visti o sentiti da avatar all&apos;esterno del lotto
	</string>
	<string name="LocationCtrlPathfindingDirtyTooltip">
		Gli oggetti che si muovono potrebbero non comportarsi correttamente in questa regione fino a quando non viene eseguito il rebake della regione.
	</string>
	<string name="LocationCtrlPathfindingDisabledTooltip">
		Il pathfinding dinamico non è attivato in questa regione.
	</string>
	<string name="UpdaterWindowTitle">
		Aggiornamento [APP_NAME]
	</string>
	<string name="UpdaterNowUpdating">
		Aggiornamento di [APP_NAME]...
	</string>
	<string name="UpdaterNowInstalling">
		Installazione di [APP_NAME]...
	</string>
	<string name="UpdaterUpdatingDescriptive">
		Il viewer [APP_NAME] si sta aggiornando all&apos;ultima versione. Potrebbe volerci del tempo, attendere.
	</string>
	<string name="UpdaterProgressBarTextWithEllipses">
		Scaricamento dell&apos;aggiornamento...
	</string>
	<string name="UpdaterProgressBarText">
		Scaricamento dell&apos;aggiornamento
	</string>
	<string name="UpdaterFailDownloadTitle">
		Scaricamento dell&apos;aggiornamento non riuscito
	</string>
	<string name="UpdaterFailUpdateDescriptive">
		Il programma [APP_NAME] ha riscontrato un&apos;errore durante il tentativo di aggiornamento. Consigliamo di scaricare l&apos;ultima versione direttamente da www.secondlife.com.
	</string>
	<string name="UpdaterFailInstallTitle">
		Installazione dell&apos;aggiornamento non riuscita
	</string>
	<string name="UpdaterFailStartTitle">
		Errore nell&apos;avvio del viewer
	</string>
	<string name="ItemsComingInTooFastFrom">
		[APP_NAME]: Oggetti in arrivo troppo velocemente da [FROM_NAME], anteprima automatica disattivata per [TIME] secondi
	</string>
	<string name="ItemsComingInTooFast">
		[APP_NAME]: Oggetti in arrivo troppo velocemente, anteprima automatica disattivata per [TIME] secondi
	</string>
	<string name="IM_logging_string">
		-- Registrazione messaggi instantanei abilitata --
	</string>
	<string name="IM_typing_start_string">
		[NAME] sta scrivendo...
	</string>
	<string name="Unnamed">
		(anonimo)
	</string>
	<string name="IM_moderated_chat_label">
		(Moderato: Voci disattivate di default)
	</string>
	<string name="IM_unavailable_text_label">
		La chat di testo non è disponibile per questa chiamata.	
	</string>
	<string name="IM_muted_text_label">
		La chat di testo è stata disabilitata da un moderatore di gruppo.
	</string>
	<string name="IM_default_text_label">
		Clicca qui per inviare un IM.
	</string>
	<string name="IM_to_label">
		A:
	</string>
	<string name="IM_moderator_label">
		(Moderatore)
	</string>
	<string name="Saved_message">
		(Salvato [LONG_TIMESTAMP])
	</string>
	<string name="IM_unblock_only_groups_friends">
		Per vedere questo messaggio, devi deselezionare &apos;Solo amici e gruppi possono chiamarmi o mandarmi IM&apos; in Preferenze/Privacy.
	</string>
	<string name="OnlineStatus">
		online
	</string>
	<string name="OfflineStatus">
		offline
	</string>
	<string name="not_online_msg">
		Utente offline - il messaggio verrà memorizzato e inviato più tardi.
	</string>
	<string name="not_online_inventory">
		Utente offline - l&apos;inventario è stato salvato
	</string>
	<string name="IM_announce_incoming">
		Messaggio in arrivo da [NAME]
	</string>
	<string name="IM_autoresponse_sent">
		Auto-risposta inviata: [MESSAGE]
	</string>
	<string name="IM_autoresponse_item_sent">
		Inviato oggetto auto-risposta: [ITEM_NAME]
	</string>
	<string name="answered_call">
		Risposto alla chiamata
	</string>
	<string name="you_started_call">
		Hai iniziato una chiamata vocale
	</string>
	<string name="you_joined_call">
		Ti sei collegato alla chiamata in voce
	</string>
	<string name="you_auto_rejected_call-im">
		Hai rifiutato automaticamente la chiamata voce in modalità &apos;Non disturbare&apos;.
	</string>
	<string name="name_started_call">
		[NAME] ha iniziato una chiamata vocale
	</string>
	<string name="ringing-im">
		Collegamento alla chiamata vocale...
	</string>
	<string name="connected-im">
		Collegato, clicca Chiudi chiamata per agganciare
	</string>
	<string name="hang_up-im">
		Chiusa la chiamata
	</string>
	<string name="answering-im">
		Connessione...
	</string>
	<string name="conference-title">
		Chat con più persone
	</string>
	<string name="conference-title-incoming">
		Chiamata in conferenza con [AGENT_NAME]
	</string>
	<string name="inventory_item_offered-im">
		Offerto oggetto &apos;[ITEM_NAME]&apos; da inventario
	</string>
	<string name="inventory_folder_offered-im">
		Offerta cartella &apos;[ITEM_NAME]&apos; da inventario
	</string>
	<string name="inventory_item_offered_rlv">
		Offerto oggetto da inventario a [NAME]
	</string>
	<string name="share_alert">
		Trascinare qui oggetti da inventario
	</string>
	<string name="facebook_post_success">
		Hai pubblicato su Facebook.
	</string>
	<string name="flickr_post_success">
		Hai pubblicato su Flickr.
	</string>
	<string name="twitter_post_success">
		Hai pubblicato su Twitter.
	</string>
	<string name="no_session_message">
		(La sessione IM non esiste)
	</string>
	<string name="only_user_message">
		Sei l&apos;unico utente di questa sessione.
	</string>
	<string name="offline_message">
		[NAME] è offline
	</string>
	<string name="invite_message">
		Clicca il tasto [BUTTON NAME] per accettare/connetterti a questa chat vocale.
	</string>
	<string name="muted_message">
		Hai bloccato questo residente. Se gli invii un messaggio, verrà automaticamente sbloccato.
	</string>
	<string name="generic">
		Errore nella richiesta, riprova più tardi.
	</string>
	<string name="generic_request_error">
		Errore durante la richiesta, riprova più tardi.
	</string>
	<string name="insufficient_perms_error">
		Non hai sufficienti permessi.
	</string>
	<string name="session_does_not_exist_error">
		Questa sessione non esiste più
	</string>
	<string name="no_ability_error">
		Non hai questa abilitazione.
	</string>
	<string name="no_ability">
		Non hai questa abilitazione.
	</string>
	<string name="not_a_mod_error">
		Non sei un moderatore.
	</string>
	<string name="muted">
		Un moderatore di gruppo ha disattivato la tua chat di testo.
	</string>
	<string name="muted_error">
		Un moderatore di gruppo ha disattivato la tua chat di testo.
	</string>
	<string name="add_session_event">
		Impossibile aggiungere utenti alla chat con [RECIPIENT].
	</string>
	<string name="message">
		Il messaggio spedito a [RECIPIENT] è in elaborazione.
Se non appare nei prossimi minuti, potrebbe essere stato eliminato dal server.
	</string>
	<string name="message_session_event">
		Il messaggio spedito a [RECIPIENT] è in elaborazione.
Se non appare nei prossimi minuti, potrebbe essere stato eliminato dal server.
	</string>
	<string name="mute">
		Errore durante la moderazione.
	</string>
	<string name="removed">
		Sei stato rimosso dal gruppo.
	</string>
	<string name="removed_from_group">
		Sei stato espulso dal gruppo.
	</string>
	<string name="close_on_no_ability">
		Non hai più le abilitazioni per rimanere nella sessione chat.
	</string>
	<string name="unread_chat_single">
		[SOURCES] ha detto qualcosa di nuovo
	</string>
	<string name="unread_chat_multiple">
		[SOURCES] ha detto qualcosa di nuovo
	</string>
	<string name="session_initialization_timed_out_error">
		Sessione di inizializzazione scaduta
	</string>
	<string name="Home position set.">
		Posizione casa impostata.
	</string>
	<string name="paid_you_ldollars">
		[NAME] ti ha pagato L$[AMOUNT] [REASON].
	</string>
	<string name="paid_you_ldollars_gift">
		[NAME] ti ha pagato L$ [AMOUNT]: [REASON]
	</string>
	<string name="paid_you_ldollars_no_reason">
		[NAME] ti ha pagato L$[AMOUNT].
	</string>
	<string name="you_paid_ldollars">
		Hai pagato L$[AMOUNT] a [NAME] [REASON].
	</string>
	<string name="you_paid_ldollars_gift">
		Hai pagato L$ [AMOUNT] a [NAME]: [REASON]
	</string>
	<string name="you_paid_ldollars_no_info">
		Hai pagato L$ [AMOUNT].
	</string>
	<string name="you_paid_ldollars_no_reason">
		Hai pagato L$[AMOUNT] a [NAME].
	</string>
	<string name="you_paid_ldollars_no_name">
		Hai pagato L$ [AMOUNT] [REASON].
	</string>
	<string name="you_paid_failure_ldollars">
		Non hai pagato [NAME] L$[AMOUNT] [REASON].
	</string>
	<string name="you_paid_failure_ldollars_gift">
		Non hai pagato L$ [AMOUNT] a [NAME]: [REASON]
	</string>
	<string name="you_paid_failure_ldollars_no_info">
		Non hai pagato L$ [AMOUNT].
	</string>
	<string name="you_paid_failure_ldollars_no_reason">
		Non hai pagato [NAME] L$[AMOUNT].
	</string>
	<string name="you_paid_failure_ldollars_no_name">
		Non hai pagato L$ [AMOUNT] [REASON].
	</string>
	<string name="for item">
		per [ITEM]
	</string>
	<string name="for a parcel of land">
		per un lotto di terreno
	</string>
	<string name="for a land access pass">
		per un permesso di accesso al terreno
	</string>
	<string name="for deeding land">
		per la cessione di terreno
	</string>
	<string name="to create a group">
		per creare un gruppo
	</string>
	<string name="to join a group">
		per aderire a un gruppo
	</string>
	<string name="to upload">
		per caricare
	</string>
	<string name="to publish a classified ad">
		per pubblicare un&apos;inserzione
	</string>
	<string name="giving">
		Vuoi dare
	</string>
	<string name="uploading_costs">
		Il costo per il caricamento è di L$ [AMOUNT]
	</string>
	<string name="this_costs">
		Il costo è L$ [AMOUNT]
	</string>
	<string name="buying_selected_land">
		Questo terreno costa
	</string>
	<string name="this_object_costs">
		Questo oggetto costa
	</string>
	<string name="group_role_everyone">
		Tutti
	</string>
	<string name="group_role_officers">
		Funzionari
	</string>
	<string name="group_role_owners">
		Proprietari
	</string>
	<string name="group_member_status_online">
		Online
	</string>
	<string name="uploading_abuse_report">
		Caricamento in corso...

Segnala abuso
	</string>
	<string name="New Shape">
		Nuovo corpo
	</string>
	<string name="New Skin">
		Nuova pelle
	</string>
	<string name="New Hair">
		Nuovi capelli
	</string>
	<string name="New Eyes">
		Nuovi occhi
	</string>
	<string name="New Shirt">
		Nuova camicia
	</string>
	<string name="New Pants">
		Nuovi pantaloni
	</string>
	<string name="New Shoes">
		Nuove scarpe
	</string>
	<string name="New Socks">
		Nuove calze
	</string>
	<string name="New Jacket">
		Nuova giacca
	</string>
	<string name="New Gloves">
		Nuovi guanti
	</string>
	<string name="New Undershirt">
		Nuova canottiera
	</string>
	<string name="New Underpants">
		Nuovi slip
	</string>
	<string name="New Skirt">
		Nuova gonna
	</string>
	<string name="New Alpha">
		Nuovo alfa (trasparenza)
	</string>
	<string name="New Tattoo">
		Nuovo tatuaggio
	</string>
	<string name="New Physics">
		Nuova fisica
	</string>
	<string name="Invalid Wearable">
		Capo da indossare non valido
	</string>
	<string name="New Gesture">
		Nuovo gesto
	</string>
	<string name="New Script">
		Nuovo script
	</string>
	<string name="New Note">
		Nuova annotazione
	</string>
	<string name="New Folder">
		Nuova cartella
	</string>
	<string name="Contents">
		Contenuto
	</string>
	<string name="Gesture">
		Gesto
	</string>
	<string name="Male Gestures">
		Gesti maschili
	</string>
	<string name="Female Gestures">
		Gesti femminili
	</string>
	<string name="Other Gestures">
		Altri gesti
	</string>
	<string name="Speech Gestures">
		Gesti del parlato
	</string>
	<string name="Common Gestures">
		Gesti comuni
	</string>
	<string name="Male - Excuse me">
		Maschio - Chiedere scusa
	</string>
	<string name="Male - Get lost">
		Maschio - Levati dai piedi!
	</string>
	<string name="Male - Blow kiss">
		Maschio - Butta un bacio
	</string>
	<string name="Male - Boo">
		Maschio - Buh
	</string>
	<string name="Male - Bored">
		Maschio - Annoiato
	</string>
	<string name="Male - Hey">
		Maschio - Ehi
	</string>
	<string name="Male - Laugh">
		Maschio - Ridere
	</string>
	<string name="Male - Repulsed">
		Maschio - Disgustato
	</string>
	<string name="Male - Shrug">
		Maschio - Spallucce
	</string>
	<string name="Male - Stick tougue out">
		Maschio - Tira fuori la lingua
	</string>
	<string name="Male - Wow">
		Maschio - Accipicchia
	</string>
	<string name="Female - Chuckle">
		Femmina - Risatina
	</string>
	<string name="Female - Cry">
		Femmina - Pianto
	</string>
	<string name="Female - Embarrassed">
		Femmina - Imbarazzata
	</string>
	<string name="Female - Excuse me">
		Femmina - Chiedere scusa
	</string>
	<string name="Female - Get lost">
		Femmina - Levati dai piedi!
	</string>
	<string name="Female - Blow kiss">
		Femmina - Butta un bacio
	</string>
	<string name="Female - Boo">
		Femmina - Bu
	</string>
	<string name="Female - Bored">
		Femmina - Annoiata
	</string>
	<string name="Female - Hey">
		Femmina - Ehi
	</string>
	<string name="Female - Hey baby">
		Femmina - Ehi tu
	</string>
	<string name="Female - Laugh">
		Femmina - Ridere
	</string>
	<string name="Female - Looking good">
		Femmina - Sei in forma
	</string>
	<string name="Female - Over here">
		Femmina - Per di qua
	</string>
	<string name="Female - Please">
		Femmina - Per cortesia
	</string>
	<string name="Female - Repulsed">
		Femmina - Disgustata
	</string>
	<string name="Female - Shrug">
		Femmina - Spallucce
	</string>
	<string name="Female - Stick tougue out">
		Femmina - Tira fuori la lingua
	</string>
	<string name="Female - Wow">
		Femmina - Accipicchia
	</string>
	<string name="/bow">
		/inchino
	</string>
	<string name="/clap">
		/applausi
	</string>
	<string name="/count">
		/numero
	</string>
	<string name="/extinguish">
		/estingui
	</string>
	<string name="/kmb">
		/chissene
	</string>
	<string name="/muscle">
		/muscolo
	</string>
	<string name="/no">
		/no
	</string>
	<string name="/no!">
		/no!
	</string>
	<string name="/paper">
		/carta
	</string>
	<string name="/pointme">
		/indicome
	</string>
	<string name="/pointyou">
		/indicotu
	</string>
	<string name="/rock">
		/sasso
	</string>
	<string name="/scissor">
		/forbici
	</string>
	<string name="/smoke">
		/fumo
	</string>
	<string name="/stretch">
		/stiracchiata
	</string>
	<string name="/whistle">
		/fischietto
	</string>
	<string name="/yes">
		/si
	</string>
	<string name="/yes!">
		/si!
	</string>
	<string name="afk">
		non alla tastiera
	</string>
	<string name="dance1">
		danza1
	</string>
	<string name="dance2">
		danza2
	</string>
	<string name="dance3">
		danza3
	</string>
	<string name="dance4">
		danza4
	</string>
	<string name="dance5">
		danza5
	</string>
	<string name="dance6">
		danza6
	</string>
	<string name="dance7">
		danza7
	</string>
	<string name="dance8">
		danza8
	</string>
	<string name="New Day">
		Nuovo ciclo giornata
	</string>
	<string name="New Water">
		Nuova acqua
	</string>
	<string name="New Sky">
		Nuovo cielo
	</string>
	<string name="New Settings">
		Nuovo ambiente
	</string>
	<string name="AvatarBirthDateFormat">
		[day,datetime,utc]/[mthnum,datetime,utc]/[year,datetime,utc]
	</string>
	<string name="AvatarBirthDateFormat_legacy">
		[day,datetime,slt]/[mthnum,datetime,slt]/[year,datetime,slt]
	</string>
	<string name="DefaultMimeType">
		nessuno/nessuno
	</string>
	<string name="texture_load_dimensions_error">
		Impossibile caricare immagini di dimensioni superiori a [WIDTH]*[HEIGHT]
	</string>
	<string name="outfit_photo_load_dimensions_error">
		Le dimensioni massime delle foto di abiti sono [WIDTH]*[HEIGHT]. Ridimensionare l&apos;immagine o usarne un&apos;altra
	</string>
	<string name="outfit_photo_select_dimensions_error">
		Le dimensioni massime delle foto di abiti sono [WIDTH]*[HEIGHT]. Selezionare un&apos;altra texture
	</string>
	<string name="outfit_photo_verify_dimensions_error">
		Impossibile verificare le dimensioni della foto. Attendere che le dimensioni siano visualizzate nel selettore.
	</string>
	<string name="server_is_down">
		Nonostante i nostri tentativi, si è verificato un errore imprevisto.

	Consulta la pagina https://status.secondlifegrid.net per determinare se si sia verificato un problema noto con il servizio.
		Se il problema continua, consigliamo di controllare le impostazioni di rete e del firewall.	
	</string>
	<string name="dateTimeWeekdaysNames">
		lunedì:martedì:mercoledì:giovedì:venerdì:sabato:domenica
	</string>
	<string name="dateTimeWeekdaysShortNames">
		lun:mar:mer:gio:ven:sab:dom
	</string>
	<string name="dateTimeMonthNames">
		gennaio:febbraio:marzo:aprile:maggio:giugno:luglio:agosto:settembre:ottobre:novembre:dicembre
	</string>
	<string name="dateTimeMonthShortNames">
		gen:feb:mar:apr:mag:giu:lug:ago:sett:ott:nov:dic
	</string>
	<string name="LocalEstimateUSD">
		US$ [AMOUNT]
	</string>
	<string name="Group Ban">
		Espulsione da gruppo
	</string>
	<string name="Membership">
		Abbonamento
	</string>
	<string name="Roles">
		Ruoli
	</string>
	<string name="Group Identity">
		Identità gruppo
	</string>
	<string name="Parcel Management">
		Gestione lotto
	</string>
	<string name="Parcel Identity">
		Identità lotto
	</string>
	<string name="Parcel Settings">
		Impostazioni lotto
	</string>
	<string name="Parcel Powers">
		Poteri lotto
	</string>
	<string name="Parcel Access">
		Accesso al lotto
	</string>
	<string name="Parcel Content">
		Contenuto lotto
	</string>
	<string name="Object Management">
		Gestione oggetti
	</string>
	<string name="Accounting">
		Contabilità
	</string>
	<string name="Notices">
		Avvisi
	</string>
	<string name="Chat">
		Chat
	</string>
	<string name="BaseMembership">
		Base
	</string>
	<string name="MembershipUpgradeText">
		Passa a Premium
	</string>
	<string name="MembershipPremiumText">
		Il mio abbonamento Premium
	</string>
	<string name="DeleteItems">
		Cancellare gli elementi selezionati?
	</string>
	<string name="DeleteItem">
		Cancellare l’elemento selezionato?
	</string>
	<string name="EmptyOutfitText">
		Questo abito non contiene alcun elemento
	</string>
	<string name="ExternalEditorNotSet">
		Seleziona un editor usando l&apos;impostazione ExternalEditor.	
	</string>
	<string name="ExternalEditorNotFound">
		L&apos;editor esterno specificato non è stato trovato.
Prova a racchiudere il percorso dell&apos;editor in doppie virgolette.
(per es. &quot;/percorso per il mio/editor&quot; &quot;%s&quot;)
	</string>
	<string name="ExternalEditorCommandParseError">
		Errore nell&apos;elaborazione del comando dell&apos;editor esterno.
	</string>
	<string name="ExternalEditorFailedToRun">
		L&apos;editor esterno non è stato avviato.
	</string>
	<string name="TranslationFailed">
		Traduzione non riuscita: [REASON]
	</string>
	<string name="TranslationResponseParseError">
		Errore di elaborazione della risposta della traduzione.
	</string>
	<string name="Space">
		Spazio
	</string>
	<string name="Enter">
		Invio
	</string>
	<string name="Del">
		Canc
	</string>
	<string name="Shift">
		Maius
	</string>
	<string name="CapsLock">
		BlcMaius
	</string>
	<string name="End">
		Fine
	</string>
	<string name="PgUp">
		PgSu
	</string>
	<string name="PgDn">
		PgGiù
	</string>
	<string name="Add">
		Aggiungi
	</string>
	<string name="Subtract">
		Sottrai
	</string>
	<string name="Multiply">
		Moltiplica
	</string>
	<string name="Divide">
		Dividi
	</string>
	<string name="BeaconParticle">
		Visualizzazione marcatori particelle (blu)
	</string>
	<string name="BeaconPhysical">
		Visualizzazione marcatori oggetti fisici (verde)
	</string>
	<string name="BeaconScripted">
		Visualizzazione marcatori oggetti scriptati (rosso)
	</string>
	<string name="BeaconScriptedTouch">
		Visualizzazione marcatori oggetti scriptati con funzione tocco (rosso)
	</string>
	<string name="BeaconSound">
		Visualizzazione marcatori suoni (giallo)
	</string>
	<string name="BeaconMedia">
		Visualizzazione marcatori multimedia (bianco)
	</string>
	<string name="ParticleHiding">
		Particelle nascoste
	</string>
	<string name="Command_360_Capture_Label">
		Foto a 360°
	</string>
	<string name="Command_AboutLand_Label">
		Info sul terreno
	</string>
	<string name="Command_Appearance_Label">
		Aspetto
	</string>
	<string name="Command_Avatar_Label">
		Avatar
	</string>
	<string name="Command_Build_Label">
		Costruisci
	</string>
	<string name="Command_Chat_Label">
		Conversazioni
	</string>
	<string name="Command_Conversations_Label">
		Conversazioni
	</string>
	<string name="Command_Compass_Label">
		Bussola
	</string>
	<string name="Command_Destinations_Label">
		Destinazioni
	</string>
	<string name="Command_Environments_Label">
		Ambiente
	</string>
	<string name="Command_Gestures_Label">
		Gesti
	</string>
	<string name="Command_Grid_Status_Label">
		Stato Grid
	</string>
	<string name="Command_HowTo_Label">
		Istruzioni
	</string>
	<string name="Command_Inventory_Label">
		Inventario
	</string>
	<string name="Command_Map_Label">
		Mappa
	</string>
	<string name="Command_MarketplaceListings_Label">
		Ann. Marketplace
	</string>
	<string name="Command_MiniMap_Label">
		Minimappa
	</string>
	<string name="Command_Move_Label">
		Movimento
	</string>
	<string name="Command_People_Label">
		Persone
	</string>
	<string name="Command_Performance_Label">
		Velocità Grafica
	</string>
	<string name="Command_Picks_Label">
		Luoghi Preferiti
	</string>
	<string name="Command_Places_Label">
		Luoghi
	</string>
	<string name="Command_Preferences_Label">
		Preferenze
	</string>
	<string name="Command_Profile_Label">
		Profilo
	</string>
	<string name="Command_Report_Abuse_Label">
		Segnala Abuso
	</string>
	<string name="Command_Search_Label">
		Ricerca
	</string>
	<string name="Command_Snapshot_Label">
		Scatta Foto
	</string>
	<string name="Command_Speak_Label">
		Parla
	</string>
	<string name="Command_View_Label">
		Controlli Camera
	</string>
	<string name="Command_Voice_Label">
		Voce
	</string>
	<string name="Command_Quickprefs_Label">
		Prefer. Rapide
	</string>
	<string name="Command_AO_Label">
		Animat. Override
	</string>
	<string name="Command_Webbrowser_Label">
		Web Browser
	</string>
	<string name="Command_Default_Chat_Bar_Label">
		Chat
	</string>
	<string name="Command_Areasearch_Label">
		Cerca Oggetti
	</string>
	<string name="Command_Settings_Debug_Label">
		Debug Impostaz.
	</string>
	<string name="Command_Statistics_Label">
		Statistiche
	</string>
	<string name="Command_Region_Label">
		Regione / Proprietà
	</string>
	<string name="Command_Fly_Label">
		Vola
	</string>
	<string name="Command_Groundsit_Label">
		Siedi a terra
	</string>
	<string name="Command_Sound_Explorer_Label">
		Esplora Suoni
	</string>
	<string name="Command_Asset_Blacklist_Label">
		Lista Nera
	</string>
	<string name="Command_Phototools_Label">
		PhotoTools
	</string>
	<string name="Command_Phototools_View_Label">
		CameraTools
	</string>
	<string name="Command_Contact_Sets_Label">
		Set Contatti
	</string>
	<string name="Command_Mouselook_Label">
		Mouselook
	</string>
	<string name="Command_Landmark_Here_Label">
		Crea Segnaposto
	</string>
	<string name="Command_Teleport_History_Label">
		Storico Teleport
	</string>
	<string name="Command_Pose_Stand_Label">
		Pose Stand
	</string>
	<string name="Command_Snapshot_To_Disk_Label">
		Foto su disco
	</string>
	<string name="Command_Conversation_Log_Label">
		Storico Conversaz.
	</string>
	<string name="Command_Move_Lock_Label">
		Blocca movimenti
	</string>
	<string name="Command_Blocklist_Label">
		Lista Bloccati
	</string>
	<string name="Command_ResyncAnimations_Label">
		Risinc. animazioni
	</string>
	<string name="Command_RegionTracker_Label">
		Traccia Regione
	</string>
	<string name="Command_Group_Titles_Label">
		Titoli di gruppo
	</string>
	<string name="Command_Wearable_Favorites_Label">
		Vestiti Preferiti
	</string>
	<string name="Command_RFO_Label">
		Mostra solo amici
	</string>
	<string name="Command_Beacons_Label">
		Marcatori
	</string>
	<string name="Command_360_Capture_Tooltip">
		Cattura foto panoramica a 360°
	</string>
	<string name="Command_AboutLand_Tooltip">
		Informazioni sul terreno che visiti
	</string>
	<string name="Command_Appearance_Tooltip">
		Cambia l&apos;avatar
	</string>
	<string name="Command_Avatar_Tooltip">
		Seleziona un avatar completo
	</string>
	<string name="Command_Build_Tooltip">
		Costruzione oggetti e modifica terreno
	</string>
	<string name="Command_Chat_Tooltip">
		Parla con persone vicine usando il testo
	</string>
	<string name="Command_Conversations_Tooltip">
		Conversa con chiunque
	</string>
	<string name="Command_Compass_Tooltip">
		Bussola
	</string>
	<string name="Command_Destinations_Tooltip">
		Destinazioni interessanti
	</string>
	<string name="Command_Environments_Tooltip">
		Personalizza l'ambiente
	</string>
	<string name="Command_Flickr_Tooltip">
		Carica su Flickr
	</string>
	<string name="Command_Gestures_Tooltip">
		Gesti per il tuo avatar
	</string>
	<string name="Command_Grid_Status_Tooltip">
		Mostra lo stato della grid
	</string>
	<string name="Command_HowTo_Tooltip">
		Come eseguire le attività più comuni
	</string>
	<string name="Command_Inventory_Tooltip">
		Visualizza e usa le tue cose
	</string>
	<string name="Command_Map_Tooltip">
		Mappa del mondo
	</string>
	<string name="Command_Marketplace_Tooltip">
		Vai allo shopping
	</string>
	<string name="Command_MarketplaceListings_Tooltip">
		Vendi le tue creazioni
	</string>
	<string name="Command_MiniMap_Tooltip">
		Mostra le persone vicine
	</string>
	<string name="Command_Move_Tooltip">
		Movimento avatar
	</string>
	<string name="Command_People_Tooltip">
		Amici, gruppi e persone vicine
	</string>
	<string name="Command_Performance_Tooltip">
		Auto Tune - Migliora velocità grafica
	</string>
	<string name="Command_Picks_Tooltip">
		Luoghi preferiti nel profilo
	</string>
	<string name="Command_Places_Tooltip">
		Luoghi salvati
	</string>
	<string name="Command_Preferences_Tooltip">
		Preferenze
	</string>
	<string name="Command_Profile_Tooltip">
		Modifica o visualizza il tuo profilo
	</string>
	<string name="Command_Report_Abuse_Tooltip">
		Segnala un abuso
	</string>
	<string name="Command_Search_Tooltip">
		Trova luoghi, eventi, persone
	</string>
	<string name="Command_Snapshot_Tooltip">
		Scatta una foto
	</string>
	<string name="Command_Speak_Tooltip">
		Parla con persone vicine usando il microfono
	</string>
	<string name="Command_View_Tooltip">
		Modifica angolo della telecamera
	</string>
	<string name="Command_Voice_Tooltip">
		I controlli per il volume per le chiamate e per le persone nelle vicinanze nel mondo virtuale
	</string>
	<string name="Command_Quickprefs_Tooltip">
		Impostazioni importanti da modificare rapidamente 
	</string>
	<string name="Command_AO_Tooltip">
		Sostituisce le animazioni predefinite
	</string>
	<string name="Command_Webbrowser_Tooltip">
		Apre il Web Browser interno al viewer (Ctrl+Maius+Z)
	</string>
	<string name="Command_Default_Chat_Bar_Tooltip">
		Chat bar -- Mostra o nasconde la barra della chat
	</string>
	<string name="Command_Areasearch_Tooltip">
		Cerca oggetti nell&apos;area
	</string>
	<string name="Command_Settings_Debug_Tooltip">
		Cambia le impostazioni del viewer (Ctrl+Alt+Maius+S) 
	</string>
	<string name="Command_Statistics_Tooltip">
		Mostra le statistiche del viewer (Ctrl+Maius+1)
	</string>
	<string name="Command_Region_Tooltip">
		Apre il pannello di modifica Regione/proprietà (Alt+R)
	</string>
	<string name="Command_Groundsit_Tooltip">
		Attiva/disattiva la seduta a terra (Ctrl+Alt+S)
	</string>
	<string name="Command_Sound_Explorer_Tooltip">
		Apre la lista suoni
	</string>
	<string name="Command_Asset_Blacklist_Tooltip">
		Apre la lista nera delle risorse de-renderizzate
	</string>
	<string name="Command_Phototools_Tooltip">
		Strumenti per una fotografia accurata (Alt+P).
	</string>
	<string name="Command_Phototools_View_Tooltip">
		Controlli avanzati per la cam (Ctrl+Maius+C)
	</string>
	<string name="Command_Contact_Sets_Tooltip">
		Apre lista dei set di contatti (Ctrl+Alt+Maius+C)
	</string>
	<string name="Command_Mouselook_Tooltip">
		Entra in modalità mouselook (M)
	</string>
	<string name="Command_Landmark_Here_Tooltip">
		Crea un segnaposto alla posizione attuale
	</string>
	<string name="Command_Teleport_History_Tooltip">
		Apre lo storico dei teleport (Alt+H)
	</string>
	<string name="Command_Pose_Stand_Tooltip">
		Pose statiche dell'avatar per sistemare gli attachments
	</string>
	<string name="Command_Snapshot_To_Disk_Tooltip">
		Scatta una foto e la salva su disco
	</string>
	<string name="Command_Radar_Tooltip">
		Apre il radar per gli avatar vicini
	</string>
	<string name="Command_Conversation_Log_Tooltip">
		Apre la lista delle conversazioni per leggere i messaggi passati
	</string>
	<string name="Command_Move_Lock_Tooltip">
		Blocca l&apos;avatar nella posizione attuale (Ctrl+Alt+P)
	</string>
	<string name="Command_Blocklist_Tooltip">
		Apre la lista dei bloccati
	</string>
	<string name="Command_ResyncAnimations_Tooltip">
		Sincronizza le animazioni avatar
	</string>
	<string name="Command_RegionTracker_Tooltip">
		Segue lo stato delle regioni
	</string>
	<string name="Command_Group_Titles_Tooltip">
		Cambia l&apos;etichetta di gruppo attiva
	</string>
	<string name="Command_Wearable_Favorites_Tooltip">
		Apre la lista dei vestiti preferiti
	</string>
	<string name="Command_RFO_Tooltip">
		Mostra solo gli amici, tutti gli altri avatar saranno rimossi. Per riabilitare la vista degli altri occorre fare un TP.
	</string>
	<string name="Command_Beacons_Tooltip">
		Mostra marcatori
	</string>
	<string name="Toolbar_Bottom_Tooltip">
		attualmente nella barra degli strumenti in basso
	</string>
	<string name="Toolbar_Left_Tooltip">
		attualmente nella barra degli strumenti a sinistra
	</string>
	<string name="Toolbar_Right_Tooltip">
		attualmente nella barra degli strumenti a destra
	</string>
	<string name="Command_Fly_Tooltip">
		Attiva/disattiva il volo (Home)
	</string>
	<string name="Command_Stop_Animations_Label">
		Ferma animazioni
	</string>
	<string name="Command_Stop_Animations_Tooltip">
		Ferma animazioni
	</string>
	<string name="Retain%">
		Mantieni%
	</string>
	<string name="Detail">
		Dettagli
	</string>
	<string name="Better Detail">
		Migliori dettagli
	</string>
	<string name="Surface">
		Superficie
	</string>
	<string name="Solid">
		Solido
	</string>
	<string name="Wrap">
		Involucro
	</string>
	<string name="Preview">
		Anteprima
	</string>
	<string name="Normal">
		Normale
	</string>
	<string name="Pathfinding_Object_Attr_None">
		Nessuno
	</string>
	<string name="Pathfinding_Object_Attr_Permanent">
		Influenza il navmesh
	</string>
	<string name="Pathfinding_Object_Attr_Character">
		Personaggio
	</string>
	<string name="Pathfinding_Object_Attr_MultiSelect">
		(Multiple)
	</string>
	<string name="snapshot_quality_very_low">
		Minima
	</string>
	<string name="snapshot_quality_low">
		Bassa
	</string>
	<string name="snapshot_quality_medium">
		Media
	</string>
	<string name="snapshot_quality_high">
		Alta
	</string>
	<string name="snapshot_quality_very_high">
		Massima
	</string>
	<string name="SanityCheckEquals">
		L&apos;impostazione &quot;[CONTROL_NAME]&quot; dovrebbe essere [VALUE_1].
	</string>
	<string name="SanityCheckNotEquals">
		L&apos;impostazione &quot;[CONTROL_NAME]&quot; non dovrebbe essere [VALUE_1].
	</string>
	<string name="SanityCheckLessThan">
		L&apos;impostazione &quot;[CONTROL_NAME]&quot; dovrebbe essere meno di [VALUE_1].
	</string>
	<string name="SanityCheckGreaterThan">
		L&apos;impostazione &quot;[CONTROL_NAME]&quot; dovrebbe essere più di [VALUE_1].
	</string>
	<string name="SanityCheckLessThanEquals">
		L&apos;impostazione &quot;[CONTROL_NAME]&quot; dovrebbe essere minore o al massimo uguale a [VALUE_1].
	</string>
	<string name="SanityCheckGreaterThanEquals">
		L&apos;impostazione &quot;[CONTROL_NAME]&quot; dovrebbe essere maggiore o al massimo uguale a [VALUE_1].
	</string>
	<string name="SanityCheckBetween">
		L&apos;impostazione &quot;[CONTROL_NAME]&quot; dovrebbe essere compresa tra [VALUE_1] e [VALUE_2].
	</string>
	<string name="SanityCheckNotBetween">
		L&apos;impostazione &quot;[CONTROL_NAME]&quot; non dovrebbe essere compresa tra [VALUE_1] e [VALUE_2].
	</string>
	<string name="MediaFilterActionAllow">
		Permetti
	</string>
	<string name="MediaFilterActionDeny">
		Nega
	</string>
	<string name="MediaFilterConditionAlways">
		Sempre
	</string>
	<string name="MediaFilterConditionAlwaysLower">
		sempre
	</string>
	<string name="MediaFilterConditionNever">
		Mai
	</string>
	<string name="MediaFilterConditionNeverLower">
		mai
	</string>
	<string name="MediaFilterMediaContentBlocked">
		La trasmissione dal dominio [DOMAIN] è stata bloccata.
	</string>
	<string name="MediaFilterMediaContentDomainAlwaysAllowed">
		La trasmissione dal dominio [DOMAIN] sarà sempre permessa.
	</string>
	<string name="MediaFilterMediaContentDomainAlwaysBlocked">
		La trasmissione dal dominio [DOMAIN] non sarà mai permessa.
	</string>
	<string name="MediaFilterMediaContentUrlAlwaysAllowed">
		La trasmissione dall&apos;URL [MEDIAURL] sarà sempre permessa.
	</string>
	<string name="MediaFilterMediaContentUrlAlwaysBlocked">
		La trasmissione dall&apos;URL [MEDIAURL] non sarà mai permessa.
	</string>
	<string name="MediaFilterAudioContentBlocked">
		L&apos;audio dal dominio [DOMAIN] è stato bloccato.
	</string>
	<string name="MediaFilterAudioContentDomainAlwaysAllowed">
		L&apos;audio dal dominio [DOMAIN] sarà sempre suonato.
	</string>
	<string name="MediaFilterAudioContentDomainAlwaysBlocked">
		L&apos;audio dal dominio [DOMAIN] non verrà mai suonato.
	</string>
	<string name="MediaFilterAudioContentUrlAlwaysAllowed">
		L&apos;audio dall&apos;URL [MEDIAURL] sarà sempre suonato.
	</string>
	<string name="MediaFilterAudioContentUrlAlwaysBlocked">
		L&apos;audio dall&apos;URL [MEDIAURL] non verrà mai suonato.
	</string>
	<string name="MediaFilterBlacklist">
		lista nera
	</string>
	<string name="MediaFilterWhitelist">
		lista bianca
	</string>
	<string name="UnknownRegion">
		(regione ignota)
	</string>
	<string name="UnknownPosition">
		(posizione ignota)
	</string>
	<string name="NetMapDoubleClickShowWorldMapToolTipMsg">
		[AGENT][REGION](Doppio clic per aprire la mappa, Maiusc-trascina per spostarsi)
	</string>
	<string name="NetMapDoubleClickTeleportToolTipMsg">
		[REGION](Doppio clic per aprire la mappa, Maiusc-trascina per spostarsi)
	</string>
	<string name="Collision_Bump">
		[NAME] ti ha urtato.
	</string>
	<string name="Collision_PushObject">
		[NAME] ti ha spinto con uno script.
	</string>
	<string name="Collision_ObjectCollide">
		[NAME] ti ha colpito con un oggetto.
	</string>
	<string name="Collision_ScriptedObject">
		[NAME] ti ha colpito con un oggetto scriptato.
	</string>
	<string name="Collision_PhysicalObject">
		[NAME] ti ha colpito con un oggetto fisico.
	</string>
	<string name="Collision_UnknownType">
		[NAME] ha causato una collisione sconosciuta.
	</string>
	<string name="MovelockEnabled">
		Io &gt; Movimento &gt; Blocca attivo
	</string>
	<string name="BusyResponse">
		busy response
	</string>
	<string name="TeleportMaturityExceeded">
		Il residente non può visitare questa regione.
	</string>
	<string name="UserDictionary">
		[Utente]
	</string>
	<string name="RLVaPendingRestart">
		(riavvio in corso)
	</string>
	<string name="RLVaToggleMessageLogin">
		RLVa è stato [STATE] (non è richiesto riavvio)
	</string>
	<string name="RLVaToggleMessageRestart">
		RLVa sarà [STATE] dopo il riavvio
	</string>
	<string name="RLVaToggleEnabled">
		abilitato
	</string>
	<string name="RLVaToggleDisabled">
		disabilitato
	</string>
	<string name="experience_tools_experience">
		Esperienza
	</string>
	<string name="ExperienceNameNull">
		(nessuna esperienza)
	</string>
	<string name="ExperienceNameUntitled">
		(esperienza senza titolo)
	</string>
	<string name="Land-Scope">
		A livello di terreno
	</string>
	<string name="Grid-Scope">
		A livello di grid
	</string>
	<string name="Allowed_Experiences_Tab">
		Consentito
	</string>
	<string name="Blocked_Experiences_Tab">
		Bloccato
	</string>
	<string name="Contrib_Experiences_Tab">
		Fornitore
	</string>
	<string name="Admin_Experiences_Tab">
		Amministratore
	</string>
	<string name="Recent_Experiences_Tab">
		Recente
	</string>
	<string name="Owned_Experiences_Tab">
		Di proprietà
	</string>
	<string name="ExperiencesCounter">
		([EXPERIENCES], massimo [MAXEXPERIENCES])
	</string>
	<string name="ExperiencePermission1">
		gestione dei tuoi comandi
	</string>
	<string name="ExperiencePermission3">
		attivazione di animazioni avatar
	</string>
	<string name="ExperiencePermission4">
		collegamento al tuo avatar
	</string>
	<string name="ExperiencePermission9">
		monitoraggio della videocamera
	</string>
	<string name="ExperiencePermission10">
		controllo della videocamera
	</string>
	<string name="ExperiencePermission11">
		teleport
	</string>
	<string name="ExperiencePermission12">
		accettazione automatica delle autorizzazioni per le esperienze
	</string>
	<string name="ExperiencePermissionShortUnknown">
		ha eseguito un&apos;operazione sconosciuta: [Permission]
	</string>
	<string name="ExperiencePermissionShort1">
		Gestione dei comandi
	</string>
	<string name="ExperiencePermissionShort3">
		Attivazione di animazioni
	</string>
	<string name="ExperiencePermissionShort4">
		Collegamento
	</string>
	<string name="ExperiencePermissionShort9">
		Monitoraggio camera
	</string>
	<string name="ExperiencePermissionShort10">
		Controllo camera
	</string>
	<string name="ExperiencePermissionShort11">
		Teleport
	</string>
	<string name="ExperiencePermissionShort12">
		Autorizzazione
	</string>
	<string name="logging_calls_disabled_log_empty">
		Le conversazioni non vengono registrate. Per iniziare a registrare, seleziona &quot;Salva: Solo registro&quot; oppure &quot;Salva: Registri e trascrizioni&quot; in Preferenze &gt; Chat.
	</string>
	<string name="logging_calls_disabled_log_not_empty">
		Non verranno più registrate le conversazioni. Per riprendere a registrare, seleziona &quot;Salva: Solo registro&quot; oppure &quot;Salva: Registri e trascrizioni&quot; in Preferenze &gt; Chat.
	</string>
	<string name="logging_calls_enabled_log_empty">
		Nessuna conversazione in registro. Dopo che hai contattato qualcuno o se qualcuno ti contatta, una voce del registro verrà mostrata qui.
	</string>
	<string name="loading_chat_logs">
		Caricamento in corso...
	</string>
	<string name="na">
		n/d
	</string>
	<string name="preset_combo_label">
		-Lista vuota-
	</string>
	<string name="Default">
		Predefinito
	</string>
	<string name="none_paren_cap">
		(Nessuno)
	</string>
	<string name="no_limit">
		Ness limite
	</string>
	<string name="Mav_Details_MAV_FOUND_DEGENERATE_TRIANGLES">
		La forma fisica contiene triangoli troppo piccoli. Semplificare il modello fisico.
	</string>
	<string name="Mav_Details_MAV_CONFIRMATION_DATA_MISMATCH">
		La forma fisica contiene dati di conferma errati. Correggere il modello fisico.
	</string>
	<string name="Mav_Details_MAV_UNKNOWN_VERSION">
		La forma fisica non ha la versione giusta. Impostare la giusta versione per il modello fisico.
	</string>
	<string name="LoadCameraPositionNoneSaved">
		Non esiste ancora nessuna vista camera salvata.
	</string>
	<string name="LoadCameraPositionOutsideDrawDistance">
		La posizione della camera non può essere ripristinata perché è oltre la distanza di disegno.
	</string>
	<string name="DrawDistanceSteppingGestureObsolete">
		Questo gesto non è più necessario a causa delle modifiche nel codice. Viene abilitato l&apos;incremento progressivo della distanza di disegno.
	</string>
	<string name="FSCameraPositionCopied">
		La posizione della camera [POS] è stata copiata negli appunti.
	</string>
	<string name="FSCmdLineDrawDistanceSet">
		Distanza disegno impostata a [DISTANCE]m.
	</string>
	<string name="FSCmdLineRollDiceTotal">
		Risultato totale di [DICE]d[FACES][MODIFIER]: [RESULT].
	</string>
	<string name="FSCmdLineRollDiceLimits">
		I valori DADI (max 100) e FACCE (max 100) devono essere positivi.
	</string>
	<string name="FSCmdLineRollDiceModifiersInvalid">
		Per usare un modificatore, indicare numeri validi e tipi di modifica. I modificatori devono essere compresi tra -1000 e 1000. Modificatori validi sono "+" (bonus), "-" (penalità), "&gt;", "&lt;" (successi), "r&gt;", "r&lt;", "r" (rilanci), "!p&gt;", "!p&lt;", "!p" (penetrazioni), "!&gt;", "!&lt;" e "!" (esplosioni). Per ogni lancio un solo modificatore. Esempi: "[COMMAND] 1 20 + 5", "[COMMAND] 5 40 &gt; 15", "[COMMAND] 10 25 ! 25", "[COMMAND] 15 25 !&lt; 10".
	</string>
	<string name="FSCmdLineRollDiceExploded">
		Esploso
	</string>
	<string name="FSCmdLineRollDicePenetrated">
		Penetrato
	</string>
	<string name="FSCmdLineRollDiceSuccess">
		Successo
	</string>
	<string name="FSCmdLineRollDiceReroll">
		Rilancia
	</string>
	<string name="FSCmdLineRollDiceFreezeGuard">
		L&apos;operazione non può essere completata perché il viewer si bloccherebbe in un loop infinito. Cambiare il criterio.
	</string>
	<string name="FSCmdLineCalcRandError">
		&apos;[RAND]&apos; non è un&apos;espressione valida per RAND(min,max). MAX deve essere maggiore di MIN, entrambi compresi tra -10000 e 10000.
	</string>
	<string name="FSCmdLineRSP">
		Banda massima fissata a [VALUE] KBPS.
	</string>
	<string name="FSCmdLineTpOffered">
		Teleport offerto a [NAME].
	</string>
	<string name="FSWithHavok">
		con supporto Havok
	</string>
	<string name="FSWithOpensim">
		con supporto OpenSimulator
	</string>
	<string name="not_found">
		&apos;[TEXT]&apos; non trovato
	</string>
	<string name="no_results">
		Nessun risultato
	</string>
	<string name="searching">
		Ricerca...
	</string>
	<string name="all_categories">
		Tutte le categorie
	</string>
	<string name="search_banned">
		Alcuni termini della ricerca sono stati esclusi per restrizioni nei contenuti, come chiarito nei Community Standards.
	</string>
	<string name="search_short">
		Termine da cercare troppo breve: nessuna ricerca svolta.
	</string>
	<string name="search_disabled">
		La ricerca vecchio stile non è attiva in questa regione.
	</string>
	<string name="render_quality_low">
		Bassa (1/7)
	</string>
	<string name="render_quality_mediumlow">
		Medio-bassa (2/7)
	</string>
	<string name="render_quality_medium">
		Media (3/7)
	</string>
	<string name="render_quality_mediumhigh">
		Medio-alta (4/7)
	</string>
	<string name="render_quality_high">
		Alta (5/7)
	</string>
	<string name="render_quality_highultra">
		Alta-ultra (6/7)
	</string>
	<string name="render_quality_unknown">
		Sconosciuta, oltre la gamma normale. Controllare l&apos;impostazione di debug RenderQualityPerformance
	</string>
	<string name="fsbridge_cant_create_disabled">
		Firestorm non può creare un bridge LSL se nelle preferenze non è spuntato "Abilita LSL-Client Bridge".
	</string>
	<string name="fsbridge_no_library">
		Firestorm non ha potuto creare un bridge LSL. Abilitare la library e riavviare.
	</string>
	<string name="fsbridge_already_creating">
		Creazione del bridge in corso, impossibile avviarne un&apos;altra. Attendere qualche minuto e riprovare.
	</string>
	<string name="fsbridge_creating">
		Creazione del bridge. Attendere un momento.
	</string>
	<string name="fsbridge_failure_creation_create_script">
		Bridge non creato. Impossibile creare lo script del bridge.
	</string>
	<string name="fsbridge_failure_creation_bad_name">
		Bridge non creato. Nome del bridge errato. Usare il comando di menu &apos;Avatar/Salute avatar/Ricrea LSL bridge&apos; per riavviarlo.
	</string>
	<string name="fsbridge_failure_creation_null">
		Bridge non creato. Impossibile trovare il bridge in inventario. Usare il comando di menu &apos;Avatar/Salute avatar/Ricrea LSL bridge&apos; per riavviarlo.
	</string>
	<string name="fsbridge_failure_attach_wrong_object">
		Il bridge ha fallito il collegamento. Versione del bridge non corretta. Usare il comando di menu &apos;Avatar/Salute avatar/Ricrea LSL bridge&apos; per riavviarlo.
	</string>
	<string name="fsbridge_failure_attach_wrong_location">
		Il bridge ha fallito il collegamento. Il bridge non è stato trovato nel posto giusto nell&apos;inventario. Usare il comando di menu &apos;Avatar/Salute avatar/Ricrea LSL bridge&apos; per riavviarlo.
	</string>
	<string name="fsbridge_failure_attach_point_in_use">
		Il bridge ha fallito il collegamento. Qualcos&apos;altro usa il punto di accesso del bridge. Usare il comando di menu &apos;Avatar/Salute avatar/Ricrea LSL bridge&apos; per riavviarlo.
	</string>
	<string name="fsbridge_failure_not_found">
		Impossibile trovare l&apos;oggetto bridge. Non si può procedere con la sua creazione.
	</string>
	<string name="fsbridge_warning_unexpected_items">
		L'inventario del bridge contiene elementi inaspettati.
	</string>
	<string name="fsbridge_warning_not_finished">
		La creazione del bridge non si è conclusa: potrebbe essere necessario usare il comando di menu &apos;Avatar/Salute avatar/Ricrea LSL bridge&apos; per riavviarlo prima di usarlo.
	</string>
	<string name="fsbridge_detached">
		Bridge scollegato.
	</string>
	<string name="fsbridge_created">
		Bridge creato.
	</string>
	<string name="fsbridge_script_info">
		Info script: &apos;[OBJECT_NAME]&apos;: [[OBJECT_RUNNING_SCRIPT_COUNT]/[OBJECT_TOTAL_SCRIPT_COUNT]] script eseguiti, [OBJECT_SCRIPT_MEMORY] KB limite memoria, [OBJECT_SCRIPT_TIME] ms di CPU consumati.[PATHFINDING_TEXT]
	</string>
	<string name="fsbridge_script_info_pf">
		Tempo di CPU medio usato dalla navigazione pathfinding: [OBJECT_CHARACTER_TIME] ms.
	</string>
	<string name="fsbridge_error_scriptinfonotfound">
		Info script: l&apos;oggetto da controllare è non valido o fuori dalla zona.
	</string>
	<string name="fsbridge_error_scriptinfomalformed">
		Info script: Il bridge ha emesso una risposta malformata. Riprovare.
	</string>
	<string name="fsbridge_error_injection">
		NOTA: Alcuni script sono stati aggiunti al bridge di Firestorm. Se il messaggio è inatteso, usare il comando di menu &apos;Avatar/Salute avatar/Ricrea LSL bridge&apos; per riavviarlo.
	</string>
	<string name="fsbridge_error_wrongvm">
		NOTA: Lo script del bridge usa la vecchia macchina virtuale LSO (limite di memoria 16 KB) invece della nuova Mono (limite 64 KB). Ciò crea molta probabilità di collisioni stack-heap e di blocco del bridge per esaurimento memoria. Usare il comando di menu &apos;Avatar/Salute avatar/Ricrea LSL bridge&apos; per riavviarlo. Se il messaggio ricompare, riprovare in un&apos;altra regione.
	</string>
	<string name="QP Draw Distance">
		Distanza disegno
	</string>
	<string name="QP Max Particles">
		Max particelle
	</string>
	<string name="QP Avatar Physics LOD">
		LOD avatar
	</string>
	<string name="QP LOD Factor">
		Fattore LOD
	</string>
	<string name="QP Max Avatars">
		Max avatar
	</string>
	<string name="QP Tags Offset">
		Distanza tag
	</string>
	<string name="QP Name Tags">
		Tag nomi
	</string>
	<string name="QP LookAt Target">
		Sguardo
	</string>
	<string name="QP Color Under Cursor">
		Colore sotto cursore
	</string>
	<string name="PS_T_Pose">
		Posa T
	</string>
	<string name="PS_Arms_Down_Legs_together">
		Braccia giù, gambe unite
	</string>
	<string name="PS_Arms_down_sitting">
		Braccia giù, seduto
	</string>
	<string name="PS_Arms_downward_Legs_together">
		Braccia giù, gambe unite
	</string>
	<string name="PS_Arms_downward_Legs_apart">
		Braccia giù, gambe aperte
	</string>
	<string name="PS_Arms_forward_Legs_apart">
		Braccia avanti, gambe aperte
	</string>
	<string name="PS_Arms_forward_Legs_together">
		Braccia avanti, gambe unite
	</string>
	<string name="PS_Arms_straight_Legs_apart">
		Braccia tese, gambe aperte
	</string>
	<string name="PS_Arms_straight_sitting">
		Braccia tese, seduto
	</string>
	<string name="PS_Arms_upward_Legs_apart">
		Braccia in su, gambe aperte
	</string>
	<string name="PS_Arms_upward_Legs_together">
		Braccia in su, gambe unite
	</string>
	<string name="QP_WL_Region_Default">
		Ambiente Condiviso
	</string>
	<string name="QP_WL_Day_Cycle_Based">
		Basato sul ciclo diurno
	</string>
	<string name="QP_WL_None">
		Nessuno
	</string>
	<string name="GroupChatMuteNotice">
		Blocco chat di gruppo da [NAME].
	</string>
	<string name="IgnoredAdHocSession">
		Sei stato invitato ad una conferenza (ad-hoc) da [AVATAR_NAME], ma il viewer l&apos;ha ignorata automaticamente a motivo delle impostazioni.
	</string>
	<string name="camera_no_focus">
		La camera non può inquadrare [AVATARNAME] perché si trova fuori dalla distanza di disegno impostata.
	</string>
	<string name="entering_draw_distance">
		entra nella distanza disegno ([DISTANCE] m).
	</string>
	<string name="leaving_draw_distance">
		esce dalla distanza disegno.
	</string>
	<string name="entering_chat_range">
		entra nel campo chat ([DISTANCE] m).
	</string>
	<string name="leaving_chat_range">
		esce dal campo chat.
	</string>
	<string name="entering_region">
		entra nella regione.
	</string>
	<string name="entering_region_distance">
		entra nella regione ([DISTANCE] m).
	</string>
	<string name="leaving_region">
		ha lasciato la regione.
	</string>
	<string name="avatar_age_alert">
		ha attivato l&apos;allarme età. Età: [AGE] giorno/i
	</string>
	<string name="TotalScriptCountChangeIncrease">
		Il totale degli script nella regione è salito da [OLD_VALUE] a [NEW_VALUE] ([DIFFERENCE]).
	</string>
	<string name="TotalScriptCountChangeDecrease">
		Il totale degli script nella regione è sceso da [OLD_VALUE] a [NEW_VALUE] ([DIFFERENCE]).
	</string>
	<string name="preproc_toggle_warning">
		L&apos;accensione del preprocessore non avrà pieno effetto fino a quando questo editor non verrà chiuso e riaperto.
	</string>
	<string name="fs_preprocessor_starting">
		[APP_NAME] avvio preprocessore...
	</string>
	<string name="fs_preprocessor_not_supported">
		Attenzione: il preprocessore non è supportato in questa versione. ([WHERE])
	</string>
	<string name="fs_preprocessor_disabled_by_script_marker">
		[APP_NAME] preprocessore disattivato da direttiva a riga [LINENUMBER].
	</string>
	<string name="fs_preprocessor_settings_list_prefix">
		Impostazioni:
	</string>
	<string name="fs_preprocessor_exception">
		[ERR_NAME] ([LINENUMBER]): trovata eccezione: [ERR_DESC]
	</string>
	<string name="fs_preprocessor_error">
		[ERR_NAME] ([LINENUMBER]): eccezione inaspettata.
	</string>
	<string name="fs_preprocessor_optimizer_start">
		Ottimizzazione delle funzioni utente e delle variabili globali.
	</string>
	<string name="fs_preprocessor_optimizer_regex_err">
		RegEx non valida: &apos;[WHAT]&apos; saltata dall&apos;ottimizzatore LSL.
	</string>
	<string name="fs_preprocessor_optimizer_exception">
		Trovata eccezione: &apos;[WHAT]&apos; saltata dall&apos;ottimizzatore LSL.
	</string>
	<string name="fs_preprocessor_optimizer_unexpected_exception">
		Eccezione inaspettata nell&apos;ottimizzatore LSL; non convertita.
	</string>
	<string name="fs_preprocessor_compress_start">
		Lo script viene compresso eliminando gli spazi non necessari.
	</string>
	<string name="fs_preprocessor_compress_regex_err">
		RegEx non valida: &apos;[WHAT]&apos; saltata dal compressore LSL.
	</string>
	<string name="fs_preprocessor_compress_exception">
		Trovata eccezione: &apos;[WHAT]&apos; saltata dal compressore LSL.
	</string>
	<string name="fs_preprocessor_compress_unexpected_exception">
		Eccezione inaspettata nel compressore LSL; non convertita.
	</string>
	<string name="fs_preprocessor_lazylist_start">
		Applicazione della conversione delle lazy list.
	</string>
	<string name="fs_preprocessor_lazylist_regex_err">
		RegEx non valida: &apos;[WHAT]&apos; saltata dal convertitore di lazy list.
	</string>
	<string name="fs_preprocessor_lazylist_exception">
		Trovata eccezione: &apos;[WHAT]&apos; saltata dal convertitore di lazy list.
	</string>
	<string name="fs_preprocessor_lazylist_unexpected_exception">
		Eccezione inaspettata nel convertitore di lazy list; non convertita.
	</string>
	<string name="fs_preprocessor_switchstatement_start">
		Applicazione della conversione dell&apos;istruzione switch.
	</string>
	<string name="fs_preprocessor_switchstatement_regex_err">
		RegEx non valida: &apos;[WHAT]&apos; saltata dal convertitore dell&apos;istruzione switch.
	</string>
	<string name="fs_preprocessor_switchstatement_exception">
		Trovata eccezione: &apos;[WHAT]&apos; saltata dal convertitore dell&apos;istruzione switch.
	</string>
	<string name="fs_preprocessor_switchstatement_unexpected_exception">
		Eccezione inaspettata nel convertitore dell&apos;istruzione switch; non convertita.
	</string>
	<string name="fs_preprocessor_cache_miss">
		Prelettura del file incluso: &apos;[FILENAME]&apos;
	</string>
	<string name="fs_preprocessor_cache_invalidated">
		Il file incluso &apos;[FILENAME]&apos; è stato cambiato, rilettura in corso.
	</string>
	<string name="fs_preprocessor_cache_completed">
		Prelettura completata per &apos;[FILENAME]&apos;
	</string>
	<string name="fs_preprocessor_cache_unsafe">
		Errore: non viene ritenuto sicuro copiare lo script &apos;[FILENAME]&apos; nel sistema. Questo comando include non avrà effetto.
	</string>
	<string name="fs_preprocessor_caching_err">
		Errore nella prelettura del file incluso &apos;[FILENAME]&apos;
	</string>
	<string name="skin_defaults_starlight_location">
		L&apos;indicazione del luogo attuale nella barra menu è disabilitata in modo predefinito nella serie di impostazioni Starlight.
	</string>
	<string name="skin_defaults_starlight_navbar">
		L&apos;attivazione della barra di navigazione è predefinita nella serie di impostazioni Starlight.
	</string>
	<string name="animation_explorer_seconds_ago">
		[SECONDS] secondi fa
	</string>
	<string name="animation_explorer_still_playing">
		In riproduzione
	</string>
	<string name="animation_explorer_unknown_priority">
		Sconosciuta
	</string>
	<string name="FriendOnlineNotification">
		è online.
	</string>
	<string name="FriendOfflineNotification">
		è offline.
	</string>
	<string name="Inbox_Folderview_New">
		Nuova
	</string>
	<string name="Mouselook_Unknown_Avatar">
		Utente sconosciuto
	</string>
	<string name="groupcountstring">
		Appartieni a [COUNT] gruppi ([REMAINING] restanti).
	</string>
	<string name="groupcountunlimitedstring">
		Appartieni a [COUNT] gruppi.
	</string>
	<string name="SLGridStatusInvalidMsg">
		SL Grid Status error: Invalid message format. Try again later.
	</string>
	<string name="SLGridStatusTimedOut">
		SL Grid Status error: Request timed out.
	</string>
	<string name="SLGridStatusOtherError">
		SL Grid Status error: [STATUS] ( https://en.wikipedia.org/wiki/List_of_HTTP_status_codes ).
	</string>
	<string name="DoubleClickTeleportEnabled">
		Teleport doppio-clic attivo.
	</string>
	<string name="DoubleClickTeleportDisabled">
		Teleport doppio-clic inattivo.
	</string>
	<string name="AlwaysRunEnabled">
		Corri sempre abilitato.
	</string>
	<string name="AlwaysRunDisabled">
		Corri sempre disabilitato.
	</string>
	<string name="FSRegionRestartInLocalChat">
		La regione in cui ti trovi sta per essere riavviata. Se rimani qui, verrai disconnesso.
	</string>
	<string name="Mute_Add">
		[NAME] è stato aggiunto alla lista dei bloccati.
	</string>
	<string name="Mute_Remove">
		[NAME] è stato tolto dalla lista dei bloccati.
	</string>
	<string name="Reqsysinfo_Chat_NoReason">
		E&apos; in corso una richiesta di info sulle impostazioni di sistema.
	</string>
	<string name="Reqsysinfo_Chat_Reason">
		E&apos; in corso una richiesta di info sulle impostazioni di sistema per questo motivo: [REASON]
	</string>
	<string name="Reqsysinfo_Chat_Information_sent">
		Informazioni inviate: [DATA]
	</string>
	<string name="Reqsysinfo_Chat_Request_Denied">
		Richiesta negata.
	</string>
	<string name="Reqsysinfo_Reason">
		Il motivo indicato è: [REASON]
	</string>
	<string name="All Items">
		Tutti
	</string>
	<string name="Recent Items">
		Recenti
	</string>
	<string name="Worn Items">
		Indossati
	</string>
	<string name="InvOfferGroupNoticeName">
		Un membro del gruppo di nome [NAME]
	</string>
	<string name="GroupNoticesPanelDateString">
		[day,datetime,local]/[mthnum,datetime,local]/[year,datetime,local] [hour,datetime,local]:[min,datetime,local]:[second,datetime,local]
	</string>
	<string name="GroupNoticesToastDateString">
		[wkday,datetime,slt] [day,datetime,slt]/[mth,datetime,slt]/[year,datetime,slt] [hour,datetime,slt]:[min,datetime,slt]:[second,datetime,slt] [timezone,datetime,slt]
	</string>
	<string name="NotificationItemDateStringLocal">
		[day,datetime,local]/[mthnum,datetime,local]/[year,datetime,local] [hour,datetime,local]:[min,datetime,local]
	</string>
	<string name="NotificationItemDateStringUTC">
		[day,datetime,utc]/[mth,datetime,utc]/[year,datetime,utc] [hour,datetime,utc]:[min,datetime,utc] [timezone,datetime,utc]
	</string>
	<string name="NotificationItemDateStringSLT">
		[day,datetime,slt]/[mthnum,datetime,slt]/[year,datetime,slt] [hour,datetime,slt]:[min,datetime,slt] [timezone,datetime,slt]
	</string>
	<string name="Pie_av_render_normally">
		Normalmente
	</string>
	<string name="Pie_av_render_never">
		Mai
	</string>
	<string name="Pie_av_render_fully">
		Sempre
	</string>
	<string name="Nametag_Complexity_Label">
		Complessità: [COMPLEXITY]
	</string>
	<string name="font_unknown">
		Font sconosciuto
	</string>
	<string name="mode_unknown">
		Modalità sconosciuta
	</string>
	<string name="mode_settings_hybrid.xml">
		Ibrido
	</string>
	<string name="mode_settings_text.xml">
		Testo
	</string>
	<string name="Asset_Uploading">
		Caricamento...

[ASSET_NAME]
=======

Se il messaggio persiste, contattare [SUPPORT_SITE].
	</string>
	<string name="5 O'Clock Shadow">
		Barba leggera
	</string>
	<string name="All White">
		Tutti bianchi
	</string>
	<string name="Anime Eyes">
		Occhi grandi
	</string>
	<string name="Arced">
		Arcuato
	</string>
	<string name="Arm Length">
		Lunghezza braccia
	</string>
	<string name="Attached">
		Attaccato
	</string>
	<string name="Attached Earlobes">
		Lobi attaccati
	</string>
	<string name="Back Fringe">
		Frangetta all&apos;indietro
	</string>
	<string name="Baggy">
		Larghi
	</string>
	<string name="Bangs">
		Frange
	</string>
	<string name="Beady Eyes">
		Occhi piccoli
	</string>
	<string name="Belly Size">
		Punto vita
	</string>
	<string name="Big">
		Grande
	</string>
	<string name="Big Butt">
		Sedere grande
	</string>
	<string name="Big Hair Back">
		Capigliatura grande: Indietro
	</string>
	<string name="Big Hair Front">
		Capigliatura grande: anteriore
	</string>
	<string name="Big Hair Top">
		Capigliatura grande: in  alto
	</string>
	<string name="Big Head">
		Grande testa
	</string>
	<string name="Big Pectorals">
		Grandi pettorali
	</string>
	<string name="Big Spikes">
		Capelli con punte
	</string>
	<string name="Black">
		Nero
	</string>
	<string name="Blonde">
		Biondo
	</string>
	<string name="Blonde Hair">
		Capelli biondi
	</string>
	<string name="Blush">
		Fard
	</string>
	<string name="Blush Color">
		Colore fard
	</string>
	<string name="Blush Opacity">
		Opacità fard
	</string>
	<string name="Body Definition">
		Definizione muscolare
	</string>
	<string name="Body Fat">
		Grasso corporeo
	</string>
	<string name="Body Freckles">
		Lentiggini e nei
	</string>
	<string name="Body Thick">
		Corpo più robusto
	</string>
	<string name="Body Thickness">
		Robustezza del corpo
	</string>
	<string name="Body Thin">
		Corpo più magro
	</string>
	<string name="Bow Legged">
		Gambe arcuate
	</string>
	<string name="Breast Buoyancy">
		Altezza del seno
	</string>
	<string name="Breast Cleavage">
		Décolleté
	</string>
	<string name="Breast Size">
		Grandezza del seno
	</string>
	<string name="Bridge Width">
		Larghezza setto
	</string>
	<string name="Broad">
		Largo
	</string>
	<string name="Brow Size">
		Grandezza delle sopracciglia
	</string>
	<string name="Bug Eyes">
		Occhi sporgenti
	</string>
	<string name="Bugged Eyes">
		Occhi sporgenti
	</string>
	<string name="Bulbous">
		Bulboso
	</string>
	<string name="Bulbous Nose">
		Naso bulboso
	</string>
	<string name="Breast Physics Mass">
		Massa seno
	</string>
	<string name="Breast Physics Smoothing">
		Lisciatura seno
	</string>
	<string name="Breast Physics Gravity">
		Gravità seno
	</string>
	<string name="Breast Physics Drag">
		Resistenza seno
	</string>
	<string name="Breast Physics InOut Max Effect">
		Massimo effetto
	</string>
	<string name="Breast Physics InOut Spring">
		Elasticità
	</string>
	<string name="Breast Physics InOut Gain">
		Guadagno
	</string>
	<string name="Breast Physics InOut Damping">
		Attenuazione
	</string>
	<string name="Breast Physics UpDown Max Effect">
		Massimo effetto
	</string>
	<string name="Breast Physics UpDown Spring">
		Elasticità
	</string>
	<string name="Breast Physics UpDown Gain">
		Guadagno
	</string>
	<string name="Breast Physics UpDown Damping">
		Attenuazione
	</string>
	<string name="Breast Physics LeftRight Max Effect">
		Massimo effetto
	</string>
	<string name="Breast Physics LeftRight Spring">
		Elasticità
	</string>
	<string name="Breast Physics LeftRight Gain">
		Guadagno
	</string>
	<string name="Breast Physics LeftRight Damping">
		Attenuazione
	</string>
	<string name="Belly Physics Mass">
		Massa pancia
	</string>
	<string name="Belly Physics Smoothing">
		Lisciatura pancia
	</string>
	<string name="Belly Physics Gravity">
		Gravità pancia
	</string>
	<string name="Belly Physics Drag">
		Resistenza pancia
	</string>
	<string name="Belly Physics UpDown Max Effect">
		Massimo effetto
	</string>
	<string name="Belly Physics UpDown Spring">
		Elasticità
	</string>
	<string name="Belly Physics UpDown Gain">
		Guadagno
	</string>
	<string name="Belly Physics UpDown Damping">
		Attenuazione
	</string>
	<string name="Butt Physics Mass">
		Massa natiche
	</string>
	<string name="Butt Physics Smoothing">
		Lisciatura natiche
	</string>
	<string name="Butt Physics Gravity">
		Gravità natiche
	</string>
	<string name="Butt Physics Drag">
		Resistenza natiche
	</string>
	<string name="Butt Physics UpDown Max Effect">
		Massimo effetto
	</string>
	<string name="Butt Physics UpDown Spring">
		Elasticità
	</string>
	<string name="Butt Physics UpDown Gain">
		Guadagno
	</string>
	<string name="Butt Physics UpDown Damping">
		Attenuazione
	</string>
	<string name="Butt Physics LeftRight Max Effect">
		Massimo effetto
	</string>
	<string name="Butt Physics LeftRight Spring">
		Elasticità
	</string>
	<string name="Butt Physics LeftRight Gain">
		Guadagno
	</string>
	<string name="Butt Physics LeftRight Damping">
		Attenuazione
	</string>
	<string name="Bushy Eyebrows">
		Sopracciglia cespugliose
	</string>
	<string name="Bushy Hair">
		Capelli a cespuglio
	</string>
	<string name="Butt Size">
		Grandezza del sedere
	</string>
	<string name="Butt Gravity">
		Gravità natiche
	</string>
	<string name="bustle skirt">
		Crinolina
	</string>
	<string name="no bustle">
		Nessuna crinolina
	</string>
	<string name="more bustle">
		Più crinolina
	</string>
	<string name="Chaplin">
		Baffetti
	</string>
	<string name="Cheek Bones">
		Zigomi
	</string>
	<string name="Chest Size">
		Ampiezza del torace
	</string>
	<string name="Chin Angle">
		Angolo del mento
	</string>
	<string name="Chin Cleft">
		Fossetta sul mento
	</string>
	<string name="Chin Curtains">
		Barba sottomento
	</string>
	<string name="Chin Depth">
		Profondità mento
	</string>
	<string name="Chin Heavy">
		Mento forte
	</string>
	<string name="Chin In">
		Mento in dentro
	</string>
	<string name="Chin Out">
		Mento sporgente
	</string>
	<string name="Chin-Neck">
		Mento-collo
	</string>
	<string name="Clear">
		Trasparente
	</string>
	<string name="Cleft">
		Fossetta
	</string>
	<string name="Close Set Eyes">
		Occhi ravvicinati
	</string>
	<string name="Closed">
		Chiusa
	</string>
	<string name="Closed Back">
		Chiuso dietro
	</string>
	<string name="Closed Front">
		Chiuso davanti
	</string>
	<string name="Closed Left">
		Chiuso sinistra
	</string>
	<string name="Closed Right">
		Chiuso destra
	</string>
	<string name="Coin Purse">
		Meno pronunciati
	</string>
	<string name="Collar Back">
		Colletto posteriore
	</string>
	<string name="Collar Front">
		Colletto anteriore
	</string>
	<string name="Corner Down">
		Angolo all&apos;ingiù
	</string>
	<string name="Corner Up">
		Angolo all&apos;insù
	</string>
	<string name="Creased">
		Piega
	</string>
	<string name="Crooked Nose">
		Naso storto
	</string>
	<string name="Cuff Flare">
		Svasato con risvolto
	</string>
	<string name="Dark">
		Scuro
	</string>
	<string name="Dark Green">
		Verde scuro
	</string>
	<string name="Darker">
		Più scuro
	</string>
	<string name="Deep">
		Profondo
	</string>
	<string name="Default Heels">
		Tacchi standard
	</string>
	<string name="Dense">
		Folti
	</string>
	<string name="Double Chin">
		Doppio mento
	</string>
	<string name="Downturned">
		All&apos;ingiù
	</string>
	<string name="Duffle Bag">
		Più pronunciati
	</string>
	<string name="Ear Angle">
		Angolo orecchie
	</string>
	<string name="Ear Size">
		Grandezza orecchie
	</string>
	<string name="Ear Tips">
		Estremità orecchie
	</string>
	<string name="Egg Head">
		Ovalizzazione testa
	</string>
	<string name="Eye Bags">
		Occhiaie
	</string>
	<string name="Eye Color">
		Colore degli occhi
	</string>
	<string name="Eye Depth">
		Profondità degli occhi
	</string>
	<string name="Eye Lightness">
		Luminosità degli occhi
	</string>
	<string name="Eye Opening">
		Apertura degli occhi
	</string>
	<string name="Eye Pop">
		Prominenza degli occhi
	</string>
	<string name="Eye Size">
		Grandezza occhi
	</string>
	<string name="Eye Spacing">
		Distanza occhi
	</string>
	<string name="Eyebrow Arc">
		Arco delle sopracciglia
	</string>
	<string name="Eyebrow Density">
		Densità delle sopracciglia
	</string>
	<string name="Eyebrow Height">
		Altezza delle sopracciglia
	</string>
	<string name="Eyebrow Points">
		Sopracciglia appuntite
	</string>
	<string name="Eyebrow Size">
		Grandezza sopracciglia
	</string>
	<string name="Eyelash Length">
		Lunghezza delle ciglia
	</string>
	<string name="Eyeliner">
		Eyeliner
	</string>
	<string name="Eyeliner Color">
		Colore dell&apos;eyeliner
	</string>
	<string name="Eyes Bugged">
		Occhi sporgenti
	</string>
	<string name="Face Shear">
		Taglio del viso
	</string>
	<string name="Facial Definition">
		Definizione del viso
	</string>
	<string name="Far Set Eyes">
		Occhi distanti
	</string>
	<string name="Fat Lips">
		Labbra carnose
	</string>
	<string name="Female">
		Femmina
	</string>
	<string name="Fingerless">
		Senza dita
	</string>
	<string name="Fingers">
		Dita
	</string>
	<string name="Flared Cuffs">
		Risvolti svasati
	</string>
	<string name="Flat">
		Piatto
	</string>
	<string name="Flat Butt">
		Sedere piatto
	</string>
	<string name="Flat Head">
		Testa piatta
	</string>
	<string name="Flat Toe">
		Punta piatta
	</string>
	<string name="Foot Size">
		Misura piede
	</string>
	<string name="Forehead Angle">
		Angolo della fronte
	</string>
	<string name="Forehead Heavy">
		Fronte sporgente
	</string>
	<string name="Freckles">
		Lentiggini
	</string>
	<string name="Front Fringe">
		Frangetta
	</string>
	<string name="Full Back">
		Dietro gonfi
	</string>
	<string name="Full Eyeliner">
		Eyeliner marcato
	</string>
	<string name="Full Front">
		Anteriore gonfio
	</string>
	<string name="Full Hair Sides">
		Lati capelli gonfi
	</string>
	<string name="Full Sides">
		Lati gonfi
	</string>
	<string name="Glossy">
		Lucido
	</string>
	<string name="Glove Fingers">
		Dita con guanti
	</string>
	<string name="Glove Length">
		Lunghezza guanti
	</string>
	<string name="Hair">
		Capigliature
	</string>
	<string name="Hair Back">
		Capelli: Indietro
	</string>
	<string name="Hair Front">
		Capelli: anteriore
	</string>
	<string name="Hair Sides">
		Capelli: lati
	</string>
	<string name="Hair Sweep">
		Direzione capigliatura
	</string>
	<string name="Hair Thickess">
		Foltezza
	</string>
	<string name="Hair Thickness">
		Foltezza
	</string>
	<string name="Hair Tilt">
		Inclinazione
	</string>
	<string name="Hair Tilted Left">
		Verso sinistra
	</string>
	<string name="Hair Tilted Right">
		Verso destra
	</string>
	<string name="Hair Volume">
		Capelli: Volume
	</string>
	<string name="Hand Size">
		Grandezza mani
	</string>
	<string name="Handlebars">
		Baffi a manubrio
	</string>
	<string name="Head Length">
		Lunghezza testa
	</string>
	<string name="Head Shape">
		Forma della testa
	</string>
	<string name="Head Size">
		Grandezza della testa
	</string>
	<string name="Head Stretch">
		Allungamento testa
	</string>
	<string name="Heel Height">
		Altezza tacchi
	</string>
	<string name="Heel Shape">
		Forma tacchi
	</string>
	<string name="Height">
		Altezza
	</string>
	<string name="High">
		Alto
	</string>
	<string name="High Heels">
		Tacchi alti
	</string>
	<string name="High Jaw">
		Mandibola alta
	</string>
	<string name="High Platforms">
		Alta
	</string>
	<string name="High and Tight">
		Alto e stretto
	</string>
	<string name="Higher">
		Più alto
	</string>
	<string name="Hip Length">
		Altezza bacino
	</string>
	<string name="Hip Width">
		Larghezza bacino
	</string>
	<string name="Hover">
		Muovi sopra
	</string>
	<string name="In">
		Dentro
	</string>
	<string name="In Shdw Color">
		Colore ombretto interno
	</string>
	<string name="In Shdw Opacity">
		Opacità ombretto interno
	</string>
	<string name="Inner Eye Corner">
		Angolo interno
	</string>
	<string name="Inner Eye Shadow">
		Ombretto interno
	</string>
	<string name="Inner Shadow">
		Ombretto interno
	</string>
	<string name="Jacket Length">
		Lunghezza giacca
	</string>
	<string name="Jacket Wrinkles">
		Grinze della giacca
	</string>
	<string name="Jaw Angle">
		Angolo mandibola
	</string>
	<string name="Jaw Jut">
		Prognatismo mento
	</string>
	<string name="Jaw Shape">
		Forma del mento
	</string>
	<string name="Join">
		Iscriviti
	</string>
	<string name="Jowls">
		Guance
	</string>
	<string name="Knee Angle">
		Angolo ginocchia
	</string>
	<string name="Knock Kneed">
		Gambe ad X
	</string>
	<string name="Large">
		Grande
	</string>
	<string name="Large Hands">
		Mani grandi
	</string>
	<string name="Left Part">
		Riga a sinistra
	</string>
	<string name="Leg Length">
		Lunghezza gambe
	</string>
	<string name="Leg Muscles">
		Muscoli gambe
	</string>
	<string name="Less">
		Meno
	</string>
	<string name="Less Body Fat">
		Meno grasso corporeo
	</string>
	<string name="Less Curtains">
		Meno
	</string>
	<string name="Less Freckles">
		Meno lentiggini
	</string>
	<string name="Less Full">
		Meno piene
	</string>
	<string name="Less Gravity">
		Più alto
	</string>
	<string name="Less Love">
		Meno maniglie
	</string>
	<string name="Less Muscles">
		Meno muscoli
	</string>
	<string name="Less Muscular">
		Meno muscolari
	</string>
	<string name="Less Rosy">
		Meno rosato
	</string>
	<string name="Less Round">
		Meno rotondo
	</string>
	<string name="Less Saddle">
		Meno a sella
	</string>
	<string name="Less Square">
		Meno quadrato
	</string>
	<string name="Less Volume">
		Meno volume
	</string>
	<string name="Less soul">
		Meno
	</string>
	<string name="Lighter">
		Più leggero
	</string>
	<string name="Lip Cleft">
		Distanza fossetta labbro
	</string>
	<string name="Lip Cleft Depth">
		Prof. fossetta labbro
	</string>
	<string name="Lip Fullness">
		Volume labbra
	</string>
	<string name="Lip Pinkness">
		Tonalità rosa labbra
	</string>
	<string name="Lip Ratio">
		Proporzione labbra
	</string>
	<string name="Lip Thickness">
		Carnosità labbra
	</string>
	<string name="Lip Width">
		Larghezza labbra
	</string>
	<string name="Lipgloss">
		Lipgloss
	</string>
	<string name="Lipstick">
		Rossetto
	</string>
	<string name="Lipstick Color">
		Colore rossetto
	</string>
	<string name="Long">
		Lungo
	</string>
	<string name="Long Head">
		Testa lunga
	</string>
	<string name="Long Hips">
		Bacino alto
	</string>
	<string name="Long Legs">
		Gambe lunghe
	</string>
	<string name="Long Neck">
		Collo lungo
	</string>
	<string name="Long Pigtails">
		Codini lunghi
	</string>
	<string name="Long Ponytail">
		Codino lungo
	</string>
	<string name="Long Torso">
		Torace lungo
	</string>
	<string name="Long arms">
		Braccia lunghe
	</string>
	<string name="Loose Pants">
		Pantaloni ampi
	</string>
	<string name="Loose Shirt">
		Camicia ampia
	</string>
	<string name="Loose Sleeves">
		Maniche non attillate
	</string>
	<string name="Love Handles">
		Maniglie dell&apos;amore
	</string>
	<string name="Low">
		Basso
	</string>
	<string name="Low Heels">
		Tacchi bassi
	</string>
	<string name="Low Jaw">
		Mandibola bassa
	</string>
	<string name="Low Platforms">
		Bassa
	</string>
	<string name="Low and Loose">
		Basso e ampio
	</string>
	<string name="Lower">
		Più basso
	</string>
	<string name="Lower Bridge">
		Parte bassa del setto
	</string>
	<string name="Lower Cheeks">
		Guance inferiori
	</string>
	<string name="Male">
		Maschio
	</string>
	<string name="Middle Part">
		Riga nel mezzo
	</string>
	<string name="More">
		Più
	</string>
	<string name="More Blush">
		Più fard
	</string>
	<string name="More Body Fat">
		Più grasso corporeo
	</string>
	<string name="More Curtains">
		Più
	</string>
	<string name="More Eyeshadow">
		Più ombretto
	</string>
	<string name="More Freckles">
		Più lentiggini
	</string>
	<string name="More Full">
		Più piene
	</string>
	<string name="More Gravity">
		Più calato
	</string>
	<string name="More Lipstick">
		Più rossetto
	</string>
	<string name="More Love">
		Più maniglie
	</string>
	<string name="More Lower Lip">
		Labbro inf. pronunciato
	</string>
	<string name="More Muscles">
		Più muscoli
	</string>
	<string name="More Muscular">
		Più muscolatura
	</string>
	<string name="More Rosy">
		Più rosato
	</string>
	<string name="More Round">
		Più rotondo
	</string>
	<string name="More Saddle">
		Più a sella
	</string>
	<string name="More Sloped">
		Più orizzontale
	</string>
	<string name="More Square">
		Più quadrato
	</string>
	<string name="More Upper Lip">
		Labbro sup. pronunciato
	</string>
	<string name="More Vertical">
		Più verticale
	</string>
	<string name="More Volume">
		Più volume
	</string>
	<string name="More soul">
		Più spirito
	</string>
	<string name="Moustache">
		Baffi
	</string>
	<string name="Mouth Corner">
		Angolo della bocca
	</string>
	<string name="Mouth Position">
		Posizione della bocca
	</string>
	<string name="Mowhawk">
		Cresta
	</string>
	<string name="Muscular">
		Muscolatura
	</string>
	<string name="Mutton Chops">
		Basette lunghe
	</string>
	<string name="Nail Polish">
		Smalto
	</string>
	<string name="Nail Polish Color">
		Colore smalto
	</string>
	<string name="Narrow">
		Socchiusi
	</string>
	<string name="Narrow Back">
		Laterali post. vicini
	</string>
	<string name="Narrow Front">
		Laterali ant. vicini
	</string>
	<string name="Narrow Lips">
		Labbra strette
	</string>
	<string name="Natural">
		Naturale
	</string>
	<string name="Neck Length">
		Lunghezza del collo
	</string>
	<string name="Neck Thickness">
		Grandezza del collo
	</string>
	<string name="No Blush">
		Senza fard
	</string>
	<string name="No Eyeliner">
		Senza eyeliner
	</string>
	<string name="No Eyeshadow">
		Senza ombretto
	</string>
	<string name="No Lipgloss">
		Senza lipgloss
	</string>
	<string name="No Lipstick">
		Senza rossetto
	</string>
	<string name="No Part">
		Senza riga
	</string>
	<string name="No Polish">
		Senza smalto
	</string>
	<string name="No Red">
		Senza rosso
	</string>
	<string name="No Spikes">
		Senza punte
	</string>
	<string name="No White">
		Senza bianco
	</string>
	<string name="No Wrinkles">
		Senza pieghe
	</string>
	<string name="Normal Lower">
		Inferiore normale
	</string>
	<string name="Normal Upper">
		Superiore normale
	</string>
	<string name="Nose Left">
		Naso a sinistra
	</string>
	<string name="Nose Right">
		Naso a destra
	</string>
	<string name="Nose Size">
		Grandezza naso
	</string>
	<string name="Nose Thickness">
		Spessore naso
	</string>
	<string name="Nose Tip Angle">
		Angolo punta naso
	</string>
	<string name="Nose Tip Shape">
		Forma punta naso
	</string>
	<string name="Nose Width">
		Larghezza naso
	</string>
	<string name="Nostril Division">
		Divisione narici
	</string>
	<string name="Nostril Width">
		Larghezza narici
	</string>
	<string name="Opaque">
		Opaco
	</string>
	<string name="Open">
		Aperto
	</string>
	<string name="Open Back">
		Retro aperto
	</string>
	<string name="Open Front">
		Davanti aperto
	</string>
	<string name="Open Left">
		Lato sx aperto
	</string>
	<string name="Open Right">
		Lato dx aperto
	</string>
	<string name="Orange">
		Arancio
	</string>
	<string name="Out">
		Fuori
	</string>
	<string name="Out Shdw Color">
		Colore ombretto esterno
	</string>
	<string name="Out Shdw Opacity">
		Opacità ombretto esterno
	</string>
	<string name="Outer Eye Corner">
		Angolo esterno occhio
	</string>
	<string name="Outer Eye Shadow">
		Ombretto esterno
	</string>
	<string name="Outer Shadow">
		Ombreggiatura esterna
	</string>
	<string name="Overbite">
		Denti sup. in fuori
	</string>
	<string name="Package">
		Genitali
	</string>
	<string name="Painted Nails">
		Unghie smaltate
	</string>
	<string name="Pale">
		Pallido
	</string>
	<string name="Pants Crotch">
		Cavallo
	</string>
	<string name="Pants Fit">
		Vestibilità pantaloni
	</string>
	<string name="Pants Length">
		Lunghezza pantaloni
	</string>
	<string name="Pants Waist">
		Taglia pantalone
	</string>
	<string name="Pants Wrinkles">
		Pantaloni con le grinze
	</string>
	<string name="Part">
		Con riga
	</string>
	<string name="Part Bangs">
		Frangetta divisa
	</string>
	<string name="Pectorals">
		Pettorali
	</string>
	<string name="Pigment">
		Pigmento
	</string>
	<string name="Pigtails">
		Codini
	</string>
	<string name="Pink">
		Rosa
	</string>
	<string name="Pinker">
		Più rosato
	</string>
	<string name="Platform Height">
		Altezza pianta
	</string>
	<string name="Platform Width">
		Larghezza pianta
	</string>
	<string name="Pointy">
		Appuntito
	</string>
	<string name="Pointy Heels">
		Tacchi a spillo
	</string>
	<string name="Ponytail">
		Codino
	</string>
	<string name="Poofy Skirt">
		Gonna gonfia
	</string>
	<string name="Pop Left Eye">
		Sinistro più aperto
	</string>
	<string name="Pop Right Eye">
		Destro più aperto
	</string>
	<string name="Puffy">
		Paffute
	</string>
	<string name="Puffy Eyelids">
		Palpebre gonfie
	</string>
	<string name="Rainbow Color">
		Tonalità
	</string>
	<string name="Red Hair">
		Presenza di rosso nei capelli
	</string>
	<string name="Regular">
		Normale
	</string>
	<string name="Right Part">
		Riga a destra
	</string>
	<string name="Rosy Complexion">
		Incarnato
	</string>
	<string name="Round">
		Rotondo
	</string>
	<string name="Ruddiness">
		Rossore
	</string>
	<string name="Ruddy">
		Rosse
	</string>
	<string name="Rumpled Hair">
		Capelli mossi
	</string>
	<string name="Saddle Bags">
		Rotondità fianchi
	</string>
	<string name="Scrawny Leg">
		Gambe magre
	</string>
	<string name="Separate">
		Separati
	</string>
	<string name="Shallow">
		Meno pronunciato
	</string>
	<string name="Shear Back">
		Taglio posteriore
	</string>
	<string name="Shear Face">
		Taglio del viso
	</string>
	<string name="Shear Front">
		Taglio anteriore
	</string>
	<string name="Shear Left Up">
		Distorto a sinistra
	</string>
	<string name="Shear Right Up">
		Distorto a destra
	</string>
	<string name="Sheared Back">
		Taglio verso dietro
	</string>
	<string name="Sheared Front">
		Taglio verso davanti
	</string>
	<string name="Shift Left">
		A sinistra
	</string>
	<string name="Shift Mouth">
		Spostamento bocca
	</string>
	<string name="Shift Right">
		A destra
	</string>
	<string name="Shirt Bottom">
		Parte inferiore camicia
	</string>
	<string name="Shirt Fit">
		Vestibilità camicia
	</string>
	<string name="Shirt Wrinkles">
		Camicia con le grinze
	</string>
	<string name="Shoe Height">
		Altezza scarpe
	</string>
	<string name="Short">
		Basso
	</string>
	<string name="Short Arms">
		Braccia corte
	</string>
	<string name="Short Legs">
		Gambe corte
	</string>
	<string name="Short Neck">
		Collo corto
	</string>
	<string name="Short Pigtails">
		Codini corti
	</string>
	<string name="Short Ponytail">
		Codino corto
	</string>
	<string name="Short Sideburns">
		Basette corte
	</string>
	<string name="Short Torso">
		Torace corto
	</string>
	<string name="Short hips">
		Bacino corto
	</string>
	<string name="Shoulders">
		Spalle
	</string>
	<string name="Side Fringe">
		Ciuffi laterali
	</string>
	<string name="Sideburns">
		Basette
	</string>
	<string name="Sides Hair">
		Capigliatura di lato
	</string>
	<string name="Sides Hair Down">
		Capigliatura di lato sciolta
	</string>
	<string name="Sides Hair Up">
		Capigliatura di lato raccolta
	</string>
	<string name="Skinny Neck">
		Collo fino
	</string>
	<string name="Skirt Fit">
		Vestibilità gonna
	</string>
	<string name="Skirt Length">
		Lunghezza gonna
	</string>
	<string name="Slanted Forehead">
		Fronte inclinata
	</string>
	<string name="Sleeve Length">
		Lunghezza maniche
	</string>
	<string name="Sleeve Looseness">
		Morbidezza maniche
	</string>
	<string name="Slit Back">
		Spacco: Indietro
	</string>
	<string name="Slit Front">
		Spacco: anteriore
	</string>
	<string name="Slit Left">
		Spacco: Sinistra
	</string>
	<string name="Slit Right">
		Spacco: Destra
	</string>
	<string name="Small">
		Piccola
	</string>
	<string name="Small Hands">
		Mani piccole
	</string>
	<string name="Small Head">
		Testa piccola
	</string>
	<string name="Smooth">
		Liscio
	</string>
	<string name="Smooth Hair">
		Capelli lisci
	</string>
	<string name="Socks Length">
		Lunghezza calze
	</string>
	<string name="Soulpatch">
		Pizzetto labbro inferiore
	</string>
	<string name="Sparse">
		Piu rade
	</string>
	<string name="Spiked Hair">
		Capelli a punta
	</string>
	<string name="Square">
		Quadrato
	</string>
	<string name="Square Toe">
		Punta quadrata
	</string>
	<string name="Squash Head">
		Testa schiacciata
	</string>
	<string name="Stretch Head">
		Testa allungata
	</string>
	<string name="Sunken">
		Scarne
	</string>
	<string name="Sunken Chest">
		Senza pettorali
	</string>
	<string name="Sunken Eyes">
		Occhi infossati
	</string>
	<string name="Sweep Back">
		Indietro
	</string>
	<string name="Sweep Forward">
		Avanti
	</string>
	<string name="Tall">
		Alto
	</string>
	<string name="Taper Back">
		Ravv. lat. posteriore
	</string>
	<string name="Taper Front">
		Ravv. lat. frontale
	</string>
	<string name="Thick Heels">
		Tacchi spessi
	</string>
	<string name="Thick Neck">
		Collo grosso
	</string>
	<string name="Thick Toe">
		Punta spessa
	</string>
	<string name="Thin">
		Sottili
	</string>
	<string name="Thin Eyebrows">
		Sopracciglia sottili
	</string>
	<string name="Thin Lips">
		Labbra sottili
	</string>
	<string name="Thin Nose">
		Naso sottile
	</string>
	<string name="Tight Chin">
		Mento stretto
	</string>
	<string name="Tight Cuffs">
		Fondo stretto
	</string>
	<string name="Tight Pants">
		Pantaloni attillati
	</string>
	<string name="Tight Shirt">
		Camicia attillata
	</string>
	<string name="Tight Skirt">
		Gonna attillata
	</string>
	<string name="Tight Sleeves">
		Maniche strette
	</string>
	<string name="Toe Shape">
		Forma della punta
	</string>
	<string name="Toe Thickness">
		Spessore della punta
	</string>
	<string name="Torso Length">
		Lunghezza del torace
	</string>
	<string name="Torso Muscles">
		Muscoli del torace
	</string>
	<string name="Torso Scrawny">
		Torace magro
	</string>
	<string name="Unattached">
		Distaccato
	</string>
	<string name="Uncreased">
		Senza piega
	</string>
	<string name="Underbite">
		Denti inf. in fuori
	</string>
	<string name="Unnatural">
		Innaturale
	</string>
	<string name="Upper Bridge">
		Parte alta del setto
	</string>
	<string name="Upper Cheeks">
		Parte alta degli zigomi
	</string>
	<string name="Upper Chin Cleft">
		Fossetta sup. del mento
	</string>
	<string name="Upper Eyelid Fold">
		Piega palpebra sup.
	</string>
	<string name="Upturned">
		All&apos;insù
	</string>
	<string name="Very Red">
		Molto rossi
	</string>
	<string name="Waist Height">
		Vita alta
	</string>
	<string name="Well-Fed">
		Pienotte
	</string>
	<string name="White Hair">
		Capelli bianchi
	</string>
	<string name="Wide">
		Largo
	</string>
	<string name="Wide Back">
		Dietro largo
	</string>
	<string name="Wide Front">
		Davanti largo
	</string>
	<string name="Wide Lips">
		Labbra larghe
	</string>
	<string name="Wild">
		Colorati
	</string>
	<string name="Wrinkles">
		Grinze
	</string>
	<string name="LocationCtrlAddLandmarkTooltip">
		Aggiungi ai miei segnaposto
	</string>
	<string name="LocationCtrlEditLandmarkTooltip">
		Modifica i miei segnaposto
	</string>
	<string name="LocationCtrlInfoBtnTooltip">
		Maggiori informazioni sulla posizione attuale
	</string>
	<string name="LocationCtrlComboBtnTooltip">
		Cronologia delle mie posizioni
	</string>
	<string name="LocationCtrlForSaleTooltip">
		Compra questo terreno
	</string>
	<string name="LocationCtrlVoiceTooltip">
		Voce non disponibile qui
	</string>
	<string name="LocationCtrlFlyTooltip">
		Volo vietato
	</string>
	<string name="LocationCtrlPushTooltip">
		Niente spinte
	</string>
	<string name="LocationCtrlBuildTooltip">
		Costruzione/deposito di oggetti non permesso
	</string>
	<string name="LocationCtrlScriptsTooltip">
		Script vietati
	</string>
	<string name="LocationCtrlDamageTooltip">
		Salute
	</string>
	<string name="LocationCtrlAdultIconTooltip">
		Regione con categoria adulti
	</string>
	<string name="LocationCtrlModerateIconTooltip">
		Regione con categoria moderata
	</string>
	<string name="LocationCtrlGeneralIconTooltip">
		Regione generale
	</string>
	<string name="LocationCtrlSeeAVsTooltip">
		Gli avatar in questo lotto non possono essere visti o sentiti da avatar all&apos;esterno del lotto
	</string>
	<string name="LocationCtrlPathfindingDirtyTooltip">
		Gli oggetti che si muovono potrebbero non comportarsi correttamente in questa regione fino a quando non viene eseguito il rebake della regione.
	</string>
	<string name="LocationCtrlPathfindingDisabledTooltip">
		Il pathfinding dinamico non è attivato in questa regione.
	</string>
	<string name="UpdaterWindowTitle">
		Aggiornamento [APP_NAME]
	</string>
	<string name="UpdaterNowUpdating">
		Aggiornamento di [APP_NAME]...
	</string>
	<string name="UpdaterNowInstalling">
		Installazione di [APP_NAME]...
	</string>
	<string name="UpdaterUpdatingDescriptive">
		Il viewer [APP_NAME] si sta aggiornando all&apos;ultima versione. Potrebbe volerci del tempo, attendere.
	</string>
	<string name="UpdaterProgressBarTextWithEllipses">
		Scaricamento dell&apos;aggiornamento...
	</string>
	<string name="UpdaterProgressBarText">
		Scaricamento dell&apos;aggiornamento
	</string>
	<string name="UpdaterFailDownloadTitle">
		Scaricamento dell&apos;aggiornamento non riuscito
	</string>
	<string name="UpdaterFailUpdateDescriptive">
		Il programma [APP_NAME] ha riscontrato un&apos;errore durante il tentativo di aggiornamento. Consigliamo di scaricare l&apos;ultima versione direttamente da www.secondlife.com.
	</string>
	<string name="UpdaterFailInstallTitle">
		Installazione dell&apos;aggiornamento non riuscita
	</string>
	<string name="UpdaterFailStartTitle">
		Errore nell&apos;avvio del viewer
	</string>
	<string name="ItemsComingInTooFastFrom">
		[APP_NAME]: Oggetti in arrivo troppo velocemente da [FROM_NAME], anteprima automatica disattivata per [TIME] secondi
	</string>
	<string name="ItemsComingInTooFast">
		[APP_NAME]: Oggetti in arrivo troppo velocemente, anteprima automatica disattivata per [TIME] secondi
	</string>
	<string name="IM_logging_string">
		-- Registrazione messaggi instantanei abilitata --
	</string>
	<string name="IM_typing_start_string">
		[NAME] sta scrivendo...
	</string>
	<string name="Unnamed">
		(anonimo)
	</string>
	<string name="IM_moderated_chat_label">
		(Moderato: Voci disattivate di default)
	</string>
	<string name="IM_unavailable_text_label">
		La chat di testo non è disponibile per questa chiamata.	
	</string>
	<string name="IM_muted_text_label">
		La chat di testo è stata disabilitata da un moderatore di gruppo.
	</string>
	<string name="IM_default_text_label">
		Clicca qui per inviare un IM.
	</string>
	<string name="IM_to_label">
		A:
	</string>
	<string name="IM_moderator_label">
		(Moderatore)
	</string>
	<string name="Saved_message">
		(Salvato [LONG_TIMESTAMP])
	</string>
	<string name="IM_unblock_only_groups_friends">
		Per vedere questo messaggio, devi deselezionare &apos;Solo amici e gruppi possono chiamarmi o mandarmi IM&apos; in Preferenze/Privacy.
	</string>
	<string name="OnlineStatus">
		online
	</string>
	<string name="OfflineStatus">
		offline
	</string>
	<string name="not_online_msg">
		Utente offline - il messaggio verrà memorizzato e inviato più tardi.
	</string>
	<string name="not_online_inventory">
		Utente offline - l&apos;inventario è stato salvato
	</string>
	<string name="IM_announce_incoming">
		Messaggio in arrivo da [NAME]
	</string>
	<string name="IM_autoresponse_sent">
		Auto-risposta inviata: [MESSAGE]
	</string>
	<string name="IM_autoresponse_item_sent">
		Inviato oggetto auto-risposta: [ITEM_NAME]
	</string>
	<string name="answered_call">
		Risposto alla chiamata
	</string>
	<string name="you_started_call">
		Hai iniziato una chiamata vocale
	</string>
	<string name="you_joined_call">
		Ti sei collegato alla chiamata in voce
	</string>
	<string name="you_auto_rejected_call-im">
		Hai rifiutato automaticamente la chiamata voce in modalità &apos;Non disturbare&apos;.
	</string>
	<string name="name_started_call">
		[NAME] ha iniziato una chiamata vocale
	</string>
	<string name="ringing-im">
		Collegamento alla chiamata vocale...
	</string>
	<string name="connected-im">
		Collegato, clicca Chiudi chiamata per agganciare
	</string>
	<string name="hang_up-im">
		Chiusa la chiamata
	</string>
	<string name="answering-im">
		Connessione...
	</string>
	<string name="conference-title">
		Chat con più persone
	</string>
	<string name="conference-title-incoming">
		Chiamata in conferenza con [AGENT_NAME]
	</string>
	<string name="inventory_item_offered-im">
		Offerto oggetto &apos;[ITEM_NAME]&apos; da inventario
	</string>
	<string name="inventory_folder_offered-im">
		Offerta cartella &apos;[ITEM_NAME]&apos; da inventario
	</string>
	<string name="inventory_item_offered_rlv">
		Offerto oggetto da inventario a [NAME]
	</string>
	<string name="share_alert">
		Trascinare qui oggetti da inventario
	</string>
	<string name="facebook_post_success">
		Hai pubblicato su Facebook.
	</string>
	<string name="flickr_post_success">
		Hai pubblicato su Flickr.
	</string>
	<string name="twitter_post_success">
		Hai pubblicato su Twitter.
	</string>
	<string name="no_session_message">
		(La sessione IM non esiste)
	</string>
	<string name="only_user_message">
		Sei l&apos;unico utente di questa sessione.
	</string>
	<string name="offline_message">
		[NAME] è offline
	</string>
	<string name="invite_message">
		Clicca il tasto [BUTTON NAME] per accettare/connetterti a questa chat vocale.
	</string>
	<string name="muted_message">
		Hai bloccato questo residente. Se gli invii un messaggio, verrà automaticamente sbloccato.
	</string>
	<string name="generic">
		Errore nella richiesta, riprova più tardi.
	</string>
	<string name="generic_request_error">
		Errore durante la richiesta, riprova più tardi.
	</string>
	<string name="insufficient_perms_error">
		Non hai sufficienti permessi.
	</string>
	<string name="session_does_not_exist_error">
		Questa sessione non esiste più
	</string>
	<string name="no_ability_error">
		Non hai questa abilitazione.
	</string>
	<string name="no_ability">
		Non hai questa abilitazione.
	</string>
	<string name="not_a_mod_error">
		Non sei un moderatore.
	</string>
	<string name="muted">
		Un moderatore di gruppo ha disattivato la tua chat di testo.
	</string>
	<string name="muted_error">
		Un moderatore di gruppo ha disattivato la tua chat di testo.
	</string>
	<string name="add_session_event">
		Impossibile aggiungere utenti alla chat con [RECIPIENT].
	</string>
	<string name="message">
		Il messaggio spedito a [RECIPIENT] è in elaborazione.
Se non appare nei prossimi minuti, potrebbe essere stato eliminato dal server.
	</string>
	<string name="message_session_event">
		Il messaggio spedito a [RECIPIENT] è in elaborazione.
Se non appare nei prossimi minuti, potrebbe essere stato eliminato dal server.
	</string>
	<string name="mute">
		Errore durante la moderazione.
	</string>
	<string name="removed">
		Sei stato rimosso dal gruppo.
	</string>
	<string name="removed_from_group">
		Sei stato espulso dal gruppo.
	</string>
	<string name="close_on_no_ability">
		Non hai più le abilitazioni per rimanere nella sessione chat.
	</string>
	<string name="unread_chat_single">
		[SOURCES] ha detto qualcosa di nuovo
	</string>
	<string name="unread_chat_multiple">
		[SOURCES] ha detto qualcosa di nuovo
	</string>
	<string name="session_initialization_timed_out_error">
		Sessione di inizializzazione scaduta
	</string>
	<string name="Home position set.">
		Posizione casa impostata.
	</string>
	<string name="paid_you_ldollars">
		[NAME] ti ha pagato L$[AMOUNT] [REASON].
	</string>
	<string name="paid_you_ldollars_gift">
		[NAME] ti ha pagato L$ [AMOUNT]: [REASON]
	</string>
	<string name="paid_you_ldollars_no_reason">
		[NAME] ti ha pagato L$[AMOUNT].
	</string>
	<string name="you_paid_ldollars">
		Hai pagato L$[AMOUNT] a [NAME] [REASON].
	</string>
	<string name="you_paid_ldollars_gift">
		Hai pagato L$ [AMOUNT] a [NAME]: [REASON]
	</string>
	<string name="you_paid_ldollars_no_info">
		Hai pagato L$ [AMOUNT].
	</string>
	<string name="you_paid_ldollars_no_reason">
		Hai pagato L$[AMOUNT] a [NAME].
	</string>
	<string name="you_paid_ldollars_no_name">
		Hai pagato L$ [AMOUNT] [REASON].
	</string>
	<string name="you_paid_failure_ldollars">
		Non hai pagato [NAME] L$[AMOUNT] [REASON].
	</string>
	<string name="you_paid_failure_ldollars_gift">
		Non hai pagato L$ [AMOUNT] a [NAME]: [REASON]
	</string>
	<string name="you_paid_failure_ldollars_no_info">
		Non hai pagato L$ [AMOUNT].
	</string>
	<string name="you_paid_failure_ldollars_no_reason">
		Non hai pagato [NAME] L$[AMOUNT].
	</string>
	<string name="you_paid_failure_ldollars_no_name">
		Non hai pagato L$ [AMOUNT] [REASON].
	</string>
	<string name="for item">
		per [ITEM]
	</string>
	<string name="for a parcel of land">
		per un lotto di terreno
	</string>
	<string name="for a land access pass">
		per un permesso di accesso al terreno
	</string>
	<string name="for deeding land">
		per la cessione di terreno
	</string>
	<string name="to create a group">
		per creare un gruppo
	</string>
	<string name="to join a group">
		per aderire a un gruppo
	</string>
	<string name="to upload">
		per caricare
	</string>
	<string name="to publish a classified ad">
		per pubblicare un&apos;inserzione
	</string>
	<string name="giving">
		Vuoi dare
	</string>
	<string name="uploading_costs">
		Il costo per il caricamento è di L$ [AMOUNT]
	</string>
	<string name="this_costs">
		Il costo è L$ [AMOUNT]
	</string>
	<string name="buying_selected_land">
		Questo terreno costa
	</string>
	<string name="this_object_costs">
		Questo oggetto costa
	</string>
	<string name="group_role_everyone">
		Tutti
	</string>
	<string name="group_role_officers">
		Funzionari
	</string>
	<string name="group_role_owners">
		Proprietari
	</string>
	<string name="group_member_status_online">
		Online
	</string>
	<string name="uploading_abuse_report">
		Caricamento in corso...

Segnala abuso
	</string>
	<string name="New Shape">
		Nuovo corpo
	</string>
	<string name="New Skin">
		Nuova pelle
	</string>
	<string name="New Hair">
		Nuovi capelli
	</string>
	<string name="New Eyes">
		Nuovi occhi
	</string>
	<string name="New Shirt">
		Nuova camicia
	</string>
	<string name="New Pants">
		Nuovi pantaloni
	</string>
	<string name="New Shoes">
		Nuove scarpe
	</string>
	<string name="New Socks">
		Nuove calze
	</string>
	<string name="New Jacket">
		Nuova giacca
	</string>
	<string name="New Gloves">
		Nuovi guanti
	</string>
	<string name="New Undershirt">
		Nuova canottiera
	</string>
	<string name="New Underpants">
		Nuovo slip
	</string>
	<string name="New Skirt">
		Nuova gonna
	</string>
	<string name="New Alpha">
		Nuovo alfa
	</string>
	<string name="New Tattoo">
		Nuovo tatuaggio
	</string>
	<string name="New Universal">
		Nuovo universale
	</string>
	<string name="New Physics">
		Nuova fisica
	</string>
	<string name="Invalid Wearable">
		Indumento da indossare non valido
	</string>
	<string name="New Gesture">
		Nuovo gesto
	</string>
	<string name="New Material">
		Nuovo materiale
	</string>
	<string name="New Script">
		Nuovo script
	</string>
	<string name="New Note">
		Nuova annotazione
	</string>
	<string name="New Folder">
		Nuova cartella
	</string>
	<string name="Contents">
		Contenuti
	</string>
	<string name="Gesture">
		Gesto
	</string>
	<string name="Male Gestures">
		Gesti maschili
	</string>
	<string name="Female Gestures">
		Gesti femminili
	</string>
	<string name="Other Gestures">
		Altri gesti
	</string>
	<string name="Speech Gestures">
		Gesti del parlato
	</string>
	<string name="Common Gestures">
		Gesti comuni
	</string>
	<string name="Male - Excuse me">
		Maschio - Chiedere scusa
	</string>
	<string name="Male - Get lost">
		Maschio - Levati dai piedi!
	</string>
	<string name="Male - Blow kiss">
		Maschio - Butta un bacio
	</string>
	<string name="Male - Boo">
		Maschio - Buh
	</string>
	<string name="Male - Bored">
		Maschio - Annoiato
	</string>
	<string name="Male - Hey">
		Maschio - Ehi
	</string>
	<string name="Male - Laugh">
		Maschio - Ridere
	</string>
	<string name="Male - Repulsed">
		Maschio - Disgustato
	</string>
	<string name="Male - Shrug">
		Maschio - Spallucce
	</string>
	<string name="Male - Stick tougue out">
		Maschio - Tira fuori la lingua
	</string>
	<string name="Male - Wow">
		Maschio - Accipicchia
	</string>
	<string name="Female - Chuckle">
		Femmina - Risatina
	</string>
	<string name="Female - Cry">
		Femmina - Pianto
	</string>
	<string name="Female - Embarrassed">
		Femmina - Imbarazzata
	</string>
	<string name="Female - Excuse me">
		Femmina - Chiedere scusa
	</string>
	<string name="Female - Get lost">
		Femmina - Levati dai piedi!
	</string>
	<string name="Female - Blow kiss">
		Femmina - Butta un bacio
	</string>
	<string name="Female - Boo">
		Femmina - Bu
	</string>
	<string name="Female - Bored">
		Femmina - Annoiata
	</string>
	<string name="Female - Hey">
		Femmina - Ehi
	</string>
	<string name="Female - Hey baby">
		Femmina - Ehi tu
	</string>
	<string name="Female - Laugh">
		Femmina - Ridere
	</string>
	<string name="Female - Looking good">
		Femmina - Sei in forma
	</string>
	<string name="Female - Over here">
		Femmina - Per di qua
	</string>
	<string name="Female - Please">
		Femmina - Per cortesia
	</string>
	<string name="Female - Repulsed">
		Femmina - Disgustata
	</string>
	<string name="Female - Shrug">
		Femmina - Spallucce
	</string>
	<string name="Female - Stick tougue out">
		Femmina - Tira fuori la lingua
	</string>
	<string name="Female - Wow">
		Femmina - Accipicchia
	</string>
	<string name="/bow">
		/inchino
	</string>
	<string name="/clap">
		/applausi
	</string>
	<string name="/count">
		/numero
	</string>
	<string name="/extinguish">
		/estingui
	</string>
	<string name="/kmb">
		/chissene
	</string>
	<string name="/muscle">
		/muscolo
	</string>
	<string name="/no">
		/no
	</string>
	<string name="/no!">
		/no!
	</string>
	<string name="/paper">
		/carta
	</string>
	<string name="/pointme">
		/indicome
	</string>
	<string name="/pointyou">
		/indicotu
	</string>
	<string name="/rock">
		/sasso
	</string>
	<string name="/scissor">
		/forbici
	</string>
	<string name="/smoke">
		/fumo
	</string>
	<string name="/stretch">
		/stiracchiata
	</string>
	<string name="/whistle">
		/fischietto
	</string>
	<string name="/yes">
		/si
	</string>
	<string name="/yes!">
		/si!
	</string>
	<string name="afk">
		non alla tastiera
	</string>
	<string name="dance1">
		danza1
	</string>
	<string name="dance2">
		danza2
	</string>
	<string name="dance3">
		danza3
	</string>
	<string name="dance4">
		danza4
	</string>
	<string name="dance5">
		danza5
	</string>
	<string name="dance6">
		danza6
	</string>
	<string name="dance7">
		danza7
	</string>
	<string name="dance8">
		danza8
	</string>
	<string name="New Day">
		Nuovo ciclo giornata
	</string>
	<string name="New Water">
		Nuova acqua
	</string>
	<string name="New Sky">
		Nuovo cielo
	</string>
	<string name="New Settings">
		Nuovo ambiente
	</string>
	<string name="AvatarBirthDateFormat">
		[day,datetime,utc]/[mthnum,datetime,utc]/[year,datetime,utc]
	</string>
	<string name="AvatarBirthDateFormat_legacy">
		[day,datetime,slt]/[mthnum,datetime,slt]/[year,datetime,slt]
	</string>
	<string name="DefaultMimeType">
		nessuno/nessuno
	</string>
	<string name="texture_load_dimensions_error">
		Impossibile caricare immagini di dimensioni superiori a [WIDTH]*[HEIGHT]
	</string>
	<string name="outfit_photo_load_dimensions_error">
		Le dimensioni massime delle foto di abiti sono [WIDTH]*[HEIGHT]. Ridimensionare l&apos;immagine o usarne un&apos;altra
	</string>
	<string name="outfit_photo_select_dimensions_error">
		Le dimensioni massime delle foto di abiti sono [WIDTH]*[HEIGHT]. Selezionare un&apos;altra texture
	</string>
	<string name="outfit_photo_verify_dimensions_error">
		Impossibile verificare le dimensioni della foto. Attendere che le dimensioni siano visualizzate nel selettore.
	</string>
	<string name="server_is_down">
		Nonostante i nostri tentativi, si è verificato un errore imprevisto.

	Consulta la pagina https://status.secondlifegrid.net per determinare se si sia verificato un problema noto con il servizio.
		Se il problema continua, consigliamo di controllare le impostazioni di rete e del firewall.	
	</string>
	<string name="dateTimeWeekdaysNames">
		lunedì:martedì:mercoledì:giovedì:venerdì:sabato:domenica
	</string>
	<string name="dateTimeWeekdaysShortNames">
		lun:mar:mer:gio:ven:sab:dom
	</string>
	<string name="dateTimeMonthNames">
		gennaio:febbraio:marzo:aprile:maggio:giugno:luglio:agosto:settembre:ottobre:novembre:dicembre
	</string>
	<string name="dateTimeMonthShortNames">
		gen:feb:mar:apr:mag:giu:lug:ago:sett:ott:nov:dic
	</string>
	<string name="LocalEstimateUSD">
		US$ [AMOUNT]
	</string>
	<string name="Group Ban">
		Espulsione da gruppo
	</string>
	<string name="Membership">
		Abbonamento
	</string>
	<string name="Roles">
		Ruoli
	</string>
	<string name="Group Identity">
		Identità gruppo
	</string>
	<string name="Parcel Management">
		Gestione lotto
	</string>
	<string name="Parcel Identity">
		Identità lotto
	</string>
	<string name="Parcel Settings">
		Impostazioni lotto
	</string>
	<string name="Parcel Powers">
		Poteri lotto
	</string>
	<string name="Parcel Access">
		Accesso al lotto
	</string>
	<string name="Parcel Content">
		Contenuto lotto
	</string>
	<string name="Object Management">
		Gestione oggetti
	</string>
	<string name="Accounting">
		Contabilità
	</string>
	<string name="Notices">
		Avvisi
	</string>
	<string name="Chat">
		Chat
	</string>
	<string name="BaseMembership">
		Base
	</string>
	<string name="InternalMembership">
		Interno
	</string>
	<string name="MembershipUpgradeText">
		Passa a Premium
	</string>
	<string name="MembershipPremiumText">
		Il mio abbonamento Premium
	</string>
	<string name="DeleteItems">
		Cancellare gli elementi selezionati?
	</string>
	<string name="DeleteItem">
		Cancellare l’elemento selezionato?
	</string>
	<string name="EmptyOutfitText">
		Questo abito non contiene alcun elemento
	</string>
	<string name="ExternalEditorNotSet">
		Seleziona un editor usando l&apos;impostazione ExternalEditor.	
	</string>
	<string name="ExternalEditorNotFound">
		L&apos;editor esterno specificato non è stato trovato.
Prova a racchiudere il percorso dell&apos;editor in doppie virgolette.
(per es. &quot;/percorso per il mio/editor&quot; &quot;%s&quot;)
	</string>
	<string name="ExternalEditorCommandParseError">
		Errore nell&apos;elaborazione del comando dell&apos;editor esterno.
	</string>
	<string name="ExternalEditorFailedToRun">
		L&apos;editor esterno non è stato avviato.
	</string>
	<string name="TranslationFailed">
		Traduzione non riuscita: [REASON]
	</string>
	<string name="TranslationResponseParseError">
		Errore di elaborazione della risposta della traduzione.
	</string>
	<string name="Space">
		Spazio
	</string>
	<string name="Enter">
		Invio
	</string>
	<string name="Del">
		Canc
	</string>
	<string name="Shift">
		Maius
	</string>
	<string name="CapsLock">
		BlcMaius
	</string>
	<string name="End">
		Fine
	</string>
	<string name="PgUp">
		PgSu
	</string>
	<string name="PgDn">
		PgGiù
	</string>
	<string name="Add">
		Aggiungi
	</string>
	<string name="Subtract">
		Sottrai
	</string>
	<string name="Multiply">
		Moltiplica
	</string>
	<string name="Divide">
		Dividi
	</string>
	<string name="BeaconParticle">
		Visualizzazione marcatori particelle (blu)
	</string>
	<string name="BeaconPhysical">
		Visualizzazione marcatori oggetti fisici (verde)
	</string>
	<string name="BeaconScripted">
		Visualizzazione marcatori oggetti scriptati (rosso)
	</string>
	<string name="BeaconScriptedTouch">
		Visualizzazione marcatori oggetti scriptati con funzione tocco (rosso)
	</string>
	<string name="BeaconSound">
		Visualizzazione marcatori suoni (giallo)
	</string>
	<string name="BeaconMedia">
		Visualizzazione marcatori multimedia (bianco)
	</string>
	<string name="ParticleHiding">
		Particelle nascoste
	</string>
	<string name="Command_360_Capture_Label">
		Foto a 360°
	</string>
	<string name="Command_AboutLand_Label">
		Info sul terreno
	</string>
	<string name="Command_Appearance_Label">
		Aspetto
	</string>
	<string name="Command_Avatar_Label">
		Avatar
	</string>
	<string name="Command_Build_Label">
		Costruisci
	</string>
	<string name="Command_Chat_Label">
		Conversazioni
	</string>
	<string name="Command_Conversations_Label">
		Conversazioni
	</string>
	<string name="Command_Compass_Label">
		Bussola
	</string>
	<string name="Command_Destinations_Label">
		Destinazioni
	</string>
	<string name="Command_Environments_Label">
		Ambiente
	</string>
	<string name="Command_Gestures_Label">
		Gesti
	</string>
	<string name="Command_Grid_Status_Label">
		Stato Grid
	</string>
	<string name="Command_HowTo_Label">
		Istruzioni
	</string>
	<string name="Command_Inventory_Label">
		Inventario
	</string>
	<string name="Command_Map_Label">
		Mappa
	</string>
	<string name="Command_MarketplaceListings_Label">
		Ann. Marketplace
	</string>
	<string name="Command_MiniMap_Label">
		Minimappa
	</string>
	<string name="Command_Move_Label">
		Movimento
	</string>
	<string name="Command_People_Label">
		Persone
	</string>
	<string name="Command_Performance_Label">
		Velocità Grafica
	</string>
	<string name="Command_Picks_Label">
		Luoghi Preferiti
	</string>
	<string name="Command_Places_Label">
		Luoghi
	</string>
	<string name="Command_Preferences_Label">
		Preferenze
	</string>
	<string name="Command_Profile_Label">
		Profilo
	</string>
	<string name="Command_Report_Abuse_Label">
		Segnala Abuso
	</string>
	<string name="Command_Search_Label">
		Ricerca
	</string>
	<string name="Command_Snapshot_Label">
		Scatta Foto
	</string>
	<string name="Command_Speak_Label">
		Parla
	</string>
	<string name="Command_View_Label">
		Controlli Camera
	</string>
	<string name="Command_Voice_Label">
		Voce
	</string>
	<string name="Command_Quickprefs_Label">
		Prefer. Rapide
	</string>
	<string name="Command_AO_Label">
		Animat. Override
	</string>
	<string name="Command_Webbrowser_Label">
		Web Browser
	</string>
	<string name="Command_Default_Chat_Bar_Label">
		Chat
	</string>
	<string name="Command_Areasearch_Label">
		Cerca Oggetti
	</string>
	<string name="Command_Settings_Debug_Label">
		Debug Impostaz.
	</string>
	<string name="Command_Statistics_Label">
		Statistiche
	</string>
	<string name="Command_Region_Label">
		Regione / Proprietà
	</string>
	<string name="Command_Fly_Label">
		Vola
	</string>
	<string name="Command_Groundsit_Label">
		Siedi a terra
	</string>
	<string name="Command_Sound_Explorer_Label">
		Esplora Suoni
	</string>
	<string name="Command_Asset_Blacklist_Label">
		Lista Nera
	</string>
	<string name="Command_Phototools_Label">
		PhotoTools
	</string>
	<string name="Command_Phototools_View_Label">
		CameraTools
	</string>
	<string name="Command_Contact_Sets_Label">
		Set Contatti
	</string>
	<string name="Command_Mouselook_Label">
		Mouselook
	</string>
	<string name="Command_Landmark_Here_Label">
		Crea Segnaposto
	</string>
	<string name="Command_Teleport_History_Label">
		Storico Teleport
	</string>
	<string name="Command_Pose_Stand_Label">
		Pose Stand
	</string>
	<string name="Command_Snapshot_To_Disk_Label">
		Foto su disco
	</string>
	<string name="Command_Conversation_Log_Label">
		Storico Conversaz.
	</string>
	<string name="Command_Move_Lock_Label">
		Blocca movimenti
	</string>
	<string name="Command_Blocklist_Label">
		Lista Bloccati
	</string>
	<string name="Command_ResyncAnimations_Label">
		Risinc. animazioni
	</string>
	<string name="Command_RegionTracker_Label">
		Traccia Regione
	</string>
	<string name="Command_Group_Titles_Label">
		Titoli di gruppo
	</string>
	<string name="Command_Wearable_Favorites_Label">
		Vestiti Preferiti
	</string>
	<string name="Command_RFO_Label">
		Mostra solo amici
	</string>
	<string name="Command_Beacons_Label">
		Marcatori
	</string>
	<string name="Command_360_Capture_Tooltip">
		Cattura foto panoramica a 360°
	</string>
	<string name="Command_AboutLand_Tooltip">
		Informazioni sul terreno che visiti
	</string>
	<string name="Command_Appearance_Tooltip">
		Cambia l&apos;avatar
	</string>
	<string name="Command_Avatar_Tooltip">
		Seleziona un avatar completo
	</string>
	<string name="Command_Build_Tooltip">
		Costruzione oggetti e modifica terreno
	</string>
	<string name="Command_Chat_Tooltip">
		Parla con persone vicine usando il testo
	</string>
	<string name="Command_Conversations_Tooltip">
		Conversa con chiunque
	</string>
	<string name="Command_Compass_Tooltip">
		Bussola
	</string>
	<string name="Command_Destinations_Tooltip">
		Destinazioni interessanti
	</string>
	<string name="Command_Environments_Tooltip">
		Personalizza l'ambiente
	</string>
	<string name="Command_Flickr_Tooltip">
		Carica su Flickr
	</string>
	<string name="Command_Gestures_Tooltip">
		Gesti per il tuo avatar
	</string>
	<string name="Command_Grid_Status_Tooltip">
		Mostra lo stato della grid
	</string>
	<string name="Command_HowTo_Tooltip">
		Come eseguire le attività più comuni
	</string>
	<string name="Command_Inventory_Tooltip">
		Visualizza e usa le tue cose
	</string>
	<string name="Command_Map_Tooltip">
		Mappa del mondo
	</string>
	<string name="Command_Marketplace_Tooltip">
		Vai allo shopping
	</string>
	<string name="Command_MarketplaceListings_Tooltip">
		Vendi le tue creazioni
	</string>
	<string name="Command_MiniMap_Tooltip">
		Mostra le persone vicine
	</string>
	<string name="Command_Move_Tooltip">
		Movimento avatar
	</string>
	<string name="Command_People_Tooltip">
		Amici, gruppi e persone vicine
	</string>
	<string name="Command_Performance_Tooltip">
		Auto Tune - Migliora velocità grafica
	</string>
	<string name="Command_Picks_Tooltip">
		Luoghi preferiti nel profilo
	</string>
	<string name="Command_Places_Tooltip">
		Luoghi salvati
	</string>
	<string name="Command_Preferences_Tooltip">
		Preferenze
	</string>
	<string name="Command_Profile_Tooltip">
		Modifica o visualizza il tuo profilo
	</string>
	<string name="Command_Report_Abuse_Tooltip">
		Segnala un abuso
	</string>
	<string name="Command_Search_Tooltip">
		Trova luoghi, eventi, persone
	</string>
	<string name="Command_Snapshot_Tooltip">
		Scatta una foto
	</string>
	<string name="Command_Speak_Tooltip">
		Parla con persone vicine usando il microfono
	</string>
	<string name="Command_View_Tooltip">
		Modifica angolo della telecamera
	</string>
	<string name="Command_Voice_Tooltip">
		I controlli per il volume per le chiamate e per le persone nelle vicinanze nel mondo virtuale
	</string>
	<string name="Command_Quickprefs_Tooltip">
		Impostazioni importanti da modificare rapidamente 
	</string>
	<string name="Command_AO_Tooltip">
		Sostituisce le animazioni predefinite
	</string>
	<string name="Command_Webbrowser_Tooltip">
		Apre il Web Browser interno al viewer (Ctrl+Maius+Z)
	</string>
	<string name="Command_Default_Chat_Bar_Tooltip">
		Chat bar -- Mostra o nasconde la barra della chat
	</string>
	<string name="Command_Areasearch_Tooltip">
		Cerca oggetti nell&apos;area
	</string>
	<string name="Command_Settings_Debug_Tooltip">
		Cambia le impostazioni del viewer (Ctrl+Alt+Maius+S) 
	</string>
	<string name="Command_Statistics_Tooltip">
		Mostra le statistiche del viewer (Ctrl+Maius+1)
	</string>
	<string name="Command_Region_Tooltip">
		Apre il pannello di modifica Regione/proprietà (Alt+R)
	</string>
	<string name="Command_Groundsit_Tooltip">
		Attiva/disattiva la seduta a terra (Ctrl+Alt+S)
	</string>
	<string name="Command_Sound_Explorer_Tooltip">
		Apre la lista suoni
	</string>
	<string name="Command_Asset_Blacklist_Tooltip">
		Apre la lista nera delle risorse de-renderizzate
	</string>
	<string name="Command_Phototools_Tooltip">
		Strumenti per una fotografia accurata (Alt+P).
	</string>
	<string name="Command_Phototools_View_Tooltip">
		Controlli avanzati per la cam (Ctrl+Maius+C)
	</string>
	<string name="Command_Contact_Sets_Tooltip">
		Apre lista dei set di contatti (Ctrl+Alt+Maius+C)
	</string>
	<string name="Command_Mouselook_Tooltip">
		Entra in modalità mouselook (M)
	</string>
	<string name="Command_Landmark_Here_Tooltip">
		Crea un segnaposto alla posizione attuale
	</string>
	<string name="Command_Teleport_History_Tooltip">
		Apre l'elenco dei teleport effetuati (Alt+H)
	</string>
	<string name="Command_Pose_Stand_Tooltip">
		Pose statiche dell'avatar per sistemare gli attachments
	</string>
	<string name="Command_Snapshot_To_Disk_Tooltip">
		Scatta una foto e la salva su disco
	</string>
	<string name="Command_Radar_Tooltip">
		Apre il radar per gli avatar vicini
	</string>
	<string name="Command_Conversation_Log_Tooltip">
		Apre l'elenco delle conversazioni effetuate
	</string>
	<string name="Command_Move_Lock_Tooltip">
		Blocca l&apos;avatar nella posizione attuale (Ctrl+Alt+P)
	</string>
	<string name="Command_Blocklist_Tooltip">
		Apre la lista dei bloccati
	</string>
	<string name="Command_ResyncAnimations_Tooltip">
		Sincronizza le animazioni avatar
	</string>
	<string name="Command_RegionTracker_Tooltip">
		Segue lo stato delle regioni
	</string>
	<string name="Command_Group_Titles_Tooltip">
		Cambia l&apos;etichetta di gruppo attiva
	</string>
	<string name="Command_Wearable_Favorites_Tooltip">
		Apre la lista dei vestiti preferiti
	</string>
	<string name="Command_RFO_Tooltip">
		Mostra solo gli amici, tutti gli altri avatar saranno rimossi. Per riabilitare la vista degli altri occorre fare un TP.
	</string>
	<string name="Command_Beacons_Tooltip">
		Mostra marcatori
	</string>
	<string name="Toolbar_Bottom_Tooltip">
		attualmente nella barra degli strumenti in basso
	</string>
	<string name="Toolbar_Left_Tooltip">
		attualmente nella barra degli strumenti a sinistra
	</string>
	<string name="Toolbar_Right_Tooltip">
		attualmente nella barra degli strumenti a destra
	</string>
	<string name="Command_Fly_Tooltip">
		Attiva/disattiva il volo (Home)
	</string>
	<string name="Command_Stop_Animations_Label">
		Ferma animazioni
	</string>
	<string name="Command_Stop_Animations_Tooltip">
		Ferma animazioni
	</string>
	<string name="Retain%">
		Mantieni%
	</string>
	<string name="Detail">
		Dettagli
	</string>
	<string name="Better Detail">
		Migliori dettagli
	</string>
	<string name="Surface">
		Superficie
	</string>
	<string name="Solid">
		Solido
	</string>
	<string name="Wrap">
		Involucro
	</string>
	<string name="Preview">
		Anteprima
	</string>
	<string name="Normal">
		Normale
	</string>
	<string name="Pathfinding_Object_Attr_None">
		Nessuno
	</string>
	<string name="Pathfinding_Object_Attr_Permanent">
		Influenza il navmesh
	</string>
	<string name="Pathfinding_Object_Attr_Character">
		Personaggio
	</string>
	<string name="Pathfinding_Object_Attr_MultiSelect">
		(Multiple)
	</string>
	<string name="snapshot_quality_very_low">
		Minima
	</string>
	<string name="snapshot_quality_low">
		Bassa
	</string>
	<string name="snapshot_quality_medium">
		Media
	</string>
	<string name="snapshot_quality_high">
		Alta
	</string>
	<string name="snapshot_quality_very_high">
		Massima
	</string>
	<string name="SanityCheckEquals">
		L&apos;impostazione &quot;[CONTROL_NAME]&quot; dovrebbe essere [VALUE_1].
	</string>
	<string name="SanityCheckNotEquals">
		L&apos;impostazione &quot;[CONTROL_NAME]&quot; non dovrebbe essere [VALUE_1].
	</string>
	<string name="SanityCheckLessThan">
		L&apos;impostazione &quot;[CONTROL_NAME]&quot; dovrebbe essere meno di [VALUE_1].
	</string>
	<string name="SanityCheckGreaterThan">
		L&apos;impostazione &quot;[CONTROL_NAME]&quot; dovrebbe essere più di [VALUE_1].
	</string>
	<string name="SanityCheckLessThanEquals">
		L&apos;impostazione &quot;[CONTROL_NAME]&quot; dovrebbe essere minore o al massimo uguale a [VALUE_1].
	</string>
	<string name="SanityCheckGreaterThanEquals">
		L&apos;impostazione &quot;[CONTROL_NAME]&quot; dovrebbe essere maggiore o al massimo uguale a [VALUE_1].
	</string>
	<string name="SanityCheckBetween">
		L&apos;impostazione &quot;[CONTROL_NAME]&quot; dovrebbe essere compresa tra [VALUE_1] e [VALUE_2].
	</string>
	<string name="SanityCheckNotBetween">
		L&apos;impostazione &quot;[CONTROL_NAME]&quot; non dovrebbe essere compresa tra [VALUE_1] e [VALUE_2].
	</string>
	<string name="MediaFilterActionAllow">
		Permetti
	</string>
	<string name="MediaFilterActionDeny">
		Nega
	</string>
	<string name="MediaFilterConditionAlways">
		Sempre
	</string>
	<string name="MediaFilterConditionAlwaysLower">
		sempre
	</string>
	<string name="MediaFilterConditionNever">
		Mai
	</string>
	<string name="MediaFilterConditionNeverLower">
		mai
	</string>
	<string name="MediaFilterMediaContentBlocked">
		La trasmissione dal dominio [DOMAIN] è stata bloccata.
	</string>
	<string name="MediaFilterMediaContentDomainAlwaysAllowed">
		La trasmissione dal dominio [DOMAIN] sarà sempre permessa.
	</string>
	<string name="MediaFilterMediaContentDomainAlwaysBlocked">
		La trasmissione dal dominio [DOMAIN] non sarà mai permessa.
	</string>
	<string name="MediaFilterMediaContentUrlAlwaysAllowed">
		La trasmissione dall&apos;URL [MEDIAURL] sarà sempre permessa.
	</string>
	<string name="MediaFilterMediaContentUrlAlwaysBlocked">
		La trasmissione dall&apos;URL [MEDIAURL] non sarà mai permessa.
	</string>
	<string name="MediaFilterAudioContentBlocked">
		L&apos;audio dal dominio [DOMAIN] è stato bloccato.
	</string>
	<string name="MediaFilterAudioContentDomainAlwaysAllowed">
		L&apos;audio dal dominio [DOMAIN] sarà sempre suonato.
	</string>
	<string name="MediaFilterAudioContentDomainAlwaysBlocked">
		L&apos;audio dal dominio [DOMAIN] non verrà mai suonato.
	</string>
	<string name="MediaFilterAudioContentUrlAlwaysAllowed">
		L&apos;audio dall&apos;URL [MEDIAURL] sarà sempre suonato.
	</string>
	<string name="MediaFilterAudioContentUrlAlwaysBlocked">
		L&apos;audio dall&apos;URL [MEDIAURL] non verrà mai suonato.
	</string>
	<string name="MediaFilterBlacklist">
		lista nera
	</string>
	<string name="MediaFilterWhitelist">
		lista bianca
	</string>
	<string name="UnknownRegion">
		(regione ignota)
	</string>
	<string name="UnknownPosition">
		(posizione ignota)
	</string>
	<string name="NetMapDoubleClickShowWorldMapToolTipMsg">
		[AGENT][REGION](Doppio clic per aprire la mappa, Maiusc-trascina per spostarsi)
	</string>
	<string name="NetMapDoubleClickTeleportToolTipMsg">
		[REGION](Doppio clic per aprire la mappa, Maiusc-trascina per spostarsi)
	</string>
	<string name="Collision_Bump">
		[NAME] ti ha urtato.
	</string>
	<string name="Collision_PushObject">
		[NAME] ti ha spinto con uno script.
	</string>
	<string name="Collision_ObjectCollide">
		[NAME] ti ha colpito con un oggetto.
	</string>
	<string name="Collision_ScriptedObject">
		[NAME] ti ha colpito con un oggetto scriptato.
	</string>
	<string name="Collision_PhysicalObject">
		[NAME] ti ha colpito con un oggetto fisico.
	</string>
	<string name="Collision_UnknownType">
		[NAME] ha causato una collisione sconosciuta.
	</string>
	<string name="MovelockEnabled">
		Io &gt; Movimento &gt; Blocca attivo
	</string>
	<string name="BusyResponse">
		busy response
	</string>
	<string name="TeleportMaturityExceeded">
		Il residente non può visitare questa regione.
	</string>
	<string name="UserDictionary">
		[Utente]
	</string>
	<string name="RLVaPendingRestart">
		(riavvio in corso)
	</string>
	<string name="RLVaToggleMessageLogin">
		RLVa è stato [STATE] (non è richiesto riavvio)
	</string>
	<string name="RLVaToggleMessageRestart">
		RLVa sarà [STATE] dopo il riavvio
	</string>
	<string name="RLVaToggleEnabled">
		abilitato
	</string>
	<string name="RLVaToggleDisabled">
		disabilitato
	</string>
	<string name="RLVaStatusDisabled">
		(disabilitato)
	</string>
	<string name="experience_tools_experience">
		Esperienza
	</string>
	<string name="ExperienceNameNull">
		(nessuna esperienza)
	</string>
	<string name="ExperienceNameUntitled">
		(esperienza senza titolo)
	</string>
	<string name="Land-Scope">
		A livello di terreno
	</string>
	<string name="Grid-Scope">
		A livello di grid
	</string>
	<string name="Allowed_Experiences_Tab">
		Consentito
	</string>
	<string name="Blocked_Experiences_Tab">
		Bloccato
	</string>
	<string name="Contrib_Experiences_Tab">
		Fornitore
	</string>
	<string name="Admin_Experiences_Tab">
		Amministratore
	</string>
	<string name="Recent_Experiences_Tab">
		Recente
	</string>
	<string name="Owned_Experiences_Tab">
		Di proprietà
	</string>
	<string name="ExperiencesCounter">
		([EXPERIENCES], massimo [MAXEXPERIENCES])
	</string>
	<string name="ExperiencePermission1">
		gestione dei tuoi comandi
	</string>
	<string name="ExperiencePermission3">
		attivazione di animazioni avatar
	</string>
	<string name="ExperiencePermission4">
		collegamento al tuo avatar
	</string>
	<string name="ExperiencePermission9">
		monitoraggio della videocamera
	</string>
	<string name="ExperiencePermission10">
		controllo della videocamera
	</string>
	<string name="ExperiencePermission11">
		teleport
	</string>
	<string name="ExperiencePermission12">
		accettazione automatica delle autorizzazioni per le esperienze
	</string>
	<string name="ExperiencePermission16">
		forzare l'avatar a sedersi
	</string>
	<string name="ExperiencePermission17">
		Modifica delle impostazioni dell'ambiente
	</string>
	<string name="ExperiencePermissionShortUnknown">
		ha eseguito un&apos;operazione sconosciuta: [Permission]
	</string>
	<string name="ExperiencePermissionShort1">
		Gestione dei comandi
	</string>
	<string name="ExperiencePermissionShort3">
		Attivazione di animazioni
	</string>
	<string name="ExperiencePermissionShort4">
		Collegamento
	</string>
	<string name="ExperiencePermissionShort9">
		Monitoraggio camera
	</string>
	<string name="ExperiencePermissionShort10">
		Controllo camera
	</string>
	<string name="ExperiencePermissionShort11">
		Teleport
	</string>
	<string name="ExperiencePermissionShort12">
		Autorizzazione
	</string>
	<string name="ExperiencePermissionShort16">
		Sedersi
	</string>
	<string name="ExperiencePermissionShort17">
		Ambiente
	</string>
	<string name="Material Texture Name Header">
		Texture esistenti nel materiale:
	</string>
	<string name="logging_calls_disabled_log_empty">
		Le conversazioni non vengono registrate. Per iniziare a registrare, seleziona &quot;Salva: Solo registro&quot; oppure &quot;Salva: Registri e trascrizioni&quot; in Preferenze &gt; Chat.
	</string>
	<string name="logging_calls_disabled_log_not_empty">
		Non verranno più registrate le conversazioni. Per riprendere a registrare, seleziona &quot;Salva: Solo registro&quot; oppure &quot;Salva: Registri e trascrizioni&quot; in Preferenze &gt; Chat.
	</string>
	<string name="logging_calls_enabled_log_empty">
		Nessuna conversazione in registro. Dopo che hai contattato qualcuno o se qualcuno ti contatta, una voce del registro verrà mostrata qui.
	</string>
	<string name="loading_chat_logs">
		Caricamento in corso...
	</string>
	<string name="na">
		n/d
	</string>
	<string name="preset_combo_label">
		-Lista vuota-
	</string>
	<string name="Default">
		Predefinito
	</string>
	<string name="none_paren_cap">
		(Nessuno)
	</string>
	<string name="no_limit">
		Ness limite
	</string>
	<string name="Mav_Details_MAV_FOUND_DEGENERATE_TRIANGLES">
		La forma fisica contiene triangoli troppo piccoli. Semplificare il modello fisico.
	</string>
	<string name="Mav_Details_MAV_CONFIRMATION_DATA_MISMATCH">
		La forma fisica contiene dati di conferma errati. Correggere il modello fisico.
	</string>
	<string name="Mav_Details_MAV_BLOCK_MISSING">
		Dati mancanti. Assicurarsi che il LOD elevato sia presente e corretto. Imposta il modello fisico se non presente.
	</string>
	<string name="Mav_Details_MAV_UNKNOWN_VERSION">
		La forma fisica non ha la versione giusta. Impostare la giusta versione per il modello fisico.
>>>>>>> cb43d15c
	</string>
	<string name="couldnt_resolve_host">
		Il DNS non ha potuto risolvere il nome dell’host([HOSTNAME]). 
Verifica di riuscire a connetterti al sito web www.secondlife.com. 
Se riesci ma continui a ricevere questo errore, visita la sezione 
Assistenza e segnala il problema.
	</string>
	<string name="ssl_peer_certificate">
		Il server per il login non ha potuto effettuare la verifica tramite SSL. 
Se continui a ricevere questo errore, visita 
la sezione Assistenza nel sito SecondLife.com 
e segnala il problema.
	</string>
	<string name="ssl_connect_error">
		Spesso l’errore è dovuto all’orologio del computer, impostato incorrettamente. 
Vai al Pannello di Controllo e assicurati che data e ora siano 
esatte. Controlla anche che il network e il firewall siano impostati 
correttamente. Se continui a ricevere questo errore, visita la sezione 
Assistenza nel sito SecondLife.com e segnala il problema. 

[https://community.secondlife.com/knowledgebase/english/error-messages-r520/#Section__3 Base conoscenze]
	</string>
<<<<<<< HEAD
=======
	<string name="LoadCameraPositionNoneSaved">
		Non esiste ancora nessuna vista camera salvata.
	</string>
	<string name="LoadCameraPositionOutsideDrawDistance">
		La posizione della camera non può essere ripristinata perché è oltre la distanza di disegno.
	</string>
	<string name="DrawDistanceSteppingGestureObsolete">
		Questo gesto non è più necessario a causa delle modifiche nel codice. Viene abilitato l&apos;incremento progressivo della distanza di disegno.
	</string>
	<string name="FSCameraPositionCopied">
		La posizione della camera [POS] è stata copiata negli appunti.
	</string>
	<string name="FSCmdLineDrawDistanceSet">
		Distanza disegno impostata a [DISTANCE]m.
	</string>
	<string name="FSCmdLineRollDiceTotal">
		Risultato totale di [DICE]d[FACES][MODIFIER]: [RESULT].
	</string>
	<string name="FSCmdLineRollDiceLimits">
		I valori DADI (max 100) e FACCE (max 100) devono essere positivi.
	</string>
	<string name="FSCmdLineRollDiceModifiersInvalid">
		Per usare un modificatore, indicare numeri validi e tipi di modifica. I modificatori devono essere compresi tra -1000 e 1000. Modificatori validi sono "+" (bonus), "-" (penalità), "&gt;", "&lt;" (successi), "r&gt;", "r&lt;", "r" (rilanci), "!p&gt;", "!p&lt;", "!p" (penetrazioni), "!&gt;", "!&lt;" e "!" (esplosioni). Per ogni lancio un solo modificatore. Esempi: "[COMMAND] 1 20 + 5", "[COMMAND] 5 40 &gt; 15", "[COMMAND] 10 25 ! 25", "[COMMAND] 15 25 !&lt; 10".
	</string>
	<string name="FSCmdLineRollDiceExploded">
		Esploso
	</string>
	<string name="FSCmdLineRollDicePenetrated">
		Penetrato
	</string>
	<string name="FSCmdLineRollDiceSuccess">
		Successo
	</string>
	<string name="FSCmdLineRollDiceReroll">
		Rilancia
	</string>
	<string name="FSCmdLineRollDiceFreezeGuard">
		L&apos;operazione non può essere completata perché il viewer si bloccherebbe in un loop infinito. Cambiare il criterio.
	</string>
	<string name="FSCmdLineCalcRandError">
		&apos;[RAND]&apos; non è un&apos;espressione valida per RAND(min,max). MAX deve essere maggiore di MIN, entrambi compresi tra -10000 e 10000.
	</string>
	<string name="FSCmdLineRSP">
		Banda massima fissata a [VALUE] KBPS.
	</string>
	<string name="FSCmdLineTpOffered">
		Teleport offerto a [NAME].
	</string>
	<string name="FSWithHavok">
		con supporto Havok
	</string>
	<string name="FSWithOpensim">
		con supporto OpenSimulator
	</string>
	<string name="not_found">
		&apos;[TEXT]&apos; non trovato
	</string>
	<string name="no_results">
		Nessun risultato
	</string>
	<string name="searching">
		Ricerca...
	</string>
	<string name="all_categories">
		Tutte le categorie
	</string>
	<string name="search_banned">
		Alcuni termini della ricerca sono stati esclusi per restrizioni nei contenuti, come chiarito nei Community Standards.
	</string>
	<string name="search_short">
		Termine da cercare troppo breve: nessuna ricerca svolta.
	</string>
	<string name="search_disabled">
		La ricerca vecchio stile non è attiva in questa regione.
	</string>
	<string name="render_quality_low">
		Bassa (1/7)
	</string>
	<string name="render_quality_mediumlow">
		Medio-bassa (2/7)
	</string>
	<string name="render_quality_medium">
		Media (3/7)
	</string>
	<string name="render_quality_mediumhigh">
		Medio-alta (4/7)
	</string>
	<string name="render_quality_high">
		Alta (5/7)
	</string>
	<string name="render_quality_highultra">
		Alta-ultra (6/7)
	</string>
	<string name="render_quality_unknown">
		Sconosciuta, oltre la gamma normale. Controllare l&apos;impostazione di debug RenderQualityPerformance
	</string>
	<string name="fsbridge_cant_create_disabled">
		Firestorm non può creare un bridge LSL se nelle preferenze non è spuntato "Abilita LSL-Client Bridge".
	</string>
	<string name="fsbridge_no_library">
		Firestorm non ha potuto creare un bridge LSL. Abilitare la library e riavviare.
	</string>
	<string name="fsbridge_already_creating">
		Creazione del bridge in corso, impossibile avviarne un&apos;altra. Attendere qualche minuto e riprovare.
	</string>
	<string name="fsbridge_creating">
		Creazione del bridge. Attendere un momento.
	</string>
	<string name="fsbridge_failure_creation_create_script">
		Bridge non creato. Impossibile creare lo script del bridge.
	</string>
	<string name="fsbridge_failure_creation_bad_name">
		Bridge non creato. Nome del bridge errato. Usare il comando di menu &apos;Avatar/Salute avatar/Ricrea LSL bridge&apos; per riavviarlo.
	</string>
	<string name="fsbridge_failure_creation_null">
		Bridge non creato. Impossibile trovare il bridge in inventario. Usare il comando di menu &apos;Avatar/Salute avatar/Ricrea LSL bridge&apos; per riavviarlo.
	</string>
	<string name="fsbridge_failure_attach_wrong_object">
		Il bridge ha fallito il collegamento. Versione del bridge non corretta. Usare il comando di menu &apos;Avatar/Salute avatar/Ricrea LSL bridge&apos; per riavviarlo.
	</string>
	<string name="fsbridge_failure_attach_wrong_location">
		Il bridge ha fallito il collegamento. Il bridge non è stato trovato nel posto giusto nell&apos;inventario. Usare il comando di menu &apos;Avatar/Salute avatar/Ricrea LSL bridge&apos; per riavviarlo.
	</string>
	<string name="fsbridge_failure_attach_point_in_use">
		Il bridge ha fallito il collegamento. Qualcos&apos;altro usa il punto di accesso del bridge. Usare il comando di menu &apos;Avatar/Salute avatar/Ricrea LSL bridge&apos; per riavviarlo.
	</string>
	<string name="fsbridge_failure_not_found">
		Impossibile trovare l&apos;oggetto bridge. Non si può procedere con la sua creazione.
	</string>
	<string name="fsbridge_warning_unexpected_items">
		L'inventario del bridge contiene elementi inaspettati.
	</string>
	<string name="fsbridge_warning_not_finished">
		La creazione del bridge non si è conclusa: potrebbe essere necessario usare il comando di menu &apos;Avatar/Salute avatar/Ricrea LSL bridge&apos; per riavviarlo prima di usarlo.
	</string>
	<string name="fsbridge_detached">
		Bridge scollegato.
	</string>
	<string name="fsbridge_created">
		Bridge creato.
	</string>
	<string name="fsbridge_script_info">
		Info script: &apos;[OBJECT_NAME]&apos;: [[OBJECT_RUNNING_SCRIPT_COUNT]/[OBJECT_TOTAL_SCRIPT_COUNT]] script eseguiti, [OBJECT_SCRIPT_MEMORY] KB limite memoria, [OBJECT_SCRIPT_TIME] ms di CPU consumati.[PATHFINDING_TEXT]
	</string>
	<string name="fsbridge_script_info_pf">
		Tempo di CPU medio usato dalla navigazione pathfinding: [OBJECT_CHARACTER_TIME] ms.
	</string>
	<string name="fsbridge_error_scriptinfonotfound">
		Info script: l&apos;oggetto da controllare è non valido o fuori dalla zona.
	</string>
	<string name="fsbridge_error_scriptinfomalformed">
		Info script: Il bridge ha emesso una risposta malformata. Riprovare.
	</string>
	<string name="fsbridge_error_injection">
		NOTA: Alcuni script sono stati aggiunti al bridge di Firestorm. Se il messaggio è inatteso, usare il comando di menu &apos;Avatar/Salute avatar/Ricrea LSL bridge&apos; per riavviarlo.
	</string>
	<string name="fsbridge_error_wrongvm">
		NOTA: Lo script del bridge usa la vecchia macchina virtuale LSO (limite di memoria 16 KB) invece della nuova Mono (limite 64 KB). Ciò crea molta probabilità di collisioni stack-heap e di blocco del bridge per esaurimento memoria. Usare il comando di menu &apos;Avatar/Salute avatar/Ricrea LSL bridge&apos; per riavviarlo. Se il messaggio ricompare, riprovare in un&apos;altra regione.
	</string>
	<string name="FSAOEnabled">
		Animatore del browser [APP_NAME] abilitato.
	</string>
	<string name="FSAODisabled">
		Animatore del browser [APP_NAME] disabilitato.
	</string>
	<string name="FSAOPausedScript">
		In pausa tramite oggetto scriptato indossato.
	</string>
	<string name="FSAOResumedScript">
		Ripristinato tramite oggetto scriptato indossato.
	</string>
	<string name="FSAOStandsPausedScript">
		Animazioni Standing in pausa tramite oggetto scriptato indossato.
	</string>
	<string name="FSAOStandsResumedScript">
		Animazioni Standing ripristinate tramite oggetto scriptato indossato.
	</string>
	<string name="QP Draw Distance">
		Distanza disegno
	</string>
	<string name="QP Max Particles">
		Max particelle
	</string>
	<string name="QP Avatar Physics LOD">
		LOD avatar
	</string>
	<string name="QP LOD Factor">
		Fattore LOD
	</string>
	<string name="QP Max Avatars">
		Max avatar
	</string>
	<string name="QP Tags Offset">
		Distanza tag
	</string>
	<string name="QP Name Tags">
		Tag nomi
	</string>
	<string name="QP LookAt Target">
		Sguardo
	</string>
	<string name="QP Color Under Cursor">
		Colore sotto cursore
	</string>
	<string name="PS_T_Pose">
		Posa T
	</string>
	<string name="PS_Arms_Down_Legs_together">
		Braccia giù, gambe unite
	</string>
	<string name="PS_Arms_down_sitting">
		Braccia giù, seduto
	</string>
	<string name="PS_Arms_downward_Legs_together">
		Braccia giù, gambe unite
	</string>
	<string name="PS_Arms_downward_Legs_apart">
		Braccia giù, gambe aperte
	</string>
	<string name="PS_Arms_forward_Legs_apart">
		Braccia avanti, gambe aperte
	</string>
	<string name="PS_Arms_forward_Legs_together">
		Braccia avanti, gambe unite
	</string>
	<string name="PS_Arms_straight_Legs_apart">
		Braccia tese, gambe aperte
	</string>
	<string name="PS_Arms_straight_sitting">
		Braccia tese, seduto
	</string>
	<string name="PS_Arms_upward_Legs_apart">
		Braccia in su, gambe aperte
	</string>
	<string name="PS_Arms_upward_Legs_together">
		Braccia in su, gambe unite
	</string>
	<string name="QP_WL_Region_Default">
		Ambiente Condiviso
	</string>
	<string name="QP_WL_Day_Cycle_Based">
		Basato sul ciclo diurno
	</string>
	<string name="QP_WL_None">
		Nessuno
	</string>
	<string name="GroupChatMuteNotice">
		Blocco chat di gruppo da [NAME].
	</string>
	<string name="IgnoredAdHocSession">
		Sei stato invitato ad una conferenza (ad-hoc) da [AVATAR_NAME], ma il viewer l&apos;ha ignorata automaticamente a motivo delle impostazioni.
	</string>
	<string name="camera_no_focus">
		La camera non può inquadrare [AVATARNAME] perché si trova fuori dalla distanza di disegno impostata.
	</string>
	<string name="entering_draw_distance">
		entra nella distanza disegno ([DISTANCE] m).
	</string>
	<string name="leaving_draw_distance">
		esce dalla distanza disegno.
	</string>
	<string name="entering_chat_range">
		entra nel campo chat ([DISTANCE] m).
	</string>
	<string name="leaving_chat_range">
		esce dal campo chat.
	</string>
	<string name="entering_region">
		entra nella regione.
	</string>
	<string name="entering_region_distance">
		entra nella regione ([DISTANCE] m).
	</string>
	<string name="leaving_region">
		ha lasciato la regione.
	</string>
	<string name="avatar_age_alert">
		ha attivato l&apos;allarme età. Età: [AGE] giorno/i
	</string>
	<string name="TotalScriptCountChangeIncrease">
		Il totale degli script nella regione è salito da [OLD_VALUE] a [NEW_VALUE] ([DIFFERENCE]).
	</string>
	<string name="TotalScriptCountChangeDecrease">
		Il totale degli script nella regione è sceso da [OLD_VALUE] a [NEW_VALUE] ([DIFFERENCE]).
	</string>
	<string name="preproc_toggle_warning">
		L&apos;accensione del preprocessore non avrà pieno effetto fino a quando questo editor non verrà chiuso e riaperto.
	</string>
	<string name="fs_preprocessor_starting">
		[APP_NAME] avvio preprocessore...
	</string>
	<string name="fs_preprocessor_not_supported">
		Attenzione: il preprocessore non è supportato in questa versione. ([WHERE])
	</string>
	<string name="fs_preprocessor_disabled_by_script_marker">
		[APP_NAME] preprocessore disattivato da direttiva a riga [LINENUMBER].
	</string>
	<string name="fs_preprocessor_settings_list_prefix">
		Impostazioni:
	</string>
	<string name="fs_preprocessor_exception">
		[ERR_NAME] ([LINENUMBER]): trovata eccezione: [ERR_DESC]
	</string>
	<string name="fs_preprocessor_error">
		[ERR_NAME] ([LINENUMBER]): eccezione inaspettata.
	</string>
	<string name="fs_preprocessor_lsl2_directive_override">
		È stata rilevata una direttiva di compilazione LSL2 che sovrascrive le impostazioni delle preferenze.
	</string>
	<string name="fs_preprocessor_mono_directive_override">
		È stata rilevata una direttiva di compilazione Mono che sovrascrive le impostazioni delle preferenze.
	</string>
	<string name="fs_preprocessor_optimizer_start">
		Ottimizzazione delle funzioni utente e delle variabili globali.
	</string>
	<string name="fs_preprocessor_optimizer_regex_err">
		RegEx non valida: &apos;[WHAT]&apos; saltata dall&apos;ottimizzatore LSL.
	</string>
	<string name="fs_preprocessor_optimizer_exception">
		Trovata eccezione: &apos;[WHAT]&apos; saltata dall&apos;ottimizzatore LSL.
	</string>
	<string name="fs_preprocessor_optimizer_unexpected_exception">
		Eccezione inaspettata nell&apos;ottimizzatore LSL; non convertita.
	</string>
	<string name="fs_preprocessor_compress_start">
		Lo script viene compresso eliminando gli spazi non necessari.
	</string>
	<string name="fs_preprocessor_compress_regex_err">
		RegEx non valida: &apos;[WHAT]&apos; saltata dal compressore LSL.
	</string>
	<string name="fs_preprocessor_compress_exception">
		Trovata eccezione: &apos;[WHAT]&apos; saltata dal compressore LSL.
	</string>
	<string name="fs_preprocessor_compress_unexpected_exception">
		Eccezione inaspettata nel compressore LSL; non convertita.
	</string>
	<string name="fs_preprocessor_lazylist_start">
		Applicazione della conversione delle lazy list.
	</string>
	<string name="fs_preprocessor_lazylist_regex_err">
		RegEx non valida: &apos;[WHAT]&apos; saltata dal convertitore di lazy list.
	</string>
	<string name="fs_preprocessor_lazylist_exception">
		Trovata eccezione: &apos;[WHAT]&apos; saltata dal convertitore di lazy list.
	</string>
	<string name="fs_preprocessor_lazylist_unexpected_exception">
		Eccezione inaspettata nel convertitore di lazy list; non convertita.
	</string>
	<string name="fs_preprocessor_switchstatement_start">
		Applicazione della conversione dell&apos;istruzione switch.
	</string>
	<string name="fs_preprocessor_switchstatement_regex_err">
		RegEx non valida: &apos;[WHAT]&apos; saltata dal convertitore dell&apos;istruzione switch.
	</string>
	<string name="fs_preprocessor_switchstatement_exception">
		Trovata eccezione: &apos;[WHAT]&apos; saltata dal convertitore dell&apos;istruzione switch.
	</string>
	<string name="fs_preprocessor_switchstatement_unexpected_exception">
		Eccezione inaspettata nel convertitore dell&apos;istruzione switch; non convertita.
	</string>
	<string name="fs_preprocessor_cache_miss">
		Prelettura del file incluso: &apos;[FILENAME]&apos;
	</string>
	<string name="fs_preprocessor_cache_invalidated">
		Il file incluso &apos;[FILENAME]&apos; è stato cambiato, rilettura in corso.
	</string>
	<string name="fs_preprocessor_cache_completed">
		Prelettura completata per &apos;[FILENAME]&apos;
	</string>
	<string name="fs_preprocessor_cache_unsafe">
		Errore: non viene ritenuto sicuro copiare lo script &apos;[FILENAME]&apos; nel sistema. Questo comando include non avrà effetto.
	</string>
	<string name="fs_preprocessor_caching_err">
		Errore nella prelettura del file incluso &apos;[FILENAME]&apos;
	</string>
	<string name="skin_defaults_starlight_location">
		L&apos;indicazione del luogo attuale nella barra menu è disabilitata in modo predefinito nella serie di impostazioni Starlight.
	</string>
	<string name="skin_defaults_starlight_navbar">
		L&apos;attivazione della barra di navigazione è predefinita nella serie di impostazioni Starlight.
	</string>
	<string name="fs_preprocessor_truncated">
		Nota: l'output del preprocessore è stato troncato perché il testo dello script è troppo grande e probabilmente non funzionerà.
	</string>
	<string name="animation_explorer_seconds_ago">
		[SECONDS] secondi fa
	</string>
	<string name="animation_explorer_still_playing">
		In riproduzione
	</string>
	<string name="animation_explorer_unknown_priority">
		Sconosciuta
	</string>
	<string name="FriendOnlineNotification">
		è online.
	</string>
	<string name="FriendOfflineNotification">
		è offline.
	</string>
	<string name="Inbox_Folderview_New">
		Nuova
	</string>
	<string name="Mouselook_Unknown_Avatar">
		Utente sconosciuto
	</string>
	<string name="groupcountstring">
		Appartieni a [COUNT] gruppi ([REMAINING] restanti).
	</string>
	<string name="groupcountunlimitedstring">
		Appartieni a [COUNT] gruppi.
	</string>
	<string name="SLGridStatusInvalidMsg">
		SL Grid Status error: Invalid message format. Try again later.
	</string>
	<string name="SLGridStatusTimedOut">
		SL Grid Status error: Request timed out.
	</string>
	<string name="SLGridStatusOtherError">
		SL Grid Status error: [STATUS] ( https://en.wikipedia.org/wiki/List_of_HTTP_status_codes ).
	</string>
	<string name="DoubleClickTeleportEnabled">
		Teleport doppio-clic attivo.
	</string>
	<string name="DoubleClickTeleportDisabled">
		Teleport doppio-clic inattivo.
	</string>
	<string name="AlwaysRunEnabled">
		Corri sempre abilitato.
	</string>
	<string name="AlwaysRunDisabled">
		Corri sempre disabilitato.
	</string>
	<string name="FSRegionRestartInLocalChat">
		La regione in cui ti trovi sta per essere riavviata. Se rimani qui, verrai disconnesso.
	</string>
	<string name="Mute_Add">
		[NAME] è stato aggiunto alla lista dei bloccati.
	</string>
	<string name="Mute_Remove">
		[NAME] è stato tolto dalla lista dei bloccati.
	</string>
	<string name="Reqsysinfo_Chat_NoReason">
		E&apos; in corso una richiesta di info sulle impostazioni di sistema.
	</string>
	<string name="Reqsysinfo_Chat_Reason">
		E&apos; in corso una richiesta di info sulle impostazioni di sistema per questo motivo: [REASON]
	</string>
	<string name="Reqsysinfo_Chat_Information_sent">
		Informazioni inviate: [DATA]
	</string>
	<string name="Reqsysinfo_Chat_Request_Denied">
		Richiesta negata.
	</string>
	<string name="Reqsysinfo_Reason">
		Il motivo indicato è: [REASON]
	</string>
	<string name="All Items">
		Tutti
	</string>
	<string name="Recent Items">
		Recenti
	</string>
	<string name="Worn Items">
		Indossati
	</string>
	<string name="InvOfferGroupNoticeName">
		Un membro del gruppo di nome [NAME]
	</string>
	<string name="GroupNoticesPanelDateString">
		[day,datetime,local]/[mthnum,datetime,local]/[year,datetime,local] [hour,datetime,local]:[min,datetime,local]:[second,datetime,local]
	</string>
	<string name="GroupNoticesToastDateString">
		[wkday,datetime,slt] [day,datetime,slt]/[mth,datetime,slt]/[year,datetime,slt] [hour,datetime,slt]:[min,datetime,slt]:[second,datetime,slt] [timezone,datetime,slt]
	</string>
	<string name="NotificationItemDateStringLocal">
		[day,datetime,local]/[mthnum,datetime,local]/[year,datetime,local] [hour,datetime,local]:[min,datetime,local]
	</string>
	<string name="NotificationItemDateStringUTC">
		[day,datetime,utc]/[mth,datetime,utc]/[year,datetime,utc] [hour,datetime,utc]:[min,datetime,utc] [timezone,datetime,utc]
	</string>
	<string name="NotificationItemDateStringSLT">
		[day,datetime,slt]/[mthnum,datetime,slt]/[year,datetime,slt] [hour,datetime,slt]:[min,datetime,slt] [timezone,datetime,slt]
	</string>
	<string name="Pie_av_render_normally">
		Normalmente
	</string>
	<string name="Pie_av_render_never">
		Mai
	</string>
	<string name="Pie_av_render_fully">
		Sempre
	</string>
	<string name="Nametag_Complexity_Label">
		Complessità: [COMPLEXITY]
	</string>
	<string name="Nametag_Texture_Area_Label">
		Texture: [TEXTURE_AREA] m²
	</string>
	<string name="font_unknown">
		Font sconosciuto
	</string>
	<string name="mode_unknown">
		Modalità sconosciuta
	</string>
	<string name="mode_settings_hybrid.xml">
		Ibrido
	</string>
	<string name="mode_settings_text.xml">
		Testo
	</string>
	<string name="Asset_Uploading">
		Caricamento...

[ASSET_NAME]
	</string>
	<string name="Yes">
		Sì
	</string>
	<string name="No">
		No
	</string>
	<string name="FSUrlEntryWearLabel">
		Indossa cartella dell'inventario
	</string>
	<string name="TexturePickerOutfitHeader">
		Immagine dell'elemento
	</string>
	<string name="unknown_script">
		(Script sconosciuto)
	</string>
	<string name="FSAreaSearch_Cost_Label">
		[COST]L$
	</string>
	<string name="ImportingWindlightBulk">
		Importazione Windlight...
	</string>
	<string name="FSObjectInventoryNoElements">
		Nessun elemento
	</string>
	<string name="FSObjectInventoryOneElement">
		1 elemento
	</string>
	<string name="FSObjectInventoryElements">
		[NUM_ELEMENTS] elementi
	</string>
	<string name="OpenSimInventoryValidationErrorGenericHelp">
		il team di supporto del tuo Grid Operator
	</string>
>>>>>>> cb43d15c
</strings><|MERGE_RESOLUTION|>--- conflicted
+++ resolved
@@ -330,13 +330,10 @@
 		Il sistema ha iniziato il logout dell&apos;ultima sessione.
 Provare ad accedere nuovamente tra un minuto.
 	</string>
-<<<<<<< HEAD
-=======
 	<string name="LoginFailedAuthenticationMFARequired">
 		Per accedere, inserisci un nuovo token dalla tua app di autenticazione multi-fattore.
 Se ritieni che si tratti di un errore, contatta support@secondlife.com
 	</string>
->>>>>>> cb43d15c
 	<string name="AgentLostConnection">
 		Questa regione sta avendo problemi. Verificare la connessione a Internet.
 	</string>
@@ -892,23 +889,12 @@
 	<string name="favorite">
 		preferiti
 	</string>
-<<<<<<< HEAD
+	<string name="symbolic link">
+		link
+	</string>
 	<string name="symbolic folder link">
 		link alla cartella
 	</string>
-	<string name="mesh">
-		modello
-	</string>
-    <string name="settings">
-        impostazioni
-    </string>
-=======
-	<string name="symbolic link">
-		link
-	</string>
-	<string name="symbolic folder link">
-		link alla cartella
-	</string>
 	<string name="settings blob">
 		impostazioni
 	</string>
@@ -918,7 +904,6 @@
 	<string name="mesh">
 		mesh
 	</string>
->>>>>>> cb43d15c
 	<string name="AvatarEditingAppearance">
 		(Modifica aspetto)
 	</string>
@@ -1427,21 +1412,14 @@
 		Gonna
 	</string>
 	<string name="alpha">
-<<<<<<< HEAD
-		Alfa (trasparenza)
-=======
 		Alfa
->>>>>>> cb43d15c
 	</string>
 	<string name="tattoo">
 		Tatuaggio
 	</string>
-<<<<<<< HEAD
-=======
 	<string name="universal">
 		Universale
 	</string>
->>>>>>> cb43d15c
 	<string name="physics">
 		Fisica
 	</string>
@@ -1482,11 +1460,7 @@
 		Canottiera non indossata
 	</string>
 	<string name="underpants_not_worn">
-<<<<<<< HEAD
-		Slip non indossati
-=======
 		Slip non indossato
->>>>>>> cb43d15c
 	</string>
 	<string name="skirt_not_worn">
 		Gonna non indossata
@@ -1497,12 +1471,9 @@
 	<string name="tattoo_not_worn">
 		Tatuaggio non indossato
 	</string>
-<<<<<<< HEAD
-=======
 	<string name="universal_not_worn">
 		Universale non indossato
 	</string>
->>>>>>> cb43d15c
 	<string name="physics_not_worn">
 		Fisica non indossata
 	</string>
@@ -1543,11 +1514,7 @@
 		Crea nuova canottiera
 	</string>
 	<string name="create_new_underpants">
-<<<<<<< HEAD
-		Crea nuovi slip
-=======
 		Crea nuovo slip
->>>>>>> cb43d15c
 	</string>
 	<string name="create_new_skirt">
 		Crea nuova gonna
@@ -1558,12 +1525,9 @@
 	<string name="create_new_tattoo">
 		Crea nuovo tatuaggio
 	</string>
-<<<<<<< HEAD
-=======
 	<string name="create_new_universal">
 		Crea nuovo universale
 	</string>
->>>>>>> cb43d15c
 	<string name="create_new_physics">
 		Crea nuova fisica
 	</string>
@@ -1799,22 +1763,15 @@
 	<string name="Unconstrained">
 		Senza limitazioni
 	</string>
-<<<<<<< HEAD
-=======
 	<string name="active" value=" (attivo)"/>
->>>>>>> cb43d15c
 	<string name="no_transfer" value=" (no trasferimento)"/>
 	<string name="no_modify" value=" (no modifica)"/>
 	<string name="no_copy" value=" (no copia)"/>
 	<string name="worn" value=" (indossato)"/>
-<<<<<<< HEAD
-	<string name="broken_link" value=" (link rotto)"/>
-=======
 	<string name="broken_link" value=" (link corrotto)"/>
 	<string name="no_transfer_lbl" value=" no trasferimento" />
 	<string name="no_modify_lbl"   value=" no modifica" />
 	<string name="no_copy_lbl"     value=" no copia" />
->>>>>>> cb43d15c
 	<string name="LoadingContents">
 		Caricamento contenuti...
 	</string>
@@ -1844,10 +1801,7 @@
 	<string name="Clothing" value=" Vestiti,"/>
 	<string name="Gestures" value=" Gesti,"/>
 	<string name="Landmarks" value=" Segnaposto,"/>
-<<<<<<< HEAD
-=======
 	<string name="Materials" value=" Materiali,"/>
->>>>>>> cb43d15c
 	<string name="Notecards" value=" Annotazioni,"/>
 	<string name="Objects" value=" Oggetti,"/>
 	<string name="Scripts" value=" Script,"/>
@@ -1949,15 +1903,12 @@
 	<string name="InvFolder Settings">
 		Ambienti
 	</string>
-<<<<<<< HEAD
-=======
 	<string name="InvFolder Material">
 		Materiali
 	</string>
 	<string name="InvFolder Materials">
 		Materiali
 	</string>
->>>>>>> cb43d15c
 	<string name="InvFolder Friends">
 		Amici
 	</string>
@@ -2758,24 +2709,6 @@
 		(si aggiornerà dopo la pubblicazione)
 	</string>
 	<string name="NoPicksClassifiedsText">
-<<<<<<< HEAD
-		Non hai creato luoghi preferiti né inserzioni. Clicca il pulsante + qui sotto per creare un luogo preferito o un&apos;inserzione.
-	</string>
-	<string name="NoPicksText">
-		Non hai creato Luoghi preferiti. Fai clic sul pulsante Nuovo per creare un Luogo preferito.
-	</string>
-	<string name="NoClassifiedsText">
-		Non hai creato Annunci. Fai clic sul pulsante Nuovo per creare un Annuncio.
-	</string>
-	<string name="NoAvatarPicksClassifiedsText">
-		L&apos;utente non ha luoghi preferiti né inserzioni
-	</string>
-	<string name="NoAvatarPicksText">
-		L&apos;utente non ha luoghi preferiti
-	</string>
-	<string name="NoAvatarClassifiedsText">
-		L&apos;utente non ha annunci
-=======
 		Non hai creato luoghi preferiti né inserzioni. Clicca il pulsante Nuovo per creare un luogo preferito o un'inserzione.
 	</string>
 	<string name="NoPicksText">
@@ -2792,26 +2725,10 @@
 	</string>
 	<string name="NoAvatarClassifiedsText">
 		Nessuna inserzione
->>>>>>> cb43d15c
 	</string>
 	<string name="PicksClassifiedsLoadingText">
 		Caricamento in corso...
 	</string>
-<<<<<<< HEAD
-	<string name="NoPicksText">
-		Non è stato creato nessun luogo preferito.
-	</string>
-	<string name="NoAvatarPicksText">
-		L&apos;utente non ha preferiti.
-	</string>
-	<string name="NoClassifiedsText">
-		L&apos;utente non ha inserzioni. Clic sul pulsante + qui sotto per crearne una.
-	</string>
-	<string name="NoAvatarClassifiedsText">
-		L&apos;utente non ha inserzioni
-	</string>
-=======
->>>>>>> cb43d15c
 	<string name="MultiPreviewTitle">
 		Anteprima
 	</string>
@@ -3169,7 +3086,6 @@
 	</string>
 	<string name="MBVideoDrvErr">
 		[APP_NAME] Non riesce ad avviarsi perchè i driver della scheda video non sono stati installati correttamente, non sono aggiornati, o sono per un hardware non supportato. Assicurati di avere i driver della scheda video più recenti e anche se li hai installati, prova a installarli di nuovo.
-<<<<<<< HEAD
 
 Se il messaggio persiste, contattare [SUPPORT_SITE].
 	</string>
@@ -4996,26 +4912,32 @@
 		Nuova canottiera
 	</string>
 	<string name="New Underpants">
-		Nuovi slip
+		Nuovo slip
 	</string>
 	<string name="New Skirt">
 		Nuova gonna
 	</string>
 	<string name="New Alpha">
-		Nuovo alfa (trasparenza)
+		Nuovo alfa
 	</string>
 	<string name="New Tattoo">
 		Nuovo tatuaggio
 	</string>
+	<string name="New Universal">
+		Nuovo universale
+	</string>
 	<string name="New Physics">
 		Nuova fisica
 	</string>
 	<string name="Invalid Wearable">
-		Capo da indossare non valido
+		Indumento da indossare non valido
 	</string>
 	<string name="New Gesture">
 		Nuovo gesto
 	</string>
+	<string name="New Material">
+		Nuovo materiale
+	</string>
 	<string name="New Script">
 		Nuovo script
 	</string>
@@ -5026,7 +4948,7 @@
 		Nuova cartella
 	</string>
 	<string name="Contents">
-		Contenuto
+		Contenuti
 	</string>
 	<string name="Gesture">
 		Gesto
@@ -5313,6 +5235,9 @@
 	<string name="BaseMembership">
 		Base
 	</string>
+	<string name="InternalMembership">
+		Interno
+	</string>
 	<string name="MembershipUpgradeText">
 		Passa a Premium
 	</string>
@@ -5727,7 +5652,7 @@
 		Crea un segnaposto alla posizione attuale
 	</string>
 	<string name="Command_Teleport_History_Tooltip">
-		Apre lo storico dei teleport (Alt+H)
+		Apre l'elenco dei teleport effetuati (Alt+H)
 	</string>
 	<string name="Command_Pose_Stand_Tooltip">
 		Pose statiche dell'avatar per sistemare gli attachments
@@ -5739,7 +5664,7 @@
 		Apre il radar per gli avatar vicini
 	</string>
 	<string name="Command_Conversation_Log_Tooltip">
-		Apre la lista delle conversazioni per leggere i messaggi passati
+		Apre l'elenco delle conversazioni effetuate
 	</string>
 	<string name="Command_Move_Lock_Tooltip">
 		Blocca l&apos;avatar nella posizione attuale (Ctrl+Alt+P)
@@ -5969,6 +5894,9 @@
 	<string name="RLVaToggleDisabled">
 		disabilitato
 	</string>
+	<string name="RLVaStatusDisabled">
+		(disabilitato)
+	</string>
 	<string name="experience_tools_experience">
 		Esperienza
 	</string>
@@ -6026,6 +5954,12 @@
 	<string name="ExperiencePermission12">
 		accettazione automatica delle autorizzazioni per le esperienze
 	</string>
+	<string name="ExperiencePermission16">
+		forzare l'avatar a sedersi
+	</string>
+	<string name="ExperiencePermission17">
+		Modifica delle impostazioni dell'ambiente
+	</string>
 	<string name="ExperiencePermissionShortUnknown">
 		ha eseguito un&apos;operazione sconosciuta: [Permission]
 	</string>
@@ -6050,6 +5984,15 @@
 	<string name="ExperiencePermissionShort12">
 		Autorizzazione
 	</string>
+	<string name="ExperiencePermissionShort16">
+		Sedersi
+	</string>
+	<string name="ExperiencePermissionShort17">
+		Ambiente
+	</string>
+	<string name="Material Texture Name Header">
+		Texture esistenti nel materiale:
+	</string>
 	<string name="logging_calls_disabled_log_empty">
 		Le conversazioni non vengono registrate. Per iniziare a registrare, seleziona &quot;Salva: Solo registro&quot; oppure &quot;Salva: Registri e trascrizioni&quot; in Preferenze &gt; Chat.
 	</string>
@@ -6083,3440 +6026,11 @@
 	<string name="Mav_Details_MAV_CONFIRMATION_DATA_MISMATCH">
 		La forma fisica contiene dati di conferma errati. Correggere il modello fisico.
 	</string>
+	<string name="Mav_Details_MAV_BLOCK_MISSING">
+		Dati mancanti. Assicurarsi che il LOD elevato sia presente e corretto. Imposta il modello fisico se non presente.
+	</string>
 	<string name="Mav_Details_MAV_UNKNOWN_VERSION">
 		La forma fisica non ha la versione giusta. Impostare la giusta versione per il modello fisico.
-	</string>
-	<string name="LoadCameraPositionNoneSaved">
-		Non esiste ancora nessuna vista camera salvata.
-	</string>
-	<string name="LoadCameraPositionOutsideDrawDistance">
-		La posizione della camera non può essere ripristinata perché è oltre la distanza di disegno.
-	</string>
-	<string name="DrawDistanceSteppingGestureObsolete">
-		Questo gesto non è più necessario a causa delle modifiche nel codice. Viene abilitato l&apos;incremento progressivo della distanza di disegno.
-	</string>
-	<string name="FSCameraPositionCopied">
-		La posizione della camera [POS] è stata copiata negli appunti.
-	</string>
-	<string name="FSCmdLineDrawDistanceSet">
-		Distanza disegno impostata a [DISTANCE]m.
-	</string>
-	<string name="FSCmdLineRollDiceTotal">
-		Risultato totale di [DICE]d[FACES][MODIFIER]: [RESULT].
-	</string>
-	<string name="FSCmdLineRollDiceLimits">
-		I valori DADI (max 100) e FACCE (max 100) devono essere positivi.
-	</string>
-	<string name="FSCmdLineRollDiceModifiersInvalid">
-		Per usare un modificatore, indicare numeri validi e tipi di modifica. I modificatori devono essere compresi tra -1000 e 1000. Modificatori validi sono "+" (bonus), "-" (penalità), "&gt;", "&lt;" (successi), "r&gt;", "r&lt;", "r" (rilanci), "!p&gt;", "!p&lt;", "!p" (penetrazioni), "!&gt;", "!&lt;" e "!" (esplosioni). Per ogni lancio un solo modificatore. Esempi: "[COMMAND] 1 20 + 5", "[COMMAND] 5 40 &gt; 15", "[COMMAND] 10 25 ! 25", "[COMMAND] 15 25 !&lt; 10".
-	</string>
-	<string name="FSCmdLineRollDiceExploded">
-		Esploso
-	</string>
-	<string name="FSCmdLineRollDicePenetrated">
-		Penetrato
-	</string>
-	<string name="FSCmdLineRollDiceSuccess">
-		Successo
-	</string>
-	<string name="FSCmdLineRollDiceReroll">
-		Rilancia
-	</string>
-	<string name="FSCmdLineRollDiceFreezeGuard">
-		L&apos;operazione non può essere completata perché il viewer si bloccherebbe in un loop infinito. Cambiare il criterio.
-	</string>
-	<string name="FSCmdLineCalcRandError">
-		&apos;[RAND]&apos; non è un&apos;espressione valida per RAND(min,max). MAX deve essere maggiore di MIN, entrambi compresi tra -10000 e 10000.
-	</string>
-	<string name="FSCmdLineRSP">
-		Banda massima fissata a [VALUE] KBPS.
-	</string>
-	<string name="FSCmdLineTpOffered">
-		Teleport offerto a [NAME].
-	</string>
-	<string name="FSWithHavok">
-		con supporto Havok
-	</string>
-	<string name="FSWithOpensim">
-		con supporto OpenSimulator
-	</string>
-	<string name="not_found">
-		&apos;[TEXT]&apos; non trovato
-	</string>
-	<string name="no_results">
-		Nessun risultato
-	</string>
-	<string name="searching">
-		Ricerca...
-	</string>
-	<string name="all_categories">
-		Tutte le categorie
-	</string>
-	<string name="search_banned">
-		Alcuni termini della ricerca sono stati esclusi per restrizioni nei contenuti, come chiarito nei Community Standards.
-	</string>
-	<string name="search_short">
-		Termine da cercare troppo breve: nessuna ricerca svolta.
-	</string>
-	<string name="search_disabled">
-		La ricerca vecchio stile non è attiva in questa regione.
-	</string>
-	<string name="render_quality_low">
-		Bassa (1/7)
-	</string>
-	<string name="render_quality_mediumlow">
-		Medio-bassa (2/7)
-	</string>
-	<string name="render_quality_medium">
-		Media (3/7)
-	</string>
-	<string name="render_quality_mediumhigh">
-		Medio-alta (4/7)
-	</string>
-	<string name="render_quality_high">
-		Alta (5/7)
-	</string>
-	<string name="render_quality_highultra">
-		Alta-ultra (6/7)
-	</string>
-	<string name="render_quality_unknown">
-		Sconosciuta, oltre la gamma normale. Controllare l&apos;impostazione di debug RenderQualityPerformance
-	</string>
-	<string name="fsbridge_cant_create_disabled">
-		Firestorm non può creare un bridge LSL se nelle preferenze non è spuntato "Abilita LSL-Client Bridge".
-	</string>
-	<string name="fsbridge_no_library">
-		Firestorm non ha potuto creare un bridge LSL. Abilitare la library e riavviare.
-	</string>
-	<string name="fsbridge_already_creating">
-		Creazione del bridge in corso, impossibile avviarne un&apos;altra. Attendere qualche minuto e riprovare.
-	</string>
-	<string name="fsbridge_creating">
-		Creazione del bridge. Attendere un momento.
-	</string>
-	<string name="fsbridge_failure_creation_create_script">
-		Bridge non creato. Impossibile creare lo script del bridge.
-	</string>
-	<string name="fsbridge_failure_creation_bad_name">
-		Bridge non creato. Nome del bridge errato. Usare il comando di menu &apos;Avatar/Salute avatar/Ricrea LSL bridge&apos; per riavviarlo.
-	</string>
-	<string name="fsbridge_failure_creation_null">
-		Bridge non creato. Impossibile trovare il bridge in inventario. Usare il comando di menu &apos;Avatar/Salute avatar/Ricrea LSL bridge&apos; per riavviarlo.
-	</string>
-	<string name="fsbridge_failure_attach_wrong_object">
-		Il bridge ha fallito il collegamento. Versione del bridge non corretta. Usare il comando di menu &apos;Avatar/Salute avatar/Ricrea LSL bridge&apos; per riavviarlo.
-	</string>
-	<string name="fsbridge_failure_attach_wrong_location">
-		Il bridge ha fallito il collegamento. Il bridge non è stato trovato nel posto giusto nell&apos;inventario. Usare il comando di menu &apos;Avatar/Salute avatar/Ricrea LSL bridge&apos; per riavviarlo.
-	</string>
-	<string name="fsbridge_failure_attach_point_in_use">
-		Il bridge ha fallito il collegamento. Qualcos&apos;altro usa il punto di accesso del bridge. Usare il comando di menu &apos;Avatar/Salute avatar/Ricrea LSL bridge&apos; per riavviarlo.
-	</string>
-	<string name="fsbridge_failure_not_found">
-		Impossibile trovare l&apos;oggetto bridge. Non si può procedere con la sua creazione.
-	</string>
-	<string name="fsbridge_warning_unexpected_items">
-		L'inventario del bridge contiene elementi inaspettati.
-	</string>
-	<string name="fsbridge_warning_not_finished">
-		La creazione del bridge non si è conclusa: potrebbe essere necessario usare il comando di menu &apos;Avatar/Salute avatar/Ricrea LSL bridge&apos; per riavviarlo prima di usarlo.
-	</string>
-	<string name="fsbridge_detached">
-		Bridge scollegato.
-	</string>
-	<string name="fsbridge_created">
-		Bridge creato.
-	</string>
-	<string name="fsbridge_script_info">
-		Info script: &apos;[OBJECT_NAME]&apos;: [[OBJECT_RUNNING_SCRIPT_COUNT]/[OBJECT_TOTAL_SCRIPT_COUNT]] script eseguiti, [OBJECT_SCRIPT_MEMORY] KB limite memoria, [OBJECT_SCRIPT_TIME] ms di CPU consumati.[PATHFINDING_TEXT]
-	</string>
-	<string name="fsbridge_script_info_pf">
-		Tempo di CPU medio usato dalla navigazione pathfinding: [OBJECT_CHARACTER_TIME] ms.
-	</string>
-	<string name="fsbridge_error_scriptinfonotfound">
-		Info script: l&apos;oggetto da controllare è non valido o fuori dalla zona.
-	</string>
-	<string name="fsbridge_error_scriptinfomalformed">
-		Info script: Il bridge ha emesso una risposta malformata. Riprovare.
-	</string>
-	<string name="fsbridge_error_injection">
-		NOTA: Alcuni script sono stati aggiunti al bridge di Firestorm. Se il messaggio è inatteso, usare il comando di menu &apos;Avatar/Salute avatar/Ricrea LSL bridge&apos; per riavviarlo.
-	</string>
-	<string name="fsbridge_error_wrongvm">
-		NOTA: Lo script del bridge usa la vecchia macchina virtuale LSO (limite di memoria 16 KB) invece della nuova Mono (limite 64 KB). Ciò crea molta probabilità di collisioni stack-heap e di blocco del bridge per esaurimento memoria. Usare il comando di menu &apos;Avatar/Salute avatar/Ricrea LSL bridge&apos; per riavviarlo. Se il messaggio ricompare, riprovare in un&apos;altra regione.
-	</string>
-	<string name="QP Draw Distance">
-		Distanza disegno
-	</string>
-	<string name="QP Max Particles">
-		Max particelle
-	</string>
-	<string name="QP Avatar Physics LOD">
-		LOD avatar
-	</string>
-	<string name="QP LOD Factor">
-		Fattore LOD
-	</string>
-	<string name="QP Max Avatars">
-		Max avatar
-	</string>
-	<string name="QP Tags Offset">
-		Distanza tag
-	</string>
-	<string name="QP Name Tags">
-		Tag nomi
-	</string>
-	<string name="QP LookAt Target">
-		Sguardo
-	</string>
-	<string name="QP Color Under Cursor">
-		Colore sotto cursore
-	</string>
-	<string name="PS_T_Pose">
-		Posa T
-	</string>
-	<string name="PS_Arms_Down_Legs_together">
-		Braccia giù, gambe unite
-	</string>
-	<string name="PS_Arms_down_sitting">
-		Braccia giù, seduto
-	</string>
-	<string name="PS_Arms_downward_Legs_together">
-		Braccia giù, gambe unite
-	</string>
-	<string name="PS_Arms_downward_Legs_apart">
-		Braccia giù, gambe aperte
-	</string>
-	<string name="PS_Arms_forward_Legs_apart">
-		Braccia avanti, gambe aperte
-	</string>
-	<string name="PS_Arms_forward_Legs_together">
-		Braccia avanti, gambe unite
-	</string>
-	<string name="PS_Arms_straight_Legs_apart">
-		Braccia tese, gambe aperte
-	</string>
-	<string name="PS_Arms_straight_sitting">
-		Braccia tese, seduto
-	</string>
-	<string name="PS_Arms_upward_Legs_apart">
-		Braccia in su, gambe aperte
-	</string>
-	<string name="PS_Arms_upward_Legs_together">
-		Braccia in su, gambe unite
-	</string>
-	<string name="QP_WL_Region_Default">
-		Ambiente Condiviso
-	</string>
-	<string name="QP_WL_Day_Cycle_Based">
-		Basato sul ciclo diurno
-	</string>
-	<string name="QP_WL_None">
-		Nessuno
-	</string>
-	<string name="GroupChatMuteNotice">
-		Blocco chat di gruppo da [NAME].
-	</string>
-	<string name="IgnoredAdHocSession">
-		Sei stato invitato ad una conferenza (ad-hoc) da [AVATAR_NAME], ma il viewer l&apos;ha ignorata automaticamente a motivo delle impostazioni.
-	</string>
-	<string name="camera_no_focus">
-		La camera non può inquadrare [AVATARNAME] perché si trova fuori dalla distanza di disegno impostata.
-	</string>
-	<string name="entering_draw_distance">
-		entra nella distanza disegno ([DISTANCE] m).
-	</string>
-	<string name="leaving_draw_distance">
-		esce dalla distanza disegno.
-	</string>
-	<string name="entering_chat_range">
-		entra nel campo chat ([DISTANCE] m).
-	</string>
-	<string name="leaving_chat_range">
-		esce dal campo chat.
-	</string>
-	<string name="entering_region">
-		entra nella regione.
-	</string>
-	<string name="entering_region_distance">
-		entra nella regione ([DISTANCE] m).
-	</string>
-	<string name="leaving_region">
-		ha lasciato la regione.
-	</string>
-	<string name="avatar_age_alert">
-		ha attivato l&apos;allarme età. Età: [AGE] giorno/i
-	</string>
-	<string name="TotalScriptCountChangeIncrease">
-		Il totale degli script nella regione è salito da [OLD_VALUE] a [NEW_VALUE] ([DIFFERENCE]).
-	</string>
-	<string name="TotalScriptCountChangeDecrease">
-		Il totale degli script nella regione è sceso da [OLD_VALUE] a [NEW_VALUE] ([DIFFERENCE]).
-	</string>
-	<string name="preproc_toggle_warning">
-		L&apos;accensione del preprocessore non avrà pieno effetto fino a quando questo editor non verrà chiuso e riaperto.
-	</string>
-	<string name="fs_preprocessor_starting">
-		[APP_NAME] avvio preprocessore...
-	</string>
-	<string name="fs_preprocessor_not_supported">
-		Attenzione: il preprocessore non è supportato in questa versione. ([WHERE])
-	</string>
-	<string name="fs_preprocessor_disabled_by_script_marker">
-		[APP_NAME] preprocessore disattivato da direttiva a riga [LINENUMBER].
-	</string>
-	<string name="fs_preprocessor_settings_list_prefix">
-		Impostazioni:
-	</string>
-	<string name="fs_preprocessor_exception">
-		[ERR_NAME] ([LINENUMBER]): trovata eccezione: [ERR_DESC]
-	</string>
-	<string name="fs_preprocessor_error">
-		[ERR_NAME] ([LINENUMBER]): eccezione inaspettata.
-	</string>
-	<string name="fs_preprocessor_optimizer_start">
-		Ottimizzazione delle funzioni utente e delle variabili globali.
-	</string>
-	<string name="fs_preprocessor_optimizer_regex_err">
-		RegEx non valida: &apos;[WHAT]&apos; saltata dall&apos;ottimizzatore LSL.
-	</string>
-	<string name="fs_preprocessor_optimizer_exception">
-		Trovata eccezione: &apos;[WHAT]&apos; saltata dall&apos;ottimizzatore LSL.
-	</string>
-	<string name="fs_preprocessor_optimizer_unexpected_exception">
-		Eccezione inaspettata nell&apos;ottimizzatore LSL; non convertita.
-	</string>
-	<string name="fs_preprocessor_compress_start">
-		Lo script viene compresso eliminando gli spazi non necessari.
-	</string>
-	<string name="fs_preprocessor_compress_regex_err">
-		RegEx non valida: &apos;[WHAT]&apos; saltata dal compressore LSL.
-	</string>
-	<string name="fs_preprocessor_compress_exception">
-		Trovata eccezione: &apos;[WHAT]&apos; saltata dal compressore LSL.
-	</string>
-	<string name="fs_preprocessor_compress_unexpected_exception">
-		Eccezione inaspettata nel compressore LSL; non convertita.
-	</string>
-	<string name="fs_preprocessor_lazylist_start">
-		Applicazione della conversione delle lazy list.
-	</string>
-	<string name="fs_preprocessor_lazylist_regex_err">
-		RegEx non valida: &apos;[WHAT]&apos; saltata dal convertitore di lazy list.
-	</string>
-	<string name="fs_preprocessor_lazylist_exception">
-		Trovata eccezione: &apos;[WHAT]&apos; saltata dal convertitore di lazy list.
-	</string>
-	<string name="fs_preprocessor_lazylist_unexpected_exception">
-		Eccezione inaspettata nel convertitore di lazy list; non convertita.
-	</string>
-	<string name="fs_preprocessor_switchstatement_start">
-		Applicazione della conversione dell&apos;istruzione switch.
-	</string>
-	<string name="fs_preprocessor_switchstatement_regex_err">
-		RegEx non valida: &apos;[WHAT]&apos; saltata dal convertitore dell&apos;istruzione switch.
-	</string>
-	<string name="fs_preprocessor_switchstatement_exception">
-		Trovata eccezione: &apos;[WHAT]&apos; saltata dal convertitore dell&apos;istruzione switch.
-	</string>
-	<string name="fs_preprocessor_switchstatement_unexpected_exception">
-		Eccezione inaspettata nel convertitore dell&apos;istruzione switch; non convertita.
-	</string>
-	<string name="fs_preprocessor_cache_miss">
-		Prelettura del file incluso: &apos;[FILENAME]&apos;
-	</string>
-	<string name="fs_preprocessor_cache_invalidated">
-		Il file incluso &apos;[FILENAME]&apos; è stato cambiato, rilettura in corso.
-	</string>
-	<string name="fs_preprocessor_cache_completed">
-		Prelettura completata per &apos;[FILENAME]&apos;
-	</string>
-	<string name="fs_preprocessor_cache_unsafe">
-		Errore: non viene ritenuto sicuro copiare lo script &apos;[FILENAME]&apos; nel sistema. Questo comando include non avrà effetto.
-	</string>
-	<string name="fs_preprocessor_caching_err">
-		Errore nella prelettura del file incluso &apos;[FILENAME]&apos;
-	</string>
-	<string name="skin_defaults_starlight_location">
-		L&apos;indicazione del luogo attuale nella barra menu è disabilitata in modo predefinito nella serie di impostazioni Starlight.
-	</string>
-	<string name="skin_defaults_starlight_navbar">
-		L&apos;attivazione della barra di navigazione è predefinita nella serie di impostazioni Starlight.
-	</string>
-	<string name="animation_explorer_seconds_ago">
-		[SECONDS] secondi fa
-	</string>
-	<string name="animation_explorer_still_playing">
-		In riproduzione
-	</string>
-	<string name="animation_explorer_unknown_priority">
-		Sconosciuta
-	</string>
-	<string name="FriendOnlineNotification">
-		è online.
-	</string>
-	<string name="FriendOfflineNotification">
-		è offline.
-	</string>
-	<string name="Inbox_Folderview_New">
-		Nuova
-	</string>
-	<string name="Mouselook_Unknown_Avatar">
-		Utente sconosciuto
-	</string>
-	<string name="groupcountstring">
-		Appartieni a [COUNT] gruppi ([REMAINING] restanti).
-	</string>
-	<string name="groupcountunlimitedstring">
-		Appartieni a [COUNT] gruppi.
-	</string>
-	<string name="SLGridStatusInvalidMsg">
-		SL Grid Status error: Invalid message format. Try again later.
-	</string>
-	<string name="SLGridStatusTimedOut">
-		SL Grid Status error: Request timed out.
-	</string>
-	<string name="SLGridStatusOtherError">
-		SL Grid Status error: [STATUS] ( https://en.wikipedia.org/wiki/List_of_HTTP_status_codes ).
-	</string>
-	<string name="DoubleClickTeleportEnabled">
-		Teleport doppio-clic attivo.
-	</string>
-	<string name="DoubleClickTeleportDisabled">
-		Teleport doppio-clic inattivo.
-	</string>
-	<string name="AlwaysRunEnabled">
-		Corri sempre abilitato.
-	</string>
-	<string name="AlwaysRunDisabled">
-		Corri sempre disabilitato.
-	</string>
-	<string name="FSRegionRestartInLocalChat">
-		La regione in cui ti trovi sta per essere riavviata. Se rimani qui, verrai disconnesso.
-	</string>
-	<string name="Mute_Add">
-		[NAME] è stato aggiunto alla lista dei bloccati.
-	</string>
-	<string name="Mute_Remove">
-		[NAME] è stato tolto dalla lista dei bloccati.
-	</string>
-	<string name="Reqsysinfo_Chat_NoReason">
-		E&apos; in corso una richiesta di info sulle impostazioni di sistema.
-	</string>
-	<string name="Reqsysinfo_Chat_Reason">
-		E&apos; in corso una richiesta di info sulle impostazioni di sistema per questo motivo: [REASON]
-	</string>
-	<string name="Reqsysinfo_Chat_Information_sent">
-		Informazioni inviate: [DATA]
-	</string>
-	<string name="Reqsysinfo_Chat_Request_Denied">
-		Richiesta negata.
-	</string>
-	<string name="Reqsysinfo_Reason">
-		Il motivo indicato è: [REASON]
-	</string>
-	<string name="All Items">
-		Tutti
-	</string>
-	<string name="Recent Items">
-		Recenti
-	</string>
-	<string name="Worn Items">
-		Indossati
-	</string>
-	<string name="InvOfferGroupNoticeName">
-		Un membro del gruppo di nome [NAME]
-	</string>
-	<string name="GroupNoticesPanelDateString">
-		[day,datetime,local]/[mthnum,datetime,local]/[year,datetime,local] [hour,datetime,local]:[min,datetime,local]:[second,datetime,local]
-	</string>
-	<string name="GroupNoticesToastDateString">
-		[wkday,datetime,slt] [day,datetime,slt]/[mth,datetime,slt]/[year,datetime,slt] [hour,datetime,slt]:[min,datetime,slt]:[second,datetime,slt] [timezone,datetime,slt]
-	</string>
-	<string name="NotificationItemDateStringLocal">
-		[day,datetime,local]/[mthnum,datetime,local]/[year,datetime,local] [hour,datetime,local]:[min,datetime,local]
-	</string>
-	<string name="NotificationItemDateStringUTC">
-		[day,datetime,utc]/[mth,datetime,utc]/[year,datetime,utc] [hour,datetime,utc]:[min,datetime,utc] [timezone,datetime,utc]
-	</string>
-	<string name="NotificationItemDateStringSLT">
-		[day,datetime,slt]/[mthnum,datetime,slt]/[year,datetime,slt] [hour,datetime,slt]:[min,datetime,slt] [timezone,datetime,slt]
-	</string>
-	<string name="Pie_av_render_normally">
-		Normalmente
-	</string>
-	<string name="Pie_av_render_never">
-		Mai
-	</string>
-	<string name="Pie_av_render_fully">
-		Sempre
-	</string>
-	<string name="Nametag_Complexity_Label">
-		Complessità: [COMPLEXITY]
-	</string>
-	<string name="font_unknown">
-		Font sconosciuto
-	</string>
-	<string name="mode_unknown">
-		Modalità sconosciuta
-	</string>
-	<string name="mode_settings_hybrid.xml">
-		Ibrido
-	</string>
-	<string name="mode_settings_text.xml">
-		Testo
-	</string>
-	<string name="Asset_Uploading">
-		Caricamento...
-
-[ASSET_NAME]
-=======
-
-Se il messaggio persiste, contattare [SUPPORT_SITE].
-	</string>
-	<string name="5 O'Clock Shadow">
-		Barba leggera
-	</string>
-	<string name="All White">
-		Tutti bianchi
-	</string>
-	<string name="Anime Eyes">
-		Occhi grandi
-	</string>
-	<string name="Arced">
-		Arcuato
-	</string>
-	<string name="Arm Length">
-		Lunghezza braccia
-	</string>
-	<string name="Attached">
-		Attaccato
-	</string>
-	<string name="Attached Earlobes">
-		Lobi attaccati
-	</string>
-	<string name="Back Fringe">
-		Frangetta all&apos;indietro
-	</string>
-	<string name="Baggy">
-		Larghi
-	</string>
-	<string name="Bangs">
-		Frange
-	</string>
-	<string name="Beady Eyes">
-		Occhi piccoli
-	</string>
-	<string name="Belly Size">
-		Punto vita
-	</string>
-	<string name="Big">
-		Grande
-	</string>
-	<string name="Big Butt">
-		Sedere grande
-	</string>
-	<string name="Big Hair Back">
-		Capigliatura grande: Indietro
-	</string>
-	<string name="Big Hair Front">
-		Capigliatura grande: anteriore
-	</string>
-	<string name="Big Hair Top">
-		Capigliatura grande: in  alto
-	</string>
-	<string name="Big Head">
-		Grande testa
-	</string>
-	<string name="Big Pectorals">
-		Grandi pettorali
-	</string>
-	<string name="Big Spikes">
-		Capelli con punte
-	</string>
-	<string name="Black">
-		Nero
-	</string>
-	<string name="Blonde">
-		Biondo
-	</string>
-	<string name="Blonde Hair">
-		Capelli biondi
-	</string>
-	<string name="Blush">
-		Fard
-	</string>
-	<string name="Blush Color">
-		Colore fard
-	</string>
-	<string name="Blush Opacity">
-		Opacità fard
-	</string>
-	<string name="Body Definition">
-		Definizione muscolare
-	</string>
-	<string name="Body Fat">
-		Grasso corporeo
-	</string>
-	<string name="Body Freckles">
-		Lentiggini e nei
-	</string>
-	<string name="Body Thick">
-		Corpo più robusto
-	</string>
-	<string name="Body Thickness">
-		Robustezza del corpo
-	</string>
-	<string name="Body Thin">
-		Corpo più magro
-	</string>
-	<string name="Bow Legged">
-		Gambe arcuate
-	</string>
-	<string name="Breast Buoyancy">
-		Altezza del seno
-	</string>
-	<string name="Breast Cleavage">
-		Décolleté
-	</string>
-	<string name="Breast Size">
-		Grandezza del seno
-	</string>
-	<string name="Bridge Width">
-		Larghezza setto
-	</string>
-	<string name="Broad">
-		Largo
-	</string>
-	<string name="Brow Size">
-		Grandezza delle sopracciglia
-	</string>
-	<string name="Bug Eyes">
-		Occhi sporgenti
-	</string>
-	<string name="Bugged Eyes">
-		Occhi sporgenti
-	</string>
-	<string name="Bulbous">
-		Bulboso
-	</string>
-	<string name="Bulbous Nose">
-		Naso bulboso
-	</string>
-	<string name="Breast Physics Mass">
-		Massa seno
-	</string>
-	<string name="Breast Physics Smoothing">
-		Lisciatura seno
-	</string>
-	<string name="Breast Physics Gravity">
-		Gravità seno
-	</string>
-	<string name="Breast Physics Drag">
-		Resistenza seno
-	</string>
-	<string name="Breast Physics InOut Max Effect">
-		Massimo effetto
-	</string>
-	<string name="Breast Physics InOut Spring">
-		Elasticità
-	</string>
-	<string name="Breast Physics InOut Gain">
-		Guadagno
-	</string>
-	<string name="Breast Physics InOut Damping">
-		Attenuazione
-	</string>
-	<string name="Breast Physics UpDown Max Effect">
-		Massimo effetto
-	</string>
-	<string name="Breast Physics UpDown Spring">
-		Elasticità
-	</string>
-	<string name="Breast Physics UpDown Gain">
-		Guadagno
-	</string>
-	<string name="Breast Physics UpDown Damping">
-		Attenuazione
-	</string>
-	<string name="Breast Physics LeftRight Max Effect">
-		Massimo effetto
-	</string>
-	<string name="Breast Physics LeftRight Spring">
-		Elasticità
-	</string>
-	<string name="Breast Physics LeftRight Gain">
-		Guadagno
-	</string>
-	<string name="Breast Physics LeftRight Damping">
-		Attenuazione
-	</string>
-	<string name="Belly Physics Mass">
-		Massa pancia
-	</string>
-	<string name="Belly Physics Smoothing">
-		Lisciatura pancia
-	</string>
-	<string name="Belly Physics Gravity">
-		Gravità pancia
-	</string>
-	<string name="Belly Physics Drag">
-		Resistenza pancia
-	</string>
-	<string name="Belly Physics UpDown Max Effect">
-		Massimo effetto
-	</string>
-	<string name="Belly Physics UpDown Spring">
-		Elasticità
-	</string>
-	<string name="Belly Physics UpDown Gain">
-		Guadagno
-	</string>
-	<string name="Belly Physics UpDown Damping">
-		Attenuazione
-	</string>
-	<string name="Butt Physics Mass">
-		Massa natiche
-	</string>
-	<string name="Butt Physics Smoothing">
-		Lisciatura natiche
-	</string>
-	<string name="Butt Physics Gravity">
-		Gravità natiche
-	</string>
-	<string name="Butt Physics Drag">
-		Resistenza natiche
-	</string>
-	<string name="Butt Physics UpDown Max Effect">
-		Massimo effetto
-	</string>
-	<string name="Butt Physics UpDown Spring">
-		Elasticità
-	</string>
-	<string name="Butt Physics UpDown Gain">
-		Guadagno
-	</string>
-	<string name="Butt Physics UpDown Damping">
-		Attenuazione
-	</string>
-	<string name="Butt Physics LeftRight Max Effect">
-		Massimo effetto
-	</string>
-	<string name="Butt Physics LeftRight Spring">
-		Elasticità
-	</string>
-	<string name="Butt Physics LeftRight Gain">
-		Guadagno
-	</string>
-	<string name="Butt Physics LeftRight Damping">
-		Attenuazione
-	</string>
-	<string name="Bushy Eyebrows">
-		Sopracciglia cespugliose
-	</string>
-	<string name="Bushy Hair">
-		Capelli a cespuglio
-	</string>
-	<string name="Butt Size">
-		Grandezza del sedere
-	</string>
-	<string name="Butt Gravity">
-		Gravità natiche
-	</string>
-	<string name="bustle skirt">
-		Crinolina
-	</string>
-	<string name="no bustle">
-		Nessuna crinolina
-	</string>
-	<string name="more bustle">
-		Più crinolina
-	</string>
-	<string name="Chaplin">
-		Baffetti
-	</string>
-	<string name="Cheek Bones">
-		Zigomi
-	</string>
-	<string name="Chest Size">
-		Ampiezza del torace
-	</string>
-	<string name="Chin Angle">
-		Angolo del mento
-	</string>
-	<string name="Chin Cleft">
-		Fossetta sul mento
-	</string>
-	<string name="Chin Curtains">
-		Barba sottomento
-	</string>
-	<string name="Chin Depth">
-		Profondità mento
-	</string>
-	<string name="Chin Heavy">
-		Mento forte
-	</string>
-	<string name="Chin In">
-		Mento in dentro
-	</string>
-	<string name="Chin Out">
-		Mento sporgente
-	</string>
-	<string name="Chin-Neck">
-		Mento-collo
-	</string>
-	<string name="Clear">
-		Trasparente
-	</string>
-	<string name="Cleft">
-		Fossetta
-	</string>
-	<string name="Close Set Eyes">
-		Occhi ravvicinati
-	</string>
-	<string name="Closed">
-		Chiusa
-	</string>
-	<string name="Closed Back">
-		Chiuso dietro
-	</string>
-	<string name="Closed Front">
-		Chiuso davanti
-	</string>
-	<string name="Closed Left">
-		Chiuso sinistra
-	</string>
-	<string name="Closed Right">
-		Chiuso destra
-	</string>
-	<string name="Coin Purse">
-		Meno pronunciati
-	</string>
-	<string name="Collar Back">
-		Colletto posteriore
-	</string>
-	<string name="Collar Front">
-		Colletto anteriore
-	</string>
-	<string name="Corner Down">
-		Angolo all&apos;ingiù
-	</string>
-	<string name="Corner Up">
-		Angolo all&apos;insù
-	</string>
-	<string name="Creased">
-		Piega
-	</string>
-	<string name="Crooked Nose">
-		Naso storto
-	</string>
-	<string name="Cuff Flare">
-		Svasato con risvolto
-	</string>
-	<string name="Dark">
-		Scuro
-	</string>
-	<string name="Dark Green">
-		Verde scuro
-	</string>
-	<string name="Darker">
-		Più scuro
-	</string>
-	<string name="Deep">
-		Profondo
-	</string>
-	<string name="Default Heels">
-		Tacchi standard
-	</string>
-	<string name="Dense">
-		Folti
-	</string>
-	<string name="Double Chin">
-		Doppio mento
-	</string>
-	<string name="Downturned">
-		All&apos;ingiù
-	</string>
-	<string name="Duffle Bag">
-		Più pronunciati
-	</string>
-	<string name="Ear Angle">
-		Angolo orecchie
-	</string>
-	<string name="Ear Size">
-		Grandezza orecchie
-	</string>
-	<string name="Ear Tips">
-		Estremità orecchie
-	</string>
-	<string name="Egg Head">
-		Ovalizzazione testa
-	</string>
-	<string name="Eye Bags">
-		Occhiaie
-	</string>
-	<string name="Eye Color">
-		Colore degli occhi
-	</string>
-	<string name="Eye Depth">
-		Profondità degli occhi
-	</string>
-	<string name="Eye Lightness">
-		Luminosità degli occhi
-	</string>
-	<string name="Eye Opening">
-		Apertura degli occhi
-	</string>
-	<string name="Eye Pop">
-		Prominenza degli occhi
-	</string>
-	<string name="Eye Size">
-		Grandezza occhi
-	</string>
-	<string name="Eye Spacing">
-		Distanza occhi
-	</string>
-	<string name="Eyebrow Arc">
-		Arco delle sopracciglia
-	</string>
-	<string name="Eyebrow Density">
-		Densità delle sopracciglia
-	</string>
-	<string name="Eyebrow Height">
-		Altezza delle sopracciglia
-	</string>
-	<string name="Eyebrow Points">
-		Sopracciglia appuntite
-	</string>
-	<string name="Eyebrow Size">
-		Grandezza sopracciglia
-	</string>
-	<string name="Eyelash Length">
-		Lunghezza delle ciglia
-	</string>
-	<string name="Eyeliner">
-		Eyeliner
-	</string>
-	<string name="Eyeliner Color">
-		Colore dell&apos;eyeliner
-	</string>
-	<string name="Eyes Bugged">
-		Occhi sporgenti
-	</string>
-	<string name="Face Shear">
-		Taglio del viso
-	</string>
-	<string name="Facial Definition">
-		Definizione del viso
-	</string>
-	<string name="Far Set Eyes">
-		Occhi distanti
-	</string>
-	<string name="Fat Lips">
-		Labbra carnose
-	</string>
-	<string name="Female">
-		Femmina
-	</string>
-	<string name="Fingerless">
-		Senza dita
-	</string>
-	<string name="Fingers">
-		Dita
-	</string>
-	<string name="Flared Cuffs">
-		Risvolti svasati
-	</string>
-	<string name="Flat">
-		Piatto
-	</string>
-	<string name="Flat Butt">
-		Sedere piatto
-	</string>
-	<string name="Flat Head">
-		Testa piatta
-	</string>
-	<string name="Flat Toe">
-		Punta piatta
-	</string>
-	<string name="Foot Size">
-		Misura piede
-	</string>
-	<string name="Forehead Angle">
-		Angolo della fronte
-	</string>
-	<string name="Forehead Heavy">
-		Fronte sporgente
-	</string>
-	<string name="Freckles">
-		Lentiggini
-	</string>
-	<string name="Front Fringe">
-		Frangetta
-	</string>
-	<string name="Full Back">
-		Dietro gonfi
-	</string>
-	<string name="Full Eyeliner">
-		Eyeliner marcato
-	</string>
-	<string name="Full Front">
-		Anteriore gonfio
-	</string>
-	<string name="Full Hair Sides">
-		Lati capelli gonfi
-	</string>
-	<string name="Full Sides">
-		Lati gonfi
-	</string>
-	<string name="Glossy">
-		Lucido
-	</string>
-	<string name="Glove Fingers">
-		Dita con guanti
-	</string>
-	<string name="Glove Length">
-		Lunghezza guanti
-	</string>
-	<string name="Hair">
-		Capigliature
-	</string>
-	<string name="Hair Back">
-		Capelli: Indietro
-	</string>
-	<string name="Hair Front">
-		Capelli: anteriore
-	</string>
-	<string name="Hair Sides">
-		Capelli: lati
-	</string>
-	<string name="Hair Sweep">
-		Direzione capigliatura
-	</string>
-	<string name="Hair Thickess">
-		Foltezza
-	</string>
-	<string name="Hair Thickness">
-		Foltezza
-	</string>
-	<string name="Hair Tilt">
-		Inclinazione
-	</string>
-	<string name="Hair Tilted Left">
-		Verso sinistra
-	</string>
-	<string name="Hair Tilted Right">
-		Verso destra
-	</string>
-	<string name="Hair Volume">
-		Capelli: Volume
-	</string>
-	<string name="Hand Size">
-		Grandezza mani
-	</string>
-	<string name="Handlebars">
-		Baffi a manubrio
-	</string>
-	<string name="Head Length">
-		Lunghezza testa
-	</string>
-	<string name="Head Shape">
-		Forma della testa
-	</string>
-	<string name="Head Size">
-		Grandezza della testa
-	</string>
-	<string name="Head Stretch">
-		Allungamento testa
-	</string>
-	<string name="Heel Height">
-		Altezza tacchi
-	</string>
-	<string name="Heel Shape">
-		Forma tacchi
-	</string>
-	<string name="Height">
-		Altezza
-	</string>
-	<string name="High">
-		Alto
-	</string>
-	<string name="High Heels">
-		Tacchi alti
-	</string>
-	<string name="High Jaw">
-		Mandibola alta
-	</string>
-	<string name="High Platforms">
-		Alta
-	</string>
-	<string name="High and Tight">
-		Alto e stretto
-	</string>
-	<string name="Higher">
-		Più alto
-	</string>
-	<string name="Hip Length">
-		Altezza bacino
-	</string>
-	<string name="Hip Width">
-		Larghezza bacino
-	</string>
-	<string name="Hover">
-		Muovi sopra
-	</string>
-	<string name="In">
-		Dentro
-	</string>
-	<string name="In Shdw Color">
-		Colore ombretto interno
-	</string>
-	<string name="In Shdw Opacity">
-		Opacità ombretto interno
-	</string>
-	<string name="Inner Eye Corner">
-		Angolo interno
-	</string>
-	<string name="Inner Eye Shadow">
-		Ombretto interno
-	</string>
-	<string name="Inner Shadow">
-		Ombretto interno
-	</string>
-	<string name="Jacket Length">
-		Lunghezza giacca
-	</string>
-	<string name="Jacket Wrinkles">
-		Grinze della giacca
-	</string>
-	<string name="Jaw Angle">
-		Angolo mandibola
-	</string>
-	<string name="Jaw Jut">
-		Prognatismo mento
-	</string>
-	<string name="Jaw Shape">
-		Forma del mento
-	</string>
-	<string name="Join">
-		Iscriviti
-	</string>
-	<string name="Jowls">
-		Guance
-	</string>
-	<string name="Knee Angle">
-		Angolo ginocchia
-	</string>
-	<string name="Knock Kneed">
-		Gambe ad X
-	</string>
-	<string name="Large">
-		Grande
-	</string>
-	<string name="Large Hands">
-		Mani grandi
-	</string>
-	<string name="Left Part">
-		Riga a sinistra
-	</string>
-	<string name="Leg Length">
-		Lunghezza gambe
-	</string>
-	<string name="Leg Muscles">
-		Muscoli gambe
-	</string>
-	<string name="Less">
-		Meno
-	</string>
-	<string name="Less Body Fat">
-		Meno grasso corporeo
-	</string>
-	<string name="Less Curtains">
-		Meno
-	</string>
-	<string name="Less Freckles">
-		Meno lentiggini
-	</string>
-	<string name="Less Full">
-		Meno piene
-	</string>
-	<string name="Less Gravity">
-		Più alto
-	</string>
-	<string name="Less Love">
-		Meno maniglie
-	</string>
-	<string name="Less Muscles">
-		Meno muscoli
-	</string>
-	<string name="Less Muscular">
-		Meno muscolari
-	</string>
-	<string name="Less Rosy">
-		Meno rosato
-	</string>
-	<string name="Less Round">
-		Meno rotondo
-	</string>
-	<string name="Less Saddle">
-		Meno a sella
-	</string>
-	<string name="Less Square">
-		Meno quadrato
-	</string>
-	<string name="Less Volume">
-		Meno volume
-	</string>
-	<string name="Less soul">
-		Meno
-	</string>
-	<string name="Lighter">
-		Più leggero
-	</string>
-	<string name="Lip Cleft">
-		Distanza fossetta labbro
-	</string>
-	<string name="Lip Cleft Depth">
-		Prof. fossetta labbro
-	</string>
-	<string name="Lip Fullness">
-		Volume labbra
-	</string>
-	<string name="Lip Pinkness">
-		Tonalità rosa labbra
-	</string>
-	<string name="Lip Ratio">
-		Proporzione labbra
-	</string>
-	<string name="Lip Thickness">
-		Carnosità labbra
-	</string>
-	<string name="Lip Width">
-		Larghezza labbra
-	</string>
-	<string name="Lipgloss">
-		Lipgloss
-	</string>
-	<string name="Lipstick">
-		Rossetto
-	</string>
-	<string name="Lipstick Color">
-		Colore rossetto
-	</string>
-	<string name="Long">
-		Lungo
-	</string>
-	<string name="Long Head">
-		Testa lunga
-	</string>
-	<string name="Long Hips">
-		Bacino alto
-	</string>
-	<string name="Long Legs">
-		Gambe lunghe
-	</string>
-	<string name="Long Neck">
-		Collo lungo
-	</string>
-	<string name="Long Pigtails">
-		Codini lunghi
-	</string>
-	<string name="Long Ponytail">
-		Codino lungo
-	</string>
-	<string name="Long Torso">
-		Torace lungo
-	</string>
-	<string name="Long arms">
-		Braccia lunghe
-	</string>
-	<string name="Loose Pants">
-		Pantaloni ampi
-	</string>
-	<string name="Loose Shirt">
-		Camicia ampia
-	</string>
-	<string name="Loose Sleeves">
-		Maniche non attillate
-	</string>
-	<string name="Love Handles">
-		Maniglie dell&apos;amore
-	</string>
-	<string name="Low">
-		Basso
-	</string>
-	<string name="Low Heels">
-		Tacchi bassi
-	</string>
-	<string name="Low Jaw">
-		Mandibola bassa
-	</string>
-	<string name="Low Platforms">
-		Bassa
-	</string>
-	<string name="Low and Loose">
-		Basso e ampio
-	</string>
-	<string name="Lower">
-		Più basso
-	</string>
-	<string name="Lower Bridge">
-		Parte bassa del setto
-	</string>
-	<string name="Lower Cheeks">
-		Guance inferiori
-	</string>
-	<string name="Male">
-		Maschio
-	</string>
-	<string name="Middle Part">
-		Riga nel mezzo
-	</string>
-	<string name="More">
-		Più
-	</string>
-	<string name="More Blush">
-		Più fard
-	</string>
-	<string name="More Body Fat">
-		Più grasso corporeo
-	</string>
-	<string name="More Curtains">
-		Più
-	</string>
-	<string name="More Eyeshadow">
-		Più ombretto
-	</string>
-	<string name="More Freckles">
-		Più lentiggini
-	</string>
-	<string name="More Full">
-		Più piene
-	</string>
-	<string name="More Gravity">
-		Più calato
-	</string>
-	<string name="More Lipstick">
-		Più rossetto
-	</string>
-	<string name="More Love">
-		Più maniglie
-	</string>
-	<string name="More Lower Lip">
-		Labbro inf. pronunciato
-	</string>
-	<string name="More Muscles">
-		Più muscoli
-	</string>
-	<string name="More Muscular">
-		Più muscolatura
-	</string>
-	<string name="More Rosy">
-		Più rosato
-	</string>
-	<string name="More Round">
-		Più rotondo
-	</string>
-	<string name="More Saddle">
-		Più a sella
-	</string>
-	<string name="More Sloped">
-		Più orizzontale
-	</string>
-	<string name="More Square">
-		Più quadrato
-	</string>
-	<string name="More Upper Lip">
-		Labbro sup. pronunciato
-	</string>
-	<string name="More Vertical">
-		Più verticale
-	</string>
-	<string name="More Volume">
-		Più volume
-	</string>
-	<string name="More soul">
-		Più spirito
-	</string>
-	<string name="Moustache">
-		Baffi
-	</string>
-	<string name="Mouth Corner">
-		Angolo della bocca
-	</string>
-	<string name="Mouth Position">
-		Posizione della bocca
-	</string>
-	<string name="Mowhawk">
-		Cresta
-	</string>
-	<string name="Muscular">
-		Muscolatura
-	</string>
-	<string name="Mutton Chops">
-		Basette lunghe
-	</string>
-	<string name="Nail Polish">
-		Smalto
-	</string>
-	<string name="Nail Polish Color">
-		Colore smalto
-	</string>
-	<string name="Narrow">
-		Socchiusi
-	</string>
-	<string name="Narrow Back">
-		Laterali post. vicini
-	</string>
-	<string name="Narrow Front">
-		Laterali ant. vicini
-	</string>
-	<string name="Narrow Lips">
-		Labbra strette
-	</string>
-	<string name="Natural">
-		Naturale
-	</string>
-	<string name="Neck Length">
-		Lunghezza del collo
-	</string>
-	<string name="Neck Thickness">
-		Grandezza del collo
-	</string>
-	<string name="No Blush">
-		Senza fard
-	</string>
-	<string name="No Eyeliner">
-		Senza eyeliner
-	</string>
-	<string name="No Eyeshadow">
-		Senza ombretto
-	</string>
-	<string name="No Lipgloss">
-		Senza lipgloss
-	</string>
-	<string name="No Lipstick">
-		Senza rossetto
-	</string>
-	<string name="No Part">
-		Senza riga
-	</string>
-	<string name="No Polish">
-		Senza smalto
-	</string>
-	<string name="No Red">
-		Senza rosso
-	</string>
-	<string name="No Spikes">
-		Senza punte
-	</string>
-	<string name="No White">
-		Senza bianco
-	</string>
-	<string name="No Wrinkles">
-		Senza pieghe
-	</string>
-	<string name="Normal Lower">
-		Inferiore normale
-	</string>
-	<string name="Normal Upper">
-		Superiore normale
-	</string>
-	<string name="Nose Left">
-		Naso a sinistra
-	</string>
-	<string name="Nose Right">
-		Naso a destra
-	</string>
-	<string name="Nose Size">
-		Grandezza naso
-	</string>
-	<string name="Nose Thickness">
-		Spessore naso
-	</string>
-	<string name="Nose Tip Angle">
-		Angolo punta naso
-	</string>
-	<string name="Nose Tip Shape">
-		Forma punta naso
-	</string>
-	<string name="Nose Width">
-		Larghezza naso
-	</string>
-	<string name="Nostril Division">
-		Divisione narici
-	</string>
-	<string name="Nostril Width">
-		Larghezza narici
-	</string>
-	<string name="Opaque">
-		Opaco
-	</string>
-	<string name="Open">
-		Aperto
-	</string>
-	<string name="Open Back">
-		Retro aperto
-	</string>
-	<string name="Open Front">
-		Davanti aperto
-	</string>
-	<string name="Open Left">
-		Lato sx aperto
-	</string>
-	<string name="Open Right">
-		Lato dx aperto
-	</string>
-	<string name="Orange">
-		Arancio
-	</string>
-	<string name="Out">
-		Fuori
-	</string>
-	<string name="Out Shdw Color">
-		Colore ombretto esterno
-	</string>
-	<string name="Out Shdw Opacity">
-		Opacità ombretto esterno
-	</string>
-	<string name="Outer Eye Corner">
-		Angolo esterno occhio
-	</string>
-	<string name="Outer Eye Shadow">
-		Ombretto esterno
-	</string>
-	<string name="Outer Shadow">
-		Ombreggiatura esterna
-	</string>
-	<string name="Overbite">
-		Denti sup. in fuori
-	</string>
-	<string name="Package">
-		Genitali
-	</string>
-	<string name="Painted Nails">
-		Unghie smaltate
-	</string>
-	<string name="Pale">
-		Pallido
-	</string>
-	<string name="Pants Crotch">
-		Cavallo
-	</string>
-	<string name="Pants Fit">
-		Vestibilità pantaloni
-	</string>
-	<string name="Pants Length">
-		Lunghezza pantaloni
-	</string>
-	<string name="Pants Waist">
-		Taglia pantalone
-	</string>
-	<string name="Pants Wrinkles">
-		Pantaloni con le grinze
-	</string>
-	<string name="Part">
-		Con riga
-	</string>
-	<string name="Part Bangs">
-		Frangetta divisa
-	</string>
-	<string name="Pectorals">
-		Pettorali
-	</string>
-	<string name="Pigment">
-		Pigmento
-	</string>
-	<string name="Pigtails">
-		Codini
-	</string>
-	<string name="Pink">
-		Rosa
-	</string>
-	<string name="Pinker">
-		Più rosato
-	</string>
-	<string name="Platform Height">
-		Altezza pianta
-	</string>
-	<string name="Platform Width">
-		Larghezza pianta
-	</string>
-	<string name="Pointy">
-		Appuntito
-	</string>
-	<string name="Pointy Heels">
-		Tacchi a spillo
-	</string>
-	<string name="Ponytail">
-		Codino
-	</string>
-	<string name="Poofy Skirt">
-		Gonna gonfia
-	</string>
-	<string name="Pop Left Eye">
-		Sinistro più aperto
-	</string>
-	<string name="Pop Right Eye">
-		Destro più aperto
-	</string>
-	<string name="Puffy">
-		Paffute
-	</string>
-	<string name="Puffy Eyelids">
-		Palpebre gonfie
-	</string>
-	<string name="Rainbow Color">
-		Tonalità
-	</string>
-	<string name="Red Hair">
-		Presenza di rosso nei capelli
-	</string>
-	<string name="Regular">
-		Normale
-	</string>
-	<string name="Right Part">
-		Riga a destra
-	</string>
-	<string name="Rosy Complexion">
-		Incarnato
-	</string>
-	<string name="Round">
-		Rotondo
-	</string>
-	<string name="Ruddiness">
-		Rossore
-	</string>
-	<string name="Ruddy">
-		Rosse
-	</string>
-	<string name="Rumpled Hair">
-		Capelli mossi
-	</string>
-	<string name="Saddle Bags">
-		Rotondità fianchi
-	</string>
-	<string name="Scrawny Leg">
-		Gambe magre
-	</string>
-	<string name="Separate">
-		Separati
-	</string>
-	<string name="Shallow">
-		Meno pronunciato
-	</string>
-	<string name="Shear Back">
-		Taglio posteriore
-	</string>
-	<string name="Shear Face">
-		Taglio del viso
-	</string>
-	<string name="Shear Front">
-		Taglio anteriore
-	</string>
-	<string name="Shear Left Up">
-		Distorto a sinistra
-	</string>
-	<string name="Shear Right Up">
-		Distorto a destra
-	</string>
-	<string name="Sheared Back">
-		Taglio verso dietro
-	</string>
-	<string name="Sheared Front">
-		Taglio verso davanti
-	</string>
-	<string name="Shift Left">
-		A sinistra
-	</string>
-	<string name="Shift Mouth">
-		Spostamento bocca
-	</string>
-	<string name="Shift Right">
-		A destra
-	</string>
-	<string name="Shirt Bottom">
-		Parte inferiore camicia
-	</string>
-	<string name="Shirt Fit">
-		Vestibilità camicia
-	</string>
-	<string name="Shirt Wrinkles">
-		Camicia con le grinze
-	</string>
-	<string name="Shoe Height">
-		Altezza scarpe
-	</string>
-	<string name="Short">
-		Basso
-	</string>
-	<string name="Short Arms">
-		Braccia corte
-	</string>
-	<string name="Short Legs">
-		Gambe corte
-	</string>
-	<string name="Short Neck">
-		Collo corto
-	</string>
-	<string name="Short Pigtails">
-		Codini corti
-	</string>
-	<string name="Short Ponytail">
-		Codino corto
-	</string>
-	<string name="Short Sideburns">
-		Basette corte
-	</string>
-	<string name="Short Torso">
-		Torace corto
-	</string>
-	<string name="Short hips">
-		Bacino corto
-	</string>
-	<string name="Shoulders">
-		Spalle
-	</string>
-	<string name="Side Fringe">
-		Ciuffi laterali
-	</string>
-	<string name="Sideburns">
-		Basette
-	</string>
-	<string name="Sides Hair">
-		Capigliatura di lato
-	</string>
-	<string name="Sides Hair Down">
-		Capigliatura di lato sciolta
-	</string>
-	<string name="Sides Hair Up">
-		Capigliatura di lato raccolta
-	</string>
-	<string name="Skinny Neck">
-		Collo fino
-	</string>
-	<string name="Skirt Fit">
-		Vestibilità gonna
-	</string>
-	<string name="Skirt Length">
-		Lunghezza gonna
-	</string>
-	<string name="Slanted Forehead">
-		Fronte inclinata
-	</string>
-	<string name="Sleeve Length">
-		Lunghezza maniche
-	</string>
-	<string name="Sleeve Looseness">
-		Morbidezza maniche
-	</string>
-	<string name="Slit Back">
-		Spacco: Indietro
-	</string>
-	<string name="Slit Front">
-		Spacco: anteriore
-	</string>
-	<string name="Slit Left">
-		Spacco: Sinistra
-	</string>
-	<string name="Slit Right">
-		Spacco: Destra
-	</string>
-	<string name="Small">
-		Piccola
-	</string>
-	<string name="Small Hands">
-		Mani piccole
-	</string>
-	<string name="Small Head">
-		Testa piccola
-	</string>
-	<string name="Smooth">
-		Liscio
-	</string>
-	<string name="Smooth Hair">
-		Capelli lisci
-	</string>
-	<string name="Socks Length">
-		Lunghezza calze
-	</string>
-	<string name="Soulpatch">
-		Pizzetto labbro inferiore
-	</string>
-	<string name="Sparse">
-		Piu rade
-	</string>
-	<string name="Spiked Hair">
-		Capelli a punta
-	</string>
-	<string name="Square">
-		Quadrato
-	</string>
-	<string name="Square Toe">
-		Punta quadrata
-	</string>
-	<string name="Squash Head">
-		Testa schiacciata
-	</string>
-	<string name="Stretch Head">
-		Testa allungata
-	</string>
-	<string name="Sunken">
-		Scarne
-	</string>
-	<string name="Sunken Chest">
-		Senza pettorali
-	</string>
-	<string name="Sunken Eyes">
-		Occhi infossati
-	</string>
-	<string name="Sweep Back">
-		Indietro
-	</string>
-	<string name="Sweep Forward">
-		Avanti
-	</string>
-	<string name="Tall">
-		Alto
-	</string>
-	<string name="Taper Back">
-		Ravv. lat. posteriore
-	</string>
-	<string name="Taper Front">
-		Ravv. lat. frontale
-	</string>
-	<string name="Thick Heels">
-		Tacchi spessi
-	</string>
-	<string name="Thick Neck">
-		Collo grosso
-	</string>
-	<string name="Thick Toe">
-		Punta spessa
-	</string>
-	<string name="Thin">
-		Sottili
-	</string>
-	<string name="Thin Eyebrows">
-		Sopracciglia sottili
-	</string>
-	<string name="Thin Lips">
-		Labbra sottili
-	</string>
-	<string name="Thin Nose">
-		Naso sottile
-	</string>
-	<string name="Tight Chin">
-		Mento stretto
-	</string>
-	<string name="Tight Cuffs">
-		Fondo stretto
-	</string>
-	<string name="Tight Pants">
-		Pantaloni attillati
-	</string>
-	<string name="Tight Shirt">
-		Camicia attillata
-	</string>
-	<string name="Tight Skirt">
-		Gonna attillata
-	</string>
-	<string name="Tight Sleeves">
-		Maniche strette
-	</string>
-	<string name="Toe Shape">
-		Forma della punta
-	</string>
-	<string name="Toe Thickness">
-		Spessore della punta
-	</string>
-	<string name="Torso Length">
-		Lunghezza del torace
-	</string>
-	<string name="Torso Muscles">
-		Muscoli del torace
-	</string>
-	<string name="Torso Scrawny">
-		Torace magro
-	</string>
-	<string name="Unattached">
-		Distaccato
-	</string>
-	<string name="Uncreased">
-		Senza piega
-	</string>
-	<string name="Underbite">
-		Denti inf. in fuori
-	</string>
-	<string name="Unnatural">
-		Innaturale
-	</string>
-	<string name="Upper Bridge">
-		Parte alta del setto
-	</string>
-	<string name="Upper Cheeks">
-		Parte alta degli zigomi
-	</string>
-	<string name="Upper Chin Cleft">
-		Fossetta sup. del mento
-	</string>
-	<string name="Upper Eyelid Fold">
-		Piega palpebra sup.
-	</string>
-	<string name="Upturned">
-		All&apos;insù
-	</string>
-	<string name="Very Red">
-		Molto rossi
-	</string>
-	<string name="Waist Height">
-		Vita alta
-	</string>
-	<string name="Well-Fed">
-		Pienotte
-	</string>
-	<string name="White Hair">
-		Capelli bianchi
-	</string>
-	<string name="Wide">
-		Largo
-	</string>
-	<string name="Wide Back">
-		Dietro largo
-	</string>
-	<string name="Wide Front">
-		Davanti largo
-	</string>
-	<string name="Wide Lips">
-		Labbra larghe
-	</string>
-	<string name="Wild">
-		Colorati
-	</string>
-	<string name="Wrinkles">
-		Grinze
-	</string>
-	<string name="LocationCtrlAddLandmarkTooltip">
-		Aggiungi ai miei segnaposto
-	</string>
-	<string name="LocationCtrlEditLandmarkTooltip">
-		Modifica i miei segnaposto
-	</string>
-	<string name="LocationCtrlInfoBtnTooltip">
-		Maggiori informazioni sulla posizione attuale
-	</string>
-	<string name="LocationCtrlComboBtnTooltip">
-		Cronologia delle mie posizioni
-	</string>
-	<string name="LocationCtrlForSaleTooltip">
-		Compra questo terreno
-	</string>
-	<string name="LocationCtrlVoiceTooltip">
-		Voce non disponibile qui
-	</string>
-	<string name="LocationCtrlFlyTooltip">
-		Volo vietato
-	</string>
-	<string name="LocationCtrlPushTooltip">
-		Niente spinte
-	</string>
-	<string name="LocationCtrlBuildTooltip">
-		Costruzione/deposito di oggetti non permesso
-	</string>
-	<string name="LocationCtrlScriptsTooltip">
-		Script vietati
-	</string>
-	<string name="LocationCtrlDamageTooltip">
-		Salute
-	</string>
-	<string name="LocationCtrlAdultIconTooltip">
-		Regione con categoria adulti
-	</string>
-	<string name="LocationCtrlModerateIconTooltip">
-		Regione con categoria moderata
-	</string>
-	<string name="LocationCtrlGeneralIconTooltip">
-		Regione generale
-	</string>
-	<string name="LocationCtrlSeeAVsTooltip">
-		Gli avatar in questo lotto non possono essere visti o sentiti da avatar all&apos;esterno del lotto
-	</string>
-	<string name="LocationCtrlPathfindingDirtyTooltip">
-		Gli oggetti che si muovono potrebbero non comportarsi correttamente in questa regione fino a quando non viene eseguito il rebake della regione.
-	</string>
-	<string name="LocationCtrlPathfindingDisabledTooltip">
-		Il pathfinding dinamico non è attivato in questa regione.
-	</string>
-	<string name="UpdaterWindowTitle">
-		Aggiornamento [APP_NAME]
-	</string>
-	<string name="UpdaterNowUpdating">
-		Aggiornamento di [APP_NAME]...
-	</string>
-	<string name="UpdaterNowInstalling">
-		Installazione di [APP_NAME]...
-	</string>
-	<string name="UpdaterUpdatingDescriptive">
-		Il viewer [APP_NAME] si sta aggiornando all&apos;ultima versione. Potrebbe volerci del tempo, attendere.
-	</string>
-	<string name="UpdaterProgressBarTextWithEllipses">
-		Scaricamento dell&apos;aggiornamento...
-	</string>
-	<string name="UpdaterProgressBarText">
-		Scaricamento dell&apos;aggiornamento
-	</string>
-	<string name="UpdaterFailDownloadTitle">
-		Scaricamento dell&apos;aggiornamento non riuscito
-	</string>
-	<string name="UpdaterFailUpdateDescriptive">
-		Il programma [APP_NAME] ha riscontrato un&apos;errore durante il tentativo di aggiornamento. Consigliamo di scaricare l&apos;ultima versione direttamente da www.secondlife.com.
-	</string>
-	<string name="UpdaterFailInstallTitle">
-		Installazione dell&apos;aggiornamento non riuscita
-	</string>
-	<string name="UpdaterFailStartTitle">
-		Errore nell&apos;avvio del viewer
-	</string>
-	<string name="ItemsComingInTooFastFrom">
-		[APP_NAME]: Oggetti in arrivo troppo velocemente da [FROM_NAME], anteprima automatica disattivata per [TIME] secondi
-	</string>
-	<string name="ItemsComingInTooFast">
-		[APP_NAME]: Oggetti in arrivo troppo velocemente, anteprima automatica disattivata per [TIME] secondi
-	</string>
-	<string name="IM_logging_string">
-		-- Registrazione messaggi instantanei abilitata --
-	</string>
-	<string name="IM_typing_start_string">
-		[NAME] sta scrivendo...
-	</string>
-	<string name="Unnamed">
-		(anonimo)
-	</string>
-	<string name="IM_moderated_chat_label">
-		(Moderato: Voci disattivate di default)
-	</string>
-	<string name="IM_unavailable_text_label">
-		La chat di testo non è disponibile per questa chiamata.	
-	</string>
-	<string name="IM_muted_text_label">
-		La chat di testo è stata disabilitata da un moderatore di gruppo.
-	</string>
-	<string name="IM_default_text_label">
-		Clicca qui per inviare un IM.
-	</string>
-	<string name="IM_to_label">
-		A:
-	</string>
-	<string name="IM_moderator_label">
-		(Moderatore)
-	</string>
-	<string name="Saved_message">
-		(Salvato [LONG_TIMESTAMP])
-	</string>
-	<string name="IM_unblock_only_groups_friends">
-		Per vedere questo messaggio, devi deselezionare &apos;Solo amici e gruppi possono chiamarmi o mandarmi IM&apos; in Preferenze/Privacy.
-	</string>
-	<string name="OnlineStatus">
-		online
-	</string>
-	<string name="OfflineStatus">
-		offline
-	</string>
-	<string name="not_online_msg">
-		Utente offline - il messaggio verrà memorizzato e inviato più tardi.
-	</string>
-	<string name="not_online_inventory">
-		Utente offline - l&apos;inventario è stato salvato
-	</string>
-	<string name="IM_announce_incoming">
-		Messaggio in arrivo da [NAME]
-	</string>
-	<string name="IM_autoresponse_sent">
-		Auto-risposta inviata: [MESSAGE]
-	</string>
-	<string name="IM_autoresponse_item_sent">
-		Inviato oggetto auto-risposta: [ITEM_NAME]
-	</string>
-	<string name="answered_call">
-		Risposto alla chiamata
-	</string>
-	<string name="you_started_call">
-		Hai iniziato una chiamata vocale
-	</string>
-	<string name="you_joined_call">
-		Ti sei collegato alla chiamata in voce
-	</string>
-	<string name="you_auto_rejected_call-im">
-		Hai rifiutato automaticamente la chiamata voce in modalità &apos;Non disturbare&apos;.
-	</string>
-	<string name="name_started_call">
-		[NAME] ha iniziato una chiamata vocale
-	</string>
-	<string name="ringing-im">
-		Collegamento alla chiamata vocale...
-	</string>
-	<string name="connected-im">
-		Collegato, clicca Chiudi chiamata per agganciare
-	</string>
-	<string name="hang_up-im">
-		Chiusa la chiamata
-	</string>
-	<string name="answering-im">
-		Connessione...
-	</string>
-	<string name="conference-title">
-		Chat con più persone
-	</string>
-	<string name="conference-title-incoming">
-		Chiamata in conferenza con [AGENT_NAME]
-	</string>
-	<string name="inventory_item_offered-im">
-		Offerto oggetto &apos;[ITEM_NAME]&apos; da inventario
-	</string>
-	<string name="inventory_folder_offered-im">
-		Offerta cartella &apos;[ITEM_NAME]&apos; da inventario
-	</string>
-	<string name="inventory_item_offered_rlv">
-		Offerto oggetto da inventario a [NAME]
-	</string>
-	<string name="share_alert">
-		Trascinare qui oggetti da inventario
-	</string>
-	<string name="facebook_post_success">
-		Hai pubblicato su Facebook.
-	</string>
-	<string name="flickr_post_success">
-		Hai pubblicato su Flickr.
-	</string>
-	<string name="twitter_post_success">
-		Hai pubblicato su Twitter.
-	</string>
-	<string name="no_session_message">
-		(La sessione IM non esiste)
-	</string>
-	<string name="only_user_message">
-		Sei l&apos;unico utente di questa sessione.
-	</string>
-	<string name="offline_message">
-		[NAME] è offline
-	</string>
-	<string name="invite_message">
-		Clicca il tasto [BUTTON NAME] per accettare/connetterti a questa chat vocale.
-	</string>
-	<string name="muted_message">
-		Hai bloccato questo residente. Se gli invii un messaggio, verrà automaticamente sbloccato.
-	</string>
-	<string name="generic">
-		Errore nella richiesta, riprova più tardi.
-	</string>
-	<string name="generic_request_error">
-		Errore durante la richiesta, riprova più tardi.
-	</string>
-	<string name="insufficient_perms_error">
-		Non hai sufficienti permessi.
-	</string>
-	<string name="session_does_not_exist_error">
-		Questa sessione non esiste più
-	</string>
-	<string name="no_ability_error">
-		Non hai questa abilitazione.
-	</string>
-	<string name="no_ability">
-		Non hai questa abilitazione.
-	</string>
-	<string name="not_a_mod_error">
-		Non sei un moderatore.
-	</string>
-	<string name="muted">
-		Un moderatore di gruppo ha disattivato la tua chat di testo.
-	</string>
-	<string name="muted_error">
-		Un moderatore di gruppo ha disattivato la tua chat di testo.
-	</string>
-	<string name="add_session_event">
-		Impossibile aggiungere utenti alla chat con [RECIPIENT].
-	</string>
-	<string name="message">
-		Il messaggio spedito a [RECIPIENT] è in elaborazione.
-Se non appare nei prossimi minuti, potrebbe essere stato eliminato dal server.
-	</string>
-	<string name="message_session_event">
-		Il messaggio spedito a [RECIPIENT] è in elaborazione.
-Se non appare nei prossimi minuti, potrebbe essere stato eliminato dal server.
-	</string>
-	<string name="mute">
-		Errore durante la moderazione.
-	</string>
-	<string name="removed">
-		Sei stato rimosso dal gruppo.
-	</string>
-	<string name="removed_from_group">
-		Sei stato espulso dal gruppo.
-	</string>
-	<string name="close_on_no_ability">
-		Non hai più le abilitazioni per rimanere nella sessione chat.
-	</string>
-	<string name="unread_chat_single">
-		[SOURCES] ha detto qualcosa di nuovo
-	</string>
-	<string name="unread_chat_multiple">
-		[SOURCES] ha detto qualcosa di nuovo
-	</string>
-	<string name="session_initialization_timed_out_error">
-		Sessione di inizializzazione scaduta
-	</string>
-	<string name="Home position set.">
-		Posizione casa impostata.
-	</string>
-	<string name="paid_you_ldollars">
-		[NAME] ti ha pagato L$[AMOUNT] [REASON].
-	</string>
-	<string name="paid_you_ldollars_gift">
-		[NAME] ti ha pagato L$ [AMOUNT]: [REASON]
-	</string>
-	<string name="paid_you_ldollars_no_reason">
-		[NAME] ti ha pagato L$[AMOUNT].
-	</string>
-	<string name="you_paid_ldollars">
-		Hai pagato L$[AMOUNT] a [NAME] [REASON].
-	</string>
-	<string name="you_paid_ldollars_gift">
-		Hai pagato L$ [AMOUNT] a [NAME]: [REASON]
-	</string>
-	<string name="you_paid_ldollars_no_info">
-		Hai pagato L$ [AMOUNT].
-	</string>
-	<string name="you_paid_ldollars_no_reason">
-		Hai pagato L$[AMOUNT] a [NAME].
-	</string>
-	<string name="you_paid_ldollars_no_name">
-		Hai pagato L$ [AMOUNT] [REASON].
-	</string>
-	<string name="you_paid_failure_ldollars">
-		Non hai pagato [NAME] L$[AMOUNT] [REASON].
-	</string>
-	<string name="you_paid_failure_ldollars_gift">
-		Non hai pagato L$ [AMOUNT] a [NAME]: [REASON]
-	</string>
-	<string name="you_paid_failure_ldollars_no_info">
-		Non hai pagato L$ [AMOUNT].
-	</string>
-	<string name="you_paid_failure_ldollars_no_reason">
-		Non hai pagato [NAME] L$[AMOUNT].
-	</string>
-	<string name="you_paid_failure_ldollars_no_name">
-		Non hai pagato L$ [AMOUNT] [REASON].
-	</string>
-	<string name="for item">
-		per [ITEM]
-	</string>
-	<string name="for a parcel of land">
-		per un lotto di terreno
-	</string>
-	<string name="for a land access pass">
-		per un permesso di accesso al terreno
-	</string>
-	<string name="for deeding land">
-		per la cessione di terreno
-	</string>
-	<string name="to create a group">
-		per creare un gruppo
-	</string>
-	<string name="to join a group">
-		per aderire a un gruppo
-	</string>
-	<string name="to upload">
-		per caricare
-	</string>
-	<string name="to publish a classified ad">
-		per pubblicare un&apos;inserzione
-	</string>
-	<string name="giving">
-		Vuoi dare
-	</string>
-	<string name="uploading_costs">
-		Il costo per il caricamento è di L$ [AMOUNT]
-	</string>
-	<string name="this_costs">
-		Il costo è L$ [AMOUNT]
-	</string>
-	<string name="buying_selected_land">
-		Questo terreno costa
-	</string>
-	<string name="this_object_costs">
-		Questo oggetto costa
-	</string>
-	<string name="group_role_everyone">
-		Tutti
-	</string>
-	<string name="group_role_officers">
-		Funzionari
-	</string>
-	<string name="group_role_owners">
-		Proprietari
-	</string>
-	<string name="group_member_status_online">
-		Online
-	</string>
-	<string name="uploading_abuse_report">
-		Caricamento in corso...
-
-Segnala abuso
-	</string>
-	<string name="New Shape">
-		Nuovo corpo
-	</string>
-	<string name="New Skin">
-		Nuova pelle
-	</string>
-	<string name="New Hair">
-		Nuovi capelli
-	</string>
-	<string name="New Eyes">
-		Nuovi occhi
-	</string>
-	<string name="New Shirt">
-		Nuova camicia
-	</string>
-	<string name="New Pants">
-		Nuovi pantaloni
-	</string>
-	<string name="New Shoes">
-		Nuove scarpe
-	</string>
-	<string name="New Socks">
-		Nuove calze
-	</string>
-	<string name="New Jacket">
-		Nuova giacca
-	</string>
-	<string name="New Gloves">
-		Nuovi guanti
-	</string>
-	<string name="New Undershirt">
-		Nuova canottiera
-	</string>
-	<string name="New Underpants">
-		Nuovo slip
-	</string>
-	<string name="New Skirt">
-		Nuova gonna
-	</string>
-	<string name="New Alpha">
-		Nuovo alfa
-	</string>
-	<string name="New Tattoo">
-		Nuovo tatuaggio
-	</string>
-	<string name="New Universal">
-		Nuovo universale
-	</string>
-	<string name="New Physics">
-		Nuova fisica
-	</string>
-	<string name="Invalid Wearable">
-		Indumento da indossare non valido
-	</string>
-	<string name="New Gesture">
-		Nuovo gesto
-	</string>
-	<string name="New Material">
-		Nuovo materiale
-	</string>
-	<string name="New Script">
-		Nuovo script
-	</string>
-	<string name="New Note">
-		Nuova annotazione
-	</string>
-	<string name="New Folder">
-		Nuova cartella
-	</string>
-	<string name="Contents">
-		Contenuti
-	</string>
-	<string name="Gesture">
-		Gesto
-	</string>
-	<string name="Male Gestures">
-		Gesti maschili
-	</string>
-	<string name="Female Gestures">
-		Gesti femminili
-	</string>
-	<string name="Other Gestures">
-		Altri gesti
-	</string>
-	<string name="Speech Gestures">
-		Gesti del parlato
-	</string>
-	<string name="Common Gestures">
-		Gesti comuni
-	</string>
-	<string name="Male - Excuse me">
-		Maschio - Chiedere scusa
-	</string>
-	<string name="Male - Get lost">
-		Maschio - Levati dai piedi!
-	</string>
-	<string name="Male - Blow kiss">
-		Maschio - Butta un bacio
-	</string>
-	<string name="Male - Boo">
-		Maschio - Buh
-	</string>
-	<string name="Male - Bored">
-		Maschio - Annoiato
-	</string>
-	<string name="Male - Hey">
-		Maschio - Ehi
-	</string>
-	<string name="Male - Laugh">
-		Maschio - Ridere
-	</string>
-	<string name="Male - Repulsed">
-		Maschio - Disgustato
-	</string>
-	<string name="Male - Shrug">
-		Maschio - Spallucce
-	</string>
-	<string name="Male - Stick tougue out">
-		Maschio - Tira fuori la lingua
-	</string>
-	<string name="Male - Wow">
-		Maschio - Accipicchia
-	</string>
-	<string name="Female - Chuckle">
-		Femmina - Risatina
-	</string>
-	<string name="Female - Cry">
-		Femmina - Pianto
-	</string>
-	<string name="Female - Embarrassed">
-		Femmina - Imbarazzata
-	</string>
-	<string name="Female - Excuse me">
-		Femmina - Chiedere scusa
-	</string>
-	<string name="Female - Get lost">
-		Femmina - Levati dai piedi!
-	</string>
-	<string name="Female - Blow kiss">
-		Femmina - Butta un bacio
-	</string>
-	<string name="Female - Boo">
-		Femmina - Bu
-	</string>
-	<string name="Female - Bored">
-		Femmina - Annoiata
-	</string>
-	<string name="Female - Hey">
-		Femmina - Ehi
-	</string>
-	<string name="Female - Hey baby">
-		Femmina - Ehi tu
-	</string>
-	<string name="Female - Laugh">
-		Femmina - Ridere
-	</string>
-	<string name="Female - Looking good">
-		Femmina - Sei in forma
-	</string>
-	<string name="Female - Over here">
-		Femmina - Per di qua
-	</string>
-	<string name="Female - Please">
-		Femmina - Per cortesia
-	</string>
-	<string name="Female - Repulsed">
-		Femmina - Disgustata
-	</string>
-	<string name="Female - Shrug">
-		Femmina - Spallucce
-	</string>
-	<string name="Female - Stick tougue out">
-		Femmina - Tira fuori la lingua
-	</string>
-	<string name="Female - Wow">
-		Femmina - Accipicchia
-	</string>
-	<string name="/bow">
-		/inchino
-	</string>
-	<string name="/clap">
-		/applausi
-	</string>
-	<string name="/count">
-		/numero
-	</string>
-	<string name="/extinguish">
-		/estingui
-	</string>
-	<string name="/kmb">
-		/chissene
-	</string>
-	<string name="/muscle">
-		/muscolo
-	</string>
-	<string name="/no">
-		/no
-	</string>
-	<string name="/no!">
-		/no!
-	</string>
-	<string name="/paper">
-		/carta
-	</string>
-	<string name="/pointme">
-		/indicome
-	</string>
-	<string name="/pointyou">
-		/indicotu
-	</string>
-	<string name="/rock">
-		/sasso
-	</string>
-	<string name="/scissor">
-		/forbici
-	</string>
-	<string name="/smoke">
-		/fumo
-	</string>
-	<string name="/stretch">
-		/stiracchiata
-	</string>
-	<string name="/whistle">
-		/fischietto
-	</string>
-	<string name="/yes">
-		/si
-	</string>
-	<string name="/yes!">
-		/si!
-	</string>
-	<string name="afk">
-		non alla tastiera
-	</string>
-	<string name="dance1">
-		danza1
-	</string>
-	<string name="dance2">
-		danza2
-	</string>
-	<string name="dance3">
-		danza3
-	</string>
-	<string name="dance4">
-		danza4
-	</string>
-	<string name="dance5">
-		danza5
-	</string>
-	<string name="dance6">
-		danza6
-	</string>
-	<string name="dance7">
-		danza7
-	</string>
-	<string name="dance8">
-		danza8
-	</string>
-	<string name="New Day">
-		Nuovo ciclo giornata
-	</string>
-	<string name="New Water">
-		Nuova acqua
-	</string>
-	<string name="New Sky">
-		Nuovo cielo
-	</string>
-	<string name="New Settings">
-		Nuovo ambiente
-	</string>
-	<string name="AvatarBirthDateFormat">
-		[day,datetime,utc]/[mthnum,datetime,utc]/[year,datetime,utc]
-	</string>
-	<string name="AvatarBirthDateFormat_legacy">
-		[day,datetime,slt]/[mthnum,datetime,slt]/[year,datetime,slt]
-	</string>
-	<string name="DefaultMimeType">
-		nessuno/nessuno
-	</string>
-	<string name="texture_load_dimensions_error">
-		Impossibile caricare immagini di dimensioni superiori a [WIDTH]*[HEIGHT]
-	</string>
-	<string name="outfit_photo_load_dimensions_error">
-		Le dimensioni massime delle foto di abiti sono [WIDTH]*[HEIGHT]. Ridimensionare l&apos;immagine o usarne un&apos;altra
-	</string>
-	<string name="outfit_photo_select_dimensions_error">
-		Le dimensioni massime delle foto di abiti sono [WIDTH]*[HEIGHT]. Selezionare un&apos;altra texture
-	</string>
-	<string name="outfit_photo_verify_dimensions_error">
-		Impossibile verificare le dimensioni della foto. Attendere che le dimensioni siano visualizzate nel selettore.
-	</string>
-	<string name="server_is_down">
-		Nonostante i nostri tentativi, si è verificato un errore imprevisto.
-
-	Consulta la pagina https://status.secondlifegrid.net per determinare se si sia verificato un problema noto con il servizio.
-		Se il problema continua, consigliamo di controllare le impostazioni di rete e del firewall.	
-	</string>
-	<string name="dateTimeWeekdaysNames">
-		lunedì:martedì:mercoledì:giovedì:venerdì:sabato:domenica
-	</string>
-	<string name="dateTimeWeekdaysShortNames">
-		lun:mar:mer:gio:ven:sab:dom
-	</string>
-	<string name="dateTimeMonthNames">
-		gennaio:febbraio:marzo:aprile:maggio:giugno:luglio:agosto:settembre:ottobre:novembre:dicembre
-	</string>
-	<string name="dateTimeMonthShortNames">
-		gen:feb:mar:apr:mag:giu:lug:ago:sett:ott:nov:dic
-	</string>
-	<string name="LocalEstimateUSD">
-		US$ [AMOUNT]
-	</string>
-	<string name="Group Ban">
-		Espulsione da gruppo
-	</string>
-	<string name="Membership">
-		Abbonamento
-	</string>
-	<string name="Roles">
-		Ruoli
-	</string>
-	<string name="Group Identity">
-		Identità gruppo
-	</string>
-	<string name="Parcel Management">
-		Gestione lotto
-	</string>
-	<string name="Parcel Identity">
-		Identità lotto
-	</string>
-	<string name="Parcel Settings">
-		Impostazioni lotto
-	</string>
-	<string name="Parcel Powers">
-		Poteri lotto
-	</string>
-	<string name="Parcel Access">
-		Accesso al lotto
-	</string>
-	<string name="Parcel Content">
-		Contenuto lotto
-	</string>
-	<string name="Object Management">
-		Gestione oggetti
-	</string>
-	<string name="Accounting">
-		Contabilità
-	</string>
-	<string name="Notices">
-		Avvisi
-	</string>
-	<string name="Chat">
-		Chat
-	</string>
-	<string name="BaseMembership">
-		Base
-	</string>
-	<string name="InternalMembership">
-		Interno
-	</string>
-	<string name="MembershipUpgradeText">
-		Passa a Premium
-	</string>
-	<string name="MembershipPremiumText">
-		Il mio abbonamento Premium
-	</string>
-	<string name="DeleteItems">
-		Cancellare gli elementi selezionati?
-	</string>
-	<string name="DeleteItem">
-		Cancellare l’elemento selezionato?
-	</string>
-	<string name="EmptyOutfitText">
-		Questo abito non contiene alcun elemento
-	</string>
-	<string name="ExternalEditorNotSet">
-		Seleziona un editor usando l&apos;impostazione ExternalEditor.	
-	</string>
-	<string name="ExternalEditorNotFound">
-		L&apos;editor esterno specificato non è stato trovato.
-Prova a racchiudere il percorso dell&apos;editor in doppie virgolette.
-(per es. &quot;/percorso per il mio/editor&quot; &quot;%s&quot;)
-	</string>
-	<string name="ExternalEditorCommandParseError">
-		Errore nell&apos;elaborazione del comando dell&apos;editor esterno.
-	</string>
-	<string name="ExternalEditorFailedToRun">
-		L&apos;editor esterno non è stato avviato.
-	</string>
-	<string name="TranslationFailed">
-		Traduzione non riuscita: [REASON]
-	</string>
-	<string name="TranslationResponseParseError">
-		Errore di elaborazione della risposta della traduzione.
-	</string>
-	<string name="Space">
-		Spazio
-	</string>
-	<string name="Enter">
-		Invio
-	</string>
-	<string name="Del">
-		Canc
-	</string>
-	<string name="Shift">
-		Maius
-	</string>
-	<string name="CapsLock">
-		BlcMaius
-	</string>
-	<string name="End">
-		Fine
-	</string>
-	<string name="PgUp">
-		PgSu
-	</string>
-	<string name="PgDn">
-		PgGiù
-	</string>
-	<string name="Add">
-		Aggiungi
-	</string>
-	<string name="Subtract">
-		Sottrai
-	</string>
-	<string name="Multiply">
-		Moltiplica
-	</string>
-	<string name="Divide">
-		Dividi
-	</string>
-	<string name="BeaconParticle">
-		Visualizzazione marcatori particelle (blu)
-	</string>
-	<string name="BeaconPhysical">
-		Visualizzazione marcatori oggetti fisici (verde)
-	</string>
-	<string name="BeaconScripted">
-		Visualizzazione marcatori oggetti scriptati (rosso)
-	</string>
-	<string name="BeaconScriptedTouch">
-		Visualizzazione marcatori oggetti scriptati con funzione tocco (rosso)
-	</string>
-	<string name="BeaconSound">
-		Visualizzazione marcatori suoni (giallo)
-	</string>
-	<string name="BeaconMedia">
-		Visualizzazione marcatori multimedia (bianco)
-	</string>
-	<string name="ParticleHiding">
-		Particelle nascoste
-	</string>
-	<string name="Command_360_Capture_Label">
-		Foto a 360°
-	</string>
-	<string name="Command_AboutLand_Label">
-		Info sul terreno
-	</string>
-	<string name="Command_Appearance_Label">
-		Aspetto
-	</string>
-	<string name="Command_Avatar_Label">
-		Avatar
-	</string>
-	<string name="Command_Build_Label">
-		Costruisci
-	</string>
-	<string name="Command_Chat_Label">
-		Conversazioni
-	</string>
-	<string name="Command_Conversations_Label">
-		Conversazioni
-	</string>
-	<string name="Command_Compass_Label">
-		Bussola
-	</string>
-	<string name="Command_Destinations_Label">
-		Destinazioni
-	</string>
-	<string name="Command_Environments_Label">
-		Ambiente
-	</string>
-	<string name="Command_Gestures_Label">
-		Gesti
-	</string>
-	<string name="Command_Grid_Status_Label">
-		Stato Grid
-	</string>
-	<string name="Command_HowTo_Label">
-		Istruzioni
-	</string>
-	<string name="Command_Inventory_Label">
-		Inventario
-	</string>
-	<string name="Command_Map_Label">
-		Mappa
-	</string>
-	<string name="Command_MarketplaceListings_Label">
-		Ann. Marketplace
-	</string>
-	<string name="Command_MiniMap_Label">
-		Minimappa
-	</string>
-	<string name="Command_Move_Label">
-		Movimento
-	</string>
-	<string name="Command_People_Label">
-		Persone
-	</string>
-	<string name="Command_Performance_Label">
-		Velocità Grafica
-	</string>
-	<string name="Command_Picks_Label">
-		Luoghi Preferiti
-	</string>
-	<string name="Command_Places_Label">
-		Luoghi
-	</string>
-	<string name="Command_Preferences_Label">
-		Preferenze
-	</string>
-	<string name="Command_Profile_Label">
-		Profilo
-	</string>
-	<string name="Command_Report_Abuse_Label">
-		Segnala Abuso
-	</string>
-	<string name="Command_Search_Label">
-		Ricerca
-	</string>
-	<string name="Command_Snapshot_Label">
-		Scatta Foto
-	</string>
-	<string name="Command_Speak_Label">
-		Parla
-	</string>
-	<string name="Command_View_Label">
-		Controlli Camera
-	</string>
-	<string name="Command_Voice_Label">
-		Voce
-	</string>
-	<string name="Command_Quickprefs_Label">
-		Prefer. Rapide
-	</string>
-	<string name="Command_AO_Label">
-		Animat. Override
-	</string>
-	<string name="Command_Webbrowser_Label">
-		Web Browser
-	</string>
-	<string name="Command_Default_Chat_Bar_Label">
-		Chat
-	</string>
-	<string name="Command_Areasearch_Label">
-		Cerca Oggetti
-	</string>
-	<string name="Command_Settings_Debug_Label">
-		Debug Impostaz.
-	</string>
-	<string name="Command_Statistics_Label">
-		Statistiche
-	</string>
-	<string name="Command_Region_Label">
-		Regione / Proprietà
-	</string>
-	<string name="Command_Fly_Label">
-		Vola
-	</string>
-	<string name="Command_Groundsit_Label">
-		Siedi a terra
-	</string>
-	<string name="Command_Sound_Explorer_Label">
-		Esplora Suoni
-	</string>
-	<string name="Command_Asset_Blacklist_Label">
-		Lista Nera
-	</string>
-	<string name="Command_Phototools_Label">
-		PhotoTools
-	</string>
-	<string name="Command_Phototools_View_Label">
-		CameraTools
-	</string>
-	<string name="Command_Contact_Sets_Label">
-		Set Contatti
-	</string>
-	<string name="Command_Mouselook_Label">
-		Mouselook
-	</string>
-	<string name="Command_Landmark_Here_Label">
-		Crea Segnaposto
-	</string>
-	<string name="Command_Teleport_History_Label">
-		Storico Teleport
-	</string>
-	<string name="Command_Pose_Stand_Label">
-		Pose Stand
-	</string>
-	<string name="Command_Snapshot_To_Disk_Label">
-		Foto su disco
-	</string>
-	<string name="Command_Conversation_Log_Label">
-		Storico Conversaz.
-	</string>
-	<string name="Command_Move_Lock_Label">
-		Blocca movimenti
-	</string>
-	<string name="Command_Blocklist_Label">
-		Lista Bloccati
-	</string>
-	<string name="Command_ResyncAnimations_Label">
-		Risinc. animazioni
-	</string>
-	<string name="Command_RegionTracker_Label">
-		Traccia Regione
-	</string>
-	<string name="Command_Group_Titles_Label">
-		Titoli di gruppo
-	</string>
-	<string name="Command_Wearable_Favorites_Label">
-		Vestiti Preferiti
-	</string>
-	<string name="Command_RFO_Label">
-		Mostra solo amici
-	</string>
-	<string name="Command_Beacons_Label">
-		Marcatori
-	</string>
-	<string name="Command_360_Capture_Tooltip">
-		Cattura foto panoramica a 360°
-	</string>
-	<string name="Command_AboutLand_Tooltip">
-		Informazioni sul terreno che visiti
-	</string>
-	<string name="Command_Appearance_Tooltip">
-		Cambia l&apos;avatar
-	</string>
-	<string name="Command_Avatar_Tooltip">
-		Seleziona un avatar completo
-	</string>
-	<string name="Command_Build_Tooltip">
-		Costruzione oggetti e modifica terreno
-	</string>
-	<string name="Command_Chat_Tooltip">
-		Parla con persone vicine usando il testo
-	</string>
-	<string name="Command_Conversations_Tooltip">
-		Conversa con chiunque
-	</string>
-	<string name="Command_Compass_Tooltip">
-		Bussola
-	</string>
-	<string name="Command_Destinations_Tooltip">
-		Destinazioni interessanti
-	</string>
-	<string name="Command_Environments_Tooltip">
-		Personalizza l'ambiente
-	</string>
-	<string name="Command_Flickr_Tooltip">
-		Carica su Flickr
-	</string>
-	<string name="Command_Gestures_Tooltip">
-		Gesti per il tuo avatar
-	</string>
-	<string name="Command_Grid_Status_Tooltip">
-		Mostra lo stato della grid
-	</string>
-	<string name="Command_HowTo_Tooltip">
-		Come eseguire le attività più comuni
-	</string>
-	<string name="Command_Inventory_Tooltip">
-		Visualizza e usa le tue cose
-	</string>
-	<string name="Command_Map_Tooltip">
-		Mappa del mondo
-	</string>
-	<string name="Command_Marketplace_Tooltip">
-		Vai allo shopping
-	</string>
-	<string name="Command_MarketplaceListings_Tooltip">
-		Vendi le tue creazioni
-	</string>
-	<string name="Command_MiniMap_Tooltip">
-		Mostra le persone vicine
-	</string>
-	<string name="Command_Move_Tooltip">
-		Movimento avatar
-	</string>
-	<string name="Command_People_Tooltip">
-		Amici, gruppi e persone vicine
-	</string>
-	<string name="Command_Performance_Tooltip">
-		Auto Tune - Migliora velocità grafica
-	</string>
-	<string name="Command_Picks_Tooltip">
-		Luoghi preferiti nel profilo
-	</string>
-	<string name="Command_Places_Tooltip">
-		Luoghi salvati
-	</string>
-	<string name="Command_Preferences_Tooltip">
-		Preferenze
-	</string>
-	<string name="Command_Profile_Tooltip">
-		Modifica o visualizza il tuo profilo
-	</string>
-	<string name="Command_Report_Abuse_Tooltip">
-		Segnala un abuso
-	</string>
-	<string name="Command_Search_Tooltip">
-		Trova luoghi, eventi, persone
-	</string>
-	<string name="Command_Snapshot_Tooltip">
-		Scatta una foto
-	</string>
-	<string name="Command_Speak_Tooltip">
-		Parla con persone vicine usando il microfono
-	</string>
-	<string name="Command_View_Tooltip">
-		Modifica angolo della telecamera
-	</string>
-	<string name="Command_Voice_Tooltip">
-		I controlli per il volume per le chiamate e per le persone nelle vicinanze nel mondo virtuale
-	</string>
-	<string name="Command_Quickprefs_Tooltip">
-		Impostazioni importanti da modificare rapidamente 
-	</string>
-	<string name="Command_AO_Tooltip">
-		Sostituisce le animazioni predefinite
-	</string>
-	<string name="Command_Webbrowser_Tooltip">
-		Apre il Web Browser interno al viewer (Ctrl+Maius+Z)
-	</string>
-	<string name="Command_Default_Chat_Bar_Tooltip">
-		Chat bar -- Mostra o nasconde la barra della chat
-	</string>
-	<string name="Command_Areasearch_Tooltip">
-		Cerca oggetti nell&apos;area
-	</string>
-	<string name="Command_Settings_Debug_Tooltip">
-		Cambia le impostazioni del viewer (Ctrl+Alt+Maius+S) 
-	</string>
-	<string name="Command_Statistics_Tooltip">
-		Mostra le statistiche del viewer (Ctrl+Maius+1)
-	</string>
-	<string name="Command_Region_Tooltip">
-		Apre il pannello di modifica Regione/proprietà (Alt+R)
-	</string>
-	<string name="Command_Groundsit_Tooltip">
-		Attiva/disattiva la seduta a terra (Ctrl+Alt+S)
-	</string>
-	<string name="Command_Sound_Explorer_Tooltip">
-		Apre la lista suoni
-	</string>
-	<string name="Command_Asset_Blacklist_Tooltip">
-		Apre la lista nera delle risorse de-renderizzate
-	</string>
-	<string name="Command_Phototools_Tooltip">
-		Strumenti per una fotografia accurata (Alt+P).
-	</string>
-	<string name="Command_Phototools_View_Tooltip">
-		Controlli avanzati per la cam (Ctrl+Maius+C)
-	</string>
-	<string name="Command_Contact_Sets_Tooltip">
-		Apre lista dei set di contatti (Ctrl+Alt+Maius+C)
-	</string>
-	<string name="Command_Mouselook_Tooltip">
-		Entra in modalità mouselook (M)
-	</string>
-	<string name="Command_Landmark_Here_Tooltip">
-		Crea un segnaposto alla posizione attuale
-	</string>
-	<string name="Command_Teleport_History_Tooltip">
-		Apre l'elenco dei teleport effetuati (Alt+H)
-	</string>
-	<string name="Command_Pose_Stand_Tooltip">
-		Pose statiche dell'avatar per sistemare gli attachments
-	</string>
-	<string name="Command_Snapshot_To_Disk_Tooltip">
-		Scatta una foto e la salva su disco
-	</string>
-	<string name="Command_Radar_Tooltip">
-		Apre il radar per gli avatar vicini
-	</string>
-	<string name="Command_Conversation_Log_Tooltip">
-		Apre l'elenco delle conversazioni effetuate
-	</string>
-	<string name="Command_Move_Lock_Tooltip">
-		Blocca l&apos;avatar nella posizione attuale (Ctrl+Alt+P)
-	</string>
-	<string name="Command_Blocklist_Tooltip">
-		Apre la lista dei bloccati
-	</string>
-	<string name="Command_ResyncAnimations_Tooltip">
-		Sincronizza le animazioni avatar
-	</string>
-	<string name="Command_RegionTracker_Tooltip">
-		Segue lo stato delle regioni
-	</string>
-	<string name="Command_Group_Titles_Tooltip">
-		Cambia l&apos;etichetta di gruppo attiva
-	</string>
-	<string name="Command_Wearable_Favorites_Tooltip">
-		Apre la lista dei vestiti preferiti
-	</string>
-	<string name="Command_RFO_Tooltip">
-		Mostra solo gli amici, tutti gli altri avatar saranno rimossi. Per riabilitare la vista degli altri occorre fare un TP.
-	</string>
-	<string name="Command_Beacons_Tooltip">
-		Mostra marcatori
-	</string>
-	<string name="Toolbar_Bottom_Tooltip">
-		attualmente nella barra degli strumenti in basso
-	</string>
-	<string name="Toolbar_Left_Tooltip">
-		attualmente nella barra degli strumenti a sinistra
-	</string>
-	<string name="Toolbar_Right_Tooltip">
-		attualmente nella barra degli strumenti a destra
-	</string>
-	<string name="Command_Fly_Tooltip">
-		Attiva/disattiva il volo (Home)
-	</string>
-	<string name="Command_Stop_Animations_Label">
-		Ferma animazioni
-	</string>
-	<string name="Command_Stop_Animations_Tooltip">
-		Ferma animazioni
-	</string>
-	<string name="Retain%">
-		Mantieni%
-	</string>
-	<string name="Detail">
-		Dettagli
-	</string>
-	<string name="Better Detail">
-		Migliori dettagli
-	</string>
-	<string name="Surface">
-		Superficie
-	</string>
-	<string name="Solid">
-		Solido
-	</string>
-	<string name="Wrap">
-		Involucro
-	</string>
-	<string name="Preview">
-		Anteprima
-	</string>
-	<string name="Normal">
-		Normale
-	</string>
-	<string name="Pathfinding_Object_Attr_None">
-		Nessuno
-	</string>
-	<string name="Pathfinding_Object_Attr_Permanent">
-		Influenza il navmesh
-	</string>
-	<string name="Pathfinding_Object_Attr_Character">
-		Personaggio
-	</string>
-	<string name="Pathfinding_Object_Attr_MultiSelect">
-		(Multiple)
-	</string>
-	<string name="snapshot_quality_very_low">
-		Minima
-	</string>
-	<string name="snapshot_quality_low">
-		Bassa
-	</string>
-	<string name="snapshot_quality_medium">
-		Media
-	</string>
-	<string name="snapshot_quality_high">
-		Alta
-	</string>
-	<string name="snapshot_quality_very_high">
-		Massima
-	</string>
-	<string name="SanityCheckEquals">
-		L&apos;impostazione &quot;[CONTROL_NAME]&quot; dovrebbe essere [VALUE_1].
-	</string>
-	<string name="SanityCheckNotEquals">
-		L&apos;impostazione &quot;[CONTROL_NAME]&quot; non dovrebbe essere [VALUE_1].
-	</string>
-	<string name="SanityCheckLessThan">
-		L&apos;impostazione &quot;[CONTROL_NAME]&quot; dovrebbe essere meno di [VALUE_1].
-	</string>
-	<string name="SanityCheckGreaterThan">
-		L&apos;impostazione &quot;[CONTROL_NAME]&quot; dovrebbe essere più di [VALUE_1].
-	</string>
-	<string name="SanityCheckLessThanEquals">
-		L&apos;impostazione &quot;[CONTROL_NAME]&quot; dovrebbe essere minore o al massimo uguale a [VALUE_1].
-	</string>
-	<string name="SanityCheckGreaterThanEquals">
-		L&apos;impostazione &quot;[CONTROL_NAME]&quot; dovrebbe essere maggiore o al massimo uguale a [VALUE_1].
-	</string>
-	<string name="SanityCheckBetween">
-		L&apos;impostazione &quot;[CONTROL_NAME]&quot; dovrebbe essere compresa tra [VALUE_1] e [VALUE_2].
-	</string>
-	<string name="SanityCheckNotBetween">
-		L&apos;impostazione &quot;[CONTROL_NAME]&quot; non dovrebbe essere compresa tra [VALUE_1] e [VALUE_2].
-	</string>
-	<string name="MediaFilterActionAllow">
-		Permetti
-	</string>
-	<string name="MediaFilterActionDeny">
-		Nega
-	</string>
-	<string name="MediaFilterConditionAlways">
-		Sempre
-	</string>
-	<string name="MediaFilterConditionAlwaysLower">
-		sempre
-	</string>
-	<string name="MediaFilterConditionNever">
-		Mai
-	</string>
-	<string name="MediaFilterConditionNeverLower">
-		mai
-	</string>
-	<string name="MediaFilterMediaContentBlocked">
-		La trasmissione dal dominio [DOMAIN] è stata bloccata.
-	</string>
-	<string name="MediaFilterMediaContentDomainAlwaysAllowed">
-		La trasmissione dal dominio [DOMAIN] sarà sempre permessa.
-	</string>
-	<string name="MediaFilterMediaContentDomainAlwaysBlocked">
-		La trasmissione dal dominio [DOMAIN] non sarà mai permessa.
-	</string>
-	<string name="MediaFilterMediaContentUrlAlwaysAllowed">
-		La trasmissione dall&apos;URL [MEDIAURL] sarà sempre permessa.
-	</string>
-	<string name="MediaFilterMediaContentUrlAlwaysBlocked">
-		La trasmissione dall&apos;URL [MEDIAURL] non sarà mai permessa.
-	</string>
-	<string name="MediaFilterAudioContentBlocked">
-		L&apos;audio dal dominio [DOMAIN] è stato bloccato.
-	</string>
-	<string name="MediaFilterAudioContentDomainAlwaysAllowed">
-		L&apos;audio dal dominio [DOMAIN] sarà sempre suonato.
-	</string>
-	<string name="MediaFilterAudioContentDomainAlwaysBlocked">
-		L&apos;audio dal dominio [DOMAIN] non verrà mai suonato.
-	</string>
-	<string name="MediaFilterAudioContentUrlAlwaysAllowed">
-		L&apos;audio dall&apos;URL [MEDIAURL] sarà sempre suonato.
-	</string>
-	<string name="MediaFilterAudioContentUrlAlwaysBlocked">
-		L&apos;audio dall&apos;URL [MEDIAURL] non verrà mai suonato.
-	</string>
-	<string name="MediaFilterBlacklist">
-		lista nera
-	</string>
-	<string name="MediaFilterWhitelist">
-		lista bianca
-	</string>
-	<string name="UnknownRegion">
-		(regione ignota)
-	</string>
-	<string name="UnknownPosition">
-		(posizione ignota)
-	</string>
-	<string name="NetMapDoubleClickShowWorldMapToolTipMsg">
-		[AGENT][REGION](Doppio clic per aprire la mappa, Maiusc-trascina per spostarsi)
-	</string>
-	<string name="NetMapDoubleClickTeleportToolTipMsg">
-		[REGION](Doppio clic per aprire la mappa, Maiusc-trascina per spostarsi)
-	</string>
-	<string name="Collision_Bump">
-		[NAME] ti ha urtato.
-	</string>
-	<string name="Collision_PushObject">
-		[NAME] ti ha spinto con uno script.
-	</string>
-	<string name="Collision_ObjectCollide">
-		[NAME] ti ha colpito con un oggetto.
-	</string>
-	<string name="Collision_ScriptedObject">
-		[NAME] ti ha colpito con un oggetto scriptato.
-	</string>
-	<string name="Collision_PhysicalObject">
-		[NAME] ti ha colpito con un oggetto fisico.
-	</string>
-	<string name="Collision_UnknownType">
-		[NAME] ha causato una collisione sconosciuta.
-	</string>
-	<string name="MovelockEnabled">
-		Io &gt; Movimento &gt; Blocca attivo
-	</string>
-	<string name="BusyResponse">
-		busy response
-	</string>
-	<string name="TeleportMaturityExceeded">
-		Il residente non può visitare questa regione.
-	</string>
-	<string name="UserDictionary">
-		[Utente]
-	</string>
-	<string name="RLVaPendingRestart">
-		(riavvio in corso)
-	</string>
-	<string name="RLVaToggleMessageLogin">
-		RLVa è stato [STATE] (non è richiesto riavvio)
-	</string>
-	<string name="RLVaToggleMessageRestart">
-		RLVa sarà [STATE] dopo il riavvio
-	</string>
-	<string name="RLVaToggleEnabled">
-		abilitato
-	</string>
-	<string name="RLVaToggleDisabled">
-		disabilitato
-	</string>
-	<string name="RLVaStatusDisabled">
-		(disabilitato)
-	</string>
-	<string name="experience_tools_experience">
-		Esperienza
-	</string>
-	<string name="ExperienceNameNull">
-		(nessuna esperienza)
-	</string>
-	<string name="ExperienceNameUntitled">
-		(esperienza senza titolo)
-	</string>
-	<string name="Land-Scope">
-		A livello di terreno
-	</string>
-	<string name="Grid-Scope">
-		A livello di grid
-	</string>
-	<string name="Allowed_Experiences_Tab">
-		Consentito
-	</string>
-	<string name="Blocked_Experiences_Tab">
-		Bloccato
-	</string>
-	<string name="Contrib_Experiences_Tab">
-		Fornitore
-	</string>
-	<string name="Admin_Experiences_Tab">
-		Amministratore
-	</string>
-	<string name="Recent_Experiences_Tab">
-		Recente
-	</string>
-	<string name="Owned_Experiences_Tab">
-		Di proprietà
-	</string>
-	<string name="ExperiencesCounter">
-		([EXPERIENCES], massimo [MAXEXPERIENCES])
-	</string>
-	<string name="ExperiencePermission1">
-		gestione dei tuoi comandi
-	</string>
-	<string name="ExperiencePermission3">
-		attivazione di animazioni avatar
-	</string>
-	<string name="ExperiencePermission4">
-		collegamento al tuo avatar
-	</string>
-	<string name="ExperiencePermission9">
-		monitoraggio della videocamera
-	</string>
-	<string name="ExperiencePermission10">
-		controllo della videocamera
-	</string>
-	<string name="ExperiencePermission11">
-		teleport
-	</string>
-	<string name="ExperiencePermission12">
-		accettazione automatica delle autorizzazioni per le esperienze
-	</string>
-	<string name="ExperiencePermission16">
-		forzare l'avatar a sedersi
-	</string>
-	<string name="ExperiencePermission17">
-		Modifica delle impostazioni dell'ambiente
-	</string>
-	<string name="ExperiencePermissionShortUnknown">
-		ha eseguito un&apos;operazione sconosciuta: [Permission]
-	</string>
-	<string name="ExperiencePermissionShort1">
-		Gestione dei comandi
-	</string>
-	<string name="ExperiencePermissionShort3">
-		Attivazione di animazioni
-	</string>
-	<string name="ExperiencePermissionShort4">
-		Collegamento
-	</string>
-	<string name="ExperiencePermissionShort9">
-		Monitoraggio camera
-	</string>
-	<string name="ExperiencePermissionShort10">
-		Controllo camera
-	</string>
-	<string name="ExperiencePermissionShort11">
-		Teleport
-	</string>
-	<string name="ExperiencePermissionShort12">
-		Autorizzazione
-	</string>
-	<string name="ExperiencePermissionShort16">
-		Sedersi
-	</string>
-	<string name="ExperiencePermissionShort17">
-		Ambiente
-	</string>
-	<string name="Material Texture Name Header">
-		Texture esistenti nel materiale:
-	</string>
-	<string name="logging_calls_disabled_log_empty">
-		Le conversazioni non vengono registrate. Per iniziare a registrare, seleziona &quot;Salva: Solo registro&quot; oppure &quot;Salva: Registri e trascrizioni&quot; in Preferenze &gt; Chat.
-	</string>
-	<string name="logging_calls_disabled_log_not_empty">
-		Non verranno più registrate le conversazioni. Per riprendere a registrare, seleziona &quot;Salva: Solo registro&quot; oppure &quot;Salva: Registri e trascrizioni&quot; in Preferenze &gt; Chat.
-	</string>
-	<string name="logging_calls_enabled_log_empty">
-		Nessuna conversazione in registro. Dopo che hai contattato qualcuno o se qualcuno ti contatta, una voce del registro verrà mostrata qui.
-	</string>
-	<string name="loading_chat_logs">
-		Caricamento in corso...
-	</string>
-	<string name="na">
-		n/d
-	</string>
-	<string name="preset_combo_label">
-		-Lista vuota-
-	</string>
-	<string name="Default">
-		Predefinito
-	</string>
-	<string name="none_paren_cap">
-		(Nessuno)
-	</string>
-	<string name="no_limit">
-		Ness limite
-	</string>
-	<string name="Mav_Details_MAV_FOUND_DEGENERATE_TRIANGLES">
-		La forma fisica contiene triangoli troppo piccoli. Semplificare il modello fisico.
-	</string>
-	<string name="Mav_Details_MAV_CONFIRMATION_DATA_MISMATCH">
-		La forma fisica contiene dati di conferma errati. Correggere il modello fisico.
-	</string>
-	<string name="Mav_Details_MAV_BLOCK_MISSING">
-		Dati mancanti. Assicurarsi che il LOD elevato sia presente e corretto. Imposta il modello fisico se non presente.
-	</string>
-	<string name="Mav_Details_MAV_UNKNOWN_VERSION">
-		La forma fisica non ha la versione giusta. Impostare la giusta versione per il modello fisico.
->>>>>>> cb43d15c
 	</string>
 	<string name="couldnt_resolve_host">
 		Il DNS non ha potuto risolvere il nome dell’host([HOSTNAME]). 
@@ -9539,8 +6053,6 @@
 
 [https://community.secondlife.com/knowledgebase/english/error-messages-r520/#Section__3 Base conoscenze]
 	</string>
-<<<<<<< HEAD
-=======
 	<string name="LoadCameraPositionNoneSaved">
 		Non esiste ancora nessuna vista camera salvata.
 	</string>
@@ -10089,5 +6601,4 @@
 	<string name="OpenSimInventoryValidationErrorGenericHelp">
 		il team di supporto del tuo Grid Operator
 	</string>
->>>>>>> cb43d15c
 </strings>