<?xml version="1.0" encoding="utf-8" standalone="yes"?>
<!-- This file contains strings that used to be hardcoded in the source.
     It is only for those strings which do not belong in a floater.
     For example, the strings used in avatar chat bubbles, and strings
     that are returned from one component and may appear in many places-->
<strings>
	<string name="SUPPORT_SITE">
		Portale di supporto di Second Life
	</string>
	<string name="StartupDetectingHardware">
		Ricerca hardware...
	</string>
	<string name="StartupLoading">
		Caricamento di [APP_NAME]...
	</string>
	<string name="StartupClearingCache">
		Pulizia della cache...
	</string>
	<string name="StartupInitializingTextureCache">
		Inizializzazione della cache texture...
	</string>
	<string name="StartupInitializingVFS">
		Inizializzazione VFS...
	</string>
	<string name="StartupRequireDriverUpdate">
		Inizializzazione grafica non riuscita. Aggiorna il driver della scheda grafica!
	</string>
	<string name="AboutHeader">
		[APP_NAME] [VIEWER_VERSION_0].[VIEWER_VERSION_1].[VIEWER_VERSION_2] ([VIEWER_VERSION_3]) [BUILD_DATE] [BUILD_TIME] ([CHANNEL])
[[VIEWER_RELEASE_NOTES_URL] [ReleaseNotes]]
	</string>
	<string name="AboutCompiler">
		Generato con [COMPILER] versione [COMPILER_VERSION]
	</string>
	<string name="AboutPosition">
		Tu sei a [POSITION_LOCAL_0,number,1], [POSITION_LOCAL_1,number,1], [POSITION_LOCAL_2,number,1] in [REGION] che si trova a &lt;nolink&gt;[HOSTNAME]&lt;/nolink&gt; ([HOSTIP])
SLURL: &lt;nolink&gt;[SLURL]&lt;/nolink&gt;
(coordinate globali [POSITION_0,number,1], [POSITION_1,number,1], [POSITION_2,number,1])
[SERVER_VERSION]
[SERVER_RELEASE_NOTES_URL]
	</string>
	<string name="AboutSystem">
		CPU: [CPU]
Memoria: [MEMORY_MB] MB
Versione sistema operativo: [OS_VERSION]
Venditore scheda grafica: [GRAPHICS_CARD_VENDOR]
Scheda grafica: [GRAPHICS_CARD]
	</string>
	<string name="AboutDriver">
		Versione driver Windows per grafica: [GRAPHICS_DRIVER_VERSION]
	</string>
	<string name="AboutLibs">
		Versione OpenGL: [OPENGL_VERSION]

Versione libcurl: [LIBCURL_VERSION]
Versione J2C Decoder: [J2C_VERSION]
Versione Driver audio: [AUDIO_DRIVER_VERSION]
Versione Qt Webkit: [QT_WEBKIT_VERSION]
Versione Server voice: [VOICE_VERSION]
	</string>
	<string name="AboutTraffic">
		Pacchetti perduti: [PACKETS_LOST,number,0]/[PACKETS_IN,number,0] ([PACKETS_PCT,number,1]%)
	</string>
	<string name="ErrorFetchingServerReleaseNotesURL">
		Errore nel recupero URL note rilascio versione
	</string>
	<string name="ProgressRestoring">
		Ripristino in corso...
	</string>
	<string name="ProgressChangingResolution">
		Modifica della risoluzione...
	</string>
	<string name="Fullbright">
		Luminosità massima (vers. precedente)
	</string>
	<string name="LoginInProgress">
		In connessione. [APP_NAME] può sembrare rallentata.  Attendi.
	</string>
	<string name="LoginInProgressNoFrozen">
		Accesso in corso...
	</string>
	<string name="LoginAuthenticating">
		In autenticazione
	</string>
	<string name="LoginMaintenance">
		Aggiornamento account in corso...
	</string>
	<string name="LoginAttempt">
		Un precedente tentativo di login è fallito. Tentativo di connessione [NUMBER]
	</string>
	<string name="LoginPrecaching">
		Sto caricando i mondo...
	</string>
	<string name="LoginInitializingBrowser">
		Inizializzazione del browser web incorporato...
	</string>
	<string name="LoginInitializingMultimedia">
		Inizializzazione dati multimediali...
	</string>
	<string name="LoginInitializingFonts">
		Caricamento caratteri...
	</string>
	<string name="LoginVerifyingCache">
		Verifica file della cache (tempo previsto 60-90 secondi)...
	</string>
	<string name="LoginProcessingResponse">
		Elaborazione risposta...
	</string>
	<string name="LoginInitializingWorld">
		Inizializzazione mondo...
	</string>
	<string name="LoginDecodingImages">
		Decodifica immagini...
	</string>
	<string name="LoginInitializingQuicktime">
		Inizializzazione QuickTime...
	</string>
	<string name="LoginQuicktimeNotFound">
		QuickTime non trovato - impossibile inizializzare.
	</string>
	<string name="LoginQuicktimeOK">
		QuickTime configurato con successo.
	</string>
	<string name="LoginRequestSeedCapGrant">
		Richiesta capacità regione...
	</string>
	<string name="LoginRetrySeedCapGrant">
		Richiesta capacità regione, tentativo [NUMBER]...
	</string>
	<string name="LoginWaitingForRegionHandshake">
		In attesa della risposta della regione...
	</string>
	<string name="LoginConnectingToRegion">
		Connessione alla regione...
	</string>
	<string name="LoginDownloadingClothing">
		Sto caricando i vestiti...
	</string>
	<string name="InvalidCertificate">
		Il server ha inviato un certificato non valido o errato. Rivolgiti all&apos;amministratore della griglia.
	</string>
	<string name="CertInvalidHostname">
		Per accedere al server è stato utilizzato un nome host non valido; controlla lo SLURL o il nome host della griglia.
	</string>
	<string name="CertExpired">
		Il certificato inviato dalla griglia sembra essere scaduto.  Controlla l&apos;orologio del sistema o rivolgiti all&apos;amministratore della griglia.
	</string>
	<string name="CertKeyUsage">
		Impossibile utilizzare per SSl il certificato inviato dal server.  Rivolgiti all&apos;amministratore della griglia.
	</string>
	<string name="CertBasicConstraints">
		Nella catena dei certificati del server erano presenti troppi certificati.  Rivolgiti all&apos;amministratore della griglia.
	</string>
	<string name="CertInvalidSignature">
		Impossibile verificare la firma del certificato inviato dal server della griglia.  Rivolgiti all&apos;amministratore della griglia.
	</string>
	<string name="LoginFailedNoNetwork">
		Errore di rete: Non è stato possibile stabilire un collegamento, controlla la tua connessione.
	</string>
	<string name="LoginFailed">
		Accesso non riuscito.
	</string>
	<string name="Quit">
		Esci
	</string>
	<string name="create_account_url">
		http://join.secondlife.com/?sourceid=[sourceid]
	</string>
	<string name="ViewerDownloadURL">
		http://secondlife.com/download.
	</string>
	<string name="LoginFailedViewerNotPermitted">
		Il viewer utilizzato non è più in grado di accedere a Second Life. Visita la parina seguente per scaricare un nuovo viewer:
http://secondlife.com/download.

Per maggiori informazioni, consulta le domande frequenti alla pagina seguente:
http://secondlife.com/viewer-access-faq
	</string>
	<string name="LoginIntermediateOptionalUpdateAvailable">
		Disponibile aggiornamento facoltativo viewer: [VERSION]
	</string>
	<string name="LoginFailedRequiredUpdate">
		Aggernamento viewer richiesto: [VERSION]
	</string>
	<string name="LoginFailedAlreadyLoggedIn">
		Questo agente ha già eseguito il login.
	</string>
	<string name="LoginFailedAuthenticationFailed">
		Siamo spiacenti. Il tentativo di accesso non è riuscito.
Verifica di avere inserito correttamente
    * Nome utente (come robby12 o Stella Soleggiato)
    * Password
Verifica anche che il blocco delle maiuscole non sia attivato.
	</string>
	<string name="LoginFailedPasswordChanged">
		Come misura precauzionale, la tua password è stata cambiata.
Visita la pagina del tuo account a http://secondlife.com/password
e rispondi alla domanda di sicurezza per reimpostare la password.
Ci scusiamo per l&apos;inconveniente.
	</string>
	<string name="LoginFailedPasswordReset">
		Abbiamo effettuato delle modifiche al sistema che richiedono di reimpostare la password.
Visita la pagina del tuo account a http://secondlife.com/password
e rispondi alla domanda di sicurezza per reimpostare la password.
Ci scusiamo per l&apos;inconveniente.
	</string>
	<string name="LoginFailedEmployeesOnly">
		Second Life è chiuso temporaneamente per manutenzione.
Al momento, solo i dipendenti possono eseguire l&apos;accesso.
Visita www.secondlife.com/status per aggiornamenti.
	</string>
	<string name="LoginFailedPremiumOnly">
		L&apos;accesso a Second Life è temporaneamente limitato per garantire che chi è nel mondo virtuale abbia la migliore esperienza possibile.

Le persone con account gratuiti non potranno accedere a Second Life durante questo periodo, per lasciare spazio alle persone che hanno pagato per Second Life.
	</string>
	<string name="LoginFailedComputerProhibited">
		Non si può accedere a Second Life da questo computer.
Se ritieni che si tratta di un errore, contatta
support@secondlife.com.
	</string>
	<string name="LoginFailedAcountSuspended">
		Il tuo account non è accessibile fino alle
[TIME] fuso orario del Pacifico.
	</string>
	<string name="LoginFailedAccountDisabled">
		Non siamo attualmente in grado di completare la tua richiesta.
Contatta l&apos;assistenza Second Life alla pagina http://secondlife.com/support.
Se non sei in grado di cambiare la password, chiama (866) 476-9763.
	</string>
	<string name="LoginFailedTransformError">
		Dati incompatibili rilevati durante l&apos;accesso.
Contattare support@secondlife.com.
	</string>
	<string name="LoginFailedAccountMaintenance">
		Il tuo account è in fase di leggera manutenzione.
Il tuo account non è accessibile fino alle
[TIME] fuso orario del Pacifico.
Se ritieni che si tratta di un errore, contatta support@secondlife.com.
	</string>
	<string name="LoginFailedPendingLogoutFault">
		Errore del simulatore in seguito alla richiesta di logout.
	</string>
	<string name="LoginFailedPendingLogout">
		Il sistema sta eseguendo il logout in questo momento.
Il tuo account non sarà disponibile fino alle
[TIME] fuso orario del Pacifico.
	</string>
	<string name="LoginFailedUnableToCreateSession">
		Non è possibile creare una sessione valida.
	</string>
	<string name="LoginFailedUnableToConnectToSimulator">
		Non è possibile collegarsi a un simulatore.
	</string>
	<string name="LoginFailedRestrictedHours">
		Il tuo account può accedere a Second Life solo
tra le [START] e le [END] fuso orario del Pacifico.
Torna durante quell&apos;orario.
Se ritieni che si tratta di un errore, contatta support@secondlife.com.
	</string>
	<string name="LoginFailedIncorrectParameters">
		Parametri errati.
Se ritieni che si tratta di un errore, contatta support@secondlife.com.
	</string>
	<string name="LoginFailedFirstNameNotAlphanumeric">
		Il parametro Nome deve includere solo caratteri alfanumerici.
Se ritieni che si tratta di un errore, contatta support@secondlife.com.
	</string>
	<string name="LoginFailedLastNameNotAlphanumeric">
		Il parametro Cognome deve includere solo caratteri alfanumerici.
Se ritieni che si tratta di un errore, contatta support@secondlife.com.
	</string>
	<string name="LogoutFailedRegionGoingOffline">
		La regione sta passando allo stato non in linea.
Prova ad accedere nuovamente tra un minuto.
	</string>
	<string name="LogoutFailedAgentNotInRegion">
		L&apos;agente non è nella regione.
Prova ad accedere nuovamente tra un minuto.
	</string>
	<string name="LogoutFailedPendingLogin">
		La regione ha eseguito l&apos;accesso in un&apos;altre sessione.
Prova ad accedere nuovamente tra un minuto.
	</string>
	<string name="LogoutFailedLoggingOut">
		La regione stava eseguendo il logout della sessione precedente.
Prova ad accedere nuovamente tra un minuto.
	</string>
	<string name="LogoutFailedStillLoggingOut">
		La regione sta ancora eseguendo il logout della sessione precedente.
Prova ad accedere nuovamente tra un minuto.
	</string>
	<string name="LogoutSucceeded">
		La regione ha eseguito il logout dell&apos;ultima sessione.
Prova ad accedere nuovamente tra un minuto.
	</string>
	<string name="LogoutFailedLogoutBegun">
		La regione ha iniziato la procedura di logout.
Prova ad accedere nuovamente tra un minuto.
	</string>
	<string name="LoginFailedLoggingOutSession">
		Il sistema ha iniziato il logout dell&apos;ultima sessione.
Prova ad accedere nuovamente tra un minuto.
	</string>
	<string name="AgentLostConnection">
		Questa regione sta avendo problemi.  Verifica la tua connessione a Internet.
	</string>
	<string name="SavingSettings">
		Salvataggio delle impostazioni...
	</string>
	<string name="LoggingOut">
		Uscita...
	</string>
	<string name="ShuttingDown">
		Chiusura...
	</string>
	<string name="YouHaveBeenDisconnected">
		Sei scollegato dalla regione in cui ti trovavi.
	</string>
	<string name="SentToInvalidRegion">
		Sei stato indirizzato in una regione non valida.
	</string>
	<string name="TestingDisconnect">
		Verifica scollegamento viewer
	</string>
	<string name="SocialFlickrConnecting">
		Collegamento a Flickr...
	</string>
	<string name="SocialFlickrPosting">
		Caricamento post...
	</string>
	<string name="SocialFlickrDisconnecting">
		Interruzione del collegamento con Flickr...
	</string>
	<string name="SocialFlickrErrorConnecting">
		Problema nel collegamento a Flickr
	</string>
	<string name="SocialFlickrErrorPosting">
		Problema nel caricamento post su Flickr
	</string>
	<string name="SocialFlickrErrorDisconnecting">
		Problema nell&apos;interruzione del collegamento da Flickr
	</string>
	<string name="SocialTwitterConnecting">
		Collegamento a Twitter...
	</string>
	<string name="SocialTwitterPosting">
		Caricamento post...
	</string>
	<string name="SocialTwitterDisconnecting">
		Interruzione del collegamento con Twitter...
	</string>
	<string name="SocialTwitterErrorConnecting">
		Problema nel collegamento a Twitter
	</string>
	<string name="SocialTwitterErrorPosting">
		Problema nel caricamento post su Twitter
	</string>
	<string name="SocialTwitterErrorDisconnecting">
		Problema nell&apos;interruzione del collegamento da Twitter
	</string>
	<string name="BlackAndWhite">
		Bianco e nero
	</string>
	<string name="Colors1970">
		Colori anni &apos;70
	</string>
	<string name="Intense">
		Intenso
	</string>
	<string name="Newspaper">
		Giornale
	</string>
	<string name="Sepia">
		Seppia
	</string>
	<string name="Spotlight">
		Faretto
	</string>
	<string name="Video">
		Video
	</string>
	<string name="Autocontrast">
		Auto contrasto
	</string>
	<string name="LensFlare">
		Bagliore
	</string>
	<string name="Miniature">
		Miniatura
	</string>
	<string name="Toycamera">
		Toy camera
	</string>
	<string name="TooltipPerson">
		Persona
	</string>
	<string name="TooltipNoName">
		(nessun nome)
	</string>
	<string name="TooltipOwner">
		Proprietario:
	</string>
	<string name="TooltipPublic">
		Pubblico
	</string>
	<string name="TooltipIsGroup">
		(Gruppo)
	</string>
	<string name="TooltipForSaleL$">
		In Vendita: [AMOUNT]L$
	</string>
	<string name="TooltipFlagGroupBuild">
		Costruzione solo con gruppo
	</string>
	<string name="TooltipFlagNoBuild">
		Divieto di Costruire
	</string>
	<string name="TooltipFlagNoEdit">
		Costruzione solo con gruppo
	</string>
	<string name="TooltipFlagNotSafe">
		Non Sicuro
	</string>
	<string name="TooltipFlagNoFly">
		Divieto di Volare
	</string>
	<string name="TooltipFlagGroupScripts">
		Script solo con gruppo
	</string>
	<string name="TooltipFlagNoScripts">
		Script vietati
	</string>
	<string name="TooltipLand">
		Terreno:
	</string>
	<string name="TooltipMustSingleDrop">
		Solo un singolo oggetto può essere creato qui
	</string>
	<string name="TooltipTooManyWearables">
		Non puoi indossare una cartella che contiene più di [AMOUNT] elementi. Per modificare questo limite, accedi ad Avanzate &gt; Mostra impostazioni di debug &gt; WearFolderLimit.
	</string>
	<string name="TooltipPrice" value="L$ [AMOUNT]:"/>
	<string name="TooltipOutboxDragToWorld">
		Non puoi rezzare articoli dalla cartella degli annunci di Marketplace
	</string>
	<string name="TooltipOutboxWorn">
		Non puoi inserire nella cartella degli annunci in Marketplace gli articoli che indossi
	</string>
	<string name="TooltipOutboxFolderLevels">
		La profondità delle caselle nidificate è maggiore di [AMOUNT]. Diminuisci la profondità delle cartelle nidificate; se necessario, raggruppa gli articoli.
	</string>
	<string name="TooltipOutboxTooManyFolders">
		Il numero di sottocartelle è maggiore di [AMOUNT]. Diminuisci il numero delle cartelle nel tuo annuncio; se necessario, raggruppa gli articoli.
	</string>
	<string name="TooltipOutboxTooManyObjects">
		Il numero di articoli è maggiore di [AMOUNT]. Per vendere più di [AMOUNT] articoli in un annuncio, devi raggruppare alcuni di essi.
	</string>
	<string name="TooltipOutboxTooManyStockItems">
		Il numero di articoli in magazzino è maggiore di [AMOUNT].
	</string>
	<string name="TooltipOutboxCannotDropOnRoot">
		Puoi trascinare articoli o cartelle solo nella scheda TUTTI. Seleziona la scheda e sposta nuovamente gli articoli o le cartelle.
	</string>
	<string name="TooltipOutboxNoTransfer">
		Almeno uno di questi oggetti non può essere venduto o trasferito
	</string>
	<string name="TooltipOutboxNotInInventory">
		Puoi aggiungere a Marketplace solo gli articoli nel tuo inventario
	</string>
	<string name="TooltipOutboxLinked">
		Non puoi inserire cartelle o articoli collegati tramite link nel Marketplace
	</string>
	<string name="TooltipOutboxCallingCard">
		Non puoi inserire biglietti da visita in Marketplace
	</string>
	<string name="TooltipOutboxDragActive">
		non puoi muovere un annuncio attivo
	</string>
	<string name="TooltipOutboxCannotMoveRoot">
		Non puoi spostare la cartella principale degli annunci di Marketplace
	</string>
	<string name="TooltipOutboxMixedStock">
		Tutti gli articoli in una cartella di magazzino devono essere dello stesso tipo e con le stesse autorizzazioni
	</string>
	<string name="TooltipDragOntoOwnChild">
		Non puoi spostare una cartella nella relativa cartella secondaria
	</string>
	<string name="TooltipDragOntoSelf">
		Non puoi spostare una cartella in se stessa
	</string>
	<string name="TooltipHttpUrl">
		Clicca per visitare questa pagina web
	</string>
	<string name="TooltipSLURL">
		Clicca per avere maggiori informazioni sul luogo
	</string>
	<string name="TooltipAgentUrl">
		Clicca per vedere il profilo di questo residente
	</string>
	<string name="TooltipAgentInspect">
		Ulteriori informazioni su questo Residente
	</string>
	<string name="TooltipAgentMute">
		Clicca per disattivare l&apos;audio di questo residente
	</string>
	<string name="TooltipAgentUnmute">
		Clicca per attivare l&apos;audio del residente
	</string>
	<string name="TooltipAgentIM">
		Clicca per inviare un IM a questo residente
	</string>
	<string name="TooltipAgentPay">
		Clicca per pagare il residente
	</string>
	<string name="TooltipAgentOfferTeleport">
		Fai clic per inviare un&apos;offerta di teleport al residente
	</string>
	<string name="TooltipAgentRequestFriend">
		Fai clic per inviare una richiesta di amicizia al residente
	</string>
	<string name="TooltipGroupUrl">
		Clicca per vedere la descrizione del gruppo
	</string>
	<string name="TooltipEventUrl">
		Clicca per vedere la descrizione dell&apos;evento
	</string>
	<string name="TooltipClassifiedUrl">
		Clicca per vedere questa inserzione
	</string>
	<string name="TooltipParcelUrl">
		Clicca per vedere la descrizione del lotto
	</string>
	<string name="TooltipTeleportUrl">
		Clicca per effettuare il teleport a questa destinazione
	</string>
	<string name="TooltipObjectIMUrl">
		Clicca per vedere la descrizione dell&apos;oggetto
	</string>
	<string name="TooltipMapUrl">
		Clicca per vedere questo posto sulla mappa
	</string>
	<string name="TooltipSLAPP">
		Clicca per avviare il comando secondlife://
	</string>
	<string name="CurrentURL" value="URL attuale: [CurrentURL]"/>
	<string name="SLurlLabelTeleport">
		Teleportati a
	</string>
	<string name="SLurlLabelShowOnMap">
		Mostra la mappa per
	</string>
	<string name="SLappAgentMute">
		Disattiva audio
	</string>
	<string name="SLappAgentUnmute">
		Riattiva audio
	</string>
	<string name="SLappAgentIM">
		IM
	</string>
	<string name="SLappAgentPay">
		Paga
	</string>
	<string name="SLappAgentOfferTeleport">
		Offri teleport a
	</string>
	<string name="SLappAgentRequestFriend">
		Richiesta di amicizia
	</string>
	<string name="SLappAgentRemoveFriend">
		Rimozione amico
	</string>
	<string name="BUTTON_CLOSE_DARWIN">
		Chiudi (⌘W)
	</string>
	<string name="BUTTON_CLOSE_WIN">
		Chiudi (Ctrl+W)
	</string>
	<string name="BUTTON_CLOSE_CHROME">
		Chiudi
	</string>
	<string name="BUTTON_RESTORE">
		Ripristina
	</string>
	<string name="BUTTON_MINIMIZE">
		Minimizza
	</string>
	<string name="BUTTON_TEAR_OFF">
		Distacca
	</string>
	<string name="BUTTON_DOCK">
		Àncora
	</string>
	<string name="BUTTON_HELP">
		Mostra Aiuto
	</string>
	<string name="Searching">
		Ricerca in corso...
	</string>
	<string name="NoneFound">
		Nessun risultato.
	</string>
	<string name="RetrievingData">
		Recupero dati in corso...
	</string>
	<string name="ReleaseNotes">
		Note sulla versione
	</string>
	<!--
	<string name="RELEASE_NOTES_BASE_URL">
		http://wiki.secondlife.com/wiki/Release_Notes/
	</string>
	-->
	<string name="LoadingData">
		In caricamento...
	</string>
	<string name="AvatarNameNobody">
		(nessuno)
	</string>
	<string name="AvatarNameWaiting">
		(In caricamento...)
	</string>
	<string name="GroupNameNone">
		(nessuno)
	</string>
	<string name="AvalineCaller">
		Chiamante Avaline [ORDER]
	</string>
	<string name="AssetErrorNone">
		Nessun errore
	</string>
	<string name="AssetErrorRequestFailed">
		Richiesta risorsa: fallita
	</string>
	<string name="AssetErrorNonexistentFile">
		Richiesta risorsa: file non esistente
	</string>
	<string name="AssetErrorNotInDatabase">
		Richiesta risorsa: risorsa non trovata nel database
	</string>
	<string name="AssetErrorEOF">
		Fine del file
	</string>
	<string name="AssetErrorCannotOpenFile">
		Apertura del file non possibile
	</string>
	<string name="AssetErrorFileNotFound">
		File non trovato
	</string>
	<string name="AssetErrorTCPTimeout">
		Tempo esaurito per il trasferimento file
	</string>
	<string name="AssetErrorCircuitGone">
		Circuito perso
	</string>
	<string name="AssetErrorPriceMismatch">
		Il programma e il server non combaciano nel prezzo
	</string>
	<string name="AssetErrorUnknownStatus">
		Stato sconosciuto
	</string>
	<string name="texture">
		texture
	</string>
	<string name="sound">
		suono
	</string>
	<string name="calling card">
		biglietto da visita
	</string>
	<string name="landmark">
		punto di riferimento
	</string>
	<string name="legacy script">
		script (vecchia versione)
	</string>
	<string name="clothing">
		vestiario
	</string>
	<string name="object">
		oggetto
	</string>
	<string name="note card">
		biglietto
	</string>
	<string name="folder">
		cartella
	</string>
	<string name="root">
		cartella principale
	</string>
	<string name="lsl2 script">
		script LSL2
	</string>
	<string name="lsl bytecode">
		bytecode LSL
	</string>
	<string name="tga texture">
		tga texture
	</string>
	<string name="body part">
		parte del corpo
	</string>
	<string name="snapshot">
		fotografia
	</string>
	<string name="lost and found">
		oggetti smarriti
	</string>
	<string name="targa image">
		immagine targa
	</string>
	<string name="trash">
		Cestino
	</string>
	<string name="jpeg image">
		immagine jpeg
	</string>
	<string name="animation">
		animazione
	</string>
	<string name="gesture">
		gesture
	</string>
	<string name="simstate">
		simstate
	</string>
	<string name="favorite">
		preferiti
	</string>
	<string name="symbolic link">
		link
	</string>
	<string name="symbolic folder link">
		link alla cartella
	</string>
	<string name="mesh">
		reticolo
	</string>
	<string name="AvatarEditingAppearance">
		(Modifica Aspetto)
	</string>
	<string name="AvatarAway">
		Assente
	</string>
	<string name="AvatarDoNotDisturb">
		Non disturbare
	</string>
	<string name="AvatarMuted">
		Mutato
	</string>
	<string name="anim_express_afraid">
		Dispiaciuto
	</string>
	<string name="anim_express_anger">
		Arrabbiato
	</string>
	<string name="anim_away">
		Assente
	</string>
	<string name="anim_backflip">
		Salto all&apos;indietro
	</string>
	<string name="anim_express_laugh">
		Ridere a crepapelle
	</string>
	<string name="anim_express_toothsmile">
		Gran sorriso
	</string>
	<string name="anim_blowkiss">
		Lancia un bacio
	</string>
	<string name="anim_express_bored">
		Noia
	</string>
	<string name="anim_bow">
		Inchino
	</string>
	<string name="anim_clap">
		Applauso
	</string>
	<string name="anim_courtbow">
		Inchino a corte
	</string>
	<string name="anim_express_cry">
		Pianto
	</string>
	<string name="anim_dance1">
		Ballo 1
	</string>
	<string name="anim_dance2">
		Ballo 2
	</string>
	<string name="anim_dance3">
		Ballo 3
	</string>
	<string name="anim_dance4">
		Ballo 4
	</string>
	<string name="anim_dance5">
		Ballo 5
	</string>
	<string name="anim_dance6">
		Ballo 6
	</string>
	<string name="anim_dance7">
		Ballo 7
	</string>
	<string name="anim_dance8">
		Dance 8
	</string>
	<string name="anim_express_disdain">
		Sdegno
	</string>
	<string name="anim_drink">
		Bere
	</string>
	<string name="anim_express_embarrased">
		Imbarazzo
	</string>
	<string name="anim_angry_fingerwag">
		Negare col dito
	</string>
	<string name="anim_fist_pump">
		Esultare con pugno
	</string>
	<string name="anim_yoga_float">
		Yoga fluttuante
	</string>
	<string name="anim_express_frown">
		Acciglio
	</string>
	<string name="anim_impatient">
		Impazienza
	</string>
	<string name="anim_jumpforjoy">
		Salto di gioia
	</string>
	<string name="anim_kissmybutt">
		Baciami il sedere
	</string>
	<string name="anim_express_kiss">
		Bacio
	</string>
	<string name="anim_laugh_short">
		Risata
	</string>
	<string name="anim_musclebeach">
		Muscoli da spiaggia
	</string>
	<string name="anim_no_unhappy">
		No (Scontento)
	</string>
	<string name="anim_no_head">
		No
	</string>
	<string name="anim_nyanya">
		Na-na-na
	</string>
	<string name="anim_punch_onetwo">
		Uno-due pugno
	</string>
	<string name="anim_express_open_mouth">
		Bocca aperta
	</string>
	<string name="anim_peace">
		Pace
	</string>
	<string name="anim_point_you">
		Indicare altri
	</string>
	<string name="anim_point_me">
		Indicare te stesso
	</string>
	<string name="anim_punch_l">
		Pugno a sinistra
	</string>
	<string name="anim_punch_r">
		Pugno a destra
	</string>
	<string name="anim_rps_countdown">
		Contare nella morra cinese
	</string>
	<string name="anim_rps_paper">
		Carta nella morra cinese
	</string>
	<string name="anim_rps_rock">
		Sasso nella morra cinese
	</string>
	<string name="anim_rps_scissors">
		Forbici nella morra cinese
	</string>
	<string name="anim_express_repulsed">
		Repulsione
	</string>
	<string name="anim_kick_roundhouse_r">
		Calcio con rotazione
	</string>
	<string name="anim_express_sad">
		Triste
	</string>
	<string name="anim_salute">
		Saluto
	</string>
	<string name="anim_shout">
		Urlo
	</string>
	<string name="anim_express_shrug">
		Spallucce
	</string>
	<string name="anim_express_smile">
		Sorriso
	</string>
	<string name="anim_smoke_idle">
		Fumare
	</string>
	<string name="anim_smoke_inhale">
		Fumare inspirazione
	</string>
	<string name="anim_smoke_throw_down">
		Fumare mandando giù
	</string>
	<string name="anim_express_surprise">
		Sorpresa
	</string>
	<string name="anim_sword_strike_r">
		Colpo di spada
	</string>
	<string name="anim_angry_tantrum">
		Collera
	</string>
	<string name="anim_express_tongue_out">
		Linguaccia
	</string>
	<string name="anim_hello">
		Saluto con mano
	</string>
	<string name="anim_whisper">
		Sussurro
	</string>
	<string name="anim_whistle">
		Fischio
	</string>
	<string name="anim_express_wink">
		Ammicca
	</string>
	<string name="anim_wink_hollywood">
		Ammicca (Hollywood)
	</string>
	<string name="anim_express_worry">
		Preoccupato
	</string>
	<string name="anim_yes_happy">
		Si (Felice)
	</string>
	<string name="anim_yes_head">
		Si
	</string>
	<string name="multiple_textures">
		Multiple
	</string>
	<string name="use_texture">
		Usa texture
	</string>
	<string name="manip_hint1">
		Sposta il cursore sul righello
	</string>
	<string name="manip_hint2">
		per bloccare sulla griglia
	</string>
	<string name="texture_loading">
		Caricamento in corso...
	</string>
	<string name="worldmap_offline">
		Offline
	</string>
	<string name="worldmap_item_tooltip_format">
		L$ [PRICE] - [AREA] m²
	</string>
	<string name="worldmap_results_none_found">
		Nessun risultato.
	</string>
	<string name="worldmap_agent_position">
		Tu sei qui
	</string>
	<string name="minimap_distance">
		(Distanza: [DISTANCE] m)
	</string>
	<string name="Ok">
		OK
	</string>
	<string name="Premature end of file">
		Fine prematura del file
	</string>
	<string name="ST_NO_JOINT">
		Impossibile trovare ROOT o JOINT.
	</string>
	<string name="NearbyChatTitle">
		Chat nei dintorni
	</string>
	<string name="NearbyChatLabel">
		(Chat nei dintorni)
	</string>
	<string name="whisper">
		sussurra:
	</string>
	<string name="shout">
		grida:
	</string>
	<string name="ringing">
		In connessione alla Voice Chat in-world...
	</string>
	<string name="connected">
		Connesso
	</string>
	<string name="unavailable">
		Il voice non è disponibile nel posto dove ti trovi ora
	</string>
	<string name="hang_up">
		Disconnesso dalla Voice Chat in-world
	</string>
	<string name="reconnect_nearby">
		Sarai riconnesso alla chat vocale nei dintorni
	</string>
	<string name="ScriptQuestionCautionChatGranted">
		A &apos;[OBJECTNAME]&apos;, un oggetto di proprietà di &apos;[OWNERNAME]&apos;, situato in [REGIONNAME] [REGIONPOS], è stato concesso il permesso di: [PERMISSIONS].
	</string>
	<string name="ScriptQuestionCautionChatDenied">
		A &apos;[OBJECTNAME]&apos;, un oggetto di proprietà di &apos;[OWNERNAME]&apos;, situato in [REGIONNAME] [REGIONPOS], è stato negato il permesso di: [PERMISSIONS].
	</string>
	<string name="AdditionalPermissionsRequestHeader">
		Se consenti l&apos;accesso al tuo account, consentirai anche all&apos;oggetto di:
	</string>
	<string name="ScriptTakeMoney">
		Prendere dollari Linden (L$) da te
	</string>
	<string name="ActOnControlInputs">
		Agire sul tuo controllo degli input
	</string>
	<string name="RemapControlInputs">
		Rimappare il tuo controllo degli input
	</string>
	<string name="AnimateYourAvatar">
		Animare il tuo avatar
	</string>
	<string name="AttachToYourAvatar">
		Far indossare al tuo avatar
	</string>
	<string name="ReleaseOwnership">
		Rilasciare la propietà è far diventare pubblico.
	</string>
	<string name="LinkAndDelink">
		Collegare e scollegare dagli altri oggetti
	</string>
	<string name="AddAndRemoveJoints">
		Aggiungere e rimuovere le giunzioni insieme con gli altri oggetti
	</string>
	<string name="ChangePermissions">
		Cambiare i permessi
	</string>
	<string name="TrackYourCamera">
		Tracciare la fotocamera
	</string>
	<string name="ControlYourCamera">
		Controllare la tua fotocamera
	</string>
	<string name="TeleportYourAgent">
		Teleportarti
	</string>
	<string name="AgentNameSubst">
		(Tu)
	</string>
	<string name="JoinAnExperience">
		Partecipa a un&apos;esperienza
	</string>
	<string name="SilentlyManageEstateAccess">
		Omette gli avvisi durante la gestione degli elenchi di accesso alle proprietà immobiliari
	</string>
	<string name="OverrideYourAnimations">
		Sostituisce le animazioni predefinite
	</string>
	<string name="ScriptReturnObjects">
		Restituisce oggetti per conto tuo
	</string>
	<string name="UnknownScriptPermission">
		(sconosciuto)!
	</string>
	<string name="SIM_ACCESS_PG">
		Generale
	</string>
	<string name="SIM_ACCESS_MATURE">
		Moderato
	</string>
	<string name="SIM_ACCESS_ADULT">
		Adulti
	</string>
	<string name="SIM_ACCESS_DOWN">
		Offline
	</string>
	<string name="SIM_ACCESS_MIN">
		Sconosciuto
	</string>
	<string name="land_type_unknown">
		(sconosciuto)
	</string>
	<string name="Estate / Full Region">
		Proprietà immobiliare / Regione completa
	</string>
	<string name="Estate / Homestead">
		Proprietà immobiliare / Homestead
	</string>
	<string name="Mainland / Homestead">
		Continente / Homestead
	</string>
	<string name="Mainland / Full Region">
		Continente / Regione completa
	</string>
	<string name="all_files">
		Tutti i file
	</string>
	<string name="sound_files">
		Suoni
	</string>
	<string name="animation_files">
		Animazioni
	</string>
	<string name="image_files">
		Immagini
	</string>
	<string name="save_file_verb">
		Salva
	</string>
	<string name="load_file_verb">
		Carica
	</string>
	<string name="targa_image_files">
		Immagini Targa
	</string>
	<string name="bitmap_image_files">
		Immagini Bitmap
	</string>
	<string name="png_image_files">
		Immagini PNG
	</string>
	<string name="save_texture_image_files">
		Immagini Targa o PNG
	</string>
	<string name="avi_movie_file">
		File video AVI
	</string>
	<string name="xaf_animation_file">
		File animazione XAF
	</string>
	<string name="xml_file">
		File XML
	</string>
	<string name="raw_file">
		File RAW
	</string>
	<string name="compressed_image_files">
		Immagini compresse
	</string>
	<string name="load_files">
		Carica i file
	</string>
	<string name="choose_the_directory">
		Scegli la cartella
	</string>
	<string name="script_files">
		Script
	</string>
	<string name="dictionary_files">
		Dizionari
	</string>
	<string name="shape">
		Figura corporea
	</string>
	<string name="skin">
		Pelle
	</string>
	<string name="hair">
		Capigliature
	</string>
	<string name="eyes">
		Occhi
	</string>
	<string name="shirt">
		Camicia
	</string>
	<string name="pants">
		Pantaloni
	</string>
	<string name="shoes">
		Scarpe
	</string>
	<string name="socks">
		Calzini
	</string>
	<string name="jacket">
		Giacca
	</string>
	<string name="gloves">
		Guanti
	</string>
	<string name="undershirt">
		Maglietta intima
	</string>
	<string name="underpants">
		Slip
	</string>
	<string name="skirt">
		Gonna
	</string>
	<string name="alpha">
		Alfa (Trasparenza)
	</string>
	<string name="tattoo">
		Tatuaggio
	</string>
	<string name="physics">
		Fisica
	</string>
	<string name="invalid">
		non valido
	</string>
	<string name="none">
		nessuno
	</string>
	<string name="shirt_not_worn">
		Camicia non indossata
	</string>
	<string name="pants_not_worn">
		Pantaloni non indossati
	</string>
	<string name="shoes_not_worn">
		Scarpe non indossate
	</string>
	<string name="socks_not_worn">
		Calzini non indossati
	</string>
	<string name="jacket_not_worn">
		Giacca non indossata
	</string>
	<string name="gloves_not_worn">
		Guanti non indossati
	</string>
	<string name="undershirt_not_worn">
		Maglietta intima non indossata
	</string>
	<string name="underpants_not_worn">
		Slip non indossati
	</string>
	<string name="skirt_not_worn">
		Gonna non indossata
	</string>
	<string name="alpha_not_worn">
		Alpha non portato
	</string>
	<string name="tattoo_not_worn">
		Tatuaggio non portato
	</string>
	<string name="physics_not_worn">
		Fisica non indossata
	</string>
	<string name="invalid_not_worn">
		non valido
	</string>
	<string name="create_new_shape">
		Crea nuova figura corporea
	</string>
	<string name="create_new_skin">
		Crea nuova pelle
	</string>
	<string name="create_new_hair">
		Crea nuovi capelli
	</string>
	<string name="create_new_eyes">
		Crea nuovi occhi
	</string>
	<string name="create_new_shirt">
		Crea nuova camicia
	</string>
	<string name="create_new_pants">
		Crea nuovi pantaloni
	</string>
	<string name="create_new_shoes">
		Crea nuove scarpe
	</string>
	<string name="create_new_socks">
		Crea nuove calze
	</string>
	<string name="create_new_jacket">
		Crea nuova giacca
	</string>
	<string name="create_new_gloves">
		Crea nuovi guanti
	</string>
	<string name="create_new_undershirt">
		Crea nuova maglietta intima
	</string>
	<string name="create_new_underpants">
		Crea nuovi slip
	</string>
	<string name="create_new_skirt">
		Crea nuova gonna
	</string>
	<string name="create_new_alpha">
		Crea nuovo Alpha
	</string>
	<string name="create_new_tattoo">
		Crea un nuovo tatuaggio
	</string>
	<string name="create_new_physics">
		Crea nuova fisica
	</string>
	<string name="create_new_invalid">
		non valido
	</string>
	<string name="NewWearable">
		Nuovo [WEARABLE_ITEM]
	</string>
	<string name="next">
		Avanti
	</string>
	<string name="ok">
		OK
	</string>
	<string name="GroupNotifyGroupNotice">
		Avviso di gruppo
	</string>
	<string name="GroupNotifyGroupNotices">
		Avvisi di gruppo
	</string>
	<string name="GroupNotifySentBy">
		Inviato da
	</string>
	<string name="GroupNotifyAttached">
		Allegato:
	</string>
	<string name="GroupNotifyViewPastNotices">
		Visualizza gli avvisi precedenti o scegli qui di non riceverne.
	</string>
	<string name="GroupNotifyOpenAttachment">
		Apri l&apos;allegato
	</string>
	<string name="GroupNotifySaveAttachment">
		Salva l&apos;allegato
	</string>
	<string name="TeleportOffer">
		Offerta di Teleport
	</string>
	<string name="StartUpNotifications">
		Mentre eri assente sono arrivate nuove notifiche...
	</string>
	<string name="OverflowInfoChannelString">
		Hai ancora [%d] notifiche
	</string>
	<string name="BodyPartsRightArm">
		Braccio destro
	</string>
	<string name="BodyPartsHead">
		Testa
	</string>
	<string name="BodyPartsLeftArm">
		Braccio sinistro
	</string>
	<string name="BodyPartsLeftLeg">
		Gamba sinistra
	</string>
	<string name="BodyPartsTorso">
		Torace
	</string>
	<string name="BodyPartsRightLeg">
		Gamba destra
	</string>
	<string name="GraphicsQualityLow">
		Basso
	</string>
	<string name="GraphicsQualityMid">
		Medio
	</string>
	<string name="GraphicsQualityHigh">
		Alto
	</string>
	<string name="LeaveMouselook">
		Premi ESC per tornare in visualizzazione normale
	</string>
	<string name="InventoryNoMatchingItems">
		Non riesci a trovare quello che cerchi? Prova [secondlife:///app/search/all/[SEARCH_TERM] Cerca].
	</string>
	<string name="PlacesNoMatchingItems">
		Non riesci a trovare quello che cerchi? Prova [secondlife:///app/search/places/[SEARCH_TERM] Cerca].
	</string>
	<string name="FavoritesNoMatchingItems">
		Trascina qui un punto di riferimento per aggiungerlo ai Preferiti.
	</string>
	<string name="MarketplaceNoMatchingItems">
		Nessun articolo trovato. Controlla di aver digitato la stringa di ricerca correttamente e riprova.
	</string>
	<string name="InventoryNoTexture">
		Non hai una copia di questa texture nel tuo inventario
	</string>
	<string name="InventoryInboxNoItems">
		Gli acquissti dal mercato verranno mostrati qui. Potrai quindi trascinarli nel tuo inventario per usarli.
	</string>
	<string name="MarketplaceURL">
		https://marketplace.[MARKETPLACE_DOMAIN_NAME]/
	</string>
	<string name="MarketplaceURL_CreateStore">
		http://community.secondlife.com/t5/English-Knowledge-Base/Selling-in-the-Marketplace/ta-p/700193#Section_.3
	</string>
	<string name="MarketplaceURL_Dashboard">
		https://marketplace.[MARKETPLACE_DOMAIN_NAME]/merchants/store/dashboard
	</string>
	<string name="MarketplaceURL_Imports">
		https://marketplace.[MARKETPLACE_DOMAIN_NAME]/merchants/store/imports
	</string>
	<string name="MarketplaceURL_LearnMore">
		https://marketplace.[MARKETPLACE_DOMAIN_NAME]/learn_more
	</string>
	<string name="InventoryOutboxNotMerchantTitle">
		Chiunque può vendere oggetti nel Marketplace.
	</string>
	<string name="InventoryOutboxNotMerchantTooltip"/>
	<string name="InventoryOutboxNotMerchant">
		Per diventare un venditore, devi [[MARKETPLACE_CREATE_STORE_URL] creare un negozio nel Marketplace].
	</string>
	<string name="InventoryOutboxNoItemsTitle">
		La tua casella in uscita è vuota.
	</string>
	<string name="InventoryOutboxNoItemsTooltip"/>
	<string name="InventoryOutboxNoItems">
		Trascina le cartelle in questa area e clicca su &quot;Invia a Marketplace&quot; per metterle in vendita su [[MARKETPLACE_DASHBOARD_URL] Marketplace].
	</string>
	<string name="InventoryOutboxInitializingTitle">
		Inizializzazione Marketplace.in corso
	</string>
	<string name="InventoryOutboxInitializing">
		Stiamo eseguendo l&apos;accesso al tuo account sul [[MARKETPLACE_CREATE_STORE_URL] negozio Marketplace].
	</string>
	<string name="InventoryOutboxErrorTitle">
		Errori in Marketplace.
	</string>
	<string name="InventoryOutboxError">
		Il [[MARKETPLACE_CREATE_STORE_URL] negozio nel Marketplace] ha riportato errori.
	</string>
	<string name="InventoryMarketplaceError">
		Questa funzione è al momento in versione beta. Per partecipare, aggiungi il tuo nome a questo [http://goo.gl/forms/FCQ7UXkakz modulo Google].
	</string>
	<string name="InventoryMarketplaceListingsNoItemsTitle">
		La cartella degli annunci di Marketplace è vuota.
	</string>
	<string name="InventoryMarketplaceListingsNoItems">
		Trascina le cartelle in questa area per metterle in vendita su [[MARKETPLACE_DASHBOARD_URL] Marketplace].
	</string>
	<string name="Marketplace Validation Warning Stock">
		la cartella di magazzino deve essere inclusa in una cartella di versione
	</string>
	<string name="Marketplace Validation Error Mixed Stock">
		: Errore: tutti gli articoli un una cartella di magazzino devono essere non copiabili e dello stesso tipo
	</string>
	<string name="Marketplace Validation Error Subfolder In Stock">
		: Errore: la cartella di magazzino non può contenere sottocartelle
	</string>
	<string name="Marketplace Validation Warning Empty">
		: Avviso: la cartella non contiene alcun articolo
	</string>
	<string name="Marketplace Validation Warning Create Stock">
		: Avviso: creazione cartella di magazzino in corso
	</string>
	<string name="Marketplace Validation Warning Create Version">
		: Avviso: creazione cartella di versione in corso
	</string>
	<string name="Marketplace Validation Warning Move">
		: Avviso: spostamento articoli in corso
	</string>
	<string name="Marketplace Validation Warning Delete">
		: Avviso: il contenuto della cartella è stato trasferito alla cartella di magazzino e la cartella vuota sta per essere rimossa
	</string>
	<string name="Marketplace Validation Error Stock Item">
		: Errore: gli articoli di cui non è permessa la copia devono essere all&apos;interno di una cartella di magazzino
	</string>
	<string name="Marketplace Validation Warning Unwrapped Item">
		: Avviso: gli articoli devono essere inclusi in una cartella di versione
	</string>
	<string name="Marketplace Validation Error">
		: Errore:
	</string>
	<string name="Marketplace Validation Warning">
		: Avviso:
	</string>
	<string name="Marketplace Validation Error Empty Version">
		: Avviso: la cartella di versione deve contenere almeno 1 articolo
	</string>
	<string name="Marketplace Validation Error Empty Stock">
		: Avviso: la cartella di magazzino deve contenere almeno 1 articolo
	</string>
	<string name="Marketplace Validation No Error">
		Nessun errore o avviso da segnalare
	</string>
	<string name="Marketplace Error None">
		Nessun errore
	</string>
	<string name="Marketplace Error Prefix">
		Errore:
	</string>
	<string name="Marketplace Error Not Merchant">
		Prima di inviare gli articoli al Marketplace devi essere impostato come rivenditore (gratis).
	</string>
	<string name="Marketplace Error Not Accepted">
		L&apos;articolo non può essere spostato in quella cartella.
	</string>
	<string name="Marketplace Error Unsellable Item">
		Questo articolo non può essere venduto nel Marketplace.
	</string>
	<string name="MarketplaceNoID">
		no Mkt ID
	</string>
	<string name="MarketplaceLive">
		in elenco
	</string>
	<string name="MarketplaceActive">
		attivi
	</string>
	<string name="MarketplaceMax">
		massimo
	</string>
	<string name="MarketplaceStock">
		magazzino
	</string>
	<string name="MarketplaceNoStock">
		non in magazzino
	</string>
	<string name="MarketplaceUpdating">
		in aggiornamento...
	</string>
	<string name="Open landmarks">
		Apri luoghi di riferimento
	</string>
	<string name="Unconstrained">
		Libero
	</string>
	<string name="no_transfer" value="(nessun trasferimento)"/>
	<string name="no_modify" value="(nessuna modifica)"/>
	<string name="no_copy" value="(nessuna copia)"/>
	<string name="worn" value="(indossato)"/>
	<string name="link" value="(link)"/>
	<string name="broken_link" value="(broken_link)&quot;"/>
	<string name="LoadingContents">
		Caricamento del contenuto...
	</string>
	<string name="NoContents">
		Nessun contenuto
	</string>
	<string name="WornOnAttachmentPoint" value="(indossato su [ATTACHMENT_POINT])"/>
	<string name="AttachmentErrorMessage" value="([ATTACHMENT_ERROR])"/>
	<string name="ActiveGesture" value="[GESLABEL] (attivo)"/>
	<string name="PermYes">Si</string>
	<string name="PermNo">No</string>
	<string name="Chat Message" value="Chat:"/>
	<string name="Sound" value="Suono :"/>
	<string name="Wait" value="--- Attendi :"/>
	<string name="AnimFlagStop" value="Ferma l&apos;animazione :"/>
	<string name="AnimFlagStart" value="Inizia l&apos;animazione :"/>
	<string name="Wave" value="Saluta con la mano"/>
	<string name="GestureActionNone" value="Nessuna"/>
	<string name="HelloAvatar" value="Ciao, avatar!"/>
	<string name="ViewAllGestures" value="Visualizza tutto &gt;&gt;"/>
	<string name="GetMoreGestures" value="Altre &gt;&gt;"/>
	<string name="Animations" value="Animazioni,"/>
	<string name="Calling Cards" value="Biglietti da visita,"/>
	<string name="Clothing" value="Vestiti,"/>
	<string name="Gestures" value="Gesture,"/>
	<string name="Landmarks" value="Landmarks,"/>
	<string name="Notecards" value="Notecard,"/>
	<string name="Objects" value="Oggetti,"/>
	<string name="Scripts" value="Script,"/>
	<string name="Sounds" value="Suoni,"/>
	<string name="Textures" value="Texture,"/>
	<string name="Snapshots" value="Fotografie,"/>
	<string name="No Filters" value="No"/>
	<string name="Since Logoff" value="- Dall&apos;uscita"/>
	<string name="InvFolder My Inventory">
		Il mio inventario
	</string>
	<string name="InvFolder Library">
		Libreria
	</string>
	<string name="InvFolder Textures">
		Texture
	</string>
	<string name="InvFolder Sounds">
		Suoni
	</string>
	<string name="InvFolder Calling Cards">
		Biglietti da visita
	</string>
	<string name="InvFolder Landmarks">
		Landmarks
	</string>
	<string name="InvFolder Scripts">
		Script
	</string>
	<string name="InvFolder Clothing">
		Vestiario
	</string>
	<string name="InvFolder Objects">
		Oggetti
	</string>
	<string name="InvFolder Notecards">
		Notecard
	</string>
	<string name="InvFolder New Folder">
		Nuova cartella
	</string>
	<string name="InvFolder Inventory">
		Inventario
	</string>
	<string name="InvFolder Uncompressed Images">
		Immagini non compresse
	</string>
	<string name="InvFolder Body Parts">
		Parti del corpo
	</string>
	<string name="InvFolder Trash">
		Cestino
	</string>
	<string name="InvFolder Photo Album">
		Album fotografico
	</string>
	<string name="InvFolder Lost And Found">
		Oggetti smarriti
	</string>
	<string name="InvFolder Uncompressed Sounds">
		Suoni non compressi
	</string>
	<string name="InvFolder Animations">
		Animazioni
	</string>
	<string name="InvFolder Gestures">
		Gesture
	</string>
	<string name="InvFolder Favorites">
		I miei preferiti
	</string>
	<string name="InvFolder favorite">
		I miei preferiti
	</string>
	<string name="InvFolder Favorites">
		I miei preferiti
	</string>
	<string name="InvFolder favorites">
		I miei preferiti
	</string>
	<string name="InvFolder Current Outfit">
		Abbigliamento attuale
	</string>
	<string name="InvFolder Initial Outfits">
		Vestiario iniziale
	</string>
	<string name="InvFolder My Outfits">
		Il mio vestiario
	</string>
	<string name="InvFolder Accessories">
		Accessori
	</string>
	<string name="InvFolder Meshes">
		Mesh
	</string>
	<string name="InvFolder Received Items">
		Oggetti ricevuti
	</string>
	<string name="InvFolder Merchant Outbox">
		Casella venditore in uscita
	</string>
	<string name="InvFolder Friends">
		Amici
	</string>
	<string name="InvFolder All">
		Tutto
	</string>
	<string name="no_attachments">
		Nessun allegato indossato
	</string>
	<string name="Attachments remain">
		Allegati ([COUNT] spazi restanti)
	</string>
	<string name="Buy">
		Acquista
	</string>
	<string name="BuyforL$">
		Acquista per L$
	</string>
	<string name="Stone">
		Pietra
	</string>
	<string name="Metal">
		Metallo
	</string>
	<string name="Glass">
		Vetro
	</string>
	<string name="Wood">
		Legno
	</string>
	<string name="Flesh">
		Carne
	</string>
	<string name="Plastic">
		Plastica
	</string>
	<string name="Rubber">
		Gomma
	</string>
	<string name="Light">
		Luce
	</string>
	<string name="KBShift">
		Maiusc
	</string>
	<string name="KBCtrl">
		Ctrl
	</string>
	<string name="Chest">
		Petto
	</string>
	<string name="Skull">
		Cranio
	</string>
	<string name="Left Shoulder">
		Spalla sinistra
	</string>
	<string name="Right Shoulder">
		Spalla destra
	</string>
	<string name="Left Hand">
		Mano sinistra
	</string>
	<string name="Right Hand">
		Mano destra
	</string>
	<string name="Left Foot">
		Piede sinisto
	</string>
	<string name="Right Foot">
		Piede destro
	</string>
	<string name="Spine">
		Spina dorsale
	</string>
	<string name="Pelvis">
		Pelvi
	</string>
	<string name="Mouth">
		Bocca
	</string>
	<string name="Chin">
		Mento
	</string>
	<string name="Left Ear">
		Orecchio sinistro
	</string>
	<string name="Right Ear">
		Orecchio destro
	</string>
	<string name="Left Eyeball">
		Bulbo sinistro
	</string>
	<string name="Right Eyeball">
		Bulbo destro
	</string>
	<string name="Nose">
		Naso
	</string>
	<string name="R Upper Arm">
		Avambraccio destro
	</string>
	<string name="R Forearm">
		Braccio destro
	</string>
	<string name="L Upper Arm">
		Avambraccio sinistro
	</string>
	<string name="L Forearm">
		Braccio sinistro
	</string>
	<string name="Right Hip">
		Anca destra
	</string>
	<string name="R Upper Leg">
		Coscia destra
	</string>
	<string name="R Lower Leg">
		Gamba destra
	</string>
	<string name="Left Hip">
		Anca sinista
	</string>
	<string name="L Upper Leg">
		Coscia sinistra
	</string>
	<string name="L Lower Leg">
		Gamba sinistra
	</string>
	<string name="Stomach">
		Stomaco
	</string>
	<string name="Left Pec">
		Petto sinistro
	</string>
	<string name="Right Pec">
		Petto destro
	</string>
	<string name="Neck">
		Collo
	</string>
	<string name="Avatar Center">
		Centro avatar
	</string>
	<string name="Invalid Attachment">
		Punto di collegamento non valido
	</string>
	<string name="ATTACHMENT_MISSING_ITEM">
		Errore: articolo mancante
	</string>
	<string name="ATTACHMENT_MISSING_BASE_ITEM">
		Errore: articolo di base mancante
	</string>
	<string name="ATTACHMENT_NOT_ATTACHED">
		Errore: l&apos;oggetto è nel vestiario corrente ma non è collegato
	</string>
	<string name="YearsMonthsOld">
		[AGEYEARS] [AGEMONTHS]
	</string>
	<string name="YearsOld">
		Nato da [AGEYEARS]
	</string>
	<string name="MonthsOld">
		Nato da [AGEMONTHS]
	</string>
	<string name="WeeksOld">
		Nato da [AGEWEEKS]
	</string>
	<string name="DaysOld">
		Nato da [AGEDAYS]
	</string>
	<string name="TodayOld">
		Iscritto oggi
	</string>
	<string name="AgeYearsA">
		[COUNT] anno
	</string>
	<string name="AgeYearsB">
		[COUNT] anni
	</string>
	<string name="AgeYearsC">
		[COUNT] anni
	</string>
	<string name="AgeMonthsA">
		[COUNT] mese
	</string>
	<string name="AgeMonthsB">
		[COUNT] mesi
	</string>
	<string name="AgeMonthsC">
		[COUNT] mesi
	</string>
	<string name="AgeWeeksA">
		[COUNT] settimana
	</string>
	<string name="AgeWeeksB">
		[COUNT] settimane
	</string>
	<string name="AgeWeeksC">
		[COUNT] settimane
	</string>
	<string name="AgeDaysA">
		[COUNT] giorno
	</string>
	<string name="AgeDaysB">
		[COUNT] giorni
	</string>
	<string name="AgeDaysC">
		[COUNT] giorni
	</string>
	<string name="GroupMembersA">
		[COUNT] iscritto
	</string>
	<string name="GroupMembersB">
		[COUNT] iscritti
	</string>
	<string name="GroupMembersC">
		[COUNT] iscritti
	</string>
	<string name="AcctTypeResident">
		Residente
	</string>
	<string name="AcctTypeTrial">
		In prova
	</string>
	<string name="AcctTypeCharterMember">
		Socio onorario
	</string>
	<string name="AcctTypeEmployee">
		Dipendente Linden Lab
	</string>
	<string name="PaymentInfoUsed">
		Informazioni di pagamento usate
	</string>
	<string name="PaymentInfoOnFile">
		Informazioni di pagamento registrate
	</string>
	<string name="NoPaymentInfoOnFile">
		Nessuna informazione di pagamento disponibile
	</string>
	<string name="AgeVerified">
		Età verificata
	</string>
	<string name="NotAgeVerified">
		Età non verificata
	</string>
	<string name="Center 2">
		Centro 2
	</string>
	<string name="Top Right">
		In alto a destra
	</string>
	<string name="Top">
		in  alto
	</string>
	<string name="Top Left">
		In alto a sinistra
	</string>
	<string name="Center">
		Al centro
	</string>
	<string name="Bottom Left">
		In basso a sinistra
	</string>
	<string name="Bottom">
		In basso
	</string>
	<string name="Bottom Right">
		In basso a destra
	</string>
	<string name="CompileQueueDownloadedCompiling">
		Scaricato, in compilazione
	</string>
	<string name="CompileQueueServiceUnavailable">
		Il servizio di compilazione degli script non è disponibile
	</string>
	<string name="CompileQueueScriptNotFound">
		Script non trovato sul server.
	</string>
	<string name="CompileQueueProblemDownloading">
		Problema nel download
	</string>
	<string name="CompileQueueInsufficientPermDownload">
		Permessi insufficenti per scaricare lo script.
	</string>
	<string name="CompileQueueInsufficientPermFor">
		Permessi insufficenti per
	</string>
	<string name="CompileQueueUnknownFailure">
		Errore di dowload sconosciuto
	</string>
	<string name="CompileQueueTitle">
		Avanzamento ricompilazione
	</string>
	<string name="CompileQueueStart">
		ricompila
	</string>
	<string name="ResetQueueTitle">
		Azzera avanzamento
	</string>
	<string name="ResetQueueStart">
		azzera
	</string>
	<string name="RunQueueTitle">
		Attiva avanzamento
	</string>
	<string name="RunQueueStart">
		attiva
	</string>
	<string name="NotRunQueueTitle">
		Disattiva avanzamento
	</string>
	<string name="NotRunQueueStart">
		disattiva
	</string>
	<string name="CompileSuccessful">
		Compilazione riuscita!
	</string>
	<string name="CompileSuccessfulSaving">
		Compilazione riuscita, in salvataggio...
	</string>
	<string name="SaveComplete">
		Salvataggio completato.
	</string>
	<string name="UploadFailed">
		Caricamento file non riuscito:
	</string>
	<string name="ObjectOutOfRange">
		Script (oggetto fuori portata)
	</string>
	<string name="GodToolsObjectOwnedBy">
		Oggetto [OBJECT] di proprietà di [OWNER]
	</string>
	<string name="GroupsNone">
		nessuno
	</string>
	<string name="CompileNoExperiencePerm">
		Saltato lo script [SCRIPT] con l&apos;esperienza [EXPERIENCE].
	</string>
	<string name="Group" value="(gruppo)"/>
	<string name="Unknown">
		(Sconosciuto)
	</string>
	<string name="SummaryForTheWeek" value="Riassunto della settimana, partendo dal "/>
	<string name="NextStipendDay" value=". Il prossimo giorno di stipendio è "/>
	<string name="GroupPlanningDate">
		[mthnum,datetime,utc]/[day,datetime,utc]/[year,datetime,utc]
	</string>
	<string name="GroupIndividualShare" value="Gruppo       Dividendi individuali"/>
	<string name="GroupColumn" value="Gruppo"/>
	<string name="Balance">
		Saldo
	</string>
	<string name="Credits">
		Ringraziamenti
	</string>
	<string name="Debits">
		Debiti
	</string>
	<string name="Total">
		Totale
	</string>
	<string name="NoGroupDataFound">
		Nessun dato trovato per questo gruppo
	</string>
	<string name="IMParentEstate">
		Proprietà principale
	</string>
	<string name="IMMainland">
		continente
	</string>
	<string name="IMTeen">
		teen
	</string>
	<string name="Anyone">
		chiunque
	</string>
	<string name="RegionInfoError">
		errore
	</string>
	<string name="RegionInfoAllEstatesOwnedBy">
		tutte le proprietà immobiliari di [OWNER]
	</string>
	<string name="RegionInfoAllEstatesYouOwn">
		tutte le tue proprietà immobiliari
	</string>
	<string name="RegionInfoAllEstatesYouManage">
		tutte le proprietà immobiliari che gestisci per conto di [OWNER]
	</string>
	<string name="RegionInfoAllowedResidents">
		Residenti consentiti: ([ALLOWEDAGENTS], massimo [MAXACCESS])
	</string>
	<string name="RegionInfoAllowedGroups">
		Gruppi ammessi: ([ALLOWEDGROUPS], massimo [MAXACCESS])
	</string>
	<string name="ScriptLimitsParcelScriptMemory">
		Memoria dello script del lotto
	</string>
	<string name="ScriptLimitsParcelsOwned">
		Lotti in elenco: [PARCELS]
	</string>
	<string name="ScriptLimitsMemoryUsed">
		Memoria utilizzata: [COUNT] kb di [MAX] kb; [AVAILABLE] kb disponibili
	</string>
	<string name="ScriptLimitsMemoryUsedSimple">
		Memoria utilizzata: [COUNT] kb
	</string>
	<string name="ScriptLimitsParcelScriptURLs">
		URL degli script lotti
	</string>
	<string name="ScriptLimitsURLsUsed">
		URL utilizzati: [COUNT] di [MAX]; [AVAILABLE] disponibili
	</string>
	<string name="ScriptLimitsURLsUsedSimple">
		URL utilizzati: [COUNT]
	</string>
	<string name="ScriptLimitsRequestError">
		Errore nella richiesta di informazioni
	</string>
	<string name="ScriptLimitsRequestNoParcelSelected">
		Nessun lotto selezionato
	</string>
	<string name="ScriptLimitsRequestWrongRegion">
		Errore: le informazioni sullo script sono disponibili solo nella tua regione attuale
	</string>
	<string name="ScriptLimitsRequestWaiting">
		Recupero informazioni in corso...
	</string>
	<string name="ScriptLimitsRequestDontOwnParcel">
		Non hai il permesso di visionare questo lotto
	</string>
	<string name="SITTING_ON">
		Seduto su
	</string>
	<string name="ATTACH_CHEST">
		Petto
	</string>
	<string name="ATTACH_HEAD">
		Testa
	</string>
	<string name="ATTACH_LSHOULDER">
		Spalla sinistra
	</string>
	<string name="ATTACH_RSHOULDER">
		Spalla destra
	</string>
	<string name="ATTACH_LHAND">
		Mano sinistra
	</string>
	<string name="ATTACH_RHAND">
		Mano destra
	</string>
	<string name="ATTACH_LFOOT">
		Piede sinisto
	</string>
	<string name="ATTACH_RFOOT">
		Piede destro
	</string>
	<string name="ATTACH_BACK">
		Indietro
	</string>
	<string name="ATTACH_PELVIS">
		Pelvi
	</string>
	<string name="ATTACH_MOUTH">
		Bocca
	</string>
	<string name="ATTACH_CHIN">
		Mento
	</string>
	<string name="ATTACH_LEAR">
		Orecchio sinistro
	</string>
	<string name="ATTACH_REAR">
		Orecchio destro
	</string>
	<string name="ATTACH_LEYE">
		Occhio sinistro
	</string>
	<string name="ATTACH_REYE">
		Occhio destro
	</string>
	<string name="ATTACH_NOSE">
		Naso
	</string>
	<string name="ATTACH_RUARM">
		Braccio destro
	</string>
	<string name="ATTACH_RLARM">
		Avambraccio destro
	</string>
	<string name="ATTACH_LUARM">
		Braccio sinistro
	</string>
	<string name="ATTACH_LLARM">
		Avambraccio sinistro
	</string>
	<string name="ATTACH_RHIP">
		Anca destra
	</string>
	<string name="ATTACH_RULEG">
		Coscia destra
	</string>
	<string name="ATTACH_RLLEG">
		Coscia destra
	</string>
	<string name="ATTACH_LHIP">
		Anca sinista
	</string>
	<string name="ATTACH_LULEG">
		Coscia sinistra
	</string>
	<string name="ATTACH_LLLEG">
		Polpaccio sinistro
	</string>
	<string name="ATTACH_BELLY">
		Addome
	</string>
	<string name="ATTACH_RPEC">
		Petto destro
	</string>
	<string name="ATTACH_LPEC">
		Petto sinistro
	</string>
	<string name="ATTACH_HUD_CENTER_2">
		HUD in centro 2
	</string>
	<string name="ATTACH_HUD_TOP_RIGHT">
		HUD alto a destra
	</string>
	<string name="ATTACH_HUD_TOP_CENTER">
		HUD alto in centro
	</string>
	<string name="ATTACH_HUD_TOP_LEFT">
		HUD alto a sinistra
	</string>
	<string name="ATTACH_HUD_CENTER_1">
		HUD in centro 1
	</string>
	<string name="ATTACH_HUD_BOTTOM_LEFT">
		HUD basso a sinistra
	</string>
	<string name="ATTACH_HUD_BOTTOM">
		HUD basso
	</string>
	<string name="ATTACH_HUD_BOTTOM_RIGHT">
		HUD basso a destra
	</string>
	<string name="ATTACH_NECK">
		Collo
	</string>
	<string name="ATTACH_AVATAR_CENTER">
		Centro avatar
	</string>
	<string name="CursorPos">
		Riga [LINE], Colonna [COLUMN]
	</string>
	<string name="PanelDirCountFound">
		[COUNT] trovato/i
	</string>
	<string name="PanelContentsTooltip">
		Contenuto dell&apos;oggetto
	</string>
	<string name="PanelContentsNewScript">
		Nuovo script
	</string>
	<string name="DoNotDisturbModeResponseDefault">
		Questo residente ha attivato la modalità &apos;Non disturbare&apos; e vedrà il tuo messaggio più tardi.
	</string>
	<string name="MuteByName">
		(In base al nome)
	</string>
	<string name="MuteAgent">
		(Residente)
	</string>
	<string name="MuteObject">
		(Oggetto)
	</string>
	<string name="MuteGroup">
		(Gruppo)
	</string>
	<string name="MuteExternal">
		(esterno)
	</string>
	<string name="RegionNoCovenant">
		Non esiste alcun regolamento per questa proprietà.
	</string>
	<string name="RegionNoCovenantOtherOwner">
		Non esiste alcun regolamento per questa proprietà. Il terreno di questa proprietà è messo in vendita dal proprietario.  Contatta il proprietario del terreno per i dettagli della vendita.
	</string>
	<string name="covenant_last_modified" value="Ultima modifica: "/>
	<string name="none_text" value="(nessuno)"/>
	<string name="never_text" value="(mai)"/>
	<string name="GroupOwned">
		Di proprietà di un gruppo
	</string>
	<string name="Public">
		Pubblica
	</string>
	<string name="LocalSettings">
		Impostazioni locali
	</string>
	<string name="RegionSettings">
		Impostazioni regione
	</string>
	<string name="ClassifiedClicksTxt">
		Clicca: [TELEPORT] teleport, [MAP] mappa, [PROFILE] profilo
	</string>
	<string name="ClassifiedUpdateAfterPublish">
		(si aggiornerà dopo la pubblicazione)
	</string>
	<string name="NoPicksClassifiedsText">
		Non hai creato luoghi preferiti né inserzioni. Clicca il pulsante + qui sotto per creare un luogo preferito o un&apos;inserzione.
	</string>
	<string name="NoAvatarPicksClassifiedsText">
		L&apos;utente non ha luoghi preferiti né inserzioni
	</string>
	<string name="NoAvatarPicksText">
		L'utente non ha picks.
	</string>
	<string name="PicksClassifiedsLoadingText">
		Caricamento in corso...
	</string>
	<string name="MultiPreviewTitle">
		Anteprima
	</string>
	<string name="MultiPropertiesTitle">
		Beni immobiliari
	</string>
	<string name="InvOfferAnObjectNamed">
		Un oggetto denominato
	</string>
	<string name="InvOfferOwnedByGroup">
		di proprietà del gruppo
	</string>
	<string name="InvOfferOwnedByUnknownGroup">
		di proprietà di un gruppo sconosciuto
	</string>
	<string name="InvOfferOwnedBy">
		di proprietà di
	</string>
	<string name="InvOfferOwnedByUnknownUser">
		di proprietà di un utente sconosciuto
	</string>
	<string name="InvOfferGaveYou">
		Ti ha offerto
	</string>
	<string name="InvOfferDecline">
		Non hai accettato [DESC] da [NAME].
	</string>
	<string name="GroupMoneyTotal">
		Totale
	</string>
	<string name="GroupMoneyBought">
		comprato
	</string>
	<string name="GroupMoneyPaidYou">
		ti ha pagato
	</string>
	<string name="GroupMoneyPaidInto">
		ha pagato
	</string>
	<string name="GroupMoneyBoughtPassTo">
		ha comprato il pass
	</string>
	<string name="GroupMoneyPaidFeeForEvent">
		pagato la tassa per l&apos;evento
	</string>
	<string name="GroupMoneyPaidPrizeForEvent">
		pagato il premio per l&apos;evento
	</string>
	<string name="GroupMoneyBalance">
		Saldo
	</string>
	<string name="GroupMoneyCredits">
		Ringraziamenti
	</string>
	<string name="GroupMoneyDebits">
		Debiti
	</string>
	<string name="GroupMoneyDate">
		[weekday,datetime,utc] [mth,datetime,utc] [day,datetime,utc], [year,datetime,utc]
	</string>
	<string name="AcquiredItems">
		Oggetti acquisiti
	</string>
	<string name="Cancel">
		Annulla
	</string>
	<string name="UploadingCosts">
		Il caricamento di [NAME] costa L$ [AMOUNT]
	</string>
	<string name="BuyingCosts">
		L&apos;acquisto di [NAME] costa L$ [AMOUNT]
	</string>
	<string name="UnknownFileExtension">
		Estensione del file sconosciuta [.%s]
Tipi conosciuti .wav, .tga, .bmp, .jpg, .jpeg, or .bvh
	</string>
	<string name="MuteObject2">
		Blocca
	</string>
	<string name="AddLandmarkNavBarMenu">
		Aggiungi punto di riferimento...
	</string>
	<string name="EditLandmarkNavBarMenu">
		Modifica punto di riferimento...
	</string>
	<string name="accel-mac-control">
		⌃
	</string>
	<string name="accel-mac-command">
		⌘
	</string>
	<string name="accel-mac-option">
		⌥
	</string>
	<string name="accel-mac-shift">
		⇧
	</string>
	<string name="accel-win-control">
		Ctrl+
	</string>
	<string name="accel-win-alt">
		Alt+
	</string>
	<string name="accel-win-shift">
		Shift+
	</string>
	<string name="FileSaved">
		File salvato
	</string>
	<string name="Receiving">
		In ricezione
	</string>
	<string name="AM">
		AM
	</string>
	<string name="PM">
		PM
	</string>
	<string name="PST">
		Ora Pacifico
	</string>
	<string name="PDT">
		Ora legale Pacifico
	</string>
	<string name="Direction_Forward">
		Avanti
	</string>
	<string name="Direction_Left">
		Sinistra
	</string>
	<string name="Direction_Right">
		Destra
	</string>
	<string name="Direction_Back">
		Indietro
	</string>
	<string name="Direction_North">
		Nord
	</string>
	<string name="Direction_South">
		Sud
	</string>
	<string name="Direction_West">
		Ovest
	</string>
	<string name="Direction_East">
		Est
	</string>
	<string name="Direction_Up">
		Su
	</string>
	<string name="Direction_Down">
		Giù
	</string>
	<string name="Any Category">
		Qualsiasi categoria
	</string>
	<string name="Shopping">
		Acquisti
	</string>
	<string name="Land Rental">
		Affitto terreno
	</string>
	<string name="Property Rental">
		Affitto proprietà
	</string>
	<string name="Special Attraction">
		Attrazioni speciali
	</string>
	<string name="New Products">
		Nuovi prodotti
	</string>
	<string name="Employment">
		Lavoro
	</string>
	<string name="Wanted">
		Cercasi
	</string>
	<string name="Service">
		Servizio
	</string>
	<string name="Personal">
		Personale
	</string>
	<string name="None">
		Nessuno
	</string>
	<string name="Linden Location">
		Luogo dei Linden
	</string>
	<string name="Adult">
		Adult
	</string>
	<!-- FS:Ansariel: Fixed to match PARCEL_CATEGORY_UI_STRING array -->
	<string name="Arts and Culture">
		Arte &amp; Cultura
	</string>
	<string name="Business">
		Affari
	</string>
	<string name="Educational">
		Educazione
	</string>
	<string name="Gaming">
		Gioco
	</string>
	<string name="Hangout">
		Divertimento
	</string>
	<string name="Newcomer Friendly">
		Accoglienza nuovi residenti
	</string>
	<!-- FS:Ansariel: Fixed to match PARCEL_CATEGORY_UI_STRING array -->
	<string name="Parks and Nature">
		Parchi &amp; Natura
	</string>
	<string name="Residential">
		Residenziale
	</string>
	<string name="Stage">
		Fase
	</string>
	<string name="Other">
		Altro
	</string>
	<string name="Rental">
		Affitto
	</string>
	<string name="Any">
		Tutti
	</string>
	<string name="You">
		Tu
	</string>
	<string name="Multiple Media">
		Più supporti
	</string>
	<string name="Play Media">
		Riproduci/Pausa supporto
	</string>
	<string name="MBCmdLineError">
		Un errore è stato riscontrato analizzando la linea di comando.
Per informazioni: http://wiki.secondlife.com/wiki/Client_parameters
Errore:
	</string>
	<string name="MBCmdLineUsg">
		Uso linea di comando del programma [APP_NAME] :
	</string>
	<string name="MBUnableToAccessFile">
		Il programma [APP_NAME] non è in grado di accedere ad un file necessario.

Potrebbe darsi che tu abbia copie multiple attivate o che il tuo sistema reputi erroneamente che il file sia già aperto.
Se il problema persiste, riavvia il computer e riprova.
Se il problema continua ancora, dovresti completamente disinstallare l&apos;applicazione [APP_NAME] e reinstallarla.
	</string>
	<string name="MBFatalError">
		Errore critico
	</string>
	<string name="MBRequiresAltiVec">
		Il programma [APP_NAME] richiede un processore con AltiVec (G4 o superiore).
	</string>
	<string name="MBAlreadyRunning">
		Il programma [APP_NAME] è già attivo.
Controlla che il programma non sia minimizzato nella tua barra degli strumenti.
Se il messaggio persiste, riavvia il computer.
	</string>
	<string name="MBFrozenCrashed">
		Sembra che [APP_NAME] si sia bloccata o interrotta nella sessione precedente.
Vuoi mandare un crash report?
	</string>
	<string name="MBAlert">
		Avviso
	</string>
	<string name="MBNoDirectX">
		Il programmma [APP_NAME] non riesce a trovare una DirectX 9.0b o superiore.
[APP_NAME] usa DirectX per rilevare hardware e/o i driver  non aggiornati che possono causare problemi di stabilità, scarsa performance e interruzioni.  Benché tu possa avviare il programma [APP_NAME] senza di esse, consigliamo caldamente l&apos;esecuzione con DirectX 9.0b.

Vuoi continuare?
	</string>
	<string name="MBWarning">
		Attenzione
	</string>
	<string name="MBNoAutoUpdate">
		L&apos;aggiornamento automatico non è stato ancora realizzato per Linux.
Consigliamo di scaricare l&apos;ultima versione direttamente da www.secondlife.com.
	</string>
	<string name="MBRegClassFailed">
		RegisterClass non riuscito
	</string>
	<string name="MBError">
		Errore
	</string>
	<string name="MBFullScreenErr">
		Impossibile visualizzare a schermo intero con risoluzione [WIDTH] x [HEIGHT].
Visualizzazione corrente in modalità finestra.
	</string>
	<string name="MBDestroyWinFailed">
		Errore di arresto durante il tentativo di chiusura della finestra (DestroyWindow() non riuscito)
	</string>
	<string name="MBShutdownErr">
		Errore di arresto
	</string>
	<string name="MBDevContextErr">
		Impossibile caricare i driver GL
	</string>
	<string name="MBPixelFmtErr">
		Impossibile trovare un formato pixel adatto
	</string>
	<string name="MBPixelFmtDescErr">
		Impossibile ottenere una descrizione del formato pixel
	</string>
	<string name="MBTrueColorWindow">
		[APP_NAME] richiede True Color (32 bit) per funzionare.
Vai alle impostazioni dello schermo del tuo computer e imposta il colore in modalità 32 bit.
	</string>
	<string name="MBAlpha">
		[APP_NAME] non funziona poichè è impossibile trovare un canale alpha a 8 bit.  Questo problema normalmente deriva dai driver della scheda video.
Assicurati di avere installato i driver della scheda video più recenti.
Assicurati anche che il monitor sia impostato a True Color (32 bit) nel Pannello di controllo &gt; Schermo &gt; Impostazioni.
Se il messaggio persiste, contatta [SUPPORT_SITE].
	</string>
	<string name="MBPixelFmtSetErr">
		Impossibile impostare il formato pixel
	</string>
	<string name="MBGLContextErr">
		Impossibile creare il GL rendering
	</string>
	<string name="MBGLContextActErr">
		Impossibile attivare il GL rendering
	</string>
	<string name="MBVideoDrvErr">
		[APP_NAME] Non riesce ad avviarsi perchè i driver della tua scheda video non sono stati installati correttamente, non sono aggiornati, o sono per un hardware non supportato. Assicurati di avere i driver della scheda video più recenti e anche se li hai installati, prova a installarli di nuovo.

Se il messaggio persiste, contatta [SUPPORT_SITE].
	</string>
	<string name="5 O&apos;Clock Shadow">
		Barba leggera
	</string>
	<string name="All White">
		Tutti bianchi
	</string>
	<string name="Anime Eyes">
		Occhi grandi
	</string>
	<string name="Arced">
		Arcuato
	</string>
	<string name="Arm Length">
		Lunghezza braccia
	</string>
	<string name="Attached">
		Attaccato
	</string>
	<string name="Attached Earlobes">
		Lobi attaccati
	</string>
	<string name="Back Fringe">
		Frangetta all&apos;indietro
	</string>
	<string name="Baggy">
		Larghi
	</string>
	<string name="Bangs">
		Frange
	</string>
	<string name="Beady Eyes">
		Occhi piccoli
	</string>
	<string name="Belly Size">
		Punto vita
	</string>
	<string name="Big">
		Grande
	</string>
	<string name="Big Butt">
		Sedere grande
	</string>
	<string name="Big Hair Back">
		Capigliatura grande: Indietro
	</string>
	<string name="Big Hair Front">
		Capigliatura grande: anteriore
	</string>
	<string name="Big Hair Top">
		Capigliatura grande: in  alto
	</string>
	<string name="Big Head">
		Grande testa
	</string>
	<string name="Big Pectorals">
		Grandi pettorali
	</string>
	<string name="Big Spikes">
		Capelli con punte
	</string>
	<string name="Black">
		Nero
	</string>
	<string name="Blonde">
		Biondo
	</string>
	<string name="Blonde Hair">
		Capelli biondi
	</string>
	<string name="Blush">
		Fard
	</string>
	<string name="Blush Color">
		Colore fard
	</string>
	<string name="Blush Opacity">
		Opacità fard
	</string>
	<string name="Body Definition">
		Definizione muscolare
	</string>
	<string name="Body Fat">
		Grasso corporeo
	</string>
	<string name="Body Freckles">
		Lentiggini e nei
	</string>
	<string name="Body Thick">
		Corpo più robusto
	</string>
	<string name="Body Thickness">
		Robustezza del corpo
	</string>
	<string name="Body Thin">
		Corpo più magro
	</string>
	<string name="Bow Legged">
		Gambe arcuate
	</string>
	<string name="Breast Buoyancy">
		Altezza del seno
	</string>
	<string name="Breast Cleavage">
		Décolleté
	</string>
	<string name="Breast Size">
		Grandezza del seno
	</string>
	<string name="Bridge Width">
		Larghezza setto
	</string>
	<string name="Broad">
		Largo
	</string>
	<string name="Brow Size">
		Grandezza delle sopracciglia
	</string>
	<string name="Bug Eyes">
		Occhi sporgenti
	</string>
	<string name="Bugged Eyes">
		Occhi sporgenti
	</string>
	<string name="Bulbous">
		Bulboso
	</string>
	<string name="Bulbous Nose">
		Naso bulboso
	</string>
	<string name="Breast Physics Mass">
		Massa seno
	</string>
	<string name="Breast Physics Smoothing">
		Lisciatura seno
	</string>
	<string name="Breast Physics Gravity">
		Gravità seno
	</string>
	<string name="Breast Physics Drag">
		Resistenza seno
	</string>
	<string name="Breast Physics InOut Max Effect">
		Massimo effetto
	</string>
	<string name="Breast Physics InOut Spring">
		Elasticità
	</string>
	<string name="Breast Physics InOut Gain">
		Guadagno
	</string>
	<string name="Breast Physics InOut Damping">
		Attenuazione
	</string>
	<string name="Breast Physics UpDown Max Effect">
		Massimo effetto
	</string>
	<string name="Breast Physics UpDown Spring">
		Elasticità
	</string>
	<string name="Breast Physics UpDown Gain">
		Guadagno
	</string>
	<string name="Breast Physics UpDown Damping">
		Attenuazione
	</string>
	<string name="Breast Physics LeftRight Max Effect">
		Massimo effetto
	</string>
	<string name="Breast Physics LeftRight Spring">
		Elasticità
	</string>
	<string name="Breast Physics LeftRight Gain">
		Guadagno
	</string>
	<string name="Breast Physics LeftRight Damping">
		Attenuazione
	</string>
	<string name="Belly Physics Mass">
		Massa pancia
	</string>
	<string name="Belly Physics Smoothing">
		Lisciatura pancia
	</string>
	<string name="Belly Physics Gravity">
		Gravità pancia
	</string>
	<string name="Belly Physics Drag">
		Resistenza pancia
	</string>
	<string name="Belly Physics UpDown Max Effect">
		Massimo effetto
	</string>
	<string name="Belly Physics UpDown Spring">
		Elasticità
	</string>
	<string name="Belly Physics UpDown Gain">
		Guadagno
	</string>
	<string name="Belly Physics UpDown Damping">
		Attenuazione
	</string>
	<string name="Butt Physics Mass">
		Massa natiche
	</string>
	<string name="Butt Physics Smoothing">
		Lisciatura natiche
	</string>
	<string name="Butt Physics Gravity">
		Gravità natiche
	</string>
	<string name="Butt Physics Drag">
		Resistenza natiche
	</string>
	<string name="Butt Physics UpDown Max Effect">
		Massimo effetto
	</string>
	<string name="Butt Physics UpDown Spring">
		Elasticità
	</string>
	<string name="Butt Physics UpDown Gain">
		Guadagno
	</string>
	<string name="Butt Physics UpDown Damping">
		Attenuazione
	</string>
	<string name="Butt Physics LeftRight Max Effect">
		Massimo effetto
	</string>
	<string name="Butt Physics LeftRight Spring">
		Elasticità
	</string>
	<string name="Butt Physics LeftRight Gain">
		Guadagno
	</string>
	<string name="Butt Physics LeftRight Damping">
		Attenuazione
	</string>
	<string name="Bushy Eyebrows">
		Sopracciglia cespugliose
	</string>
	<string name="Bushy Hair">
		Capelli a cespuglio
	</string>
	<string name="Butt Size">
		Grandezza del sedere
	</string>
	<string name="Butt Gravity">
		Gravità natiche
	</string>
	<string name="bustle skirt">
		Crinolina
	</string>
	<string name="no bustle">
		Nessuna crinolina
	</string>
	<string name="more bustle">
		Più crinolina
	</string>
	<string name="Chaplin">
		Baffetti
	</string>
	<string name="Cheek Bones">
		Zigomi
	</string>
	<string name="Chest Size">
		Ampiezza del torace
	</string>
	<string name="Chin Angle">
		Angolo del mento
	</string>
	<string name="Chin Cleft">
		Fossetta sul mento
	</string>
	<string name="Chin Curtains">
		Barba sottomento
	</string>
	<string name="Chin Depth">
		Profondità mento
	</string>
	<string name="Chin Heavy">
		Mento forte
	</string>
	<string name="Chin In">
		Mento in dentro
	</string>
	<string name="Chin Out">
		Mento sporgente
	</string>
	<string name="Chin-Neck">
		Mento-collo
	</string>
	<string name="Clear">
		Trasparente
	</string>
	<string name="Cleft">
		Fossetta
	</string>
	<string name="Close Set Eyes">
		Occhi ravvicinati
	</string>
	<string name="Closed">
		Chiusa
	</string>
	<string name="Closed Back">
		Chiuso dietro
	</string>
	<string name="Closed Front">
		Chiuso davanti
	</string>
	<string name="Closed Left">
		Chiuso sinistra
	</string>
	<string name="Closed Right">
		Chiuso destra
	</string>
	<string name="Coin Purse">
		Meno pronunciati
	</string>
	<string name="Collar Back">
		Colletto posteriore
	</string>
	<string name="Collar Front">
		Colletto anteriore
	</string>
	<string name="Corner Down">
		Angolo all&apos;ingiù
	</string>
	<string name="Corner Up">
		Angolo all&apos;insù
	</string>
	<string name="Creased">
		Piega
	</string>
	<string name="Crooked Nose">
		Naso storto
	</string>
	<string name="Cuff Flare">
		Svasato con risvolto
	</string>
	<string name="Dark">
		Scuro
	</string>
	<string name="Dark Green">
		Verde scuro
	</string>
	<string name="Darker">
		Più scuro
	</string>
	<string name="Deep">
		Profondo
	</string>
	<string name="Default Heels">
		Tacchi standard
	</string>
	<string name="Dense">
		Folti
	</string>
	<string name="Double Chin">
		Doppio mento
	</string>
	<string name="Downturned">
		All&apos;ingiù
	</string>
	<string name="Duffle Bag">
		Più pronunciati
	</string>
	<string name="Ear Angle">
		Angolo orecchie
	</string>
	<string name="Ear Size">
		Grandezza orecchie
	</string>
	<string name="Ear Tips">
		Estremità orecchie
	</string>
	<string name="Egg Head">
		Ovalizzazione testa
	</string>
	<string name="Eye Bags">
		Occhiaie
	</string>
	<string name="Eye Color">
		Colore degli occhi
	</string>
	<string name="Eye Depth">
		Profondità degli occhi
	</string>
	<string name="Eye Lightness">
		Luminosità degli occhi
	</string>
	<string name="Eye Opening">
		Apertura degli occhi
	</string>
	<string name="Eye Pop">
		Prominenza degli occhi
	</string>
	<string name="Eye Size">
		Grandezza occhi
	</string>
	<string name="Eye Spacing">
		Distanza occhi
	</string>
	<string name="Eyebrow Arc">
		Arco delle sopracciglia
	</string>
	<string name="Eyebrow Density">
		Densità delle sopracciglia
	</string>
	<string name="Eyebrow Height">
		Altezza delle sopracciglia
	</string>
	<string name="Eyebrow Points">
		Sopracciglia appuntite
	</string>
	<string name="Eyebrow Size">
		Grandezza sopracciglia
	</string>
	<string name="Eyelash Length">
		Lunghezza delle ciglia
	</string>
	<string name="Eyeliner">
		Eyeliner
	</string>
	<string name="Eyeliner Color">
		Colore dell&apos;eyeliner
	</string>
	<string name="Eyes Bugged">
		Occhi sporgenti
	</string>
	<string name="Face Shear">
		Taglio del viso
	</string>
	<string name="Facial Definition">
		Definizione del viso
	</string>
	<string name="Far Set Eyes">
		Occhi distanti
	</string>
	<string name="Fat Lips">
		Labbra carnose
	</string>
	<string name="Female">
		Femmina
	</string>
	<string name="Fingerless">
		Senza dita
	</string>
	<string name="Fingers">
		Dita
	</string>
	<string name="Flared Cuffs">
		Risvolti svasati
	</string>
	<string name="Flat">
		Piatto
	</string>
	<string name="Flat Butt">
		Sedere piatto
	</string>
	<string name="Flat Head">
		Testa piatta
	</string>
	<string name="Flat Toe">
		Punta piatta
	</string>
	<string name="Foot Size">
		Misura piede
	</string>
	<string name="Forehead Angle">
		Angolo della fronte
	</string>
	<string name="Forehead Heavy">
		Fronte sporgente
	</string>
	<string name="Freckles">
		Lentiggini
	</string>
	<string name="Front Fringe">
		Frangetta
	</string>
	<string name="Full Back">
		Dietro gonfi
	</string>
	<string name="Full Eyeliner">
		Eyeliner marcato
	</string>
	<string name="Full Front">
		Anteriore gonfio
	</string>
	<string name="Full Hair Sides">
		Lati capelli gonfi
	</string>
	<string name="Full Sides">
		Lati gonfi
	</string>
	<string name="Glossy">
		Lucido
	</string>
	<string name="Glove Fingers">
		Dita con guanti
	</string>
	<string name="Glove Length">
		Lunghezza guanti
	</string>
	<string name="Hair">
		Capigliature
	</string>
	<string name="Hair Back">
		Capelli: Indietro
	</string>
	<string name="Hair Front">
		Capelli: anteriore
	</string>
	<string name="Hair Sides">
		Capelli: lati
	</string>
	<string name="Hair Sweep">
		Direzione capigliatura
	</string>
	<string name="Hair Thickess">
		Foltezza
	</string>
	<string name="Hair Thickness">
		Foltezza
	</string>
	<string name="Hair Tilt">
		Inclinazione
	</string>
	<string name="Hair Tilted Left">
		Verso sinistra
	</string>
	<string name="Hair Tilted Right">
		Verso destra
	</string>
	<string name="Hair Volume">
		Capelli: Volume
	</string>
	<string name="Hand Size">
		Grandezza mani
	</string>
	<string name="Handlebars">
		Baffi a manubrio
	</string>
	<string name="Head Length">
		Lunghezza testa
	</string>
	<string name="Head Shape">
		Forma della testa
	</string>
	<string name="Head Size">
		Grandezza della testa
	</string>
	<string name="Head Stretch">
		Allungamento testa
	</string>
	<string name="Heel Height">
		Altezza tacchi
	</string>
	<string name="Heel Shape">
		Forma tacchi
	</string>
	<string name="Height">
		Altezza
	</string>
	<string name="High">
		Alto
	</string>
	<string name="High Heels">
		Tacchi alti
	</string>
	<string name="High Jaw">
		Mandibola alta
	</string>
	<string name="High Platforms">
		Alta
	</string>
	<string name="High and Tight">
		Alto e stretto
	</string>
	<string name="Higher">
		Più alto
	</string>
	<string name="Hip Length">
		Altezza bacino
	</string>
	<string name="Hip Width">
		Larghezza bacino
	</string>
	<string name="Hover">
		Muovi sopra
	</string>
	<string name="In">
		Dentro
	</string>
	<string name="In Shdw Color">
		Colore ombretto interno
	</string>
	<string name="In Shdw Opacity">
		Opacità ombretto interno
	</string>
	<string name="Inner Eye Corner">
		Angolo interno
	</string>
	<string name="Inner Eye Shadow">
		Ombretto interno
	</string>
	<string name="Inner Shadow">
		Ombretto interno
	</string>
	<string name="Jacket Length">
		Lunghezza giacca
	</string>
	<string name="Jacket Wrinkles">
		Grinze della giacca
	</string>
	<string name="Jaw Angle">
		Angolo mandibola
	</string>
	<string name="Jaw Jut">
		Prognatismo mento
	</string>
	<string name="Jaw Shape">
		Forma del mento
	</string>
	<string name="Join">
		Iscriviti
	</string>
	<string name="Jowls">
		Guance
	</string>
	<string name="Knee Angle">
		Angolo ginocchia
	</string>
	<string name="Knock Kneed">
		Gambe ad X
	</string>
	<string name="Large">
		Grande
	</string>
	<string name="Large Hands">
		Mani grandi
	</string>
	<string name="Left Part">
		Riga a sinistra
	</string>
	<string name="Leg Length">
		Lunghezza gambe
	</string>
	<string name="Leg Muscles">
		Muscoli gambe
	</string>
	<string name="Less">
		Meno
	</string>
	<string name="Less Body Fat">
		Meno grasso corporeo
	</string>
	<string name="Less Curtains">
		Meno
	</string>
	<string name="Less Freckles">
		Meno lentiggini
	</string>
	<string name="Less Full">
		Meno piene
	</string>
	<string name="Less Gravity">
		Più alto
	</string>
	<string name="Less Love">
		Meno maniglie
	</string>
	<string name="Less Muscles">
		Meno muscoli
	</string>
	<string name="Less Muscular">
		Meno muscolari
	</string>
	<string name="Less Rosy">
		Meno rosato
	</string>
	<string name="Less Round">
		Meno rotondo
	</string>
	<string name="Less Saddle">
		Meno a sella
	</string>
	<string name="Less Square">
		Meno quadrato
	</string>
	<string name="Less Volume">
		Meno volume
	</string>
	<string name="Less soul">
		Meno
	</string>
	<string name="Lighter">
		Più leggero
	</string>
	<string name="Lip Cleft">
		Distanza fossetta labbro
	</string>
	<string name="Lip Cleft Depth">
		Prof. fossetta labbro
	</string>
	<string name="Lip Fullness">
		Volume labbra
	</string>
	<string name="Lip Pinkness">
		Tonalità rosa labbra
	</string>
	<string name="Lip Ratio">
		Proporzione labbra
	</string>
	<string name="Lip Thickness">
		Carnosità labbra
	</string>
	<string name="Lip Width">
		Larghezza labbra
	</string>
	<string name="Lipgloss">
		Lipgloss
	</string>
	<string name="Lipstick">
		Rossetto
	</string>
	<string name="Lipstick Color">
		Colore rossetto
	</string>
	<string name="Long">
		Lungo
	</string>
	<string name="Long Head">
		Testa lunga
	</string>
	<string name="Long Hips">
		Bacino alto
	</string>
	<string name="Long Legs">
		Gambe lunghe
	</string>
	<string name="Long Neck">
		Collo lungo
	</string>
	<string name="Long Pigtails">
		Codini lunghi
	</string>
	<string name="Long Ponytail">
		Codino lungo
	</string>
	<string name="Long Torso">
		Torace lungo
	</string>
	<string name="Long arms">
		Braccia lunghe
	</string>
	<string name="Loose Pants">
		Pantaloni ampi
	</string>
	<string name="Loose Shirt">
		Camicia ampia
	</string>
	<string name="Loose Sleeves">
		Maniche non attillate
	</string>
	<string name="Love Handles">
		Maniglie dell&apos;amore
	</string>
	<string name="Low">
		Basso
	</string>
	<string name="Low Heels">
		Tacchi bassi
	</string>
	<string name="Low Jaw">
		Mandibola bassa
	</string>
	<string name="Low Platforms">
		Bassa
	</string>
	<string name="Low and Loose">
		Basso e ampio
	</string>
	<string name="Lower">
		Più basso
	</string>
	<string name="Lower Bridge">
		Parte bassa del setto
	</string>
	<string name="Lower Cheeks">
		Guance inferiori
	</string>
	<string name="Male">
		Maschio
	</string>
	<string name="Middle Part">
		Riga nel mezzo
	</string>
	<string name="More">
		Altro
	</string>
	<string name="More Blush">
		Più fard
	</string>
	<string name="More Body Fat">
		Più grasso corporeo
	</string>
	<string name="More Curtains">
		Più
	</string>
	<string name="More Eyeshadow">
		Più ombretto
	</string>
	<string name="More Freckles">
		Più lentiggini
	</string>
	<string name="More Full">
		Più piene
	</string>
	<string name="More Gravity">
		Più calato
	</string>
	<string name="More Lipstick">
		Più rossetto
	</string>
	<string name="More Love">
		Più maniglie
	</string>
	<string name="More Lower Lip">
		Labbro inf. pronunciato
	</string>
	<string name="More Muscles">
		Più muscoli
	</string>
	<string name="More Muscular">
		Più muscolatura
	</string>
	<string name="More Rosy">
		Più rosato
	</string>
	<string name="More Round">
		Più rotondo
	</string>
	<string name="More Saddle">
		Più a sella
	</string>
	<string name="More Sloped">
		Più orizzontale
	</string>
	<string name="More Square">
		Più quadrato
	</string>
	<string name="More Upper Lip">
		Labbro sup. pronunciato
	</string>
	<string name="More Vertical">
		Più verticale
	</string>
	<string name="More Volume">
		Più volume
	</string>
	<string name="More soul">
		Più
	</string>
	<string name="Moustache">
		Baffi
	</string>
	<string name="Mouth Corner">
		Angolo della bocca
	</string>
	<string name="Mouth Position">
		Posizione della bocca
	</string>
	<string name="Mowhawk">
		Moicana
	</string>
	<string name="Muscular">
		Muscolatura
	</string>
	<string name="Mutton Chops">
		Basette lunghe
	</string>
	<string name="Nail Polish">
		Smalto
	</string>
	<string name="Nail Polish Color">
		Colore smalto
	</string>
	<string name="Narrow">
		Socchiusi
	</string>
	<string name="Narrow Back">
		Laterali post. vicini
	</string>
	<string name="Narrow Front">
		Laterali ant. vicini
	</string>
	<string name="Narrow Lips">
		Labbra strette
	</string>
	<string name="Natural">
		Naturale
	</string>
	<string name="Neck Length">
		Lunghezza del collo
	</string>
	<string name="Neck Thickness">
		Grandezza del collo
	</string>
	<string name="No Blush">
		Senza fard
	</string>
	<string name="No Eyeliner">
		Senza eyeliner
	</string>
	<string name="No Eyeshadow">
		Senza ombretto
	</string>
	<string name="No Lipgloss">
		Senza lipgloss
	</string>
	<string name="No Lipstick">
		Senza rossetto
	</string>
	<string name="No Part">
		Senza riga
	</string>
	<string name="No Polish">
		Senza smalto
	</string>
	<string name="No Red">
		Senza rosso
	</string>
	<string name="No Spikes">
		Senza punte
	</string>
	<string name="No White">
		Senza bianco
	</string>
	<string name="No Wrinkles">
		Senza pieghe
	</string>
	<string name="Normal Lower">
		Inferiore normale
	</string>
	<string name="Normal Upper">
		Superiore normale
	</string>
	<string name="Nose Left">
		Naso a sinistra
	</string>
	<string name="Nose Right">
		Naso a destra
	</string>
	<string name="Nose Size">
		Grandezza naso
	</string>
	<string name="Nose Thickness">
		Spessore naso
	</string>
	<string name="Nose Tip Angle">
		Angolo punta naso
	</string>
	<string name="Nose Tip Shape">
		Forma punta naso
	</string>
	<string name="Nose Width">
		Larghezza naso
	</string>
	<string name="Nostril Division">
		Divisione narici
	</string>
	<string name="Nostril Width">
		Larghezza narici
	</string>
	<string name="Opaque">
		Opaco
	</string>
	<string name="Open">
		Apri
	</string>
	<string name="Open Back">
		Retro aperto
	</string>
	<string name="Open Front">
		Davanti aperto
	</string>
	<string name="Open Left">
		Lato sin. aperto
	</string>
	<string name="Open Right">
		Lato des. aperto
	</string>
	<string name="Orange">
		Arancio
	</string>
	<string name="Out">
		Fuori
	</string>
	<string name="Out Shdw Color">
		Colore ombretto esterno
	</string>
	<string name="Out Shdw Opacity">
		Opacità ombretto esterno
	</string>
	<string name="Outer Eye Corner">
		Angolo esterno occhio
	</string>
	<string name="Outer Eye Shadow">
		Ombretto esterno
	</string>
	<string name="Outer Shadow">
		Ombreggiatura esterna
	</string>
	<string name="Overbite">
		Denti sup. in fuori
	</string>
	<string name="Package">
		Genitali
	</string>
	<string name="Painted Nails">
		Unghie smaltate
	</string>
	<string name="Pale">
		Pallido
	</string>
	<string name="Pants Crotch">
		Cavallo
	</string>
	<string name="Pants Fit">
		Vestibilità pantaloni
	</string>
	<string name="Pants Length">
		Lunghezza pantaloni
	</string>
	<string name="Pants Waist">
		Taglia pantalone
	</string>
	<string name="Pants Wrinkles">
		Pantaloni con le grinze
	</string>
	<string name="Part">
		Con riga
	</string>
	<string name="Part Bangs">
		Frangetta divisa
	</string>
	<string name="Pectorals">
		Pettorali
	</string>
	<string name="Pigment">
		Pigmento
	</string>
	<string name="Pigtails">
		Codini
	</string>
	<string name="Pink">
		Rosa
	</string>
	<string name="Pinker">
		Più rosato
	</string>
	<string name="Platform Height">
		Altezza pianta
	</string>
	<string name="Platform Width">
		Larghezza pianta
	</string>
	<string name="Pointy">
		Appuntito
	</string>
	<string name="Pointy Heels">
		Tacchi a spillo
	</string>
	<string name="Ponytail">
		Codino
	</string>
	<string name="Poofy Skirt">
		Gonna gonfia
	</string>
	<string name="Pop Left Eye">
		Sinistro più aperto
	</string>
	<string name="Pop Right Eye">
		Destro più aperto
	</string>
	<string name="Puffy">
		Paffute
	</string>
	<string name="Puffy Eyelids">
		Palpebre gonfie
	</string>
	<string name="Rainbow Color">
		Tonalità
	</string>
	<string name="Red Hair">
		Presenza di rosso nei capelli
	</string>
	<string name="Regular">
		Normale
	</string>
	<string name="Right Part">
		Riga a destra
	</string>
	<string name="Rosy Complexion">
		Incarnato
	</string>
	<string name="Round">
		Rotondo
	</string>
	<string name="Ruddiness">
		Rossore
	</string>
	<string name="Ruddy">
		Rosse
	</string>
	<string name="Rumpled Hair">
		Capelli mossi
	</string>
	<string name="Saddle Bags">
		Rotondità fianchi
	</string>
	<string name="Scrawny Leg">
		Gambe magre
	</string>
	<string name="Separate">
		Separati
	</string>
	<string name="Shallow">
		Meno pronunciato
	</string>
	<string name="Shear Back">
		Taglio posteriore
	</string>
	<string name="Shear Face">
		Taglio del viso
	</string>
	<string name="Shear Front">
		Taglio anteriore
	</string>
	<string name="Shear Left Up">
		Distorto a sinistra
	</string>
	<string name="Shear Right Up">
		Distorto a destra
	</string>
	<string name="Sheared Back">
		Taglio verso dietro
	</string>
	<string name="Sheared Front">
		Taglio verso davanti
	</string>
	<string name="Shift Left">
		A sinistra
	</string>
	<string name="Shift Mouth">
		Spostamento bocca
	</string>
	<string name="Shift Right">
		A destra
	</string>
	<string name="Shirt Bottom">
		Parte inferiore camicia
	</string>
	<string name="Shirt Fit">
		Vestibilità camicia
	</string>
	<string name="Shirt Wrinkles">
		Camicia con le grinze
	</string>
	<string name="Shoe Height">
		Altezza scarpe
	</string>
	<string name="Short">
		Basso
	</string>
	<string name="Short Arms">
		Braccia corte
	</string>
	<string name="Short Legs">
		Gambe corte
	</string>
	<string name="Short Neck">
		Collo corto
	</string>
	<string name="Short Pigtails">
		Codini corti
	</string>
	<string name="Short Ponytail">
		Codino corto
	</string>
	<string name="Short Sideburns">
		Basette corte
	</string>
	<string name="Short Torso">
		Torace corto
	</string>
	<string name="Short hips">
		Bacino corto
	</string>
	<string name="Shoulders">
		Spalle
	</string>
	<string name="Side Fringe">
		Ciuffi laterali
	</string>
	<string name="Sideburns">
		Basette
	</string>
	<string name="Sides Hair">
		Capigliatura di lato
	</string>
	<string name="Sides Hair Down">
		Capigliatura di lato sciolta
	</string>
	<string name="Sides Hair Up">
		Capigliatura di lato raccolta
	</string>
	<string name="Skinny Neck">
		Collo fino
	</string>
	<string name="Skirt Fit">
		Vestibilità gonna
	</string>
	<string name="Skirt Length">
		Lunghezza gonna
	</string>
	<string name="Slanted Forehead">
		Fronte inclinata
	</string>
	<string name="Sleeve Length">
		Lunghezza maniche
	</string>
	<string name="Sleeve Looseness">
		Morbidezza maniche
	</string>
	<string name="Slit Back">
		Spacco: Indietro
	</string>
	<string name="Slit Front">
		Spacco: anteriore
	</string>
	<string name="Slit Left">
		Spacco: Sinistra
	</string>
	<string name="Slit Right">
		Spacco: Destra
	</string>
	<string name="Small">
		Piccola
	</string>
	<string name="Small Hands">
		Mani piccole
	</string>
	<string name="Small Head">
		Testa piccola
	</string>
	<string name="Smooth">
		Liscio
	</string>
	<string name="Smooth Hair">
		Capelli lisci
	</string>
	<string name="Socks Length">
		Lunghezza calze
	</string>
	<string name="Soulpatch">
		Pizzetto labbro inferiore
	</string>
	<string name="Sparse">
		Piu rade
	</string>
	<string name="Spiked Hair">
		Capelli a punta
	</string>
	<string name="Square">
		Quadrato
	</string>
	<string name="Square Toe">
		Punta quadrata
	</string>
	<string name="Squash Head">
		Testa schiacciata
	</string>
	<string name="Stretch Head">
		Testa allungata
	</string>
	<string name="Sunken">
		Scarne
	</string>
	<string name="Sunken Chest">
		Senza pettorali
	</string>
	<string name="Sunken Eyes">
		Occhi infossati
	</string>
	<string name="Sweep Back">
		Indietro
	</string>
	<string name="Sweep Forward">
		Avanti
	</string>
	<string name="Tall">
		Alto
	</string>
	<string name="Taper Back">
		Ravv. lat. posteriore
	</string>
	<string name="Taper Front">
		Ravv. lat. frontale
	</string>
	<string name="Thick Heels">
		Tacchi spessi
	</string>
	<string name="Thick Neck">
		Collo grosso
	</string>
	<string name="Thick Toe">
		Punta spessa
	</string>
	<string name="Thin">
		Sottili
	</string>
	<string name="Thin Eyebrows">
		Sopracciglia sottili
	</string>
	<string name="Thin Lips">
		Labbra sottili
	</string>
	<string name="Thin Nose">
		Naso sottile
	</string>
	<string name="Tight Chin">
		Mento stretto
	</string>
	<string name="Tight Cuffs">
		Fondo stretto
	</string>
	<string name="Tight Pants">
		Pantaloni attillati
	</string>
	<string name="Tight Shirt">
		Camicia attillata
	</string>
	<string name="Tight Skirt">
		Gonna attillata
	</string>
	<string name="Tight Sleeves">
		Maniche strette
	</string>
	<string name="Toe Shape">
		Forma della punta
	</string>
	<string name="Toe Thickness">
		Spessore della punta
	</string>
	<string name="Torso Length">
		Lunghezza del torace
	</string>
	<string name="Torso Muscles">
		Muscoli del torace
	</string>
	<string name="Torso Scrawny">
		Torso Scrawny
	</string>
	<string name="Unattached">
		Distaccato
	</string>
	<string name="Uncreased">
		Senza piega
	</string>
	<string name="Underbite">
		Denti inf. in fuori
	</string>
	<string name="Unnatural">
		Innaturale
	</string>
	<string name="Upper Bridge">
		Parte alta del setto
	</string>
	<string name="Upper Cheeks">
		Parte alta degli zigomi
	</string>
	<string name="Upper Chin Cleft">
		Fossetta sup. del mento
	</string>
	<string name="Upper Eyelid Fold">
		Piega palpebra sup.
	</string>
	<string name="Upturned">
		All&apos;insù
	</string>
	<string name="Very Red">
		Molto rossi
	</string>
	<string name="Waist Height">
		Vita alta
	</string>
	<string name="Well-Fed">
		Pienotte
	</string>
	<string name="White Hair">
		Capelli bianchi
	</string>
	<string name="Wide">
		Largo
	</string>
	<string name="Wide Back">
		Dietro largo
	</string>
	<string name="Wide Front">
		Davanti largo
	</string>
	<string name="Wide Lips">
		Labbra larghe
	</string>
	<string name="Wild">
		Colorati
	</string>
	<string name="Wrinkles">
		Grinze
	</string>
	<string name="LocationCtrlAddLandmarkTooltip">
		Aggiungi ai miei punti di riferimento
	</string>
	<string name="LocationCtrlEditLandmarkTooltip">
		Modifica i miei punti di riferimento
	</string>
	<string name="LocationCtrlInfoBtnTooltip">
		Maggiori informazioni sulla posizione attuale
	</string>
	<string name="LocationCtrlComboBtnTooltip">
		La cronologia delle mie posizioni
	</string>
	<string name="LocationCtrlAdultIconTooltip">
		Regione con categoria adulti
	</string>
	<string name="LocationCtrlModerateIconTooltip">
		Regione con categoria moderata
	</string>
	<string name="LocationCtrlGeneralIconTooltip">
		Regione generale
	</string>
	<string name="LocationCtrlSeeAVsTooltip">
		Gli avatar in questo lotto non possono essere visti o sentiti da avatar all&apos;esterno del lotto
	</string>
	<string name="LocationCtrlPathfindingDirtyTooltip">
		Gli oggetti che si muovono potrebbero non comportarsi correttamente in questa regione fino a quando non viene eseguito il rebake della regione.
	</string>
	<string name="LocationCtrlPathfindingDisabledTooltip">
		Il pathfinding dinamico non è attivato in questa regione.
	</string>
	<string name="UpdaterWindowTitle">
		Aggiornamento [APP_NAME]
	</string>
	<string name="UpdaterNowUpdating">
		Aggiornamento di [APP_NAME]...
	</string>
	<string name="UpdaterNowInstalling">
		Installazione di [APP_NAME]...
	</string>
	<string name="UpdaterUpdatingDescriptive">
		Il Viewer del programma [APP_NAME] si sta aggiornando all&apos;ultima versione.  Potrebbe volerci del tempo, attendi.
	</string>
	<string name="UpdaterProgressBarTextWithEllipses">
		Download dell&apos;aggiornamento...
	</string>
	<string name="UpdaterProgressBarText">
		Download dell&apos;aggiornamento
	</string>
	<string name="UpdaterFailDownloadTitle">
		Download dell&apos;aggiornamento non riuscito
	</string>
	<string name="UpdaterFailUpdateDescriptive">
		Il programma [APP_NAME] ha riscontrato un&apos;errore durante il tentativo di aggiornamento. Consigliamo di scaricare l&apos;ultima versione direttamente da www.secondlife.com.
	</string>
	<string name="UpdaterFailInstallTitle">
		Installazione dell&apos;aggiornamento non riuscita
	</string>
	<string name="UpdaterFailStartTitle">
		Errore nell&apos;avvio del viewer
	</string>
	<string name="ItemsComingInTooFastFrom">
		[APP_NAME]: Oggetti in arrivo troppo velocemente da [FROM_NAME], anteprima automatica disattivata per [TIME] secondi
	</string>
	<string name="ItemsComingInTooFast">
		[APP_NAME]: Oggetti in arrivo troppo velocemente, anteprima automatica disattivata per [TIME] secondi
	</string>
	<string name="IM_logging_string">
		-- Registrazione messaggi instantanei abilitata --
	</string>
	<string name="IM_typing_start_string">
		[NAME] sta scrivendo...
	</string>
	<string name="Unnamed">
		(anonimo)
	</string>
	<string name="IM_moderated_chat_label">
		(Moderato: Voci disattivate di default)
	</string>
	<string name="IM_unavailable_text_label">
		La chat di testo non è disponibile per questa chiamata.
	</string>
	<string name="IM_muted_text_label">
		La chat di testo è stata disabilitata da un moderatore di gruppo.
	</string>
	<string name="IM_default_text_label">
		Clicca qui per inviare un messaggio instantaneo.
	</string>
	<string name="IM_to_label">
		A
	</string>
	<string name="IM_moderator_label">
		(Moderatore)
	</string>
	<string name="Saved_message">
		(Salvato [LONG_TIMESTAMP])
	</string>
	<string name="IM_unblock_only_groups_friends">
		Per vedere questo messaggio, devi deselezionare &apos;Solo amici e gruppi possono chiamarmi o mandarmi IM&apos; in Preferenze/Privacy.
	</string>
	<string name="OnlineStatus">
		Online
	</string>
	<string name="OfflineStatus">
		Offline
	</string>
	<string name="answered_call">
		Risposto alla chiamata
	</string>
	<string name="you_started_call">
		Hai iniziato una chiamata vocale
	</string>
	<string name="you_joined_call">
		Ti sei collegato alla chiamata in voce
	</string>
	<string name="you_auto_rejected_call-im">
		Hai rifiutato automaticamente la chiamata voce mentre era attivata la modalità &apos;Non disturbare&apos;.
	</string>
	<string name="name_started_call">
		[NAME] ha iniziato una chiamata vocale
	</string>
	<string name="ringing-im">
		Collegamento alla chiamata vocale...
	</string>
	<string name="connected-im">
		Collegato, clicca Chiudi chiamata per agganciare
	</string>
	<string name="hang_up-im">
		Chiusa la chiamata
	</string>
	<string name="conference-title">
		Chat con più persone
	</string>
	<string name="conference-title-incoming">
		Chiamata in conferenza con [AGENT_NAME]
	</string>
	<string name="flickr_post_success">
		Hai pubblicato su Flickr.
	</string>
	<string name="twitter_post_success">
		Hai pubblicato su Twitter.
	</string>
	<string name="no_session_message">
		(La sessione IM non esiste)
	</string>
	<string name="only_user_message">
		Sei l&apos;unico utente di questa sessione.
	</string>
	<string name="offline_message">
		[NAME] è offline
	</string>
	<string name="invite_message">
		Clicca il tasto [BUTTON NAME] per accettare/connetterti a questa voice chat.
	</string>
	<string name="muted_message">
		Hai bloccato questo residente. Quando gli invii un messaggio, verrà automaticamente sbloccato.
	</string>
	<string name="generic">
		Errore nella richiesta, riprova più tardi.
	</string>
	<string name="generic_request_error">
		Errore durante la richiesta, riprova più tardi.
	</string>
	<string name="insufficient_perms_error">
		Non hai sufficienti permessi.
	</string>
	<string name="session_does_not_exist_error">
		Questa sessione non esiste più
	</string>
	<string name="no_ability_error">
		Non hai questa abilitazione.
	</string>
	<string name="no_ability">
		Non hai questa abilitazione.
	</string>
	<string name="not_a_mod_error">
		Non sei un moderatore.
	</string>
	<string name="muted">
		Il moderatore del gruppo ha disattivato la tua chat di testo.
	</string>
	<string name="muted_error">
		Un moderatore di gruppo ti ha disabilitato dalla chat di testo.
	</string>
	<string name="add_session_event">
		Impossibile aggiungere utenti alla chat con [RECIPIENT].
	</string>
	<string name="message">
		Impossibile spedire il tuo messaggio nella sessione chat con [RECIPIENT].
	</string>
	<string name="message_session_event">
		Impossibile inviare il messaggio nella chat con [RECIPIENT].
	</string>
	<string name="mute">
		Errore durante la moderazione.
	</string>
	<string name="removed">
		Sei stato rimosso dal gruppo.
	</string>
	<string name="removed_from_group">
		Sei stato espulso dal gruppo.
	</string>
	<string name="close_on_no_ability">
		Non hai più le abilitazioni per rimanere nella sessione chat.
	</string>
	<string name="unread_chat_single">
		[SOURCES] ha detto qualcosa di nuovo
	</string>
	<string name="unread_chat_multiple">
		[SOURCES] ha detto qualcosa di nuovo
	</string>
	<string name="session_initialization_timed_out_error">
		Sessione di inizializzazione scaduta
	</string>
	<string name="Home position set.">
		Posizione di base impostata.
	</string>
	<string name="voice_morphing_url">
		http://secondlife.com/landing/voicemorphing
	</string>
	<string name="paid_you_ldollars">
		[NAME] ti ha inviato un pagamento di L$[AMOUNT] [REASON].
	</string>
	<string name="paid_you_ldollars_no_reason">
		[NAME] ti ha inviato un pagamento di L$[AMOUNT].
	</string>
	<string name="you_paid_ldollars">
		Hai inviato un pagamento di L$[AMOUNT] a [NAME] [REASON].
	</string>
	<string name="you_paid_ldollars_no_info">
		Hai pagato L$ [AMOUNT].
	</string>
	<string name="you_paid_ldollars_no_reason">
		Hai inviato un pagamento di L$[AMOUNT] a [NAME].
	</string>
	<string name="you_paid_ldollars_no_name">
		Hai pagato L$ [AMOUNT] [REASON].
	</string>
	<string name="you_paid_failure_ldollars">
		Non hai pagato [NAME] L$[AMOUNT] [REASON].
	</string>
	<string name="you_paid_failure_ldollars_no_info">
		Non hai pagato L$ [AMOUNT].
	</string>
	<string name="you_paid_failure_ldollars_no_reason">
		Non hai pagato [NAME] L$[AMOUNT].
	</string>
	<string name="you_paid_failure_ldollars_no_name">
		Non hai pagato L$ [AMOUNT] [REASON].
	</string>
	<string name="for item">
		per [ITEM]
	</string>
	<string name="for a parcel of land">
		per un lotto di terreno
	</string>
	<string name="for a land access pass">
		per un permesso di accesso al terreno
	</string>
	<string name="for deeding land">
		per la cessione di terreno
	</string>
	<string name="to create a group">
		per creare un gruppo
	</string>
	<string name="to join a group">
		per aderire a un gruppo
	</string>
	<string name="to upload">
		per caricare
	</string>
	<string name="to publish a classified ad">
		per pubblicare un annuncio
	</string>
	<string name="giving">
		Contributo di L$ [AMOUNT]
	</string>
	<string name="uploading_costs">
		Il costo per il caricamento è di L$ [AMOUNT]
	</string>
	<string name="this_costs">
		Il costo è L$ [AMOUNT]
	</string>
	<string name="buying_selected_land">
		L&apos;acquisto del terreno prescelto costa L$ [AMOUNT]
	</string>
	<string name="this_object_costs">
		Il costo dell&apos;oggetto è L$ [AMOUNT]
	</string>
	<string name="group_role_everyone">
		Tutti
	</string>
	<string name="group_role_officers">
		Funzionari
	</string>
	<string name="group_role_owners">
		Proprietari
	</string>
	<string name="group_member_status_online">
		Online
	</string>
	<string name="uploading_abuse_report">
		Caricamento in corso...

Segnala abuso
	</string>
	<string name="New Shape">
		Nuova figura corporea
	</string>
	<string name="New Skin">
		Nuova pelle
	</string>
	<string name="New Hair">
		Nuovi capelli
	</string>
	<string name="New Eyes">
		Nuovi occhi
	</string>
	<string name="New Shirt">
		Nuova camicia
	</string>
	<string name="New Pants">
		Nuovi pantaloni
	</string>
	<string name="New Shoes">
		Nuove scarpe
	</string>
	<string name="New Socks">
		Nuove calze
	</string>
	<string name="New Jacket">
		Nuova giacca
	</string>
	<string name="New Gloves">
		Nuovi guanti
	</string>
	<string name="New Undershirt">
		Nuova maglietta intima
	</string>
	<string name="New Underpants">
		Nuovi slip
	</string>
	<string name="New Skirt">
		Nuova gonna
	</string>
	<string name="New Alpha">
		Nuovo Alpha (trasparenza)
	</string>
	<string name="New Tattoo">
		Nuovo tatuaggio
	</string>
	<string name="New Physics">
		Nuova fisica
	</string>
	<string name="Invalid Wearable">
		Capo da indossare non valido
	</string>
	<string name="New Gesture">
		Nuova gesture
	</string>
	<string name="New Script">
		Nuovo script
	</string>
	<string name="New Note">
		Nuovo appunto
	</string>
	<string name="New Folder">
		Nuova cartella
	</string>
	<string name="Contents">
		Contenuto
	</string>
	<string name="Gesture">
		Gesture
	</string>
	<string name="Male Gestures">
		Gesture maschili
	</string>
	<string name="Female Gestures">
		Gesture femminili
	</string>
	<string name="Other Gestures">
		Altre gesture
	</string>
	<string name="Speech Gestures">
		Gesture del parlato
	</string>
	<string name="Common Gestures">
		Gesture comuni
	</string>
	<string name="Male - Excuse me">
		Maschio - Chiedere scusa
	</string>
	<string name="Male - Get lost">
		Maschio - Levati dai piedi!
	</string>
	<string name="Male - Blow kiss">
		Maschio - Butta un bacio
	</string>
	<string name="Male - Boo">
		Maschio - Bu
	</string>
	<string name="Male - Bored">
		Maschio - Annoiato
	</string>
	<string name="Male - Hey">
		Maschio - Ehi
	</string>
	<string name="Male - Laugh">
		Maschio - Ridere
	</string>
	<string name="Male - Repulsed">
		Maschio - Disgustato
	</string>
	<string name="Male - Shrug">
		Maschio - Spallucce
	</string>
	<string name="Male - Stick tougue out">
		Maschio - Tira fuori la lingua
	</string>
	<string name="Male - Wow">
		Maschio - Accipicchia
	</string>
	<string name="Female - Chuckle">
		Femmina - Risatina
	</string>
	<string name="Female - Cry">
		Femmina - Pianto
	</string>
	<string name="Female - Embarrassed">
		Femmina - Imbarazzata
	</string>
	<string name="Female - Excuse me">
		Femmina - Chiedere scusa
	</string>
	<string name="Female - Get lost">
		Femmina - Levati dai piedi!
	</string>
	<string name="Female - Blow kiss">
		Femmina - Butta un bacio
	</string>
	<string name="Female - Boo">
		Femmina - Bu
	</string>
	<string name="Female - Bored">
		Femmina - Annoiata
	</string>
	<string name="Female - Hey">
		Femmina - Ehi
	</string>
	<string name="Female - Hey baby">
		Femmina - Ehi tu
	</string>
	<string name="Female - Laugh">
		Femmina - Ridere
	</string>
	<string name="Female - Looking good">
		Femmina - Sei in forma
	</string>
	<string name="Female - Over here">
		Femmina - Per di qua
	</string>
	<string name="Female - Please">
		Femmina - Per cortesia
	</string>
	<string name="Female - Repulsed">
		Femmina - Disgustata
	</string>
	<string name="Female - Shrug">
		Femmina - Spallucce
	</string>
	<string name="Female - Stick tougue out">
		Femmina - Tira fuori la lingua
	</string>
	<string name="Female - Wow">
		Femmina - Accipicchia
	</string>
	<string name="/bow">
		/inchino
	</string>
	<string name="/clap">
		/applausi
	</string>
	<string name="/count">
		/numero
	</string>
	<string name="/extinguish">
		/estingui
	</string>
	<string name="/kmb">
		/chissene
	</string>
	<string name="/muscle">
		/muscolo
	</string>
	<string name="/no">
		/no
	</string>
	<string name="/no!">
		/no!
	</string>
	<string name="/paper">
		/carta
	</string>
	<string name="/pointme">
		/indicome
	</string>
	<string name="/pointyou">
		/indicotu
	</string>
	<string name="/rock">
		/sasso
	</string>
	<string name="/scissor">
		/forbici
	</string>
	<string name="/smoke">
		/fumo
	</string>
	<string name="/stretch">
		/stiracchiata
	</string>
	<string name="/whistle">
		/fischietto
	</string>
	<string name="/yes">
		/si
	</string>
	<string name="/yes!">
		/si!
	</string>
	<string name="afk">
		non alla tastiera
	</string>
	<string name="dance1">
		danza1
	</string>
	<string name="dance2">
		danza2
	</string>
	<string name="dance3">
		danza3
	</string>
	<string name="dance4">
		danza4
	</string>
	<string name="dance5">
		danza5
	</string>
	<string name="dance6">
		danza6
	</string>
	<string name="dance7">
		danza7
	</string>
	<string name="dance8">
		danza8
	</string>
	<string name="AvatarBirthDateFormat">
		[day,datetime,slt]/[mthnum,datetime,slt]/[year,datetime,slt]
	</string>
	<string name="DefaultMimeType">
		nessuna/nessuna
	</string>
	<string name="texture_load_dimensions_error">
		Impossibile caricare immagini di dimensioni superiori a [WIDTH]*[HEIGHT]
	</string>
	<string name="words_separator" value=","/>
	<string name="server_is_down">
		Nonostante i nostri tentativi, si è verificato un errore imprevisto.

	Consulta la pagina status.secondlifegrid.net per determinare se si sia verificato un problema noto con il servizio.
        Se il problema continua, ti consigliamo di controllare le tue impostazioni di rete e della firewall.
	</string>
	<string name="dateTimeWeekdaysNames">
		lunedì:martedì:mercoledì:giovedì:venerdì:sabato:domenica
	</string>
	<string name="dateTimeWeekdaysShortNames">
		lun:mar:mer:gio:ven:sab:dom
	</string>
	<string name="dateTimeMonthNames">
		gennaio:febbraio:marzo:aprile:maggio:giugno:luglio:agosto:settembre:ottobre:novembre:dicembre
	</string>
	<string name="dateTimeMonthShortNames">
		gen:feb:mar:apr:mag:giu:lug:ago:sett:ott:nov:dic
	</string>
	<string name="dateTimeDayFormat">
		[MDAY]
	</string>
	<string name="dateTimeAM">
		AM
	</string>
	<string name="dateTimePM">
		PM
	</string>
	<string name="LocalEstimateUSD">
		US$ [AMOUNT]
	</string>
	<string name="Group Ban">
		Espulsione di gruppo
	</string>
	<string name="Membership">
		Abbonamento
	</string>
	<string name="Roles">
		Ruoli
	</string>
	<string name="Group Identity">
		Identità gruppo
	</string>
	<string name="Parcel Management">
		Gestione lotto
	</string>
	<string name="Parcel Identity">
		Identità lotto
	</string>
	<string name="Parcel Settings">
		Impostazioni lotto
	</string>
	<string name="Parcel Powers">
		Poteri lotto
	</string>
	<string name="Parcel Access">
		Accesso al lotto
	</string>
	<string name="Parcel Content">
		Contenuto lotto
	</string>
	<string name="Object Management">
		Gestione oggetti
	</string>
	<string name="Accounting">
		Contabilità
	</string>
	<string name="Notices">
		Avvisi
	</string>
	<string name="Chat" value="Chat :">
		Chat
	</string>
	<string name="DeleteItems">
		Cancellare gli elementi selezionati?
	</string>
	<string name="DeleteItem">
		Cancellare l’elemento selezionato?
	</string>
	<string name="EmptyOutfitText">
		Questo vestiario non contiene alcun elemento
	</string>
	<string name="ExternalEditorNotSet">
		Seleziona un editor usando le impostazioni ExternalEditor.
	</string>
	<string name="ExternalEditorNotFound">
		L&apos;editor esterno specificato non è stato trovato.
Prova a racchiudere il percorso dell&apos;editor in doppie virgolette.
(per es. &quot;/percorso per il mio/editor&quot; &quot;%s&quot;)
	</string>
	<string name="ExternalEditorCommandParseError">
		Errore nell&apos;elaborazione del comando dell&apos;editor esterno.
	</string>
	<string name="ExternalEditorFailedToRun">
		L&apos;editor esterno non è stato avviato.
	</string>
	<string name="TranslationFailed">
		Traduzione non riuscita: [REASON]
	</string>
	<string name="TranslationResponseParseError">
		Errore di elaborazione della risposta della traduzione.
	</string>
	<string name="Esc">
		Esc
	</string>
	<string name="Space">
		Space
	</string>
	<string name="Enter">
		Enter
	</string>
	<string name="Tab">
		Tab
	</string>
	<string name="Ins">
		Ins
	</string>
	<string name="Del">
		Del
	</string>
	<string name="Backsp">
		Backsp
	</string>
	<string name="Shift">
		Shift
	</string>
	<string name="Ctrl">
		Ctrl
	</string>
	<string name="Alt">
		Alt
	</string>
	<string name="CapsLock">
		CapsLock
	</string>
	<string name="Home">
		Home
	</string>
	<string name="End">
		End
	</string>
	<string name="PgUp">
		PgUp
	</string>
	<string name="PgDn">
		PgDn
	</string>
	<string name="F1">
		F1
	</string>
	<string name="F2">
		F2
	</string>
	<string name="F3">
		F3
	</string>
	<string name="F4">
		F4
	</string>
	<string name="F5">
		F5
	</string>
	<string name="F6">
		F6
	</string>
	<string name="F7">
		F7
	</string>
	<string name="F8">
		F8
	</string>
	<string name="F9">
		F9
	</string>
	<string name="F10">
		F10
	</string>
	<string name="F11">
		F11
	</string>
	<string name="F12">
		F12
	</string>
	<string name="Add">
		Aggiungi
	</string>
	<string name="Subtract">
		Sottrai
	</string>
	<string name="Multiply">
		Moltiplica
	</string>
	<string name="Divide">
		Dividi
	</string>
	<string name="PAD_DIVIDE">
		PAD_DIVIDE
	</string>
	<string name="PAD_LEFT">
		PAD_LEFT
	</string>
	<string name="PAD_RIGHT">
		PAD_RIGHT
	</string>
	<string name="PAD_DOWN">
		PAD_DOWN
	</string>
	<string name="PAD_UP">
		PAD_UP
	</string>
	<string name="PAD_HOME">
		PAD_HOME
	</string>
	<string name="PAD_END">
		PAD_END
	</string>
	<string name="PAD_PGUP">
		PAD_PGUP
	</string>
	<string name="PAD_PGDN">
		PAD_PGDN
	</string>
	<string name="PAD_CENTER">
		PAD_CENTER
	</string>
	<string name="PAD_INS">
		PAD_INS
	</string>
	<string name="PAD_DEL">
		PAD_DEL
	</string>
	<string name="PAD_Enter">
		PAD_Enter
	</string>
	<string name="PAD_BUTTON0">
		PAD_BUTTON0
	</string>
	<string name="PAD_BUTTON1">
		PAD_BUTTON1
	</string>
	<string name="PAD_BUTTON2">
		PAD_BUTTON2
	</string>
	<string name="PAD_BUTTON3">
		PAD_BUTTON3
	</string>
	<string name="PAD_BUTTON4">
		PAD_BUTTON4
	</string>
	<string name="PAD_BUTTON5">
		PAD_BUTTON5
	</string>
	<string name="PAD_BUTTON6">
		PAD_BUTTON6
	</string>
	<string name="PAD_BUTTON7">
		PAD_BUTTON7
	</string>
	<string name="PAD_BUTTON8">
		PAD_BUTTON8
	</string>
	<string name="PAD_BUTTON9">
		PAD_BUTTON9
	</string>
	<string name="PAD_BUTTON10">
		PAD_BUTTON10
	</string>
	<string name="PAD_BUTTON11">
		PAD_BUTTON11
	</string>
	<string name="PAD_BUTTON12">
		PAD_BUTTON12
	</string>
	<string name="PAD_BUTTON13">
		PAD_BUTTON13
	</string>
	<string name="PAD_BUTTON14">
		PAD_BUTTON14
	</string>
	<string name="PAD_BUTTON15">
		PAD_BUTTON15
	</string>
	<string name="-">
		-
	</string>
	<string name="=">
		=
	</string>
	<string name="`">
		`
	</string>
	<string name=";">
		;
	</string>
	<string name="[">
		[
	</string>
	<string name="]">
		]
	</string>
	<string name="\">
		\
	</string>
	<string name="0">
		0
	</string>
	<string name="1">
		1
	</string>
	<string name="2">
		2
	</string>
	<string name="3">
		3
	</string>
	<string name="4">
		4
	</string>
	<string name="5">
		5
	</string>
	<string name="6">
		6
	</string>
	<string name="7">
		7
	</string>
	<string name="8">
		8
	</string>
	<string name="9">
		9
	</string>
	<string name="A">
		A
	</string>
	<string name="B">
		B
	</string>
	<string name="C">
		C
	</string>
	<string name="D">
		D
	</string>
	<string name="E">
		E
	</string>
	<string name="F">
		F
	</string>
	<string name="G">
		G
	</string>
	<string name="H">
		H
	</string>
	<string name="I">
		I
	</string>
	<string name="J">
		J
	</string>
	<string name="K">
		K
	</string>
	<string name="L">
		L
	</string>
	<string name="M">
		M
	</string>
	<string name="N">
		N
	</string>
	<string name="O">
		O
	</string>
	<string name="P">
		P
	</string>
	<string name="Q">
		Q
	</string>
	<string name="R">
		R
	</string>
	<string name="S">
		S
	</string>
	<string name="T">
		T
	</string>
	<string name="U">
		U
	</string>
	<string name="V">
		V
	</string>
	<string name="W">
		W
	</string>
	<string name="X">
		X
	</string>
	<string name="Y">
		Y
	</string>
	<string name="Z">
		Z
	</string>
	<string name="BeaconParticle">
		Visualizzazione marcatori particelle (blu)
	</string>
	<string name="BeaconPhysical">
		Visualizzazione marcatori oggetti fisici (verde)
	</string>
	<string name="BeaconScripted">
		Visualizzazione marcatori oggetti scriptati (rosso)
	</string>
	<string name="BeaconScriptedTouch">
		Visualizzazione marcatori oggetti scriptati con funzione tocco (rosso)
	</string>
	<string name="BeaconSound">
		Visualizzazione marcatori suoni (giallo)
	</string>
	<string name="BeaconMedia">
		Visualizzazione marcatori multimedia (bianco)
	</string>
	<string name="ParticleHiding">
		Particelle nascoste
	</string>
	<string name="Command_AboutLand_Label">
		Informazioni sul terreno
	</string>
	<string name="Command_Appearance_Label">
		Aspetto fisico
	</string>
	<string name="Command_Avatar_Label">
		Avatar
	</string>
	<string name="Command_Build_Label">
		Costruisci
	</string>
	<string name="Command_Chat_Label">
		Chat
	</string>
	<string name="Command_Conversations_Label">
		Conversazioni
	</string>
	<string name="Command_Compass_Label">
		Bussola
	</string>
	<string name="Command_Destinations_Label">
		Destinazioni
	</string>
	<string name="Command_Facebook_Label">
		Facebook
	</string>
	<string name="Command_Flickr_Label">
		Flickr
	</string>
	<string name="Command_Gestures_Label">
		Gesture
	</string>
	<string name="Command_HowTo_Label">
		Istruzioni
	</string>
	<string name="Command_Inventory_Label">
		Inventario
	</string>
	<string name="Command_Map_Label">
		Mappa
	</string>
	<string name="Command_Marketplace_Label">
		Mercato
	</string>
	<string name="Command_MarketplaceListings_Label">
		Marketplace
	</string>
	<string name="Command_MiniMap_Label">
		Mini mappa
	</string>
	<string name="Command_Move_Label">
		Cammina / corri / vola
	</string>
	<string name="Command_Outbox_Label">
		Casella in uscita del rivenditore
	</string>
	<string name="Command_People_Label">
		Persone
	</string>
	<string name="Command_Picks_Label">
		Preferiti
	</string>
	<string name="Command_Places_Label">
		Luoghi
	</string>
	<string name="Command_Preferences_Label">
		Preferenze
	</string>
	<string name="Command_Profile_Label">
		Profilo
	</string>
	<string name="Command_Search_Label">
		Ricerca
	</string>
	<string name="Command_Snapshot_Label">
		Istantanea
	</string>
	<string name="Command_Speak_Label">
		Parla
	</string>
	<string name="Command_Twitter_Label">
		Twitter
	</string>
	<string name="Command_View_Label">
		Controlli fotocamera
	</string>
	<string name="Command_Voice_Label">
		Impostazioni voce
	</string>
	<string name="Command_AboutLand_Tooltip">
		Informazioni sul terreno che visiti
	</string>
	<string name="Command_Appearance_Tooltip">
		Cambia l&apos;avatar
	</string>
	<string name="Command_Avatar_Tooltip">
		Seleziona un avatar completo
	</string>
	<string name="Command_Build_Tooltip">
		Costruzione oggetti e modifica terreno
	</string>
	<string name="Command_Chat_Tooltip">
		Chatta con persone vicine usando il testo
	</string>
	<string name="Command_Conversations_Tooltip">
		Conversa con chiunque
	</string>
	<string name="Command_Compass_Tooltip">
		Bussola
	</string>
	<string name="Command_Destinations_Tooltip">
		Destinazioni interessanti
	</string>
	<string name="Command_Facebook_Tooltip">
		Pubblica su Facebook
	</string>
	<string name="Command_Flickr_Tooltip">
		Carica su Flickr
	</string>
	<string name="Command_Gestures_Tooltip">
		Gesti per il tuo avatar
	</string>
	<string name="Command_HowTo_Tooltip">
		Come eseguire le attività più comuni
	</string>
	<string name="Command_Inventory_Tooltip">
		Visualizza e usa le tue cose
	</string>
	<string name="Command_Map_Tooltip">
		Mappa del mondo
	</string>
	<string name="Command_Marketplace_Tooltip">
		Vai allo shopping
	</string>
	<string name="Command_MarketplaceListings_Tooltip">
		Vendi le tue creazioni
	</string>
	<string name="Command_MiniMap_Tooltip">
		Mostra le persone vicine
	</string>
	<string name="Command_Move_Tooltip">
		Movimento avatar
	</string>
	<string name="Command_Outbox_Tooltip">
		Trasferisci elementi al tuo mercato per la vendita
	</string>
	<string name="Command_People_Tooltip">
		Amici, gruppi e persone vicine
	</string>
	<string name="Command_Picks_Tooltip">
		Luoghi da mostrare come preferiti nel profilo
	</string>
	<string name="Command_Places_Tooltip">
		Luoghi salvati
	</string>
	<string name="Command_Preferences_Tooltip">
		Preferenze
	</string>
	<string name="Command_Profile_Tooltip">
		Modifica o visualizza il tuo profilo
	</string>
	<string name="Command_Search_Tooltip">
		Trova luoghi, eventi, persone
	</string>
	<string name="Command_Snapshot_Tooltip">
		Scatta una foto
	</string>
	<string name="Command_Speak_Tooltip">
		Parla con persone vicine usando il microfono
	</string>
	<string name="Command_Twitter_Tooltip">
		Twitter
	</string>
	<string name="Command_View_Tooltip">
		Modifica angolo fotocamera
	</string>
	<string name="Command_Voice_Tooltip">
		I controlli per il volume per le chiamate e per le persone nelle vicinanze nel mondo virtuale
	</string>
	<string name="Toolbar_Bottom_Tooltip">
		attualmente nella barra degli strumenti in basso
	</string>
	<string name="Toolbar_Left_Tooltip">
		attualmente nella barra degli strumenti a sinistra
	</string>
	<string name="Toolbar_Right_Tooltip">
		attualmente nella barra degli strumenti a destra
	</string>
	<string name="Retain%">
		Mantieni%
	</string>
	<string name="Detail">
		Dettagli
	</string>
	<string name="Better Detail">
		Migliori dettagli
	</string>
	<string name="Surface">
		Superficie
	</string>
	<string name="Solid">
		Solido
	</string>
	<string name="Wrap">
		Involucro
	</string>
	<string name="Preview">
		Anteprima
	</string>
	<string name="Normal">
		Normale
	</string>
	<string name="Pathfinding_Wiki_URL">
		http://wiki.secondlife.com/wiki/Pathfinding_Tools_in_the_Second_Life_Viewer
	</string>
	<string name="Pathfinding_Object_Attr_None">
		Nessuno
	</string>
	<string name="Pathfinding_Object_Attr_Permanent">
		Influenza il navmesh
	</string>
	<string name="Pathfinding_Object_Attr_Character">
		Personaggio
	</string>
	<string name="Pathfinding_Object_Attr_MultiSelect">
		(Multiple)
	</string>
	<string name="snapshot_quality_very_low">
		Molto basso
	</string>
	<string name="snapshot_quality_low">
		Basso
	</string>
	<string name="snapshot_quality_medium">
		Medio
	</string>
	<string name="snapshot_quality_high">
		Alto
	</string>
	<string name="snapshot_quality_very_high">
		Molto alto
	</string>
	<string name="TeleportMaturityExceeded">
		Il Residente non può visitare questa regione.
	</string>
	<string name="UserDictionary">
		[User]
	</string>
	<string name="logging_calls_disabled_log_empty">
		Le conversazioni non vengono registrate. Per iniziare a registrare, seleziona &quot;Salva: Solo registro&quot; oppure &quot;Salva: Registri e trascrizioni&quot; in Preferenze &gt; Chat.
	</string>
	<string name="logging_calls_disabled_log_not_empty">
		Non verranno registrate più le conversazioni. Per riprendere a registrare, seleziona &quot;Salva: Solo registro&quot; oppure &quot;Salva: Registri e trascrizioni&quot; in Preferenze &gt; Chat.
	</string>
	<string name="logging_calls_enabled_log_empty">
		Nessuna conversazione in registro. Dopo che hai contattato qualcuno o se qualcuno ti contatta, una voce del registro verrà mostrata qui.
	</string>
	<string name="loading_chat_logs">
		Caricamento in corso...
	</string>
	<string name="experience_tools_experience">
		Esperienza
	</string>
	<string name="ExperienceNameNull">
		(nessuna esperienza)
	</string>
	<string name="ExperienceNameUntitled">
		(esperienza senza titolo)
	</string>
	<string name="Land-Scope">
		A livello di terreno
	</string>
	<string name="Grid-Scope">
		A livello di griglia
	</string>
	<string name="Allowed_Experiences_Tab">
		CONSENTITO
	</string>
	<string name="Blocked_Experiences_Tab">
		BLOCCATO
	</string>
	<string name="Contrib_Experiences_Tab">
		FORNITORE
	</string>
	<string name="Admin_Experiences_Tab">
		AMMINISTRATORE
	</string>
	<string name="Recent_Experiences_Tab">
		RECENTE
	</string>
	<string name="Owned_Experiences_Tab">
		DI PROPRIETÀ
	</string>
	<string name="ExperiencesCounter">
		([EXPERIENCES], massimo [MAXEXPERIENCES])
	</string>
	<string name="ExperiencePermission1">
		gestione dei tuoi comandi
	</string>
	<string name="ExperiencePermission3">
		attivazione di animazioni per il tuo avatar
	</string>
	<string name="ExperiencePermission4">
		collegamento al tuo avatar
	</string>
	<string name="ExperiencePermission9">
		monitoraggio della tua videocamera
	</string>
	<string name="ExperiencePermission10">
		controllo della tua videocamera
	</string>
	<string name="ExperiencePermission11">
		ti teletrasporta
	</string>
	<string name="ExperiencePermission12">
		accettazione automaticamente delle autorizzazioni per le esperienze
	</string>
	<string name="ExperiencePermissionShortUnknown">
		ha eseguito un&apos;operazione sconosciuta: [Permission]
	</string>
	<string name="ExperiencePermissionShort1">
		Gestione dei comandi
	</string>
	<string name="ExperiencePermissionShort3">
		Attivazione di animazioni
	</string>
	<string name="ExperiencePermissionShort4">
		Collegamento
	</string>
	<string name="ExperiencePermissionShort9">
		Monitoraggio videocamera
	</string>
	<string name="ExperiencePermissionShort10">
		Controllo videocamera
	</string>
	<string name="ExperiencePermissionShort11">
		Teleport
	</string>
	<string name="ExperiencePermissionShort12">
		Autorizzazione
	</string>
<<<<<<< HEAD
	<string name="logging_calls_disabled_log_empty">
		Le conversazioni non vengono registrate. Per iniziare a registrare, seleziona &quot;Salva: Solo registro&quot; oppure &quot;Salva: Registri e trascrizioni&quot; in Preferenze &gt; Chat.
	</string>
	<string name="logging_calls_disabled_log_not_empty">
		Non verranno registrate più le conversazioni. Per riprendere a registrare, seleziona &quot;Salva: Solo registro&quot; oppure &quot;Salva: Registri e trascrizioni&quot; in Preferenze &gt; Chat.
	</string>
	<string name="logging_calls_enabled_log_empty">
		Nessuna conversazione in registro. Dopo che hai contattato qualcuno o se qualcuno ti contatta, una voce del registro verrà mostrata qui.
	</string>
	<string name="loading_chat_logs">
		Caricamento in corso...
	</string>
	
	<!-- Toolbar -->
	<string name="Command_AboutLand_Label"> Info Terreno </string>
	<string name="Command_Appearance_Label"> Aspetto fisico </string>
	<string name="Command_Avatar_Label"> Avatar </string>
	<string name="Command_Build_Label">	Costruisci </string>
	<string name="Command_Chat_Label"> Chat </string>
	<string name="Command_Compass_Label"> Bussola </string>
	<string name="Command_Destinations_Label"> Destinazioni </string>
	<string name="Command_Gestures_Label"> Gesture </string>
	<string name="Command_HowTo_Label">	Istruzioni </string>
	<string name="Command_Inventory_Label"> Inventario </string>
	<string name="Command_Map_Label"> Mappa </string>
	<!--<string name="Command_Marketplace_Label"> Mercato </string>-->
	<string name="Command_MiniMap_Label"> Mini mappa </string>
	<string name="Command_Move_Label"> Movimento </string>
	<!--<string name="Command_Outbox_Label"> Casella in uscita del rivenditore </string>-->
	<string name="Command_People_Label"> Persone </string>
	<string name="Command_Picks_Label"> Preferiti </string>
	<string name="Command_Places_Label"> Luoghi </string>
	<string name="Command_Preferences_Label"> Preferenze </string>
	<string name="Command_Profile_Label"> Profilo </string>
	<string name="Command_Search_Label"> Ricerca </string>
	<string name="Command_Snapshot_Label"> Foto </string>
	<string name="Command_Speak_Label"> Parla </string>
	<string name="Command_View_Label"> Controlli fotocamera </string>
	<string name="Command_Voice_Label">	Impostazioni voce </string>
	<string name="Command_Fly_Label"> Vola </string>
	<string name="Command_Webbrowser_Label"> Web </string>
	<string name="Command_Default_Chat_Bar_Label"> Barra chat </string>
	<string name="Command_Settings_Debug_Label"> Menu Debug </string>
	<string name="Command_Statistics_Label"> Statistiche </string>
	<string name="Command_Region_Label"> Regione/Estate </string>
	<string name="Command_Groundsit_Label">Siedi a terra</string>
	<string name="Command_Sound_Explorer_Label">Lista Suoni</string>
	<string name="Command_Asset_Blacklist_Label">Asset blacklist</string>
	<!--Comandi Toolbar-->
	
	<!--Tooltips Toolbar-->
	<string name="Command_AboutLand_Tooltip"> Informazioni sul terreno che visiti </string>
	<string name="Command_Appearance_Tooltip"> Cambia l&apos;avatar </string>
	<string name="Command_Avatar_Tooltip"> Seleziona un avatar completo </string>
	<string name="Command_Build_Tooltip"> Costruzione oggetti e modifica terreno </string>
	<string name="Command_Chat_Tooltip"> Chatta con persone vicine usando il testo </string>
	<string name="Command_Compass_Tooltip">	Bussola </string>
	<string name="Command_Destinations_Tooltip"> Destinazioni interessanti </string>
	<string name="Command_Gestures_Tooltip"> Gesti per il tuo avatar </string>
	<string name="Command_HowTo_Tooltip"> Come eseguire le attività più comuni </string>
	<string name="Command_Inventory_Tooltip"> Visualizza e usa le tue cose </string>
	<string name="Command_Map_Tooltip"> Mappa del mondo </string>
	<string name="Command_Marketplace_Tooltip"> Vai allo shopping </string>
	<string name="Command_MiniMap_Tooltip">	Mostra le persone vicine </string>
	<string name="Command_Move_Tooltip"> Movimento avatar </string>
	<string name="Command_Outbox_Tooltip"> Trasferisci elementi al tuo mercato per la vendita </string>
	<string name="Command_People_Tooltip"> Amici, gruppi e persone vicine </string>
	<string name="Command_Picks_Tooltip"> Luoghi da mostrare come preferiti nel profilo </string>
	<string name="Command_Places_Tooltip"> Luoghi salvati </string>
	<string name="Command_Preferences_Tooltip">	Preferenze </string>
	<string name="Command_Profile_Tooltip">	Modifica o visualizza il tuo profilo </string>
	<string name="Command_Search_Tooltip"> Trova luoghi, eventi, persone </string>
	<string name="Command_Snapshot_Tooltip"> Scatta una foto </string>
	<string name="Command_Fly_Tooltip">	Attiva/Disattiva volo se è possibile </string>
	<string name="Command_Speak_Tooltip"> Parla con persone vicine usando il microfono </string>
	<string name="Command_View_Tooltip"> Modifica angolo fotocamera	</string>
	<string name="Command_Voice_Tooltip"> I controlli per il volume per le chiamate e per le persone nelle vicinanze nel mondo virtuale </string>
	<string name="Command_Quickprefs_Tooltip"> Quick Preference -- Alcune impostazioni da settare rapidamente </string>
	<string name="Command_AO_Tooltip"> AO come in Phoenix </string>
	<string name="Command_Webbrowser_Tooltip"> Apre il Web Browser interno al viewer </string>
	<string name="Command_Default_Chat_Bar_Tooltip"> Chat bar -- Mostra o nasconde la barra della chat come in Phoenix </string>
	<string name="Command_Areasearch_Tooltip"> Cerca oggetti nell'area </string>
	<string name="Command_Settings_Debug_Tooltip"> Apre il Menu di Debug per cambiare le impostazioni del viewer </string>
	<string name="Command_Statistics_Tooltip"> Mostra le statistiche del viewer (FPS, Banda, Ping ecc..) </string>
	<string name="Command_Region_Tooltip"> Apre il pannello di modifica Regione/Estate </string>
	<string name="Command_Groundsit_Tooltip">Attivare/Disattivare la seduta a terra (CTRL+ALT+S)</string>
	<string name="Command_Sound_Explorer_Tooltip">Apre la Lista suoni</string>
	<string name="Command_Asset_Blacklist_Tooltip">Apre la lista di tutti gli oggetti che hai nell'Asset Blacklist</string>
	<!--Toolbar Tooltips fine-->
	

	
=======
>>>>>>> f155f400
</strings><|MERGE_RESOLUTION|>--- conflicted
+++ resolved
@@ -5393,19 +5393,6 @@
 	</string>
 	<string name="ExperiencePermissionShort12">
 		Autorizzazione
-	</string>
-<<<<<<< HEAD
-	<string name="logging_calls_disabled_log_empty">
-		Le conversazioni non vengono registrate. Per iniziare a registrare, seleziona &quot;Salva: Solo registro&quot; oppure &quot;Salva: Registri e trascrizioni&quot; in Preferenze &gt; Chat.
-	</string>
-	<string name="logging_calls_disabled_log_not_empty">
-		Non verranno registrate più le conversazioni. Per riprendere a registrare, seleziona &quot;Salva: Solo registro&quot; oppure &quot;Salva: Registri e trascrizioni&quot; in Preferenze &gt; Chat.
-	</string>
-	<string name="logging_calls_enabled_log_empty">
-		Nessuna conversazione in registro. Dopo che hai contattato qualcuno o se qualcuno ti contatta, una voce del registro verrà mostrata qui.
-	</string>
-	<string name="loading_chat_logs">
-		Caricamento in corso...
 	</string>
 	
 	<!-- Toolbar -->
@@ -5487,6 +5474,4 @@
 	
 
 	
-=======
->>>>>>> f155f400
 </strings>