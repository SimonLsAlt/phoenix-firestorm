--- conflicted
+++ resolved
@@ -1,12 +1,7 @@
 <?xml version="1.0" encoding="utf-8" standalone="yes"?>
 <menu name="IMChiclet P2P Menu">
 	<menu_item_call label="Vedi profilo" name="Show Profile"/>
-<<<<<<< HEAD
-	<menu_item_call label="Aggiungi amico" name="Add Friend"/>
-	<menu_item_call label="Invia IM" name="Send IM"/>
-=======
 	<menu_item_call label="Aggiungi agli amici" name="Add Friend"/>
 	<menu_item_call label="Mostra sessione" name="Send IM"/>
->>>>>>> cb43d15c
 	<menu_item_call label="Chiudi sessione" name="End Session"/>
 </menu>