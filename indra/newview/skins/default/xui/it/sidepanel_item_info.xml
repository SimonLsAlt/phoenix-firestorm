--- conflicted
+++ resolved
@@ -18,32 +18,9 @@
 	<panel.string name="owner_can">
 		Il proprietario può:
 	</panel.string>
-<<<<<<< HEAD
-	<panel.string name="acquiredDate">
-		[wkday,datetime,slt] [day,datetime,slt]/[mth,datetime,slt]/[year,datetime,slt] [hour,datetime,slt]:[min,datetime,slt]:[second,datetime,slt] 
-	</panel.string>
-=======
->>>>>>> bb984bee
 	<panel.string name="origin_inventory">
 		(inventario)
 	</panel.string>
-<<<<<<< HEAD
-	<text name="title" value="Profilo articolo"/>
-	<text name="origin" value="(Inventario)"/>
-	<scroll_container name="item_profile_scroll">
-		<panel label="" name="item_profile">
-			<text name="LabelItemNameTitle">
-				Nome:
-			</text>
-			<line_editor name="LabelItemName" tool_tip="Il nome è limitato a 63 caratteri. Prim con nomi più lunghi verranno accorciati. I nomi possono avere solamente caratteri stampabili facenti parte del codice ASCII-7 (non esteso), con l&apos;eccezione della barra verticale &apos;|&apos;."/>
-			<text name="LabelItemDescTitle">
-				Descrizione:
-			</text>
-			<line_editor name="LabelItemDesc" tool_tip="Quando la dicitura &quot;Vedi suggerimenti su tutti gli oggetti&quot; è selezionata nelle impostazioni del Viewer, passando il mouse sopra un oggetto si vedrà la sua descrizione. La descrizione dei Prim è limitata a 127 bytes. Se più lunga, verrá troncata."/>
-			<text name="LabelCreatorTitle">
-				Creatore:
-			</text>
-=======
 	<panel.string name="origin_inworld">
 		(nel mondo)
 	</panel.string>
@@ -52,7 +29,6 @@
 			<line_editor name="LabelItemName" tool_tip="Il nome è limitato a 63 caratteri. Prim con nomi più lunghi verranno accorciati. I nomi possono avere solamente caratteri stampabili facenti parte del codice ASCII-7 (non esteso), con l&apos;eccezione della barra verticale &apos;|&apos;."/>
 		</layout_panel>
 		<layout_panel name="layout_item_details">
->>>>>>> bb984bee
 			<text name="LabelOwnerTitle">
 				Proprietario:
 			</text>
@@ -72,20 +48,6 @@
 			<text name="LabelItemExperienceTitle">
 				Esperienza:
 			</text>
-<<<<<<< HEAD
-			<panel name="perms_inv">
-				<text name="perm_modify">
-					Tu puoi:
-				</text>
-				<check_box label="Modificare" name="CheckOwnerModify"/>
-				<check_box label="Copiare" name="CheckOwnerCopy"/>
-				<check_box label="Trasferire" name="CheckOwnerTransfer"/>
-				<text name="AnyoneLabel">
-					Chiunque:
-				</text>
-				<check_box label="Copia" name="CheckEveryoneCopy" tool_tip="Chiunque può prendere una copia di questo oggetto. L&apos;oggetto e tutti i suoi contenuti devono avere il permesso di copia e trasferimento."/>
-				<text name="GroupLabel">
-=======
 		</layout_panel>
 		<layout_panel name="layout_item_permissions_sale">
 			<text name="permissions_label">
@@ -102,10 +64,9 @@
 			</text>
 			<check_box label="Copiare" name="CheckEveryoneCopy" tool_tip="Chiunque può prendere una copia di questo oggetto. L&apos;oggetto e tutti i suoi contenuti devono avere il permesso di copia e trasferimento."/>
 			<text name="GroupLabel">
->>>>>>> bb984bee
 					Gruppo:
 				</text>
-				<check_box label="Condividere" name="CheckShareWithGroup" tool_tip="Consenti a tutti i membri del gruppo selezionato di condividere i tuoi diritti di modifica di questo oggetto. Per attivare le restrizioni per ruolo devi prima effettuare la cessione."/>
+				<check_box label="Condividi" name="CheckShareWithGroup" tool_tip="Consenti a tutti i membri del gruppo selezionato di condividere i tuoi diritti di modifica di questo oggetto. Per attivare le restrizioni per ruolo devi prima effettuare la cessione."/>
 				<text name="NextOwnerLabel">
 					Proprietario successivo:
 				</text>
