<?xml version="1.0" encoding="utf-8" standalone="yes"?>
<context_menu name="Self Pie">
	<menu_item_call label="Siediti" name="Sit Down Here"/>
	<menu_item_call label="Alzati" name="Stand Up"/>
<<<<<<< HEAD
	<context_menu label="Togli &gt;" name="Take Off &gt;">
		<context_menu label="Capi &gt;" name="Clothes &gt;">
=======
	<context_menu label="Togli" name="Take Off &gt;">
		<context_menu label="Indumenti" name="Clothes &gt;">
>>>>>>> cb43d15c
			<menu_item_call label="Camicia" name="Shirt"/>
			<menu_item_call label="Pantaloni" name="Pants"/>
			<menu_item_call label="Gonna" name="Skirt"/>
			<menu_item_call label="Scarpe" name="Shoes"/>
			<menu_item_call label="Calze" name="Socks"/>
			<menu_item_call label="Giacca" name="Jacket"/>
			<menu_item_call label="Guanti" name="Gloves"/>
			<menu_item_call label="Canottiera" name="Self Undershirt"/>
			<menu_item_call label="Slip" name="Self Underpants"/>
			<menu_item_call label="Tatuaggio" name="Self Tattoo"/>
			<menu_item_call label="Fisica" name="Self Physics"/>
<<<<<<< HEAD
			<menu_item_call label="Alfa (trasparenza)" name="Self Alpha"/>
			<menu_item_call label="Tutti i capi" name="All Clothes"/>
=======
			<menu_item_call label="Alfa" name="Self Alpha"/>
			<menu_item_call label="Togli tutti" name="All Clothes"/>
>>>>>>> cb43d15c
		</context_menu>
		<context_menu label="Stacca" name="Object Detach"/>
		<menu_item_call label="Stacca tutto" name="Detach All"/>
	</context_menu>
	<context_menu label="Aspetto" name="AppearanceSubmenu">
<<<<<<< HEAD
		<menu_item_call label="Cambia abito" name="Chenge Outfit"/>
		<menu_item_call label="Modifica abito" name="Edit Outfit Parts"/>
		<menu_item_call label="Modifica corpo" name="Edit My Shape"/>
		<menu_item_call label="Altezza di volo" name="Hover Height"/>
		<menu_item_call label="Ripristina scheletro" name="Reset Skeleton"/>
		<menu_item_call label="Ripristina schel. e animazioni" name="Reset Skeleton And Animations"/>
		<menu_item_call label="Ripristina LOD mesh" name="Reset Mesh LOD" />
	</context_menu>
	<context_menu label="Comunità" name="CommunitySubmenu">
		<menu_item_call label="Amici..." name="Friends..."/>
		<menu_item_call label="Gruppi" name="Groups..."/>
		<menu_item_call label="Profilo" name="Profile..."/>
	</context_menu>
	<menu_item_call label="Info script" name="ScriptInfo"/>
=======
	    <menu_item_call label="Indossati ora" name="NowWearing" />
		<menu_item_call label="Cambia abito" name="Chenge Outfit"/>
		<menu_item_call label="Modifica abito" name="Edit Outfit Parts"/>
		<menu_item_call label="Modifica corpo" name="Edit My Shape"/>
		<menu_item_call label="Altezza da terra" name="Hover Height"/>
		<menu_item_call label="Ripristina scheletro" name="Reset Skeleton"/>
		<menu_item_call label="Ripristina scheletro e animazioni" name="Reset Skeleton And Animations"/>
		<menu_item_call label="Ripristina LOD mesh" name="Reset Mesh LOD" />
	</context_menu>
	<context_menu label="Comunità" name="CommunitySubmenu">
		<menu_item_call label="Amici" name="Friends..."/>
		<menu_item_call label="Gruppi" name="Groups..."/>
		<menu_item_call label="Profilo" name="Profile..."/>
	</context_menu>
	<menu_item_call label="Info sugli script" name="ScriptInfo"/>
>>>>>>> cb43d15c
	<menu_item_call label="Mostra texture" name="Debug..."/>
	<menu_item_call label="Ricarica texture" name="Texture Refresh"/>
	<menu_item_call label="Scarica XML" name="Dump XML"/>
	<menu_item_call label="Blocca proprietario particelle" name="Mute Particle"/>
<<<<<<< HEAD
=======
	<!-- <menu_item_call label="Vedi profilo" name="show_avatar_profile" /> -->
>>>>>>> cb43d15c
</context_menu><|MERGE_RESOLUTION|>--- conflicted
+++ resolved
@@ -2,13 +2,8 @@
 <context_menu name="Self Pie">
 	<menu_item_call label="Siediti" name="Sit Down Here"/>
 	<menu_item_call label="Alzati" name="Stand Up"/>
-<<<<<<< HEAD
-	<context_menu label="Togli &gt;" name="Take Off &gt;">
-		<context_menu label="Capi &gt;" name="Clothes &gt;">
-=======
 	<context_menu label="Togli" name="Take Off &gt;">
 		<context_menu label="Indumenti" name="Clothes &gt;">
->>>>>>> cb43d15c
 			<menu_item_call label="Camicia" name="Shirt"/>
 			<menu_item_call label="Pantaloni" name="Pants"/>
 			<menu_item_call label="Gonna" name="Skirt"/>
@@ -20,34 +15,13 @@
 			<menu_item_call label="Slip" name="Self Underpants"/>
 			<menu_item_call label="Tatuaggio" name="Self Tattoo"/>
 			<menu_item_call label="Fisica" name="Self Physics"/>
-<<<<<<< HEAD
-			<menu_item_call label="Alfa (trasparenza)" name="Self Alpha"/>
-			<menu_item_call label="Tutti i capi" name="All Clothes"/>
-=======
 			<menu_item_call label="Alfa" name="Self Alpha"/>
 			<menu_item_call label="Togli tutti" name="All Clothes"/>
->>>>>>> cb43d15c
 		</context_menu>
 		<context_menu label="Stacca" name="Object Detach"/>
 		<menu_item_call label="Stacca tutto" name="Detach All"/>
 	</context_menu>
 	<context_menu label="Aspetto" name="AppearanceSubmenu">
-<<<<<<< HEAD
-		<menu_item_call label="Cambia abito" name="Chenge Outfit"/>
-		<menu_item_call label="Modifica abito" name="Edit Outfit Parts"/>
-		<menu_item_call label="Modifica corpo" name="Edit My Shape"/>
-		<menu_item_call label="Altezza di volo" name="Hover Height"/>
-		<menu_item_call label="Ripristina scheletro" name="Reset Skeleton"/>
-		<menu_item_call label="Ripristina schel. e animazioni" name="Reset Skeleton And Animations"/>
-		<menu_item_call label="Ripristina LOD mesh" name="Reset Mesh LOD" />
-	</context_menu>
-	<context_menu label="Comunità" name="CommunitySubmenu">
-		<menu_item_call label="Amici..." name="Friends..."/>
-		<menu_item_call label="Gruppi" name="Groups..."/>
-		<menu_item_call label="Profilo" name="Profile..."/>
-	</context_menu>
-	<menu_item_call label="Info script" name="ScriptInfo"/>
-=======
 	    <menu_item_call label="Indossati ora" name="NowWearing" />
 		<menu_item_call label="Cambia abito" name="Chenge Outfit"/>
 		<menu_item_call label="Modifica abito" name="Edit Outfit Parts"/>
@@ -63,13 +37,9 @@
 		<menu_item_call label="Profilo" name="Profile..."/>
 	</context_menu>
 	<menu_item_call label="Info sugli script" name="ScriptInfo"/>
->>>>>>> cb43d15c
 	<menu_item_call label="Mostra texture" name="Debug..."/>
 	<menu_item_call label="Ricarica texture" name="Texture Refresh"/>
 	<menu_item_call label="Scarica XML" name="Dump XML"/>
 	<menu_item_call label="Blocca proprietario particelle" name="Mute Particle"/>
-<<<<<<< HEAD
-=======
 	<!-- <menu_item_call label="Vedi profilo" name="show_avatar_profile" /> -->
->>>>>>> cb43d15c
 </context_menu>