--- conflicted
+++ resolved
@@ -1,9 +1,5 @@
 <?xml version="1.0" encoding="utf-8" standalone="yes"?>
-<<<<<<< HEAD
-<panel label="Membri e ruoli" name="roles_tab">
-=======
 <panel label="Membri e Ruoli" name="roles_tab">
->>>>>>> bb984bee
 	<panel.string name="default_needs_apply_text">
 		Ci sono modifiche non salvate
 	</panel.string>
@@ -26,17 +22,10 @@
 			</name_list>
 			<button label="Invita" name="member_invite"/>
 			<button label="Espelli" name="member_eject"/>
-<<<<<<< HEAD
-			<button label="Espelli membri" name="member_ban"/>
-			<button name="export_list" label="Esporta lista"/>
-		</panel>
-		<panel label="Ruoli" name="roles_sub_tab">
-=======
 			<button label="Ban dal gruppo" name="member_ban"/>
 			<button name="export_list" label="Esporta lista"/>
 		</panel>
 		<panel label="Ruoli" name="roles_sub_tab" tool_tip="Ruoli">
->>>>>>> bb984bee
 			<panel.string name="help_text">
 				I ruoli hanno un titolo con un elenco di abilità permesse
 che i membri possono eseguire. I membri possono avere
@@ -46,27 +35,17 @@
 			<panel.string name="cant_delete_role">
 				I ruoli &apos;Tutti&apos; e &apos;Proprietari&apos; sono speciali e non possono essere eliminati.
 			</panel.string>
-<<<<<<< HEAD
-			<filter_editor label="Filtra i ruoli" name="filter_input"/>
-=======
 			<filter_editor label="Filtra ruoli" name="filter_input"/>
->>>>>>> bb984bee
 			<scroll_list name="role_list">
 				<scroll_list.columns label="Ruolo" name="name"/>
 				<scroll_list.columns label="Titolo" name="title"/>
 				<scroll_list.columns label="n." name="members"/>
 			</scroll_list>
 			<button label="Nuovo ruolo" name="role_create"/>
-<<<<<<< HEAD
-			<button label="Elimina ruolo" name="role_delete"/>
-		</panel>
-		<panel label="Abilità" name="actions_sub_tab" tool_tip="Puoi vedere la descrizione dell&apos;abilità e quali ruoli o membri possono eseguirla.">
-=======
 			<button label="Copia ruolo" name="role_copy" />
 			<button label="Elimina ruolo" name="role_delete"/>
 		</panel>
 		<panel label="Abilità" name="actions_sub_tab" tool_tip="Puoi vedere la descrizione dell&apos;abilità e quali ruoli o membri ne beneficiano.">
->>>>>>> bb984bee
 			<panel.string name="help_text">
 				Le abilità consentono ai membri nei ruoli di eseguire specifiche
 attività nel gruppo. Ci sono vari tipi di abilità.
@@ -74,15 +53,6 @@
 			<filter_editor label="Filtra abilità" name="filter_input"/>
 			<scroll_list name="action_list" tool_tip="Seleziona un&apos;abilità per vedere maggiori dettagli."/>
 		</panel>
-<<<<<<< HEAD
-		<panel label="Residenti espulsi" name="banlist_sub_tab" tool_tip="Visualizza i residenti espulsi dal gruppo.">
-			<panel.string name="help_text">
-				Nessun residente incluso nella lista espulsi potrà iscriversi al gruppo.
-			</panel.string>
-			<panel.string name="ban_count_template">
-				Numero espulsi: [COUNT]/[LIMIT]
-			</panel.string>
-=======
 		<panel label="Utenti Bannati" name="banlist_sub_tab" tool_tip="Visualizza gli utenti bannati dal gruppo.">
 			<panel.string name="help_text">
 				Nessun utente incluso nella lista bannati potrà iscriversi al gruppo.
@@ -91,26 +61,10 @@
 				Numero bannati: [COUNT]/[LIMIT]
 			</panel.string>
 			<filter_editor label="Filtra bannati" name="filter_input" />
->>>>>>> bb984bee
 			<name_list name="ban_list">
 				<name_list.columns label="Utente" name="name"/>
 				<name_list.columns label="Data del ban" name="ban_date"/>
 			</name_list>
-<<<<<<< HEAD
-			<button label="Espelli residente/i" name="ban_create" tool_tip="Espelli residenti dal gruppo"/>
-			<button label="Annulla espulsioni" name="ban_delete" tool_tip="Annulla l&apos;espulsione dal gruppo per i residenti selezionati"/>
-			<button name="ban_refresh" tool_tip="Aggiorna la lista espulsi"/>
-		</panel>
-	</tab_container>
-	<panel name="members_footer">
-		<text name="static">
-			Ruoli assegnati
-		</text>
-		<text name="static2">
-			Abilità permesse
-		</text>
-		<scroll_list name="member_allowed_actions" tool_tip="Per i dettagli di ogni abilità consentita vedi la scheda abilità."/>
-=======
 			<button label="Ban dal gruppo" name="ban_create" tool_tip="Seleziona gli utenti da bannare dal gruppo"/>
 			<button label="Rimuovi ban" name="ban_delete" tool_tip="Rimuovi il ban dal gruppo agli utenti selezionati"/>
 			<button name="ban_refresh" tool_tip="Aggiorna la lista bannati"/>
@@ -124,7 +78,6 @@
 			Abilità
 		</text>
 		<scroll_list name="member_allowed_actions" tool_tip="Per i dettagli di ogni abilità vedi la scheda Abilità."/>
->>>>>>> bb984bee
 	</panel>
 	<panel name="roles_footer">
 		<text name="role_name_label">
@@ -133,11 +86,7 @@
 		<text name="role_title_label">
 			Titolo
 		</text>
-<<<<<<< HEAD
-		<check_box label="Rivela membri" name="role_visible_in_list" tool_tip="I membri di questo ruolo sono visibili nella linguetta Generale anche alle persone esterne al gruppo."/>
-=======
 		<check_box label="Rivela membri" name="role_visible_in_list" tool_tip="I membri di questo ruolo sono visibili anche alle persone esterne al gruppo."/>
->>>>>>> bb984bee
 		<text name="description_label">
 			Descrizione
 		</text>
@@ -148,15 +97,9 @@
 		</panel>
 		<panel name="group_roles_layout_panel2">
 			<text name="allowed_abilities_label">
-<<<<<<< HEAD
-				Abilità attivate
-			</text>
-			<scroll_list name="role_allowed_actions" tool_tip="Per i dettagli sulle abilità aprire la scheda Abilità"/>
-=======
 				Abilità consentite
 			</text>
 			<scroll_list name="role_allowed_actions" tool_tip="Per i dettagli sulle abilità vedi la scheda Abilità"/>
->>>>>>> bb984bee
 		</panel>
 	</panel>
 	<panel name="actions_footer">
