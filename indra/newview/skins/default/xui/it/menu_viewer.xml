<?xml version="1.0" encoding="utf-8" standalone="yes"?>
<menu_bar name="Main Menu">
<!--IO-->
	<menu label="Io" name="Me">
		<menu_item_call label="Preferenze" name="Preferences"/>
		<menu_item_call label="Il mio Dashboard" name="Manage My Account">
			<menu_item_call.on_click name="ManageMyAccount_url" parameter="WebLaunchJoinNow,http://secondlife.com/account/index.php?lang=it"/>
		</menu_item_call>
		<!--<menu_item_call label="??" name="MerchantOutbox"/>-->
		<menu_item_call label="Compra L$" name="Buy and Sell L$"/>
		<menu_item_call label="Il mio profilo" name="Profile"/>
		<menu_item_call label="Il mio aspetto" name="ChangeOutfit"/>
		<menu_item_call label="Foto istantanea" name="Take Snapshot"/>
		<menu_item_check label="Il mio inventario" name="Inventory"/>
		<menu_item_check label="Il mio inventario" name="ShowSidetrayInventory"/>
		<menu_item_check label="Le mie gesture" name="Gestures"/>
		<menu_item_check label="La mia voce" name="ShowVoice"/>
		<menu_item_check label="Contolli Movimento" name="Movement Controls"/>
		<menu label="Spostamento" name="Movement">
			<menu_item_call label="Siedi" name="Sit Down Here"/>
			<menu_item_check label="Vola" name="Fly"/>
			<menu_item_check label="Corri sempre" name="Always Run"/>
			<menu_item_call label="Ferma animazione" name="Stop Animating My Avatar"/>
			<menu_item_check label="Siedi a terra" name="Force Toggle Sitting"/>
			<menu_item_check label="Salto rapido" name="Avatar Ignore Prejump"/>
		</menu>
		<menu_item_check label="Contolli Camera" name="Camera Controls"/>
		<menu label="Ripara Avatar" name="avhealth">
			<menu_item_call label="Ferma tutte le animazioni" name="Stop Animating My Avatar"/>
			<menu_item_call label="Forza caricamento apparence (rebake)" name="Rebake Texture"/>
			<menu_item_call label="Ripristina avatar ad avatar maschio (Character Test)" name="ResetDefaultAvM"/>
			<menu_item_call label="Ripristina avatar ad avatar femmina (Character Test)" name="ResetDefaultAvF"/>
			<menu_item_check label="Mostra peso dell'avatar (Avatar Rendering Cost)" name="Avatar Rendering Cost"/>
			<menu_item_call label="Ricrea LSL Bridge" name="Recreate LSL Bridge"/>
		</menu>
<<<<<<< HEAD
		<menu label="Carica sul server" name="Upload">
			<menu_item_call label="Immagine ([COST])..." name="Upload Image"/>
			<menu_item_call label="Suono ([COST])..." name="Upload Sound"/>
			<menu_item_call label="Animazione ([COST])..." name="Upload Animation"/>
			<menu_item_call label="Modello..." name="Upload Model"/>
			<menu_item_call label="Caricamento multiplo..." name="Bulk Upload"/>
			<menu_item_call label="Definisci diritti di caricamento predefiniti" name="perm prefs"/>
		</menu>
		<!--<menu_item_call label="Richiedi diritti Admin" name="Request Admin Options"/>
		<menu_item_call label="Lascia stato Admin" name="Leave Admin Options"/>
		<menu_item_call label="Compra [CUR]" name="Buy and Sell L$"/>
=======
		<menu label="Stato" name="Status"/>
		<menu_item_call label="Acquista L$..." name="Buy and Sell L$"/>
		<menu_item_call label="Casella venditore in uscita..." name="MerchantOutbox"/>
>>>>>>> f6282b17
		<menu_item_call label="Dashboard dell&apos;account..." name="Manage My Account">
			<menu_item_call.on_click name="ManageMyAccount_url" parameter="WebLaunchJoinNow,http://secondlife.com/account/index.php?lang=it"/>
		</menu_item_call>
		<menu_item_call label="Preferenze..." name="Preferences"/>
		<menu_item_call label="Pulsanti barra strumenti..." name="Toolbars"/>
		<menu_item_call label="Nascondi tutti i controlli" name="Hide UI"/>-->
		<menu_item_check label="Mostra elementi HUD" name="Show HUD Attachments"/>
		<menu_item_call label="Esci da [APP_NAME]" name="Quit"/>
	</menu>
<!--Comunica-->
	<menu label="Comunica" name="Communicate">
<<<<<<< HEAD
		<menu label="Stato online" name="Status">
			<menu_item_check label="Autorisposta" name="Set Autorespond"/>
			<menu_item_check label="Autorisposta ai non amici" name="Set Autorespond to non-friends"/>
			<menu_item_check label="Occupato (Busy)" name="Set Busy"/>
		</menu>
		<menu_item_check label="Contatti" name="Contacts"/>
		<menu_item_check label="Persone" name="People"/>
		<!--<menu_item_call label="Cronologia teleport" name="Teleport History"/>-->
		<menu_item_check label="Luoghi" name="Places"/>
		<menu_item_check label="Conversazioni" name="Conversations"/>
		<menu_item_check label="Chat..." name="Nearby Chat"/>
=======
		<menu_item_check label="Conversazioni..." name="Conversations"/>
		<menu_item_check label="Chat nei dintorni..." name="Nearby Chat"/>
>>>>>>> f6282b17
		<menu_item_check label="Parla" name="Speak"/>
		<menu label="Manipolazione voce" name="VoiceMorphing">
			<menu_item_check label="Nessuna manipolazione voce" name="NoVoiceMorphing"/>
			<menu_item_check label="Anteprima..." name="Preview"/>
			<menu_item_call label="Abbonati..." name="Subscribe"/>
		</menu>
		<menu_item_check label="Gesture..." name="Gestures"/>
		<menu_item_check label="Amici" name="My Friends"/>
		<menu_item_check label="Gruppi" name="My Groups"/>
		<menu_item_check label="Persone vicine" name="Active Speakers"/>
		<menu_item_call label="Blocca lista" name="Block List"/>
	</menu>
<!--Mondo-->
	<menu label="Mondo" name="World">
		<menu_item_call label="Avatar nelle Vicinanze" name="Active Speakers" />
		<menu_item_call label="Cronologia teleport" name="Teleport History"/>
		<menu_item_check label="Cronologia teleport" name="Places"/>
		<menu_item_call label="Crea punto di riferimento per questo luogo" name="Create Landmark Here"/>
		<menu_item_call label="Destinazioni..." name="Destinations"/>
		<menu_item_check label="Mappamondo" name="World Map"/>
		<menu_item_check label="Mini mappa" name="Mini-Map"/>
		<menu_item_check label="Cerca" name="Search"/>
		<menu_item_call label="Teleport a Casa" name="Teleport Home"/>
		<menu_item_call label="Imposta come Casa mia" name="Set Home to Here"/>
		<menu_item_call label="Istantanea" name="Take Snapshot"/>
		<menu_item_call label="Profilo del luogo" name="Place Profile"/>
		<menu_item_call label="Informazioni sul terreno" name="About Land"/>
		<menu_item_call label="Regione/proprietà immobiliare" name="Region/Estate"/>
		<menu_item_call label="Terreni posseduti..." name="My Land"/>
		<menu_item_call label="Acquista questo terreno" name="Buy Land"/>
		<menu label="Mostra" name="LandShow">
			<menu_item_check label="Linee di divieto" name="Ban Lines"/>
			<menu_item_check label="Marcatori" name="beacons"/>
			<menu_item_check label="Linee di confine" name="Property Lines"/>
			<menu_item_check label="Proprietari di terreno" name="Land Owners"/>
			<menu_item_check label="Coordinate" name="Coordinates"/>
			<menu_item_check label="Proprietà del lotto" name="Parcel Properties"/>
			<menu_item_check label="Menu Avanzato" name="Show Advanced Menu"/>
		</menu>
		<menu label="Sole" name="Environment Settings">
			<menu_item_call label="Alba" name="Sunrise"/>
			<menu_item_call label="Mezzogiorno" name="Noon"/>
			<menu_item_call label="Tramonto" name="Sunset"/>
			<menu_item_call label="Mezzanotte" name="Midnight"/>
			<menu_item_call label="Usa impostazioni regione" name="Use Region Settings"/>
			<menu_item_call label="Imposta come da Default" name="Revert to Region Default"/>
		</menu>
		<menu label="Editor ambiente" name="Environment Editor">
			<menu_item_call label="Impostazioni ambiente..." name="Environment Settings"/>
			<menu label="Valori predefiniti acqua" name="Water Presets">
				<menu_item_call label="Nuovo valore predefinito..." name="new_water_preset"/>
				<menu_item_call label="Modifica valore predefinito..." name="edit_water_preset"/>
				<menu_item_call label="Cancella valore predefinito..." name="delete_water_preset"/>
			</menu>
			<menu label="Valori predefiniti cielo" name="Sky Presets">
				<menu_item_call label="Nuovo valore predefinito..." name="new_sky_preset"/>
				<menu_item_call label="Modifica valore predefinito..." name="edit_sky_preset"/>
				<menu_item_call label="Cancella valore predefinito..." name="delete_sky_preset"/>
			</menu>
			<menu label="Valori predefiniti giorno" name="Day Presets">
				<menu_item_call label="Nuovo valore predefinito..." name="new_day_preset"/>
				<menu_item_call label="Modifica valore predefinito..." name="edit_day_preset"/>
				<menu_item_call label="Cancella valore predefinito..." name="delete_day_preset"/>
			</menu>
		</menu>
		<menu_item_call label="Lista Suoni" name="Sound Explorer"/>
     	<menu_item_call label="Asset Blacklist" name="asset_blacklist"/>
	</menu>
<!--Costruisci-->
	<menu label="Costruisci" name="BuildTools">
		<menu_item_check label="Costruisci" name="Show Build Tools"/>
		<menu label="Seleziona strumento di costruzione" name="Select Tool">
			<menu_item_call label="Strumento Ingrandisci" name="Focus"/>
			<menu_item_call label="Strumento Movimento" name="Move"/>
			<menu_item_call label="Strumento Modifica" name="Edit"/>
			<menu_item_call label="Strumento Crea" name="Create"/>
			<menu_item_call label="Strumento Terreno" name="Land"/>
		</menu>
		<menu_item_call label="Collegamento" name="Link"/>
		<menu_item_call label="Scollega" name="Unlink"/>
		<menu_item_check label="Modifica le parti collegate" name="Edit Linked Parts"/>
		<menu label="Seleziona parti collegate" name="Select Linked Parts">
			<menu_item_call label="Seleziona parte successiva" name="Select Next Part"/>
			<menu_item_call label="Seleziona parte precedente" name="Select Previous Part"/>
			<menu_item_call label="Includi parte successiva" name="Include Next Part"/>
			<menu_item_call label="Includi parte precedente" name="Include Previous Part"/>
		</menu>
		<menu_item_call label="Ingrandisci selezione" name="Focus on Selection"/>
		<menu_item_call label="Zoom sulla selezione" name="Zoom to Selection"/>
		<menu label="Oggetto" name="Object">
			<menu_item_call label="Acquista" name="Menu Object Buy"/>
			<menu_item_call label="Prendi" name="Menu Object Take"/>
			<menu_item_call label="Prendi copia" name="Take Copy"/>
			<menu_item_call label="Salva nei contenuti oggetto" name="Save Object Back to Object Contents"/>
			<menu_item_call label="Restituisci oggetto" name="Return Object back to Owner"/>
		</menu>
		<menu label="Script" name="Scripts">
			<menu_item_call label="Ricompila script (Mono)" name="Mono"/>
			<menu_item_call label="Ricompila gli script (LSL)" name="LSL"/>
			<menu_item_call label="Reimposta script" name="Reset Scripts"/>
			<menu_item_call label="Imposta gli script come in esecuzione" name="Set Scripts to Running"/>
			<menu_item_call label="Imposta script come non in esecuzione" name="Set Scripts to Not Running"/>
			<menu_item_call label="Rimuovi script dalla selezione" name="Remove Scripts From Selection"/>
			<menu_item_call label="Script Info (N.Script)" name="Script Info"/>
		</menu>
		<menu label="Pathfinding" name="Pathfinding">
			<menu_item_call label="Set collegati..." name="pathfinding_linksets_menu_item"/>
			<menu_item_call label="Personaggi..." name="pathfinding_characters_menu_item"/>
			<menu_item_call label="Visualizza / test..." name="pathfinding_console_menu_item"/>
			<menu_item_call label="Rebake regione" name="pathfinding_rebake_navmesh_item"/>
		</menu>
		<menu label="Opzioni" name="Options">
			<menu_item_check label="Mostra autorizzazioni avanzate" name="DebugPermissions"/>
			<menu_item_check label="Seleziona solo i miei oggetti" name="Select Only My Objects"/>
			<menu_item_check label="Seleziona solo gli oggetti spostabili" name="Select Only Movable Objects"/>
			<menu_item_check label="Seleziona circostante" name="Select By Surrounding"/>
			<menu_item_check label="Mostra contorni selezione" name="Show Selection Outlines"/>
			<menu_item_check label="Seleziona mostra nascosti" name="Show Hidden Selection"/>
			<menu_item_check label="Seleziona mostra il raggio luminoso per la selezione" name="Show Light Radius for Selection"/>
			<menu_item_check label="Mostra il raggio indicatore" name="Show Selection Beam"/>
			<menu_item_check label="Posiziona nella griglia" name="Snap to Grid"/>
			<menu_item_call label="Posiziona coordinate XY dell&apos;oggetto sulla griglia" name="Snap Object XY to Grid"/>
			<menu_item_call label="Usa la selezione per la griglia" name="Use Selection for Grid"/>
			<menu_item_call label="Opzioni della griglia" name="Grid Options"/>
		</menu>
		<menu label="Carica sul server" name="Upload">
			<menu_item_call label="Immagine ([COST])..." name="Upload Image"/>
			<menu_item_call label="Suono ([COST])..." name="Upload Sound"/>
			<menu_item_call label="Animazione ([COST])..." name="Upload Animation"/>
			<menu_item_call label="Modella..." name="Upload Model"/>
			<menu_item_call label="In blocco ([COST] per file)..." name="Bulk Upload"/>
			<menu_item_call label="Definisci diritti di caricamento predefiniti" name="perm prefs"/>
		</menu>
		<menu_item_call label="Texture caricate localmente" name="Local Bitmap Browser"/>
		<menu_item_call label="Annulla" name="Undo"/>
		<menu_item_call label="Ripeti" name="Redo"/>
	</menu>
<!--Contenuto-->
	<menu label="Contenuto" name="Content">
		<menu_item_check label="Cerca" name="Search"/>
		<menu_item_call label="Bibleoteca Script" name="Script Library"/>
	</menu>
<!--Aiuto-->
	<menu label="Aiuto" name="Help">
<<<<<<< HEAD
		<menu_item_call label="Aiuto di [CURRENT_GRID]" name="current_grid_help"/>
		<menu_item_check label="Attiva suggerimenti" name="Enable Hints"/>
		<menu_item_call label="Controlla stato Grid [CURRENT_GRID]" name="current_grid_about"/>
=======
		<menu_item_call label="Istruzioni..." name="How To"/>
		<menu_item_call label="Aiuto di [SECOND_LIFE]" name="Second Life Help"/>
		<menu_item_call label="Guida dell&apos;utente" name="User’s guide"/>
		<menu_item_call label="Base di conoscenza" name="Knowledge Base"/>
		<menu_item_call label="Wiki" name="Wiki"/>
		<menu_item_call label="Forum della comunità" name="Community Forums"/>
		<menu_item_call label="Portale assistenza" name="Support portal"/>
		<menu_item_call label="[SECOND_LIFE] Notizie" name="Second Life News"/>
		<menu_item_call label="[SECOND_LIFE] Blog" name="Second Life Blogs"/>
>>>>>>> f6282b17
		<menu_item_call label="Segnala abuso" name="Report Abuse"/>
		<menu_item_call label="Segnala bug" name="Report Bug"/>
        <menu_item_call label="Urti, spinte e contatti" name="Bumps, Pushes &amp;amp; Hits"/>
		<menu_item_check label="Abilita tasto informazioni di sistema" name="Enable Sysinfo Button"/>
		<menu_item_call label="Informazioni su [APP_NAME]" name="About Second Life"/>
	</menu>
<!--Avanzate-->
	<menu label="Avanzate" name="Advanced">
		<menu_item_call label="Ridisegna le texture" name="Rebake Texture"/>
		<menu_item_call label="Imposta dimensioni dell&apos;interfaccia sui valori predefiniti" name="Set UI Size to Default"/>
		<menu_item_call label="Imposta dimensioni della finestra..." name="Set Window Size..."/>
		<menu_item_check label="Limita distanza di selezione" name="Limit Select Distance"/>
		<menu_item_check label="Disabilita vincoli fotocamera" name="Disable Camera Distance"/>
		<menu_item_check label="Foto ad alta risoluzione" name="HighResSnapshot"/>
		<menu_item_check label="Manda foto su disco senza avvisi" name="QuietSnapshotsToDisk"/>
		<menu label="Strumenti di performance" name="Performance Tools">
			<menu_item_call label="Misuratore lag" name="Lag Meter"/>
			<menu_item_check label="Barra statistiche" name="Statistics Bar"/>
			<menu_item_check label="Mostra peso visualizzazione per avatar" name="Avatar Rendering Cost"/>
		</menu>
		<menu label="Evidenziazione e visibilità" name="Highlighting and Visibility">
			<menu_item_check label="Effetto marcatore lampeggiante" name="Cheesy Beacon"/>
			<menu_item_check label="Nascondi particelle" name="Hide Particles"/>
			<menu_item_check label="Nascondi selezionati" name="Hide Selected"/>
			<menu_item_check label="Evidenzia trasparenza" name="Highlight Transparent"/>
			<menu_item_check label="Mostra mirino visuale soggettiva" name="ShowCrosshairs"/>
		</menu>
		<menu label="Modalità di rendering" name="Rendering Types">
			<menu_item_check label="Semplice" name="Simple"/>
			<menu_item_check label="Alpha (Trasparenza)" name="Alpha"/>
			<menu_item_check label="Albero" name="Tree"/>
			<menu_item_check label="Avatar" name="Character"/>
			<menu_item_check label="Superficie chiusa" name="Surface Patch"/>
			<menu_item_check label="Cielo" name="Sky"/>
			<menu_item_check label="Acqua" name="Water"/>
			<menu_item_check label="Suolo" name="Ground"/>
			<menu_item_check label="Volume" name="Volume"/>
			<menu_item_check label="Erba" name="Grass"/>
			<menu_item_check label="Nuvole" name="Clouds"/>
			<menu_item_check label="Particelle" name="Particles"/>
			<menu_item_check label="Urti" name="Bump"/>
		</menu>
		<menu label="Caratteristiche di rendering" name="Rendering Features">
			<menu_item_check label="Interfaccia utente" name="UI"/>
			<menu_item_check label="Selezionati" name="Selected"/>
			<menu_item_check label="Evidenziato" name="Highlighted"/>
			<menu_item_check label="Texture dinamiche" name="Dynamic Textures"/>
			<menu_item_check label="Ombre dei piedi" name="Foot Shadows"/>
			<menu_item_check label="Nebbia" name="Fog"/>
			<menu_item_check label="Oggetti flessibili" name="Flexible Objects"/>
		</menu>
		<menu_item_check label="Usa thread lettura plugin" name="Use Plugin Read Thread"/>
		<menu_item_call label="Pulisci cache di gruppo" name="ClearGroupCache"/>
		<menu_item_check label="Fluidità mouse" name="Mouse Smoothing"/>
		<menu_item_call label="Rilascia tasti" name="Release Keys"/>
		<menu label="Scorciatoie" name="Shortcuts">
			<menu_item_call label="Immagine ([COST])..." name="Upload Image"/>
			<menu_item_check label="Cerca" name="Search"/>
			<menu_item_check label="Mostra menu Avanzato - tasti di scelta rapida esistenti" name="Show Advanced Menu - legacy shortcut"/>
			<menu_item_call label="Chiudi finestra" name="Close Window"/>
			<menu_item_call label="Chiudi tutte le finestre" name="Close All Windows"/>
			<menu_item_call label="Foto su disco" name="Snapshot to Disk"/>
			<menu_item_call label="Soggettiva" name="Mouselook"/>
			<menu_item_check label="Joystick Flycam" name="Joystick Flycam"/>
			<menu_item_call label="Reimposta vista" name="Reset View"/>
			<menu_item_call label="Guarda l&apos;ultima conversazione" name="Look at Last Chatter"/>
			<menu label="Seleziona strumento di costruzione" name="Select Tool">
				<menu_item_call label="Strumento Ingrandisci" name="Focus"/>
				<menu_item_call label="Strumento Movimento" name="Move"/>
				<menu_item_call label="Strumento Modifica" name="Edit"/>
				<menu_item_call label="Strumento Crea" name="Create"/>
				<menu_item_call label="Strumento Terreno" name="Land"/>
			</menu>
			<menu_item_call label="Zoom avanti" name="Zoom In"/>
			<menu_item_call label="Zoom predefinito" name="Zoom Default"/>
			<menu_item_call label="Zoom indietro" name="Zoom Out"/>
		</menu>
		<menu_item_check label="Vola ovunque" name="Fly Override"/>
		<menu_item_call label="Mostra impostazioni di debug" name="Debug Settings"/>
		<menu_item_check label="Mostra menu sviluppo" name="Debug Mode"/>
	</menu>
<!--Sviluppo-->
	<menu label="Sviluppo" name="Develop">
		<menu label="Console" name="Consoles">
			<menu_item_check label="Console texture" name="Texture Console"/>
			<menu_item_check label="Console di Debug" name="Debug Console"/>
			<menu_item_call label="Console notifiche" name="Notifications"/>
			<menu_item_check label="Timer veloci" name="Fast Timers"/>
			<menu_item_check label="Memoria" name="Memory"/>
			<menu_item_check label="Statistiche scena" name="Scene Statistics"/>
			<menu_item_call label="Console di debug recupero texture" name="Texture Fetch Debug Console"/>
			<menu_item_call label="Informazioni regione sulla console di debug" name="Region Info to Debug Console"/>
			<menu_item_check label="Fotocamera" name="Camera"/>
			<menu_item_check label="Vento" name="Wind"/>
			<menu_item_check label="Badge" name="Badge"/>
		</menu>
		<menu label="Mostra informazioni" name="Display Info">
			<menu_item_check label="Mostra orario" name="Show Time"/>
			<menu_item_check label="Mostra costo di caricamento" name="Show Upload Cost"/>
			<menu_item_check label="Mostra informazioni di rendering" name="Show Render Info"/>
			<menu_item_check label="Mostra info sulla texture" name="Show Texture Info"/>
			<menu_item_check label="Mostra colore sotto il cursore" name="Show Color Under Cursor"/>
			<menu_item_check label="Mostra memoria" name="Show Memory"/>
			<menu_item_check label="Mostra info mem privata" name="Show Private Mem Info"/>
			<menu_item_check label="Mostra aggiornamenti agli oggetti" name="Show Updates"/>
		</menu>
		<menu label="Forza un errore" name="Force Errors">
			<menu_item_call label="Forza punto di rottura" name="Force Breakpoint"/>
			<menu_item_call label="Forza LLError e Crash" name="Force LLError And Crash"/>
			<menu_item_call label="Forza accesso non valido alla memoria" name="Force Bad Memory Access"/>
			<menu_item_call label="Forza ciclo infinito" name="Force Infinite Loop"/>
			<menu_item_call label="Forza il crash del driver" name="Force Driver Carsh"/>
			<menu_item_call label="Forza eccezione software" name="Force Software Exception"/>
			<menu_item_call label="Forza scollegamento viewer" name="Force Disconnect Viewer"/>
			<menu_item_call label="Simula fuga di memoria" name="Memory Leaking Simulation"/>
		</menu>
		<menu label="Prove di rendering" name="Render Tests">
			<menu_item_check label="Spostamento fotocamera" name="Camera Offset"/>
			<menu_item_check label="Veloc. di visualizzazione casuale" name="Randomize Framerate"/>
			<menu_item_check label="Test frame" name="Frame Test"/>
		</menu>
		<menu label="Render Metadata" name="Render Metadata">
			<menu_item_check label="Normali" name="Normals"/>
			<menu_item_check label="Forme fisica" name="Physics Shapes"/>
			<menu_item_check label="Aggiorna tipo" name="Update Type"/>
			<menu_item_check label="Info livello dettaglio" name="LOD Info"/>
			<menu_item_check label="Crea coda" name="Build Queue"/>
			<menu_item_check label="Vettori vento" name="Wind Vectors"/>
			<menu_item_check label="Complessità rendering" name="rendercomplexity"/>
			<menu_item_check label="Scolpisci" name="Sculpt"/>
			<menu label="Densità texture" name="Texture Density">
				<menu_item_check label="Nessuna" name="None"/>
				<menu_item_check label="Attuale" name="Current"/>
				<menu_item_check label="Desiderata" name="Desired"/>
				<menu_item_check label="Completa" name="Full"/>
			</menu>
		</menu>
		<menu label="Rendering" name="Rendering">
			<menu_item_check label="Assi" name="Axes"/>
			<menu_item_check label="Wireframe" name="Wireframe"/>
			<menu_item_check label="Luci e ombre" name="Lighting and Shadows"/>
			<menu_item_check label="Ombra dal sole, dalla luna e dai proiettori" name="Shadows from Sun/Moon/Projectors"/>
			<menu_item_check label="SSAO e ombre fluide" name="SSAO and Shadow Smoothing"/>
			<menu_item_check label="Maschera alfa automatica (differita)" name="Automatic Alpha Masks (deferred)"/>
			<menu_item_check label="Maschera alfa automatica (non differita)" name="Automatic Alpha Masks (non-deferred)"/>
			<menu_item_check label="Texture delle animazioni" name="Animation Textures"/>
			<menu_item_check label="Disabilita texture" name="Disable Textures"/>
			<menu_item_check label="Atlante tessitura (sperimentale)" name="Texture Atlas"/>
			<menu_item_check label="Rendering delle luci unite" name="Render Attached Lights"/>
			<menu_item_check label="Rendering particelle unite" name="Render Attached Particles"/>
			<menu_item_check label="Gli oggetti brillano quando sono sotto il cursore" name="Hover Glow Objects"/>
		</menu>
		<menu label="Rete" name="Network">
			<menu_item_check label="Metti in pausa" name="AgentPause"/>
			<menu_item_call label="Lascia un pacchetto" name="Drop a Packet"/>
		</menu>
		<menu label="Mondo" name="World">
			<menu_item_check label="Esclusione al sole della regione" name="Sim Sun Override"/>
			<menu_item_check label="Effetto marcatore lampeggiante" name="Cheesy Beacon"/>
			<menu_item_check label="Clima fisso" name="Fixed Weather"/>
			<menu_item_call label="Dump della cache oggetti regione" name="Dump Region Object Cache"/>
		</menu>
		<menu label="Interfaccia utente" name="UI">
			<menu_item_call label="Test browser multimedia" name="Web Browser Test"/>
			<menu_item_call label="Browser contenuto Web" name="Web Content Browser"/>
			<menu_item_call label="Stampa informazioni oggetto selezionato" name="Print Selected Object Info"/>
			<menu_item_check label="Console di debug regione" name="Region Debug Console"/>
			<menu_item_check label="Debug clic" name="Debug Clicks"/>
			<menu_item_check label="Debug eventi mouse" name="Debug Mouse Events"/>
		</menu>
		<menu label="XUI" name="XUI">
			<menu_item_call label="Ricarica impostazioni colori" name="Reload Color Settings"/>
			<menu_item_call label="Test Mostra Font" name="Show Font Test"/>
			<menu_item_check label="Mostra nomi XUI" name="Show XUI Names"/>
			<menu_item_call label="Manda IM di prova" name="Send Test IMs"/>
			<menu_item_call label="Svuota cache nomi" name="Flush Names Caches"/>
		</menu>
		<menu label="Avatar" name="Character">
			<menu label="Grab Baked Texture" name="Grab Baked Texture">
				<menu_item_call label="Iride" name="Iris"/>
				<menu_item_call label="Testa" name="Head"/>
				<menu_item_call label="Parte superiore del corpo" name="Upper Body"/>
				<menu_item_call label="Parte inferiore del corpo" name="Lower Body"/>
				<menu_item_call label="Gonna" name="Skirt"/>
			</menu>
			<menu label="Test personaggio" name="Character Tests">
				<menu_item_call label="Alterna la geometria dei personaggi" name="Toggle Character Geometry"/>
				<menu_item_check label="Consenti selezione avatar" name="Allow Select Avatar"/>
			</menu>
			<menu label="Velocità animazione" name="Animation Speed">
				<menu_item_call label="Accelera tutte le animazioni del 10%" name="All Animations 10 Faster"/>
				<menu_item_call label="Rallenta tutte le animazioni del 10%" name="All Animations 10 Slower"/>
				<menu_item_call label="Ripristina la velocità di tutte le animazioni" name="Reset All Animation Speed"/>
				<menu_item_check label="Animazioni lente" name="Slow Motion Animations"/>
			</menu>
			<menu_item_call label="Forza i parametri sui valori predefiniti" name="Force Params to Default"/>
			<menu_item_check label="Informazioni sull&apos;animazione" name="Animation Info"/>
			<menu_item_check label="Disabilita livello di dettaglio" name="Disable LOD"/>
			<menu_item_check label="Mostra schemi collisione" name="Show Collision Skeleton"/>
			<menu_item_check label="Mostra bersaglio" name="Display Agent Target"/>
			<menu_item_call label="Debug texture dell&apos;avatar" name="Debug Avatar Textures"/>
		</menu>
		<menu_item_check label="Texture HTTP" name="HTTP Textures"/>
		<menu_item_check label="Inventario HTTP" name="HTTP Inventory"/>
		<menu_item_check label="Finestra Console al prossimo lancio" name="Console Window"/>
		<menu_item_call label="Richiedi diritti Admin" name="Request Admin Options"/>
		<menu_item_call label="Lascia stato Admin" name="Leave Admin Options"/>
		<menu_item_check label="Mostra menu Admin" name="View Admin Options"/>
	</menu>
<!--Admin-->
	<menu label="Admin" name="Admin">
		<menu label="Object">
			<menu_item_call label="Prendi copia" name="Take Copy"/>
			<menu_item_call label="Rendimi proprietario" name="Force Owner To Me"/>
			<menu_item_call label="Forza permesso proprietario" name="Force Owner Permissive"/>
			<menu_item_call label="Elimina" name="Delete"/>
			<menu_item_call label="Blocca" name="Lock"/>
		</menu>
		<menu label="Lotto" name="Parcel">
			<menu_item_call label="Rendimi proprietario" name="Owner To Me"/>
			<menu_item_call label="Imposta sul contenuto Linden" name="Set to Linden Content"/>
			<menu_item_call label="Rivendica terreno pubblico" name="Claim Public Land"/>
		</menu>
		<menu label="Regione" name="Region">
			<menu_item_call label="Dump di dati temporanei degli asset" name="Dump Temp Asset Data"/>
			<menu_item_call label="Salva stato regione" name="Save Region State"/>
		</menu>
		<menu_item_call label="Strumenti Admin" name="God Tools"/>
	</menu>
	<menu label="Admin" name="Deprecated">
		<menu label="Take Off Clothing" name="Take Off Clothing">
			<menu_item_call label="Fisica" name="Physics"/>
		</menu>
	</menu>
</menu_bar><|MERGE_RESOLUTION|>--- conflicted
+++ resolved
@@ -33,7 +33,6 @@
 			<menu_item_check label="Mostra peso dell'avatar (Avatar Rendering Cost)" name="Avatar Rendering Cost"/>
 			<menu_item_call label="Ricrea LSL Bridge" name="Recreate LSL Bridge"/>
 		</menu>
-<<<<<<< HEAD
 		<menu label="Carica sul server" name="Upload">
 			<menu_item_call label="Immagine ([COST])..." name="Upload Image"/>
 			<menu_item_call label="Suono ([COST])..." name="Upload Sound"/>
@@ -45,11 +44,6 @@
 		<!--<menu_item_call label="Richiedi diritti Admin" name="Request Admin Options"/>
 		<menu_item_call label="Lascia stato Admin" name="Leave Admin Options"/>
 		<menu_item_call label="Compra [CUR]" name="Buy and Sell L$"/>
-=======
-		<menu label="Stato" name="Status"/>
-		<menu_item_call label="Acquista L$..." name="Buy and Sell L$"/>
-		<menu_item_call label="Casella venditore in uscita..." name="MerchantOutbox"/>
->>>>>>> f6282b17
 		<menu_item_call label="Dashboard dell&apos;account..." name="Manage My Account">
 			<menu_item_call.on_click name="ManageMyAccount_url" parameter="WebLaunchJoinNow,http://secondlife.com/account/index.php?lang=it"/>
 		</menu_item_call>
@@ -61,7 +55,6 @@
 	</menu>
 <!--Comunica-->
 	<menu label="Comunica" name="Communicate">
-<<<<<<< HEAD
 		<menu label="Stato online" name="Status">
 			<menu_item_check label="Autorisposta" name="Set Autorespond"/>
 			<menu_item_check label="Autorisposta ai non amici" name="Set Autorespond to non-friends"/>
@@ -73,10 +66,6 @@
 		<menu_item_check label="Luoghi" name="Places"/>
 		<menu_item_check label="Conversazioni" name="Conversations"/>
 		<menu_item_check label="Chat..." name="Nearby Chat"/>
-=======
-		<menu_item_check label="Conversazioni..." name="Conversations"/>
-		<menu_item_check label="Chat nei dintorni..." name="Nearby Chat"/>
->>>>>>> f6282b17
 		<menu_item_check label="Parla" name="Speak"/>
 		<menu label="Manipolazione voce" name="VoiceMorphing">
 			<menu_item_check label="Nessuna manipolazione voce" name="NoVoiceMorphing"/>
@@ -221,21 +210,9 @@
 	</menu>
 <!--Aiuto-->
 	<menu label="Aiuto" name="Help">
-<<<<<<< HEAD
 		<menu_item_call label="Aiuto di [CURRENT_GRID]" name="current_grid_help"/>
 		<menu_item_check label="Attiva suggerimenti" name="Enable Hints"/>
 		<menu_item_call label="Controlla stato Grid [CURRENT_GRID]" name="current_grid_about"/>
-=======
-		<menu_item_call label="Istruzioni..." name="How To"/>
-		<menu_item_call label="Aiuto di [SECOND_LIFE]" name="Second Life Help"/>
-		<menu_item_call label="Guida dell&apos;utente" name="User’s guide"/>
-		<menu_item_call label="Base di conoscenza" name="Knowledge Base"/>
-		<menu_item_call label="Wiki" name="Wiki"/>
-		<menu_item_call label="Forum della comunità" name="Community Forums"/>
-		<menu_item_call label="Portale assistenza" name="Support portal"/>
-		<menu_item_call label="[SECOND_LIFE] Notizie" name="Second Life News"/>
-		<menu_item_call label="[SECOND_LIFE] Blog" name="Second Life Blogs"/>
->>>>>>> f6282b17
 		<menu_item_call label="Segnala abuso" name="Report Abuse"/>
 		<menu_item_call label="Segnala bug" name="Report Bug"/>
         <menu_item_call label="Urti, spinte e contatti" name="Bumps, Pushes &amp;amp; Hits"/>
