<?xml version="1.0" encoding="utf-8" standalone="yes"?>
<menu_bar name="Main Menu">
	<menu label="Avatar" name="Me">
		<menu_item_call label="Account" name="Manage Account"/>
		<menu_item_call label="Annunci Marketplace" name="MarketplaceListings"/>
		<menu_item_call label="Compra L$" name="Buy and Sell L$"/>
		<menu_item_call label="Inventario" name="NewInventoryWindow"/>
		<menu_item_check label="Inventario" name="Inventory"/>
		<menu_item_check label="Cartelle Protette" name="Protected Folders" />
		<menu_item_check label="Vestiti Preferiti" name="WearableFavorites"/>
		<menu_item_call label="Luoghi Preferiti" name="Picks"/>
		<menu_item_call label="Esperienze" name="Experiences"/>
		<menu_item_call label="Il mio profilo" name="Profile"/>
		<menu_item_call label="Indossati ora" name="NowWearing" />
		<menu_item_check label="I miei abiti" name="ChangeOutfit"/>
		<menu label="Rimuovi" name="Take Off &gt;">
			<menu label="Indumenti" name="Clothes &gt;">
				<menu_item_call label="Camicia" name="Shirt" />
				<menu_item_call label="Pantaloni" name="Pants" />
				<menu_item_call label="Gonna" name="Skirt" />
				<menu_item_call label="Scarpe" name="Shoes" />
				<menu_item_call label="Calze" name="Socks" />
				<menu_item_call label="Giacca" name="Jacket" />
				<menu_item_call label="Guanti" name="Gloves" />
				<menu_item_call label="Canottiera" name="Self Undershirt" />
				<menu_item_call label="Slip" name="Self Underpants" />
				<menu_item_call label="Tatuaggio" name="Self Tattoo" />
				<menu_item_call label="Fisica" name="Self Physics" />
				<menu_item_call label="Alfa" name="Self Alpha" />
				<menu_item_call label="Tutti" name="All Clothes" />
			</menu>
			<menu label="Stacca" name="Avatar Detach" />
			<menu_item_call label="Stacca tutti" name="Detach All" />
		</menu>
		<menu_item_call label="Seleziona un avatar" name="Avatar Picker"/>
		<menu_item_call label="Altezza da terra" name="HoverHeight" />
		<menu label="Movimento" name="Movement">
			<menu_item_call label="Siediti" name="Sit Down Here"/>
			<menu_item_call label="Alzati" name="Stand up"/>
			<menu_item_check label="Vola" name="Fly"/>
			<menu_item_call label="Ferma il volo" name="Stop flying"/>
			<menu_item_check label="Corri sempre" name="Always Run"/>
			<menu_item_check label="Siedi a terra" name="Force Toggle Sitting"/>
			<menu_item_check label="Blocca movimento" name="Move Lock"/>
			<menu_item_check label="Salto immediato" name="Avatar Ignore Prejump"/>
		</menu>
		<menu_item_check label="Controlli Movimento" name="Movement Controls"/>
		<menu_item_check label="Controlli Camera" name="Camera Controls"/>
		<menu label="Utilità per l'avatar" name="avhealth">
			<menu_item_call label="Ferma animazioni" name="Stop Animating My Avatar"/>
			<menu_item_call label="Ferma animazioni e revoca permessi" name="Stop Animating My Avatar With Revoke"/>
			<menu_item_call label="Rimuovi deformazioni avatar" name="undeform_avatar"/>
			<menu_item_call label="Ripristina scheletro" name="Reset Skeleton" />
			<menu_item_call label="Ripristina scheletro e animazioni" name="Reset Skeleton And Animations" />
			<menu_item_call label="Ricarica texture (rebake)" name="Rebake Texture"/>
			<menu_item_call label="Ricarica attachments" name="Refresh Attachments"/>
			<menu_item_call label="Ripristina avatar maschio (Character Test)" name="ResetDefaultAvM"/>
			<menu_item_call label="Ripristina avatar femmina (Character Test)" name="ResetDefaultAvF"/>
			<menu_item_check label="Mostra info complessità" name="Avatar Draw Info"/>
			<menu_item_call label="I Miei Script" name="MyScripts"/>        <!-- spostato -->
			<menu_item_call label="Misuratore LAG" name="Lag Meter"/>
			<menu_item_call label="Ricrea LSL Bridge" name="Recreate LSL Bridge"/>
		</menu>
		<menu_item_call label="Scatta Foto" name="Take Snapshot"/>
		<menu_item_call label="Foto a 360°" name="Capture 360"/>
		<menu_item_call label="Transazioni" name="money_tracker"/>
		<menu_item_call label="Pose Stand" name="pose_stand"/>
		<menu_item_call label="Preferenze" name="Preferences"/>
		<menu_item_call label="Pulsanti Barra Strumenti" name="Toolbar Buttons"/>
		<menu_item_check label="Mostra gli HUD" name="Show HUD Attachments"/>
		<menu_item_check label="Mostra interfaccia" name="Show User Interface"/>
		<menu_item_call label="Richiedi stato Admin" name="Request Admin Options"/>
		<menu_item_call label="Esci da stato Admin" name="Leave Admin Options"/>
		<menu_item_call label="Esci da [APP_NAME]" name="Quit"/>
	</menu>
	<menu label="Comunica" name="Communicate">
		<menu label="Stato" name="Status">
			<menu_item_check name="Away" label="Assente"/>
			<menu_item_check name="Do Not Disturb" label="Non disturbare"/>
			<menu_item_check label="Autorisposta" name="Set Autorespond"/>
			<menu_item_check label="Autorisposta ai non amici" name="Set Autorespond to non-friends"/>
			<menu_item_check label="Respingi offerte e richieste di teleport" name="Automatically reject teleport offers"/>
			<menu_item_check label="Respingi inviti ai gruppi" name="Reject all group invites"/>
			<menu_item_check label="Respingi offerte di amicizia" name="Reject all friendship requests"/>
		</menu>
		<menu_item_call label="Amici" name="My Friends"/>
		<menu_item_check label="Contatti" name="Contacts"/>
		<menu_item_call label="Set contatti" name="Contact Sets"/>
		<menu_item_call label="Gruppi" name="My Groups"/>
		<menu_item_check label="Chat..." name="Nearby Chat"/>
		<menu_item_check label="Persone" name="People"/>
		<menu_item_check label="Conversazioni" name="Conversations"/>
		<menu_item_check label="Gesti" name="Gestures"/>
		<menu label="Modifica voce" name="VoiceMorphing">
			<menu_item_check label="Nessuna modifica" name="NoVoiceMorphing"/>
			<menu_item_check label="Anteprima..." name="Preview"/>
			<menu_item_call label="Iscrizione..." name="Subscribe"/>
			<menu_item_call label="Offerta Premium..." name="PremiumPerk"/>
		</menu>
		<menu_item_check label="Storico Conversazioni" name="Conversation Log..."/>
		<menu_item_check label="Voce nelle vicinanze" name="Nearby Voice"/>
		<menu_item_call label="Lista Bloccati" name="Block List"/>
	</menu>
	<menu label="Mondo" name="World">
		<menu_item_call label="Risinc animazioni" name="Resync Animations"/>
		<menu_item_call label="Avatar nelle vicinanze" name="Active Speakers"/>
		<menu_item_check label="Radar" name="Radar"/>
		<menu_item_call label="Storico Teleport" name="Teleport History"/>
		<menu_item_check label="Luoghi" name="Places"/>
		<menu_item_call label="Destinazioni" name="Destinations"/>
		<menu_item_call label="Eventi" name="Events"/>
		<menu_item_check label="Minimappa" name="Mini-Map"/>
		<menu_item_check label="Mappa" name="World Map"/>
		<menu_item_check label="Traccia Regione" name="Region Tracker"/>
		<menu_item_check label="Titolo dello stream" name="Stream Title" />
		<menu_item_call label="Crea Segnaposto" name="Create Landmark Here"/>
		<menu_item_call label="Profilo del luogo" name="Place Profile"/>
		<menu_item_call label="Dettagli terreno" name="About Land"/>
		<menu_item_call label="Dettagli regione" name="RegionEstate"/>
		<menu_item_call label="Imposta qui la mia Home" name="Set Home to Here"/>
		<menu_item_call label="Compra questo terreno" name="Buy Land"/>
		<menu_item_call label="I Miei Terreni" name="My Land"/>
		<menu_item_call label="La mia casa Linden" name="Linden Home"/>
		<menu label="Mostra altro" name="LandShow">
			<menu_item_check label="Nascondi linee di divieto" name="Hide Ban Lines" />
			<menu_item_check label="Mostra linee di divieto alla collisione" name="Show Ban Lines On Collision" />
			<menu_item_check label="Mostra linee di divieto in prossimità" name="Show Ban Lines On Proximity" />
			<menu_item_check label="Marcatori" name="beacons"/>
			<menu_item_check label="Linee di proprietà" name="Property Lines"/>
			<menu_item_check label="Proprietari terreno" name="Land Owners"/>
			<menu_item_check label="Coordinate" name="Coordinates"/>
			<menu_item_check label="Permessi del lotto" name="Parcel Properties"/>
			<menu_item_check label="Mostra menu Avanzato" name="Show Advanced Menu"/>
		</menu>
		<menu_item_check label="Migliora Velocità Grafica" name="Performance" />
		<menu_item_call label="Teleport a casa" name="Teleport Home"/>
		<menu label="Ambiente" name="Environment">
			<menu_item_check label="Alba" name="Sunrise"/>
			<menu_item_check label="Mezzogiorno" name="Noon"/>
			<menu_item_check label="Mezzogiorno (vecchio stile)" name="legacy noon"/>
			<menu_item_check label="Tramonto" name="Sunset"/>
			<menu_item_check label="Mezzanotte" name="Midnight"/>
			<menu_item_check label="Usa ambiente condiviso" name="Use Shared Environment"/>
			<menu_item_call label="I Miei Ambienti..." name="my_environs" />
			<menu_item_call label="Illuminazione Personalizzata..." name="adjustment_tool" />
			<menu_item_check label="Nuvole in pausa" name="pause_clouds" />
			<menu label="Importa in blocco" name="WL Bulk Import">
				<menu_item_call label="Cicli giornata..." name="WL Bulk Import Days" />
				<menu_item_call label="Cieli..." name="WL Bulk Import Skies" />
				<menu_item_call label="Acqua..." name="WL Bulk Import Water" />
			</menu>
		</menu>
		<!-- <menu label="Editor ambiente" name="Environment Editor">
			<menu_item_call label="Impostazioni ambiente..."	 name="Environment Settings"/>
			<menu name="Water Presets" label="Preset acqua">
				<menu_item_call	 label="Nuovo preset..." name="new_water_preset"/>
				<menu_item_call	 label="Modifica preset..."	 name="edit_water_preset"/>
			</menu>
			<menu name="Sky Presets" label="Preset cielo">
				<menu_item_call label="Nuovo preset..." name="new_sky_preset"/>
				<menu_item_call label="Modifica preset..." name="edit_sky_preset"/>
			</menu>
			<menu name="Day Presets" label="Preset giorno">
				<menu_item_call label="Nuovo preset..." name="new_day_preset"/>
				<menu_item_call label="Modifica preset..." name="edit_day_preset"/>
			</menu>
		</menu> -->
		<menu name="photo_and_video" label="Foto e video">
			<menu_item_call label="PhotoTools" name="phototools_item_call"/>
			<menu_item_call label="CameraTools"	name="cameratools_item_call"/>
			<menu_item_check label="Blocca messa a fuoco profondità di campo" name="lock_focus_point" />
		</menu>
		<menu_item_call label="Cerca Oggetti" name="area_search"/>
		<menu_item_call label="Esplora Suoni" name="Sound Explorer"/>
		<menu_item_call label="Esplora Animazioni" name="Animation Explorer"/>
		<menu_item_call label="Lista Nera" name="asset_blacklist"/>
		<menu_item_call label="Impostazioni Rendering Avatar" name="Avatar Render Settings"/>
		<menu_item_check label="Mostra amici sempre con il massimo dettaglio" name="Always show Friends normally"/>
		<menu_item_check label="Mostra solo amici" name="Render Friends Only"/>
	</menu>
	<menu label="Costruisci" name="BuildTools">
		<menu_item_check label="Costruisci" name="Show Build Tools"/>
		<menu label="Scegli strumento" name="Select Tool">
			<menu_item_call label="Ingrandisci" name="Focus"/>
			<menu_item_call label="Sposta" name="Move"/>
			<menu_item_call	label="Modifica" name="Edit"/>
			<menu_item_call label="Crea" name="Create"/>
			<menu_item_call label="Terreno" name="Land"/>
		</menu>
		<menu_item_call label="Collega" name="Link"/>
		<menu_item_call label="Scollega" name="Unlink"/>
		<menu_item_check label="Modifica parti collegate" name="Edit Linked Parts"/>
		<menu label="Scegli parti" name="Select Elements">
			<menu_item_call label="Seleziona prossima parte o faccia" name="Select Next Part or Face"/>
			<menu_item_call label="Seleziona parte o faccia precedente" name="Select Previous Part or Face"/>
			<menu_item_call label="Aggiungi prossima parte o faccia" name="Include Next Part or Face"/>
			<menu_item_call label="Aggiungi parte o faccia precedente" name="Include Previous Part or Face"/>
		</menu>
		<menu_item_call label="Inquadra selezione" name="Focus on Selection"/>
		<menu_item_call label="Zoom alla selezione" name="Zoom to Selection"/>
		<menu label="Oggetto" name="Object">
			<menu_item_call label="Compra" name="Menu Object Buy"/>
			<menu_item_call label="Prendi" name="Menu Object Take"/>
			<menu_item_call label="Prendi copia" name="Take Copy"/>
			<menu_item_call label="Duplica" name="Duplicate"/>
			<menu_item_call label="Modifica particelle" name="Menu Object Edit Particles"/>
			<menu_item_call label="Salva nell'inventario" name="Save Object Back to My Inventory"/>
			<menu_item_call label="Salva nei contenuti dell'oggetto" name="Save Object Back to Object Contents"/>
			<menu_item_call label="Restituisci" name="Return Object back to Owner"/>
			<menu label="Esporta" name="Export Menu">
				<menu_item_call label="Backup" name="Backup"/>
				<menu_item_call label="Collada" name="Collada"/>
			</menu>
		</menu>
		<menu label="Script" name="Scripts">
			<menu_item_call label="Mostra avvisi / errori" name="Script Debug"/>
			<menu_item_call label="Info script (conteggio)" name="Script Info"/>
			<menu_item_call label="Ricompila (Mono)" name="Mono"/>
			<menu_item_call label="Ricompila (LSL)" name="LSL"/>
			<menu_item_call label="Resetta script" name="Reset Scripts"/>
			<menu_item_call label="Imposta in esecuzione" name="Set Scripts to Running"/>
			<menu_item_call label="Imposta non in esecuzione" name="Set Scripts to Not Running"/>
			<menu_item_call label="Rimuovi script dalla selezione" name="Remove Scripts From Selection"/>
		</menu>
		<menu label="Pathfinding" name="Pathfinding">
			<menu_item_call label="Oggetti in regione" name="pathfinding_linksets_menu_item"/>
			<menu_item_call label="Personaggi..." name="pathfinding_characters_menu_item"/>
			<menu_item_call label="Visualizza / test..." name="pathfinding_console_menu_item"/>
			<menu_item_call label="Rebake regione" name="pathfinding_rebake_navmesh_item"/>
		</menu>
		<menu label="Opzioni" name="Options">
			<menu_item_check label="Mostra permessi avanzati" name="DebugPermissions"/>
			<menu_item_check label="Seleziona solo miei oggetti" name="Select Only My Objects"/>
			<menu_item_check label="Seleziona solo oggetti spostabili" name="Select Only Movable Objects"/>
			<menu_item_check label="Seleziona solo oggetti bloccati" name="Select Only Locked Objects"/>
			<menu_item_check label="Seleziona solo oggetti copiabili" name="Select Only Copyable Objects"/>
			<menu_item_check label="Seleziona oggetti invisibili" name="Select Invisible Objects"/>
			<menu_item_check label="Seleziona sonde di riflessione" name="Select Reflection Probes"/>
			<menu_item_check label="Aggiornamenti delle sonde" name="Probe Updates"/>
			<menu_item_check label="Seleziona circondando" name="Select By Surrounding"/>
			<menu_item_check label="Includi oggetti del gruppo" name="Include Group-Owned Objects"/>
			<menu_item_check label="Mostra sagoma fisica in modifica" name="Show Physics Shape"/>
			<menu_item_check label="Mostra contorni selezione" name="Show Selection Outlines"/>
			<menu_item_check label="Mostra contorni nascosti selezione" name="Show Hidden Selection"/>
			<menu_item_check label="Mostra aree illuminate nella selezione" name="Show Light Radius for Selection"/>
			<menu_item_check label="Mostra volumi sonde di riflessione" name="Show Reflection Probe Volumes"/>
			<menu_item_check label="Mostra raggio di selezione" name="Show Selection Beam"/>
			<menu_item_check label="Evidenzia trasparenze" name="Highlight Transparent"/>
			<menu_item_check label="- includi trasparenze riggate" name="Include Transparent Rigged" />
			<menu_item_check label="Nessuna post-elaborazione" name="No Post"/>
			<menu_item_check label="Fissa alla griglia" name="Snap to Grid"/>
			<menu_item_call label="Fissa XY alla griglia" name="Snap Object XY to Grid"/>
			<menu_item_call label="Usa selezione per griglia" name="Use Selection for Grid"/>
			<menu_item_call label="Opzioni griglia..." name="Grid Options"/>
			<menu_item_call label="Imposta permessi predefiniti..." name="Set default permissions"/>
		</menu>
		<menu label="Carica" name="Upload">
			<menu_item_call label="Immagine (L$[COST])..." name="Upload Image"/>
			<menu_item_call label="Suono (L$[COST])..." name="Upload Sound"/>
			<menu_item_call label="Animazione (L$[COST])..." name="Upload Animation"/>
			<menu_item_call label="Modello mesh..." name="Upload Model"/>
			<menu_item_call label="Materiale..." name="Upload Material"/>
			<menu_item_call label="Importa in blocco..." name="Bulk Upload"/>
			<menu_item_call label="Importa linkset..." name="import linkset"/>
		</menu>
		<menu_item_call label="Mesh in locale" name="local_mesh" />
		<menu_item_call label="Annulla" name="Undo"/>
		<menu_item_call label="Rifai" name="Redo"/>
	</menu>
	<menu label="Contenuti" name="Content">
		<menu_item_check label="Cerca" name="Search"/>
		<menu_item_call label="SL Marketplace" name="SL Marketplace"/>
		<menu_item_call label="Dati di mercato" name="LindenXchange"/>
		<menu_item_call label="Libreria script" name="Script Library"/>
		<menu_item_call label="Firestorm Blog" name="Firestorm Blog"/>
		<menu_item_call label="Firestorm Flickr" name="Firestorm Flickr"/>
		<menu_item_call label="Firestorm YouTube" name="Firestorm YouTube"/>
		<menu_item_call label="Firestorm Twitter" name="Firestorm Twitter"/>
		<menu_item_call label="Firestorm Plurk" name="Firestorm Plurk"/>
		<menu_item_call label="Messaggio del giorno" name="Firestorm MoTD"/>
	</menu>
	<menu label="Aiuto" name="Help">
		<menu_item_check label="Abilita i suggerimenti" name="Enable Hints"/>
		<menu_item_call label="Wiki di Firestorm" name="Firestorm Wiki"/>
		<menu_item_call label="Risoluzione dei problemi" name="Troubleshooting"/>
		<menu_item_call label="Gruppi di supporto di Firestorm" name="firestorm_support_group"/>
		<menu_item_call label="Calendario lezioni su Firestorm" name="Firestorm Classes Schedule"/>
		<menu_item_call label="Calendario eventi Firestorm" name="Firestorm Events Calendar"/>
		<menu_item_check label="Guida in linea" name="How To"/>
		<menu_item_call label="Aiuto su [CURRENT_GRID]" name="current_grid_help"/>
		<menu_item_call label="Informazioni su [CURRENT_GRID]" name="current_grid_about"/>
		<menu_item_check label="Controlla stato della grid" name="Grid Status"/>
		<menu_item_call label="Segnala un abuso" name="Report Abuse"/>
		<menu_item_call label="Segnala un bug" name="Report Bug"/>
		<menu_item_call label="Urti, spinte, contatti" name="Bumps, Pushes &amp;amp; Hits"/>
		<menu_item_check label="Abilita tasto Info di sistema" name="Enable Sysinfo Button"/>
		<menu_item_call label="Informazioni su [APP_NAME]" name="About Second Life"/>
	</menu>
	<menu label="RLVa" name="RLVa Main" >
		<menu label="Debug" name="Debug">
			<menu_item_check label="Mostra menu principale RLVa" name="Show Top-level RLVa Menu"/>
			<menu_item_check label="Mostra messaggi Debug" name="Show Debug Messages"/>
			<menu_item_check label="Nascondi messaggi non impostati o duplicati" name="Hide Unset or Duplicate Messages"/>
			<menu_item_check label="Mostra Assertion Failures" name="Show Assertion Failures"/>
			<menu_item_check label="Nascondi livelli bloccati" name="Hide Locked Layers"/>
			<menu_item_check label="Nascondi attachments bloccati" name="Hide Locked Attachments"/>
			<menu_item_check label="Permetti Legacy Naming" name="Enable Legacy Naming"/>
			<menu_item_check label="Permetti indossa condiviso" name="Enable Shared Wear"/>
			<menu_item_check label="Rinomina oggetti condivisi quando indossati" name="Rename Shared Items on Wear"/>
			<menu_item_check label="Blocchi..." name="Locks"/>
		</menu>
		<menu_item_check label="Permetti chat OOC" name="Allow OOC Chat"/>
		<menu_item_check label="Mostra chat filtrata" name="Show Filtered Chat"/>
		<menu_item_check label="Mostra digitazione chat reindirizzata" name="Show Redirected Chat Typing" />
		<menu_item_check label="Dividi chat reindirizzata lunga" name="Split Long Redirected Chat" />
		<menu_item_check label="Permetti attachments temporanei" name="Allow Temporary Attachments"/>
		<menu_item_check label="Vieta Give to #RLV" name="Forbid Give to #RLV"/>
		<menu_item_check label="Indossa sostituisce sbloccati" name="Wear Replaces Unlocked"/>
		<menu_item_check label="Console..." name="Console"/>
		<menu_item_check label="Restrizioni..." name="Restrictions"/>
		<menu_item_check label="Stringhe..." name="Strings"/>
	</menu>
	<menu label="Avanzato" name="Advanced">
		<menu_item_call label="Ricarica texture" name="Rebake Texture"/>
		<menu_item_call label="Ricarica attachments" name="Refresh Attachments"/>
		<menu_item_call label="Imposta interfaccia predefinita" name="Set UI Size to Default"/>
		<menu_item_call label="Dimensione Finestra..." name="Set Window Size..."/>
		<menu_item_check label="Limita distanza selezione" name="Limit Select Distance"/>
		<menu_item_check label="Disabilita limiti camera" name="Disable Camera Distance"/>
		<menu_item_check label="Foto alta definizione" name="HighResSnapshot"/>
		<menu_item_check label="Scatta foto senza avvisi" name="QuietSnapshotsToDisk"/>
		<menu label="Prestazioni" name="Performance Tools">
			<menu_item_call label="Misuratore LAG" name="Lag Meter"/>
			<menu_item_check label="Statistiche" name="Statistics Bar"/>
			<menu_item_check label="Statistiche Caricamento Scena" name="Scene Load Statistics"/>
			<menu_item_check label="Migliora Velocità Grafica" name="Performance" />
			<menu_item_check label="Mostra complessità avatar" name="Avatar Draw Info"/>
		</menu>
		<menu label="Evidenzia e visibilità" name="Highlighting and Visibility">
			<menu_item_check label="Raggio lampeggiante" name="Cheesy Beacon" />
			<menu_item_check label="Nascondi particelle" name="Hide Particles" />
			<menu_item_check label="Nascondi selezione" name="Hide Selected" />
			<menu_item_check label="Mostra crocino Mouselook" name="ShowCrosshairs"/>
			<menu label="Suggerimenti al passaggio" name="Hover Tips">
				<menu_item_check label="Mostra" name="Show Tips" />
				<menu_item_check label="Mostra sui terreni" name="Land Tips"/>
				<menu_item_check label="Mostra su tutti gli oggetti" name="Tips On All Objects"/>
			</menu>
		</menu>
		<menu label="Tipi resa" name="Rendering Types">
			<menu_item_check label="Semplice" name="Rendering Type Simple"/>
			<menu_item_check label="Trasparenza" name="Rendering Type Alpha"/>
			<menu_item_check label="Alberi" name="Rendering Type Tree"/>
			<menu_item_check label="Avatar" name="Rendering Type Character"/>
			<menu_item_check label="Animesh" name="Rendering Type Control Avatar" />
			<menu_item_check label="Superficie" name="Rendering Type Surface Patch"/>
			<menu_item_check label="Cielo" name="Rendering Type Sky"/>
			<menu_item_check label="Acqua" name="Rendering Type Water"/>
			<menu_item_check label="Terreno" name="Rendering Type Ground"/>
			<menu_item_check label="Volume" name="Rendering Type Volume"/>
			<menu_item_check label="Erba" name="Rendering Type Grass"/>
			<menu_item_check label="Nuvole" name="Rendering Type Clouds"/>
			<menu_item_check label="Particelle" name="Rendering Type Particles"/>
			<menu_item_check label="Irregolarità" name="Rendering Type Bump"/>
		</menu>
		<menu label="Caratteristiche resa" name="Rendering Features">
			<menu_item_check label="Interfaccia" name="ToggleUI"/>
			<menu_item_check label="Selezione" name="Selected"/>
			<menu_item_check label="Evidenziato" name="Highlighted"/>
			<menu_item_check label="Texture dinamiche" name="Dynamic Textures"/>
			<menu_item_check label="Ombre piedi" name="Foot Shadows"/>
			<menu_item_check label="Nebbia" name="Fog"/>
			<menu_item_check label="Test FRInfo" name="Test FRInfo"/>
			<menu_item_check label="Oggetti flessibili" name="Flexible Objects"/>
		</menu>
		<menu label="RLVa" name="RLVa Embedded"/>
		<menu label="Backup stream media" name="media_stream_import_export">
			<menu_item_call label="Importa lista stream XML..." name="media_stream_import"/>
			<menu_item_call	label="Esporta lista stream XML..." name="media_stream_export"/>
		</menu>
		<menu_item_check label="Usa thread separati per i comandi da plugin esterni" name="Use Plugin Read Thread"/>
		<menu_item_call label="Svuota cache gruppo" name="ClearGroupCache"/>
		<menu_item_check label="Mouse fluido" name="Mouse Smoothing"/>
		<menu_item_call label="Rilascia tasti" name="Release Keys"/>
		<menu label="Scorciatoie" name="Shortcuts">
			<menu_item_check  label="Cerca" name="Search"/>
			<menu_item_check label="Mostra menu Avanzato - scorciatoia secondaria" name="Show Advanced Menu - legacy shortcut"/>
			<menu_item_check label="Teleport doppio clic" name="DoubleClick Teleport"/>
			<menu_item_check label="Corri sempre" name="Always Run"/>
			<menu_item_check label="Vola" name="Fly"/>
			<menu_item_call label="Chiudi finestra" name="Close Window"/>
			<menu_item_call label="Chiudi gruppo di finestre" name="Close Window Group" />
			<menu_item_call label="Chiudi tutte le finestre" name="Close All Windows"/>
			<menu_item_call label="Salva foto su disco" name="Snapshot to Disk"/>
			<menu_item_call label="Mouselook" name="Mouselook"/>
			<menu_item_check label="Joystick Flycam" name="Joystick Flycam"/>
			<menu_item_call label="Ripristina vista" name="Reset View"/>
			<menu_item_call label="Ripristina inclinazioni camera" name="Reset Camera Angles" />
			<menu_item_call label="Vedi ultima chat" name="Look at Last Chatter"/>
			<menu_item_call label="Zoom avanti" name="Zoom In"/>
			<menu_item_call label="Zoom normale" name="Zoom Default"/>
			<menu_item_call label="Zoom indietro" name="Zoom Out"/>
		</menu>
		<menu_item_check label="Sblocca volo" name="Fly Override"/>
		<menu_item_check label="API per RestrainedLove" name="RLV API"/>
		<menu_item_call label="Mostra impostazioni di debug" name="Debug Settings"/>
		<menu_item_check label="Mostra menu Sviluppo" name="Debug Mode"/>
	</menu>
	<menu label="Sviluppo" name="Develop">
		<menu label="Console" name="Consoles">
			<menu_item_check label="Console texture" name="Texture Console"/>
			<menu_item_check label="Console debug" name="Debug Console"/>
			<menu_item_call label="Console notifiche" name="Notifications"/>
			<menu_item_check label="Anteprima processo" name="Fast Timers"/>
			<menu_item_check label="Memoria" name="Memory"/>
			<menu_item_check label="Statistiche scena" name="Scene Statistics"/>
			<menu_item_check label="Monitor caricamento scena" name="Scene Loading Monitor"/>
			<menu_item_call label="Texture Fetch Debug Console" name="Texture Fetch Debug Console"/>
			<menu_item_check label="Console debug regione" name="Region Debug Console"/>
			<menu_item_call label="Info regione nella Console di debug" name="Region Info to Debug Console"/>
			<menu_item_call label="Info gruppo nella Console di debug" name="Group Info to Debug Console"/>
			<menu_item_call label="Info funzionalità nella Console di debug" name="Capabilities Info to Debug Console"/>
			<menu_item_check label="Camera" name="Camera"/>
			<menu_item_check label="Vento" name="Wind"/>
			<menu_item_check label="FOV" name="FOV"/>
			<menu_item_check label="Badge" name="Badge"/>
			<menu_item_check label="Cookie" name="Cookies"/>
		</menu>
		<menu label="Mostra info" name="Display Info">
			<menu_item_check label="Mostra Time" name="Show Time"/>
			<menu_item_check label="Mostra Upload Transaction" name="Show Upload Transaction"/>
			<menu_item_check label="Mostra Texture Info" name="Show Texture Info"/>
			<menu_item_call label="Uso VRAM per oggetto" name="VRAM usage per object"/>
			<menu_item_check label="Mostra Avatar Render Info" name="Show Avatar Render Info"/>
			<menu_item_check label="Mostra Render Info" name="Show Render Info"/>
			<menu_item_check label="Mostra Matrices" name="Show Matrices"/>
			<menu_item_check label="Mostra colore sotto cursore" name="Show Color Under Cursor"/>
			<menu_item_check label="Mostra Memory" name="Show Memory"/>
			<menu_item_check label="Mostra Updates to Objects" name="Show Updates"/>
		</menu>
		<menu label="Profilazione / Telemetria" name="Enable / Disable telemetry capture">
			<menu_item_check label="Profilazione" name="Profiling" />
			<menu_item_check label="Esegui dopo la connessione" name="Start when telemetry client connects" />
		</menu>
		<menu label="Forza un errore" name="Force Errors">
			<menu_item_call label="Forza Breakpoint" name="Force Breakpoint"/>
			<menu_item_call label="Forza LLError e Crash" name="Force LLError And Crash"/>
<<<<<<< HEAD
=======
			<menu_item_call label="Forza LLError, Messaggio e Crash" name="Force LLError Message And Crash"/>
>>>>>>> 4c6d8f4b
			<menu_item_call label="Forza Bad Memory Access" name="Force Bad Memory Access"/>
			<menu_item_call label="Forza Bad Memory Access in Coroutine" name="Force Bad Memory Access in Coroutine" />
			<menu_item_call label="Forza Infinite Loop" name="Force Infinite Loop"/>
			<menu_item_call label="Forza Driver Crash" name="Force Driver Carsh"/>
			<menu_item_call label="Forza Software Exception" name="Force Software Exception"/>
<<<<<<< HEAD
=======
			<menu_item_call label="Forza OS Exception" name="Force OS Exception" />
>>>>>>> 4c6d8f4b
			<menu_item_call label="Forza Software Exception in Coroutine" name="Force Software Exception in Coroutine" />
			<menu_item_call label="Forza un Crash in a Thread" name="Force a Crash in a Thread" />
			<menu_item_call label="Forza Disconnetti viewer" name="Force Disconnect Viewer"/>
			<menu_item_call label="Simula Memory Leak" name="Memory Leaking Simulation"/>
		</menu>
		<menu label="Test resa" name="Render Tests">
			<menu_item_check label="Camera Offset" name="Camera Offset"/>
			<menu_item_check label="Randomize Framerate" name="Randomize Framerate"/>
			<menu_item_check label="Periodic Slow Frame" name="Periodic Slow Frame"/>
			<menu_item_check label="Frame Test" name="Frame Test"/>
			<menu_item_call label="Frame Profile" name="Frame Profile"/>
			<menu_item_call label="Benchmark" name="Benchmark"/>
		</menu>
		<menu label="Metadati resa" name="Render Metadata">
			<menu_item_check label="Bounding Boxes" name="Bounding Boxes"/>
			<menu_item_check label="Avatar Hitboxes" name="Avatar Hitboxes"/>
			<menu_item_check label="Normals" name="Normals"/>
			<menu_item_check label="Octree" name="Octree"/>
			<menu_item_check label="Shadow Frusta" name="Shadow Frusta"/>
			<menu_item_check label="Physics Shapes" name="Physics Shapes"/>
			<menu_item_check label="Occlusion" name="Occlusion"/>
			<menu_item_check label="Render Batches" name="Render Batches"/>
			<menu_item_check label="Update Type" name="Update Type"/>
			<menu_item_check label="Texture Anim" name="Texture Anim"/>
			<menu_item_check label="Texture Priority" name="Texture Priority"/>
			<menu_item_check label="Texture Area" name="Texture Area"/>
			<menu_item_check label="Face Area" name="Face Area"/>
			<menu_item_check label="LOD Info" name="LOD Info"/>
			<menu_item_check label="Conteggio triangolo" name="Triangle Count"/>
			<menu_item_check label="Build Queue" name="Build Queue"/>
			<menu_item_check label="Lights" name="Lights"/>
			<menu_item_check label="Particles" name="Particles"/>
			<menu_item_check label="Collision Skeleton" name="Collision Skeleton"/>
			<menu_item_check label="Joints" name="Joints"/>
			<menu_item_check label="Raycast" name="Raycast"/>
			<menu_item_check label="Wind Vectors" name="Wind Vectors"/>
			<menu_item_check label="Sculpt" name="Sculpt"/>
			<menu_item_check label="Dimens texture" name="Texture Size"/>
			<menu label="Densità texture" name="Texture Density">
				<menu_item_check label="Nessuna" name="None"/>
				<menu_item_check label="Attuale" name="Current"/>
				<menu_item_check label="Desiderata" name="Desired"/>
				<menu_item_check label="Piena" name="Full"/>
			</menu>
		</menu>
		<menu label="Resa" name="Rendering">
			<menu_item_check label="Assi" name="Axes"/>
			<menu_item_check label="Tangent Basis" name="Tangent Basis"/>
			<menu_item_call label="Selected Texture Info Basis" name="Selected Texture Info Basis"/>
			<menu_item_call label="Info materiale selezionato" name="Selected Material Info"/>
			<menu_item_check label="Wireframe" name="Wireframe"/>
			<menu_item_check label="Occlusione oggetto-oggetto" name="Object-Object Occlusion"/>
			<menu_item_check label="Advanced Lighting Model" name="Advanced Lighting Model"/>
			<menu_item_check label="   Shadows from Sun/Moon/Projectors" name="Shadows from Sun/Moon/Projectors"/>
			<menu_item_check label="   SSAO and Shadow Smoothing" name="SSAO and Shadow Smoothing"/>
			<menu_item_check label="Debug GL" name="Debug GL"/>
			<menu_item_check label="Debug Pipeline" name="Debug Pipeline"/>
			<menu_item_check label="Automatic Alpha Masks (deferred)" name="Automatic Alpha Masks (deferred)"/>
			<menu_item_check label="Automatic Alpha Masks (non-deferred)" name="Automatic Alpha Masks (non-deferred)"/>
			<menu_item_check label="Animation Textures" name="Animation Textures"/>
			<menu_item_check label="Disabilita texture" name="Disable Textures"/>
			<menu_item_check label="Full Res Textures (dangerous)" name="Full Res Textures"/>
			<menu_item_check label="Render Attached Lights" name="Render Attached Lights"/>
			<menu_item_check label="Render Attached Particles" name="Render Attached Particles"/>
			<menu_item_check label="Hover Glow Objects" name="Hover Glow Objects"/>
		</menu>
		<menu label="Rete" name="Network">
			<menu_item_check label="Pausa agente" name="AgentPause"/>
			<menu_item_call label="Abilita log messaggi" name="Enable Message Log"/>
			<menu_item_call label="Disabilita log messaggi" name="Disable Message Log"/>
			<menu_item_check label="Velocity Interpolate Objects" name="Velocity Interpolate Objects"/>
			<menu_item_check label="Ping Interpolate Object Positions" name="Ping Interpolate Object Positions"/>
			<menu_item_call label="Drop a Packet" name="Drop a Packet"/>
		</menu>
		<menu_item_call label="Scarica Scripted Camera" name="Dump Scripted Camera"/>
		<menu label="Registra" name="Recorder">
			<menu_item_call label="Avvia registraz eventi" name="Start event recording"/>
			<menu_item_call label="Ferma registraz eventi" name="Stop event recording"/>
			<menu_item_call label="Esegui registrazione eventi" name="Playback event recording"/>
			<menu_item_call label="Avvia esecuzione" name="Start Playback"/>
			<menu_item_call label="Ferma esecuzione" name="Stop Playback"/>
			<menu_item_check label="Esegui ciclico" name="Loop Playback"/>
			<menu_item_call label="Avvia registraz" name="Start Record"/>
			<menu_item_call label="Ferma registraz" name="Stop Record"/>
		</menu>
		<menu label="Mondo" name="DevelopWorld">
			<menu_item_check label="Sim Sun Override" name="Sim Sun Override"/>
			<menu_item_check label="Fixed Weather" name="Fixed Weather"/>
			<menu_item_call label="Scarica Region Object Cache" name="Dump Region Object Cache"/>
			<menu_item_call label="Scarica Simulator Features to Nearby Chat" name="DumpSimFeaturesToChat"/>
		</menu>
		<menu label="UI" name="UI">
			<menu_item_call label="Test browser multimediale" name="Web Browser Test"/>
			<menu_item_check label="Test riavvio regione" name="Region Restart Test"/>
			<menu_item_call label="Browser contenuti web" name="Web Content Browser"/>
			<menu_item_call label="Scarica caratteri" name="Dump Fonts" />
			<menu_item_call label="Scarica texture dei caratteri" name="Dump Font Textures" />
			<menu_item_call label="Test connessione FB" name="FB Connect Test"/>
			<menu_item_call label="Scarica SelectMgr" name="Dump SelectMgr"/>
			<menu_item_call label="Scarica inventario" name="Dump Inventory"/>
			<menu_item_call label="Scarica timers" name="Dump Timers"/>
			<menu_item_call label="Scarica punto focale" name="Dump Focus Holder"/>
			<menu_item_call label="Stampa info oggetto selezionato" name="Print Selected Object Info"/>
			<menu_item_call label="Stampa info agente" name="Print Agent Info"/>
			<menu_item_check label="Doppio clic Auto-Pilota" name="Double-ClickAuto-Pilot"/>
			<menu_item_check label="Doppio clic Teleport" name="DoubleClick Teleport"/>
			<menu_item_check label="Debug SelectMgr" name="Debug SelectMgr"/>
			<menu_item_check label="Debug clic" name="Debug Clicks"/>
			<menu_item_check label="Debug visualizzazione" name="Debug Views"/>
			<menu_item_check label="Debug Unicode" name="Debug Unicode" />
			<menu_item_check label="Debug suggerimenti sul nome" name="Debug Name Tooltips"/>
			<menu_item_check label="Debug eventi mouse" name="Debug Mouse Events"/>
			<menu_item_check label="Debug tasti" name="Debug Keys"/>
			<menu_item_check label="Debug processi finestra" name="Debug WindowProc"/>
		</menu>
		<menu label="XUI" name="XUI">
			<menu_item_call label="Ricarica impostazioni colori" name="Reload Color Settings"/>
			<menu_item_call label="Mostra Font Test" name="Show Font Test"/>
			<menu_item_call label="Carica da XML" name="Load from XML"/>
			<menu_item_call label="Salva su XML" name="Save to XML"/>
			<menu_item_check label="Mostra nomi XUI" name="Show XUI Names"/>
			<menu_item_check label="Mostra debugging info for views" name="DebugViews"/>
			<menu_item_call label="XUI Preview Tool" name="UI Preview Tool"/>
			<menu_item_call label="Manda IM test" name="Send Test IMs"/>
			<menu_item_call label="Vuota cache nomi" name="Flush Names Caches"/>
		</menu>
		<menu label="Avatar" name="Character">
			<menu label="Cattura texture combinate" name="Grab Baked Texture">
				<menu_item_call label="Iride" name="Grab Iris"/>
				<menu_item_call label="Testa" name="Grab Head"/>
				<menu_item_call label="Corpo sopra" name="Grab Upper Body"/>
				<menu_item_call label="Corpo sotto" name="Grab Lower Body"/>
				<menu_item_call label="Gonna" name="Grab Skirt"/>
			</menu>
			<menu label="Test avatar" name="Character Tests">
				<menu_item_call label="Aspetto a XML" name="Appearance To XML"/>
				<menu_item_call label="Commuta Character Geometry" name="Toggle Character Geometry"/>
				<menu_item_call label="Test maschio" name="Test Male"/>
				<menu_item_call label="Test femmina" name="Test Female"/>
				<menu_item_check label="Permetti di selezionare gli avatar" name="Allow Select Avatar"/>
			</menu>
			<menu label="Velocità animazioni" name="Animation Speed">
				<menu_item_call label="Tutte 10% più veloci" name="All Animations 10 Faster"/>
				<menu_item_call label="Tutte 10% più lente" name="All Animations 10 Slower"/>
				<menu_item_call label="Reset velocità" name="Reset All Animation Speed"/>
				<menu_item_check label="Animazioni slow motion" name="Slow Motion Animations"/>
			</menu>
			<menu_item_call label="Forza param all'originale" name="Force Params to Default"/>
			<menu_item_check label="Info animazione" name="Animation Info"/>
			<menu_item_check label="Mostra sguardo" name="Show Look At"/>
			<menu_item_check label="Mostra selezione" name="Show Point At"/>
			<menu_item_check label="Debug Joint Updates" name="Debug Joint Updates"/>
			<menu_item_check label="Disabilita LOD" name="Disable LOD"/>
			<menu_item_check label="Debug Character Vis" name="Debug Character Vis"/>
			<menu_item_check label="Mostra Collision Skeleton" name="Show Collision Skeleton"/>
			<menu_item_check label="Mostra scheletro" name="Show Bones"/>
			<menu_item_check label="Mostra Agent Target" name="Display Agent Target"/>
			<menu_item_check label="Mostra Impostor Extents" name="Show Impostor Extents"/>
			<menu_item_call label="Scarica Attachments" name="Dump Attachments"/>
			<menu_item_call label="Debug Texture avatar" name="Debug Avatar Textures"/>
			<menu_item_call label="Scarica Texture locali" name="Dump Local Textures"/>
			<menu_item_call label="Ricarica Avatar Cloud Particle" name="Reload Avatar Cloud Particle"/>
		</menu>
		<menu_item_check label="Texture HTTP" name="HTTP Textures"/>
		<menu_item_check label="Inventario HTTP" name="HTTP Inventory"/>
		<menu_item_call label="Comprimi immagini" name="Compress Images"/>
		<menu_item_call label="Test compressione file" name="Compress File Test" />
		<menu_item_call label="Abilita Visual Leak Detector" name="Enable Visual Leak Detector"/>
		<menu_item_check label="Minidump dell'output di debug" name="Output Debug Minidump"/>
		<menu_item_check label="Finestra terminale (prossimo login)" name="Console Window"/>
		<menu label="Imposta livello log" name="Set Logging Level">
			<menu_item_check name="Debug" label="Debug"/>
			<menu_item_check name="Info" label="Info"/>
			<menu_item_check name="Warning" label="Avvisi"/>
			<menu_item_check name="Error" label="Errori"/>
			<menu_item_check name="None" label="Nessuno"/>
		</menu>
		<menu_item_call label="Chiedi stato Admin" name="Request Admin Options"/>
		<menu_item_call label="Esci da stato Admin" name="Leave Admin Options"/>
		<menu_item_check label="Mostra menu Admin" name="View Admin Options"/>
	</menu>
	<menu label="Admin" name="Admin">
		<menu label="Oggetto" name="AdminObject">
			<menu_item_call label="Prendi copia" name="Admin Take Copy"/>
			<menu_item_call label="Forza proprietario a me" name="Force Owner To Me"/>
			<menu_item_call label="Forza permessi proprietario" name="Force Owner Permissive"/>
			<menu_item_call label="Cancella" name="Delete"/>
			<menu_item_call label="Blocca" name="Lock"/>
			<menu_item_call label="Cattura ID Assets" name="Get Assets IDs"/>
		</menu>
		<menu label="Lotto" name="Parcel">
			<menu_item_call label="Forza proprietario a me" name="Owner To Me"/>
			<menu_item_call label="Imposta a Linden Content" name="Set to Linden Content"/>
			<menu_item_call label="Reclama terreno pubblico" name="Claim Public Land"/>
		</menu>
		<menu label="Regione" name="Region">
			<menu_item_call label="Scarica Dati temp asset" name="Dump Temp Asset Data"/>
			<menu_item_call label="Salva Region state" name="Save Region State"/>
		</menu>
		<menu_item_call label="God Tools" name="God Tools"/>
	</menu>
	<menu label="Admin" name="Deprecated">
		<menu label="Attacca oggetto" name="Attach Object"/>
		<menu label="Stacca oggetto" name="Detach Object"/>
		<menu label="Togli abito" name="Take Off Clothing">
			<menu_item_call label="Camicia" name="Shirt"/>
			<menu_item_call label="Pantaloni" name="Pants"/>
			<menu_item_call label="Scarpe" name="Shoes"/>
			<menu_item_call label="Calze" name="Socks"/>
			<menu_item_call label="Giacca" name="Jacket"/>
			<menu_item_call label="Guanti" name="Gloves"/>
			<menu_item_call label="Canottiera" name="Menu Undershirt"/>
			<menu_item_call label="Slip" name="Menu Underpants"/>
			<menu_item_call label="Gonna" name="Skirt"/>
			<menu_item_call label="Alfa" name="Alpha"/>
			<menu_item_call label="Tatuaggio" name="Tattoo"/>
			<menu_item_call label="Fisica" name="Physics"/>
			<menu_item_call label="Tutto" name="All Clothes"/>
		</menu>
		<menu label="Aiuto" name="DeprecatedHelp">
			<menu_item_call label="Blog ufficiale Linden" name="Official Linden Blog"/>
			<menu_item_call label="Portale Scripting" name="Scripting Portal"/>
			<menu label="Bug Reporting" name="Bug Reporting">
				<menu_item_call label="Public Issue Tracker" name="Public Issue Tracker"/>
				<menu_item_call label="Public Issue Tracker Help" name="Publc Issue Tracker Help"/>
				<menu_item_call label="Bug Reporting 101" name="Bug Reporing 101"/>
				<menu_item_call label="Problemi sicurezza" name="Security Issues"/>
				<menu_item_call label="Wiki domande e risposte" name="QA Wiki"/>
			</menu>
		</menu>
	</menu>
</menu_bar><|MERGE_RESOLUTION|>--- conflicted
+++ resolved
@@ -445,19 +445,13 @@
 		<menu label="Forza un errore" name="Force Errors">
 			<menu_item_call label="Forza Breakpoint" name="Force Breakpoint"/>
 			<menu_item_call label="Forza LLError e Crash" name="Force LLError And Crash"/>
-<<<<<<< HEAD
-=======
 			<menu_item_call label="Forza LLError, Messaggio e Crash" name="Force LLError Message And Crash"/>
->>>>>>> 4c6d8f4b
 			<menu_item_call label="Forza Bad Memory Access" name="Force Bad Memory Access"/>
 			<menu_item_call label="Forza Bad Memory Access in Coroutine" name="Force Bad Memory Access in Coroutine" />
 			<menu_item_call label="Forza Infinite Loop" name="Force Infinite Loop"/>
 			<menu_item_call label="Forza Driver Crash" name="Force Driver Carsh"/>
 			<menu_item_call label="Forza Software Exception" name="Force Software Exception"/>
-<<<<<<< HEAD
-=======
 			<menu_item_call label="Forza OS Exception" name="Force OS Exception" />
->>>>>>> 4c6d8f4b
 			<menu_item_call label="Forza Software Exception in Coroutine" name="Force Software Exception in Coroutine" />
 			<menu_item_call label="Forza un Crash in a Thread" name="Force a Crash in a Thread" />
 			<menu_item_call label="Forza Disconnetti viewer" name="Force Disconnect Viewer"/>
