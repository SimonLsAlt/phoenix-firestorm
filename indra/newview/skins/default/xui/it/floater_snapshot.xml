--- conflicted
+++ resolved
@@ -7,11 +7,7 @@
 		Invio e-mail in corso
 	</string>
 	<string name="facebook_progress_str">
-<<<<<<< HEAD
-		Caricamento su Facebook
-=======
 		Pubblicazione su Facebook in corso
->>>>>>> 61486b9a
 	</string>
 	<string name="profile_progress_str">
 		Caricamento in corso
@@ -23,11 +19,7 @@
 		Salvataggio sul computer in corso
 	</string>
 	<string name="facebook_succeeded_str">
-<<<<<<< HEAD
-		Pubblicazione sul profilo completata
-=======
 		Immagine caricata
->>>>>>> 61486b9a
 	</string>
 	<string name="profile_succeeded_str">
 		Immagine caricata
@@ -40,9 +32,6 @@
 	</string>
 	<string name="local_succeeded_str">
 		Salvata sul computer
-	</string>
-	<string name="facebook_failed_str">
-		Pubblicazione sul profilo non riuscita.
 	</string>
 	<string name="facebook_failed_str">
 		Caricamento immagine sul diario di Facebook non riuscito.
