<?xml version="1.0" encoding="utf-8" standalone="yes"?>
<floater name="Snapshot" title="ISTANTANEA">
	<floater.string name="unknown">
		sconosciuto
	</floater.string>
	<string name="postcard_progress_str">
		Invio e-mail in corso
	</string>
	<string name="profile_progress_str">
		Caricamento post
	</string>
	<string name="inventory_progress_str">
		Salva nell&apos;inventario
	</string>
	<string name="local_progress_str">
		Salvataggio sul computer in corso
	</string>
	<string name="profile_succeeded_str">
		Immagine caricata
	</string>
	<string name="postcard_succeeded_str">
		E-mail inviata.
	</string>
	<string name="inventory_succeeded_str">
		Salvato nell&apos;inventario.
	</string>
	<string name="local_succeeded_str">
		Salvato sul computer.
	</string>
	<string name="profile_failed_str">
		Caricamento immagine sul feed del profilo non riuscito.
	</string>
	<string name="postcard_failed_str">
		Invio e-mail non riuscito.
	</string>
	<string name="inventory_failed_str">
		Non salvato nell&apos;inventario.
	</string>
	<string name="local_failed_str">
		Non salvato sul computer.
	</string>
<<<<<<< HEAD
	<button name="advanced_options_btn" tool_tip="Opzioni Avanzate"/>
	<text name="image_res_text">
		[WIDTH] x [HEIGHT] px
	</text>
	<text name="file_size_label">
		[SIZE] KB
	</text>
	<panel name="controls_container">
=======
	<button label="AGGIORNA" name="new_snapshot_btn"/>
>>>>>>> 3aeb346b
	<panel name="advanced_options_panel">
		<text name="layer_type_label">
			Cattura:
		</text>
		<combo_box label="Layer dell&apos;immagine" name="layer_types">
			<combo_box.item label="Colori" name="Colors"/>
			<combo_box.item label="Profondità" name="Depth"/>
		</combo_box>
		<check_box label="Interfaccia" name="ui_check"/>
		<check_box label="HUD" name="hud_check"/>
		<check_box label="Congela il frame (tutto schermo)" name="freeze_frame_check"/>
		<check_box label="Aggiornamento automatico" name="auto_snapshot_check"/>
		<text name="filter_list_label">
			Filtro:
		</text>
		<combo_box name="filters_combobox" tool_tip="Filtri immagini">
			<combo_box.item label="Nessun filtro" name="NoFilter"/>
		</combo_box>
	</panel>
<<<<<<< HEAD
	</panel>
=======
	<text name="image_res_text">
		[WIDTH] px (larghezza) x [HEIGHT] px (altezza)
	</text>
	<text name="file_size_label">
		[SIZE] KB
	</text>
>>>>>>> 3aeb346b
</floater><|MERGE_RESOLUTION|>--- conflicted
+++ resolved
@@ -39,18 +39,8 @@
 	<string name="local_failed_str">
 		Non salvato sul computer.
 	</string>
-<<<<<<< HEAD
-	<button name="advanced_options_btn" tool_tip="Opzioni Avanzate"/>
-	<text name="image_res_text">
-		[WIDTH] x [HEIGHT] px
-	</text>
-	<text name="file_size_label">
-		[SIZE] KB
-	</text>
+	<button label="AGGIORNA" name="new_snapshot_btn"/>
 	<panel name="controls_container">
-=======
-	<button label="AGGIORNA" name="new_snapshot_btn"/>
->>>>>>> 3aeb346b
 	<panel name="advanced_options_panel">
 		<text name="layer_type_label">
 			Cattura:
@@ -70,14 +60,11 @@
 			<combo_box.item label="Nessun filtro" name="NoFilter"/>
 		</combo_box>
 	</panel>
-<<<<<<< HEAD
 	</panel>
-=======
 	<text name="image_res_text">
 		[WIDTH] px (larghezza) x [HEIGHT] px (altezza)
 	</text>
 	<text name="file_size_label">
 		[SIZE] KB
 	</text>
->>>>>>> 3aeb346b
 </floater>