<?xml version="1.0" encoding="utf-8" standalone="yes"?>
<floater name="floater_about" title="Info [APP_NAME]">
	<floater.string name="AboutHeader">
		[APP_NAME] [VIEWER_VERSION_0].[VIEWER_VERSION_1].[VIEWER_VERSION_2] ([VIEWER_VERSION_3]) [BUILD_DATE] [BUILD_TIME] ([CHANNEL]) [BUILD_TYPE]
[[VIEWER_RELEASE_NOTES_URL] [ReleaseNotes]]
	</floater.string>
	<floater.string name="AboutCompiler">
		Generato con [COMPILER] versione [COMPILER_VERSION]
	</floater.string>
	<floater.string name="AboutPosition">
		Posizione: [POSITION_LOCAL_0,number,1], [POSITION_LOCAL_1,number,1], [POSITION_LOCAL_2,number,1] in [REGION] che si trova a &lt;nolink&gt;[HOSTNAME]&lt;/nolink&gt; ([HOSTIP])
SLURL: &lt;nolink&gt;[SLURL]&lt;/nolink&gt;
(coordinate globali [POSITION_0,number,1], [POSITION_1,number,1], [POSITION_2,number,1])
[SERVER_VERSION]
[SERVER_RELEASE_NOTES_URL]
	</floater.string>
	<floater.string name="AboutSystem">
		CPU: [CPU]
Memoria: [MEMORY_MB] MB
Versione sistema operativo: [OS_VERSION]
Venditore scheda grafica: [GRAPHICS_CARD_VENDOR]
Scheda grafica: [GRAPHICS_CARD]
	</floater.string>
	<floater.string name="AboutDriver">
		Versione driver Windows per grafica: [GRAPHICS_DRIVER_VERSION]
	</floater.string>
	<floater.string name="AboutLibs">
		Versione OpenGL: [OPENGL_VERSION]

RestrainedLove API: [RLV_VERSION]
Versione libcurl: [LIBCURL_VERSION]
Versione J2C Decoder: [J2C_VERSION]
Versione Driver audio: [AUDIO_DRIVER_VERSION]
Versione Qt Webkit: [QT_WEBKIT_VERSION]
Versione Server voce: [VOICE_VERSION]
	</floater.string>
	<floater.string name="none">
		(nessuno)
	</floater.string>
	<floater.string name="AboutTraffic">
		Pacchetti persi: [PACKETS_LOST,number,0]/[PACKETS_IN,number,0] ([PACKETS_PCT,number,1]%) Informazioni
	</floater.string>
	<floater.string name="ErrorFetchingServerReleaseNotesURL">
		Errore nel recupero URL note rilascio versione
	</floater.string>
	<tab_container name="about_tab">
		<panel label="Informazioni" name="support_panel">
			<text name="support_intro">
Per le ultime informazioni su Firestorm, visitare
http://www.firestormviewer.org
			</text>
			<button label="Copia negli appunti" name="copy_btn"/>
			<button label="Cerca aggiornamenti" name="update_btn"/>
		</panel>
		<panel label="Ringraziamenti" name="credits_panel">
			<text name="linden_intro">
			Firestorm would not be possible without the decision from Linden Lab to make their Second Life viewer source code available.
			
Second Life vi è offerto dai Linden,
con contributi open source da:
			</text>
			<text_editor name="contrib_names">
				Dummy Name sostituito all&apos;avvio
			</text_editor>
		</panel>
		<panel label="Licenze" name="licenses_panel">
			<text_editor name="licenses_editor">
				3Dconnexion SDK Copyright (C) 1992-2009 3Dconnexion
APR Copyright (C) 2011 The Apache Software Foundation
Collada DOM Copyright 2006 Sony Computer Entertainment Inc.
cURL Copyright (C) 1996-2010, Daniel Stenberg, (daniel@haxx.se)
DBus/dbus-glib Copyright (C) 2002, 2003  CodeFactory AB / Copyright (C) 2003, 2004 Red Hat, Inc.
expat Copyright (C) 1998, 1999, 2000 Thai Open Source Software Center Ltd.
<<<<<<< HEAD
FMOD Sound System Copyright (C) Firelight Technologies Pty, Ltd., 1994-2013
FreeType Copyright (C) 1996-2002, 2006 David Turner, Robert Wilhelm, and Werner Lemberg.
GL Copyright (C) 1999-2004 Brian Paul.
GLOD Copyright (C) 2003-04 Jonathan Cohen, Nat Duca, Chris Niski, Johns Hopkins University and David Luebke, Brenden Schubert, University of Virginia.
google-perftools Copyright (c) 2005, Google Inc.
=======
FMOD Sound System Copyright (C) Firelight Technologies Pty, Ltd., 1994-2020
FreeType Copyright (C) 1996-2002, 2006 David Turner, Robert Wilhelm, and Werner Lemberg.
GL Copyright (C) 1999-2004 Brian Paul.
GLOD Copyright (C) 2003-04 Jonathan Cohen, Nat Duca, Chris Niski, Johns Hopkins University and David Luebke, Brenden Schubert, University of Virginia.
>>>>>>> c33f949d
Havok.com(TM) Copyright (C) 1999-2001, Telekinesys Research Limited.
HACD Copyright (C) 2011, Khaled Mamou (kmamou@gmail.com)
jpeg2000 Copyright (C) 2001, David Taubman, The University of New South Wales (UNSW)
jpeglib Copyright (C) 1991-1998, Thomas G. Lane.
ogg/vorbis Copyright (C) 2002, Xiphophorus
OpenSSL Copyright (C) 1998-2008 The OpenSSL Project.
PCRE Copyright (c) 1997-2012 University of Cambridge
SDL Copyright (C) 1997, 1998, 1999, 2000, 2001, 2002 Sam Lantinga
SSLeay Copyright (C) 1995-1998 Eric Young (eay@cryptsoft.com)
xmlrpc-epi Copyright (C) 2000 Epinions, Inc.
zlib Copyright (C) 1995-2012 Jean-loup Gailly and Mark Adler.

Il Viewer Second Life utilizza Havok (TM) Physics. (c)Copyright 1999-2010 Havok.com Inc. (e licenziatari). Tutti i diritti riservati. Per informazioni dettagliate, vedere www.havok.com.

Questo software contiene codice sorgente fornito da NVIDIA Corporation.

Tutti i diritti riservati.  Per informazioni dettagliate, vedere licenses.txt.

Codifica audio chat vocale: Polycom(R) Siren14(TM) (ITU-T Rec. G.722.1 Annex C)
			</text_editor>
		</panel>
	</tab_container>
</floater><|MERGE_RESOLUTION|>--- conflicted
+++ resolved
@@ -71,18 +71,10 @@
 cURL Copyright (C) 1996-2010, Daniel Stenberg, (daniel@haxx.se)
 DBus/dbus-glib Copyright (C) 2002, 2003  CodeFactory AB / Copyright (C) 2003, 2004 Red Hat, Inc.
 expat Copyright (C) 1998, 1999, 2000 Thai Open Source Software Center Ltd.
-<<<<<<< HEAD
-FMOD Sound System Copyright (C) Firelight Technologies Pty, Ltd., 1994-2013
-FreeType Copyright (C) 1996-2002, 2006 David Turner, Robert Wilhelm, and Werner Lemberg.
-GL Copyright (C) 1999-2004 Brian Paul.
-GLOD Copyright (C) 2003-04 Jonathan Cohen, Nat Duca, Chris Niski, Johns Hopkins University and David Luebke, Brenden Schubert, University of Virginia.
-google-perftools Copyright (c) 2005, Google Inc.
-=======
 FMOD Sound System Copyright (C) Firelight Technologies Pty, Ltd., 1994-2020
 FreeType Copyright (C) 1996-2002, 2006 David Turner, Robert Wilhelm, and Werner Lemberg.
 GL Copyright (C) 1999-2004 Brian Paul.
 GLOD Copyright (C) 2003-04 Jonathan Cohen, Nat Duca, Chris Niski, Johns Hopkins University and David Luebke, Brenden Schubert, University of Virginia.
->>>>>>> c33f949d
 Havok.com(TM) Copyright (C) 1999-2001, Telekinesys Research Limited.
 HACD Copyright (C) 2011, Khaled Mamou (kmamou@gmail.com)
 jpeg2000 Copyright (C) 2001, David Taubman, The University of New South Wales (UNSW)
