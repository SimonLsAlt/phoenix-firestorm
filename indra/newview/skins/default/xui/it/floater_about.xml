--- conflicted
+++ resolved
@@ -69,7 +69,6 @@
 				Dummy Name sostituito all&apos;avvio
 			</text_editor>
 		</panel>
-<<<<<<< HEAD
 <!-- Firestorm Credits -->
       <panel label="Firestorm" name="fs_credits_panel">      
 			<text name="firestorm_intro" height="100" >
@@ -90,8 +89,6 @@
       		</text>
         </panel>	
         	
-		<panel label="Licenze" name="licenses_panel">
-=======
 		<panel label="Licenze" name="licenses_panel">
 			<text_editor name="credits_editor">
 				3Dconnexion SDK Copyright (C) 1992-2007 3Dconnexion
@@ -124,7 +121,6 @@
 
         Codifica audio chat vocale: Polycom(R) Siren14(TM) (ITU-T Rec. G.722.1 Annex C)
 			</text_editor>
->>>>>>> f6b8bfd3
 		</panel>
 	</tab_container>
 </floater>