<?xml version="1.0" encoding="utf-8" standalone="yes"?>
<floater name="buy currency" title="Acquista L$">
	<floater.string name="buy_currency">
		acquistare [LINDENS] L$ per circa [LOCALAMOUNT]
	</floater.string>
	<text font="SansSerifLarge" left="5" name="info_need_more" right="-5">
		Ti servono più L$
	</text>
	<text name="contacting">
		Sto contattando il LindeX...
	</text>
	<text name="info_buying">
		Acquista L$
	</text>
	<text name="balance_label">
		Io ho
	</text>
	<text name="balance_amount">
		[AMT]L$
	</text>
	<text name="currency_action" width="45">
		Voglio acquistare
	</text>
	<text name="buying_label">
		Al prezzo
	</text>
	<text name="currency_est">
		circa [LOCALAMOUNT]
	</text>
	<text name="getting_data">
		Stima in corso...
	</text>
	<text name="total_label">
		Il mio saldo sarà
	</text>
	<text name="total_amount">
		[AMT]L$
	</text>
	<text name="currency_links">
		[http://www.secondlife.com/my/account/payment_method_management.php metodo di pagamento] | [http://www.secondlife.com/my/account/currency.php valuta]
	</text>
	<text name="exchange_rate_note">
		Riscrivi l&apos;importo per vedere l&apos;ultimo tasso di cambio.
	</text>
	<text name="purchase_warning_repurchase">
		La conferma di questo acquisto compra solo L$, non 
l&apos;oggetto.
	</text>
	<text bottom_delta="16" name="purchase_warning_notenough">
		Non stai acquistando abbastanza L$. Aumenta l&apos;importo.
	</text>
	<button label="Acquista" name="buy_btn"/>
	<button label="Annulla" name="cancel_btn"/>
<<<<<<< HEAD
	<text left="5" name="info_cannot_buy" right="-5">
		Impossibile acquistare
=======
	<text name="info_cannot_buy" left="160" font="SansSerifBig">
		Non in grado di acquistare
>>>>>>> 469cdfd2
	</text>
	<button label="Continua sul Web" name="error_web"/>
</floater><|MERGE_RESOLUTION|>--- conflicted
+++ resolved
@@ -51,13 +51,8 @@
 	</text>
 	<button label="Acquista" name="buy_btn"/>
 	<button label="Annulla" name="cancel_btn"/>
-<<<<<<< HEAD
-	<text left="5" name="info_cannot_buy" right="-5">
+	<text name="info_cannot_buy" left="160" font="SansSerifBig">
 		Impossibile acquistare
-=======
-	<text name="info_cannot_buy" left="160" font="SansSerifBig">
-		Non in grado di acquistare
->>>>>>> 469cdfd2
 	</text>
 	<button label="Continua sul Web" name="error_web"/>
 </floater>