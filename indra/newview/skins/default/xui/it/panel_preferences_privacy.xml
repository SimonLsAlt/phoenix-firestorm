--- conflicted
+++ resolved
@@ -1,6 +1,5 @@
 <?xml version="1.0" encoding="utf-8" standalone="yes"?>
 <panel label="Comunicazione" name="im">
-<<<<<<< HEAD
 	<tab_container label="Riservatezza" name="tabs">
 		<panel label="Generale" name="tab-general">
 			<panel.string name="log_in_to_change">
@@ -10,7 +9,7 @@
 			<text name="cache_size_label">
 				(Luoghi, Immagini, Web, Cronologia Ricerca)
 			</text>
-			<check_box label="Mostrami nella lista della ricerca" name="online_searchresults"/>
+			<check_box label="Mostra il mio profilo info nei risultati di ricerca" name="online_searchresults"/>
 			<check_box label="Solo gli amici e i gruppi possono vedermi on-line" name="online_visibility"/>
 			<check_box label="Solo gli amici e i gruppi possono chiamarmi o inviarmi IMs" name="voice_call_friends_only_check"/>
 			<check_box label="Chiudi il microfono automaticamente quando finisco le chiamate" name="auto_disengage_mic_check"/>
@@ -63,34 +62,4 @@
 			</text>
 		</panel>
 	</tab_container>
-=======
-	<panel.string name="log_in_to_change">
-		accedi per cambiare
-	</panel.string>
-	<button label="Pulisci la cronologia" name="clear_cache" tool_tip="Elimina immagine login, ultimo luogo, cronologia teleport, web e texture cache"/>
-	<text name="cache_size_label_l">
-		(Luoghi, immagini, web, cronologia ricerche)
-	</text>
-	<check_box label="Mostra il mio profilo info nei risultati di ricerca" name="online_searchresults"/>
-	<check_box label="Solo amici e gruppi mi vedono online" name="online_visibility"/>
-	<check_box label="Solo amici e gruppi possono chiamarmi o mandarmi IM" name="voice_call_friends_only_check"/>
-	<check_box label="Spegnere il microfono alla chiusura delle chiamate" name="auto_disengage_mic_check"/>
-	<check_box label="Mostra i miei punti di riferimento preferiti all&apos;accesso (nel menu a discesa &apos;Inizia da&apos;)" name="favorites_on_login_check"/>
-	<text name="Logs:">
-		Registri chat:
-	</text>
-	<check_box label="Salva i registri delle conversazioni sul mio computer" name="log_nearby_chat"/>
-	<check_box label="Salva i registri degli IM nel mio computer" name="log_instant_messages"/>
-	<check_box label="Aggiungi l&apos;orario a ogni riga nel registro chat" name="show_timestamps_check_im"/>
-	<check_box label="Aggiungi la data al nome del file del registro." name="logfile_name_datestamp"/>
-	<text name="log_path_desc">
-		Ubicazione dei registri
-	</text>
-	<line_editor left="288" name="log_path_string" right="-20"/>
-	<button label="Sfoglia" label_selected="Sfoglia" name="log_path_button" width="130"/>
-	<button label="Lista dei bloccati" name="block_list"/>
-	<text name="block_list_label">
-		(Persone e/o Oggetti bloccati)
-	</text>
->>>>>>> 530fe90d
 </panel>