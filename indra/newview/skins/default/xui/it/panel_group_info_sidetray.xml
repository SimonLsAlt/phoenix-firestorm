--- conflicted
+++ resolved
@@ -36,11 +36,7 @@
 					<button label="Chat" name="btn_chat"/>
 				</layout_panel>
 				<layout_panel name="call_btn_lp">
-<<<<<<< HEAD
-					<button label="Chiamata al gruppo" name="btn_call" tool_tip="Avvia una conferenza vocale in questo gruppo"/>
-=======
 					<button label="Chiamata" name="btn_call" tool_tip="Avvia una conferenza vocale in questo gruppo"/>
->>>>>>> 7740cfc2
 				</layout_panel>
 				<layout_panel name="btn_apply_lp">
 					<button label="Salva" label_selected="Salva" name="btn_apply"/>
