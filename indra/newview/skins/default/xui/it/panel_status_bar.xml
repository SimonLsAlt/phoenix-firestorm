<?xml version="1.0" encoding="utf-8" standalone="yes"?>
<panel name="status">
	<panel.string name="packet_loss_tooltip">
		Perdita di pacchetti
	</panel.string>
	<panel.string name="bandwidth_tooltip">
		Larghezza di banda
	</panel.string>
	<panel.string name="time">
		[hour24, datetime, slt]:[min, datetime, slt] [timezone, datetime, slt]
	</panel.string>
	<panel.string name="timeTooltip">
		[weekday, datetime, slt], [day, datetime, slt]. [month, datetime, slt] [year, datetime, slt]
	</panel.string>
	<panel.string name="buycurrencylabel">
		[AMT] L$
	</panel.string>
<<<<<<< HEAD
	<panel left="-405" name="balance_bg" width="195">
		<text name="balance" tool_tip="Clicca per aggiornare il tuo saldo in [CUR]" value="[CUR] ???"/>
		<button label="Compra [CUR]" left_pad="-5" name="buyL" tool_tip="Clicca per acquistare più [CUR]"/>
=======
	<panel name="balance_bg">
		<text name="balance" tool_tip="Clicca per aggiornare il tuo saldo in L$" value="L$ ???"/>
		<button label="Compra L$" left_pad="-5" name="buyL" tool_tip="Clicca per acquistare più L$"/>
>>>>>>> efd2487d
	</panel>
	<text name="TimeText" tool_tip="Orario attuale (Pacifico)">
		24:00, ora del Pacifico
	</text>
	<panel name="time_and_media_bg">
		<button name="stream_toggle_btn" tool_tip="Attiva/Ferma musica nella parcella"/>
		<button name="media_toggle_btn" tool_tip="Attiva/Ferma tutti i media (musica, video, pagine Web)"/>
		<button name="volume_btn" tool_tip="Regolazione del volume globale"/>
	</panel>
</panel><|MERGE_RESOLUTION|>--- conflicted
+++ resolved
@@ -15,15 +15,9 @@
 	<panel.string name="buycurrencylabel">
 		[AMT] L$
 	</panel.string>
-<<<<<<< HEAD
 	<panel left="-405" name="balance_bg" width="195">
-		<text name="balance" tool_tip="Clicca per aggiornare il tuo saldo in [CUR]" value="[CUR] ???"/>
-		<button label="Compra [CUR]" left_pad="-5" name="buyL" tool_tip="Clicca per acquistare più [CUR]"/>
-=======
-	<panel name="balance_bg">
 		<text name="balance" tool_tip="Clicca per aggiornare il tuo saldo in L$" value="L$ ???"/>
 		<button label="Compra L$" left_pad="-5" name="buyL" tool_tip="Clicca per acquistare più L$"/>
->>>>>>> efd2487d
 	</panel>
 	<text name="TimeText" tool_tip="Orario attuale (Pacifico)">
 		24:00, ora del Pacifico
