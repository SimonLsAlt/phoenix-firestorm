<?xml version="1.0" encoding="utf-8" standalone="yes"?>
<panel label="Invita una persona" name="invite_panel">
	<panel.string name="confirm_invite_owner_str">
		Sei sicuro di voler scegliere nuovi proprietari per il gruppo? Questa azione è irrevocabile!
	</panel.string>
	<panel.string name="loading">
		(Attendi...)
	</panel.string>
	<panel.string name="already_in_group">
		Alcuni utenti che hai selezionato fanno già parte del gruppo e non riceveranno l'invito.
	</panel.string>
	<panel.string name="invite_selection_too_large">
		Invio fallito: troppi utenti selezionati. Il limite è di 100 inviti per richiesta.
	</panel.string>
	<text name="help_text">
<<<<<<< HEAD
		Puoi selezionare più residenti da invitare nel tuo gruppo. Per iniziare, clicca su Scelta residenti.
=======
		Puoi selezionare più utenti a cui inviare l'invito al gruppo. Per iniziare, fai clic sul pulsante qui sotto.
>>>>>>> cb43d15c
	</text>
	<button label="Seleziona utenti" name="add_button" tool_tip=""/>
	<name_list name="invitee_list" tool_tip="Tieni premuto Ctrl e fai clic sui nomi degli utenti per selezionare più nomi"/>
	<button label="Rimuovi i selezionati dall'elenco" name="remove_button" tool_tip="Rimuovi i nomi selezionati dall'elenco degli utenti a cui mandare l'invito"/>
	<text name="role_text">
		Scegli il ruolo da assegnare:
	</text>
	<combo_box name="role_name" tool_tip="Scegli un ruolo tra quelli che puoi assegnare ai membri del gruppo"/>
	<button label="Invia inviti" name="invite_button"/>
	<button label="Annulla" name="cancel_button"/>
	<string name="GroupInvitation">
		Invita al gruppo
	</string>
</panel><|MERGE_RESOLUTION|>--- conflicted
+++ resolved
@@ -13,11 +13,7 @@
 		Invio fallito: troppi utenti selezionati. Il limite è di 100 inviti per richiesta.
 	</panel.string>
 	<text name="help_text">
-<<<<<<< HEAD
-		Puoi selezionare più residenti da invitare nel tuo gruppo. Per iniziare, clicca su Scelta residenti.
-=======
 		Puoi selezionare più utenti a cui inviare l'invito al gruppo. Per iniziare, fai clic sul pulsante qui sotto.
->>>>>>> cb43d15c
 	</text>
 	<button label="Seleziona utenti" name="add_button" tool_tip=""/>
 	<name_list name="invitee_list" tool_tip="Tieni premuto Ctrl e fai clic sui nomi degli utenti per selezionare più nomi"/>
