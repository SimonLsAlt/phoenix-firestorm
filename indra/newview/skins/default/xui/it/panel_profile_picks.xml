--- conflicted
+++ resolved
@@ -1,19 +1,3 @@
-<<<<<<< HEAD
-<?xml version="1.0" encoding="utf-8" standalone="yes"?>
-<panel label="Preferiti" name="panel_picks">
-	<string name="no_picks" value="Nessun preferito"/>
-	<layout_stack name="main_stack">
-		<layout_panel name="buttons_header">
-			<text name="header_text">
-				Comunica a tutti quali sono i tuoi posti preferiti in [GRID].
-			</text>
-			<button label="Nuovo..." name="new_btn"/>
-			<button label="Elimina..." name="delete_btn"/>
-		</layout_panel>
-		<layout_panel name="main_body">
-			<text name="picks_panel_text">
-				Caricamento in corso...
-=======
 <?xml version="1.0" encoding="utf-8" standalone="yes" ?>
 <panel name="panel_picks" label="Preferiti">
 	<string name="no_picks" value="Nessun luogo preferito" />
@@ -28,7 +12,6 @@
 		<layout_panel name="main_body">
 			<text name="picks_panel_text">
 				Caricamento...
->>>>>>> bb984bee
 			</text>
 		</layout_panel>
 	</layout_stack>
