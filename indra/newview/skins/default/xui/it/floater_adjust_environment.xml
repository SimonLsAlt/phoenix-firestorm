<?xml version="1.0" encoding="utf-8" standalone="yes"?>
<floater name="env_adjust_snapshot" title="Illuminazione Personalizzata">
<<<<<<< HEAD
=======
	<string name="hdr_string">
		Scala HDR:
	</string>
	<string name="brightness_string">
		Luminosità:
	</string>
	<string name="hdr_tooltip">
		Intensità degli effetti luminosi, come i cieli realistici e l'esposizione dinamica. 1.0 è l'impostazione predefinita, 0 è disattivata, i valori tra 0 e 1 mescolano l'ambiente con HDR.
	</string>
>>>>>>> bb984bee
	<layout_stack name="outer_stack">
		<layout_panel name="env_controls">
			<layout_stack name="settings_stack">
				<layout_panel name="lp_1">
					<text name="ambient_lbl">
						Ambiente:
					</text>
					<text name="blue_horizon_lbl">
						Orizz. blu:
					</text>
					<text name="blue_density_lbl">
						Densità blu:
					</text>
					<button label="Ripristina" name="btn_reset" tool_tip="Chiudi e reimposta Ambiente Condiviso"/>
					<text name="sun_color_lbl">
						Colore sole:
					</text>
					<text name="cloud_color_lbl">
						Col. nuvole:
					</text>
					<text name="cloud_map_label">
						Imm. nuvole:
					</text>
					<text name="water_map_label">
						Imm. acqua:
<<<<<<< HEAD
					</text>
				</layout_panel>
				<layout_panel name="lp_2">
					<text name="haze_horizon_label">
						Orizzonte foschia:
					</text>
					<text name="haze_density_label">
						Densità foschia:
					</text>
					<text name="cloud_coverage_label">
						Nuvolosità:
					</text>
					<text name="cloud_scale_label">
						Dimensioni nuvole:
					</text>
					<text name="scene_gamma_label">
						Gamma scena:
					</text>
				</layout_panel>
=======
					</text>
				</layout_panel>
				<layout_panel name="lp_2">
					<text name="haze_horizon_label">
						Orizzonte foschia:
					</text>
					<text name="haze_density_label">
						Densità foschia:
					</text>
					<text name="cloud_coverage_label">
						Nuvolosità:
					</text>
					<text name="cloud_scale_label">
						Dimensioni nuvole:
					</text>
					<text name="reflection_probe_ambiance_label">
						Ambiente sonda di riflessione:
					</text>
					<slider name="probe_ambiance" tool_tip="Intensità dell'illuminazione indiretta basata sull'ambiente. A zero la scala HDR diventa luminosità."/>
					<text name="scene_gamma_label">
						Luminosità:
					</text>
				</layout_panel>
>>>>>>> bb984bee
				<layout_panel name="lp_3">
					<text name="label">
						Sole:
					</text>
					<text name="sun_azimuth_label">
						Azimut:
					</text>
					<text name="sun_elevation_label">
						Elevazione:
					</text>
					<check_box label="Mostra marcatore" name="sunbeacon" />
					<text name="scale_label">
						Dimensioni:
					</text>
					<text name="glow_focus_label">
						Nitidezza bagliore:
					</text>
					<text name="glow_size_label">
						Dimensioni bagliore:
					</text>
					<text name="star_brightness_label">
						Luminosità stelle:
					</text>
				</layout_panel>
				<layout_panel name="lp_4">
					<text name="label">
						Luna:
					</text>
					<text name="moon_azimuth_label">
						Azimut:
					</text>
					<text name="moon_elevation_label">
						Elevazione:
					</text>
					<check_box label="Mostra marcatore" name="moonbeacon" />
				</layout_panel>
			</layout_stack>
		</layout_panel>
	</layout_stack>
</floater><|MERGE_RESOLUTION|>--- conflicted
+++ resolved
@@ -1,7 +1,5 @@
 <?xml version="1.0" encoding="utf-8" standalone="yes"?>
 <floater name="env_adjust_snapshot" title="Illuminazione Personalizzata">
-<<<<<<< HEAD
-=======
 	<string name="hdr_string">
 		Scala HDR:
 	</string>
@@ -11,7 +9,6 @@
 	<string name="hdr_tooltip">
 		Intensità degli effetti luminosi, come i cieli realistici e l'esposizione dinamica. 1.0 è l'impostazione predefinita, 0 è disattivata, i valori tra 0 e 1 mescolano l'ambiente con HDR.
 	</string>
->>>>>>> bb984bee
 	<layout_stack name="outer_stack">
 		<layout_panel name="env_controls">
 			<layout_stack name="settings_stack">
@@ -37,27 +34,6 @@
 					</text>
 					<text name="water_map_label">
 						Imm. acqua:
-<<<<<<< HEAD
-					</text>
-				</layout_panel>
-				<layout_panel name="lp_2">
-					<text name="haze_horizon_label">
-						Orizzonte foschia:
-					</text>
-					<text name="haze_density_label">
-						Densità foschia:
-					</text>
-					<text name="cloud_coverage_label">
-						Nuvolosità:
-					</text>
-					<text name="cloud_scale_label">
-						Dimensioni nuvole:
-					</text>
-					<text name="scene_gamma_label">
-						Gamma scena:
-					</text>
-				</layout_panel>
-=======
 					</text>
 				</layout_panel>
 				<layout_panel name="lp_2">
@@ -81,7 +57,6 @@
 						Luminosità:
 					</text>
 				</layout_panel>
->>>>>>> bb984bee
 				<layout_panel name="lp_3">
 					<text name="label">
 						Sole:
