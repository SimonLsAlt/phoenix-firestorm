<?xml version="1.0" encoding="utf-8" standalone="yes"?>
<floater name="script ed float" title="Modifica script: Nuovo script">
	<floater.string name="not_allowed">
		Questo script non può essere visualizzato né modificato. Per visualizzare o modificare uno script all&apos;interno di un oggetto, sono necessari i diritti di modifica.
	</floater.string>
	<floater.string name="script_running">
		In esecuzione
	</floater.string>
	<floater.string name="Title">
		Modifica script: [NAME]
	</floater.string>
	<floater.string name="experience_enabled">
		Rimuovere il segno di spunta per rimuovere l&apos;esperienza corrente
	</floater.string>
	<floater.string name="no_experiences">
		Non hai l&apos;autorizzazione necessaria per alcuna esperienza
	</floater.string>
	<floater.string name="add_experiences">
		Selezionare per aggiungere un&apos;esperienza
	</floater.string>
	<floater.string name="show_experience_profile">
		Clic per vedere il profilo dell&apos;esperienza
	</floater.string>
	<floater.string name="loading">
		Caricamento in corso...
	</floater.string>
<<<<<<< HEAD
=======
	<text name="obj_name">
		Oggetto: [SOURCE_OBJECT]
	</text>
>>>>>>> 4c6d8f4b
	<button label="Ripristina" name="Reset"/>
	<check_box label="In esecuzione" left="4" name="running"/>
	<check_box label="Usa le esperienze:" name="enable_xp"/>
</floater><|MERGE_RESOLUTION|>--- conflicted
+++ resolved
@@ -24,12 +24,9 @@
 	<floater.string name="loading">
 		Caricamento in corso...
 	</floater.string>
-<<<<<<< HEAD
-=======
 	<text name="obj_name">
 		Oggetto: [SOURCE_OBJECT]
 	</text>
->>>>>>> 4c6d8f4b
 	<button label="Ripristina" name="Reset"/>
 	<check_box label="In esecuzione" left="4" name="running"/>
 	<check_box label="Usa le esperienze:" name="enable_xp"/>
