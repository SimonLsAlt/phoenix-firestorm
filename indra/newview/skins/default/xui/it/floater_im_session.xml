<?xml version="1.0" encoding="utf-8" standalone="yes"?>
<floater name="panel_im">
	<floater.string name="participant_added" value="[NAME] è stato invitato alla conversazione."/>
	<floater.string name="multiple_participants_added" value="[NAME] sono stati invitati alla conversazione."/>
	<floater.string name="tooltip_to_separate_window" value="Sposta questa conversazione in una finestra separata."/>
	<floater.string name="tooltip_to_main_window" value="Sposta questa conversazione di nuovo nella finestra principale"/>
	<floater.string name="start_call_button_tooltip" value="Apri collegamento voce"/>
	<floater.string name="end_call_button_tooltip" value="Chiudi collegamento voce"/>
	<floater.string name="expcol_button_not_tearoff_tooltip" value="Minimizza questo pannello"/>
	<floater.string name="expcol_button_tearoff_and_expanded_tooltip" value="Minimizza elenco partecipanti"/>
	<floater.string name="expcol_button_tearoff_and_collapsed_tooltip" value="Espandi l&apos;elenco dei partecipanti"/>
	<view name="contents_view">
		<layout_stack name="main_stack">
			<layout_panel name="toolbar_panel">
				<menu_button name="view_options_btn" tool_tip="Opzioni mostra/ordina"/>
				<menu_button name="gear_btn" tool_tip="Azioni per la persona selezionata"/>
				<button name="add_btn" tool_tip="Aggiungi qualcuno a questa conversazione"/>
				<button name="voice_call_btn" tool_tip="Apri collegamento voce"/>
				<button name="close_btn" tool_tip="Termina questa conversazione"/>
				<button name="expand_collapse_btn" tool_tip="Minimizza/espandi questo pannello"/>
			</layout_panel>
			<layout_panel name="chat_layout_panel">
				<layout_stack name="input_panels">
<<<<<<< HEAD
=======
					<layout_panel name="input_editor_layout_panel">
						<button name="emoji_recent_panel_toggle_btn" tool_tip="Mostra/nascondi emoji recenti" />
					</layout_panel>
>>>>>>> cfdca912
					<layout_panel name="input_button_layout_panel">
						<button name="minz_btn" tool_tip="Mostra/nascondi pannello messaggi"/>
					</layout_panel>
				</layout_stack>
			</layout_panel>
			<layout_panel name="emoji_recent_layout_panel">
				<text name="emoji_recent_empty_text">
					Le emoji usate di recente verranno visualizzate qui
				</text>
			</layout_panel>
		</layout_stack>
	</view>
</floater><|MERGE_RESOLUTION|>--- conflicted
+++ resolved
@@ -21,12 +21,9 @@
 			</layout_panel>
 			<layout_panel name="chat_layout_panel">
 				<layout_stack name="input_panels">
-<<<<<<< HEAD
-=======
 					<layout_panel name="input_editor_layout_panel">
 						<button name="emoji_recent_panel_toggle_btn" tool_tip="Mostra/nascondi emoji recenti" />
 					</layout_panel>
->>>>>>> cfdca912
 					<layout_panel name="input_button_layout_panel">
 						<button name="minz_btn" tool_tip="Mostra/nascondi pannello messaggi"/>
 					</layout_panel>
