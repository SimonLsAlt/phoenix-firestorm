<?xml version="1.0" encoding="utf-8" standalone="yes" ?>
<floater
    name="emojipicker"
    title="Choose Emoji"
    help_topic="emojipicker"
    positioning="cascading"
    legacy_header_height="0"
    can_resize="true"
    layout="topleft"
    min_width="250"
    height="400"
    width="250">
  <floater.string name="title_for_recently_used" value="Recently used"/>
  <floater.string name="title_for_frequently_used" value="Frequently used"/>
  <filter_editor
      name="Filter"
      label="Start typing to filter"
      layout="bottomleft"
      follows="bottom|left|right"
<<<<<<< HEAD
      text_tentative_color="TextFgTentativeColor"
      show_label_focused="true"
      max_length_bytes="63"
      text_pad_right="5"
      text_pad_left="5"
      bottom="5"
=======
      bottom="14"
>>>>>>> 0d721149
      left="10"
      height="23"
      width="230" />
  <scroll_container
      name="EmojiGridContainer"
      layout="topleft"
      follows="all"
      top="25"
      left="0"
      height="334"
      width="250">
    <scrolling_panel_list
        name="EmojiGrid"
        layout="topleft"
        follows="top|left|right"
        padding="4"
        spacing="0"
        top="0"
        left="0"
        width="250"/>
  </scroll_container>
  <panel
      name="Groups"
      layout="topleft"
      follows="top|left|right"
      top="0"
      left="0"
      height="25"
      width="250">
    <panel
      name="Badge"
      layout="bottomleft"
      follows="bottom|left"
      background_visible="true"
      background_opaque="true"
      bg_opaque_color="FrogGreen"
      bottom="0"
      height="2"
      width="20"
      />
  </panel>
</floater><|MERGE_RESOLUTION|>--- conflicted
+++ resolved
@@ -17,16 +17,7 @@
       label="Start typing to filter"
       layout="bottomleft"
       follows="bottom|left|right"
-<<<<<<< HEAD
-      text_tentative_color="TextFgTentativeColor"
-      show_label_focused="true"
-      max_length_bytes="63"
-      text_pad_right="5"
-      text_pad_left="5"
       bottom="5"
-=======
-      bottom="14"
->>>>>>> 0d721149
       left="10"
       height="23"
       width="230" />
