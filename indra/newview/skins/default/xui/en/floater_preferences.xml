--- conflicted
+++ resolved
@@ -140,29 +140,21 @@
          help_topic="preferences_input_tab"
          name="input" />
         <panel
-<<<<<<< HEAD
-         class="panel_preference"
-=======
-		 class="panel_preference_view"
->>>>>>> 3ed3cfce
+         class="panel_preference_view"
          filename="panel_preferences_move.xml"
          label="Move"
          layout="topleft"
          help_topic="preferences_move_tab"
          name="move" />
         <panel
-<<<<<<< HEAD
-         class="panel_preference"
-=======
-		 class="panel_preference_view"
+         class="panel_preference_view"
          filename="panel_preferences_view.xml"
          label="View"
          layout="topleft"
          help_topic="preferences_view_tab"
          name="view" />
         <panel
-		 class="panel_preference"
->>>>>>> 3ed3cfce
+         class="panel_preference"
          filename="panel_preferences_alerts.xml"
          label="Notifications"
          layout="topleft"
