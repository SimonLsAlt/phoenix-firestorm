--- conflicted
+++ resolved
@@ -147,6 +147,13 @@
          help_topic="preferences_move_tab"
          name="move" />
         <panel
+         class="panel_preference_controls"
+         filename="panel_preferences_controls.xml"
+         label="Controls"
+         layout="topleft"
+         help_topic="preferences_controls_tab"
+         name="controls" />
+        <panel
          class="panel_preference"
          filename="panel_preferences_alerts.xml"
          label="Notifications"
@@ -200,7 +207,6 @@
          filename="panel_preferences_opensim.xml"
          label="Opensim"
          layout="topleft"
-<<<<<<< HEAD
          help_topic="preferences_opensim_tab"
          name="opensim" />
         <panel
@@ -210,16 +216,5 @@
          layout="topleft"
          help_topic="preferences_backup_tab"
          name="backup" />
-=======
-         help_topic="preferences_uploads_tab"
-         name="uploads" />
-        <panel
-         class="panel_preference_controls"
-         filename="panel_preferences_controls.xml"
-         label="Controls"
-         layout="topleft"
-         help_topic="preferences_controls_tab"
-         name="controls" />
->>>>>>> 6ba0b97c
     </tab_container>
 </floater>