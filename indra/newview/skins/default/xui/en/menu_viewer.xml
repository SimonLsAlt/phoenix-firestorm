--- conflicted
+++ resolved
@@ -137,13 +137,8 @@
             </menu_item_call>
         <menu_item_call
          label="My Groups"
-<<<<<<< HEAD
-         layout="topleft"
          name="My Groups"
          shortcut="control|shift|G">
-=======
-         name="My Groups">
->>>>>>> df45c161
             <menu_item_call.on_click
              function="SideTray.PanelPeopleTab"
              parameter="groups_panel" />
