<?xml version="1.0" encoding="utf-8" standalone="yes" ?>
<menu_bar
 bg_visible="false"
 follows="left|top|right"
 name="Main Menu">
    <menu
     create_jump_keys="true"
     label="Me"
     name="Me"
     tear_off="true">
        <menu_item_call
         label="Preferences"
         name="Preferences"
         shortcut="control|P">
            <menu_item_call.on_click
             function="Floater.Show"
             parameter="preferences" />
        </menu_item_call>
         <menu_item_call
             label="My Dashboard"
             name="Manage My Account">
                <menu_item_call.on_click
                 function="PromptShowURL"
                 name="ManageMyAccount_url"
                 parameter="WebLaunchJoinNow,http://secondlife.com/account/" />
      </menu_item_call>
        <menu_item_call
         label="Buy L$"
         name="Buy and Sell L$">
            <menu_item_call.on_click
             function="BuyCurrency" />
        </menu_item_call>

        <menu_item_separator/>

        <menu_item_call
         label="My Profile"
         name="Profile">
            <menu_item_call.on_click
             function="ShowAgentProfile"
             parameter="agent" />
        </menu_item_call>
        <menu_item_call
         label="My Appearance"
         name="ChangeOutfit">
            <menu_item_call.on_click
             function="CustomizeAvatar" />
            <menu_item_call.on_enable
             function="Edit.EnableCustomizeAvatar" />
        </menu_item_call>
        <menu_item_check
         label="My Inventory"
         name="Inventory"
         shortcut="control|shift|I"
		 visible="false">
            <menu_item_check.on_check
             function="Floater.Visible"
             parameter="inventory" />
            <menu_item_check.on_click
             function="Floater.Toggle"
             parameter="inventory" />
        </menu_item_check>
        <menu_item_check
         label="My Inventory"
         name="ShowSidetrayInventory"
         shortcut="control|I"
		 visible="true">
            <menu_item_check.on_check
             function="SidetrayPanelVisible"
             parameter="sidepanel_inventory" />
            <menu_item_check.on_click
             function="ShowSidetrayPanel"
             parameter="sidepanel_inventory" />
        </menu_item_check>
        <menu_item_check
         label="My Gestures"
         name="Gestures"
         shortcut="control|G">
            <menu_item_check.on_check
             function="Floater.Visible"
             parameter="gestures" />
            <menu_item_check.on_click
             function="Floater.Toggle"
             parameter="gestures" />
        </menu_item_check>
        <menu_item_check
         label="My Voice"
         name="ShowVoice"
         visibility_control="VoiceMorphingEnabled">
            <menu_item_check.on_check
             function="Floater.Visible"
             parameter="voice_effect" />
            <menu_item_check.on_click
             function="Floater.Toggle"
             parameter="voice_effect" />
        </menu_item_check>
		<menu
		 create_jump_keys="true"
		 label="Movement"
		 name="Movement"
		 tear_off="true">
            <menu_item_call
             label="Sit Down"
             layout="topleft"
		     shortcut="alt|shift|S"
             name="Sit Down Here">
                <menu_item_call.on_click
                 function="Self.SitDown"
                 parameter="" />
                <menu_item_call.on_enable
                 function="Self.EnableSitDown" />
            </menu_item_call>
            <menu_item_check
             label="Fly"
             name="Fly"
             shortcut="Home">
                <menu_item_check.on_check
                 function="Agent.getFlying" />
                <menu_item_check.on_click
                 function="Agent.toggleFlying" />
                <menu_item_check.on_enable
                 function="Agent.enableFlying" />
            </menu_item_check>
            <menu_item_check
             label="Always Run"
             name="Always Run"
             shortcut="control|R">
                <menu_item_check.on_check
                 function="World.CheckAlwaysRun" />
                <menu_item_check.on_click
                 function="World.AlwaysRun" />
            </menu_item_check>
            <menu_item_call
             label="Stop Animating Me"
             name="Stop Animating My Avatar">
                 <menu_item_call.on_click
                  function="Tools.StopAllAnimations" />
            </menu_item_call>
		</menu>
        <menu
         create_jump_keys="true"
         label="My Status"
         name="Status"
         tear_off="true">
            <menu_item_call
             label="Away"
             name="Set Away">
                <menu_item_call.on_click
                 function="World.SetAway" />
            </menu_item_call>
            <menu_item_call
             label="Busy"
             name="Set Busy">
                <menu_item_call.on_click
                 function="World.SetBusy"/>
            </menu_item_call>
        </menu>
        <menu_item_call
         label="Request Admin Status"
         name="Request Admin Options"
         shortcut="control|alt|G"
		 visible="false">
            <menu_item_call.on_click
             function="Advanced.RequestAdminStatus" />
        </menu_item_call>
        <menu_item_call
         label="Leave Admin Status"
         name="Leave Admin Options"
         shortcut="control|alt|shift|G"
		 visible="false">
            <menu_item_call.on_click
             function="Advanced.LeaveAdminStatus" />
        </menu_item_call>

        <menu_item_separator/>

        <menu_item_call
         label="Exit [APP_NAME]"
         name="Quit"
         shortcut="control|Q">
            <menu_item_call.on_click
             function="File.Quit" />
        </menu_item_call>
    </menu>
    <menu
     create_jump_keys="true"
     label="Communicate"
     name="Communicate"
     tear_off="true">
        <menu_item_call
         label="My Friends"
         name="My Friends"
         shortcut="control|shift|F">
            <menu_item_call.on_click
             function="SideTray.PanelPeopleTab"
             parameter="friends_panel" />
            </menu_item_call>
        <menu_item_call
         label="My Groups"
         name="My Groups"
         shortcut="control|shift|G">
            <menu_item_call.on_click
             function="SideTray.PanelPeopleTab"
             parameter="groups_panel" />
        </menu_item_call>

        <menu_item_separator/>

        <!--menu_item_call
         label="Chat"
         name="Chat">
            <menu_item_call.on_click
             function="World.Chat" />
        </menu_item_call-->
        <menu_item_check
         label="Nearby Chat"
         name="Nearby Chat"
         shortcut="control|H"
         use_mac_ctrl="true">
            <menu_item_check.on_check
             function="Floater.Visible"
             parameter="nearby_chat" />
            <menu_item_check.on_click
             function="Floater.Toggle"
             parameter="nearby_chat" />
        </menu_item_check>
        <menu_item_call
         label="Nearby People"
         name="Active Speakers"
         shortcut="control|shift|A">
            <menu_item_call.on_click
             function="SideTray.PanelPeopleTab"
             parameter="nearby_panel" />
            </menu_item_call>
    </menu>
    <menu
     create_jump_keys="true"
     label="World"
     name="World"
     tear_off="true">
            <menu_item_check
         label="Mini-Map"
         name="Mini-Map"
         shortcut="control|shift|M">
            <menu_item_check.on_check
             function="Floater.Visible"
             parameter="mini_map" />
            <menu_item_check.on_click
             function="Floater.Toggle"
             parameter="mini_map" />
        </menu_item_check>
         <menu_item_check
         label="World Map"
         name="World Map"
         shortcut="control|M"
         use_mac_ctrl="true">
            <menu_item_check.on_check
             function="Floater.Visible"
             parameter="world_map" />
            <menu_item_check.on_click
             function="Floater.Toggle"
             parameter="world_map" />
        </menu_item_check>
        <menu_item_check
        label="Search"
        name="Search"
        shortcut="control|F">
            <menu_item_check.on_check
             function="Floater.Visible"
             parameter="search" />
            <menu_item_check.on_click
             function="Floater.Toggle"
             parameter="search" />
            </menu_item_check>
        <menu_item_call
         label="Snapshot"
         name="Take Snapshot"
         shortcut="control|shift|S">
            <menu_item_call.on_click
             function="Floater.Show"
             parameter="snapshot" />
        </menu_item_call>
      <menu_item_call
             label="Landmark This Place"
             name="Create Landmark Here">
                <menu_item_call.on_click
                 function="World.CreateLandmark" />
                <menu_item_call.on_enable
                 function="World.EnableCreateLandmark" />
            </menu_item_call>
      <menu
           create_jump_keys="true"
           label="Place Profile"
           name="Land"
           tear_off="true">
        <menu_item_call
         label="Place Profile"
         layout="topleft"
         name="Place Profile">
            <menu_item_call.on_click
             function="World.PlaceProfile" />
        </menu_item_call>
        <menu_item_call
         label="About Land"
         name="About Land">
            <menu_item_call.on_click
             function="Floater.Show"
             parameter="about_land" />
        </menu_item_call>
        <menu_item_call
         label="Region/Estate"
         name="Region/Estate">
            <menu_item_call.on_click
             function="Floater.Show"
             parameter="region_info" />
        </menu_item_call>
        </menu>

        <menu_item_separator/>

        <menu_item_call
             label="Buy This Land"
             name="Buy Land">
                <menu_item_call.on_click
                 function="Land.Buy" />
                <menu_item_call.on_enable
                 function="World.EnableBuyLand" />
            </menu_item_call>
        <menu_item_call
             label="My Land"
             name="My Land">
                <menu_item_call.on_click
                 function="Floater.Show"
                 parameter="land_holdings" />
        </menu_item_call>
        <menu
           create_jump_keys="true"
           label="Show"
           name="LandShow"
           tear_off="true">
         <menu_item_check
         label="Move Controls"
         name="Movement Controls">
            <menu_item_check.on_check
             function="Floater.Visible"
             parameter="moveview" />
            <menu_item_check.on_click
             function="World.Toggle.MovementControls" />
        </menu_item_check>
        <menu_item_check
         label="View Controls"
         name="Camera Controls">
            <menu_item_check.on_check
             function="Floater.Visible"
             parameter="camera" />
            <menu_item_check.on_click
             function="World.Toggle.CameraControls" />
        </menu_item_check>
          <menu_item_check
             label="Ban Lines"
             name="Ban Lines">
            <menu_item_check.on_check
               control="ShowBanLines" />
            <menu_item_check.on_click
               function="ToggleControl"
               parameter="ShowBanLines" />
          </menu_item_check>
           <menu_item_check
                 label="Beacons"
                 name="beacons"
                 shortcut="control|alt|shift|N">
                    <menu_item_check.on_check
                     function="Floater.Visible"
                     parameter="beacons" />
                    <menu_item_check.on_click
                     function="Floater.Toggle"
                     parameter="beacons" />
                </menu_item_check>
          <menu_item_check
             label="Property Lines"
             name="Property Lines"
             shortcut="control|alt|shift|P">
            <menu_item_check.on_check
               control="ShowPropertyLines" />
            <menu_item_check.on_click
               function="ToggleControl"
               parameter="ShowPropertyLines" />
          </menu_item_check>
          <menu_item_check
             label="Land Owners"
             name="Land Owners">
            <menu_item_check.on_check
               control="ShowParcelOwners" />
            <menu_item_check.on_click
               function="ToggleControl"
               parameter="ShowParcelOwners" />
          </menu_item_check>
          <menu_item_check
             label="Coordinates"
             name="Coordinates">
            <menu_item_check.on_click
               function="ToggleControl"
               parameter="NavBarShowCoordinates" />
            <menu_item_check.on_check
               control="NavBarShowCoordinates" />
          </menu_item_check>
          <menu_item_check
             label="Parcel Properties"
             name="Parcel Properties">
            <menu_item_check.on_click
               function="ToggleControl"
               parameter="NavBarShowParcelProperties" />
            <menu_item_check.on_check
               control="NavBarShowParcelProperties" />
          </menu_item_check>
          <menu_item_separator />
          <menu_item_check
             label="Advanced Menu"
             name="Show Advanced Menu"
             shortcut="control|alt|shift|D">
            <on_check
               function="CheckControl"
               parameter="UseDebugMenus" />
            <on_click
               function="ToggleControl"
               parameter="UseDebugMenus" />
          </menu_item_check>
        </menu>

        <menu_item_separator/>

	    <menu_item_call
	     label="Teleport Home"
	     name="Teleport Home"
	     shortcut="control|shift|H">
		<menu_item_call.on_click
		 function="World.TeleportHome" />
		<menu_item_call.on_enable
		 function="World.EnableTeleportHome" />
	    </menu_item_call>
            <menu_item_call
             label="Set Home to Here"
             name="Set Home to Here">
                <menu_item_call.on_click
                 function="World.SetHomeLocation" />
                <menu_item_call.on_enable
                 function="World.EnableSetHomeLocation" />
            </menu_item_call>
    <!--    <menu_item_check
         label="Show Navigation Bar"
         name="ShowNavbarNavigationPanel">
           <menu_item_check.on_click
             function="ToggleControl"
             parameter="ShowNavbarNavigationPanel" />
             <menu_item_check.on_check
             function="CheckControl"
             parameter="ShowNavbarNavigationPanel" />
        </menu_item_check>
       <menu_item_check
         label="Show Favorites Bar"
         name="ShowNavbarFavoritesPanel">
           <menu_item_check.on_click
             function="ToggleControl"
             parameter="ShowNavbarFavoritesPanel" />
             <menu_item_check.on_check
             function="CheckControl"
             parameter="ShowNavbarFavoritesPanel" />
        </menu_item_check>
        <menu_item_separator/>-->

        <menu_item_separator/>

        <menu
         create_jump_keys="true"
         label="Sun"
         name="Environment Settings"
         tear_off="true">
            <menu_item_call
             label="Sunrise"
             name="Sunrise">
                <menu_item_call.on_click
                 function="World.EnvSettings"
                 parameter="sunrise" />
            </menu_item_call>
            <menu_item_call
             label="Midday"
             name="Noon"
             shortcut="control|shift|Y">
                <menu_item_call.on_click
                 function="World.EnvSettings"
                 parameter="noon" />
            </menu_item_call>
            <menu_item_call
             label="Sunset"
             name="Sunset"
             shortcut="control|shift|N">
                <menu_item_call.on_click
                 function="World.EnvSettings"
                 parameter="sunset" />
            </menu_item_call>
            <menu_item_call
             label="Midnight"
             name="Midnight">
                <menu_item_call.on_click
                 function="World.EnvSettings"
                 parameter="midnight" />
            </menu_item_call>
            <menu_item_call
             label="Estate Time"
             name="Revert to Region Default">
                <menu_item_call.on_click
                 function="World.EnvSettings"
                 parameter="default" />
            </menu_item_call>
        </menu>
	    <menu
	     create_jump_keys="true"
	     label="Edit My Environment"
	     name="Environment"
	     tear_off="true">
            <menu_item_check
             label="Use Region Settings"
             name="Use Region Settings">
                <on_check
                 function="World.CheckEnvironment"
                 parameter="use_region_settings" />
                <on_click
                 function="World.Environment"
                 parameter="use_region_settings" />
            </menu_item_check>
	    </menu>
<<<<<<< HEAD
=======
	    
   
	    <menu
	     create_jump_keys="true"
	     label="Enviroment Editor"
	     name="Enviroment Editor"
	     tear_off="true">
	     	
	     	<menu_item_call
	     	 label="Enviroment Settings..."
	     	 name="Enviroment Settings">
	     	 	<menu_item_call.on_click
	     	 	 function="World.EnvSettings"
                 parameter="editor"/>
	     	</menu_item_call>
	     	
	     	<menu_item_separator/>
	     	
	     	<menu
	     	 name="Water Presets"
	     	 label="Water Presets">
	     	 	<menu_item_call
	     	 	 label="New preset..."
	     	 	 name="new_water_preset">
	     	 	 	<menu_item_call.on_click
	     	 	 	function="stub"
	     	 	 	parameter="stub"/>
	     	 	</menu_item_call>
	     	 	<menu_item_call
	     	 	 label="Edit preset..."
	     	 	 name="edit_water_preset">
	     	 	 	<menu_item_call.on_click
	     	 	 	function="stub"
	     	 	 	parameter="stub"/>
	     	 	</menu_item_call>
	     	 	<menu_item_call
	     	 	 label="Delete preset..."
	     	 	 name="delete_water_preset">
	     	 	 	<menu_item_call.on_click
	     	 	 	function="stub"
	     	 	 	parameter="stub"/>
	     	 	</menu_item_call>
	     	</menu>
	     	
	     	<menu
	     	 name="Sky Presets"
	     	 label="Sky Presets">
	     	 	<menu_item_call
	     	 	 label="New preset..."
	     	 	 name="new_sky_preset">
	     	 	 	<menu_item_call.on_click
	     	 	 	function="stub"
	     	 	 	parameter="stub"/>
	     	 	</menu_item_call>
	     	 	<menu_item_call
	     	 	 label="Edit preset..."
	     	 	 name="edit_sky_preset">
	     	 	 	<menu_item_call.on_click
	     	 	 	function="stub"
	     	 	 	parameter="stub"/>
	     	 	</menu_item_call>
	     	 	<menu_item_call
	     	 	 label="Delete preset..."
	     	 	 name="delete_sky_preset">
	     	 	 	<menu_item_call.on_click
	     	 	 	function="stub"
	     	 	 	parameter="stub"/>
	     	 	</menu_item_call>
	     	</menu>
	     	
	     	<menu
	     	 name="Day Presets"
	     	 label="Day Presets">
	     	 	<menu_item_call
	     	 	 label="New preset..."
	     	 	 name="new_day_preset">
	     	 	 	<menu_item_call.on_click
	     	 	 	function="stub"
	     	 	 	parameter="stub"/>
	     	 	</menu_item_call>
	     	 	<menu_item_call
	     	 	 label="Edit preset..."
	     	 	 name="edit_day_preset">
	     	 	 	<menu_item_call.on_click
	     	 	 	function="stub"
	     	 	 	parameter="stub"/>
	     	 	</menu_item_call>
	     	 	<menu_item_call
	     	 	 label="Delete preset..."
	     	 	 name="delete_day_preset">
	     	 	 	<menu_item_call.on_click
	     	 	 	function="stub"
	     	 	 	parameter="stub"/>
	     	 	</menu_item_call>
	     	</menu>
	    </menu>
    
    
>>>>>>> 383fccbd
    </menu>
    <menu
     create_jump_keys="true"
     label="Build"
     name="BuildTools"
     tear_off="true"
     visible="true">
       <menu_item_check
         label="Build"
         name="Show Build Tools"
         shortcut="control|B">
            <menu_item_check.on_check
             function="Build.Active" />
            <menu_item_check.on_click
             function="Build.Toggle" />
            <menu_item_check.on_enable
             function="Build.Enabled" />
       </menu_item_check>
       <menu
          create_jump_keys="true"
          label="Select Build Tool"
          name="Select Tool"
          tear_off="true">
         <menu_item_call
			label="Focus Tool"
			name="Focus"
			shortcut="control|1">
           <menu_item_call.on_click
              function="Tools.SelectTool"
              parameter="focus" />
         </menu_item_call>
         <menu_item_call
			label="Move Tool"
			name="Move"
			shortcut="control|2">
           <menu_item_call.on_click
              function="Tools.SelectTool"
              parameter="move" />
         </menu_item_call>
         <menu_item_call
			label="Edit Tool"
			name="Edit"
			shortcut="control|3">
           <menu_item_call.on_click
              function="Tools.SelectTool"
              parameter="edit" />
         </menu_item_call>
         <menu_item_call
			label="Create Tool"
			name="Create"
			shortcut="control|4">
           <menu_item_call.on_click
              function="Tools.SelectTool"
              parameter="create" />
         </menu_item_call>
         <menu_item_call
			label="Land Tool"
			name="Land"
			shortcut="control|5">
           <menu_item_call.on_click
              function="Tools.SelectTool"
              parameter="land" />
         </menu_item_call>
	   </menu>
        <menu_item_call
           label="Link"
           name="Link"
           shortcut="control|L">
          <menu_item_call.on_click
             function="Tools.Link" />
          <menu_item_call.on_enable
             function="Tools.EnableLink" />
        </menu_item_call>
        <menu_item_call
           label="Unlink"
           name="Unlink"
           shortcut="control|shift|L">
          <menu_item_call.on_click
             function="Tools.Unlink" />
          <menu_item_call.on_enable
             function="Tools.EnableUnlink" />
        </menu_item_call>
        <menu_item_check
             label="Edit Linked Parts"
             name="Edit Linked Parts">
                <menu_item_check.on_check
                 control="EditLinkedParts" />
                <menu_item_check.on_click
                 function="Tools.EditLinkedParts"
                 parameter="EditLinkedParts" />
                <menu_item_check.on_enable
                 function="Tools.EnableToolNotPie" />
            </menu_item_check>
        <menu
         create_jump_keys="true"
         label="Select Linked Parts"
         name="Select Linked Parts"
         tear_off="true">
            <menu_item_call
             label="Select Next Part"
             name="Select Next Part"
	     shortcut="control|.">
                <menu_item_call.on_click
                 function="Tools.SelectNextPart"
                 parameter="next" />
                <menu_item_call.on_enable
                 function="Tools.EnableSelectNextPart" />
            </menu_item_call>
            <menu_item_call
             label="Select Previous Part"
             name="Select Previous Part"
	     shortcut="control|,">
                <menu_item_call.on_click
                 function="Tools.SelectNextPart"
                 parameter="previous" />
                <menu_item_call.on_enable
                 function="Tools.EnableSelectNextPart" />
            </menu_item_call>
            <menu_item_call
             label="Include Next Part"
             name="Include Next Part"
	     shortcut="control|shift|.">
                <menu_item_call.on_click
                 function="Tools.SelectNextPart"
                 parameter="includenext" />
                <menu_item_call.on_enable
                 function="Tools.EnableSelectNextPart" />
            </menu_item_call>
            <menu_item_call
             label="Include Previous Part"
             name="Include Previous Part"
	     shortcut="control|shift|,">
                <menu_item_call.on_click
                 function="Tools.SelectNextPart"
                 parameter="includeprevious" />
                <menu_item_call.on_enable
                 function="Tools.EnableSelectNextPart" />
            </menu_item_call>
        </menu>
        <menu_item_separator/>

        <menu_item_call
           label="Focus on Selection"
           name="Focus on Selection"
           shortcut="H">
          <menu_item_call.on_click
             function="Tools.LookAtSelection"
             parameter="focus" />
          <menu_item_call.on_enable
             function="Tools.SomethingSelectedNoHUD" />
        </menu_item_call>
        <menu_item_call
           label="Zoom to Selection"
           name="Zoom to Selection"
           shortcut="shift|H">
          <menu_item_call.on_click
             function="Tools.LookAtSelection"
             parameter="zoom" />
          <menu_item_call.on_enable
             function="Tools.SomethingSelectedNoHUD" />
        </menu_item_call>

        <menu_item_separator/>

        <menu
         create_jump_keys="true"
         label="Object"
         name="Object"
         tear_off="true">
          <menu_item_call
             label="Buy"
             name="Menu Object Buy">
            <menu_item_call.on_click
               function="Tools.BuyOrTake"/>
            <menu_item_call.on_visible
               function="Tools.VisibleBuyObject"/>
            <menu_item_call.on_enable
               function="Tools.EnableBuyOrTake"/>
          </menu_item_call>
          <menu_item_call
             label="Take"
             name="Menu Object Take">
            <menu_item_call.on_click
               function="Tools.BuyOrTake"/>
            <menu_item_call.on_visible
               function="Tools.VisibleTakeObject"/>
            <menu_item_call.on_enable
               function="Tools.EnableBuyOrTake"/>
          </menu_item_call>
          <menu_item_call
			 label="Take Copy"
			 name="Take Copy">
			<menu_item_call.on_click
               function="Tools.TakeCopy" />
			<menu_item_call.on_enable
               function="Tools.EnableTakeCopy" />
          </menu_item_call>
          <menu_item_call
			 label="Save Back to My Inventory"
			 name="Save Object Back to My Inventory">
			<menu_item_call.on_click
               function="Tools.SaveToInventory" />
			<menu_item_call.on_enable
               function="Tools.EnableSaveToInventory" />
          </menu_item_call>
          <menu_item_call
			 label="Save Back to Object Contents"
			 name="Save Object Back to Object Contents">
			<menu_item_call.on_click
               function="Tools.SaveToObjectInventory" />
			<menu_item_call.on_enable
               function="Tools.EnableSaveToObjectInventory" />
          </menu_item_call>
          <menu_item_call
			 label="Return Object"
			 name="Return Object back to Owner">
			<menu_item_call.on_click
               function="Object.Return" />
			<menu_item_call.on_enable
               function="Object.EnableReturn" />
          </menu_item_call>
		</menu>
        <menu
           create_jump_keys="true"
           label="Scripts"
           name="Scripts"
           tear_off="true">
          <menu_item_call
             label="Recompile Scripts (Mono)"
             name="Mono">
            <menu_item_call.on_click
               function="Tools.SelectedScriptAction"
               parameter="compile mono" />
            <menu_item_call.on_enable
               function="EditableSelectedMono" />
          </menu_item_call>
          <menu_item_call
             label="Recompile Scripts (LSL)"
             name="LSL">
            <menu_item_call.on_click
               function="Tools.SelectedScriptAction"
               parameter="compile lsl" />
            <menu_item_call.on_enable
               function="EditableSelected" />
          </menu_item_call>
          <menu_item_call
             label="Reset Scripts"
             name="Reset Scripts">
            <menu_item_call.on_click
               function="Tools.SelectedScriptAction"
               parameter="reset" />
            <menu_item_call.on_enable
               function="EditableSelected" />
          </menu_item_call>
          <menu_item_call
             label="Set Scripts to Running"
             name="Set Scripts to Running">
            <menu_item_call.on_click
               function="Tools.SelectedScriptAction"
               parameter="start" />
            <menu_item_call.on_enable
               function="EditableSelected" />
          </menu_item_call>
          <menu_item_call
             label="Set Scripts to Not Running"
             name="Set Scripts to Not Running">
            <menu_item_call.on_click
               function="Tools.SelectedScriptAction"
               parameter="stop" />
            <menu_item_call.on_enable
               function="EditableSelected" />
          </menu_item_call>
        </menu>

        <menu_item_separator/>

        <menu
         create_jump_keys="true"
         label="Options"
         name="Options"
         tear_off="true">
	   <menu_item_check
	       label="Show Advanced Permissions"
	       name="DebugPermissions">
			  <menu_item_check.on_check
				 function="CheckControl"
				 parameter="DebugPermissions" />
			  <menu_item_check.on_click
				 function="ToggleControl"
				 parameter="DebugPermissions" />
			</menu_item_check>

            <menu_item_separator/>

            <menu_item_check
                 label="Select Only My Objects"
                 name="Select Only My Objects">
                    <menu_item_check.on_check
                     control="SelectOwnedOnly" />
                    <menu_item_check.on_click
                     function="Tools.SelectOnlyMyObjects"
                     parameter="agents" />
                </menu_item_check>
                <menu_item_check
                 label="Select Only Movable Objects"
                 name="Select Only Movable Objects">
                    <menu_item_check.on_check
                     control="SelectMovableOnly" />
                    <menu_item_check.on_click
                     function="Tools.SelectOnlyMovableObjects"
                     parameter="movable" />
                </menu_item_check>
                <menu_item_check
                 label="Select By Surrounding"
                 name="Select By Surrounding">
                    <menu_item_check.on_check
                     control="RectangleSelectInclusive" />
                    <menu_item_check.on_click
                     function="Tools.SelectBySurrounding" />
            </menu_item_check>

          <menu_item_separator/>

                <menu_item_check
                 label="Show Selection Outlines"
                 name="Show Selection Outlines">
                    <menu_item_check.on_check
                     function="CheckControl"
                     parameter="RenderHighlightSelections" />
                    <menu_item_check.on_click
                     function="ToggleControl"
                     parameter="RenderHighlightSelections" />
                </menu_item_check>
                <menu_item_check
                 label="Show Hidden Selection"
                 name="Show Hidden Selection">
                    <menu_item_check.on_check
                     control="RenderHiddenSelections" />
                    <menu_item_check.on_click
                     function="Tools.ShowHiddenSelection" />
                </menu_item_check>
                <menu_item_check
                 label="Show Light Radius for Selection"
                 name="Show Light Radius for Selection">
                    <menu_item_check.on_check
                     control="RenderLightRadius" />
                    <menu_item_check.on_click
                     function="Tools.ShowSelectionLightRadius" />
                </menu_item_check>
                <menu_item_check
                 label="Show Selection Beam"
                 name="Show Selection Beam">
                    <menu_item_check.on_check
                     control="ShowSelectionBeam" />
                    <menu_item_check.on_click
                     function="ToggleControl"
                     parameter="ShowSelectionBeam" />
                </menu_item_check>

        <menu_item_separator/>

                <menu_item_check
                 label="Snap to Grid"
                 name="Snap to Grid"
                 shortcut="G">
                    <menu_item_check.on_check
                     control="SnapEnabled" />
                    <menu_item_check.on_click
                     function="ToggleControl"
                     parameter="SnapEnabled" />
                    <menu_item_check.on_enable
                     function="Tools.EnableToolNotPie" />
                </menu_item_check>
                <menu_item_call
                 label="Snap Object XY to Grid"
                 name="Snap Object XY to Grid"
                 shortcut="shift|X">
                    <menu_item_call.on_click
                     function="Tools.SnapObjectXY" />
                    <menu_item_call.on_enable
                     function="Tools.EnableToolNotPie" />
                </menu_item_call>
                <menu_item_call
                 label="Use Selection for Grid"
                 name="Use Selection for Grid"
                 shortcut="shift|G">
                    <menu_item_call.on_click
                     function="Tools.UseSelectionForGrid" />
                    <menu_item_call.on_enable
                     function="SomethingSelected" />
                </menu_item_call>
                <menu_item_call
                 label="Grid Options"
                 name="Grid Options"
                 shortcut="control|shift|B">
                    <menu_item_call.on_click
                     function="Floater.Show"
                     parameter="build_options" />
                    <menu_item_call.on_enable
                     function="Tools.EnableToolNotPie" />
                </menu_item_call>
        </menu>
        <menu
         create_jump_keys="true"
         label="Upload"
         layout="topleft"
         name="Upload"
         tear_off="true">
            <menu_item_call
             label="Image (L$[COST])..."
             layout="topleft"
             name="Upload Image"
             shortcut="control|U">
                <menu_item_call.on_click
                 function="File.UploadImage"
                 parameter="" />
                <menu_item_call.on_enable
                 function="File.EnableUpload" />
                <menu_item_call.on_visible
                 function="Upload.CalculateCosts"
                 parameter="Upload Image" />
            </menu_item_call>
            <menu_item_call
             label="Sound (L$[COST])..."
             layout="topleft"
             name="Upload Sound">
                <menu_item_call.on_click
                 function="File.UploadSound"
                 parameter="" />
                <menu_item_call.on_enable
                 function="File.EnableUpload" />
                <menu_item_call.on_visible
                 function="Upload.CalculateCosts"
                 parameter="Upload Sound" />
            </menu_item_call>
            <menu_item_call
             label="Animation (L$[COST])..."
             layout="topleft"
             name="Upload Animation">
                <menu_item_call.on_click
                 function="File.UploadAnim"
                 parameter="" />
                <menu_item_call.on_enable
                 function="File.EnableUpload" />
                <menu_item_call.on_visible
                 function="Upload.CalculateCosts"
                 parameter="Upload Animation" />
            </menu_item_call>
            <menu_item_call
             label="Bulk (L$[COST] per file)..."
             layout="topleft"
             name="Bulk Upload">
                <menu_item_call.on_click
                 function="File.UploadBulk"
                 parameter="" />
            </menu_item_call>
            <menu_item_call
             label="Set Default Upload Permissions"
             name="perm prefs">
                <menu_item_call.on_click
                 function="Floater.Toggle"
                 parameter="perm_prefs" />
            </menu_item_call>
        </menu>
        <menu_item_separator/>
        <menu_item_call
         enabled="false"
         label="Undo"
         name="Undo"
         shortcut="control|Z">
            <on_click
             function="Edit.Undo"
             userdata="" />
            <on_enable
             function="Edit.EnableUndo" />
        </menu_item_call>
        <menu_item_call
         enabled="false"
         label="Redo"
         name="Redo"
         shortcut="control|Y">
            <on_click
             function="Edit.Redo"
             userdata="" />
            <on_enable
             function="Edit.EnableRedo" />
        </menu_item_call>        
    </menu>
    <menu
     create_jump_keys="true"
     label="Help"
     name="Help"
     tear_off="true">
        <menu_item_call
         label="[SECOND_LIFE] Help"
         name="Second Life Help"
         shortcut="F1">
            <menu_item_call.on_click
             function="ShowHelp"
             parameter="f1_help" />
        </menu_item_call>
        <menu_item_check
         label="Enable Hints"
         name="Enable Hints">
          <on_check
            control="EnableUIHints"/>
          <on_click
            function="ToggleUIHints"/>
        </menu_item_check>
<!--        <menu_item_call
         label="Tutorial"
         name="Tutorial">
            <menu_item_call.on_click
             function="Floater.Show"
             parameter="hud" />
        </menu_item_call>-->

        <menu_item_separator/>

        <menu_item_call
             label="Report Abuse"
             name="Report Abuse">
                <menu_item_call.on_click
                 function="ReportAbuse" />
            </menu_item_call>
        <menu_item_call
             label="Report Bug"
             name="Report Bug">
                <menu_item_call.on_click
                 function="ShowHelp"
                 parameter="report_bug" />
            </menu_item_call>

        <menu_item_separator/>

        <menu_item_call
         label="About [APP_NAME]"
         name="About Second Life">
            <menu_item_call.on_click
             function="Floater.Show"
             parameter="sl_about" />
        </menu_item_call>
    </menu>
    <menu
     create_jump_keys="true"
     label="Advanced"
     name="Advanced"
     tear_off="true"
     visible="false">
        <menu_item_call
         label="Rebake Textures"
         name="Rebake Texture"
         shortcut="control|alt|R">
            <menu_item_call.on_click
             function="Advanced.RebakeTextures" />
        </menu_item_call>
        <menu_item_call
           label="Set UI Size to Default"
           name="Set UI Size to Default">
          <menu_item_call.on_click
             function="View.DefaultUISize" />
        </menu_item_call>
        <menu_item_call
         label="Set Window Size..."
         name="Set Window Size...">
          <menu_item_call.on_click
           function="Floater.Show"
           parameter="window_size" />
        </menu_item_call>

        <menu_item_separator/>

        <menu_item_check
         label="Limit Select Distance"
         name="Limit Select Distance">
            <menu_item_check.on_check
             function="CheckControl"
             parameter="LimitSelectDistance" />
            <menu_item_check.on_click
             function="ToggleControl"
             parameter="LimitSelectDistance" />
        </menu_item_check>
        <menu_item_check
         label="Disable Camera Constraints"
         name="Disable Camera Distance">
            <menu_item_check.on_check
             function="CheckControl"
             parameter="DisableCameraConstraints" />
            <menu_item_check.on_click
             function="ToggleControl"
             parameter="DisableCameraConstraints" />
        </menu_item_check>

        <menu_item_separator/>

        <menu_item_check
         label="High-res Snapshot"
         name="HighResSnapshot">
            <menu_item_check.on_check
             function="CheckControl"
             parameter="HighResSnapshot" />
            <menu_item_check.on_click
             function="ToggleControl"
             parameter="HighResSnapshot" />
        </menu_item_check>
        <menu_item_check
         label="Quiet Snapshots to Disk"
         name="QuietSnapshotsToDisk">
            <menu_item_check.on_check
             function="CheckControl"
             parameter="QuietSnapshotsToDisk" />
            <menu_item_check.on_click
             function="ToggleControl"
             parameter="QuietSnapshotsToDisk" />
        </menu_item_check>
        <menu_item_check
         label="Compress Snapshots to Disk"
         name="CompressSnapshotsToDisk">
            <menu_item_check.on_check
             function="CheckControl"
             parameter="CompressSnapshotsToDisk" />
            <menu_item_check.on_click
             function="ToggleControl"
             parameter="CompressSnapshotsToDisk" />
        </menu_item_check>

        <menu_item_separator/>

        <menu
         create_jump_keys="true"
         label="Performance Tools"
         name="Performance Tools"
         tear_off="true">
            <menu_item_call
             label="Lag Meter"
             name="Lag Meter">
                <menu_item_call.on_click
                 function="Floater.Show"
                 parameter="lagmeter" />
            </menu_item_call>
            <menu_item_check
             label="Statistics Bar"
             name="Statistics Bar"
             shortcut="control|shift|1">
                <menu_item_check.on_check
                 function="Floater.Visible"
                 parameter="stats" />
                <menu_item_check.on_click
                 function="Floater.Toggle"
                 parameter="stats" />
            </menu_item_check>
      <menu_item_check
        label="Show Avatar Rendering Cost"
        name="Avatar Rendering Cost">
           <menu_item_check.on_check
            function="Advanced.CheckInfoDisplay"
            parameter="shame" />
           <menu_item_check.on_click
            function="Advanced.ToggleInfoDisplay"
            parameter="shame" />
       </menu_item_check>
        </menu>
        <menu
         create_jump_keys="true"
         label="Highlighting and Visibility"
         name="Highlighting and Visibility"
         tear_off="true">
         <menu_item_check
                 label="Cheesy Beacon"
                 name="Cheesy Beacon">
                    <menu_item_check.on_check
                     function="CheckControl"
                     parameter="CheesyBeacon" />
                    <menu_item_check.on_click
                     function="ToggleControl"
                     parameter="CheesyBeacon" />
                </menu_item_check>
            <menu_item_check
             label="Hide Particles"
             name="Hide Particles"
             shortcut="control|alt|shift|=">
                <menu_item_check.on_check
                 function="View.CheckRenderType"
                 parameter="hideparticles" />
                <menu_item_check.on_click
                 function="View.ToggleRenderType"
                 parameter="hideparticles" />
            </menu_item_check>
            <menu_item_check
             label="Hide Selected"
             name="Hide Selected">
                <menu_item_check.on_check
                 function="CheckControl"
                 parameter="HideSelectedObjects" />
                <menu_item_check.on_click
                 function="ToggleControl"
                 parameter="HideSelectedObjects" />
            </menu_item_check>
            <menu_item_check
             label="Highlight Transparent"
             name="Highlight Transparent"
             shortcut="control|alt|T">
                <menu_item_check.on_check
                 function="View.CheckHighlightTransparent" />
                <menu_item_check.on_click
                 function="View.HighlightTransparent" />
            </menu_item_check>
            <menu_item_check
             label="Show HUD Attachments"
             name="Show HUD Attachments"
             shortcut="alt|shift|H">
                <menu_item_check.on_check
                 function="View.CheckHUDAttachments" />
                <menu_item_check.on_click
                 function="View.ShowHUDAttachments" />
            </menu_item_check>
            <menu_item_check
             label="Show Mouselook Crosshairs"
             name="ShowCrosshairs">
                <menu_item_check.on_check
                 function="CheckControl"
                 parameter="ShowCrosshairs" />
                <menu_item_check.on_click
                 function="ToggleControl"
                 parameter="ShowCrosshairs" />
            </menu_item_check>
  <!-- <menu
         create_jump_keys="true"
         label="Hover Tips"
         name="Hover Tips"
         tear_off="true">
            <menu_item_check
             label="Show Tips"
             name="Show Tips"
             shortcut="control|shift|T">
                <menu_item_check.on_check
                 function="View.CheckShowHoverTips" />
                <menu_item_check.on_click
                 function="View.ShowHoverTips" />
            </menu_item_check>

            <menu_item_separator/>

            <menu_item_check
             label="Show Land Tooltips"
             name="Land Tips">
                <menu_item_check.on_check
                 control="ShowLandHoverTip" />
                <menu_item_check.on_click
                 function="ToggleControl"
                 parameter="ShowLandHoverTip" />
                <menu_item_check.on_enable
                 function="View.CheckShowHoverTips" />
            </menu_item_check>
           <menu_item_check
             label="Show Tips On All Objects"
             name="Tips On All Objects">
                <menu_item_check.on_check
                 control="ShowAllObjectHoverTip" />
                <menu_item_check.on_click
                 function="ToggleControl"
                 parameter="ShowAllObjectHoverTip" />
                <menu_item_check.on_enable
                 function="View.CheckShowHoverTips" />
            </menu_item_check>
        </menu>-->

        </menu>

        <menu
         create_jump_keys="true"
         label="Rendering Types"
         name="Rendering Types"
         tear_off="true">
            <menu_item_check
             label="Simple"
             name="Simple"
             shortcut="control|alt|shift|1">
                <menu_item_check.on_check
                 function="Advanced.CheckRenderType"
                 parameter="simple" />
                <menu_item_check.on_click
                 function="Advanced.ToggleRenderType"
                 parameter="simple" />
            </menu_item_check>
            <menu_item_check
             label="Alpha"
             name="Alpha"
             shortcut="control|alt|shift|2">
                <menu_item_check.on_check
                 function="Advanced.CheckRenderType"
                 parameter="alpha" />
                <menu_item_check.on_click
                 function="Advanced.ToggleRenderType"
                 parameter="alpha" />
            </menu_item_check>
            <menu_item_check
             label="Tree"
             name="Tree"
             shortcut="control|alt|shift|3">
                <menu_item_check.on_check
                 function="Advanced.CheckRenderType"
                 parameter="tree" />
                <menu_item_check.on_click
                 function="Advanced.ToggleRenderType"
                 parameter="tree" />
            </menu_item_check>
            <menu_item_check
             label="Avatars"
             name="Character"
             shortcut="control|alt|shift|4">
                <menu_item_check.on_check
                 function="Advanced.CheckRenderType"
                 parameter="character" />
                <menu_item_check.on_click
                 function="Advanced.ToggleRenderType"
                 parameter="character" />
            </menu_item_check>
            <menu_item_check
             label="SurfacePath"
             name="SurfacePath"
             shortcut="control|alt|shift|5">
                <menu_item_check.on_check
                 function="Advanced.CheckRenderType"
                 parameter="surfacePath" />
                <menu_item_check.on_click
                 function="Advanced.ToggleRenderType"
                 parameter="surfacePath" />
            </menu_item_check>
            <menu_item_check
             label="Sky"
             name="Sky"
             shortcut="control|alt|shift|6">
                <menu_item_check.on_check
                 function="Advanced.CheckRenderType"
                 parameter="sky" />
                <menu_item_check.on_click
                 function="Advanced.ToggleRenderType"
                 parameter="sky" />
            </menu_item_check>
            <menu_item_check
             label="Water"
             name="Water"
             shortcut="control|alt|shift|7">
                <menu_item_check.on_check
                 function="Advanced.CheckRenderType"
                 parameter="water" />
                <menu_item_check.on_click
                 function="Advanced.ToggleRenderType"
                 parameter="water" />
            </menu_item_check>
            <menu_item_check
             label="Ground"
             name="Ground"
             shortcut="control|alt|shift|8">
                <menu_item_check.on_check
                 function="Advanced.CheckRenderType"
                 parameter="ground" />
                <menu_item_check.on_click
                 function="Advanced.ToggleRenderType"
                 parameter="ground" />
            </menu_item_check>
            <menu_item_check
             label="Volume"
             name="Volume"
             shortcut="control|alt|shift|9">
                <menu_item_check.on_check
                 function="Advanced.CheckRenderType"
                 parameter="volume" />
                <menu_item_check.on_click
                 function="Advanced.ToggleRenderType"
                 parameter="volume" />
            </menu_item_check>
            <menu_item_check
             label="Grass"
             name="Grass"
             shortcut="control|alt|shift|0">
                <menu_item_check.on_check
                 function="Advanced.CheckRenderType"
                 parameter="grass" />
                <menu_item_check.on_click
                 function="Advanced.ToggleRenderType"
                 parameter="grass" />
            </menu_item_check>
            <menu_item_check
             label="Clouds"
             name="Clouds"
             shortcut="control|alt|shift|-">
                <menu_item_check.on_check
                 function="Advanced.CheckRenderType"
                 parameter="clouds" />
                <menu_item_check.on_click
                 function="Advanced.ToggleRenderType"
                 parameter="clouds" />
            </menu_item_check>
            <menu_item_check
             label="Particles"
             name="Particles"
             shortcut="control|alt|shift|=">
                <menu_item_check.on_check
                 function="Advanced.CheckRenderType"
                 parameter="particles" />
                <menu_item_check.on_click
                 function="Advanced.ToggleRenderType"
                 parameter="particles" />
            </menu_item_check>
            <menu_item_check
             label="Bump"
             name="Bump"
             shortcut="control|alt|shift|\">
                <menu_item_check.on_check
                 function="Advanced.CheckRenderType"
                 parameter="bump" />
                <menu_item_check.on_click
                 function="Advanced.ToggleRenderType"
                 parameter="bump" />
            </menu_item_check>
        </menu>
        <menu
         create_jump_keys="true"
         label="Rendering Features"
         name="Rendering Features"
         tear_off="true">
            <menu_item_check
             label="UI"
             name="UI"
             shortcut="control|alt|F1">
                <menu_item_check.on_check
                 function="Advanced.CheckFeature"
                 parameter="ui" />
                <menu_item_check.on_click
                 function="Advanced.ToggleFeature"
                 parameter="ui" />
            </menu_item_check>
            <menu_item_check
             label="Selected"
             name="Selected"
             shortcut="control|alt|F2">
                <menu_item_check.on_check
                 function="Advanced.CheckFeature"
                 parameter="selected" />
                <menu_item_check.on_click
                 function="Advanced.ToggleFeature"
                 parameter="selected" />
            </menu_item_check>
            <menu_item_check
             label="Highlighted"
             name="Highlighted"
             shortcut="control|alt|F3">
                <menu_item_check.on_check
                 function="Advanced.CheckFeature"
                 parameter="highlighted" />
                <menu_item_check.on_click
                 function="Advanced.ToggleFeature"
                 parameter="highlighted" />
            </menu_item_check>
            <menu_item_check
             label="Dynamic Textures"
             name="Dynamic Textures"
             shortcut="control|alt|F4">
                <menu_item_check.on_check
                 function="Advanced.CheckFeature"
                 parameter="dynamic textures" />
                <menu_item_check.on_click
                 function="Advanced.ToggleFeature"
                 parameter="dynamic textures" />
            </menu_item_check>
            <menu_item_check
             label="Foot Shadows"
             name="Foot Shadows"
             shortcut="control|alt|F5">
                <menu_item_check.on_check
                 function="Advanced.CheckFeature"
                 parameter="foot shadows" />
                <menu_item_check.on_click
                 function="Advanced.ToggleFeature"
                 parameter="foot shadows" />
            </menu_item_check>
            <menu_item_check
             label="Fog"
             name="Fog"
             shortcut="control|alt|F6">
                <menu_item_check.on_check
                 function="Advanced.CheckFeature"
                 parameter="fog" />
                <menu_item_check.on_click
                 function="Advanced.ToggleFeature"
                 parameter="fog" />
            </menu_item_check>
            <menu_item_check
             label="Test FRInfo"
             name="Test FRInfo"
             shortcut="control|alt|F8">
                <menu_item_check.on_check
                 function="Advanced.CheckFeature"
                 parameter="fr info" />
                <menu_item_check.on_click
                 function="Advanced.ToggleFeature"
                 parameter="fr info" />
            </menu_item_check>
            <menu_item_check
             label="Flexible Objects"
             name="Flexible Objects"
             shortcut="control|alt|F9">
                <menu_item_check.on_check
                 function="Advanced.CheckFeature"
                 parameter="flexible" />
                <menu_item_check.on_click
                 function="Advanced.ToggleFeature"
                 parameter="flexible" />
            </menu_item_check>
        </menu>        
        <menu_item_check
         label="Use Plugin Read Thread"
         name="Use Plugin Read Thread">
            <menu_item_check.on_check
             function="CheckControl"
             parameter="PluginUseReadThread" />
            <menu_item_check.on_click
             function="ToggleControl"
             parameter="PluginUseReadThread" />
        </menu_item_check>
        <menu_item_call
         label="Clear Group Cache"
         name="ClearGroupCache">
            <menu_item_call.on_click
             function="Advanced.ClearGroupCache"
             parameter="ClearGroupCache" />
        </menu_item_call>
        <menu_item_check
         label="Mouse Smoothing"
         name="Mouse Smoothing">
            <menu_item_check.on_check
             function="CheckControl"
             parameter="MouseSmooth" />
            <menu_item_check.on_click
             function="ToggleControl"
             parameter="MouseSmooth" />
        </menu_item_check>

        <menu_item_separator/>

        <menu
         create_jump_keys="true"
         label="Shortcuts"
         name="Shortcuts"
         tear_off="true"
         visible="false">
          <menu_item_call
             label="Image (L$[COST])..."
             name="Upload Image"
             shortcut="control|U">
            <menu_item_call.on_click
               function="File.UploadImage"
               parameter="" />
            <menu_item_call.on_enable
               function="File.EnableUpload" />
            </menu_item_call>
            <menu_item_check
               label="Search"
               name="Search"
               shortcut="control|F">
            <menu_item_check.on_check
             function="Floater.Visible"
             parameter="search" />
            <menu_item_check.on_click
             function="Floater.Toggle"
             parameter="search" />
            </menu_item_check>
            <menu_item_call
             enabled="false"
             label="Release Keys"
             name="Release Keys">
                <menu_item_call.on_click
                 function="Tools.ReleaseKeys"
                 parameter="" />
                <menu_item_call.on_enable
                 function="Tools.EnableReleaseKeys"
                 parameter="" />
            </menu_item_call>
            <menu_item_call
             label="Set UI Size to Default"
             name="Set UI Size to Default">
                <menu_item_call.on_click
                 function="View.DefaultUISize" />
            </menu_item_call>
            <!-- This second, alternative shortcut for Show Advanced Menu is for backward compatibility.  The main shortcut has been changed so it's Linux-friendly, where the old shortcut is typically eaten by the window manager. -->
            <menu_item_check
               label="Show Advanced Menu - legacy shortcut"
               name="Show Advanced Menu - legacy shortcut"
               shortcut="control|alt|D">
              <on_check
                 function="CheckControl"
                 parameter="UseDebugMenus" />
              <on_click
                 function="ToggleControl"
                 parameter="UseDebugMenus" />
            </menu_item_check>

            <menu_item_separator/>

            <menu_item_call
             label="Close Window"
             name="Close Window"
             shortcut="control|W">
                <menu_item_call.on_click
                 function="File.CloseWindow" />
                <menu_item_call.on_enable
                 function="File.EnableCloseWindow" />
            </menu_item_call>
            <menu_item_call
             label="Close All Windows"
             name="Close All Windows"
             shortcut="control|shift|W">
                <menu_item_call.on_click
                 function="File.CloseAllWindows" />
                <menu_item_call.on_enable
                 function="File.EnableCloseAllWindows" />
            </menu_item_call>

            <menu_item_separator/>

            <menu_item_call
             label="Snapshot to Disk"
             name="Snapshot to Disk"
             shortcut="control|`"
             use_mac_ctrl="true">
                <menu_item_call.on_click
                 function="File.TakeSnapshotToDisk" />
            </menu_item_call>

            <menu_item_separator/>

            <menu_item_call
             label="Mouselook"
             name="Mouselook"
             shortcut="M">
                <menu_item_call.on_click
                 function="View.Mouselook" />
                <menu_item_call.on_enable
                 function="View.EnableMouselook" />
            </menu_item_call>
            <menu_item_check
             label="Joystick Flycam"
             name="Joystick Flycam"
             shortcut="alt|shift|F">
                <menu_item_check.on_check
                 function="View.CheckJoystickFlycam" />
                <menu_item_check.on_click
                 function="View.JoystickFlycam" />
                <menu_item_check.on_enable
                 function="View.EnableJoystickFlycam" />
            </menu_item_check>
            <menu_item_call
             label="Reset View"
             name="Reset View"
             shortcut="Esc">
                <menu_item_call.on_click
                 function="View.ResetView" />
            </menu_item_call>
            <menu_item_call
             label="Look at Last Chatter"
             name="Look at Last Chatter"
             shortcut="control|\">
                <menu_item_call.on_click
                 function="View.LookAtLastChatter" />
                <menu_item_call.on_enable
                 function="View.EnableLastChatter" />
            </menu_item_call>

            <menu_item_separator/>

            <menu
             create_jump_keys="true"
             label="Select Build Tool"
             name="Select Tool"
             tear_off="true">
                <menu_item_call
                 label="Focus Tool"
                 name="Focus"
                 shortcut="control|1">
                    <menu_item_call.on_click
                     function="Tools.SelectTool"
                     parameter="focus" />
                </menu_item_call>
                <menu_item_call
                 label="Move Tool"
                 name="Move"
                 shortcut="control|2">
                    <menu_item_call.on_click
                     function="Tools.SelectTool"
                     parameter="move" />
                </menu_item_call>
                <menu_item_call
                 label="Edit Tool"
                 name="Edit"
                 shortcut="control|3">
                    <menu_item_call.on_click
                     function="Tools.SelectTool"
                     parameter="edit" />
                </menu_item_call>
                <menu_item_call
                 label="Create Tool"
                 name="Create"
                 shortcut="control|4">
                    <menu_item_call.on_click
                     function="Tools.SelectTool"
                     parameter="create" />
                </menu_item_call>
                <menu_item_call
                 label="Land Tool"
                 name="Land"
                 shortcut="control|5">
                    <menu_item_call.on_click
                     function="Tools.SelectTool"
                     parameter="land" />
                </menu_item_call>
            </menu>

            <menu_item_separator/>

            <menu_item_call
             label="Zoom In"
             name="Zoom In"
             shortcut="control|0">
                <menu_item_call.on_click
                 function="View.ZoomIn" />
            </menu_item_call>
            <menu_item_call
             label="Zoom Default"
             name="Zoom Default"
             shortcut="control|9">
                <menu_item_call.on_click
                 function="View.ZoomDefault" />
            </menu_item_call>
            <menu_item_call
             label="Zoom Out"
             name="Zoom Out"
             shortcut="control|8">
                <menu_item_call.on_click
                 function="View.ZoomOut" />
            </menu_item_call>
        </menu> <!--Shortcuts-->

        <menu_item_separator/>

        <menu_item_call
         label="Show Debug Settings"
         name="Debug Settings">
            <menu_item_call.on_click
             function="Advanced.ShowDebugSettings"
             parameter="all" />
        </menu_item_call>
     <menu_item_check
         label="Show Develop Menu"
         name="Debug Mode"
         shortcut="control|alt|Q">
            <menu_item_check.on_check
             function="CheckControl"
             parameter="QAMode" />
            <menu_item_check.on_click
             function="ToggleControl"
             parameter="QAMode" />
        </menu_item_check>
    </menu>
    <menu
     create_jump_keys="true"
     label="Develop"
     name="Develop"
     tear_off="true"
     visible="false">
        <menu
         create_jump_keys="true"
         label="Consoles"
         name="Consoles"
         tear_off="true">
            <menu_item_check
             label="Texture Console"
             name="Texture Console"
             shortcut="control|shift|3"
             use_mac_ctrl="true">
                <menu_item_check.on_check
                 function="Advanced.CheckConsole"
                 parameter="texture" />
                <menu_item_check.on_click
                 function="Advanced.ToggleConsole"
                 parameter="texture" />
            </menu_item_check>
            <menu_item_check
             label="Debug Console"
             name="Debug Console"
             shortcut="control|shift|4"
             use_mac_ctrl="true">
                <menu_item_check.on_check
                 function="Advanced.CheckConsole"
                 parameter="debug" />
                <menu_item_check.on_click
                 function="Advanced.ToggleConsole"
                 parameter="debug" />
            </menu_item_check>
            <menu_item_call
             label="Notifications Console"
             name="Notifications"
             shortcut="control|shift|5">
              <menu_item_call.on_click
               function="Floater.Toggle"
               parameter="notifications_console" />
            </menu_item_call>
            <menu_item_check
               label="Texture Size Console"
               name="Texture Size"
               shortcut="control|shift|6">
              <menu_item_check.on_check
               function="Advanced.CheckConsole"
               parameter="texture size" />
              <menu_item_check.on_click
               function="Advanced.ToggleConsole"
               parameter="texture size" />
            </menu_item_check>
            <menu_item_check
               label="Texture Category Console"
               name="Texture Category"
               shortcut="control|shift|7">
              <menu_item_check.on_check
               function="Advanced.CheckConsole"
               parameter="texture category" />
              <menu_item_check.on_click
               function="Advanced.ToggleConsole"
               parameter="texture category" />
            </menu_item_check>
            <menu_item_check
             label="Fast Timers"
             name="Fast Timers"
             shortcut="control|shift|9"
             use_mac_ctrl="true">
                <menu_item_check.on_check
                 function="Advanced.CheckConsole"
                 parameter="fast timers" />
                <menu_item_check.on_click
                 function="Advanced.ToggleConsole"
                 parameter="fast timers" />
            </menu_item_check>
            <menu_item_check
             label="Memory"
             name="Memory"
             shortcut="control|shift|0"
             use_mac_ctrl="true">
                <menu_item_check.on_check
                 function="Advanced.CheckConsole"
                 parameter="memory view" />
                <menu_item_check.on_click
                 function="Advanced.ToggleConsole"
                 parameter="memory view" />
            </menu_item_check>

            <menu_item_separator/>

            <menu_item_call
             label="Region Info to Debug Console"
             name="Region Info to Debug Console">
                <menu_item_call.on_click
                 function="Advanced.DumpInfoToConsole"
                 parameter="region" />
            </menu_item_call>
            <menu_item_call
             label="Group Info to Debug Console"
             name="Group Info to Debug Console">
                <menu_item_call.on_click
                 function="Advanced.DumpInfoToConsole"
                 parameter="group" />
            </menu_item_call>
            <menu_item_call
             label="Capabilities Info to Debug Console"
             name="Capabilities Info to Debug Console">
                <menu_item_call.on_click
                 function="Advanced.DumpInfoToConsole"
                 parameter="capabilities" />
            </menu_item_call>

            <menu_item_separator/>

            <menu_item_check
             label="Camera"
             name="Camera">
                <menu_item_check.on_check
                 function="Advanced.CheckHUDInfo"
                 parameter="camera" />
                <menu_item_check.on_click
                 function="Advanced.ToggleHUDInfo"
                 parameter="camera" />
            </menu_item_check>
            <menu_item_check
             label="Wind"
             name="Wind">
                <menu_item_check.on_check
                 function="Advanced.CheckHUDInfo"
                 parameter="wind" />
                <menu_item_check.on_click
                 function="Advanced.ToggleHUDInfo"
                 parameter="wind" />
            </menu_item_check>
            <menu_item_check
             label="FOV"
             name="FOV">
                <menu_item_check.on_check
                 function="Advanced.CheckHUDInfo"
                 parameter="fov" />
                <menu_item_check.on_click
                 function="Advanced.ToggleHUDInfo"
                 parameter="fov" />
            </menu_item_check>
            <menu_item_check
             label="Badge"
             name="Badge"
			 shortcut="alt|control|shift|h">
                <menu_item_check.on_check
                 function="Advanced.CheckHUDInfo"
                 parameter="badge" />
                <menu_item_check.on_click
                 function="Advanced.ToggleHUDInfo"
                 parameter="badge" />
            </menu_item_check>
        </menu>
        <menu
         create_jump_keys="true"
         label="Show Info"
         name="Display Info"
         tear_off="true">
            <menu_item_check
             label="Show Time"
             name="Show Time">
                <menu_item_check.on_check
                 function="CheckControl"
                 parameter="DebugShowTime" />
                <menu_item_check.on_click
                 function="ToggleControl"
                 parameter="DebugShowTime" />
            </menu_item_check>
            <menu_item_check
             label="Show Render Info"
             name="Show Render Info">
                <menu_item_check.on_check
                 function="CheckControl"
                 parameter="DebugShowRenderInfo" />
                <menu_item_check.on_click
                 function="ToggleControl"
                 parameter="DebugShowRenderInfo" />
            </menu_item_check>
			<menu_item_check
             label="Show Texture Info"
             name="Show Texture Info">
                <menu_item_check.on_check
                 function="CheckControl"
                 parameter="DebugShowTextureInfo" />
                <menu_item_check.on_click
                 function="ToggleControl"
                 parameter="DebugShowTextureInfo" />
            </menu_item_check>
            <menu_item_check
             label="Show Matrices"
             name="Show Matrices">
                <menu_item_check.on_check
                 function="CheckControl"
                 parameter="DebugShowRenderMatrices" />
                <menu_item_check.on_click
                 function="ToggleControl"
                 parameter="DebugShowRenderMatrices" />
            </menu_item_check>
            <menu_item_check
             label="Show Color Under Cursor"
             name="Show Color Under Cursor">
                <menu_item_check.on_check
                 function="CheckControl"
                 parameter="DebugShowColor" />
                <menu_item_check.on_click
                 function="ToggleControl"
                 parameter="DebugShowColor" />
            </menu_item_check>
            <menu_item_check
               label="Show Memory"
               name="Show Memory">
              <menu_item_check.on_check
               function="CheckControl"
               parameter="DebugShowMemory" />
              <menu_item_check.on_click
               function="ToggleControl"
               parameter="DebugShowMemory" />
            </menu_item_check>

            <menu_item_separator/>

            <menu_item_check
             label="Show Updates to Objects"
             name="Show Updates"
             shortcut="control|alt|shift|U">
                <menu_item_check.on_check
                 function="Advanced.CheckShowObjectUpdates"
                 parameter="ObjectUpdates" />
                <menu_item_check.on_click
                 function="Advanced.ToggleShowObjectUpdates" />
            </menu_item_check>
        </menu>

        <menu_item_separator/>

        <menu
         create_jump_keys="true"
         label="Force an Error"
         name="Force Errors"
         tear_off="true">
            <menu_item_call
             label="Force Breakpoint"
             name="Force Breakpoint"
             shortcut="control|alt|shift|B">
                <menu_item_call.on_click
                 function="Advanced.ForceErrorBreakpoint" />
            </menu_item_call>
            <menu_item_call
             label="Force LLError And Crash"
             name="Force LLError And Crash">
                <menu_item_call.on_click
                 function="Advanced.ForceErrorLlerror" />
            </menu_item_call>
            <menu_item_call
             label="Force Bad Memory Access"
             name="Force Bad Memory Access">
                <menu_item_call.on_click
                 function="Advanced.ForceErrorBadMemoryAccess" />
            </menu_item_call>
            <menu_item_call
             label="Force Infinite Loop"
             name="Force Infinite Loop">
                <menu_item_call.on_click
                 function="Advanced.ForceErrorInfiniteLoop" />
            </menu_item_call>
            <menu_item_call
             label="Force Driver Crash"
             name="Force Driver Carsh">
                <menu_item_call.on_click
                 function="Advanced.ForceErrorDriverCrash" />
            </menu_item_call>
            <menu_item_call
             label="Force Software Exception"
             name="Force Software Exception">
                <menu_item_call.on_click
                 function="Advanced.ForceErrorSoftwareException" />
            </menu_item_call>
            <menu_item_call
             label="Force Disconnect Viewer"
             name="Force Disconnect Viewer">
                <menu_item_call.on_click
                 function="Advanced.ForceErrorDisconnectViewer" />
            </menu_item_call>
            <menu_item_call
             label="Simulate a Memory Leak"
             name="Memory Leaking Simulation">
               <menu_item_call.on_click
                function="Floater.Show"
                parameter="mem_leaking" />
               </menu_item_call>
        </menu>
        <menu
         create_jump_keys="true"
         label="Render Tests"
         name="Render Tests"
         tear_off="true">
            <menu_item_check
             label="Camera Offset"
             name="Camera Offset">
                <menu_item_check.on_check
                 function="CheckControl"
                 parameter="CameraOffset" />
                <menu_item_check.on_click
                 function="ToggleControl"
                 parameter="CameraOffset" />
            </menu_item_check>
            <menu_item_check
             label="Randomize Framerate"
             name="Randomize Framerate">
                <menu_item_check.on_check
                 function="Advanced.CheckRandomizeFramerate"
                 parameter="Randomize Framerate" />
                <menu_item_check.on_click
                 function="Advanced.ToggleRandomizeFramerate" />
            </menu_item_check>
            <menu_item_check
             label="Periodic Slow Frame"
             name="Periodic Slow Frame">
                <menu_item_check.on_check
                 function="Advanced.CheckPeriodicSlowFrame"
                 parameter="points" />
                <menu_item_check.on_click
                 function="Advanced.TogglePeriodicSlowFrame"
                 parameter="points" />
            </menu_item_check>
            <menu_item_check
             label="Frame Test"
             name="Frame Test">
                <menu_item_check.on_check
                 function="Advanced.CheckFrameTest"
                 parameter="Frame Test" />
                <menu_item_check.on_click
                 function="Advanced.ToggleFrameTest" />
            </menu_item_check>
        </menu>
      <menu
        create_jump_keys="true"
        label="Render Metadata"
        name="Render Metadata"
        tear_off="true">
        <menu_item_check
         label="Bounding Boxes"
         name="Bounding Boxes">
        <menu_item_check.on_check
         function="Advanced.CheckInfoDisplay"
         parameter="bboxes" />
        <menu_item_check.on_click
         function="Advanced.ToggleInfoDisplay"
         parameter="bboxes" />
        </menu_item_check>
        <menu_item_check
         label="Octree"
         name="Octree">
          <menu_item_check.on_check
           function="Advanced.CheckInfoDisplay"
           parameter="octree" />
          <menu_item_check.on_click
           function="Advanced.ToggleInfoDisplay"
           parameter="octree" />
        </menu_item_check>
        <menu_item_check
         label="Shadow Frusta"
         name="Shadow Frusta">
          <menu_item_check.on_check
           function="Advanced.CheckInfoDisplay"
           parameter="shadow frusta" />
          <menu_item_check.on_click
           function="Advanced.ToggleInfoDisplay"
           parameter="shadow frusta" />
        </menu_item_check>
        <menu_item_check
         label="Occlusion"
         name="Occlusion">
          <menu_item_check.on_check
           function="Advanced.CheckInfoDisplay"
           parameter="occlusion" />
          <menu_item_check.on_click
           function="Advanced.ToggleInfoDisplay"
           parameter="occlusion" />
        </menu_item_check>
        <menu_item_check
         label="Render Batches"
         name="Render Batches">
          <menu_item_check.on_check
           function="Advanced.CheckInfoDisplay"
           parameter="render batches" />
          <menu_item_check.on_click
           function="Advanced.ToggleInfoDisplay"
           parameter="render batches" />
        </menu_item_check>
        <menu_item_check
         label="Update Type"
         name="Update Type">
          <menu_item_check.on_check
           function="Advanced.CheckInfoDisplay"
           parameter="update type" />
          <menu_item_check.on_click
           function="Advanced.ToggleInfoDisplay"
           parameter="update type" />
        </menu_item_check>
        <menu_item_check
         label="Texture Anim"
         name="Texture Anim">
          <menu_item_check.on_check
           function="Advanced.CheckInfoDisplay"
           parameter="texture anim" />
          <menu_item_check.on_click
           function="Advanced.ToggleInfoDisplay"
           parameter="texture anim" />
        </menu_item_check>
        <menu_item_check
         label="Texture Priority"
         name="Texture Priority">
          <menu_item_check.on_check
           function="Advanced.CheckInfoDisplay"
           parameter="texture priority" />
          <menu_item_check.on_click
           function="Advanced.ToggleInfoDisplay"
           parameter="texture priority" />
        </menu_item_check>
        <menu_item_check
         label="Texture Area"
         name="Texture Area">
          <menu_item_check.on_check
           function="Advanced.CheckInfoDisplay"
           parameter="texture area" />
          <menu_item_check.on_click
           function="Advanced.ToggleInfoDisplay"
           parameter="texture area" />
        </menu_item_check>
        <menu_item_check
         label="Face Area"
         name="Face Area">
          <menu_item_check.on_check
           function="Advanced.CheckInfoDisplay"
           parameter="face area" />
          <menu_item_check.on_click
           function="Advanced.ToggleInfoDisplay"
           parameter="face area" />
        </menu_item_check>
        <menu_item_check
         label="Lights"
         name="Lights">
          <menu_item_check.on_check
           function="Advanced.CheckInfoDisplay"
           parameter="lights" />
          <menu_item_check.on_click
           function="Advanced.ToggleInfoDisplay"
           parameter="lights" />
        </menu_item_check>
        <menu_item_check
         label="Collision Skeleton"
         name="Collision Skeleton">
          <menu_item_check.on_check
           function="Advanced.CheckInfoDisplay"
           parameter="collision skeleton" />
          <menu_item_check.on_click
           function="Advanced.ToggleInfoDisplay"
           parameter="collision skeleton" />
        </menu_item_check>
        <menu_item_check
         label="Raycast"
         name="Raycast">
          <menu_item_check.on_check
           function="Advanced.CheckInfoDisplay"
           parameter="raycast" />
          <menu_item_check.on_click
           function="Advanced.ToggleInfoDisplay"
           parameter="raycast" />
        </menu_item_check>
      </menu>
        <menu
         create_jump_keys="true"
         label="Rendering"
         name="Rendering"
         tear_off="true">
            <menu_item_check
             label="Axes"
             name="Axes">
                <menu_item_check.on_check
                 function="CheckControl"
                 parameter="ShowAxes" />
                <menu_item_check.on_click
                 function="ToggleControl"
                 parameter="ShowAxes" />
            </menu_item_check>
            <menu_item_check
             label="Tangent Basis"
             name="Tangent Basis">
                <menu_item_check.on_check
                 function="CheckControl"
                 parameter="ShowTangentBasis" />
                <menu_item_check.on_click
                 function="ToggleControl"
                 parameter="ShowTangentBasis" />
            </menu_item_check>
            <menu_item_call
             label="Selected Texture Info Basis"
             name="Selected Texture Info Basis"
             shortcut="control|alt|shift|T">
                <menu_item_call.on_click
                 function="Advanced.SelectedTextureInfo" />
            </menu_item_call>
            <menu_item_check
             label="Wireframe"
             name="Wireframe"
             shortcut="control|shift|R">
                <menu_item_check.on_check
                 function="Advanced.CheckWireframe"
                 parameter="Wireframe" />
                <menu_item_check.on_click
                 function="Advanced.ToggleWireframe" />
            </menu_item_check>
            <menu_item_check
             label="Object-Object Occlusion"
             name="Object-Object Occlusion"
             shortcut="control|shift|O">
                <menu_item_check.on_check
                 function="CheckControl"
                 parameter="UseOcclusion" />
                <menu_item_check.on_click
                 function="ToggleControl"
                 parameter="UseOcclusion" />
                <menu_item_check.on_enable
                 function="Advanced.EnableObjectObjectOcclusion" />
            </menu_item_check>
          <menu_item_check
             label="Framebuffer Objects"
             name="Framebuffer Objects">
            <menu_item_check.on_check
             function="CheckControl"
             parameter="RenderUseFBO" />
            <menu_item_check.on_click
             function="ToggleControl"
             parameter="RenderUseFBO" />
            <menu_item_check.on_enable
                 function="Advanced.EnableRenderFBO" />
           </menu_item_check>

          <menu_item_separator />

          <menu_item_check
                       label="Lighting and Shadows"
                       name="Lighting and Shadows">
            <menu_item_check.on_check
             function="CheckControl"
             parameter="RenderDeferred" />
            <menu_item_check.on_click
             function="ToggleControl"
             parameter="RenderDeferred" />
            <menu_item_check.on_enable
                 function="Advanced.EnableRenderDeferred" />
          </menu_item_check>
          <menu_item_check
                       label="   Shadows from Sun/Moon/Projectors"
                       name="Shadows from Sun/Moon/Projectors">
            <menu_item_check.on_check
             function="Advanced.CheckRenderShadowOption"
             parameter="RenderShadowDetail" />
            <menu_item_check.on_click
             function="Advanced.ClickRenderShadowOption"
             parameter="RenderShadowDetail" />
            <menu_item_check.on_enable
                 function="Advanced.EnableRenderDeferredOptions" />
          </menu_item_check>
          <menu_item_check
                   label="   SSAO and Shadow Smoothing"
                   name="SSAO and Shadow Smoothing">
            <menu_item_check.on_check
             function="CheckControl"
             parameter="RenderDeferredSSAO" />
            <menu_item_check.on_click
             function="ToggleControl"
             parameter="RenderDeferredSSAO" />
            <menu_item_check.on_enable
                 function="Advanced.EnableRenderDeferredOptions" />
          </menu_item_check>
          <menu_item_check
                   label="   Global Illumination (experimental)"
                   name="Global Illumination">
            <menu_item_check.on_check
             function="CheckControl"
             parameter="RenderDeferredGI" />
            <menu_item_check.on_click
             function="ToggleControl"
             parameter="RenderDeferredGI" />
            <menu_item_check.on_enable
                 function="Advanced.EnableRenderDeferredOptions" />
          </menu_item_check>

          <menu_item_separator />

          <menu_item_check
             label="Debug GL"
             name="Debug GL">
                <menu_item_check.on_check
                 function="CheckControl"
                 parameter="RenderDebugGL" />
                <menu_item_check.on_click
                 function="ToggleControl"
                 parameter="RenderDebugGL" />
            </menu_item_check>
            <menu_item_check
             label="Debug Pipeline"
             name="Debug Pipeline">
                <menu_item_check.on_check
                 function="CheckControl"
                 parameter="RenderDebugPipeline" />
                <menu_item_check.on_click
                 function="ToggleControl"
                 parameter="RenderDebugPipeline" />
            </menu_item_check>
            <menu_item_check
             label="Automatic Alpha Masks (deferred)"
             name="Automatic Alpha Masks (deferred)">
                <menu_item_check.on_check
                 function="CheckControl"
                 parameter="RenderAutoMaskAlphaDeferred" />
                <menu_item_check.on_click
                 function="ToggleControl"
                 parameter="RenderAutoMaskAlphaDeferred" />
            </menu_item_check>
            <menu_item_check
             label="Automatic Alpha Masks (non-deferred)"
             name="Automatic Alpha Masks (non-deferred)">
                <menu_item_check.on_check
                 function="CheckControl"
                 parameter="RenderAutoMaskAlphaNonDeferred" />
                <menu_item_check.on_click
                 function="ToggleControl"
                 parameter="RenderAutoMaskAlphaNonDeferred" />
            </menu_item_check>
            <menu_item_check
             label="Animation Textures"
             name="Animation Textures">
                <menu_item_check.on_check
                 function="CheckControl"
                 parameter="AnimateTextures" />
                <menu_item_check.on_click
                 function="ToggleControl"
                 parameter="AnimateTextures" />
            </menu_item_check>
            <menu_item_check
             label="Disable Textures"
             name="Disable Textures">
                <menu_item_check.on_check
                 function="CheckControl"
                 parameter="TextureDisable" />
                <menu_item_check.on_click
                 function="ToggleControl"
                 parameter="TextureDisable" />
            </menu_item_check>
            <menu_item_check
              label="Full Res Textures"
             name="Rull Res Textures">
                <menu_item_check.on_check
                 function="CheckControl"
                 parameter="TextureLoadFullRes" />
                <menu_item_check.on_click
                 function="ToggleControl"
                 parameter="TextureLoadFullRes" />
            </menu_item_check>
            <menu_item_check
               label="Audit Textures"
               name="Audit Textures">
              <menu_item_check.on_check
               function="CheckControl"
               parameter="AuditTexture" />
              <menu_item_check.on_click
               function="ToggleControl"
               parameter="AuditTexture" />
            </menu_item_check>
            <menu_item_check
             label="Texture Atlas (experimental)"
             name="Texture Atlas">
              <menu_item_check.on_check
               function="CheckControl"
               parameter="EnableTextureAtlas" />
              <menu_item_check.on_click
               function="ToggleControl"
               parameter="EnableTextureAtlas" />
            </menu_item_check>
              <menu_item_check
             label="Render Attached Lights"
             name="Render Attached Lights">
                <menu_item_check.on_check
                 function="CheckControl"
                 parameter="RenderAttachedLights" />
                <menu_item_check.on_click
                 function="Advanced.HandleAttachedLightParticles"
                 parameter="RenderAttachedLights" />
            </menu_item_check>
            <menu_item_check
             label="Render Attached Particles"
             name="Render Attached Particles">
                <menu_item_check.on_check
                 function="CheckControl"
                 parameter="RenderAttachedParticles" />
                <menu_item_check.on_click
                 function="Advanced.HandleAttachedLightParticles"
                 parameter="RenderAttachedParticles" />
            </menu_item_check>
            <menu_item_check
             label="Hover Glow Objects"
             name="Hover Glow Objects">
                <menu_item_check.on_check
                 function="CheckControl"
                 parameter="RenderHoverGlowEnable" />
                <menu_item_check.on_click
                 function="ToggleControl"
                 parameter="RenderHoverGlowEnable" />
            </menu_item_check>
        </menu>

        <menu
         create_jump_keys="true"
         label="Network"
         name="Network"
         tear_off="true">
            <menu_item_check
             label="Pause Agent"
             name="AgentPause">
                <menu_item_check.on_check
                 function="CheckControl"
                 parameter="AgentPause" />
                <menu_item_check.on_click
                 function="ToggleControl"
                 parameter="AgentPause" />
            </menu_item_check>

            <menu_item_separator/>

            <menu_item_call
             label="Enable Message Log"
             name="Enable Message Log">
                <menu_item_call.on_click
                 function="Advanced.EnableMessageLog" />
            </menu_item_call>
            <menu_item_call
             label="Disable Message Log"
             name="Disable Message Log">
                <menu_item_call.on_click
                 function="Advanced.DisableMessageLog" />
            </menu_item_call>

            <menu_item_separator/>

            <menu_item_check
             label="Velocity Interpolate Objects"
             name="Velocity Interpolate Objects">
                <menu_item_check.on_check
                 function="CheckControl"
                 parameter="VelocityInterpolate" />
                <menu_item_check.on_click
                 function="ToggleControl"
                 parameter="VelocityInterpolate" />
            </menu_item_check>
            <menu_item_check
             label="Ping Interpolate Object Positions"
             name="Ping Interpolate Object Positions">
                <menu_item_check.on_check
                 function="CheckControl"
                 parameter="PingInterpolate" />
                <menu_item_check.on_click
                 function="ToggleControl"
                 parameter="PingInterpolate" />
            </menu_item_check>

            <menu_item_separator/>

            <menu_item_call
             label="Drop a Packet"
             name="Drop a Packet"
             shortcut="control|alt|L">
                <menu_item_call.on_click
                 function="Advanced.DropPacket" />
            </menu_item_call>
        </menu>
        <menu_item_call
         label="Dump Scripted Camera"
         name="Dump Scripted Camera">
            <menu_item_call.on_click
             function="Advanced.DumpScriptedCamera" />
        </menu_item_call>
        <menu_item_call
             label="Bumps, Pushes &amp; Hits"
             name="Bumps, Pushes &amp;amp; Hits">
                <menu_item_call.on_click
                 function="Floater.Show"
                 parameter="bumps" />
            </menu_item_call>

        <menu
         create_jump_keys="true"
         label="Recorder"
         name="Recorder"
         tear_off="true">
            <menu_item_call
             label="Start Playback"
             name="Start Playback">
                <menu_item_call.on_click
                 function="Advanced.AgentPilot"
                 parameter="start playback" />
            </menu_item_call>
            <menu_item_call
             label="Stop Playback"
             name="Stop Playback">
                <menu_item_call.on_click
                 function="Advanced.AgentPilot"
                 parameter="stop playback" />
            </menu_item_call>
            <menu_item_check
             label="Loop Playback"
             name="Loop Playback">
                <menu_item_check.on_check
                 function="Advanced.CheckAgentPilotLoop"
                 parameter="loopPlayback" />
                <menu_item_check.on_click
                 function="Advanced.ToggleAgentPilotLoop" />
            </menu_item_check>
            <menu_item_call
             label="Start Record"
             name="Start Record">
                <menu_item_call.on_click
                 function="Advanced.AgentPilot"
                 parameter="start record" />
            </menu_item_call>
            <menu_item_call
             label="Stop Record"
             name="Stop Record">
                <menu_item_call.on_click
                 function="Advanced.AgentPilot"
                 parameter="stop record" />
            </menu_item_call>
        </menu>

        <menu
         create_jump_keys="true"
         label="World"
         name="World"
         tear_off="true">
            <menu_item_check
             label="Sim Sun Override"
             name="Sim Sun Override">
                <menu_item_check.on_check
                 function="CheckControl"
                 parameter="SkyOverrideSimSunPosition" />
                <menu_item_check.on_click
                 function="ToggleControl"
                 parameter="SkyOverrideSimSunPosition" />
            </menu_item_check>
            <menu_item_check
             label="Cheesy Beacon"
             name="Cheesy Beacon">
                <menu_item_check.on_check
                 function="CheckControl"
                 parameter="CheesyBeacon" />
                <menu_item_check.on_click
                 function="ToggleControl"
                 parameter="CheesyBeacon" />
            </menu_item_check>
            <menu_item_check
             label="Fixed Weather"
             name="Fixed Weather">
                <menu_item_check.on_check
                 function="CheckControl"
                 parameter="FixedWeather" />
                <menu_item_check.on_click
                 function="ToggleControl"
                 parameter="FixedWeather" />
            </menu_item_check>
            <menu_item_call
             label="Dump Region Object Cache"
             name="Dump Region Object Cache">
                <menu_item_call.on_click
                 function="Advanced.DumpRegionObjectCache" />
            </menu_item_call>
        </menu>
        <menu
         create_jump_keys="true"
         label="UI"
         name="UI"
         tear_off="true">
         <!--   <menu_item_check
             label="New Bottom Bar"
             name="New Bottom Bar">
                <menu_item_check.on_check
                 function="CheckControl"
                 parameter="BottomPanelNew" />
                <menu_item_check.on_click
                 function="ToggleControl"
                 parameter="BottomPanelNew" />
            </menu_item_check>-->
            <menu_item_call
             label="Media Browser Test"
             name="Web Browser Test">
                <menu_item_call.on_click
                 function="Advanced.WebBrowserTest"
                 parameter="http://secondlife.com/app/search/slurls.html"/>
            </menu_item_call>
          <menu_item_call
           label="Web Content Browser"
           name="Web Content Browser"
           shortcut="control|alt|W">
            <menu_item_call.on_click
             function="Advanced.WebContentTest"
             parameter="http://google.com"/>
          </menu_item_call>
          <menu_item_call
             label="Dump SelectMgr"
             name="Dump SelectMgr">
                <menu_item_call.on_click
                 function="Advanced.DumpSelectMgr" />
            </menu_item_call>
            <menu_item_call
             label="Dump Inventory"
             name="Dump Inventory">
                <menu_item_call.on_click
                 function="Advanced.DumpInventory" />
            </menu_item_call>
            <menu_item_call
             label="Dump Timers"
             name="Dump Timers">
                <menu_item_call.on_click
                 function="Advanced.DumpTimers" />
            </menu_item_call>
            <menu_item_call
             label="Dump Focus Holder"
             name="Dump Focus Holder">
                <menu_item_call.on_click
                 function="Advanced.DumpFocusHolder" />
            </menu_item_call>
            <menu_item_call
             label="Print Selected Object Info"
             name="Print Selected Object Info"
             shortcut="control|shift|P">
                <menu_item_call.on_click
                 function="Advanced.PrintSelectedObjectInfo" />
            </menu_item_call>
            <menu_item_call
             label="Print Agent Info"
             name="Print Agent Info"
             shortcut="shift|P">
                <menu_item_call.on_click
                 function="Advanced.PrintAgentInfo" />
            </menu_item_call>
            <menu_item_call
             label="Memory Stats"
             name="Memory Stats"
             shortcut="control|alt|shift|M">
                <menu_item_call.on_click
                 function="Advanced.PrintTextureMemoryStats" />
            </menu_item_call>
            <menu_item_check
             label="Region Debug Console"
             name="Region Debug Console"
             shortcut="control|shift|`"
             use_mac_ctrl="true">
                <menu_item_check.on_check
                 function="Floater.Visible"
                 parameter="region_debug_console" />
                <menu_item_check.on_click
                 function="Floater.Toggle"
                 parameter="region_debug_console" />
            </menu_item_check>

            <menu_item_separator />

            <menu_item_check
             label="Debug SelectMgr"
             name="Debug SelectMgr">
                <menu_item_check.on_check
                 function="CheckControl"
                 parameter="DebugSelectMgr" />
                <menu_item_check.on_click
                 function="ToggleControl"
                 parameter="DebugSelectMgr" />
            </menu_item_check>
            <menu_item_check
             label="Debug Clicks"
             name="Debug Clicks">
                <menu_item_check.on_check
                 function="Advanced.CheckDebugClicks"
                 parameter="DebugClicks" />
                <menu_item_check.on_click
                 function="Advanced.ToggleDebugClicks"
                 parameter="DebugClicks" />
            </menu_item_check>
            <menu_item_check
             label="Debug Views"
             name="Debug Views">
                <menu_item_check.on_check
                 function="Advanced.CheckDebugViews" />
                <menu_item_check.on_click
                 function="Advanced.ToggleDebugViews" />
            </menu_item_check>
            <menu_item_check
             label="Debug Name Tooltips"
             name="Debug Name Tooltips">
                <menu_item_check.on_check
                 function="Advanced.CheckXUINameTooltips"
                 parameter="XUINameTooltips" />
                <menu_item_check.on_click
                 function="Advanced.ToggleXUINameTooltips" />
            </menu_item_check>
            <menu_item_check
             label="Debug Mouse Events"
             name="Debug Mouse Events">
                <menu_item_check.on_check
                 function="Advanced.CheckDebugMouseEvents"
                 parameter="MouseEvents" />
                <menu_item_check.on_click
                 function="Advanced.ToggleDebugMouseEvents" />
            </menu_item_check>
            <menu_item_check
             label="Debug Keys"
             name="Debug Keys">
                <menu_item_check.on_check
                 function="Advanced.CheckDebugKeys"
                 parameter="DebugKeys" />
                <menu_item_check.on_click
                 function="Advanced.ToggleDebugKeys" />
            </menu_item_check>
            <menu_item_check
             label="Debug WindowProc"
             name="Debug WindowProc">
                <menu_item_check.on_check
                 function="Advanced.CheckDebugWindowProc"
                 parameter="DebugWindowProc" />
                <menu_item_check.on_click
                 function="Advanced.ToggleDebugWindowProc"
                 parameter="DebugWindowProc" />
            </menu_item_check>
        </menu>
        <menu
         create_jump_keys="true"
         label="XUI"
         name="XUI"
         tear_off="true">
            <menu_item_call
               label="Reload Color Settings"
               name="Reload Color Settings">
              <menu_item_call.on_click
               function="Advanced.ReloadColorSettings" />
            </menu_item_call>
            <menu_item_call
             label="Show Font Test"
             name="Show Font Test">
                <menu_item_call.on_click
                 function="Floater.Show"
                 parameter="font_test" />
            </menu_item_call>
            <menu_item_check
             label="Show XUI Names"
             name="Show XUI Names">
                <menu_item_check.on_check
                 function="Advanced.CheckXUINames"
                 parameter="showUIname" />
                <menu_item_check.on_click
                 function="Advanced.ToggleXUINames" />
            </menu_item_check>
          <menu_item_call
           label="Send Test IMs"
           name="Send Test IMs">
            <menu_item_call.on_click
             function="Advanced.SendTestIMs" />
          </menu_item_call>
          <menu_item_call
           label="Flush Names Caches"
           name="Flush Names Caches">
            <menu_item_call.on_click
             function="Advanced.FlushNameCaches" />
          </menu_item_call>
        </menu>
        <menu
         create_jump_keys="true"
         label="Avatar"
         name="Character"
         tear_off="true">
            <menu
             create_jump_keys="true"
             label="Grab Baked Texture"
             name="Grab Baked Texture"
             tear_off="true">
                <menu_item_call
                 label="Iris"
                 name="Iris">
                    <menu_item_call.on_click
                     function="Advanced.GrabBakedTexture"
                     parameter="iris" />
                    <menu_item_call.on_enable
                     function="Advanced.EnableGrabBakedTexture"
					 parameter="iris" />
                </menu_item_call>
                <menu_item_call
                 label="Head"
                 name="Head">
                    <menu_item_call.on_click
                     function="Advanced.GrabBakedTexture"
                     parameter="head" />
                    <menu_item_call.on_enable
                     function="Advanced.EnableGrabBakedTexture"
					 parameter="head" />
                </menu_item_call>
                <menu_item_call
                 label="Upper Body"
                 name="Upper Body">
                    <menu_item_call.on_click
                     function="Advanced.GrabBakedTexture"
                     parameter="upper" />
                    <menu_item_call.on_enable
                     function="Advanced.EnableGrabBakedTexture"
					 parameter="upper" />
                </menu_item_call>
                <menu_item_call
                 label="Lower Body"
                 name="Lower Body">
                    <menu_item_call.on_click
                     function="Advanced.GrabBakedTexture"
                     parameter="lower" />
                    <menu_item_call.on_enable
                     function="Advanced.EnableGrabBakedTexture"
					 parameter="lower" />
                </menu_item_call>
                <menu_item_call
                 label="Skirt"
                 name="Skirt">
                    <menu_item_call.on_click
                     function="Advanced.GrabBakedTexture"
                     parameter="skirt" />
                    <menu_item_call.on_enable
                     function="Advanced.EnableGrabBakedTexture"
					 parameter="skirt" />
                </menu_item_call>
            </menu>
            <menu
             create_jump_keys="true"
             label="Character Tests"
             name="Character Tests"
             tear_off="true">
                <menu_item_call
                 label="Appearance To XML"
                 name="Appearance To XML">
                    <menu_item_call.on_click
                     function="Advanced.AppearanceToXML" />
                </menu_item_call>
                <menu_item_call
                 label="Toggle Character Geometry"
                 name="Toggle Character Geometry">
                    <menu_item_call.on_click
                     function="Advanced.ToggleCharacterGeometry" />
                    <menu_item_call.on_enable
                     function="IsGodCustomerService" />
                </menu_item_call>
                <menu_item_call
                 label="Test Male"
                 name="Test Male">
                    <menu_item_call.on_click
                     function="Advanced.TestMale" />
                </menu_item_call>
                <menu_item_call
                 label="Test Female"
                 name="Test Female">
                    <menu_item_call.on_click
                     function="Advanced.TestFemale" />
                </menu_item_call>
                <menu_item_call
                 label="Toggle PG"
                 name="Toggle PG">
                    <menu_item_call.on_click
                     function="Advanced.TogglePG" />
                </menu_item_call>
                <menu_item_check
                 label="Allow Select Avatar"
                 name="Allow Select Avatar">
                    <menu_item_check.on_check
                     function="CheckControl"
                     parameter="AllowSelectAvatar" />
                    <menu_item_check.on_click
                     function="ToggleControl"
                     parameter="AllowSelectAvatar" />
                </menu_item_check>
            </menu>
            <menu_item_call
             label="Force Params to Default"
             name="Force Params to Default">
                <menu_item_call.on_click
                 function="Advanced.ForceParamsToDefault" />
            </menu_item_call>
            <menu_item_check
             label="Animation Info"
             name="Animation Info">
                <menu_item_check.on_check
                 function="Advanced.CheckAnimationInfo"
                 parameter="AnimationInfo" />
                <menu_item_check.on_click
                 function="Advanced.ToggleAnimationInfo"
                 parameter="" />
            </menu_item_check>
            <menu_item_check
             label="Slow Motion Animations"
             name="Slow Motion Animations">
                <menu_item_check.on_check
                 function="CheckControl"
                 parameter="SlowMotionAnimation" />
                <menu_item_check.on_click
                 function="ToggleControl"
                 parameter="SlowMotionAnimation" />
            </menu_item_check>
            <menu_item_check
             label="Show Look At"
             name="Show Look At">
                <menu_item_check.on_check
                 function="Advanced.CheckShowLookAt"
                 parameter="ShowLookAt" />
                <menu_item_check.on_click
                 function="Advanced.ToggleShowLookAt" />
            </menu_item_check>
            <menu_item_check
             label="Show Point At"
             name="Show Point At">
                <menu_item_check.on_check
                 function="Advanced.CheckShowPointAt"
                 parameter="ShowPointAt" />
                <menu_item_check.on_click
                 function="Advanced.ToggleShowPointAt" />
            </menu_item_check>
            <menu_item_check
             label="Debug Joint Updates"
             name="Debug Joint Updates">
                <menu_item_check.on_check
                 function="Advanced.CheckDebugJointUpdates"
                 parameter="DebugJointUpdates" />
                <menu_item_check.on_click
                 function="Advanced.ToggleDebugJointUpdates" />
            </menu_item_check>
            <menu_item_check
             label="Disable LOD"
             name="Disable LOD">
                <menu_item_check.on_check
                 function="Advanced.CheckDisableLOD"
                 parameter="DisableLOD" />
                <menu_item_check.on_click
                 function="Advanced.ToggleDisableLOD" />
            </menu_item_check>
            <menu_item_check
             label="Debug Character Vis"
             name="Debug Character Vis">
                <menu_item_check.on_check
                 function="Advanced.CheckDebugCharacterVis"
                 parameter="DebugCharacterVis" />
                <menu_item_check.on_click
                 function="Advanced.ToggleDebugCharacterVis" />
            </menu_item_check>
            <menu_item_check
             label="Show Collision Skeleton"
             name="Show Collision Skeleton">
                <menu_item_check.on_check
                 function="Advanced.CheckInfoDisplay"
                 parameter="collision skeleton" />
                <menu_item_check.on_click
                 function="Advanced.ToggleInfoDisplay"
                 parameter="collision skeleton" />
            </menu_item_check>
            <menu_item_check
             label="Display Agent Target"
             name="Display Agent Target">
                <menu_item_check.on_check
                 function="Advanced.CheckInfoDisplay"
                 parameter="agent target" />
                <menu_item_check.on_click
                 function="Advanced.ToggleInfoDisplay"
                 parameter="agent target" />
            </menu_item_check>
<!-- Appears not to exist anymore
            <menu_item_check
             label="Debug Rotation"
             name="Debug Rotation">
                <menu_item_check.on_check
                 function="CheckControl"
                 parameter="DebugAvatarRotation" />
                <menu_item_check.on_click
                 function="ToggleControl"
                 parameter="DebugAvatarRotation" />
            </menu_item_check> -->
-->
            <menu_item_call
             label="Dump Attachments"
             name="Dump Attachments">
                <menu_item_call.on_click
                 function="Advanced.DumpAttachments" />
            </menu_item_call>
            <menu_item_call
             label="Debug Avatar Textures"
             name="Debug Avatar Textures"
             shortcut="control|alt|shift|A">
                <menu_item_call.on_click
                 function="Advanced.DebugAvatarTextures" />
            </menu_item_call>
            <menu_item_call
             label="Dump Local Textures"
             name="Dump Local Textures"
             shortcut="alt|shift|M">
                <menu_item_call.on_click
                 function="Advanced.DumpAvatarLocalTextures" />
            </menu_item_call>
        </menu>

        <menu_item_separator/>

        <menu_item_check
         label="HTTP Textures"
         name="HTTP Textures">
            <menu_item_check.on_check
             function="CheckControl"
             parameter="ImagePipelineUseHTTP" />
            <menu_item_check.on_click
             function="ToggleControl"
             parameter="ImagePipelineUseHTTP" />
        </menu_item_check>
        <menu_item_check
         label="HTTP Inventory"
         name="HTTP Inventory">
            <menu_item_check.on_check
             function="CheckControl"
             parameter="UseHTTPInventory" />
            <menu_item_check.on_click
             function="ToggleControl"
             parameter="UseHTTPInventory" />
        </menu_item_check>
        <menu_item_call
         label="Compress Images"
         name="Compress Images">
            <menu_item_call.on_click
             function="Advanced.CompressImage" />
        </menu_item_call>
        <menu_item_check
         label="Output Debug Minidump"
         name="Output Debug Minidump">
            <menu_item_check.on_check
             function="CheckControl"
             parameter="SaveMinidump" />
            <menu_item_check.on_click
             function="ToggleControl"
             parameter="SaveMinidump" />
        </menu_item_check>
        <menu_item_check
         label="Console Window on next Run"
         name="Console Window">
            <menu_item_check.on_check
             function="CheckControl"
             parameter="ShowConsoleWindow" />
            <menu_item_check.on_click
             function="ToggleControl"
             parameter="ShowConsoleWindow" />
        </menu_item_check>

        <menu_item_separator/>

        <menu_item_call
         label="Request Admin Status"
         name="Request Admin Options"
         shortcut="control|alt|G">
            <menu_item_call.on_click
             function="Advanced.RequestAdminStatus" />
        </menu_item_call>
        <menu_item_call
         label="Leave Admin Status"
         name="Leave Admin Options"
         shortcut="control|alt|shift|G">
            <menu_item_call.on_click
             function="Advanced.LeaveAdminStatus" />
        </menu_item_call>
        <menu_item_check
         label="Show Admin Menu"
         name="View Admin Options">
            <menu_item_check.on_enable
             function="Advanced.EnableViewAdminOptions" />
            <menu_item_check.on_check
             function="Advanced.CheckViewAdminOptions"
             parameter="ViewAdminOptions" />
            <menu_item_check.on_click
             function="Advanced.ToggleViewAdminOptions" />
        </menu_item_check>
    </menu>
    <menu
     create_jump_keys="true"
     label="Admin"
     name="Admin"
     tear_off="true"
     visible="false">
        <menu
         create_jump_keys="true"
         label="Object"
         tear_off="true">
            <menu_item_call
             label="Take Copy"
             name="Take Copy"
             shortcut="control|alt|shift|O">
                <menu_item_call.on_click
                 function="Admin.ForceTakeCopy" />
                <menu_item_call.on_enable
                 function="IsGodCustomerService" />
            </menu_item_call>
            <menu_item_call
             label="Force Owner To Me"
             name="Force Owner To Me">
                <menu_item_call.on_click
                 function="Admin.HandleObjectOwnerSelf" />
                <menu_item_call.on_enable
                 function="IsGodCustomerService" />
            </menu_item_call>
            <menu_item_call
             label="Force Owner Permissive"
             name="Force Owner Permissive">
                <menu_item_call.on_click
                 function="Admin.HandleObjectOwnerPermissive" />
                <menu_item_call.on_enable
                 function="IsGodCustomerService" />
            </menu_item_call>
            <menu_item_call
             label="Delete"
             name="Delete"
             shortcut="control|alt|shift|Del">
                <menu_item_call.on_click
                 function="Admin.HandleForceDelete" />
                <menu_item_call.on_enable
                 function="IsGodCustomerService" />
            </menu_item_call>
            <menu_item_call
             label="Lock"
             name="Lock"
             shortcut="control|alt|shift|L">
                <menu_item_call.on_click
                 function="Admin.HandleObjectLock" />
                <menu_item_call.on_enable
                 function="IsGodCustomerService" />
            </menu_item_call>
            <menu_item_call
             label="Get Assets IDs"
             name="Get Assets IDs"
             shortcut="control|alt|shift|I">
                <menu_item_call.on_click
                 function="Admin.HandleObjectAssetIDs" />
                <menu_item_call.on_enable
                 function="IsGodCustomerService" />
            </menu_item_call>
        </menu>
        <menu
         create_jump_keys="true"
         label="Parcel"
         name="Parcel"
         tear_off="true">
            <menu_item_call
             label="Force Owner To Me"
             name="Owner To Me">
                <menu_item_call.on_click
                 function="Admin.HandleForceParcelOwnerToMe" />
                <menu_item_call.on_enable
                 function="IsGodCustomerService" />
            </menu_item_call>
            <menu_item_call
             label="Set to Linden Content"
             name="Set to Linden Content"
             shortcut="control|alt|shift|C">
                <menu_item_call.on_click
                 function="Admin.HandleForceParcelToContent" />
                <menu_item_call.on_enable
                 function="IsGodCustomerService" />
            </menu_item_call>
            <menu_item_call
             label="Claim Public Land"
             name="Claim Public Land">
                <menu_item_call.on_click
                 function="Admin.HandleClaimPublicLand" />
                <menu_item_call.on_enable
                 function="IsGodCustomerService" />
            </menu_item_call>
        </menu>
        <menu
         create_jump_keys="true"
         label="Region"
         name="Region"
         tear_off="true">
            <menu_item_call
             label="Dump Temp Asset Data"
             name="Dump Temp Asset Data">
                <menu_item_call.on_click
                 function="Admin.HandleRegionDumpTempAssetData" />
                <menu_item_call.on_enable
                 function="IsGodCustomerService" />
            </menu_item_call>
            <menu_item_call
             label="Save Region State"
             name="Save Region State">
                <menu_item_call.on_click
                 function="Admin.OnSaveState" />
                <menu_item_call.on_enable
                 function="IsGodCustomerService" />
            </menu_item_call>
        </menu>
        <menu_item_call
         label="God Tools"
         name="God Tools">
            <menu_item_call.on_click
             function="Floater.Show"
             parameter="god_tools" />
            <menu_item_call.on_enable
             function="IsGodCustomerService" />
        </menu_item_call>
    </menu>
    <menu
     create_jump_keys="true"
     label="Admin"
     name="Deprecated"
     tear_off="true"
     visible="false">
        <menu
         create_jump_keys="true"
         label="Attach Object"
         mouse_opaque="false"
         name="Attach Object"
         tear_off="true" />
        <menu
         create_jump_keys="true"
         label="Detach Object"
         mouse_opaque="false"
         name="Detach Object"
         tear_off="true" />
        <menu
         create_jump_keys="true"
         label="Take Off Clothing"
         mouse_opaque="false"
         name="Take Off Clothing"
         tear_off="true">
            <menu_item_call
             label="Shirt"
             name="Shirt">
                <menu_item_call.on_click
                 function="Edit.TakeOff"
                 parameter="shirt" />
                <menu_item_call.on_enable
                 function="Edit.EnableTakeOff"
                 parameter="shirt" />
            </menu_item_call>
            <menu_item_call
             label="Pants"
             name="Pants">
                <menu_item_call.on_click
                 function="Edit.TakeOff"
                 parameter="pants" />
                <menu_item_call.on_enable
                 function="Edit.EnableTakeOff"
                 parameter="pants" />
            </menu_item_call>
            <menu_item_call
             label="Shoes"
             name="Shoes">
                <menu_item_call.on_click
                 function="Edit.TakeOff"
                 parameter="shoes" />
                <menu_item_call.on_enable
                 function="Edit.EnableTakeOff"
                 parameter="shoes" />
            </menu_item_call>
            <menu_item_call
             label="Socks"
             name="Socks">
                <menu_item_call.on_click
                 function="Edit.TakeOff"
                 parameter="socks" />
                <menu_item_call.on_enable
                 function="Edit.EnableTakeOff"
                 parameter="socks" />
            </menu_item_call>
            <menu_item_call
             label="Jacket"
             name="Jacket">
                <menu_item_call.on_click
                 function="Edit.TakeOff"
                 parameter="jacket" />
                <menu_item_call.on_enable
                 function="Edit.EnableTakeOff"
                 parameter="jacket" />
            </menu_item_call>
            <menu_item_call
             label="Gloves"
             name="Gloves">
                <menu_item_call.on_click
                 function="Edit.TakeOff"
                 parameter="gloves" />
                <menu_item_call.on_enable
                 function="Edit.EnableTakeOff"
                 parameter="gloves" />
            </menu_item_call>
            <menu_item_call
             label="Undershirt"
             name="Menu Undershirt">
                <menu_item_call.on_click
                 function="Edit.TakeOff"
                 parameter="undershirt" />
                <menu_item_call.on_enable
                 function="Edit.EnableTakeOff"
                 parameter="undershirt" />
            </menu_item_call>
            <menu_item_call
             label="Underpants"
             name="Menu Underpants">
                <menu_item_call.on_click
                 function="Edit.TakeOff"
                 parameter="underpants" />
                <menu_item_call.on_enable
                 function="Edit.EnableTakeOff"
                 parameter="underpants" />
            </menu_item_call>
            <menu_item_call
             label="Skirt"
             name="Skirt">
                <menu_item_call.on_click
                 function="Edit.TakeOff"
                 parameter="skirt" />
                <menu_item_call.on_enable
                 function="Edit.EnableTakeOff"
                 parameter="skirt" />
            </menu_item_call>
            <menu_item_call
             label="Alpha"
             name="Alpha">
                <menu_item_call.on_click
                 function="Edit.TakeOff"
                 parameter="alpha" />
                <menu_item_call.on_enable
                 function="Edit.EnableTakeOff"
                 parameter="alpha" />
            </menu_item_call>
            <menu_item_call
             label="Tattoo"
             name="Tattoo">
                <menu_item_call.on_click
                 function="Edit.TakeOff"
                 parameter="tattoo" />
                <menu_item_call.on_enable
                 function="Edit.EnableTakeOff"
                 parameter="tattoo" />
            </menu_item_call>
            <menu_item_call
             label="Physics"
             name="Physics">
                <menu_item_call.on_click
                 function="Edit.TakeOff"
                 parameter="physics" />
                <menu_item_call.on_enable
                 function="Edit.EnableTakeOff"
                 parameter="physics" />
            </menu_item_call>
            <menu_item_call
             label="All Clothes"
             name="All Clothes">
                <menu_item_call.on_click
                 function="Edit.TakeOff"
                 parameter="all" />
            </menu_item_call>
        </menu>
        <menu
         create_jump_keys="true"
         label="Help"
         name="Help"
         tear_off="true">
            <menu_item_call
             label="Official Linden Blog"
             name="Official Linden Blog">
                <menu_item_call.on_click
                 function="PromptShowURL"
                 name="OfficialLindenBlog_url"
                 parameter="WebLaunchSupportWiki,http://blog.secondlife.com/" />
            </menu_item_call>
            <menu_item_call
             label="Scripting Portal"
             name="Scripting Portal">
                <menu_item_call.on_click
                 function="PromptShowURL"
                 name="ScriptingPortal_url"
                 parameter="WebLaunchLSLWiki,http://wiki.secondlife.com/wiki/LSL_Portal" />
            </menu_item_call>
            <menu
             create_jump_keys="true"
             label="Bug Reporting"
             name="Bug Reporting"
             tear_off="true">
                <menu_item_call
                 label="Public Issue Tracker"
                 name="Public Issue Tracker">
                    <menu_item_call.on_click
                     function="PromptShowURL"
                     name="PublicIssueTracker_url"
                     parameter="WebLaunchPublicIssue,http://jira.secondlife.com" />
                </menu_item_call>
                <menu_item_call
                 label="Public Issue Tracker Help"
                 name="Publc Issue Tracker Help">
                    <menu_item_call.on_click
                     function="PromptShowURL"
                     name="PublicIssueTrackerHelp_url"
                     parameter="WebLaunchPublicIssueHelp,http://wiki.secondlife.com/wiki/Issue_tracker" />
                </menu_item_call>

                <menu_item_separator/>

                <menu_item_call
                 label="Bug Reporting 101"
                 name="Bug Reporing 101">
                    <menu_item_call.on_click
                     function="PromptShowURL"
                     name="BugReporting101_url"
                     parameter="WebLaunchBugReport101,http://wiki.secondlife.com/wiki/Bug_Reporting_101" />
                </menu_item_call>
                <menu_item_call
                 label="Security Issues"
                 name="Security Issues">
                    <menu_item_call.on_click
                     function="PromptShowURL"
                     name="SecurityIssues_url"
                     parameter="WebLaunchSecurityIssues,http://wiki.secondlife.com/wiki/Security_issues" />
                </menu_item_call>
                <menu_item_call
                 label="QA Wiki"
                 name="QA Wiki">
                    <menu_item_call.on_click
                     function="PromptShowURL"
                     name="QAWiki_url"
                     parameter="WebLaunchQAWiki,http://wiki.secondlife.com/wiki/QA_Portal" />
                </menu_item_call>
            </menu>
        </menu>
    </menu>
</menu_bar><|MERGE_RESOLUTION|>--- conflicted
+++ resolved
@@ -529,8 +529,6 @@
                  parameter="use_region_settings" />
             </menu_item_check>
 	    </menu>
-<<<<<<< HEAD
-=======
 	    
    
 	    <menu
@@ -629,7 +627,6 @@
 	    </menu>
     
     
->>>>>>> 383fccbd
     </menu>
     <menu
      create_jump_keys="true"
