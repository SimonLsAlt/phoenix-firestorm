--- conflicted
+++ resolved
@@ -1,3716 +1,3698 @@
-<?xml version="1.0" encoding="utf-8" standalone="yes" ?>
-<menu_bar
- bg_visible="false"
- follows="left|top|right"
- layout="topleft"
- name="Main Menu">
-    <menu
-     label="Me"
-     layout="topleft"
-     name="Me"
-     tear_off="true">
-        <menu_item_call
-         label="Preferences"
-         layout="topleft"
-         name="Preferences"
-         shortcut="control|P">
-            <menu_item_call.on_click
-             function="Floater.Show"
-             parameter="preferences" />
-        </menu_item_call>
-         <menu_item_call
-             label="My Dashboard"
-             layout="topleft"
-             name="Manage My Account">
-                <menu_item_call.on_click
-                 function="PromptShowURL"
-                 name="ManageMyAccount_url"
-                 parameter="WebLaunchJoinNow,http://secondlife.com/account/" />
-      </menu_item_call>
-        <menu_item_call
-         label="Buy L$"
-         layout="topleft"
-         name="Buy and Sell L$">
-            <menu_item_call.on_click
-             function="ShowFloater"
-             parameter="buy currency" />
-        </menu_item_call>
-        <menu_item_separator
-         layout="topleft" />
-        <menu_item_call
-         label="My Profile"
-         layout="topleft"
-         name="Profile">
-            <menu_item_call.on_click
-             function="ShowAgentProfile"
-             parameter="agent" />
-        </menu_item_call>
-        <menu_item_call
-         label="My Appearance"
-         layout="topleft"
-         name="Appearance">
-            <menu_item_call.on_click
-             function="ShowFloater"
-             parameter="appearance" />
-            <menu_item_call.on_enable
-             function="Edit.EnableCustomizeAvatar" />
-        </menu_item_call>
-        <menu_item_check
-         label="My Inventory"
-         layout="topleft"
-         name="Inventory"
-         shortcut="control|I">
-            <menu_item_check.on_check
-             function="Floater.Visible"
-             parameter="inventory" />
-            <menu_item_check.on_click
-             function="Floater.Toggle"
-             parameter="inventory" />
-        </menu_item_check>
-        <menu_item_call
-         label="My Gestures"
-         layout="topleft"
-         name="Gestures"
-         shortcut="control|G">
-            <menu_item_call.on_click
-             function="ShowFloater"
-             parameter="gestures" />
-        </menu_item_call>
-        <menu
-         label="My Status"
-         layout="topleft"
-         name="Status"
-         tear_off="true">
-            <menu_item_call
-             label="Away"
-             layout="topleft"
-             name="Set Away">
-                <menu_item_call.on_click
-                 function="World.SetAway" />
-            </menu_item_call>
-            <menu_item_separator
-             layout="topleft"/>
-            <menu_item_call
-             label="Busy"
-             layout="topleft"
-             name="Set Busy">
-                <menu_item_call.on_click
-                 function="World.SetBusy"/>
-            </menu_item_call>
-        </menu>
-        <menu_item_call
-         label="Request Admin Status"
-         layout="topleft"
-         name="Request Admin Options"
-         shortcut="control|alt|G"
-		 visible="false">
-            <menu_item_call.on_click
-             function="Advanced.RequestAdminStatus" />
-        </menu_item_call>
-        <menu_item_call
-         label="Leave Admin Status"
-         layout="topleft"
-         name="Leave Admin Options"
-         shortcut="control|alt|shift|G"
-		 visible="false">
-            <menu_item_call.on_click
-             function="Advanced.LeaveAdminStatus" />
-        </menu_item_call>
-        <menu_item_separator
-         layout="topleft" />
-        <menu_item_call
-         label="Quit [APP_NAME]"
-         layout="topleft"
-         name="Quit"
-         shortcut="control|Q">
-            <menu_item_call.on_click
-             function="File.Quit" />
-        </menu_item_call>
-    </menu>
-    <menu
-     label="Communicate"
-     layout="topleft"
-     name="Communicate"
-     tear_off="true">
-        <menu_item_call
-         label="My Friends"
-         layout="topleft"
-         name="My Friends"
-         shortcut="control|shift|F">
-            <menu_item_call.on_click
-             function="SideTray.PanelPeopleTab"
-             parameter="friends_panel" />
-            </menu_item_call>
-        <menu_item_call
-         label="My Groups"
-         layout="topleft"
-         name="My Groups">
-            <menu_item_call.on_click
-             function="SideTray.PanelPeopleTab"
-             parameter="groups_panel" />
-        </menu_item_call>
-        <menu_item_separator
-         layout="topleft" />
-        <!--menu_item_call
-         label="Chat"
-         layout="topleft"
-         name="Chat">
-            <menu_item_call.on_click
-             function="World.Chat" />
-        </menu_item_call-->
-        <menu_item_check
-         label="Nearby Chat"
-         layout="topleft"
-         name="Nearby Chat"
-         shortcut="control|H">
-            <menu_item_check.on_check
-             function="Floater.Visible"
-             parameter="nearby_chat" />
-            <menu_item_check.on_click
-             function="Floater.Toggle"
-             parameter="nearby_chat" />
-        </menu_item_check>
-        <menu_item_call
-         label="Nearby People"
-         layout="topleft"
-         name="Active Speakers"
-         shortcut="control|shift|A">
-            <menu_item_call.on_click
-             function="SideTray.PanelPeopleTab"
-             parameter="nearby_panel" />
-            </menu_item_call>
-        <menu_item_check
-         label="Nearby Media"
-         layout="topleft"
-         name="Nearby Media"
-         shortcut="control|alt|N">
-            <menu_item_check.on_check
-             function="Floater.Visible"
-             parameter="nearby_media" />
-            <menu_item_check.on_click
-             function="Floater.Toggle"
-             parameter="nearby_media" />
-        </menu_item_check>
-        <!--menu_item_check
-         label="Block List"
-         layout="topleft"
-         name="Mute List">
-            <menu_item_check.on_check
-             function="Floater.Visible"
-             parameter="mute" />
-            <menu_item_check.on_click
-             function="Floater.Toggle"
-             parameter="mute" />
-        </menu_item_check-->
-        <menu_item_separator
-         layout="topleft" />
-        <menu_item_check
-         label="(Legacy) Communicate"
-         layout="topleft"
-         name="Instant Message"
-         shortcut="control|T">
-            <menu_item_check.on_check
-             function="Floater.Visible"
-             parameter="communicate" />
-            <menu_item_check.on_click
-             function="Floater.Toggle"
-             parameter="communicate" />
-        </menu_item_check>
-        <menu_item_call
-         label="(Temp) Media Remote Ctrl"
-         layout="topleft"
-         name="Preferences"
-         shortcut="control|alt|M">
-            <menu_item_call.on_click
-             function="Floater.Toggle"
-             parameter="media_remote_ctrl" />
-        </menu_item_call>
-    </menu>
-    <menu
-     label="World"
-     layout="topleft"
-     name="World"
-     tear_off="true">
-         <menu_item_check
-         label="Move"
-         layout="topleft"
-         name="Movement Controls">
-            <menu_item_check.on_check
-             function="Floater.Visible"
-             parameter="moveview" />
-            <menu_item_check.on_click
-             function="Floater.Toggle"
-             parameter="moveview" />
-        </menu_item_check>
-        <menu_item_check
-         label="View"
-         layout="topleft"
-         name="Camera Controls">
-            <menu_item_check.on_check
-             function="Floater.Visible"
-             parameter="camera" />
-            <menu_item_check.on_click
-             function="Floater.Toggle"
-             parameter="camera" />
-        </menu_item_check>
-        <menu_item_separator
-         layout="topleft" />
-        <menu_item_call
-         label="About Land"
-         layout="topleft"
-         name="About Land">
-            <menu_item_call.on_click
-             function="Floater.Show"
-             parameter="about_land" />
-        </menu_item_call>
-        <menu_item_call
-         label="Region/Estate"
-         layout="topleft"
-         name="Region/Estate">
-            <menu_item_call.on_click
-             function="Floater.Show"
-             parameter="region_info" />
-        </menu_item_call>
-        <menu_item_call
-             label="Buy Land"
-             layout="topleft"
-             name="Buy Land">
-                <menu_item_call.on_click
-                 function="ShowFloater"
-                 parameter="buy land" />
-                <menu_item_call.on_enable
-                 function="World.EnableBuyLand" />
-            </menu_item_call>
-        <menu_item_call
-             label="My Land"
-             layout="topleft"
-             name="My Land">
-                <menu_item_call.on_click
-                 function="ShowFloater"
-                 parameter="land_holdings" />
-        </menu_item_call>
-        <menu
-           create_jump_keys="true"
-           label="Show"
-           layout="topleft"
-           name="Land"
-           tear_off="true">
-          <menu_item_check
-             label="Ban Lines"
-             layout="topleft"
-             name="Ban Lines">
-            <menu_item_check.on_check
-               control="ShowBanLines" />
-            <menu_item_check.on_click
-               function="ToggleControl"
-               parameter="ShowBanLines" />
-          </menu_item_check>
-           <menu_item_check
-                 label="Beacons"
-                 layout="topleft"
-                 name="beacons"
-                 shortcut="control|alt|shift|N">
-                    <menu_item_check.on_check
-                     function="Floater.Visible"
-                     parameter="beacons" />
-                    <menu_item_check.on_click
-                     function="Floater.Toggle"
-                     parameter="beacons" />
-                </menu_item_check>
-          <menu_item_check
-             label="Property Lines"
-             layout="topleft"
-             name="Property Lines"
-             shortcut="control|alt|shift|P">
-            <menu_item_check.on_check
-               control="ShowPropertyLines" />
-            <menu_item_check.on_click
-               function="ToggleControl"
-               parameter="ShowPropertyLines" />
-          </menu_item_check>
-          <menu_item_check
-             label="Land Owners"
-             layout="topleft"
-             name="Land Owners">
-            <menu_item_check.on_check
-               control="ShowParcelOwners" />
-            <menu_item_check.on_click
-               function="ToggleControl"
-               parameter="ShowParcelOwners" />
-          </menu_item_check>
-        </menu>
-        <menu_item_separator
-         layout="topleft" />
-        <menu
-         label="Landmarks"
-         layout="topleft"
-         name="Landmarks"
-         tear_off="true">
-            <menu_item_call
-             label="Create Landmark Here"
-             layout="topleft"
-             name="Create Landmark Here">
-                <menu_item_call.on_click
-                 function="World.CreateLandmark" />
-                <menu_item_call.on_enable
-                 function="World.EnableCreateLandmark" />
-            </menu_item_call>
-            <menu_item_call
-             label="Set Home to Here"
-             layout="topleft"
-             name="Set Home to Here">
-                <menu_item_call.on_click
-                 function="World.SetHomeLocation" />
-                <menu_item_call.on_enable
-                 function="World.EnableSetHomeLocation" />
-            </menu_item_call>
-            <menu_item_call
-             label="Teleport Home"
-             layout="topleft"
-             name="Teleport Home"
-             shortcut="control|shift|H">
-                <menu_item_call.on_click
-                 function="World.TeleportHome" />
-                <menu_item_call.on_enable
-                 function="World.EnableTeleportHome" />
-            </menu_item_call>
-        </menu>
-      <menu_item_check
-         label="Mini-Map"
-         layout="topleft"
-         name="Mini-Map"
-         shortcut="control|shift|M">
-            <menu_item_check.on_check
-             function="Floater.Visible"
-             parameter="mini_map" />
-            <menu_item_check.on_click
-             function="Floater.Toggle"
-             parameter="mini_map" />
-        </menu_item_check>
-         <menu_item_check
-         label="World Map"
-         layout="topleft"
-         name="World Map"
-         shortcut="control|M"
-         use_mac_ctrl="true">
-            <menu_item_check.on_check
-             function="Floater.Visible"
-             parameter="world_map" />
-            <menu_item_check.on_click
-             function="Floater.Toggle"
-             parameter="world_map" />
-        </menu_item_check>
-    <!--    <menu_item_check
-         label="Show Navigation Bar"
-         layout="topleft"
-         name="ShowNavbarNavigationPanel">
-           <menu_item_check.on_click
-             function="ToggleControl"
-             parameter="ShowNavbarNavigationPanel" />
-             <menu_item_check.on_check
-             function="CheckControl"
-             parameter="ShowNavbarNavigationPanel" />
-        </menu_item_check>
-       <menu_item_check
-         label="Show Favorites Bar"
-         layout="topleft"
-         name="ShowNavbarFavoritesPanel">
-           <menu_item_check.on_click
-             function="ToggleControl"
-             parameter="ShowNavbarFavoritesPanel" />
-             <menu_item_check.on_check
-             function="CheckControl"
-             parameter="ShowNavbarFavoritesPanel" />
-        </menu_item_check>
-        <menu_item_separator
-         layout="topleft" />-->
-        <menu_item_call
-         label="Snapshot"
-         layout="topleft"
-         name="Take Snapshot"
-         shortcut="control|shift|S">
-            <menu_item_call.on_click
-             function="Floater.Show"
-             parameter="snapshot" />
-        </menu_item_call>
-    <menu
-         create_jump_keys="true"
-         label="Sun"
-         layout="topleft"
-         name="Environment Settings"
-         tear_off="true">
-            <menu_item_call
-             label="Sunrise"
-             layout="topleft"
-             name="Sunrise">
-                <menu_item_call.on_click
-                 function="World.EnvSettings"
-                 parameter="sunrise" />
-            </menu_item_call>
-            <menu_item_call
-             label="Midday"
-             layout="topleft"
-             name="Noon"
-             shortcut="control|shift|Y">
-                <menu_item_call.on_click
-                 function="World.EnvSettings"
-                 parameter="noon" />
-            </menu_item_call>
-            <menu_item_call
-             label="Sunset"
-             layout="topleft"
-             name="Sunset"
-             shortcut="control|shift|N">
-                <menu_item_call.on_click
-                 function="World.EnvSettings"
-                 parameter="sunset" />
-            </menu_item_call>
-            <menu_item_call
-             label="Midnight"
-             layout="topleft"
-             name="Midnight">
-                <menu_item_call.on_click
-                 function="World.EnvSettings"
-                 parameter="midnight" />
-            </menu_item_call>
-            <menu_item_call
-             label="Use the Estate Time"
-             layout="topleft"
-             name="Revert to Region Default">
-                <menu_item_call.on_click
-                 function="World.EnvSettings"
-                 parameter="default" />
-            </menu_item_call>
-            <menu_item_separator
-             layout="topleft" />
-            <menu_item_call
-             label="Environment Editor"
-             layout="topleft"
-             name="Environment Editor">
-                <menu_item_call.on_click
-                 function="World.EnvSettings"
-                 parameter="editor" />
-            </menu_item_call>
-        </menu>
-    </menu>
-    <menu
-     create_jump_keys="true"
-     label="Build"
-     layout="topleft"
-     name="BuildTools"
-     tear_off="true"
-     visible="true">
-       <menu_item_check
-         label="Build"
-         layout="topleft"
-         name="Show Build Tools"
-         shortcut="control|B">
-            <menu_item_check.on_check
-             function="Build.Active" />
-            <menu_item_check.on_click
-             function="Build.Toggle" />
-            <menu_item_check.on_enable
-             function="Build.Enabled" />
-       </menu_item_check>
-       <menu
-          create_jump_keys="true"
-          label="Select Build Tool"
-          layout="topleft"
-          name="Select Tool"
-          tear_off="true">
-         <menu_item_call
-			label="Focus Tool"
-			layout="topleft"
-			name="Focus"
-			shortcut="control|1">
-           <menu_item_call.on_click
-              function="Tools.SelectTool"
-              parameter="focus" />
-         </menu_item_call>
-         <menu_item_call
-			label="Move Tool"
-			layout="topleft"
-			name="Move"
-			shortcut="control|2">
-           <menu_item_call.on_click
-              function="Tools.SelectTool"
-              parameter="move" />
-         </menu_item_call>
-         <menu_item_call
-			label="Edit Tool"
-			layout="topleft"
-			name="Edit"
-			shortcut="control|3">
-           <menu_item_call.on_click
-              function="Tools.SelectTool"
-              parameter="edit" />
-         </menu_item_call>
-         <menu_item_call
-			label="Create Tool"
-			layout="topleft"
-			name="Create"
-			shortcut="control|4">
-           <menu_item_call.on_click
-              function="Tools.SelectTool"
-              parameter="create" />
-         </menu_item_call>
-         <menu_item_call
-			label="Land Tool"
-			layout="topleft"
-			name="Land"
-			shortcut="control|5">
-           <menu_item_call.on_click
-              function="Tools.SelectTool"
-              parameter="land" />
-         </menu_item_call>
-	   </menu>
-        <menu
-         create_jump_keys="true"
-         label="Edit"
-         layout="topleft"
-         name="Edit"
-         tear_off="true">
-            <menu_item_call
-             label="Undo"
-             layout="topleft"
-             name="Undo"
-             shortcut="control|Z">
-                <menu_item_call.on_click
-                 function="Edit.Undo" />
-                <menu_item_call.on_enable
-                 function="Edit.EnableUndo" />
-            </menu_item_call>
-            <menu_item_call
-             label="Redo"
-             layout="topleft"
-             name="Redo"
-             shortcut="control|Y">
-                <menu_item_call.on_click
-                 function="Edit.Redo" />
-                <menu_item_call.on_enable
-                 function="Edit.EnableRedo" />
-            </menu_item_call>
-            <menu_item_separator
-             layout="topleft" />
-            <menu_item_call
-             label="Cut"
-             layout="topleft"
-             name="Cut"
-             shortcut="control|X">
-                <menu_item_call.on_click
-                 function="Edit.Cut" />
-                <menu_item_call.on_enable
-                 function="Edit.EnableCut" />
-            </menu_item_call>
-            <menu_item_call
-             label="Copy"
-             layout="topleft"
-             name="Copy"
-             shortcut="control|C">
-                <menu_item_call.on_click
-                 function="Edit.Copy" />
-                <menu_item_call.on_enable
-                 function="Edit.EnableCopy" />
-            </menu_item_call>
-            <menu_item_call
-             label="Paste"
-             layout="topleft"
-             name="Paste"
-             shortcut="control|V">
-                <menu_item_call.on_click
-                 function="Edit.Paste" />
-                <menu_item_call.on_enable
-                 function="Edit.EnablePaste" />
-            </menu_item_call>
-            <menu_item_call
-             label="Delete"
-             layout="topleft"
-             name="Delete"
-             shortcut="Del">
-                <menu_item_call.on_click
-                 function="Edit.Delete" />
-                <menu_item_call.on_enable
-                 function="Edit.EnableDelete" />
-            </menu_item_call>
-            <menu_item_call
-             label="Duplicate"
-             layout="topleft"
-             name="Duplicate"
-             shortcut="control|D">
-                <menu_item_call.on_click
-                 function="Edit.Duplicate" />
-                <menu_item_call.on_enable
-                 function="Edit.EnableDuplicate" />
-            </menu_item_call>
-            <menu_item_separator
-             layout="topleft" />
-            <menu_item_call
-             label="Select All"
-             layout="topleft"
-             name="Select All"
-             shortcut="control|A">
-                <menu_item_call.on_click
-                 function="Edit.SelectAll" />
-                <menu_item_call.on_enable
-                 function="Edit.EnableSelectAll" />
-            </menu_item_call>
-            <menu_item_call
-             label="Deselect"
-             layout="topleft"
-             name="Deselect"
-             shortcut="control|E">
-                <menu_item_call.on_click
-                 function="Edit.Deselect" />
-                <menu_item_call.on_enable
-                 function="Edit.EnableDeselect" />
-            </menu_item_call>
-        </menu>
-        <menu_item_separator
-           layout="topleft" />
-        <menu_item_call
-           label="Link"
-           layout="topleft"
-           name="Link"
-           shortcut="control|L">
-          <menu_item_call.on_click
-             function="Tools.Link" />
-          <menu_item_call.on_enable
-             function="Tools.EnableLink" />
-        </menu_item_call>
-        <menu_item_call
-           label="Unlink"
-           layout="topleft"
-           name="Unlink"
-           shortcut="control|shift|L">
-          <menu_item_call.on_click
-             function="Tools.Unlink" />
-          <menu_item_call.on_enable
-             function="Tools.EnableUnlink" />
-        </menu_item_call>
-        <menu_item_separator
-           layout="topleft" />
-        <menu_item_call
-           label="Focus on Selection"
-           layout="topleft"
-           name="Focus on Selection"
-           shortcut="H">
-          <menu_item_call.on_click
-             function="Tools.LookAtSelection"
-             parameter="focus" />
-          <menu_item_call.on_enable
-             function="Tools.SomethingSelectedNoHUD" />
-        </menu_item_call>
-        <menu_item_call
-           label="Zoom to Selection"
-           layout="topleft"
-           name="Zoom to Selection"
-           shortcut="shift|H">
-          <menu_item_call.on_click
-             function="Tools.LookAtSelection"
-             parameter="zoom" />
-          <menu_item_call.on_enable
-             function="Tools.SomethingSelectedNoHUD" />
-        </menu_item_call>
-        <menu_item_separator
-           layout="topleft" />
-        <menu
-         create_jump_keys="true"
-         label="Object"
-         layout="topleft"
-         name="Object"
-         tear_off="true">
-          <menu_item_call
-			 label="Buy"
-			 layout="topleft"
-			 name="Menu Object Take"
-			 visible="true">
-			<menu_item_call.on_click
-               function="Tools.BuyOrTake" />
-			<menu_item_call.on_enable
-               function="Tools.EnableBuyOrTake"
-               name="EnableBuyOrTake"
-               parameter="Buy,Take" />
-          </menu_item_call>
-          <menu_item_call
-			 label="Take Copy"
-			 layout="topleft"
-			 name="Take Copy">
-			<menu_item_call.on_click
-               function="Tools.TakeCopy" />
-			<menu_item_call.on_enable
-               function="Tools.EnableTakeCopy" />
-          </menu_item_call>
-          <menu_item_call
-			 label="Save Back to My Inventory"
-			 layout="topleft"
-			 name="Save Object Back to My Inventory">
-			<menu_item_call.on_click
-               function="Tools.SaveToInventory" />
-			<menu_item_call.on_enable
-               function="Tools.EnableSaveToInventory" />
-          </menu_item_call>
-          <menu_item_call
-			 label="Save Back to Object Contents"
-			 layout="topleft"
-			 name="Save Object Back to Object Contents">
-			<menu_item_call.on_click
-               function="Tools.SaveToObjectInventory" />
-			<menu_item_call.on_enable
-               function="Tools.EnableSaveToObjectInventory" />
-          </menu_item_call>
-		</menu>
-        <menu
-           create_jump_keys="true"
-           label="Scripts"
-           layout="topleft"
-           name="Scripts"
-           tear_off="true">
-          <menu_item_call
-             label="Recompile Scripts (Mono)"
-             layout="topleft"
-             name="Mono">
-            <menu_item_call.on_click
-               function="Tools.SelectedScriptAction"
-               parameter="compile mono" />
-            <menu_item_call.on_enable
-               function="EditableSelectedMono" />
-          </menu_item_call>
-          <menu_item_call
-             label="Recompile Scripts (LSL)"
-             layout="topleft"
-             name="LSL">
-            <menu_item_call.on_click
-               function="Tools.SelectedScriptAction"
-               parameter="compile lsl" />
-            <menu_item_call.on_enable
-               function="EditableSelected" />
-          </menu_item_call>
-          <menu_item_call
-             label="Reset Scripts"
-             layout="topleft"
-             name="Reset Scripts">
-            <menu_item_call.on_click
-               function="Tools.SelectedScriptAction"
-               parameter="reset" />
-            <menu_item_call.on_enable
-               function="EditableSelected" />
-          </menu_item_call>
-          <menu_item_call
-             label="Set Scripts to Running"
-             layout="topleft"
-             name="Set Scripts to Running">
-            <menu_item_call.on_click
-               function="Tools.SelectedScriptAction"
-               parameter="start" />
-            <menu_item_call.on_enable
-               function="EditableSelected" />
-          </menu_item_call>
-          <menu_item_call
-             label="Set Scripts to Not Running"
-             layout="topleft"
-             name="Set Scripts to Not Running">
-            <menu_item_call.on_click
-               function="Tools.SelectedScriptAction"
-               parameter="stop" />
-            <menu_item_call.on_enable
-               function="EditableSelected" />
-          </menu_item_call>
-        </menu>
-        <menu_item_separator
-           layout="topleft" />
-        <menu
-         create_jump_keys="true"
-         label="Options"
-         layout="topleft"
-         name="Options"
-         tear_off="true">
-            <menu_item_check
-             label="Edit Linked Parts"
-             layout="topleft"
-             name="Edit Linked Parts">
-                <menu_item_check.on_check
-                 control="EditLinkedParts" />
-                <menu_item_check.on_click
-                 function="Tools.EditLinkedParts"
-                 parameter="EditLinkedParts" />
-                <menu_item_check.on_enable
-                 function="Tools.EnableToolNotPie" />
-            </menu_item_check>
-            <menu_item_call
-             label="Set Default Upload Permissions"
-             layout="topleft"
-             name="perm prefs">
-                <menu_item_call.on_click
-                 function="Floater.Toggle"
-                 parameter="perm_prefs" />
-         <menu_item_check
-         label="Show Advanced Permissions"
-         layout="topleft"
-         name="DebugPermissions">
-            <menu_item_check.on_check
-             function="CheckControl"
-             parameter="DebugPermissions" />
-            <menu_item_check.on_click
-             function="ToggleControl"
-             parameter="DebugPermissions" />
-        </menu_item_check>
-            </menu_item_call>
-            <!--menu_item_call
-             label="Show Script Warning/Error Window"
-             layout="topleft"
-             name="Show Script Warning/Error Window">
-                <menu_item_call.on_click
-                 function="ShowFloater"
-                 parameter="script errors" />
-            </menu_item_call-->
-            <menu_item_separator
-             layout="topleft" />
-            <menu
-             create_jump_keys="true"
-             label="Selection"
-             layout="topleft"
-             name="Selection"
-             tear_off="true">
-                <menu_item_check
-                 label="Select Only My Objects"
-                 layout="topleft"
-                 name="Select Only My Objects">
-                    <menu_item_check.on_check
-                     control="SelectOwnedOnly" />
-                    <menu_item_check.on_click
-                     function="Tools.SelectOnlyMyObjects"
-                     parameter="agents" />
-                </menu_item_check>
-                <menu_item_check
-                 label="Select Only Movable Objects"
-                 layout="topleft"
-                 name="Select Only Movable Objects">
-                    <menu_item_check.on_check
-                     control="SelectMovableOnly" />
-                    <menu_item_check.on_click
-                     function="Tools.SelectOnlyMovableObjects"
-                     parameter="movable" />
-                </menu_item_check>
-                <menu_item_check
-                 label="Select By Surrounding"
-                 layout="topleft"
-                 name="Select By Surrounding">
-                    <menu_item_check.on_check
-                     control="RectangleSelectInclusive" />
-                    <menu_item_check.on_click
-                     function="Tools.SelectBySurrounding" />
-                </menu_item_check>
-            </menu>
-            <menu
-             create_jump_keys="true"
-             label="Show"
-             layout="topleft"
-             name="Show"
-             tear_off="true">
-                <menu_item_check
-                 label="Show Hidden Selection"
-                 layout="topleft"
-                 name="Show Hidden Selection">
-                    <menu_item_check.on_check
-                     control="RenderHiddenSelections" />
-                    <menu_item_check.on_click
-                     function="Tools.ShowHiddenSelection" />
-                </menu_item_check>
-                <menu_item_check
-                 label="Show Light Radius for Selection"
-                 layout="topleft"
-                 name="Show Light Radius for Selection">
-                    <menu_item_check.on_check
-                     control="RenderLightRadius" />
-                    <menu_item_check.on_click
-                     function="Tools.ShowSelectionLightRadius" />
-                </menu_item_check>
-                <menu_item_check
-                 label="Show Selection Beam"
-                 layout="topleft"
-                 name="Show Selection Beam">
-                    <menu_item_check.on_check
-                     control="ShowSelectionBeam" />
-                    <menu_item_check.on_click
-                     function="ToggleControl"
-                     parameter="ShowSelectionBeam" />
-                </menu_item_check>
-            </menu>
-            <menu
-             create_jump_keys="true"
-             label="Grid"
-             layout="topleft"
-             name="Grid"
-             tear_off="true">
-                <menu_item_check
-                 label="Snap to Grid"
-                 layout="topleft"
-                 name="Snap to Grid"
-                 shortcut="G">
-                    <menu_item_check.on_check
-                     control="SnapEnabled" />
-                    <menu_item_check.on_click
-                     function="ToggleControl"
-                     parameter="SnapEnabled" />
-                    <menu_item_check.on_enable
-                     function="Tools.EnableToolNotPie" />
-                </menu_item_check>
-                <menu_item_call
-                 label="Snap Object XY to Grid"
-                 layout="topleft"
-                 name="Snap Object XY to Grid"
-                 shortcut="shift|X">
-                    <menu_item_call.on_click
-                     function="Tools.SnapObjectXY" />
-                    <menu_item_call.on_enable
-                     function="Tools.EnableToolNotPie" />
-                </menu_item_call>
-                <menu_item_call
-                 label="Use Selection for Grid"
-                 layout="topleft"
-                 name="Use Selection for Grid"
-                 shortcut="shift|G">
-                    <menu_item_call.on_click
-                     function="Tools.UseSelectionForGrid" />
-                    <menu_item_call.on_enable
-                     function="SomethingSelected" />
-                </menu_item_call>
-                <menu_item_call
-                 label="Grid Options"
-                 layout="topleft"
-                 name="Grid Options"
-                 shortcut="control|shift|B">
-                    <menu_item_call.on_click
-                     function="Floater.Show"
-                     parameter="build_options" />
-                    <menu_item_call.on_enable
-                     function="Tools.EnableToolNotPie" />
-                </menu_item_call>
-            </menu>
-        </menu>
-        <menu
-         create_jump_keys="true"
-         label="Select Linked Parts"
-         layout="topleft"
-         name="Select Linked Parts"
-         tear_off="true">
-            <menu_item_call
-             label="Select Next Part"
-             layout="topleft"
-             name="Select Next Part"
-	     shortcut="control|.">
-                <menu_item_call.on_click
-                 function="Tools.SelectNextPart"
-                 parameter="next" />
-                <menu_item_call.on_enable
-                 function="Tools.EnableSelectNextPart" />
-            </menu_item_call>
-            <menu_item_call
-             label="Select Previous Part"
-             layout="topleft"
-             name="Select Previous Part"
-	     shortcut="control|,">
-                <menu_item_call.on_click
-                 function="Tools.SelectNextPart"
-                 parameter="previous" />
-                <menu_item_call.on_enable
-                 function="Tools.EnableSelectNextPart" />
-            </menu_item_call>
-            <menu_item_call
-             label="Include Next Part"
-             layout="topleft"
-             name="Include Next Part"
-	     shortcut="control|shift|.">
-                <menu_item_call.on_click
-                 function="Tools.SelectNextPart"
-                 parameter="includenext" />
-                <menu_item_call.on_enable
-                 function="Tools.EnableSelectNextPart" />
-            </menu_item_call>
-            <menu_item_call
-             label="Include Previous Part"
-             layout="topleft"
-             name="Include Previous Part"
-	     shortcut="control|shift|,">
-                <menu_item_call.on_click
-                 function="Tools.SelectNextPart"
-                 parameter="includeprevious" />
-                <menu_item_call.on_enable
-                 function="Tools.EnableSelectNextPart" />
-            </menu_item_call>
-        </menu>
-    </menu>
-    <menu
-     label="Help"
-     layout="topleft"
-     name="Help"
-     tear_off="true">
-        <menu_item_call
-         label="[SECOND_LIFE] Help"
-         layout="topleft"
-         name="Second Life Help"
-         shortcut="F1">
-            <menu_item_call.on_click
-             function="ShowFloater"
-             parameter="help f1" />
-        </menu_item_call>
-        <menu_item_call
-         label="Tutorial"
-         layout="topleft"
-         name="Tutorial">
-            <menu_item_call.on_click
-             function="Floater.Show"
-             parameter="hud" />
-        </menu_item_call>
-        <menu_item_separator
-             layout="topleft" />
-        <menu_item_call
-             label="Report Abuse"
-             layout="topleft"
-             name="Report Abuse">
-                <menu_item_call.on_click
-                 function="ShowFloater"
-                 parameter="complaint reporter" />
-            </menu_item_call>
-        <menu_item_separator
-             layout="topleft" />
-        <menu_item_call
-         label="About [APP_NAME]"
-         layout="topleft"
-         name="About Second Life">
-            <menu_item_call.on_click
-             function="Floater.Show"
-             parameter="sl_about" />
-        </menu_item_call>
-    </menu>
-    <menu
-     label="Advanced"
-     layout="topleft"
-     name="Advanced"
-     tear_off="true"
-     visible="false">
-        <menu_item_check
-         label="Set Away After 30 Minutes"
-         layout="topleft"
-         name="Go Away/AFK When Idle">
-            <menu_item_check.on_check
-             function="CheckControl"
-             parameter="AllowIdleAFK" />
-            <menu_item_check.on_click
-             function="ToggleControl"
-             parameter="AllowIdleAFK" />
-        </menu_item_check>
-        <menu_item_call
-         label="Stop Animating Me"
-         layout="topleft"
-         name="Stop Animating My Avatar">
-            <menu_item_call.on_click
-             function="Tools.StopAllAnimations" />
-        </menu_item_call>
-        <menu_item_call
-         label="Rebake Textures"
-         layout="topleft"
-         name="Rebake Texture"
-         shortcut="control|alt|R">
-            <menu_item_call.on_click
-             function="Advanced.RebakeTextures" />
-        </menu_item_call>
-        <menu_item_call
-           label="Set UI Size to Default"
-           layout="topleft"
-           name="Set UI Size to Default">
-          <menu_item_call.on_click
-             function="View.DefaultUISize" />
-        </menu_item_call>
-        <menu_item_separator/>
-        <menu_item_check
-         label="Limit Select Distance"
-         layout="topleft"
-         name="Limit Select Distance">
-            <menu_item_check.on_check
-             function="CheckControl"
-             parameter="LimitSelectDistance" />
-            <menu_item_check.on_click
-             function="ToggleControl"
-             parameter="LimitSelectDistance" />
-        </menu_item_check>
-        <menu_item_check
-         label="Disable Camera Constraints"
-         layout="topleft"
-         name="Disable Camera Distance">
-            <menu_item_check.on_check
-             function="CheckControl"
-             parameter="DisableCameraConstraints" />
-            <menu_item_check.on_click
-             function="ToggleControl"
-             parameter="DisableCameraConstraints" />
-        </menu_item_check>
-        <menu_item_separator
-         layout="topleft" />
-        <menu_item_check
-         label="High-res Snapshot"
-         layout="topleft"
-         name="HighResSnapshot">
-            <menu_item_check.on_check
-             function="CheckControl"
-             parameter="HighResSnapshot" />
-            <menu_item_check.on_click
-             function="ToggleControl"
-             parameter="HighResSnapshot" />
-        </menu_item_check>
-        <menu_item_check
-         label="Quiet Snapshots to Disk"
-         layout="topleft"
-         name="QuietSnapshotsToDisk">
-            <menu_item_check.on_check
-             function="CheckControl"
-             parameter="QuietSnapshotsToDisk" />
-            <menu_item_check.on_click
-             function="ToggleControl"
-             parameter="QuietSnapshotsToDisk" />
-        </menu_item_check>
-        <menu_item_check
-         label="Compress Snapshots to Disk"
-         layout="topleft"
-         name="CompressSnapshotsToDisk">
-            <menu_item_check.on_check
-             function="CheckControl"
-             parameter="CompressSnapshotsToDisk" />
-            <menu_item_check.on_click
-             function="ToggleControl"
-             parameter="CompressSnapshotsToDisk" />
-        </menu_item_check>
-        <menu_item_call
-         label="Save Texture As"
-         layout="topleft"
-         name="Save Texture As">
-            <menu_item_call.on_click
-             function="File.SaveTexture" />
-            <menu_item_call.on_enable
-             function="File.EnableSaveAs" />
-        </menu_item_call>
-        <menu_item_separator
-         layout="topleft" />
-        <menu
-         create_jump_keys="true"
-         label="Performance Tools"
-         layout="topleft"
-         name="Performance Tools"
-         tear_off="true">
-            <menu_item_call
-             label="Lag Meter"
-             layout="topleft"
-             name="Lag Meter">
-                <menu_item_call.on_click
-                 function="Floater.Show"
-                 parameter="lagmeter" />
-            </menu_item_call>
-            <menu_item_check
-             label="Statistics Bar"
-             layout="topleft"
-             name="Statistics Bar"
-             shortcut="control|shift|1">
-                <menu_item_check.on_check
-                 function="Floater.Visible"
-                 parameter="stats" />
-                <menu_item_check.on_click
-                 function="Floater.Toggle"
-                 parameter="stats" />
-            </menu_item_check>
-      <menu_item_check
-        label="Show Avatar Rendering Cost"
-        layout="topleft"
-        name="Avatar Rendering Cost">
-           <menu_item_check.on_check
-            function="Advanced.CheckInfoDisplay"
-            parameter="shame" />
-           <menu_item_check.on_click
-            function="Advanced.ToggleInfoDisplay"
-            parameter="shame" />
-       </menu_item_check>
-        </menu>
-        <menu
-         create_jump_keys="true"
-         label="Highlighting and Visibility"
-         layout="topleft"
-         name="Highlighting and Visibility"
-         tear_off="true">
-         <menu_item_check
-                 label="Cheesy Beacon"
-                 layout="topleft"
-                 name="Cheesy Beacon">
-                    <menu_item_check.on_check
-                     function="CheckControl"
-                     parameter="CheesyBeacon" />
-                    <menu_item_check.on_click
-                     function="ToggleControl"
-                     parameter="CheesyBeacon" />
-                </menu_item_check>
-            <menu_item_check
-             label="Hide Particles"
-             layout="topleft"
-             name="Hide Particles"
-             shortcut="control|alt|shift|=">
-                <menu_item_check.on_check
-                 function="View.CheckRenderType"
-                 parameter="hideparticles" />
-                <menu_item_check.on_click
-                 function="View.ToggleRenderType"
-                 parameter="hideparticles" />
-            </menu_item_check>
-            <menu_item_check
-             label="Hide Selected"
-             layout="topleft"
-             name="Hide Selected">
-                <menu_item_check.on_check
-                 function="CheckControl"
-                 parameter="HideSelectedObjects" />
-                <menu_item_check.on_click
-                 function="ToggleControl"
-                 parameter="HideSelectedObjects" />
-            </menu_item_check>
-            <menu_item_check
-             label="Highlight Transparent"
-             layout="topleft"
-             name="Highlight Transparent"
-             shortcut="control|alt|T">
-                <menu_item_check.on_check
-                 function="View.CheckHighlightTransparent" />
-                <menu_item_check.on_click
-                 function="View.HighlightTransparent" />
-            </menu_item_check>
-            <menu_item_check
-             label="Show HUD Attachments"
-             layout="topleft"
-             name="Show HUD Attachments"
-             shortcut="alt|shift|H">
-                <menu_item_check.on_check
-                 function="View.CheckHUDAttachments" />
-                <menu_item_check.on_click
-                 function="View.ShowHUDAttachments" />
-            </menu_item_check>
-            <menu_item_check
-             label="Show Mouselook Crosshairs"
-             layout="topleft"
-             name="ShowCrosshairs">
-                <menu_item_check.on_check
-                 function="CheckControl"
-                 parameter="ShowCrosshairs" />
-                <menu_item_check.on_click
-                 function="ToggleControl"
-                 parameter="ShowCrosshairs" />
-            </menu_item_check>
-  <!-- <menu
-         create_jump_keys="true"
-         label="Hover Tips"
-         layout="topleft"
-         name="Hover Tips"
-         tear_off="true">
-            <menu_item_check
-             label="Show Tips"
-             layout="topleft"
-             name="Show Tips"
-             shortcut="control|shift|T">
-                <menu_item_check.on_check
-                 function="View.CheckShowHoverTips" />
-                <menu_item_check.on_click
-                 function="View.ShowHoverTips" />
-            </menu_item_check>
-            <menu_item_separator
-             layout="topleft" />-->
-            <menu_item_check
-             label="Show Land Tooltips"
-             layout="topleft"
-             name="Land Tips">
-                <menu_item_check.on_check
-                 control="ShowLandHoverTip" />
-                <menu_item_check.on_click
-                 function="ToggleControl"
-                 parameter="ShowLandHoverTip" />
-                <menu_item_check.on_enable
-                 function="View.CheckShowHoverTips" />
-            </menu_item_check>
- <!--           <menu_item_check
-             label="Show Tips On All Objects"
-             layout="topleft"
-             name="Tips On All Objects">
-                <menu_item_check.on_check
-                 control="ShowAllObjectHoverTip" />
-                <menu_item_check.on_click
-                 function="ToggleControl"
-                 parameter="ShowAllObjectHoverTip" />
-                <menu_item_check.on_enable
-                 function="View.CheckShowHoverTips" />
-            </menu_item_check>
-        </menu>-->
-
-        </menu>
-
-        <menu
-         create_jump_keys="true"
-         label="Rendering Types"
-         layout="topleft"
-         name="Rendering Types"
-         tear_off="true">
-            <menu_item_check
-             label="Simple"
-             layout="topleft"
-             name="Simple"
-             shortcut="control|alt|shift|1">
-                <menu_item_check.on_check
-                 function="Advanced.CheckRenderType"
-                 parameter="simple" />
-                <menu_item_check.on_click
-                 function="Advanced.ToggleRenderType"
-                 parameter="simple" />
-            </menu_item_check>
-            <menu_item_check
-             label="Alpha"
-             layout="topleft"
-             name="Alpha"
-             shortcut="control|alt|shift|2">
-                <menu_item_check.on_check
-                 function="Advanced.CheckRenderType"
-                 parameter="alpha" />
-                <menu_item_check.on_click
-                 function="Advanced.ToggleRenderType"
-                 parameter="alpha" />
-            </menu_item_check>
-            <menu_item_check
-             label="Tree"
-             layout="topleft"
-             name="Tree"
-             shortcut="control|alt|shift|3">
-                <menu_item_check.on_check
-                 function="Advanced.CheckRenderType"
-                 parameter="tree" />
-                <menu_item_check.on_click
-                 function="Advanced.ToggleRenderType"
-                 parameter="tree" />
-            </menu_item_check>
-            <menu_item_check
-             label="Avatars"
-             layout="topleft"
-             name="Character"
-             shortcut="control|alt|shift|4">
-                <menu_item_check.on_check
-                 function="Advanced.CheckRenderType"
-                 parameter="character" />
-                <menu_item_check.on_click
-                 function="Advanced.ToggleRenderType"
-                 parameter="character" />
-            </menu_item_check>
-            <menu_item_check
-             label="SurfacePath"
-             layout="topleft"
-             name="SurfacePath"
-             shortcut="control|alt|shift|5">
-                <menu_item_check.on_check
-                 function="Advanced.CheckRenderType"
-                 parameter="surfacePath" />
-                <menu_item_check.on_click
-                 function="Advanced.ToggleRenderType"
-                 parameter="surfacePath" />
-            </menu_item_check>
-            <menu_item_check
-             label="Sky"
-             layout="topleft"
-             name="Sky"
-             shortcut="control|alt|shift|6">
-                <menu_item_check.on_check
-                 function="Advanced.CheckRenderType"
-                 parameter="sky" />
-                <menu_item_check.on_click
-                 function="Advanced.ToggleRenderType"
-                 parameter="sky" />
-            </menu_item_check>
-            <menu_item_check
-             label="Water"
-             layout="topleft"
-             name="Water"
-             shortcut="control|alt|shift|7">
-                <menu_item_check.on_check
-                 function="Advanced.CheckRenderType"
-                 parameter="water" />
-                <menu_item_check.on_click
-                 function="Advanced.ToggleRenderType"
-                 parameter="water" />
-            </menu_item_check>
-            <menu_item_check
-             label="Ground"
-             layout="topleft"
-             name="Ground"
-             shortcut="control|alt|shift|8">
-                <menu_item_check.on_check
-                 function="Advanced.CheckRenderType"
-                 parameter="ground" />
-                <menu_item_check.on_click
-                 function="Advanced.ToggleRenderType"
-                 parameter="ground" />
-            </menu_item_check>
-            <menu_item_check
-             label="Volume"
-             layout="topleft"
-             name="Volume"
-             shortcut="control|alt|shift|9">
-                <menu_item_check.on_check
-                 function="Advanced.CheckRenderType"
-                 parameter="volume" />
-                <menu_item_check.on_click
-                 function="Advanced.ToggleRenderType"
-                 parameter="volume" />
-            </menu_item_check>
-            <menu_item_check
-             label="Grass"
-             layout="topleft"
-             name="Grass"
-             shortcut="control|alt|shift|0">
-                <menu_item_check.on_check
-                 function="Advanced.CheckRenderType"
-                 parameter="grass" />
-                <menu_item_check.on_click
-                 function="Advanced.ToggleRenderType"
-                 parameter="grass" />
-            </menu_item_check>
-            <menu_item_check
-             label="Clouds"
-             layout="topleft"
-             name="Clouds"
-             shortcut="control|alt|shift|-">
-                <menu_item_check.on_check
-                 function="Advanced.CheckRenderType"
-                 parameter="clouds" />
-                <menu_item_check.on_click
-                 function="Advanced.ToggleRenderType"
-                 parameter="clouds" />
-            </menu_item_check>
-            <menu_item_check
-             label="Particles"
-             layout="topleft"
-             name="Particles"
-             shortcut="control|alt|shift|=">
-                <menu_item_check.on_check
-                 function="Advanced.CheckRenderType"
-                 parameter="particles" />
-                <menu_item_check.on_click
-                 function="Advanced.ToggleRenderType"
-                 parameter="particles" />
-            </menu_item_check>
-            <menu_item_check
-             label="Bump"
-             layout="topleft"
-             name="Bump"
-             shortcut="control|alt|shift|\">
-                <menu_item_check.on_check
-                 function="Advanced.CheckRenderType"
-                 parameter="bump" />
-                <menu_item_check.on_click
-                 function="Advanced.ToggleRenderType"
-                 parameter="bump" />
-            </menu_item_check>
-        </menu>
-        <menu
-         create_jump_keys="true"
-         label="Rendering Features"
-         layout="topleft"
-         name="Rendering Features"
-         tear_off="true">
-            <menu_item_check
-             label="UI"
-             layout="topleft"
-             name="UI"
-             shortcut="control|alt|F1">
-                <menu_item_check.on_check
-                 function="Advanced.CheckFeature"
-                 parameter="ui" />
-                <menu_item_check.on_click
-                 function="Advanced.ToggleFeature"
-                 parameter="ui" />
-            </menu_item_check>
-            <menu_item_check
-             label="Selected"
-             layout="topleft"
-             name="Selected"
-             shortcut="control|alt|F2">
-                <menu_item_check.on_check
-                 function="Advanced.CheckFeature"
-                 parameter="selected" />
-                <menu_item_check.on_click
-                 function="Advanced.ToggleFeature"
-                 parameter="selected" />
-            </menu_item_check>
-            <menu_item_check
-             label="Highlighted"
-             layout="topleft"
-             name="Highlighted"
-             shortcut="control|alt|F3">
-                <menu_item_check.on_check
-                 function="Advanced.CheckFeature"
-                 parameter="highlighted" />
-                <menu_item_check.on_click
-                 function="Advanced.ToggleFeature"
-                 parameter="highlighted" />
-            </menu_item_check>
-            <menu_item_check
-             label="Dynamic Textures"
-             layout="topleft"
-             name="Dynamic Textures"
-             shortcut="control|alt|F4">
-                <menu_item_check.on_check
-                 function="Advanced.CheckFeature"
-                 parameter="dynamic textures" />
-                <menu_item_check.on_click
-                 function="Advanced.ToggleFeature"
-                 parameter="dynamic textures" />
-            </menu_item_check>
-            <menu_item_check
-             label="Foot Shadows"
-             layout="topleft"
-             name="Foot Shadows"
-             shortcut="control|alt|F5">
-                <menu_item_check.on_check
-                 function="Advanced.CheckFeature"
-                 parameter="foot shadows" />
-                <menu_item_check.on_click
-                 function="Advanced.ToggleFeature"
-                 parameter="foot shadows" />
-            </menu_item_check>
-            <menu_item_check
-             label="Fog"
-             layout="topleft"
-             name="Fog"
-             shortcut="control|alt|F6">
-                <menu_item_check.on_check
-                 function="Advanced.CheckFeature"
-                 parameter="fog" />
-                <menu_item_check.on_click
-                 function="Advanced.ToggleFeature"
-                 parameter="fog" />
-            </menu_item_check>
-            <menu_item_check
-             label="Test FRInfo"
-             layout="topleft"
-             name="Test FRInfo"
-             shortcut="control|alt|F8">
-                <menu_item_check.on_check
-                 function="Advanced.CheckFeature"
-                 parameter="fr info" />
-                <menu_item_check.on_click
-                 function="Advanced.ToggleFeature"
-                 parameter="fr info" />
-            </menu_item_check>
-            <menu_item_check
-             label="Flexible Objects"
-             layout="topleft"
-             name="Flexible Objects"
-             shortcut="control|alt|F9">
-                <menu_item_check.on_check
-                 function="Advanced.CheckFeature"
-                 parameter="flexible" />
-                <menu_item_check.on_click
-                 function="Advanced.ToggleFeature"
-                 parameter="flexible" />
-            </menu_item_check>
-        </menu>
-        <menu_item_check
-         label="Run Multiple Threads"
-         layout="topleft"
-         name="Run Multiple Threads">
-            <menu_item_check.on_check
-             function="CheckControl"
-             parameter="RunMultipleThreads" />
-            <menu_item_check.on_click
-             function="ToggleControl"
-             parameter="RunMultipleThreads" />
-        </menu_item_check>
-        <menu_item_call
-         label="Clear Group Cache"
-         layout="topleft"
-         name="ClearGroupCache">
-            <menu_item_call.on_click
-             function="Advanced.ClearGroupCache"
-             parameter="ClearGroupCache" />
-        </menu_item_call>
-        <menu_item_check
-         label="Mouse Smoothing"
-         layout="topleft"
-         name="Mouse Smoothing">
-            <menu_item_check.on_check
-             function="CheckControl"
-             parameter="MouseSmooth" />
-            <menu_item_check.on_click
-             function="ToggleControl"
-             parameter="MouseSmooth" />
-        </menu_item_check>
-        <menu_item_separator
-         layout="topleft" />
-        <menu
-         label="Shortcuts"
-         layout="topleft"
-         name="Shortcuts"
-         tear_off="true"
-         visible="false">
-            <menu_item_check
-               label="Search"
-               layout="topleft"
-               name="Search"
-               shortcut="control|F">
-            <menu_item_check.on_check
-             function="Floater.Visible"
-             parameter="search" />
-            <menu_item_check.on_click
-             function="Floater.Toggle"
-             parameter="search" />
-            </menu_item_check>
-            <menu_item_call
-             enabled="false"
-             label="Release Keys"
-             layout="topleft"
-             name="Release Keys">
-                <menu_item_call.on_click
-                 function="Tools.ReleaseKeys"
-                 parameter="" />
-                <menu_item_call.on_enable
-                 function="Tools.EnableReleaseKeys"
-                 parameter="" />
-            </menu_item_call>
-            <menu_item_call
-             label="Set UI Size to Default"
-             layout="topleft"
-             name="Set UI Size to Default">
-                <menu_item_call.on_click
-                 function="View.DefaultUISize" />
-            </menu_item_call>
-            <menu_item_separator
-             layout="topleft" />
-            <menu_item_check
-             label="Always Run"
-             layout="topleft"
-             name="Always Run"
-             shortcut="control|R">
-                <menu_item_check.on_check
-                 function="World.CheckAlwaysRun" />
-                <menu_item_check.on_click
-                 function="World.AlwaysRun" />
-            </menu_item_check>
-            <menu_item_check
-             label="Fly"
-             layout="topleft"
-             name="Fly"
-             shortcut="Home">
-                <menu_item_check.on_click
-                 function="Agent.toggleFlying" />
-                <menu_item_check.on_enable
-                 function="Agent.enableFlying" />
-            </menu_item_check>
-            <menu_item_separator
-             layout="topleft" />
-            <menu_item_call
-             label="Close Window"
-             layout="topleft"
-             name="Close Window"
-             shortcut="control|W">
-                <menu_item_call.on_click
-                 function="File.CloseWindow" />
-                <menu_item_call.on_enable
-                 function="File.EnableCloseWindow" />
-            </menu_item_call>
-            <menu_item_call
-             label="Close All Windows"
-             layout="topleft"
-             name="Close All Windows"
-             shortcut="control|shift|W">
-                <menu_item_call.on_click
-                 function="File.CloseAllWindows" />
-                <menu_item_call.on_enable
-                 function="File.EnableCloseAllWindows" />
-            </menu_item_call>
-            <menu_item_separator
-             layout="topleft" />
-            <menu_item_call
-             label="Snapshot to Disk"
-             layout="topleft"
-             name="Snapshot to Disk"
-             shortcut="control|`"
-             use_mac_ctrl="true">
-                <menu_item_call.on_click
-                 function="File.TakeSnapshotToDisk" />
-            </menu_item_call>
-            <menu_item_separator
-             layout="topleft" />
-            <menu_item_call
-             label="Mouselook"
-             layout="topleft"
-             name="Mouselook"
-             shortcut="M">
-                <menu_item_call.on_click
-                 function="View.Mouselook" />
-                <menu_item_call.on_enable
-                 function="View.EnableMouselook" />
-            </menu_item_call>
-            <menu_item_check
-             label="Joystick Flycam"
-             layout="topleft"
-             name="Joystick Flycam"
-             shortcut="alt|shift|F">
-                <menu_item_check.on_check
-                 function="View.CheckJoystickFlycam" />
-                <menu_item_check.on_click
-                 function="View.JoystickFlycam" />
-                <menu_item_check.on_enable
-                 function="View.EnableJoystickFlycam" />
-            </menu_item_check>
-            <menu_item_call
-             label="Reset View"
-             layout="topleft"
-             name="Reset View"
-             shortcut="Esc">
-                <menu_item_call.on_click
-                 function="View.ResetView" />
-            </menu_item_call>
-            <menu_item_call
-             label="Look at Last Chatter"
-             layout="topleft"
-             name="Look at Last Chatter"
-             shortcut="control|\">
-                <menu_item_call.on_click
-                 function="View.LookAtLastChatter" />
-                <menu_item_call.on_enable
-                 function="View.EnableLastChatter" />
-            </menu_item_call>
-            <menu_item_separator
-             layout="topleft" />
-            <menu
-             create_jump_keys="true"
-             label="Select Build Tool"
-             layout="topleft"
-             name="Select Tool"
-             tear_off="true">
-                <menu_item_call
-                 label="Focus Tool"
-                 layout="topleft"
-                 name="Focus"
-                 shortcut="control|1">
-                    <menu_item_call.on_click
-                     function="Tools.SelectTool"
-                     parameter="focus" />
-                </menu_item_call>
-                <menu_item_call
-                 label="Move Tool"
-                 layout="topleft"
-                 name="Move"
-                 shortcut="control|2">
-                    <menu_item_call.on_click
-                     function="Tools.SelectTool"
-                     parameter="move" />
-                </menu_item_call>
-                <menu_item_call
-                 label="Edit Tool"
-                 layout="topleft"
-                 name="Edit"
-                 shortcut="control|3">
-                    <menu_item_call.on_click
-                     function="Tools.SelectTool"
-                     parameter="edit" />
-                </menu_item_call>
-                <menu_item_call
-                 label="Create Tool"
-                 layout="topleft"
-                 name="Create"
-                 shortcut="control|4">
-                    <menu_item_call.on_click
-                     function="Tools.SelectTool"
-                     parameter="create" />
-                </menu_item_call>
-                <menu_item_call
-                 label="Land Tool"
-                 layout="topleft"
-                 name="Land"
-                 shortcut="control|5">
-                    <menu_item_call.on_click
-                     function="Tools.SelectTool"
-                     parameter="land" />
-                </menu_item_call>
-            </menu>
-            <menu_item_separator
-             layout="topleft" />
-            <menu_item_call
-             label="Zoom In"
-             layout="topleft"
-             name="Zoom In"
-             shortcut="control|0">
-                <menu_item_call.on_click
-                 function="View.ZoomIn" />
-            </menu_item_call>
-            <menu_item_call
-             label="Zoom Default"
-             layout="topleft"
-             name="Zoom Default"
-             shortcut="control|9">
-                <menu_item_call.on_click
-                 function="View.ZoomDefault" />
-            </menu_item_call>
-            <menu_item_call
-             label="Zoom Out"
-             layout="topleft"
-             name="Zoom Out"
-             shortcut="control|8">
-                <menu_item_call.on_click
-                 function="View.ZoomOut" />
-            </menu_item_call>
-            <menu_item_separator
-             layout="topleft" />
-            <menu_item_call
-             label="Toggle Fullscreen"
-             layout="topleft"
-             name="Toggle Fullscreen"
-             >
-               <!-- Note: shortcut="alt|Enter" was deleted from the preceding node-->
-                <menu_item_call.on_click
-                 function="View.Fullscreen" />
-            </menu_item_call>
-        </menu>
-        <menu_item_separator
-         layout="topleft" />
-        <menu_item_call
-         label="Show Debug Settings"
-         layout="topleft"
-         name="Debug Settings">
-            <menu_item_call.on_click
-             function="Advanced.ShowDebugSettings"
-             parameter="all" />
-        </menu_item_call>
-     <menu_item_check
-         label="Show Develop Menu"
-         layout="topleft"
-         name="Debug Mode"
-         shortcut="control|alt|Q">
-            <menu_item_check.on_check
-             function="CheckControl"
-             parameter="QAMode" />
-            <menu_item_check.on_click
-             function="ToggleControl"
-             parameter="QAMode" />
-        </menu_item_check>
-    </menu>
-    <menu
-     create_jump_keys="true"
-     label="Develop"
-     layout="topleft"
-     name="Develop"
-     tear_off="true"
-     visible="false">
-        <menu
-         create_jump_keys="true"
-         label="Consoles"
-         layout="topleft"
-         name="Consoles"
-         tear_off="true">
-            <menu_item_check
-             label="Texture Console"
-             layout="topleft"
-             name="Texture Console"
-             shortcut="control|shift|3"
-             use_mac_ctrl="true">
-                <menu_item_check.on_check
-                 function="Advanced.CheckConsole"
-                 parameter="texture" />
-                <menu_item_check.on_click
-                 function="Advanced.ToggleConsole"
-                 parameter="texture" />
-            </menu_item_check>
-            <menu_item_check
-             label="Debug Console"
-             layout="topleft"
-             name="Debug Console"
-             shortcut="control|shift|4"
-             use_mac_ctrl="true">
-                <menu_item_check.on_check
-                 function="Advanced.CheckConsole"
-                 parameter="debug" />
-                <menu_item_check.on_click
-                 function="Advanced.ToggleConsole"
-                 parameter="debug" />
-            </menu_item_check>
-            <menu_item_call
-             label="Notifications Console"
-             layout="topleft"
-             name="Notifications"
-             shortcut="control|shift|5">
-              <menu_item_call.on_click
-               function="Floater.Toggle"
-               parameter="notifications_console" />
-            </menu_item_call>
-            <menu_item_check
-               label="Texture Size Console"
-               layout="topleft"
-               name="Texture Size"
-               shortcut="control|shift|6">
-              <menu_item_check.on_check
-               function="Advanced.CheckConsole"
-               parameter="texture size" />
-              <menu_item_check.on_click
-               function="Advanced.ToggleConsole"
-               parameter="texture size" />
-            </menu_item_check>
-            <menu_item_check
-               label="Texture Category Console"
-               layout="topleft"
-               name="Texture Category"
-               shortcut="control|shift|7">
-              <menu_item_check.on_check
-               function="Advanced.CheckConsole"
-               parameter="texture category" />
-              <menu_item_check.on_click
-               function="Advanced.ToggleConsole"
-               parameter="texture category" />
-            </menu_item_check>
-            <menu_item_check
-             label="Fast Timers"
-             layout="topleft"
-             name="Fast Timers"
-             shortcut="control|shift|9"
-             use_mac_ctrl="true">
-                <menu_item_check.on_check
-                 function="Advanced.CheckConsole"
-                 parameter="fast timers" />
-                <menu_item_check.on_click
-                 function="Advanced.ToggleConsole"
-                 parameter="fast timers" />
-            </menu_item_check>
-            <menu_item_check
-             label="Memory"
-             layout="topleft"
-             name="Memory"
-             shortcut="control|shift|0"
-             use_mac_ctrl="true">
-                <menu_item_check.on_check
-                 function="Advanced.CheckConsole"
-                 parameter="memory view" />
-                <menu_item_check.on_click
-                 function="Advanced.ToggleConsole"
-                 parameter="memory view" />
-            </menu_item_check>
-<<<<<<< HEAD
-<!-- Delete this duplicate menu entry
-            <menu_item_check
-             label="Notifications Console"
-             layout="topleft"
-             name="Notifications"
-             shortcut="control|shift|5"
-             use_mac_ctrl="true">
-                <menu_item_check.on_check
-                 function="Advanced.CheckConsole"
-                 parameter="notifications" />
-                <menu_item_check.on_click
-                 function="Floater.Show"
-                 parameter="notifications_console" />
-            </menu_item_check>
--->
-=======
->>>>>>> ae27a933
-            <menu_item_separator
-             layout="topleft" />
-            <menu_item_call
-             label="Region Info to Debug Console"
-             layout="topleft"
-             name="Region Info to Debug Console">
-                <menu_item_call.on_click
-                 function="Advanced.DumpInfoToConsole"
-                 parameter="region" />
-            </menu_item_call>
-            <menu_item_call
-             label="Group Info to Debug Console"
-             layout="topleft"
-             name="Group Info to Debug Console">
-                <menu_item_call.on_click
-                 function="Advanced.DumpInfoToConsole"
-                 parameter="group" />
-            </menu_item_call>
-            <menu_item_call
-             label="Capabilities Info to Debug Console"
-             layout="topleft"
-             name="Capabilities Info to Debug Console">
-                <menu_item_call.on_click
-                 function="Advanced.DumpInfoToConsole"
-                 parameter="capabilities" />
-            </menu_item_call>
-            <menu_item_separator
-         layout="topleft" />
-            <menu_item_check
-             label="Camera"
-             layout="topleft"
-             name="Camera">
-                <menu_item_check.on_check
-                 function="Advanced.CheckHUDInfo"
-                 parameter="camera" />
-                <menu_item_check.on_click
-                 function="Advanced.ToggleHUDInfo"
-                 parameter="camera" />
-            </menu_item_check>
-            <menu_item_check
-             label="Wind"
-             layout="topleft"
-             name="Wind">
-                <menu_item_check.on_check
-                 function="Advanced.CheckHUDInfo"
-                 parameter="wind" />
-                <menu_item_check.on_click
-                 function="Advanced.ToggleHUDInfo"
-                 parameter="wind" />
-            </menu_item_check>
-            <menu_item_check
-             label="FOV"
-             layout="topleft"
-             name="FOV">
-                <menu_item_check.on_check
-                 function="Advanced.CheckHUDInfo"
-                 parameter="fov" />
-                <menu_item_check.on_click
-                 function="Advanced.ToggleHUDInfo"
-                 parameter="fov" />
-            </menu_item_check>
-        </menu>
-        <menu
-         create_jump_keys="true"
-         label="Show Info"
-         layout="topleft"
-         name="Display Info"
-         tear_off="true">
-            <menu_item_check
-             label="Show Time"
-             layout="topleft"
-             name="Show Time">
-                <menu_item_check.on_check
-                 function="CheckControl"
-                 parameter="DebugShowTime" />
-                <menu_item_check.on_click
-                 function="ToggleControl"
-                 parameter="DebugShowTime" />
-            </menu_item_check>
-            <menu_item_check
-             label="Show Render Info"
-             layout="topleft"
-             name="Show Render Info">
-                <menu_item_check.on_check
-                 function="CheckControl"
-                 parameter="DebugShowRenderInfo" />
-                <menu_item_check.on_click
-                 function="ToggleControl"
-                 parameter="DebugShowRenderInfo" />
-            </menu_item_check>
-            <menu_item_check
-             label="Show Matrices"
-             layout="topleft"
-             name="Show Matrices">
-                <menu_item_check.on_check
-                 function="CheckControl"
-                 parameter="DebugShowRenderMatrices" />
-                <menu_item_check.on_click
-                 function="ToggleControl"
-                 parameter="DebugShowRenderMatrices" />
-            </menu_item_check>
-            <menu_item_check
-             label="Show Color Under Cursor"
-             layout="topleft"
-             name="Show Color Under Cursor">
-                <menu_item_check.on_check
-                 function="CheckControl"
-                 parameter="DebugShowColor" />
-                <menu_item_check.on_click
-                 function="ToggleControl"
-                 parameter="DebugShowColor" />
-            </menu_item_check>
-            <menu_item_separator
-             layout="topleft" />
-            <menu_item_check
-             label="Show Updates to Objects"
-             layout="topleft"
-             name="Show Updates"
-             shortcut="control|alt|shift|U">
-                <menu_item_check.on_check
-                 function="Advanced.CheckShowObjectUpdates"
-                 parameter="ObjectUpdates" />
-                <menu_item_check.on_click
-                 function="Advanced.ToggleShowObjectUpdates" />
-            </menu_item_check>
-        </menu>
-        <menu_item_separator
-         layout="topleft" />
-        <menu
-         create_jump_keys="true"
-         label="Force an Error"
-         layout="topleft"
-         name="Force Errors"
-         tear_off="true">
-            <menu_item_call
-             label="Force Breakpoint"
-             layout="topleft"
-             name="Force Breakpoint"
-             shortcut="control|alt|shift|B">
-                <menu_item_call.on_click
-                 function="Advanced.ForceErrorBreakpoint" />
-            </menu_item_call>
-            <menu_item_call
-             label="Force LLError And Crash"
-             layout="topleft"
-             name="Force LLError And Crash">
-                <menu_item_call.on_click
-                 function="Advanced.ForceErrorLlerror" />
-            </menu_item_call>
-            <menu_item_call
-             label="Force Bad Memory Access"
-             layout="topleft"
-             name="Force Bad Memory Access">
-                <menu_item_call.on_click
-                 function="Advanced.ForceErrorBadMemoryAccess" />
-            </menu_item_call>
-            <menu_item_call
-             label="Force Infinite Loop"
-             layout="topleft"
-             name="Force Infinite Loop">
-                <menu_item_call.on_click
-                 function="Advanced.ForceErrorInfiniteLoop" />
-            </menu_item_call>
-            <menu_item_call
-             label="Force Driver Crash"
-             layout="topleft"
-             name="Force Driver Carsh">
-                <menu_item_call.on_click
-                 function="Advanced.ForceErrorDriverCrash" />
-            </menu_item_call>
-            <menu_item_call
-             label="Force Software Exception"
-             layout="topleft"
-             name="Force Software Exception">
-                <menu_item_call.on_click
-                 function="Advanced.ForceErrorSoftwareException" />
-            </menu_item_call>
-            <menu_item_call
-             label="Force Disconnect Viewer"
-             layout="topleft"
-             name="Force Disconnect Viewer">
-                <menu_item_call.on_click
-                 function="Advanced.ForceErrorDisconnectViewer" />
-            </menu_item_call>
-            <menu_item_call
-             label="Simulate a Memory Leak..."
-             layout="topleft"
-             name="Memory Leaking Simulation">
-               <menu_item_call.on_click
-                function="Floater.Show"
-                parameter="mem_leaking" />
-               </menu_item_call>
-        </menu>
-        <menu
-         create_jump_keys="true"
-         label="Render Tests"
-         layout="topleft"
-         name="Render Tests"
-         tear_off="true">
-            <menu_item_check
-             label="Camera Offset"
-             layout="topleft"
-             name="Camera Offset">
-                <menu_item_check.on_check
-                 function="CheckControl"
-                 parameter="CameraOffset" />
-                <menu_item_check.on_click
-                 function="ToggleControl"
-                 parameter="CameraOffset" />
-            </menu_item_check>
-            <menu_item_check
-             label="Randomize Framerate"
-             layout="topleft"
-             name="Randomize Framerate">
-                <menu_item_check.on_check
-                 function="Advanced.CheckRandomizeFramerate"
-                 parameter="Randomize Framerate" />
-                <menu_item_check.on_click
-                 function="Advanced.ToggleRandomizeFramerate" />
-            </menu_item_check>
-            <menu_item_check
-             label="Periodic Slow Frame"
-             layout="topleft"
-             name="Periodic Slow Frame">
-                <menu_item_check.on_check
-                 function="Advanced.CheckPeriodicSlowFrame"
-                 parameter="points" />
-                <menu_item_check.on_click
-                 function="Advanced.TogglePeriodicSlowFrame"
-                 parameter="points" />
-            </menu_item_check>
-            <menu_item_check
-             label="Frame Test"
-             layout="topleft"
-             name="Frame Test">
-                <menu_item_check.on_check
-                 function="Advanced.CheckFrameTest"
-                 parameter="Frame Test" />
-                <menu_item_check.on_click
-                 function="Advanced.ToggleFrameTest" />
-            </menu_item_check>
-        </menu>
-      <menu
-        create_jump_keys="true"
-        label="Render Metadata"
-        layout="topleft"
-        name="Render Metadata"
-        tear_off="true">
-        <menu_item_check
-         label="Bounding Boxes"
-         layout="topleft"
-         name="Bounding Boxes">
-        <menu_item_check.on_check
-         function="Advanced.CheckInfoDisplay"
-         parameter="bboxes" />
-        <menu_item_check.on_click
-         function="Advanced.ToggleInfoDisplay"
-         parameter="bboxes" />
-        </menu_item_check>
-        <menu_item_check
-         label="Octree"
-         layout="topleft"
-         name="Octree">
-          <menu_item_check.on_check
-           function="Advanced.CheckInfoDisplay"
-           parameter="octree" />
-          <menu_item_check.on_click
-           function="Advanced.ToggleInfoDisplay"
-           parameter="octree" />
-        </menu_item_check>
-        <menu_item_check
-         label="Shadow Frusta"
-         layout="topleft"
-         name="Shadow Frusta">
-          <menu_item_check.on_check
-           function="Advanced.CheckInfoDisplay"
-           parameter="shadow frusta" />
-          <menu_item_check.on_click
-           function="Advanced.ToggleInfoDisplay"
-           parameter="shadow frusta" />
-        </menu_item_check>
-        <menu_item_check
-         label="Occlusion"
-         layout="topleft"
-         name="Occlusion">
-          <menu_item_check.on_check
-           function="Advanced.CheckInfoDisplay"
-           parameter="occlusion" />
-          <menu_item_check.on_click
-           function="Advanced.ToggleInfoDisplay"
-           parameter="occlusion" />
-        </menu_item_check>
-        <menu_item_check
-         label="Render Batches"
-         layout="topleft"
-         name="Render Batches">
-          <menu_item_check.on_check
-           function="Advanced.CheckInfoDisplay"
-           parameter="render batches" />
-          <menu_item_check.on_click
-           function="Advanced.ToggleInfoDisplay"
-           parameter="render batches" />
-        </menu_item_check>
-        <menu_item_check
-         label="Texture Anim"
-         layout="topleft"
-         name="Texture Anim">
-          <menu_item_check.on_check
-           function="Advanced.CheckInfoDisplay"
-           parameter="texture anim" />
-          <menu_item_check.on_click
-           function="Advanced.ToggleInfoDisplay"
-           parameter="texture anim" />
-        </menu_item_check>
-        <menu_item_check
-         label="Texture Priority"
-         layout="topleft"
-         name="Texture Priority">
-          <menu_item_check.on_check
-           function="Advanced.CheckInfoDisplay"
-           parameter="texture priority" />
-          <menu_item_check.on_click
-           function="Advanced.ToggleInfoDisplay"
-           parameter="texture priority" />
-        </menu_item_check>
-        <menu_item_check
-         label="Texture Area"
-         layout="topleft"
-         name="Texture Area">
-          <menu_item_check.on_check
-           function="Advanced.CheckInfoDisplay"
-           parameter="texture area" />
-          <menu_item_check.on_click
-           function="Advanced.ToggleInfoDisplay"
-           parameter="texture area" />
-        </menu_item_check>
-        <menu_item_check
-         label="Face Area"
-         layout="topleft"
-         name="Face Area">
-          <menu_item_check.on_check
-           function="Advanced.CheckInfoDisplay"
-           parameter="face area" />
-          <menu_item_check.on_click
-           function="Advanced.ToggleInfoDisplay"
-           parameter="face area" />
-        </menu_item_check>
-        <menu_item_check
-         label="Lights"
-         layout="topleft"
-         name="Lights">
-          <menu_item_check.on_check
-           function="Advanced.CheckInfoDisplay"
-           parameter="lights" />
-          <menu_item_check.on_click
-           function="Advanced.ToggleInfoDisplay"
-           parameter="lights" />
-        </menu_item_check>
-        <menu_item_check
-         label="Collision Skeleton"
-         layout="topleft"
-         name="Collision Skeleton">
-          <menu_item_check.on_check
-           function="Advanced.CheckInfoDisplay"
-           parameter="collision skeleton" />
-          <menu_item_check.on_click
-           function="Advanced.ToggleInfoDisplay"
-           parameter="collision skeleton" />
-        </menu_item_check>
-        <menu_item_check
-         label="Raycast"
-         layout="topleft"
-         name="Raycast">
-          <menu_item_check.on_check
-           function="Advanced.CheckInfoDisplay"
-           parameter="raycast" />
-          <menu_item_check.on_click
-           function="Advanced.ToggleInfoDisplay"
-           parameter="raycast" />
-        </menu_item_check>
-      </menu>
-        <menu
-         create_jump_keys="true"
-         label="Rendering"
-         layout="topleft"
-         name="Rendering"
-         tear_off="true">
-            <menu_item_check
-             label="Axes"
-             name="Axes">
-                <menu_item_check.on_check
-                 function="CheckControl"
-                 parameter="ShowAxes" />
-                <menu_item_check.on_click
-                 function="ToggleControl"
-                 parameter="ShowAxes" />
-            </menu_item_check>
-            <menu_item_check
-             label="Tangent Basis"
-             name="Tangent Basis">
-                <menu_item_check.on_check
-                 function="CheckControl"
-                 parameter="ShowTangentBasis" />
-                <menu_item_check.on_click
-                 function="ToggleControl"
-                 parameter="ShowTangentBasis" />
-            </menu_item_check>
-            <menu_item_call
-             label="Selected Texture Info Basis"
-             name="Selected Texture Info Basis"
-             shortcut="control|alt|shift|T">
-                <menu_item_call.on_click
-                 function="Advanced.SelectedTextureInfo" />
-            </menu_item_call>
-            <menu_item_check
-             label="Wireframe"
-             name="Wireframe"
-             shortcut="control|shift|R">
-                <menu_item_check.on_check
-                 function="Advanced.CheckWireframe"
-                 parameter="Wireframe" />
-                <menu_item_check.on_click
-                 function="Advanced.ToggleWireframe" />
-            </menu_item_check>
-            <menu_item_check
-             label="Object-Object Occlusion"
-             name="Object-Object Occlusion"
-             shortcut="control|shift|O">
-                <menu_item_check.on_check
-                 function="CheckControl"
-                 parameter="UseOcclusion" />
-                <menu_item_check.on_click
-                 function="ToggleControl"
-                 parameter="UseOcclusion" />
-                <menu_item_check.on_enable
-                 function="Advanced.EnableObjectObjectOcclusion" />
-            </menu_item_check>
-          <menu_item_check
-             label="Framebuffer Objects"
-             name="Framebuffer Objects">
-            <menu_item_check.on_check
-             function="CheckControl"
-             parameter="RenderUseFBO" />
-            <menu_item_check.on_click
-             function="ToggleControl"
-             parameter="RenderUseFBO" />
-            <menu_item_check.on_enable
-                 function="Advanced.EnableRenderFBO" />
-           </menu_item_check>
-          <menu_item_check
-                       label="Deferred Rendering"
-                       name="Deferred Rendering">
-            <menu_item_check.on_check
-             function="CheckControl"
-             parameter="RenderDeferred" />
-            <menu_item_check.on_click
-             function="ToggleControl"
-             parameter="RenderDeferred" />
-            <menu_item_check.on_enable
-                 function="Advanced.EnableRenderDeferred" />
-          </menu_item_check>
-          <menu_item_check
-                   label="Global Illumintation"
-                   name="Global Illumination">
-            <menu_item_check.on_check
-             function="CheckControl"
-             parameter="RenderDeferredGI" />
-            <menu_item_check.on_click
-             function="ToggleControl"
-             parameter="RenderDeferredGI" />
-            <menu_item_check.on_enable
-                 function="Advanced.EnableRenderDeferredGI" />
-          </menu_item_check>
-          <menu_item_separator />
-          <menu_item_check
-             label="Debug GL"
-             name="Debug GL">
-                <menu_item_check.on_check
-                 function="CheckControl"
-                 parameter="RenderDebugGL" />
-                <menu_item_check.on_click
-                 function="ToggleControl"
-                 parameter="RenderDebugGL" />
-            </menu_item_check>
-            <menu_item_check
-             label="Debug Pipeline"
-             name="Debug Pipeline">
-                <menu_item_check.on_check
-                 function="CheckControl"
-                 parameter="RenderDebugGL" />
-                <menu_item_check.on_click
-                 function="ToggleControl"
-                 parameter="RenderDebugGL" />
-            </menu_item_check>
-            <menu_item_check
-             label="Fast Alpha"
-             name="Fast Alpha">
-                <menu_item_check.on_check
-                 function="CheckControl"
-                 parameter="RenderDebugGL" />
-                <menu_item_check.on_click
-                 function="ToggleControl"
-                 parameter="RenderDebugGL" />
-            </menu_item_check>
-            <menu_item_check
-             label="Animation Textures"
-             name="Animation Textures">
-                <menu_item_check.on_check
-                 function="CheckControl"
-                 parameter="RenderDebugGL" />
-                <menu_item_check.on_click
-                 function="ToggleControl"
-                 parameter="RenderDebugGL" />
-            </menu_item_check>
-            <menu_item_check
-             label="Disable Textures"
-             name="Disable Textures">
-                <menu_item_check.on_check
-                 function="CheckControl"
-                 parameter="TextureDisable" />
-                <menu_item_check.on_click
-                 function="ToggleControl" 
-                 parameter="TextureDisable" />
-            </menu_item_check>
-            <menu_item_check
-              label="Full Res Textures"
-             layout="topleft"
-             name="Rull Res Textures">
-                <menu_item_check.on_check
-                 function="CheckControl"
-                 parameter="TextureLoadFullRes" />
-                <menu_item_check.on_click
-                 function="ToggleControl"
-                 parameter="TextureLoadFullRes" />
-            </menu_item_check>
-            <menu_item_check
-               label="Audit Textures"
-               layout="topleft"
-               name="Audit Textures">
-              <menu_item_check.on_check
-               function="CheckControl"
-               parameter="AuditTexture" />
-              <menu_item_check.on_click
-               function="ToggleControl"
-               parameter="AuditTexture" />
-            </menu_item_check>
-            <menu_item_check
-             label="Texture Atlas"
-             name="Texture Atlas">
-              <menu_item_check.on_check
-               function="CheckControl"
-               parameter="EnableTextureAtlas" />
-              <menu_item_check.on_click
-               function="ToggleControl"
-               parameter="EnableTextureAtlas" />
-            </menu_item_check>
-              <menu_item_check
-             label="Render Attached Lights"
-             name="Render Attached Lights">
-                <menu_item_check.on_check
-                 function="CheckControl"
-                 parameter="RenderAttachedLights" />
-                <menu_item_check.on_click
-                 function="Advanced.HandleAttchedLightParticles"
-                 parameter="RenderAttachedLights" />
-            </menu_item_check>
-            <menu_item_check
-             label="Render Attached Particles"
-             name="Render Attached Particles">
-                <menu_item_check.on_check
-                 function="CheckControl"
-                 parameter="RenderAttachedParticles" />
-                <menu_item_check.on_click
-                 function="Advanced.HandleAttchedLightParticles"
-                 parameter="RenderAttachedParticles" />
-            </menu_item_check>
-            <menu_item_check
-             label="Hover Glow Objects"
-             name="Hover Glow Objects">
-                <menu_item_check.on_check
-                 function="CheckControl"
-                 parameter="RenderHighlightEnable" />
-                <menu_item_check.on_click
-                 function="ToggleControl"
-                 parameter="RenderHighlightEnable" />
-            </menu_item_check>
-        </menu>
-
-        <menu
-         create_jump_keys="true"
-         label="Network"
-         layout="topleft"
-         name="Network"
-         tear_off="true">
-            <menu_item_check
-             label="Pause Agent"
-             layout="topleft"
-             name="AgentPause">
-                <menu_item_check.on_check
-                 function="CheckControl"
-                 parameter="AgentPause" />
-                <menu_item_check.on_click
-                 function="ToggleControl"
-                 parameter="AgentPause" />
-            </menu_item_check>
-            <menu_item_separator
-             layout="topleft" />
-            <menu_item_call
-             label="Enable Message Log"
-             layout="topleft"
-             name="Enable Message Log">
-                <menu_item_call.on_click
-                 function="Advanced.EnableMessageLog" />
-            </menu_item_call>
-            <menu_item_call
-             label="Disable Message Log"
-             layout="topleft"
-             name="Disable Message Log">
-                <menu_item_call.on_click
-                 function="Advanced.DisableMessageLog" />
-            </menu_item_call>
-            <menu_item_separator
-             layout="topleft" />
-            <menu_item_check
-             label="Velocity Interpolate Objects"
-             layout="topleft"
-             name="Velocity Interpolate Objects">
-                <menu_item_check.on_check
-                 function="CheckControl"
-                 parameter="VelocityInterpolate" />
-                <menu_item_check.on_click
-                 function="ToggleControl"
-                 parameter="VelocityInterpolate" />
-            </menu_item_check>
-            <menu_item_check
-             label="Ping Interpolate Object Positions"
-             layout="topleft"
-             name="Ping Interpolate Object Positions">
-                <menu_item_check.on_check
-                 function="CheckControl"
-                 parameter="PingInterpolate" />
-                <menu_item_check.on_click
-                 function="ToggleControl"
-                 parameter="PingInterpolate" />
-            </menu_item_check>
-            <menu_item_separator
-             layout="topleft" />
-            <menu_item_call
-             label="Drop a Packet"
-             layout="topleft"
-             name="Drop a Packet"
-             shortcut="control|alt|L">
-                <menu_item_call.on_click
-                 function="Advanced.DropPacket" />
-            </menu_item_call>
-        </menu>
-        <menu_item_call
-         label="Dump Scripted Camera"
-         layout="topleft"
-         name="Dump Scripted Camera">
-            <menu_item_call.on_click
-             function="Advanced.DumpScriptedCamera" />
-        </menu_item_call>
-        <menu_item_call
-             label="Bumps, Pushes &amp; Hits"
-             layout="topleft"
-             name="Bumps, Pushes &amp;amp; Hits">
-                <menu_item_call.on_click
-                 function="Floater.Show"
-                 parameter="bumps" />
-            </menu_item_call>
-
-        <menu
-         create_jump_keys="true"
-         label="Recorder"
-         layout="topleft"
-         name="Recorder"
-         tear_off="true">
-            <menu_item_call
-             label="Start Playback"
-             layout="topleft"
-             name="Start Playback">
-                <menu_item_call.on_click
-                 function="Advanced.AgentPilot"
-                 parameter="start playback" />
-            </menu_item_call>
-            <menu_item_call
-             label="Stop Playback"
-             layout="topleft"
-             name="Stop Playback">
-                <menu_item_call.on_click
-                 function="Advanced.AgentPilot"
-                 parameter="stop playback" />
-            </menu_item_call>
-            <menu_item_check
-             label="Loop Playback"
-             layout="topleft"
-             name="Loop Playback">
-                <menu_item_check.on_check
-                 function="Advanced.CheckAgentPilotLoop"
-                 parameter="loopPlayback" />
-                <menu_item_check.on_click
-                 function="Advanced.ToggleAgentPilotLoop" />
-            </menu_item_check>
-            <menu_item_call
-             label="Start Record"
-             layout="topleft"
-             name="Start Record">
-                <menu_item_call.on_click
-                 function="Advanced.AgentPilot"
-                 parameter="start record" />
-            </menu_item_call>
-            <menu_item_call
-             label="Stop Record"
-             layout="topleft"
-             name="Stop Record">
-                <menu_item_call.on_click
-                 function="Advanced.AgentPilot"
-                 parameter="stop record" />
-            </menu_item_call>
-        </menu>
-
-        <menu
-         create_jump_keys="true"
-         label="World"
-         layout="topleft"
-         name="World"
-         tear_off="true">
-            <menu_item_check
-             label="Sim Sun Override"
-             layout="topleft"
-             name="Sim Sun Override">
-                <menu_item_check.on_check
-                 function="CheckControl"
-                 parameter="SkyOverrideSimSunPosition" />
-                <menu_item_check.on_click
-                 function="ToggleControl"
-                 parameter="SkyOverrideSimSunPosition" />
-            </menu_item_check>
-            <menu_item_check
-             label="Cheesy Beacon"
-             layout="topleft"
-             name="Cheesy Beacon">
-                <menu_item_check.on_check
-                 function="CheckControl"
-                 parameter="CheesyBeacon" />
-                <menu_item_check.on_click
-                 function="ToggleControl"
-                 parameter="CheesyBeacon" />
-            </menu_item_check>
-            <menu_item_check
-             label="Fixed Weather"
-             layout="topleft"
-             name="Fixed Weather">
-                <menu_item_check.on_check
-                 function="CheckControl"
-                 parameter="FixedWeather" />
-                <menu_item_check.on_click
-                 function="ToggleControl"
-                 parameter="FixedWeather" />
-            </menu_item_check>
-            <menu_item_call
-             label="Dump Region Object Cache"
-             layout="topleft"
-             name="Dump Region Object Cache">
-                <menu_item_call.on_click
-                 function="Advanced.DumpRegionObjectCache" />
-            </menu_item_call>
-        </menu>
-        <menu
-         create_jump_keys="true"
-         label="UI"
-         layout="topleft"
-         name="UI"
-         tear_off="true">
-         <!--   <menu_item_check
-             label="New Bottom Bar"
-             layout="topleft"
-             name="New Bottom Bar">
-                <menu_item_check.on_check
-                 function="CheckControl"
-                 parameter="BottomPanelNew" />
-                <menu_item_check.on_click
-                 function="ToggleControl"
-                 parameter="BottomPanelNew" />
-            </menu_item_check>-->
-            <menu_item_call
-             label="Web Browser Test"
-             layout="topleft"
-             name="Web Browser Test">
-                <menu_item_call.on_click
-                 function="Advanced.WebBrowserTest"
-                 parameter="http://secondlife.com/app/search/slurls.html"/>
-            </menu_item_call>
-            <menu_item_call
-             label="Dump SelectMgr"
-             layout="topleft"
-             name="Dump SelectMgr">
-                <menu_item_call.on_click
-                 function="Advanced.DumpSelectMgr" />
-            </menu_item_call>
-            <menu_item_call
-             label="Dump Inventory"
-             layout="topleft"
-             name="Dump Inventory">
-                <menu_item_call.on_click
-                 function="Advanced.DumpInventory" />
-            </menu_item_call>
-            <menu_item_call
-             label="Dump Timers"
-             name="Dump Timers">
-                <menu_item_call.on_click
-                 function="Advanced.DumpTimers" />
-            </menu_item_call>
-            <menu_item_call
-             label="Dump Focus Holder"
-             layout="topleft"
-             name="Dump Focus Holder"
-             shortcut="control|alt|F">
-                <menu_item_call.on_click
-                 function="Advanced.DumpFocusHolder" />
-            </menu_item_call>
-            <menu_item_call
-             label="Print Selected Object Info"
-             layout="topleft"
-             name="Print Selected Object Info"
-             shortcut="control|shift|P">
-                <menu_item_call.on_click
-                 function="Advanced.PrintSelectedObjectInfo" />
-            </menu_item_call>
-            <menu_item_call
-             label="Print Agent Info"
-             layout="topleft"
-             name="Print Agent Info"
-             shortcut="shift|P">
-                <menu_item_call.on_click
-                 function="Advanced.PrintAgentInfo" />
-            </menu_item_call>
-            <menu_item_call
-             label="Memory Stats"
-             layout="topleft"
-             name="Memory Stats"
-             shortcut="control|alt|shift|M">
-                <menu_item_call.on_click
-                 function="Advanced.PrintTextureMemoryStats" />
-            </menu_item_call>
-            <menu_item_check
-             label="Double-ClickAuto-Pilot"
-             layout="topleft"
-             name="Double-ClickAuto-Pilot">
-                <menu_item_check.on_check
-                 function="CheckControl"
-                 parameter="DoubleClickAutoPilot" />
-                <menu_item_check.on_click
-                 function="ToggleControl"
-                 parameter="DoubleClickAutoPilot" />
-            </menu_item_check>
-
-            <menu_item_separator />
-            <menu_item_check
-             label="Debug SelectMgr"
-             layout="topleft"
-             name="Debug SelectMgr">
-                <menu_item_check.on_check
-                 function="CheckControl"
-                 parameter="DebugSelectMgr" />
-                <menu_item_check.on_click
-                 function="ToggleControl"
-                 parameter="DebugSelectMgr" />
-            </menu_item_check>
-            <menu_item_check
-             label="Debug Clicks"
-             layout="topleft"
-             name="Debug Clicks">
-                <menu_item_check.on_check
-                 function="Advanced.CheckDebugClicks"
-                 parameter="DebugClicks" />
-                <menu_item_check.on_click
-                 function="Advanced.ToggleDebugClicks"
-                 parameter="DebugClicks" />
-            </menu_item_check>
-            <menu_item_check
-             label="Debug Views"
-             layout="topleft"
-             name="Debug Views">
-                <menu_item_check.on_check
-                 function="Advanced.CheckDebugViews" />
-                <menu_item_check.on_click
-                 function="Advanced.ToggleDebugViews" />
-            </menu_item_check>
-            <menu_item_check
-             label="Debug Name Tooltips"
-             layout="topleft"
-             name="Debug Name Tooltips">
-                <menu_item_check.on_check
-                 function="Advanced.CheckXUINameTooltips"
-                 parameter="XUINameTooltips" />
-                <menu_item_check.on_click
-                 function="Advanced.ToggleXUINameTooltips" />
-            </menu_item_check>
-            <menu_item_check
-             label="Debug Mouse Events"
-             layout="topleft"
-             name="Debug Mouse Events">
-                <menu_item_check.on_check
-                 function="Advanced.CheckDebugMouseEvents"
-                 parameter="MouseEvents" />
-                <menu_item_check.on_click
-                 function="Advanced.ToggleDebugMouseEvents" />
-            </menu_item_check>
-            <menu_item_check
-             label="Debug Keys"
-             layout="topleft"
-             name="Debug Keys">
-                <menu_item_check.on_check
-                 function="Advanced.CheckDebugKeys"
-                 parameter="DebugKeys" />
-                <menu_item_check.on_click
-                 function="Advanced.ToggleDebugKeys" />
-            </menu_item_check>
-            <menu_item_check
-             label="Debug WindowProc"
-             layout="topleft"
-             name="Debug WindowProc">
-                <menu_item_check.on_check
-                 function="Advanced.CheckDebugWindowProc"
-                 parameter="DebugWindowProc" />
-                <menu_item_check.on_click
-                 function="Advanced.ToggleDebugWindowProc"
-                 parameter="DebugWindowProc" />
-            </menu_item_check>
-        </menu>
-        <menu
-         create_jump_keys="true"
-         label="XUI"
-         name="XUI"
-         tear_off="true">
-            <menu_item_call
-               label="Reload Color Settings"
-               layout="topleft"
-               name="Reload Color Settings">
-              <menu_item_call.on_click
-               function="Advanced.ReloadColorSettings" />
-            </menu_item_call>
-            <menu_item_call
-             label="Show Font Test"
-             layout="topleft"
-             name="Show Font Test">
-                <menu_item_call.on_click
-                 function="Floater.Show"
-                 parameter="font_test" />
-            </menu_item_call>
-            <menu_item_call
-             label="Load from XML..."
-             layout="topleft"
-             name="Load from XML">
-                <menu_item_call.on_click
-                 function="Advanced.LoadUIFromXML" />
-            </menu_item_call>
-            <menu_item_call
-             label="Save to XML..."
-             layout="topleft"
-             name="Save to XML">
-                <menu_item_call.on_click
-                 function="Advanced.SaveUIToXML" />
-            </menu_item_call>
-            <menu_item_check
-             label="Show XUI Names"
-             layout="topleft"
-             name="Show XUI Names">
-                <menu_item_check.on_check
-                 function="Advanced.CheckXUINames"
-                 parameter="showUIname" />
-                <menu_item_check.on_click
-                 function="Advanced.ToggleXUINames" />
-            </menu_item_check>
-          <menu_item_call
-           label="Send Test IMs"
-           layout="topleft"
-           name="Send Test IMs">
-            <menu_item_call.on_click
-             function="Advanced.SendTestIMs" />
-          </menu_item_call>
-          <menu_item_call
-           label="Test Inspectors"
-           name="Test Inspectors"
-           shortcut="control|shift|I">
-            <menu_item_call.on_click
-             function="Floater.Show"
-             parameter="test_inspectors" />
-          </menu_item_call>
-        </menu>
-        <menu
-         create_jump_keys="true"
-         label="Avatar"
-         layout="topleft"
-         name="Character"
-         tear_off="true">
-            <menu
-             create_jump_keys="true"
-             label="Grab Baked Texture"
-             layout="topleft"
-             name="Grab Baked Texture"
-             tear_off="true">
-                <menu_item_call
-                 label="Iris"
-                 layout="topleft"
-                 name="Iris">
-                    <menu_item_call.on_click
-                     function="Advanced.GrabBakedTexture"
-                     parameter="iris" />
-                    <menu_item_call.on_enable
-                     function="Advanced.EnableGrabBakedTexture"
-					 parameter="iris" />
-                </menu_item_call>
-                <menu_item_call
-                 label="Head"
-                 layout="topleft"
-                 name="Head">
-                    <menu_item_call.on_click
-                     function="Advanced.GrabBakedTexture"
-                     parameter="head" />
-                    <menu_item_call.on_enable
-                     function="Advanced.EnableGrabBakedTexture"
-					 parameter="head" />
-                </menu_item_call>
-                <menu_item_call
-                 label="Upper Body"
-                 layout="topleft"
-                 name="Upper Body">
-                    <menu_item_call.on_click
-                     function="Advanced.GrabBakedTexture"
-                     parameter="upper" />
-                    <menu_item_call.on_enable
-                     function="Advanced.EnableGrabBakedTexture"
-					 parameter="upper" />
-                </menu_item_call>
-                <menu_item_call
-                 label="Lower Body"
-                 layout="topleft"
-                 name="Lower Body">
-                    <menu_item_call.on_click
-                     function="Advanced.GrabBakedTexture"
-                     parameter="lower" />
-                    <menu_item_call.on_enable
-                     function="Advanced.EnableGrabBakedTexture"
-					 parameter="lower" />
-                </menu_item_call>
-                <menu_item_call
-                 label="Skirt"
-                 layout="topleft"
-                 name="Skirt">
-                    <menu_item_call.on_click
-                     function="Advanced.GrabBakedTexture"
-                     parameter="skirt" />
-                    <menu_item_call.on_enable
-                     function="Advanced.EnableGrabBakedTexture"
-					 parameter="skirt" />
-                </menu_item_call>
-            </menu>
-            <menu
-             create_jump_keys="true"
-             label="Character Tests"
-             layout="topleft"
-             name="Character Tests"
-             tear_off="true">
-                <menu_item_call
-                 label="Appearance To XML"
-                 layout="topleft"
-                 name="Appearance To XML">
-                    <menu_item_call.on_click
-                     function="Advanced.AppearanceToXML" />
-                </menu_item_call>
-                <menu_item_call
-                 label="Toggle Character Geometry"
-                 layout="topleft"
-                 name="Toggle Character Geometry">
-                    <menu_item_call.on_click
-                     function="Advanced.ToggleCharacterGeometry" />
-                    <menu_item_call.on_enable
-                     function="IsGodCustomerService" />
-                </menu_item_call>
-                <menu_item_call
-                 label="Test Male"
-                 layout="topleft"
-                 name="Test Male">
-                    <menu_item_call.on_click
-                     function="Advanced.TestMale" />
-                </menu_item_call>
-                <menu_item_call
-                 label="Test Female"
-                 layout="topleft"
-                 name="Test Female">
-                    <menu_item_call.on_click
-                     function="Advanced.TestFemale" />
-                </menu_item_call>
-                <menu_item_call
-                 label="Toggle PG"
-                 layout="topleft"
-                 name="Toggle PG">
-                    <menu_item_call.on_click
-                     function="Advanced.TogglePG" />
-                </menu_item_call>
-                <menu_item_check
-                 label="Allow Select Avatar"
-                 layout="topleft"
-                 name="Allow Select Avatar">
-                    <menu_item_check.on_check
-                     function="CheckControl"
-                     parameter="AllowSelectAvatar" />
-                    <menu_item_check.on_click
-                     function="ToggleControl"
-                     parameter="AllowSelectAvatar" />
-                </menu_item_check>
-            </menu>
-            <menu_item_call
-             label="Force Params to Default"
-             layout="topleft"
-             name="Force Params to Default">
-                <menu_item_call.on_click
-                 function="Advanced.ForceParamsToDefault" />
-            </menu_item_call>
-            <menu_item_check
-             label="Animation Info"
-             layout="topleft"
-             name="Animation Info">
-                <menu_item_check.on_check
-                 function="Advanced.CheckAnimationInfo"
-                 parameter="AnimationInfo" />
-                <menu_item_check.on_click
-                 function="Advanced.ToggleAnimationInfo"
-                 parameter="" />
-            </menu_item_check>
-            <menu_item_check
-             label="Slow Motion Animations"
-             layout="topleft"
-             name="Slow Motion Animations">
-                <menu_item_check.on_check
-                 function="CheckControl"
-                 parameter="SlowMotionAnimation" />
-                <menu_item_check.on_click
-                 function="ToggleControl"
-                 parameter="SlowMotionAnimation" />
-            </menu_item_check>
-            <menu_item_check
-             label="Show Look At"
-             layout="topleft"
-             name="Show Look At">
-                <menu_item_check.on_check
-                 function="Advanced.CheckShowLookAt"
-                 parameter="ShowLookAt" />
-                <menu_item_check.on_click
-                 function="Advanced.ToggleShowLookAt" />
-            </menu_item_check>
-            <menu_item_check
-             label="Show Point At"
-             layout="topleft"
-             name="Show Point At">
-                <menu_item_check.on_check
-                 function="Advanced.CheckShowPointAt"
-                 parameter="ShowPointAt" />
-                <menu_item_check.on_click
-                 function="Advanced.ToggleShowPointAt" />
-            </menu_item_check>
-            <menu_item_check
-             label="Debug Joint Updates"
-             layout="topleft"
-             name="Debug Joint Updates">
-                <menu_item_check.on_check
-                 function="Advanced.CheckDebugJointUpdates"
-                 parameter="DebugJointUpdates" />
-                <menu_item_check.on_click
-                 function="Advanced.ToggleDebugJointUpdates" />
-            </menu_item_check>
-            <menu_item_check
-             label="Disable LOD"
-             layout="topleft"
-             name="Disable LOD">
-                <menu_item_check.on_check
-                 function="Advanced.CheckDisableLOD"
-                 parameter="DisableLOD" />
-                <menu_item_check.on_click
-                 function="Advanced.ToggleDisableLOD" />
-            </menu_item_check>
-            <menu_item_check
-             label="Debug Character Vis"
-             layout="topleft"
-             name="Debug Character Vis">
-                <menu_item_check.on_check
-                 function="Advanced.CheckDebugCharacterVis"
-                 parameter="DebugCharacterVis" />
-                <menu_item_check.on_click
-                 function="Advanced.ToggleDebugCharacterVis" />
-            </menu_item_check>
-            <menu_item_check
-             label="Show Collision Skeleton"
-             layout="topleft"
-             name="Show Collision Skeleton">
-                <menu_item_check.on_check
-                 function="Advanced.CheckInfoDisplay"
-                 parameter="collision skeleton" />
-                <menu_item_check.on_click
-                 function="Advanced.ToggleInfoDisplay"
-                 parameter="collision skeleton" />
-            </menu_item_check>
-            <menu_item_check
-             label="Display Agent Target"
-             layout="topleft"
-             name="Display Agent Target">
-                <menu_item_check.on_check
-                 function="Advanced.CheckInfoDisplay"
-                 parameter="agent target" />
-                <menu_item_check.on_click
-                 function="Advanced.ToggleInfoDisplay"
-                 parameter="agent target" />
-            </menu_item_check>
-<!-- Appears not to exist anymore
-            <menu_item_check
-             label="Debug Rotation"
-             layout="topleft"
-             name="Debug Rotation">
-                <menu_item_check.on_check
-                 function="CheckControl"
-                 parameter="DebugAvatarRotation" />
-                <menu_item_check.on_click
-                 function="ToggleControl"
-                 parameter="DebugAvatarRotation" />
-            </menu_item_check> -->
--->
-            <menu_item_call
-             label="Dump Attachments"
-             layout="topleft"
-             name="Dump Attachments">
-                <menu_item_call.on_click
-                 function="Advanced.DumpAttachments" />
-            </menu_item_call>
-            <menu_item_call
-             label="Debug Avatar Textures"
-             layout="topleft"
-             name="Debug Avatar Textures"
-             shortcut="control|alt|shift|A">
-                <menu_item_call.on_click
-                 function="Advanced.DebugAvatarTextures" />
-            </menu_item_call>
-            <menu_item_call
-             label="Dump Local Textures"
-             layout="topleft"
-             name="Dump Local Textures"
-             shortcut="alt|shift|M">
-                <menu_item_call.on_click
-                 function="Advanced.DumpAvatarLocalTextures" />
-            </menu_item_call>
-        </menu>
-        <menu_item_separator
-         layout="topleft" />
-        <menu_item_call
-         label="Compress Images"
-         layout="topleft"
-         name="Compress Images">
-            <menu_item_call.on_click
-             function="Advanced.CompressImage" />
-        </menu_item_call>
-        <menu_item_check
-         label="Output Debug Minidump"
-         layout="topleft"
-         name="Output Debug Minidump">
-            <menu_item_check.on_check
-             function="CheckControl"
-             parameter="SaveMinidump" />
-            <menu_item_check.on_click
-             function="ToggleControl"
-             parameter="SaveMinidump" />
-        </menu_item_check>
-        <menu_item_check
-         label="Console Window on next Run"
-         layout="topleft"
-         name="Console Window">
-            <menu_item_check.on_check
-             function="CheckControl"
-             parameter="ShowConsoleWindow" />
-            <menu_item_check.on_click
-             function="ToggleControl"
-             parameter="ShowConsoleWindow" />
-        </menu_item_check>
-        <menu_item_separator
-         layout="topleft" />
-        <menu_item_check
-         label="Show Admin Menu"
-         layout="topleft"
-         name="View Admin Options">
-            <menu_item_check.on_check
-             function="Advanced.CheckViewAdminOptions"
-             parameter="ViewAdminOptions" />
-            <menu_item_check.on_click
-             function="Advanced.ToggleViewAdminOptions" />
-        </menu_item_check>
-        <menu_item_call
-         label="Request Admin Status"
-         layout="topleft"
-         name="Request Admin Options"
-         shortcut="control|alt|G">
-            <menu_item_call.on_click
-             function="Advanced.RequestAdminStatus" />
-        </menu_item_call>
-        <menu_item_call
-         label="Leave Admin Status"
-         layout="topleft"
-         name="Leave Admin Options"
-         shortcut="control|alt|shift|G">
-            <menu_item_call.on_click
-             function="Advanced.LeaveAdminStatus" />
-        </menu_item_call>
-    </menu>
-    <menu
-     create_jump_keys="true"
-     label="Admin"
-     layout="topleft"
-     name="Admin"
-     tear_off="true"
-     visible="false">
-        <menu
-         create_jump_keys="true"
-         label="Object"
-         layout="topleft"
-         tear_off="true">
-            <menu_item_call
-             label="Take Copy"
-             layout="topleft"
-             name="Take Copy"
-             shortcut="control|alt|shift|O">
-                <menu_item_call.on_click
-                 function="Admin.ForceTakeCopy" />
-                <menu_item_call.on_enable
-                 function="IsGodCustomerService" />
-            </menu_item_call>
-            <menu_item_call
-             label="Force Owner To Me"
-             layout="topleft"
-             name="Force Owner To Me">
-                <menu_item_call.on_click
-                 function="Admin.HandleObjectOwnerSelf" />
-                <menu_item_call.on_enable
-                 function="IsGodCustomerService" />
-            </menu_item_call>
-            <menu_item_call
-             label="Force Owner Permissive"
-             layout="topleft"
-             name="Force Owner Permissive">
-                <menu_item_call.on_click
-                 function="Admin.HandleObjectOwnerPermissive" />
-                <menu_item_call.on_enable
-                 function="IsGodCustomerService" />
-            </menu_item_call>
-            <menu_item_call
-             label="Delete"
-             layout="topleft"
-             name="Delete"
-             shortcut="control|alt|shift|Del">
-                <menu_item_call.on_click
-                 function="Admin.HandleForceDelete" />
-                <menu_item_call.on_enable
-                 function="IsGodCustomerService" />
-            </menu_item_call>
-            <menu_item_call
-             label="Lock"
-             layout="topleft"
-             name="Lock"
-             shortcut="control|alt|shift|L">
-                <menu_item_call.on_click
-                 function="Admin.HandleObjectLock" />
-                <menu_item_call.on_enable
-                 function="IsGodCustomerService" />
-            </menu_item_call>
-            <menu_item_call
-             label="Get Assets IDs"
-             layout="topleft"
-             name="Get Assets IDs"
-             shortcut="control|alt|shift|I">
-                <menu_item_call.on_click
-                 function="Admin.HandleObjectAssetIDs" />
-                <menu_item_call.on_enable
-                 function="IsGodCustomerService" />
-            </menu_item_call>
-        </menu>
-        <menu
-         create_jump_keys="true"
-         label="Parcel"
-         layout="topleft"
-         name="Parcel"
-         tear_off="true">
-            <menu_item_call
-             label="Owner To Me"
-             layout="topleft"
-             name="Owner To Me">
-                <menu_item_call.on_click
-                 function="Admin.HandleForceParcelOwnerToMe" />
-                <menu_item_call.on_enable
-                 function="IsGodCustomerService" />
-            </menu_item_call>
-            <menu_item_call
-             label="Set to Linden Content"
-             layout="topleft"
-             name="Set to Linden Content"
-             shortcut="control|alt|shift|C">
-                <menu_item_call.on_click
-                 function="Admin.HandleForceParcelToContent" />
-                <menu_item_call.on_enable
-                 function="IsGodCustomerService" />
-            </menu_item_call>
-            <menu_item_call
-             label="Claim Public Land"
-             layout="topleft"
-             name="Claim Public Land">
-                <menu_item_call.on_click
-                 function="Admin.HandleClaimPublicLand" />
-                <menu_item_call.on_enable
-                 function="IsGodCustomerService" />
-            </menu_item_call>
-        </menu>
-        <menu
-         create_jump_keys="true"
-         label="Region"
-         layout="topleft"
-         name="Region"
-         tear_off="true">
-            <menu_item_call
-             label="Dump Temp Asset Data"
-             layout="topleft"
-             name="Dump Temp Asset Data">
-                <menu_item_call.on_click
-                 function="Admin.HandleRegionDumpTempAssetData" />
-                <menu_item_call.on_enable
-                 function="IsGodCustomerService" />
-            </menu_item_call>
-            <menu_item_call
-             label="Save Region State"
-             layout="topleft"
-             name="Save Region State">
-                <menu_item_call.on_click
-                 function="Admin.OnSaveState" />
-                <menu_item_call.on_enable
-                 function="IsGodCustomerService" />
-            </menu_item_call>
-        </menu>
-        <menu_item_call
-         label="God Tools"
-         layout="topleft"
-         name="God Tools">
-            <menu_item_call.on_click
-             function="Floater.Show"
-             parameter="god_tools" />
-            <menu_item_call.on_enable
-             function="IsGodCustomerService" />
-        </menu_item_call>
-    </menu>
-    <menu
-     create_jump_keys="true"
-     label="Admin"
-     layout="topleft"
-     name="Deprecated"
-     tear_off="true"
-     visible="false">
-        <menu
-         create_jump_keys="true"
-         label="Attach Object"
-         layout="topleft"
-         mouse_opaque="false"
-         name="Attach Object"
-         tear_off="true" />
-        <menu
-         create_jump_keys="true"
-         label="Detach Object"
-         layout="topleft"
-         mouse_opaque="false"
-         name="Detach Object"
-         tear_off="true" />
-        <menu
-         create_jump_keys="true"
-         label="Take Off Clothing"
-         layout="topleft"
-         mouse_opaque="false"
-         name="Take Off Clothing"
-         tear_off="true">
-            <menu_item_call
-             label="Shirt"
-             layout="topleft"
-             name="Shirt">
-                <menu_item_call.on_click
-                 function="Edit.TakeOff"
-                 parameter="shirt" />
-                <menu_item_call.on_enable
-                 function="Edit.EnableTakeOff"
-                 parameter="shirt" />
-            </menu_item_call>
-            <menu_item_call
-             label="Pants"
-             layout="topleft"
-             name="Pants">
-                <menu_item_call.on_click
-                 function="Edit.TakeOff"
-                 parameter="pants" />
-                <menu_item_call.on_enable
-                 function="Edit.EnableTakeOff"
-                 parameter="pants" />
-            </menu_item_call>
-            <menu_item_call
-             label="Shoes"
-             layout="topleft"
-             name="Shoes">
-                <menu_item_call.on_click
-                 function="Edit.TakeOff"
-                 parameter="shoes" />
-                <menu_item_call.on_enable
-                 function="Edit.EnableTakeOff"
-                 parameter="shoes" />
-            </menu_item_call>
-            <menu_item_call
-             label="Socks"
-             layout="topleft"
-             name="Socks">
-                <menu_item_call.on_click
-                 function="Edit.TakeOff"
-                 parameter="socks" />
-                <menu_item_call.on_enable
-                 function="Edit.EnableTakeOff"
-                 parameter="socks" />
-            </menu_item_call>
-            <menu_item_call
-             label="Jacket"
-             layout="topleft"
-             name="Jacket">
-                <menu_item_call.on_click
-                 function="Edit.TakeOff"
-                 parameter="jacket" />
-                <menu_item_call.on_enable
-                 function="Edit.EnableTakeOff"
-                 parameter="jacket" />
-            </menu_item_call>
-            <menu_item_call
-             label="Gloves"
-             layout="topleft"
-             name="Gloves">
-                <menu_item_call.on_click
-                 function="Edit.TakeOff"
-                 parameter="gloves" />
-                <menu_item_call.on_enable
-                 function="Edit.EnableTakeOff"
-                 parameter="gloves" />
-            </menu_item_call>
-            <menu_item_call
-             label="Undershirt"
-             layout="topleft"
-             name="Menu Undershirt">
-                <menu_item_call.on_click
-                 function="Edit.TakeOff"
-                 parameter="undershirt" />
-                <menu_item_call.on_enable
-                 function="Edit.EnableTakeOff"
-                 parameter="undershirt" />
-            </menu_item_call>
-            <menu_item_call
-             label="Underpants"
-             layout="topleft"
-             name="Menu Underpants">
-                <menu_item_call.on_click
-                 function="Edit.TakeOff"
-                 parameter="underpants" />
-                <menu_item_call.on_enable
-                 function="Edit.EnableTakeOff"
-                 parameter="underpants" />
-            </menu_item_call>
-            <menu_item_call
-             label="Skirt"
-             layout="topleft"
-             name="Skirt">
-                <menu_item_call.on_click
-                 function="Edit.TakeOff"
-                 parameter="skirt" />
-                <menu_item_call.on_enable
-                 function="Edit.EnableTakeOff"
-                 parameter="skirt" />
-            </menu_item_call>
-            <menu_item_call
-             label="Alpha"
-             layout="topleft"
-             name="Alpha">
-                <menu_item_call.on_click
-                 function="Edit.TakeOff"
-                 parameter="alpha" />
-                <menu_item_call.on_enable
-                 function="Edit.EnableTakeOff"
-                 parameter="alpha" />
-            </menu_item_call>
-            <menu_item_call
-             label="Tattoo"
-             layout="topleft"
-             name="Tattoo">
-                <menu_item_call.on_click
-                 function="Edit.TakeOff"
-                 parameter="tattoo" />
-                <menu_item_call.on_enable
-                 function="Edit.EnableTakeOff"
-                 parameter="tattoo" />
-            </menu_item_call>
-            <menu_item_call
-             label="All Clothes"
-             layout="topleft"
-             name="All Clothes">
-                <menu_item_call.on_click
-                 function="Edit.TakeOff"
-                 parameter="all" />
-            </menu_item_call>
-        </menu>
-        <menu_item_check
-         label="Show Toolbar"
-         layout="topleft"
-         name="Show Toolbar">
-            <menu_item_check.on_check
-             function="FloaterVisible"
-             parameter="toolbar" />
-            <menu_item_check.on_click
-             function="ShowFloater"
-             parameter="toolbar" />
-        </menu_item_check>
-        <menu
-         create_jump_keys="true"
-         label="Help"
-         layout="topleft"
-         name="Help"
-         tear_off="true">
-            <menu_item_call
-             label="Official Linden Blog"
-             layout="topleft"
-             name="Official Linden Blog">
-                <menu_item_call.on_click
-                 function="PromptShowURL"
-                 name="OfficialLindenBlog_url"
-                 parameter="WebLaunchSupportWiki,http://blog.secondlife.com/" />
-            </menu_item_call>
-            <menu_item_call
-             label="Scripting Portal"
-             layout="topleft"
-             name="Scripting Portal">
-                <menu_item_call.on_click
-                 function="PromptShowURL"
-                 name="ScriptingPortal_url"
-                 parameter="WebLaunchLSLWiki,http://wiki.secondlife.com/wiki/LSL_Portal" />
-            </menu_item_call>
-            <menu
-             create_jump_keys="true"
-             label="Bug Reporting"
-             layout="topleft"
-             name="Bug Reporting"
-             tear_off="true">
-                <menu_item_call
-                 label="Public Issue Tracker"
-                 layout="topleft"
-                 name="Public Issue Tracker">
-                    <menu_item_call.on_click
-                     function="PromptShowURL"
-                     name="PublicIssueTracker_url"
-                     parameter="WebLaunchPublicIssue,http://jira.secondlife.com" />
-                </menu_item_call>
-                <menu_item_call
-                 label="Public Issue Tracker Help"
-                 layout="topleft"
-                 name="Publc Issue Tracker Help">
-                    <menu_item_call.on_click
-                     function="PromptShowURL"
-                     name="PublicIssueTrackerHelp_url"
-                     parameter="WebLaunchPublicIssueHelp,http://wiki.secondlife.com/wiki/Issue_tracker" />
-                </menu_item_call>
-                <menu_item_separator
-                 layout="topleft" />
-                <menu_item_call
-                 label="Bug Reporting 101"
-                 layout="topleft"
-                 name="Bug Reporing 101">
-                    <menu_item_call.on_click
-                     function="PromptShowURL"
-                     name="BugReporting101_url"
-                     parameter="WebLaunchBugReport101,http://wiki.secondlife.com/wiki/Bug_Reporting_101" />
-                </menu_item_call>
-                <menu_item_call
-                 label="Security Issues"
-                 layout="topleft"
-                 name="Security Issues">
-                    <menu_item_call.on_click
-                     function="PromptShowURL"
-                     name="SecurityIssues_url"
-                     parameter="WebLaunchSecurityIssues,http://wiki.secondlife.com/wiki/Security_issues" />
-                </menu_item_call>
-                <menu_item_call
-                 label="QA Wiki"
-                 layout="topleft"
-                 name="QA Wiki">
-                    <menu_item_call.on_click
-                     function="PromptShowURL"
-                     name="QAWiki_url"
-                     parameter="WebLaunchQAWiki,http://wiki.secondlife.com/wiki/QA_Portal" />
-                </menu_item_call>
-            </menu>
-        </menu>
-    </menu>
-</menu_bar>+<?xml version="1.0" encoding="utf-8" standalone="yes" ?>
+<menu_bar
+ bg_visible="false"
+ follows="left|top|right"
+ layout="topleft"
+ name="Main Menu">
+    <menu
+     label="Me"
+     layout="topleft"
+     name="Me"
+     tear_off="true">
+        <menu_item_call
+         label="Preferences"
+         layout="topleft"
+         name="Preferences"
+         shortcut="control|P">
+            <menu_item_call.on_click
+             function="Floater.Show"
+             parameter="preferences" />
+        </menu_item_call>
+         <menu_item_call
+             label="My Dashboard"
+             layout="topleft"
+             name="Manage My Account">
+                <menu_item_call.on_click
+                 function="PromptShowURL"
+                 name="ManageMyAccount_url"
+                 parameter="WebLaunchJoinNow,http://secondlife.com/account/" />
+      </menu_item_call>
+        <menu_item_call
+         label="Buy L$"
+         layout="topleft"
+         name="Buy and Sell L$">
+            <menu_item_call.on_click
+             function="ShowFloater"
+             parameter="buy currency" />
+        </menu_item_call>
+        <menu_item_separator
+         layout="topleft" />
+        <menu_item_call
+         label="My Profile"
+         layout="topleft"
+         name="Profile">
+            <menu_item_call.on_click
+             function="ShowAgentProfile"
+             parameter="agent" />
+        </menu_item_call>
+        <menu_item_call
+         label="My Appearance"
+         layout="topleft"
+         name="Appearance">
+            <menu_item_call.on_click
+             function="ShowFloater"
+             parameter="appearance" />
+            <menu_item_call.on_enable
+             function="Edit.EnableCustomizeAvatar" />
+        </menu_item_call>
+        <menu_item_check
+         label="My Inventory"
+         layout="topleft"
+         name="Inventory"
+         shortcut="control|I">
+            <menu_item_check.on_check
+             function="Floater.Visible"
+             parameter="inventory" />
+            <menu_item_check.on_click
+             function="Floater.Toggle"
+             parameter="inventory" />
+        </menu_item_check>
+        <menu_item_call
+         label="My Gestures"
+         layout="topleft"
+         name="Gestures"
+         shortcut="control|G">
+            <menu_item_call.on_click
+             function="ShowFloater"
+             parameter="gestures" />
+        </menu_item_call>
+        <menu
+         label="My Status"
+         layout="topleft"
+         name="Status"
+         tear_off="true">
+            <menu_item_call
+             label="Away"
+             layout="topleft"
+             name="Set Away">
+                <menu_item_call.on_click
+                 function="World.SetAway" />
+            </menu_item_call>
+            <menu_item_separator
+             layout="topleft"/>
+            <menu_item_call
+             label="Busy"
+             layout="topleft"
+             name="Set Busy">
+                <menu_item_call.on_click
+                 function="World.SetBusy"/>
+            </menu_item_call>
+        </menu>
+        <menu_item_call
+         label="Request Admin Status"
+         layout="topleft"
+         name="Request Admin Options"
+         shortcut="control|alt|G"
+		 visible="false">
+            <menu_item_call.on_click
+             function="Advanced.RequestAdminStatus" />
+        </menu_item_call>
+        <menu_item_call
+         label="Leave Admin Status"
+         layout="topleft"
+         name="Leave Admin Options"
+         shortcut="control|alt|shift|G"
+		 visible="false">
+            <menu_item_call.on_click
+             function="Advanced.LeaveAdminStatus" />
+        </menu_item_call>
+        <menu_item_separator
+         layout="topleft" />
+        <menu_item_call
+         label="Quit [APP_NAME]"
+         layout="topleft"
+         name="Quit"
+         shortcut="control|Q">
+            <menu_item_call.on_click
+             function="File.Quit" />
+        </menu_item_call>
+    </menu>
+    <menu
+     label="Communicate"
+     layout="topleft"
+     name="Communicate"
+     tear_off="true">
+        <menu_item_call
+         label="My Friends"
+         layout="topleft"
+         name="My Friends"
+         shortcut="control|shift|F">
+            <menu_item_call.on_click
+             function="SideTray.PanelPeopleTab"
+             parameter="friends_panel" />
+            </menu_item_call>
+        <menu_item_call
+         label="My Groups"
+         layout="topleft"
+         name="My Groups">
+            <menu_item_call.on_click
+             function="SideTray.PanelPeopleTab"
+             parameter="groups_panel" />
+        </menu_item_call>
+        <menu_item_separator
+         layout="topleft" />
+        <!--menu_item_call
+         label="Chat"
+         layout="topleft"
+         name="Chat">
+            <menu_item_call.on_click
+             function="World.Chat" />
+        </menu_item_call-->
+        <menu_item_check
+         label="Nearby Chat"
+         layout="topleft"
+         name="Nearby Chat"
+         shortcut="control|H">
+            <menu_item_check.on_check
+             function="Floater.Visible"
+             parameter="nearby_chat" />
+            <menu_item_check.on_click
+             function="Floater.Toggle"
+             parameter="nearby_chat" />
+        </menu_item_check>
+        <menu_item_call
+         label="Nearby People"
+         layout="topleft"
+         name="Active Speakers"
+         shortcut="control|shift|A">
+            <menu_item_call.on_click
+             function="SideTray.PanelPeopleTab"
+             parameter="nearby_panel" />
+            </menu_item_call>
+        <menu_item_check
+         label="Nearby Media"
+         layout="topleft"
+         name="Nearby Media"
+         shortcut="control|alt|N">
+            <menu_item_check.on_check
+             function="Floater.Visible"
+             parameter="nearby_media" />
+            <menu_item_check.on_click
+             function="Floater.Toggle"
+             parameter="nearby_media" />
+        </menu_item_check>
+        <!--menu_item_check
+         label="Block List"
+         layout="topleft"
+         name="Mute List">
+            <menu_item_check.on_check
+             function="Floater.Visible"
+             parameter="mute" />
+            <menu_item_check.on_click
+             function="Floater.Toggle"
+             parameter="mute" />
+        </menu_item_check-->
+        <menu_item_separator
+         layout="topleft" />
+        <menu_item_check
+         label="(Legacy) Communicate"
+         layout="topleft"
+         name="Instant Message"
+         shortcut="control|T">
+            <menu_item_check.on_check
+             function="Floater.Visible"
+             parameter="communicate" />
+            <menu_item_check.on_click
+             function="Floater.Toggle"
+             parameter="communicate" />
+        </menu_item_check>
+        <menu_item_call
+         label="(Temp) Media Remote Ctrl"
+         layout="topleft"
+         name="Preferences"
+         shortcut="control|alt|M">
+            <menu_item_call.on_click
+             function="Floater.Toggle"
+             parameter="media_remote_ctrl" />
+        </menu_item_call>
+    </menu>
+    <menu
+     label="World"
+     layout="topleft"
+     name="World"
+     tear_off="true">
+         <menu_item_check
+         label="Move"
+         layout="topleft"
+         name="Movement Controls">
+            <menu_item_check.on_check
+             function="Floater.Visible"
+             parameter="moveview" />
+            <menu_item_check.on_click
+             function="Floater.Toggle"
+             parameter="moveview" />
+        </menu_item_check>
+        <menu_item_check
+         label="View"
+         layout="topleft"
+         name="Camera Controls">
+            <menu_item_check.on_check
+             function="Floater.Visible"
+             parameter="camera" />
+            <menu_item_check.on_click
+             function="Floater.Toggle"
+             parameter="camera" />
+        </menu_item_check>
+        <menu_item_separator
+         layout="topleft" />
+        <menu_item_call
+         label="About Land"
+         layout="topleft"
+         name="About Land">
+            <menu_item_call.on_click
+             function="Floater.Show"
+             parameter="about_land" />
+        </menu_item_call>
+        <menu_item_call
+         label="Region/Estate"
+         layout="topleft"
+         name="Region/Estate">
+            <menu_item_call.on_click
+             function="Floater.Show"
+             parameter="region_info" />
+        </menu_item_call>
+        <menu_item_call
+             label="Buy Land"
+             layout="topleft"
+             name="Buy Land">
+                <menu_item_call.on_click
+                 function="ShowFloater"
+                 parameter="buy land" />
+                <menu_item_call.on_enable
+                 function="World.EnableBuyLand" />
+            </menu_item_call>
+        <menu_item_call
+             label="My Land"
+             layout="topleft"
+             name="My Land">
+                <menu_item_call.on_click
+                 function="ShowFloater"
+                 parameter="land_holdings" />
+        </menu_item_call>
+        <menu
+           create_jump_keys="true"
+           label="Show"
+           layout="topleft"
+           name="Land"
+           tear_off="true">
+          <menu_item_check
+             label="Ban Lines"
+             layout="topleft"
+             name="Ban Lines">
+            <menu_item_check.on_check
+               control="ShowBanLines" />
+            <menu_item_check.on_click
+               function="ToggleControl"
+               parameter="ShowBanLines" />
+          </menu_item_check>
+           <menu_item_check
+                 label="Beacons"
+                 layout="topleft"
+                 name="beacons"
+                 shortcut="control|alt|shift|N">
+                    <menu_item_check.on_check
+                     function="Floater.Visible"
+                     parameter="beacons" />
+                    <menu_item_check.on_click
+                     function="Floater.Toggle"
+                     parameter="beacons" />
+                </menu_item_check>
+          <menu_item_check
+             label="Property Lines"
+             layout="topleft"
+             name="Property Lines"
+             shortcut="control|alt|shift|P">
+            <menu_item_check.on_check
+               control="ShowPropertyLines" />
+            <menu_item_check.on_click
+               function="ToggleControl"
+               parameter="ShowPropertyLines" />
+          </menu_item_check>
+          <menu_item_check
+             label="Land Owners"
+             layout="topleft"
+             name="Land Owners">
+            <menu_item_check.on_check
+               control="ShowParcelOwners" />
+            <menu_item_check.on_click
+               function="ToggleControl"
+               parameter="ShowParcelOwners" />
+          </menu_item_check>
+        </menu>
+        <menu_item_separator
+         layout="topleft" />
+        <menu
+         label="Landmarks"
+         layout="topleft"
+         name="Landmarks"
+         tear_off="true">
+            <menu_item_call
+             label="Create Landmark Here"
+             layout="topleft"
+             name="Create Landmark Here">
+                <menu_item_call.on_click
+                 function="World.CreateLandmark" />
+                <menu_item_call.on_enable
+                 function="World.EnableCreateLandmark" />
+            </menu_item_call>
+            <menu_item_call
+             label="Set Home to Here"
+             layout="topleft"
+             name="Set Home to Here">
+                <menu_item_call.on_click
+                 function="World.SetHomeLocation" />
+                <menu_item_call.on_enable
+                 function="World.EnableSetHomeLocation" />
+            </menu_item_call>
+            <menu_item_call
+             label="Teleport Home"
+             layout="topleft"
+             name="Teleport Home"
+             shortcut="control|shift|H">
+                <menu_item_call.on_click
+                 function="World.TeleportHome" />
+                <menu_item_call.on_enable
+                 function="World.EnableTeleportHome" />
+            </menu_item_call>
+        </menu>
+      <menu_item_check
+         label="Mini-Map"
+         layout="topleft"
+         name="Mini-Map"
+         shortcut="control|shift|M">
+            <menu_item_check.on_check
+             function="Floater.Visible"
+             parameter="mini_map" />
+            <menu_item_check.on_click
+             function="Floater.Toggle"
+             parameter="mini_map" />
+        </menu_item_check>
+         <menu_item_check
+         label="World Map"
+         layout="topleft"
+         name="World Map"
+         shortcut="control|M"
+         use_mac_ctrl="true">
+            <menu_item_check.on_check
+             function="Floater.Visible"
+             parameter="world_map" />
+            <menu_item_check.on_click
+             function="Floater.Toggle"
+             parameter="world_map" />
+        </menu_item_check>
+    <!--    <menu_item_check
+         label="Show Navigation Bar"
+         layout="topleft"
+         name="ShowNavbarNavigationPanel">
+           <menu_item_check.on_click
+             function="ToggleControl"
+             parameter="ShowNavbarNavigationPanel" />
+             <menu_item_check.on_check
+             function="CheckControl"
+             parameter="ShowNavbarNavigationPanel" />
+        </menu_item_check>
+       <menu_item_check
+         label="Show Favorites Bar"
+         layout="topleft"
+         name="ShowNavbarFavoritesPanel">
+           <menu_item_check.on_click
+             function="ToggleControl"
+             parameter="ShowNavbarFavoritesPanel" />
+             <menu_item_check.on_check
+             function="CheckControl"
+             parameter="ShowNavbarFavoritesPanel" />
+        </menu_item_check>
+        <menu_item_separator
+         layout="topleft" />-->
+        <menu_item_call
+         label="Snapshot"
+         layout="topleft"
+         name="Take Snapshot"
+         shortcut="control|shift|S">
+            <menu_item_call.on_click
+             function="Floater.Show"
+             parameter="snapshot" />
+        </menu_item_call>
+    <menu
+         create_jump_keys="true"
+         label="Sun"
+         layout="topleft"
+         name="Environment Settings"
+         tear_off="true">
+            <menu_item_call
+             label="Sunrise"
+             layout="topleft"
+             name="Sunrise">
+                <menu_item_call.on_click
+                 function="World.EnvSettings"
+                 parameter="sunrise" />
+            </menu_item_call>
+            <menu_item_call
+             label="Midday"
+             layout="topleft"
+             name="Noon"
+             shortcut="control|shift|Y">
+                <menu_item_call.on_click
+                 function="World.EnvSettings"
+                 parameter="noon" />
+            </menu_item_call>
+            <menu_item_call
+             label="Sunset"
+             layout="topleft"
+             name="Sunset"
+             shortcut="control|shift|N">
+                <menu_item_call.on_click
+                 function="World.EnvSettings"
+                 parameter="sunset" />
+            </menu_item_call>
+            <menu_item_call
+             label="Midnight"
+             layout="topleft"
+             name="Midnight">
+                <menu_item_call.on_click
+                 function="World.EnvSettings"
+                 parameter="midnight" />
+            </menu_item_call>
+            <menu_item_call
+             label="Use the Estate Time"
+             layout="topleft"
+             name="Revert to Region Default">
+                <menu_item_call.on_click
+                 function="World.EnvSettings"
+                 parameter="default" />
+            </menu_item_call>
+            <menu_item_separator
+             layout="topleft" />
+            <menu_item_call
+             label="Environment Editor"
+             layout="topleft"
+             name="Environment Editor">
+                <menu_item_call.on_click
+                 function="World.EnvSettings"
+                 parameter="editor" />
+            </menu_item_call>
+        </menu>
+    </menu>
+    <menu
+     create_jump_keys="true"
+     label="Build"
+     layout="topleft"
+     name="BuildTools"
+     tear_off="true"
+     visible="true">
+       <menu_item_check
+         label="Build"
+         layout="topleft"
+         name="Show Build Tools"
+         shortcut="control|B">
+            <menu_item_check.on_check
+             function="Build.Active" />
+            <menu_item_check.on_click
+             function="Build.Toggle" />
+            <menu_item_check.on_enable
+             function="Build.Enabled" />
+       </menu_item_check>
+       <menu
+          create_jump_keys="true"
+          label="Select Build Tool"
+          layout="topleft"
+          name="Select Tool"
+          tear_off="true">
+         <menu_item_call
+			label="Focus Tool"
+			layout="topleft"
+			name="Focus"
+			shortcut="control|1">
+           <menu_item_call.on_click
+              function="Tools.SelectTool"
+              parameter="focus" />
+         </menu_item_call>
+         <menu_item_call
+			label="Move Tool"
+			layout="topleft"
+			name="Move"
+			shortcut="control|2">
+           <menu_item_call.on_click
+              function="Tools.SelectTool"
+              parameter="move" />
+         </menu_item_call>
+         <menu_item_call
+			label="Edit Tool"
+			layout="topleft"
+			name="Edit"
+			shortcut="control|3">
+           <menu_item_call.on_click
+              function="Tools.SelectTool"
+              parameter="edit" />
+         </menu_item_call>
+         <menu_item_call
+			label="Create Tool"
+			layout="topleft"
+			name="Create"
+			shortcut="control|4">
+           <menu_item_call.on_click
+              function="Tools.SelectTool"
+              parameter="create" />
+         </menu_item_call>
+         <menu_item_call
+			label="Land Tool"
+			layout="topleft"
+			name="Land"
+			shortcut="control|5">
+           <menu_item_call.on_click
+              function="Tools.SelectTool"
+              parameter="land" />
+         </menu_item_call>
+	   </menu>
+        <menu
+         create_jump_keys="true"
+         label="Edit"
+         layout="topleft"
+         name="Edit"
+         tear_off="true">
+            <menu_item_call
+             label="Undo"
+             layout="topleft"
+             name="Undo"
+             shortcut="control|Z">
+                <menu_item_call.on_click
+                 function="Edit.Undo" />
+                <menu_item_call.on_enable
+                 function="Edit.EnableUndo" />
+            </menu_item_call>
+            <menu_item_call
+             label="Redo"
+             layout="topleft"
+             name="Redo"
+             shortcut="control|Y">
+                <menu_item_call.on_click
+                 function="Edit.Redo" />
+                <menu_item_call.on_enable
+                 function="Edit.EnableRedo" />
+            </menu_item_call>
+            <menu_item_separator
+             layout="topleft" />
+            <menu_item_call
+             label="Cut"
+             layout="topleft"
+             name="Cut"
+             shortcut="control|X">
+                <menu_item_call.on_click
+                 function="Edit.Cut" />
+                <menu_item_call.on_enable
+                 function="Edit.EnableCut" />
+            </menu_item_call>
+            <menu_item_call
+             label="Copy"
+             layout="topleft"
+             name="Copy"
+             shortcut="control|C">
+                <menu_item_call.on_click
+                 function="Edit.Copy" />
+                <menu_item_call.on_enable
+                 function="Edit.EnableCopy" />
+            </menu_item_call>
+            <menu_item_call
+             label="Paste"
+             layout="topleft"
+             name="Paste"
+             shortcut="control|V">
+                <menu_item_call.on_click
+                 function="Edit.Paste" />
+                <menu_item_call.on_enable
+                 function="Edit.EnablePaste" />
+            </menu_item_call>
+            <menu_item_call
+             label="Delete"
+             layout="topleft"
+             name="Delete"
+             shortcut="Del">
+                <menu_item_call.on_click
+                 function="Edit.Delete" />
+                <menu_item_call.on_enable
+                 function="Edit.EnableDelete" />
+            </menu_item_call>
+            <menu_item_call
+             label="Duplicate"
+             layout="topleft"
+             name="Duplicate"
+             shortcut="control|D">
+                <menu_item_call.on_click
+                 function="Edit.Duplicate" />
+                <menu_item_call.on_enable
+                 function="Edit.EnableDuplicate" />
+            </menu_item_call>
+            <menu_item_separator
+             layout="topleft" />
+            <menu_item_call
+             label="Select All"
+             layout="topleft"
+             name="Select All"
+             shortcut="control|A">
+                <menu_item_call.on_click
+                 function="Edit.SelectAll" />
+                <menu_item_call.on_enable
+                 function="Edit.EnableSelectAll" />
+            </menu_item_call>
+            <menu_item_call
+             label="Deselect"
+             layout="topleft"
+             name="Deselect"
+             shortcut="control|E">
+                <menu_item_call.on_click
+                 function="Edit.Deselect" />
+                <menu_item_call.on_enable
+                 function="Edit.EnableDeselect" />
+            </menu_item_call>
+        </menu>
+        <menu_item_separator
+           layout="topleft" />
+        <menu_item_call
+           label="Link"
+           layout="topleft"
+           name="Link"
+           shortcut="control|L">
+          <menu_item_call.on_click
+             function="Tools.Link" />
+          <menu_item_call.on_enable
+             function="Tools.EnableLink" />
+        </menu_item_call>
+        <menu_item_call
+           label="Unlink"
+           layout="topleft"
+           name="Unlink"
+           shortcut="control|shift|L">
+          <menu_item_call.on_click
+             function="Tools.Unlink" />
+          <menu_item_call.on_enable
+             function="Tools.EnableUnlink" />
+        </menu_item_call>
+        <menu_item_separator
+           layout="topleft" />
+        <menu_item_call
+           label="Focus on Selection"
+           layout="topleft"
+           name="Focus on Selection"
+           shortcut="H">
+          <menu_item_call.on_click
+             function="Tools.LookAtSelection"
+             parameter="focus" />
+          <menu_item_call.on_enable
+             function="Tools.SomethingSelectedNoHUD" />
+        </menu_item_call>
+        <menu_item_call
+           label="Zoom to Selection"
+           layout="topleft"
+           name="Zoom to Selection"
+           shortcut="shift|H">
+          <menu_item_call.on_click
+             function="Tools.LookAtSelection"
+             parameter="zoom" />
+          <menu_item_call.on_enable
+             function="Tools.SomethingSelectedNoHUD" />
+        </menu_item_call>
+        <menu_item_separator
+           layout="topleft" />
+        <menu
+         create_jump_keys="true"
+         label="Object"
+         layout="topleft"
+         name="Object"
+         tear_off="true">
+          <menu_item_call
+			 label="Buy"
+			 layout="topleft"
+			 name="Menu Object Take"
+			 visible="true">
+			<menu_item_call.on_click
+               function="Tools.BuyOrTake" />
+			<menu_item_call.on_enable
+               function="Tools.EnableBuyOrTake"
+               name="EnableBuyOrTake"
+               parameter="Buy,Take" />
+          </menu_item_call>
+          <menu_item_call
+			 label="Take Copy"
+			 layout="topleft"
+			 name="Take Copy">
+			<menu_item_call.on_click
+               function="Tools.TakeCopy" />
+			<menu_item_call.on_enable
+               function="Tools.EnableTakeCopy" />
+          </menu_item_call>
+          <menu_item_call
+			 label="Save Back to My Inventory"
+			 layout="topleft"
+			 name="Save Object Back to My Inventory">
+			<menu_item_call.on_click
+               function="Tools.SaveToInventory" />
+			<menu_item_call.on_enable
+               function="Tools.EnableSaveToInventory" />
+          </menu_item_call>
+          <menu_item_call
+			 label="Save Back to Object Contents"
+			 layout="topleft"
+			 name="Save Object Back to Object Contents">
+			<menu_item_call.on_click
+               function="Tools.SaveToObjectInventory" />
+			<menu_item_call.on_enable
+               function="Tools.EnableSaveToObjectInventory" />
+          </menu_item_call>
+		</menu>
+        <menu
+           create_jump_keys="true"
+           label="Scripts"
+           layout="topleft"
+           name="Scripts"
+           tear_off="true">
+          <menu_item_call
+             label="Recompile Scripts (Mono)"
+             layout="topleft"
+             name="Mono">
+            <menu_item_call.on_click
+               function="Tools.SelectedScriptAction"
+               parameter="compile mono" />
+            <menu_item_call.on_enable
+               function="EditableSelectedMono" />
+          </menu_item_call>
+          <menu_item_call
+             label="Recompile Scripts (LSL)"
+             layout="topleft"
+             name="LSL">
+            <menu_item_call.on_click
+               function="Tools.SelectedScriptAction"
+               parameter="compile lsl" />
+            <menu_item_call.on_enable
+               function="EditableSelected" />
+          </menu_item_call>
+          <menu_item_call
+             label="Reset Scripts"
+             layout="topleft"
+             name="Reset Scripts">
+            <menu_item_call.on_click
+               function="Tools.SelectedScriptAction"
+               parameter="reset" />
+            <menu_item_call.on_enable
+               function="EditableSelected" />
+          </menu_item_call>
+          <menu_item_call
+             label="Set Scripts to Running"
+             layout="topleft"
+             name="Set Scripts to Running">
+            <menu_item_call.on_click
+               function="Tools.SelectedScriptAction"
+               parameter="start" />
+            <menu_item_call.on_enable
+               function="EditableSelected" />
+          </menu_item_call>
+          <menu_item_call
+             label="Set Scripts to Not Running"
+             layout="topleft"
+             name="Set Scripts to Not Running">
+            <menu_item_call.on_click
+               function="Tools.SelectedScriptAction"
+               parameter="stop" />
+            <menu_item_call.on_enable
+               function="EditableSelected" />
+          </menu_item_call>
+        </menu>
+        <menu_item_separator
+           layout="topleft" />
+        <menu
+         create_jump_keys="true"
+         label="Options"
+         layout="topleft"
+         name="Options"
+         tear_off="true">
+            <menu_item_check
+             label="Edit Linked Parts"
+             layout="topleft"
+             name="Edit Linked Parts">
+                <menu_item_check.on_check
+                 control="EditLinkedParts" />
+                <menu_item_check.on_click
+                 function="Tools.EditLinkedParts"
+                 parameter="EditLinkedParts" />
+                <menu_item_check.on_enable
+                 function="Tools.EnableToolNotPie" />
+            </menu_item_check>
+            <menu_item_call
+             label="Set Default Upload Permissions"
+             layout="topleft"
+             name="perm prefs">
+                <menu_item_call.on_click
+                 function="Floater.Toggle"
+                 parameter="perm_prefs" />
+         <menu_item_check
+         label="Show Advanced Permissions"
+         layout="topleft"
+         name="DebugPermissions">
+            <menu_item_check.on_check
+             function="CheckControl"
+             parameter="DebugPermissions" />
+            <menu_item_check.on_click
+             function="ToggleControl"
+             parameter="DebugPermissions" />
+        </menu_item_check>
+            </menu_item_call>
+            <!--menu_item_call
+             label="Show Script Warning/Error Window"
+             layout="topleft"
+             name="Show Script Warning/Error Window">
+                <menu_item_call.on_click
+                 function="ShowFloater"
+                 parameter="script errors" />
+            </menu_item_call-->
+            <menu_item_separator
+             layout="topleft" />
+            <menu
+             create_jump_keys="true"
+             label="Selection"
+             layout="topleft"
+             name="Selection"
+             tear_off="true">
+                <menu_item_check
+                 label="Select Only My Objects"
+                 layout="topleft"
+                 name="Select Only My Objects">
+                    <menu_item_check.on_check
+                     control="SelectOwnedOnly" />
+                    <menu_item_check.on_click
+                     function="Tools.SelectOnlyMyObjects"
+                     parameter="agents" />
+                </menu_item_check>
+                <menu_item_check
+                 label="Select Only Movable Objects"
+                 layout="topleft"
+                 name="Select Only Movable Objects">
+                    <menu_item_check.on_check
+                     control="SelectMovableOnly" />
+                    <menu_item_check.on_click
+                     function="Tools.SelectOnlyMovableObjects"
+                     parameter="movable" />
+                </menu_item_check>
+                <menu_item_check
+                 label="Select By Surrounding"
+                 layout="topleft"
+                 name="Select By Surrounding">
+                    <menu_item_check.on_check
+                     control="RectangleSelectInclusive" />
+                    <menu_item_check.on_click
+                     function="Tools.SelectBySurrounding" />
+                </menu_item_check>
+            </menu>
+            <menu
+             create_jump_keys="true"
+             label="Show"
+             layout="topleft"
+             name="Show"
+             tear_off="true">
+                <menu_item_check
+                 label="Show Hidden Selection"
+                 layout="topleft"
+                 name="Show Hidden Selection">
+                    <menu_item_check.on_check
+                     control="RenderHiddenSelections" />
+                    <menu_item_check.on_click
+                     function="Tools.ShowHiddenSelection" />
+                </menu_item_check>
+                <menu_item_check
+                 label="Show Light Radius for Selection"
+                 layout="topleft"
+                 name="Show Light Radius for Selection">
+                    <menu_item_check.on_check
+                     control="RenderLightRadius" />
+                    <menu_item_check.on_click
+                     function="Tools.ShowSelectionLightRadius" />
+                </menu_item_check>
+                <menu_item_check
+                 label="Show Selection Beam"
+                 layout="topleft"
+                 name="Show Selection Beam">
+                    <menu_item_check.on_check
+                     control="ShowSelectionBeam" />
+                    <menu_item_check.on_click
+                     function="ToggleControl"
+                     parameter="ShowSelectionBeam" />
+                </menu_item_check>
+            </menu>
+            <menu
+             create_jump_keys="true"
+             label="Grid"
+             layout="topleft"
+             name="Grid"
+             tear_off="true">
+                <menu_item_check
+                 label="Snap to Grid"
+                 layout="topleft"
+                 name="Snap to Grid"
+                 shortcut="G">
+                    <menu_item_check.on_check
+                     control="SnapEnabled" />
+                    <menu_item_check.on_click
+                     function="ToggleControl"
+                     parameter="SnapEnabled" />
+                    <menu_item_check.on_enable
+                     function="Tools.EnableToolNotPie" />
+                </menu_item_check>
+                <menu_item_call
+                 label="Snap Object XY to Grid"
+                 layout="topleft"
+                 name="Snap Object XY to Grid"
+                 shortcut="shift|X">
+                    <menu_item_call.on_click
+                     function="Tools.SnapObjectXY" />
+                    <menu_item_call.on_enable
+                     function="Tools.EnableToolNotPie" />
+                </menu_item_call>
+                <menu_item_call
+                 label="Use Selection for Grid"
+                 layout="topleft"
+                 name="Use Selection for Grid"
+                 shortcut="shift|G">
+                    <menu_item_call.on_click
+                     function="Tools.UseSelectionForGrid" />
+                    <menu_item_call.on_enable
+                     function="SomethingSelected" />
+                </menu_item_call>
+                <menu_item_call
+                 label="Grid Options"
+                 layout="topleft"
+                 name="Grid Options"
+                 shortcut="control|shift|B">
+                    <menu_item_call.on_click
+                     function="Floater.Show"
+                     parameter="build_options" />
+                    <menu_item_call.on_enable
+                     function="Tools.EnableToolNotPie" />
+                </menu_item_call>
+            </menu>
+        </menu>
+        <menu
+         create_jump_keys="true"
+         label="Select Linked Parts"
+         layout="topleft"
+         name="Select Linked Parts"
+         tear_off="true">
+            <menu_item_call
+             label="Select Next Part"
+             layout="topleft"
+             name="Select Next Part"
+	     shortcut="control|.">
+                <menu_item_call.on_click
+                 function="Tools.SelectNextPart"
+                 parameter="next" />
+                <menu_item_call.on_enable
+                 function="Tools.EnableSelectNextPart" />
+            </menu_item_call>
+            <menu_item_call
+             label="Select Previous Part"
+             layout="topleft"
+             name="Select Previous Part"
+	     shortcut="control|,">
+                <menu_item_call.on_click
+                 function="Tools.SelectNextPart"
+                 parameter="previous" />
+                <menu_item_call.on_enable
+                 function="Tools.EnableSelectNextPart" />
+            </menu_item_call>
+            <menu_item_call
+             label="Include Next Part"
+             layout="topleft"
+             name="Include Next Part"
+	     shortcut="control|shift|.">
+                <menu_item_call.on_click
+                 function="Tools.SelectNextPart"
+                 parameter="includenext" />
+                <menu_item_call.on_enable
+                 function="Tools.EnableSelectNextPart" />
+            </menu_item_call>
+            <menu_item_call
+             label="Include Previous Part"
+             layout="topleft"
+             name="Include Previous Part"
+	     shortcut="control|shift|,">
+                <menu_item_call.on_click
+                 function="Tools.SelectNextPart"
+                 parameter="includeprevious" />
+                <menu_item_call.on_enable
+                 function="Tools.EnableSelectNextPart" />
+            </menu_item_call>
+        </menu>
+    </menu>
+    <menu
+     label="Help"
+     layout="topleft"
+     name="Help"
+     tear_off="true">
+        <menu_item_call
+         label="[SECOND_LIFE] Help"
+         layout="topleft"
+         name="Second Life Help"
+         shortcut="F1">
+            <menu_item_call.on_click
+             function="ShowFloater"
+             parameter="help f1" />
+        </menu_item_call>
+        <menu_item_call
+         label="Tutorial"
+         layout="topleft"
+         name="Tutorial">
+            <menu_item_call.on_click
+             function="Floater.Show"
+             parameter="hud" />
+        </menu_item_call>
+        <menu_item_separator
+             layout="topleft" />
+        <menu_item_call
+             label="Report Abuse"
+             layout="topleft"
+             name="Report Abuse">
+                <menu_item_call.on_click
+                 function="ShowFloater"
+                 parameter="complaint reporter" />
+            </menu_item_call>
+        <menu_item_separator
+             layout="topleft" />
+        <menu_item_call
+         label="About [APP_NAME]"
+         layout="topleft"
+         name="About Second Life">
+            <menu_item_call.on_click
+             function="Floater.Show"
+             parameter="sl_about" />
+        </menu_item_call>
+    </menu>
+    <menu
+     label="Advanced"
+     layout="topleft"
+     name="Advanced"
+     tear_off="true"
+     visible="false">
+        <menu_item_check
+         label="Set Away After 30 Minutes"
+         layout="topleft"
+         name="Go Away/AFK When Idle">
+            <menu_item_check.on_check
+             function="CheckControl"
+             parameter="AllowIdleAFK" />
+            <menu_item_check.on_click
+             function="ToggleControl"
+             parameter="AllowIdleAFK" />
+        </menu_item_check>
+        <menu_item_call
+         label="Stop Animating Me"
+         layout="topleft"
+         name="Stop Animating My Avatar">
+            <menu_item_call.on_click
+             function="Tools.StopAllAnimations" />
+        </menu_item_call>
+        <menu_item_call
+         label="Rebake Textures"
+         layout="topleft"
+         name="Rebake Texture"
+         shortcut="control|alt|R">
+            <menu_item_call.on_click
+             function="Advanced.RebakeTextures" />
+        </menu_item_call>
+        <menu_item_call
+           label="Set UI Size to Default"
+           layout="topleft"
+           name="Set UI Size to Default">
+          <menu_item_call.on_click
+             function="View.DefaultUISize" />
+        </menu_item_call>
+        <menu_item_separator/>
+        <menu_item_check
+         label="Limit Select Distance"
+         layout="topleft"
+         name="Limit Select Distance">
+            <menu_item_check.on_check
+             function="CheckControl"
+             parameter="LimitSelectDistance" />
+            <menu_item_check.on_click
+             function="ToggleControl"
+             parameter="LimitSelectDistance" />
+        </menu_item_check>
+        <menu_item_check
+         label="Disable Camera Constraints"
+         layout="topleft"
+         name="Disable Camera Distance">
+            <menu_item_check.on_check
+             function="CheckControl"
+             parameter="DisableCameraConstraints" />
+            <menu_item_check.on_click
+             function="ToggleControl"
+             parameter="DisableCameraConstraints" />
+        </menu_item_check>
+        <menu_item_separator
+         layout="topleft" />
+        <menu_item_check
+         label="High-res Snapshot"
+         layout="topleft"
+         name="HighResSnapshot">
+            <menu_item_check.on_check
+             function="CheckControl"
+             parameter="HighResSnapshot" />
+            <menu_item_check.on_click
+             function="ToggleControl"
+             parameter="HighResSnapshot" />
+        </menu_item_check>
+        <menu_item_check
+         label="Quiet Snapshots to Disk"
+         layout="topleft"
+         name="QuietSnapshotsToDisk">
+            <menu_item_check.on_check
+             function="CheckControl"
+             parameter="QuietSnapshotsToDisk" />
+            <menu_item_check.on_click
+             function="ToggleControl"
+             parameter="QuietSnapshotsToDisk" />
+        </menu_item_check>
+        <menu_item_check
+         label="Compress Snapshots to Disk"
+         layout="topleft"
+         name="CompressSnapshotsToDisk">
+            <menu_item_check.on_check
+             function="CheckControl"
+             parameter="CompressSnapshotsToDisk" />
+            <menu_item_check.on_click
+             function="ToggleControl"
+             parameter="CompressSnapshotsToDisk" />
+        </menu_item_check>
+        <menu_item_call
+         label="Save Texture As"
+         layout="topleft"
+         name="Save Texture As">
+            <menu_item_call.on_click
+             function="File.SaveTexture" />
+            <menu_item_call.on_enable
+             function="File.EnableSaveAs" />
+        </menu_item_call>
+        <menu_item_separator
+         layout="topleft" />
+        <menu
+         create_jump_keys="true"
+         label="Performance Tools"
+         layout="topleft"
+         name="Performance Tools"
+         tear_off="true">
+            <menu_item_call
+             label="Lag Meter"
+             layout="topleft"
+             name="Lag Meter">
+                <menu_item_call.on_click
+                 function="Floater.Show"
+                 parameter="lagmeter" />
+            </menu_item_call>
+            <menu_item_check
+             label="Statistics Bar"
+             layout="topleft"
+             name="Statistics Bar"
+             shortcut="control|shift|1">
+                <menu_item_check.on_check
+                 function="Floater.Visible"
+                 parameter="stats" />
+                <menu_item_check.on_click
+                 function="Floater.Toggle"
+                 parameter="stats" />
+            </menu_item_check>
+      <menu_item_check
+        label="Show Avatar Rendering Cost"
+        layout="topleft"
+        name="Avatar Rendering Cost">
+           <menu_item_check.on_check
+            function="Advanced.CheckInfoDisplay"
+            parameter="shame" />
+           <menu_item_check.on_click
+            function="Advanced.ToggleInfoDisplay"
+            parameter="shame" />
+       </menu_item_check>
+        </menu>
+        <menu
+         create_jump_keys="true"
+         label="Highlighting and Visibility"
+         layout="topleft"
+         name="Highlighting and Visibility"
+         tear_off="true">
+         <menu_item_check
+                 label="Cheesy Beacon"
+                 layout="topleft"
+                 name="Cheesy Beacon">
+                    <menu_item_check.on_check
+                     function="CheckControl"
+                     parameter="CheesyBeacon" />
+                    <menu_item_check.on_click
+                     function="ToggleControl"
+                     parameter="CheesyBeacon" />
+                </menu_item_check>
+            <menu_item_check
+             label="Hide Particles"
+             layout="topleft"
+             name="Hide Particles"
+             shortcut="control|alt|shift|=">
+                <menu_item_check.on_check
+                 function="View.CheckRenderType"
+                 parameter="hideparticles" />
+                <menu_item_check.on_click
+                 function="View.ToggleRenderType"
+                 parameter="hideparticles" />
+            </menu_item_check>
+            <menu_item_check
+             label="Hide Selected"
+             layout="topleft"
+             name="Hide Selected">
+                <menu_item_check.on_check
+                 function="CheckControl"
+                 parameter="HideSelectedObjects" />
+                <menu_item_check.on_click
+                 function="ToggleControl"
+                 parameter="HideSelectedObjects" />
+            </menu_item_check>
+            <menu_item_check
+             label="Highlight Transparent"
+             layout="topleft"
+             name="Highlight Transparent"
+             shortcut="control|alt|T">
+                <menu_item_check.on_check
+                 function="View.CheckHighlightTransparent" />
+                <menu_item_check.on_click
+                 function="View.HighlightTransparent" />
+            </menu_item_check>
+            <menu_item_check
+             label="Show HUD Attachments"
+             layout="topleft"
+             name="Show HUD Attachments"
+             shortcut="alt|shift|H">
+                <menu_item_check.on_check
+                 function="View.CheckHUDAttachments" />
+                <menu_item_check.on_click
+                 function="View.ShowHUDAttachments" />
+            </menu_item_check>
+            <menu_item_check
+             label="Show Mouselook Crosshairs"
+             layout="topleft"
+             name="ShowCrosshairs">
+                <menu_item_check.on_check
+                 function="CheckControl"
+                 parameter="ShowCrosshairs" />
+                <menu_item_check.on_click
+                 function="ToggleControl"
+                 parameter="ShowCrosshairs" />
+            </menu_item_check>
+  <!-- <menu
+         create_jump_keys="true"
+         label="Hover Tips"
+         layout="topleft"
+         name="Hover Tips"
+         tear_off="true">
+            <menu_item_check
+             label="Show Tips"
+             layout="topleft"
+             name="Show Tips"
+             shortcut="control|shift|T">
+                <menu_item_check.on_check
+                 function="View.CheckShowHoverTips" />
+                <menu_item_check.on_click
+                 function="View.ShowHoverTips" />
+            </menu_item_check>
+            <menu_item_separator
+             layout="topleft" />-->
+            <menu_item_check
+             label="Show Land Tooltips"
+             layout="topleft"
+             name="Land Tips">
+                <menu_item_check.on_check
+                 control="ShowLandHoverTip" />
+                <menu_item_check.on_click
+                 function="ToggleControl"
+                 parameter="ShowLandHoverTip" />
+                <menu_item_check.on_enable
+                 function="View.CheckShowHoverTips" />
+            </menu_item_check>
+ <!--           <menu_item_check
+             label="Show Tips On All Objects"
+             layout="topleft"
+             name="Tips On All Objects">
+                <menu_item_check.on_check
+                 control="ShowAllObjectHoverTip" />
+                <menu_item_check.on_click
+                 function="ToggleControl"
+                 parameter="ShowAllObjectHoverTip" />
+                <menu_item_check.on_enable
+                 function="View.CheckShowHoverTips" />
+            </menu_item_check>
+        </menu>-->
+
+        </menu>
+
+        <menu
+         create_jump_keys="true"
+         label="Rendering Types"
+         layout="topleft"
+         name="Rendering Types"
+         tear_off="true">
+            <menu_item_check
+             label="Simple"
+             layout="topleft"
+             name="Simple"
+             shortcut="control|alt|shift|1">
+                <menu_item_check.on_check
+                 function="Advanced.CheckRenderType"
+                 parameter="simple" />
+                <menu_item_check.on_click
+                 function="Advanced.ToggleRenderType"
+                 parameter="simple" />
+            </menu_item_check>
+            <menu_item_check
+             label="Alpha"
+             layout="topleft"
+             name="Alpha"
+             shortcut="control|alt|shift|2">
+                <menu_item_check.on_check
+                 function="Advanced.CheckRenderType"
+                 parameter="alpha" />
+                <menu_item_check.on_click
+                 function="Advanced.ToggleRenderType"
+                 parameter="alpha" />
+            </menu_item_check>
+            <menu_item_check
+             label="Tree"
+             layout="topleft"
+             name="Tree"
+             shortcut="control|alt|shift|3">
+                <menu_item_check.on_check
+                 function="Advanced.CheckRenderType"
+                 parameter="tree" />
+                <menu_item_check.on_click
+                 function="Advanced.ToggleRenderType"
+                 parameter="tree" />
+            </menu_item_check>
+            <menu_item_check
+             label="Avatars"
+             layout="topleft"
+             name="Character"
+             shortcut="control|alt|shift|4">
+                <menu_item_check.on_check
+                 function="Advanced.CheckRenderType"
+                 parameter="character" />
+                <menu_item_check.on_click
+                 function="Advanced.ToggleRenderType"
+                 parameter="character" />
+            </menu_item_check>
+            <menu_item_check
+             label="SurfacePath"
+             layout="topleft"
+             name="SurfacePath"
+             shortcut="control|alt|shift|5">
+                <menu_item_check.on_check
+                 function="Advanced.CheckRenderType"
+                 parameter="surfacePath" />
+                <menu_item_check.on_click
+                 function="Advanced.ToggleRenderType"
+                 parameter="surfacePath" />
+            </menu_item_check>
+            <menu_item_check
+             label="Sky"
+             layout="topleft"
+             name="Sky"
+             shortcut="control|alt|shift|6">
+                <menu_item_check.on_check
+                 function="Advanced.CheckRenderType"
+                 parameter="sky" />
+                <menu_item_check.on_click
+                 function="Advanced.ToggleRenderType"
+                 parameter="sky" />
+            </menu_item_check>
+            <menu_item_check
+             label="Water"
+             layout="topleft"
+             name="Water"
+             shortcut="control|alt|shift|7">
+                <menu_item_check.on_check
+                 function="Advanced.CheckRenderType"
+                 parameter="water" />
+                <menu_item_check.on_click
+                 function="Advanced.ToggleRenderType"
+                 parameter="water" />
+            </menu_item_check>
+            <menu_item_check
+             label="Ground"
+             layout="topleft"
+             name="Ground"
+             shortcut="control|alt|shift|8">
+                <menu_item_check.on_check
+                 function="Advanced.CheckRenderType"
+                 parameter="ground" />
+                <menu_item_check.on_click
+                 function="Advanced.ToggleRenderType"
+                 parameter="ground" />
+            </menu_item_check>
+            <menu_item_check
+             label="Volume"
+             layout="topleft"
+             name="Volume"
+             shortcut="control|alt|shift|9">
+                <menu_item_check.on_check
+                 function="Advanced.CheckRenderType"
+                 parameter="volume" />
+                <menu_item_check.on_click
+                 function="Advanced.ToggleRenderType"
+                 parameter="volume" />
+            </menu_item_check>
+            <menu_item_check
+             label="Grass"
+             layout="topleft"
+             name="Grass"
+             shortcut="control|alt|shift|0">
+                <menu_item_check.on_check
+                 function="Advanced.CheckRenderType"
+                 parameter="grass" />
+                <menu_item_check.on_click
+                 function="Advanced.ToggleRenderType"
+                 parameter="grass" />
+            </menu_item_check>
+            <menu_item_check
+             label="Clouds"
+             layout="topleft"
+             name="Clouds"
+             shortcut="control|alt|shift|-">
+                <menu_item_check.on_check
+                 function="Advanced.CheckRenderType"
+                 parameter="clouds" />
+                <menu_item_check.on_click
+                 function="Advanced.ToggleRenderType"
+                 parameter="clouds" />
+            </menu_item_check>
+            <menu_item_check
+             label="Particles"
+             layout="topleft"
+             name="Particles"
+             shortcut="control|alt|shift|=">
+                <menu_item_check.on_check
+                 function="Advanced.CheckRenderType"
+                 parameter="particles" />
+                <menu_item_check.on_click
+                 function="Advanced.ToggleRenderType"
+                 parameter="particles" />
+            </menu_item_check>
+            <menu_item_check
+             label="Bump"
+             layout="topleft"
+             name="Bump"
+             shortcut="control|alt|shift|\">
+                <menu_item_check.on_check
+                 function="Advanced.CheckRenderType"
+                 parameter="bump" />
+                <menu_item_check.on_click
+                 function="Advanced.ToggleRenderType"
+                 parameter="bump" />
+            </menu_item_check>
+        </menu>
+        <menu
+         create_jump_keys="true"
+         label="Rendering Features"
+         layout="topleft"
+         name="Rendering Features"
+         tear_off="true">
+            <menu_item_check
+             label="UI"
+             layout="topleft"
+             name="UI"
+             shortcut="control|alt|F1">
+                <menu_item_check.on_check
+                 function="Advanced.CheckFeature"
+                 parameter="ui" />
+                <menu_item_check.on_click
+                 function="Advanced.ToggleFeature"
+                 parameter="ui" />
+            </menu_item_check>
+            <menu_item_check
+             label="Selected"
+             layout="topleft"
+             name="Selected"
+             shortcut="control|alt|F2">
+                <menu_item_check.on_check
+                 function="Advanced.CheckFeature"
+                 parameter="selected" />
+                <menu_item_check.on_click
+                 function="Advanced.ToggleFeature"
+                 parameter="selected" />
+            </menu_item_check>
+            <menu_item_check
+             label="Highlighted"
+             layout="topleft"
+             name="Highlighted"
+             shortcut="control|alt|F3">
+                <menu_item_check.on_check
+                 function="Advanced.CheckFeature"
+                 parameter="highlighted" />
+                <menu_item_check.on_click
+                 function="Advanced.ToggleFeature"
+                 parameter="highlighted" />
+            </menu_item_check>
+            <menu_item_check
+             label="Dynamic Textures"
+             layout="topleft"
+             name="Dynamic Textures"
+             shortcut="control|alt|F4">
+                <menu_item_check.on_check
+                 function="Advanced.CheckFeature"
+                 parameter="dynamic textures" />
+                <menu_item_check.on_click
+                 function="Advanced.ToggleFeature"
+                 parameter="dynamic textures" />
+            </menu_item_check>
+            <menu_item_check
+             label="Foot Shadows"
+             layout="topleft"
+             name="Foot Shadows"
+             shortcut="control|alt|F5">
+                <menu_item_check.on_check
+                 function="Advanced.CheckFeature"
+                 parameter="foot shadows" />
+                <menu_item_check.on_click
+                 function="Advanced.ToggleFeature"
+                 parameter="foot shadows" />
+            </menu_item_check>
+            <menu_item_check
+             label="Fog"
+             layout="topleft"
+             name="Fog"
+             shortcut="control|alt|F6">
+                <menu_item_check.on_check
+                 function="Advanced.CheckFeature"
+                 parameter="fog" />
+                <menu_item_check.on_click
+                 function="Advanced.ToggleFeature"
+                 parameter="fog" />
+            </menu_item_check>
+            <menu_item_check
+             label="Test FRInfo"
+             layout="topleft"
+             name="Test FRInfo"
+             shortcut="control|alt|F8">
+                <menu_item_check.on_check
+                 function="Advanced.CheckFeature"
+                 parameter="fr info" />
+                <menu_item_check.on_click
+                 function="Advanced.ToggleFeature"
+                 parameter="fr info" />
+            </menu_item_check>
+            <menu_item_check
+             label="Flexible Objects"
+             layout="topleft"
+             name="Flexible Objects"
+             shortcut="control|alt|F9">
+                <menu_item_check.on_check
+                 function="Advanced.CheckFeature"
+                 parameter="flexible" />
+                <menu_item_check.on_click
+                 function="Advanced.ToggleFeature"
+                 parameter="flexible" />
+            </menu_item_check>
+        </menu>
+        <menu_item_check
+         label="Run Multiple Threads"
+         layout="topleft"
+         name="Run Multiple Threads">
+            <menu_item_check.on_check
+             function="CheckControl"
+             parameter="RunMultipleThreads" />
+            <menu_item_check.on_click
+             function="ToggleControl"
+             parameter="RunMultipleThreads" />
+        </menu_item_check>
+        <menu_item_call
+         label="Clear Group Cache"
+         layout="topleft"
+         name="ClearGroupCache">
+            <menu_item_call.on_click
+             function="Advanced.ClearGroupCache"
+             parameter="ClearGroupCache" />
+        </menu_item_call>
+        <menu_item_check
+         label="Mouse Smoothing"
+         layout="topleft"
+         name="Mouse Smoothing">
+            <menu_item_check.on_check
+             function="CheckControl"
+             parameter="MouseSmooth" />
+            <menu_item_check.on_click
+             function="ToggleControl"
+             parameter="MouseSmooth" />
+        </menu_item_check>
+        <menu_item_separator
+         layout="topleft" />
+        <menu
+         label="Shortcuts"
+         layout="topleft"
+         name="Shortcuts"
+         tear_off="true"
+         visible="false">
+            <menu_item_check
+               label="Search"
+               layout="topleft"
+               name="Search"
+               shortcut="control|F">
+            <menu_item_check.on_check
+             function="Floater.Visible"
+             parameter="search" />
+            <menu_item_check.on_click
+             function="Floater.Toggle"
+             parameter="search" />
+            </menu_item_check>
+            <menu_item_call
+             enabled="false"
+             label="Release Keys"
+             layout="topleft"
+             name="Release Keys">
+                <menu_item_call.on_click
+                 function="Tools.ReleaseKeys"
+                 parameter="" />
+                <menu_item_call.on_enable
+                 function="Tools.EnableReleaseKeys"
+                 parameter="" />
+            </menu_item_call>
+            <menu_item_call
+             label="Set UI Size to Default"
+             layout="topleft"
+             name="Set UI Size to Default">
+                <menu_item_call.on_click
+                 function="View.DefaultUISize" />
+            </menu_item_call>
+            <menu_item_separator
+             layout="topleft" />
+            <menu_item_check
+             label="Always Run"
+             layout="topleft"
+             name="Always Run"
+             shortcut="control|R">
+                <menu_item_check.on_check
+                 function="World.CheckAlwaysRun" />
+                <menu_item_check.on_click
+                 function="World.AlwaysRun" />
+            </menu_item_check>
+            <menu_item_check
+             label="Fly"
+             layout="topleft"
+             name="Fly"
+             shortcut="Home">
+                <menu_item_check.on_click
+                 function="Agent.toggleFlying" />
+                <menu_item_check.on_enable
+                 function="Agent.enableFlying" />
+            </menu_item_check>
+            <menu_item_separator
+             layout="topleft" />
+            <menu_item_call
+             label="Close Window"
+             layout="topleft"
+             name="Close Window"
+             shortcut="control|W">
+                <menu_item_call.on_click
+                 function="File.CloseWindow" />
+                <menu_item_call.on_enable
+                 function="File.EnableCloseWindow" />
+            </menu_item_call>
+            <menu_item_call
+             label="Close All Windows"
+             layout="topleft"
+             name="Close All Windows"
+             shortcut="control|shift|W">
+                <menu_item_call.on_click
+                 function="File.CloseAllWindows" />
+                <menu_item_call.on_enable
+                 function="File.EnableCloseAllWindows" />
+            </menu_item_call>
+            <menu_item_separator
+             layout="topleft" />
+            <menu_item_call
+             label="Snapshot to Disk"
+             layout="topleft"
+             name="Snapshot to Disk"
+             shortcut="control|`"
+             use_mac_ctrl="true">
+                <menu_item_call.on_click
+                 function="File.TakeSnapshotToDisk" />
+            </menu_item_call>
+            <menu_item_separator
+             layout="topleft" />
+            <menu_item_call
+             label="Mouselook"
+             layout="topleft"
+             name="Mouselook"
+             shortcut="M">
+                <menu_item_call.on_click
+                 function="View.Mouselook" />
+                <menu_item_call.on_enable
+                 function="View.EnableMouselook" />
+            </menu_item_call>
+            <menu_item_check
+             label="Joystick Flycam"
+             layout="topleft"
+             name="Joystick Flycam"
+             shortcut="alt|shift|F">
+                <menu_item_check.on_check
+                 function="View.CheckJoystickFlycam" />
+                <menu_item_check.on_click
+                 function="View.JoystickFlycam" />
+                <menu_item_check.on_enable
+                 function="View.EnableJoystickFlycam" />
+            </menu_item_check>
+            <menu_item_call
+             label="Reset View"
+             layout="topleft"
+             name="Reset View"
+             shortcut="Esc">
+                <menu_item_call.on_click
+                 function="View.ResetView" />
+            </menu_item_call>
+            <menu_item_call
+             label="Look at Last Chatter"
+             layout="topleft"
+             name="Look at Last Chatter"
+             shortcut="control|\">
+                <menu_item_call.on_click
+                 function="View.LookAtLastChatter" />
+                <menu_item_call.on_enable
+                 function="View.EnableLastChatter" />
+            </menu_item_call>
+            <menu_item_separator
+             layout="topleft" />
+            <menu
+             create_jump_keys="true"
+             label="Select Build Tool"
+             layout="topleft"
+             name="Select Tool"
+             tear_off="true">
+                <menu_item_call
+                 label="Focus Tool"
+                 layout="topleft"
+                 name="Focus"
+                 shortcut="control|1">
+                    <menu_item_call.on_click
+                     function="Tools.SelectTool"
+                     parameter="focus" />
+                </menu_item_call>
+                <menu_item_call
+                 label="Move Tool"
+                 layout="topleft"
+                 name="Move"
+                 shortcut="control|2">
+                    <menu_item_call.on_click
+                     function="Tools.SelectTool"
+                     parameter="move" />
+                </menu_item_call>
+                <menu_item_call
+                 label="Edit Tool"
+                 layout="topleft"
+                 name="Edit"
+                 shortcut="control|3">
+                    <menu_item_call.on_click
+                     function="Tools.SelectTool"
+                     parameter="edit" />
+                </menu_item_call>
+                <menu_item_call
+                 label="Create Tool"
+                 layout="topleft"
+                 name="Create"
+                 shortcut="control|4">
+                    <menu_item_call.on_click
+                     function="Tools.SelectTool"
+                     parameter="create" />
+                </menu_item_call>
+                <menu_item_call
+                 label="Land Tool"
+                 layout="topleft"
+                 name="Land"
+                 shortcut="control|5">
+                    <menu_item_call.on_click
+                     function="Tools.SelectTool"
+                     parameter="land" />
+                </menu_item_call>
+            </menu>
+            <menu_item_separator
+             layout="topleft" />
+            <menu_item_call
+             label="Zoom In"
+             layout="topleft"
+             name="Zoom In"
+             shortcut="control|0">
+                <menu_item_call.on_click
+                 function="View.ZoomIn" />
+            </menu_item_call>
+            <menu_item_call
+             label="Zoom Default"
+             layout="topleft"
+             name="Zoom Default"
+             shortcut="control|9">
+                <menu_item_call.on_click
+                 function="View.ZoomDefault" />
+            </menu_item_call>
+            <menu_item_call
+             label="Zoom Out"
+             layout="topleft"
+             name="Zoom Out"
+             shortcut="control|8">
+                <menu_item_call.on_click
+                 function="View.ZoomOut" />
+            </menu_item_call>
+            <menu_item_separator
+             layout="topleft" />
+            <menu_item_call
+             label="Toggle Fullscreen"
+             layout="topleft"
+             name="Toggle Fullscreen"
+             >
+               <!-- Note: shortcut="alt|Enter" was deleted from the preceding node-->
+                <menu_item_call.on_click
+                 function="View.Fullscreen" />
+            </menu_item_call>
+        </menu>
+        <menu_item_separator
+         layout="topleft" />
+        <menu_item_call
+         label="Show Debug Settings"
+         layout="topleft"
+         name="Debug Settings">
+            <menu_item_call.on_click
+             function="Advanced.ShowDebugSettings"
+             parameter="all" />
+        </menu_item_call>
+     <menu_item_check
+         label="Show Develop Menu"
+         layout="topleft"
+         name="Debug Mode"
+         shortcut="control|alt|Q">
+            <menu_item_check.on_check
+             function="CheckControl"
+             parameter="QAMode" />
+            <menu_item_check.on_click
+             function="ToggleControl"
+             parameter="QAMode" />
+        </menu_item_check>
+    </menu>
+    <menu
+     create_jump_keys="true"
+     label="Develop"
+     layout="topleft"
+     name="Develop"
+     tear_off="true"
+     visible="false">
+        <menu
+         create_jump_keys="true"
+         label="Consoles"
+         layout="topleft"
+         name="Consoles"
+         tear_off="true">
+            <menu_item_check
+             label="Texture Console"
+             layout="topleft"
+             name="Texture Console"
+             shortcut="control|shift|3"
+             use_mac_ctrl="true">
+                <menu_item_check.on_check
+                 function="Advanced.CheckConsole"
+                 parameter="texture" />
+                <menu_item_check.on_click
+                 function="Advanced.ToggleConsole"
+                 parameter="texture" />
+            </menu_item_check>
+            <menu_item_check
+             label="Debug Console"
+             layout="topleft"
+             name="Debug Console"
+             shortcut="control|shift|4"
+             use_mac_ctrl="true">
+                <menu_item_check.on_check
+                 function="Advanced.CheckConsole"
+                 parameter="debug" />
+                <menu_item_check.on_click
+                 function="Advanced.ToggleConsole"
+                 parameter="debug" />
+            </menu_item_check>
+            <menu_item_call
+             label="Notifications Console"
+             layout="topleft"
+             name="Notifications"
+             shortcut="control|shift|5">
+              <menu_item_call.on_click
+               function="Floater.Toggle"
+               parameter="notifications_console" />
+            </menu_item_call>
+            <menu_item_check
+               label="Texture Size Console"
+               layout="topleft"
+               name="Texture Size"
+               shortcut="control|shift|6">
+              <menu_item_check.on_check
+               function="Advanced.CheckConsole"
+               parameter="texture size" />
+              <menu_item_check.on_click
+               function="Advanced.ToggleConsole"
+               parameter="texture size" />
+            </menu_item_check>
+            <menu_item_check
+               label="Texture Category Console"
+               layout="topleft"
+               name="Texture Category"
+               shortcut="control|shift|7">
+              <menu_item_check.on_check
+               function="Advanced.CheckConsole"
+               parameter="texture category" />
+              <menu_item_check.on_click
+               function="Advanced.ToggleConsole"
+               parameter="texture category" />
+            </menu_item_check>
+            <menu_item_check
+             label="Fast Timers"
+             layout="topleft"
+             name="Fast Timers"
+             shortcut="control|shift|9"
+             use_mac_ctrl="true">
+                <menu_item_check.on_check
+                 function="Advanced.CheckConsole"
+                 parameter="fast timers" />
+                <menu_item_check.on_click
+                 function="Advanced.ToggleConsole"
+                 parameter="fast timers" />
+            </menu_item_check>
+            <menu_item_check
+             label="Memory"
+             layout="topleft"
+             name="Memory"
+             shortcut="control|shift|0"
+             use_mac_ctrl="true">
+                <menu_item_check.on_check
+                 function="Advanced.CheckConsole"
+                 parameter="memory view" />
+                <menu_item_check.on_click
+                 function="Advanced.ToggleConsole"
+                 parameter="memory view" />
+            </menu_item_check>
+            <menu_item_separator
+             layout="topleft" />
+            <menu_item_call
+             label="Region Info to Debug Console"
+             layout="topleft"
+             name="Region Info to Debug Console">
+                <menu_item_call.on_click
+                 function="Advanced.DumpInfoToConsole"
+                 parameter="region" />
+            </menu_item_call>
+            <menu_item_call
+             label="Group Info to Debug Console"
+             layout="topleft"
+             name="Group Info to Debug Console">
+                <menu_item_call.on_click
+                 function="Advanced.DumpInfoToConsole"
+                 parameter="group" />
+            </menu_item_call>
+            <menu_item_call
+             label="Capabilities Info to Debug Console"
+             layout="topleft"
+             name="Capabilities Info to Debug Console">
+                <menu_item_call.on_click
+                 function="Advanced.DumpInfoToConsole"
+                 parameter="capabilities" />
+            </menu_item_call>
+            <menu_item_separator
+         layout="topleft" />
+            <menu_item_check
+             label="Camera"
+             layout="topleft"
+             name="Camera">
+                <menu_item_check.on_check
+                 function="Advanced.CheckHUDInfo"
+                 parameter="camera" />
+                <menu_item_check.on_click
+                 function="Advanced.ToggleHUDInfo"
+                 parameter="camera" />
+            </menu_item_check>
+            <menu_item_check
+             label="Wind"
+             layout="topleft"
+             name="Wind">
+                <menu_item_check.on_check
+                 function="Advanced.CheckHUDInfo"
+                 parameter="wind" />
+                <menu_item_check.on_click
+                 function="Advanced.ToggleHUDInfo"
+                 parameter="wind" />
+            </menu_item_check>
+            <menu_item_check
+             label="FOV"
+             layout="topleft"
+             name="FOV">
+                <menu_item_check.on_check
+                 function="Advanced.CheckHUDInfo"
+                 parameter="fov" />
+                <menu_item_check.on_click
+                 function="Advanced.ToggleHUDInfo"
+                 parameter="fov" />
+            </menu_item_check>
+        </menu>
+        <menu
+         create_jump_keys="true"
+         label="Show Info"
+         layout="topleft"
+         name="Display Info"
+         tear_off="true">
+            <menu_item_check
+             label="Show Time"
+             layout="topleft"
+             name="Show Time">
+                <menu_item_check.on_check
+                 function="CheckControl"
+                 parameter="DebugShowTime" />
+                <menu_item_check.on_click
+                 function="ToggleControl"
+                 parameter="DebugShowTime" />
+            </menu_item_check>
+            <menu_item_check
+             label="Show Render Info"
+             layout="topleft"
+             name="Show Render Info">
+                <menu_item_check.on_check
+                 function="CheckControl"
+                 parameter="DebugShowRenderInfo" />
+                <menu_item_check.on_click
+                 function="ToggleControl"
+                 parameter="DebugShowRenderInfo" />
+            </menu_item_check>
+            <menu_item_check
+             label="Show Matrices"
+             layout="topleft"
+             name="Show Matrices">
+                <menu_item_check.on_check
+                 function="CheckControl"
+                 parameter="DebugShowRenderMatrices" />
+                <menu_item_check.on_click
+                 function="ToggleControl"
+                 parameter="DebugShowRenderMatrices" />
+            </menu_item_check>
+            <menu_item_check
+             label="Show Color Under Cursor"
+             layout="topleft"
+             name="Show Color Under Cursor">
+                <menu_item_check.on_check
+                 function="CheckControl"
+                 parameter="DebugShowColor" />
+                <menu_item_check.on_click
+                 function="ToggleControl"
+                 parameter="DebugShowColor" />
+            </menu_item_check>
+            <menu_item_separator
+             layout="topleft" />
+            <menu_item_check
+             label="Show Updates to Objects"
+             layout="topleft"
+             name="Show Updates"
+             shortcut="control|alt|shift|U">
+                <menu_item_check.on_check
+                 function="Advanced.CheckShowObjectUpdates"
+                 parameter="ObjectUpdates" />
+                <menu_item_check.on_click
+                 function="Advanced.ToggleShowObjectUpdates" />
+            </menu_item_check>
+        </menu>
+        <menu_item_separator
+         layout="topleft" />
+        <menu
+         create_jump_keys="true"
+         label="Force an Error"
+         layout="topleft"
+         name="Force Errors"
+         tear_off="true">
+            <menu_item_call
+             label="Force Breakpoint"
+             layout="topleft"
+             name="Force Breakpoint"
+             shortcut="control|alt|shift|B">
+                <menu_item_call.on_click
+                 function="Advanced.ForceErrorBreakpoint" />
+            </menu_item_call>
+            <menu_item_call
+             label="Force LLError And Crash"
+             layout="topleft"
+             name="Force LLError And Crash">
+                <menu_item_call.on_click
+                 function="Advanced.ForceErrorLlerror" />
+            </menu_item_call>
+            <menu_item_call
+             label="Force Bad Memory Access"
+             layout="topleft"
+             name="Force Bad Memory Access">
+                <menu_item_call.on_click
+                 function="Advanced.ForceErrorBadMemoryAccess" />
+            </menu_item_call>
+            <menu_item_call
+             label="Force Infinite Loop"
+             layout="topleft"
+             name="Force Infinite Loop">
+                <menu_item_call.on_click
+                 function="Advanced.ForceErrorInfiniteLoop" />
+            </menu_item_call>
+            <menu_item_call
+             label="Force Driver Crash"
+             layout="topleft"
+             name="Force Driver Carsh">
+                <menu_item_call.on_click
+                 function="Advanced.ForceErrorDriverCrash" />
+            </menu_item_call>
+            <menu_item_call
+             label="Force Software Exception"
+             layout="topleft"
+             name="Force Software Exception">
+                <menu_item_call.on_click
+                 function="Advanced.ForceErrorSoftwareException" />
+            </menu_item_call>
+            <menu_item_call
+             label="Force Disconnect Viewer"
+             layout="topleft"
+             name="Force Disconnect Viewer">
+                <menu_item_call.on_click
+                 function="Advanced.ForceErrorDisconnectViewer" />
+            </menu_item_call>
+            <menu_item_call
+             label="Simulate a Memory Leak..."
+             layout="topleft"
+             name="Memory Leaking Simulation">
+               <menu_item_call.on_click
+                function="Floater.Show"
+                parameter="mem_leaking" />
+               </menu_item_call>
+        </menu>
+        <menu
+         create_jump_keys="true"
+         label="Render Tests"
+         layout="topleft"
+         name="Render Tests"
+         tear_off="true">
+            <menu_item_check
+             label="Camera Offset"
+             layout="topleft"
+             name="Camera Offset">
+                <menu_item_check.on_check
+                 function="CheckControl"
+                 parameter="CameraOffset" />
+                <menu_item_check.on_click
+                 function="ToggleControl"
+                 parameter="CameraOffset" />
+            </menu_item_check>
+            <menu_item_check
+             label="Randomize Framerate"
+             layout="topleft"
+             name="Randomize Framerate">
+                <menu_item_check.on_check
+                 function="Advanced.CheckRandomizeFramerate"
+                 parameter="Randomize Framerate" />
+                <menu_item_check.on_click
+                 function="Advanced.ToggleRandomizeFramerate" />
+            </menu_item_check>
+            <menu_item_check
+             label="Periodic Slow Frame"
+             layout="topleft"
+             name="Periodic Slow Frame">
+                <menu_item_check.on_check
+                 function="Advanced.CheckPeriodicSlowFrame"
+                 parameter="points" />
+                <menu_item_check.on_click
+                 function="Advanced.TogglePeriodicSlowFrame"
+                 parameter="points" />
+            </menu_item_check>
+            <menu_item_check
+             label="Frame Test"
+             layout="topleft"
+             name="Frame Test">
+                <menu_item_check.on_check
+                 function="Advanced.CheckFrameTest"
+                 parameter="Frame Test" />
+                <menu_item_check.on_click
+                 function="Advanced.ToggleFrameTest" />
+            </menu_item_check>
+        </menu>
+      <menu
+        create_jump_keys="true"
+        label="Render Metadata"
+        layout="topleft"
+        name="Render Metadata"
+        tear_off="true">
+        <menu_item_check
+         label="Bounding Boxes"
+         layout="topleft"
+         name="Bounding Boxes">
+        <menu_item_check.on_check
+         function="Advanced.CheckInfoDisplay"
+         parameter="bboxes" />
+        <menu_item_check.on_click
+         function="Advanced.ToggleInfoDisplay"
+         parameter="bboxes" />
+        </menu_item_check>
+        <menu_item_check
+         label="Octree"
+         layout="topleft"
+         name="Octree">
+          <menu_item_check.on_check
+           function="Advanced.CheckInfoDisplay"
+           parameter="octree" />
+          <menu_item_check.on_click
+           function="Advanced.ToggleInfoDisplay"
+           parameter="octree" />
+        </menu_item_check>
+        <menu_item_check
+         label="Shadow Frusta"
+         layout="topleft"
+         name="Shadow Frusta">
+          <menu_item_check.on_check
+           function="Advanced.CheckInfoDisplay"
+           parameter="shadow frusta" />
+          <menu_item_check.on_click
+           function="Advanced.ToggleInfoDisplay"
+           parameter="shadow frusta" />
+        </menu_item_check>
+        <menu_item_check
+         label="Occlusion"
+         layout="topleft"
+         name="Occlusion">
+          <menu_item_check.on_check
+           function="Advanced.CheckInfoDisplay"
+           parameter="occlusion" />
+          <menu_item_check.on_click
+           function="Advanced.ToggleInfoDisplay"
+           parameter="occlusion" />
+        </menu_item_check>
+        <menu_item_check
+         label="Render Batches"
+         layout="topleft"
+         name="Render Batches">
+          <menu_item_check.on_check
+           function="Advanced.CheckInfoDisplay"
+           parameter="render batches" />
+          <menu_item_check.on_click
+           function="Advanced.ToggleInfoDisplay"
+           parameter="render batches" />
+        </menu_item_check>
+        <menu_item_check
+         label="Texture Anim"
+         layout="topleft"
+         name="Texture Anim">
+          <menu_item_check.on_check
+           function="Advanced.CheckInfoDisplay"
+           parameter="texture anim" />
+          <menu_item_check.on_click
+           function="Advanced.ToggleInfoDisplay"
+           parameter="texture anim" />
+        </menu_item_check>
+        <menu_item_check
+         label="Texture Priority"
+         layout="topleft"
+         name="Texture Priority">
+          <menu_item_check.on_check
+           function="Advanced.CheckInfoDisplay"
+           parameter="texture priority" />
+          <menu_item_check.on_click
+           function="Advanced.ToggleInfoDisplay"
+           parameter="texture priority" />
+        </menu_item_check>
+        <menu_item_check
+         label="Texture Area"
+         layout="topleft"
+         name="Texture Area">
+          <menu_item_check.on_check
+           function="Advanced.CheckInfoDisplay"
+           parameter="texture area" />
+          <menu_item_check.on_click
+           function="Advanced.ToggleInfoDisplay"
+           parameter="texture area" />
+        </menu_item_check>
+        <menu_item_check
+         label="Face Area"
+         layout="topleft"
+         name="Face Area">
+          <menu_item_check.on_check
+           function="Advanced.CheckInfoDisplay"
+           parameter="face area" />
+          <menu_item_check.on_click
+           function="Advanced.ToggleInfoDisplay"
+           parameter="face area" />
+        </menu_item_check>
+        <menu_item_check
+         label="Lights"
+         layout="topleft"
+         name="Lights">
+          <menu_item_check.on_check
+           function="Advanced.CheckInfoDisplay"
+           parameter="lights" />
+          <menu_item_check.on_click
+           function="Advanced.ToggleInfoDisplay"
+           parameter="lights" />
+        </menu_item_check>
+        <menu_item_check
+         label="Collision Skeleton"
+         layout="topleft"
+         name="Collision Skeleton">
+          <menu_item_check.on_check
+           function="Advanced.CheckInfoDisplay"
+           parameter="collision skeleton" />
+          <menu_item_check.on_click
+           function="Advanced.ToggleInfoDisplay"
+           parameter="collision skeleton" />
+        </menu_item_check>
+        <menu_item_check
+         label="Raycast"
+         layout="topleft"
+         name="Raycast">
+          <menu_item_check.on_check
+           function="Advanced.CheckInfoDisplay"
+           parameter="raycast" />
+          <menu_item_check.on_click
+           function="Advanced.ToggleInfoDisplay"
+           parameter="raycast" />
+        </menu_item_check>
+      </menu>
+        <menu
+         create_jump_keys="true"
+         label="Rendering"
+         layout="topleft"
+         name="Rendering"
+         tear_off="true">
+            <menu_item_check
+             label="Axes"
+             name="Axes">
+                <menu_item_check.on_check
+                 function="CheckControl"
+                 parameter="ShowAxes" />
+                <menu_item_check.on_click
+                 function="ToggleControl"
+                 parameter="ShowAxes" />
+            </menu_item_check>
+            <menu_item_check
+             label="Tangent Basis"
+             name="Tangent Basis">
+                <menu_item_check.on_check
+                 function="CheckControl"
+                 parameter="ShowTangentBasis" />
+                <menu_item_check.on_click
+                 function="ToggleControl"
+                 parameter="ShowTangentBasis" />
+            </menu_item_check>
+            <menu_item_call
+             label="Selected Texture Info Basis"
+             name="Selected Texture Info Basis"
+             shortcut="control|alt|shift|T">
+                <menu_item_call.on_click
+                 function="Advanced.SelectedTextureInfo" />
+            </menu_item_call>
+            <menu_item_check
+             label="Wireframe"
+             name="Wireframe"
+             shortcut="control|shift|R">
+                <menu_item_check.on_check
+                 function="Advanced.CheckWireframe"
+                 parameter="Wireframe" />
+                <menu_item_check.on_click
+                 function="Advanced.ToggleWireframe" />
+            </menu_item_check>
+            <menu_item_check
+             label="Object-Object Occlusion"
+             name="Object-Object Occlusion"
+             shortcut="control|shift|O">
+                <menu_item_check.on_check
+                 function="CheckControl"
+                 parameter="UseOcclusion" />
+                <menu_item_check.on_click
+                 function="ToggleControl"
+                 parameter="UseOcclusion" />
+                <menu_item_check.on_enable
+                 function="Advanced.EnableObjectObjectOcclusion" />
+            </menu_item_check>
+          <menu_item_check
+             label="Framebuffer Objects"
+             name="Framebuffer Objects">
+            <menu_item_check.on_check
+             function="CheckControl"
+             parameter="RenderUseFBO" />
+            <menu_item_check.on_click
+             function="ToggleControl"
+             parameter="RenderUseFBO" />
+            <menu_item_check.on_enable
+                 function="Advanced.EnableRenderFBO" />
+           </menu_item_check>
+          <menu_item_check
+                       label="Deferred Rendering"
+                       name="Deferred Rendering">
+            <menu_item_check.on_check
+             function="CheckControl"
+             parameter="RenderDeferred" />
+            <menu_item_check.on_click
+             function="ToggleControl"
+             parameter="RenderDeferred" />
+            <menu_item_check.on_enable
+                 function="Advanced.EnableRenderDeferred" />
+          </menu_item_check>
+          <menu_item_check
+                   label="Global Illumintation"
+                   name="Global Illumination">
+            <menu_item_check.on_check
+             function="CheckControl"
+             parameter="RenderDeferredGI" />
+            <menu_item_check.on_click
+             function="ToggleControl"
+             parameter="RenderDeferredGI" />
+            <menu_item_check.on_enable
+                 function="Advanced.EnableRenderDeferredGI" />
+          </menu_item_check>
+          <menu_item_separator />
+          <menu_item_check
+             label="Debug GL"
+             name="Debug GL">
+                <menu_item_check.on_check
+                 function="CheckControl"
+                 parameter="RenderDebugGL" />
+                <menu_item_check.on_click
+                 function="ToggleControl"
+                 parameter="RenderDebugGL" />
+            </menu_item_check>
+            <menu_item_check
+             label="Debug Pipeline"
+             name="Debug Pipeline">
+                <menu_item_check.on_check
+                 function="CheckControl"
+                 parameter="RenderDebugGL" />
+                <menu_item_check.on_click
+                 function="ToggleControl"
+                 parameter="RenderDebugGL" />
+            </menu_item_check>
+            <menu_item_check
+             label="Fast Alpha"
+             name="Fast Alpha">
+                <menu_item_check.on_check
+                 function="CheckControl"
+                 parameter="RenderDebugGL" />
+                <menu_item_check.on_click
+                 function="ToggleControl"
+                 parameter="RenderDebugGL" />
+            </menu_item_check>
+            <menu_item_check
+             label="Animation Textures"
+             name="Animation Textures">
+                <menu_item_check.on_check
+                 function="CheckControl"
+                 parameter="RenderDebugGL" />
+                <menu_item_check.on_click
+                 function="ToggleControl"
+                 parameter="RenderDebugGL" />
+            </menu_item_check>
+            <menu_item_check
+             label="Disable Textures"
+             name="Disable Textures">
+                <menu_item_check.on_check
+                 function="CheckControl"
+                 parameter="TextureDisable" />
+                <menu_item_check.on_click
+                 function="ToggleControl" 
+                 parameter="TextureDisable" />
+            </menu_item_check>
+            <menu_item_check
+              label="Full Res Textures"
+             layout="topleft"
+             name="Rull Res Textures">
+                <menu_item_check.on_check
+                 function="CheckControl"
+                 parameter="TextureLoadFullRes" />
+                <menu_item_check.on_click
+                 function="ToggleControl"
+                 parameter="TextureLoadFullRes" />
+            </menu_item_check>
+            <menu_item_check
+               label="Audit Textures"
+               layout="topleft"
+               name="Audit Textures">
+              <menu_item_check.on_check
+               function="CheckControl"
+               parameter="AuditTexture" />
+              <menu_item_check.on_click
+               function="ToggleControl"
+               parameter="AuditTexture" />
+            </menu_item_check>
+            <menu_item_check
+             label="Texture Atlas"
+             name="Texture Atlas">
+              <menu_item_check.on_check
+               function="CheckControl"
+               parameter="EnableTextureAtlas" />
+              <menu_item_check.on_click
+               function="ToggleControl"
+               parameter="EnableTextureAtlas" />
+            </menu_item_check>
+              <menu_item_check
+             label="Render Attached Lights"
+             name="Render Attached Lights">
+                <menu_item_check.on_check
+                 function="CheckControl"
+                 parameter="RenderAttachedLights" />
+                <menu_item_check.on_click
+                 function="Advanced.HandleAttchedLightParticles"
+                 parameter="RenderAttachedLights" />
+            </menu_item_check>
+            <menu_item_check
+             label="Render Attached Particles"
+             name="Render Attached Particles">
+                <menu_item_check.on_check
+                 function="CheckControl"
+                 parameter="RenderAttachedParticles" />
+                <menu_item_check.on_click
+                 function="Advanced.HandleAttchedLightParticles"
+                 parameter="RenderAttachedParticles" />
+            </menu_item_check>
+            <menu_item_check
+             label="Hover Glow Objects"
+             name="Hover Glow Objects">
+                <menu_item_check.on_check
+                 function="CheckControl"
+                 parameter="RenderHighlightEnable" />
+                <menu_item_check.on_click
+                 function="ToggleControl"
+                 parameter="RenderHighlightEnable" />
+            </menu_item_check>
+        </menu>
+
+        <menu
+         create_jump_keys="true"
+         label="Network"
+         layout="topleft"
+         name="Network"
+         tear_off="true">
+            <menu_item_check
+             label="Pause Agent"
+             layout="topleft"
+             name="AgentPause">
+                <menu_item_check.on_check
+                 function="CheckControl"
+                 parameter="AgentPause" />
+                <menu_item_check.on_click
+                 function="ToggleControl"
+                 parameter="AgentPause" />
+            </menu_item_check>
+            <menu_item_separator
+             layout="topleft" />
+            <menu_item_call
+             label="Enable Message Log"
+             layout="topleft"
+             name="Enable Message Log">
+                <menu_item_call.on_click
+                 function="Advanced.EnableMessageLog" />
+            </menu_item_call>
+            <menu_item_call
+             label="Disable Message Log"
+             layout="topleft"
+             name="Disable Message Log">
+                <menu_item_call.on_click
+                 function="Advanced.DisableMessageLog" />
+            </menu_item_call>
+            <menu_item_separator
+             layout="topleft" />
+            <menu_item_check
+             label="Velocity Interpolate Objects"
+             layout="topleft"
+             name="Velocity Interpolate Objects">
+                <menu_item_check.on_check
+                 function="CheckControl"
+                 parameter="VelocityInterpolate" />
+                <menu_item_check.on_click
+                 function="ToggleControl"
+                 parameter="VelocityInterpolate" />
+            </menu_item_check>
+            <menu_item_check
+             label="Ping Interpolate Object Positions"
+             layout="topleft"
+             name="Ping Interpolate Object Positions">
+                <menu_item_check.on_check
+                 function="CheckControl"
+                 parameter="PingInterpolate" />
+                <menu_item_check.on_click
+                 function="ToggleControl"
+                 parameter="PingInterpolate" />
+            </menu_item_check>
+            <menu_item_separator
+             layout="topleft" />
+            <menu_item_call
+             label="Drop a Packet"
+             layout="topleft"
+             name="Drop a Packet"
+             shortcut="control|alt|L">
+                <menu_item_call.on_click
+                 function="Advanced.DropPacket" />
+            </menu_item_call>
+        </menu>
+        <menu_item_call
+         label="Dump Scripted Camera"
+         layout="topleft"
+         name="Dump Scripted Camera">
+            <menu_item_call.on_click
+             function="Advanced.DumpScriptedCamera" />
+        </menu_item_call>
+        <menu_item_call
+             label="Bumps, Pushes &amp; Hits"
+             layout="topleft"
+             name="Bumps, Pushes &amp;amp; Hits">
+                <menu_item_call.on_click
+                 function="Floater.Show"
+                 parameter="bumps" />
+            </menu_item_call>
+
+        <menu
+         create_jump_keys="true"
+         label="Recorder"
+         layout="topleft"
+         name="Recorder"
+         tear_off="true">
+            <menu_item_call
+             label="Start Playback"
+             layout="topleft"
+             name="Start Playback">
+                <menu_item_call.on_click
+                 function="Advanced.AgentPilot"
+                 parameter="start playback" />
+            </menu_item_call>
+            <menu_item_call
+             label="Stop Playback"
+             layout="topleft"
+             name="Stop Playback">
+                <menu_item_call.on_click
+                 function="Advanced.AgentPilot"
+                 parameter="stop playback" />
+            </menu_item_call>
+            <menu_item_check
+             label="Loop Playback"
+             layout="topleft"
+             name="Loop Playback">
+                <menu_item_check.on_check
+                 function="Advanced.CheckAgentPilotLoop"
+                 parameter="loopPlayback" />
+                <menu_item_check.on_click
+                 function="Advanced.ToggleAgentPilotLoop" />
+            </menu_item_check>
+            <menu_item_call
+             label="Start Record"
+             layout="topleft"
+             name="Start Record">
+                <menu_item_call.on_click
+                 function="Advanced.AgentPilot"
+                 parameter="start record" />
+            </menu_item_call>
+            <menu_item_call
+             label="Stop Record"
+             layout="topleft"
+             name="Stop Record">
+                <menu_item_call.on_click
+                 function="Advanced.AgentPilot"
+                 parameter="stop record" />
+            </menu_item_call>
+        </menu>
+
+        <menu
+         create_jump_keys="true"
+         label="World"
+         layout="topleft"
+         name="World"
+         tear_off="true">
+            <menu_item_check
+             label="Sim Sun Override"
+             layout="topleft"
+             name="Sim Sun Override">
+                <menu_item_check.on_check
+                 function="CheckControl"
+                 parameter="SkyOverrideSimSunPosition" />
+                <menu_item_check.on_click
+                 function="ToggleControl"
+                 parameter="SkyOverrideSimSunPosition" />
+            </menu_item_check>
+            <menu_item_check
+             label="Cheesy Beacon"
+             layout="topleft"
+             name="Cheesy Beacon">
+                <menu_item_check.on_check
+                 function="CheckControl"
+                 parameter="CheesyBeacon" />
+                <menu_item_check.on_click
+                 function="ToggleControl"
+                 parameter="CheesyBeacon" />
+            </menu_item_check>
+            <menu_item_check
+             label="Fixed Weather"
+             layout="topleft"
+             name="Fixed Weather">
+                <menu_item_check.on_check
+                 function="CheckControl"
+                 parameter="FixedWeather" />
+                <menu_item_check.on_click
+                 function="ToggleControl"
+                 parameter="FixedWeather" />
+            </menu_item_check>
+            <menu_item_call
+             label="Dump Region Object Cache"
+             layout="topleft"
+             name="Dump Region Object Cache">
+                <menu_item_call.on_click
+                 function="Advanced.DumpRegionObjectCache" />
+            </menu_item_call>
+        </menu>
+        <menu
+         create_jump_keys="true"
+         label="UI"
+         layout="topleft"
+         name="UI"
+         tear_off="true">
+         <!--   <menu_item_check
+             label="New Bottom Bar"
+             layout="topleft"
+             name="New Bottom Bar">
+                <menu_item_check.on_check
+                 function="CheckControl"
+                 parameter="BottomPanelNew" />
+                <menu_item_check.on_click
+                 function="ToggleControl"
+                 parameter="BottomPanelNew" />
+            </menu_item_check>-->
+            <menu_item_call
+             label="Web Browser Test"
+             layout="topleft"
+             name="Web Browser Test">
+                <menu_item_call.on_click
+                 function="Advanced.WebBrowserTest"
+                 parameter="http://secondlife.com/app/search/slurls.html"/>
+            </menu_item_call>
+            <menu_item_call
+             label="Dump SelectMgr"
+             layout="topleft"
+             name="Dump SelectMgr">
+                <menu_item_call.on_click
+                 function="Advanced.DumpSelectMgr" />
+            </menu_item_call>
+            <menu_item_call
+             label="Dump Inventory"
+             layout="topleft"
+             name="Dump Inventory">
+                <menu_item_call.on_click
+                 function="Advanced.DumpInventory" />
+            </menu_item_call>
+            <menu_item_call
+             label="Dump Timers"
+             name="Dump Timers">
+                <menu_item_call.on_click
+                 function="Advanced.DumpTimers" />
+            </menu_item_call>
+            <menu_item_call
+             label="Dump Focus Holder"
+             layout="topleft"
+             name="Dump Focus Holder"
+             shortcut="control|alt|F">
+                <menu_item_call.on_click
+                 function="Advanced.DumpFocusHolder" />
+            </menu_item_call>
+            <menu_item_call
+             label="Print Selected Object Info"
+             layout="topleft"
+             name="Print Selected Object Info"
+             shortcut="control|shift|P">
+                <menu_item_call.on_click
+                 function="Advanced.PrintSelectedObjectInfo" />
+            </menu_item_call>
+            <menu_item_call
+             label="Print Agent Info"
+             layout="topleft"
+             name="Print Agent Info"
+             shortcut="shift|P">
+                <menu_item_call.on_click
+                 function="Advanced.PrintAgentInfo" />
+            </menu_item_call>
+            <menu_item_call
+             label="Memory Stats"
+             layout="topleft"
+             name="Memory Stats"
+             shortcut="control|alt|shift|M">
+                <menu_item_call.on_click
+                 function="Advanced.PrintTextureMemoryStats" />
+            </menu_item_call>
+            <menu_item_check
+             label="Double-ClickAuto-Pilot"
+             layout="topleft"
+             name="Double-ClickAuto-Pilot">
+                <menu_item_check.on_check
+                 function="CheckControl"
+                 parameter="DoubleClickAutoPilot" />
+                <menu_item_check.on_click
+                 function="ToggleControl"
+                 parameter="DoubleClickAutoPilot" />
+            </menu_item_check>
+
+            <menu_item_separator />
+            <menu_item_check
+             label="Debug SelectMgr"
+             layout="topleft"
+             name="Debug SelectMgr">
+                <menu_item_check.on_check
+                 function="CheckControl"
+                 parameter="DebugSelectMgr" />
+                <menu_item_check.on_click
+                 function="ToggleControl"
+                 parameter="DebugSelectMgr" />
+            </menu_item_check>
+            <menu_item_check
+             label="Debug Clicks"
+             layout="topleft"
+             name="Debug Clicks">
+                <menu_item_check.on_check
+                 function="Advanced.CheckDebugClicks"
+                 parameter="DebugClicks" />
+                <menu_item_check.on_click
+                 function="Advanced.ToggleDebugClicks"
+                 parameter="DebugClicks" />
+            </menu_item_check>
+            <menu_item_check
+             label="Debug Views"
+             layout="topleft"
+             name="Debug Views">
+                <menu_item_check.on_check
+                 function="Advanced.CheckDebugViews" />
+                <menu_item_check.on_click
+                 function="Advanced.ToggleDebugViews" />
+            </menu_item_check>
+            <menu_item_check
+             label="Debug Name Tooltips"
+             layout="topleft"
+             name="Debug Name Tooltips">
+                <menu_item_check.on_check
+                 function="Advanced.CheckXUINameTooltips"
+                 parameter="XUINameTooltips" />
+                <menu_item_check.on_click
+                 function="Advanced.ToggleXUINameTooltips" />
+            </menu_item_check>
+            <menu_item_check
+             label="Debug Mouse Events"
+             layout="topleft"
+             name="Debug Mouse Events">
+                <menu_item_check.on_check
+                 function="Advanced.CheckDebugMouseEvents"
+                 parameter="MouseEvents" />
+                <menu_item_check.on_click
+                 function="Advanced.ToggleDebugMouseEvents" />
+            </menu_item_check>
+            <menu_item_check
+             label="Debug Keys"
+             layout="topleft"
+             name="Debug Keys">
+                <menu_item_check.on_check
+                 function="Advanced.CheckDebugKeys"
+                 parameter="DebugKeys" />
+                <menu_item_check.on_click
+                 function="Advanced.ToggleDebugKeys" />
+            </menu_item_check>
+            <menu_item_check
+             label="Debug WindowProc"
+             layout="topleft"
+             name="Debug WindowProc">
+                <menu_item_check.on_check
+                 function="Advanced.CheckDebugWindowProc"
+                 parameter="DebugWindowProc" />
+                <menu_item_check.on_click
+                 function="Advanced.ToggleDebugWindowProc"
+                 parameter="DebugWindowProc" />
+            </menu_item_check>
+        </menu>
+        <menu
+         create_jump_keys="true"
+         label="XUI"
+         name="XUI"
+         tear_off="true">
+            <menu_item_call
+               label="Reload Color Settings"
+               layout="topleft"
+               name="Reload Color Settings">
+              <menu_item_call.on_click
+               function="Advanced.ReloadColorSettings" />
+            </menu_item_call>
+            <menu_item_call
+             label="Show Font Test"
+             layout="topleft"
+             name="Show Font Test">
+                <menu_item_call.on_click
+                 function="Floater.Show"
+                 parameter="font_test" />
+            </menu_item_call>
+            <menu_item_call
+             label="Load from XML..."
+             layout="topleft"
+             name="Load from XML">
+                <menu_item_call.on_click
+                 function="Advanced.LoadUIFromXML" />
+            </menu_item_call>
+            <menu_item_call
+             label="Save to XML..."
+             layout="topleft"
+             name="Save to XML">
+                <menu_item_call.on_click
+                 function="Advanced.SaveUIToXML" />
+            </menu_item_call>
+            <menu_item_check
+             label="Show XUI Names"
+             layout="topleft"
+             name="Show XUI Names">
+                <menu_item_check.on_check
+                 function="Advanced.CheckXUINames"
+                 parameter="showUIname" />
+                <menu_item_check.on_click
+                 function="Advanced.ToggleXUINames" />
+            </menu_item_check>
+          <menu_item_call
+           label="Send Test IMs"
+           layout="topleft"
+           name="Send Test IMs">
+            <menu_item_call.on_click
+             function="Advanced.SendTestIMs" />
+          </menu_item_call>
+          <menu_item_call
+           label="Test Inspectors"
+           name="Test Inspectors"
+           shortcut="control|shift|I">
+            <menu_item_call.on_click
+             function="Floater.Show"
+             parameter="test_inspectors" />
+          </menu_item_call>
+        </menu>
+        <menu
+         create_jump_keys="true"
+         label="Avatar"
+         layout="topleft"
+         name="Character"
+         tear_off="true">
+            <menu
+             create_jump_keys="true"
+             label="Grab Baked Texture"
+             layout="topleft"
+             name="Grab Baked Texture"
+             tear_off="true">
+                <menu_item_call
+                 label="Iris"
+                 layout="topleft"
+                 name="Iris">
+                    <menu_item_call.on_click
+                     function="Advanced.GrabBakedTexture"
+                     parameter="iris" />
+                    <menu_item_call.on_enable
+                     function="Advanced.EnableGrabBakedTexture"
+					 parameter="iris" />
+                </menu_item_call>
+                <menu_item_call
+                 label="Head"
+                 layout="topleft"
+                 name="Head">
+                    <menu_item_call.on_click
+                     function="Advanced.GrabBakedTexture"
+                     parameter="head" />
+                    <menu_item_call.on_enable
+                     function="Advanced.EnableGrabBakedTexture"
+					 parameter="head" />
+                </menu_item_call>
+                <menu_item_call
+                 label="Upper Body"
+                 layout="topleft"
+                 name="Upper Body">
+                    <menu_item_call.on_click
+                     function="Advanced.GrabBakedTexture"
+                     parameter="upper" />
+                    <menu_item_call.on_enable
+                     function="Advanced.EnableGrabBakedTexture"
+					 parameter="upper" />
+                </menu_item_call>
+                <menu_item_call
+                 label="Lower Body"
+                 layout="topleft"
+                 name="Lower Body">
+                    <menu_item_call.on_click
+                     function="Advanced.GrabBakedTexture"
+                     parameter="lower" />
+                    <menu_item_call.on_enable
+                     function="Advanced.EnableGrabBakedTexture"
+					 parameter="lower" />
+                </menu_item_call>
+                <menu_item_call
+                 label="Skirt"
+                 layout="topleft"
+                 name="Skirt">
+                    <menu_item_call.on_click
+                     function="Advanced.GrabBakedTexture"
+                     parameter="skirt" />
+                    <menu_item_call.on_enable
+                     function="Advanced.EnableGrabBakedTexture"
+					 parameter="skirt" />
+                </menu_item_call>
+            </menu>
+            <menu
+             create_jump_keys="true"
+             label="Character Tests"
+             layout="topleft"
+             name="Character Tests"
+             tear_off="true">
+                <menu_item_call
+                 label="Appearance To XML"
+                 layout="topleft"
+                 name="Appearance To XML">
+                    <menu_item_call.on_click
+                     function="Advanced.AppearanceToXML" />
+                </menu_item_call>
+                <menu_item_call
+                 label="Toggle Character Geometry"
+                 layout="topleft"
+                 name="Toggle Character Geometry">
+                    <menu_item_call.on_click
+                     function="Advanced.ToggleCharacterGeometry" />
+                    <menu_item_call.on_enable
+                     function="IsGodCustomerService" />
+                </menu_item_call>
+                <menu_item_call
+                 label="Test Male"
+                 layout="topleft"
+                 name="Test Male">
+                    <menu_item_call.on_click
+                     function="Advanced.TestMale" />
+                </menu_item_call>
+                <menu_item_call
+                 label="Test Female"
+                 layout="topleft"
+                 name="Test Female">
+                    <menu_item_call.on_click
+                     function="Advanced.TestFemale" />
+                </menu_item_call>
+                <menu_item_call
+                 label="Toggle PG"
+                 layout="topleft"
+                 name="Toggle PG">
+                    <menu_item_call.on_click
+                     function="Advanced.TogglePG" />
+                </menu_item_call>
+                <menu_item_check
+                 label="Allow Select Avatar"
+                 layout="topleft"
+                 name="Allow Select Avatar">
+                    <menu_item_check.on_check
+                     function="CheckControl"
+                     parameter="AllowSelectAvatar" />
+                    <menu_item_check.on_click
+                     function="ToggleControl"
+                     parameter="AllowSelectAvatar" />
+                </menu_item_check>
+            </menu>
+            <menu_item_call
+             label="Force Params to Default"
+             layout="topleft"
+             name="Force Params to Default">
+                <menu_item_call.on_click
+                 function="Advanced.ForceParamsToDefault" />
+            </menu_item_call>
+            <menu_item_check
+             label="Animation Info"
+             layout="topleft"
+             name="Animation Info">
+                <menu_item_check.on_check
+                 function="Advanced.CheckAnimationInfo"
+                 parameter="AnimationInfo" />
+                <menu_item_check.on_click
+                 function="Advanced.ToggleAnimationInfo"
+                 parameter="" />
+            </menu_item_check>
+            <menu_item_check
+             label="Slow Motion Animations"
+             layout="topleft"
+             name="Slow Motion Animations">
+                <menu_item_check.on_check
+                 function="CheckControl"
+                 parameter="SlowMotionAnimation" />
+                <menu_item_check.on_click
+                 function="ToggleControl"
+                 parameter="SlowMotionAnimation" />
+            </menu_item_check>
+            <menu_item_check
+             label="Show Look At"
+             layout="topleft"
+             name="Show Look At">
+                <menu_item_check.on_check
+                 function="Advanced.CheckShowLookAt"
+                 parameter="ShowLookAt" />
+                <menu_item_check.on_click
+                 function="Advanced.ToggleShowLookAt" />
+            </menu_item_check>
+            <menu_item_check
+             label="Show Point At"
+             layout="topleft"
+             name="Show Point At">
+                <menu_item_check.on_check
+                 function="Advanced.CheckShowPointAt"
+                 parameter="ShowPointAt" />
+                <menu_item_check.on_click
+                 function="Advanced.ToggleShowPointAt" />
+            </menu_item_check>
+            <menu_item_check
+             label="Debug Joint Updates"
+             layout="topleft"
+             name="Debug Joint Updates">
+                <menu_item_check.on_check
+                 function="Advanced.CheckDebugJointUpdates"
+                 parameter="DebugJointUpdates" />
+                <menu_item_check.on_click
+                 function="Advanced.ToggleDebugJointUpdates" />
+            </menu_item_check>
+            <menu_item_check
+             label="Disable LOD"
+             layout="topleft"
+             name="Disable LOD">
+                <menu_item_check.on_check
+                 function="Advanced.CheckDisableLOD"
+                 parameter="DisableLOD" />
+                <menu_item_check.on_click
+                 function="Advanced.ToggleDisableLOD" />
+            </menu_item_check>
+            <menu_item_check
+             label="Debug Character Vis"
+             layout="topleft"
+             name="Debug Character Vis">
+                <menu_item_check.on_check
+                 function="Advanced.CheckDebugCharacterVis"
+                 parameter="DebugCharacterVis" />
+                <menu_item_check.on_click
+                 function="Advanced.ToggleDebugCharacterVis" />
+            </menu_item_check>
+            <menu_item_check
+             label="Show Collision Skeleton"
+             layout="topleft"
+             name="Show Collision Skeleton">
+                <menu_item_check.on_check
+                 function="Advanced.CheckInfoDisplay"
+                 parameter="collision skeleton" />
+                <menu_item_check.on_click
+                 function="Advanced.ToggleInfoDisplay"
+                 parameter="collision skeleton" />
+            </menu_item_check>
+            <menu_item_check
+             label="Display Agent Target"
+             layout="topleft"
+             name="Display Agent Target">
+                <menu_item_check.on_check
+                 function="Advanced.CheckInfoDisplay"
+                 parameter="agent target" />
+                <menu_item_check.on_click
+                 function="Advanced.ToggleInfoDisplay"
+                 parameter="agent target" />
+            </menu_item_check>
+<!-- Appears not to exist anymore
+            <menu_item_check
+             label="Debug Rotation"
+             layout="topleft"
+             name="Debug Rotation">
+                <menu_item_check.on_check
+                 function="CheckControl"
+                 parameter="DebugAvatarRotation" />
+                <menu_item_check.on_click
+                 function="ToggleControl"
+                 parameter="DebugAvatarRotation" />
+            </menu_item_check> -->
+-->
+            <menu_item_call
+             label="Dump Attachments"
+             layout="topleft"
+             name="Dump Attachments">
+                <menu_item_call.on_click
+                 function="Advanced.DumpAttachments" />
+            </menu_item_call>
+            <menu_item_call
+             label="Debug Avatar Textures"
+             layout="topleft"
+             name="Debug Avatar Textures"
+             shortcut="control|alt|shift|A">
+                <menu_item_call.on_click
+                 function="Advanced.DebugAvatarTextures" />
+            </menu_item_call>
+            <menu_item_call
+             label="Dump Local Textures"
+             layout="topleft"
+             name="Dump Local Textures"
+             shortcut="alt|shift|M">
+                <menu_item_call.on_click
+                 function="Advanced.DumpAvatarLocalTextures" />
+            </menu_item_call>
+        </menu>
+        <menu_item_separator
+         layout="topleft" />
+        <menu_item_call
+         label="Compress Images"
+         layout="topleft"
+         name="Compress Images">
+            <menu_item_call.on_click
+             function="Advanced.CompressImage" />
+        </menu_item_call>
+        <menu_item_check
+         label="Output Debug Minidump"
+         layout="topleft"
+         name="Output Debug Minidump">
+            <menu_item_check.on_check
+             function="CheckControl"
+             parameter="SaveMinidump" />
+            <menu_item_check.on_click
+             function="ToggleControl"
+             parameter="SaveMinidump" />
+        </menu_item_check>
+        <menu_item_check
+         label="Console Window on next Run"
+         layout="topleft"
+         name="Console Window">
+            <menu_item_check.on_check
+             function="CheckControl"
+             parameter="ShowConsoleWindow" />
+            <menu_item_check.on_click
+             function="ToggleControl"
+             parameter="ShowConsoleWindow" />
+        </menu_item_check>
+        <menu_item_separator
+         layout="topleft" />
+        <menu_item_check
+         label="Show Admin Menu"
+         layout="topleft"
+         name="View Admin Options">
+            <menu_item_check.on_check
+             function="Advanced.CheckViewAdminOptions"
+             parameter="ViewAdminOptions" />
+            <menu_item_check.on_click
+             function="Advanced.ToggleViewAdminOptions" />
+        </menu_item_check>
+        <menu_item_call
+         label="Request Admin Status"
+         layout="topleft"
+         name="Request Admin Options"
+         shortcut="control|alt|G">
+            <menu_item_call.on_click
+             function="Advanced.RequestAdminStatus" />
+        </menu_item_call>
+        <menu_item_call
+         label="Leave Admin Status"
+         layout="topleft"
+         name="Leave Admin Options"
+         shortcut="control|alt|shift|G">
+            <menu_item_call.on_click
+             function="Advanced.LeaveAdminStatus" />
+        </menu_item_call>
+    </menu>
+    <menu
+     create_jump_keys="true"
+     label="Admin"
+     layout="topleft"
+     name="Admin"
+     tear_off="true"
+     visible="false">
+        <menu
+         create_jump_keys="true"
+         label="Object"
+         layout="topleft"
+         tear_off="true">
+            <menu_item_call
+             label="Take Copy"
+             layout="topleft"
+             name="Take Copy"
+             shortcut="control|alt|shift|O">
+                <menu_item_call.on_click
+                 function="Admin.ForceTakeCopy" />
+                <menu_item_call.on_enable
+                 function="IsGodCustomerService" />
+            </menu_item_call>
+            <menu_item_call
+             label="Force Owner To Me"
+             layout="topleft"
+             name="Force Owner To Me">
+                <menu_item_call.on_click
+                 function="Admin.HandleObjectOwnerSelf" />
+                <menu_item_call.on_enable
+                 function="IsGodCustomerService" />
+            </menu_item_call>
+            <menu_item_call
+             label="Force Owner Permissive"
+             layout="topleft"
+             name="Force Owner Permissive">
+                <menu_item_call.on_click
+                 function="Admin.HandleObjectOwnerPermissive" />
+                <menu_item_call.on_enable
+                 function="IsGodCustomerService" />
+            </menu_item_call>
+            <menu_item_call
+             label="Delete"
+             layout="topleft"
+             name="Delete"
+             shortcut="control|alt|shift|Del">
+                <menu_item_call.on_click
+                 function="Admin.HandleForceDelete" />
+                <menu_item_call.on_enable
+                 function="IsGodCustomerService" />
+            </menu_item_call>
+            <menu_item_call
+             label="Lock"
+             layout="topleft"
+             name="Lock"
+             shortcut="control|alt|shift|L">
+                <menu_item_call.on_click
+                 function="Admin.HandleObjectLock" />
+                <menu_item_call.on_enable
+                 function="IsGodCustomerService" />
+            </menu_item_call>
+            <menu_item_call
+             label="Get Assets IDs"
+             layout="topleft"
+             name="Get Assets IDs"
+             shortcut="control|alt|shift|I">
+                <menu_item_call.on_click
+                 function="Admin.HandleObjectAssetIDs" />
+                <menu_item_call.on_enable
+                 function="IsGodCustomerService" />
+            </menu_item_call>
+        </menu>
+        <menu
+         create_jump_keys="true"
+         label="Parcel"
+         layout="topleft"
+         name="Parcel"
+         tear_off="true">
+            <menu_item_call
+             label="Owner To Me"
+             layout="topleft"
+             name="Owner To Me">
+                <menu_item_call.on_click
+                 function="Admin.HandleForceParcelOwnerToMe" />
+                <menu_item_call.on_enable
+                 function="IsGodCustomerService" />
+            </menu_item_call>
+            <menu_item_call
+             label="Set to Linden Content"
+             layout="topleft"
+             name="Set to Linden Content"
+             shortcut="control|alt|shift|C">
+                <menu_item_call.on_click
+                 function="Admin.HandleForceParcelToContent" />
+                <menu_item_call.on_enable
+                 function="IsGodCustomerService" />
+            </menu_item_call>
+            <menu_item_call
+             label="Claim Public Land"
+             layout="topleft"
+             name="Claim Public Land">
+                <menu_item_call.on_click
+                 function="Admin.HandleClaimPublicLand" />
+                <menu_item_call.on_enable
+                 function="IsGodCustomerService" />
+            </menu_item_call>
+        </menu>
+        <menu
+         create_jump_keys="true"
+         label="Region"
+         layout="topleft"
+         name="Region"
+         tear_off="true">
+            <menu_item_call
+             label="Dump Temp Asset Data"
+             layout="topleft"
+             name="Dump Temp Asset Data">
+                <menu_item_call.on_click
+                 function="Admin.HandleRegionDumpTempAssetData" />
+                <menu_item_call.on_enable
+                 function="IsGodCustomerService" />
+            </menu_item_call>
+            <menu_item_call
+             label="Save Region State"
+             layout="topleft"
+             name="Save Region State">
+                <menu_item_call.on_click
+                 function="Admin.OnSaveState" />
+                <menu_item_call.on_enable
+                 function="IsGodCustomerService" />
+            </menu_item_call>
+        </menu>
+        <menu_item_call
+         label="God Tools"
+         layout="topleft"
+         name="God Tools">
+            <menu_item_call.on_click
+             function="Floater.Show"
+             parameter="god_tools" />
+            <menu_item_call.on_enable
+             function="IsGodCustomerService" />
+        </menu_item_call>
+    </menu>
+    <menu
+     create_jump_keys="true"
+     label="Admin"
+     layout="topleft"
+     name="Deprecated"
+     tear_off="true"
+     visible="false">
+        <menu
+         create_jump_keys="true"
+         label="Attach Object"
+         layout="topleft"
+         mouse_opaque="false"
+         name="Attach Object"
+         tear_off="true" />
+        <menu
+         create_jump_keys="true"
+         label="Detach Object"
+         layout="topleft"
+         mouse_opaque="false"
+         name="Detach Object"
+         tear_off="true" />
+        <menu
+         create_jump_keys="true"
+         label="Take Off Clothing"
+         layout="topleft"
+         mouse_opaque="false"
+         name="Take Off Clothing"
+         tear_off="true">
+            <menu_item_call
+             label="Shirt"
+             layout="topleft"
+             name="Shirt">
+                <menu_item_call.on_click
+                 function="Edit.TakeOff"
+                 parameter="shirt" />
+                <menu_item_call.on_enable
+                 function="Edit.EnableTakeOff"
+                 parameter="shirt" />
+            </menu_item_call>
+            <menu_item_call
+             label="Pants"
+             layout="topleft"
+             name="Pants">
+                <menu_item_call.on_click
+                 function="Edit.TakeOff"
+                 parameter="pants" />
+                <menu_item_call.on_enable
+                 function="Edit.EnableTakeOff"
+                 parameter="pants" />
+            </menu_item_call>
+            <menu_item_call
+             label="Shoes"
+             layout="topleft"
+             name="Shoes">
+                <menu_item_call.on_click
+                 function="Edit.TakeOff"
+                 parameter="shoes" />
+                <menu_item_call.on_enable
+                 function="Edit.EnableTakeOff"
+                 parameter="shoes" />
+            </menu_item_call>
+            <menu_item_call
+             label="Socks"
+             layout="topleft"
+             name="Socks">
+                <menu_item_call.on_click
+                 function="Edit.TakeOff"
+                 parameter="socks" />
+                <menu_item_call.on_enable
+                 function="Edit.EnableTakeOff"
+                 parameter="socks" />
+            </menu_item_call>
+            <menu_item_call
+             label="Jacket"
+             layout="topleft"
+             name="Jacket">
+                <menu_item_call.on_click
+                 function="Edit.TakeOff"
+                 parameter="jacket" />
+                <menu_item_call.on_enable
+                 function="Edit.EnableTakeOff"
+                 parameter="jacket" />
+            </menu_item_call>
+            <menu_item_call
+             label="Gloves"
+             layout="topleft"
+             name="Gloves">
+                <menu_item_call.on_click
+                 function="Edit.TakeOff"
+                 parameter="gloves" />
+                <menu_item_call.on_enable
+                 function="Edit.EnableTakeOff"
+                 parameter="gloves" />
+            </menu_item_call>
+            <menu_item_call
+             label="Undershirt"
+             layout="topleft"
+             name="Menu Undershirt">
+                <menu_item_call.on_click
+                 function="Edit.TakeOff"
+                 parameter="undershirt" />
+                <menu_item_call.on_enable
+                 function="Edit.EnableTakeOff"
+                 parameter="undershirt" />
+            </menu_item_call>
+            <menu_item_call
+             label="Underpants"
+             layout="topleft"
+             name="Menu Underpants">
+                <menu_item_call.on_click
+                 function="Edit.TakeOff"
+                 parameter="underpants" />
+                <menu_item_call.on_enable
+                 function="Edit.EnableTakeOff"
+                 parameter="underpants" />
+            </menu_item_call>
+            <menu_item_call
+             label="Skirt"
+             layout="topleft"
+             name="Skirt">
+                <menu_item_call.on_click
+                 function="Edit.TakeOff"
+                 parameter="skirt" />
+                <menu_item_call.on_enable
+                 function="Edit.EnableTakeOff"
+                 parameter="skirt" />
+            </menu_item_call>
+            <menu_item_call
+             label="Alpha"
+             layout="topleft"
+             name="Alpha">
+                <menu_item_call.on_click
+                 function="Edit.TakeOff"
+                 parameter="alpha" />
+                <menu_item_call.on_enable
+                 function="Edit.EnableTakeOff"
+                 parameter="alpha" />
+            </menu_item_call>
+            <menu_item_call
+             label="Tattoo"
+             layout="topleft"
+             name="Tattoo">
+                <menu_item_call.on_click
+                 function="Edit.TakeOff"
+                 parameter="tattoo" />
+                <menu_item_call.on_enable
+                 function="Edit.EnableTakeOff"
+                 parameter="tattoo" />
+            </menu_item_call>
+            <menu_item_call
+             label="All Clothes"
+             layout="topleft"
+             name="All Clothes">
+                <menu_item_call.on_click
+                 function="Edit.TakeOff"
+                 parameter="all" />
+            </menu_item_call>
+        </menu>
+        <menu_item_check
+         label="Show Toolbar"
+         layout="topleft"
+         name="Show Toolbar">
+            <menu_item_check.on_check
+             function="FloaterVisible"
+             parameter="toolbar" />
+            <menu_item_check.on_click
+             function="ShowFloater"
+             parameter="toolbar" />
+        </menu_item_check>
+        <menu
+         create_jump_keys="true"
+         label="Help"
+         layout="topleft"
+         name="Help"
+         tear_off="true">
+            <menu_item_call
+             label="Official Linden Blog"
+             layout="topleft"
+             name="Official Linden Blog">
+                <menu_item_call.on_click
+                 function="PromptShowURL"
+                 name="OfficialLindenBlog_url"
+                 parameter="WebLaunchSupportWiki,http://blog.secondlife.com/" />
+            </menu_item_call>
+            <menu_item_call
+             label="Scripting Portal"
+             layout="topleft"
+             name="Scripting Portal">
+                <menu_item_call.on_click
+                 function="PromptShowURL"
+                 name="ScriptingPortal_url"
+                 parameter="WebLaunchLSLWiki,http://wiki.secondlife.com/wiki/LSL_Portal" />
+            </menu_item_call>
+            <menu
+             create_jump_keys="true"
+             label="Bug Reporting"
+             layout="topleft"
+             name="Bug Reporting"
+             tear_off="true">
+                <menu_item_call
+                 label="Public Issue Tracker"
+                 layout="topleft"
+                 name="Public Issue Tracker">
+                    <menu_item_call.on_click
+                     function="PromptShowURL"
+                     name="PublicIssueTracker_url"
+                     parameter="WebLaunchPublicIssue,http://jira.secondlife.com" />
+                </menu_item_call>
+                <menu_item_call
+                 label="Public Issue Tracker Help"
+                 layout="topleft"
+                 name="Publc Issue Tracker Help">
+                    <menu_item_call.on_click
+                     function="PromptShowURL"
+                     name="PublicIssueTrackerHelp_url"
+                     parameter="WebLaunchPublicIssueHelp,http://wiki.secondlife.com/wiki/Issue_tracker" />
+                </menu_item_call>
+                <menu_item_separator
+                 layout="topleft" />
+                <menu_item_call
+                 label="Bug Reporting 101"
+                 layout="topleft"
+                 name="Bug Reporing 101">
+                    <menu_item_call.on_click
+                     function="PromptShowURL"
+                     name="BugReporting101_url"
+                     parameter="WebLaunchBugReport101,http://wiki.secondlife.com/wiki/Bug_Reporting_101" />
+                </menu_item_call>
+                <menu_item_call
+                 label="Security Issues"
+                 layout="topleft"
+                 name="Security Issues">
+                    <menu_item_call.on_click
+                     function="PromptShowURL"
+                     name="SecurityIssues_url"
+                     parameter="WebLaunchSecurityIssues,http://wiki.secondlife.com/wiki/Security_issues" />
+                </menu_item_call>
+                <menu_item_call
+                 label="QA Wiki"
+                 layout="topleft"
+                 name="QA Wiki">
+                    <menu_item_call.on_click
+                     function="PromptShowURL"
+                     name="QAWiki_url"
+                     parameter="WebLaunchQAWiki,http://wiki.secondlife.com/wiki/QA_Portal" />
+                </menu_item_call>
+            </menu>
+        </menu>
+    </menu>
+</menu_bar>