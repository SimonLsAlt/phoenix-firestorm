--- conflicted
+++ resolved
@@ -2057,9 +2057,7 @@
              label="Report Bug"
              name="Report Bug">
                 <menu_item_call.on_click
-<<<<<<< HEAD
-                 function="ShowHelp"
-                 parameter="file_a_jira" />
+                 function="Advanced.ReportBug"/>
             </menu_item_call>
 
         <menu_item_separator/>
@@ -2070,11 +2068,8 @@
                 <menu_item_call.on_click
                  function="Floater.Show"
                  parameter="bumps" />
-=======
-                 function="Advanced.ReportBug"/>
->>>>>>> cb917083
-            </menu_item_call>
-			
+            </menu_item_call>
+
         <menu_item_separator/>
 
         <menu_item_check
