--- conflicted
+++ resolved
@@ -1149,19 +1149,7 @@
            label="Show More"
            name="LandShow"
            tear_off="true">
-<<<<<<< HEAD
           
-           <menu_item_check
-                 label="Ban Lines"
-                 name="Ban Lines">
-                <menu_item_check.on_check
-                   control="ShowBanLines" />
-                <menu_item_check.on_click
-                   function="ToggleControl"
-                   parameter="ShowBanLines" />
-           </menu_item_check>
-           
-=======
           <menu_item_check
              label="Hide Ban Lines"
              name="Hide Ban Lines">
@@ -1192,8 +1180,9 @@
              function="World.ShowBanLines"
              parameter="2" />
           </menu_item_check>
+
           <menu_item_separator />
->>>>>>> 124acddc
+           
            <menu_item_check
                  label="Beacons"
                  name="beacons"
