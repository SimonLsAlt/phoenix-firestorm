<?xml version="1.0" encoding="utf-8" standalone="yes" ?>
<menu_bar
 bg_visible="false"
 follows="left|top|right"
 name="Main Menu">
    <menu
     create_jump_keys="true"
     label="Avatar"
     name="Me"
     tear_off="true"
     visible="true">
        
        <menu_item_call
             label="Account"
             name="Manage Account">
                <menu_item_call.on_click
                 function="PromptShowURL"
                 name="ManageMyAccount_url"
                 parameter="WebLaunchJoinNow,http://secondlife.com/account/" />
                <menu_item_call.on_visible
                 function="GridCheck"
                 parameter="secondlife"/>
        </menu_item_call>
        <menu_item_call
            label="Marketplace listings..."
            name="MarketplaceListings">
            <menu_item_call.on_click
            function="Floater.ToggleOrBringToFront"
            parameter="marketplace_listings" />
        </menu_item_call>

        <menu_item_call
         label="Buy L$"
         name="Buy and Sell L$">
            <menu_item_call.on_click
             function="BuyCurrency" />
        </menu_item_call>

        <menu_item_separator/>

        <menu_item_check
         label="Inventory"
         name="Inventory"
         shortcut="control|shift|I"
		 visible="false">
            <menu_item_check.on_check
             function="Floater.Visible"
             parameter="secondary_inventory" />
            <menu_item_check.on_click
             function="Floater.Toggle"
             parameter="secondary_inventory" />
        </menu_item_check>

        <menu_item_check
         label="Inventory"
         name="ShowSidetrayInventory"
         shortcut="control|I"
<<<<<<< HEAD
		 visible="true">
          <menu_item_check.on_check
           function="Floater.Visible"
           parameter="inventory" />
          <menu_item_check.on_click
           function="Floater.Toggle"
           parameter="inventory" />
        </menu_item_check>
        <menu_item_check
         label="Protected Folders"
         name="Protected Folders">
            <menu_item_check.on_check
             function="Floater.Visible"
             parameter="fs_protectedfolders" />
            <menu_item_check.on_click
             function="Floater.Toggle"
             parameter="fs_protectedfolders" />
        </menu_item_check>
        <menu_item_check
            label="Favorite Wearables"
            name="WearableFavorites">
            <menu_item_check.on_click
             function="Floater.Toggle"
             parameter="fs_wearable_favorites" />
            <menu_item_check.on_check
             function="Floater.Visible"
             parameter="fs_wearable_favorites" />
        </menu_item_check>

=======
		     visible="true">
        <menu_item_check.on_check
         function="Floater.Visible"
         parameter="inventory" />
        <menu_item_check.on_click
         function="Floater.Toggle"
         parameter="inventory" />
      </menu_item_check>
      <menu_item_call
       label="New Inventory Window"
       name="NewInventoryWindow"
       shortcut="control|shift|I"
       visible="false">
        <menu_item_call.on_click
         function="Inventory.NewWindow"
         parameter="" />
      </menu_item_call>
      <menu_item_call
       label="Places..."
       name="Places"
       shortcut="control|L">
        <menu_item_call.on_click
         function="Floater.ToggleOrBringToFront"
         parameter="places" />
      </menu_item_call>
>>>>>>> 703cbef8
      <menu_item_call
       label="Picks"
       name="Picks">
        <menu_item_call.on_click
         function="Floater.Show"
         parameter="picks" />
        </menu_item_call>

      <menu_item_call
        label="Experiences"
        name="Experiences">
        <menu_item_call.on_click
          function="Floater.ToggleOrBringToFront"
          parameter="experiences"/>
      </menu_item_call>

        <menu_item_separator/>
		
        <menu_item_call
         label="Profile"
         name="Profile">
            <menu_item_call.on_click
             function="ShowAgentProfile"
             parameter="agent" />
        </menu_item_call>

        <menu_item_check
         label="Appearance"
         shortcut="control|O"
         name="ChangeOutfit">
            <menu_item_check.on_click
             function="CustomizeAvatar" />
            <menu_item_check.on_check
             function="Floater.IsOpen"
             parameter="appearance"/>
            <menu_item_check.on_enable
             function="Edit.EnableCustomizeAvatar" />
        </menu_item_check>

      <menu_item_call
<<<<<<< HEAD
       label="Choose an avatar"
       name="Avatar Picker">
=======
        label="My Scripts..."
        name="MyScripts">
        <menu_item_call.on_click
          function="Floater.ToggleOrBringToFront"
          parameter="my_scripts"/>
      </menu_item_call>
      <menu_item_separator/>
      <menu_item_call
       label="Camera Controls..."
       name="Camera Controls"
       shortcut="control|K">
>>>>>>> 703cbef8
        <menu_item_call.on_click
         function="Floater.Toggle"
         parameter="avatar" />
        <menu_item_call.on_visible
         function="GridFeatureCheck"
         parameter="avatar_picker"/>
      </menu_item_call>
<<<<<<< HEAD
		
        <menu_item_separator/>

		<menu
		 create_jump_keys="true"
		 label="Movement"
		 name="Movement"
		 tear_off="true">

          <menu_item_call
             label="Sit Down"
             layout="topleft"
             shortcut="alt|shift|S"
             name="Sit Down Here">
                <menu_item_call.on_click
                 function="Self.SitDown"/>
                <menu_item_call.on_visible
                 function="Self.ShowSitDown"/>
                <menu_item_call.on_enable
                 function="Self.EnableSitDown" />
=======
      <menu_item_call
       label="Hover Height"
       name="HoverHeight"
       shortcut="alt|control|H"
       visible="false">
        <menu_item_call.on_click
         function="HoverHeight"/>
        <menu_item_call.on_enable
         function="Edit.EnableHoverHeight"/>
      </menu_item_call>
      <menu
       create_jump_keys="true"
       label="Movement"
       name="Movement"
       tear_off="true">
        <menu_item_call
         label="Sit Down"
         layout="topleft"
         shortcut="alt|shift|S"
         name="Sit Down Here">
          <menu_item_call.on_click
           function="Self.SitDown"/>
          <menu_item_call.on_visible
           function="Self.ShowSitDown"/>
          <menu_item_call.on_enable
           function="Self.EnableSitDown" />
>>>>>>> 703cbef8
        </menu_item_call>
        <menu_item_call
         label="Stand Up"
         layout="topleft"
         shortcut="alt|shift|S"
         name="Stand up">
          <menu_item_call.on_click
           function="Self.StandUp"/>
          <menu_item_call.on_visible
           function="Self.EnableStandUp"/>
          <menu_item_call.on_enable
           function="Self.EnableStandUp" />
           </menu_item_call>
           <menu_item_check
             label="Fly"
             name="Fly"
             shortcut="HOME">
                <menu_item_check.on_check
                 function="Agent.getFlying" />
                <menu_item_check.on_click
                 function="Agent.toggleFlying" />
                <menu_item_check.on_enable
                 function="Agent.enableFlying" />
            </menu_item_check>
        <menu_item_call
         label="Stop flying"
         name="Stop flying"
         shortcut="HOME">
          <menu_item_call.on_click
           function="Agent.toggleFlying" />
          <menu_item_call.on_enable
           function="Agent.getFlying" />
        </menu_item_call>	
<<<<<<< HEAD
            <menu_item_check
             label="Always Run"
             name="Always Run"
             shortcut="control|R">
                <menu_item_check.on_check
                 function="World.CheckAlwaysRun" />
                <menu_item_check.on_click
                 function="World.AlwaysRun" />
            </menu_item_check>
          <menu_item_check
             label="Force Ground Sit"
             shortcut="control|alt|S"
             name="Force Toggle Sitting">
                <menu_item_check.on_check
                 function="Self.getForceSit" />
                <menu_item_check.on_click
                 function="Self.ForceSit"/>
                <menu_item_check.on_enable
                 function="Self.EnableForceSit" />
           </menu_item_check>
		   <menu_item_check
			 label="Movelock"
             shortcut="control|alt|P"
			 name="Move Lock">
                <menu_item_check.on_check
                   function="Self.GetMoveLock" />
                <menu_item_check.on_click
                   function="Self.ToggleMoveLock" />
                <menu_item_check.on_enable
                   function="Self.EnableMoveLock" />
			</menu_item_check>
			<menu_item_check
			 label="Quickjump"
             name="Avatar Ignore Prejump">
                <menu_item_check.on_check
                   function="Self.getIgnorePreJump" />
                <menu_item_check.on_click
                   function="Self.toggleIgnorePreJump" />
			</menu_item_check>
		</menu>
=======
        <menu_item_check
         label="Always Run"
         name="Always Run"
         shortcut="control|R">
          <menu_item_check.on_check
           function="World.CheckAlwaysRun" />
          <menu_item_check.on_click
           function="World.AlwaysRun" />
        </menu_item_check>
        <menu_item_call
         label="Stop Animating Me"
         name="Stop Animating My Avatar"
         shortcut="alt|shift|A">
          <menu_item_call.on_click
           function="Tools.StopAllAnimations" />
        </menu_item_call>
        <menu_item_check
         label="Walk / run / fly..."
         name="WalkRunFly">
          <menu_item_check.on_check
           function="Floater.Visible"
           parameter="moveview" />
          <menu_item_check.on_click
           function="Floater.ToggleOrBringToFront"
           parameter="moveview" />
        </menu_item_check>
      </menu>
>>>>>>> 703cbef8

		<menu_item_check
		 label="Move Controls"
		 name="Movement Controls">
			<menu_item_check.on_check
			 function="Floater.Visible"
			 parameter="moveview" />
			<menu_item_check.on_click
			 function="Floater.Toggle"
			 parameter="moveview" />
		</menu_item_check>   

		<menu_item_check
		 label="Camera Controls"
		 name="Camera Controls">
			<menu_item_check.on_check
			 function="Floater.Visible"
			 parameter="camera" />
			<menu_item_check.on_click
			 function="Floater.Toggle"
			 parameter="camera" />
		</menu_item_check>

        <menu_item_separator/>

        <menu
         create_jump_keys="true"
         label="Avatar Health"
         name="avhealth"
         tear_off="true">
            <menu_item_call
             label="Stop Avatar Animations"
             name="Stop Animating My Avatar">
                <menu_item_call.on_click
                 function="Tools.StopAllAnimations"
                 parameter="stop"/>
            </menu_item_call>
            <menu_item_call
             label="Stop Avatar Animations &amp; Revoke Permissions"
             name="Stop Animating My Avatar With Revoke">
                <menu_item_call.on_click
                 function="Tools.StopAllAnimations"
                 parameter="stoprevoke"/>
            </menu_item_call>
            <menu_item_call
                label="Undeform Avatar"
                name="undeform_avatar">
	            <menu_item_call.on_click
                function="Tools.Undeform" />
	        </menu_item_call>
	        <menu_item_call
	         label="Force Appearance Update (Rebake)"
	         name="Rebake Texture"
		 shortcut="control|alt|R">
	            <menu_item_call.on_click
	             function="Advanced.RebakeTextures" />
	        </menu_item_call>
            <menu_item_call
             label="Refresh Attachments"
             name="Refresh Attachments"
             shortcut="alt|shift|R">
                <menu_item_call.on_click
                 function="Advanced.RefreshAttachments" />
            </menu_item_call>
            <menu_item_separator/>
		<menu_item_call
                    label="Reset Default Male Avatar (Character Test)"
                    name="ResetDefaultAvM">
                    <menu_item_call.on_click
                     function="Advanced.TestMale" />
		</menu_item_call>
          <menu_item_call
                          label="Reset Default Female Avatar (Character Test)"
                          name="ResetDefaultAvF">
            <menu_item_call.on_click
             function="Advanced.TestFemale" />
          </menu_item_call>
            <menu_item_separator/>
	        <menu_item_check
	         label="Show Avatar Complexity Information"
	         name="Avatar Draw Info">
	            <menu_item_check.on_check
	             function="Advanced.CheckInfoDisplay"
	             parameter="avatardrawinfo" />
	            <menu_item_check.on_click
	             function="Advanced.ToggleInfoDisplay"
	             parameter="avatardrawinfo" />
	        </menu_item_check>
      <menu_item_call
        label="Scripts"
        name="MyScripts">
        <menu_item_call.on_click
          function="Floater.Toggle"
          parameter="my_scripts"/>
      </menu_item_call>
	        <menu_item_call
             label="Lag Meter"
             name="Lag Meter">
                <menu_item_call.on_click
                 function="Floater.Show"
                 parameter="lagmeter" />
            </menu_item_call>
          <menu_item_call
             label="Recreate LSL Bridge"
             name="Recreate LSL Bridge">
            <menu_item_call.on_click
             function="RecreateLSLBridge"/>
          </menu_item_call>
        </menu>

        <menu_item_call
         label="Snapshot"
         name="Take Snapshot"
         shortcut="control|shift|S">
            <menu_item_call.on_click
             function="Floater.Show"
             parameter="snapshot" />
        </menu_item_call>

      <menu_item_call
        label="Money Tracker"
        name="money_tracker">
        <menu_item_call.on_click
          function="Floater.Toggle"
          parameter="money_tracker" />
      </menu_item_call>
		
		<menu_item_call
			label="Pose Stand..."
			name="pose_stand">
            <menu_item_call.on_click
			function="Floater.Show"
			parameter="fs_posestand" />
        </menu_item_call>

        <menu_item_separator/>

        <menu_item_call
         label="Preferences"
         name="Preferences"
         shortcut="control|P">
            <menu_item_call.on_click
             function="Floater.Toggle"
             parameter="preferences" />
        </menu_item_call>
        
        <menu_item_call
         label="Toolbar Buttons"
         name="Toolbar Buttons">
            <menu_item_call.on_click
             function="Floater.Show"
             parameter="toybox" />
        </menu_item_call>

         <menu_item_check
         label="Show HUD Attachments"
         name="Show HUD Attachments"
         shortcut="alt|shift|H">
           <menu_item_check.on_check
            function="View.CheckHUDAttachments" />
            <menu_item_check.on_click
             function="View.ShowHUDAttachments" />
            <menu_item_check.on_enable
             function="View.EnableHUDAttachments" />
         </menu_item_check>

         <menu_item_check
         label="Show User Interface"
         name="Show User Interface"
         shortcut="alt|shift|U">
           <menu_item_check.on_check
            function="View.CheckToggleUI" />
            <menu_item_check.on_click
             function="View.ToggleUI" />
         </menu_item_check>

        <menu_item_separator/>

        <menu_item_call
         label="Request Admin Status"
         name="Request Admin Options"
         shortcut="control|alt|G"
		 visible="false">
            <menu_item_call.on_click
             function="Advanced.RequestAdminStatus" />
        </menu_item_call>
        
        <menu_item_call
         label="Leave Admin Status"
         name="Leave Admin Options"
         shortcut="control|alt|shift|G"
		 visible="false">
            <menu_item_call.on_click
             function="Advanced.LeaveAdminStatus" />
        </menu_item_call>

        <menu_item_call
         label="Exit [APP_NAME]"
         name="Quit"
         shortcut="control|Q">
            <menu_item_call.on_click
             function="File.Quit" />
        </menu_item_call>

    </menu>
    
    <!-- Comm Menu -->
    
    <menu
     create_jump_keys="true"
     label="Comm"
     name="Communicate"
     tear_off="true"
     visible="true">
     
        <menu
         create_jump_keys="true"
         label="Online Status"
         name="Status"
         tear_off="true">
        <menu_item_check
         name="Away"
         label="Away">
          <menu_item_check.on_check
           function="View.Status.CheckAway" />
          <menu_item_check.on_click
           function="World.SetAway" />
        </menu_item_check>
        <menu_item_check
         name="Do Not Disturb"
         label="Unavailable">
          <menu_item_check.on_check
           function="View.Status.CheckDoNotDisturb" />
          <menu_item_check.on_click
           function="World.SetDoNotDisturb"/>
        </menu_item_check>
			    <menu_item_check
             label="Autorespond"
             name="Set Autorespond">
                <menu_item_check.on_check
                 function="World.GetAutorespond"/>
                <menu_item_check.on_click
                 function="World.SetAutorespond"/>
            </menu_item_check>
			    <menu_item_check
             label="Autorespond to non-friends"
             name="Set Autorespond to non-friends">
                <menu_item_check.on_check
                 function="World.GetAutorespondNonFriends"/>
                <menu_item_check.on_click
                 function="World.SetAutorespondNonFriends"/>
            </menu_item_check>
        
            <menu_item_separator/>
                <menu_item_check
             label="Reject teleport offers and requests"
             name="Automatically reject teleport offers">
                <menu_item_check.on_check
                 function="World.GetRejectTeleportOffers"/>
                <menu_item_check.on_click
                 function="World.SetRejectTeleportOffers"/>
            </menu_item_check>
                <menu_item_check
             label="Reject all group invites"
             name="Reject all group invites">
                <menu_item_check.on_check
                 function="World.GetRejectAllGroupInvites"/>
                <menu_item_check.on_click
                 function="World.SetRejectAllGroupInvites"/>
            </menu_item_check>
                <menu_item_check
             label="Reject all friendship requests"
             name="Reject all friendship requests">
                <menu_item_check.on_check
                 function="World.GetRejectFriendshipRequests"/>
                <menu_item_check.on_click
                 function="World.SetRejectFriendshipRequests"/>
            </menu_item_check>
        
        </menu>
        
        <menu_item_separator/>
             
        <menu_item_call
         label="Friends"
         name="My Friends"
         shortcut="control|shift|F">
            <menu_item_call.on_click
             function="SideTray.PanelPeopleTab"
             parameter="friends_panel" />
            </menu_item_call>
        <menu_item_check
         label="Contacts"
         name="Contacts"
         shortcut="control|alt|shift|F">
            <menu_item_check.on_check
             function="Floater.Visible"
             parameter="imcontacts" />
            <menu_item_check.on_click
             function="Floater.Toggle"
             parameter="imcontacts" />
            </menu_item_check>
        <menu_item_call
         label="Contact Sets"
         name="Contact Sets"
         shortcut="control|alt|shift|C">
            <menu_item_call.on_click
             function="SideTray.PanelPeopleTab"
             parameter="contact_sets_panel" />
        </menu_item_call>
        <menu_item_call
         label="Groups"
         name="My Groups"
         shortcut="control|shift|G">
            <menu_item_call.on_click
             function="SideTray.PanelPeopleTab"
             parameter="groups_panel" />
        </menu_item_call>
        <menu_item_check
         label="Chat..."
         name="Nearby Chat"
         shortcut="control|H"
         use_mac_ctrl="true">
            <menu_item_check.on_check
             function="Floater.Visible"
             parameter="fs_nearby_chat" />
            <menu_item_check.on_click
             function="Floater.ToggleOrBringToFront"
             parameter="fs_nearby_chat" />
        </menu_item_check>
        <menu_item_check
         label="People"
         name="People">
            <menu_item_check.on_check
             function="Floater.Visible"
             parameter="people" />
            <menu_item_check.on_click
             function="Floater.Toggle"
             parameter="people" />
            </menu_item_check>
        <menu_item_check
         label="Conversations"
         name="Conversations"
         shortcut="control|T"
         use_mac_ctrl="true">
            <menu_item_check.on_check
             function="Floater.Visible"
             parameter="fs_im_container" />
            <menu_item_check.on_click
             function="Floater.ToggleOrBringToFront"
             parameter="fs_im_container" />
        </menu_item_check>

        <menu_item_separator/>

        <menu_item_check
         label="Gestures"
         name="Gestures"
         shortcut="control|G">
            <menu_item_check.on_check
             function="Floater.Visible"
             parameter="gestures" />
            <menu_item_check.on_click
             function="Floater.Toggle"
             parameter="gestures" />
        </menu_item_check>
        <menu_item_separator/>
      <menu_item_call
        label="Flickr..."
        name="Flickr">
        <menu_item_call.on_click
          function="Floater.Toggle"
          parameter="flickr"/>
      </menu_item_call>
      <menu_item_call
        label="Discord..."
        name="Discord">
        <menu_item_call.on_click
          function="Floater.Toggle"
          parameter="fs_discord"/>
      </menu_item_call>
        <menu_item_separator/>
        <menu
         label="Voice morphing"
         name="VoiceMorphing"
         visibility_control="VoiceMorphingEnabled">
            <menu_item_check
             label="No voice morphing"
             name="NoVoiceMorphing">
                <menu_item_check.on_check
                 function="Communicate.VoiceMorphing.NoVoiceMorphing.Check" />
                <menu_item_check.on_click
                 function="Communicate.VoiceMorphing.NoVoiceMorphing.Click" />
            </menu_item_check>
            <menu_item_separator/>
            <menu_item_check
             label="Preview..."
             name="Preview">
                <menu_item_check.on_check
                 function="Floater.Visible"
                 parameter="voice_effect" />
                <menu_item_check.on_click
                 function="Floater.Toggle"
                 parameter="voice_effect" />
            </menu_item_check>
            <menu_item_call
             label="Subscribe..."
             name="Subscribe">
                <menu_item_call.on_click
                 function="Communicate.VoiceMorphing.Subscribe" />
            </menu_item_call>
            <menu_item_call
             label="Premium perk..."
             name="PremiumPerk">
                <menu_item_call.on_click
                 function="Communicate.VoiceMorphing.PremiumPerk" />
            </menu_item_call>
        </menu>
        <menu_item_check
         name="Conversation Log..."
         label="Conversation Log...">
            <menu_item_check.on_check
             function="Floater.Visible"
             parameter="conversation" />
            <menu_item_check.on_enable
             function="Conversation.IsConversationLoggingAllowed" />
            <menu_item_check.on_click
             function="Floater.Toggle"
             parameter="conversation" />
        </menu_item_check>
        <!--
        <menu_item_separator/>
        <menu_item_check
         label="Friends"
         name="My Friends"
         shortcut="control|shift|F">
            <menu_item_check.on_check
             function="SideTray.CheckPanelPeopleTab"
             parameter="friends_panel" />
            <menu_item_check.on_click
             function="SideTray.PanelPeopleTab"
             parameter="friends_panel" />
            </menu_item_check>
        <menu_item_check
         label="Groups"
         name="My Groups"
         shortcut="control|shift|G">
         	<menu_item_check.on_check
             function="SideTray.CheckPanelPeopleTab"
             parameter="groups_panel" />
            <menu_item_check.on_click
             function="SideTray.PanelPeopleTab"
             parameter="groups_panel" />
        </menu_item_check>
        <menu_item_check
         label="Nearby people"
         name="Active Speakers"
         shortcut="control|shift|A">
        	 <menu_item_check.on_check
             function="SideTray.CheckPanelPeopleTab"
             parameter="nearby_panel" />
            <menu_item_check.on_click
              function="SideTray.PanelPeopleTab"
              parameter="nearby_panel" />
        </menu_item_check>
        -->
        <menu_item_check
         label="Nearby Voice"
         name="Nearby Voice">
            <menu_item_check.on_check
             function="Floater.Visible"
             parameter="fs_voice_controls" />
            <menu_item_check.on_click
             function="Floater.Toggle"
             parameter="fs_voice_controls" />
        </menu_item_check>
        <menu_item_call
         label="Block List"
         name="Block List">
            <menu_item_call.on_click
              function="SideTray.PanelPeopleTab"
              parameter="blocked_panel" />
        </menu_item_call>
    </menu>
    
    <!-- World Menu -->
    
    <menu
     create_jump_keys="true"
     label="World"
     name="World"
     tear_off="true"
     visible="true">
        <menu_item_call
         label="Resync Animations"
         name="Resync Animations"
         shortcut="control|S">
            <menu_item_call.on_click
             function="Tools.ResyncAnimations" />
        </menu_item_call>
        
        <menu_item_separator/>
     
        <menu_item_call
            label="Nearby Avatars"
            name="Active Speakers"
            shortcut="control|shift|A">
            <menu_item_call.on_click
             function="SideTray.PanelPeopleTab"
             parameter="nearby_panel" />
        </menu_item_call>

        <menu_item_check
         label="Radar"
         name="Radar">
            <menu_item_check.on_check
             function="Floater.Visible"
             parameter="fs_radar" />
            <menu_item_check.on_click
             function="Floater.Toggle"
             parameter="fs_radar" />
        </menu_item_check>

        <menu_item_call
         label="Teleport History"
         name="Teleport History"
         shortcut="alt|H">
            <menu_item_call.on_click
             function="ToggleTeleportHistory"/>
            </menu_item_call>

        <menu_item_check
         label="Places"
         name="Places">
            <menu_item_check.on_check
             function="Floater.Visible"
             parameter="places" />
            <menu_item_check.on_click
             function="Floater.Toggle"
             parameter="places" />
            </menu_item_check>
        <menu_item_call
         label="Destinations"
         name="Destinations">
            <menu_item_call.on_click
             function="Floater.Toggle"
             parameter="destinations" />
            <menu_item_call.on_visible
             function="GridFeatureCheck"
             parameter="destination_guide"/>
        </menu_item_call>
        <menu_item_call
             label="Events"
             name="Events"
             shortcut="control|E">
            <menu_item_call.on_click
             function="Advanced.ShowURL"
             parameter="https://secondlife.com/my/community/events"/>
            <menu_item_call.on_visible
             function="GridCheck"
             parameter="secondlife"/>
        </menu_item_call>
        <menu_item_check
             label="Mini-Map"
             name="Mini-Map"
             shortcut="control|shift|M">
            <menu_item_check.on_check
             function="Floater.Visible"
             parameter="mini_map" />
            <menu_item_check.on_click
             function="Floater.Toggle"
             parameter="mini_map" />
        </menu_item_check>
         <menu_item_check
             label="World Map"
             name="World Map"
             shortcut="control|M"
             use_mac_ctrl="true">
            <menu_item_check.on_check
             function="Floater.Visible"
             parameter="world_map" />
            <menu_item_check.on_click
             function="Floater.Toggle"
             parameter="world_map" />
        </menu_item_check>
        
         <menu_item_check
             label="Region Tracker"
             name="Region Tracker">
            <menu_item_check.on_check
             function="Floater.Visible"
             parameter="region_tracker" />
            <menu_item_check.on_click
             function="Floater.Toggle"
             parameter="region_tracker" />
        </menu_item_check>
        <menu_item_separator/>
        
        <menu_item_call
         label="Landmark this Place"
         name="Create Landmark Here">
            <menu_item_call.on_click
             function="World.CreateLandmark" />
            <menu_item_call.on_enable
             function="World.EnableCreateLandmark" />
        </menu_item_call>

        <menu_item_call
         label="Location Profile"
         layout="topleft"
         name="Place Profile">
            <menu_item_call.on_click
             function="World.PlaceProfile" />
            <menu_item_call.on_enable
             function="World.EnablePlaceProfile" />
        </menu_item_call>
        
        <menu_item_call
         label="Parcel Details"
         name="About Land">
            <menu_item_call.on_click
             function="Floater.Show"
             parameter="about_land" />
            <menu_item_call.on_enable
             function="Floater.CanShow"
             parameter="about_land" />
        </menu_item_call>
        
        <menu_item_call
         label="Region Details"
         name="RegionEstate"
         shortcut="alt|R"
         use_mac_ctrl="true">
            <menu_item_call.on_click
             function="Floater.Show"
             parameter="region_info" />
            <menu_item_call.on_enable
             function="Floater.CanShow"
             parameter="region_info" />
        </menu_item_call>
        <menu_item_call
             label="Set Home to Here"
             name="Set Home to Here">
                <menu_item_call.on_click
                 function="World.SetHomeLocation" />
                <menu_item_call.on_enable
                 function="World.EnableSetHomeLocation" />
        </menu_item_call>

        <menu_item_separator/>

        <menu_item_call
             label="Buy this Land"
             name="Buy Land">
                <menu_item_call.on_click
                 function="Land.Buy" />
                <menu_item_call.on_enable
                 function="World.EnableBuyLand" />
            </menu_item_call>
        
        <menu_item_call
             label="Show Owned Land"
             name="My Land">
                <menu_item_call.on_click
                 function="Floater.Show"
                 parameter="land_holdings" />
        </menu_item_call>
        
        <menu
           create_jump_keys="true"
           label="Show More"
           name="LandShow"
           tear_off="true">
          
           <menu_item_check
                 label="Ban Lines"
                 name="Ban Lines">
                <menu_item_check.on_check
                   control="ShowBanLines" />
                <menu_item_check.on_click
                   function="ToggleControl"
                   parameter="ShowBanLines" />
           </menu_item_check>
           
           <menu_item_check
                 label="Beacons"
                 name="beacons"
                 shortcut="control|alt|shift|N">
                    <menu_item_check.on_check
                     function="Floater.Visible"
                     parameter="beacons" />
                    <menu_item_check.on_click
                     function="Floater.Toggle"
                     parameter="beacons" />
          </menu_item_check>
          
          <menu_item_check
             label="Property Lines"
             name="Property Lines"
             shortcut="control|alt|shift|P">
            <menu_item_check.on_check
               control="ShowPropertyLines" />
            <menu_item_check.on_click
               function="ToggleControl"
               parameter="ShowPropertyLines" />
          </menu_item_check>
          
          <menu_item_check
             label="Land Owners"
             name="Land Owners"
             shortcut="control|alt|O">
            <menu_item_check.on_check
               control="ShowParcelOwners" />
            <menu_item_check.on_click
               function="ToggleControl"
               parameter="ShowParcelOwners" />
          </menu_item_check>
          
          <menu_item_check
             label="Coordinates"
             name="Coordinates">
            <menu_item_check.on_click
               function="ToggleControl"
               parameter="NavBarShowCoordinates" />
            <menu_item_check.on_check
               control="NavBarShowCoordinates" />
          </menu_item_check>
          
          <menu_item_check
             label="Parcel Permissions"
             name="Parcel Properties">
            <menu_item_check.on_click
               function="ToggleControl"
               parameter="NavBarShowParcelProperties" />
            <menu_item_check.on_check
               control="NavBarShowParcelProperties" />
          </menu_item_check>
          <menu_item_separator />
          <menu_item_check
             label="Advanced Menu"
             name="Show Advanced Menu"
             shortcut="control|alt|shift|D">
            <on_check
               function="CheckControl"
               parameter="UseDebugMenus" />
            <on_click
               function="ToggleControl"
               parameter="UseDebugMenus" />
          </menu_item_check>
        </menu>

        <menu_item_separator/>

	    <menu_item_call
	     label="Teleport Home"
	     name="Teleport Home"
	     shortcut="control|shift|H">
         <menu_item_call.on_click
            function="World.TeleportHome" />
         <menu_item_call.on_enable
            function="World.EnableTeleportHome" />
        </menu_item_call>
        <menu_item_separator/>
    <!--    <menu_item_check
         label="Show Navigation Bar"
         name="ShowNavbarNavigationPanel">
           <menu_item_check.on_click
             function="ToggleControl"
             parameter="ShowNavbarNavigationPanel" />
             <menu_item_check.on_check
             function="CheckControl"
             parameter="ShowNavbarNavigationPanel" />
        </menu_item_check>
       <menu_item_check
         label="Show Favorites Bar"
         name="ShowNavbarFavoritesPanel">
           <menu_item_check.on_click
             function="ToggleControl"
             parameter="ShowNavbarFavoritesPanel" />
             <menu_item_check.on_check
             function="CheckControl"
             parameter="ShowNavbarFavoritesPanel" />
        </menu_item_check>
        <menu_item_separator/>-->

      <menu
         create_jump_keys="true"
         label="Environment"
         name="Environment"
         tear_off="true">
            <menu_item_check
             label="Sunrise"
             name="Sunrise"
<<<<<<< HEAD
             shortcut="control|shift|U">
=======
             shortcut="control|shift|O">
>>>>>>> 703cbef8
                <menu_item_check.on_click
                 function="World.EnvSettings"
                 parameter="sunrise" />
                <menu_item_check.on_check
                 function="World.EnableEnvSettings" 
                 parameter="sunrise" />
                <menu_item_check.on_enable
                 function="RLV.EnableIfNot"
                 parameter="setenv" />
            </menu_item_check>
            <menu_item_check
             label="Midday"
             name="Noon"
             shortcut="control|shift|Y">
                <menu_item_check.on_click
                 function="World.EnvSettings"
                 parameter="noon" />
                <menu_item_check.on_check
                 function="World.EnableEnvSettings" 
                 parameter="noon" />
                <menu_item_check.on_enable
                 function="RLV.EnableIfNot"
                 parameter="setenv" />
            </menu_item_check>
            <menu_item_check
             label="Sunset"
             name="Sunset"
             shortcut="control|shift|N">
                <menu_item_check.on_click
                 function="World.EnvSettings"
                 parameter="sunset" />
                <menu_item_check.on_check
                 function="World.EnableEnvSettings" 
                 parameter="sunset" />
                <menu_item_check.on_enable
                 function="RLV.EnableIfNot"
                 parameter="setenv" />
            </menu_item_check>
            <menu_item_check
             label="Midnight"
             name="Midnight"
<<<<<<< HEAD
			 shortcut="control|shift|X">
=======
             shortcut="control|shift|Z">
>>>>>>> 703cbef8
                <menu_item_check.on_click
                 function="World.EnvSettings"
                 parameter="midnight" />
                <menu_item_check.on_check
                 function="World.EnableEnvSettings" 
                 parameter="midnight" />
                <menu_item_check.on_enable
                 function="RLV.EnableIfNot"
                 parameter="setenv" />
            </menu_item_check>
            <menu_item_check
             label="Use Shared Environment"
             name="Use Shared Environment">
                <menu_item_check.on_click
                 function="World.EnvSettings"
                 parameter="region" />
                <menu_item_check.on_check
                 function="World.EnableEnvSettings" 
                 parameter="region" />
                <menu_item_check.on_enable
                 function="RLV.EnableIfNot"
                 parameter="setenv" />
            </menu_item_check>
            <menu_item_separator/>
            <menu_item_call
             label="My Environments..."
             name="my_environs">
                <menu_item_call.on_click
                 function="World.EnvSettings"
                 parameter="my_environs" />
                <menu_item_call.on_enable
                 function="RLV.EnableIfNot"
                 parameter="setenv" />
            </menu_item_call>
            <menu_item_call
             label="Personal Lighting..."
             name="adjustment_tool">
                <menu_item_call.on_click
                 function="World.EnvSettings"
                 parameter="adjust_tool" />
                <menu_item_call.on_enable
                 function="RLV.EnableIfNot"
                 parameter="setenv" />
            </menu_item_call>
            <menu_item_separator/>
            <menu_item_check
             label="Pause Clouds"
             name="pause_clouds">
                <menu_item_check.on_click
                 function="World.EnvSettings"
                 parameter="pause_clouds" />
                <menu_item_check.on_check
                 function="World.EnableEnvSettings" 
                 parameter="pause_clouds" />
                <menu_item_check.on_enable
                 function="RLV.EnableIfNot"
                 parameter="setenv" />
            </menu_item_check>
            
        </menu>
	    
<!--   
	    <menu
	     create_jump_keys="true"
	     label="Environment Editor"
	     name="Environment Editor"
	     tear_off="true">
	     	
	     	<menu_item_call
	     	 label="Environment Settings..."
	     	 name="Environment Settings">
	     	 	<menu_item_call.on_click
	     	 	 function="World.EnvSettings"
                 parameter="editor"/>
          <menu_item_call.on_enable
           function="RLV.EnableIfNot"
           parameter="setenv" />
	     	</menu_item_call>
	     	
	     	<menu_item_separator/>

	     	<menu
	     	 name="Water Presets"
	     	 label="Water Presets">
	     	 	<menu_item_call
	     	 	 label="New preset..."
	     	 	 name="new_water_preset">
	     	 	 	<menu_item_call.on_click
	     	 	 	function="World.EnvPreset"
	     	 	 	parameter="new_water"/>
            <menu_item_call.on_enable
            function="RLV.EnableIfNot"
            parameter="setenv" />
	     	 	</menu_item_call>
	     	 	<menu_item_call
	     	 	 label="Edit preset..."
	     	 	 name="edit_water_preset">
	     	 	 	<menu_item_call.on_click
	     	 	 	function="World.EnvPreset"
	     	 	 	parameter="edit_water"/>
            <menu_item_call.on_enable
            function="RLV.EnableIfNot"
            parameter="setenv" />
          </menu_item_call>
	     	</menu>

	     	<menu
	     	 name="Sky Presets"
	     	 label="Sky Presets">
	     	 	<menu_item_call
	     	 	 label="New preset..."
	     	 	 name="new_sky_preset">
	     	 	 	<menu_item_call.on_click
	     	 	 	function="World.EnvPreset"
	     	 	 	parameter="new_sky"/>
            <menu_item_call.on_enable
            function="RLV.EnableIfNot"
            parameter="setenv" />
          </menu_item_call>
	     	 	<menu_item_call
	     	 	 label="Edit preset..."
	     	 	 name="edit_sky_preset">
	     	 	 	<menu_item_call.on_click
	     	 	 	function="World.EnvPreset"
	     	 	 	parameter="edit_sky"/>
            <menu_item_call.on_enable
            function="RLV.EnableIfNot"
            parameter="setenv" />
          </menu_item_call>
	     	</menu>
	     	
	     	<menu
	     	 name="Day Presets"
	     	 label="Day Presets">
	     	 	<menu_item_call
	     	 	 label="New preset..."
	     	 	 name="new_day_preset">
	     	 	 	<menu_item_call.on_click
	     	 	 	function="World.EnvPreset"
	     	 	 	parameter="new_day_cycle"/>
            <menu_item_call.on_enable
            function="RLV.EnableIfNot"
            parameter="setenv" />
          </menu_item_call>
	     	 	<menu_item_call
	     	 	 label="Edit preset..."
	     	 	 name="edit_day_preset">
	     	 	 	<menu_item_call.on_click
	     	 	 	function="World.EnvPreset"
	     	 	 	parameter="edit_day_cycle"/>
            <menu_item_call.on_enable
            function="RLV.EnableIfNot"
            parameter="setenv" />
          </menu_item_call>
	     	</menu>
	    </menu>
-->    
		<menu
			 create_jump_keys="true"
			 name="photo_and_video"
			 label="Photo and Video"
			 tear_off="true">
				<menu_item_call
				label="Phototools"
				name="phototools_item_call"
				shortcut="alt|P">
					<menu_item_call.on_click
					function="Floater.Toggle"
					parameter="phototools" />
				</menu_item_call>
				<menu_item_call
				label="Cameratools"
				name="cameratools_item_call"
				shortcut="control|shift|C">
					<menu_item_call.on_click
					function="Floater.Toggle"
					parameter="phototools_camera" />
				</menu_item_call>
		</menu>
      <menu_item_call
        label="Area Search"
        name="area_search">
        <menu_item_call.on_click
          function="Floater.Toggle"
          parameter="area_search" />
      </menu_item_call>
      <menu_item_call
        label="Sound Explorer"
        name="Sound Explorer">
        <menu_item_call.on_click
          function="Floater.Toggle"
          parameter="sound_explorer" />
      </menu_item_call>
      <menu_item_call
        label="Animation Explorer"
        name="Animation Explorer">
        <menu_item_call.on_click
          function="Floater.Toggle"
          parameter="animation_explorer" />
      </menu_item_call>
      <menu_item_call
        label="Asset Blacklist"
        name="asset_blacklist">
        <menu_item_call.on_click
          function="Floater.Toggle"
          parameter="fs_asset_blacklist" />
      </menu_item_call>
      <menu_item_separator/>
      <menu_item_call
        label="Avatar Render Settings"
        name="Avatar Render Settings">
        <menu_item_call.on_click
          function="Floater.Toggle"
          parameter="fs_avatar_render_settings" />
      </menu_item_call>
      <menu_item_check
        label="Always show Friends fully"
        name="Always show Friends normally">
        <menu_item_check.on_click
          function="ToggleControl"
          parameter="AlwaysRenderFriends"/>
        <menu_item_check.on_check
          function="CheckControl"
          parameter="AlwaysRenderFriends"/>
      </menu_item_check>
      <menu_item_check
        label="Show Friends only"
        name="Render Friends Only">
        <menu_item_check.on_click
          function="TogglePerAccountControl"
          parameter="FSRenderFriendsOnly"/>
        <menu_item_check.on_check
          function="CheckPerAccountControl"
          parameter="FSRenderFriendsOnly"/>
      </menu_item_check>
    </menu>
    <menu
     create_jump_keys="true"
     label="Build"
     name="BuildTools"
     tear_off="true"
     visible="true">
       <menu_item_check
         label="Build"
         name="Show Build Tools"
         shortcut="control|B">
            <menu_item_check.on_check
             function="Build.Active" />
            <menu_item_check.on_click
             function="Build.Toggle" />
            <menu_item_check.on_enable
             function="Build.EnabledOrActive" />
       </menu_item_check>
       <menu
          create_jump_keys="true"
          label="Select Build Tool"
          name="Select Tool"
          tear_off="true">
         <menu_item_call
			label="Focus Tool"
			name="Focus"
			shortcut="control|1">
           <menu_item_call.on_click
              function="Tools.SelectTool"
              parameter="focus" />
         </menu_item_call>
         <menu_item_call
			label="Move Tool"
			name="Move"
			shortcut="control|2">
           <menu_item_call.on_click
              function="Tools.SelectTool"
              parameter="move" />
         </menu_item_call>
         <menu_item_call
			label="Edit Tool"
			name="Edit"
			shortcut="control|3">
           <menu_item_call.on_click
              function="Tools.SelectTool"
              parameter="edit" />
         </menu_item_call>
         <menu_item_call
			label="Create Tool"
			name="Create"
			shortcut="control|4">
           <menu_item_call.on_click
              function="Tools.SelectTool"
              parameter="create" />
         </menu_item_call>
         <menu_item_call
			label="Land Tool"
			name="Land"
			shortcut="control|5">
           <menu_item_call.on_click
              function="Tools.SelectTool"
              parameter="land" />
         </menu_item_call>
	   </menu>
        <menu_item_call
           label="Link"
           name="Link"
           shortcut="control|L">
          <menu_item_call.on_click
             function="Tools.Link" />
          <menu_item_call.on_enable
             function="Tools.EnableLink" />
        </menu_item_call>
        <menu_item_call
           label="Unlink"
           name="Unlink"
           shortcut="control|shift|L">
          <menu_item_call.on_click
             function="Tools.Unlink" />
          <menu_item_call.on_enable
             function="Tools.EnableUnlink" />
        </menu_item_call>
        <menu_item_check
             label="Edit Linked Parts"
             name="Edit Linked Parts"
             shortcut="control|shift|E">
                <menu_item_check.on_check
                 control="EditLinkedParts" />
                <menu_item_check.on_click
                 function="Tools.EditLinkedParts"
                 parameter="EditLinkedParts" />
                <menu_item_check.on_enable
                 function="Tools.EnableToolNotPie" />
            </menu_item_check>
        <menu
         create_jump_keys="true"
         label="Select Elements"
         name="Select Elements"
         tear_off="true">
            <menu_item_call
             label="Select Next Part or Face"
             name="Select Next Part or Face"
	     shortcut="control|.">
                <menu_item_call.on_click
                 function="Tools.SelectNextPart"
                 parameter="next" />
                <menu_item_call.on_enable
                 function="Tools.EnableSelectNextPart" />
            </menu_item_call>
            <menu_item_call
             label="Select Previous Part or Face"
             name="Select Previous Part or Face"
	     shortcut="control|,">
                <menu_item_call.on_click
                 function="Tools.SelectNextPart"
                 parameter="previous" />
                <menu_item_call.on_enable
                 function="Tools.EnableSelectNextPart" />
            </menu_item_call>
            <menu_item_call
             label="Include Next Part or Face"
             name="Include Next Part or Face"
	     shortcut="control|shift|.">
                <menu_item_call.on_click
                 function="Tools.SelectNextPart"
                 parameter="includenext" />
                <menu_item_call.on_enable
                 function="Tools.EnableSelectNextPart" />
            </menu_item_call>
            <menu_item_call
             label="Include Previous Part or Face"
             name="Include Previous Part or Face"
	     shortcut="control|shift|,">
                <menu_item_call.on_click
                 function="Tools.SelectNextPart"
                 parameter="includeprevious" />
                <menu_item_call.on_enable
                 function="Tools.EnableSelectNextPart" />
            </menu_item_call>
        </menu>
        <menu_item_separator/>

        <menu_item_call
           label="Focus on Selection"
           name="Focus on Selection"
           shortcut="H">
          <menu_item_call.on_click
             function="Tools.LookAtSelection"
             parameter="focus" />
          <menu_item_call.on_enable
             function="SomethingSelectedNoHUD" />
        </menu_item_call>
        <menu_item_call
           label="Zoom to Selection"
           name="Zoom to Selection"
           shortcut="shift|H">
          <menu_item_call.on_click
             function="Tools.LookAtSelection"
             parameter="zoom" />
          <menu_item_call.on_enable
             function="SomethingSelectedNoHUD" />
        </menu_item_call>
		 
        <menu_item_separator/>

        <menu
         create_jump_keys="true"
         label="Object"
         name="Object"
         tear_off="true">
          <menu_item_call
             label="Buy"
             name="Menu Object Buy">
            <menu_item_call.on_click
               function="Tools.BuyOrTake"/>
            <menu_item_call.on_visible
               function="Tools.VisibleBuyObject"/>
            <menu_item_call.on_enable
               function="Tools.EnableBuyOrTake"/>
          </menu_item_call>
          <menu_item_call
             label="Take"
             name="Menu Object Take">
            <menu_item_call.on_click
               function="Tools.BuyOrTake"/>
            <menu_item_call.on_visible
               function="Tools.VisibleTakeObject"/>
            <menu_item_call.on_enable
               function="Tools.EnableBuyOrTake"/>
          </menu_item_call>
          <menu_item_call
			 label="Take Copy"
			 name="Take Copy">
			<menu_item_call.on_click
               function="Tools.TakeCopy" />
			<menu_item_call.on_enable
               function="Tools.EnableTakeCopy" />
          </menu_item_call>
          <menu_item_call
             label="Duplicate"
             name="Duplicate"
             shortcut="control|D">
            <menu_item_call.on_click
               function="Object.Duplicate" />
          </menu_item_call>

          <menu_item_call
             label="Edit Particles"
             name="Menu Object Edit Particles">
            <menu_item_call.on_click
               function="Object.EditParticles" />
            <menu_item_call.on_enable
               function="Object.EnableEditParticles" />
          </menu_item_call>

          <menu_item_call
			 label="Save Back to Object Contents"
			 name="Save Object Back to Object Contents">
			<menu_item_call.on_click
               function="Tools.SaveToObjectInventory" />
			<menu_item_call.on_enable
               function="Tools.EnableSaveToObjectInventory" />
          </menu_item_call>
          <menu_item_call
			 label="Return Object"
			 name="Return Object back to Owner">
			<menu_item_call.on_click
               function="Object.Return" />
			<menu_item_call.on_enable
               function="Object.EnableReturn" />
          </menu_item_call>
          <menu
            create_jump_keys="true"
            label="Save as"
            name="Export Menu"
            tear_off="true">
            <menu_item_call
              label="Backup"
              name="Backup">
              <menu_item_call.on_click
              function="Object.Export" />
              <menu_item_call.on_enable
              function="Object.EnableExport" />
            </menu_item_call>
            <menu_item_call
              label="Collada"
              name="Collada">
              <menu_item_call.on_click
              function="Object.ExportCollada" />
              <menu_item_call.on_enable
              function="Object.EnableExport" />
            </menu_item_call>
          </menu>
		</menu>
        <menu
           create_jump_keys="true"
           label="Scripts"
           name="Scripts"
           tear_off="true">
          <menu_item_call
             label="Show Script Warnings/Errors"
             name="Script Debug">
            <menu_item_call.on_click
               function="ShowScriptDebug" />
          </menu_item_call>
          <menu_item_call
             label="Script Info (Counter)"
             name="Script Info">
            <menu_item_call.on_click
               function="Tools.ScriptInfo" />
            <menu_item_call.on_enable
               function="Object.EnableScriptInfo" />
          </menu_item_call>
          <menu_item_call
             label="Recompile Scripts (Mono)"
             name="Mono">
            <menu_item_call.on_click
               function="Tools.SelectedScriptAction"
               parameter="compile mono" />
            <menu_item_call.on_enable
               function="EditableSelectedMono" />
          </menu_item_call>
          <menu_item_call
             label="Recompile Scripts (LSL)"
             name="LSL">
            <menu_item_call.on_click
               function="Tools.SelectedScriptAction"
               parameter="compile lsl" />
            <menu_item_call.on_enable
               function="EditableSelected" />
          </menu_item_call>
          <menu_item_call
             label="Reset Scripts"
             name="Reset Scripts">
            <menu_item_call.on_click
               function="Tools.SelectedScriptAction"
               parameter="reset" />
            <menu_item_call.on_enable
               function="EditableSelected" />
          </menu_item_call>
          <menu_item_call
             label="Set Scripts to Running"
             name="Set Scripts to Running">
            <menu_item_call.on_click
               function="Tools.SelectedScriptAction"
               parameter="start" />
            <menu_item_call.on_enable
               function="EditableSelected" />
          </menu_item_call>
          <menu_item_call
             label="Set Scripts to Not Running"
             name="Set Scripts to Not Running">
            <menu_item_call.on_click
               function="Tools.SelectedScriptAction"
               parameter="stop" />
            <menu_item_call.on_enable
               function="EditableSelected" />
          </menu_item_call>
          <menu_item_call
             label="Remove Scripts From Selection"
             name="Remove Scripts From Selection">
            <menu_item_call.on_click
               function="Tools.SelectedScriptAction"
               parameter="delete" />
            <menu_item_call.on_enable
               function="EditableSelected" />
          </menu_item_call>          
        </menu>

      <menu
         create_jump_keys="true"
         label="Pathfinding"
         name="Pathfinding"
         tear_off="true">
        <menu_item_call
            label="Region Objects"
            name="pathfinding_linksets_menu_item">
          <menu_item_call.on_click
              function="Floater.ToggleOrBringToFront"
              parameter="pathfinding_linksets" />
          <menu_item_call.on_enable
              function="Tools.EnablePathfinding" />
        </menu_item_call>
        <menu_item_call
            label="Characters..."
            name="pathfinding_characters_menu_item">
          <menu_item_call.on_click
              function="Floater.ToggleOrBringToFront"
              parameter="pathfinding_characters" />
          <menu_item_call.on_enable
              function="Tools.EnablePathfinding" />
        </menu_item_call>
        <menu_item_call
            label="View / test..."
            name="pathfinding_console_menu_item">
          <menu_item_call.on_click
              function="Floater.ToggleOrBringToFront"
              parameter="pathfinding_console" />
          <menu_item_call.on_enable
              function="Tools.EnablePathfindingView" />
        </menu_item_call>
        <menu_item_call
            label="Rebake region"
            name="pathfinding_rebake_navmesh_item">
          <menu_item_call.on_click
              function="Tools.DoPathfindingRebakeRegion"/>
          <menu_item_call.on_enable
              function="Tools.EnablePathfindingRebakeRegion" />
        </menu_item_call>
      </menu>

      <menu_item_separator/>

        <menu
         create_jump_keys="true"
         label="Options"
         name="Options"
         tear_off="true">
	   <menu_item_check
	       label="Show Advanced Permissions"
	       name="DebugPermissions">
			  <menu_item_check.on_check
				 function="CheckControl"
				 parameter="DebugPermissions" />
			  <menu_item_check.on_click
				 function="ToggleControl"
				 parameter="DebugPermissions" />
			</menu_item_check>

            <menu_item_separator/>

            <menu_item_check
                 label="Select Only My Objects"
                 name="Select Only My Objects">
                    <menu_item_check.on_check
                     control="SelectOwnedOnly" />
                    <menu_item_check.on_click
                     function="Tools.SelectOnlyMyObjects"
                     parameter="agents" />
                </menu_item_check>
                <menu_item_check
                 label="Select Only Movable Objects"
                 name="Select Only Movable Objects">
                    <menu_item_check.on_check
                     control="SelectMovableOnly" />
                    <menu_item_check.on_click
                     function="Tools.SelectOnlyMovableObjects"
                     parameter="movable" />
                </menu_item_check>
                <menu_item_check
                 label="Select Only Locked Objects"
                 name="Select Only Locked Objects">
                    <menu_item_check.on_check
                     control="FSSelectLockedOnly" />
                    <menu_item_check.on_click
                     function="ToggleControl"
                     parameter="FSSelectLockedOnly" />
                </menu_item_check>
                <menu_item_check
                 label="Select Only Copyable Objects"
                 name="Select Only Copyable Objects">
                    <menu_item_check.on_check
                     control="FSSelectCopyableOnly" />
                    <menu_item_check.on_click
                     function="ToggleControl"
                     parameter="FSSelectCopyableOnly" />
                </menu_item_check>
                <menu_item_check
                 label="Select By Surrounding"
                 name="Select By Surrounding">
                    <menu_item_check.on_check
                     control="RectangleSelectInclusive" />
                    <menu_item_check.on_click
                     function="Tools.SelectBySurrounding" />
                </menu_item_check>
                <menu_item_check
                 label="Include Group-Owned Objects"
                 name="Include Group-Owned Objects">
                    <menu_item_check.on_check
                     control="FSSelectIncludeGroupOwned" />
                    <menu_item_check.on_click
                     function="ToggleControl"
                     parameter="FSSelectIncludeGroupOwned" />
                </menu_item_check>

          <menu_item_separator/>

                <menu_item_check
                  label="Show Physics Shape When Editing"
                  name="Show Physics Shape">
                  <menu_item_check.on_check
                    function="CheckControl"
                    parameter="ShowPhysicsShapeInEdit" />
                  <menu_item_check.on_click
                    function="ToggleControl"
                    parameter="ShowPhysicsShapeInEdit" />
                </menu_item_check>
          <menu_item_check
                 label="Show Selection Outlines"
				 shortcut="control|alt|H"
                 name="Show Selection Outlines">
                    <menu_item_check.on_check
                     function="CheckControl"
                     parameter="RenderHighlightSelections" />
                    <menu_item_check.on_click
                     function="ToggleControl"
                     parameter="RenderHighlightSelections" />
                </menu_item_check>
                <menu_item_check
                 label="Show Hidden Selection"
                 name="Show Hidden Selection">
                    <menu_item_check.on_check
                     control="RenderHiddenSelections" />
                    <menu_item_check.on_click
                     function="Tools.ShowHiddenSelection" />
                </menu_item_check>
                <menu_item_check
                 label="Show Light Radius for Selection"
                 name="Show Light Radius for Selection">
                    <menu_item_check.on_check
                     control="RenderLightRadius" />
                    <menu_item_check.on_click
                     function="Tools.ShowSelectionLightRadius" />
                </menu_item_check>
                <menu_item_check
                 label="Show Selection Beam"
                 name="Show Selection Beam">
                    <menu_item_check.on_check
                     control="ShowSelectionBeam" />
                    <menu_item_check.on_click
                     function="ToggleControl"
                     parameter="ShowSelectionBeam" />
                </menu_item_check>

        <menu_item_separator/>

                <menu_item_check
                 label="Snap to Grid"
                 name="Snap to Grid"
                 shortcut="G">
                    <menu_item_check.on_check
                     control="SnapEnabled" />
                    <menu_item_check.on_click
                     function="ToggleControl"
                     parameter="SnapEnabled" />
                    <menu_item_check.on_enable
                     function="Tools.EnableToolNotPie" />
                </menu_item_check>
                <menu_item_call
                 label="Snap Object XY to Grid"
                 name="Snap Object XY to Grid"
                 shortcut="shift|X">
                    <menu_item_call.on_click
                     function="Tools.SnapObjectXY" />
                    <menu_item_call.on_enable
                     function="Tools.EnableToolNotPie" />
                </menu_item_call>
                <menu_item_call
                 label="Use Selection for Grid"
                 name="Use Selection for Grid"
                 shortcut="shift|G">
                    <menu_item_call.on_click
                     function="Tools.UseSelectionForGrid" />
                    <menu_item_call.on_enable
                     function="SomethingSelected" />
                </menu_item_call>
                <menu_item_separator/>
                <menu_item_call
                 label="Grid Options..."
                 name="Grid Options"
                 shortcut="control|shift|B">
                    <menu_item_call.on_click
                     function="Floater.Toggle"
                     parameter="build_options" />
                    <menu_item_call.on_enable
                     function="Tools.EnableToolNotPie" />
                </menu_item_call>
                <menu_item_call
                 label="Set Default Permissions..."
                 name="Set default permissions">
                    <menu_item_call.on_click
                     function="Floater.ToggleOrBringToFront"
                     parameter="perms_default" />
                </menu_item_call>
        </menu>
        <menu
         create_jump_keys="true"
         label="Upload"
         layout="topleft"
         name="Upload"
         tear_off="true">
            <menu_item_call
             label="Image (L$[COST])..."
             layout="topleft"
             name="Upload Image"
             shortcut="control|U">
                <menu_item_call.on_click
                 function="File.UploadImage"
                 parameter="" />
                <menu_item_call.on_enable
                 function="File.EnableUpload" />
                <menu_item_call.on_visible
                 function="Upload.CalculateCosts"
                 parameter="Upload Image,texture" />
            </menu_item_call>
            <menu_item_call
             label="Sound (L$[COST])..."
             layout="topleft"
             name="Upload Sound">
                <menu_item_call.on_click
                 function="File.UploadSound"
                 parameter="" />
                <menu_item_call.on_enable
                 function="File.EnableUpload" />
                <menu_item_call.on_visible
                 function="Upload.CalculateCosts"
                 parameter="Upload Sound,sound" />
            </menu_item_call>
            <menu_item_call
             label="Animation (L$[COST])..."
             layout="topleft"
             name="Upload Animation">
                <menu_item_call.on_click
                 function="File.UploadAnim"
                 parameter="" />
                <menu_item_call.on_enable
                 function="File.EnableUpload" />
                <menu_item_call.on_visible
                 function="Upload.CalculateCosts"
                 parameter="Upload Animation,animation" />
            </menu_item_call>
            <menu_item_call
<<<<<<< HEAD
             label="Mesh Model..."
             layout="topleft"
             name="Upload Model">
=======
           label="Model..."
           layout="topleft"
           name="Upload Model"
           shortcut="alt|control|U">
>>>>>>> 703cbef8
            <menu_item_call.on_click
             function="File.UploadModel"
             parameter="" />
            <menu_item_call.on_enable
             function="File.EnableUploadModel" />
            <menu_item_call.on_visible
            function="File.VisibleUploadModel"/>
            </menu_item_call>
	   <menu_item_call
             label="Bulk..."
             layout="topleft"
             name="Bulk Upload">
                <menu_item_call.on_visible
                 function="Upload.CalculateCosts"
                 parameter="Bulk Upload,texture" />
                <menu_item_call.on_click
                 function="File.UploadBulk"
                 parameter="" />
		<menu_item_call.on_visible
                 function="Upload.CalculateCosts"
                 parameter="Bulk Upload" />
            </menu_item_call>
	    <menu_item_call
             label="Import Linkset..."
             visibility_control="FSEnableObjectExports"
             name="import linkset">
                <menu_item_call.on_click
                 function="File.ImportLinkset"
                 parameter="" />
            </menu_item_call>
        </menu>
        <menu_item_separator/>
        <menu_item_call
         enabled="false"
         label="Undo"
         name="Undo"
         allow_key_repeat="true"
         shortcut="control|Z">
            <on_click
             function="Edit.Undo"
             userdata="" />
            <on_enable
             function="Edit.EnableUndo" />
        </menu_item_call>
        <menu_item_call
         enabled="false"
         label="Redo"
         name="Redo"
         allow_key_repeat="true"
         shortcut="control|Y">
            <on_click
             function="Edit.Redo"
             userdata="" />
            <on_enable
             function="Edit.EnableRedo" />
        </menu_item_call>        
    </menu>
    
    <!-- Content Menu -->
    
    <menu
    	create_jump_keys="true"
    	label="Content"
    	name="Content"
    	tear_off="true"
        visible="true">
<!--
        <menu_item_call
             label="Search"
             name="Search">
             <menu_item_call.on_click
                 function="Floater.Show"
                 parameter="search"/>
       </menu_item_call>
-->
        <menu_item_check
        label="Search"
        name="Search"
        shortcut="control|F">
            <menu_item_check.on_check
             function="Floater.Visible"
             parameter="search" />
            <menu_item_check.on_click
             function="Floater.Toggle"
             parameter="search" />
            </menu_item_check>

    	<menu_item_call
             label="SL Marketplace"
             name="SL Marketplace">
            <menu_item_call.on_click
             function="PromptShowURL"
             name="Xstreet_url"
             parameter="WebLaunchExternalTarget,https://marketplace.secondlife.com/" />
            <menu_item_call.on_visible
             function="GridCheck"
             parameter="secondlife"/>
       </menu_item_call>
       <menu_item_call
             label="L$ Market Data"
             name="LindenXchange">
            <menu_item_call.on_click
             function="PromptShowURL"
             name="lindenxchange_url"
             parameter="WebLaunchExternalTarget,https://secondlife.com/my/lindex/market.php" />
            <menu_item_call.on_visible
             function="GridCheck"
             parameter="secondlife"/>
       </menu_item_call>
    	<menu_item_call
             label="Script Library"
             name="Script Library">
             <menu_item_call.on_click
             function="PromptShowURL"
             name="script_library_url"
             parameter="WebLaunchExternalTarget,http://wiki.secondlife.com/wiki/LSL_Library" />
       </menu_item_call>
       <menu_item_separator/>
    	<menu_item_call
             label="Firestorm Blog"
             name="Firestorm Blog">
             <menu_item_call.on_click
             function="PromptShowURL"
             name="firestorm_blog_url"
             parameter="WebLaunchExternalTarget,http://www.firestormviewer.org/" />
       </menu_item_call>
    	<menu_item_call
             label="Firestorm Flickr"
             name="Firestorm Flickr">
             <menu_item_call.on_click
             function="PromptShowURL"
             name="firestorm_flickr_url"
             parameter="WebLaunchExternalTarget,http://www.flickr.com/groups/firestormviewer/pool/" />
       </menu_item_call>
    	<menu_item_call
             label="Firestorm YouTube"
             name="Firestorm YouTube">
             <menu_item_call.on_click
             function="PromptShowURL"
             name="firestorm_youtube_url"
             parameter="WebLaunchExternalTarget,http://www.youtube.com/user/PhoenixViewerSL" />
       </menu_item_call>
    	<menu_item_call
             label="Firestorm Twitter"
             name="Firestorm Twitter">
             <menu_item_call.on_click
             function="PromptShowURL"
             name="firestorm_twitter_url"
             parameter="WebLaunchExternalTarget,https://twitter.com/phoenixviewersl" />
       </menu_item_call>
    	<menu_item_call
             label="Firestorm Plurk"
             name="Firestorm Plurk">
             <menu_item_call.on_click
             function="PromptShowURL"
             name="firestorm_plurk_url"
             parameter="WebLaunchExternalTarget,http://www.plurk.com/ThePhoenixViewerProject" />
       </menu_item_call>
       <menu_item_separator/>
       <menu_item_call
             label="Message of the day"
             name="Firestorm MoTD">
             <menu_item_call.on_click
             function="Advanced.ToggleHUDInfo"
             parameter="motd" />
       </menu_item_call>
      </menu>   
    
    <!-- Help Menu -->
    
    
    <menu
     create_jump_keys="true"
     label="Help"
     name="Help"
     tear_off="true"
     visible="true">
        <menu_item_check
         label="Enable Viewer UI Hints"
         name="Enable Hints">
          <on_check
            control="EnableUIHints"/>
          <on_click
            function="ToggleUIHints"/>
        </menu_item_check>
        
        <menu_item_call
         label="Firestorm Wiki"
         name="Firestorm Wiki"
	     shortcut="F1">
             <menu_item_call.on_click
             function="PromptShowURL"
             name="script_library_url"
             parameter="WebLaunchExternalTarget,http://wiki.firestormviewer.org" />
        </menu_item_call>
        
        <menu_item_call
         label="Troubleshooting"
         name="Troubleshooting">
            <menu_item_call.on_click
             function="PromptShowURL"
             name="wiki_troubleshooting_url"
             parameter="WebLaunchExternalTarget,http://wiki.firestormviewer.org/firestorm_troubleshooting" />
        </menu_item_call>
	   
        <menu_item_call
         label="Join Firestorm Support Group"
         name="firestorm_support_group">
            <menu_item_call.on_click
             function="Advanced.WebBrowserTest"
             parameter="http://wiki.firestormviewer.org/firestorm_support_groups_join" />
            <menu_item_call.on_visible
             function="GridCheck"
             parameter="secondlife" />
        </menu_item_call>

        <menu_item_call
         label="Firestorm Classes Schedule"
         name="Firestorm Classes Schedule">
             <menu_item_call.on_click
             function="PromptShowURL"
             name="wiki_classes_url"
             parameter="WebLaunchExternalTarget,http://wiki.firestormviewer.org/firestorm_classes" />
        </menu_item_call>

        <menu_item_call
         label="Firestorm Events Calendar"
         name="Firestorm Events Calendar">
             <menu_item_call.on_click
             function="PromptShowURL"
             name="events_calendar_url"
             parameter="WebLaunchExternalTarget,https://teamup.com/ksxdajnbw9mvw7cbwz" />
        </menu_item_call>

<!--       <menu_item_call
         label="Second Life Help"
         name="Second Life Help">
             <menu_item_call.on_click
             function="PromptShowURL"
             name="script_library_url"
             parameter="WebLaunchExternalTarget,https://support.secondlife.com/" />
        </menu_item_call>-->
        <menu_item_separator name="grid_help_seperator"/>
        <menu_item_call
         label="[CURRENT_GRID] Help"
         name="current_grid_help">
            <menu_item_call.on_click
             function="ShowHelp"
             parameter="grid_help" />
        </menu_item_call>
        <menu_item_call
         label="About [CURRENT_GRID]"
         name="current_grid_about">
            <menu_item_call.on_click
             function="ShowHelp"
             parameter="grid_about" />
        </menu_item_call>
<!--        <menu_item_call
         label="Tutorial"
         name="Tutorial">
            <menu_item_call.on_click
             function="Floater.Show"
             parameter="hud" />
        </menu_item_call>
		<menu_item_separator/>
        <menu_item_call
             label="Knowledge Base"
             name="Knowledge Base">
             <menu_item_call.on_click
                 function="Advanced.ShowURL"
            parameter="http://community.secondlife.com/t5/English-Knowledge-Base/Second-Life-User-s-Guide/ta-p/1244857"/>
        </menu_item_call>
        <menu_item_call
             label="Wiki"
             name="Wiki">
             <menu_item_call.on_click
                 function="Advanced.ShowURL"
                 parameter="http://wiki.secondlife.com"/>
        </menu_item_call>
        <menu_item_call
             label="Community Forums"
             name="Community Forums">
             <menu_item_call.on_click
                 function="Advanced.ShowURL"
                 parameter="http://community.secondlife.com/t5/Forums/ct-p/Forums"/>
        </menu_item_call>         
        <menu_item_call
             label="Support portal"
             name="Support portal">
             <menu_item_call.on_click
                 function="Advanced.ShowURL"
                 parameter="https://support.secondlife.com/"/>         
        </menu_item_call>
        <menu_item_separator/>
        <menu_item_call
             label="[SECOND_LIFE] News"
             name="Second Life News">
             <menu_item_call.on_click
                 function="Advanced.ShowURL"
                 parameter="http://community.secondlife.com/t5/Featured-News/bg-p/blog_feature_news"/>  
        </menu_item_call>
        <menu_item_call
             label="[SECOND_LIFE] Blogs"
             name="Second Life Blogs">
             <menu_item_call.on_click
                 function="Advanced.ShowURL"
                 parameter="http://community.secondlife.com/t5/Blogs/ct-p/Blogs"/>
        </menu_item_call>-->
        <menu_item_separator/>
        <menu_item_check
             label="Check Grid status"
             name="Grid Status">
            <menu_item_check.on_click
             function="OpenGridStatus"/>
            <menu_item_check.on_check
             function="Floater.Visible"
             parameter="grid_status" />
            <menu_item_check.on_visible
             function="GridCheck"
             parameter="secondlife"/>
        </menu_item_check>
        <menu_item_call
             label="Report Abuse"
             name="Report Abuse">
                <menu_item_call.on_click
                 function="ReportAbuse" />
            </menu_item_call>
        <menu_item_call
             label="Report Bug"
             name="Report Bug">
                <menu_item_call.on_click
                 function="Advanced.ReportBug"/>
            </menu_item_call>

        <menu_item_separator/>
        <menu_item_call
             label="Bumps, Pushes &amp; Hits"
             name="Bumps, Pushes &amp;amp; Hits">
                <menu_item_call.on_click
                 function="Floater.Show"
                 parameter="bumps" />
            </menu_item_call>

        <menu_item_separator/>

        <menu_item_check
            label="Enable Sysinfo Button"
            name="Enable Sysinfo Button">
            <menu_item_check.on_check
                function="CheckControl"
                parameter="SysinfoButtonInIM" />
            <menu_item_check.on_click
                function="ToggleControl"
                parameter="SysinfoButtonInIM" />
        </menu_item_check>

        <menu_item_separator/>

        <menu_item_call
         label="About [APP_NAME]"
         name="About Second Life">
            <menu_item_call.on_click
             function="Floater.Show"
             parameter="sl_about" />
        </menu_item_call>
    </menu>
    
    <menu
     create_jump_keys="true"
     label="RLVa"
     name="RLVa Main"
     tear_off="true"
     visible="true">
      <menu
       label="Debug"
       name="Debug"
       tear_off="true">
        <menu_item_check
         label="Show Top-level RLVa Menu"
         name="Show Top-level RLVa Menu">
          <menu_item_check.on_check
           function="CheckControl"
           parameter="RLVaTopLevelMenu" />
          <menu_item_check.on_click
           function="ToggleControl"
           parameter="RLVaTopLevelMenu" />
        </menu_item_check>
      	<menu_item_separator/>
      	<menu_item_check
      	 label="Show Debug Messages"
      	 name="Show Debug Messages">
          <menu_item_check.on_check
           function="CheckControl"
           parameter="RestrainedLoveDebug" />
          <menu_item_check.on_click
           function="ToggleControl"
           parameter="RestrainedLoveDebug" />
      	</menu_item_check>
      	<menu_item_check
      	 label="Hide Unset or Duplicate Messages"
      	 name="Hide Unset or Duplicate Messages">
          <menu_item_check.on_check
           function="CheckControl"
           parameter="RLVaDebugHideUnsetDuplicate" />
          <menu_item_check.on_click
           function="ToggleControl"
           parameter="RLVaDebugHideUnsetDuplicate" />
      	</menu_item_check>
      	<menu_item_check
      	 label="Show Assertion Failures"
      	 name="Show Assertion Failures">
          <menu_item_check.on_check
           function="CheckControl"
           parameter="RLVaShowAssertionFailures" />
          <menu_item_check.on_click
           function="ToggleControl"
           parameter="RLVaShowAssertionFailures" />
      	</menu_item_check>
      	<menu_item_separator/>
        <menu_item_check
         label="Hide Locked Layers"
         name="Hide Locked Layers">
          <menu_item_check.on_check
           function="CheckControl"
           parameter="RLVaHideLockedLayers" />
          <menu_item_check.on_click
           function="ToggleControl"
           parameter="RLVaHideLockedLayers" />
        </menu_item_check>
        <menu_item_check
         label="Hide Locked Attachments"
         name="Hide Locked Attachments">
          <menu_item_check.on_check
           function="CheckControl"
           parameter="RLVaHideLockedAttachments" />
          <menu_item_check.on_click
           function="ToggleControl"
           parameter="RLVaHideLockedAttachments" />
        </menu_item_check>
        <menu_item_separator/>
      	<menu_item_check
      	 label="Enable Legacy Naming"
      	 name="Enable Legacy Naming">
          <menu_item_check.on_check
           function="CheckControl"
           parameter="RLVaEnableLegacyNaming" />
          <menu_item_check.on_click
           function="ToggleControl"
           parameter="RLVaEnableLegacyNaming" />
      	</menu_item_check>
        <menu_item_check
      	 label="Enable Shared Wear"
      	 name="Enable Shared Wear">
          <menu_item_check.on_check
           function="CheckControl"
           parameter="RLVaEnableSharedWear" />
          <menu_item_check.on_click
           function="ToggleControl"
           parameter="RLVaEnableSharedWear" />
        </menu_item_check>
        <menu_item_check
      	 label="Rename Shared Items on Wear"
      	 name="Rename Shared Items on Wear">
          <menu_item_check.on_check
           function="CheckControl"
           parameter="RLVaSharedInvAutoRename" />
          <menu_item_check.on_click
           function="ToggleControl"
           parameter="RLVaSharedInvAutoRename" />
      	</menu_item_check>
      	<menu_item_separator/>
      	<menu_item_check
      	 label="Locks..."
      	 name="Locks">
          <menu_item_check.on_check
           function="Floater.Visible"
           parameter="rlv_locks" />
          <menu_item_check.on_click
           function="Floater.Toggle"
           parameter="rlv_locks" />
      	</menu_item_check>
      </menu>
      <menu_item_separator/>
      <menu_item_check
       label="Allow OOC Chat"
       name="Allow OOC Chat">
      	<menu_item_check.on_check
      	 function="CheckControl"
      	 parameter="RestrainedLoveCanOOC" />
      	<menu_item_check.on_click
      	 function="ToggleControl"
      	 parameter="RestrainedLoveCanOOC" />
      </menu_item_check>
      <menu_item_check
       label="Show Filtered Chat"
       name="Show Filtered Chat">
      	<menu_item_check.on_check
      	 function="CheckControl"
      	 parameter="RestrainedLoveShowEllipsis" />
      	<menu_item_check.on_click
      	 function="ToggleControl"
      	 parameter="RestrainedLoveShowEllipsis" />
      </menu_item_check>
      <menu_item_check
       label="Split Long Redirected Chat"
       name="Split Long Redirected Chat">
        <menu_item_check.on_check
      	 function="CheckControl"
      	 parameter="RLVaSplitRedirectChat" />
        <menu_item_check.on_click
      	 function="ToggleControl"
      	 parameter="RLVaSplitRedirectChat" />
      </menu_item_check>
      <menu_item_separator />
      <menu_item_check
       label="Allow Temporary Attachments"
       name="Allow Temporary Attachments">
      	<menu_item_check.on_check
      	 function="CheckControl"
      	 parameter="RLVaEnableTemporaryAttachments" />
      	<menu_item_check.on_click
      	 function="ToggleControl"
      	 parameter="RLVaEnableTemporaryAttachments" />
      </menu_item_check>
      <menu_item_check
       label="Forbid Give to #RLV"
       name="Forbid Give to #RLV">
      	<menu_item_check.on_check
      	 function="CheckControl"
      	 parameter="RestrainedLoveForbidGiveToRLV" />
      	<menu_item_check.on_click
      	 function="ToggleControl"
      	 parameter="RestrainedLoveForbidGiveToRLV" />
      </menu_item_check>
      <menu_item_check
       label="Wear Replaces Unlocked"
       name="Wear Replaces Unlocked">
      	<menu_item_check.on_check
      	 function="CheckControl"
      	 parameter="RLVaWearReplaceUnlocked" />
      	<menu_item_check.on_click
      	 function="ToggleControl"
      	 parameter="RLVaWearReplaceUnlocked" />
      </menu_item_check>
      <menu_item_separator />
       <menu_item_check
       label="Console..."
       name="Console">
        <menu_item_check.on_check
      	 function="Floater.Visible"
      	 parameter="rlv_console" />
        <menu_item_check.on_click
      	 function="Floater.Toggle"
      	 parameter="rlv_console" />
      </menu_item_check>
      <menu_item_check
       label="Restrictions..."
       name="Restrictions">
      	<menu_item_check.on_check
      	 function="Floater.Visible"
      	 parameter="rlv_behaviours" />
      	<menu_item_check.on_click
      	 function="Floater.Toggle"
      	 parameter="rlv_behaviours" />
      </menu_item_check>
      <menu_item_check
       label="Strings..."
       name="Strings">
        <menu_item_check.on_check
         function="Floater.Visible"
         parameter="rlv_strings" />
        <menu_item_check.on_click
         function="Floater.Toggle"
         parameter="rlv_strings" />
      </menu_item_check>
    </menu>

    <!-- Advanced Menu -->
    <menu
     create_jump_keys="true"
     label="Advanced"
     name="Advanced"
     tear_off="true"
     visible="false">
        <menu_item_call
         label="Rebake Textures"
         name="Rebake Texture">
            <menu_item_call.on_click
             function="Advanced.RebakeTextures" />
        </menu_item_call>
        <menu_item_call
         label="Refresh Attachments"
         name="Refresh Attachments">
            <menu_item_call.on_click
             function="Advanced.RefreshAttachments" />
        </menu_item_call>
        <menu_item_call
           label="Set UI Size to Default"
           name="Set UI Size to Default"
           shortcut="control|alt|shift|R">
          <menu_item_call.on_click
             function="View.DefaultUISize" />
        </menu_item_call>
        <menu_item_call
         label="Set Window Size..."
         name="Set Window Size...">
          <menu_item_call.on_click
           function="Floater.Show"
           parameter="window_size" />
        </menu_item_call>

        <menu_item_separator/>

        <menu_item_check
         label="Limit Select Distance"
         name="Limit Select Distance">
            <menu_item_check.on_check
             function="CheckControl"
             parameter="LimitSelectDistance" />
            <menu_item_check.on_click
             function="ToggleControl"
             parameter="LimitSelectDistance" />
        </menu_item_check>
        <menu_item_check
         label="Disable Camera Constraints"
         name="Disable Camera Distance">
            <menu_item_check.on_check
             function="CheckControl"
             parameter="DisableCameraConstraints" />
            <menu_item_check.on_click
             function="ToggleControl"
             parameter="DisableCameraConstraints" />
        </menu_item_check>
        
        <menu_item_separator/>

        <menu_item_check
         label="High-res Snapshot"
         name="HighResSnapshot">
            <menu_item_check.on_check
             function="CheckControl"
             parameter="HighResSnapshot" />
            <menu_item_check.on_click
             function="ToggleControl"
             parameter="HighResSnapshot" />
        </menu_item_check>
        <menu_item_check
         label="Quiet Snapshots"
         name="QuietSnapshotsToDisk">
            <menu_item_check.on_check
             function="CheckControl"
             parameter="PlayModeUISndSnapshot" />
            <menu_item_check.on_click
             function="ToggleControl"
             parameter="PlayModeUISndSnapshot" />
        </menu_item_check>

        <menu_item_separator/>

        <menu
         create_jump_keys="true"
         label="Performance Tools"
         name="Performance Tools"
         tear_off="true">
            <menu_item_call
             label="Lag Meter"
             name="Lag Meter">
                <menu_item_call.on_click
                 function="Floater.Show"
                 parameter="lagmeter" />
            </menu_item_call>
            <menu_item_check
             label="Statistics Bar"
             name="Statistics Bar"
             shortcut="control|shift|1">
                <menu_item_check.on_check
                 function="Floater.Visible"
                 parameter="stats" />
                <menu_item_check.on_click
                 function="Floater.Toggle"
                 parameter="stats" />
            </menu_item_check>
            <menu_item_check
             label="Scene Load Statistics"
             name="Scene Load Statistics"
             shortcut="control|shift|2">
                <menu_item_check.on_check
                 function="Floater.Visible"
                 parameter="scene_load_stats" />
                <menu_item_check.on_click
                 function="Floater.Toggle"
                 parameter="scene_load_stats" />
            </menu_item_check>
      <menu_item_check
        label="Show avatar complexity information"
        name="Avatar Draw Info">
           <menu_item_check.on_check
            function="Advanced.CheckInfoDisplay"
            parameter="avatardrawinfo" />
           <menu_item_check.on_click
            function="Advanced.ToggleInfoDisplay"
            parameter="avatardrawinfo" />
       </menu_item_check>
        </menu>
        <menu
         create_jump_keys="true"
         label="Highlighting and Visibility"
         name="Highlighting and Visibility"
         tear_off="true">
         <menu_item_check
                 label="Cheesy Beacon"
                 name="Cheesy Beacon">
                    <menu_item_check.on_check
                     function="CheckControl"
                     parameter="CheesyBeacon" />
                    <menu_item_check.on_click
                     function="ToggleControl"
                     parameter="CheesyBeacon" />
                </menu_item_check>
            <menu_item_check
             label="Hide Particles"
             name="Hide Particles"
             shortcut="control|alt|shift|=">
                <menu_item_check.on_check
                 function="View.CheckRenderType"
                 parameter="hideparticles" />
                <menu_item_check.on_click
                 function="View.ToggleRenderType"
                 parameter="hideparticles" />
            </menu_item_check>
            <menu_item_check
             label="Hide Selected"
             name="Hide Selected">
                <menu_item_check.on_check
                 function="CheckControl"
                 parameter="HideSelectedObjects" />
                <menu_item_check.on_click
                 function="ToggleControl"
                 parameter="HideSelectedObjects" />
            </menu_item_check>
            <menu_item_check
             label="Highlight Transparent"
             name="Highlight Transparent"
             shortcut="control|alt|T"
             use_mac_ctrl="true">
                <menu_item_check.on_check
                 function="View.CheckHighlightTransparent" />
                <menu_item_check.on_click
                 function="View.HighlightTransparent" />
            </menu_item_check>
            <menu_item_check
             label="Show Mouselook Crosshairs"
             name="ShowCrosshairs">
                <menu_item_check.on_check
                 function="CheckControl"
                 parameter="ShowCrosshairs" />
                <menu_item_check.on_click
                 function="ToggleControl"
                 parameter="ShowCrosshairs" />
            </menu_item_check>
        <menu
         create_jump_keys="true"
         label="Hover Tips"
         name="Hover Tips"
         tear_off="true">
            <menu_item_check
             label="Show Tips"
             name="Show Tips"
             shortcut="control|shift|T">
                <menu_item_check.on_check
                 function="View.CheckShowHoverTips" />
                <menu_item_check.on_click
                 function="View.ShowHoverTips" />
            </menu_item_check>

            <menu_item_separator/>

            <menu_item_check
             label="Show Land Tooltips"
             name="Land Tips">
                <menu_item_check.on_check
                 control="ShowLandHoverTip" />
                <menu_item_check.on_click
                 function="ToggleControl"
                 parameter="ShowLandHoverTip" />
                <menu_item_check.on_enable
                 function="View.CheckShowHoverTips" />
            </menu_item_check>
           <menu_item_check
             label="Show Tips On All Objects"
             name="Tips On All Objects">
                <menu_item_check.on_check
                 control="ShowAllObjectHoverTip" />
                <menu_item_check.on_click
                 function="ToggleControl"
                 parameter="ShowAllObjectHoverTip" />
                <menu_item_check.on_enable
                 function="View.CheckShowHoverTips" />
            </menu_item_check>
        </menu>

        </menu>

        <menu
         create_jump_keys="true"
         label="Rendering Types"
         name="Rendering Types"
         tear_off="true">
            <menu_item_check
             label="Simple"
             name="Rendering Type Simple"
             shortcut="control|alt|shift|1">
                <menu_item_check.on_check
                 function="Advanced.CheckRenderType"
                 parameter="simple" />
                <menu_item_check.on_click
                 function="Advanced.ToggleRenderType"
                 parameter="simple" />
            </menu_item_check>
            <menu_item_check
             label="Alpha"
             name="Rendering Type Alpha"
             shortcut="control|alt|shift|2">
                <menu_item_check.on_check
                 function="Advanced.CheckRenderType"
                 parameter="alpha" />
                <menu_item_check.on_click
                 function="Advanced.ToggleRenderType"
                 parameter="alpha" />
            </menu_item_check>
            <menu_item_check
             label="Tree"
             name="Rendering Type Tree"
             shortcut="control|alt|shift|3">
                <menu_item_check.on_check
                 function="Advanced.CheckRenderType"
                 parameter="tree" />
                <menu_item_check.on_click
                 function="Advanced.ToggleRenderType"
                 parameter="tree" />
            </menu_item_check>
            <menu_item_check
             label="Avatars"
             name="Rendering Type Character"
             shortcut="control|alt|shift|4">
                <menu_item_check.on_check
                 function="Advanced.CheckRenderType"
                 parameter="character" />
                <menu_item_check.on_click
                 function="Advanced.ToggleRenderType"
                 parameter="character" />
            </menu_item_check>
            <menu_item_check
             label="Surface Patch"
             name="Rendering Type Surface Patch"
             shortcut="control|alt|shift|5">
                <menu_item_check.on_check
                 function="Advanced.CheckRenderType"
                 parameter="surfacePatch" />
                <menu_item_check.on_click
                 function="Advanced.ToggleRenderType"
                 parameter="surfacePatch" />
            </menu_item_check>
            <menu_item_check
             label="Sky"
             name="Rendering Type Sky"
             shortcut="control|alt|shift|6">
                <menu_item_check.on_check
                 function="Advanced.CheckRenderType"
                 parameter="sky" />
                <menu_item_check.on_click
                 function="Advanced.ToggleRenderType"
                 parameter="sky" />
            </menu_item_check>
            <menu_item_check
             label="Water"
             name="Rendering Type Water"
             shortcut="control|alt|shift|7">
                <menu_item_check.on_check
                 function="Advanced.CheckRenderType"
                 parameter="water" />
                <menu_item_check.on_click
                 function="Advanced.ToggleRenderType"
                 parameter="water" />
            </menu_item_check>
            <menu_item_check
             label="Ground"
             name="Rendering Type Ground"
             shortcut="control|alt|shift|8">
                <menu_item_check.on_check
                 function="Advanced.CheckRenderType"
                 parameter="ground" />
                <menu_item_check.on_click
                 function="Advanced.ToggleRenderType"
                 parameter="ground" />
            </menu_item_check>
            <menu_item_check
             label="Volume"
             name="Rendering Type Volume"
             shortcut="control|alt|shift|9">
                <menu_item_check.on_check
                 function="Advanced.CheckRenderType"
                 parameter="volume" />
                <menu_item_check.on_click
                 function="Advanced.ToggleRenderType"
                 parameter="volume" />
            </menu_item_check>
            <menu_item_check
             label="Grass"
             name="Rendering Type Grass"
             shortcut="control|alt|shift|0">
                <menu_item_check.on_check
                 function="Advanced.CheckRenderType"
                 parameter="grass" />
                <menu_item_check.on_click
                 function="Advanced.ToggleRenderType"
                 parameter="grass" />
            </menu_item_check>
            <menu_item_check
             label="Clouds"
             name="Rendering Type Clouds"
             shortcut="control|alt|shift|-">
                <menu_item_check.on_check
                 function="Advanced.CheckRenderType"
                 parameter="clouds" />
                <menu_item_check.on_click
                 function="Advanced.ToggleRenderType"
                 parameter="clouds" />
            </menu_item_check>
            <menu_item_check
             label="Particles"
             name="Rendering Type Particles"
             shortcut="control|alt|shift|=">
                <menu_item_check.on_check
                 function="Advanced.CheckRenderType"
                 parameter="particles" />
                <menu_item_check.on_click
                 function="Advanced.ToggleRenderType"
                 parameter="particles" />
            </menu_item_check>
            <menu_item_check
             label="Bump"
             name="Rendering Type Bump"
             shortcut="control|alt|shift|\">
                <menu_item_check.on_check
                 function="Advanced.CheckRenderType"
                 parameter="bump" />
                <menu_item_check.on_click
                 function="Advanced.ToggleRenderType"
                 parameter="bump" />
            </menu_item_check>
        </menu>
        <menu
         create_jump_keys="true"
         label="Rendering Features"
         name="Rendering Features"
         tear_off="true">
            <menu_item_check
             label="UI"
             name="ToggleUI"
             shortcut="control|alt|F1"
             shortcut_linux="control|shift|F1">
                <menu_item_check.on_check
                 function="Advanced.CheckFeature"
                 parameter="ui" />
                <menu_item_check.on_click
                 function="Advanced.ToggleFeature"
                 parameter="ui" />
            </menu_item_check>
            <menu_item_check
             label="Selected"
             name="Selected"
             shortcut="control|alt|F2"
             shortcut_linux="control|shift|F2">
                <menu_item_check.on_check
                 function="Advanced.CheckFeature"
                 parameter="selected" />
                <menu_item_check.on_click
                 function="Advanced.ToggleFeature"
                 parameter="selected" />
            </menu_item_check>
            <menu_item_check
             label="Highlighted"
             name="Highlighted"
             shortcut="control|alt|F3"
             shortcut_linux="control|shift|F3">
                <menu_item_check.on_check
                 function="Advanced.CheckFeature"
                 parameter="highlighted" />
                <menu_item_check.on_click
                 function="Advanced.ToggleFeature"
                 parameter="highlighted" />
            </menu_item_check>
            <menu_item_check
             label="Dynamic Textures"
             name="Dynamic Textures"
             shortcut="control|alt|F4"
             shortcut_linux="control|shift|F4">
                <menu_item_check.on_check
                 function="Advanced.CheckFeature"
                 parameter="dynamic textures" />
                <menu_item_check.on_click
                 function="Advanced.ToggleFeature"
                 parameter="dynamic textures" />
            </menu_item_check>
            <menu_item_check
             label="Foot Shadows"
             name="Foot Shadows"
             shortcut="control|alt|F5"
             shortcut_linux="control|shift|F5">
                <menu_item_check.on_check
                 function="Advanced.CheckFeature"
                 parameter="foot shadows" />
                <menu_item_check.on_click
                 function="Advanced.ToggleFeature"
                 parameter="foot shadows" />
            </menu_item_check>
            <menu_item_check
             label="Fog"
             name="Fog"
             shortcut="control|alt|F6"
             shortcut_linux="control|shift|F6">
                <menu_item_check.on_check
                 function="Advanced.CheckFeature"
                 parameter="fog" />
                <menu_item_check.on_click
                 function="Advanced.ToggleFeature"
                 parameter="fog" />
            </menu_item_check>
            <menu_item_check
             label="Test FRInfo"
             name="Test FRInfo"
             shortcut="control|alt|F8"
             shortcut_linux="control|shift|F8">
                <menu_item_check.on_check
                 function="Advanced.CheckFeature"
                 parameter="fr info" />
                <menu_item_check.on_click
                 function="Advanced.ToggleFeature"
                 parameter="fr info" />
            </menu_item_check>
            <menu_item_check
             label="Flexible Objects"
             name="Flexible Objects"
             shortcut="control|alt|F9"
             shortcut_linux="control|shift|F9">
                <menu_item_check.on_check
                 function="Advanced.CheckFeature"
                 parameter="flexible" />
                <menu_item_check.on_click
                 function="Advanced.ToggleFeature"
                 parameter="flexible" />
            </menu_item_check>
        </menu>        
        <menu
         label="RLVa"
         name="RLVa Embedded"
         tear_off="true"
         visible="true" />
		<menu
			label="Media Streams Backup"
			name="media_stream_import_export"
			tear_off="true">
			<menu_item_call
				label="Import Stream List XML..."
				name="media_stream_import">
                <menu_item_call.on_click
				function="Streamlist.xml_import" />
            </menu_item_call>
			<menu_item_call
				label="Export Stream List XML..."
				name="media_stream_export">
                <menu_item_call.on_click
				function="Streamlist.xml_export" />
            </menu_item_call>
		</menu>
        <menu_item_check
         label="Use Plugin Read Thread"
         name="Use Plugin Read Thread">
            <menu_item_check.on_check
             function="CheckControl"
             parameter="PluginUseReadThread" />
            <menu_item_check.on_click
             function="ToggleControl"
             parameter="PluginUseReadThread" />
        </menu_item_check>
        <menu_item_call
         label="Clear Group Cache"
         name="ClearGroupCache">
            <menu_item_call.on_click
             function="Advanced.ClearGroupCache"
             parameter="ClearGroupCache" />
        </menu_item_call>
        <menu_item_check
         label="Mouse Smoothing"
         name="Mouse Smoothing">
            <menu_item_check.on_check
             function="CheckControl"
             parameter="MouseSmooth" />
            <menu_item_check.on_click
             function="ToggleControl"
             parameter="MouseSmooth" />
        </menu_item_check>
            <menu_item_call
             enabled="false"
             label="Release Keys"
             name="Release Keys">
                <menu_item_call.on_click
                 function="Tools.ReleaseKeys"
                 parameter="" />
                <menu_item_call.on_enable
                 function="Tools.EnableReleaseKeys"
                 parameter="" />
            </menu_item_call>
        <menu_item_separator/>

        <menu
         create_jump_keys="true"
         label="Shortcuts"
         name="Shortcuts"
         tear_off="true"
         visible="false">
            <menu_item_check
               label="Search"
               name="Search"
               shortcut="control|F">
            <menu_item_check.on_check
             function="Floater.Visible"
             parameter="search" />
            <menu_item_check.on_click
             function="Floater.Toggle"
             parameter="search" />
            </menu_item_check>

            <!-- This second, alternative shortcut for Show Advanced Menu is for backward compatibility.  The main shortcut has been changed so it's Linux-friendly, where the old shortcut is typically eaten by the window manager. -->
            <menu_item_check
               label="Show Advanced Menu - legacy shortcut"
               name="Show Advanced Menu - legacy shortcut"
               shortcut="control|alt|D">
              <on_check
                 function="CheckControl"
                 parameter="UseDebugMenus" />
              <on_click
                 function="ToggleControl"
                 parameter="UseDebugMenus" />
            </menu_item_check>

          <!--   	//[FIX FIRE-1927 - enable DoubleClickTeleport shortcut : SJ] -->
          <menu_item_check
           label="DoubleClick Teleport"
           name="DoubleClick Teleport"
           shortcut="control|shift|D">
            <on_check
               function="CheckControl"
               parameter="DoubleClickTeleport" />
            <on_click
               function="Advanced.ToggleDoubleClickTeleport"/>
          </menu_item_check>
          <!--   	//[FIX FIRE-1927 - enable DoubleClickTeleport shortcut : SJ] -->

          <menu_item_separator/>

            <menu_item_check
             label="Always Run"
             name="Always Run"
             shortcut="control|R">
                <menu_item_check.on_check
                 function="World.CheckAlwaysRun" />
                <menu_item_check.on_click
                 function="World.AlwaysRun" />
            </menu_item_check>
            <menu_item_check
             label="Fly"
             name="Fly"
             shortcut="Home">
                <menu_item_check.on_check
                 function="Agent.getFlying" />
                <menu_item_check.on_click
                 function="Agent.toggleFlying" />
                <menu_item_check.on_enable
                 function="Agent.enableFlying" />
            </menu_item_check>

            <menu_item_separator/>

            <menu_item_call
             label="Close Window"
             name="Close Window"
             shortcut="control|W">
                <menu_item_call.on_click
                 function="File.CloseWindow" />
                <menu_item_call.on_enable
                 function="File.EnableCloseWindow" />
            </menu_item_call>
            <menu_item_call
             label="Close All Windows"
             name="Close All Windows"
             shortcut="control|shift|W">
                <menu_item_call.on_click
                 function="File.CloseAllWindows" />
                <menu_item_call.on_enable
                 function="File.EnableCloseAllWindows" />
            </menu_item_call>

            <menu_item_separator/>

            <menu_item_call
             label="Snapshot to Disk"
             name="Snapshot to Disk"
             shortcut="control|`"
             use_mac_ctrl="true">
                <menu_item_call.on_click
                 function="File.TakeSnapshotToDisk" />
            </menu_item_call>

            <menu_item_separator/>

            <menu_item_call
             label="Mouselook"
             name="Mouselook"
             shortcut="M">
                <menu_item_call.on_click
                 function="View.Mouselook" />
                <menu_item_call.on_enable
                 function="View.EnableMouselook" />
            </menu_item_call>
            <menu_item_check
             label="Joystick Flycam"
             name="Joystick Flycam"
             shortcut="alt|shift|F">
                <menu_item_check.on_check
                 function="View.CheckJoystickFlycam" />
                <menu_item_check.on_click
                 function="View.JoystickFlycam" />
                <menu_item_check.on_enable
                 function="View.EnableJoystickFlycam" />
            </menu_item_check>
            <menu_item_call
             label="Reset View"
             name="Reset View"
             shortcut="Esc">
                <menu_item_call.on_click
                 function="View.ResetView" />
            </menu_item_call>
            <menu_item_call
             label="Reset Camera Angles"
             name="Reset Camera Angles"
             shortcut="shift|Esc">
                <menu_item_call.on_click
                 function="View.ResetCameraAngles" />
            </menu_item_call>
            <menu_item_call
             label="Look at Last Chatter"
             name="Look at Last Chatter"
             shortcut="control|\">
                <menu_item_call.on_click
                 function="View.LookAtLastChatter" />
                <menu_item_call.on_enable
                 function="View.EnableLastChatter" />
            </menu_item_call>

            <menu_item_separator/>

            <menu_item_call
             label="Zoom In"
             name="Zoom In"
             shortcut="control|0">
                <menu_item_call.on_click
                 function="View.ZoomIn" />
            </menu_item_call>
            <menu_item_call
             label="Zoom Default"
             name="Zoom Default"
             shortcut="control|9">
                <menu_item_call.on_click
                 function="View.ZoomDefault" />
            </menu_item_call>
            <menu_item_call
             label="Zoom Out"
             name="Zoom Out"
             shortcut="control|8">
                <menu_item_call.on_click
                 function="View.ZoomOut" />
            </menu_item_call>
        </menu> <!--Shortcuts-->

        <menu_item_separator/>

        <menu_item_check
         label="Fly Override"
         name="Fly Override"
	 shortcut="control|alt|V">
            <menu_item_check.on_check
             function="CheckControl"
             parameter="FSAlwaysFly" />
            <menu_item_check.on_click
             function="ToggleControl" 
             parameter="FSAlwaysFly" />
        </menu_item_check>

        <menu_item_check
           label="RestrainedLove API"
           name="RLV API">
              <menu_item_check.on_check
               function="CheckControl"
               parameter="RestrainedLove" />
              <menu_item_check.on_click
               function="ToggleControl"
               parameter="RestrainedLove" />
              <menu_item_check.on_visible
               function="RLV.MainToggleVisible" />
        </menu_item_check>

        <menu_item_call
         label="Show Debug Settings"
         shortcut="control|alt|shift|S"
         name="Debug Settings">
            <menu_item_call.on_click
             function="Advanced.ShowDebugSettings"
             parameter="all" />
        </menu_item_call>
     <!-- <FS:TS> FIRE-17589: Use control-alt-Q on OS X too -->
     <menu_item_check
         label="Show Developer Menu"
         name="Debug Mode"
         shortcut="control|alt|Q"
         use_mac_ctrl="true">
            <menu_item_check.on_check
             function="CheckControl"
             parameter="QAMode" />
            <menu_item_check.on_click
             function="ToggleControl"
             parameter="QAMode" />
        </menu_item_check>
     <!-- </FS:TS> FIRE-17589 -->
    </menu>

    <menu
     create_jump_keys="true"
     label="Developer"
     name="Develop"
     tear_off="true"
     visible="false">
        <menu
         create_jump_keys="true"
         label="Consoles"
         name="Consoles"
         tear_off="true">
            <menu_item_check
             label="Texture Console"
             name="Texture Console"
             shortcut="control|shift|3"
             use_mac_ctrl="true">
                <menu_item_check.on_check
                 function="Advanced.CheckConsole"
                 parameter="texture" />
                <menu_item_check.on_click
                 function="Advanced.ToggleConsole"
                 parameter="texture" />
            </menu_item_check>            
            <menu_item_check
             label="Debug Console"
             name="Debug Console"
             shortcut="control|shift|4"
             use_mac_ctrl="true">
                <menu_item_check.on_check
                 function="Advanced.CheckConsole"
                 parameter="debug" />
                <menu_item_check.on_click
                 function="Advanced.ToggleConsole"
                 parameter="debug" />
            </menu_item_check>
            <menu_item_call
             label="Notifications Console"
             name="Notifications"
             shortcut="control|shift|5">
              <menu_item_call.on_click
               function="Floater.Toggle"
               parameter="notifications_console" />
            </menu_item_call>
            <menu_item_check
             label="Fast Timers"
             name="Fast Timers"
             shortcut="control|shift|9"
             use_mac_ctrl="true">
                <menu_item_check.on_check
                 function="Advanced.CheckConsole"
                 parameter="fast timers" />
                <menu_item_check.on_click
                 function="Advanced.ToggleConsole"
                 parameter="fast timers" />
            </menu_item_check>
            <menu_item_check
             label="Memory"
             name="Memory"
             shortcut="control|shift|0"
             use_mac_ctrl="true">
                <menu_item_check.on_check
                 function="Advanced.CheckConsole"
                 parameter="memory view" />
                <menu_item_check.on_click
                 function="Advanced.ToggleConsole"
                 parameter="memory view" />
            </menu_item_check>
            <menu_item_check
               label="Scene Statistics"
               name="Scene Statistics">
              <menu_item_check.on_check
               function="Advanced.CheckConsole"
               parameter="scene view" />
              <menu_item_check.on_click
               function="Advanced.ToggleConsole"
               parameter="scene view" />
            </menu_item_check>
            <menu_item_check
                 label="Scene Loading Monitor"
                 name="Scene Loading Monitor">
              <menu_item_check.on_check
               function="Advanced.CheckConsole"
               parameter="scene monitor" />
              <menu_item_check.on_click
               function="Advanced.ToggleConsole"
               parameter="scene monitor" />
            </menu_item_check>
            <menu_item_call
              enabled="false"
              visible="false"
              label="Texture Fetch Debug Console"
              name="Texture Fetch Debug Console">
              <menu_item_call.on_click
                function="Floater.Show"
                parameter="tex_fetch_debugger" />
              <on_enable
                function="Develop.SetTexFetchDebugger" />
              <on_visible
                function="Develop.SetTexFetchDebugger" />
            </menu_item_call>
          
            <menu_item_separator/>

            <menu_item_check
             label="Region Debug Console"
             name="Region Debug Console"
             shortcut="control|shift|`"
             use_mac_ctrl="true">
              <menu_item_check.on_check
               function="Floater.Visible"
               parameter="region_debug_console" />
              <menu_item_check.on_click
               function="Floater.Toggle"
               parameter="region_debug_console" />
            </menu_item_check>
            
            <menu_item_separator/>

            <menu_item_call
             label="Region Info to Debug Console"
             name="Region Info to Debug Console">
                <menu_item_call.on_click
                 function="Advanced.DumpInfoToConsole"
                 parameter="region" />
            </menu_item_call>
            <menu_item_call
             label="Group Info to Debug Console"
             name="Group Info to Debug Console">
                <menu_item_call.on_click
                 function="Advanced.DumpInfoToConsole"
                 parameter="group" />
            </menu_item_call>
            <menu_item_call
             label="Capabilities Info to Debug Console"
             name="Capabilities Info to Debug Console">
                <menu_item_call.on_click
                 function="Advanced.DumpInfoToConsole"
                 parameter="capabilities" />
            </menu_item_call>

            <menu_item_separator/>

            <menu_item_check
             label="Camera"
             name="Camera">
                <menu_item_check.on_check
                 function="Advanced.CheckHUDInfo"
                 parameter="camera" />
                <menu_item_check.on_click
                 function="Advanced.ToggleHUDInfo"
                 parameter="camera" />
            </menu_item_check>
            <menu_item_check
             label="Wind"
             name="Wind">
                <menu_item_check.on_check
                 function="Advanced.CheckHUDInfo"
                 parameter="wind" />
                <menu_item_check.on_click
                 function="Advanced.ToggleHUDInfo"
                 parameter="wind" />
            </menu_item_check>
            <menu_item_check
             label="FOV"
             name="FOV">
                <menu_item_check.on_check
                 function="Advanced.CheckHUDInfo"
                 parameter="fov" />
                <menu_item_check.on_click
                 function="Advanced.ToggleHUDInfo"
                 parameter="fov" />
            </menu_item_check>
            <menu_item_check
             label="Badge"
             name="Badge"
             shortcut="alt|control|shift|h">
                <menu_item_check.on_click
                 function="Advanced.ToggleHUDInfo"
                 parameter="badge" />
            </menu_item_check>
            <menu_item_check
             label="Cookies"
             name="Cookies"
             visible="false"
             shortcut="alt|shift|c">
                <menu_item_check.on_click
                 function="Advanced.ToggleHUDInfo"
                 parameter="cookies" />
            </menu_item_check>
        </menu>
        <menu
         create_jump_keys="true"
         label="Show Info"
         name="Display Info"
         tear_off="true">
            <menu_item_check
             label="Show Time"
             name="Show Time">
                <menu_item_check.on_check
                 function="CheckControl"
                 parameter="DebugShowTime" />
                <menu_item_check.on_click
                 function="ToggleControl"
                 parameter="DebugShowTime" />
            </menu_item_check>
          <menu_item_check
             label="Show Upload Transaction"
             name="Show Upload Transaction">
              <menu_item_check.on_check
             function="CheckControl"
             parameter="FSShowUploadPaymentToast" />
            <menu_item_check.on_click
                 function="ToggleControl"
                 parameter="FSShowUploadPaymentToast" />
            </menu_item_check>
            <menu_item_check
             label="Show Texture Info"
             name="Show Texture Info">
                <menu_item_check.on_check
                 function="CheckControl"
                 parameter="DebugShowTextureInfo" />
                <menu_item_check.on_click
                 function="ToggleControl"
                 parameter="DebugShowTextureInfo" />
            </menu_item_check>
            <menu_item_call
              label="VRAM usage per object"
              name="VRAM usage per object">
              <menu_item_call.on_click
                function="Floater.Show"
                parameter="vram_usage" />
            </menu_item_call>
            <menu_item_check
             label="Show Avatar Render Info"
             name="Show Avatar Render Info">
                <menu_item_check.on_check
                 function="CheckControl"
                 parameter="DebugShowAvatarRenderInfo" />
                <menu_item_check.on_click
                 function="ToggleControl"
                 parameter="DebugShowAvatarRenderInfo" />
            </menu_item_check>
            <menu_item_check
             label="Show Render Info"
             name="Show Render Info">
                <menu_item_check.on_check
                 function="CheckControl"
                 parameter="DebugShowRenderInfo" />
                <menu_item_check.on_click
                 function="ToggleControl"
                 parameter="DebugShowRenderInfo" />
            </menu_item_check>
            <menu_item_check
             label="Show Matrices"
             name="Show Matrices">
                <menu_item_check.on_check
                 function="CheckControl"
                 parameter="DebugShowRenderMatrices" />
                <menu_item_check.on_click
                 function="ToggleControl"
                 parameter="DebugShowRenderMatrices" />
            </menu_item_check>
            <menu_item_check
             label="Show Color Under Cursor"
             name="Show Color Under Cursor">
                <menu_item_check.on_check
                 function="Advanced.CheckShowColor" />
                <menu_item_check.on_click
                 function="Advanced.ToggleShowColor" />
            </menu_item_check>
            <menu_item_check
               label="Show Memory"
               name="Show Memory">
              <menu_item_check.on_check
               function="CheckControl"
               parameter="DebugShowMemory" />
              <menu_item_check.on_click
               function="ToggleControl"
               parameter="DebugShowMemory" />
            </menu_item_check>

            <menu_item_separator/>

            <menu_item_check
             label="Show Updates to Objects"
             name="Show Updates"
             shortcut="control|alt|shift|U">
                <menu_item_check.on_check
                 function="Advanced.CheckShowObjectUpdates"
                 parameter="ObjectUpdates" />
                <menu_item_check.on_click
                 function="Advanced.ToggleShowObjectUpdates" />
            </menu_item_check>
        </menu>

        <menu_item_separator/>

        <menu
         create_jump_keys="true"
         label="Force an Error"
         name="Force Errors"
         tear_off="true">
            <menu_item_call
             label="Force Breakpoint"
             name="Force Breakpoint"
             shortcut="control|alt|shift|B">
                <menu_item_call.on_click
                 function="Advanced.ForceErrorBreakpoint" />
            </menu_item_call>
            <menu_item_call
             label="Force LLError And Crash"
             name="Force LLError And Crash">
                <menu_item_call.on_click
                 function="Advanced.ForceErrorLlerror" />
            </menu_item_call>
            <menu_item_call
             label="Force Bad Memory Access"
             name="Force Bad Memory Access">
                <menu_item_call.on_click
                 function="Advanced.ForceErrorBadMemoryAccess" />
            </menu_item_call>
            <menu_item_call
             label="Force Infinite Loop"
             name="Force Infinite Loop">
                <menu_item_call.on_click
                 function="Advanced.ForceErrorInfiniteLoop" />
            </menu_item_call>
            <menu_item_call
             label="Force Driver Crash"
             name="Force Driver Carsh">
                <menu_item_call.on_click
                 function="Advanced.ForceErrorDriverCrash" />
            </menu_item_call>
            <menu_item_call
             label="Force Software Exception"
             name="Force Software Exception">
                <menu_item_call.on_click
                 function="Advanced.ForceErrorSoftwareException" />
            </menu_item_call>
            <menu_item_call
             label="Force Disconnect Viewer"
             name="Force Disconnect Viewer">
                <menu_item_call.on_click
                 function="Advanced.ForceErrorDisconnectViewer" />
            </menu_item_call>
            <menu_item_call
             label="Simulate a Memory Leak"
             name="Memory Leaking Simulation">
               <menu_item_call.on_click
                function="Floater.Show"
                parameter="mem_leaking" />
               </menu_item_call>
        </menu>
        <menu
         create_jump_keys="true"
         label="Render Tests"
         name="Render Tests"
         tear_off="true">
            <menu_item_check
             label="Camera Offset"
             name="Camera Offset">
                <menu_item_check.on_check
                 function="CheckControl"
                 parameter="CameraOffset" />
                <menu_item_check.on_click
                 function="ToggleControl"
                 parameter="CameraOffset" />
            </menu_item_check>
            <menu_item_check
             label="Randomize Framerate"
             name="Randomize Framerate">
                <menu_item_check.on_check
                 function="Advanced.CheckRandomizeFramerate"
                 parameter="Randomize Framerate" />
                <menu_item_check.on_click
                 function="Advanced.ToggleRandomizeFramerate" />
            </menu_item_check>
            <menu_item_check
             label="Periodic Slow Frame"
             name="Periodic Slow Frame">
                <menu_item_check.on_check
                 function="Advanced.CheckPeriodicSlowFrame"
                 parameter="points" />
                <menu_item_check.on_click
                 function="Advanced.TogglePeriodicSlowFrame"
                 parameter="points" />
            </menu_item_check>
            <menu_item_check
             label="Frame Test"
             name="Frame Test">
                <menu_item_check.on_check
                 function="Advanced.CheckFrameTest"
                 parameter="Frame Test" />
                <menu_item_check.on_click
                 function="Advanced.ToggleFrameTest" />
            </menu_item_check>
          <menu_item_call
             label="Frame Profile"
             name="Frame Profile">
            <menu_item_call.on_click
             function="Advanced.ClickRenderProfile" />
          </menu_item_call>
            <menu_item_call
             label="Benchmark"
             name="Benchmark">
              <menu_item_call.on_click
               function="Advanced.ClickRenderBenchmark" />
          </menu_item_call>
        </menu>
      <menu
        create_jump_keys="true"
        label="Render Metadata"
        name="Render Metadata"
        tear_off="true">
        <menu_item_check
         label="Bounding Boxes"
         name="Bounding Boxes">
        <menu_item_check.on_check
         function="Advanced.CheckInfoDisplay"
         parameter="bboxes" />
        <menu_item_check.on_click
         function="Advanced.ToggleInfoDisplay"
         parameter="bboxes" />
        </menu_item_check>
        <!-- <FS:Zi> Add avatar hitbox debug -->
        <menu_item_check
         label="Avatar Hitboxes"
         name="Avatar Hitboxes">
        <menu_item_check.on_check
         function="CheckControl"
         parameter="DebugRenderHitboxes" />
        <menu_item_check.on_click
         function="ToggleControl"
         parameter="DebugRenderHitboxes" />
        </menu_item_check>
        <!-- </FS:Zi> Add avatar hitbox debug -->
        <menu_item_check
         label="Normals"
         name="Normals">
          <menu_item_check.on_check
           function="Advanced.CheckInfoDisplay"
           parameter="normals" />
          <menu_item_check.on_click
           function="Advanced.ToggleInfoDisplay"
           parameter="normals" />
        </menu_item_check>
        <menu_item_check
         label="Octree"
         name="Octree">
          <menu_item_check.on_check
           function="Advanced.CheckInfoDisplay"
           parameter="octree" />
          <menu_item_check.on_click
           function="Advanced.ToggleInfoDisplay"
           parameter="octree" />
        </menu_item_check>
        <menu_item_check
         label="Shadow Frusta"
         name="Shadow Frusta">
          <menu_item_check.on_check
           function="Advanced.CheckInfoDisplay"
           parameter="shadow frusta" />
          <menu_item_check.on_click
           function="Advanced.ToggleInfoDisplay"
           parameter="shadow frusta" />
        </menu_item_check>
        <menu_item_check
         label="Physics Shapes"
         name="Physics Shapes">
          <menu_item_check.on_check
           function="Advanced.CheckInfoDisplay"
           parameter="physics shapes" />
          <menu_item_check.on_click
           function="Advanced.ToggleInfoDisplay"
           parameter="physics shapes" />
        </menu_item_check>
        <menu_item_check
         label="Occlusion"
         name="Occlusion">
          <menu_item_check.on_check
           function="Advanced.CheckInfoDisplay"
           parameter="occlusion" />
          <menu_item_check.on_click
           function="Advanced.ToggleInfoDisplay"
           parameter="occlusion" />
        </menu_item_check>
        <menu_item_check
         label="Render Batches"
         name="Render Batches">
          <menu_item_check.on_check
           function="Advanced.CheckInfoDisplay"
           parameter="render batches" />
          <menu_item_check.on_click
           function="Advanced.ToggleInfoDisplay"
           parameter="render batches" />
        </menu_item_check>
        <menu_item_check
         label="Update Type"
         name="Update Type">
          <menu_item_check.on_check
           function="Advanced.CheckInfoDisplay"
           parameter="update type" />
          <menu_item_check.on_click
           function="Advanced.ToggleInfoDisplay"
           parameter="update type" />
        </menu_item_check>
        <menu_item_check
         label="Texture Anim"
         name="Texture Anim">
          <menu_item_check.on_check
           function="Advanced.CheckInfoDisplay"
           parameter="texture anim" />
          <menu_item_check.on_click
           function="Advanced.ToggleInfoDisplay"
           parameter="texture anim" />
        </menu_item_check>
        <menu_item_check
         label="Texture Priority"
         name="Texture Priority">
          <menu_item_check.on_check
           function="Advanced.CheckInfoDisplay"
           parameter="texture priority" />
          <menu_item_check.on_click
           function="Advanced.ToggleInfoDisplay"
           parameter="texture priority" />
        </menu_item_check>
        <menu_item_check
         label="Texture Area"
         name="Texture Area">
          <menu_item_check.on_check
           function="Advanced.CheckInfoDisplay"
           parameter="texture area" />
          <menu_item_check.on_click
           function="Advanced.ToggleInfoDisplay"
           parameter="texture area" />
        </menu_item_check>
        <menu_item_check
         label="Face Area"
         name="Face Area">
          <menu_item_check.on_check
           function="Advanced.CheckInfoDisplay"
           parameter="face area" />
          <menu_item_check.on_click
           function="Advanced.ToggleInfoDisplay"
           parameter="face area" />
        </menu_item_check>
        <menu_item_check
         label="LOD Info"
         name="LOD Info">
          <menu_item_check.on_check
           function="Advanced.CheckInfoDisplay"
           parameter="lod info" />
          <menu_item_check.on_click
           function="Advanced.ToggleInfoDisplay"
           parameter="lod info" />
        </menu_item_check>
        <menu_item_check
         label="Triangle Count"
         name="Triangle Count">
          <menu_item_check.on_check
           function="Advanced.CheckInfoDisplay"
           parameter="triangle count" />
          <menu_item_check.on_click
           function="Advanced.ToggleInfoDisplay"
           parameter="triangle count" />
        </menu_item_check>
        <menu_item_check
         label="Build Queue"
         name="Build Queue">
          <menu_item_check.on_check
           function="Advanced.CheckInfoDisplay"
           parameter="build queue" />
          <menu_item_check.on_click
           function="Advanced.ToggleInfoDisplay"
           parameter="build queue" />
        </menu_item_check>
        <menu_item_check
         label="Lights"
         name="Lights">
          <menu_item_check.on_check
           function="Advanced.CheckInfoDisplay"
           parameter="lights" />
          <menu_item_check.on_click
           function="Advanced.ToggleInfoDisplay"
           parameter="lights" />
        </menu_item_check>
        <menu_item_check
         label="Particles"
         name="Particles">
          <menu_item_check.on_check
           function="Advanced.CheckInfoDisplay"
           parameter="particles" />
          <menu_item_check.on_click
           function="Advanced.ToggleInfoDisplay"
           parameter="particles" />
        </menu_item_check>
        <menu_item_check
         label="Collision Skeleton"
         name="Collision Skeleton">
          <menu_item_check.on_check
           function="Advanced.CheckInfoDisplay"
           parameter="collision skeleton" />
          <menu_item_check.on_click
           function="Advanced.ToggleInfoDisplay"
           parameter="collision skeleton" />
        </menu_item_check>
        <menu_item_check
         label="Joints"
         name="Joints">
          <menu_item_check.on_check
           function="Advanced.CheckInfoDisplay"
           parameter="joints" />
          <menu_item_check.on_click
           function="Advanced.ToggleInfoDisplay"
           parameter="joints" />
        </menu_item_check>
        <menu_item_check
         label="Raycast"
         name="Raycast">
          <menu_item_check.on_check
           function="Advanced.CheckInfoDisplay"
           parameter="raycast" />
          <menu_item_check.on_click
           function="Advanced.ToggleInfoDisplay"
           parameter="raycast" />
        </menu_item_check>
		<menu_item_check
         label="Wind Vectors"
         name="Wind Vectors">
          <menu_item_check.on_check
           function="Advanced.CheckInfoDisplay"
           parameter="wind vectors" />
          <menu_item_check.on_click
           function="Advanced.ToggleInfoDisplay"
           parameter="wind vectors" />
        </menu_item_check>
		<menu_item_check
         label="Sculpt"
         name="Sculpt">
          <menu_item_check.on_check
           function="Advanced.CheckInfoDisplay"
           parameter="sculpt" />
          <menu_item_check.on_click
           function="Advanced.ToggleInfoDisplay"
           parameter="sculpt" />
		</menu_item_check>
    <menu_item_check
          label="Texture Size"
          name="Texture Size">
      <menu_item_check.on_check
        function="Advanced.CheckInfoDisplay"
        parameter="texture size" />
      <menu_item_check.on_click
        function="Advanced.ToggleInfoDisplay"
        parameter="texture size" />
    </menu_item_check>
       <menu
         create_jump_keys="true"
         label="Texture Density"
         name="Texture Density"
         tear_off="true">
          <menu_item_check
           label="None"
           name="None">
            <menu_item_check.on_check
             function="Advanced.CheckDisplayTextureDensity"
             parameter="none" />
            <menu_item_check.on_click
             function="Advanced.SetDisplayTextureDensity"
             parameter="none" />
          </menu_item_check>
          <menu_item_check
           label="Current"
           name="Current">
            <menu_item_check.on_check
             function="Advanced.CheckDisplayTextureDensity"
             parameter="current" />
            <menu_item_check.on_click
             function="Advanced.SetDisplayTextureDensity"
             parameter="current" />
          </menu_item_check>
          <menu_item_check
           label="Desired"
           name="Desired">
            <menu_item_check.on_check
             function="Advanced.CheckDisplayTextureDensity"
             parameter="desired" />
            <menu_item_check.on_click
             function="Advanced.SetDisplayTextureDensity"
             parameter="desired" />
          </menu_item_check>
          <menu_item_check
           label="Full"
           name="Full">
            <menu_item_check.on_check
             function="Advanced.CheckDisplayTextureDensity"
             parameter="full" />
            <menu_item_check.on_click
             function="Advanced.SetDisplayTextureDensity"
             parameter="full" />
          </menu_item_check>
        </menu>
      </menu>
        <menu
         create_jump_keys="true"
         label="Rendering"
         name="Rendering"
         tear_off="true">
            <menu_item_check
             label="Axes"
             name="Axes">
                <menu_item_check.on_check
                 function="CheckControl"
                 parameter="ShowAxes" />
                <menu_item_check.on_click
                 function="ToggleControl"
                 parameter="ShowAxes" />
            </menu_item_check>
            <menu_item_check
             label="Tangent Basis"
             name="Tangent Basis">
                <menu_item_check.on_check
                 function="CheckControl"
                 parameter="ShowTangentBasis" />
                <menu_item_check.on_click
                 function="ToggleControl"
                 parameter="ShowTangentBasis" />
            </menu_item_check>
            <menu_item_call
             label="Selected Texture Info Basis"
             name="Selected Texture Info Basis"
             shortcut="control|alt|shift|T">
                <menu_item_call.on_click
                 function="Advanced.SelectedTextureInfo" />
            </menu_item_call>
            <menu_item_call
             label="Selected Material Info"
             name="Selected Material Info"
             shortcut="control|alt|shift|M">
                <menu_item_call.on_click
                 function="Advanced.SelectedMaterialInfo" />
            </menu_item_call>
            <menu_item_check
             label="Wireframe"
             name="Wireframe"
             shortcut="control|shift|R">
                <menu_item_check.on_check
                 function="Advanced.CheckWireframe"
                 parameter="Wireframe" />
                <menu_item_check.on_click
                 function="Advanced.ToggleWireframe" />
            </menu_item_check>
            <menu_item_check
             label="Object-Object Occlusion"
             name="Object-Object Occlusion"
             shortcut="control|shift|O">
                <menu_item_check.on_check
                 function="CheckControl"
                 parameter="UseOcclusion" />
                <menu_item_check.on_click
                 function="ToggleControl"
                 parameter="UseOcclusion" />
                <menu_item_check.on_enable
                 function="Advanced.EnableObjectObjectOcclusion" />
            </menu_item_check>
          <menu_item_separator />

          <menu_item_check
                       label="Advanced Lighting Model"
                       name="Advanced Lighting Model">
            <menu_item_check.on_check
             function="CheckControl"
             parameter="RenderDeferred" />
            <menu_item_check.on_click
             function="ToggleControl"
             parameter="RenderDeferred" />
            <menu_item_check.on_enable
                 function="Advanced.EnableRenderDeferred" />
          </menu_item_check>
          <menu_item_check
                       label="   Shadows from Sun/Moon/Projectors"
                       name="Shadows from Sun/Moon/Projectors">
            <menu_item_check.on_check
             function="Advanced.CheckRenderShadowOption"
             parameter="RenderShadowDetail" />
            <menu_item_check.on_click
             function="Advanced.ClickRenderShadowOption"
             parameter="RenderShadowDetail" />
            <menu_item_check.on_enable
                 function="Advanced.EnableRenderDeferredOptions" />
          </menu_item_check>
          <menu_item_check
                   label="   SSAO and Shadow Smoothing"
                   name="SSAO and Shadow Smoothing">
            <menu_item_check.on_check
             function="CheckControl"
             parameter="RenderDeferredSSAO" />
            <menu_item_check.on_click
             function="ToggleControl"
             parameter="RenderDeferredSSAO" />
            <menu_item_check.on_enable
                 function="Advanced.EnableRenderDeferredOptions" />
          </menu_item_check>
          <menu_item_separator />

          <menu_item_check
             label="Debug GL"
             name="Debug GL">
                <menu_item_check.on_check
                 function="CheckControl"
                 parameter="RenderDebugGL" />
                <menu_item_check.on_click
                 function="ToggleControl"
                 parameter="RenderDebugGL" />
            </menu_item_check>
            <menu_item_check
             label="Debug Pipeline"
             name="Debug Pipeline">
                <menu_item_check.on_check
                 function="CheckControl"
                 parameter="RenderDebugPipeline" />
                <menu_item_check.on_click
                 function="ToggleControl"
                 parameter="RenderDebugPipeline" />
            </menu_item_check>
            <menu_item_check
             label="Automatic Alpha Masks (deferred)"
             name="Automatic Alpha Masks (deferred)">
                <menu_item_check.on_check
                 function="CheckControl"
                 parameter="RenderAutoMaskAlphaDeferred" />
                <menu_item_check.on_click
                 function="ToggleControl"
                 parameter="RenderAutoMaskAlphaDeferred" />
            </menu_item_check>
            <menu_item_check
             label="Automatic Alpha Masks (non-deferred)"
             name="Automatic Alpha Masks (non-deferred)">
                <menu_item_check.on_check
                 function="CheckControl"
                 parameter="RenderAutoMaskAlphaNonDeferred" />
                <menu_item_check.on_click
                 function="ToggleControl"
                 parameter="RenderAutoMaskAlphaNonDeferred" />
            </menu_item_check>
            <menu_item_check
             label="Animation Textures"
             name="Animation Textures">
                <menu_item_check.on_check
                 function="CheckControl"
                 parameter="AnimateTextures" />
                <menu_item_check.on_click
                 function="ToggleControl"
                 parameter="AnimateTextures" />
            </menu_item_check>
            <menu_item_check
             label="Disable Textures"
             name="Disable Textures">
                <menu_item_check.on_check
                 function="CheckControl"
                 parameter="TextureDisable" />
                <menu_item_check.on_click
                 function="ToggleControl"
                 parameter="TextureDisable" />
            </menu_item_check>
            <menu_item_call
              label="Derender all animesh"
              name="Derender Animesh">
              <menu_item_call.on_click
                function="Tools.DerenderAnimatedObjects" />
            </menu_item_call>
          <menu_item_check
             label="Disable Ambient"
             name="Disable Ambient">
            <menu_item_check.on_check
             function="CheckControl"
             parameter="AmbientDisable" />
            <menu_item_check.on_click
             function="ToggleShaderControl"
             parameter="AmbientDisable" />
          </menu_item_check>
          <menu_item_check
             label="Disable Sunlight"
             name="Disable Sunlight">
            <menu_item_check.on_check
             function="CheckControl"
             parameter="SunlightDisable" />
            <menu_item_check.on_click
             function="ToggleShaderControl"
             parameter="SunlightDisable" />
          </menu_item_check>
          <menu_item_check
             label="Disable Local Lights"
             name="Disable Local Lights">
            <menu_item_check.on_check
             function="CheckControl"
             parameter="LocalLightDisable" />
            <menu_item_check.on_click
             function="ToggleShaderControl"
             parameter="LocalLightDisable" />
          </menu_item_check>
          <menu_item_check
              label="Full Res Textures (dangerous)"
             name="Full Res Textures">
                <menu_item_check.on_check
                 function="CheckControl"
                 parameter="TextureLoadFullRes" />
                <menu_item_check.on_click
                 function="ToggleControl"
                 parameter="TextureLoadFullRes" />
            </menu_item_check>
            <menu_item_check
             label="Render Attached Lights"
             name="Render Attached Lights">
                <menu_item_check.on_check
                 function="CheckControl"
                 parameter="RenderAttachedLights" />
                <menu_item_check.on_click
                 function="Advanced.HandleAttachedLightParticles"
                 parameter="RenderAttachedLights" />
            </menu_item_check>
            <menu_item_check
             label="Render Attached Particles"
             name="Render Attached Particles">
                <menu_item_check.on_check
                 function="CheckControl"
                 parameter="RenderAttachedParticles" />
                <menu_item_check.on_click
                 function="Advanced.HandleAttachedLightParticles"
                 parameter="RenderAttachedParticles" />
            </menu_item_check>
            <menu_item_check
             label="Hover Glow Objects"
             name="Hover Glow Objects">
                <menu_item_check.on_check
                 function="CheckControl"
                 parameter="RenderHoverGlowEnable" />
                <menu_item_check.on_click
                 function="ToggleControl"
                 parameter="RenderHoverGlowEnable" />
            </menu_item_check>
          <menu_item_separator />
        </menu>

        <menu
         create_jump_keys="true"
         label="Network"
         name="Network"
         tear_off="true">
            <menu_item_check
             label="Pause Agent"
             name="AgentPause">
                <menu_item_check.on_check
                 function="CheckControl"
                 parameter="AgentPause" />
                <menu_item_check.on_click
                 function="ToggleControl"
                 parameter="AgentPause" />
            </menu_item_check>

            <menu_item_separator/>

            <menu_item_call
             label="Enable Message Log"
             name="Enable Message Log">
                <menu_item_call.on_click
                 function="Advanced.EnableMessageLog" />
            </menu_item_call>
            <menu_item_call
             label="Disable Message Log"
             name="Disable Message Log">
                <menu_item_call.on_click
                 function="Advanced.DisableMessageLog" />
            </menu_item_call>

            <menu_item_separator/>

            <menu_item_check
             label="Velocity Interpolate Objects"
             name="Velocity Interpolate Objects">
                <menu_item_check.on_check
                 function="CheckControl"
                 parameter="VelocityInterpolate" />
                <menu_item_check.on_click
                 function="ToggleControl"
                 parameter="VelocityInterpolate" />
            </menu_item_check>
            <menu_item_check
             label="Ping Interpolate Object Positions"
             name="Ping Interpolate Object Positions">
                <menu_item_check.on_check
                 function="CheckControl"
                 parameter="PingInterpolate" />
                <menu_item_check.on_click
                 function="ToggleControl"
                 parameter="PingInterpolate" />
            </menu_item_check>

            <menu_item_separator/>

            <menu_item_call
             label="Drop a Packet"
             name="Drop a Packet"
             shortcut="control|alt|L">
                <menu_item_call.on_click
                 function="Advanced.DropPacket" />
            </menu_item_call>
        </menu>
        <menu_item_call
         label="Dump Scripted Camera"
         name="Dump Scripted Camera">
            <menu_item_call.on_click
             function="Advanced.DumpScriptedCamera" />
        </menu_item_call>      
        <menu
         create_jump_keys="true"
         label="Recorder"
         name="Recorder"
         tear_off="true">
            <menu_item_call visible="false"
             label="Start event recording"
             name="Start event recording">
	      <menu_item_call.on_visible
		 function="displayViewerEventRecorderMenuItems" />
                <menu_item_call.on_click
                 function="Advanced.EventRecorder"
                 parameter="start recording" />
            </menu_item_call>
            <menu_item_call visible="false"
             label="Stop event recording"
             name="Stop event recording">
	      <menu_item_call.on_visible
		 function="displayViewerEventRecorderMenuItems" />
                <menu_item_call.on_click
                 function="Advanced.EventRecorder"
                 parameter="stop recording" />
            </menu_item_call>
            <menu_item_call visible="false"
             label="Playback event recording"
             name="Playback event recording">
	      <menu_item_call.on_visible
		 function="displayViewerEventRecorderMenuItems" />
                <menu_item_call.on_click
                 function="Advanced.EventRecorder"
                 parameter="start playback" />
            </menu_item_call>

            <menu_item_call
             label="Start Playback"
             name="Start Playback">
                <menu_item_call.on_click
                 function="Advanced.AgentPilot"
                 parameter="start playback" />
            </menu_item_call>
            <menu_item_call
             label="Stop Playback"
             name="Stop Playback">
                <menu_item_call.on_click
                 function="Advanced.AgentPilot"
                 parameter="stop playback" />
            </menu_item_call>
            <menu_item_check
             label="Loop Playback"
             name="Loop Playback">
                <menu_item_check.on_check
                 function="Advanced.CheckAgentPilotLoop"
                 parameter="loopPlayback" />
                <menu_item_check.on_click
                 function="Advanced.ToggleAgentPilotLoop" />
            </menu_item_check>
            <menu_item_call
             label="Start Record"
             name="Start Record">
                <menu_item_call.on_click
                 function="Advanced.AgentPilot"
                 parameter="start record" />
            </menu_item_call>
            <menu_item_call
             label="Stop Record"
             name="Stop Record">
                <menu_item_call.on_click
                 function="Advanced.AgentPilot"
                 parameter="stop record" />
            </menu_item_call>
        </menu>

        <menu
         create_jump_keys="true"
         label="World"
         name="DevelopWorld"
         tear_off="true">
            <menu_item_check
             label="Sim Sun Override"
             name="Sim Sun Override">
                <menu_item_check.on_check
                 function="CheckControl"
                 parameter="SkyOverrideSimSunPosition" />
                <menu_item_check.on_click
                 function="ToggleControl"
                 parameter="SkyOverrideSimSunPosition" />
            </menu_item_check>
            <menu_item_check
             label="Fixed Weather"
             name="Fixed Weather">
                <menu_item_check.on_check
                 function="CheckControl"
                 parameter="FixedWeather" />
                <menu_item_check.on_click
                 function="ToggleControl"
                 parameter="FixedWeather" />
            </menu_item_check>
            <menu_item_call
             label="Dump Region Object Cache"
             name="Dump Region Object Cache">
                <menu_item_call.on_click
                 function="Advanced.DumpRegionObjectCache" />
            </menu_item_call>
            <menu_item_call
             label="Dump Simulator Features to Nearby Chat"
             name="DumpSimFeaturesToChat">
                <menu_item_call.on_click
                 function="Develop.DumpSimFeaturesToChat" />
            </menu_item_call>
        </menu>
        <menu
         create_jump_keys="true"
         label="UI"
         name="UI"
         tear_off="true">
            <menu_item_call
             label="Media Browser Test"
             name="Web Browser Test">
                <menu_item_call.on_click
                 function="Advanced.WebBrowserTest"
                 parameter="http://secondlife.com/app/search/slurls.html"/>
            </menu_item_call>
          <menu_item_check
           label="Region Restart Test..."
           name="Region Restart Test">
              <menu_item_check.on_check
               function="Floater.Visible"
               parameter="region_restarting" />
              <menu_item_check.on_click
               function="Floater.Toggle"
               parameter="region_restarting" />
          </menu_item_check>
          <menu_item_call
           label="Web Content Browser"
           name="Web Content Browser"
           shortcut="control|shift|Z">
            <menu_item_call.on_click
             function="Advanced.WebContentTest"
             parameter="HOME_PAGE"/>
          </menu_item_call>
          <menu_item_call
           label="FB Connect Test"
           name="FB Connect Test">
            <menu_item_call.on_click
             function="Advanced.WebContentTest"
             parameter="https://cryptic-ridge-1632.herokuapp.com/"/>
          </menu_item_call>
          <menu_item_call
             label="Dump SelectMgr"
             name="Dump SelectMgr">
                <menu_item_call.on_click
                 function="Advanced.DumpSelectMgr" />
            </menu_item_call>
            <menu_item_call
             label="Dump Inventory"
             name="Dump Inventory">
                <menu_item_call.on_click
                 function="Advanced.DumpInventory" />
            </menu_item_call>
            <menu_item_call
             label="Dump Timers"
             name="Dump Timers">
                <menu_item_call.on_click
                 function="Advanced.DumpTimers" />
            </menu_item_call>
            <menu_item_call
             label="Dump Focus Holder"
             name="Dump Focus Holder">
                <menu_item_call.on_click
                 function="Advanced.DumpFocusHolder" />
            </menu_item_call>
            <menu_item_call
             label="Print Selected Object Info"
             name="Print Selected Object Info"
             shortcut="control|shift|P">
                <menu_item_call.on_click
                 function="Advanced.PrintSelectedObjectInfo" />
            </menu_item_call>
            <menu_item_call
             label="Print Agent Info"
             name="Print Agent Info"
             shortcut="shift|P">
                <menu_item_call.on_click
                 function="Advanced.PrintAgentInfo" />
            </menu_item_call>
            <menu_item_check
             label="Double-Click Auto-Pilot"
             name="Double-ClickAuto-Pilot">
                <menu_item_check.on_check
                 function="CheckControl"
                 parameter="DoubleClickAutoPilot" />
                <menu_item_check.on_click
                 function="ToggleControl"
                 parameter="DoubleClickAutoPilot" />
            </menu_item_check>
            <menu_item_check
             label="Double-Click Teleport"
             name="DoubleClick Teleport">
                <menu_item_check.on_check
                 function="CheckControl"
                 parameter="DoubleClickTeleport" />
                <menu_item_check.on_click
                 function="ToggleControl"
                 parameter="DoubleClickTeleport" />
            </menu_item_check>
            <menu_item_separator />

            <menu_item_check
             label="Debug SelectMgr"
             name="Debug SelectMgr">
                <menu_item_check.on_check
                 function="CheckControl"
                 parameter="DebugSelectMgr" />
                <menu_item_check.on_click
                 function="ToggleControl"
                 parameter="DebugSelectMgr" />
            </menu_item_check>
            <menu_item_check
             label="Debug Clicks"
             name="Debug Clicks">
                <menu_item_check.on_check
                 function="Advanced.CheckDebugClicks"
                 parameter="DebugClicks" />
                <menu_item_check.on_click
                 function="Advanced.ToggleDebugClicks"
                 parameter="DebugClicks" />
            </menu_item_check>
            <menu_item_check
             label="Debug Views"
             name="Debug Views">
                <menu_item_check.on_check
                 function="Advanced.CheckDebugViews" />
                <menu_item_check.on_click
                 function="Advanced.ToggleDebugViews" />
            </menu_item_check>
            <menu_item_check
             label="Debug Name Tooltips"
             name="Debug Name Tooltips">
                <menu_item_check.on_check
                 function="Advanced.CheckXUINameTooltips"
                 parameter="XUINameTooltips" />
                <menu_item_check.on_click
                 function="Advanced.ToggleXUINameTooltips" />
            </menu_item_check>
            <menu_item_check
             label="Debug Mouse Events"
             name="Debug Mouse Events">
                <menu_item_check.on_check
                 function="Advanced.CheckDebugMouseEvents"
                 parameter="MouseEvents" />
                <menu_item_check.on_click
                 function="Advanced.ToggleDebugMouseEvents" />
            </menu_item_check>
            <menu_item_check
             label="Debug Keys"
             name="Debug Keys">
                <menu_item_check.on_check
                 function="Advanced.CheckDebugKeys"
                 parameter="DebugKeys" />
                <menu_item_check.on_click
                 function="Advanced.ToggleDebugKeys" />
            </menu_item_check>
            <menu_item_check
             label="Debug Window Process"
             name="Debug WindowProc">
                <menu_item_check.on_check
                 function="Advanced.CheckDebugWindowProc"
                 parameter="DebugWindowProc" />
                <menu_item_check.on_click
                 function="Advanced.ToggleDebugWindowProc"
                 parameter="DebugWindowProc" />
            </menu_item_check>
        </menu>
        <menu
         create_jump_keys="true"
         label="XUI"
         name="XUI"
         tear_off="true">
            <menu_item_call
               label="Reload Color Settings"
               name="Reload Color Settings">
              <menu_item_call.on_click
               function="Advanced.ReloadColorSettings" />
            </menu_item_call>
            <menu_item_call
             label="Show Font Test"
             name="Show Font Test">
                <menu_item_call.on_click
                 function="Floater.Show"
                 parameter="font_test" />
            </menu_item_call>
            <menu_item_call
             label="Load from XML"
             name="Load from XML">
                <menu_item_call.on_click
                 function="Advanced.LoadUIFromXML" />
            </menu_item_call>
            <menu_item_call
             label="Save to XML"
             name="Save to XML">
                <menu_item_call.on_click
                 function="Advanced.SaveUIToXML" />
            </menu_item_call>
            <menu_item_check
             label="Show XUI Names"
             name="Show XUI Names">
                <menu_item_check.on_check
                 function="Advanced.CheckXUINames"
                 parameter="showUIname" />
                <menu_item_check.on_click
                 function="Advanced.ToggleXUINames" />
            </menu_item_check>
            <menu_item_check
             label="Show debugging info for views"
             name="DebugViews">
                <menu_item_check.on_check
                 function="CheckControl"
                 parameter="DebugViews" />
                <menu_item_check.on_click
                 function="ToggleControl"
                 parameter="DebugViews" />
            </menu_item_check>
            <menu_item_call
             label="XUI Preview Tool"
             name="UI Preview Tool">
                <menu_item_call.on_click
                 function="Floater.Toggle"
                 parameter="ui_preview" />
            </menu_item_call>
          <menu_item_call
           label="Send Test IMs"
           name="Send Test IMs">
            <menu_item_call.on_click
             function="Advanced.SendTestIMs" />
          </menu_item_call>
          <menu_item_call
           label="Flush Names Caches"
           name="Flush Names Caches">
            <menu_item_call.on_click
             function="Advanced.FlushNameCaches" />
          </menu_item_call>
        </menu>
        <menu
         create_jump_keys="true"
         label="Avatar"
         name="Character"
         tear_off="true">
            <menu
             create_jump_keys="true"
             label="Grab Baked Texture"
             name="Grab Baked Texture"
             tear_off="true">
                <menu_item_call
                 label="Iris"
                 name="Grab Iris">
                    <menu_item_call.on_click
                     function="Advanced.GrabBakedTexture"
                     parameter="iris" />
                    <menu_item_call.on_enable
                     function="Advanced.EnableGrabBakedTexture"
					 parameter="iris" />
                </menu_item_call>
                <menu_item_call
                 label="Head"
                 name="Grab Head">
                    <menu_item_call.on_click
                     function="Advanced.GrabBakedTexture"
                     parameter="head" />
                    <menu_item_call.on_enable
                     function="Advanced.EnableGrabBakedTexture"
					 parameter="head" />
                </menu_item_call>
                <menu_item_call
                 label="Upper Body"
                 name="Grab Upper Body">
                    <menu_item_call.on_click
                     function="Advanced.GrabBakedTexture"
                     parameter="upper" />
                    <menu_item_call.on_enable
                     function="Advanced.EnableGrabBakedTexture"
					 parameter="upper" />
                </menu_item_call>
                <menu_item_call
                 label="Lower Body"
                 name="Grab Lower Body">
                    <menu_item_call.on_click
                     function="Advanced.GrabBakedTexture"
                     parameter="lower" />
                    <menu_item_call.on_enable
                     function="Advanced.EnableGrabBakedTexture"
					 parameter="lower" />
                </menu_item_call>
                <menu_item_call
                 label="Skirt"
                 name="Grab Skirt">
                    <menu_item_call.on_click
                     function="Advanced.GrabBakedTexture"
                     parameter="skirt" />
                    <menu_item_call.on_enable
                     function="Advanced.EnableGrabBakedTexture"
					 parameter="skirt" />
                </menu_item_call>
            </menu>
            <menu
             create_jump_keys="true"
             label="Character Tests"
             name="Character Tests"
             tear_off="true">
                <menu_item_call
                 label="Appearance To XML"
                 name="Appearance To XML">
                    <menu_item_call.on_click
                     function="Advanced.AppearanceToXML" />
                </menu_item_call>
                <menu_item_call
                 label="Toggle Character Geometry"
                 name="Toggle Character Geometry">
                    <menu_item_call.on_click
                     function="Advanced.ToggleCharacterGeometry" />
                    <menu_item_call.on_enable
                     function="IsGodCustomerService" />
                </menu_item_call>
                <menu_item_call
                 label="Test Male"
                 name="Test Male">
                    <menu_item_call.on_click
                     function="Advanced.TestMale" />
                </menu_item_call>
                <menu_item_call
                 label="Test Female"
                 name="Test Female">
                    <menu_item_call.on_click
                     function="Advanced.TestFemale" />
                </menu_item_call>
                <menu_item_check
                 label="Allow Select Avatar"
                 name="Allow Select Avatar">
                    <menu_item_check.on_check
                     function="CheckControl"
                     parameter="AllowSelectAvatar" />
                    <menu_item_check.on_click
                     function="ToggleControl"
                     parameter="AllowSelectAvatar" />
                </menu_item_check>
            </menu>
            <menu
             create_jump_keys="true"
             label="Animation Speed"
             name="Animation Speed"
             tear_off="true">
                <menu_item_call
                 label="All Animations 10% Faster"
                 name="All Animations 10 Faster">
                    <menu_item_call.on_click
                     function="Advanced.AnimTenFaster" />
                </menu_item_call>
                <menu_item_call
                 label="All Animations 10% Slower"
                 name="All Animations 10 Slower">
                    <menu_item_call.on_click
                     function="Advanced.AnimTenSlower" />
                </menu_item_call>
                <menu_item_call
                 label="Reset All Animation Speed"
                 name="Reset All Animation Speed">
                    <menu_item_call.on_click
                     function="Advanced.AnimResetAll" />
                </menu_item_call>
				<menu_item_check
				 label="Slow Motion Animations"
				 name="Slow Motion Animations">
					<menu_item_check.on_check
					 function="CheckControl"
					 parameter="SlowMotionAnimation" />
					<menu_item_check.on_click
					 function="ToggleControl"
					 parameter="SlowMotionAnimation" />
				</menu_item_check>
            </menu>
            <menu_item_call
             label="Force Params to Default"
             name="Force Params to Default">
                <menu_item_call.on_click
                 function="Advanced.ForceParamsToDefault" />
            </menu_item_call>
            <menu_item_check
             label="Animation Info"
             name="Animation Info">
                <menu_item_check.on_check
                 function="Advanced.CheckAnimationInfo"
                 parameter="AnimationInfo" />
                <menu_item_check.on_click
                 function="Advanced.ToggleAnimationInfo"
                 parameter="" />
            </menu_item_check>
            <menu_item_check
             label="Show Look At"
             name="Show Look At">
                <menu_item_check.on_check
                 function="Advanced.CheckShowLookAt"
                 parameter="ShowLookAt" />
                <menu_item_check.on_click
                 function="Advanced.ToggleShowLookAt" />
            </menu_item_check>
            <menu_item_check
             label="Show Point At"
             name="Show Point At">
                <menu_item_check.on_check
                 function="Advanced.CheckShowPointAt"
                 parameter="ShowPointAt" />
                <menu_item_check.on_click
                 function="Advanced.ToggleShowPointAt" />
            </menu_item_check>
            <menu_item_check
             label="Debug Joint Updates"
             name="Debug Joint Updates">
                <menu_item_check.on_check
                 function="Advanced.CheckDebugJointUpdates"
                 parameter="DebugJointUpdates" />
                <menu_item_check.on_click
                 function="Advanced.ToggleDebugJointUpdates" />
            </menu_item_check>
            <menu_item_check
             label="Disable LOD"
             name="Disable LOD">
                <menu_item_check.on_check
                 function="Advanced.CheckDisableLOD"
                 parameter="DisableLOD" />
                <menu_item_check.on_click
                 function="Advanced.ToggleDisableLOD" />
            </menu_item_check>
            <menu_item_check
             label="Debug Character Vis"
             name="Debug Character Vis">
                <menu_item_check.on_check
                 function="Advanced.CheckDebugCharacterVis"
                 parameter="DebugCharacterVis" />
                <menu_item_check.on_click
                 function="Advanced.ToggleDebugCharacterVis" />
            </menu_item_check>
            <menu_item_check
             label="Show Collision Skeleton"
             name="Show Collision Skeleton">
                <menu_item_check.on_check
                 function="Advanced.CheckInfoDisplay"
                 parameter="collision skeleton" />
                <menu_item_check.on_click
                 function="Advanced.ToggleInfoDisplay"
                 parameter="collision skeleton" />
            </menu_item_check>
            <menu_item_check
             label="Show Bones"
             name="Show Bones">
                <menu_item_check.on_check
                 function="Advanced.CheckInfoDisplay"
                 parameter="joints" />
                <menu_item_check.on_click
                 function="Advanced.ToggleInfoDisplay"
                 parameter="joints" />
            </menu_item_check>
            <menu_item_check
             label="Display Agent Target"
             name="Display Agent Target">
                <menu_item_check.on_check
                 function="Advanced.CheckInfoDisplay"
                 parameter="agent target" />
                <menu_item_check.on_click
                 function="Advanced.ToggleInfoDisplay"
                 parameter="agent target" />
            </menu_item_check>
            <menu_item_check
             label="Show Impostor Extents"
             name="Show Impostor Extents">
                <menu_item_check.on_check
                 function="Advanced.CheckInfoDisplay"
                 parameter="impostors" />
                <menu_item_check.on_click
                 function="Advanced.ToggleInfoDisplay"
                 parameter="impostors" />
            </menu_item_check>
            <!-- Appears not to exist anymore
            <menu_item_check
             label="Debug Rotation"
             name="Debug Rotation">
                <menu_item_check.on_check
                 function="CheckControl"
                 parameter="DebugAvatarRotation" />
                <menu_item_check.on_click
                 function="ToggleControl"
                 parameter="DebugAvatarRotation" />
            </menu_item_check> -->
            <menu_item_call
             label="Dump Attachments"
             name="Dump Attachments">
                <menu_item_call.on_click
                 function="Advanced.DumpAttachments" />
            </menu_item_call>
            <menu_item_call
             label="Debug Avatar Textures"
             name="Debug Avatar Textures"
             shortcut="control|alt|shift|A">
                <menu_item_call.on_click
                 function="Advanced.DebugAvatarTextures" />
            </menu_item_call>
            <menu_item_call
             label="Dump Local Textures"
             name="Dump Local Textures"
             shortcut="alt|shift|M">
                <menu_item_call.on_click
                 function="Advanced.DumpAvatarLocalTextures" />
            </menu_item_call>
			<menu_item_call
			 label="Reload Avatar Cloud Particle"
			 name="Reload Avatar Cloud Particle">
				<menu_item_call.on_click
				 function="Advanced.ReloadAvatarCloudParticle" />
			</menu_item_call>
		</menu>
        <menu_item_separator/>

        <menu_item_check
         label="HTTP Textures"
         name="HTTP Textures">
            <menu_item_check.on_check
             function="CheckControl"
             parameter="ImagePipelineUseHTTP" />
            <menu_item_check.on_click
             function="ToggleControl"
             parameter="ImagePipelineUseHTTP" />
        </menu_item_check>
        <menu_item_check
         label="HTTP Inventory"
         name="HTTP Inventory">
            <menu_item_check.on_check
             function="CheckControl"
             parameter="UseHTTPInventory" />
            <menu_item_check.on_click
             function="ToggleControl"
             parameter="UseHTTPInventory" />
        </menu_item_check>
        <menu_item_call
         label="Compress Images"
         name="Compress Images">
            <menu_item_call.on_click
             function="Advanced.CompressImage" />
        </menu_item_call>

      <menu_item_call
         label="Enable Visual Leak Detector"
         name="Enable Visual Leak Detector">
        <menu_item_call.on_click
           function="Advanced.ToggleVisualLeakDetector" />
        </menu_item_call>
      
        <menu_item_check
         label="Output Debug Minidump"
         name="Output Debug Minidump">
            <menu_item_check.on_check
             function="CheckControl"
             parameter="SaveMinidump" />
            <menu_item_check.on_click
             function="ToggleControl"
             parameter="SaveMinidump" />
        </menu_item_check>
        <menu_item_check
         label="Console Window on next Run"
         name="Console Window">
            <menu_item_check.on_check
             function="CheckControl"
             parameter="ShowConsoleWindow" />
            <menu_item_check.on_click
             function="ToggleControl"
             parameter="ShowConsoleWindow" />
        </menu_item_check>
        <menu
         create_jump_keys="true"
         label="Set Logging Level"
         name="Set Logging Level"
         tear_off="true">
          <menu_item_check
            name="Debug"
            label="Debug">
            <menu_item_check.on_check
              function="Develop.CheckLoggingLevel"
              parameter="0" />
            <menu_item_check.on_click
             function="Develop.SetLoggingLevel"
             parameter="0" />
          </menu_item_check>
          <menu_item_check
            name="Info"
            label="Info">
            <menu_item_check.on_check
              function="Develop.CheckLoggingLevel"
              parameter="1" />
            <menu_item_check.on_click
             function="Develop.SetLoggingLevel"
             parameter="1" />
          </menu_item_check>
          <menu_item_check
            name="Warning"
            label="Warning">
            <menu_item_check.on_check
              function="Develop.CheckLoggingLevel"
              parameter="2" />
            <menu_item_check.on_click
             function="Develop.SetLoggingLevel"
             parameter="2" />
          </menu_item_check>
          <menu_item_check
            name="Error"
            label="Error">
            <menu_item_check.on_check
              function="Develop.CheckLoggingLevel"
              parameter="3" />
            <menu_item_check.on_click
             function="Develop.SetLoggingLevel"
             parameter="3" />
          </menu_item_check>
          <menu_item_check
            name="None"
            label="None">
            <menu_item_check.on_check
              function="Develop.CheckLoggingLevel"
              parameter="4" />
            <menu_item_check.on_click
             function="Develop.SetLoggingLevel"
             parameter="4" />
          </menu_item_check>
       </menu>

        <menu_item_separator/>

        <menu_item_call
         label="Request Admin Status"
         name="Request Admin Options"
         shortcut="control|alt|G">
            <menu_item_call.on_click
             function="Advanced.RequestAdminStatus" />
        </menu_item_call>
        <menu_item_call
         label="Leave Admin Status"
         name="Leave Admin Options"
         shortcut="control|alt|shift|G">
            <menu_item_call.on_click
             function="Advanced.LeaveAdminStatus" />
        </menu_item_call>
		<menu_item_check
         label="Show Admin Menu"
         name="View Admin Options">
            <menu_item_check.on_enable
             function="Advanced.EnableViewAdminOptions" />
            <menu_item_check.on_check
             function="Advanced.CheckViewAdminOptions"
             parameter="ViewAdminOptions" />
            <menu_item_check.on_click
             function="Advanced.ToggleViewAdminOptions" />
        </menu_item_check>
    </menu>
    <menu
     create_jump_keys="true"
     label="Admin"
     name="Admin"
     tear_off="true"
     visible="false">
        <menu
         create_jump_keys="true"
         label="Object"
         name="AdminObject"
         tear_off="true">
            <menu_item_call
             label="Take Copy"
             name="Admin Take Copy"
             shortcut="control|alt|shift|O">
                <menu_item_call.on_click
                 function="Admin.ForceTakeCopy" />
                <menu_item_call.on_enable
                 function="IsGodCustomerService" />
            </menu_item_call>
            <menu_item_call
             label="Force Owner To Me"
             name="Force Owner To Me">
                <menu_item_call.on_click
                 function="Admin.HandleObjectOwnerSelf" />
                <menu_item_call.on_enable
                 function="IsGodCustomerService" />
            </menu_item_call>
            <menu_item_call
             label="Force Owner Permissive"
             name="Force Owner Permissive">
                <menu_item_call.on_click
                 function="Admin.HandleObjectOwnerPermissive" />
                <menu_item_call.on_enable
                 function="IsGodCustomerService" />
            </menu_item_call>
            <menu_item_call
             label="Delete"
             name="Delete"
             shortcut="control|alt|shift|Del">
                <menu_item_call.on_click
                 function="Admin.HandleForceDelete" />
                <menu_item_call.on_enable
                 function="IsGodCustomerService" />
            </menu_item_call>
            <menu_item_call
             label="Lock"
             name="Lock"
             shortcut="control|alt|shift|L">
                <menu_item_call.on_click
                 function="Admin.HandleObjectLock" />
                <menu_item_call.on_enable
                 function="IsGodCustomerService" />
            </menu_item_call>
            <menu_item_call
             label="Get Assets IDs"
             name="Get Assets IDs"
             shortcut="control|alt|shift|I">
                <menu_item_call.on_click
                 function="Admin.HandleObjectAssetIDs" />
                <menu_item_call.on_enable
                 function="IsGodCustomerService" />
            </menu_item_call>
        </menu>
        <menu
         create_jump_keys="true"
         label="Parcel"
         name="Parcel"
         tear_off="true">
            <menu_item_call
             label="Force Owner To Me"
             name="Owner To Me">
                <menu_item_call.on_click
                 function="Admin.HandleForceParcelOwnerToMe" />
                <menu_item_call.on_enable
                 function="IsGodCustomerService" />
            </menu_item_call>
            <menu_item_call
             label="Set to Linden Content"
             name="Set to Linden Content"
             shortcut="control|alt|shift|C">
                <menu_item_call.on_click
                 function="Admin.HandleForceParcelToContent" />
                <menu_item_call.on_enable
                 function="IsGodCustomerService" />
            </menu_item_call>
            <menu_item_call
             label="Claim Public Land"
             name="Claim Public Land">
                <menu_item_call.on_click
                 function="Admin.HandleClaimPublicLand" />
                <menu_item_call.on_enable
                 function="IsGodCustomerService" />
            </menu_item_call>
        </menu>
        <menu
         create_jump_keys="true"
         label="Region"
         name="Region"
         tear_off="true">
            <menu_item_call
             label="Dump Temp Asset Data"
             name="Dump Temp Asset Data">
                <menu_item_call.on_click
                 function="Admin.HandleRegionDumpTempAssetData" />
                <menu_item_call.on_enable
                 function="IsGodCustomerService" />
            </menu_item_call>
            <menu_item_call
             label="Save Region State"
             name="Save Region State">
                <menu_item_call.on_click
                 function="Admin.OnSaveState" />
                <menu_item_call.on_enable
                 function="IsGodCustomerService" />
            </menu_item_call>
        </menu>
        <menu_item_call
         label="God Tools"
         name="God Tools">
            <menu_item_call.on_click
             function="Floater.Show"
             parameter="god_tools" />
            <menu_item_call.on_enable
             function="IsGodCustomerService" />
        </menu_item_call>
    </menu>
    
    
    <!-- God Menu -->
    
    <menu
     create_jump_keys="true"
     label="Admin"
     name="Deprecated"
     tear_off="true"
     visible="false">
        <menu
         create_jump_keys="true"
         label="Attach Object"
         mouse_opaque="false"
         name="Attach Object"
         tear_off="true" />
        <menu
         create_jump_keys="true"
         label="Detach Object"
         mouse_opaque="false"
         name="Detach Object"
         tear_off="true" />
        <menu
         create_jump_keys="true"
         label="Take Off Clothing"
         mouse_opaque="false"
         name="Take Off Clothing"
         tear_off="true">
            <menu_item_call
             label="Shirt"
             name="Shirt">
                <menu_item_call.on_click
                 function="Edit.TakeOff"
                 parameter="shirt" />
                <menu_item_call.on_enable
                 function="Edit.EnableTakeOff"
                 parameter="shirt" />
            </menu_item_call>
            <menu_item_call
             label="Pants"
             name="Pants">
                <menu_item_call.on_click
                 function="Edit.TakeOff"
                 parameter="pants" />
                <menu_item_call.on_enable
                 function="Edit.EnableTakeOff"
                 parameter="pants" />
            </menu_item_call>
            <menu_item_call
             label="Shoes"
             name="Shoes">
                <menu_item_call.on_click
                 function="Edit.TakeOff"
                 parameter="shoes" />
                <menu_item_call.on_enable
                 function="Edit.EnableTakeOff"
                 parameter="shoes" />
            </menu_item_call>
            <menu_item_call
             label="Socks"
             name="Socks">
                <menu_item_call.on_click
                 function="Edit.TakeOff"
                 parameter="socks" />
                <menu_item_call.on_enable
                 function="Edit.EnableTakeOff"
                 parameter="socks" />
            </menu_item_call>
            <menu_item_call
             label="Jacket"
             name="Jacket">
                <menu_item_call.on_click
                 function="Edit.TakeOff"
                 parameter="jacket" />
                <menu_item_call.on_enable
                 function="Edit.EnableTakeOff"
                 parameter="jacket" />
            </menu_item_call>
            <menu_item_call
             label="Gloves"
             name="Gloves">
                <menu_item_call.on_click
                 function="Edit.TakeOff"
                 parameter="gloves" />
                <menu_item_call.on_enable
                 function="Edit.EnableTakeOff"
                 parameter="gloves" />
            </menu_item_call>
            <menu_item_call
             label="Undershirt"
             name="Menu Undershirt">
                <menu_item_call.on_click
                 function="Edit.TakeOff"
                 parameter="undershirt" />
                <menu_item_call.on_enable
                 function="Edit.EnableTakeOff"
                 parameter="undershirt" />
            </menu_item_call>
            <menu_item_call
             label="Underpants"
             name="Menu Underpants">
                <menu_item_call.on_click
                 function="Edit.TakeOff"
                 parameter="underpants" />
                <menu_item_call.on_enable
                 function="Edit.EnableTakeOff"
                 parameter="underpants" />
            </menu_item_call>
            <menu_item_call
             label="Skirt"
             name="Skirt">
                <menu_item_call.on_click
                 function="Edit.TakeOff"
                 parameter="skirt" />
                <menu_item_call.on_enable
                 function="Edit.EnableTakeOff"
                 parameter="skirt" />
            </menu_item_call>
            <menu_item_call
             label="Alpha"
             name="Alpha">
                <menu_item_call.on_click
                 function="Edit.TakeOff"
                 parameter="alpha" />
                <menu_item_call.on_enable
                 function="Edit.EnableTakeOff"
                 parameter="alpha" />
            </menu_item_call>
            <menu_item_call
             label="Tattoo"
             name="Tattoo">
                <menu_item_call.on_click
                 function="Edit.TakeOff"
                 parameter="tattoo" />
                <menu_item_call.on_enable
                 function="Edit.EnableTakeOff"
                 parameter="tattoo" />
            </menu_item_call>
            <menu_item_call
             label="Universal"
             name="Universal">
              <menu_item_call.on_click
               function="Edit.TakeOff"
               parameter="tattoo" />
              <menu_item_call.on_enable
               function="Edit.EnableTakeOff"
               parameter="universal" />
            </menu_item_call>
            <menu_item_call
             label="Physics"
             name="Physics">
                <menu_item_call.on_click
                 function="Edit.TakeOff"
                 parameter="physics" />
                <menu_item_call.on_enable
                 function="Edit.EnableTakeOff"
                 parameter="physics" />
            </menu_item_call>
            <menu_item_call
             label="All Clothes"
             name="All Clothes">
                <menu_item_call.on_click
                 function="Edit.TakeOff"
                 parameter="all" />
            </menu_item_call>
        </menu>
        <menu
         create_jump_keys="true"
         label="Help"
         name="DeprecatedHelp"
         tear_off="true">
            <menu_item_call
             label="Official Linden Blog"
             name="Official Linden Blog">
                <menu_item_call.on_click
                 function="PromptShowURL"
                 name="OfficialLindenBlog_url"
                 parameter="WebLaunchSupportWiki,http://blog.secondlife.com/" />
            </menu_item_call>
            <menu_item_call
             label="Scripting Portal"
             name="Scripting Portal">
                <menu_item_call.on_click
                 function="PromptShowURL"
                 name="ScriptingPortal_url"
                 parameter="WebLaunchLSLWiki,http://wiki.secondlife.com/wiki/LSL_Portal" />
            </menu_item_call>
            <menu
             create_jump_keys="true"
             label="Bug Reporting"
             name="Bug Reporting"
             tear_off="true">
                <menu_item_call
                 label="Public Issue Tracker"
                 name="Public Issue Tracker">
                    <menu_item_call.on_click
                     function="PromptShowURL"
                     name="PublicIssueTracker_url"
                     parameter="WebLaunchPublicIssue,http://jira.secondlife.com" />
                </menu_item_call>
                <menu_item_call
                 label="Public Issue Tracker Help"
                 name="Publc Issue Tracker Help">
                    <menu_item_call.on_click
                     function="PromptShowURL"
                     name="PublicIssueTrackerHelp_url"
                     parameter="WebLaunchPublicIssueHelp,http://wiki.secondlife.com/wiki/Issue_tracker" />
                </menu_item_call>

                <menu_item_separator/>

                <menu_item_call
                 label="Bug Reporting 101"
                 name="Bug Reporing 101">
                    <menu_item_call.on_click
                     function="PromptShowURL"
                     name="BugReporting101_url"
                     parameter="WebLaunchBugReport101,http://wiki.secondlife.com/wiki/Bug_Reporting_101" />
                </menu_item_call>
                <menu_item_call
                 label="Security Issues"
                 name="Security Issues">
                    <menu_item_call.on_click
                     function="PromptShowURL"
                     name="SecurityIssues_url"
                     parameter="WebLaunchSecurityIssues,http://wiki.secondlife.com/wiki/Security_issues" />
                </menu_item_call>
                <menu_item_call
                 label="QA Wiki"
                 name="QA Wiki">
                    <menu_item_call.on_click
                     function="PromptShowURL"
                     name="QAWiki_url"
                     parameter="WebLaunchQAWiki,http://wiki.secondlife.com/wiki/QA_Portal" />
                </menu_item_call>
            </menu>
        </menu>
    </menu>
</menu_bar><|MERGE_RESOLUTION|>--- conflicted
+++ resolved
@@ -55,7 +55,6 @@
          label="Inventory"
          name="ShowSidetrayInventory"
          shortcut="control|I"
-<<<<<<< HEAD
 		 visible="true">
           <menu_item_check.on_check
            function="Floater.Visible"
@@ -85,33 +84,6 @@
              parameter="fs_wearable_favorites" />
         </menu_item_check>
 
-=======
-		     visible="true">
-        <menu_item_check.on_check
-         function="Floater.Visible"
-         parameter="inventory" />
-        <menu_item_check.on_click
-         function="Floater.Toggle"
-         parameter="inventory" />
-      </menu_item_check>
-      <menu_item_call
-       label="New Inventory Window"
-       name="NewInventoryWindow"
-       shortcut="control|shift|I"
-       visible="false">
-        <menu_item_call.on_click
-         function="Inventory.NewWindow"
-         parameter="" />
-      </menu_item_call>
-      <menu_item_call
-       label="Places..."
-       name="Places"
-       shortcut="control|L">
-        <menu_item_call.on_click
-         function="Floater.ToggleOrBringToFront"
-         parameter="places" />
-      </menu_item_call>
->>>>>>> 703cbef8
       <menu_item_call
        label="Picks"
        name="Picks">
@@ -152,22 +124,8 @@
         </menu_item_check>
 
       <menu_item_call
-<<<<<<< HEAD
        label="Choose an avatar"
        name="Avatar Picker">
-=======
-        label="My Scripts..."
-        name="MyScripts">
-        <menu_item_call.on_click
-          function="Floater.ToggleOrBringToFront"
-          parameter="my_scripts"/>
-      </menu_item_call>
-      <menu_item_separator/>
-      <menu_item_call
-       label="Camera Controls..."
-       name="Camera Controls"
-       shortcut="control|K">
->>>>>>> 703cbef8
         <menu_item_call.on_click
          function="Floater.Toggle"
          parameter="avatar" />
@@ -175,28 +133,9 @@
          function="GridFeatureCheck"
          parameter="avatar_picker"/>
       </menu_item_call>
-<<<<<<< HEAD
 		
         <menu_item_separator/>
 
-		<menu
-		 create_jump_keys="true"
-		 label="Movement"
-		 name="Movement"
-		 tear_off="true">
-
-          <menu_item_call
-             label="Sit Down"
-             layout="topleft"
-             shortcut="alt|shift|S"
-             name="Sit Down Here">
-                <menu_item_call.on_click
-                 function="Self.SitDown"/>
-                <menu_item_call.on_visible
-                 function="Self.ShowSitDown"/>
-                <menu_item_call.on_enable
-                 function="Self.EnableSitDown" />
-=======
       <menu_item_call
        label="Hover Height"
        name="HoverHeight"
@@ -207,23 +146,24 @@
         <menu_item_call.on_enable
          function="Edit.EnableHoverHeight"/>
       </menu_item_call>
-      <menu
-       create_jump_keys="true"
-       label="Movement"
-       name="Movement"
-       tear_off="true">
-        <menu_item_call
-         label="Sit Down"
-         layout="topleft"
-         shortcut="alt|shift|S"
-         name="Sit Down Here">
-          <menu_item_call.on_click
-           function="Self.SitDown"/>
-          <menu_item_call.on_visible
-           function="Self.ShowSitDown"/>
-          <menu_item_call.on_enable
-           function="Self.EnableSitDown" />
->>>>>>> 703cbef8
+
+		<menu
+		 create_jump_keys="true"
+		 label="Movement"
+		 name="Movement"
+		 tear_off="true">
+
+          <menu_item_call
+             label="Sit Down"
+             layout="topleft"
+             shortcut="alt|shift|S"
+             name="Sit Down Here">
+                <menu_item_call.on_click
+                 function="Self.SitDown"/>
+                <menu_item_call.on_visible
+                 function="Self.ShowSitDown"/>
+                <menu_item_call.on_enable
+                 function="Self.EnableSitDown" />
         </menu_item_call>
         <menu_item_call
          label="Stand Up"
@@ -257,7 +197,6 @@
           <menu_item_call.on_enable
            function="Agent.getFlying" />
         </menu_item_call>	
-<<<<<<< HEAD
             <menu_item_check
              label="Always Run"
              name="Always Run"
@@ -298,35 +237,6 @@
                    function="Self.toggleIgnorePreJump" />
 			</menu_item_check>
 		</menu>
-=======
-        <menu_item_check
-         label="Always Run"
-         name="Always Run"
-         shortcut="control|R">
-          <menu_item_check.on_check
-           function="World.CheckAlwaysRun" />
-          <menu_item_check.on_click
-           function="World.AlwaysRun" />
-        </menu_item_check>
-        <menu_item_call
-         label="Stop Animating Me"
-         name="Stop Animating My Avatar"
-         shortcut="alt|shift|A">
-          <menu_item_call.on_click
-           function="Tools.StopAllAnimations" />
-        </menu_item_call>
-        <menu_item_check
-         label="Walk / run / fly..."
-         name="WalkRunFly">
-          <menu_item_check.on_check
-           function="Floater.Visible"
-           parameter="moveview" />
-          <menu_item_check.on_click
-           function="Floater.ToggleOrBringToFront"
-           parameter="moveview" />
-        </menu_item_check>
-      </menu>
->>>>>>> 703cbef8
 
 		<menu_item_check
 		 label="Move Controls"
@@ -341,7 +251,8 @@
 
 		<menu_item_check
 		 label="Camera Controls"
-		 name="Camera Controls">
+		 name="Camera Controls"
+		 shortcut="control|K">
 			<menu_item_check.on_check
 			 function="Floater.Visible"
 			 parameter="camera" />
@@ -359,7 +270,8 @@
          tear_off="true">
             <menu_item_call
              label="Stop Avatar Animations"
-             name="Stop Animating My Avatar">
+             name="Stop Animating My Avatar"
+             shortcut="alt|shift|A">
                 <menu_item_call.on_click
                  function="Tools.StopAllAnimations"
                  parameter="stop"/>
@@ -1120,11 +1032,7 @@
             <menu_item_check
              label="Sunrise"
              name="Sunrise"
-<<<<<<< HEAD
              shortcut="control|shift|U">
-=======
-             shortcut="control|shift|O">
->>>>>>> 703cbef8
                 <menu_item_check.on_click
                  function="World.EnvSettings"
                  parameter="sunrise" />
@@ -1166,11 +1074,7 @@
             <menu_item_check
              label="Midnight"
              name="Midnight"
-<<<<<<< HEAD
 			 shortcut="control|shift|X">
-=======
-             shortcut="control|shift|Z">
->>>>>>> 703cbef8
                 <menu_item_check.on_click
                  function="World.EnvSettings"
                  parameter="midnight" />
@@ -1998,16 +1902,9 @@
                  parameter="Upload Animation,animation" />
             </menu_item_call>
             <menu_item_call
-<<<<<<< HEAD
              label="Mesh Model..."
              layout="topleft"
              name="Upload Model">
-=======
-           label="Model..."
-           layout="topleft"
-           name="Upload Model"
-           shortcut="alt|control|U">
->>>>>>> 703cbef8
             <menu_item_call.on_click
              function="File.UploadModel"
              parameter="" />
