--- conflicted
+++ resolved
@@ -3523,14 +3523,6 @@
              parameter="http://duckduckgo.com"/>
           </menu_item_call>
           <menu_item_call
-<<<<<<< HEAD
-           label="FB Connect Test"
-           name="FB Connect Test">
-            <menu_item_call.on_click
-             function="Advanced.WebContentTest"
-             parameter="https://cryptic-ridge-1632.herokuapp.com/"/>
-          </menu_item_call>
-          <menu_item_call
            label="Dump Fonts"
            name="Dump Fonts">
             <menu_item_call.on_click
@@ -3543,8 +3535,6 @@
              function="Develop.Fonts.DumpTextures" />
           </menu_item_call>
           <menu_item_call
-=======
->>>>>>> d4545120
              label="Dump SelectMgr"
              name="Dump SelectMgr">
                 <menu_item_call.on_click
