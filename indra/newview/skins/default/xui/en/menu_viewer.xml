<?xml version="1.0" encoding="utf-8" standalone="yes" ?>
<menu_bar
 bg_visible="false"
 follows="left|top|right"
 name="Main Menu">
    <menu
     create_jump_keys="true"
     label="Avatar"
     name="Me"
     tear_off="true"
     visible="true">
        
        <menu_item_call
             label="Account"
             name="Manage Account">
                <menu_item_call.on_click
                 function="PromptShowURL"
                 name="ManageMyAccount_url"
                 parameter="WebLaunchJoinNow,http://secondlife.com/account/" />
                <menu_item_call.on_visible
                 function="GridCheck"
                 parameter="secondlife"/>
        </menu_item_call>
        
        <menu_item_call
         label="Merchant Outbox..."
         name="MerchantOutbox">
            <menu_item_call.on_click
             function="Floater.Show"
             parameter="outbox" />
        </menu_item_call>
        <menu_item_call
            label="Marketplace listings..."
            name="MarketplaceListings">
            <menu_item_call.on_click
            function="Floater.ToggleOrBringToFront"
            parameter="marketplace_listings" />
        </menu_item_call>

        <menu_item_call
         label="Buy L$"
         name="Buy and Sell L$">
            <menu_item_call.on_click
             function="BuyCurrency" />
        </menu_item_call>

        <menu_item_separator/>

        <menu_item_check
         label="Inventory"
         name="Inventory"
         shortcut="control|shift|I"
		 visible="false">
            <menu_item_check.on_check
             function="Floater.Visible"
             parameter="secondary_inventory" />
            <menu_item_check.on_click
             function="Floater.Toggle"
             parameter="secondary_inventory" />
        </menu_item_check>

        <menu_item_check
         label="Inventory"
         name="ShowSidetrayInventory"
         shortcut="control|I"
		 visible="true">
          <menu_item_check.on_check
           function="Floater.Visible"
           parameter="inventory" />
          <menu_item_check.on_click
           function="Floater.Toggle"
           parameter="inventory" />
        </menu_item_check>

      <menu_item_call
       label="Picks"
       name="Picks">
        <menu_item_call.on_click
         function="Floater.Show"
         parameter="picks" />
        </menu_item_call>

      <menu_item_call
        label="Experiences"
        name="Experiences">
        <menu_item_call.on_click
          function="Floater.ToggleOrBringToFront"
          parameter="experiences"/>
      </menu_item_call>

        <menu_item_separator/>
		
        <menu_item_call
         label="Profile"
         name="Profile">
            <menu_item_call.on_click
             function="ShowAgentProfile"
             parameter="agent" />
        </menu_item_call>

        <menu_item_call
         label="Appearance"
         name="ChangeOutfit">
            <menu_item_call.on_click
             function="CustomizeAvatar" />
            <menu_item_call.on_enable
             function="Edit.EnableCustomizeAvatar" />
        </menu_item_call>

      <menu_item_call
       label="Choose an avatar"
       name="Avatar Picker">
        <menu_item_call.on_click
         function="Floater.Toggle"
         parameter="avatar" />
        <menu_item_call.on_visible
         function="GridCheck"
         parameter="secondlife"/>
      </menu_item_call>
		
        <menu_item_separator/>

		<menu
		 create_jump_keys="true"
		 label="Movement"
		 name="Movement"
		 tear_off="true">

          <menu_item_call
             label="Sit Down"
             layout="topleft"
             shortcut="alt|shift|S"
             name="Sit Down Here">
                <menu_item_call.on_click
                 function="Self.SitDown"
                 parameter="" />
                <menu_item_call.on_enable
                 function="Self.EnableSitDown" />
           </menu_item_call>
           <menu_item_check
             label="Fly"
             name="Fly"
             shortcut="HOME">
                <menu_item_check.on_check
                 function="Agent.getFlying" />
                <menu_item_check.on_click
                 function="Agent.toggleFlying" />
                <menu_item_check.on_enable
                 function="Agent.enableFlying" />
            </menu_item_check>
        <menu_item_call
         label="Stop flying"
         name="Stop flying"
         shortcut="HOME">
          <menu_item_call.on_click
           function="Agent.toggleFlying" />
          <menu_item_call.on_enable
           function="Agent.getFlying" />
        </menu_item_call>	
<<<<<<< HEAD
            <menu_item_check
             label="Always Run"
             name="Always Run"
             shortcut="control|R">
                <menu_item_check.on_check
                 function="World.CheckAlwaysRun" />
                <menu_item_check.on_click
                 function="World.AlwaysRun" />
            </menu_item_check>
          <menu_item_check
             label="Force Ground Sit"
             shortcut="control|alt|S"
             name="Force Toggle Sitting">
                <menu_item_check.on_check
                 function="Self.getForceSit" />
                <menu_item_check.on_click
                 function="Self.ForceSit"/>
                <menu_item_check.on_enable
                 function="Self.EnableForceSit" />
           </menu_item_check>
		   <menu_item_check
			 label="Move Lock"
             shortcut="control|alt|P"
			 name="Move Lock">
                <menu_item_check.on_check
                   function="Self.GetMoveLock" />
                <menu_item_check.on_click
                   function="Self.ToggleMoveLock" />
                <menu_item_check.on_enable
                   function="Self.EnableMoveLock" />
			</menu_item_check>
			<menu_item_check
			 label="Quickjump"
             name="Avatar Ignore Prejump">
                <menu_item_check.on_check
                   function="Self.getIgnorePreJump" />
                <menu_item_check.on_click
                   function="Self.toggleIgnorePreJump" />
			</menu_item_check>
		</menu>
=======
        <menu_item_check
         label="Always Run"
         name="Always Run"
         shortcut="control|R">
          <menu_item_check.on_check
           function="World.CheckAlwaysRun" />
          <menu_item_check.on_click
           function="World.AlwaysRun" />
        </menu_item_check>
        <menu_item_call
         label="Stop Animating Me"
         name="Stop Animating My Avatar">
          <menu_item_call.on_click
           function="Tools.StopAllAnimations" />
        </menu_item_call>
        <menu_item_call
         label="Walk / run / fly..."
         name="WalkRunFly">
          <menu_item_call.on_click
           function="Floater.ToggleOrBringToFront"
           parameter="moveview" />
        </menu_item_call>
      </menu>
>>>>>>> 0bbb1722

		<menu_item_check
		 label="Move Controls"
		 name="Movement Controls">
			<menu_item_check.on_check
			 function="Floater.Visible"
			 parameter="moveview" />
			<menu_item_check.on_click
			 function="Floater.Toggle"
			 parameter="moveview" />
		</menu_item_check>   

		<menu_item_check
		 label="Camera Controls"
		 name="Camera Controls">
			<menu_item_check.on_check
			 function="Floater.Visible"
			 parameter="camera" />
			<menu_item_check.on_click
			 function="Floater.Toggle"
			 parameter="camera" />
		</menu_item_check>

        <menu_item_separator/>

        <menu
         create_jump_keys="true"
         label="Avatar Health"
         name="avhealth"
         tear_off="true">
            <menu_item_call
             label="Stop Avatar Animations"
             name="Stop Animating My Avatar">
                <menu_item_call.on_click
                 function="Tools.StopAllAnimations"
                 parameter="stop"/>
            </menu_item_call>
            <menu_item_call
             label="Stop Avatar Animations &amp; Revoke Permissions"
             name="Stop Animating My Avatar With Revoke">
                <menu_item_call.on_click
                 function="Tools.StopAllAnimations"
                 parameter="stoprevoke"/>
            </menu_item_call>
            <menu_item_call
                label="Undeform Avatar"
                name="undeform_avatar">
	            <menu_item_call.on_click
                function="Tools.Undeform" />
	        </menu_item_call>
	        <menu_item_call
	         label="Force Appearance Update (Rebake)"
	         name="Rebake Texture"
		 shortcut="control|alt|R">
	            <menu_item_call.on_click
	             function="Advanced.RebakeTextures" />
	        </menu_item_call>
            <menu_item_separator/>
		<menu_item_call
                    label="Reset Default Male Avatar (Character Test)"
                    name="ResetDefaultAvM">
                    <menu_item_call.on_click
                     function="Advanced.TestMale" />
		</menu_item_call>
          <menu_item_call
                          label="Reset Default Female Avatar (Character Test)"
                          name="ResetDefaultAvF">
            <menu_item_call.on_click
             function="Advanced.TestFemale" />
          </menu_item_call>
            <menu_item_separator/>
	        <menu_item_check
	         label="Show Render Weight For Avatars (Replacement For ARC)"
	         name="Avatar Rendering Cost">
	            <menu_item_check.on_check
	             function="Advanced.CheckInfoDisplay"
	             parameter="shame" />
	            <menu_item_check.on_click
	             function="Advanced.ToggleInfoDisplay"
	             parameter="shame" />
	        </menu_item_check>
	        <menu_item_call
             label="Lag Meter"
             name="Lag Meter">
                <menu_item_call.on_click
                 function="Floater.Show"
                 parameter="lagmeter" />
            </menu_item_call>
          <menu_item_call
             label="Recreate LSL Bridge"
             name="Recreate LSL Bridge">
            <menu_item_call.on_click
             function="RecreateLSLBridge"/>
          </menu_item_call>
        </menu>

        <menu_item_call
         label="Snapshot"
         name="Take Snapshot"
         shortcut="control|shift|S">
            <menu_item_call.on_click
             function="Floater.Show"
             parameter="snapshot" />
        </menu_item_call>

      <menu_item_call
        label="Money Tracker"
        name="money_tracker">
        <menu_item_call.on_click
          function="Floater.Toggle"
          parameter="money_tracker" />
      </menu_item_call>
		
		<menu_item_call
			label="Pose Stand..."
			name="pose_stand">
            <menu_item_call.on_click
			function="Floater.Show"
			parameter="fs_posestand" />
        </menu_item_call>

        <menu_item_separator/>

        <menu_item_call
         label="Preferences"
         name="Preferences"
         shortcut="control|P">
            <menu_item_call.on_click
             function="Floater.Toggle"
             parameter="preferences" />
        </menu_item_call>
        
        <menu_item_call
         label="Toolbar Buttons"
         name="Toolbar Buttons">
            <menu_item_call.on_click
             function="Floater.Show"
             parameter="toybox" />
        </menu_item_call>

         <menu_item_check
         label="Show HUD Attachments"
         name="Show HUD Attachments"
         shortcut="alt|shift|H">
           <menu_item_check.on_check
            function="View.CheckHUDAttachments" />
            <menu_item_check.on_click
             function="View.ShowHUDAttachments" />
         </menu_item_check>

        <menu_item_separator/>

        <menu_item_call
         label="Request Admin Status"
         name="Request Admin Options"
         shortcut="control|alt|G"
		 visible="false">
            <menu_item_call.on_click
             function="Advanced.RequestAdminStatus" />
        </menu_item_call>
        
        <menu_item_call
         label="Leave Admin Status"
         name="Leave Admin Options"
         shortcut="control|alt|shift|G"
		 visible="false">
            <menu_item_call.on_click
             function="Advanced.LeaveAdminStatus" />
        </menu_item_call>

        <menu_item_call
         label="Exit [APP_NAME]"
         name="Quit"
         shortcut="control|Q">
            <menu_item_call.on_click
             function="File.Quit" />
        </menu_item_call>

    </menu>
    
    <!-- Comm Menu -->
    
    <menu
     create_jump_keys="true"
     label="Comm"
     name="Communicate"
     tear_off="true"
     visible="true">
     
        <menu
         create_jump_keys="true"
         label="Online Status"
         name="Status"
         tear_off="true">
        <menu_item_check
         name="Away"
         label="Away">
          <menu_item_check.on_check
           function="View.Status.CheckAway" />
          <menu_item_check.on_click
           function="World.SetAway" />
        </menu_item_check>
        <menu_item_check
         name="Do Not Disturb"
         label="Unavailable">
          <menu_item_check.on_check
           function="View.Status.CheckDoNotDisturb" />
          <menu_item_check.on_click
           function="World.SetDoNotDisturb"/>
        </menu_item_check>
			    <menu_item_check
             label="Autorespond"
             name="Set Autorespond">
                <menu_item_check.on_check
                 function="World.GetAutorespond"/>
                <menu_item_check.on_click
                 function="World.SetAutorespond"/>
            </menu_item_check>
			    <menu_item_check
             label="Autorespond to non-friends"
             name="Set Autorespond to non-friends">
                <menu_item_check.on_check
                 function="World.GetAutorespondNonFriends"/>
                <menu_item_check.on_click
                 function="World.SetAutorespondNonFriends"/>
            </menu_item_check>
        
            <menu_item_separator/>
                <menu_item_check
             label="Reject teleport offers and requests"
             name="Automatically reject teleport offers">
                <menu_item_check.on_check
                 function="World.GetRejectTeleportOffers"/>
                <menu_item_check.on_click
                 function="World.SetRejectTeleportOffers"/>
            </menu_item_check>
                <menu_item_check
             label="Reject all group invites"
             name="Reject all group invites">
                <menu_item_check.on_check
                 function="World.GetRejectAllGroupInvites"/>
                <menu_item_check.on_click
                 function="World.SetRejectAllGroupInvites"/>
            </menu_item_check>
        
        </menu>
        
        <menu_item_separator/>
             
        <menu_item_call
         label="Friends"
         name="My Friends"
         shortcut="control|shift|F">
            <menu_item_call.on_click
             function="SideTray.PanelPeopleTab"
             parameter="friends_panel" />
            </menu_item_call>
        <menu_item_check
         label="Contacts"
         name="Contacts"
         shortcut="control|alt|shift|F">
            <menu_item_check.on_check
             function="Floater.Visible"
             parameter="imcontacts" />
            <menu_item_check.on_click
             function="Floater.Toggle"
             parameter="imcontacts" />
            </menu_item_check>
        <menu_item_call
         label="Contact Sets"
         name="Contact Sets"
         shortcut="control|alt|shift|C">
            <menu_item_call.on_click
             function="SideTray.PanelPeopleTab"
             parameter="contact_sets_panel" />
        </menu_item_call>
        <menu_item_call
         label="Groups"
         name="My Groups"
         shortcut="control|shift|G">
            <menu_item_call.on_click
             function="SideTray.PanelPeopleTab"
             parameter="groups_panel" />
        </menu_item_call>
        <menu_item_check
         label="Chat..."
         name="Nearby Chat"
         shortcut="control|H"
         use_mac_ctrl="true">
            <menu_item_check.on_check
             function="Floater.Visible"
             parameter="fs_nearby_chat" />
            <menu_item_check.on_click
             function="Floater.ToggleOrBringToFront"
             parameter="fs_nearby_chat" />
        </menu_item_check>
        <menu_item_check
         label="People"
         name="People">
            <menu_item_check.on_check
             function="Floater.Visible"
             parameter="people" />
            <menu_item_check.on_click
             function="Floater.Toggle"
             parameter="people" />
            </menu_item_check>
        <menu_item_check
         label="Conversations"
         name="Conversations"
         shortcut="control|T"
         use_mac_ctrl="true">
            <menu_item_check.on_check
             function="Floater.Visible"
             parameter="fs_im_container" />
            <menu_item_check.on_click
             function="Floater.ToggleOrBringToFront"
             parameter="fs_im_container" />
        </menu_item_check>

        <menu_item_separator/>

        <menu_item_check
         label="Gestures"
         name="Gestures"
         shortcut="control|G">
            <menu_item_check.on_check
             function="Floater.Visible"
             parameter="gestures" />
            <menu_item_check.on_click
             function="Floater.Toggle"
             parameter="gestures" />
        </menu_item_check>
        <menu_item_separator/>
      <menu_item_call
        label="Facebook..."
        name="Facebook">
        <menu_item_call.on_click
          function="Floater.Toggle"
          parameter="facebook"/>
      </menu_item_call>
      <menu_item_call
        label="Twitter..."
        name="Twitter">
        <menu_item_call.on_click
          function="Floater.Toggle"
          parameter="twitter"/>
      </menu_item_call>
      <menu_item_call
        label="Flickr..."
        name="Flickr">
        <menu_item_call.on_click
          function="Floater.Toggle"
          parameter="flickr"/>
      </menu_item_call>
        <menu_item_separator/>
        <menu
         label="Voice morphing"
         name="VoiceMorphing"
         visibility_control="VoiceMorphingEnabled">
            <menu_item_check
             label="No voice morphing"
             name="NoVoiceMorphing">
                <menu_item_check.on_check
                 function="Communicate.VoiceMorphing.NoVoiceMorphing.Check" />
                <menu_item_check.on_click
                 function="Communicate.VoiceMorphing.NoVoiceMorphing.Click" />
            </menu_item_check>
            <menu_item_separator/>
            <menu_item_check
             label="Preview..."
             name="Preview">
                <menu_item_check.on_check
                 function="Floater.Visible"
                 parameter="voice_effect" />
                <menu_item_check.on_click
                 function="Floater.Toggle"
                 parameter="voice_effect" />
            </menu_item_check>
            <menu_item_call
             label="Subscribe..."
             name="Subscribe">
                <menu_item_call.on_click
                 function="Communicate.VoiceMorphing.Subscribe" />
            </menu_item_call>
        </menu>
        <menu_item_check
         name="Conversation Log..."
         label="Conversation Log...">
            <menu_item_check.on_check
             function="Floater.Visible"
             parameter="conversation" />
            <menu_item_check.on_enable
             function="Conversation.IsConversationLoggingAllowed" />
            <menu_item_check.on_click
             function="Floater.Toggle"
             parameter="conversation" />
        </menu_item_check>
        <!--
        <menu_item_separator/>
        <menu_item_check
         label="Friends"
         name="My Friends"
         shortcut="control|shift|F">
            <menu_item_check.on_check
             function="SideTray.CheckPanelPeopleTab"
             parameter="friends_panel" />
            <menu_item_check.on_click
             function="SideTray.PanelPeopleTab"
             parameter="friends_panel" />
            </menu_item_check>
        <menu_item_check
         label="Groups"
         name="My Groups"
         shortcut="control|shift|G">
         	<menu_item_check.on_check
             function="SideTray.CheckPanelPeopleTab"
             parameter="groups_panel" />
            <menu_item_check.on_click
             function="SideTray.PanelPeopleTab"
             parameter="groups_panel" />
        </menu_item_check>
        <menu_item_check
         label="Nearby people"
         name="Active Speakers"
         shortcut="control|shift|A">
        	 <menu_item_check.on_check
             function="SideTray.CheckPanelPeopleTab"
             parameter="nearby_panel" />
            <menu_item_check.on_click
              function="SideTray.PanelPeopleTab"
              parameter="nearby_panel" />
        </menu_item_check>
        -->
        <menu_item_check
         label="Nearby Voice"
         name="Nearby Voice">
            <menu_item_check.on_check
             function="Floater.Visible"
             parameter="fs_voice_controls" />
            <menu_item_check.on_click
             function="Floater.Toggle"
             parameter="fs_voice_controls" />
        </menu_item_check>
        <menu_item_call
         label="Block List"
         name="Block List">
            <menu_item_call.on_click
              function="SideTray.PanelPeopleTab"
              parameter="blocked_panel" />
        </menu_item_call>
    </menu>
    
    <!-- World Menu -->
    
    <menu
     create_jump_keys="true"
     label="World"
     name="World"
     tear_off="true"
     visible="true">
        <menu_item_call
         label="Resync Animations"
         name="Resync Animations"
         shortcut="control|S">
            <menu_item_call.on_click
             function="Tools.ResyncAnimations" />
        </menu_item_call>
        
        <menu_item_separator/>
     
        <menu_item_call
            label="Nearby Avatars"
            name="Active Speakers"
            shortcut="control|shift|A">
            <menu_item_call.on_click
             function="SideTray.PanelPeopleTab"
             parameter="nearby_panel" />
        </menu_item_call>

        <menu_item_check
         label="Radar"
         name="Radar">
            <menu_item_check.on_check
             function="Floater.Visible"
             parameter="fs_radar" />
            <menu_item_check.on_click
             function="Floater.Toggle"
             parameter="fs_radar" />
        </menu_item_check>

        <menu_item_call
         label="Teleport History"
         name="Teleport History"
         shortcut="alt|H">
            <menu_item_call.on_click
             function="ToggleTeleportHistory"/>
            </menu_item_call>

        <menu_item_check
         label="Places"
         name="Places">
            <menu_item_check.on_check
             function="Floater.Visible"
             parameter="places" />
            <menu_item_check.on_click
             function="Floater.Toggle"
             parameter="places" />
            </menu_item_check>

        <menu_item_call
         label="Destinations"
         name="Destinations">
            <menu_item_call.on_click
             function="Floater.Toggle"
             parameter="destinations" />
            <menu_item_call.on_visible
             function="GridCheck"
             parameter="secondlife"/>
        </menu_item_call>
            
        <menu_item_check
             label="Mini-Map"
             name="Mini-Map"
             shortcut="control|shift|M">
            <menu_item_check.on_check
             function="Floater.Visible"
             parameter="mini_map" />
            <menu_item_check.on_click
             function="Floater.Toggle"
             parameter="mini_map" />
        </menu_item_check>
        
         <menu_item_check
             label="World Map"
             name="World Map"
             shortcut="control|M"
             use_mac_ctrl="true">
            <menu_item_check.on_check
             function="Floater.Visible"
             parameter="world_map" />
            <menu_item_check.on_click
             function="Floater.Toggle"
             parameter="world_map" />
        </menu_item_check>
        
         <menu_item_check
             label="Region Tracker"
             name="Region Tracker">
            <menu_item_check.on_check
             function="Floater.Visible"
             parameter="region_tracker" />
            <menu_item_check.on_click
             function="Floater.Toggle"
             parameter="region_tracker" />
        </menu_item_check>
        <menu_item_separator/>
        
        <menu_item_call
         label="Landmark This Place"
         name="Create Landmark Here">
            <menu_item_call.on_click
             function="World.CreateLandmark" />
            <menu_item_call.on_enable
             function="World.EnableCreateLandmark" />
        </menu_item_call>

        <menu_item_call
         label="Location Profile"
         layout="topleft"
         name="Place Profile">
            <menu_item_call.on_click
             function="World.PlaceProfile" />
            <menu_item_call.on_enable
             function="World.EnablePlaceProfile" />
        </menu_item_call>
        
        <menu_item_call
         label="Parcel Details"
         name="About Land">
            <menu_item_call.on_click
             function="Floater.Show"
             parameter="about_land" />
            <menu_item_call.on_enable
             function="Floater.CanShow"
             parameter="about_land" />
        </menu_item_call>
        
        <menu_item_call
<<<<<<< HEAD
         label="Region Details"
         name="Region/Estate"
         shortcut="alt|R"
         use_mac_ctrl="true">
=======
         label="Region / Estate"
         name="RegionEstate">
>>>>>>> 0bbb1722
            <menu_item_call.on_click
             function="Floater.Show"
             parameter="region_info" />
            <menu_item_call.on_enable
             function="Floater.CanShow"
             parameter="region_info" />
        </menu_item_call>

        <menu_item_separator/>

        <menu_item_call
             label="Buy This Land"
             name="Buy Land">
                <menu_item_call.on_click
                 function="Land.Buy" />
                <menu_item_call.on_enable
                 function="World.EnableBuyLand" />
            </menu_item_call>
        
        <menu_item_call
             label="Show Owned Land"
             name="My Land">
                <menu_item_call.on_click
                 function="Floater.Show"
                 parameter="land_holdings" />
        </menu_item_call>
        
        <menu
           create_jump_keys="true"
           label="Show More"
           name="LandShow"
           tear_off="true">
          
           <menu_item_check
                 label="Ban Lines"
                 name="Ban Lines">
                <menu_item_check.on_check
                   control="ShowBanLines" />
                <menu_item_check.on_click
                   function="ToggleControl"
                   parameter="ShowBanLines" />
           </menu_item_check>
           
           <menu_item_check
                 label="Beacons"
                 name="beacons"
                 shortcut="control|alt|shift|N">
                    <menu_item_check.on_check
                     function="Floater.Visible"
                     parameter="beacons" />
                    <menu_item_check.on_click
                     function="Floater.Toggle"
                     parameter="beacons" />
          </menu_item_check>
          
          <menu_item_check
             label="Property Lines"
             name="Property Lines"
             shortcut="control|alt|shift|P">
            <menu_item_check.on_check
               control="ShowPropertyLines" />
            <menu_item_check.on_click
               function="ToggleControl"
               parameter="ShowPropertyLines" />
          </menu_item_check>
          
          <menu_item_check
             label="Land Owners"
             name="Land Owners"
             shortcut="control|alt|O">
            <menu_item_check.on_check
               control="ShowParcelOwners" />
            <menu_item_check.on_click
               function="ToggleControl"
               parameter="ShowParcelOwners" />
          </menu_item_check>
          
          <menu_item_check
             label="Coordinates"
             name="Coordinates">
            <menu_item_check.on_click
               function="ToggleControl"
               parameter="NavBarShowCoordinates" />
            <menu_item_check.on_check
               control="NavBarShowCoordinates" />
          </menu_item_check>
          
          <menu_item_check
             label="Parcel Permissions"
             name="Parcel Properties">
            <menu_item_check.on_click
               function="ToggleControl"
               parameter="NavBarShowParcelProperties" />
            <menu_item_check.on_check
               control="NavBarShowParcelProperties" />
          </menu_item_check>
          <menu_item_separator />
          <menu_item_check
             label="Advanced Menu"
             name="Show Advanced Menu"
             shortcut="control|alt|shift|D">
            <on_check
               function="CheckControl"
               parameter="UseDebugMenus" />
            <on_click
               function="ToggleControl"
               parameter="UseDebugMenus" />
          </menu_item_check>
        </menu>

        <menu_item_separator/>

	    <menu_item_call
	     label="Teleport Home"
	     name="Teleport Home"
	     shortcut="control|shift|H">
         <menu_item_call.on_click
            function="World.TeleportHome" />
         <menu_item_call.on_enable
            function="World.EnableTeleportHome" />
        </menu_item_call>
        
        <menu_item_call
             label="Set Home to Here"
             name="Set Home to Here">
                <menu_item_call.on_click
                 function="World.SetHomeLocation" />
                <menu_item_call.on_enable
                 function="World.EnableSetHomeLocation" />
        </menu_item_call>
        
    <!--    <menu_item_check
         label="Show Navigation Bar"
         name="ShowNavbarNavigationPanel">
           <menu_item_check.on_click
             function="ToggleControl"
             parameter="ShowNavbarNavigationPanel" />
             <menu_item_check.on_check
             function="CheckControl"
             parameter="ShowNavbarNavigationPanel" />
        </menu_item_check>
       <menu_item_check
         label="Show Favorites Bar"
         name="ShowNavbarFavoritesPanel">
           <menu_item_check.on_click
             function="ToggleControl"
             parameter="ShowNavbarFavoritesPanel" />
             <menu_item_check.on_check
             function="CheckControl"
             parameter="ShowNavbarFavoritesPanel" />
        </menu_item_check>
        <menu_item_separator/>-->

      <menu
         create_jump_keys="true"
         label="Sun Position"
         name="Environment Settings"
         tear_off="true">
            <menu_item_check
             label="Sunrise"
             name="Sunrise"
			 shortcut="control|shift|U">
                <menu_item_check.on_click
                 function="World.EnvSettings"
                 parameter="sunrise" />
                <menu_item_check.on_check
                 function="World.EnableEnvSettings" 
                 parameter="sunrise" />
                <menu_item_check.on_enable
                 function="RLV.EnableIfNot"
                 parameter="setenv" />
            </menu_item_check>
            <menu_item_check
             label="Midday"
             name="Noon"
             shortcut="control|shift|Y">
                <menu_item_check.on_click
                 function="World.EnvSettings"
                 parameter="noon" />
                <menu_item_check.on_check
                 function="World.EnableEnvSettings" 
                 parameter="noon" />
                <menu_item_check.on_enable
                 function="RLV.EnableIfNot"
                 parameter="setenv" />
            </menu_item_check>
            <menu_item_check
             label="Sunset"
             name="Sunset"
             shortcut="control|shift|N">
                <menu_item_check.on_click
                 function="World.EnvSettings"
                 parameter="sunset" />
                <menu_item_check.on_check
                 function="World.EnableEnvSettings" 
                 parameter="sunset" />
                <menu_item_check.on_enable
                 function="RLV.EnableIfNot"
                 parameter="setenv" />
            </menu_item_check>
            <menu_item_check
             label="Midnight"
             name="Midnight"
			 shortcut="control|shift|X">
                <menu_item_check.on_click
                 function="World.EnvSettings"
                 parameter="midnight" />
                <menu_item_check.on_check
                 function="World.EnableEnvSettings" 
                 parameter="midnight" />
                <menu_item_check.on_enable
                 function="RLV.EnableIfNot"
                 parameter="setenv" />
            </menu_item_check>
            <menu_item_separator/>
            <menu_item_check
             label="Estate Time"
             name="Revert to Region Default">
                <menu_item_check.on_click
                 function="World.EnvSettings"
                 parameter="region" />
                <menu_item_check.on_check
                 function="World.EnableEnvSettings" 
                 parameter="region" />
                <menu_item_check.on_enable
                 function="RLV.EnableIfNot"
                 parameter="setenv" />
            </menu_item_check>
        </menu>

	    <menu
	     create_jump_keys="true"
	     label="Environment Editor"
	     name="Environment Editor"
	     tear_off="true">
	     	
	     	<menu_item_call
	     	 label="Environment Settings..."
	     	 name="Environment Settings">
	     	 	<menu_item_call.on_click
	     	 	 function="World.EnvSettings"
                 parameter="editor"/>
          <menu_item_call.on_enable
           function="RLV.EnableIfNot"
           parameter="setenv" />
	     	</menu_item_call>
	     	
	     	<menu_item_separator/>
	     	
	     	<menu
	     	 name="Water Presets"
	     	 label="Water Presets">
	     	 	<menu_item_call
	     	 	 label="New preset..."
	     	 	 name="new_water_preset">
	     	 	 	<menu_item_call.on_click
	     	 	 	function="World.EnvPreset"
	     	 	 	parameter="new_water"/>
            <menu_item_call.on_enable
            function="RLV.EnableIfNot"
            parameter="setenv" />
	     	 	</menu_item_call>
	     	 	<menu_item_call
	     	 	 label="Edit preset..."
	     	 	 name="edit_water_preset">
	     	 	 	<menu_item_call.on_click
	     	 	 	function="World.EnvPreset"
	     	 	 	parameter="edit_water"/>
            <menu_item_call.on_enable
            function="RLV.EnableIfNot"
            parameter="setenv" />
          </menu_item_call>
	     	 	<menu_item_call
	     	 	 label="Delete preset..."
	     	 	 name="delete_water_preset">
	     	 	 	<menu_item_call.on_click
	     	 	 	function="World.EnvPreset"
	     	 	 	parameter="delete_water"/>
	     	 	 	<menu_item_call.on_enable
	     	 	 	function="World.EnableEnvPreset"
	     	 	 	parameter="delete_water"/>
	     	 	</menu_item_call>
	     	</menu>
	     	
	     	<menu
	     	 name="Sky Presets"
	     	 label="Sky Presets">
	     	 	<menu_item_call
	     	 	 label="New preset..."
	     	 	 name="new_sky_preset">
	     	 	 	<menu_item_call.on_click
	     	 	 	function="World.EnvPreset"
	     	 	 	parameter="new_sky"/>
            <menu_item_call.on_enable
            function="RLV.EnableIfNot"
            parameter="setenv" />
          </menu_item_call>
	     	 	<menu_item_call
	     	 	 label="Edit preset..."
	     	 	 name="edit_sky_preset">
	     	 	 	<menu_item_call.on_click
	     	 	 	function="World.EnvPreset"
	     	 	 	parameter="edit_sky"/>
            <menu_item_call.on_enable
            function="RLV.EnableIfNot"
            parameter="setenv" />
          </menu_item_call>
	     	 	<menu_item_call
	     	 	 label="Delete preset..."
	     	 	 name="delete_sky_preset">
	     	 	 	<menu_item_call.on_click
	     	 	 	function="World.EnvPreset"
	     	 	 	parameter="delete_sky"/>
	     	 	 	<menu_item_call.on_enable
	     	 	 	function="World.EnableEnvPreset"
	     	 	 	parameter="delete_sky"/>
	     	 	</menu_item_call>
	     	</menu>
	     	
	     	<menu
	     	 name="Day Presets"
	     	 label="Day Presets">
	     	 	<menu_item_call
	     	 	 label="New preset..."
	     	 	 name="new_day_preset">
	     	 	 	<menu_item_call.on_click
	     	 	 	function="World.EnvPreset"
	     	 	 	parameter="new_day_cycle"/>
            <menu_item_call.on_enable
            function="RLV.EnableIfNot"
            parameter="setenv" />
          </menu_item_call>
	     	 	<menu_item_call
	     	 	 label="Edit preset..."
	     	 	 name="edit_day_preset">
	     	 	 	<menu_item_call.on_click
	     	 	 	function="World.EnvPreset"
	     	 	 	parameter="edit_day_cycle"/>
            <menu_item_call.on_enable
            function="RLV.EnableIfNot"
            parameter="setenv" />
          </menu_item_call>
	     	 	<menu_item_call
	     	 	 label="Delete preset..."
	     	 	 name="delete_day_preset">
	     	 	 	<menu_item_call.on_click
	     	 	 	function="World.EnvPreset"
	     	 	 	parameter="delete_day_cycle"/>
	     	 	 	<menu_item_call.on_enable
	     	 	 	function="World.EnableEnvPreset"
	     	 	 	parameter="delete_day_cycle"/>
	     	 	</menu_item_call>
	     	</menu>
	    </menu>
		<menu
			 create_jump_keys="true"
			 name="photo_and_video"
			 label="Photo and Video"
			 tear_off="true">
				<menu_item_call
				label="Phototools"
				name="phototools_item_call"
				shortcut="alt|P">
					<menu_item_call.on_click
					function="Floater.Toggle"
					parameter="phototools" />
				</menu_item_call>
				<menu_item_call
				label="Cameratools"
				name="cameratools_item_call"
				shortcut="control|shift|C">
					<menu_item_call.on_click
					function="Floater.Toggle"
					parameter="phototools_camera" />
				</menu_item_call>
		</menu>
      <menu_item_call
        label="Area Search"
        name="area_search">
        <menu_item_call.on_click
          function="Floater.Toggle"
          parameter="area_search" />
      </menu_item_call>
      <menu_item_call
        label="Sound Explorer"
        name="Sound Explorer">
        <menu_item_call.on_click
          function="Floater.Toggle"
          parameter="sound_explorer" />
      </menu_item_call>
      <menu_item_call
        label="Animation Explorer"
        name="Animation Explorer">
        <menu_item_call.on_click
          function="Floater.Toggle"
          parameter="animation_explorer" />
      </menu_item_call>
      <menu_item_call
        label="Asset Blacklist"
        name="asset_blacklist">
        <menu_item_call.on_click
          function="Floater.Toggle"
          parameter="ws_asset_blacklist" />
      </menu_item_call>
    
    </menu>
    <menu
     create_jump_keys="true"
     label="Build"
     name="BuildTools"
     tear_off="true"
     visible="true">
       <menu_item_check
         label="Build"
         name="Show Build Tools"
         shortcut="control|B">
            <menu_item_check.on_check
             function="Build.Active" />
            <menu_item_check.on_click
             function="Build.Toggle" />
            <menu_item_check.on_enable
             function="Build.Enabled" />
       </menu_item_check>
       <menu
          create_jump_keys="true"
          label="Select Build Tool"
          name="Select Tool"
          tear_off="true">
         <menu_item_call
			label="Focus Tool"
			name="Focus"
			shortcut="control|1">
           <menu_item_call.on_click
              function="Tools.SelectTool"
              parameter="focus" />
         </menu_item_call>
         <menu_item_call
			label="Move Tool"
			name="Move"
			shortcut="control|2">
           <menu_item_call.on_click
              function="Tools.SelectTool"
              parameter="move" />
         </menu_item_call>
         <menu_item_call
			label="Edit Tool"
			name="Edit"
			shortcut="control|3">
           <menu_item_call.on_click
              function="Tools.SelectTool"
              parameter="edit" />
         </menu_item_call>
         <menu_item_call
			label="Create Tool"
			name="Create"
			shortcut="control|4">
           <menu_item_call.on_click
              function="Tools.SelectTool"
              parameter="create" />
         </menu_item_call>
         <menu_item_call
			label="Land Tool"
			name="Land"
			shortcut="control|5">
           <menu_item_call.on_click
              function="Tools.SelectTool"
              parameter="land" />
         </menu_item_call>
	   </menu>
        <menu_item_call
           label="Link"
           name="Link"
           shortcut="control|L">
          <menu_item_call.on_click
             function="Tools.Link" />
          <menu_item_call.on_enable
             function="Tools.EnableLink" />
        </menu_item_call>
        <menu_item_call
           label="Unlink"
           name="Unlink"
           shortcut="control|shift|L">
          <menu_item_call.on_click
             function="Tools.Unlink" />
          <menu_item_call.on_enable
             function="Tools.EnableUnlink" />
        </menu_item_call>
        <menu_item_check
             label="Edit Linked Parts"
             name="Edit Linked Parts"
             shortcut="control|shift|E">
                <menu_item_check.on_check
                 control="EditLinkedParts" />
                <menu_item_check.on_click
                 function="Tools.EditLinkedParts"
                 parameter="EditLinkedParts" />
                <menu_item_check.on_enable
                 function="Tools.EnableToolNotPie" />
            </menu_item_check>
        <menu
         create_jump_keys="true"
         label="Select Linked Parts"
         name="Select Linked Parts"
         tear_off="true">
            <menu_item_call
             label="Select Next Part"
             name="Select Next Part"
	     shortcut="control|.">
                <menu_item_call.on_click
                 function="Tools.SelectNextPart"
                 parameter="next" />
                <menu_item_call.on_enable
                 function="Tools.EnableSelectNextPart" />
            </menu_item_call>
            <menu_item_call
             label="Select Previous Part"
             name="Select Previous Part"
	     shortcut="control|,">
                <menu_item_call.on_click
                 function="Tools.SelectNextPart"
                 parameter="previous" />
                <menu_item_call.on_enable
                 function="Tools.EnableSelectNextPart" />
            </menu_item_call>
            <menu_item_call
             label="Include Next Part"
             name="Include Next Part"
	     shortcut="control|shift|.">
                <menu_item_call.on_click
                 function="Tools.SelectNextPart"
                 parameter="includenext" />
                <menu_item_call.on_enable
                 function="Tools.EnableSelectNextPart" />
            </menu_item_call>
            <menu_item_call
             label="Include Previous Part"
             name="Include Previous Part"
	     shortcut="control|shift|,">
                <menu_item_call.on_click
                 function="Tools.SelectNextPart"
                 parameter="includeprevious" />
                <menu_item_call.on_enable
                 function="Tools.EnableSelectNextPart" />
            </menu_item_call>
        </menu>
        <menu_item_separator/>

        <menu_item_call
           label="Focus on Selection"
           name="Focus on Selection"
           shortcut="H">
          <menu_item_call.on_click
             function="Tools.LookAtSelection"
             parameter="focus" />
          <menu_item_call.on_enable
             function="SomethingSelectedNoHUD" />
        </menu_item_call>
        <menu_item_call
           label="Zoom to Selection"
           name="Zoom to Selection"
           shortcut="shift|H">
          <menu_item_call.on_click
             function="Tools.LookAtSelection"
             parameter="zoom" />
          <menu_item_call.on_enable
             function="SomethingSelectedNoHUD" />
        </menu_item_call>
		 
        <menu_item_separator/>

        <menu
         create_jump_keys="true"
         label="Object"
         name="Object"
         tear_off="true">
          <menu_item_call
             label="Buy"
             name="Menu Object Buy">
            <menu_item_call.on_click
               function="Tools.BuyOrTake"/>
            <menu_item_call.on_visible
               function="Tools.VisibleBuyObject"/>
            <menu_item_call.on_enable
               function="Tools.EnableBuyOrTake"/>
          </menu_item_call>
          <menu_item_call
             label="Take"
             name="Menu Object Take">
            <menu_item_call.on_click
               function="Tools.BuyOrTake"/>
            <menu_item_call.on_visible
               function="Tools.VisibleTakeObject"/>
            <menu_item_call.on_enable
               function="Tools.EnableBuyOrTake"/>
          </menu_item_call>
          <menu_item_call
			 label="Take Copy"
			 name="Take Copy">
			<menu_item_call.on_click
               function="Tools.TakeCopy" />
			<menu_item_call.on_enable
               function="Tools.EnableTakeCopy" />
          </menu_item_call>
          <menu_item_call
             label="Duplicate"
             name="Duplicate"
             shortcut="control|D">
            <menu_item_call.on_click
               function="Edit.Duplicate" />
            <menu_item_call.on_enable
               function="Edit.EnableDuplicate" />
          </menu_item_call>

          <menu_item_call
             label="Edit Particles"
             name="Menu Object Edit Particles">
            <menu_item_call.on_click
               function="Object.EditParticles" />
            <menu_item_call.on_enable
               function="Object.EnableEditParticles" />
          </menu_item_call>

          <menu_item_call
			 label="Save Back to Object Contents"
			 name="Save Object Back to Object Contents">
			<menu_item_call.on_click
               function="Tools.SaveToObjectInventory" />
			<menu_item_call.on_enable
               function="Tools.EnableSaveToObjectInventory" />
          </menu_item_call>
          <menu_item_call
			 label="Return Object"
			 name="Return Object back to Owner">
			<menu_item_call.on_click
               function="Object.Return" />
			<menu_item_call.on_enable
               function="Object.EnableReturn" />
          </menu_item_call>
          <menu
            create_jump_keys="true"
            label="Save as"
            name="Export Menu"
            tear_off="true">
            <menu_item_call
              label="Backup"
              name="Backup">
              <menu_item_call.on_click
              function="Object.Export" />
              <menu_item_call.on_enable
              function="Object.EnableExport" />
            </menu_item_call>
            <menu_item_call
              label="Collada"
              name="Collada">
              <menu_item_call.on_click
              function="Object.ExportCollada" />
              <menu_item_call.on_enable
              function="Object.EnableExport" />
            </menu_item_call>
          </menu>
		</menu>
        <menu
           create_jump_keys="true"
           label="Scripts"
           name="Scripts"
           tear_off="true">
          <menu_item_call
             label="Show Script Warnings/Errors"
             name="Script Debug">
            <menu_item_call.on_click
               function="ShowScriptDebug" />
          </menu_item_call>
          <menu_item_call
             label="Script Info (Counter)"
             name="Script Info">
            <menu_item_call.on_click
               function="Tools.ScriptInfo" />
            <menu_item_call.on_enable
               function="Object.EnableScriptInfo" />
          </menu_item_call>
          <menu_item_call
             label="Recompile Scripts (Mono)"
             name="Mono">
            <menu_item_call.on_click
               function="Tools.SelectedScriptAction"
               parameter="compile mono" />
            <menu_item_call.on_enable
               function="EditableSelectedMono" />
          </menu_item_call>
          <menu_item_call
             label="Recompile Scripts (LSL)"
             name="LSL">
            <menu_item_call.on_click
               function="Tools.SelectedScriptAction"
               parameter="compile lsl" />
            <menu_item_call.on_enable
               function="EditableSelected" />
          </menu_item_call>
          <menu_item_call
             label="Reset Scripts"
             name="Reset Scripts">
            <menu_item_call.on_click
               function="Tools.SelectedScriptAction"
               parameter="reset" />
            <menu_item_call.on_enable
               function="EditableSelected" />
          </menu_item_call>
          <menu_item_call
             label="Set Scripts to Running"
             name="Set Scripts to Running">
            <menu_item_call.on_click
               function="Tools.SelectedScriptAction"
               parameter="start" />
            <menu_item_call.on_enable
               function="EditableSelected" />
          </menu_item_call>
          <menu_item_call
             label="Set Scripts to Not Running"
             name="Set Scripts to Not Running">
            <menu_item_call.on_click
               function="Tools.SelectedScriptAction"
               parameter="stop" />
            <menu_item_call.on_enable
               function="EditableSelected" />
          </menu_item_call>
          <menu_item_call
             label="Remove Scripts From Selection"
             name="Remove Scripts From Selection">
            <menu_item_call.on_click
               function="Tools.SelectedScriptAction"
               parameter="delete" />
            <menu_item_call.on_enable
               function="EditableSelected" />
          </menu_item_call>          
        </menu>

      <menu
         create_jump_keys="true"
         label="Pathfinding"
         name="Pathfinding"
         tear_off="true">
        <menu_item_call
            label="Linksets..."
            name="pathfinding_linksets_menu_item">
          <menu_item_call.on_click
              function="Floater.ToggleOrBringToFront"
              parameter="pathfinding_linksets" />
          <menu_item_call.on_enable
              function="Tools.EnablePathfinding" />
        </menu_item_call>
        <menu_item_call
            label="Characters..."
            name="pathfinding_characters_menu_item">
          <menu_item_call.on_click
              function="Floater.ToggleOrBringToFront"
              parameter="pathfinding_characters" />
          <menu_item_call.on_enable
              function="Tools.EnablePathfinding" />
        </menu_item_call>
        <menu_item_call
            label="View / test..."
            name="pathfinding_console_menu_item">
          <menu_item_call.on_click
              function="Floater.ToggleOrBringToFront"
              parameter="pathfinding_console" />
          <menu_item_call.on_enable
              function="Tools.EnablePathfindingView" />
        </menu_item_call>
        <menu_item_call
            label="Rebake region"
            name="pathfinding_rebake_navmesh_item">
          <menu_item_call.on_click
              function="Tools.DoPathfindingRebakeRegion"/>
          <menu_item_call.on_enable
              function="Tools.EnablePathfindingRebakeRegion" />
        </menu_item_call>
      </menu>

      <menu_item_separator/>

        <menu
         create_jump_keys="true"
         label="Options"
         name="Options"
         tear_off="true">
	   <menu_item_check
	       label="Show Advanced Permissions"
	       name="DebugPermissions">
			  <menu_item_check.on_check
				 function="CheckControl"
				 parameter="DebugPermissions" />
			  <menu_item_check.on_click
				 function="ToggleControl"
				 parameter="DebugPermissions" />
			</menu_item_check>

            <menu_item_separator/>

            <menu_item_check
                 label="Select Only My Objects"
                 name="Select Only My Objects">
                    <menu_item_check.on_check
                     control="SelectOwnedOnly" />
                    <menu_item_check.on_click
                     function="Tools.SelectOnlyMyObjects"
                     parameter="agents" />
                </menu_item_check>
                <menu_item_check
                 label="Select Only Movable Objects"
                 name="Select Only Movable Objects">
                    <menu_item_check.on_check
                     control="SelectMovableOnly" />
                    <menu_item_check.on_click
                     function="Tools.SelectOnlyMovableObjects"
                     parameter="movable" />
                </menu_item_check>
                <menu_item_check
                 label="Select Only Copyable Objects"
                 name="Select Only Copyable Objects">
                    <menu_item_check.on_check
                     control="FSSelectCopyableOnly" />
                    <menu_item_check.on_click
                     function="ToggleControl"
                     parameter="FSSelectCopyableOnly" />
                </menu_item_check>
                <menu_item_check
                 label="Select By Surrounding"
                 name="Select By Surrounding">
                    <menu_item_check.on_check
                     control="RectangleSelectInclusive" />
                    <menu_item_check.on_click
                     function="Tools.SelectBySurrounding" />
            </menu_item_check>
                <menu_item_check
                 label="Include Group-Owned Objects"
                 name="Include Group-Owned Objects">
                    <menu_item_check.on_check
                     control="FSSelectIncludeGroupOwned" />
                    <menu_item_check.on_click
                     function="ToggleControl"
                     parameter="FSSelectIncludeGroupOwned" />
                </menu_item_check>

          <menu_item_separator/>

                <menu_item_check
                 label="Show Selection Outlines"
				 shortcut="control|alt|H"
                 name="Show Selection Outlines">
                    <menu_item_check.on_check
                     function="CheckControl"
                     parameter="RenderHighlightSelections" />
                    <menu_item_check.on_click
                     function="ToggleControl"
                     parameter="RenderHighlightSelections" />
                </menu_item_check>
                <menu_item_check
                 label="Show Hidden Selection"
                 name="Show Hidden Selection">
                    <menu_item_check.on_check
                     control="RenderHiddenSelections" />
                    <menu_item_check.on_click
                     function="Tools.ShowHiddenSelection" />
                </menu_item_check>
                <menu_item_check
                 label="Show Light Radius for Selection"
                 name="Show Light Radius for Selection">
                    <menu_item_check.on_check
                     control="RenderLightRadius" />
                    <menu_item_check.on_click
                     function="Tools.ShowSelectionLightRadius" />
                </menu_item_check>
                <menu_item_check
                 label="Show Selection Beam"
                 name="Show Selection Beam">
                    <menu_item_check.on_check
                     control="ShowSelectionBeam" />
                    <menu_item_check.on_click
                     function="ToggleControl"
                     parameter="ShowSelectionBeam" />
                </menu_item_check>

        <menu_item_separator/>

                <menu_item_check
                 label="Snap to Grid"
                 name="Snap to Grid"
                 shortcut="G">
                    <menu_item_check.on_check
                     control="SnapEnabled" />
                    <menu_item_check.on_click
                     function="ToggleControl"
                     parameter="SnapEnabled" />
                    <menu_item_check.on_enable
                     function="Tools.EnableToolNotPie" />
                </menu_item_check>
                <menu_item_call
                 label="Snap Object XY to Grid"
                 name="Snap Object XY to Grid"
                 shortcut="shift|X">
                    <menu_item_call.on_click
                     function="Tools.SnapObjectXY" />
                    <menu_item_call.on_enable
                     function="Tools.EnableToolNotPie" />
                </menu_item_call>
                <menu_item_call
                 label="Use Selection for Grid"
                 name="Use Selection for Grid"
                 shortcut="shift|G">
                    <menu_item_call.on_click
                     function="Tools.UseSelectionForGrid" />
                    <menu_item_call.on_enable
                     function="SomethingSelected" />
                </menu_item_call>
                <menu_item_separator/>
                <menu_item_call
                 label="Grid Options..."
                 name="Grid Options"
                 shortcut="control|shift|B">
                    <menu_item_call.on_click
                     function="Floater.Toggle"
                     parameter="build_options" />
                    <menu_item_call.on_enable
                     function="Tools.EnableToolNotPie" />
                </menu_item_call>
                <menu_item_call
                 label="Set Default Permissions..."
                 name="Set default permissions">
                    <menu_item_call.on_click
                     function="Floater.ToggleOrBringToFront"
                     parameter="perms_default" />
                </menu_item_call>
        </menu>
        <menu
         create_jump_keys="true"
         label="Upload"
         layout="topleft"
         name="Upload"
         tear_off="true">
            <menu_item_call
             label="Image ([COST])..."
             layout="topleft"
             name="Upload Image"
             shortcut="control|U">
                <menu_item_call.on_click
                 function="File.UploadImage"
                 parameter="" />
                <menu_item_call.on_enable
                 function="File.EnableUpload" />
                <menu_item_call.on_visible
                 function="Upload.CalculateCosts"
                 parameter="Upload Image" />
            </menu_item_call>
            <menu_item_call
             label="Sound ([COST])..."
             layout="topleft"
             name="Upload Sound">
                <menu_item_call.on_click
                 function="File.UploadSound"
                 parameter="" />
                <menu_item_call.on_enable
                 function="File.EnableUpload" />
                <menu_item_call.on_visible
                 function="Upload.CalculateCosts"
                 parameter="Upload Sound" />
            </menu_item_call>
            <menu_item_call
             label="Animation ([COST])..."
             layout="topleft"
             name="Upload Animation">
                <menu_item_call.on_click
                 function="File.UploadAnim"
                 parameter="" />
                <menu_item_call.on_enable
                 function="File.EnableUpload" />
                <menu_item_call.on_visible
                 function="Upload.CalculateCosts"
                 parameter="Upload Animation" />
            </menu_item_call>
            <menu_item_call
             label="Mesh Model..."
             layout="topleft"
             name="Upload Model">
            <menu_item_call.on_click
             function="File.UploadModel"
             parameter="" />
            <menu_item_call.on_enable
             function="File.EnableUploadModel" />
            <menu_item_call.on_visible
            function="File.VisibleUploadModel"/>
            </menu_item_call>
	   <menu_item_call
             label="Bulk ([COST] per file)..."
             layout="topleft"
             name="Bulk Upload">
                <menu_item_call.on_click
                 function="File.UploadBulk"
                 parameter="" />
		<menu_item_call.on_visible
                 function="Upload.CalculateCosts"
                 parameter="Bulk Upload" />
            </menu_item_call>
	    <menu_item_call
             label="Import Linkset..."
             visibility_control="FSEnableObjectExports"
             name="import linkset">
                <menu_item_call.on_click
                 function="File.ImportLinkset"
                 parameter="" />
            </menu_item_call>
        </menu>
        <menu_item_separator/>
        <menu_item_call
         enabled="false"
         label="Undo"
         name="Undo"
         allow_key_repeat="true"
         shortcut="control|Z">
            <on_click
             function="Edit.Undo"
             userdata="" />
            <on_enable
             function="Edit.EnableUndo" />
        </menu_item_call>
        <menu_item_call
         enabled="false"
         label="Redo"
         name="Redo"
         allow_key_repeat="true"
         shortcut="control|Y">
            <on_click
             function="Edit.Redo"
             userdata="" />
            <on_enable
             function="Edit.EnableRedo" />
        </menu_item_call>        
    </menu>
    
    <!-- Content Menu -->
    
    <menu
    	create_jump_keys="true"
    	label="Content"
    	name="Content"
    	tear_off="true"
        visible="true">
<!--
        <menu_item_call
             label="Search"
             name="Search">
             <menu_item_call.on_click
                 function="Floater.Show"
                 parameter="search"/>
       </menu_item_call>
-->
        <menu_item_check
        label="Search"
        name="Search"
        shortcut="control|F">
            <menu_item_check.on_check
             function="Floater.Visible"
             parameter="search" />
            <menu_item_check.on_click
             function="Floater.Toggle"
             parameter="search" />
            </menu_item_check>

    	<menu_item_call
             label="SL Marketplace"
             name="SL Marketplace">
            <menu_item_call.on_click
             function="PromptShowURL"
             name="Xstreet_url"
             parameter="WebLaunchExternalTarget,https://marketplace.secondlife.com/" />
            <menu_item_call.on_visible
             function="GridCheck"
             parameter="secondlife"/>
       </menu_item_call>
       <menu_item_call
             label="L$ Market Data"
             name="LindenXchange">
            <menu_item_call.on_click
             function="PromptShowURL"
             name="lindenxchange_url"
             parameter="WebLaunchExternalTarget,https://secondlife.com/my/lindex/market.php" />
            <menu_item_call.on_visible
             function="GridCheck"
             parameter="secondlife"/>
       </menu_item_call>
    	<menu_item_call
             label="Script Library"
             name="Script Library">
             <menu_item_call.on_click
             function="PromptShowURL"
             name="script_library_url"
             parameter="WebLaunchExternalTarget,http://wiki.secondlife.com/wiki/LSL_Library" />
       </menu_item_call>
       <menu_item_separator/>
    	<menu_item_call
             label="Firestorm Blog"
             name="Firestorm Blog">
             <menu_item_call.on_click
             function="PromptShowURL"
             name="firestorm_blog_url"
             parameter="WebLaunchExternalTarget,http://www.firestormviewer.org/" />
       </menu_item_call>
    	<menu_item_call
             label="Firestorm Flickr"
             name="Firestorm Flickr">
             <menu_item_call.on_click
             function="PromptShowURL"
             name="firestorm_flickr_url"
             parameter="WebLaunchExternalTarget,http://www.flickr.com/groups/firestormviewer/pool/" />
       </menu_item_call>
    	<menu_item_call
             label="Firestorm YouTube"
             name="Firestorm YouTube">
             <menu_item_call.on_click
             function="PromptShowURL"
             name="firestorm_youtube_url"
             parameter="WebLaunchExternalTarget,http://www.youtube.com/user/PhoenixViewerSL" />
       </menu_item_call>
    	<menu_item_call
             label="Firestorm Twitter"
             name="Firestorm Twitter">
             <menu_item_call.on_click
             function="PromptShowURL"
             name="firestorm_twitter_url"
             parameter="WebLaunchExternalTarget,https://twitter.com/phoenixviewersl" />
       </menu_item_call>
    	<menu_item_call
             label="Firestorm Plurk"
             name="Firestorm Plurk">
             <menu_item_call.on_click
             function="PromptShowURL"
             name="firestorm_plurk_url"
             parameter="WebLaunchExternalTarget,http://www.plurk.com/ThePhoenixViewerProject" />
       </menu_item_call>
       <menu_item_separator/>
       <menu_item_call
             label="Message of the day"
             name="Firestorm MoTD">
             <menu_item_call.on_click
             function="Advanced.ToggleHUDInfo"
             parameter="motd" />
       </menu_item_call>
      </menu>   
    
    <!-- Help Menu -->
    
    
    <menu
     create_jump_keys="true"
     label="Help"
     name="Help"
     tear_off="true"
     visible="true">
        <menu_item_check
         label="Enable Viewer UI Hints"
         name="Enable Hints">
          <on_check
            control="EnableUIHints"/>
          <on_click
            function="ToggleUIHints"/>
        </menu_item_check>
        
        <menu_item_call
         label="Firestorm Wiki"
         name="Firestorm Wiki"
	     shortcut="F1">
             <menu_item_call.on_click
             function="PromptShowURL"
             name="script_library_url"
             parameter="WebLaunchExternalTarget,http://wiki.phoenixviewer.com" />
        </menu_item_call>
        
        <menu_item_call
         label="Troubleshooting"
         name="Troubleshooting">
            <menu_item_call.on_click
             function="PromptShowURL"
             name="wiki_troubleshooting_url"
             parameter="WebLaunchExternalTarget,http://wiki.phoenixviewer.com/firestorm_troubleshooting" />
        </menu_item_call>
	   
        <menu_item_call
         label="Join Firestorm Support Group"
         name="firestorm_support_group">
            <menu_item_call.on_click
             function="Advanced.WebBrowserTest"
             parameter="http://wiki.phoenixviewer.com/firestorm_support_groups_join" />
            <menu_item_call.on_visible
             function="GridCheck"
             parameter="secondlife" />
        </menu_item_call>

        <menu_item_call
         label="Firestorm Classes Schedule"
         name="Firestorm Classes Schedule">
             <menu_item_call.on_click
             function="PromptShowURL"
             name="script_library_url"
             parameter="WebLaunchExternalTarget,http://wiki.phoenixviewer.com/firestorm_classes" />
        </menu_item_call>

<!--       <menu_item_call
         label="Second Life Help"
         name="Second Life Help">
             <menu_item_call.on_click
             function="PromptShowURL"
             name="script_library_url"
             parameter="WebLaunchExternalTarget,https://support.secondlife.com/" />
        </menu_item_call>-->
        <menu_item_separator name="grid_help_seperator"/>
        <menu_item_call
         label="[CURRENT_GRID] Help"
         name="current_grid_help">
            <menu_item_call.on_click
             function="ShowHelp"
             parameter="grid_help" />
        </menu_item_call>
        <menu_item_call
         label="About [CURRENT_GRID]"
         name="current_grid_about">
            <menu_item_call.on_click
             function="ShowHelp"
             parameter="grid_about" />
        </menu_item_call>
<!--        <menu_item_call
         label="Tutorial"
         name="Tutorial">
            <menu_item_call.on_click
             function="Floater.Show"
             parameter="hud" />
        </menu_item_call>
		<menu_item_separator/>
        <menu_item_call
             label="Knowledge Base"
             name="Knowledge Base">
             <menu_item_call.on_click
                 function="Advanced.ShowURL"
            parameter="http://community.secondlife.com/t5/English-Knowledge-Base/Second-Life-User-s-Guide/ta-p/1244857"/>
        </menu_item_call>
        <menu_item_call
             label="Wiki"
             name="Wiki">
             <menu_item_call.on_click
                 function="Advanced.ShowURL"
                 parameter="http://wiki.secondlife.com"/>
        </menu_item_call>
        <menu_item_call
             label="Community Forums"
             name="Community Forums">
             <menu_item_call.on_click
                 function="Advanced.ShowURL"
                 parameter="http://community.secondlife.com/t5/Forums/ct-p/Forums"/>
        </menu_item_call>         
        <menu_item_call
             label="Support portal"
             name="Support portal">
             <menu_item_call.on_click
                 function="Advanced.ShowURL"
                 parameter="https://support.secondlife.com/"/>         
        </menu_item_call>
        <menu_item_separator/>
        <menu_item_call
             label="[SECOND_LIFE] News"
             name="Second Life News">
             <menu_item_call.on_click
                 function="Advanced.ShowURL"
                 parameter="http://community.secondlife.com/t5/Featured-News/bg-p/blog_feature_news"/>  
        </menu_item_call>
        <menu_item_call
             label="[SECOND_LIFE] Blogs"
             name="Second Life Blogs">
             <menu_item_call.on_click
                 function="Advanced.ShowURL"
                 parameter="http://community.secondlife.com/t5/Blogs/ct-p/Blogs"/>
        </menu_item_call>-->
        <menu_item_separator/>
		<menu_item_call
             label="Check Grid status"
             name="Grid Status">
             <menu_item_call.on_click
             function="PromptShowURL"
             name="GridStatus_url"
             parameter="WebLaunchExternalTarget,http://status.secondlifegrid.net/" />
        </menu_item_call>
        <menu_item_call
             label="Report Abuse"
             name="Report Abuse">
                <menu_item_call.on_click
                 function="ReportAbuse" />
            </menu_item_call>
        <menu_item_call
             label="Report Bug"
             name="Report Bug">
                <menu_item_call.on_click
                 function="Advanced.ReportBug"/>
            </menu_item_call>

        <menu_item_separator/>
        <menu_item_call
             label="Bumps, Pushes &amp; Hits"
             name="Bumps, Pushes &amp;amp; Hits">
                <menu_item_call.on_click
                 function="Floater.Show"
                 parameter="bumps" />
<<<<<<< HEAD
            </menu_item_call>

        <menu_item_separator/>

        <menu_item_check
            label="Enable Sysinfo Button"
            name="Enable Sysinfo Button">
            <menu_item_check.on_check
                function="CheckControl"
                parameter="SysinfoButtonInIM" />
            <menu_item_check.on_click
                function="ToggleControl"
                parameter="SysinfoButtonInIM" />
        </menu_item_check>

        <menu_item_separator/>

=======
        </menu_item_call>
        <menu_item_separator/>
>>>>>>> 0bbb1722
        <menu_item_call
         label="About [APP_NAME]"
         name="About Second Life">
            <menu_item_call.on_click
             function="Floater.Show"
             parameter="sl_about" />
        </menu_item_call>
        <menu_item_call
         label="Check for Updates"
         name="Check for Updates">
          <menu_item_call.on_click
           function="Advanced.CheckViewerUpdates"/>
        </menu_item_call>
    </menu>
    
    <menu
     create_jump_keys="true"
     label="RLVa"
     name="RLVa Main"
     tear_off="true"
     visible="true">
      <menu
       label="Debug"
       name="Debug"
       tear_off="true">
        <menu_item_check
         label="Show Top-level RLVa Menu"
         name="Show Top-level RLVa Menu">
          <menu_item_check.on_check
           function="CheckControl"
           parameter="RLVaTopLevelMenu" />
          <menu_item_check.on_click
           function="ToggleControl"
           parameter="RLVaTopLevelMenu" />
        </menu_item_check>
      	<menu_item_separator/>
      	<menu_item_check
      	 label="Show Debug Messages"
      	 name="Show Debug Messages">
          <menu_item_check.on_check
           function="CheckControl"
           parameter="RestrainedLoveDebug" />
          <menu_item_check.on_click
           function="ToggleControl"
           parameter="RestrainedLoveDebug" />
      	</menu_item_check>
      	<menu_item_check
      	 label="Hide Unset or Duplicate Messages"
      	 name="Hide Unset or Duplicate Messages">
          <menu_item_check.on_check
           function="CheckControl"
           parameter="RLVaDebugHideUnsetDuplicate" />
          <menu_item_check.on_click
           function="ToggleControl"
           parameter="RLVaDebugHideUnsetDuplicate" />
      	</menu_item_check>
      	<menu_item_check
      	 label="Show Assertion Failures"
      	 name="Show Assertion Failures">
          <menu_item_check.on_check
           function="CheckControl"
           parameter="RLVaShowAssertionFailures" />
          <menu_item_check.on_click
           function="ToggleControl"
           parameter="RLVaShowAssertionFailures" />
      	</menu_item_check>
      	<menu_item_separator/>
        <menu_item_check
         label="Hide Locked Layers"
         name="Hide Locked Layers">
          <menu_item_check.on_check
           function="CheckControl"
           parameter="RLVaHideLockedLayers" />
          <menu_item_check.on_click
           function="ToggleControl"
           parameter="RLVaHideLockedLayers" />
        </menu_item_check>
        <menu_item_check
         label="Hide Locked Attachments"
         name="Hide Locked Attachments">
          <menu_item_check.on_check
           function="CheckControl"
           parameter="RLVaHideLockedAttachments" />
          <menu_item_check.on_click
           function="ToggleControl"
           parameter="RLVaHideLockedAttachments" />
        </menu_item_check>
        <menu_item_separator/>
      	<menu_item_check
      	 label="Enable Legacy Naming"
      	 name="Enable Legacy Naming">
          <menu_item_check.on_check
           function="CheckControl"
           parameter="RLVaEnableLegacyNaming" />
          <menu_item_check.on_click
           function="ToggleControl"
           parameter="RLVaEnableLegacyNaming" />
      	</menu_item_check>
        <menu_item_check
      	 label="Enable Shared Wear"
      	 name="Enable Shared Wear">
          <menu_item_check.on_check
           function="CheckControl"
           parameter="RLVaEnableSharedWear" />
          <menu_item_check.on_click
           function="ToggleControl"
           parameter="RLVaEnableSharedWear" />
        </menu_item_check>
        <menu_item_check
      	 label="Rename Shared Items on Wear"
      	 name="Rename Shared Items on Wear">
          <menu_item_check.on_check
           function="CheckControl"
           parameter="RLVaSharedInvAutoRename" />
          <menu_item_check.on_click
           function="ToggleControl"
           parameter="RLVaSharedInvAutoRename" />
      	</menu_item_check>
      	<menu_item_separator/>
      	<menu_item_check
      	 label="Locks..."
      	 name="Locks">
          <menu_item_check.on_check
           function="Floater.Visible"
           parameter="rlv_locks" />
          <menu_item_check.on_click
           function="Floater.Toggle"
           parameter="rlv_locks" />
      	</menu_item_check>
      </menu>
      <menu_item_separator/>
      <menu_item_check
       label="Allow OOC Chat"
       name="Allow OOC Chat">
      	<menu_item_check.on_check
      	 function="CheckControl"
      	 parameter="RestrainedLoveCanOOC" />
      	<menu_item_check.on_click
      	 function="ToggleControl"
      	 parameter="RestrainedLoveCanOOC" />
      </menu_item_check>
      <menu_item_check
       label="Forbid Give to #RLV"
       name="Forbid Give to #RLV">
      	<menu_item_check.on_check
      	 function="CheckControl"
      	 parameter="RestrainedLoveForbidGiveToRLV" />
      	<menu_item_check.on_click
      	 function="ToggleControl"
      	 parameter="RestrainedLoveForbidGiveToRLV" />
      </menu_item_check>
      <menu_item_check
       label="Show Filtered Chat"
       name="Show Filtered Chat">
      	<menu_item_check.on_check
      	 function="CheckControl"
      	 parameter="RestrainedLoveShowEllipsis" />
      	<menu_item_check.on_click
      	 function="ToggleControl"
      	 parameter="RestrainedLoveShowEllipsis" />
      </menu_item_check>
      <menu_item_check
       label="Show Name Tags"
       name="Show Name Tags">
      	<menu_item_check.on_check
      	 function="CheckControl"
      	 parameter="RLVaShowNameTags" />
      	<menu_item_check.on_click
      	 function="ToggleControl"
      	 parameter="RLVaShowNameTags" />
      </menu_item_check>
      <menu_item_check
       label="Wear Replaces Unlocked"
       name="Wear Replaces Unlocked">
      	<menu_item_check.on_check
      	 function="CheckControl"
      	 parameter="RLVaWearReplaceUnlocked" />
      	<menu_item_check.on_click
      	 function="ToggleControl"
      	 parameter="RLVaWearReplaceUnlocked" />
      </menu_item_check>
      <menu_item_separator />
      <menu_item_check
       label="Restrictions..."
       name="Restrictions">
      	<menu_item_check.on_check
      	 function="Floater.Visible"
      	 parameter="rlv_behaviours" />
      	<menu_item_check.on_click
      	 function="Floater.Toggle"
      	 parameter="rlv_behaviours" />
      </menu_item_check>
      <menu_item_check
       label="Strings..."
       name="Strings">
        <menu_item_check.on_check
         function="Floater.Visible"
         parameter="rlv_strings" />
        <menu_item_check.on_click
         function="Floater.Toggle"
         parameter="rlv_strings" />
      </menu_item_check>
    </menu>

    <!-- Advanced Menu -->
    <menu
     create_jump_keys="true"
     label="Advanced"
     name="Advanced"
     tear_off="true"
     visible="false">
        <menu_item_call
         label="Rebake Textures"
         name="Rebake Texture">
            <menu_item_call.on_click
             function="Advanced.RebakeTextures" />
        </menu_item_call>
        <menu_item_call
           label="Set UI Size to Default"
           name="Set UI Size to Default">
          <menu_item_call.on_click
             function="View.DefaultUISize" />
        </menu_item_call>
        <menu_item_call
         label="Set Window Size..."
         name="Set Window Size...">
          <menu_item_call.on_click
           function="Floater.Show"
           parameter="window_size" />
        </menu_item_call>

        <menu_item_separator/>

        <menu_item_check
         label="Limit Select Distance"
         name="Limit Select Distance">
            <menu_item_check.on_check
             function="CheckControl"
             parameter="LimitSelectDistance" />
            <menu_item_check.on_click
             function="ToggleControl"
             parameter="LimitSelectDistance" />
        </menu_item_check>
        <menu_item_check
         label="Disable Camera Constraints"
         name="Disable Camera Distance">
            <menu_item_check.on_check
             function="CheckControl"
             parameter="DisableCameraConstraints" />
            <menu_item_check.on_click
             function="ToggleControl"
             parameter="DisableCameraConstraints" />
        </menu_item_check>
        
        <menu_item_separator/>

        <menu_item_check
         label="High-res Snapshot"
         name="HighResSnapshot">
            <menu_item_check.on_check
             function="CheckControl"
             parameter="HighResSnapshot" />
            <menu_item_check.on_click
             function="ToggleControl"
             parameter="HighResSnapshot" />
        </menu_item_check>
        <menu_item_check
         label="Quiet Snapshots"
         name="QuietSnapshotsToDisk">
            <menu_item_check.on_check
             function="CheckControl"
             parameter="PlayModeUISndSnapshot" />
            <menu_item_check.on_click
             function="ToggleControl"
             parameter="PlayModeUISndSnapshot" />
        </menu_item_check>

        <menu_item_separator/>

        <menu
         create_jump_keys="true"
         label="Performance Tools"
         name="Performance Tools"
         tear_off="true">
            <menu_item_call
             label="Lag Meter"
             name="Lag Meter">
                <menu_item_call.on_click
                 function="Floater.Show"
                 parameter="lagmeter" />
            </menu_item_call>
            <menu_item_check
             label="Statistics Bar"
             name="Statistics Bar"
             shortcut="control|shift|1">
                <menu_item_check.on_check
                 function="Floater.Visible"
                 parameter="stats" />
                <menu_item_check.on_click
                 function="Floater.Toggle"
                 parameter="stats" />
            </menu_item_check>
            <menu_item_check
             label="Scene Load Statistics"
             name="Scene Load Statistics"
             shortcut="control|shift|2">
                <menu_item_check.on_check
                 function="Floater.Visible"
                 parameter="scene_load_stats" />
                <menu_item_check.on_click
                 function="Floater.Toggle"
                 parameter="scene_load_stats" />
            </menu_item_check>
      <menu_item_check
        label="Show Render Weight for Avatars"
        name="Avatar Rendering Cost">
           <menu_item_check.on_check
            function="Advanced.CheckInfoDisplay"
            parameter="shame" />
           <menu_item_check.on_click
            function="Advanced.ToggleInfoDisplay"
            parameter="shame" />
       </menu_item_check>
        </menu>
        <menu
         create_jump_keys="true"
         label="Highlighting and Visibility"
         name="Highlighting and Visibility"
         tear_off="true">
         <menu_item_check
                 label="Cheesy Beacon"
                 name="Cheesy Beacon">
                    <menu_item_check.on_check
                     function="CheckControl"
                     parameter="CheesyBeacon" />
                    <menu_item_check.on_click
                     function="ToggleControl"
                     parameter="CheesyBeacon" />
                </menu_item_check>
            <menu_item_check
             label="Hide Particles"
             name="Hide Particles"
             shortcut="control|alt|shift|=">
                <menu_item_check.on_check
                 function="View.CheckRenderType"
                 parameter="hideparticles" />
                <menu_item_check.on_click
                 function="View.ToggleRenderType"
                 parameter="hideparticles" />
            </menu_item_check>
            <menu_item_check
             label="Hide Selected"
             name="Hide Selected">
                <menu_item_check.on_check
                 function="CheckControl"
                 parameter="HideSelectedObjects" />
                <menu_item_check.on_click
                 function="ToggleControl"
                 parameter="HideSelectedObjects" />
            </menu_item_check>
            <menu_item_check
             label="Highlight Transparent"
             name="Highlight Transparent"
             shortcut="control|alt|T"
             use_mac_ctrl="true">
                <menu_item_check.on_check
                 function="View.CheckHighlightTransparent" />
                <menu_item_check.on_click
                 function="View.HighlightTransparent" />
            </menu_item_check>
            <menu_item_check
             label="Show Mouselook Crosshairs"
             name="ShowCrosshairs">
                <menu_item_check.on_check
                 function="CheckControl"
                 parameter="ShowCrosshairs" />
                <menu_item_check.on_click
                 function="ToggleControl"
                 parameter="ShowCrosshairs" />
            </menu_item_check>
        <menu
         create_jump_keys="true"
         label="Hover Tips"
         name="Hover Tips"
         tear_off="true">
            <menu_item_check
             label="Show Tips"
             name="Show Tips"
             shortcut="control|shift|T">
                <menu_item_check.on_check
                 function="View.CheckShowHoverTips" />
                <menu_item_check.on_click
                 function="View.ShowHoverTips" />
            </menu_item_check>

            <menu_item_separator/>

            <menu_item_check
             label="Show Land Tooltips"
             name="Land Tips">
                <menu_item_check.on_check
                 control="ShowLandHoverTip" />
                <menu_item_check.on_click
                 function="ToggleControl"
                 parameter="ShowLandHoverTip" />
                <menu_item_check.on_enable
                 function="View.CheckShowHoverTips" />
            </menu_item_check>
           <menu_item_check
             label="Show Tips On All Objects"
             name="Tips On All Objects">
                <menu_item_check.on_check
                 control="ShowAllObjectHoverTip" />
                <menu_item_check.on_click
                 function="ToggleControl"
                 parameter="ShowAllObjectHoverTip" />
                <menu_item_check.on_enable
                 function="View.CheckShowHoverTips" />
            </menu_item_check>
        </menu>

        </menu>

        <menu
         create_jump_keys="true"
         label="Rendering Types"
         name="Rendering Types"
         tear_off="true">
            <menu_item_check
             label="Simple"
             name="Rendering Type Simple"
             shortcut="control|alt|shift|1">
                <menu_item_check.on_check
                 function="Advanced.CheckRenderType"
                 parameter="simple" />
                <menu_item_check.on_click
                 function="Advanced.ToggleRenderType"
                 parameter="simple" />
            </menu_item_check>
            <menu_item_check
             label="Alpha"
             name="Rendering Type Alpha"
             shortcut="control|alt|shift|2">
                <menu_item_check.on_check
                 function="Advanced.CheckRenderType"
                 parameter="alpha" />
                <menu_item_check.on_click
                 function="Advanced.ToggleRenderType"
                 parameter="alpha" />
            </menu_item_check>
            <menu_item_check
             label="Tree"
             name="Rendering Type Tree"
             shortcut="control|alt|shift|3">
                <menu_item_check.on_check
                 function="Advanced.CheckRenderType"
                 parameter="tree" />
                <menu_item_check.on_click
                 function="Advanced.ToggleRenderType"
                 parameter="tree" />
            </menu_item_check>
            <menu_item_check
             label="Avatars"
             name="Rendering Type Character"
             shortcut="control|alt|shift|4">
                <menu_item_check.on_check
                 function="Advanced.CheckRenderType"
                 parameter="character" />
                <menu_item_check.on_click
                 function="Advanced.ToggleRenderType"
                 parameter="character" />
            </menu_item_check>
            <menu_item_check
             label="Surface Patch"
             name="Rendering Type Surface Patch"
             shortcut="control|alt|shift|5">
                <menu_item_check.on_check
                 function="Advanced.CheckRenderType"
                 parameter="surfacePatch" />
                <menu_item_check.on_click
                 function="Advanced.ToggleRenderType"
                 parameter="surfacePatch" />
            </menu_item_check>
            <menu_item_check
             label="Sky"
             name="Rendering Type Sky"
             shortcut="control|alt|shift|6">
                <menu_item_check.on_check
                 function="Advanced.CheckRenderType"
                 parameter="sky" />
                <menu_item_check.on_click
                 function="Advanced.ToggleRenderType"
                 parameter="sky" />
            </menu_item_check>
            <menu_item_check
             label="Water"
             name="Rendering Type Water"
             shortcut="control|alt|shift|7">
                <menu_item_check.on_check
                 function="Advanced.CheckRenderType"
                 parameter="water" />
                <menu_item_check.on_click
                 function="Advanced.ToggleRenderType"
                 parameter="water" />
            </menu_item_check>
            <menu_item_check
             label="Ground"
             name="Rendering Type Ground"
             shortcut="control|alt|shift|8">
                <menu_item_check.on_check
                 function="Advanced.CheckRenderType"
                 parameter="ground" />
                <menu_item_check.on_click
                 function="Advanced.ToggleRenderType"
                 parameter="ground" />
            </menu_item_check>
            <menu_item_check
             label="Volume"
             name="Rendering Type Volume"
             shortcut="control|alt|shift|9">
                <menu_item_check.on_check
                 function="Advanced.CheckRenderType"
                 parameter="volume" />
                <menu_item_check.on_click
                 function="Advanced.ToggleRenderType"
                 parameter="volume" />
            </menu_item_check>
            <menu_item_check
             label="Grass"
             name="Rendering Type Grass"
             shortcut="control|alt|shift|0">
                <menu_item_check.on_check
                 function="Advanced.CheckRenderType"
                 parameter="grass" />
                <menu_item_check.on_click
                 function="Advanced.ToggleRenderType"
                 parameter="grass" />
            </menu_item_check>
            <menu_item_check
             label="Clouds"
             name="Rendering Type Clouds"
             shortcut="control|alt|shift|-">
                <menu_item_check.on_check
                 function="Advanced.CheckRenderType"
                 parameter="clouds" />
                <menu_item_check.on_click
                 function="Advanced.ToggleRenderType"
                 parameter="clouds" />
            </menu_item_check>
            <menu_item_check
             label="Particles"
             name="Rendering Type Particles"
             shortcut="control|alt|shift|=">
                <menu_item_check.on_check
                 function="Advanced.CheckRenderType"
                 parameter="particles" />
                <menu_item_check.on_click
                 function="Advanced.ToggleRenderType"
                 parameter="particles" />
            </menu_item_check>
            <menu_item_check
             label="Bump"
             name="Rendering Type Bump"
             shortcut="control|alt|shift|\">
                <menu_item_check.on_check
                 function="Advanced.CheckRenderType"
                 parameter="bump" />
                <menu_item_check.on_click
                 function="Advanced.ToggleRenderType"
                 parameter="bump" />
            </menu_item_check>
        </menu>
        <menu
         create_jump_keys="true"
         label="Rendering Features"
         name="Rendering Features"
         tear_off="true">
            <menu_item_check
             label="UI"
             name="ToggleUI"
             shortcut="control|alt|F1">
                <menu_item_check.on_check
                 function="Advanced.CheckFeature"
                 parameter="ui" />
                <menu_item_check.on_click
                 function="Advanced.ToggleFeature"
                 parameter="ui" />
            </menu_item_check>
            <menu_item_check
             label="Selected"
             name="Selected"
             shortcut="control|alt|F2">
                <menu_item_check.on_check
                 function="Advanced.CheckFeature"
                 parameter="selected" />
                <menu_item_check.on_click
                 function="Advanced.ToggleFeature"
                 parameter="selected" />
            </menu_item_check>
            <menu_item_check
             label="Highlighted"
             name="Highlighted"
             shortcut="control|alt|F3">
                <menu_item_check.on_check
                 function="Advanced.CheckFeature"
                 parameter="highlighted" />
                <menu_item_check.on_click
                 function="Advanced.ToggleFeature"
                 parameter="highlighted" />
            </menu_item_check>
            <menu_item_check
             label="Dynamic Textures"
             name="Dynamic Textures"
             shortcut="control|alt|F4">
                <menu_item_check.on_check
                 function="Advanced.CheckFeature"
                 parameter="dynamic textures" />
                <menu_item_check.on_click
                 function="Advanced.ToggleFeature"
                 parameter="dynamic textures" />
            </menu_item_check>
            <menu_item_check
             label="Foot Shadows"
             name="Foot Shadows"
             shortcut="control|alt|F5">
                <menu_item_check.on_check
                 function="Advanced.CheckFeature"
                 parameter="foot shadows" />
                <menu_item_check.on_click
                 function="Advanced.ToggleFeature"
                 parameter="foot shadows" />
            </menu_item_check>
            <menu_item_check
             label="Fog"
             name="Fog"
             shortcut="control|alt|F6">
                <menu_item_check.on_check
                 function="Advanced.CheckFeature"
                 parameter="fog" />
                <menu_item_check.on_click
                 function="Advanced.ToggleFeature"
                 parameter="fog" />
            </menu_item_check>
            <menu_item_check
             label="Test FRInfo"
             name="Test FRInfo"
             shortcut="control|alt|F8">
                <menu_item_check.on_check
                 function="Advanced.CheckFeature"
                 parameter="fr info" />
                <menu_item_check.on_click
                 function="Advanced.ToggleFeature"
                 parameter="fr info" />
            </menu_item_check>
            <menu_item_check
             label="Flexible Objects"
             name="Flexible Objects"
             shortcut="control|alt|F9">
                <menu_item_check.on_check
                 function="Advanced.CheckFeature"
                 parameter="flexible" />
                <menu_item_check.on_click
                 function="Advanced.ToggleFeature"
                 parameter="flexible" />
            </menu_item_check>
        </menu>        
        <menu
         label="RLVa"
         name="RLVa Embedded"
         tear_off="true"
         visible="true" />
		<menu
			label="Media Streams Backup"
			name="media_stream_import_export"
			tear_off="true">
			<menu_item_call
				label="Import Stream List XML..."
				name="media_stream_import">
                <menu_item_call.on_click
				function="Streamlist.xml_import" />
            </menu_item_call>
			<menu_item_call
				label="Export Stream List XML..."
				name="media_stream_export">
                <menu_item_call.on_click
				function="Streamlist.xml_export" />
            </menu_item_call>
		</menu>
        <menu_item_check
         label="Use Plugin Read Thread"
         name="Use Plugin Read Thread">
            <menu_item_check.on_check
             function="CheckControl"
             parameter="PluginUseReadThread" />
            <menu_item_check.on_click
             function="ToggleControl"
             parameter="PluginUseReadThread" />
        </menu_item_check>
        <menu_item_call
         label="Clear Group Cache"
         name="ClearGroupCache">
            <menu_item_call.on_click
             function="Advanced.ClearGroupCache"
             parameter="ClearGroupCache" />
        </menu_item_call>
        <menu_item_check
         label="Mouse Smoothing"
         name="Mouse Smoothing">
            <menu_item_check.on_check
             function="CheckControl"
             parameter="MouseSmooth" />
            <menu_item_check.on_click
             function="ToggleControl"
             parameter="MouseSmooth" />
        </menu_item_check>
            <menu_item_call
             enabled="false"
             label="Release Keys"
             name="Release Keys">
                <menu_item_call.on_click
                 function="Tools.ReleaseKeys"
                 parameter="" />
                <menu_item_call.on_enable
                 function="Tools.EnableReleaseKeys"
                 parameter="" />
            </menu_item_call>
        <menu_item_separator/>

        <menu
         create_jump_keys="true"
         label="Shortcuts"
         name="Shortcuts"
         tear_off="true"
         visible="false">
            <menu_item_check
               label="Search"
               name="Search"
               shortcut="control|F">
            <menu_item_check.on_check
             function="Floater.Visible"
             parameter="search" />
            <menu_item_check.on_click
             function="Floater.Toggle"
             parameter="search" />
            </menu_item_check>

            <!-- This second, alternative shortcut for Show Advanced Menu is for backward compatibility.  The main shortcut has been changed so it's Linux-friendly, where the old shortcut is typically eaten by the window manager. -->
            <menu_item_check
               label="Show Advanced Menu - legacy shortcut"
               name="Show Advanced Menu - legacy shortcut"
               shortcut="control|alt|D">
              <on_check
                 function="CheckControl"
                 parameter="UseDebugMenus" />
              <on_click
                 function="ToggleControl"
                 parameter="UseDebugMenus" />
            </menu_item_check>

          <!--   	//[FIX FIRE-1927 - enable DoubleClickTeleport shortcut : SJ] -->
          <menu_item_check
           label="DoubleClick Teleport"
           name="DoubleClick Teleport"
           shortcut="control|shift|D">
            <on_check
               function="CheckControl"
               parameter="DoubleClickTeleport" />
            <on_click
               function="Advanced.ToggleDoubleClickTeleport"/>
          </menu_item_check>
          <!--   	//[FIX FIRE-1927 - enable DoubleClickTeleport shortcut : SJ] -->

          <menu_item_separator/>

            <menu_item_check
             label="Always Run"
             name="Always Run"
             shortcut="control|R">
                <menu_item_check.on_check
                 function="World.CheckAlwaysRun" />
                <menu_item_check.on_click
                 function="World.AlwaysRun" />
            </menu_item_check>
            <menu_item_check
             label="Fly"
             name="Fly"
             shortcut="Home">
                <menu_item_check.on_check
                 function="Agent.getFlying" />
                <menu_item_check.on_click
                 function="Agent.toggleFlying" />
                <menu_item_check.on_enable
                 function="Agent.enableFlying" />
            </menu_item_check>

            <menu_item_separator/>

            <menu_item_call
             label="Close Window"
             name="Close Window"
             shortcut="control|W">
                <menu_item_call.on_click
                 function="File.CloseWindow" />
                <menu_item_call.on_enable
                 function="File.EnableCloseWindow" />
            </menu_item_call>
            <menu_item_call
             label="Close All Windows"
             name="Close All Windows"
             shortcut="control|shift|W">
                <menu_item_call.on_click
                 function="File.CloseAllWindows" />
                <menu_item_call.on_enable
                 function="File.EnableCloseAllWindows" />
            </menu_item_call>

            <menu_item_separator/>

            <menu_item_call
             label="Snapshot to Disk"
             name="Snapshot to Disk"
             shortcut="control|`"
             use_mac_ctrl="true">
                <menu_item_call.on_click
                 function="File.TakeSnapshotToDisk" />
            </menu_item_call>

            <menu_item_separator/>

            <menu_item_call
             label="Mouselook"
             name="Mouselook"
             shortcut="M">
                <menu_item_call.on_click
                 function="View.Mouselook" />
                <menu_item_call.on_enable
                 function="View.EnableMouselook" />
            </menu_item_call>
            <menu_item_check
             label="Joystick Flycam"
             name="Joystick Flycam"
             shortcut="alt|shift|F">
                <menu_item_check.on_check
                 function="View.CheckJoystickFlycam" />
                <menu_item_check.on_click
                 function="View.JoystickFlycam" />
                <menu_item_check.on_enable
                 function="View.EnableJoystickFlycam" />
            </menu_item_check>
            <menu_item_call
             label="Reset View"
             name="Reset View"
             shortcut="Esc">
                <menu_item_call.on_click
                 function="View.ResetView" />
            </menu_item_call>
            <menu_item_call
             label="Reset Camera Angles"
             name="Reset Camera Angles"
             shortcut="shift|Esc">
                <menu_item_call.on_click
                 function="View.ResetCameraAngles" />
            </menu_item_call>
            <menu_item_call
             label="Look at Last Chatter"
             name="Look at Last Chatter"
             shortcut="control|\">
                <menu_item_call.on_click
                 function="View.LookAtLastChatter" />
                <menu_item_call.on_enable
                 function="View.EnableLastChatter" />
            </menu_item_call>

            <menu_item_separator/>

            <menu_item_call
             label="Zoom In"
             name="Zoom In"
             shortcut="control|0">
                <menu_item_call.on_click
                 function="View.ZoomIn" />
            </menu_item_call>
            <menu_item_call
             label="Zoom Default"
             name="Zoom Default"
             shortcut="control|9">
                <menu_item_call.on_click
                 function="View.ZoomDefault" />
            </menu_item_call>
            <menu_item_call
             label="Zoom Out"
             name="Zoom Out"
             shortcut="control|8">
                <menu_item_call.on_click
                 function="View.ZoomOut" />
            </menu_item_call>
        </menu> <!--Shortcuts-->

        <menu_item_separator/>

        <menu_item_check
         label="Fly Override"
         name="Fly Override"
	 shortcut="control|alt|V">
            <menu_item_check.on_check
             function="CheckControl"
             parameter="FSAlwaysFly" />
            <menu_item_check.on_click
             function="ToggleControl" 
             parameter="FSAlwaysFly" />
        </menu_item_check>

        <menu_item_check
           label="RestrainedLove API"
           name="RLV API">
              <menu_item_check.on_check
               function="CheckControl"
               parameter="RestrainedLove" />
              <menu_item_check.on_click
               function="ToggleControl"
               parameter="RestrainedLove" />
              <menu_item_check.on_visible
               function="RLV.MainToggleVisible" />
        </menu_item_check>

        <menu_item_call
         label="Show Debug Settings"
         shortcut="control|alt|shift|S"
         name="Debug Settings">
            <menu_item_call.on_click
             function="Advanced.ShowDebugSettings"
             parameter="all" />
        </menu_item_call>
     <menu_item_check
         label="Show Developer Menu"
         name="Debug Mode"
         shortcut="control|alt|Q">
            <menu_item_check.on_check
             function="CheckControl"
             parameter="QAMode" />
            <menu_item_check.on_click
             function="ToggleControl"
             parameter="QAMode" />
        </menu_item_check>
    </menu>

    <menu
     create_jump_keys="true"
     label="Developer"
     name="Develop"
     tear_off="true"
     visible="false">
        <menu
         create_jump_keys="true"
         label="Consoles"
         name="Consoles"
         tear_off="true">
            <menu_item_check
             label="Texture Console"
             name="Texture Console"
             shortcut="control|shift|3"
             use_mac_ctrl="true">
                <menu_item_check.on_check
                 function="Advanced.CheckConsole"
                 parameter="texture" />
                <menu_item_check.on_click
                 function="Advanced.ToggleConsole"
                 parameter="texture" />
            </menu_item_check>            
            <menu_item_check
             label="Debug Console"
             name="Debug Console"
             shortcut="control|shift|4"
             use_mac_ctrl="true">
                <menu_item_check.on_check
                 function="Advanced.CheckConsole"
                 parameter="debug" />
                <menu_item_check.on_click
                 function="Advanced.ToggleConsole"
                 parameter="debug" />
            </menu_item_check>
            <menu_item_call
             label="Notifications Console"
             name="Notifications"
             shortcut="control|shift|5">
              <menu_item_call.on_click
               function="Floater.Toggle"
               parameter="notifications_console" />
            </menu_item_call>
            <menu_item_check
             label="Fast Timers"
             name="Fast Timers"
             shortcut="control|shift|9"
             use_mac_ctrl="true">
                <menu_item_check.on_check
                 function="Advanced.CheckConsole"
                 parameter="fast timers" />
                <menu_item_check.on_click
                 function="Advanced.ToggleConsole"
                 parameter="fast timers" />
            </menu_item_check>
            <menu_item_check
             label="Memory"
             name="Memory"
             shortcut="control|shift|0"
             use_mac_ctrl="true">
                <menu_item_check.on_check
                 function="Advanced.CheckConsole"
                 parameter="memory view" />
                <menu_item_check.on_click
                 function="Advanced.ToggleConsole"
                 parameter="memory view" />
            </menu_item_check>
            <menu_item_check
               label="Scene Statistics"
               name="Scene Statistics">
              <menu_item_check.on_check
               function="Advanced.CheckConsole"
               parameter="scene view" />
              <menu_item_check.on_click
               function="Advanced.ToggleConsole"
               parameter="scene view" />
            </menu_item_check>
            <menu_item_check
                 label="Scene Loading Monitor"
                 name="Scene Loading Monitor">
              <menu_item_check.on_check
               function="Advanced.CheckConsole"
               parameter="scene monitor" />
              <menu_item_check.on_click
               function="Advanced.ToggleConsole"
               parameter="scene monitor" />
            </menu_item_check>
            <menu_item_call
              enabled="false"
              visible="false"
              label="Texture Fetch Debug Console"
              name="Texture Fetch Debug Console">
              <menu_item_call.on_click
                function="Floater.Show"
                parameter="tex_fetch_debugger" />
              <on_enable
                function="Develop.SetTexFetchDebugger" />
              <on_visible
                function="Develop.SetTexFetchDebugger" />
            </menu_item_call>
          
            <menu_item_separator/>

            <menu_item_check
             label="Region Debug Console"
             name="Region Debug Console"
             shortcut="control|shift|`"
             use_mac_ctrl="true">
              <menu_item_check.on_check
               function="Floater.Visible"
               parameter="region_debug_console" />
              <menu_item_check.on_click
               function="Floater.Toggle"
               parameter="region_debug_console" />
            </menu_item_check>
            
            <menu_item_separator/>

            <menu_item_call
             label="Region Info to Debug Console"
             name="Region Info to Debug Console">
                <menu_item_call.on_click
                 function="Advanced.DumpInfoToConsole"
                 parameter="region" />
            </menu_item_call>
            <menu_item_call
             label="Group Info to Debug Console"
             name="Group Info to Debug Console">
                <menu_item_call.on_click
                 function="Advanced.DumpInfoToConsole"
                 parameter="group" />
            </menu_item_call>
            <menu_item_call
             label="Capabilities Info to Debug Console"
             name="Capabilities Info to Debug Console">
                <menu_item_call.on_click
                 function="Advanced.DumpInfoToConsole"
                 parameter="capabilities" />
            </menu_item_call>

            <menu_item_separator/>

            <menu_item_check
             label="Camera"
             name="Camera">
                <menu_item_check.on_check
                 function="Advanced.CheckHUDInfo"
                 parameter="camera" />
                <menu_item_check.on_click
                 function="Advanced.ToggleHUDInfo"
                 parameter="camera" />
            </menu_item_check>
            <menu_item_check
             label="Wind"
             name="Wind">
                <menu_item_check.on_check
                 function="Advanced.CheckHUDInfo"
                 parameter="wind" />
                <menu_item_check.on_click
                 function="Advanced.ToggleHUDInfo"
                 parameter="wind" />
            </menu_item_check>
            <menu_item_check
             label="FOV"
             name="FOV">
                <menu_item_check.on_check
                 function="Advanced.CheckHUDInfo"
                 parameter="fov" />
                <menu_item_check.on_click
                 function="Advanced.ToggleHUDInfo"
                 parameter="fov" />
            </menu_item_check>
            <menu_item_check
             label="Badge"
             name="Badge"
             shortcut="alt|control|shift|h">
                <menu_item_check.on_click
                 function="Advanced.ToggleHUDInfo"
                 parameter="badge" />
            </menu_item_check>
            <menu_item_check
             label="Cookies"
             name="Cookies"
             visible="false"
             shortcut="alt|shift|c">
                <menu_item_check.on_click
                 function="Advanced.ToggleHUDInfo"
                 parameter="cookies" />
            </menu_item_check>
        </menu>
        <menu
         create_jump_keys="true"
         label="Show Info"
         name="Display Info"
         tear_off="true">
            <menu_item_check
             label="Show Time"
             name="Show Time">
                <menu_item_check.on_check
                 function="CheckControl"
                 parameter="DebugShowTime" />
                <menu_item_check.on_click
                 function="ToggleControl"
                 parameter="DebugShowTime" />
            </menu_item_check>
          <menu_item_check
             label="Show Upload Transaction"
             name="Show Upload Transaction">
              <menu_item_check.on_check
             function="CheckControl"
             parameter="FSShowUploadPaymentToast" />
            <menu_item_check.on_click
                 function="ToggleControl"
                 parameter="FSShowUploadPaymentToast" />
            </menu_item_check>
            <menu_item_check
             label="Show Texture Info"
             name="Show Texture Info">
                <menu_item_check.on_check
                 function="CheckControl"
                 parameter="DebugShowTextureInfo" />
                <menu_item_check.on_click
                 function="ToggleControl"
                 parameter="DebugShowTextureInfo" />
            </menu_item_check>
            <menu_item_call
              label="VRAM usage per object"
              name="VRAM usage per object">
              <menu_item_call.on_click
                function="Floater.Show"
                parameter="vram_usage" />
            </menu_item_call>
            <menu_item_check
             label="Show Avatar Render Info"
             name="Show Avatar Render Info">
                <menu_item_check.on_check
                 function="CheckControl"
                 parameter="DebugShowAvatarRenderInfo" />
                <menu_item_check.on_click
                 function="ToggleControl"
                 parameter="DebugShowAvatarRenderInfo" />
            </menu_item_check>
            <menu_item_check
             label="Show Render Info"
             name="Show Render Info">
                <menu_item_check.on_check
                 function="CheckControl"
                 parameter="DebugShowRenderInfo" />
                <menu_item_check.on_click
                 function="ToggleControl"
                 parameter="DebugShowRenderInfo" />
            </menu_item_check>
            <menu_item_check
             label="Show Matrices"
             name="Show Matrices">
                <menu_item_check.on_check
                 function="CheckControl"
                 parameter="DebugShowRenderMatrices" />
                <menu_item_check.on_click
                 function="ToggleControl"
                 parameter="DebugShowRenderMatrices" />
            </menu_item_check>
            <menu_item_check
             label="Show Color Under Cursor"
             name="Show Color Under Cursor">
                <menu_item_check.on_check
                 function="Advanced.CheckShowColor" />
                <menu_item_check.on_click
                 function="Advanced.ToggleShowColor" />
            </menu_item_check>
            <menu_item_check
               label="Show Memory"
               name="Show Memory">
              <menu_item_check.on_check
               function="CheckControl"
               parameter="DebugShowMemory" />
              <menu_item_check.on_click
               function="ToggleControl"
               parameter="DebugShowMemory" />
            </menu_item_check>
	     <menu_item_check
               label="Show Private Mem Info"
               name="Show Private Mem Info">
              <menu_item_check.on_check
               function="CheckControl"
               parameter="DebugShowPrivateMem" />
              <menu_item_check.on_click
               function="ToggleControl"
               parameter="DebugShowPrivateMem" />
            </menu_item_check>

            <menu_item_separator/>

            <menu_item_check
             label="Show Updates to Objects"
             name="Show Updates"
             shortcut="control|alt|shift|U">
                <menu_item_check.on_check
                 function="Advanced.CheckShowObjectUpdates"
                 parameter="ObjectUpdates" />
                <menu_item_check.on_click
                 function="Advanced.ToggleShowObjectUpdates" />
            </menu_item_check>
        </menu>

        <menu_item_separator/>

        <menu
         create_jump_keys="true"
         label="Force an Error"
         name="Force Errors"
         tear_off="true">
            <menu_item_call
             label="Force Breakpoint"
             name="Force Breakpoint"
             shortcut="control|alt|shift|B">
                <menu_item_call.on_click
                 function="Advanced.ForceErrorBreakpoint" />
            </menu_item_call>
            <menu_item_call
             label="Force LLError And Crash"
             name="Force LLError And Crash">
                <menu_item_call.on_click
                 function="Advanced.ForceErrorLlerror" />
            </menu_item_call>
            <menu_item_call
             label="Force Bad Memory Access"
             name="Force Bad Memory Access">
                <menu_item_call.on_click
                 function="Advanced.ForceErrorBadMemoryAccess" />
            </menu_item_call>
            <menu_item_call
             label="Force Infinite Loop"
             name="Force Infinite Loop">
                <menu_item_call.on_click
                 function="Advanced.ForceErrorInfiniteLoop" />
            </menu_item_call>
            <menu_item_call
             label="Force Driver Crash"
             name="Force Driver Carsh">
                <menu_item_call.on_click
                 function="Advanced.ForceErrorDriverCrash" />
            </menu_item_call>
            <menu_item_call
             label="Force Software Exception"
             name="Force Software Exception">
                <menu_item_call.on_click
                 function="Advanced.ForceErrorSoftwareException" />
            </menu_item_call>
            <menu_item_call
             label="Force Disconnect Viewer"
             name="Force Disconnect Viewer">
                <menu_item_call.on_click
                 function="Advanced.ForceErrorDisconnectViewer" />
            </menu_item_call>
            <menu_item_call
             label="Simulate a Memory Leak"
             name="Memory Leaking Simulation">
               <menu_item_call.on_click
                function="Floater.Show"
                parameter="mem_leaking" />
               </menu_item_call>
        </menu>
        <menu
         create_jump_keys="true"
         label="Render Tests"
         name="Render Tests"
         tear_off="true">
            <menu_item_check
             label="Camera Offset"
             name="Camera Offset">
                <menu_item_check.on_check
                 function="CheckControl"
                 parameter="CameraOffset" />
                <menu_item_check.on_click
                 function="ToggleControl"
                 parameter="CameraOffset" />
            </menu_item_check>
            <menu_item_check
             label="Randomize Framerate"
             name="Randomize Framerate">
                <menu_item_check.on_check
                 function="Advanced.CheckRandomizeFramerate"
                 parameter="Randomize Framerate" />
                <menu_item_check.on_click
                 function="Advanced.ToggleRandomizeFramerate" />
            </menu_item_check>
            <menu_item_check
             label="Periodic Slow Frame"
             name="Periodic Slow Frame">
                <menu_item_check.on_check
                 function="Advanced.CheckPeriodicSlowFrame"
                 parameter="points" />
                <menu_item_check.on_click
                 function="Advanced.TogglePeriodicSlowFrame"
                 parameter="points" />
            </menu_item_check>
            <menu_item_check
             label="Frame Test"
             name="Frame Test">
                <menu_item_check.on_check
                 function="Advanced.CheckFrameTest"
                 parameter="Frame Test" />
                <menu_item_check.on_click
                 function="Advanced.ToggleFrameTest" />
            </menu_item_check>
          <menu_item_call
             label="Frame Profile"
             name="Frame Profile">
            <menu_item_call.on_click
             function="Advanced.ClickRenderProfile" />
          </menu_item_call>
            <menu_item_call
             label="Benchmark"
             name="Benchmark">
              <menu_item_call.on_click
               function="Advanced.ClickRenderBenchmark" />
          </menu_item_call>
        </menu>
      <menu
        create_jump_keys="true"
        label="Render Metadata"
        name="Render Metadata"
        tear_off="true">
        <menu_item_check
         label="Bounding Boxes"
         name="Bounding Boxes">
        <menu_item_check.on_check
         function="Advanced.CheckInfoDisplay"
         parameter="bboxes" />
        <menu_item_check.on_click
         function="Advanced.ToggleInfoDisplay"
         parameter="bboxes" />
        </menu_item_check>
        <!-- <FS:Zi> Add avatar hitbox debug -->
        <menu_item_check
         label="Avatar Hitboxes"
         name="Avatar Hitboxes">
        <menu_item_check.on_check
         function="CheckControl"
         parameter="DebugRenderHitboxes" />
        <menu_item_check.on_click
         function="ToggleControl"
         parameter="DebugRenderHitboxes" />
        </menu_item_check>
        <!-- </FS:Zi> Add avatar hitbox debug -->
        <menu_item_check
         label="Normals"
         name="Normals">
          <menu_item_check.on_check
           function="Advanced.CheckInfoDisplay"
           parameter="normals" />
          <menu_item_check.on_click
           function="Advanced.ToggleInfoDisplay"
           parameter="normals" />
        </menu_item_check>
        <menu_item_check
         label="Octree"
         name="Octree">
          <menu_item_check.on_check
           function="Advanced.CheckInfoDisplay"
           parameter="octree" />
          <menu_item_check.on_click
           function="Advanced.ToggleInfoDisplay"
           parameter="octree" />
        </menu_item_check>
        <menu_item_check
         label="Shadow Frusta"
         name="Shadow Frusta">
          <menu_item_check.on_check
           function="Advanced.CheckInfoDisplay"
           parameter="shadow frusta" />
          <menu_item_check.on_click
           function="Advanced.ToggleInfoDisplay"
           parameter="shadow frusta" />
        </menu_item_check>
        <menu_item_check
         label="Physics Shapes"
         name="Physics Shapes">
          <menu_item_check.on_check
           function="Advanced.CheckInfoDisplay"
           parameter="physics shapes" />
          <menu_item_check.on_click
           function="Advanced.ToggleInfoDisplay"
           parameter="physics shapes" />
        </menu_item_check>
        <menu_item_check
         label="Occlusion"
         name="Occlusion">
          <menu_item_check.on_check
           function="Advanced.CheckInfoDisplay"
           parameter="occlusion" />
          <menu_item_check.on_click
           function="Advanced.ToggleInfoDisplay"
           parameter="occlusion" />
        </menu_item_check>
        <menu_item_check
         label="Render Batches"
         name="Render Batches">
          <menu_item_check.on_check
           function="Advanced.CheckInfoDisplay"
           parameter="render batches" />
          <menu_item_check.on_click
           function="Advanced.ToggleInfoDisplay"
           parameter="render batches" />
        </menu_item_check>
        <menu_item_check
         label="Update Type"
         name="Update Type">
          <menu_item_check.on_check
           function="Advanced.CheckInfoDisplay"
           parameter="update type" />
          <menu_item_check.on_click
           function="Advanced.ToggleInfoDisplay"
           parameter="update type" />
        </menu_item_check>
        <menu_item_check
         label="Texture Anim"
         name="Texture Anim">
          <menu_item_check.on_check
           function="Advanced.CheckInfoDisplay"
           parameter="texture anim" />
          <menu_item_check.on_click
           function="Advanced.ToggleInfoDisplay"
           parameter="texture anim" />
        </menu_item_check>
        <menu_item_check
         label="Texture Priority"
         name="Texture Priority">
          <menu_item_check.on_check
           function="Advanced.CheckInfoDisplay"
           parameter="texture priority" />
          <menu_item_check.on_click
           function="Advanced.ToggleInfoDisplay"
           parameter="texture priority" />
        </menu_item_check>
        <menu_item_check
         label="Texture Area"
         name="Texture Area">
          <menu_item_check.on_check
           function="Advanced.CheckInfoDisplay"
           parameter="texture area" />
          <menu_item_check.on_click
           function="Advanced.ToggleInfoDisplay"
           parameter="texture area" />
        </menu_item_check>
        <menu_item_check
         label="Face Area"
         name="Face Area">
          <menu_item_check.on_check
           function="Advanced.CheckInfoDisplay"
           parameter="face area" />
          <menu_item_check.on_click
           function="Advanced.ToggleInfoDisplay"
           parameter="face area" />
        </menu_item_check>
        <menu_item_check
         label="LOD Info"
         name="LOD Info">
          <menu_item_check.on_check
           function="Advanced.CheckInfoDisplay"
           parameter="lod info" />
          <menu_item_check.on_click
           function="Advanced.ToggleInfoDisplay"
           parameter="lod info" />
        </menu_item_check>
        <menu_item_check
         label="Build Queue"
         name="Build Queue">
          <menu_item_check.on_check
           function="Advanced.CheckInfoDisplay"
           parameter="build queue" />
          <menu_item_check.on_click
           function="Advanced.ToggleInfoDisplay"
           parameter="build queue" />
        </menu_item_check>
        <menu_item_check
         label="Lights"
         name="Lights">
          <menu_item_check.on_check
           function="Advanced.CheckInfoDisplay"
           parameter="lights" />
          <menu_item_check.on_click
           function="Advanced.ToggleInfoDisplay"
           parameter="lights" />
        </menu_item_check>
        <menu_item_check
         label="Particles"
         name="Particles">
          <menu_item_check.on_check
           function="Advanced.CheckInfoDisplay"
           parameter="particles" />
          <menu_item_check.on_click
           function="Advanced.ToggleInfoDisplay"
           parameter="particles" />
        </menu_item_check>
        <menu_item_check
         label="Collision Skeleton"
         name="Collision Skeleton">
          <menu_item_check.on_check
           function="Advanced.CheckInfoDisplay"
           parameter="collision skeleton" />
          <menu_item_check.on_click
           function="Advanced.ToggleInfoDisplay"
           parameter="collision skeleton" />
        </menu_item_check>
        <menu_item_check
         label="Joints"
         name="Joints">
          <menu_item_check.on_check
           function="Advanced.CheckInfoDisplay"
           parameter="joints" />
          <menu_item_check.on_click
           function="Advanced.ToggleInfoDisplay"
           parameter="joints" />
        </menu_item_check>
        <menu_item_check
         label="Raycast"
         name="Raycast">
          <menu_item_check.on_check
           function="Advanced.CheckInfoDisplay"
           parameter="raycast" />
          <menu_item_check.on_click
           function="Advanced.ToggleInfoDisplay"
           parameter="raycast" />
        </menu_item_check>
		<menu_item_check
         label="Wind Vectors"
         name="Wind Vectors">
          <menu_item_check.on_check
           function="Advanced.CheckInfoDisplay"
           parameter="wind vectors" />
          <menu_item_check.on_click
           function="Advanced.ToggleInfoDisplay"
           parameter="wind vectors" />
        </menu_item_check>
        <menu_item_check
         label="Render Complexity"
         name="rendercomplexity">
          <menu_item_check.on_check
           function="Advanced.CheckInfoDisplay"
           parameter="rendercomplexity" />
          <menu_item_check.on_click
           function="Advanced.ToggleInfoDisplay"
           parameter="rendercomplexity" />
        </menu_item_check>
        <menu_item_check
         label="Attachment Bytes"
         name="attachment bytes">
          <menu_item_check.on_check
           function="Advanced.CheckInfoDisplay"
           parameter="attachment bytes" />
          <menu_item_check.on_click
           function="Advanced.ToggleInfoDisplay"
           parameter="attachment bytes" />
        </menu_item_check>
		<menu_item_check
         label="Sculpt"
         name="Sculpt">
          <menu_item_check.on_check
           function="Advanced.CheckInfoDisplay"
           parameter="sculpt" />
          <menu_item_check.on_click
           function="Advanced.ToggleInfoDisplay"
           parameter="sculpt" />
		</menu_item_check>
    <menu_item_check
          label="Texture Size"
          name="Texture Size">
      <menu_item_check.on_check
        function="Advanced.CheckInfoDisplay"
        parameter="texture size" />
      <menu_item_check.on_click
        function="Advanced.ToggleInfoDisplay"
        parameter="texture size" />
    </menu_item_check>
       <menu
         create_jump_keys="true"
         label="Texture Density"
         name="Texture Density"
         tear_off="true">
          <menu_item_check
           label="None"
           name="None">
            <menu_item_check.on_check
             function="Advanced.CheckDisplayTextureDensity"
             parameter="none" />
            <menu_item_check.on_click
             function="Advanced.SetDisplayTextureDensity"
             parameter="none" />
          </menu_item_check>
          <menu_item_check
           label="Current"
           name="Current">
            <menu_item_check.on_check
             function="Advanced.CheckDisplayTextureDensity"
             parameter="current" />
            <menu_item_check.on_click
             function="Advanced.SetDisplayTextureDensity"
             parameter="current" />
          </menu_item_check>
          <menu_item_check
           label="Desired"
           name="Desired">
            <menu_item_check.on_check
             function="Advanced.CheckDisplayTextureDensity"
             parameter="desired" />
            <menu_item_check.on_click
             function="Advanced.SetDisplayTextureDensity"
             parameter="desired" />
          </menu_item_check>
          <menu_item_check
           label="Full"
           name="Full">
            <menu_item_check.on_check
             function="Advanced.CheckDisplayTextureDensity"
             parameter="full" />
            <menu_item_check.on_click
             function="Advanced.SetDisplayTextureDensity"
             parameter="full" />
          </menu_item_check>
        </menu>
      </menu>
        <menu
         create_jump_keys="true"
         label="Rendering"
         name="Rendering"
         tear_off="true">
            <menu_item_check
             label="Axes"
             name="Axes">
                <menu_item_check.on_check
                 function="CheckControl"
                 parameter="ShowAxes" />
                <menu_item_check.on_click
                 function="ToggleControl"
                 parameter="ShowAxes" />
            </menu_item_check>
            <menu_item_check
             label="Tangent Basis"
             name="Tangent Basis">
                <menu_item_check.on_check
                 function="CheckControl"
                 parameter="ShowTangentBasis" />
                <menu_item_check.on_click
                 function="ToggleControl"
                 parameter="ShowTangentBasis" />
            </menu_item_check>
            <menu_item_call
             label="Selected Texture Info Basis"
             name="Selected Texture Info Basis"
             shortcut="control|alt|shift|T">
                <menu_item_call.on_click
                 function="Advanced.SelectedTextureInfo" />
            </menu_item_call>
            <menu_item_call
             label="Selected Material Info"
             name="Selected Material Info"
             shortcut="control|alt|shift|M">
                <menu_item_call.on_click
                 function="Advanced.SelectedMaterialInfo" />
            </menu_item_call>
            <menu_item_check
             label="Wireframe"
             name="Wireframe"
             shortcut="control|shift|R">
                <menu_item_check.on_check
                 function="Advanced.CheckWireframe"
                 parameter="Wireframe" />
                <menu_item_check.on_click
                 function="Advanced.ToggleWireframe" />
            </menu_item_check>
            <menu_item_check
             label="Object-Object Occlusion"
             name="Object-Object Occlusion"
             shortcut="control|shift|O">
                <menu_item_check.on_check
                 function="CheckControl"
                 parameter="UseOcclusion" />
                <menu_item_check.on_click
                 function="ToggleControl"
                 parameter="UseOcclusion" />
                <menu_item_check.on_enable
                 function="Advanced.EnableObjectObjectOcclusion" />
            </menu_item_check>
          <menu_item_separator />

          <menu_item_check
                       label="Advanced Lighting Model"
                       name="Advanced Lighting Model">
            <menu_item_check.on_check
             function="CheckControl"
             parameter="RenderDeferred" />
            <menu_item_check.on_click
             function="ToggleControl"
             parameter="RenderDeferred" />
            <menu_item_check.on_enable
                 function="Advanced.EnableRenderDeferred" />
          </menu_item_check>
          <menu_item_check
                       label="   Shadows from Sun/Moon/Projectors"
                       name="Shadows from Sun/Moon/Projectors">
            <menu_item_check.on_check
             function="Advanced.CheckRenderShadowOption"
             parameter="RenderShadowDetail" />
            <menu_item_check.on_click
             function="Advanced.ClickRenderShadowOption"
             parameter="RenderShadowDetail" />
            <menu_item_check.on_enable
                 function="Advanced.EnableRenderDeferredOptions" />
          </menu_item_check>
          <menu_item_check
                   label="   SSAO and Shadow Smoothing"
                   name="SSAO and Shadow Smoothing">
            <menu_item_check.on_check
             function="CheckControl"
             parameter="RenderDeferredSSAO" />
            <menu_item_check.on_click
             function="ToggleControl"
             parameter="RenderDeferredSSAO" />
            <menu_item_check.on_enable
                 function="Advanced.EnableRenderDeferredOptions" />
          </menu_item_check>
          <menu_item_separator />

          <menu_item_check
             label="Debug GL"
             name="Debug GL">
                <menu_item_check.on_check
                 function="CheckControl"
                 parameter="RenderDebugGL" />
                <menu_item_check.on_click
                 function="ToggleControl"
                 parameter="RenderDebugGL" />
            </menu_item_check>
            <menu_item_check
             label="Debug Pipeline"
             name="Debug Pipeline">
                <menu_item_check.on_check
                 function="CheckControl"
                 parameter="RenderDebugPipeline" />
                <menu_item_check.on_click
                 function="ToggleControl"
                 parameter="RenderDebugPipeline" />
            </menu_item_check>
            <menu_item_check
             label="Automatic Alpha Masks (deferred)"
             name="Automatic Alpha Masks (deferred)">
                <menu_item_check.on_check
                 function="CheckControl"
                 parameter="RenderAutoMaskAlphaDeferred" />
                <menu_item_check.on_click
                 function="ToggleControl"
                 parameter="RenderAutoMaskAlphaDeferred" />
            </menu_item_check>
            <menu_item_check
             label="Automatic Alpha Masks (non-deferred)"
             name="Automatic Alpha Masks (non-deferred)">
                <menu_item_check.on_check
                 function="CheckControl"
                 parameter="RenderAutoMaskAlphaNonDeferred" />
                <menu_item_check.on_click
                 function="ToggleControl"
                 parameter="RenderAutoMaskAlphaNonDeferred" />
            </menu_item_check>
            <menu_item_check
             label="Animation Textures"
             name="Animation Textures">
                <menu_item_check.on_check
                 function="CheckControl"
                 parameter="AnimateTextures" />
                <menu_item_check.on_click
                 function="ToggleControl"
                 parameter="AnimateTextures" />
            </menu_item_check>
            <menu_item_check
             label="Disable Textures"
             name="Disable Textures">
                <menu_item_check.on_check
                 function="CheckControl"
                 parameter="TextureDisable" />
                <menu_item_check.on_click
                 function="ToggleControl"
                 parameter="TextureDisable" />
            </menu_item_check>
            <menu_item_check
              label="Full Res Textures (dangerous)"
             name="Full Res Textures">
                <menu_item_check.on_check
                 function="CheckControl"
                 parameter="TextureLoadFullRes" />
                <menu_item_check.on_click
                 function="ToggleControl"
                 parameter="TextureLoadFullRes" />
            </menu_item_check>
            <menu_item_check
             label="Render Attached Lights"
             name="Render Attached Lights">
                <menu_item_check.on_check
                 function="CheckControl"
                 parameter="RenderAttachedLights" />
                <menu_item_check.on_click
                 function="Advanced.HandleAttachedLightParticles"
                 parameter="RenderAttachedLights" />
            </menu_item_check>
            <menu_item_check
             label="Render Attached Particles"
             name="Render Attached Particles">
                <menu_item_check.on_check
                 function="CheckControl"
                 parameter="RenderAttachedParticles" />
                <menu_item_check.on_click
                 function="Advanced.HandleAttachedLightParticles"
                 parameter="RenderAttachedParticles" />
            </menu_item_check>
            <menu_item_check
             label="Hover Glow Objects"
             name="Hover Glow Objects">
                <menu_item_check.on_check
                 function="CheckControl"
                 parameter="RenderHoverGlowEnable" />
                <menu_item_check.on_click
                 function="ToggleControl"
                 parameter="RenderHoverGlowEnable" />
            </menu_item_check>
          <menu_item_separator />
        </menu>

        <menu
         create_jump_keys="true"
         label="Network"
         name="Network"
         tear_off="true">
            <menu_item_check
             label="Pause Agent"
             name="AgentPause">
                <menu_item_check.on_check
                 function="CheckControl"
                 parameter="AgentPause" />
                <menu_item_check.on_click
                 function="ToggleControl"
                 parameter="AgentPause" />
            </menu_item_check>

            <menu_item_separator/>

            <menu_item_call
             label="Enable Message Log"
             name="Enable Message Log">
                <menu_item_call.on_click
                 function="Advanced.EnableMessageLog" />
            </menu_item_call>
            <menu_item_call
             label="Disable Message Log"
             name="Disable Message Log">
                <menu_item_call.on_click
                 function="Advanced.DisableMessageLog" />
            </menu_item_call>

            <menu_item_separator/>

            <menu_item_check
             label="Velocity Interpolate Objects"
             name="Velocity Interpolate Objects">
                <menu_item_check.on_check
                 function="CheckControl"
                 parameter="VelocityInterpolate" />
                <menu_item_check.on_click
                 function="ToggleControl"
                 parameter="VelocityInterpolate" />
            </menu_item_check>
            <menu_item_check
             label="Ping Interpolate Object Positions"
             name="Ping Interpolate Object Positions">
                <menu_item_check.on_check
                 function="CheckControl"
                 parameter="PingInterpolate" />
                <menu_item_check.on_click
                 function="ToggleControl"
                 parameter="PingInterpolate" />
            </menu_item_check>

            <menu_item_separator/>

            <menu_item_call
             label="Drop a Packet"
             name="Drop a Packet"
             shortcut="control|alt|L">
                <menu_item_call.on_click
                 function="Advanced.DropPacket" />
            </menu_item_call>
        </menu>
        <menu_item_call
         label="Dump Scripted Camera"
         name="Dump Scripted Camera">
            <menu_item_call.on_click
             function="Advanced.DumpScriptedCamera" />
        </menu_item_call>      
        <menu
         create_jump_keys="true"
         label="Recorder"
         name="Recorder"
         tear_off="true">
            <menu_item_call visible="false"
             label="Start event recording"
             name="Start event recording">
	      <menu_item_call.on_visible
		 function="displayViewerEventRecorderMenuItems" />
                <menu_item_call.on_click
                 function="Advanced.EventRecorder"
                 parameter="start recording" />
            </menu_item_call>
            <menu_item_call visible="false"
             label="Stop event recording"
             name="Stop event recording">
	      <menu_item_call.on_visible
		 function="displayViewerEventRecorderMenuItems" />
                <menu_item_call.on_click
                 function="Advanced.EventRecorder"
                 parameter="stop recording" />
            </menu_item_call>
            <menu_item_call visible="false"
             label="Playback event recording"
             name="Playback event recording">
	      <menu_item_call.on_visible
		 function="displayViewerEventRecorderMenuItems" />
                <menu_item_call.on_click
                 function="Advanced.EventRecorder"
                 parameter="start playback" />
            </menu_item_call>

            <menu_item_call
             label="Start Playback"
             name="Start Playback">
                <menu_item_call.on_click
                 function="Advanced.AgentPilot"
                 parameter="start playback" />
            </menu_item_call>
            <menu_item_call
             label="Stop Playback"
             name="Stop Playback">
                <menu_item_call.on_click
                 function="Advanced.AgentPilot"
                 parameter="stop playback" />
            </menu_item_call>
            <menu_item_check
             label="Loop Playback"
             name="Loop Playback">
                <menu_item_check.on_check
                 function="Advanced.CheckAgentPilotLoop"
                 parameter="loopPlayback" />
                <menu_item_check.on_click
                 function="Advanced.ToggleAgentPilotLoop" />
            </menu_item_check>
            <menu_item_call
             label="Start Record"
             name="Start Record">
                <menu_item_call.on_click
                 function="Advanced.AgentPilot"
                 parameter="start record" />
            </menu_item_call>
            <menu_item_call
             label="Stop Record"
             name="Stop Record">
                <menu_item_call.on_click
                 function="Advanced.AgentPilot"
                 parameter="stop record" />
            </menu_item_call>
        </menu>

        <menu
         create_jump_keys="true"
         label="World"
         name="DevelopWorld"
         tear_off="true">
            <menu_item_check
             label="Sim Sun Override"
             name="Sim Sun Override">
                <menu_item_check.on_check
                 function="CheckControl"
                 parameter="SkyOverrideSimSunPosition" />
                <menu_item_check.on_click
                 function="ToggleControl"
                 parameter="SkyOverrideSimSunPosition" />
            </menu_item_check>
            <menu_item_check
             label="Fixed Weather"
             name="Fixed Weather">
                <menu_item_check.on_check
                 function="CheckControl"
                 parameter="FixedWeather" />
                <menu_item_check.on_click
                 function="ToggleControl"
                 parameter="FixedWeather" />
            </menu_item_check>
            <menu_item_call
             label="Dump Region Object Cache"
             name="Dump Region Object Cache">
                <menu_item_call.on_click
                 function="Advanced.DumpRegionObjectCache" />
            </menu_item_call>
            <menu_item_call
             label="Dump Simulator Features to Nearby Chat"
             name="DumpSimFeaturesToChat">
                <menu_item_call.on_click
                 function="Develop.DumpSimFeaturesToChat" />
            </menu_item_call>
        </menu>
        <menu
         create_jump_keys="true"
         label="UI"
         name="UI"
         tear_off="true">
            <menu_item_call
             label="Media Browser Test"
             name="Web Browser Test">
                <menu_item_call.on_click
                 function="Advanced.WebBrowserTest"
                 parameter="http://secondlife.com/app/search/slurls.html"/>
            </menu_item_call>
          <menu_item_check
           label="Region Restart Test..."
           name="Region Restart Test">
              <menu_item_check.on_check
               function="Floater.Visible"
               parameter="region_restarting" />
              <menu_item_check.on_click
               function="Floater.Toggle"
               parameter="region_restarting" />
          </menu_item_check>
          <menu_item_call
           label="Web Content Browser"
           name="Web Content Browser"
           shortcut="control|shift|Z">
            <menu_item_call.on_click
             function="Advanced.WebContentTest"
             parameter="http://google.com"/>
          </menu_item_call>
          <menu_item_call
           label="FB Connect Test"
           name="FB Connect Test">
            <menu_item_call.on_click
             function="Advanced.WebContentTest"
             parameter="https://cryptic-ridge-1632.herokuapp.com/"/>
          </menu_item_call>
          <menu_item_call
             label="Dump SelectMgr"
             name="Dump SelectMgr">
                <menu_item_call.on_click
                 function="Advanced.DumpSelectMgr" />
            </menu_item_call>
            <menu_item_call
             label="Dump Inventory"
             name="Dump Inventory">
                <menu_item_call.on_click
                 function="Advanced.DumpInventory" />
            </menu_item_call>
            <menu_item_call
             label="Dump Timers"
             name="Dump Timers">
                <menu_item_call.on_click
                 function="Advanced.DumpTimers" />
            </menu_item_call>
            <menu_item_call
             label="Dump Focus Holder"
             name="Dump Focus Holder">
                <menu_item_call.on_click
                 function="Advanced.DumpFocusHolder" />
            </menu_item_call>
            <menu_item_call
             label="Print Selected Object Info"
             name="Print Selected Object Info"
             shortcut="control|shift|P">
                <menu_item_call.on_click
                 function="Advanced.PrintSelectedObjectInfo" />
            </menu_item_call>
            <menu_item_call
             label="Print Agent Info"
             name="Print Agent Info"
             shortcut="shift|P">
                <menu_item_call.on_click
                 function="Advanced.PrintAgentInfo" />
            </menu_item_call>
            <menu_item_check
             label="Double-Click Auto-Pilot"
             name="Double-ClickAuto-Pilot">
                <menu_item_check.on_check
                 function="CheckControl"
                 parameter="DoubleClickAutoPilot" />
                <menu_item_check.on_click
                 function="ToggleControl"
                 parameter="DoubleClickAutoPilot" />
            </menu_item_check>
            <menu_item_check
             label="Double-Click Teleport"
             name="DoubleClick Teleport">
                <menu_item_check.on_check
                 function="CheckControl"
                 parameter="DoubleClickTeleport" />
                <menu_item_check.on_click
                 function="ToggleControl"
                 parameter="DoubleClickTeleport" />
            </menu_item_check>
            <menu_item_separator />

            <menu_item_check
             label="Debug SelectMgr"
             name="Debug SelectMgr">
                <menu_item_check.on_check
                 function="CheckControl"
                 parameter="DebugSelectMgr" />
                <menu_item_check.on_click
                 function="ToggleControl"
                 parameter="DebugSelectMgr" />
            </menu_item_check>
            <menu_item_check
             label="Debug Clicks"
             name="Debug Clicks">
                <menu_item_check.on_check
                 function="Advanced.CheckDebugClicks"
                 parameter="DebugClicks" />
                <menu_item_check.on_click
                 function="Advanced.ToggleDebugClicks"
                 parameter="DebugClicks" />
            </menu_item_check>
            <menu_item_check
             label="Debug Views"
             name="Debug Views">
                <menu_item_check.on_check
                 function="Advanced.CheckDebugViews" />
                <menu_item_check.on_click
                 function="Advanced.ToggleDebugViews" />
            </menu_item_check>
            <menu_item_check
             label="Debug Name Tooltips"
             name="Debug Name Tooltips">
                <menu_item_check.on_check
                 function="Advanced.CheckXUINameTooltips"
                 parameter="XUINameTooltips" />
                <menu_item_check.on_click
                 function="Advanced.ToggleXUINameTooltips" />
            </menu_item_check>
            <menu_item_check
             label="Debug Mouse Events"
             name="Debug Mouse Events">
                <menu_item_check.on_check
                 function="Advanced.CheckDebugMouseEvents"
                 parameter="MouseEvents" />
                <menu_item_check.on_click
                 function="Advanced.ToggleDebugMouseEvents" />
            </menu_item_check>
            <menu_item_check
             label="Debug Keys"
             name="Debug Keys">
                <menu_item_check.on_check
                 function="Advanced.CheckDebugKeys"
                 parameter="DebugKeys" />
                <menu_item_check.on_click
                 function="Advanced.ToggleDebugKeys" />
            </menu_item_check>
            <menu_item_check
             label="Debug Window Process"
             name="Debug WindowProc">
                <menu_item_check.on_check
                 function="Advanced.CheckDebugWindowProc"
                 parameter="DebugWindowProc" />
                <menu_item_check.on_click
                 function="Advanced.ToggleDebugWindowProc"
                 parameter="DebugWindowProc" />
            </menu_item_check>
        </menu>
        <menu
         create_jump_keys="true"
         label="XUI"
         name="XUI"
         tear_off="true">
            <menu_item_call
               label="Reload Color Settings"
               name="Reload Color Settings">
              <menu_item_call.on_click
               function="Advanced.ReloadColorSettings" />
            </menu_item_call>
            <menu_item_call
             label="Show Font Test"
             name="Show Font Test">
                <menu_item_call.on_click
                 function="Floater.Show"
                 parameter="font_test" />
            </menu_item_call>
            <menu_item_call
             label="Load from XML"
             name="Load from XML">
                <menu_item_call.on_click
                 function="Advanced.LoadUIFromXML" />
            </menu_item_call>
            <menu_item_call
             label="Save to XML"
             name="Save to XML">
                <menu_item_call.on_click
                 function="Advanced.SaveUIToXML" />
            </menu_item_call>
            <menu_item_check
             label="Show XUI Names"
             name="Show XUI Names">
                <menu_item_check.on_check
                 function="Advanced.CheckXUINames"
                 parameter="showUIname" />
                <menu_item_check.on_click
                 function="Advanced.ToggleXUINames" />
            </menu_item_check>
            <menu_item_check
             label="Show debugging info for views"
             name="DebugViews">
                <menu_item_check.on_check
                 function="CheckControl"
                 parameter="DebugViews" />
                <menu_item_check.on_click
                 function="ToggleControl"
                 parameter="DebugViews" />
            </menu_item_check>
            <menu_item_call
             label="XUI Preview Tool"
             name="UI Preview Tool">
                <menu_item_call.on_click
                 function="Floater.Toggle"
                 parameter="ui_preview" />
            </menu_item_call>
          <menu_item_call
           label="Send Test IMs"
           name="Send Test IMs">
            <menu_item_call.on_click
             function="Advanced.SendTestIMs" />
          </menu_item_call>
          <menu_item_call
           label="Flush Names Caches"
           name="Flush Names Caches">
            <menu_item_call.on_click
             function="Advanced.FlushNameCaches" />
          </menu_item_call>
        </menu>
        <menu
         create_jump_keys="true"
         label="Avatar"
         name="Character"
         tear_off="true">
            <menu
             create_jump_keys="true"
             label="Grab Baked Texture"
             name="Grab Baked Texture"
             tear_off="true">
                <menu_item_call
                 label="Iris"
                 name="Grab Iris">
                    <menu_item_call.on_click
                     function="Advanced.GrabBakedTexture"
                     parameter="iris" />
                    <menu_item_call.on_enable
                     function="Advanced.EnableGrabBakedTexture"
					 parameter="iris" />
                </menu_item_call>
                <menu_item_call
                 label="Head"
                 name="Grab Head">
                    <menu_item_call.on_click
                     function="Advanced.GrabBakedTexture"
                     parameter="head" />
                    <menu_item_call.on_enable
                     function="Advanced.EnableGrabBakedTexture"
					 parameter="head" />
                </menu_item_call>
                <menu_item_call
                 label="Upper Body"
                 name="Grab Upper Body">
                    <menu_item_call.on_click
                     function="Advanced.GrabBakedTexture"
                     parameter="upper" />
                    <menu_item_call.on_enable
                     function="Advanced.EnableGrabBakedTexture"
					 parameter="upper" />
                </menu_item_call>
                <menu_item_call
                 label="Lower Body"
                 name="Grab Lower Body">
                    <menu_item_call.on_click
                     function="Advanced.GrabBakedTexture"
                     parameter="lower" />
                    <menu_item_call.on_enable
                     function="Advanced.EnableGrabBakedTexture"
					 parameter="lower" />
                </menu_item_call>
                <menu_item_call
                 label="Skirt"
                 name="Grab Skirt">
                    <menu_item_call.on_click
                     function="Advanced.GrabBakedTexture"
                     parameter="skirt" />
                    <menu_item_call.on_enable
                     function="Advanced.EnableGrabBakedTexture"
					 parameter="skirt" />
                </menu_item_call>
            </menu>
            <menu
             create_jump_keys="true"
             label="Character Tests"
             name="Character Tests"
             tear_off="true">
                <menu_item_call
                 label="Appearance To XML"
                 name="Appearance To XML">
                    <menu_item_call.on_click
                     function="Advanced.AppearanceToXML" />
                </menu_item_call>
                <menu_item_call
                 label="Toggle Character Geometry"
                 name="Toggle Character Geometry">
                    <menu_item_call.on_click
                     function="Advanced.ToggleCharacterGeometry" />
                    <menu_item_call.on_enable
                     function="IsGodCustomerService" />
                </menu_item_call>
                <menu_item_call
                 label="Test Male"
                 name="Test Male">
                    <menu_item_call.on_click
                     function="Advanced.TestMale" />
                </menu_item_call>
                <menu_item_call
                 label="Test Female"
                 name="Test Female">
                    <menu_item_call.on_click
                     function="Advanced.TestFemale" />
                </menu_item_call>
                <menu_item_check
                 label="Allow Select Avatar"
                 name="Allow Select Avatar">
                    <menu_item_check.on_check
                     function="CheckControl"
                     parameter="AllowSelectAvatar" />
                    <menu_item_check.on_click
                     function="ToggleControl"
                     parameter="AllowSelectAvatar" />
                </menu_item_check>
            </menu>
            <menu
             create_jump_keys="true"
             label="Animation Speed"
             name="Animation Speed"
             tear_off="true">
                <menu_item_call
                 label="All Animations 10% Faster"
                 name="All Animations 10 Faster">
                    <menu_item_call.on_click
                     function="Advanced.AnimTenFaster" />
                </menu_item_call>
                <menu_item_call
                 label="All Animations 10% Slower"
                 name="All Animations 10 Slower">
                    <menu_item_call.on_click
                     function="Advanced.AnimTenSlower" />
                </menu_item_call>
                <menu_item_call
                 label="Reset All Animation Speed"
                 name="Reset All Animation Speed">
                    <menu_item_call.on_click
                     function="Advanced.AnimResetAll" />
                </menu_item_call>
				<menu_item_check
				 label="Slow Motion Animations"
				 name="Slow Motion Animations">
					<menu_item_check.on_check
					 function="CheckControl"
					 parameter="SlowMotionAnimation" />
					<menu_item_check.on_click
					 function="ToggleControl"
					 parameter="SlowMotionAnimation" />
				</menu_item_check>
            </menu>
            <menu_item_call
             label="Force Params to Default"
             name="Force Params to Default">
                <menu_item_call.on_click
                 function="Advanced.ForceParamsToDefault" />
            </menu_item_call>
            <menu_item_check
             label="Animation Info"
             name="Animation Info">
                <menu_item_check.on_check
                 function="Advanced.CheckAnimationInfo"
                 parameter="AnimationInfo" />
                <menu_item_check.on_click
                 function="Advanced.ToggleAnimationInfo"
                 parameter="" />
            </menu_item_check>
            <menu_item_check
             label="Show Look At"
             name="Show Look At">
                <menu_item_check.on_check
                 function="Advanced.CheckShowLookAt"
                 parameter="ShowLookAt" />
                <menu_item_check.on_click
                 function="Advanced.ToggleShowLookAt" />
            </menu_item_check>
            <menu_item_check
             label="Show Point At"
             name="Show Point At">
                <menu_item_check.on_check
                 function="Advanced.CheckShowPointAt"
                 parameter="ShowPointAt" />
                <menu_item_check.on_click
                 function="Advanced.ToggleShowPointAt" />
            </menu_item_check>
            <menu_item_check
             label="Debug Joint Updates"
             name="Debug Joint Updates">
                <menu_item_check.on_check
                 function="Advanced.CheckDebugJointUpdates"
                 parameter="DebugJointUpdates" />
                <menu_item_check.on_click
                 function="Advanced.ToggleDebugJointUpdates" />
            </menu_item_check>
            <menu_item_check
             label="Disable LOD"
             name="Disable LOD">
                <menu_item_check.on_check
                 function="Advanced.CheckDisableLOD"
                 parameter="DisableLOD" />
                <menu_item_check.on_click
                 function="Advanced.ToggleDisableLOD" />
            </menu_item_check>
            <menu_item_check
             label="Debug Character Vis"
             name="Debug Character Vis">
                <menu_item_check.on_check
                 function="Advanced.CheckDebugCharacterVis"
                 parameter="DebugCharacterVis" />
                <menu_item_check.on_click
                 function="Advanced.ToggleDebugCharacterVis" />
            </menu_item_check>
            <menu_item_check
             label="Show Collision Skeleton"
             name="Show Collision Skeleton">
                <menu_item_check.on_check
                 function="Advanced.CheckInfoDisplay"
                 parameter="collision skeleton" />
                <menu_item_check.on_click
                 function="Advanced.ToggleInfoDisplay"
                 parameter="collision skeleton" />
            </menu_item_check>
            <menu_item_check
             label="Display Agent Target"
             name="Display Agent Target">
                <menu_item_check.on_check
                 function="Advanced.CheckInfoDisplay"
                 parameter="agent target" />
                <menu_item_check.on_click
                 function="Advanced.ToggleInfoDisplay"
                 parameter="agent target" />
            </menu_item_check>
<!-- Appears not to exist anymore
            <menu_item_check
             label="Debug Rotation"
             name="Debug Rotation">
                <menu_item_check.on_check
                 function="CheckControl"
                 parameter="DebugAvatarRotation" />
                <menu_item_check.on_click
                 function="ToggleControl"
                 parameter="DebugAvatarRotation" />
            </menu_item_check> -->
            <menu_item_call
             label="Dump Attachments"
             name="Dump Attachments">
                <menu_item_call.on_click
                 function="Advanced.DumpAttachments" />
            </menu_item_call>
            <menu_item_call
             label="Debug Avatar Textures"
             name="Debug Avatar Textures"
             shortcut="control|alt|shift|A">
                <menu_item_call.on_click
                 function="Advanced.DebugAvatarTextures" />
            </menu_item_call>
            <menu_item_call
             label="Dump Local Textures"
             name="Dump Local Textures"
             shortcut="alt|shift|M">
                <menu_item_call.on_click
                 function="Advanced.DumpAvatarLocalTextures" />
            </menu_item_call>
			<menu_item_call
			 label="Reload Avatar Cloud Particle"
			 name="Reload Avatar Cloud Particle">
				<menu_item_call.on_click
				 function="Advanced.ReloadAvatarCloudParticle" />
			</menu_item_call>
		</menu>
        <menu_item_separator/>

        <menu_item_check
         label="HTTP Textures"
         name="HTTP Textures">
            <menu_item_check.on_check
             function="CheckControl"
             parameter="ImagePipelineUseHTTP" />
            <menu_item_check.on_click
             function="ToggleControl"
             parameter="ImagePipelineUseHTTP" />
        </menu_item_check>
        <menu_item_check
         label="HTTP Inventory"
         name="HTTP Inventory">
            <menu_item_check.on_check
             function="CheckControl"
             parameter="UseHTTPInventory" />
            <menu_item_check.on_click
             function="ToggleControl"
             parameter="UseHTTPInventory" />
        </menu_item_check>
        <menu_item_call
         label="Compress Images"
         name="Compress Images">
            <menu_item_call.on_click
             function="Advanced.CompressImage" />
        </menu_item_call>

      <menu_item_call
         label="Enable Visual Leak Detector"
         name="Enable Visual Leak Detector">
        <menu_item_call.on_click
           function="Advanced.ToggleVisualLeakDetector" />
        </menu_item_call>
      
        <menu_item_check
         label="Output Debug Minidump"
         name="Output Debug Minidump">
            <menu_item_check.on_check
             function="CheckControl"
             parameter="SaveMinidump" />
            <menu_item_check.on_click
             function="ToggleControl"
             parameter="SaveMinidump" />
        </menu_item_check>
        <menu_item_check
         label="Console Window on next Run"
         name="Console Window">
            <menu_item_check.on_check
             function="CheckControl"
             parameter="ShowConsoleWindow" />
            <menu_item_check.on_click
             function="ToggleControl"
             parameter="ShowConsoleWindow" />
        </menu_item_check>
        <menu
         create_jump_keys="true"
         label="Set Logging Level"
         name="Set Logging Level"
         tear_off="true">
          <menu_item_check
            name="Debug"
            label="Debug">
            <menu_item_check.on_check
              function="Develop.CheckLoggingLevel"
              parameter="0" />
            <menu_item_check.on_click
             function="Develop.SetLoggingLevel"
             parameter="0" />
          </menu_item_check>
          <menu_item_check
            name="Info"
            label="Info">
            <menu_item_check.on_check
              function="Develop.CheckLoggingLevel"
              parameter="1" />
            <menu_item_check.on_click
             function="Develop.SetLoggingLevel"
             parameter="1" />
          </menu_item_check>
          <menu_item_check
            name="Warning"
            label="Warning">
            <menu_item_check.on_check
              function="Develop.CheckLoggingLevel"
              parameter="2" />
            <menu_item_check.on_click
             function="Develop.SetLoggingLevel"
             parameter="2" />
          </menu_item_check>
          <menu_item_check
            name="Error"
            label="Error">
            <menu_item_check.on_check
              function="Develop.CheckLoggingLevel"
              parameter="3" />
            <menu_item_check.on_click
             function="Develop.SetLoggingLevel"
             parameter="3" />
          </menu_item_check>
          <menu_item_check
            name="None"
            label="None">
            <menu_item_check.on_check
              function="Develop.CheckLoggingLevel"
              parameter="4" />
            <menu_item_check.on_click
             function="Develop.SetLoggingLevel"
             parameter="4" />
          </menu_item_check>
       </menu>

        <menu_item_separator/>

        <menu_item_call
         label="Request Admin Status"
         name="Request Admin Options"
         shortcut="control|alt|G">
            <menu_item_call.on_click
             function="Advanced.RequestAdminStatus" />
        </menu_item_call>
        <menu_item_call
         label="Leave Admin Status"
         name="Leave Admin Options"
         shortcut="control|alt|shift|G">
            <menu_item_call.on_click
             function="Advanced.LeaveAdminStatus" />
        </menu_item_call>
		<menu_item_check
         label="Show Admin Menu"
         name="View Admin Options">
            <menu_item_check.on_enable
             function="Advanced.EnableViewAdminOptions" />
            <menu_item_check.on_check
             function="Advanced.CheckViewAdminOptions"
             parameter="ViewAdminOptions" />
            <menu_item_check.on_click
             function="Advanced.ToggleViewAdminOptions" />
        </menu_item_check>
    </menu>
    <menu
     create_jump_keys="true"
     label="Admin"
     name="Admin"
     tear_off="true"
     visible="false">
        <menu
         create_jump_keys="true"
         label="Object"
         name="AdminObject"
         tear_off="true">
            <menu_item_call
             label="Take Copy"
             name="Admin Take Copy"
             shortcut="control|alt|shift|O">
                <menu_item_call.on_click
                 function="Admin.ForceTakeCopy" />
                <menu_item_call.on_enable
                 function="IsGodCustomerService" />
            </menu_item_call>
            <menu_item_call
             label="Force Owner To Me"
             name="Force Owner To Me">
                <menu_item_call.on_click
                 function="Admin.HandleObjectOwnerSelf" />
                <menu_item_call.on_enable
                 function="IsGodCustomerService" />
            </menu_item_call>
            <menu_item_call
             label="Force Owner Permissive"
             name="Force Owner Permissive">
                <menu_item_call.on_click
                 function="Admin.HandleObjectOwnerPermissive" />
                <menu_item_call.on_enable
                 function="IsGodCustomerService" />
            </menu_item_call>
            <menu_item_call
             label="Delete"
             name="Delete"
             shortcut="control|alt|shift|Del">
                <menu_item_call.on_click
                 function="Admin.HandleForceDelete" />
                <menu_item_call.on_enable
                 function="IsGodCustomerService" />
            </menu_item_call>
            <menu_item_call
             label="Lock"
             name="Lock"
             shortcut="control|alt|shift|L">
                <menu_item_call.on_click
                 function="Admin.HandleObjectLock" />
                <menu_item_call.on_enable
                 function="IsGodCustomerService" />
            </menu_item_call>
            <menu_item_call
             label="Get Assets IDs"
             name="Get Assets IDs"
             shortcut="control|alt|shift|I">
                <menu_item_call.on_click
                 function="Admin.HandleObjectAssetIDs" />
                <menu_item_call.on_enable
                 function="IsGodCustomerService" />
            </menu_item_call>
        </menu>
        <menu
         create_jump_keys="true"
         label="Parcel"
         name="Parcel"
         tear_off="true">
            <menu_item_call
             label="Force Owner To Me"
             name="Owner To Me">
                <menu_item_call.on_click
                 function="Admin.HandleForceParcelOwnerToMe" />
                <menu_item_call.on_enable
                 function="IsGodCustomerService" />
            </menu_item_call>
            <menu_item_call
             label="Set to Linden Content"
             name="Set to Linden Content"
             shortcut="control|alt|shift|C">
                <menu_item_call.on_click
                 function="Admin.HandleForceParcelToContent" />
                <menu_item_call.on_enable
                 function="IsGodCustomerService" />
            </menu_item_call>
            <menu_item_call
             label="Claim Public Land"
             name="Claim Public Land">
                <menu_item_call.on_click
                 function="Admin.HandleClaimPublicLand" />
                <menu_item_call.on_enable
                 function="IsGodCustomerService" />
            </menu_item_call>
        </menu>
        <menu
         create_jump_keys="true"
         label="Region"
         name="Region"
         tear_off="true">
            <menu_item_call
             label="Dump Temp Asset Data"
             name="Dump Temp Asset Data">
                <menu_item_call.on_click
                 function="Admin.HandleRegionDumpTempAssetData" />
                <menu_item_call.on_enable
                 function="IsGodCustomerService" />
            </menu_item_call>
            <menu_item_call
             label="Save Region State"
             name="Save Region State">
                <menu_item_call.on_click
                 function="Admin.OnSaveState" />
                <menu_item_call.on_enable
                 function="IsGodCustomerService" />
            </menu_item_call>
        </menu>
        <menu_item_call
         label="God Tools"
         name="God Tools">
            <menu_item_call.on_click
             function="Floater.Show"
             parameter="god_tools" />
            <menu_item_call.on_enable
             function="IsGodCustomerService" />
        </menu_item_call>
    </menu>
    
    
    <!-- God Menu -->
    
    <menu
     create_jump_keys="true"
     label="Admin"
     name="Deprecated"
     tear_off="true"
     visible="false">
        <menu
         create_jump_keys="true"
         label="Attach Object"
         mouse_opaque="false"
         name="Attach Object"
         tear_off="true" />
        <menu
         create_jump_keys="true"
         label="Detach Object"
         mouse_opaque="false"
         name="Detach Object"
         tear_off="true" />
        <menu
         create_jump_keys="true"
         label="Take Off Clothing"
         mouse_opaque="false"
         name="Take Off Clothing"
         tear_off="true">
            <menu_item_call
             label="Shirt"
             name="Shirt">
                <menu_item_call.on_click
                 function="Edit.TakeOff"
                 parameter="shirt" />
                <menu_item_call.on_enable
                 function="Edit.EnableTakeOff"
                 parameter="shirt" />
            </menu_item_call>
            <menu_item_call
             label="Pants"
             name="Pants">
                <menu_item_call.on_click
                 function="Edit.TakeOff"
                 parameter="pants" />
                <menu_item_call.on_enable
                 function="Edit.EnableTakeOff"
                 parameter="pants" />
            </menu_item_call>
            <menu_item_call
             label="Shoes"
             name="Shoes">
                <menu_item_call.on_click
                 function="Edit.TakeOff"
                 parameter="shoes" />
                <menu_item_call.on_enable
                 function="Edit.EnableTakeOff"
                 parameter="shoes" />
            </menu_item_call>
            <menu_item_call
             label="Socks"
             name="Socks">
                <menu_item_call.on_click
                 function="Edit.TakeOff"
                 parameter="socks" />
                <menu_item_call.on_enable
                 function="Edit.EnableTakeOff"
                 parameter="socks" />
            </menu_item_call>
            <menu_item_call
             label="Jacket"
             name="Jacket">
                <menu_item_call.on_click
                 function="Edit.TakeOff"
                 parameter="jacket" />
                <menu_item_call.on_enable
                 function="Edit.EnableTakeOff"
                 parameter="jacket" />
            </menu_item_call>
            <menu_item_call
             label="Gloves"
             name="Gloves">
                <menu_item_call.on_click
                 function="Edit.TakeOff"
                 parameter="gloves" />
                <menu_item_call.on_enable
                 function="Edit.EnableTakeOff"
                 parameter="gloves" />
            </menu_item_call>
            <menu_item_call
             label="Undershirt"
             name="Menu Undershirt">
                <menu_item_call.on_click
                 function="Edit.TakeOff"
                 parameter="undershirt" />
                <menu_item_call.on_enable
                 function="Edit.EnableTakeOff"
                 parameter="undershirt" />
            </menu_item_call>
            <menu_item_call
             label="Underpants"
             name="Menu Underpants">
                <menu_item_call.on_click
                 function="Edit.TakeOff"
                 parameter="underpants" />
                <menu_item_call.on_enable
                 function="Edit.EnableTakeOff"
                 parameter="underpants" />
            </menu_item_call>
            <menu_item_call
             label="Skirt"
             name="Skirt">
                <menu_item_call.on_click
                 function="Edit.TakeOff"
                 parameter="skirt" />
                <menu_item_call.on_enable
                 function="Edit.EnableTakeOff"
                 parameter="skirt" />
            </menu_item_call>
            <menu_item_call
             label="Alpha"
             name="Alpha">
                <menu_item_call.on_click
                 function="Edit.TakeOff"
                 parameter="alpha" />
                <menu_item_call.on_enable
                 function="Edit.EnableTakeOff"
                 parameter="alpha" />
            </menu_item_call>
            <menu_item_call
             label="Tattoo"
             name="Tattoo">
                <menu_item_call.on_click
                 function="Edit.TakeOff"
                 parameter="tattoo" />
                <menu_item_call.on_enable
                 function="Edit.EnableTakeOff"
                 parameter="tattoo" />
            </menu_item_call>
            <menu_item_call
             label="Physics"
             name="Physics">
                <menu_item_call.on_click
                 function="Edit.TakeOff"
                 parameter="physics" />
                <menu_item_call.on_enable
                 function="Edit.EnableTakeOff"
                 parameter="physics" />
            </menu_item_call>
            <menu_item_call
             label="All Clothes"
             name="All Clothes">
                <menu_item_call.on_click
                 function="Edit.TakeOff"
                 parameter="all" />
            </menu_item_call>
        </menu>
        <menu
         create_jump_keys="true"
         label="Help"
         name="DeprecatedHelp"
         tear_off="true">
            <menu_item_call
             label="Official Linden Blog"
             name="Official Linden Blog">
                <menu_item_call.on_click
                 function="PromptShowURL"
                 name="OfficialLindenBlog_url"
                 parameter="WebLaunchSupportWiki,http://blog.secondlife.com/" />
            </menu_item_call>
            <menu_item_call
             label="Scripting Portal"
             name="Scripting Portal">
                <menu_item_call.on_click
                 function="PromptShowURL"
                 name="ScriptingPortal_url"
                 parameter="WebLaunchLSLWiki,http://wiki.secondlife.com/wiki/LSL_Portal" />
            </menu_item_call>
            <menu
             create_jump_keys="true"
             label="Bug Reporting"
             name="Bug Reporting"
             tear_off="true">
                <menu_item_call
                 label="Public Issue Tracker"
                 name="Public Issue Tracker">
                    <menu_item_call.on_click
                     function="PromptShowURL"
                     name="PublicIssueTracker_url"
                     parameter="WebLaunchPublicIssue,http://jira.secondlife.com" />
                </menu_item_call>
                <menu_item_call
                 label="Public Issue Tracker Help"
                 name="Publc Issue Tracker Help">
                    <menu_item_call.on_click
                     function="PromptShowURL"
                     name="PublicIssueTrackerHelp_url"
                     parameter="WebLaunchPublicIssueHelp,http://wiki.secondlife.com/wiki/Issue_tracker" />
                </menu_item_call>

                <menu_item_separator/>

                <menu_item_call
                 label="Bug Reporting 101"
                 name="Bug Reporing 101">
                    <menu_item_call.on_click
                     function="PromptShowURL"
                     name="BugReporting101_url"
                     parameter="WebLaunchBugReport101,http://wiki.secondlife.com/wiki/Bug_Reporting_101" />
                </menu_item_call>
                <menu_item_call
                 label="Security Issues"
                 name="Security Issues">
                    <menu_item_call.on_click
                     function="PromptShowURL"
                     name="SecurityIssues_url"
                     parameter="WebLaunchSecurityIssues,http://wiki.secondlife.com/wiki/Security_issues" />
                </menu_item_call>
                <menu_item_call
                 label="QA Wiki"
                 name="QA Wiki">
                    <menu_item_call.on_click
                     function="PromptShowURL"
                     name="QAWiki_url"
                     parameter="WebLaunchQAWiki,http://wiki.secondlife.com/wiki/QA_Portal" />
                </menu_item_call>
            </menu>
        </menu>
    </menu>
</menu_bar><|MERGE_RESOLUTION|>--- conflicted
+++ resolved
@@ -157,7 +157,6 @@
           <menu_item_call.on_enable
            function="Agent.getFlying" />
         </menu_item_call>	
-<<<<<<< HEAD
             <menu_item_check
              label="Always Run"
              name="Always Run"
@@ -198,31 +197,6 @@
                    function="Self.toggleIgnorePreJump" />
 			</menu_item_check>
 		</menu>
-=======
-        <menu_item_check
-         label="Always Run"
-         name="Always Run"
-         shortcut="control|R">
-          <menu_item_check.on_check
-           function="World.CheckAlwaysRun" />
-          <menu_item_check.on_click
-           function="World.AlwaysRun" />
-        </menu_item_check>
-        <menu_item_call
-         label="Stop Animating Me"
-         name="Stop Animating My Avatar">
-          <menu_item_call.on_click
-           function="Tools.StopAllAnimations" />
-        </menu_item_call>
-        <menu_item_call
-         label="Walk / run / fly..."
-         name="WalkRunFly">
-          <menu_item_call.on_click
-           function="Floater.ToggleOrBringToFront"
-           parameter="moveview" />
-        </menu_item_call>
-      </menu>
->>>>>>> 0bbb1722
 
 		<menu_item_check
 		 label="Move Controls"
@@ -811,15 +785,10 @@
         </menu_item_call>
         
         <menu_item_call
-<<<<<<< HEAD
          label="Region Details"
-         name="Region/Estate"
+         name="RegionEstate"
          shortcut="alt|R"
          use_mac_ctrl="true">
-=======
-         label="Region / Estate"
-         name="RegionEstate">
->>>>>>> 0bbb1722
             <menu_item_call.on_click
              function="Floater.Show"
              parameter="region_info" />
@@ -2128,7 +2097,6 @@
                 <menu_item_call.on_click
                  function="Floater.Show"
                  parameter="bumps" />
-<<<<<<< HEAD
             </menu_item_call>
 
         <menu_item_separator/>
@@ -2146,22 +2114,12 @@
 
         <menu_item_separator/>
 
-=======
-        </menu_item_call>
-        <menu_item_separator/>
->>>>>>> 0bbb1722
         <menu_item_call
          label="About [APP_NAME]"
          name="About Second Life">
             <menu_item_call.on_click
              function="Floater.Show"
              parameter="sl_about" />
-        </menu_item_call>
-        <menu_item_call
-         label="Check for Updates"
-         name="Check for Updates">
-          <menu_item_call.on_click
-           function="Advanced.CheckViewerUpdates"/>
         </menu_item_call>
     </menu>
     
