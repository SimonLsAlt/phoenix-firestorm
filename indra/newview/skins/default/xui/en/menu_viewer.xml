--- conflicted
+++ resolved
@@ -4989,16 +4989,10 @@
             <menu_item_separator/>
 
             <menu_item_call
-<<<<<<< HEAD
-              enabled="true"
-              label="Create Local Paintmap"
-              name="Create Local Paintmap">
-=======
               label="Create Local Paintmap"
               name="Create Local Paintmap">
               <menu_item_call.on_enable
                function="EnableTerrainLocalPaintMap"/>
->>>>>>> b8a0d89d
               <menu_item_call.on_click
                function="Advanced.TerrainCreateLocalPaintMap" />
             </menu_item_call>
