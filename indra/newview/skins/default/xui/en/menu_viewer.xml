--- conflicted
+++ resolved
@@ -3183,11 +3183,7 @@
           </menu_item_check>
           <menu_item_check
              label="Fullbright"
-<<<<<<< HEAD
              name="Rendering Type Fullbright">
-=======
-             name="Rendering Type Glow">
->>>>>>> 155ddf23
             <menu_item_check.on_check
              function="Advanced.CheckRenderType"
              parameter="fullbright" />
@@ -4192,15 +4188,6 @@
             <menu_item_call.on_click
              function="Advanced.ClickHDRIPreview" />
           </menu_item_call>
-<<<<<<< HEAD
-          <menu_item_call
-           label="GLTF Scene Preview"
-           name="GLTF Scene Preview">
-            <menu_item_call.on_click
-             function="Advanced.ClickGLTFScenePreview" />
-          </menu_item_call>
-=======
->>>>>>> 155ddf23
         </menu>
       <menu
         create_jump_keys="true"
@@ -4706,17 +4693,6 @@
             <menu_item_call.on_click
              function="Advanced.ClearShaderCache" />
           </menu_item_call>
-<<<<<<< HEAD
-=======
-          <menu_item_call
-            enabled="true"
-            label="Rebuild Terrain"
-            name="Rebuild Terrain">
-            <menu_item_call.on_click
-             function="Advanced.RebuildTerrain" />
-          </menu_item_call>
-          <menu_item_separator />
->>>>>>> 155ddf23
           <menu_item_call
             enabled="true"
             label="Rebuild Terrain"
