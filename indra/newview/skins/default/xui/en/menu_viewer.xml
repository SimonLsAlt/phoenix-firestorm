--- conflicted
+++ resolved
@@ -801,7 +801,6 @@
             <menu_item_check.on_check
              function="Floater.Visible"
              parameter="people" />
-<<<<<<< HEAD
             <menu_item_check.on_click
              function="Floater.Toggle"
              parameter="people" />
@@ -815,21 +814,6 @@
              function="Floater.Visible"
              parameter="fs_im_container" />
             <menu_item_check.on_click
-=======
-            <menu_item_check.on_click
-             function="Floater.Toggle"
-             parameter="people" />
-            </menu_item_check>
-        <menu_item_check
-         label="Conversations"
-         name="Conversations"
-         shortcut="control|T"
-         use_mac_ctrl="true">
-            <menu_item_check.on_check
-             function="Floater.Visible"
-             parameter="fs_im_container" />
-            <menu_item_check.on_click
->>>>>>> 050d2fef
              function="Floater.ToggleOrBringToFront"
              parameter="fs_im_container" />
         </menu_item_check>
@@ -988,7 +972,6 @@
             label="Nearby Avatars"
             name="Active Speakers"
             shortcut="control|shift|A">
-<<<<<<< HEAD
             <menu_item_call.on_click
              function="SideTray.PanelPeopleTab"
              parameter="nearby_panel" />
@@ -1043,15 +1026,8 @@
             <menu_item_call.on_visible
              function="GridCheck"
              parameter="secondlife"/>
-=======
-            <menu_item_call.on_click
-             function="SideTray.PanelPeopleTab"
-             parameter="nearby_panel" />
->>>>>>> 050d2fef
-        </menu_item_call>
-
-        <menu_item_check
-<<<<<<< HEAD
+        </menu_item_call>
+        <menu_item_check
              label="Mini-Map"
              name="Mini-Map"
              shortcut="control|shift|M">
@@ -1067,18 +1043,13 @@
              name="World Map"
              shortcut="control|M"
              use_mac_ctrl="true">
-=======
-         label="Radar"
-         name="Radar">
->>>>>>> 050d2fef
             <menu_item_check.on_check
              function="Floater.Visible"
-             parameter="fs_radar" />
+             parameter="world_map" />
             <menu_item_check.on_click
              function="Floater.Toggle"
-             parameter="fs_radar" />
-        </menu_item_check>
-<<<<<<< HEAD
+             parameter="world_map" />
+        </menu_item_check>
         
          <menu_item_check
              label="Region Tracker"
@@ -1098,90 +1069,6 @@
              parameter="fs_streamtitle" />
             <menu_item_check.on_click
              function="Floater.Toggle"
-=======
-
-        <menu_item_call
-         label="Teleport History"
-         name="Teleport History"
-         shortcut="alt|H">
-            <menu_item_call.on_click
-             function="ToggleTeleportHistory"/>
-            </menu_item_call>
-
-        <menu_item_check
-         label="Places"
-         name="Places">
-            <menu_item_check.on_check
-             function="Floater.Visible"
-             parameter="places" />
-            <menu_item_check.on_click
-             function="Floater.Toggle"
-             parameter="places" />
-            </menu_item_check>
-        <menu_item_call
-         label="Destinations"
-         name="Destinations">
-            <menu_item_call.on_click
-             function="Floater.Toggle"
-             parameter="destinations" />
-            <menu_item_call.on_visible
-             function="GridFeatureCheck"
-             parameter="destination_guide"/>
-        </menu_item_call>
-        <menu_item_call
-             label="Events"
-             name="Events"
-             shortcut="control|E">
-            <menu_item_call.on_click
-             function="Advanced.ShowURL"
-             parameter="https://secondlife.com/my/community/events"/>
-            <menu_item_call.on_visible
-             function="GridCheck"
-             parameter="secondlife"/>
-        </menu_item_call>
-        <menu_item_check
-             label="Mini-Map"
-             name="Mini-Map"
-             shortcut="control|shift|M">
-            <menu_item_check.on_check
-             function="Floater.Visible"
-             parameter="mini_map" />
-            <menu_item_check.on_click
-             function="Floater.Toggle"
-             parameter="mini_map" />
-        </menu_item_check>
-         <menu_item_check
-             label="World Map"
-             name="World Map"
-             shortcut="control|M"
-             use_mac_ctrl="true">
-            <menu_item_check.on_check
-             function="Floater.Visible"
-             parameter="world_map" />
-            <menu_item_check.on_click
-             function="Floater.Toggle"
-             parameter="world_map" />
-        </menu_item_check>
-        
-         <menu_item_check
-             label="Region Tracker"
-             name="Region Tracker">
-            <menu_item_check.on_check
-             function="Floater.Visible"
-             parameter="region_tracker" />
-            <menu_item_check.on_click
-             function="Floater.Toggle"
-             parameter="region_tracker" />
-        </menu_item_check>
-         <menu_item_check
-             label="Stream Title"
-             name="Stream Title">
-            <menu_item_check.on_check
-             function="Floater.Visible"
-             parameter="fs_streamtitle" />
-            <menu_item_check.on_click
-             function="Floater.Toggle"
->>>>>>> 050d2fef
              parameter="fs_streamtitle" />
         </menu_item_check>
         <menu_item_separator/>
@@ -1737,19 +1624,6 @@
           parameter="fs_avatar_render_settings" />
       </menu_item_call>
       <menu_item_check
-<<<<<<< HEAD
-        label="Always show Friends fully"
-        name="Always show Friends normally">
-        <menu_item_check.on_click
-          function="ToggleControl"
-          parameter="AlwaysRenderFriends"/>
-        <menu_item_check.on_check
-          function="CheckControl"
-          parameter="AlwaysRenderFriends"/>
-      </menu_item_check>
-      <menu_item_check
-=======
->>>>>>> 050d2fef
         label="Show Friends only"
         name="Render Friends Only">
         <menu_item_check.on_click
@@ -2637,7 +2511,6 @@
         <menu_item_call
          label="Troubleshooting"
          name="Troubleshooting">
-<<<<<<< HEAD
             <menu_item_call.on_click
              function="PromptShowURL"
              name="wiki_troubleshooting_url"
@@ -2648,18 +2521,6 @@
          label="Join Firestorm Support Group"
          name="firestorm_support_group">
             <menu_item_call.on_click
-=======
-            <menu_item_call.on_click
-             function="PromptShowURL"
-             name="wiki_troubleshooting_url"
-             parameter="WebLaunchExternalTarget,https://wiki.firestormviewer.org/firestorm_troubleshooting" />
-        </menu_item_call>
-	   
-        <menu_item_call
-         label="Join Firestorm Support Group"
-         name="firestorm_support_group">
-            <menu_item_call.on_click
->>>>>>> 050d2fef
              function="Advanced.WebBrowserTest"
              parameter="https://wiki.firestormviewer.org/firestorm_support_groups_join" />
             <menu_item_call.on_visible
