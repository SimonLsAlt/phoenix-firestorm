--- conflicted
+++ resolved
@@ -4721,25 +4721,6 @@
             <menu_item_call.on_click
              function="Advanced.ClearShaderCache" />
           </menu_item_call>
-<<<<<<< HEAD
-          <menu_item_call
-            enabled="true"
-            label="Rebuild Terrain"
-            name="Rebuild Terrain">
-            <menu_item_call.on_click
-             function="Advanced.RebuildTerrain" />
-          </menu_item_call>
-=======
-          <menu_item_separator />
-          <menu_item_call
-            enabled="true"
-            label="Clear Cache Immediately"
-            name="Cache Clear">
-            <menu_item_call.on_click
-             function="Develop.ClearCache" />
-          </menu_item_call>
-          
->>>>>>> a52ba692
         </menu>
 
         <menu
@@ -4950,7 +4931,6 @@
 				<menu_item_call.on_click
                  function="Advanced.ResetInterestLists" />
 			</menu_item_call>
-<<<<<<< HEAD
             <menu_item_call
              label="Dump Simulator Features to Nearby Chat"
              name="DumpSimFeaturesToChat">
@@ -4958,8 +4938,6 @@
                  function="Develop.DumpSimFeaturesToChat" />
             </menu_item_call>
         </menu>
-=======
-		</menu>
         <!-- terrain -->
         <menu
          create_jump_keys="true"
@@ -4991,7 +4969,6 @@
                function="Advanced.TerrainDeleteLocalPaintMap" />
             </menu_item_call>
 		</menu>
->>>>>>> a52ba692
         <menu
          create_jump_keys="true"
          label="UI"
