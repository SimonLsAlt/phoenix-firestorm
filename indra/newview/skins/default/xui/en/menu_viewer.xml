--- conflicted
+++ resolved
@@ -4033,21 +4033,16 @@
                  function="Advanced.ForceErrorSoftwareException" />
             </menu_item_call>
             <menu_item_call
-<<<<<<< HEAD
-             label="Force Software Exception in Coroutine"
-             name="Force Software Exception in Coroutine">
-=======
              label="Force OS Exception"
              name="Force OS Exception">
                 <menu_item_call.on_click
                  function="Advanced.ForceErrorOSException" />
                 <menu_item_call.on_visible
                  function="Advanced.EnableErrorOSException" />
-            </menu_item_call>            
-            <menu_item_call
-             label="Force a Crash in a Coroutine"
-             name="Force a Crash in a Coroutine">
->>>>>>> dd09848d
+            </menu_item_call>
+            <menu_item_call
+             label="Force Software Exception in Coroutine"
+             name="Force Software Exception in Coroutine">
                 <menu_item_call.on_click
                  function="Advanced.ForceErrorSoftwareExceptionCoro" />
             </menu_item_call>
