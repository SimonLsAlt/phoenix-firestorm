<?xml version="1.0" encoding="utf-8" standalone="yes" ?>
<menu_bar
 bg_visible="false"
 follows="left|top|right"
 name="Main Menu">
 <!-- #####  When editing entries in the menu, please also edit the V1 section below  ##### -->
    <menu
     create_jump_keys="true"
     label="Avatar"
     name="Me"
     tear_off="true"
     visible="true">
        
        <menu_item_call
             label="Account"
             name="Manage Account">
                <menu_item_call.on_click
                 function="PromptShowURL"
                 name="ManageMyAccount_url"
                 parameter="WebLaunchJoinNow,http://secondlife.com/account/" />
        </menu_item_call>
        
        <menu_item_call
         label="Merchant Outbox..."
         name="MerchantOutbox">
            <menu_item_call.on_click
             function="Floater.Show"
             parameter="outbox" />
        </menu_item_call>

        <menu_item_call
         label="Buy L$"
         name="Buy and Sell L$">
            <menu_item_call.on_click
             function="BuyCurrency" />
        </menu_item_call>

        <menu_item_separator/>
        
        <menu_item_call
         label="Preferences"
         name="Preferences"
         shortcut="control|P">
            <menu_item_call.on_click
             function="Floater.Toggle"
             parameter="preferences" />
        </menu_item_call>
        
        <menu_item_call
         label="Toolbar Buttons"
         name="Toolbar Buttons">
            <menu_item_call.on_click
             function="Floater.Show"
             parameter="toybox" />
        </menu_item_call>

        <menu_item_call
         label="Profile"
         name="Profile">
            <menu_item_call.on_click
             function="ShowAgentProfile"
             parameter="agent" />
        </menu_item_call>
        
      <menu_item_call
       label="Picks..."
       name="Picks">
        <menu_item_call.on_click
         function="Floater.Show"
         parameter="picks" />
        </menu_item_call>
        
        <menu_item_call
         label="Appearance"
         name="ChangeOutfit">
            <menu_item_call.on_click
             function="CustomizeAvatar" />
            <menu_item_call.on_enable
             function="Edit.EnableCustomizeAvatar" />
        </menu_item_call>
        
        <menu_item_call
         label="Snapshot"
         name="Take Snapshot"
         shortcut="control|shift|S">
            <menu_item_call.on_click
             function="Floater.Show"
             parameter="snapshot" />
        </menu_item_call>
        
        <menu_item_check
         label="Inventory"
         name="Inventory"
         shortcut="control|shift|I"
		 visible="false">
            <menu_item_check.on_check
             function="Floater.Visible"
             parameter="secondary_inventory" />
            <menu_item_check.on_click
             function="Floater.Toggle"
             parameter="secondary_inventory" />
        </menu_item_check>
        
        <menu_item_check
         label="Inventory"
         name="ShowSidetrayInventory"
         shortcut="control|I"
		 visible="true">
          <menu_item_check.on_check
           function="Floater.Visible"
           parameter="inventory" />
          <menu_item_check.on_click
           function="Floater.Toggle"
           parameter="inventory" />
        </menu_item_check>
        
        <menu_item_check
         label="Move Controls"
         name="Movement Controls">
            <menu_item_check.on_check
             function="Floater.Visible"
             parameter="moveview" />
            <menu_item_check.on_click
             function="Floater.Toggle"
             parameter="moveview" />
        </menu_item_check>
   
	<menu
             create_jump_keys="true"
             label="Movement"
             name="Movement"
             tear_off="true">
`     
          <menu_item_call
             label="Sit Down"
             layout="topleft"
             shortcut="alt|shift|S"
             name="Sit Down Here">
                <menu_item_call.on_click
                 function="Self.SitDown"
                 parameter="" />
                <menu_item_call.on_enable
                 function="Self.EnableSitDown" />
           </menu_item_call>
           <menu_item_check
             label="Fly"
             name="Fly"
             shortcut="Home">
                <menu_item_check.on_check
                 function="Agent.getFlying" />
                <menu_item_check.on_click
                 function="Agent.toggleFlying" />
                <menu_item_check.on_enable
                 function="Agent.enableFlying" />
            </menu_item_check>
            <menu_item_check
             label="Always Run"
             name="Always Run"
             shortcut="control|R">
                <menu_item_check.on_check
                 function="World.CheckAlwaysRun" />
                <menu_item_check.on_click
                 function="World.AlwaysRun" />
            </menu_item_check>
          <menu_item_check
             label="Force Ground Sit"
             shortcut="control|alt|S"
             name="Force Toggle Sitting">
                <menu_item_check.on_check
                 function="Self.getForceSit" />
                <menu_item_check.on_click
                 function="Self.ForceSit"/>
                <menu_item_check.on_enable
                 function="Self.EnableForceSit" />
           </menu_item_check>
		   <menu_item_check
			 label="Phantom"
             shortcut="control|alt|P"
			 name="Avatar Phantom">
                <menu_item_check.on_check
                   function="Self.getPhantom" />
                <menu_item_check.on_click
                   function="Self.togglePhantom" />
			</menu_item_check>
			<menu_item_check
			 label="Quickjump"
             name="Avatar Ignore Prejump">
                <menu_item_check.on_check
                   function="Self.getIgnorePreJump" />
                <menu_item_check.on_click
                   function="Self.toggleIgnorePreJump" />
			</menu_item_check>
	</menu>
        
        <menu_item_check
         label="Camera Controls"
         name="Camera Controls">
            <menu_item_check.on_check
             function="Floater.Visible"
             parameter="camera" />
            <menu_item_check.on_click
             function="Floater.Toggle"
             parameter="camera" />
        </menu_item_check>
        
        <menu
         create_jump_keys="true"
         label="Avatar Health"
         name="avhealth"
         tear_off="true">
   	        <menu_item_call
	         label="Stop Avatar Animations"
	         name="Stop Animating My Avatar">
	            <menu_item_call.on_click
	             function="Tools.StopAllAnimations" />
	        </menu_item_call>
	        <menu_item_call
	         label="Force Appearance Update (Rebake)"
	         name="Rebake Texture"
		 shortcut="control|alt|R">
	            <menu_item_call.on_click
	             function="Advanced.RebakeTextures" />
	        </menu_item_call>
		<menu_item_call
                    label="Reset Default Male Avatar (Character Test)"
                    name="ResetDefaultAvM">
                    <menu_item_call.on_click
                     function="Advanced.TestMale" />
		</menu_item_call>
          <menu_item_call
                          label="Reset Default Female Avatar (Character Test)"
                          name="ResetDefaultAvF">
            <menu_item_call.on_click
             function="Advanced.TestFemale" />
          </menu_item_call>
	        <menu_item_check
	         label="Show Render Weight For Avatars (Replacement For ARC)"
	         name="Avatar Rendering Cost">
	            <menu_item_check.on_check
	             function="Advanced.CheckInfoDisplay"
	             parameter="shame" />
	            <menu_item_check.on_click
	             function="Advanced.ToggleInfoDisplay"
	             parameter="shame" />
	        </menu_item_check>
	        <menu_item_call
             label="Lag Meter"
             name="Lag Meter">
                <menu_item_call.on_click
                 function="Floater.Show"
                 parameter="lagmeter" />
            </menu_item_call>
          <menu_item_call
             label="Recreate LSL Bridge"
             name="Recreate LSL Bridge">
            <menu_item_call.on_click
             function="RecreateLSLBridge"/>
          </menu_item_call>
        </menu>

      <menu_item_call
        label="Tip Tracker"
        name="money_tracker">
        <menu_item_call.on_click
          function="Floater.Toggle"
          parameter="money_tracker" />
      </menu_item_call>
        
        <menu
         create_jump_keys="true"
         label="Upload"
         layout="topleft"
         name="Upload"
         tear_off="true">
            <menu_item_call
             label="Image (L$[COST])..."
             layout="topleft"
             name="Upload Image"
             shortcut="control|U">
                <menu_item_call.on_click
                 function="File.UploadImage"
                 parameter="" />
                <menu_item_call.on_enable
                 function="File.EnableUpload" />
                <menu_item_call.on_visible
                 function="Upload.CalculateCosts"
                 parameter="Upload Image" />
            </menu_item_call>
            <menu_item_call
             label="Sound (L$[COST])..."
             layout="topleft"
             name="Upload Sound">
                <menu_item_call.on_click
                 function="File.UploadSound"
                 parameter="" />
                <menu_item_call.on_enable
                 function="File.EnableUpload" />
                <menu_item_call.on_visible
                 function="Upload.CalculateCosts"
                 parameter="Upload Sound" />
            </menu_item_call>
            <menu_item_call
             label="Animation (L$[COST])..."
             layout="topleft"
             name="Upload Animation">
                <menu_item_call.on_click
                 function="File.UploadAnim"
                 parameter="" />
                <menu_item_call.on_enable
                 function="File.EnableUpload" />
                <menu_item_call.on_visible
                 function="Upload.CalculateCosts"
                 parameter="Upload Animation" />
            </menu_item_call>
	    <menu_item_call
             label="Mesh Model..."
             layout="topleft"
             name="Upload Model">
            <menu_item_call.on_click
             function="File.UploadModel"
             parameter="" />
            <menu_item_call.on_enable
             function="File.EnableUploadModel" />
            <menu_item_call.on_visible
            function="File.VisibleUploadModel"/>
            </menu_item_call>
            <menu_item_call
             label="Bulk (Multi-file) upload..."
             layout="topleft"
             name="Bulk Upload">
                <menu_item_call.on_click
                 function="File.UploadBulk"
                 parameter="" />
            </menu_item_call>
            <menu_item_call
             label="Set Default Upload Permissions"
             name="perm prefs">
                <menu_item_call.on_click
                 function="Floater.Toggle"
                 parameter="perm_prefs" />
            </menu_item_call>
        </menu>

        
        <menu_item_call
         label="Request Admin Status"
         name="Request Admin Options"
         shortcut="control|alt|G"
		 visible="false">
            <menu_item_call.on_click
             function="Advanced.RequestAdminStatus" />
        </menu_item_call>
        
        <menu_item_call
         label="Leave Admin Status"
         name="Leave Admin Options"
         shortcut="control|alt|shift|G"
		 visible="false">
            <menu_item_call.on_click
             function="Advanced.LeaveAdminStatus" />
        </menu_item_call>

        <menu_item_separator/>

        <menu_item_call
         label="Exit [APP_NAME]"
         name="Quit"
         shortcut="control|Q">
            <menu_item_call.on_click
             function="File.Quit" />
        </menu_item_call>
    </menu>
    
    <!-- Comm Menu -->
    
    <menu
     create_jump_keys="true"
     label="Comm"
     name="Communicate"
     tear_off="true"
     visible="true">
     
        <menu
         create_jump_keys="true"
         label="Online Status"
         name="Status"
         tear_off="true">
          <menu_item_check
           label="Away"
             name="Set Away">
                <menu_item_check.on_check
                 function="World.GetAway" />
                <menu_item_check.on_click
                 function="World.SetAway" />
            </menu_item_check>
			    <menu_item_check
             label="Autorespond"
             name="Set Autorespond">
                <menu_item_check.on_check
                 function="World.GetAutorespond"/>
                <menu_item_check.on_click
                 function="World.SetAutorespond"/>
            </menu_item_check>
			    <menu_item_check
             label="Autorespond to non-friends"
             name="Set Autorespond to non-friends">
                <menu_item_check.on_check
                 function="World.GetAutorespondNonFriends"/>
                <menu_item_check.on_click
                 function="World.SetAutorespondNonFriends"/>
            </menu_item_check>
          <menu_item_check
              label="Unavailable"
              name="Set Busy">
                <menu_item_check.on_check
                  function="World.GetBusy"/>
                <menu_item_check.on_click
                  function="World.SetBusy"/>
            </menu_item_check>
        
        </menu>
        
        <menu_item_separator/>
             
        <menu_item_call
         label="Friends"
         name="My Friends"
         shortcut="control|shift|F">
            <menu_item_call.on_click
             function="SideTray.PanelPeopleTab"
             parameter="friends_panel" />
            </menu_item_call>
        <menu_item_check
         label="Contacts"
         name="Contacts"
         shortcut="control|alt|shift|F">
            <menu_item_check.on_check
             function="Floater.Visible"
             parameter="imcontacts" />
            <menu_item_check.on_click
             function="Floater.Toggle"
<<<<<<< HEAD
             parameter="imcontacts" />
            </menu_item_check>
      <menu_item_check
         label="Contact Sets"
         name="Contact Sets"
         shortcut="control|alt|shift|C">
        <menu_item_check.on_check
         function="Floater.Visible"
         parameter="contactsets" />
        <menu_item_check.on_click
         function="Floater.Toggle"
         parameter="contactsets" />
      </menu_item_check>
=======
             parameter="toybox" />
        </menu_item_call>
         <menu_item_call
         label="Hide all controls"
         name="Hide UI"
         shortcut="control|shift|U">
           <menu_item_call.on_click
            function="View.ToggleUI" />
         </menu_item_call>
         <menu_item_check
         label="Show HUD Attachments"
         name="Show HUD Attachments"
         shortcut="alt|shift|H">
           <menu_item_check.on_check
            function="View.CheckHUDAttachments" />
            <menu_item_check.on_click
             function="View.ShowHUDAttachments" />
         </menu_item_check>

        <menu_item_separator/>

>>>>>>> a4df79bc
        <menu_item_call
         label="Groups"
         name="My Groups"
         shortcut="control|shift|G">
            <menu_item_call.on_click
             function="SideTray.PanelPeopleTab"
             parameter="groups_panel" />
        </menu_item_call>
        <menu_item_check
         label="Chat..."
         name="Nearby Chat"
         shortcut="control|H"
         use_mac_ctrl="true">
            <menu_item_check.on_check
             function="Floater.Visible"
             parameter="nearby_chat" />
            <menu_item_check.on_click
             function="Floater.Toggle"
             parameter="nearby_chat" />
        </menu_item_check>
        <menu_item_check
         label="People"
         name="People">
            <menu_item_check.on_check
             function="Floater.Visible"
             parameter="people" />
            <menu_item_check.on_click
             function="Floater.Toggle"
             parameter="people" />
            </menu_item_check>
        <menu_item_check
         label="Conversations"
         name="Conversations"
         shortcut="control|T"
         use_mac_ctrl="true">
            <menu_item_check.on_check
             function="Floater.Visible"
             parameter="im_container" />
            <menu_item_check.on_click
             function="Floater.ToggleOrBringToFront"
             parameter="im_container" />
        </menu_item_check>

        <menu_item_separator/>

        <menu_item_check
         label="Gestures"
         name="Gestures"
         shortcut="control|G">
            <menu_item_check.on_check
             function="Floater.Visible"
             parameter="gestures" />
            <menu_item_check.on_click
             function="Floater.Toggle"
             parameter="gestures" />
        </menu_item_check>

        <menu_item_check
         label="Voice Filters"
         name="ShowVoice"
         visibility_control="VoiceMorphingEnabled">
            <menu_item_check.on_check
             function="Floater.Visible"
             parameter="voice_effect" />
            <menu_item_check.on_click
             function="Floater.Toggle"
             parameter="voice_effect" />
        </menu_item_check>

        <menu_item_check
         label="Nearby Voice"
         name="Nearby Voice">
            <menu_item_check.on_check
             function="Floater.Visible"
             parameter="voice_controls" />
            <menu_item_check.on_click
             function="Floater.Toggle"
             parameter="voice_controls" />
        </menu_item_check>

        
        <!--menu_item_call
         label="Chat"
         name="Chat">
            <menu_item_call.on_click
<<<<<<< HEAD
             function="World.Chat" />
        </menu_item_call-->
=======
              function="SideTray.PanelPeopleTab"
              parameter="nearby_panel" />
        </menu_item_call>
        <menu_item_call
         label="Block List"
         name="Block List">
            <menu_item_call.on_click
              function="Communicate.BlockList" />
        </menu_item_call>
>>>>>>> a4df79bc
    </menu>
    
    <!-- World Menu -->
    
    <menu
     create_jump_keys="true"
     label="World"
     name="World"
     tear_off="true"
     visible="true">
     
        <menu_item_call
            label="Nearby Avatars"
            name="Active Speakers"
            shortcut="control|shift|A">
            <menu_item_call.on_click
             function="SideTray.PanelPeopleTab"
             parameter="nearby_panel" />
        </menu_item_call>

        <menu_item_call
         label="Teleport History"
         name="Teleport History"
         visible="false"
         shortcut="alt|H">
            <menu_item_call.on_click
             function="ToggleTeleportHistory"/>
            </menu_item_call>

        <menu_item_check
         label="Places / TP History"
	 shortcut="alt|H"
         name="Places">
            <menu_item_check.on_check
             function="Floater.Visible"
             parameter="places" />
            <menu_item_check.on_click
             function="Floater.Toggle"
             parameter="places" />
            </menu_item_check>
            
        <menu_item_check
             label="Mini-Map"
             name="Mini-Map"
             shortcut="control|shift|M">
            <menu_item_check.on_check
             function="Floater.Visible"
             parameter="mini_map" />
            <menu_item_check.on_click
             function="Floater.Toggle"
             parameter="mini_map" />
        </menu_item_check>
        
         <menu_item_check
             label="World Map"
             name="World Map"
             shortcut="control|M"
             use_mac_ctrl="true">
            <menu_item_check.on_check
             function="Floater.Visible"
             parameter="world_map" />
            <menu_item_check.on_click
             function="Floater.Toggle"
             parameter="world_map" />
        </menu_item_check>
        <menu_item_separator/>
        
        <menu_item_call
         label="Landmark This Place"
         name="Create Landmark Here">
            <menu_item_call.on_click
             function="World.CreateLandmark" />
            <menu_item_call.on_enable
             function="World.EnableCreateLandmark" />
        </menu_item_call>

        <menu_item_call
         label="Location Profile"
         layout="topleft"
         name="Place Profile">
            <menu_item_call.on_click
             function="World.PlaceProfile" />
            <menu_item_call.on_enable
             function="World.EnablePlaceProfile" />
        </menu_item_call>
        
        <menu_item_call
         label="Parcel Details"
         name="About Land">
            <menu_item_call.on_click
             function="Floater.Show"
             parameter="about_land" />
            <menu_item_call.on_enable
             function="Floater.CanShow"
             parameter="about_land" />
        </menu_item_call>
        
        <menu_item_call
         label="Region Details"
         name="Region/Estate"
         shortcut="alt|R"
         use_mac_ctrl="true">
            <menu_item_call.on_click
             function="Floater.Show"
             parameter="region_info" />
            <menu_item_call.on_enable
             function="Floater.CanShow"
             parameter="region_info" />
        </menu_item_call>

        <menu_item_separator/>

        <menu_item_call
             label="Buy This Land"
             name="Buy Land">
                <menu_item_call.on_click
                 function="Land.Buy" />
                <menu_item_call.on_enable
                 function="World.EnableBuyLand" />
            </menu_item_call>
        
        <menu_item_call
             label="Show Owned Land"
             name="My Land">
                <menu_item_call.on_click
                 function="Floater.Show"
                 parameter="land_holdings" />
        </menu_item_call>
        
        <menu
           create_jump_keys="true"
           label="Show More"
           name="LandShow"
           tear_off="true">
          
           <menu_item_check
                 label="Ban Lines"
                 name="Ban Lines">
                <menu_item_check.on_check
                   control="ShowBanLines" />
                <menu_item_check.on_click
                   function="ToggleControl"
                   parameter="ShowBanLines" />
           </menu_item_check>
           
           <menu_item_check
                 label="Beacons"
                 name="beacons"
                 shortcut="control|alt|shift|N">
                    <menu_item_check.on_check
                     function="Floater.Visible"
                     parameter="beacons" />
                    <menu_item_check.on_click
                     function="Floater.Toggle"
                     parameter="beacons" />
          </menu_item_check>
          
          <menu_item_check
             label="Property Lines"
             name="Property Lines"
             shortcut="control|alt|shift|P">
            <menu_item_check.on_check
               control="ShowPropertyLines" />
            <menu_item_check.on_click
               function="ToggleControl"
               parameter="ShowPropertyLines" />
          </menu_item_check>
          
          <menu_item_check
             label="Land Owners"
             name="Land Owners">
            <menu_item_check.on_check
               control="ShowParcelOwners" />
            <menu_item_check.on_click
               function="ToggleControl"
               parameter="ShowParcelOwners" />
          </menu_item_check>
          
          <menu_item_check
             label="Coordinates"
             name="Coordinates">
            <menu_item_check.on_click
               function="ToggleControl"
               parameter="NavBarShowCoordinates" />
            <menu_item_check.on_check
               control="NavBarShowCoordinates" />
          </menu_item_check>
          
          <menu_item_check
             label="Parcel Permissions"
             name="Parcel Properties">
            <menu_item_check.on_click
               function="ToggleControl"
               parameter="NavBarShowParcelProperties" />
            <menu_item_check.on_check
               control="NavBarShowParcelProperties" />
          </menu_item_check>
          <menu_item_separator />
          <menu_item_check
             label="Advanced Menu"
             name="Show Advanced Menu"
             shortcut="control|alt|shift|D">
            <on_check
               function="CheckControl"
               parameter="UseDebugMenus" />
            <on_click
               function="ToggleControl"
               parameter="UseDebugMenus" />
          </menu_item_check>
        </menu>

        <menu_item_separator/>

	    <menu_item_call
	     label="Teleport Home"
	     name="Teleport Home"
	     shortcut="control|shift|H">
         <menu_item_call.on_click
            function="World.TeleportHome" />
         <menu_item_call.on_enable
            function="World.EnableTeleportHome" />
        </menu_item_call>
        
        <menu_item_call
             label="Set Home to Here"
             name="Set Home to Here">
                <menu_item_call.on_click
                 function="World.SetHomeLocation" />
                <menu_item_call.on_enable
                 function="World.EnableSetHomeLocation" />
        </menu_item_call>
        
    <!--    <menu_item_check
         label="Show Navigation Bar"
         name="ShowNavbarNavigationPanel">
           <menu_item_check.on_click
             function="ToggleControl"
             parameter="ShowNavbarNavigationPanel" />
             <menu_item_check.on_check
             function="CheckControl"
             parameter="ShowNavbarNavigationPanel" />
        </menu_item_check>
       <menu_item_check
         label="Show Favorites Bar"
         name="ShowNavbarFavoritesPanel">
           <menu_item_check.on_click
             function="ToggleControl"
             parameter="ShowNavbarFavoritesPanel" />
             <menu_item_check.on_check
             function="CheckControl"
             parameter="ShowNavbarFavoritesPanel" />
        </menu_item_check>
        <menu_item_separator/>-->

      <menu
         create_jump_keys="true"
         label="Sun Position"
         name="Environment Settings"
         tear_off="true">
            <menu_item_call
             label="Sunrise"
             name="Sunrise"
			 shortcut="control|shift|E">
                <menu_item_call.on_click
                 function="World.EnvSettings"
                 parameter="sunrise" />
                <menu_item_call.on_enable
                 function="RLV.EnableIfNot"
                 parameter="setenv" />
            </menu_item_call>
            <menu_item_call
             label="Midday"
             name="Noon"
             shortcut="control|shift|Y">
                <menu_item_call.on_click
                 function="World.EnvSettings"
                 parameter="noon" />
                <menu_item_call.on_enable
                 function="RLV.EnableIfNot"
                 parameter="setenv" />
            </menu_item_call>
            <menu_item_call
             label="Sunset"
             name="Sunset"
             shortcut="control|shift|N">
                <menu_item_call.on_click
                 function="World.EnvSettings"
                 parameter="sunset" />
                <menu_item_call.on_enable
                 function="RLV.EnableIfNot"
                 parameter="setenv" />
            </menu_item_call>
            <menu_item_call
             label="Midnight"
             name="Midnight"
			 shortcut="control|shift|X">
                <menu_item_call.on_click
                 function="World.EnvSettings"
                 parameter="midnight" />
                <menu_item_call.on_enable
                 function="RLV.EnableIfNot"
                 parameter="setenv" />
            </menu_item_call>
            <menu_item_separator/>
            <menu_item_call
             label="Estate Time"
             name="Revert to Region Default">
                <menu_item_call.on_click
                 function="World.EnvSettings"
                 parameter="default" />
                <menu_item_call.on_enable
                 function="RLV.EnableIfNot"
                 parameter="setenv" />
            </menu_item_call>
        </menu>

	    <menu
	     create_jump_keys="true"
	     label="Environment Editor"
	     name="Environment Editor"
	     tear_off="true">
	     	
	     	<menu_item_call
	     	 label="Environment Settings..."
	     	 name="Environment Settings">
	     	 	<menu_item_call.on_click
	     	 	 function="World.EnvSettings"
                 parameter="editor"/>
          <menu_item_call.on_enable
           function="RLV.EnableIfNot"
           parameter="setenv" />
	     	</menu_item_call>
	     	
	     	<menu_item_separator/>
	     	
	     	<menu
	     	 name="Water Presets"
	     	 label="Water Presets">
	     	 	<menu_item_call
	     	 	 label="New preset..."
	     	 	 name="new_water_preset">
	     	 	 	<menu_item_call.on_click
	     	 	 	function="World.EnvPreset"
	     	 	 	parameter="new_water"/>
            <menu_item_call.on_enable
            function="RLV.EnableIfNot"
            parameter="setenv" />
	     	 	</menu_item_call>
	     	 	<menu_item_call
	     	 	 label="Edit preset..."
	     	 	 name="edit_water_preset">
	     	 	 	<menu_item_call.on_click
	     	 	 	function="World.EnvPreset"
	     	 	 	parameter="edit_water"/>
            <menu_item_call.on_enable
            function="RLV.EnableIfNot"
            parameter="setenv" />
          </menu_item_call>
	     	 	<menu_item_call
	     	 	 label="Delete preset..."
	     	 	 name="delete_water_preset">
	     	 	 	<menu_item_call.on_click
	     	 	 	function="World.EnvPreset"
	     	 	 	parameter="delete_water"/>
	     	 	 	<menu_item_call.on_enable
	     	 	 	function="World.EnableEnvPreset"
	     	 	 	parameter="delete_water"/>
	     	 	</menu_item_call>
	     	</menu>
	     	
	     	<menu
	     	 name="Sky Presets"
	     	 label="Sky Presets">
	     	 	<menu_item_call
	     	 	 label="New preset..."
	     	 	 name="new_sky_preset">
	     	 	 	<menu_item_call.on_click
	     	 	 	function="World.EnvPreset"
	     	 	 	parameter="new_sky"/>
            <menu_item_call.on_enable
            function="RLV.EnableIfNot"
            parameter="setenv" />
          </menu_item_call>
	     	 	<menu_item_call
	     	 	 label="Edit preset..."
	     	 	 name="edit_sky_preset">
	     	 	 	<menu_item_call.on_click
	     	 	 	function="World.EnvPreset"
	     	 	 	parameter="edit_sky"/>
            <menu_item_call.on_enable
            function="RLV.EnableIfNot"
            parameter="setenv" />
          </menu_item_call>
	     	 	<menu_item_call
	     	 	 label="Delete preset..."
	     	 	 name="delete_sky_preset">
	     	 	 	<menu_item_call.on_click
	     	 	 	function="World.EnvPreset"
	     	 	 	parameter="delete_sky"/>
	     	 	 	<menu_item_call.on_enable
	     	 	 	function="World.EnableEnvPreset"
	     	 	 	parameter="delete_sky"/>
	     	 	</menu_item_call>
	     	</menu>
	     	
	     	<menu
	     	 name="Day Presets"
	     	 label="Day Presets">
	     	 	<menu_item_call
	     	 	 label="New preset..."
	     	 	 name="new_day_preset">
	     	 	 	<menu_item_call.on_click
	     	 	 	function="World.EnvPreset"
	     	 	 	parameter="new_day_cycle"/>
            <menu_item_call.on_enable
            function="RLV.EnableIfNot"
            parameter="setenv" />
          </menu_item_call>
	     	 	<menu_item_call
	     	 	 label="Edit preset..."
	     	 	 name="edit_day_preset">
	     	 	 	<menu_item_call.on_click
	     	 	 	function="World.EnvPreset"
	     	 	 	parameter="edit_day_cycle"/>
            <menu_item_call.on_enable
            function="RLV.EnableIfNot"
            parameter="setenv" />
          </menu_item_call>
	     	 	<menu_item_call
	     	 	 label="Delete preset..."
	     	 	 name="delete_day_preset">
	     	 	 	<menu_item_call.on_click
	     	 	 	function="World.EnvPreset"
	     	 	 	parameter="delete_day_cycle"/>
	     	 	 	<menu_item_call.on_enable
	     	 	 	function="World.EnableEnvPreset"
	     	 	 	parameter="delete_day_cycle"/>
	     	 	</menu_item_call>
	     	</menu>
	    </menu>
      <menu_item_call
        label="Area Search"
        name="area_search">
        <menu_item_call.on_click
          function="Floater.Toggle"
          parameter="area_search" />
      </menu_item_call>
      <menu_item_call
        label="Sound Explorer"
        name="Sound Explorer">
        <menu_item_call.on_click
          function="Floater.Toggle"
          parameter="sound_explorer" />
      </menu_item_call>
      <menu_item_call
        label="Asset Blacklist"
        name="asset_blacklist">
        <menu_item_call.on_click
          function="Floater.Toggle"
          parameter="ws_asset_blacklist" />
      </menu_item_call>
    
    </menu>
    <menu
     create_jump_keys="true"
     label="Build"
     name="BuildTools"
     tear_off="true"
     visible="true">
       <menu_item_check
         label="Build"
         name="Show Build Tools"
         shortcut="control|B">
            <menu_item_check.on_check
             function="Build.Active" />
            <menu_item_check.on_click
             function="Build.Toggle" />
            <menu_item_check.on_enable
             function="Build.Enabled" />
       </menu_item_check>
       <menu
          create_jump_keys="true"
          label="Select Build Tool"
          name="Select Tool"
          tear_off="true">
         <menu_item_call
			label="Focus Tool"
			name="Focus"
			shortcut="control|1">
           <menu_item_call.on_click
              function="Tools.SelectTool"
              parameter="focus" />
         </menu_item_call>
         <menu_item_call
			label="Move Tool"
			name="Move"
			shortcut="control|2">
           <menu_item_call.on_click
              function="Tools.SelectTool"
              parameter="move" />
         </menu_item_call>
         <menu_item_call
			label="Edit Tool"
			name="Edit"
			shortcut="control|3">
           <menu_item_call.on_click
              function="Tools.SelectTool"
              parameter="edit" />
         </menu_item_call>
         <menu_item_call
			label="Create Tool"
			name="Create"
			shortcut="control|4">
           <menu_item_call.on_click
              function="Tools.SelectTool"
              parameter="create" />
         </menu_item_call>
         <menu_item_call
			label="Land Tool"
			name="Land"
			shortcut="control|5">
           <menu_item_call.on_click
              function="Tools.SelectTool"
              parameter="land" />
         </menu_item_call>
	   </menu>
        <menu_item_call
           label="Link"
           name="Link"
           shortcut="control|L">
          <menu_item_call.on_click
             function="Tools.Link" />
          <menu_item_call.on_enable
             function="Tools.EnableLink" />
        </menu_item_call>
        <menu_item_call
           label="Unlink"
           name="Unlink"
           shortcut="control|shift|L">
          <menu_item_call.on_click
             function="Tools.Unlink" />
          <menu_item_call.on_enable
             function="Tools.EnableUnlink" />
        </menu_item_call>
        <menu_item_check
             label="Edit Linked Parts"
             name="Edit Linked Parts">
                <menu_item_check.on_check
                 control="EditLinkedParts" />
                <menu_item_check.on_click
                 function="Tools.EditLinkedParts"
                 parameter="EditLinkedParts" />
                <menu_item_check.on_enable
                 function="Tools.EnableToolNotPie" />
            </menu_item_check>
        <menu
         create_jump_keys="true"
         label="Select Linked Parts"
         name="Select Linked Parts"
         tear_off="true">
            <menu_item_call
             label="Select Next Part"
             name="Select Next Part"
	     shortcut="control|.">
                <menu_item_call.on_click
                 function="Tools.SelectNextPart"
                 parameter="next" />
                <menu_item_call.on_enable
                 function="Tools.EnableSelectNextPart" />
            </menu_item_call>
            <menu_item_call
             label="Select Previous Part"
             name="Select Previous Part"
	     shortcut="control|,">
                <menu_item_call.on_click
                 function="Tools.SelectNextPart"
                 parameter="previous" />
                <menu_item_call.on_enable
                 function="Tools.EnableSelectNextPart" />
            </menu_item_call>
            <menu_item_call
             label="Include Next Part"
             name="Include Next Part"
	     shortcut="control|shift|.">
                <menu_item_call.on_click
                 function="Tools.SelectNextPart"
                 parameter="includenext" />
                <menu_item_call.on_enable
                 function="Tools.EnableSelectNextPart" />
            </menu_item_call>
            <menu_item_call
             label="Include Previous Part"
             name="Include Previous Part"
	     shortcut="control|shift|,">
                <menu_item_call.on_click
                 function="Tools.SelectNextPart"
                 parameter="includeprevious" />
                <menu_item_call.on_enable
                 function="Tools.EnableSelectNextPart" />
            </menu_item_call>
        </menu>
        <menu_item_separator/>

        <menu_item_call
           label="Focus on Selection"
           name="Focus on Selection"
           shortcut="H">
          <menu_item_call.on_click
             function="Tools.LookAtSelection"
             parameter="focus" />
          <menu_item_call.on_enable
             function="Tools.SomethingSelectedNoHUD" />
        </menu_item_call>
        <menu_item_call
           label="Zoom to Selection"
           name="Zoom to Selection"
           shortcut="shift|H">
          <menu_item_call.on_click
             function="Tools.LookAtSelection"
             parameter="zoom" />
          <menu_item_call.on_enable
             function="Tools.SomethingSelectedNoHUD" />
        </menu_item_call>

        <menu_item_separator/>

        <menu
         create_jump_keys="true"
         label="Object"
         name="Object"
         tear_off="true">
          <menu_item_call
             label="Buy"
             name="Menu Object Buy">
            <menu_item_call.on_click
               function="Tools.BuyOrTake"/>
            <menu_item_call.on_visible
               function="Tools.VisibleBuyObject"/>
            <menu_item_call.on_enable
               function="Tools.EnableBuyOrTake"/>
          </menu_item_call>
          <menu_item_call
             label="Take"
             name="Menu Object Take">
            <menu_item_call.on_click
               function="Tools.BuyOrTake"/>
            <menu_item_call.on_visible
               function="Tools.VisibleTakeObject"/>
            <menu_item_call.on_enable
               function="Tools.EnableBuyOrTake"/>
          </menu_item_call>
          <menu_item_call
			 label="Take Copy"
			 name="Take Copy">
			<menu_item_call.on_click
               function="Tools.TakeCopy" />
			<menu_item_call.on_enable
               function="Tools.EnableTakeCopy" />
          </menu_item_call>
          <menu_item_call
             label="Duplicate"
             name="Duplicate"
             shortcut="control|D">
            <menu_item_call.on_click
               function="Edit.Duplicate" />
            <menu_item_call.on_enable
               function="Edit.EnableDuplicate" />
          </menu_item_call>

          <menu_item_call
             label="Edit Particles"
             name="Menu Object Edit Particles">
            <menu_item_call.on_click
               function="Object.EditParticles" />
            <menu_item_call.on_enable
               function="Object.EnableEditParticles" />
          </menu_item_call>

          <menu_item_call
			 label="Save Back to Inventory"
			 name="Save Object Back to My Inventory">
			<menu_item_call.on_click
               function="Tools.SaveToInventory" />
			<menu_item_call.on_enable
               function="Tools.EnableSaveToInventory" />
          </menu_item_call>
          <menu_item_call
			 label="Save Back to Object Contents"
			 name="Save Object Back to Object Contents">
			<menu_item_call.on_click
               function="Tools.SaveToObjectInventory" />
			<menu_item_call.on_enable
               function="Tools.EnableSaveToObjectInventory" />
          </menu_item_call>
          <menu_item_call
			 label="Return Object"
			 name="Return Object back to Owner">
			<menu_item_call.on_click
               function="Object.Return" />
			<menu_item_call.on_enable
               function="Object.EnableReturn" />
          </menu_item_call>
		</menu>
        <menu
           create_jump_keys="true"
           label="Scripts"
           name="Scripts"
           tear_off="true">
          <menu_item_call
             label="Script Info (Counter)"
             name="Script Info">
            <menu_item_call.on_click
               function="Tools.ScriptInfo" />
            <menu_item_call.on_enable
               function="EditableSelected" />
          </menu_item_call>
          <menu_item_call
             label="Recompile Scripts (Mono)"
             name="Mono">
            <menu_item_call.on_click
               function="Tools.SelectedScriptAction"
               parameter="compile mono" />
            <menu_item_call.on_enable
               function="EditableSelectedMono" />
          </menu_item_call>
          <menu_item_call
             label="Recompile Scripts (LSL)"
             name="LSL">
            <menu_item_call.on_click
               function="Tools.SelectedScriptAction"
               parameter="compile lsl" />
            <menu_item_call.on_enable
               function="EditableSelected" />
          </menu_item_call>
          <menu_item_call
             label="Reset Scripts"
             name="Reset Scripts">
            <menu_item_call.on_click
               function="Tools.SelectedScriptAction"
               parameter="reset" />
            <menu_item_call.on_enable
               function="EditableSelected" />
          </menu_item_call>
          <menu_item_call
             label="Set Scripts to Running"
             name="Set Scripts to Running">
            <menu_item_call.on_click
               function="Tools.SelectedScriptAction"
               parameter="start" />
            <menu_item_call.on_enable
               function="EditableSelected" />
          </menu_item_call>
          <menu_item_call
             label="Set Scripts to Not Running"
             name="Set Scripts to Not Running">
            <menu_item_call.on_click
               function="Tools.SelectedScriptAction"
               parameter="stop" />
            <menu_item_call.on_enable
               function="EditableSelected" />
          </menu_item_call>
          <menu_item_call
             label="Remove Scripts From Selection"
             name="Remove Scripts From Selection">
            <menu_item_call.on_click
               function="Tools.SelectedScriptAction"
               parameter="delete" />
            <menu_item_call.on_enable
               function="EditableSelected" />
          </menu_item_call>          
        </menu>

        <menu_item_separator/>

        <menu
         create_jump_keys="true"
         label="Options"
         name="Options"
         tear_off="true">
	   <menu_item_check
	       label="Show Advanced Permissions"
	       name="DebugPermissions">
			  <menu_item_check.on_check
				 function="CheckControl"
				 parameter="DebugPermissions" />
			  <menu_item_check.on_click
				 function="ToggleControl"
				 parameter="DebugPermissions" />
			</menu_item_check>

            <menu_item_separator/>

            <menu_item_check
                 label="Select Only My Objects"
                 name="Select Only My Objects">
                    <menu_item_check.on_check
                     control="SelectOwnedOnly" />
                    <menu_item_check.on_click
                     function="Tools.SelectOnlyMyObjects"
                     parameter="agents" />
                </menu_item_check>
                <menu_item_check
                 label="Select Only Movable Objects"
                 name="Select Only Movable Objects">
                    <menu_item_check.on_check
                     control="SelectMovableOnly" />
                    <menu_item_check.on_click
                     function="Tools.SelectOnlyMovableObjects"
                     parameter="movable" />
                </menu_item_check>
                <menu_item_check
                 label="Select By Surrounding"
                 name="Select By Surrounding">
                    <menu_item_check.on_check
                     control="RectangleSelectInclusive" />
                    <menu_item_check.on_click
                     function="Tools.SelectBySurrounding" />
            </menu_item_check>

          <menu_item_separator/>

                <menu_item_check
                 label="Show Selection Outlines"
                 name="Show Selection Outlines">
                    <menu_item_check.on_check
                     function="CheckControl"
                     parameter="RenderHighlightSelections" />
                    <menu_item_check.on_click
                     function="ToggleControl"
                     parameter="RenderHighlightSelections" />
                </menu_item_check>
                <menu_item_check
                 label="Show Hidden Selection"
                 name="Show Hidden Selection">
                    <menu_item_check.on_check
                     control="RenderHiddenSelections" />
                    <menu_item_check.on_click
                     function="Tools.ShowHiddenSelection" />
                </menu_item_check>
                <menu_item_check
                 label="Show Light Radius for Selection"
                 name="Show Light Radius for Selection">
                    <menu_item_check.on_check
                     control="RenderLightRadius" />
                    <menu_item_check.on_click
                     function="Tools.ShowSelectionLightRadius" />
                </menu_item_check>
                <menu_item_check
                 label="Show Selection Beam"
                 name="Show Selection Beam">
                    <menu_item_check.on_check
                     control="ShowSelectionBeam" />
                    <menu_item_check.on_click
                     function="ToggleControl"
                     parameter="ShowSelectionBeam" />
                </menu_item_check>

        <menu_item_separator/>

                <menu_item_check
                 label="Snap to Grid"
                 name="Snap to Grid"
                 shortcut="G">
                    <menu_item_check.on_check
                     control="SnapEnabled" />
                    <menu_item_check.on_click
                     function="ToggleControl"
                     parameter="SnapEnabled" />
                    <menu_item_check.on_enable
                     function="Tools.EnableToolNotPie" />
                </menu_item_check>
                <menu_item_call
                 label="Snap Object XY to Grid"
                 name="Snap Object XY to Grid"
                 shortcut="shift|X">
                    <menu_item_call.on_click
                     function="Tools.SnapObjectXY" />
                    <menu_item_call.on_enable
                     function="Tools.EnableToolNotPie" />
                </menu_item_call>
                <menu_item_call
                 label="Use Selection for Grid"
                 name="Use Selection for Grid"
                 shortcut="shift|G">
                    <menu_item_call.on_click
                     function="Tools.UseSelectionForGrid" />
                    <menu_item_call.on_enable
                     function="SomethingSelected" />
                </menu_item_call>
                <menu_item_call
                 label="Grid Options"
                 name="Grid Options"
                 shortcut="control|shift|B">
                    <menu_item_call.on_click
                     function="Floater.Show"
                     parameter="build_options" />
                    <menu_item_call.on_enable
                     function="Tools.EnableToolNotPie" />
                </menu_item_call>
        </menu>
        <menu
         create_jump_keys="true"
         label="Upload"
         layout="topleft"
         name="Upload"
         tear_off="true">
            <menu_item_call
             label="Image (L$[COST])..."
             layout="topleft"
             name="Upload Image"
             shortcut="control|U">
                <menu_item_call.on_click
                 function="File.UploadImage"
                 parameter="" />
                <menu_item_call.on_enable
                 function="File.EnableUpload" />
                <menu_item_call.on_visible
                 function="Upload.CalculateCosts"
                 parameter="Upload Image" />
            </menu_item_call>
            <menu_item_call
             label="Sound (L$[COST])..."
             layout="topleft"
             name="Upload Sound">
                <menu_item_call.on_click
                 function="File.UploadSound"
                 parameter="" />
                <menu_item_call.on_enable
                 function="File.EnableUpload" />
                <menu_item_call.on_visible
                 function="Upload.CalculateCosts"
                 parameter="Upload Sound" />
            </menu_item_call>
            <menu_item_call
             label="Animation (L$[COST])..."
             layout="topleft"
             name="Upload Animation">
                <menu_item_call.on_click
                 function="File.UploadAnim"
                 parameter="" />
                <menu_item_call.on_enable
                 function="File.EnableUpload" />
                <menu_item_call.on_visible
                 function="Upload.CalculateCosts"
                 parameter="Upload Animation" />
            </menu_item_call>
            <menu_item_call
             label="Mesh Model..."
             layout="topleft"
             name="Upload Model">
            <menu_item_call.on_click
             function="File.UploadModel"
             parameter="" />
            <menu_item_call.on_enable
             function="File.EnableUploadModel" />
            <menu_item_call.on_visible
            function="File.VisibleUploadModel"/>
            </menu_item_call>
	   <menu_item_call
             label="Bulk (L$[COST] per file)..."
             layout="topleft"
             name="Bulk Upload">
                <menu_item_call.on_click
                 function="File.UploadBulk"
                 parameter="" />
            </menu_item_call>
            <menu_item_call
             label="Set Default Upload Permissions"
             name="perm prefs">
                <menu_item_call.on_click
                 function="Floater.Toggle"
                 parameter="perm_prefs" />
            </menu_item_call>
        </menu>
        <menu_item_separator/>
        <menu_item_call
         enabled="false"
         label="Undo"
         name="Undo"
         allow_key_repeat="true"
         shortcut="control|Z">
            <on_click
             function="Edit.Undo"
             userdata="" />
            <on_enable
             function="Edit.EnableUndo" />
        </menu_item_call>
        <menu_item_call
         enabled="false"
         label="Redo"
         name="Redo"
         allow_key_repeat="true"
         shortcut="control|Y">
            <on_click
             function="Edit.Redo"
             userdata="" />
            <on_enable
             function="Edit.EnableRedo" />
        </menu_item_call>        
    </menu>
    
    <!-- Content Menu -->
    
    <menu
    	create_jump_keys="true"
    	label="Content"
    	name="Content"
    	tear_off="true"
        visible="true">
<!--
        <menu_item_call
             label="Search"
             name="Search">
             <menu_item_call.on_click
                 function="Floater.Show"
                 parameter="search"/>
       </menu_item_call>
-->
        <menu_item_check
        label="Search"
        name="Search"
        shortcut="control|F">
            <menu_item_check.on_check
             function="Floater.Visible"
             parameter="search" />
            <menu_item_check.on_click
             function="Floater.Toggle"
             parameter="search" />
            </menu_item_check>


    	<menu_item_call
             label="SL Marketplace"
             name="SL Marketplace">
             <menu_item_call.on_click
             function="PromptShowURL"
             name="Xstreet_url"
             parameter="WebLaunchExternalTarget,https://marketplace.secondlife.com/" />
       </menu_item_call>
       <menu_item_call
             label="L$ Market Data"
             name="LindenXchange">
             <menu_item_call.on_click
             function="PromptShowURL"
             name="lindenxchange_url"
             parameter="WebLaunchExternalTarget,https://secondlife.com/my/lindex/market.php" />
       </menu_item_call>  
    	<menu_item_call
             label="Script Library"
             name="Script Library">
             <menu_item_call.on_click
             function="PromptShowURL"
             name="script_library_url"
             parameter="WebLaunchExternalTarget,http://wiki.secondlife.com/wiki/LSL_Library" />
       </menu_item_call> 
      </menu>   
    
    <!-- Help Menu -->
    
    
    <menu
     create_jump_keys="true"
     label="Help"
     name="Help"
     tear_off="true"
     visible="true">
        <menu_item_check
         label="Enable Viewer UI Hints"
         name="Enable Hints">
          <on_check
            control="EnableUIHints"/>
          <on_click
            function="ToggleUIHints"/>
        </menu_item_check>
        
        <menu_item_call
         label="Firestorm Wiki"
         name="Firestorm Wiki"
	     shortcut="F1">
             <menu_item_call.on_click
             function="PromptShowURL"
             name="script_library_url"
             parameter="WebLaunchExternalTarget,http://wiki.phoenixviewer.com" />
       </menu_item_call>
<!--       <menu_item_call
         label="Second Life Help"
         name="Second Life Help">
             <menu_item_call.on_click
             function="PromptShowURL"
             name="script_library_url"
             parameter="WebLaunchExternalTarget,https://support.secondlife.com/" />
        </menu_item_call>-->
        <menu_item_separator name="grid_help_seperator"/>
        <menu_item_call
         label="[CURRENT_GRID] Help"
         name="current_grid_help">
            <menu_item_call.on_click
             function="ShowHelp"
             parameter="grid_help" />
        </menu_item_call>
        <menu_item_call
         label="About [CURRENT_GRID]"
         name="current_grid_about">
            <menu_item_call.on_click
             function="ShowHelp"
             parameter="grid_about" />
        </menu_item_call>
<!--        <menu_item_call
         label="Tutorial"
         name="Tutorial">
            <menu_item_call.on_click
             function="Floater.Show"
             parameter="hud" />
        </menu_item_call>-->

        <menu_item_separator/>
		<menu_item_call
             label="Check Grid status"
             name="Grid Status">
             <menu_item_call.on_click
             function="PromptShowURL"
             name="GridStatus_url"
             parameter="WebLaunchExternalTarget,http://status.secondlifegrid.net/" />
        </menu_item_call>
        <menu_item_call
             label="Report Abuse"
             name="Report Abuse">
                <menu_item_call.on_click
                 function="ReportAbuse" />
            </menu_item_call>
        <menu_item_call
             label="Report Bug"
             name="Report Bug">
                <menu_item_call.on_click
                 function="ShowHelp"
                 parameter="file_a_jira" />
            </menu_item_call>

        <menu_item_separator/>

        <menu_item_check
            label="Enable Sysinfo Button"
            name="Enable Sysinfo Button">
            <menu_item_check.on_check
                function="CheckControl"
                parameter="SysinfoButtonInIM" />
            <menu_item_check.on_click
                function="ToggleControl"
                parameter="SysinfoButtonInIM" />
        </menu_item_check>

        <menu_item_separator/>

        <menu_item_call
         label="About [APP_NAME]"
         name="About Second Life">
            <menu_item_call.on_click
             function="Floater.Show"
             parameter="sl_about" />
        </menu_item_call>
    </menu>
    
    <menu
     create_jump_keys="true"
     label="RLVa"
     name="RLVa Main"
     tear_off="true"
     visible="true">
      <menu
       label="Debug"
       name="Debug"
       tear_off="true">
        <menu_item_check
         label="Show Top-level RLVa Menu"
         name="Show Top-level RLVa Menu">
          <menu_item_check.on_check
           function="CheckControl"
           parameter="RLVaTopLevelMenu" />
          <menu_item_check.on_click
           function="ToggleControl"
           parameter="RLVaTopLevelMenu" />
        </menu_item_check>
      	<menu_item_separator/>
      	<menu_item_check
      	 label="Show Debug Messages"
      	 name="Show Debug Messages">
          <menu_item_check.on_check
           function="CheckControl"
           parameter="RestrainedLoveDebug" />
          <menu_item_check.on_click
           function="ToggleControl"
           parameter="RestrainedLoveDebug" />
      	</menu_item_check>
      	<menu_item_check
      	 label="Hide Unset or Duplicate Messages"
      	 name="Hide Unset or Duplicate Messages">
          <menu_item_check.on_check
           function="CheckControl"
           parameter="RLVaDebugHideUnsetDuplicate" />
          <menu_item_check.on_click
           function="ToggleControl"
           parameter="RLVaDebugHideUnsetDuplicate" />
      	</menu_item_check>
      	<menu_item_check
      	 label="Show Assertion Failures"
      	 name="Show Assertion Failures">
          <menu_item_check.on_check
           function="CheckControl"
           parameter="RLVaShowAssertionFailures" />
          <menu_item_check.on_click
           function="ToggleControl"
           parameter="RLVaShowAssertionFailures" />
      	</menu_item_check>
      	<menu_item_separator/>
        <menu_item_check
         label="Hide Locked Layers"
         name="Hide Locked Layers">
          <menu_item_check.on_check
           function="CheckControl"
           parameter="RLVaHideLockedLayers" />
          <menu_item_check.on_click
           function="ToggleControl"
           parameter="RLVaHideLockedLayers" />
        </menu_item_check>
        <menu_item_check
         label="Hide Locked Attachments"
         name="Hide Locked Attachments">
          <menu_item_check.on_check
           function="CheckControl"
           parameter="RLVaHideLockedAttachments" />
          <menu_item_check.on_click
           function="ToggleControl"
           parameter="RLVaHideLockedAttachments" />
        </menu_item_check>
        <menu_item_separator/>
      	<menu_item_check
      	 label="Enable Legacy Naming"
      	 name="Enable Legacy Naming">
          <menu_item_check.on_check
           function="CheckControl"
           parameter="RLVaEnableLegacyNaming" />
          <menu_item_check.on_click
           function="ToggleControl"
           parameter="RLVaEnableLegacyNaming" />
      	</menu_item_check>
        <menu_item_check
      	 label="Enable Shared Wear"
      	 name="Enable Shared Wear">
          <menu_item_check.on_check
           function="CheckControl"
           parameter="RLVaEnableSharedWear" />
          <menu_item_check.on_click
           function="ToggleControl"
           parameter="RLVaEnableSharedWear" />
        </menu_item_check>
        <menu_item_check
      	 label="Rename Shared Items on Wear"
      	 name="Rename Shared Items on Wear">
          <menu_item_check.on_check
           function="CheckControl"
           parameter="RLVaSharedInvAutoRename" />
          <menu_item_check.on_click
           function="ToggleControl"
           parameter="RLVaSharedInvAutoRename" />
      	</menu_item_check>
      	<menu_item_separator/>
      	<menu_item_check
      	 label="Locks..."
      	 name="Locks">
          <menu_item_check.on_check
           function="Floater.Visible"
           parameter="rlv_locks" />
          <menu_item_check.on_click
           function="Floater.Toggle"
           parameter="rlv_locks" />
      	</menu_item_check>
      </menu>
      <menu_item_separator/>
      <menu_item_check
       label="Allow OOC Chat"
       name="Allow OOC Chat">
      	<menu_item_check.on_check
      	 function="CheckControl"
      	 parameter="RestrainedLoveCanOOC" />
      	<menu_item_check.on_click
      	 function="ToggleControl"
      	 parameter="RestrainedLoveCanOOC" />
      </menu_item_check>
      <menu_item_check
       label="Forbid Give to #RLV"
       name="Forbid Give to #RLV">
      	<menu_item_check.on_check
      	 function="CheckControl"
      	 parameter="RestrainedLoveForbidGiveToRLV" />
      	<menu_item_check.on_click
      	 function="ToggleControl"
      	 parameter="RestrainedLoveForbidGiveToRLV" />
      </menu_item_check>
      <menu_item_check
       label="Show Filtered Chat"
       name="Show Filtered Chat">
      	<menu_item_check.on_check
      	 function="CheckControl"
      	 parameter="RestrainedLoveShowEllipsis" />
      	<menu_item_check.on_click
      	 function="ToggleControl"
      	 parameter="RestrainedLoveShowEllipsis" />
      </menu_item_check>
      <menu_item_check
       label="Show Name Tags"
       name="Show Name Tags">
      	<menu_item_check.on_check
      	 function="CheckControl"
      	 parameter="RLVaShowNameTags" />
      	<menu_item_check.on_click
      	 function="ToggleControl"
      	 parameter="RLVaShowNameTags" />
      </menu_item_check>
      <menu_item_check
       label="Wear Replaces Unlocked"
       name="Wear Replaces Unlocked">
      	<menu_item_check.on_check
      	 function="CheckControl"
      	 parameter="RLVaWearReplaceUnlocked" />
      	<menu_item_check.on_click
      	 function="ToggleControl"
      	 parameter="RLVaWearReplaceUnlocked" />
      </menu_item_check>
      <menu_item_separator />
      <menu_item_check
       label="Restrictions..."
       name="Restrictions">
      	<menu_item_check.on_check
      	 function="Floater.Visible"
      	 parameter="rlv_behaviours" />
      	<menu_item_check.on_click
      	 function="Floater.Toggle"
      	 parameter="rlv_behaviours" />
      </menu_item_check>
    </menu>

    <!-- Advanced Menu -->
    <menu
     create_jump_keys="true"
     label="Advanced"
     name="Advanced"
     tear_off="true"
     visible="false">
        <menu_item_call
         label="Rebake Textures"
         name="Rebake Texture">
            <menu_item_call.on_click
             function="Advanced.RebakeTextures" />
        </menu_item_call>
        <menu_item_call
           label="Set UI Size to Default"
           name="Set UI Size to Default">
          <menu_item_call.on_click
             function="View.DefaultUISize" />
        </menu_item_call>
        <menu_item_call
         label="Set Window Size..."
         name="Set Window Size...">
          <menu_item_call.on_click
           function="Floater.Show"
           parameter="window_size" />
        </menu_item_call>

        <menu_item_separator/>

        <menu_item_check
         label="Limit Select Distance"
         name="Limit Select Distance">
            <menu_item_check.on_check
             function="CheckControl"
             parameter="LimitSelectDistance" />
            <menu_item_check.on_click
             function="ToggleControl"
             parameter="LimitSelectDistance" />
        </menu_item_check>
        <menu_item_check
         label="Disable Camera Constraints"
         name="Disable Camera Distance">
            <menu_item_check.on_check
             function="CheckControl"
             parameter="DisableCameraConstraints" />
            <menu_item_check.on_click
             function="ToggleControl"
             parameter="DisableCameraConstraints" />
        </menu_item_check>
        
        <menu_item_separator/>

        <menu_item_check
         label="High-res Snapshot"
         name="HighResSnapshot">
            <menu_item_check.on_check
             function="CheckControl"
             parameter="HighResSnapshot" />
            <menu_item_check.on_click
             function="ToggleControl"
             parameter="HighResSnapshot" />
        </menu_item_check>
        <menu_item_check
         label="Quiet Snapshots"
         name="QuietSnapshotsToDisk">
            <menu_item_check.on_check
             function="CheckControl"
             parameter="QuietSnapshotsToDisk" />
            <menu_item_check.on_click
             function="ToggleControl"
             parameter="QuietSnapshotsToDisk" />
        </menu_item_check>

        <menu_item_separator/>

        <menu
         create_jump_keys="true"
         label="Performance Tools"
         name="Performance Tools"
         tear_off="true">
            <menu_item_call
             label="Lag Meter"
             name="Lag Meter">
                <menu_item_call.on_click
                 function="Floater.Show"
                 parameter="lagmeter" />
            </menu_item_call>
            <menu_item_check
             label="Statistics Bar"
             name="Statistics Bar"
             shortcut="control|shift|1">
                <menu_item_check.on_check
                 function="Floater.Visible"
                 parameter="stats" />
                <menu_item_check.on_click
                 function="Floater.Toggle"
                 parameter="stats" />
            </menu_item_check>
      <menu_item_check
        label="Show Render Weight for Avatars"
        name="Avatar Rendering Cost">
           <menu_item_check.on_check
            function="Advanced.CheckInfoDisplay"
            parameter="shame" />
           <menu_item_check.on_click
            function="Advanced.ToggleInfoDisplay"
            parameter="shame" />
       </menu_item_check>
        </menu>
        <menu
         create_jump_keys="true"
         label="Highlighting and Visibility"
         name="Highlighting and Visibility"
         tear_off="true">
         <menu_item_check
                 label="Cheesy Beacon"
                 name="Cheesy Beacon">
                    <menu_item_check.on_check
                     function="CheckControl"
                     parameter="CheesyBeacon" />
                    <menu_item_check.on_click
                     function="ToggleControl"
                     parameter="CheesyBeacon" />
                </menu_item_check>
            <menu_item_check
             label="Hide Particles"
             name="Hide Particles"
             shortcut="control|alt|shift|=">
                <menu_item_check.on_check
                 function="View.CheckRenderType"
                 parameter="hideparticles" />
                <menu_item_check.on_click
                 function="View.ToggleRenderType"
                 parameter="hideparticles" />
            </menu_item_check>
            <menu_item_check
             label="Hide Selected"
             name="Hide Selected">
                <menu_item_check.on_check
                 function="CheckControl"
                 parameter="HideSelectedObjects" />
                <menu_item_check.on_click
                 function="ToggleControl"
                 parameter="HideSelectedObjects" />
            </menu_item_check>
            <menu_item_check
             label="Highlight Transparent"
             name="Highlight Transparent"
             shortcut="control|alt|T">
                <menu_item_check.on_check
                 function="View.CheckHighlightTransparent" />
                <menu_item_check.on_click
                 function="View.HighlightTransparent" />
            </menu_item_check>
            <menu_item_check
             label="Show Mouselook Crosshairs"
             name="ShowCrosshairs">
                <menu_item_check.on_check
                 function="CheckControl"
                 parameter="ShowCrosshairs" />
                <menu_item_check.on_click
                 function="ToggleControl"
                 parameter="ShowCrosshairs" />
            </menu_item_check>
  <!-- <menu
         create_jump_keys="true"
         label="Hover Tips"
         name="Hover Tips"
         tear_off="true">
            <menu_item_check
             label="Show Tips"
             name="Show Tips"
             shortcut="control|shift|T">
                <menu_item_check.on_check
                 function="View.CheckShowHoverTips" />
                <menu_item_check.on_click
                 function="View.ShowHoverTips" />
            </menu_item_check>

            <menu_item_separator/>

            <menu_item_check
             label="Show Land Tooltips"
             name="Land Tips">
                <menu_item_check.on_check
                 control="ShowLandHoverTip" />
                <menu_item_check.on_click
                 function="ToggleControl"
                 parameter="ShowLandHoverTip" />
                <menu_item_check.on_enable
                 function="View.CheckShowHoverTips" />
            </menu_item_check>
           <menu_item_check
             label="Show Tips On All Objects"
             name="Tips On All Objects">
                <menu_item_check.on_check
                 control="ShowAllObjectHoverTip" />
                <menu_item_check.on_click
                 function="ToggleControl"
                 parameter="ShowAllObjectHoverTip" />
                <menu_item_check.on_enable
                 function="View.CheckShowHoverTips" />
            </menu_item_check>
        </menu>-->

        </menu>

        <menu
         create_jump_keys="true"
         label="Rendering Types"
         name="Rendering Types"
         tear_off="true">
            <menu_item_check
             label="Simple"
             name="Rendering Type Simple"
             shortcut="control|alt|shift|1">
                <menu_item_check.on_check
                 function="Advanced.CheckRenderType"
                 parameter="simple" />
                <menu_item_check.on_click
                 function="Advanced.ToggleRenderType"
                 parameter="simple" />
            </menu_item_check>
            <menu_item_check
             label="Alpha"
             name="Rendering Type Alpha"
             shortcut="control|alt|shift|2">
                <menu_item_check.on_check
                 function="Advanced.CheckRenderType"
                 parameter="alpha" />
                <menu_item_check.on_click
                 function="Advanced.ToggleRenderType"
                 parameter="alpha" />
            </menu_item_check>
            <menu_item_check
             label="Tree"
             name="Rendering Type Tree"
             shortcut="control|alt|shift|3">
                <menu_item_check.on_check
                 function="Advanced.CheckRenderType"
                 parameter="tree" />
                <menu_item_check.on_click
                 function="Advanced.ToggleRenderType"
                 parameter="tree" />
            </menu_item_check>
            <menu_item_check
             label="Avatars"
             name="Rendering Type Character"
             shortcut="control|alt|shift|4">
                <menu_item_check.on_check
                 function="Advanced.CheckRenderType"
                 parameter="character" />
                <menu_item_check.on_click
                 function="Advanced.ToggleRenderType"
                 parameter="character" />
            </menu_item_check>
            <menu_item_check
             label="Surface Patch"
             name="Rendering Type Surface Patch"
             shortcut="control|alt|shift|5">
                <menu_item_check.on_check
                 function="Advanced.CheckRenderType"
                 parameter="surfacePatch" />
                <menu_item_check.on_click
                 function="Advanced.ToggleRenderType"
                 parameter="surfacePatch" />
            </menu_item_check>
            <menu_item_check
             label="Sky"
             name="Rendering Type Sky"
             shortcut="control|alt|shift|6">
                <menu_item_check.on_check
                 function="Advanced.CheckRenderType"
                 parameter="sky" />
                <menu_item_check.on_click
                 function="Advanced.ToggleRenderType"
                 parameter="sky" />
            </menu_item_check>
            <menu_item_check
             label="Water"
             name="Rendering Type Water"
             shortcut="control|alt|shift|7">
                <menu_item_check.on_check
                 function="Advanced.CheckRenderType"
                 parameter="water" />
                <menu_item_check.on_click
                 function="Advanced.ToggleRenderType"
                 parameter="water" />
            </menu_item_check>
            <menu_item_check
             label="Ground"
             name="Rendering Type Ground"
             shortcut="control|alt|shift|8">
                <menu_item_check.on_check
                 function="Advanced.CheckRenderType"
                 parameter="ground" />
                <menu_item_check.on_click
                 function="Advanced.ToggleRenderType"
                 parameter="ground" />
            </menu_item_check>
            <menu_item_check
             label="Volume"
             name="Rendering Type Volume"
             shortcut="control|alt|shift|9">
                <menu_item_check.on_check
                 function="Advanced.CheckRenderType"
                 parameter="volume" />
                <menu_item_check.on_click
                 function="Advanced.ToggleRenderType"
                 parameter="volume" />
            </menu_item_check>
            <menu_item_check
             label="Grass"
             name="Rendering Type Grass"
             shortcut="control|alt|shift|0">
                <menu_item_check.on_check
                 function="Advanced.CheckRenderType"
                 parameter="grass" />
                <menu_item_check.on_click
                 function="Advanced.ToggleRenderType"
                 parameter="grass" />
            </menu_item_check>
            <menu_item_check
             label="Clouds"
             name="Rendering Type Clouds"
             shortcut="control|alt|shift|-">
                <menu_item_check.on_check
                 function="Advanced.CheckRenderType"
                 parameter="clouds" />
                <menu_item_check.on_click
                 function="Advanced.ToggleRenderType"
                 parameter="clouds" />
            </menu_item_check>
            <menu_item_check
             label="Particles"
             name="Rendering Type Particles"
             shortcut="control|alt|shift|=">
                <menu_item_check.on_check
                 function="Advanced.CheckRenderType"
                 parameter="particles" />
                <menu_item_check.on_click
                 function="Advanced.ToggleRenderType"
                 parameter="particles" />
            </menu_item_check>
            <menu_item_check
             label="Bump"
             name="Rendering Type Bump"
             shortcut="control|alt|shift|\">
                <menu_item_check.on_check
                 function="Advanced.CheckRenderType"
                 parameter="bump" />
                <menu_item_check.on_click
                 function="Advanced.ToggleRenderType"
                 parameter="bump" />
            </menu_item_check>
        </menu>
        <menu
         create_jump_keys="true"
         label="Rendering Features"
         name="Rendering Features"
         tear_off="true">
            <menu_item_check
             label="UI"
             name="ToggleUI"
             shortcut="control|alt|F1">
                <menu_item_check.on_check
                 function="Advanced.CheckFeature"
                 parameter="ui" />
                <menu_item_check.on_click
                 function="Advanced.ToggleFeature"
                 parameter="ui" />
            </menu_item_check>
            <menu_item_check
             label="Selected"
             name="Selected"
             shortcut="control|alt|F2">
                <menu_item_check.on_check
                 function="Advanced.CheckFeature"
                 parameter="selected" />
                <menu_item_check.on_click
                 function="Advanced.ToggleFeature"
                 parameter="selected" />
            </menu_item_check>
            <menu_item_check
             label="Highlighted"
             name="Highlighted"
             shortcut="control|alt|F3">
                <menu_item_check.on_check
                 function="Advanced.CheckFeature"
                 parameter="highlighted" />
                <menu_item_check.on_click
                 function="Advanced.ToggleFeature"
                 parameter="highlighted" />
            </menu_item_check>
            <menu_item_check
             label="Dynamic Textures"
             name="Dynamic Textures"
             shortcut="control|alt|F4">
                <menu_item_check.on_check
                 function="Advanced.CheckFeature"
                 parameter="dynamic textures" />
                <menu_item_check.on_click
                 function="Advanced.ToggleFeature"
                 parameter="dynamic textures" />
            </menu_item_check>
            <menu_item_check
             label="Foot Shadows"
             name="Foot Shadows"
             shortcut="control|alt|F5">
                <menu_item_check.on_check
                 function="Advanced.CheckFeature"
                 parameter="foot shadows" />
                <menu_item_check.on_click
                 function="Advanced.ToggleFeature"
                 parameter="foot shadows" />
            </menu_item_check>
            <menu_item_check
             label="Fog"
             name="Fog"
             shortcut="control|alt|F6">
                <menu_item_check.on_check
                 function="Advanced.CheckFeature"
                 parameter="fog" />
                <menu_item_check.on_click
                 function="Advanced.ToggleFeature"
                 parameter="fog" />
            </menu_item_check>
            <menu_item_check
             label="Test FRInfo"
             name="Test FRInfo"
             shortcut="control|alt|F8">
                <menu_item_check.on_check
                 function="Advanced.CheckFeature"
                 parameter="fr info" />
                <menu_item_check.on_click
                 function="Advanced.ToggleFeature"
                 parameter="fr info" />
            </menu_item_check>
            <menu_item_check
             label="Flexible Objects"
             name="Flexible Objects"
             shortcut="control|alt|F9">
                <menu_item_check.on_check
                 function="Advanced.CheckFeature"
                 parameter="flexible" />
                <menu_item_check.on_click
                 function="Advanced.ToggleFeature"
                 parameter="flexible" />
            </menu_item_check>
        </menu>        
        <menu
         label="RLVa"
         name="RLVa Embedded"
         tear_off="true"
         visible="true" />
        <menu_item_check
         label="Use Plugin Read Thread"
         name="Use Plugin Read Thread">
            <menu_item_check.on_check
             function="CheckControl"
             parameter="PluginUseReadThread" />
            <menu_item_check.on_click
             function="ToggleControl"
             parameter="PluginUseReadThread" />
        </menu_item_check>
        <menu_item_call
         label="Clear Group Cache"
         name="ClearGroupCache">
            <menu_item_call.on_click
             function="Advanced.ClearGroupCache"
             parameter="ClearGroupCache" />
        </menu_item_call>
        <menu_item_check
         label="Mouse Smoothing"
         name="Mouse Smoothing">
            <menu_item_check.on_check
             function="CheckControl"
             parameter="MouseSmooth" />
            <menu_item_check.on_click
             function="ToggleControl"
             parameter="MouseSmooth" />
        </menu_item_check>
            <menu_item_call
             enabled="false"
             label="Release Keys"
             name="Release Keys">
                <menu_item_call.on_click
                 function="Tools.ReleaseKeys"
                 parameter="" />
                <menu_item_call.on_enable
                 function="Tools.EnableReleaseKeys"
                 parameter="" />
            </menu_item_call>
        <menu_item_separator/>

        <menu
         create_jump_keys="true"
         label="Shortcuts"
         name="Shortcuts"
         tear_off="true"
         visible="false">
          <menu_item_call
             label="Upload Image (L$[COST])..."
             name="Upload Image"
             shortcut="control|U">
            <menu_item_call.on_click
               function="File.UploadImage"
               parameter="" />
            <menu_item_call.on_enable
               function="File.EnableUpload" />
            </menu_item_call>
            <menu_item_check
               label="Search"
               name="Search"
               shortcut="control|F">
            <menu_item_check.on_check
             function="Floater.Visible"
             parameter="search" />
            <menu_item_check.on_click
             function="Floater.Toggle"
             parameter="search" />
            </menu_item_check>

            <!-- This second, alternative shortcut for Show Advanced Menu is for backward compatibility.  The main shortcut has been changed so it's Linux-friendly, where the old shortcut is typically eaten by the window manager. -->
            <menu_item_check
               label="Show Advanced Menu - legacy shortcut"
               name="Show Advanced Menu - legacy shortcut"
               shortcut="control|alt|D">
              <on_check
                 function="CheckControl"
                 parameter="UseDebugMenus" />
              <on_click
                 function="ToggleControl"
                 parameter="UseDebugMenus" />
            </menu_item_check>

          <!--   	//[FIX FIRE-1927 - enable DoubleClickTeleport shortcut : SJ] -->
          <menu_item_check
           label="DoubleClick Teleport"
           name="DoubleClick Teleport"
           shortcut="control|shift|D">
            <on_check
               function="CheckControl"
               parameter="DoubleClickTeleport" />
            <on_click
               function="Advanced.ToggleDoubleClickTeleport"/>
          </menu_item_check>
          <!--   	//[FIX FIRE-1927 - enable DoubleClickTeleport shortcut : SJ] -->

          <menu_item_separator/>

            <menu_item_check
             label="Always Run"
             name="Always Run"
             shortcut="control|R">
                <menu_item_check.on_check
                 function="World.CheckAlwaysRun" />
                <menu_item_check.on_click
                 function="World.AlwaysRun" />
            </menu_item_check>
            <menu_item_check
             label="Fly"
             name="Fly"
             shortcut="Home">
                <menu_item_check.on_check
                 function="Agent.getFlying" />
                <menu_item_check.on_click
                 function="Agent.toggleFlying" />
                <menu_item_check.on_enable
                 function="Agent.enableFlying" />
            </menu_item_check>

            <menu_item_separator/>

            <menu_item_call
             label="Close Window"
             name="Close Window"
             shortcut="control|W">
                <menu_item_call.on_click
                 function="File.CloseWindow" />
                <menu_item_call.on_enable
                 function="File.EnableCloseWindow" />
            </menu_item_call>
            <menu_item_call
             label="Close All Windows"
             name="Close All Windows"
             shortcut="control|shift|W">
                <menu_item_call.on_click
                 function="File.CloseAllWindows" />
                <menu_item_call.on_enable
                 function="File.EnableCloseAllWindows" />
            </menu_item_call>

            <menu_item_separator/>

            <menu_item_call
             label="Snapshot to Disk"
             name="Snapshot to Disk"
             shortcut="control|`"
             use_mac_ctrl="true">
                <menu_item_call.on_click
                 function="File.TakeSnapshotToDisk" />
            </menu_item_call>

            <menu_item_separator/>

            <menu_item_call
             label="Mouselook"
             name="Mouselook"
             shortcut="M">
                <menu_item_call.on_click
                 function="View.Mouselook" />
                <menu_item_call.on_enable
                 function="View.EnableMouselook" />
            </menu_item_call>
            <menu_item_check
             label="Joystick Flycam"
             name="Joystick Flycam"
             shortcut="alt|shift|F">
                <menu_item_check.on_check
                 function="View.CheckJoystickFlycam" />
                <menu_item_check.on_click
                 function="View.JoystickFlycam" />
                <menu_item_check.on_enable
                 function="View.EnableJoystickFlycam" />
            </menu_item_check>
            <menu_item_call
             label="Reset View"
             name="Reset View"
             shortcut="Esc">
                <menu_item_call.on_click
                 function="View.ResetView" />
            </menu_item_call>
            <menu_item_call
             label="Reset Camera Angles"
             name="Reset Camera Angles"
             shortcut="shift|Esc">
                <menu_item_call.on_click
                 function="View.ResetCameraAngles" />
            </menu_item_call>
            <menu_item_call
             label="Look at Last Chatter"
             name="Look at Last Chatter"
             shortcut="control|\">
                <menu_item_call.on_click
                 function="View.LookAtLastChatter" />
                <menu_item_call.on_enable
                 function="View.EnableLastChatter" />
            </menu_item_call>

            <menu_item_separator/>

            <menu_item_call
             label="Zoom In"
             name="Zoom In"
             shortcut="control|0">
                <menu_item_call.on_click
                 function="View.ZoomIn" />
            </menu_item_call>
            <menu_item_call
             label="Zoom Default"
             name="Zoom Default"
             shortcut="control|9">
                <menu_item_call.on_click
                 function="View.ZoomDefault" />
            </menu_item_call>
            <menu_item_call
             label="Zoom Out"
             name="Zoom Out"
             shortcut="control|8">
                <menu_item_call.on_click
                 function="View.ZoomOut" />
            </menu_item_call>
        </menu> <!--Shortcuts-->

        <menu_item_separator/>

        <menu_item_check
         label="Fly Override"
         name="Fly Override"
	 shortcut="control|alt|V">
            <menu_item_check.on_check
             function="CheckControl"
             parameter="FSAlwaysFly" />
            <menu_item_check.on_click
             function="ToggleControl" 
             parameter="FSAlwaysFly" />
        </menu_item_check>

        <menu_item_check
           label="RestrainedLove API (RLVa)"
           name="RLV API">
              <menu_item_check.on_check
               function="RLV.CheckEnabled" />
              <menu_item_check.on_click
               function="RLV.ToggleEnabled" />
        </menu_item_check>
        <menu_item_call
         label="Show Debug Settings"
         shortcut="control|alt|shift|S"
         name="Debug Settings">
            <menu_item_call.on_click
             function="Advanced.ShowDebugSettings"
             parameter="all" />
        </menu_item_call>
     <menu_item_check
         label="Show Develop Menu"
         name="Debug Mode"
         shortcut="control|alt|Q">
            <menu_item_check.on_check
             function="CheckControl"
             parameter="QAMode" />
            <menu_item_check.on_click
             function="ToggleControl"
             parameter="QAMode" />
        </menu_item_check>
        
        <!-- Proof of concept V1 menu toggle entry, Disabled for release 
        
     <menu_item_check
         label="Use V1 Menus"
         name="V1 Menus">
            <menu_item_check.on_check
             function="CheckControl"
             parameter="FSUseV1Menus" />
            <menu_item_check.on_click
             function="ToggleControl"
             parameter="FSUseV1Menus" />
        </menu_item_check>

        END: V1 menu toggle entry  -WoLf -->
        
    </menu>

    <menu
     create_jump_keys="true"
     label="Develop"
     name="Develop"
     tear_off="true"
     visible="false">
        <menu
         create_jump_keys="true"
         label="Consoles"
         name="Consoles"
         tear_off="true">
            <menu_item_check
             label="Texture Console"
             name="Texture Console"
             shortcut="control|shift|3"
             use_mac_ctrl="true">
                <menu_item_check.on_check
                 function="Advanced.CheckConsole"
                 parameter="texture" />
                <menu_item_check.on_click
                 function="Advanced.ToggleConsole"
                 parameter="texture" />
            </menu_item_check>            
            <menu_item_check
             label="Debug Console"
             name="Debug Console"
             shortcut="control|shift|4"
             use_mac_ctrl="true">
                <menu_item_check.on_check
                 function="Advanced.CheckConsole"
                 parameter="debug" />
                <menu_item_check.on_click
                 function="Advanced.ToggleConsole"
                 parameter="debug" />
            </menu_item_check>
            <menu_item_call
             label="Notifications Console"
             name="Notifications"
             shortcut="control|shift|5">
              <menu_item_call.on_click
               function="Floater.Toggle"
               parameter="notifications_console" />
            </menu_item_call>
            <menu_item_check
             label="Fast Timers"
             name="Fast Timers"
             shortcut="control|shift|9"
             use_mac_ctrl="true">
                <menu_item_check.on_check
                 function="Advanced.CheckConsole"
                 parameter="fast timers" />
                <menu_item_check.on_click
                 function="Advanced.ToggleConsole"
                 parameter="fast timers" />
            </menu_item_check>
            <menu_item_check
             label="Memory"
             name="Memory"
             shortcut="control|shift|0"
             use_mac_ctrl="true">
                <menu_item_check.on_check
                 function="Advanced.CheckConsole"
                 parameter="memory view" />
                <menu_item_check.on_click
                 function="Advanced.ToggleConsole"
                 parameter="memory view" />
            </menu_item_check>
            <menu_item_check
               label="Scene Statistics"
               name="Scene Statistics">
              <menu_item_check.on_check
               function="Advanced.CheckConsole"
               parameter="scene view" />
              <menu_item_check.on_click
               function="Advanced.ToggleConsole"
               parameter="scene view" />
            </menu_item_check>
            <menu_item_call
              enabled="false"
              visible="false"
              label="Texture Fetch Debug Console"
              name="Texture Fetch Debug Console">
              <menu_item_call.on_click
                function="Floater.Show"
                parameter="tex_fetch_debugger" />
              <on_enable
                function="Develop.SetTexFetchDebugger" />
              <on_visible
                function="Develop.SetTexFetchDebugger" />
            </menu_item_call>
          
            <menu_item_separator/>

            <menu_item_check
             label="Region Debug Console"
             name="Region Debug Console"
             shortcut="control|shift|`"
             use_mac_ctrl="true">
              <menu_item_check.on_check
               function="Floater.Visible"
               parameter="region_debug_console" />
              <menu_item_check.on_click
               function="Floater.Toggle"
               parameter="region_debug_console" />
            </menu_item_check>
            
            <menu_item_separator/>

            <menu_item_call
             label="Region Info to Debug Console"
             name="Region Info to Debug Console">
                <menu_item_call.on_click
                 function="Advanced.DumpInfoToConsole"
                 parameter="region" />
            </menu_item_call>
            <menu_item_call
             label="Group Info to Debug Console"
             name="Group Info to Debug Console">
                <menu_item_call.on_click
                 function="Advanced.DumpInfoToConsole"
                 parameter="group" />
            </menu_item_call>
            <menu_item_call
             label="Capabilities Info to Debug Console"
             name="Capabilities Info to Debug Console">
                <menu_item_call.on_click
                 function="Advanced.DumpInfoToConsole"
                 parameter="capabilities" />
            </menu_item_call>

            <menu_item_separator/>

            <menu_item_check
             label="Camera"
             name="Camera">
                <menu_item_check.on_check
                 function="Advanced.CheckHUDInfo"
                 parameter="camera" />
                <menu_item_check.on_click
                 function="Advanced.ToggleHUDInfo"
                 parameter="camera" />
            </menu_item_check>
            <menu_item_check
             label="Wind"
             name="Wind">
                <menu_item_check.on_check
                 function="Advanced.CheckHUDInfo"
                 parameter="wind" />
                <menu_item_check.on_click
                 function="Advanced.ToggleHUDInfo"
                 parameter="wind" />
            </menu_item_check>
            <menu_item_check
             label="FOV"
             name="FOV">
                <menu_item_check.on_check
                 function="Advanced.CheckHUDInfo"
                 parameter="fov" />
                <menu_item_check.on_click
                 function="Advanced.ToggleHUDInfo"
                 parameter="fov" />
            </menu_item_check>
            <menu_item_check
             label="Badge"
             name="Badge"
			 shortcut="alt|control|shift|h">
                <menu_item_check.on_click
                 function="Advanced.ToggleHUDInfo"
                 parameter="badge" />
            </menu_item_check>
        </menu>
        <menu
         create_jump_keys="true"
         label="Show Info"
         name="Display Info"
         tear_off="true">
            <menu_item_check
             label="Show Time"
             name="Show Time">
                <menu_item_check.on_check
                 function="CheckControl"
                 parameter="DebugShowTime" />
                <menu_item_check.on_click
                 function="ToggleControl"
                 parameter="DebugShowTime" />
            </menu_item_check>
          <menu_item_check
             label="Show Upload Cost"
             name="Show Upload Cost">
              <menu_item_check.on_check
             function="CheckControl"
             parameter="DebugShowUploadCost" />
            <menu_item_check.on_click
                 function="ToggleControl"
                 parameter="DebugShowUploadCost" />
            </menu_item_check>
            <menu_item_check
             label="Show Texture Info"
             name="Show Texture Info">
                <menu_item_check.on_check
                 function="CheckControl"
                 parameter="DebugShowTextureInfo" />
                <menu_item_check.on_click
                 function="ToggleControl"
                 parameter="DebugShowTextureInfo" />
            </menu_item_check>
            <menu_item_check
             label="Show Render Info"
             name="Show Render Info">
                <menu_item_check.on_check
                 function="CheckControl"
                 parameter="DebugShowRenderInfo" />
                <menu_item_check.on_click
                 function="ToggleControl"
                 parameter="DebugShowRenderInfo" />
            </menu_item_check>
            <menu_item_check
             label="Show Matrices"
             name="Show Matrices">
                <menu_item_check.on_check
                 function="CheckControl"
                 parameter="DebugShowRenderMatrices" />
                <menu_item_check.on_click
                 function="ToggleControl"
                 parameter="DebugShowRenderMatrices" />
            </menu_item_check>
            <menu_item_check
             label="Show Color Under Cursor"
             name="Show Color Under Cursor">
                <menu_item_check.on_check
                 function="Advanced.CheckShowColor" />
                <menu_item_check.on_click
                 function="Advanced.ToggleShowColor" />
            </menu_item_check>
            <menu_item_check
               label="Show Memory"
               name="Show Memory">
              <menu_item_check.on_check
               function="CheckControl"
               parameter="DebugShowMemory" />
              <menu_item_check.on_click
               function="ToggleControl"
               parameter="DebugShowMemory" />
            </menu_item_check>
	     <menu_item_check
               label="Show Private Mem Info"
               name="Show Private Mem Info">
              <menu_item_check.on_check
               function="CheckControl"
               parameter="DebugShowPrivateMem" />
              <menu_item_check.on_click
               function="ToggleControl"
               parameter="DebugShowPrivateMem" />
            </menu_item_check>

            <menu_item_separator/>

            <menu_item_check
             label="Show Updates to Objects"
             name="Show Updates"
             shortcut="control|alt|shift|U">
                <menu_item_check.on_check
                 function="Advanced.CheckShowObjectUpdates"
                 parameter="ObjectUpdates" />
                <menu_item_check.on_click
                 function="Advanced.ToggleShowObjectUpdates" />
            </menu_item_check>
        </menu>

        <menu_item_separator/>

        <menu
         create_jump_keys="true"
         label="Force an Error"
         name="Force Errors"
         tear_off="true">
            <menu_item_call
             label="Force Breakpoint"
             name="Force Breakpoint"
             shortcut="control|alt|shift|B">
                <menu_item_call.on_click
                 function="Advanced.ForceErrorBreakpoint" />
            </menu_item_call>
            <menu_item_call
             label="Force LLError And Crash"
             name="Force LLError And Crash">
                <menu_item_call.on_click
                 function="Advanced.ForceErrorLlerror" />
            </menu_item_call>
            <menu_item_call
             label="Force Bad Memory Access"
             name="Force Bad Memory Access">
                <menu_item_call.on_click
                 function="Advanced.ForceErrorBadMemoryAccess" />
            </menu_item_call>
            <menu_item_call
             label="Force Infinite Loop"
             name="Force Infinite Loop">
                <menu_item_call.on_click
                 function="Advanced.ForceErrorInfiniteLoop" />
            </menu_item_call>
            <menu_item_call
             label="Force Driver Crash"
             name="Force Driver Carsh">
                <menu_item_call.on_click
                 function="Advanced.ForceErrorDriverCrash" />
            </menu_item_call>
            <menu_item_call
             label="Force Software Exception"
             name="Force Software Exception">
                <menu_item_call.on_click
                 function="Advanced.ForceErrorSoftwareException" />
            </menu_item_call>
            <menu_item_call
             label="Force Disconnect Viewer"
             name="Force Disconnect Viewer">
                <menu_item_call.on_click
                 function="Advanced.ForceErrorDisconnectViewer" />
            </menu_item_call>
            <menu_item_call
             label="Simulate a Memory Leak"
             name="Memory Leaking Simulation">
               <menu_item_call.on_click
                function="Floater.Show"
                parameter="mem_leaking" />
               </menu_item_call>
        </menu>
        <menu
         create_jump_keys="true"
         label="Render Tests"
         name="Render Tests"
         tear_off="true">
            <menu_item_check
             label="Camera Offset"
             name="Camera Offset">
                <menu_item_check.on_check
                 function="CheckControl"
                 parameter="CameraOffset" />
                <menu_item_check.on_click
                 function="ToggleControl"
                 parameter="CameraOffset" />
            </menu_item_check>
            <menu_item_check
             label="Randomize Framerate"
             name="Randomize Framerate">
                <menu_item_check.on_check
                 function="Advanced.CheckRandomizeFramerate"
                 parameter="Randomize Framerate" />
                <menu_item_check.on_click
                 function="Advanced.ToggleRandomizeFramerate" />
            </menu_item_check>
            <menu_item_check
             label="Periodic Slow Frame"
             name="Periodic Slow Frame">
                <menu_item_check.on_check
                 function="Advanced.CheckPeriodicSlowFrame"
                 parameter="points" />
                <menu_item_check.on_click
                 function="Advanced.TogglePeriodicSlowFrame"
                 parameter="points" />
            </menu_item_check>
            <menu_item_check
             label="Frame Test"
             name="Frame Test">
                <menu_item_check.on_check
                 function="Advanced.CheckFrameTest"
                 parameter="Frame Test" />
                <menu_item_check.on_click
                 function="Advanced.ToggleFrameTest" />
            </menu_item_check>
        </menu>
      <menu
        create_jump_keys="true"
        label="Render Metadata"
        name="Render Metadata"
        tear_off="true">
        <menu_item_check
         label="Bounding Boxes"
         name="Bounding Boxes">
        <menu_item_check.on_check
         function="Advanced.CheckInfoDisplay"
         parameter="bboxes" />
        <menu_item_check.on_click
         function="Advanced.ToggleInfoDisplay"
         parameter="bboxes" />
        </menu_item_check>
        <menu_item_check
         label="Normals"
         name="Normals">
          <menu_item_check.on_check
           function="Advanced.CheckInfoDisplay"
           parameter="normals" />
          <menu_item_check.on_click
           function="Advanced.ToggleInfoDisplay"
           parameter="normals" />
        </menu_item_check>
        <menu_item_check
         label="Octree"
         name="Octree">
          <menu_item_check.on_check
           function="Advanced.CheckInfoDisplay"
           parameter="octree" />
          <menu_item_check.on_click
           function="Advanced.ToggleInfoDisplay"
           parameter="octree" />
        </menu_item_check>
        <menu_item_check
         label="Shadow Frusta"
         name="Shadow Frusta">
          <menu_item_check.on_check
           function="Advanced.CheckInfoDisplay"
           parameter="shadow frusta" />
          <menu_item_check.on_click
           function="Advanced.ToggleInfoDisplay"
           parameter="shadow frusta" />
        </menu_item_check>
        <menu_item_check
         label="Physics Shapes"
         name="Physics Shapes">
          <menu_item_check.on_check
           function="Advanced.CheckInfoDisplay"
           parameter="physics shapes" />
          <menu_item_check.on_click
           function="Advanced.ToggleInfoDisplay"
           parameter="physics shapes" />
        </menu_item_check>
        <menu_item_check
         label="Occlusion"
         name="Occlusion">
          <menu_item_check.on_check
           function="Advanced.CheckInfoDisplay"
           parameter="occlusion" />
          <menu_item_check.on_click
           function="Advanced.ToggleInfoDisplay"
           parameter="occlusion" />
        </menu_item_check>
        <menu_item_check
         label="Render Batches"
         name="Render Batches">
          <menu_item_check.on_check
           function="Advanced.CheckInfoDisplay"
           parameter="render batches" />
          <menu_item_check.on_click
           function="Advanced.ToggleInfoDisplay"
           parameter="render batches" />
        </menu_item_check>
        <menu_item_check
         label="Update Type"
         name="Update Type">
          <menu_item_check.on_check
           function="Advanced.CheckInfoDisplay"
           parameter="update type" />
          <menu_item_check.on_click
           function="Advanced.ToggleInfoDisplay"
           parameter="update type" />
        </menu_item_check>
        <menu_item_check
         label="Texture Anim"
         name="Texture Anim">
          <menu_item_check.on_check
           function="Advanced.CheckInfoDisplay"
           parameter="texture anim" />
          <menu_item_check.on_click
           function="Advanced.ToggleInfoDisplay"
           parameter="texture anim" />
        </menu_item_check>
        <menu_item_check
         label="Texture Priority"
         name="Texture Priority">
          <menu_item_check.on_check
           function="Advanced.CheckInfoDisplay"
           parameter="texture priority" />
          <menu_item_check.on_click
           function="Advanced.ToggleInfoDisplay"
           parameter="texture priority" />
        </menu_item_check>
        <menu_item_check
         label="Texture Area"
         name="Texture Area">
          <menu_item_check.on_check
           function="Advanced.CheckInfoDisplay"
           parameter="texture area" />
          <menu_item_check.on_click
           function="Advanced.ToggleInfoDisplay"
           parameter="texture area" />
        </menu_item_check>
        <menu_item_check
         label="Face Area"
         name="Face Area">
          <menu_item_check.on_check
           function="Advanced.CheckInfoDisplay"
           parameter="face area" />
          <menu_item_check.on_click
           function="Advanced.ToggleInfoDisplay"
           parameter="face area" />
        </menu_item_check>
        <menu_item_check
         label="LOD Info"
         name="LOD Info">
          <menu_item_check.on_check
           function="Advanced.CheckInfoDisplay"
           parameter="lod info" />
          <menu_item_check.on_click
           function="Advanced.ToggleInfoDisplay"
           parameter="lod info" />
        </menu_item_check>
        <menu_item_check
         label="Build Queue"
         name="Build Queue">
          <menu_item_check.on_check
           function="Advanced.CheckInfoDisplay"
           parameter="build queue" />
          <menu_item_check.on_click
           function="Advanced.ToggleInfoDisplay"
           parameter="build queue" />
        </menu_item_check>
        <menu_item_check
         label="Lights"
         name="Lights">
          <menu_item_check.on_check
           function="Advanced.CheckInfoDisplay"
           parameter="lights" />
          <menu_item_check.on_click
           function="Advanced.ToggleInfoDisplay"
           parameter="lights" />
        </menu_item_check>
        <menu_item_check
         label="Collision Skeleton"
         name="Collision Skeleton">
          <menu_item_check.on_check
           function="Advanced.CheckInfoDisplay"
           parameter="collision skeleton" />
          <menu_item_check.on_click
           function="Advanced.ToggleInfoDisplay"
           parameter="collision skeleton" />
        </menu_item_check>
        <menu_item_check
         label="Raycast"
         name="Raycast">
          <menu_item_check.on_check
           function="Advanced.CheckInfoDisplay"
           parameter="raycast" />
          <menu_item_check.on_click
           function="Advanced.ToggleInfoDisplay"
           parameter="raycast" />
        </menu_item_check>
		<menu_item_check
         label="Wind Vectors"
         name="Wind Vectors">
          <menu_item_check.on_check
           function="Advanced.CheckInfoDisplay"
           parameter="wind vectors" />
          <menu_item_check.on_click
           function="Advanced.ToggleInfoDisplay"
           parameter="wind vectors" />
        </menu_item_check>
        <menu_item_check
         label="Render Complexity"
         name="rendercomplexity">
          <menu_item_check.on_check
           function="Advanced.CheckInfoDisplay"
           parameter="rendercomplexity" />
          <menu_item_check.on_click
           function="Advanced.ToggleInfoDisplay"
           parameter="rendercomplexity" />
        </menu_item_check>
        <menu_item_check
         label="Attachment Bytes"
         name="attachment bytes">
          <menu_item_check.on_check
           function="Advanced.CheckInfoDisplay"
           parameter="attachment bytes" />
          <menu_item_check.on_click
           function="Advanced.ToggleInfoDisplay"
           parameter="attachment bytes" />
        </menu_item_check>
		<menu_item_check
         label="Sculpt"
         name="Sculpt">
          <menu_item_check.on_check
           function="Advanced.CheckInfoDisplay"
           parameter="sculpt" />
          <menu_item_check.on_click
           function="Advanced.ToggleInfoDisplay"
           parameter="sculpt" />
		</menu_item_check>
    <menu_item_check
          label="Texture Size"
          name="Texture Size">
      <menu_item_check.on_check
        function="Advanced.CheckInfoDisplay"
        parameter="texture size" />
      <menu_item_check.on_click
        function="Advanced.ToggleInfoDisplay"
        parameter="texture size" />
    </menu_item_check>
       <menu
         create_jump_keys="true"
         label="Texture Density"
         name="Texture Density"
         tear_off="true">
          <menu_item_check
           label="None"
           name="None">
            <menu_item_check.on_check
             function="Advanced.CheckDisplayTextureDensity"
             parameter="none" />
            <menu_item_check.on_click
             function="Advanced.SetDisplayTextureDensity"
             parameter="none" />
          </menu_item_check>
          <menu_item_check
           label="Current"
           name="Current">
            <menu_item_check.on_check
             function="Advanced.CheckDisplayTextureDensity"
             parameter="current" />
            <menu_item_check.on_click
             function="Advanced.SetDisplayTextureDensity"
             parameter="current" />
          </menu_item_check>
          <menu_item_check
           label="Desired"
           name="Desired">
            <menu_item_check.on_check
             function="Advanced.CheckDisplayTextureDensity"
             parameter="desired" />
            <menu_item_check.on_click
             function="Advanced.SetDisplayTextureDensity"
             parameter="desired" />
          </menu_item_check>
          <menu_item_check
           label="Full"
           name="Full">
            <menu_item_check.on_check
             function="Advanced.CheckDisplayTextureDensity"
             parameter="full" />
            <menu_item_check.on_click
             function="Advanced.SetDisplayTextureDensity"
             parameter="full" />
          </menu_item_check>
        </menu>
      </menu>
        <menu
         create_jump_keys="true"
         label="Rendering"
         name="Rendering"
         tear_off="true">
            <menu_item_check
             label="Axes"
             name="Axes">
                <menu_item_check.on_check
                 function="CheckControl"
                 parameter="ShowAxes" />
                <menu_item_check.on_click
                 function="ToggleControl"
                 parameter="ShowAxes" />
            </menu_item_check>
            <menu_item_check
             label="Tangent Basis"
             name="Tangent Basis">
                <menu_item_check.on_check
                 function="CheckControl"
                 parameter="ShowTangentBasis" />
                <menu_item_check.on_click
                 function="ToggleControl"
                 parameter="ShowTangentBasis" />
            </menu_item_check>
            <menu_item_call
             label="Selected Texture Info Basis"
             name="Selected Texture Info Basis"
             shortcut="control|alt|shift|T">
                <menu_item_call.on_click
                 function="Advanced.SelectedTextureInfo" />
            </menu_item_call>
            <menu_item_check
             label="Wireframe"
             name="Wireframe"
             shortcut="control|shift|R">
                <menu_item_check.on_check
                 function="Advanced.CheckWireframe"
                 parameter="Wireframe" />
                <menu_item_check.on_click
                 function="Advanced.ToggleWireframe" />
            </menu_item_check>
            <menu_item_check
             label="Object-Object Occlusion"
             name="Object-Object Occlusion"
             shortcut="control|shift|O">
                <menu_item_check.on_check
                 function="CheckControl"
                 parameter="UseOcclusion" />
                <menu_item_check.on_click
                 function="ToggleControl"
                 parameter="UseOcclusion" />
                <menu_item_check.on_enable
                 function="Advanced.EnableObjectObjectOcclusion" />
            </menu_item_check>
          <menu_item_separator />

          <menu_item_check
                       label="Lighting and Shadows"
                       name="Lighting and Shadows">
            <menu_item_check.on_check
             function="CheckControl"
             parameter="RenderDeferred" />
            <menu_item_check.on_click
             function="ToggleControl"
             parameter="RenderDeferred" />
            <menu_item_check.on_enable
                 function="Advanced.EnableRenderDeferred" />
          </menu_item_check>
          <menu_item_check
                       label="   Shadows from Sun/Moon/Projectors"
                       name="Shadows from Sun/Moon/Projectors">
            <menu_item_check.on_check
             function="Advanced.CheckRenderShadowOption"
             parameter="RenderShadowDetail" />
            <menu_item_check.on_click
             function="Advanced.ClickRenderShadowOption"
             parameter="RenderShadowDetail" />
            <menu_item_check.on_enable
                 function="Advanced.EnableRenderDeferredOptions" />
          </menu_item_check>
          <menu_item_check
                   label="   SSAO and Shadow Smoothing"
                   name="SSAO and Shadow Smoothing">
            <menu_item_check.on_check
             function="CheckControl"
             parameter="RenderDeferredSSAO" />
            <menu_item_check.on_click
             function="ToggleControl"
             parameter="RenderDeferredSSAO" />
            <menu_item_check.on_enable
                 function="Advanced.EnableRenderDeferredOptions" />
          </menu_item_check>
          <menu_item_separator />

          <menu_item_check
             label="Debug GL"
             name="Debug GL">
                <menu_item_check.on_check
                 function="CheckControl"
                 parameter="RenderDebugGL" />
                <menu_item_check.on_click
                 function="ToggleControl"
                 parameter="RenderDebugGL" />
            </menu_item_check>
            <menu_item_check
             label="Debug Pipeline"
             name="Debug Pipeline">
                <menu_item_check.on_check
                 function="CheckControl"
                 parameter="RenderDebugPipeline" />
                <menu_item_check.on_click
                 function="ToggleControl"
                 parameter="RenderDebugPipeline" />
            </menu_item_check>
            <menu_item_check
             label="Automatic Alpha Masks (deferred)"
             name="Automatic Alpha Masks (deferred)">
                <menu_item_check.on_check
                 function="CheckControl"
                 parameter="RenderAutoMaskAlphaDeferred" />
                <menu_item_check.on_click
                 function="ToggleControl"
                 parameter="RenderAutoMaskAlphaDeferred" />
            </menu_item_check>
            <menu_item_check
             label="Automatic Alpha Masks (non-deferred)"
             name="Automatic Alpha Masks (non-deferred)">
                <menu_item_check.on_check
                 function="CheckControl"
                 parameter="RenderAutoMaskAlphaNonDeferred" />
                <menu_item_check.on_click
                 function="ToggleControl"
                 parameter="RenderAutoMaskAlphaNonDeferred" />
            </menu_item_check>
            <menu_item_check
             label="Animation Textures"
             name="Animation Textures">
                <menu_item_check.on_check
                 function="CheckControl"
                 parameter="AnimateTextures" />
                <menu_item_check.on_click
                 function="ToggleControl"
                 parameter="AnimateTextures" />
            </menu_item_check>
            <menu_item_check
             label="Disable Textures"
             name="Disable Textures">
                <menu_item_check.on_check
                 function="CheckControl"
                 parameter="TextureDisable" />
                <menu_item_check.on_click
                 function="ToggleControl"
                 parameter="TextureDisable" />
            </menu_item_check>
            <menu_item_check
              label="Full Res Textures (dangerous)"
             name="Full Res Textures">
                <menu_item_check.on_check
                 function="CheckControl"
                 parameter="TextureLoadFullRes" />
                <menu_item_check.on_click
                 function="ToggleControl"
                 parameter="TextureLoadFullRes" />
            </menu_item_check>
            <menu_item_check
             label="Texture Atlas (experimental)"
             name="Texture Atlas">
              <menu_item_check.on_check
               function="CheckControl"
               parameter="EnableTextureAtlas" />
              <menu_item_check.on_click
               function="ToggleControl"
               parameter="EnableTextureAtlas" />
            </menu_item_check>
              <menu_item_check
             label="Render Attached Lights"
             name="Render Attached Lights">
                <menu_item_check.on_check
                 function="CheckControl"
                 parameter="RenderAttachedLights" />
                <menu_item_check.on_click
                 function="Advanced.HandleAttachedLightParticles"
                 parameter="RenderAttachedLights" />
            </menu_item_check>
            <menu_item_check
             label="Render Attached Particles"
             name="Render Attached Particles">
                <menu_item_check.on_check
                 function="CheckControl"
                 parameter="RenderAttachedParticles" />
                <menu_item_check.on_click
                 function="Advanced.HandleAttachedLightParticles"
                 parameter="RenderAttachedParticles" />
            </menu_item_check>
            <menu_item_check
             label="Hover Glow Objects"
             name="Hover Glow Objects">
                <menu_item_check.on_check
                 function="CheckControl"
                 parameter="RenderHoverGlowEnable" />
                <menu_item_check.on_click
                 function="ToggleControl"
                 parameter="RenderHoverGlowEnable" />
            </menu_item_check>
        </menu>

        <menu
         create_jump_keys="true"
         label="Network"
         name="Network"
         tear_off="true">
            <menu_item_check
             label="Pause Agent"
             name="AgentPause">
                <menu_item_check.on_check
                 function="CheckControl"
                 parameter="AgentPause" />
                <menu_item_check.on_click
                 function="ToggleControl"
                 parameter="AgentPause" />
            </menu_item_check>

            <menu_item_separator/>

            <menu_item_call
             label="Enable Message Log"
             name="Enable Message Log">
                <menu_item_call.on_click
                 function="Advanced.EnableMessageLog" />
            </menu_item_call>
            <menu_item_call
             label="Disable Message Log"
             name="Disable Message Log">
                <menu_item_call.on_click
                 function="Advanced.DisableMessageLog" />
            </menu_item_call>

            <menu_item_separator/>

            <menu_item_check
             label="Velocity Interpolate Objects"
             name="Velocity Interpolate Objects">
                <menu_item_check.on_check
                 function="CheckControl"
                 parameter="VelocityInterpolate" />
                <menu_item_check.on_click
                 function="ToggleControl"
                 parameter="VelocityInterpolate" />
            </menu_item_check>
            <menu_item_check
             label="Ping Interpolate Object Positions"
             name="Ping Interpolate Object Positions">
                <menu_item_check.on_check
                 function="CheckControl"
                 parameter="PingInterpolate" />
                <menu_item_check.on_click
                 function="ToggleControl"
                 parameter="PingInterpolate" />
            </menu_item_check>

            <menu_item_separator/>

            <menu_item_call
             label="Drop a Packet"
             name="Drop a Packet"
             shortcut="control|alt|L">
                <menu_item_call.on_click
                 function="Advanced.DropPacket" />
            </menu_item_call>
        </menu>
        <menu_item_call
         label="Dump Scripted Camera"
         name="Dump Scripted Camera">
            <menu_item_call.on_click
             function="Advanced.DumpScriptedCamera" />
        </menu_item_call>
        <menu_item_call
             label="Bumps, Pushes &amp; Hits"
             name="Bumps, Pushes &amp;amp; Hits">
                <menu_item_call.on_click
                 function="Floater.Show"
                 parameter="bumps" />
            </menu_item_call>

        <menu
         create_jump_keys="true"
         label="Recorder"
         name="Recorder"
         tear_off="true">
            <menu_item_call
             label="Start Playback"
             name="Start Playback">
                <menu_item_call.on_click
                 function="Advanced.AgentPilot"
                 parameter="start playback" />
            </menu_item_call>
            <menu_item_call
             label="Stop Playback"
             name="Stop Playback">
                <menu_item_call.on_click
                 function="Advanced.AgentPilot"
                 parameter="stop playback" />
            </menu_item_call>
            <menu_item_check
             label="Loop Playback"
             name="Loop Playback">
                <menu_item_check.on_check
                 function="Advanced.CheckAgentPilotLoop"
                 parameter="loopPlayback" />
                <menu_item_check.on_click
                 function="Advanced.ToggleAgentPilotLoop" />
            </menu_item_check>
            <menu_item_call
             label="Start Record"
             name="Start Record">
                <menu_item_call.on_click
                 function="Advanced.AgentPilot"
                 parameter="start record" />
            </menu_item_call>
            <menu_item_call
             label="Stop Record"
             name="Stop Record">
                <menu_item_call.on_click
                 function="Advanced.AgentPilot"
                 parameter="stop record" />
            </menu_item_call>
        </menu>

        <menu
         create_jump_keys="true"
         label="World"
         name="DevelopWorld"
         tear_off="true">
            <menu_item_check
             label="Sim Sun Override"
             name="Sim Sun Override">
                <menu_item_check.on_check
                 function="CheckControl"
                 parameter="SkyOverrideSimSunPosition" />
                <menu_item_check.on_click
                 function="ToggleControl"
                 parameter="SkyOverrideSimSunPosition" />
            </menu_item_check>
            <menu_item_check
             label="Fixed Weather"
             name="Fixed Weather">
                <menu_item_check.on_check
                 function="CheckControl"
                 parameter="FixedWeather" />
                <menu_item_check.on_click
                 function="ToggleControl"
                 parameter="FixedWeather" />
            </menu_item_check>
            <menu_item_call
             label="Dump Region Object Cache"
             name="Dump Region Object Cache">
                <menu_item_call.on_click
                 function="Advanced.DumpRegionObjectCache" />
            </menu_item_call>
        </menu>
        <menu
         create_jump_keys="true"
         label="UI"
         name="UI"
         tear_off="true">
         <!--   <menu_item_check
             label="New Bottom Bar"
             name="New Bottom Bar">
                <menu_item_check.on_check
                 function="CheckControl"
                 parameter="BottomPanelNew" />
                <menu_item_check.on_click
                 function="ToggleControl"
                 parameter="BottomPanelNew" />
            </menu_item_check>-->
            <menu_item_call
             label="Media Browser Test"
             name="Web Browser Test">
                <menu_item_call.on_click
                 function="Advanced.WebBrowserTest"
                 parameter="http://secondlife.com/app/search/slurls.html"/>
            </menu_item_call>
          <menu_item_call
           label="Web Content Browser"
           name="Web Content Browser"
           shortcut="control|shift|Z">
            <menu_item_call.on_click
             function="Advanced.WebContentTest"
             parameter="http://google.com"/>
          </menu_item_call>
          <menu_item_call
             label="Dump SelectMgr"
             name="Dump SelectMgr">
                <menu_item_call.on_click
                 function="Advanced.DumpSelectMgr" />
            </menu_item_call>
            <menu_item_call
             label="Dump Inventory"
             name="Dump Inventory">
                <menu_item_call.on_click
                 function="Advanced.DumpInventory" />
            </menu_item_call>
            <menu_item_call
             label="Dump Timers"
             name="Dump Timers">
                <menu_item_call.on_click
                 function="Advanced.DumpTimers" />
            </menu_item_call>
            <menu_item_call
             label="Dump Focus Holder"
             name="Dump Focus Holder">
                <menu_item_call.on_click
                 function="Advanced.DumpFocusHolder" />
            </menu_item_call>
            <menu_item_call
             label="Print Selected Object Info"
             name="Print Selected Object Info"
             shortcut="control|shift|P">
                <menu_item_call.on_click
                 function="Advanced.PrintSelectedObjectInfo" />
            </menu_item_call>
            <menu_item_call
             label="Print Agent Info"
             name="Print Agent Info"
             shortcut="shift|P">
                <menu_item_call.on_click
                 function="Advanced.PrintAgentInfo" />
            </menu_item_call>
            <menu_item_call
             label="Memory Stats"
             name="Memory Stats"
             shortcut="control|alt|shift|M">
                <menu_item_call.on_click
                 function="Advanced.PrintTextureMemoryStats" />
            </menu_item_call>
            <menu_item_check
             label="Double-Click Auto-Pilot"
             name="Double-ClickAuto-Pilot">
                <menu_item_check.on_check
                 function="CheckControl"
                 parameter="DoubleClickAutoPilot" />
                <menu_item_check.on_click
                 function="ToggleControl"
                 parameter="DoubleClickAutoPilot" />
            </menu_item_check>
            <menu_item_check
             label="Double-Click Teleport"
             name="DoubleClick Teleport">
                <menu_item_check.on_check
                 function="CheckControl"
                 parameter="DoubleClickTeleport" />
                <menu_item_check.on_click
                 function="ToggleControl"
                 parameter="DoubleClickTeleport" />
            </menu_item_check>
            <menu_item_separator />

            <menu_item_check
             label="Debug SelectMgr"
             name="Debug SelectMgr">
                <menu_item_check.on_check
                 function="CheckControl"
                 parameter="DebugSelectMgr" />
                <menu_item_check.on_click
                 function="ToggleControl"
                 parameter="DebugSelectMgr" />
            </menu_item_check>
            <menu_item_check
             label="Debug Clicks"
             name="Debug Clicks">
                <menu_item_check.on_check
                 function="Advanced.CheckDebugClicks"
                 parameter="DebugClicks" />
                <menu_item_check.on_click
                 function="Advanced.ToggleDebugClicks"
                 parameter="DebugClicks" />
            </menu_item_check>
            <menu_item_check
             label="Debug Views"
             name="Debug Views">
                <menu_item_check.on_check
                 function="Advanced.CheckDebugViews" />
                <menu_item_check.on_click
                 function="Advanced.ToggleDebugViews" />
            </menu_item_check>
            <menu_item_check
             label="Debug Name Tooltips"
             name="Debug Name Tooltips">
                <menu_item_check.on_check
                 function="Advanced.CheckXUINameTooltips"
                 parameter="XUINameTooltips" />
                <menu_item_check.on_click
                 function="Advanced.ToggleXUINameTooltips" />
            </menu_item_check>
            <menu_item_check
             label="Debug Mouse Events"
             name="Debug Mouse Events">
                <menu_item_check.on_check
                 function="Advanced.CheckDebugMouseEvents"
                 parameter="MouseEvents" />
                <menu_item_check.on_click
                 function="Advanced.ToggleDebugMouseEvents" />
            </menu_item_check>
            <menu_item_check
             label="Debug Keys"
             name="Debug Keys">
                <menu_item_check.on_check
                 function="Advanced.CheckDebugKeys"
                 parameter="DebugKeys" />
                <menu_item_check.on_click
                 function="Advanced.ToggleDebugKeys" />
            </menu_item_check>
            <menu_item_check
             label="Debug Window Process"
             name="Debug WindowProc">
                <menu_item_check.on_check
                 function="Advanced.CheckDebugWindowProc"
                 parameter="DebugWindowProc" />
                <menu_item_check.on_click
                 function="Advanced.ToggleDebugWindowProc"
                 parameter="DebugWindowProc" />
            </menu_item_check>
        </menu>
        <menu
         create_jump_keys="true"
         label="XUI"
         name="XUI"
         tear_off="true">
            <menu_item_call
               label="Reload Color Settings"
               name="Reload Color Settings">
              <menu_item_call.on_click
               function="Advanced.ReloadColorSettings" />
            </menu_item_call>
            <menu_item_call
             label="Show Font Test"
             name="Show Font Test">
                <menu_item_call.on_click
                 function="Floater.Show"
                 parameter="font_test" />
            </menu_item_call>
            <menu_item_call
             label="Load from XML"
             name="Load from XML">
                <menu_item_call.on_click
                 function="Advanced.LoadUIFromXML" />
            </menu_item_call>
            <menu_item_call
             label="Save to XML"
             name="Save to XML">
                <menu_item_call.on_click
                 function="Advanced.SaveUIToXML" />
            </menu_item_call>
            <menu_item_check
             label="Show XUI Names"
             name="Show XUI Names">
                <menu_item_check.on_check
                 function="Advanced.CheckXUINames"
                 parameter="showUIname" />
                <menu_item_check.on_click
                 function="Advanced.ToggleXUINames" />
            </menu_item_check>
          <menu_item_call
           label="Send Test IMs"
           name="Send Test IMs">
            <menu_item_call.on_click
             function="Advanced.SendTestIMs" />
          </menu_item_call>
          <menu_item_call
           label="Flush Names Caches"
           name="Flush Names Caches">
            <menu_item_call.on_click
             function="Advanced.FlushNameCaches" />
          </menu_item_call>
        </menu>
        <menu
         create_jump_keys="true"
         label="Avatar"
         name="Character"
         tear_off="true">
            <menu
             create_jump_keys="true"
             label="Grab Baked Texture"
             name="Grab Baked Texture"
             tear_off="true">
                <menu_item_call
                 label="Iris"
                 name="Grab Iris">
                    <menu_item_call.on_click
                     function="Advanced.GrabBakedTexture"
                     parameter="iris" />
                    <menu_item_call.on_enable
                     function="Advanced.EnableGrabBakedTexture"
					 parameter="iris" />
                </menu_item_call>
                <menu_item_call
                 label="Head"
                 name="Grab Head">
                    <menu_item_call.on_click
                     function="Advanced.GrabBakedTexture"
                     parameter="head" />
                    <menu_item_call.on_enable
                     function="Advanced.EnableGrabBakedTexture"
					 parameter="head" />
                </menu_item_call>
                <menu_item_call
                 label="Upper Body"
                 name="Grab Upper Body">
                    <menu_item_call.on_click
                     function="Advanced.GrabBakedTexture"
                     parameter="upper" />
                    <menu_item_call.on_enable
                     function="Advanced.EnableGrabBakedTexture"
					 parameter="upper" />
                </menu_item_call>
                <menu_item_call
                 label="Lower Body"
                 name="Grab Lower Body">
                    <menu_item_call.on_click
                     function="Advanced.GrabBakedTexture"
                     parameter="lower" />
                    <menu_item_call.on_enable
                     function="Advanced.EnableGrabBakedTexture"
					 parameter="lower" />
                </menu_item_call>
                <menu_item_call
                 label="Skirt"
                 name="Grab Skirt">
                    <menu_item_call.on_click
                     function="Advanced.GrabBakedTexture"
                     parameter="skirt" />
                    <menu_item_call.on_enable
                     function="Advanced.EnableGrabBakedTexture"
					 parameter="skirt" />
                </menu_item_call>
            </menu>
            <menu
             create_jump_keys="true"
             label="Character Tests"
             name="Character Tests"
             tear_off="true">
                <menu_item_call
                 label="Appearance To XML"
                 name="Appearance To XML">
                    <menu_item_call.on_click
                     function="Advanced.AppearanceToXML" />
                </menu_item_call>
                <menu_item_call
                 label="Toggle Character Geometry"
                 name="Toggle Character Geometry">
                    <menu_item_call.on_click
                     function="Advanced.ToggleCharacterGeometry" />
                    <menu_item_call.on_enable
                     function="IsGodCustomerService" />
                </menu_item_call>
                <menu_item_call
                 label="Test Male"
                 name="Test Male">
                    <menu_item_call.on_click
                     function="Advanced.TestMale" />
                </menu_item_call>
                <menu_item_call
                 label="Test Female"
                 name="Test Female">
                    <menu_item_call.on_click
                     function="Advanced.TestFemale" />
                </menu_item_call>
                <menu_item_check
                 label="Allow Select Avatar"
                 name="Allow Select Avatar">
                    <menu_item_check.on_check
                     function="CheckControl"
                     parameter="AllowSelectAvatar" />
                    <menu_item_check.on_click
                     function="ToggleControl"
                     parameter="AllowSelectAvatar" />
                </menu_item_check>
            </menu>
            <menu_item_call
             label="Force Params to Default"
             name="Force Params to Default">
                <menu_item_call.on_click
                 function="Advanced.ForceParamsToDefault" />
            </menu_item_call>
            <menu_item_check
             label="Animation Info"
             name="Animation Info">
                <menu_item_check.on_check
                 function="Advanced.CheckAnimationInfo"
                 parameter="AnimationInfo" />
                <menu_item_check.on_click
                 function="Advanced.ToggleAnimationInfo"
                 parameter="" />
            </menu_item_check>
            <menu_item_check
             label="Slow Motion Animations"
             name="Slow Motion Animations">
                <menu_item_check.on_check
                 function="CheckControl"
                 parameter="SlowMotionAnimation" />
                <menu_item_check.on_click
                 function="ToggleControl"
                 parameter="SlowMotionAnimation" />
            </menu_item_check>
            <menu_item_check
             label="Show Look At"
             name="Show Look At">
                <menu_item_check.on_check
                 function="Advanced.CheckShowLookAt"
                 parameter="ShowLookAt" />
                <menu_item_check.on_click
                 function="Advanced.ToggleShowLookAt" />
            </menu_item_check>
            <menu_item_check
             label="Show Point At"
             name="Show Point At">
                <menu_item_check.on_check
                 function="Advanced.CheckShowPointAt"
                 parameter="ShowPointAt" />
                <menu_item_check.on_click
                 function="Advanced.ToggleShowPointAt" />
            </menu_item_check>
            <menu_item_check
             label="Debug Joint Updates"
             name="Debug Joint Updates">
                <menu_item_check.on_check
                 function="Advanced.CheckDebugJointUpdates"
                 parameter="DebugJointUpdates" />
                <menu_item_check.on_click
                 function="Advanced.ToggleDebugJointUpdates" />
            </menu_item_check>
            <menu_item_check
             label="Disable LOD"
             name="Disable LOD">
                <menu_item_check.on_check
                 function="Advanced.CheckDisableLOD"
                 parameter="DisableLOD" />
                <menu_item_check.on_click
                 function="Advanced.ToggleDisableLOD" />
            </menu_item_check>
            <menu_item_check
             label="Debug Character Vis"
             name="Debug Character Vis">
                <menu_item_check.on_check
                 function="Advanced.CheckDebugCharacterVis"
                 parameter="DebugCharacterVis" />
                <menu_item_check.on_click
                 function="Advanced.ToggleDebugCharacterVis" />
            </menu_item_check>
            <menu_item_check
             label="Show Collision Skeleton"
             name="Show Collision Skeleton">
                <menu_item_check.on_check
                 function="Advanced.CheckInfoDisplay"
                 parameter="collision skeleton" />
                <menu_item_check.on_click
                 function="Advanced.ToggleInfoDisplay"
                 parameter="collision skeleton" />
            </menu_item_check>
            <menu_item_check
             label="Display Agent Target"
             name="Display Agent Target">
                <menu_item_check.on_check
                 function="Advanced.CheckInfoDisplay"
                 parameter="agent target" />
                <menu_item_check.on_click
                 function="Advanced.ToggleInfoDisplay"
                 parameter="agent target" />
            </menu_item_check>
<!-- Appears not to exist anymore
            <menu_item_check
             label="Debug Rotation"
             name="Debug Rotation">
                <menu_item_check.on_check
                 function="CheckControl"
                 parameter="DebugAvatarRotation" />
                <menu_item_check.on_click
                 function="ToggleControl"
                 parameter="DebugAvatarRotation" />
            </menu_item_check> -->
-->
            <menu_item_call
             label="Dump Attachments"
             name="Dump Attachments">
                <menu_item_call.on_click
                 function="Advanced.DumpAttachments" />
            </menu_item_call>
            <menu_item_call
             label="Debug Avatar Textures"
             name="Debug Avatar Textures"
             shortcut="control|alt|shift|A">
                <menu_item_call.on_click
                 function="Advanced.DebugAvatarTextures" />
            </menu_item_call>
            <menu_item_call
             label="Dump Local Textures"
             name="Dump Local Textures"
             shortcut="alt|shift|M">
                <menu_item_call.on_click
                 function="Advanced.DumpAvatarLocalTextures" />
            </menu_item_call>
			<menu_item_call
			 label="Reload Avatar Cloud Particle"
			 name="Reload Avatar Cloud Particle">
				<menu_item_call.on_click
				 function="Advanced.ReloadAvatarCloudParticle" />
			</menu_item_call>
		</menu>
        <menu_item_separator/>

        <menu_item_check
         label="HTTP Textures"
         name="HTTP Textures">
            <menu_item_check.on_check
             function="CheckControl"
             parameter="ImagePipelineUseHTTP" />
            <menu_item_check.on_click
             function="ToggleControl"
             parameter="ImagePipelineUseHTTP" />
        </menu_item_check>
        <menu_item_check
         label="HTTP Inventory"
         name="HTTP Inventory">
            <menu_item_check.on_check
             function="CheckControl"
             parameter="UseHTTPInventory" />
            <menu_item_check.on_click
             function="ToggleControl"
             parameter="UseHTTPInventory" />
        </menu_item_check>
        <menu_item_call
         label="Compress Images"
         name="Compress Images">
            <menu_item_call.on_click
             function="Advanced.CompressImage" />
        </menu_item_call>

      <menu_item_call
         label="Enable Visual Leak Detector"
         name="Enable Visual Leak Detector">
        <menu_item_call.on_click
           function="Advanced.ToggleVisualLeakDetector" />
        </menu_item_call>
      
        <menu_item_check
         label="Output Debug Minidump"
         name="Output Debug Minidump">
            <menu_item_check.on_check
             function="CheckControl"
             parameter="SaveMinidump" />
            <menu_item_check.on_click
             function="ToggleControl"
             parameter="SaveMinidump" />
        </menu_item_check>
        <menu_item_check
         label="Console Window on next Run"
         name="Console Window">
            <menu_item_check.on_check
             function="CheckControl"
             parameter="ShowConsoleWindow" />
            <menu_item_check.on_click
             function="ToggleControl"
             parameter="ShowConsoleWindow" />
        </menu_item_check>
        <menu
         create_jump_keys="true"
         label="Set Logging Level"
         name="Set Logging Level"
         tear_off="true">
          <menu_item_check
            name="Debug"
            label="Debug">
            <menu_item_check.on_check
              function="Develop.CheckLoggingLevel"
              parameter="0" />
            <menu_item_check.on_click
             function="Develop.SetLoggingLevel"
             parameter="0" />
          </menu_item_check>
          <menu_item_check
            name="Info"
            label="Info">
            <menu_item_check.on_check
              function="Develop.CheckLoggingLevel"
              parameter="1" />
            <menu_item_check.on_click
             function="Develop.SetLoggingLevel"
             parameter="1" />
          </menu_item_check>
          <menu_item_check
            name="Warning"
            label="Warning">
            <menu_item_check.on_check
              function="Develop.CheckLoggingLevel"
              parameter="2" />
            <menu_item_check.on_click
             function="Develop.SetLoggingLevel"
             parameter="2" />
          </menu_item_check>
          <menu_item_check
            name="Error"
            label="Error">
            <menu_item_check.on_check
              function="Develop.CheckLoggingLevel"
              parameter="3" />
            <menu_item_check.on_click
             function="Develop.SetLoggingLevel"
             parameter="3" />
          </menu_item_check>
          <menu_item_check
            name="None"
            label="None">
            <menu_item_check.on_check
              function="Develop.CheckLoggingLevel"
              parameter="4" />
            <menu_item_check.on_click
             function="Develop.SetLoggingLevel"
             parameter="4" />
          </menu_item_check>
       </menu>

        <menu_item_separator/>

        <menu_item_call
         label="Request Admin Status"
         name="Request Admin Options"
         shortcut="control|alt|G">
            <menu_item_call.on_click
             function="Advanced.RequestAdminStatus" />
        </menu_item_call>
        <menu_item_call
         label="Leave Admin Status"
         name="Leave Admin Options"
         shortcut="control|alt|shift|G">
            <menu_item_call.on_click
             function="Advanced.LeaveAdminStatus" />
        </menu_item_call>
		<menu_item_check
         label="Show Admin Menu"
         name="View Admin Options">
            <menu_item_check.on_enable
             function="Advanced.EnableViewAdminOptions" />
            <menu_item_check.on_check
             function="Advanced.CheckViewAdminOptions"
             parameter="ViewAdminOptions" />
            <menu_item_check.on_click
             function="Advanced.ToggleViewAdminOptions" />
        </menu_item_check>
    </menu>
    <menu
     create_jump_keys="true"
     label="Admin"
     name="Admin"
     tear_off="true"
     visible="false">
        <menu
         create_jump_keys="true"
         label="Object"
         name="AdminObject"
         tear_off="true">
            <menu_item_call
             label="Take Copy"
             name="Admin Take Copy"
             shortcut="control|alt|shift|O">
                <menu_item_call.on_click
                 function="Admin.ForceTakeCopy" />
                <menu_item_call.on_enable
                 function="IsGodCustomerService" />
            </menu_item_call>
            <menu_item_call
             label="Force Owner To Me"
             name="Force Owner To Me">
                <menu_item_call.on_click
                 function="Admin.HandleObjectOwnerSelf" />
                <menu_item_call.on_enable
                 function="IsGodCustomerService" />
            </menu_item_call>
            <menu_item_call
             label="Force Owner Permissive"
             name="Force Owner Permissive">
                <menu_item_call.on_click
                 function="Admin.HandleObjectOwnerPermissive" />
                <menu_item_call.on_enable
                 function="IsGodCustomerService" />
            </menu_item_call>
            <menu_item_call
             label="Delete"
             name="Delete"
             shortcut="control|alt|shift|Del">
                <menu_item_call.on_click
                 function="Admin.HandleForceDelete" />
                <menu_item_call.on_enable
                 function="IsGodCustomerService" />
            </menu_item_call>
            <menu_item_call
             label="Lock"
             name="Lock"
             shortcut="control|alt|shift|L">
                <menu_item_call.on_click
                 function="Admin.HandleObjectLock" />
                <menu_item_call.on_enable
                 function="IsGodCustomerService" />
            </menu_item_call>
            <menu_item_call
             label="Get Assets IDs"
             name="Get Assets IDs"
             shortcut="control|alt|shift|I">
                <menu_item_call.on_click
                 function="Admin.HandleObjectAssetIDs" />
                <menu_item_call.on_enable
                 function="IsGodCustomerService" />
            </menu_item_call>
        </menu>
        <menu
         create_jump_keys="true"
         label="Parcel"
         name="Parcel"
         tear_off="true">
            <menu_item_call
             label="Force Owner To Me"
             name="Owner To Me">
                <menu_item_call.on_click
                 function="Admin.HandleForceParcelOwnerToMe" />
                <menu_item_call.on_enable
                 function="IsGodCustomerService" />
            </menu_item_call>
            <menu_item_call
             label="Set to Linden Content"
             name="Set to Linden Content"
             shortcut="control|alt|shift|C">
                <menu_item_call.on_click
                 function="Admin.HandleForceParcelToContent" />
                <menu_item_call.on_enable
                 function="IsGodCustomerService" />
            </menu_item_call>
            <menu_item_call
             label="Claim Public Land"
             name="Claim Public Land">
                <menu_item_call.on_click
                 function="Admin.HandleClaimPublicLand" />
                <menu_item_call.on_enable
                 function="IsGodCustomerService" />
            </menu_item_call>
        </menu>
        <menu
         create_jump_keys="true"
         label="Region"
         name="Region"
         tear_off="true">
            <menu_item_call
             label="Dump Temp Asset Data"
             name="Dump Temp Asset Data">
                <menu_item_call.on_click
                 function="Admin.HandleRegionDumpTempAssetData" />
                <menu_item_call.on_enable
                 function="IsGodCustomerService" />
            </menu_item_call>
            <menu_item_call
             label="Save Region State"
             name="Save Region State">
                <menu_item_call.on_click
                 function="Admin.OnSaveState" />
                <menu_item_call.on_enable
                 function="IsGodCustomerService" />
            </menu_item_call>
        </menu>
        <menu_item_call
         label="God Tools"
         name="God Tools">
            <menu_item_call.on_click
             function="Floater.Show"
             parameter="god_tools" />
            <menu_item_call.on_enable
             function="IsGodCustomerService" />
        </menu_item_call>
    </menu>
    
    
    <!-- God Menu -->
    
    <menu
     create_jump_keys="true"
     label="Admin"
     name="Deprecated"
     tear_off="true"
     visible="false">
        <menu
         create_jump_keys="true"
         label="Attach Object"
         mouse_opaque="false"
         name="Attach Object"
         tear_off="true" />
        <menu
         create_jump_keys="true"
         label="Detach Object"
         mouse_opaque="false"
         name="Detach Object"
         tear_off="true" />
        <menu
         create_jump_keys="true"
         label="Take Off Clothing"
         mouse_opaque="false"
         name="Take Off Clothing"
         tear_off="true">
            <menu_item_call
             label="Shirt"
             name="Shirt">
                <menu_item_call.on_click
                 function="Edit.TakeOff"
                 parameter="shirt" />
                <menu_item_call.on_enable
                 function="Edit.EnableTakeOff"
                 parameter="shirt" />
            </menu_item_call>
            <menu_item_call
             label="Pants"
             name="Pants">
                <menu_item_call.on_click
                 function="Edit.TakeOff"
                 parameter="pants" />
                <menu_item_call.on_enable
                 function="Edit.EnableTakeOff"
                 parameter="pants" />
            </menu_item_call>
            <menu_item_call
             label="Shoes"
             name="Shoes">
                <menu_item_call.on_click
                 function="Edit.TakeOff"
                 parameter="shoes" />
                <menu_item_call.on_enable
                 function="Edit.EnableTakeOff"
                 parameter="shoes" />
            </menu_item_call>
            <menu_item_call
             label="Socks"
             name="Socks">
                <menu_item_call.on_click
                 function="Edit.TakeOff"
                 parameter="socks" />
                <menu_item_call.on_enable
                 function="Edit.EnableTakeOff"
                 parameter="socks" />
            </menu_item_call>
            <menu_item_call
             label="Jacket"
             name="Jacket">
                <menu_item_call.on_click
                 function="Edit.TakeOff"
                 parameter="jacket" />
                <menu_item_call.on_enable
                 function="Edit.EnableTakeOff"
                 parameter="jacket" />
            </menu_item_call>
            <menu_item_call
             label="Gloves"
             name="Gloves">
                <menu_item_call.on_click
                 function="Edit.TakeOff"
                 parameter="gloves" />
                <menu_item_call.on_enable
                 function="Edit.EnableTakeOff"
                 parameter="gloves" />
            </menu_item_call>
            <menu_item_call
             label="Undershirt"
             name="Menu Undershirt">
                <menu_item_call.on_click
                 function="Edit.TakeOff"
                 parameter="undershirt" />
                <menu_item_call.on_enable
                 function="Edit.EnableTakeOff"
                 parameter="undershirt" />
            </menu_item_call>
            <menu_item_call
             label="Underpants"
             name="Menu Underpants">
                <menu_item_call.on_click
                 function="Edit.TakeOff"
                 parameter="underpants" />
                <menu_item_call.on_enable
                 function="Edit.EnableTakeOff"
                 parameter="underpants" />
            </menu_item_call>
            <menu_item_call
             label="Skirt"
             name="Skirt">
                <menu_item_call.on_click
                 function="Edit.TakeOff"
                 parameter="skirt" />
                <menu_item_call.on_enable
                 function="Edit.EnableTakeOff"
                 parameter="skirt" />
            </menu_item_call>
            <menu_item_call
             label="Alpha"
             name="Alpha">
                <menu_item_call.on_click
                 function="Edit.TakeOff"
                 parameter="alpha" />
                <menu_item_call.on_enable
                 function="Edit.EnableTakeOff"
                 parameter="alpha" />
            </menu_item_call>
            <menu_item_call
             label="Tattoo"
             name="Tattoo">
                <menu_item_call.on_click
                 function="Edit.TakeOff"
                 parameter="tattoo" />
                <menu_item_call.on_enable
                 function="Edit.EnableTakeOff"
                 parameter="tattoo" />
            </menu_item_call>
            <menu_item_call
             label="Physics"
             name="Physics">
                <menu_item_call.on_click
                 function="Edit.TakeOff"
                 parameter="physics" />
                <menu_item_call.on_enable
                 function="Edit.EnableTakeOff"
                 parameter="physics" />
            </menu_item_call>
            <menu_item_call
             label="All Clothes"
             name="All Clothes">
                <menu_item_call.on_click
                 function="Edit.TakeOff"
                 parameter="all" />
            </menu_item_call>
        </menu>
        <menu
         create_jump_keys="true"
         label="Help"
         name="DeprecatedHelp"
         tear_off="true">
            <menu_item_call
             label="Official Linden Blog"
             name="Official Linden Blog">
                <menu_item_call.on_click
                 function="PromptShowURL"
                 name="OfficialLindenBlog_url"
                 parameter="WebLaunchSupportWiki,http://blog.secondlife.com/" />
            </menu_item_call>
            <menu_item_call
             label="Scripting Portal"
             name="Scripting Portal">
                <menu_item_call.on_click
                 function="PromptShowURL"
                 name="ScriptingPortal_url"
                 parameter="WebLaunchLSLWiki,http://wiki.secondlife.com/wiki/LSL_Portal" />
            </menu_item_call>
            <menu
             create_jump_keys="true"
             label="Bug Reporting"
             name="Bug Reporting"
             tear_off="true">
                <menu_item_call
                 label="Public Issue Tracker"
                 name="Public Issue Tracker">
                    <menu_item_call.on_click
                     function="PromptShowURL"
                     name="PublicIssueTracker_url"
                     parameter="WebLaunchPublicIssue,http://jira.secondlife.com" />
                </menu_item_call>
                <menu_item_call
                 label="Public Issue Tracker Help"
                 name="Publc Issue Tracker Help">
                    <menu_item_call.on_click
                     function="PromptShowURL"
                     name="PublicIssueTrackerHelp_url"
                     parameter="WebLaunchPublicIssueHelp,http://wiki.secondlife.com/wiki/Issue_tracker" />
                </menu_item_call>

                <menu_item_separator/>

                <menu_item_call
                 label="Bug Reporting 101"
                 name="Bug Reporing 101">
                    <menu_item_call.on_click
                     function="PromptShowURL"
                     name="BugReporting101_url"
                     parameter="WebLaunchBugReport101,http://wiki.secondlife.com/wiki/Bug_Reporting_101" />
                </menu_item_call>
                <menu_item_call
                 label="Security Issues"
                 name="Security Issues">
                    <menu_item_call.on_click
                     function="PromptShowURL"
                     name="SecurityIssues_url"
                     parameter="WebLaunchSecurityIssues,http://wiki.secondlife.com/wiki/Security_issues" />
                </menu_item_call>
                <menu_item_call
                 label="QA Wiki"
                 name="QA Wiki">
                    <menu_item_call.on_click
                     function="PromptShowURL"
                     name="QAWiki_url"
                     parameter="WebLaunchQAWiki,http://wiki.secondlife.com/wiki/QA_Portal" />
                </menu_item_call>
            </menu>
        </menu>
    </menu>
    
    <!-- BEGIN: V1 Menu System -WoLf -->
    <!-- V1 menu: File -->
    <menu
     create_jump_keys="true"
     label="File"
     name="V1-File"
     tear_off="true"
     visible="false">
    </menu>
    <!-- V1 menu: Edit -->
    <menu
     create_jump_keys="true"
     label="Edit"
     name="V1-Edit"
     tear_off="true"
     visible="false">
    </menu>
    <!-- V1 menu: View -->
    <menu
     create_jump_keys="true"
     label="View"
     name="V1-View"
     tear_off="true"
     visible="false">
    </menu>
    <!-- V1 menu: World -->
    <menu
     create_jump_keys="true"
     label="World"
     name="V1-World"
     tear_off="true"
     visible="false">
    </menu>
    <!-- V1 menu: Tools -->
    <menu
     create_jump_keys="true"
     label="Tools"
     name="V1-Tools"
     tear_off="true"
     visible="false">
    </menu>
    <!-- V1 menu: Help -->
    <menu
     create_jump_keys="true"
     label="Help"
     name="V1-Help"
     tear_off="true"
     visible="false">
    </menu>
    <!-- V1 menu: Firestorm -->
    <menu
     create_jump_keys="true"
     label="Firestorm"
     name="V1-Firestorm"
     tear_off="true"
     visible="false">
    </menu>
    <!-- V1 menu: Advanced -->
    <menu
     create_jump_keys="true"
     label="Advanced"
     name="V1-Advanced"
     tear_off="true"
     visible="false">
     <menu_item_check
         label="Use V1 Menus"
         name="V1 Menus">
            <menu_item_check.on_check
             function="CheckControl"
             parameter="FSUseV1Menus" />
            <menu_item_check.on_click
             function="ToggleControl"
             parameter="FSUseV1Menus" />
        </menu_item_check>
    </menu>
    <!-- END: V1 Menu System -WoLf -->    
    
</menu_bar><|MERGE_RESOLUTION|>--- conflicted
+++ resolved
@@ -359,6 +359,15 @@
             <menu_item_call.on_click
              function="Advanced.LeaveAdminStatus" />
         </menu_item_call>
+         <menu_item_check
+         label="Show HUD Attachments"
+         name="Show HUD Attachments"
+         shortcut="alt|shift|H">
+           <menu_item_check.on_check
+            function="View.CheckHUDAttachments" />
+            <menu_item_check.on_click
+             function="View.ShowHUDAttachments" />
+         </menu_item_check>
 
         <menu_item_separator/>
 
@@ -439,7 +448,6 @@
              parameter="imcontacts" />
             <menu_item_check.on_click
              function="Floater.Toggle"
-<<<<<<< HEAD
              parameter="imcontacts" />
             </menu_item_check>
       <menu_item_check
@@ -453,29 +461,6 @@
          function="Floater.Toggle"
          parameter="contactsets" />
       </menu_item_check>
-=======
-             parameter="toybox" />
-        </menu_item_call>
-         <menu_item_call
-         label="Hide all controls"
-         name="Hide UI"
-         shortcut="control|shift|U">
-           <menu_item_call.on_click
-            function="View.ToggleUI" />
-         </menu_item_call>
-         <menu_item_check
-         label="Show HUD Attachments"
-         name="Show HUD Attachments"
-         shortcut="alt|shift|H">
-           <menu_item_check.on_check
-            function="View.CheckHUDAttachments" />
-            <menu_item_check.on_click
-             function="View.ShowHUDAttachments" />
-         </menu_item_check>
-
-        <menu_item_separator/>
-
->>>>>>> a4df79bc
         <menu_item_call
          label="Groups"
          name="My Groups"
@@ -561,20 +546,14 @@
          label="Chat"
          name="Chat">
             <menu_item_call.on_click
-<<<<<<< HEAD
              function="World.Chat" />
         </menu_item_call-->
-=======
-              function="SideTray.PanelPeopleTab"
-              parameter="nearby_panel" />
-        </menu_item_call>
         <menu_item_call
          label="Block List"
          name="Block List">
             <menu_item_call.on_click
               function="Communicate.BlockList" />
         </menu_item_call>
->>>>>>> a4df79bc
     </menu>
     
     <!-- World Menu -->
