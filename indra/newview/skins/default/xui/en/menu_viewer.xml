--- conflicted
+++ resolved
@@ -42,7 +42,6 @@
          label="Inventory"
          name="Inventory"
          shortcut="control|I"
-<<<<<<< HEAD
          visible="true">
           <menu_item_check.on_check
            function="Floater.Visible"
@@ -81,32 +80,6 @@
              parameter="fs_wearable_favorites" />
         </menu_item_check>
 
-=======
-		     visible="true">
-        <menu_item_check.on_check
-         function="Floater.Visible"
-         parameter="inventory" />
-        <menu_item_check.on_click
-         function="Floater.Toggle"
-         parameter="inventory" />
-      </menu_item_check>
-      <menu_item_call
-       label="New Inventory Window"
-       name="NewInventoryWindow"
-       shortcut="control|shift|I"
-       visible="false">
-        <menu_item_call.on_click
-         function="Inventory.NewWindow"
-         parameter="" />
-      </menu_item_call>
-      <menu_item_call
-       label="Places..."
-       name="Places"
-       shortcut="control|L">
-        <menu_item_call.on_click
-         function="Tools.Link"/>
-      </menu_item_call>
->>>>>>> 44b6459d
       <menu_item_call
        label="Picks"
        name="Picks">
@@ -160,44 +133,6 @@
         <menu_item_separator/>
 
       <menu_item_call
-<<<<<<< HEAD
-       label="Hover Height"
-       name="HoverHeight"
-       shortcut="alt|control|H"
-       use_mac_ctrl="true"
-       visible="false">
-=======
-       label="Camera Controls..."
-       name="Camera Controls"
-       shortcut="control|K">
->>>>>>> 44b6459d
-        <menu_item_call.on_click
-         function="Floater.ToggleOrBringToFront"
-         parameter="edit_hover_height"/>
-        <menu_item_call.on_enable
-         function="Edit.EnableHoverHeight"/>
-      </menu_item_call>
-<<<<<<< HEAD
-
-		<menu
-		 create_jump_keys="true"
-		 label="Movement"
-		 name="Movement"
-		 tear_off="true">
-
-          <menu_item_call
-             label="Sit Down"
-             layout="topleft"
-             shortcut="alt|shift|S"
-             name="Sit Down Here">
-                <menu_item_call.on_click
-                 function="Self.SitDown"/>
-                <menu_item_call.on_visible
-                 function="Self.ShowSitDown"/>
-                <menu_item_call.on_enable
-                 function="Self.EnableSitDown" />
-=======
-      <menu_item_call
        label="Hover Height"
        name="HoverHeight"
        shortcut="alt|control|H"
@@ -209,23 +144,24 @@
         <menu_item_call.on_enable
          function="Edit.EnableHoverHeight"/>
       </menu_item_call>
-      <menu
-       create_jump_keys="true"
-       label="Movement"
-       name="Movement"
-       tear_off="true">
-        <menu_item_call
-         label="Sit Down"
-         layout="topleft"
-         shortcut="alt|shift|S"
-         name="Sit Down Here">
-          <menu_item_call.on_click
-           function="Self.SitDown"/>
-          <menu_item_call.on_visible
-           function="Self.ShowSitDown"/>
-          <menu_item_call.on_enable
-           function="Self.EnableSitDown" />
->>>>>>> 44b6459d
+
+		<menu
+		 create_jump_keys="true"
+		 label="Movement"
+		 name="Movement"
+		 tear_off="true">
+
+          <menu_item_call
+             label="Sit Down"
+             layout="topleft"
+             shortcut="alt|shift|S"
+             name="Sit Down Here">
+                <menu_item_call.on_click
+                 function="Self.SitDown"/>
+                <menu_item_call.on_visible
+                 function="Self.ShowSitDown"/>
+                <menu_item_call.on_enable
+                 function="Self.EnableSitDown" />
         </menu_item_call>
         <menu_item_call
          label="Stand Up"
@@ -259,7 +195,6 @@
           <menu_item_call.on_enable
            function="Agent.getFlying" />
         </menu_item_call>	
-<<<<<<< HEAD
             <menu_item_check
              label="Always Run"
              name="Always Run"
@@ -300,36 +235,6 @@
                    function="Self.toggleIgnorePreJump" />
 			</menu_item_check>
 		</menu>
-=======
-        <menu_item_check
-         label="Always Run"
-         name="Always Run"
-         shortcut="control|R">
-          <menu_item_check.on_check
-           function="World.CheckAlwaysRun" />
-          <menu_item_check.on_click
-           function="World.AlwaysRun" />
-        </menu_item_check>
-        <menu_item_call
-         label="Stop Animating Me"
-         name="Stop Animating My Avatar"
-         allow_key_repeat="true"
-         shortcut="alt|shift|A">
-          <menu_item_call.on_click
-           function="Tools.StopAllAnimations" />
-        </menu_item_call>
-        <menu_item_check
-         label="Walk / run / fly..."
-         name="WalkRunFly">
-          <menu_item_check.on_check
-           function="Floater.Visible"
-           parameter="moveview" />
-          <menu_item_check.on_click
-           function="Floater.ToggleOrBringToFront"
-           parameter="moveview" />
-        </menu_item_check>
-      </menu>
->>>>>>> 44b6459d
 
 		<menu_item_check
 		 label="Move Controls"
@@ -1123,11 +1028,7 @@
             <menu_item_check
              label="Sunrise"
              name="Sunrise"
-<<<<<<< HEAD
              shortcut="control|shift|U">
-=======
-             shortcut="control|shift|O">
->>>>>>> 44b6459d
                 <menu_item_check.on_click
                  function="World.EnvSettings"
                  parameter="sunrise" />
@@ -1169,11 +1070,7 @@
             <menu_item_check
              label="Midnight"
              name="Midnight"
-<<<<<<< HEAD
 			 shortcut="control|shift|X">
-=======
-             shortcut="control|shift|Z">
->>>>>>> 44b6459d
                 <menu_item_check.on_click
                  function="World.EnvSettings"
                  parameter="midnight" />
@@ -2044,16 +1941,9 @@
                  parameter="Upload Animation,animation" />
             </menu_item_call>
             <menu_item_call
-<<<<<<< HEAD
              label="Mesh Model..."
              layout="topleft"
              name="Upload Model">
-=======
-           label="Model..."
-           layout="topleft"
-           name="Upload Model"
-           shortcut="alt|control|U">
->>>>>>> 44b6459d
             <menu_item_call.on_click
              function="File.UploadModel"
              parameter="" />
@@ -3182,7 +3072,6 @@
          name="Shortcuts"
          tear_off="true"
          visible="false">
-<<<<<<< HEAD
             <menu_item_check
                label="Search"
                name="Search"
@@ -3193,19 +3082,6 @@
             <menu_item_check.on_click
              function="Floater.Toggle"
              parameter="search" />
-            </menu_item_check>
-
-            <!-- This second, alternative shortcut for Show Advanced Menu is for backward compatibility.  The main shortcut has been changed so it's Linux-friendly, where the old shortcut is typically eaten by the window manager. -->
-            <menu_item_check
-               label="Show Advanced Menu - legacy shortcut"
-               name="Show Advanced Menu - legacy shortcut"
-               shortcut="control|alt|D">
-              <on_check
-                 function="CheckControl"
-                 parameter="UseDebugMenus" />
-              <on_click
-                 function="ToggleControl"
-                 parameter="UseDebugMenus" />
             </menu_item_check>
 
           <!--   	//[FIX FIRE-1927 - enable DoubleClickTeleport shortcut : SJ] -->
@@ -3245,8 +3121,6 @@
             </menu_item_check>
 
             <menu_item_separator/>
-=======
->>>>>>> 44b6459d
 
             <menu_item_call
              label="Close Window"
