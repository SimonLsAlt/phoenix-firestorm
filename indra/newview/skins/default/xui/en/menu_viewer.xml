<?xml version="1.0" encoding="utf-8" standalone="yes" ?>
<menu_bar
 bg_visible="false"
 follows="left|top|right"
 name="Main Menu">
    <menu
     create_jump_keys="true"
     label="Avatar"
     name="Me"
<<<<<<< HEAD
     tear_off="true"
     visible="true">
        
        <menu_item_call
             label="Account"
             name="Manage Account">
                <menu_item_call.on_click
                 function="PromptShowURL"
                 name="ManageMyAccount_url"
                 parameter="WebLaunchJoinNow,http://secondlife.com/account/" />
                <menu_item_call.on_visible
                 function="GridCheck"
                 parameter="secondlife"/>
        </menu_item_call>
        <menu_item_call
            label="Marketplace listings..."
            name="MarketplaceListings">
            <menu_item_call.on_click
            function="Floater.ToggleOrBringToFront"
            parameter="marketplace_listings" />
        </menu_item_call>

        <menu_item_call
         label="Buy L$"
         name="Buy and Sell L$">
            <menu_item_call.on_click
             function="BuyCurrency" />
        </menu_item_call>

        <menu_item_separator/>

        <menu_item_check
         label="Inventory"
=======
     tear_off="true">
      <menu_item_call
       label="Profile..."
       name="Profile">
        <menu_item_call.on_click
         function="ShowAgentProfile"
         parameter="agent" />
      </menu_item_call>
      <menu_item_call
       label="Appearance..."
       name="ChangeOutfit"
       shortcut="control|O">
        <menu_item_call.on_click
         function="Floater.ToggleOrBringToFront"
         parameter="appearance" />
        <menu_item_call.on_enable
         function="Edit.EnableCustomizeAvatar" />
      </menu_item_call>
      <menu_item_call
       label="Choose an avatar..."
       name="Avatar Picker">
        <menu_item_call.on_click
         function="Floater.ToggleOrBringToFront"
         parameter="avatar" />
      </menu_item_call>
      <menu_item_separator/>
      <menu_item_check
         label="Inventory..."
>>>>>>> 7d93032f
         name="Inventory"
         shortcut="control|I"
         visible="true">
          <menu_item_check.on_check
           function="Floater.Visible"
           parameter="inventory" />
          <menu_item_check.on_click
           function="Floater.Toggle"
           parameter="inventory" />
        </menu_item_check>
        <menu_item_call
         label="New Inventory Window"
         name="NewInventoryWindow"
         shortcut="control|shift|I"
         visible="false">
          <menu_item_call.on_click
           function="Inventory.NewWindow"
           parameter="" />
        </menu_item_call>
        <menu_item_check
         label="Protected Folders"
         name="Protected Folders">
            <menu_item_check.on_check
             function="Floater.Visible"
             parameter="fs_protectedfolders" />
            <menu_item_check.on_click
             function="Floater.Toggle"
             parameter="fs_protectedfolders" />
        </menu_item_check>
        <menu_item_check
            label="Favorite Wearables"
            name="WearableFavorites">
            <menu_item_check.on_click
             function="Floater.Toggle"
             parameter="fs_wearable_favorites" />
            <menu_item_check.on_check
             function="Floater.Visible"
             parameter="fs_wearable_favorites" />
        </menu_item_check>

      <menu_item_call
       label="Picks"
       name="Picks">
        <menu_item_call.on_click
         function="Floater.Show"
         parameter="picks" />
        </menu_item_call>

      <menu_item_call
        label="Experiences"
        name="Experiences">
        <menu_item_call.on_click
          function="Floater.ToggleOrBringToFront"
          parameter="experiences"/>
      </menu_item_call>
<<<<<<< HEAD
=======
      <menu_item_call
        label="My Scripts..."
        name="MyScripts">
        <menu_item_call.on_click
          function="Floater.ToggleOrBringToFront"
          parameter="my_scripts"/>
      </menu_item_call>
      <menu_item_separator/>
      <menu_item_call
       label="Camera Controls..."
       name="Camera Controls">
        <menu_item_call.on_click
         function="Floater.ToggleOrBringToFront"
         parameter="camera" />
      </menu_item_call>
      <menu
       create_jump_keys="true"
       label="Movement"
       name="Movement"
       tear_off="true">
        <menu_item_call
         label="Sit Down"
         layout="topleft"
         shortcut="alt|shift|S"
         name="Sit Down Here">
          <menu_item_call.on_click
           function="Self.SitDown"/>
          <menu_item_call.on_visible
           function="Self.ShowSitDown"/>
          <menu_item_call.on_enable
           function="Self.EnableSitDown" />
        </menu_item_call>
        <menu_item_call
         label="Stand Up"
         layout="topleft"
         shortcut="alt|shift|S"
         name="Stand up">
          <menu_item_call.on_click
           function="Self.StandUp"/>
          <menu_item_call.on_visible
           function="Self.EnableStandUp"/>
          <menu_item_call.on_enable
           function="Self.EnableStandUp" />
        </menu_item_call>
        <menu_item_check
         label="Fly"
         name="Fly"
         shortcut="HOME">
          <menu_item_check.on_check
           function="Agent.getFlying" />
          <menu_item_check.on_click
           function="Agent.toggleFlying" />
          <menu_item_check.on_enable
           function="Agent.enableFlying" />
        </menu_item_check>
        <menu_item_call
         label="Stop flying"
         name="Stop flying"
         shortcut="HOME">
          <menu_item_call.on_click
           function="Agent.toggleFlying" />
          <menu_item_call.on_enable
           function="Agent.getFlying" />
        </menu_item_call>	
        <menu_item_check
         label="Always Run"
         name="Always Run"
         shortcut="control|R">
          <menu_item_check.on_check
           function="World.CheckAlwaysRun" />
          <menu_item_check.on_click
           function="World.AlwaysRun" />
        </menu_item_check>
        <menu_item_call
         label="Stop Animating Me"
         name="Stop Animating My Avatar">
          <menu_item_call.on_click
           function="Tools.StopAllAnimations" />
        </menu_item_call>
        <menu_item_check
         label="Walk / run / fly..."
         name="WalkRunFly">
          <menu_item_check.on_check
           function="Floater.Visible"
           parameter="moveview" />
          <menu_item_check.on_click
           function="Floater.ToggleOrBringToFront"
           parameter="moveview" />
        </menu_item_check>
      </menu>

      <menu
       create_jump_keys="true"
       label="Status"
       name="Status"
       tear_off="true">
        <menu_item_check
         name="Away"
         label="Away">
          <menu_item_check.on_check
           function="View.Status.CheckAway" />
          <menu_item_check.on_click
           function="World.SetAway" />
        </menu_item_check>
        <menu_item_check
         name="Do Not Disturb"
         label="Do Not Disturb">
          <menu_item_check.on_check
           function="View.Status.CheckDoNotDisturb" />
          <menu_item_check.on_click
           function="World.SetDoNotDisturb"/>
        </menu_item_check>
      
    </menu>
>>>>>>> 7d93032f

        <menu_item_separator/>

        <menu_item_call
         label="Profile"
         name="Profile">
            <menu_item_call.on_click
             function="ShowAgentProfile"
             parameter="agent" />
        </menu_item_call>

        <menu_item_check
         label="Appearance"
         shortcut="control|O"
         name="ChangeOutfit">
            <menu_item_check.on_click
<<<<<<< HEAD
             function="CustomizeAvatar" />
            <menu_item_check.on_check
             function="Floater.IsOpen"
             parameter="appearance"/>
            <menu_item_check.on_enable
             function="Edit.EnableCustomizeAvatar" />
        </menu_item_check>

      <menu
        label="Take Off"
        layout="topleft"
        name="Take Off &gt;">
        <menu
         label="Clothes"
         layout="topleft"
         name="Clothes &gt;">
          <menu_item_call
           enabled="false"
           label="Shirt"
           layout="topleft"
           name="Shirt">
            <menu_item_call.on_click
             function="Edit.TakeOff"
             parameter="shirt" />
            <menu_item_call.on_enable
             function="Edit.EnableTakeOff"
             parameter="shirt" />
          </menu_item_call>
          <menu_item_call
           enabled="false"
           label="Pants"
           layout="topleft"
           name="Pants">
            <menu_item_call.on_click
             function="Edit.TakeOff"
             parameter="pants" />
            <menu_item_call.on_enable
             function="Edit.EnableTakeOff"
             parameter="pants" />
          </menu_item_call>
          <menu_item_call
           enabled="false"
           label="Skirt"
           layout="topleft"
           name="Skirt">
            <menu_item_call.on_click
             function="Edit.TakeOff"
             parameter="skirt" />
            <menu_item_call.on_enable
             function="Edit.EnableTakeOff"
             parameter="skirt" />
          </menu_item_call>
          <menu_item_call
           enabled="false"
           label="Shoes"
           layout="topleft"
           name="Shoes">
            <menu_item_call.on_click
             function="Edit.TakeOff"
             parameter="shoes" />
            <menu_item_call.on_enable
             function="Edit.EnableTakeOff"
             parameter="shoes" />
          </menu_item_call>
          <menu_item_call
           enabled="false"
           label="Socks"
           layout="topleft"
           name="Socks">
            <menu_item_call.on_click
             function="Edit.TakeOff"
             parameter="socks" />
            <menu_item_call.on_enable
             function="Edit.EnableTakeOff"
             parameter="socks" />
          </menu_item_call>
          <menu_item_call
           enabled="false"
           label="Jacket"
           layout="topleft"
           name="Jacket">
            <menu_item_call.on_click
             function="Edit.TakeOff"
             parameter="jacket" />
            <menu_item_call.on_enable
             function="Edit.EnableTakeOff"
             parameter="jacket" />
          </menu_item_call>
          <menu_item_call
           enabled="false"
           label="Gloves"
           layout="topleft"
           name="Gloves">
            <menu_item_call.on_click
             function="Edit.TakeOff"
             parameter="gloves" />
            <menu_item_call.on_enable
             function="Edit.EnableTakeOff"
             parameter="gloves" />
          </menu_item_call>
          <menu_item_call
                enabled="false"
                label="Undershirt"
                layout="topleft"
                name="Self Undershirt">
            <menu_item_call.on_click
             function="Edit.TakeOff"
             parameter="undershirt" />
            <menu_item_call.on_enable
             function="Edit.EnableTakeOff"
             parameter="undershirt" />
          </menu_item_call>
          <menu_item_call
            enabled="false"
            label="Underpants"
            layout="topleft"
            name="Self Underpants">
            <menu_item_call.on_click
             function="Edit.TakeOff"
             parameter="underpants" />
            <menu_item_call.on_enable
             function="Edit.EnableTakeOff"
             parameter="underpants" />
          </menu_item_call>
          <menu_item_call
            enabled="false"
            label="Tattoo"
            layout="topleft"
            name="Self Tattoo">
            <menu_item_call.on_click
             function="Edit.TakeOff"
             parameter="tattoo" />
            <menu_item_call.on_enable
             function="Edit.EnableTakeOff"
             parameter="tattoo" />
          </menu_item_call>
          <menu_item_call
            enabled="false"
            label="Physics"
            layout="topleft"
            name="Self Physics">
            <menu_item_call.on_click
             function="Edit.TakeOff"
             parameter="physics" />
            <menu_item_call.on_enable
             function="Edit.EnableTakeOff"
             parameter="physics" />
          </menu_item_call>
          <menu_item_call
            enabled="false"
            label="Alpha"
            layout="topleft"
            name="Self Alpha">
            <menu_item_call.on_click
             function="Edit.TakeOff"
             parameter="alpha" />
            <menu_item_call.on_enable
             function="Edit.EnableTakeOff"
             parameter="alpha" />
          </menu_item_call>
          <menu_item_separator
           layout="topleft" />
          <menu_item_call
           label="All Clothes"
           layout="topleft"
           name="All Clothes">
            <menu_item_call.on_click
             function="Edit.TakeOff"
             parameter="all" />
          </menu_item_call>
        </menu>
        <menu
         label="HUD"
         layout="topleft"
         name="Avatar Detach HUD" />
        <menu
         label="Detach"
         layout="topleft"
         name="Avatar Detach" />
        <menu_item_call
         label="Detach All"
         layout="topleft"
         name="Detach All">
          <menu_item_call.on_click
           function="Self.RemoveAllAttachments"
           parameter="" />
          <menu_item_call.on_enable
           function="Self.EnableRemoveAllAttachments" />
        </menu_item_call>
      </menu>

      <menu_item_call
       label="Choose an avatar"
       name="Avatar Picker">
        <menu_item_call.on_click
         function="Floater.Toggle"
         parameter="avatar" />
        <menu_item_call.on_visible
         function="GridFeatureCheck"
         parameter="avatar_picker"/>
      </menu_item_call>
		
        <menu_item_separator/>

		<menu
		 create_jump_keys="true"
		 label="Movement"
		 name="Movement"
		 tear_off="true">

          <menu_item_call
             label="Sit Down"
             layout="topleft"
             shortcut="alt|shift|S"
             name="Sit Down Here">
                <menu_item_call.on_click
                 function="Self.SitDown"/>
                <menu_item_call.on_visible
                 function="Self.ShowSitDown"/>
                <menu_item_call.on_enable
                 function="Self.EnableSitDown" />
        </menu_item_call>
        <menu_item_call
         label="Stand Up"
         layout="topleft"
         shortcut="alt|shift|S"
         name="Stand up">
          <menu_item_call.on_click
           function="Self.StandUp"/>
          <menu_item_call.on_visible
           function="Self.EnableStandUp"/>
          <menu_item_call.on_enable
           function="Self.EnableStandUp" />
           </menu_item_call>
           <menu_item_check
             label="Fly"
             name="Fly"
             shortcut="HOME">
                <menu_item_check.on_check
                 function="Agent.getFlying" />
                <menu_item_check.on_click
                 function="Agent.toggleFlying" />
                <menu_item_check.on_enable
                 function="Agent.enableFlying" />
            </menu_item_check>
        <menu_item_call
         label="Stop flying"
         name="Stop flying"
         shortcut="HOME">
          <menu_item_call.on_click
           function="Agent.toggleFlying" />
          <menu_item_call.on_enable
           function="Agent.getFlying" />
        </menu_item_call>	
            <menu_item_check
             label="Always Run"
             name="Always Run"
             shortcut="control|R">
                <menu_item_check.on_check
                 function="World.CheckAlwaysRun" />
                <menu_item_check.on_click
                 function="World.AlwaysRun" />
            </menu_item_check>
          <menu_item_check
             label="Force Ground Sit"
             shortcut="control|alt|S"
             name="Force Toggle Sitting">
                <menu_item_check.on_check
                 function="Self.getForceSit" />
                <menu_item_check.on_click
                 function="Self.ForceSit"/>
                <menu_item_check.on_enable
                 function="Self.EnableForceSit" />
           </menu_item_check>
		   <menu_item_check
			 label="Movelock"
             shortcut="control|alt|P"
			 name="Move Lock">
                <menu_item_check.on_check
                   function="Self.GetMoveLock" />
                <menu_item_check.on_click
                   function="Self.ToggleMoveLock" />
                <menu_item_check.on_enable
                   function="Self.EnableMoveLock" />
			</menu_item_check>
			<menu_item_check
			 label="Quickjump"
             name="Avatar Ignore Prejump">
                <menu_item_check.on_check
                   function="Self.getIgnorePreJump" />
                <menu_item_check.on_click
                   function="Self.toggleIgnorePreJump" />
			</menu_item_check>
		</menu>

		<menu_item_check
		 label="Move Controls"
		 name="Movement Controls">
			<menu_item_check.on_check
			 function="Floater.Visible"
			 parameter="moveview" />
			<menu_item_check.on_click
			 function="Floater.Toggle"
			 parameter="moveview" />
		</menu_item_check>   

		<menu_item_check
		 label="Camera Controls"
		 name="Camera Controls">
			<menu_item_check.on_check
			 function="Floater.Visible"
			 parameter="camera" />
			<menu_item_check.on_click
			 function="Floater.Toggle"
			 parameter="camera" />
		</menu_item_check>

        <menu_item_separator/>

        <menu
         create_jump_keys="true"
         label="Avatar Health"
         name="avhealth"
         tear_off="true">
            <menu_item_call
             label="Stop Avatar Animations"
             name="Stop Animating My Avatar">
                <menu_item_call.on_click
                 function="Tools.StopAllAnimations"
                 parameter="stop"/>
            </menu_item_call>
            <menu_item_call
             label="Stop Avatar Animations &amp; Revoke Permissions"
             name="Stop Animating My Avatar With Revoke">
                <menu_item_call.on_click
                 function="Tools.StopAllAnimations"
                 parameter="stoprevoke"/>
            </menu_item_call>
            <menu_item_call
                label="Undeform Avatar"
                name="undeform_avatar">
	            <menu_item_call.on_click
                function="Tools.Undeform" />
	        </menu_item_call>
	        <menu_item_call
	         label="Force Appearance Update (Rebake)"
	         name="Rebake Texture"
		 shortcut="control|alt|R">
	            <menu_item_call.on_click
	             function="Advanced.RebakeTextures" />
	        </menu_item_call>
            <menu_item_call
             label="Refresh Attachments"
             name="Refresh Attachments"
             shortcut="alt|shift|R">
                <menu_item_call.on_click
                 function="Advanced.RefreshAttachments" />
            </menu_item_call>
            <menu_item_separator/>
		<menu_item_call
                    label="Reset Default Male Avatar (Character Test)"
                    name="ResetDefaultAvM">
                    <menu_item_call.on_click
                     function="Advanced.TestMale" />
		</menu_item_call>
          <menu_item_call
                          label="Reset Default Female Avatar (Character Test)"
                          name="ResetDefaultAvF">
            <menu_item_call.on_click
             function="Advanced.TestFemale" />
          </menu_item_call>
            <menu_item_separator/>
	        <menu_item_check
	         label="Show Avatar Complexity Information"
	         name="Avatar Draw Info">
	            <menu_item_check.on_check
	             function="Advanced.CheckInfoDisplay"
	             parameter="avatardrawinfo" />
	            <menu_item_check.on_click
	             function="Advanced.ToggleInfoDisplay"
	             parameter="avatardrawinfo" />
	        </menu_item_check>
      <menu_item_call
        label="Scripts"
        name="MyScripts">
        <menu_item_call.on_click
          function="Floater.Toggle"
          parameter="my_scripts"/>
      </menu_item_call>
	        <menu_item_call
             label="Lag Meter"
             name="Lag Meter">
                <menu_item_call.on_click
                 function="Floater.Show"
                 parameter="lagmeter" />
            </menu_item_call>
          <menu_item_call
             label="Recreate LSL Bridge"
             name="Recreate LSL Bridge">
            <menu_item_call.on_click
             function="RecreateLSLBridge"/>
          </menu_item_call>
        </menu>

        <menu_item_call
         label="Snapshot"
         name="Take Snapshot"
         shortcut="control|shift|S">
            <menu_item_call.on_click
             function="Floater.Show"
             parameter="snapshot" />
        </menu_item_call>

      <menu_item_call
        label="Money Tracker"
        name="money_tracker">
        <menu_item_call.on_click
          function="Floater.Toggle"
          parameter="money_tracker" />
      </menu_item_call>
		
		<menu_item_call
			label="Pose Stand..."
			name="pose_stand">
            <menu_item_call.on_click
			function="Floater.Show"
			parameter="fs_posestand" />
        </menu_item_call>

        <menu_item_separator/>

        <menu_item_call
         label="Preferences"
         name="Preferences"
         shortcut="control|P">
            <menu_item_call.on_click
             function="Floater.Toggle"
             parameter="preferences" />
        </menu_item_call>
        
        <menu_item_call
         label="Toolbar Buttons"
         name="Toolbar Buttons">
            <menu_item_call.on_click
             function="Floater.Show"
             parameter="toybox" />
        </menu_item_call>

         <menu_item_check
         label="Show HUD Attachments"
         name="Show HUD Attachments"
         shortcut="alt|shift|H">
           <menu_item_check.on_check
            function="View.CheckHUDAttachments" />
            <menu_item_check.on_click
             function="View.ShowHUDAttachments" />
            <menu_item_check.on_enable
             function="View.EnableHUDAttachments" />
         </menu_item_check>

         <menu_item_check
         label="Show User Interface"
         name="Show User Interface"
         shortcut="alt|shift|U">
           <menu_item_check.on_check
            function="View.CheckToggleUI" />
            <menu_item_check.on_click
             function="View.ToggleUI" />
=======
             function="View.ShowHUDAttachments" />
>>>>>>> 7d93032f
         </menu_item_check>

        <menu_item_separator/>

        <menu_item_call
<<<<<<< HEAD
         label="Request Admin Status"
         name="Request Admin Options"
         shortcut="control|alt|G"
		 visible="false">
            <menu_item_call.on_click
             function="Advanced.RequestAdminStatus" />
        </menu_item_call>
        
        <menu_item_call
         label="Leave Admin Status"
         name="Leave Admin Options"
         shortcut="control|alt|shift|G"
		 visible="false">
            <menu_item_call.on_click
             function="Advanced.LeaveAdminStatus" />
        </menu_item_call>

        <menu_item_call
=======
>>>>>>> 7d93032f
         label="Exit [APP_NAME]"
         name="Quit"
         shortcut="control|Q">
            <menu_item_call.on_click
             function="File.Quit" />
        </menu_item_call>
<<<<<<< HEAD

    </menu>
    
    <!-- Comm Menu -->
    
    <menu
     create_jump_keys="true"
     label="Comm"
=======
    </menu>
    <menu
     create_jump_keys="true"
     label="Communicate"
>>>>>>> 7d93032f
     name="Communicate"
     tear_off="true"
     visible="true">
     
        <menu
         create_jump_keys="true"
         label="Online Status"
         name="Status"
         tear_off="true">
        <menu_item_check
         name="Away"
         label="Away">
          <menu_item_check.on_check
           function="View.Status.CheckAway" />
          <menu_item_check.on_click
           function="World.SetAway" />
        </menu_item_check>
        <menu_item_check
         name="Do Not Disturb"
         label="Unavailable">
          <menu_item_check.on_check
           function="View.Status.CheckDoNotDisturb" />
          <menu_item_check.on_click
           function="World.SetDoNotDisturb"/>
        </menu_item_check>
			    <menu_item_check
             label="Autorespond"
             name="Set Autorespond">
                <menu_item_check.on_check
                 function="World.GetAutorespond"/>
                <menu_item_check.on_click
                 function="World.SetAutorespond"/>
            </menu_item_check>
			    <menu_item_check
             label="Autorespond to non-friends"
             name="Set Autorespond to non-friends">
                <menu_item_check.on_check
                 function="World.GetAutorespondNonFriends"/>
                <menu_item_check.on_click
                 function="World.SetAutorespondNonFriends"/>
            </menu_item_check>
        
            <menu_item_separator/>
                <menu_item_check
             label="Reject teleport offers and requests"
             name="Automatically reject teleport offers">
                <menu_item_check.on_check
                 function="World.GetRejectTeleportOffers"/>
                <menu_item_check.on_click
                 function="World.SetRejectTeleportOffers"/>
            </menu_item_check>
                <menu_item_check
             label="Reject all group invites"
             name="Reject all group invites">
                <menu_item_check.on_check
                 function="World.GetRejectAllGroupInvites"/>
                <menu_item_check.on_click
                 function="World.SetRejectAllGroupInvites"/>
            </menu_item_check>
                <menu_item_check
             label="Reject all friendship requests"
             name="Reject all friendship requests">
                <menu_item_check.on_check
                 function="World.GetRejectFriendshipRequests"/>
                <menu_item_check.on_click
                 function="World.SetRejectFriendshipRequests"/>
            </menu_item_check>
        
        </menu>
        
        <menu_item_separator/>
             
        <menu_item_call
         label="Friends"
         name="My Friends"
         shortcut="control|shift|F">
            <menu_item_call.on_click
             function="SideTray.PanelPeopleTab"
             parameter="friends_panel" />
            </menu_item_call>
        <menu_item_check
         label="Contacts"
         name="Contacts"
         shortcut="control|alt|shift|F">
            <menu_item_check.on_check
             function="Floater.Visible"
             parameter="imcontacts" />
            <menu_item_check.on_click
             function="Floater.Toggle"
             parameter="imcontacts" />
            </menu_item_check>
        <menu_item_call
         label="Contact Sets"
         name="Contact Sets"
         shortcut="control|alt|shift|C">
            <menu_item_call.on_click
             function="SideTray.PanelPeopleTab"
             parameter="contact_sets_panel" />
        </menu_item_call>
        <menu_item_call
         label="Groups"
         name="My Groups"
         shortcut="control|shift|G">
            <menu_item_call.on_click
             function="SideTray.PanelPeopleTab"
             parameter="groups_panel" />
        </menu_item_call>
        <menu_item_check
         label="Chat..."
         name="Nearby Chat"
         shortcut="control|H"
         use_mac_ctrl="true">
            <menu_item_check.on_check
             function="Floater.Visible"
             parameter="fs_nearby_chat" />
            <menu_item_check.on_click
             function="Floater.ToggleOrBringToFront"
             parameter="fs_nearby_chat" />
        </menu_item_check>
        <menu_item_check
         label="People"
         name="People">
            <menu_item_check.on_check
             function="Floater.Visible"
             parameter="people" />
            <menu_item_check.on_click
             function="Floater.Toggle"
             parameter="people" />
            </menu_item_check>
        <menu_item_check
         label="Conversations"
         name="Conversations"
         shortcut="control|T"
         use_mac_ctrl="true">
            <menu_item_check.on_check
             function="Floater.Visible"
             parameter="fs_im_container" />
            <menu_item_check.on_click
             function="Floater.ToggleOrBringToFront"
             parameter="fs_im_container" />
        </menu_item_check>

        <menu_item_separator/>

        <menu_item_check
         label="Gestures"
         name="Gestures"
         shortcut="control|G">
            <menu_item_check.on_check
             function="Floater.Visible"
             parameter="gestures" />
            <menu_item_check.on_click
             function="Floater.Toggle"
             parameter="gestures" />
        </menu_item_check>
        <menu_item_separator/>
      <menu_item_call
        label="Flickr..."
        name="Flickr">
        <menu_item_call.on_click
          function="Floater.Toggle"
          parameter="flickr"/>
      </menu_item_call>
      <menu_item_call
        label="Discord..."
        name="Discord">
        <menu_item_call.on_click
          function="Floater.Toggle"
          parameter="fs_discord"/>
      </menu_item_call>
        <menu_item_separator/>
        <menu
         label="Voice morphing"
         name="VoiceMorphing"
         visibility_control="VoiceMorphingEnabled">
            <menu_item_check
             label="No voice morphing"
             name="NoVoiceMorphing">
                <menu_item_check.on_check
                 function="Communicate.VoiceMorphing.NoVoiceMorphing.Check" />
                <menu_item_check.on_click
                 function="Communicate.VoiceMorphing.NoVoiceMorphing.Click" />
            </menu_item_check>
            <menu_item_separator/>
            <menu_item_check
             label="Preview..."
             name="Preview">
                <menu_item_check.on_check
                 function="Floater.Visible"
                 parameter="voice_effect" />
                <menu_item_check.on_click
                 function="Floater.Toggle"
                 parameter="voice_effect" />
            </menu_item_check>
            <menu_item_call
             label="Subscribe..."
             name="Subscribe">
                <menu_item_call.on_click
                 function="Communicate.VoiceMorphing.Subscribe" />
            </menu_item_call>
            <menu_item_call
             label="Premium perk..."
             name="PremiumPerk">
                <menu_item_call.on_click
                 function="Communicate.VoiceMorphing.PremiumPerk" />
            </menu_item_call>
        </menu>
        <menu_item_check
         name="Conversation Log..."
         label="Conversation Log...">
            <menu_item_check.on_check
             function="Floater.Visible"
             parameter="conversation" />
            <menu_item_check.on_enable
             function="Conversation.IsConversationLoggingAllowed" />
            <menu_item_check.on_click
             function="Floater.Toggle"
             parameter="conversation" />
        </menu_item_check>
        <!--
        <menu_item_separator/>
        <menu_item_check
         label="Friends"
         name="My Friends"
         shortcut="control|shift|F">
            <menu_item_check.on_check
             function="SideTray.CheckPanelPeopleTab"
             parameter="friends_panel" />
            <menu_item_check.on_click
             function="SideTray.PanelPeopleTab"
             parameter="friends_panel" />
            </menu_item_check>
        <menu_item_check
         label="Groups"
         name="My Groups"
         shortcut="control|shift|G">
         	<menu_item_check.on_check
             function="SideTray.CheckPanelPeopleTab"
             parameter="groups_panel" />
            <menu_item_check.on_click
             function="SideTray.PanelPeopleTab"
             parameter="groups_panel" />
        </menu_item_check>
        <menu_item_check
         label="Nearby people"
         name="Active Speakers"
         shortcut="control|shift|A">
        	 <menu_item_check.on_check
             function="SideTray.CheckPanelPeopleTab"
             parameter="nearby_panel" />
            <menu_item_check.on_click
              function="SideTray.PanelPeopleTab"
              parameter="nearby_panel" />
        </menu_item_check>
        -->
        <menu_item_check
         label="Nearby Voice"
         name="Nearby Voice">
            <menu_item_check.on_check
             function="Floater.Visible"
             parameter="fs_voice_controls" />
            <menu_item_check.on_click
             function="Floater.Toggle"
             parameter="fs_voice_controls" />
        </menu_item_check>
        <menu_item_call
         label="Block List"
         name="Block List">
            <menu_item_call.on_click
              function="SideTray.PanelPeopleTab"
              parameter="blocked_panel" />
        </menu_item_call>
    </menu>
    
    <!-- World Menu -->
    
    <menu
     create_jump_keys="true"
     label="World"
     name="World"
     tear_off="true"
     visible="true">
        <menu_item_call
         label="Resync Animations"
         name="Resync Animations"
         shortcut="control|S">
            <menu_item_call.on_click
             function="Tools.ResyncAnimations" />
        </menu_item_call>
        
        <menu_item_separator/>
     
        <menu_item_call
            label="Nearby Avatars"
            name="Active Speakers"
            shortcut="control|shift|A">
            <menu_item_call.on_click
             function="SideTray.PanelPeopleTab"
             parameter="nearby_panel" />
        </menu_item_call>

        <menu_item_check
         label="Radar"
         name="Radar">
            <menu_item_check.on_check
             function="Floater.Visible"
             parameter="fs_radar" />
            <menu_item_check.on_click
             function="Floater.Toggle"
             parameter="fs_radar" />
        </menu_item_check>

        <menu_item_call
         label="Teleport History"
         name="Teleport History"
         shortcut="alt|H">
            <menu_item_call.on_click
             function="ToggleTeleportHistory"/>
            </menu_item_call>

        <menu_item_check
         label="Places"
         name="Places">
            <menu_item_check.on_check
             function="Floater.Visible"
             parameter="places" />
            <menu_item_check.on_click
             function="Floater.Toggle"
             parameter="places" />
            </menu_item_check>
        <menu_item_call
         label="Destinations"
         name="Destinations">
            <menu_item_call.on_click
             function="Floater.Toggle"
             parameter="destinations" />
            <menu_item_call.on_visible
             function="GridFeatureCheck"
             parameter="destination_guide"/>
        </menu_item_call>
        <menu_item_call
             label="Events"
             name="Events">
            <menu_item_call.on_click
             function="Advanced.ShowURL"
             parameter="https://secondlife.com/my/community/events"/>
            <menu_item_call.on_visible
             function="GridCheck"
             parameter="secondlife"/>
        </menu_item_call>
        <menu_item_check
             label="Mini-Map"
             name="Mini-Map"
             shortcut="control|shift|M">
            <menu_item_check.on_check
             function="Floater.Visible"
             parameter="mini_map" />
            <menu_item_check.on_click
             function="Floater.Toggle"
             parameter="mini_map" />
        </menu_item_check>
         <menu_item_check
             label="World Map"
             name="World Map"
             shortcut="control|M"
             use_mac_ctrl="true">
            <menu_item_check.on_check
             function="Floater.Visible"
             parameter="world_map" />
            <menu_item_check.on_click
             function="Floater.Toggle"
             parameter="world_map" />
        </menu_item_check>
        
         <menu_item_check
             label="Region Tracker"
             name="Region Tracker">
            <menu_item_check.on_check
             function="Floater.Visible"
             parameter="region_tracker" />
            <menu_item_check.on_click
             function="Floater.Toggle"
             parameter="region_tracker" />
        </menu_item_check>
        <menu_item_separator/>
        
        <menu_item_call
         label="Landmark this Place"
         name="Create Landmark Here">
            <menu_item_call.on_click
             function="World.CreateLandmark" />
            <menu_item_call.on_enable
             function="World.EnableCreateLandmark" />
        </menu_item_call>

        <menu_item_call
         label="Location Profile"
         layout="topleft"
         name="Place Profile">
            <menu_item_call.on_click
             function="World.PlaceProfile" />
            <menu_item_call.on_enable
             function="World.EnablePlaceProfile" />
        </menu_item_call>
        
        <menu_item_call
         label="Parcel Details"
         name="About Land">
            <menu_item_call.on_click
             function="Floater.Show"
             parameter="about_land" />
            <menu_item_call.on_enable
             function="Floater.CanShow"
             parameter="about_land" />
        </menu_item_call>
        
        <menu_item_call
         label="Region Details"
         name="RegionEstate"
         shortcut="alt|R"
         use_mac_ctrl="true">
            <menu_item_call.on_click
             function="Floater.Show"
             parameter="region_info" />
            <menu_item_call.on_enable
             function="Floater.CanShow"
             parameter="region_info" />
        </menu_item_call>
        <menu_item_call
             label="Set Home to Here"
             name="Set Home to Here">
                <menu_item_call.on_click
                 function="World.SetHomeLocation" />
                <menu_item_call.on_enable
                 function="World.EnableSetHomeLocation" />
        </menu_item_call>

        <menu_item_separator/>

        <menu_item_call
             label="Buy this Land"
             name="Buy Land">
                <menu_item_call.on_click
                 function="Land.Buy" />
                <menu_item_call.on_enable
                 function="World.EnableBuyLand" />
            </menu_item_call>
        
        <menu_item_call
             label="Show Owned Land"
             name="My Land">
                <menu_item_call.on_click
                 function="Floater.Show"
                 parameter="land_holdings" />
        </menu_item_call>
        
        <menu
           create_jump_keys="true"
           label="Show More"
           name="LandShow"
           tear_off="true">
          
           <menu_item_check
                 label="Ban Lines"
                 name="Ban Lines">
                <menu_item_check.on_check
                   control="ShowBanLines" />
                <menu_item_check.on_click
                   function="ToggleControl"
                   parameter="ShowBanLines" />
           </menu_item_check>
           
           <menu_item_check
                 label="Beacons"
                 name="beacons"
                 shortcut="control|alt|shift|N">
                    <menu_item_check.on_check
                     function="Floater.Visible"
                     parameter="beacons" />
                    <menu_item_check.on_click
                     function="Floater.Toggle"
                     parameter="beacons" />
          </menu_item_check>
          
          <menu_item_check
             label="Property Lines"
             name="Property Lines"
             shortcut="control|alt|shift|P">
            <menu_item_check.on_check
               control="ShowPropertyLines" />
            <menu_item_check.on_click
               function="ToggleControl"
               parameter="ShowPropertyLines" />
          </menu_item_check>
          
          <menu_item_check
             label="Land Owners"
             name="Land Owners"
             shortcut="control|alt|O">
            <menu_item_check.on_check
               control="ShowParcelOwners" />
            <menu_item_check.on_click
               function="ToggleControl"
               parameter="ShowParcelOwners" />
          </menu_item_check>
          
          <menu_item_check
             label="Coordinates"
             name="Coordinates">
            <menu_item_check.on_click
               function="ToggleControl"
               parameter="NavBarShowCoordinates" />
            <menu_item_check.on_check
               control="NavBarShowCoordinates" />
          </menu_item_check>
          
          <menu_item_check
             label="Parcel Permissions"
             name="Parcel Properties">
            <menu_item_check.on_click
               function="ToggleControl"
               parameter="NavBarShowParcelProperties" />
            <menu_item_check.on_check
               control="NavBarShowParcelProperties" />
          </menu_item_check>
          <menu_item_separator />
          <menu_item_check
             label="Advanced Menu"
             name="Show Advanced Menu"
             shortcut="control|alt|shift|D">
            <on_check
               function="CheckControl"
               parameter="UseDebugMenus" />
            <on_click
               function="ToggleControl"
               parameter="UseDebugMenus" />
          </menu_item_check>
        </menu>

        <menu_item_separator/>

	    <menu_item_call
	     label="Teleport Home"
	     name="Teleport Home"
	     shortcut="control|shift|H">
         <menu_item_call.on_click
            function="World.TeleportHome" />
         <menu_item_call.on_enable
            function="World.EnableTeleportHome" />
        </menu_item_call>
        <menu_item_separator/>
    <!--    <menu_item_check
         label="Show Navigation Bar"
         name="ShowNavbarNavigationPanel">
           <menu_item_check.on_click
             function="ToggleControl"
             parameter="ShowNavbarNavigationPanel" />
             <menu_item_check.on_check
             function="CheckControl"
             parameter="ShowNavbarNavigationPanel" />
        </menu_item_check>
       <menu_item_check
         label="Show Favorites Bar"
         name="ShowNavbarFavoritesPanel">
           <menu_item_check.on_click
             function="ToggleControl"
             parameter="ShowNavbarFavoritesPanel" />
             <menu_item_check.on_check
             function="CheckControl"
             parameter="ShowNavbarFavoritesPanel" />
        </menu_item_check>
        <menu_item_separator/>-->

      <menu
         create_jump_keys="true"
         label="Environment"
         name="Environment"
         tear_off="true">
            <menu_item_check
             label="Sunrise"
             name="Sunrise"
             shortcut="control|shift|U">
                <menu_item_check.on_click
                 function="World.EnvSettings"
                 parameter="sunrise" />
                <menu_item_check.on_check
                 function="World.EnableEnvSettings" 
                 parameter="sunrise" />
                <menu_item_check.on_enable
                 function="RLV.EnableIfNot"
                 parameter="setenv" />
            </menu_item_check>
            <menu_item_check
             label="Midday"
             name="Noon"
             shortcut="control|shift|Y">
                <menu_item_check.on_click
                 function="World.EnvSettings"
                 parameter="noon" />
                <menu_item_check.on_check
                 function="World.EnableEnvSettings" 
                 parameter="noon" />
                <menu_item_check.on_enable
                 function="RLV.EnableIfNot"
                 parameter="setenv" />
            </menu_item_check>
            <menu_item_check
             label="Sunset"
             name="Sunset"
             shortcut="control|shift|N">
                <menu_item_check.on_click
                 function="World.EnvSettings"
                 parameter="sunset" />
                <menu_item_check.on_check
                 function="World.EnableEnvSettings" 
                 parameter="sunset" />
                <menu_item_check.on_enable
                 function="RLV.EnableIfNot"
                 parameter="setenv" />
            </menu_item_check>
            <menu_item_check
             label="Midnight"
             name="Midnight"
			 shortcut="control|shift|X">
                <menu_item_check.on_click
                 function="World.EnvSettings"
                 parameter="midnight" />
                <menu_item_check.on_check
                 function="World.EnableEnvSettings" 
                 parameter="midnight" />
                <menu_item_check.on_enable
                 function="RLV.EnableIfNot"
                 parameter="setenv" />
            </menu_item_check>
            <menu_item_check
             label="Use Shared Environment"
             name="Use Shared Environment">
                <menu_item_check.on_click
                 function="World.EnvSettings"
                 parameter="region" />
                <menu_item_check.on_check
                 function="World.EnableEnvSettings" 
                 parameter="region" />
                <menu_item_check.on_enable
                 function="RLV.EnableIfNot"
                 parameter="setenv" />
            </menu_item_check>
            <menu_item_separator/>
            <menu_item_call
             label="My Environments..."
             name="my_environs">
                <menu_item_call.on_click
                 function="World.EnvSettings"
                 parameter="my_environs" />
                <menu_item_call.on_enable
                 function="RLV.EnableIfNot"
                 parameter="setenv" />
            </menu_item_call>
            <menu_item_call
             label="Personal Lighting..."
             name="adjustment_tool">
                <menu_item_call.on_click
                 function="World.EnvSettings"
                 parameter="adjust_tool" />
                <menu_item_call.on_enable
                 function="RLV.EnableIfNot"
                 parameter="setenv" />
            </menu_item_call>
            <menu_item_separator/>
            <menu_item_check
             label="Pause Clouds"
             name="pause_clouds">
                <menu_item_check.on_click
                 function="World.EnvSettings"
                 parameter="pause_clouds" />
                <menu_item_check.on_check
                 function="World.EnableEnvSettings" 
                 parameter="pause_clouds" />
                <menu_item_check.on_enable
                 function="RLV.EnableIfNot"
                 parameter="setenv" />
            </menu_item_check>
            
        </menu>
	    
<!--   
	    <menu
	     create_jump_keys="true"
	     label="Environment Editor"
	     name="Environment Editor"
	     tear_off="true">
	     	
	     	<menu_item_call
	     	 label="Environment Settings..."
	     	 name="Environment Settings">
	     	 	<menu_item_call.on_click
	     	 	 function="World.EnvSettings"
                 parameter="editor"/>
          <menu_item_call.on_enable
           function="RLV.EnableIfNot"
           parameter="setenv" />
	     	</menu_item_call>
	     	
	     	<menu_item_separator/>

	     	<menu
	     	 name="Water Presets"
	     	 label="Water Presets">
	     	 	<menu_item_call
	     	 	 label="New preset..."
	     	 	 name="new_water_preset">
	     	 	 	<menu_item_call.on_click
	     	 	 	function="World.EnvPreset"
	     	 	 	parameter="new_water"/>
            <menu_item_call.on_enable
            function="RLV.EnableIfNot"
            parameter="setenv" />
	     	 	</menu_item_call>
	     	 	<menu_item_call
	     	 	 label="Edit preset..."
	     	 	 name="edit_water_preset">
	     	 	 	<menu_item_call.on_click
	     	 	 	function="World.EnvPreset"
	     	 	 	parameter="edit_water"/>
            <menu_item_call.on_enable
            function="RLV.EnableIfNot"
            parameter="setenv" />
          </menu_item_call>
	     	</menu>

	     	<menu
	     	 name="Sky Presets"
	     	 label="Sky Presets">
	     	 	<menu_item_call
	     	 	 label="New preset..."
	     	 	 name="new_sky_preset">
	     	 	 	<menu_item_call.on_click
	     	 	 	function="World.EnvPreset"
	     	 	 	parameter="new_sky"/>
            <menu_item_call.on_enable
            function="RLV.EnableIfNot"
            parameter="setenv" />
          </menu_item_call>
	     	 	<menu_item_call
	     	 	 label="Edit preset..."
	     	 	 name="edit_sky_preset">
	     	 	 	<menu_item_call.on_click
	     	 	 	function="World.EnvPreset"
	     	 	 	parameter="edit_sky"/>
            <menu_item_call.on_enable
            function="RLV.EnableIfNot"
            parameter="setenv" />
          </menu_item_call>
	     	</menu>
	     	
	     	<menu
	     	 name="Day Presets"
	     	 label="Day Presets">
	     	 	<menu_item_call
	     	 	 label="New preset..."
	     	 	 name="new_day_preset">
	     	 	 	<menu_item_call.on_click
	     	 	 	function="World.EnvPreset"
	     	 	 	parameter="new_day_cycle"/>
            <menu_item_call.on_enable
            function="RLV.EnableIfNot"
            parameter="setenv" />
          </menu_item_call>
	     	 	<menu_item_call
	     	 	 label="Edit preset..."
	     	 	 name="edit_day_preset">
	     	 	 	<menu_item_call.on_click
	     	 	 	function="World.EnvPreset"
	     	 	 	parameter="edit_day_cycle"/>
            <menu_item_call.on_enable
            function="RLV.EnableIfNot"
            parameter="setenv" />
          </menu_item_call>
	     	</menu>
	    </menu>
-->    
		<menu
			 create_jump_keys="true"
			 name="photo_and_video"
			 label="Photo and Video"
			 tear_off="true">
				<menu_item_call
				label="Phototools"
				name="phototools_item_call"
				shortcut="alt|P">
					<menu_item_call.on_click
					function="Floater.Toggle"
					parameter="phototools" />
				</menu_item_call>
				<menu_item_call
				label="Cameratools"
				name="cameratools_item_call"
				shortcut="control|shift|C">
					<menu_item_call.on_click
					function="Floater.Toggle"
					parameter="phototools_camera" />
				</menu_item_call>
		</menu>
      <menu_item_call
        label="Area Search"
        name="area_search">
        <menu_item_call.on_click
          function="Floater.Toggle"
          parameter="area_search" />
      </menu_item_call>
      <menu_item_call
        label="Sound Explorer"
        name="Sound Explorer">
        <menu_item_call.on_click
          function="Floater.Toggle"
          parameter="sound_explorer" />
      </menu_item_call>
      <menu_item_call
        label="Animation Explorer"
        name="Animation Explorer">
        <menu_item_call.on_click
          function="Floater.Toggle"
          parameter="animation_explorer" />
      </menu_item_call>
      <menu_item_call
        label="Asset Blacklist"
        name="asset_blacklist">
        <menu_item_call.on_click
          function="Floater.Toggle"
          parameter="fs_asset_blacklist" />
      </menu_item_call>
      <menu_item_separator/>
      <menu_item_call
        label="Avatar Render Settings"
        name="Avatar Render Settings">
        <menu_item_call.on_click
          function="Floater.Toggle"
          parameter="fs_avatar_render_settings" />
      </menu_item_call>
      <menu_item_check
        label="Always show Friends fully"
        name="Always show Friends normally">
        <menu_item_check.on_click
          function="ToggleControl"
          parameter="AlwaysRenderFriends"/>
        <menu_item_check.on_check
          function="CheckControl"
          parameter="AlwaysRenderFriends"/>
      </menu_item_check>
      <menu_item_check
        label="Show Friends only"
        name="Render Friends Only">
        <menu_item_check.on_click
          function="TogglePerAccountControl"
          parameter="FSRenderFriendsOnly"/>
        <menu_item_check.on_check
          function="CheckPerAccountControl"
          parameter="FSRenderFriendsOnly"/>
      </menu_item_check>
    </menu>
    <menu
     create_jump_keys="true"
     label="Build"
     name="BuildTools"
     tear_off="true"
     visible="true">
       <menu_item_check
         label="Build"
         name="Show Build Tools"
         shortcut="control|B">
            <menu_item_check.on_check
             function="Build.Active" />
            <menu_item_check.on_click
             function="Build.Toggle" />
            <menu_item_check.on_enable
             function="Build.EnabledOrActive" />
       </menu_item_check>
       <menu
          create_jump_keys="true"
          label="Select Build Tool"
          name="Select Tool"
          tear_off="true">
         <menu_item_call
			label="Focus Tool"
			name="Focus"
			shortcut="control|1">
           <menu_item_call.on_click
              function="Tools.SelectTool"
              parameter="focus" />
         </menu_item_call>
         <menu_item_call
			label="Move Tool"
			name="Move"
			shortcut="control|2">
           <menu_item_call.on_click
              function="Tools.SelectTool"
              parameter="move" />
         </menu_item_call>
         <menu_item_call
			label="Edit Tool"
			name="Edit"
			shortcut="control|3">
           <menu_item_call.on_click
              function="Tools.SelectTool"
              parameter="edit" />
         </menu_item_call>
         <menu_item_call
			label="Create Tool"
			name="Create"
			shortcut="control|4">
           <menu_item_call.on_click
              function="Tools.SelectTool"
              parameter="create" />
         </menu_item_call>
         <menu_item_call
			label="Land Tool"
			name="Land"
			shortcut="control|5">
           <menu_item_call.on_click
              function="Tools.SelectTool"
              parameter="land" />
         </menu_item_call>
	   </menu>
        <menu_item_call
           label="Link"
           name="Link"
           shortcut="control|L">
          <menu_item_call.on_click
             function="Tools.Link" />
          <menu_item_call.on_enable
             function="Tools.EnableLink" />
        </menu_item_call>
        <menu_item_call
           label="Unlink"
           name="Unlink"
           shortcut="control|shift|L">
          <menu_item_call.on_click
             function="Tools.Unlink" />
          <menu_item_call.on_enable
             function="Tools.EnableUnlink" />
        </menu_item_call>
        <menu_item_check
             label="Edit Linked Parts"
             name="Edit Linked Parts"
             shortcut="control|shift|E">
                <menu_item_check.on_check
                 control="EditLinkedParts" />
                <menu_item_check.on_click
                 function="Tools.EditLinkedParts"
                 parameter="EditLinkedParts" />
                <menu_item_check.on_enable
                 function="Tools.EnableToolNotPie" />
            </menu_item_check>
        <menu
         create_jump_keys="true"
         label="Select Elements"
         name="Select Elements"
         tear_off="true">
            <menu_item_call
             label="Select Next Part or Face"
             name="Select Next Part or Face"
	     shortcut="control|.">
                <menu_item_call.on_click
                 function="Tools.SelectNextPart"
                 parameter="next" />
                <menu_item_call.on_enable
                 function="Tools.EnableSelectNextPart" />
            </menu_item_call>
            <menu_item_call
             label="Select Previous Part or Face"
             name="Select Previous Part or Face"
	     shortcut="control|,">
                <menu_item_call.on_click
                 function="Tools.SelectNextPart"
                 parameter="previous" />
                <menu_item_call.on_enable
                 function="Tools.EnableSelectNextPart" />
            </menu_item_call>
            <menu_item_call
             label="Include Next Part or Face"
             name="Include Next Part or Face"
	     shortcut="control|shift|.">
                <menu_item_call.on_click
                 function="Tools.SelectNextPart"
                 parameter="includenext" />
                <menu_item_call.on_enable
                 function="Tools.EnableSelectNextPart" />
            </menu_item_call>
            <menu_item_call
             label="Include Previous Part or Face"
             name="Include Previous Part or Face"
	     shortcut="control|shift|,">
                <menu_item_call.on_click
                 function="Tools.SelectNextPart"
                 parameter="includeprevious" />
                <menu_item_call.on_enable
                 function="Tools.EnableSelectNextPart" />
            </menu_item_call>
        </menu>
        <menu_item_separator/>

        <menu_item_call
           label="Focus on Selection"
           name="Focus on Selection"
           shortcut="H">
          <menu_item_call.on_click
             function="Tools.LookAtSelection"
             parameter="focus" />
          <menu_item_call.on_enable
             function="SomethingSelectedNoHUD" />
        </menu_item_call>
        <menu_item_call
           label="Zoom to Selection"
           name="Zoom to Selection"
           shortcut="shift|H">
          <menu_item_call.on_click
             function="Tools.LookAtSelection"
             parameter="zoom" />
          <menu_item_call.on_enable
             function="SomethingSelectedNoHUD" />
        </menu_item_call>
		 
        <menu_item_separator/>

        <menu
         create_jump_keys="true"
         label="Object"
         name="Object"
         tear_off="true">
          <menu_item_call
             label="Buy"
             name="Menu Object Buy">
            <menu_item_call.on_click
               function="Tools.BuyOrTake"/>
            <menu_item_call.on_visible
               function="Tools.VisibleBuyObject"/>
            <menu_item_call.on_enable
               function="Tools.EnableBuyOrTake"/>
          </menu_item_call>
          <menu_item_call
             label="Take"
             name="Menu Object Take">
            <menu_item_call.on_click
               function="Tools.BuyOrTake"/>
            <menu_item_call.on_visible
               function="Tools.VisibleTakeObject"/>
            <menu_item_call.on_enable
               function="Tools.EnableBuyOrTake"/>
          </menu_item_call>
          <menu_item_call
			 label="Take Copy"
			 name="Take Copy">
			<menu_item_call.on_click
               function="Tools.TakeCopy" />
			<menu_item_call.on_enable
               function="Tools.EnableTakeCopy" />
          </menu_item_call>
          <menu_item_call
             label="Duplicate"
             name="Duplicate"
             shortcut="control|D">
            <menu_item_call.on_click
               function="Object.Duplicate" />
          </menu_item_call>

          <menu_item_call
             label="Edit Particles"
             name="Menu Object Edit Particles">
            <menu_item_call.on_click
               function="Object.EditParticles" />
            <menu_item_call.on_enable
               function="Object.EnableEditParticles" />
          </menu_item_call>

          <menu_item_call
			 label="Save Back to Object Contents"
			 name="Save Object Back to Object Contents">
			<menu_item_call.on_click
               function="Tools.SaveToObjectInventory" />
			<menu_item_call.on_enable
               function="Tools.EnableSaveToObjectInventory" />
          </menu_item_call>
          <menu_item_call
			 label="Return Object"
			 name="Return Object back to Owner">
			<menu_item_call.on_click
               function="Object.Return" />
			<menu_item_call.on_enable
               function="Object.EnableReturn" />
          </menu_item_call>
          <menu
            create_jump_keys="true"
            label="Save as"
            name="Export Menu"
            tear_off="true">
            <menu_item_call
              label="Backup"
              name="Backup">
              <menu_item_call.on_click
              function="Object.Export" />
              <menu_item_call.on_enable
              function="Object.EnableExport" />
            </menu_item_call>
            <menu_item_call
              label="Collada"
              name="Collada">
              <menu_item_call.on_click
              function="Object.ExportCollada" />
              <menu_item_call.on_enable
              function="Object.EnableExport" />
            </menu_item_call>
          </menu>
		</menu>
        <menu
           create_jump_keys="true"
           label="Scripts"
           name="Scripts"
           tear_off="true">
          <menu_item_call
             label="Show Script Warnings/Errors"
             name="Script Debug">
            <menu_item_call.on_click
               function="ShowScriptDebug" />
          </menu_item_call>
          <menu_item_call
             label="Script Info (Counter)"
             name="Script Info">
            <menu_item_call.on_click
               function="Tools.ScriptInfo" />
            <menu_item_call.on_enable
               function="Object.EnableScriptInfo" />
          </menu_item_call>
          <menu_item_call
             label="Recompile Scripts (Mono)"
             name="Mono">
            <menu_item_call.on_click
               function="Tools.SelectedScriptAction"
               parameter="compile mono" />
            <menu_item_call.on_enable
               function="EditableSelectedMono" />
          </menu_item_call>
          <menu_item_call
             label="Recompile Scripts (LSL)"
             name="LSL">
            <menu_item_call.on_click
               function="Tools.SelectedScriptAction"
               parameter="compile lsl" />
            <menu_item_call.on_enable
               function="EditableSelected" />
          </menu_item_call>
          <menu_item_call
             label="Reset Scripts"
             name="Reset Scripts">
            <menu_item_call.on_click
               function="Tools.SelectedScriptAction"
               parameter="reset" />
            <menu_item_call.on_enable
               function="EditableSelected" />
          </menu_item_call>
          <menu_item_call
             label="Set Scripts to Running"
             name="Set Scripts to Running">
            <menu_item_call.on_click
               function="Tools.SelectedScriptAction"
               parameter="start" />
            <menu_item_call.on_enable
               function="EditableSelected" />
          </menu_item_call>
          <menu_item_call
             label="Set Scripts to Not Running"
             name="Set Scripts to Not Running">
            <menu_item_call.on_click
               function="Tools.SelectedScriptAction"
               parameter="stop" />
            <menu_item_call.on_enable
               function="EditableSelected" />
          </menu_item_call>
          <menu_item_call
             label="Remove Scripts From Selection"
             name="Remove Scripts From Selection">
            <menu_item_call.on_click
               function="Tools.SelectedScriptAction"
               parameter="delete" />
            <menu_item_call.on_enable
               function="EditableSelected" />
          </menu_item_call>          
        </menu>

      <menu
         create_jump_keys="true"
         label="Pathfinding"
         name="Pathfinding"
         tear_off="true">
        <menu_item_call
            label="Region Objects"
            name="pathfinding_linksets_menu_item">
          <menu_item_call.on_click
              function="Floater.ToggleOrBringToFront"
              parameter="pathfinding_linksets" />
          <menu_item_call.on_enable
              function="Tools.EnablePathfinding" />
        </menu_item_call>
        <menu_item_call
            label="Characters..."
            name="pathfinding_characters_menu_item">
          <menu_item_call.on_click
              function="Floater.ToggleOrBringToFront"
              parameter="pathfinding_characters" />
          <menu_item_call.on_enable
              function="Tools.EnablePathfinding" />
        </menu_item_call>
        <menu_item_call
            label="View / test..."
            name="pathfinding_console_menu_item">
          <menu_item_call.on_click
              function="Floater.ToggleOrBringToFront"
              parameter="pathfinding_console" />
          <menu_item_call.on_enable
              function="Tools.EnablePathfindingView" />
        </menu_item_call>
        <menu_item_call
            label="Rebake region"
            name="pathfinding_rebake_navmesh_item">
          <menu_item_call.on_click
              function="Tools.DoPathfindingRebakeRegion"/>
          <menu_item_call.on_enable
              function="Tools.EnablePathfindingRebakeRegion" />
        </menu_item_call>
      </menu>

      <menu_item_separator/>

        <menu
         create_jump_keys="true"
         label="Options"
         name="Options"
         tear_off="true">
	   <menu_item_check
	       label="Show Advanced Permissions"
	       name="DebugPermissions">
			  <menu_item_check.on_check
				 function="CheckControl"
				 parameter="DebugPermissions" />
			  <menu_item_check.on_click
				 function="ToggleControl"
				 parameter="DebugPermissions" />
			</menu_item_check>

            <menu_item_separator/>

            <menu_item_check
                 label="Select Only My Objects"
                 name="Select Only My Objects">
                    <menu_item_check.on_check
                     control="SelectOwnedOnly" />
                    <menu_item_check.on_click
                     function="Tools.SelectOnlyMyObjects"
                     parameter="agents" />
                </menu_item_check>
                <menu_item_check
                 label="Select Only Movable Objects"
                 name="Select Only Movable Objects">
                    <menu_item_check.on_check
                     control="SelectMovableOnly" />
                    <menu_item_check.on_click
                     function="Tools.SelectOnlyMovableObjects"
                     parameter="movable" />
                </menu_item_check>
                <menu_item_check
                 label="Select Only Locked Objects"
                 name="Select Only Locked Objects">
                    <menu_item_check.on_check
                     control="FSSelectLockedOnly" />
                    <menu_item_check.on_click
                     function="ToggleControl"
                     parameter="FSSelectLockedOnly" />
                </menu_item_check>
                <menu_item_check
                 label="Select Only Copyable Objects"
                 name="Select Only Copyable Objects">
                    <menu_item_check.on_check
                     control="FSSelectCopyableOnly" />
                    <menu_item_check.on_click
                     function="ToggleControl"
                     parameter="FSSelectCopyableOnly" />
                </menu_item_check>
                <menu_item_check
                 label="Select By Surrounding"
                 name="Select By Surrounding">
                    <menu_item_check.on_check
                     control="RectangleSelectInclusive" />
                    <menu_item_check.on_click
                     function="Tools.SelectBySurrounding" />
                </menu_item_check>
                <menu_item_check
                 label="Include Group-Owned Objects"
                 name="Include Group-Owned Objects">
                    <menu_item_check.on_check
                     control="FSSelectIncludeGroupOwned" />
                    <menu_item_check.on_click
                     function="ToggleControl"
                     parameter="FSSelectIncludeGroupOwned" />
                </menu_item_check>

          <menu_item_separator/>

                <menu_item_check
                  label="Show Physics Shape When Editing"
                  name="Show Physics Shape">
                  <menu_item_check.on_check
                    function="CheckControl"
                    parameter="ShowPhysicsShapeInEdit" />
                  <menu_item_check.on_click
                    function="ToggleControl"
                    parameter="ShowPhysicsShapeInEdit" />
                </menu_item_check>
          <menu_item_check
                 label="Show Selection Outlines"
				 shortcut="control|alt|H"
                 name="Show Selection Outlines">
                    <menu_item_check.on_check
                     function="CheckControl"
                     parameter="RenderHighlightSelections" />
                    <menu_item_check.on_click
                     function="ToggleControl"
                     parameter="RenderHighlightSelections" />
                </menu_item_check>
                <menu_item_check
                 label="Show Hidden Selection"
                 name="Show Hidden Selection">
                    <menu_item_check.on_check
                     control="RenderHiddenSelections" />
                    <menu_item_check.on_click
                     function="Tools.ShowHiddenSelection" />
                </menu_item_check>
                <menu_item_check
                 label="Show Light Radius for Selection"
                 name="Show Light Radius for Selection">
                    <menu_item_check.on_check
                     control="RenderLightRadius" />
                    <menu_item_check.on_click
                     function="Tools.ShowSelectionLightRadius" />
                </menu_item_check>
                <menu_item_check
                 label="Show Selection Beam"
                 name="Show Selection Beam">
                    <menu_item_check.on_check
                     control="ShowSelectionBeam" />
                    <menu_item_check.on_click
                     function="ToggleControl"
                     parameter="ShowSelectionBeam" />
                </menu_item_check>

        <menu_item_separator/>

                <menu_item_check
                 label="Snap to Grid"
                 name="Snap to Grid"
                 shortcut="G">
                    <menu_item_check.on_check
                     control="SnapEnabled" />
                    <menu_item_check.on_click
                     function="ToggleControl"
                     parameter="SnapEnabled" />
                    <menu_item_check.on_enable
                     function="Tools.EnableToolNotPie" />
                </menu_item_check>
                <menu_item_call
                 label="Snap Object XY to Grid"
                 name="Snap Object XY to Grid"
                 shortcut="shift|X">
                    <menu_item_call.on_click
                     function="Tools.SnapObjectXY" />
                    <menu_item_call.on_enable
                     function="Tools.EnableToolNotPie" />
                </menu_item_call>
                <menu_item_call
                 label="Use Selection for Grid"
                 name="Use Selection for Grid"
                 shortcut="shift|G">
                    <menu_item_call.on_click
                     function="Tools.UseSelectionForGrid" />
                    <menu_item_call.on_enable
                     function="SomethingSelected" />
                </menu_item_call>
                <menu_item_separator/>
                <menu_item_call
                 label="Grid Options..."
                 name="Grid Options"
                 shortcut="control|shift|B">
                    <menu_item_call.on_click
                     function="Floater.Toggle"
                     parameter="build_options" />
                    <menu_item_call.on_enable
                     function="Tools.EnableToolNotPie" />
                </menu_item_call>
                <menu_item_call
                 label="Set Default Permissions..."
                 name="Set default permissions">
                    <menu_item_call.on_click
                     function="Floater.ToggleOrBringToFront"
                     parameter="perms_default" />
                </menu_item_call>
        </menu>
        <menu
         create_jump_keys="true"
         label="Upload"
         layout="topleft"
         name="Upload"
         tear_off="true">
            <menu_item_call
             label="Image (L$[COST])..."
             layout="topleft"
             name="Upload Image"
             shortcut="control|U">
                <menu_item_call.on_click
                 function="File.UploadImage"
                 parameter="" />
                <menu_item_call.on_enable
                 function="File.EnableUpload" />
                <menu_item_call.on_visible
                 function="Upload.CalculateCosts"
                 parameter="Upload Image,texture" />
            </menu_item_call>
            <menu_item_call
             label="Sound (L$[COST])..."
             layout="topleft"
             name="Upload Sound">
                <menu_item_call.on_click
                 function="File.UploadSound"
                 parameter="" />
                <menu_item_call.on_enable
                 function="File.EnableUpload" />
                <menu_item_call.on_visible
                 function="Upload.CalculateCosts"
                 parameter="Upload Sound,sound" />
            </menu_item_call>
            <menu_item_call
             label="Animation (L$[COST])..."
             layout="topleft"
             name="Upload Animation">
                <menu_item_call.on_click
                 function="File.UploadAnim"
                 parameter="" />
                <menu_item_call.on_enable
                 function="File.EnableUpload" />
                <menu_item_call.on_visible
                 function="Upload.CalculateCosts"
                 parameter="Upload Animation,animation" />
            </menu_item_call>
            <menu_item_call
             label="Mesh Model..."
             layout="topleft"
             name="Upload Model">
            <menu_item_call.on_click
             function="File.UploadModel"
             parameter="" />
            <menu_item_call.on_enable
             function="File.EnableUploadModel" />
            <menu_item_call.on_visible
            function="File.VisibleUploadModel"/>
            </menu_item_call>
	   <menu_item_call
             label="Bulk..."
             layout="topleft"
             name="Bulk Upload">
                <menu_item_call.on_visible
                 function="Upload.CalculateCosts"
                 parameter="Bulk Upload,texture" />
                <menu_item_call.on_click
                 function="File.UploadBulk"
                 parameter="" />
		<menu_item_call.on_visible
                 function="Upload.CalculateCosts"
                 parameter="Bulk Upload" />
            </menu_item_call>
	    <menu_item_call
             label="Import Linkset..."
             visibility_control="FSEnableObjectExports"
             name="import linkset">
                <menu_item_call.on_click
                 function="File.ImportLinkset"
                 parameter="" />
            </menu_item_call>
        </menu>
        <menu_item_separator/>
        <menu_item_call
         enabled="false"
         label="Undo"
         name="Undo"
         allow_key_repeat="true"
         shortcut="control|Z">
            <on_click
             function="Edit.Undo"
             userdata="" />
            <on_enable
             function="Edit.EnableUndo" />
        </menu_item_call>
        <menu_item_call
         enabled="false"
         label="Redo"
         name="Redo"
         allow_key_repeat="true"
         shortcut="control|Y">
            <on_click
             function="Edit.Redo"
             userdata="" />
            <on_enable
             function="Edit.EnableRedo" />
        </menu_item_call>        
    </menu>
    
    <!-- Content Menu -->
    
    <menu
    	create_jump_keys="true"
    	label="Content"
    	name="Content"
    	tear_off="true"
        visible="true">
<!--
        <menu_item_call
             label="Search"
             name="Search">
             <menu_item_call.on_click
                 function="Floater.Show"
                 parameter="search"/>
       </menu_item_call>
-->
        <menu_item_check
        label="Search"
        name="Search"
        shortcut="control|F">
            <menu_item_check.on_check
             function="Floater.Visible"
             parameter="search" />
            <menu_item_check.on_click
             function="Floater.Toggle"
             parameter="search" />
            </menu_item_check>

    	<menu_item_call
             label="SL Marketplace"
             name="SL Marketplace">
            <menu_item_call.on_click
             function="PromptShowURL"
             name="Xstreet_url"
             parameter="WebLaunchExternalTarget,https://marketplace.secondlife.com/" />
            <menu_item_call.on_visible
             function="GridCheck"
             parameter="secondlife"/>
       </menu_item_call>
       <menu_item_call
             label="L$ Market Data"
             name="LindenXchange">
            <menu_item_call.on_click
             function="PromptShowURL"
             name="lindenxchange_url"
             parameter="WebLaunchExternalTarget,https://secondlife.com/my/lindex/market.php" />
            <menu_item_call.on_visible
             function="GridCheck"
             parameter="secondlife"/>
       </menu_item_call>
    	<menu_item_call
             label="Script Library"
             name="Script Library">
             <menu_item_call.on_click
             function="PromptShowURL"
             name="script_library_url"
             parameter="WebLaunchExternalTarget,http://wiki.secondlife.com/wiki/LSL_Library" />
       </menu_item_call>
       <menu_item_separator/>
    	<menu_item_call
             label="Firestorm Blog"
             name="Firestorm Blog">
             <menu_item_call.on_click
             function="PromptShowURL"
             name="firestorm_blog_url"
             parameter="WebLaunchExternalTarget,http://www.firestormviewer.org/" />
       </menu_item_call>
    	<menu_item_call
             label="Firestorm Flickr"
             name="Firestorm Flickr">
             <menu_item_call.on_click
             function="PromptShowURL"
             name="firestorm_flickr_url"
             parameter="WebLaunchExternalTarget,http://www.flickr.com/groups/firestormviewer/pool/" />
       </menu_item_call>
    	<menu_item_call
             label="Firestorm YouTube"
             name="Firestorm YouTube">
             <menu_item_call.on_click
             function="PromptShowURL"
             name="firestorm_youtube_url"
             parameter="WebLaunchExternalTarget,http://www.youtube.com/user/PhoenixViewerSL" />
       </menu_item_call>
    	<menu_item_call
             label="Firestorm Twitter"
             name="Firestorm Twitter">
             <menu_item_call.on_click
             function="PromptShowURL"
             name="firestorm_twitter_url"
             parameter="WebLaunchExternalTarget,https://twitter.com/phoenixviewersl" />
       </menu_item_call>
    	<menu_item_call
             label="Firestorm Plurk"
             name="Firestorm Plurk">
             <menu_item_call.on_click
             function="PromptShowURL"
             name="firestorm_plurk_url"
             parameter="WebLaunchExternalTarget,http://www.plurk.com/ThePhoenixViewerProject" />
       </menu_item_call>
       <menu_item_separator/>
       <menu_item_call
             label="Message of the day"
             name="Firestorm MoTD">
             <menu_item_call.on_click
             function="Advanced.ToggleHUDInfo"
             parameter="motd" />
       </menu_item_call>
      </menu>   
    
    <!-- Help Menu -->
    
    
    <menu
     create_jump_keys="true"
     label="Help"
     name="Help"
     tear_off="true"
     visible="true">
        <menu_item_check
         label="Enable Viewer UI Hints"
         name="Enable Hints">
          <on_check
            control="EnableUIHints"/>
          <on_click
            function="ToggleUIHints"/>
        </menu_item_check>
        
        <menu_item_call
         label="Firestorm Wiki"
         name="Firestorm Wiki"
	     shortcut="F1">
             <menu_item_call.on_click
             function="PromptShowURL"
             name="script_library_url"
             parameter="WebLaunchExternalTarget,http://wiki.firestormviewer.org" />
        </menu_item_call>
        
        <menu_item_call
         label="Troubleshooting"
         name="Troubleshooting">
            <menu_item_call.on_click
             function="PromptShowURL"
             name="wiki_troubleshooting_url"
             parameter="WebLaunchExternalTarget,http://wiki.firestormviewer.org/firestorm_troubleshooting" />
        </menu_item_call>
	   
        <menu_item_call
         label="Join Firestorm Support Group"
         name="firestorm_support_group">
            <menu_item_call.on_click
             function="Advanced.WebBrowserTest"
             parameter="http://wiki.firestormviewer.org/firestorm_support_groups_join" />
            <menu_item_call.on_visible
             function="GridCheck"
             parameter="secondlife" />
        </menu_item_call>

        <menu_item_call
         label="Firestorm Classes Schedule"
         name="Firestorm Classes Schedule">
             <menu_item_call.on_click
             function="PromptShowURL"
             name="wiki_classes_url"
             parameter="WebLaunchExternalTarget,http://wiki.firestormviewer.org/firestorm_classes" />
        </menu_item_call>

        <menu_item_call
         label="Firestorm Events Calendar"
         name="Firestorm Events Calendar">
             <menu_item_call.on_click
             function="PromptShowURL"
             name="events_calendar_url"
             parameter="WebLaunchExternalTarget,https://teamup.com/ksxdajnbw9mvw7cbwz" />
        </menu_item_call>

<!--       <menu_item_call
         label="Second Life Help"
         name="Second Life Help">
             <menu_item_call.on_click
             function="PromptShowURL"
             name="script_library_url"
             parameter="WebLaunchExternalTarget,https://support.secondlife.com/" />
        </menu_item_call>-->
        <menu_item_separator name="grid_help_seperator"/>
        <menu_item_call
         label="[CURRENT_GRID] Help"
         name="current_grid_help">
            <menu_item_call.on_click
             function="ShowHelp"
             parameter="grid_help" />
        </menu_item_call>
        <menu_item_call
         label="About [CURRENT_GRID]"
         name="current_grid_about">
            <menu_item_call.on_click
             function="ShowHelp"
             parameter="grid_about" />
        </menu_item_call>
<!--        <menu_item_call
         label="Tutorial"
         name="Tutorial">
            <menu_item_call.on_click
             function="Floater.Show"
             parameter="hud" />
        </menu_item_call>
		<menu_item_separator/>
        <menu_item_call
             label="Knowledge Base"
             name="Knowledge Base">
             <menu_item_call.on_click
                 function="Advanced.ShowURL"
            parameter="http://community.secondlife.com/t5/English-Knowledge-Base/Second-Life-User-s-Guide/ta-p/1244857"/>
        </menu_item_call>
        <menu_item_call
             label="Wiki"
             name="Wiki">
             <menu_item_call.on_click
                 function="Advanced.ShowURL"
                 parameter="http://wiki.secondlife.com"/>
        </menu_item_call>
        <menu_item_call
             label="Community Forums"
             name="Community Forums">
             <menu_item_call.on_click
                 function="Advanced.ShowURL"
                 parameter="http://community.secondlife.com/t5/Forums/ct-p/Forums"/>
        </menu_item_call>         
        <menu_item_call
             label="Support portal"
             name="Support portal">
             <menu_item_call.on_click
                 function="Advanced.ShowURL"
                 parameter="https://support.secondlife.com/"/>         
        </menu_item_call>
        <menu_item_separator/>
        <menu_item_call
             label="[SECOND_LIFE] News"
             name="Second Life News">
             <menu_item_call.on_click
                 function="Advanced.ShowURL"
                 parameter="http://community.secondlife.com/t5/Featured-News/bg-p/blog_feature_news"/>  
        </menu_item_call>
        <menu_item_call
             label="[SECOND_LIFE] Blogs"
             name="Second Life Blogs">
             <menu_item_call.on_click
                 function="Advanced.ShowURL"
                 parameter="http://community.secondlife.com/t5/Blogs/ct-p/Blogs"/>
        </menu_item_call>-->
        <menu_item_separator/>
        <menu_item_check
             label="Check Grid status"
             name="Grid Status">
            <menu_item_check.on_click
             function="OpenGridStatus"/>
            <menu_item_check.on_check
             function="Floater.Visible"
             parameter="grid_status" />
            <menu_item_check.on_visible
             function="GridCheck"
             parameter="secondlife"/>
        </menu_item_check>
        <menu_item_call
             label="Report Abuse"
             name="Report Abuse">
                <menu_item_call.on_click
                 function="ReportAbuse" />
            </menu_item_call>
        <menu_item_call
             label="Report Bug"
             name="Report Bug">
                <menu_item_call.on_click
                 function="Advanced.ReportBug"/>
            </menu_item_call>

        <menu_item_separator/>
        <menu_item_call
             label="Bumps, Pushes &amp; Hits"
             name="Bumps, Pushes &amp;amp; Hits">
                <menu_item_call.on_click
                 function="Floater.Show"
                 parameter="bumps" />
            </menu_item_call>

        <menu_item_separator/>

        <menu_item_check
            label="Enable Sysinfo Button"
            name="Enable Sysinfo Button">
            <menu_item_check.on_check
                function="CheckControl"
                parameter="SysinfoButtonInIM" />
            <menu_item_check.on_click
                function="ToggleControl"
                parameter="SysinfoButtonInIM" />
        </menu_item_check>

        <menu_item_separator/>

        <menu_item_call
         label="About [APP_NAME]"
         name="About Second Life">
            <menu_item_call.on_click
             function="Floater.Show"
             parameter="sl_about" />
        </menu_item_call>
    </menu>
    
    <menu
     create_jump_keys="true"
     label="RLVa"
     name="RLVa Main"
     tear_off="true"
     visible="true">
      <menu
       label="Debug"
       name="Debug"
       tear_off="true">
        <menu_item_check
         label="Show Top-level RLVa Menu"
         name="Show Top-level RLVa Menu">
          <menu_item_check.on_check
           function="CheckControl"
           parameter="RLVaTopLevelMenu" />
          <menu_item_check.on_click
           function="ToggleControl"
           parameter="RLVaTopLevelMenu" />
        </menu_item_check>
      	<menu_item_separator/>
      	<menu_item_check
      	 label="Show Debug Messages"
      	 name="Show Debug Messages">
          <menu_item_check.on_check
           function="CheckControl"
           parameter="RestrainedLoveDebug" />
          <menu_item_check.on_click
           function="ToggleControl"
           parameter="RestrainedLoveDebug" />
      	</menu_item_check>
      	<menu_item_check
      	 label="Hide Unset or Duplicate Messages"
      	 name="Hide Unset or Duplicate Messages">
          <menu_item_check.on_check
           function="CheckControl"
           parameter="RLVaDebugHideUnsetDuplicate" />
          <menu_item_check.on_click
           function="ToggleControl"
           parameter="RLVaDebugHideUnsetDuplicate" />
      	</menu_item_check>
      	<menu_item_check
      	 label="Show Assertion Failures"
      	 name="Show Assertion Failures">
          <menu_item_check.on_check
           function="CheckControl"
           parameter="RLVaShowAssertionFailures" />
          <menu_item_check.on_click
           function="ToggleControl"
           parameter="RLVaShowAssertionFailures" />
      	</menu_item_check>
      	<menu_item_separator/>
        <menu_item_check
         label="Hide Locked Layers"
         name="Hide Locked Layers">
          <menu_item_check.on_check
           function="CheckControl"
           parameter="RLVaHideLockedLayers" />
          <menu_item_check.on_click
           function="ToggleControl"
           parameter="RLVaHideLockedLayers" />
        </menu_item_check>
        <menu_item_check
         label="Hide Locked Attachments"
         name="Hide Locked Attachments">
          <menu_item_check.on_check
           function="CheckControl"
           parameter="RLVaHideLockedAttachments" />
          <menu_item_check.on_click
           function="ToggleControl"
           parameter="RLVaHideLockedAttachments" />
        </menu_item_check>
        <menu_item_separator/>
      	<menu_item_check
      	 label="Enable Legacy Naming"
      	 name="Enable Legacy Naming">
          <menu_item_check.on_check
           function="CheckControl"
           parameter="RLVaEnableLegacyNaming" />
          <menu_item_check.on_click
           function="ToggleControl"
           parameter="RLVaEnableLegacyNaming" />
      	</menu_item_check>
        <menu_item_check
      	 label="Enable Shared Wear"
      	 name="Enable Shared Wear">
          <menu_item_check.on_check
           function="CheckControl"
           parameter="RLVaEnableSharedWear" />
          <menu_item_check.on_click
           function="ToggleControl"
           parameter="RLVaEnableSharedWear" />
        </menu_item_check>
        <menu_item_check
      	 label="Rename Shared Items on Wear"
      	 name="Rename Shared Items on Wear">
          <menu_item_check.on_check
           function="CheckControl"
           parameter="RLVaSharedInvAutoRename" />
          <menu_item_check.on_click
           function="ToggleControl"
           parameter="RLVaSharedInvAutoRename" />
      	</menu_item_check>
      	<menu_item_separator/>
      	<menu_item_check
      	 label="Locks..."
      	 name="Locks">
          <menu_item_check.on_check
           function="Floater.Visible"
           parameter="rlv_locks" />
          <menu_item_check.on_click
           function="Floater.Toggle"
           parameter="rlv_locks" />
      	</menu_item_check>
      </menu>
      <menu_item_separator/>
      <menu_item_check
       label="Allow OOC Chat"
       name="Allow OOC Chat">
      	<menu_item_check.on_check
      	 function="CheckControl"
      	 parameter="RestrainedLoveCanOOC" />
      	<menu_item_check.on_click
      	 function="ToggleControl"
      	 parameter="RestrainedLoveCanOOC" />
      </menu_item_check>
      <menu_item_check
       label="Show Filtered Chat"
       name="Show Filtered Chat">
      	<menu_item_check.on_check
      	 function="CheckControl"
      	 parameter="RestrainedLoveShowEllipsis" />
      	<menu_item_check.on_click
      	 function="ToggleControl"
      	 parameter="RestrainedLoveShowEllipsis" />
      </menu_item_check>
      <menu_item_check
       label="Show Redirected Chat Typing"
       name="Show Redirected Chat Typing">
        <menu_item_check.on_check
      	 function="CheckControl"
      	 parameter="RLVaShowRedirectChatTyping" />
        <menu_item_check.on_click
      	 function="ToggleControl"
      	 parameter="RLVaShowRedirectChatTyping" />
      </menu_item_check>
      <menu_item_check
       label="Split Long Redirected Chat"
       name="Split Long Redirected Chat">
        <menu_item_check.on_check
      	 function="CheckControl"
      	 parameter="RLVaSplitRedirectChat" />
        <menu_item_check.on_click
      	 function="ToggleControl"
      	 parameter="RLVaSplitRedirectChat" />
      </menu_item_check>
      <menu_item_separator />
      <menu_item_check
       label="Allow Temporary Attachments"
       name="Allow Temporary Attachments">
      	<menu_item_check.on_check
      	 function="CheckControl"
      	 parameter="RLVaEnableTemporaryAttachments" />
      	<menu_item_check.on_click
      	 function="ToggleControl"
      	 parameter="RLVaEnableTemporaryAttachments" />
      </menu_item_check>
      <menu_item_check
       label="Forbid Give to #RLV"
       name="Forbid Give to #RLV">
      	<menu_item_check.on_check
      	 function="CheckControl"
      	 parameter="RestrainedLoveForbidGiveToRLV" />
      	<menu_item_check.on_click
      	 function="ToggleControl"
      	 parameter="RestrainedLoveForbidGiveToRLV" />
      </menu_item_check>
      <menu_item_check
       label="Wear Replaces Unlocked"
       name="Wear Replaces Unlocked">
      	<menu_item_check.on_check
      	 function="CheckControl"
      	 parameter="RLVaWearReplaceUnlocked" />
      	<menu_item_check.on_click
      	 function="ToggleControl"
      	 parameter="RLVaWearReplaceUnlocked" />
      </menu_item_check>
      <menu_item_separator />
       <menu_item_check
       label="Console..."
       name="Console">
        <menu_item_check.on_check
      	 function="Floater.Visible"
      	 parameter="rlv_console" />
        <menu_item_check.on_click
      	 function="Floater.Toggle"
      	 parameter="rlv_console" />
      </menu_item_check>
      <menu_item_check
       label="Restrictions..."
       name="Restrictions">
      	<menu_item_check.on_check
      	 function="Floater.Visible"
      	 parameter="rlv_behaviours" />
      	<menu_item_check.on_click
      	 function="Floater.Toggle"
      	 parameter="rlv_behaviours" />
      </menu_item_check>
      <menu_item_check
       label="Strings..."
       name="Strings">
        <menu_item_check.on_check
         function="Floater.Visible"
         parameter="rlv_strings" />
        <menu_item_check.on_click
         function="Floater.Toggle"
         parameter="rlv_strings" />
      </menu_item_check>
    </menu>

    <!-- Advanced Menu -->
    <menu
     create_jump_keys="true"
     label="Advanced"
     name="Advanced"
     tear_off="true"
     visible="false">
        <menu_item_call
         label="Rebake Textures"
         name="Rebake Texture">
            <menu_item_call.on_click
             function="Advanced.RebakeTextures" />
        </menu_item_call>
        <menu_item_call
         label="Refresh Attachments"
         name="Refresh Attachments">
            <menu_item_call.on_click
             function="Advanced.RefreshAttachments" />
        </menu_item_call>
        <menu_item_call
           label="Set UI Size to Default"
           name="Set UI Size to Default"
           shortcut="control|alt|shift|R">
          <menu_item_call.on_click
             function="View.DefaultUISize" />
        </menu_item_call>
        <menu_item_call
         label="Set Window Size..."
         name="Set Window Size...">
          <menu_item_call.on_click
           function="Floater.Show"
           parameter="window_size" />
        </menu_item_call>

        <menu_item_separator/>

        <menu_item_check
         label="Limit Select Distance"
         name="Limit Select Distance">
            <menu_item_check.on_check
             function="CheckControl"
             parameter="LimitSelectDistance" />
            <menu_item_check.on_click
             function="ToggleControl"
             parameter="LimitSelectDistance" />
        </menu_item_check>
        <menu_item_check
         label="Disable Camera Constraints"
         name="Disable Camera Distance">
            <menu_item_check.on_check
             function="CheckControl"
             parameter="DisableCameraConstraints" />
            <menu_item_check.on_click
             function="ToggleControl"
             parameter="DisableCameraConstraints" />
        </menu_item_check>
        
        <menu_item_separator/>

        <menu_item_check
         label="High-res Snapshot"
         name="HighResSnapshot">
            <menu_item_check.on_check
             function="CheckControl"
             parameter="HighResSnapshot" />
            <menu_item_check.on_click
             function="ToggleControl"
             parameter="HighResSnapshot" />
        </menu_item_check>
        <menu_item_check
         label="Quiet Snapshots"
         name="QuietSnapshotsToDisk">
            <menu_item_check.on_check
             function="CheckControl"
             parameter="PlayModeUISndSnapshot" />
            <menu_item_check.on_click
             function="ToggleControl"
             parameter="PlayModeUISndSnapshot" />
        </menu_item_check>

        <menu_item_separator/>

        <menu
         create_jump_keys="true"
         label="Performance Tools"
         name="Performance Tools"
         tear_off="true">
            <menu_item_call
             label="Lag Meter"
             name="Lag Meter">
                <menu_item_call.on_click
                 function="Floater.Show"
                 parameter="lagmeter" />
            </menu_item_call>
            <menu_item_check
             label="Statistics Bar"
             name="Statistics Bar"
             shortcut="control|shift|1">
                <menu_item_check.on_check
                 function="Floater.Visible"
                 parameter="stats" />
                <menu_item_check.on_click
                 function="Floater.Toggle"
                 parameter="stats" />
            </menu_item_check>
            <menu_item_check
             label="Scene Load Statistics"
             name="Scene Load Statistics"
             shortcut="control|shift|2">
                <menu_item_check.on_check
                 function="Floater.Visible"
                 parameter="scene_load_stats" />
                <menu_item_check.on_click
                 function="Floater.Toggle"
                 parameter="scene_load_stats" />
            </menu_item_check>
      <menu_item_check
        label="Show avatar complexity information"
        name="Avatar Draw Info">
           <menu_item_check.on_check
            function="Advanced.CheckInfoDisplay"
            parameter="avatardrawinfo" />
           <menu_item_check.on_click
            function="Advanced.ToggleInfoDisplay"
            parameter="avatardrawinfo" />
       </menu_item_check>
        </menu>
        <menu
         create_jump_keys="true"
         label="Highlighting and Visibility"
         name="Highlighting and Visibility"
         tear_off="true">
         <menu_item_check
                 label="Cheesy Beacon"
                 name="Cheesy Beacon">
                    <menu_item_check.on_check
                     function="CheckControl"
                     parameter="CheesyBeacon" />
                    <menu_item_check.on_click
                     function="ToggleControl"
                     parameter="CheesyBeacon" />
                </menu_item_check>
            <menu_item_check
             label="Hide Particles"
             name="Hide Particles"
             shortcut="control|alt|shift|=">
                <menu_item_check.on_check
                 function="View.CheckRenderType"
                 parameter="hideparticles" />
                <menu_item_check.on_click
                 function="View.ToggleRenderType"
                 parameter="hideparticles" />
            </menu_item_check>
            <menu_item_check
             label="Hide Selected"
             name="Hide Selected">
                <menu_item_check.on_check
                 function="CheckControl"
                 parameter="HideSelectedObjects" />
                <menu_item_check.on_click
                 function="ToggleControl"
                 parameter="HideSelectedObjects" />
            </menu_item_check>
            <menu_item_check
             label="Highlight Transparent"
             name="Highlight Transparent"
             shortcut="control|alt|T"
             use_mac_ctrl="true">
                <menu_item_check.on_check
                 function="View.CheckHighlightTransparent" />
                <menu_item_check.on_click
                 function="View.HighlightTransparent" />
            </menu_item_check>
            <menu_item_check
             label="Show Mouselook Crosshairs"
             name="ShowCrosshairs">
                <menu_item_check.on_check
                 function="CheckControl"
                 parameter="ShowCrosshairs" />
                <menu_item_check.on_click
                 function="ToggleControl"
                 parameter="ShowCrosshairs" />
            </menu_item_check>
        <menu
         create_jump_keys="true"
         label="Hover Tips"
         name="Hover Tips"
         tear_off="true">
            <menu_item_check
             label="Show Tips"
             name="Show Tips"
             shortcut="control|shift|T">
                <menu_item_check.on_check
                 function="View.CheckShowHoverTips" />
                <menu_item_check.on_click
                 function="View.ShowHoverTips" />
            </menu_item_check>
            <menu_item_check
             label="Show Land Tooltips"
             name="Land Tips">
                <menu_item_check.on_check
                 control="ShowLandHoverTip" />
                <menu_item_check.on_click
                 function="ToggleControl"
                 parameter="ShowLandHoverTip" />
                <menu_item_check.on_enable
                 function="View.CheckShowHoverTips" />
            </menu_item_check>
        </menu>

        </menu>

        <menu
         create_jump_keys="true"
         label="Rendering Types"
         name="Rendering Types"
         tear_off="true">
            <menu_item_check
             label="Simple"
             name="Rendering Type Simple"
             shortcut="control|alt|shift|1">
                <menu_item_check.on_check
                 function="Advanced.CheckRenderType"
                 parameter="simple" />
                <menu_item_check.on_click
                 function="Advanced.ToggleRenderType"
                 parameter="simple" />
            </menu_item_check>
            <menu_item_check
             label="Alpha"
             name="Rendering Type Alpha"
             shortcut="control|alt|shift|2">
                <menu_item_check.on_check
                 function="Advanced.CheckRenderType"
                 parameter="alpha" />
                <menu_item_check.on_click
                 function="Advanced.ToggleRenderType"
                 parameter="alpha" />
            </menu_item_check>
            <menu_item_check
             label="Tree"
             name="Rendering Type Tree"
             shortcut="control|alt|shift|3">
                <menu_item_check.on_check
                 function="Advanced.CheckRenderType"
                 parameter="tree" />
                <menu_item_check.on_click
                 function="Advanced.ToggleRenderType"
                 parameter="tree" />
            </menu_item_check>
            <menu_item_check
             label="Avatars"
             name="Rendering Type Character"
             shortcut="control|alt|shift|4">
                <menu_item_check.on_check
                 function="Advanced.CheckRenderType"
                 parameter="character" />
                <menu_item_check.on_click
                 function="Advanced.ToggleRenderType"
                 parameter="character" />
            </menu_item_check>
            <menu_item_check
             label="Animeshes"
             name="Rendering Type Control Avatar">
                <menu_item_check.on_check
                 function="Advanced.CheckRenderType"
                 parameter="controlAV" />
                <menu_item_check.on_click
                 function="Advanced.ToggleRenderType"
                 parameter="controlAV" />
            </menu_item_check>
            <menu_item_check
             label="Surface Patch"
             name="Rendering Type Surface Patch"
             shortcut="control|alt|shift|5">
                <menu_item_check.on_check
                 function="Advanced.CheckRenderType"
                 parameter="surfacePatch" />
                <menu_item_check.on_click
                 function="Advanced.ToggleRenderType"
                 parameter="surfacePatch" />
            </menu_item_check>
            <menu_item_check
             label="Sky"
             name="Rendering Type Sky"
             shortcut="control|alt|shift|6">
                <menu_item_check.on_check
                 function="Advanced.CheckRenderType"
                 parameter="sky" />
                <menu_item_check.on_click
                 function="Advanced.ToggleRenderType"
                 parameter="sky" />
            </menu_item_check>
            <menu_item_check
             label="Water"
             name="Rendering Type Water"
             shortcut="control|alt|shift|7">
                <menu_item_check.on_check
                 function="Advanced.CheckRenderType"
                 parameter="water" />
                <menu_item_check.on_click
                 function="Advanced.ToggleRenderType"
                 parameter="water" />
            </menu_item_check>
            <menu_item_check
             label="Ground"
             name="Rendering Type Ground"
             shortcut="control|alt|shift|8">
                <menu_item_check.on_check
                 function="Advanced.CheckRenderType"
                 parameter="ground" />
                <menu_item_check.on_click
                 function="Advanced.ToggleRenderType"
                 parameter="ground" />
            </menu_item_check>
            <menu_item_check
             label="Volume"
             name="Rendering Type Volume"
             shortcut="control|alt|shift|9">
                <menu_item_check.on_check
                 function="Advanced.CheckRenderType"
                 parameter="volume" />
                <menu_item_check.on_click
                 function="Advanced.ToggleRenderType"
                 parameter="volume" />
            </menu_item_check>
            <menu_item_check
             label="Grass"
             name="Rendering Type Grass"
             shortcut="control|alt|shift|0">
                <menu_item_check.on_check
                 function="Advanced.CheckRenderType"
                 parameter="grass" />
                <menu_item_check.on_click
                 function="Advanced.ToggleRenderType"
                 parameter="grass" />
            </menu_item_check>
            <menu_item_check
             label="Clouds"
             name="Rendering Type Clouds"
             shortcut="control|alt|shift|-">
                <menu_item_check.on_check
                 function="Advanced.CheckRenderType"
                 parameter="clouds" />
                <menu_item_check.on_click
                 function="Advanced.ToggleRenderType"
                 parameter="clouds" />
            </menu_item_check>
            <menu_item_check
             label="Particles"
             name="Rendering Type Particles"
             shortcut="control|alt|shift|=">
                <menu_item_check.on_check
                 function="Advanced.CheckRenderType"
                 parameter="particles" />
                <menu_item_check.on_click
                 function="Advanced.ToggleRenderType"
                 parameter="particles" />
            </menu_item_check>
            <menu_item_check
             label="Bump"
             name="Rendering Type Bump"
             shortcut="control|alt|shift|\">
                <menu_item_check.on_check
                 function="Advanced.CheckRenderType"
                 parameter="bump" />
                <menu_item_check.on_click
                 function="Advanced.ToggleRenderType"
                 parameter="bump" />
            </menu_item_check>
        </menu>
        <menu
         create_jump_keys="true"
         label="Rendering Features"
         name="Rendering Features"
         tear_off="true">
            <menu_item_check
             label="UI"
             name="ToggleUI"
             shortcut="control|alt|F1"
             shortcut_linux="control|shift|F1">
                <menu_item_check.on_check
                 function="Advanced.CheckFeature"
                 parameter="ui" />
                <menu_item_check.on_click
                 function="Advanced.ToggleFeature"
                 parameter="ui" />
            </menu_item_check>
            <menu_item_check
             label="Selected"
             name="Selected"
             shortcut="control|alt|F2"
             shortcut_linux="control|shift|F2">
                <menu_item_check.on_check
                 function="Advanced.CheckFeature"
                 parameter="selected" />
                <menu_item_check.on_click
                 function="Advanced.ToggleFeature"
                 parameter="selected" />
            </menu_item_check>
            <menu_item_check
             label="Highlighted"
             name="Highlighted"
             shortcut="control|alt|F3"
             shortcut_linux="control|shift|F3">
                <menu_item_check.on_check
                 function="Advanced.CheckFeature"
                 parameter="highlighted" />
                <menu_item_check.on_click
                 function="Advanced.ToggleFeature"
                 parameter="highlighted" />
            </menu_item_check>
            <menu_item_check
             label="Dynamic Textures"
             name="Dynamic Textures"
             shortcut="control|alt|F4"
             shortcut_linux="control|shift|F4">
                <menu_item_check.on_check
                 function="Advanced.CheckFeature"
                 parameter="dynamic textures" />
                <menu_item_check.on_click
                 function="Advanced.ToggleFeature"
                 parameter="dynamic textures" />
            </menu_item_check>
            <menu_item_check
             label="Foot Shadows"
             name="Foot Shadows"
             shortcut="control|alt|F5"
             shortcut_linux="control|shift|F5">
                <menu_item_check.on_check
                 function="Advanced.CheckFeature"
                 parameter="foot shadows" />
                <menu_item_check.on_click
                 function="Advanced.ToggleFeature"
                 parameter="foot shadows" />
            </menu_item_check>
            <menu_item_check
             label="Fog"
             name="Fog"
             shortcut="control|alt|F6"
             shortcut_linux="control|shift|F6">
                <menu_item_check.on_check
                 function="Advanced.CheckFeature"
                 parameter="fog" />
                <menu_item_check.on_click
                 function="Advanced.ToggleFeature"
                 parameter="fog" />
            </menu_item_check>
            <menu_item_check
             label="Test FRInfo"
             name="Test FRInfo"
             shortcut="control|alt|F8"
             shortcut_linux="control|shift|F8">
                <menu_item_check.on_check
                 function="Advanced.CheckFeature"
                 parameter="fr info" />
                <menu_item_check.on_click
                 function="Advanced.ToggleFeature"
                 parameter="fr info" />
            </menu_item_check>
            <menu_item_check
             label="Flexible Objects"
             name="Flexible Objects"
             shortcut="control|alt|F9"
             shortcut_linux="control|shift|F9">
                <menu_item_check.on_check
                 function="Advanced.CheckFeature"
                 parameter="flexible" />
                <menu_item_check.on_click
                 function="Advanced.ToggleFeature"
                 parameter="flexible" />
            </menu_item_check>
        </menu>        
        <menu
         label="RLVa"
         name="RLVa Embedded"
         tear_off="true"
         visible="true" />
		<menu
			label="Media Streams Backup"
			name="media_stream_import_export"
			tear_off="true">
			<menu_item_call
				label="Import Stream List XML..."
				name="media_stream_import">
                <menu_item_call.on_click
				function="Streamlist.xml_import" />
            </menu_item_call>
			<menu_item_call
				label="Export Stream List XML..."
				name="media_stream_export">
                <menu_item_call.on_click
				function="Streamlist.xml_export" />
            </menu_item_call>
		</menu>
        <menu_item_check
         label="Use Plugin Read Thread"
         name="Use Plugin Read Thread">
            <menu_item_check.on_check
             function="CheckControl"
             parameter="PluginUseReadThread" />
            <menu_item_check.on_click
             function="ToggleControl"
             parameter="PluginUseReadThread" />
        </menu_item_check>
        <menu_item_call
         label="Clear Group Cache"
         name="ClearGroupCache">
            <menu_item_call.on_click
             function="Advanced.ClearGroupCache"
             parameter="ClearGroupCache" />
        </menu_item_call>
        <menu_item_check
         label="Mouse Smoothing"
         name="Mouse Smoothing">
            <menu_item_check.on_check
             function="CheckControl"
             parameter="MouseSmooth" />
            <menu_item_check.on_click
             function="ToggleControl"
             parameter="MouseSmooth" />
        </menu_item_check>
            <menu_item_call
             enabled="false"
             label="Release Keys"
             name="Release Keys">
                <menu_item_call.on_click
                 function="Tools.ReleaseKeys"
                 parameter="" />
                <menu_item_call.on_enable
                 function="Tools.EnableReleaseKeys"
                 parameter="" />
            </menu_item_call>
        <menu_item_separator/>

        <menu
         create_jump_keys="true"
         label="Shortcuts"
         name="Shortcuts"
         tear_off="true"
         visible="false">
            <menu_item_check
               label="Search"
               name="Search"
               shortcut="control|F">
            <menu_item_check.on_check
             function="Floater.Visible"
             parameter="search" />
            <menu_item_check.on_click
             function="Floater.Toggle"
             parameter="search" />
            </menu_item_check>

            <!-- This second, alternative shortcut for Show Advanced Menu is for backward compatibility.  The main shortcut has been changed so it's Linux-friendly, where the old shortcut is typically eaten by the window manager. -->
            <menu_item_check
               label="Show Advanced Menu - legacy shortcut"
               name="Show Advanced Menu - legacy shortcut"
               shortcut="control|alt|D">
              <on_check
                 function="CheckControl"
                 parameter="UseDebugMenus" />
              <on_click
                 function="ToggleControl"
                 parameter="UseDebugMenus" />
            </menu_item_check>

          <!--   	//[FIX FIRE-1927 - enable DoubleClickTeleport shortcut : SJ] -->
          <menu_item_check
           label="DoubleClick Teleport"
           name="DoubleClick Teleport"
           shortcut="control|shift|D">
            <on_check
               function="CheckControl"
               parameter="DoubleClickTeleport" />
            <on_click
               function="Advanced.ToggleDoubleClickTeleport"/>
          </menu_item_check>
          <!--   	//[FIX FIRE-1927 - enable DoubleClickTeleport shortcut : SJ] -->

          <menu_item_separator/>

            <menu_item_check
             label="Always Run"
             name="Always Run"
             shortcut="control|R">
                <menu_item_check.on_check
                 function="World.CheckAlwaysRun" />
                <menu_item_check.on_click
                 function="World.AlwaysRun" />
            </menu_item_check>
            <menu_item_check
             label="Fly"
             name="Fly"
             shortcut="Home">
                <menu_item_check.on_check
                 function="Agent.getFlying" />
                <menu_item_check.on_click
                 function="Agent.toggleFlying" />
                <menu_item_check.on_enable
                 function="Agent.enableFlying" />
            </menu_item_check>

            <menu_item_separator/>

            <menu_item_call
             label="Close Window"
             name="Close Window"
             shortcut="control|W">
                <menu_item_call.on_click
                 function="File.CloseWindow" />
                <menu_item_call.on_enable
                 function="File.EnableCloseWindow" />
            </menu_item_call>
            <menu_item_call
             label="Close All Windows"
             name="Close All Windows"
             shortcut="control|shift|W">
                <menu_item_call.on_click
                 function="File.CloseAllWindows" />
                <menu_item_call.on_enable
                 function="File.EnableCloseAllWindows" />
            </menu_item_call>

            <menu_item_separator/>

            <menu_item_call
             label="Snapshot to Disk"
             name="Snapshot to Disk"
             shortcut="control|`"
             use_mac_ctrl="true">
                <menu_item_call.on_click
                 function="File.TakeSnapshotToDisk" />
            </menu_item_call>

            <menu_item_separator/>

            <menu_item_call
             label="Mouselook"
             name="Mouselook"
             shortcut="M">
                <menu_item_call.on_click
                 function="View.Mouselook" />
                <menu_item_call.on_enable
                 function="View.EnableMouselook" />
            </menu_item_call>
            <menu_item_check
             label="Joystick Flycam"
             name="Joystick Flycam"
             shortcut="alt|shift|F">
                <menu_item_check.on_check
                 function="View.CheckJoystickFlycam" />
                <menu_item_check.on_click
                 function="View.JoystickFlycam" />
                <menu_item_check.on_enable
                 function="View.EnableJoystickFlycam" />
            </menu_item_check>
            <menu_item_call
             label="Reset View"
             name="Reset View"
             shortcut="Esc">
                <menu_item_call.on_click
                 function="View.ResetView" />
            </menu_item_call>
            <menu_item_call
             label="Reset Camera Angles"
             name="Reset Camera Angles"
             shortcut="shift|Esc">
                <menu_item_call.on_click
                 function="View.ResetCameraAngles" />
            </menu_item_call>
            <menu_item_call
             label="Look at Last Chatter"
             name="Look at Last Chatter"
             shortcut="control|\">
                <menu_item_call.on_click
                 function="View.LookAtLastChatter" />
                <menu_item_call.on_enable
                 function="View.EnableLastChatter" />
            </menu_item_call>

            <menu_item_separator/>

            <menu_item_call
             label="Zoom In"
             name="Zoom In"
             shortcut="control|0">
                <menu_item_call.on_click
                 function="View.ZoomIn" />
            </menu_item_call>
            <menu_item_call
             label="Zoom Default"
             name="Zoom Default"
             shortcut="control|9">
                <menu_item_call.on_click
                 function="View.ZoomDefault" />
            </menu_item_call>
            <menu_item_call
             label="Zoom Out"
             name="Zoom Out"
             shortcut="control|8">
                <menu_item_call.on_click
                 function="View.ZoomOut" />
            </menu_item_call>
        </menu> <!--Shortcuts-->

        <menu_item_separator/>

        <menu_item_check
         label="Fly Override"
         name="Fly Override"
	 shortcut="control|alt|V">
            <menu_item_check.on_check
             function="CheckControl"
             parameter="FSAlwaysFly" />
            <menu_item_check.on_click
             function="ToggleControl" 
             parameter="FSAlwaysFly" />
        </menu_item_check>

        <menu_item_check
           label="RestrainedLove API"
           name="RLV API">
              <menu_item_check.on_check
               function="CheckControl"
               parameter="RestrainedLove" />
              <menu_item_check.on_click
               function="ToggleControl"
               parameter="RestrainedLove" />
              <menu_item_check.on_visible
               function="RLV.MainToggleVisible" />
        </menu_item_check>

        <menu_item_call
         label="Show Debug Settings"
         shortcut="control|alt|shift|S"
         name="Debug Settings">
            <menu_item_call.on_click
             function="Advanced.ShowDebugSettings"
             parameter="all" />
        </menu_item_call>
     <!-- <FS:TS> FIRE-17589: Use control-alt-Q on OS X too -->
     <menu_item_check
         label="Show Developer Menu"
         name="Debug Mode"
         shortcut="control|alt|Q"
         use_mac_ctrl="true">
            <menu_item_check.on_check
             function="CheckControl"
             parameter="QAMode" />
            <menu_item_check.on_click
             function="ToggleControl"
             parameter="QAMode" />
        </menu_item_check>
     <!-- </FS:TS> FIRE-17589 -->
    </menu>

    <menu
     create_jump_keys="true"
     label="Developer"
     name="Develop"
     tear_off="true"
     visible="false">
        <menu
         create_jump_keys="true"
         label="Consoles"
         name="Consoles"
         tear_off="true">
            <menu_item_check
             label="Texture Console"
             name="Texture Console"
             shortcut="control|shift|3"
             use_mac_ctrl="true">
                <menu_item_check.on_check
                 function="Advanced.CheckConsole"
                 parameter="texture" />
                <menu_item_check.on_click
                 function="Advanced.ToggleConsole"
                 parameter="texture" />
            </menu_item_check>            
            <menu_item_check
             label="Debug Console"
             name="Debug Console"
             shortcut="control|shift|4"
             use_mac_ctrl="true">
                <menu_item_check.on_check
                 function="Advanced.CheckConsole"
                 parameter="debug" />
                <menu_item_check.on_click
                 function="Advanced.ToggleConsole"
                 parameter="debug" />
            </menu_item_check>
            <menu_item_call
             label="Notifications Console"
             name="Notifications"
             shortcut="control|shift|5">
              <menu_item_call.on_click
               function="Floater.Toggle"
               parameter="notifications_console" />
            </menu_item_call>
            <menu_item_check
             label="Fast Timers"
             name="Fast Timers"
             shortcut="control|shift|9"
             use_mac_ctrl="true">
                <menu_item_check.on_check
                 function="Advanced.CheckConsole"
                 parameter="fast timers" />
                <menu_item_check.on_click
                 function="Advanced.ToggleConsole"
                 parameter="fast timers" />
            </menu_item_check>
            <menu_item_check
             label="Memory"
             name="Memory"
             shortcut="control|shift|0"
             use_mac_ctrl="true">
                <menu_item_check.on_check
                 function="Advanced.CheckConsole"
                 parameter="memory view" />
                <menu_item_check.on_click
                 function="Advanced.ToggleConsole"
                 parameter="memory view" />
            </menu_item_check>
            <menu_item_check
               label="Scene Statistics"
               name="Scene Statistics">
              <menu_item_check.on_check
               function="Advanced.CheckConsole"
               parameter="scene view" />
              <menu_item_check.on_click
               function="Advanced.ToggleConsole"
               parameter="scene view" />
            </menu_item_check>
            <menu_item_check
                 label="Scene Loading Monitor"
                 name="Scene Loading Monitor">
              <menu_item_check.on_check
               function="Advanced.CheckConsole"
               parameter="scene monitor" />
              <menu_item_check.on_click
               function="Advanced.ToggleConsole"
               parameter="scene monitor" />
            </menu_item_check>
            <menu_item_call
              enabled="false"
              visible="false"
              label="Texture Fetch Debug Console"
              name="Texture Fetch Debug Console">
              <menu_item_call.on_click
                function="Floater.Show"
                parameter="tex_fetch_debugger" />
              <on_enable
                function="Develop.SetTexFetchDebugger" />
              <on_visible
                function="Develop.SetTexFetchDebugger" />
            </menu_item_call>
          
            <menu_item_separator/>

            <menu_item_check
             label="Region Debug Console"
             name="Region Debug Console"
             shortcut="control|shift|`"
             use_mac_ctrl="true">
              <menu_item_check.on_check
               function="Floater.Visible"
               parameter="region_debug_console" />
              <menu_item_check.on_click
               function="Floater.Toggle"
               parameter="region_debug_console" />
            </menu_item_check>
            
            <menu_item_separator/>

            <menu_item_call
             label="Region Info to Debug Console"
             name="Region Info to Debug Console">
                <menu_item_call.on_click
                 function="Advanced.DumpInfoToConsole"
                 parameter="region" />
            </menu_item_call>
            <menu_item_call
             label="Group Info to Debug Console"
             name="Group Info to Debug Console">
                <menu_item_call.on_click
                 function="Advanced.DumpInfoToConsole"
                 parameter="group" />
            </menu_item_call>
            <menu_item_call
             label="Capabilities Info to Debug Console"
             name="Capabilities Info to Debug Console">
                <menu_item_call.on_click
                 function="Advanced.DumpInfoToConsole"
                 parameter="capabilities" />
            </menu_item_call>

            <menu_item_separator/>

            <menu_item_check
             label="Camera"
             name="Camera">
                <menu_item_check.on_check
                 function="Advanced.CheckHUDInfo"
                 parameter="camera" />
                <menu_item_check.on_click
                 function="Advanced.ToggleHUDInfo"
                 parameter="camera" />
            </menu_item_check>
            <menu_item_check
             label="Wind"
             name="Wind">
                <menu_item_check.on_check
                 function="Advanced.CheckHUDInfo"
                 parameter="wind" />
                <menu_item_check.on_click
                 function="Advanced.ToggleHUDInfo"
                 parameter="wind" />
            </menu_item_check>
            <menu_item_check
             label="FOV"
             name="FOV">
                <menu_item_check.on_check
                 function="Advanced.CheckHUDInfo"
                 parameter="fov" />
                <menu_item_check.on_click
                 function="Advanced.ToggleHUDInfo"
                 parameter="fov" />
            </menu_item_check>
            <menu_item_check
             label="Badge"
             name="Badge"
             shortcut="alt|control|shift|h">
                <menu_item_check.on_click
                 function="Advanced.ToggleHUDInfo"
                 parameter="badge" />
            </menu_item_check>
            <menu_item_check
             label="Cookies"
             name="Cookies"
             visible="false"
             shortcut="alt|shift|c">
                <menu_item_check.on_click
                 function="Advanced.ToggleHUDInfo"
                 parameter="cookies" />
            </menu_item_check>
        </menu>
        <menu
         create_jump_keys="true"
         label="Show Info"
         name="Display Info"
         tear_off="true">
            <menu_item_check
             label="Show Time"
             name="Show Time">
                <menu_item_check.on_check
                 function="CheckControl"
                 parameter="DebugShowTime" />
                <menu_item_check.on_click
                 function="ToggleControl"
                 parameter="DebugShowTime" />
            </menu_item_check>
          <menu_item_check
             label="Show Upload Transaction"
             name="Show Upload Transaction">
              <menu_item_check.on_check
             function="CheckControl"
             parameter="FSShowUploadPaymentToast" />
            <menu_item_check.on_click
                 function="ToggleControl"
                 parameter="FSShowUploadPaymentToast" />
            </menu_item_check>
            <menu_item_check
             label="Show Texture Info"
             name="Show Texture Info">
                <menu_item_check.on_check
                 function="CheckControl"
                 parameter="DebugShowTextureInfo" />
                <menu_item_check.on_click
                 function="ToggleControl"
                 parameter="DebugShowTextureInfo" />
            </menu_item_check>
            <menu_item_call
              label="VRAM usage per object"
              name="VRAM usage per object">
              <menu_item_call.on_click
                function="Floater.Show"
                parameter="vram_usage" />
            </menu_item_call>
            <menu_item_check
             label="Show Avatar Render Info"
             name="Show Avatar Render Info">
                <menu_item_check.on_check
                 function="CheckControl"
                 parameter="DebugShowAvatarRenderInfo" />
                <menu_item_check.on_click
                 function="ToggleControl"
                 parameter="DebugShowAvatarRenderInfo" />
            </menu_item_check>
            <menu_item_check
             label="Show Render Info"
             name="Show Render Info">
                <menu_item_check.on_check
                 function="CheckControl"
                 parameter="DebugShowRenderInfo" />
                <menu_item_check.on_click
                 function="ToggleControl"
                 parameter="DebugShowRenderInfo" />
            </menu_item_check>
            <menu_item_check
             label="Show Matrices"
             name="Show Matrices">
                <menu_item_check.on_check
                 function="CheckControl"
                 parameter="DebugShowRenderMatrices" />
                <menu_item_check.on_click
                 function="ToggleControl"
                 parameter="DebugShowRenderMatrices" />
            </menu_item_check>
            <menu_item_check
             label="Show Color Under Cursor"
             name="Show Color Under Cursor">
                <menu_item_check.on_check
                 function="Advanced.CheckShowColor" />
                <menu_item_check.on_click
                 function="Advanced.ToggleShowColor" />
            </menu_item_check>
            <menu_item_check
               label="Show Memory"
               name="Show Memory">
              <menu_item_check.on_check
               function="CheckControl"
               parameter="DebugShowMemory" />
              <menu_item_check.on_click
               function="ToggleControl"
               parameter="DebugShowMemory" />
            </menu_item_check>

            <menu_item_separator/>

            <menu_item_check
             label="Show Updates to Objects"
             name="Show Updates"
             shortcut="control|alt|shift|U">
                <menu_item_check.on_check
                 function="Advanced.CheckShowObjectUpdates"
                 parameter="ObjectUpdates" />
                <menu_item_check.on_click
                 function="Advanced.ToggleShowObjectUpdates" />
            </menu_item_check>
        </menu>

        <menu_item_separator/>

        <menu
         create_jump_keys="true"
         label="Force an Error"
         name="Force Errors"
         tear_off="true">
            <menu_item_call
             label="Force Breakpoint"
             name="Force Breakpoint"
             shortcut="control|alt|shift|B">
                <menu_item_call.on_click
                 function="Advanced.ForceErrorBreakpoint" />
            </menu_item_call>
            <menu_item_call
             label="Force LLError And Crash"
             name="Force LLError And Crash">
                <menu_item_call.on_click
                 function="Advanced.ForceErrorLlerror" />
            </menu_item_call>
            <menu_item_call
             label="Force Bad Memory Access"
             name="Force Bad Memory Access">
                <menu_item_call.on_click
                 function="Advanced.ForceErrorBadMemoryAccess" />
            </menu_item_call>
            <menu_item_call
             label="Force Infinite Loop"
             name="Force Infinite Loop">
                <menu_item_call.on_click
                 function="Advanced.ForceErrorInfiniteLoop" />
            </menu_item_call>
            <menu_item_call
             label="Force Driver Crash"
             name="Force Driver Carsh">
                <menu_item_call.on_click
                 function="Advanced.ForceErrorDriverCrash" />
            </menu_item_call>
            <menu_item_call
             label="Force Software Exception"
             name="Force Software Exception">
                <menu_item_call.on_click
                 function="Advanced.ForceErrorSoftwareException" />
            </menu_item_call>
            <menu_item_call
             label="Force Disconnect Viewer"
             name="Force Disconnect Viewer">
                <menu_item_call.on_click
                 function="Advanced.ForceErrorDisconnectViewer" />
            </menu_item_call>
            <menu_item_call
             label="Simulate a Memory Leak"
             name="Memory Leaking Simulation">
               <menu_item_call.on_click
                function="Floater.Show"
                parameter="mem_leaking" />
               </menu_item_call>
        </menu>
        <menu
         create_jump_keys="true"
         label="Render Tests"
         name="Render Tests"
         tear_off="true">
            <menu_item_check
             label="Camera Offset"
             name="Camera Offset">
                <menu_item_check.on_check
                 function="CheckControl"
                 parameter="CameraOffset" />
                <menu_item_check.on_click
                 function="ToggleControl"
                 parameter="CameraOffset" />
            </menu_item_check>
            <menu_item_check
             label="Randomize Framerate"
             name="Randomize Framerate">
                <menu_item_check.on_check
                 function="Advanced.CheckRandomizeFramerate"
                 parameter="Randomize Framerate" />
                <menu_item_check.on_click
                 function="Advanced.ToggleRandomizeFramerate" />
            </menu_item_check>
            <menu_item_check
             label="Periodic Slow Frame"
             name="Periodic Slow Frame">
                <menu_item_check.on_check
                 function="Advanced.CheckPeriodicSlowFrame"
                 parameter="points" />
                <menu_item_check.on_click
                 function="Advanced.TogglePeriodicSlowFrame"
                 parameter="points" />
            </menu_item_check>
            <menu_item_check
             label="Frame Test"
             name="Frame Test">
                <menu_item_check.on_check
                 function="Advanced.CheckFrameTest"
                 parameter="Frame Test" />
                <menu_item_check.on_click
                 function="Advanced.ToggleFrameTest" />
            </menu_item_check>
          <menu_item_call
             label="Frame Profile"
             name="Frame Profile">
            <menu_item_call.on_click
             function="Advanced.ClickRenderProfile" />
          </menu_item_call>
            <menu_item_call
             label="Benchmark"
             name="Benchmark">
              <menu_item_call.on_click
               function="Advanced.ClickRenderBenchmark" />
          </menu_item_call>
        </menu>
      <menu
        create_jump_keys="true"
        label="Render Metadata"
        name="Render Metadata"
        tear_off="true">
        <menu_item_check
         label="Bounding Boxes"
         name="Bounding Boxes">
        <menu_item_check.on_check
         function="Advanced.CheckInfoDisplay"
         parameter="bboxes" />
        <menu_item_check.on_click
         function="Advanced.ToggleInfoDisplay"
         parameter="bboxes" />
        </menu_item_check>
        <!-- <FS:Zi> Add avatar hitbox debug -->
        <menu_item_check
         label="Avatar Hitboxes"
         name="Avatar Hitboxes">
        <menu_item_check.on_check
         function="CheckControl"
         parameter="DebugRenderHitboxes" />
        <menu_item_check.on_click
         function="ToggleControl"
         parameter="DebugRenderHitboxes" />
        </menu_item_check>
        <!-- </FS:Zi> Add avatar hitbox debug -->
        <menu_item_check
         label="Normals"
         name="Normals">
          <menu_item_check.on_check
           function="Advanced.CheckInfoDisplay"
           parameter="normals" />
          <menu_item_check.on_click
           function="Advanced.ToggleInfoDisplay"
           parameter="normals" />
        </menu_item_check>
        <menu_item_check
         label="Octree"
         name="Octree">
          <menu_item_check.on_check
           function="Advanced.CheckInfoDisplay"
           parameter="octree" />
          <menu_item_check.on_click
           function="Advanced.ToggleInfoDisplay"
           parameter="octree" />
        </menu_item_check>
        <menu_item_check
         label="Shadow Frusta"
         name="Shadow Frusta">
          <menu_item_check.on_check
           function="Advanced.CheckInfoDisplay"
           parameter="shadow frusta" />
          <menu_item_check.on_click
           function="Advanced.ToggleInfoDisplay"
           parameter="shadow frusta" />
        </menu_item_check>
        <menu_item_check
         label="Physics Shapes"
         name="Physics Shapes">
          <menu_item_check.on_check
           function="Advanced.CheckInfoDisplay"
           parameter="physics shapes" />
          <menu_item_check.on_click
           function="Advanced.ToggleInfoDisplay"
           parameter="physics shapes" />
        </menu_item_check>
        <menu_item_check
         label="Occlusion"
         name="Occlusion">
          <menu_item_check.on_check
           function="Advanced.CheckInfoDisplay"
           parameter="occlusion" />
          <menu_item_check.on_click
           function="Advanced.ToggleInfoDisplay"
           parameter="occlusion" />
        </menu_item_check>
        <menu_item_check
         label="Render Batches"
         name="Render Batches">
          <menu_item_check.on_check
           function="Advanced.CheckInfoDisplay"
           parameter="render batches" />
          <menu_item_check.on_click
           function="Advanced.ToggleInfoDisplay"
           parameter="render batches" />
        </menu_item_check>
        <menu_item_check
         label="Update Type"
         name="Update Type">
          <menu_item_check.on_check
           function="Advanced.CheckInfoDisplay"
           parameter="update type" />
          <menu_item_check.on_click
           function="Advanced.ToggleInfoDisplay"
           parameter="update type" />
        </menu_item_check>
        <menu_item_check
         label="Texture Anim"
         name="Texture Anim">
          <menu_item_check.on_check
           function="Advanced.CheckInfoDisplay"
           parameter="texture anim" />
          <menu_item_check.on_click
           function="Advanced.ToggleInfoDisplay"
           parameter="texture anim" />
        </menu_item_check>
        <menu_item_check
         label="Texture Priority"
         name="Texture Priority">
          <menu_item_check.on_check
           function="Advanced.CheckInfoDisplay"
           parameter="texture priority" />
          <menu_item_check.on_click
           function="Advanced.ToggleInfoDisplay"
           parameter="texture priority" />
        </menu_item_check>
        <menu_item_check
         label="Texture Area"
         name="Texture Area">
          <menu_item_check.on_check
           function="Advanced.CheckInfoDisplay"
           parameter="texture area" />
          <menu_item_check.on_click
           function="Advanced.ToggleInfoDisplay"
           parameter="texture area" />
        </menu_item_check>
        <menu_item_check
         label="Face Area"
         name="Face Area">
          <menu_item_check.on_check
           function="Advanced.CheckInfoDisplay"
           parameter="face area" />
          <menu_item_check.on_click
           function="Advanced.ToggleInfoDisplay"
           parameter="face area" />
        </menu_item_check>
        <menu_item_check
         label="LOD Info"
         name="LOD Info">
          <menu_item_check.on_check
           function="Advanced.CheckInfoDisplay"
           parameter="lod info" />
          <menu_item_check.on_click
           function="Advanced.ToggleInfoDisplay"
           parameter="lod info" />
        </menu_item_check>
        <menu_item_check
         label="Triangle Count"
         name="Triangle Count">
          <menu_item_check.on_check
           function="Advanced.CheckInfoDisplay"
           parameter="triangle count" />
          <menu_item_check.on_click
           function="Advanced.ToggleInfoDisplay"
           parameter="triangle count" />
        </menu_item_check>
        <menu_item_check
         label="Build Queue"
         name="Build Queue">
          <menu_item_check.on_check
           function="Advanced.CheckInfoDisplay"
           parameter="build queue" />
          <menu_item_check.on_click
           function="Advanced.ToggleInfoDisplay"
           parameter="build queue" />
        </menu_item_check>
        <menu_item_check
         label="Lights"
         name="Lights">
          <menu_item_check.on_check
           function="Advanced.CheckInfoDisplay"
           parameter="lights" />
          <menu_item_check.on_click
           function="Advanced.ToggleInfoDisplay"
           parameter="lights" />
        </menu_item_check>
        <menu_item_check
         label="Particles"
         name="Particles">
          <menu_item_check.on_check
           function="Advanced.CheckInfoDisplay"
           parameter="particles" />
          <menu_item_check.on_click
           function="Advanced.ToggleInfoDisplay"
           parameter="particles" />
        </menu_item_check>
        <menu_item_check
         label="Collision Skeleton"
         name="Collision Skeleton">
          <menu_item_check.on_check
           function="Advanced.CheckInfoDisplay"
           parameter="collision skeleton" />
          <menu_item_check.on_click
           function="Advanced.ToggleInfoDisplay"
           parameter="collision skeleton" />
        </menu_item_check>
        <menu_item_check
         label="Joints"
         name="Joints">
          <menu_item_check.on_check
           function="Advanced.CheckInfoDisplay"
           parameter="joints" />
          <menu_item_check.on_click
           function="Advanced.ToggleInfoDisplay"
           parameter="joints" />
        </menu_item_check>
        <menu_item_check
         label="Raycast"
         name="Raycast">
          <menu_item_check.on_check
           function="Advanced.CheckInfoDisplay"
           parameter="raycast" />
          <menu_item_check.on_click
           function="Advanced.ToggleInfoDisplay"
           parameter="raycast" />
        </menu_item_check>
		<menu_item_check
         label="Wind Vectors"
         name="Wind Vectors">
          <menu_item_check.on_check
           function="Advanced.CheckInfoDisplay"
           parameter="wind vectors" />
          <menu_item_check.on_click
           function="Advanced.ToggleInfoDisplay"
           parameter="wind vectors" />
        </menu_item_check>
		<menu_item_check
         label="Sculpt"
         name="Sculpt">
          <menu_item_check.on_check
           function="Advanced.CheckInfoDisplay"
           parameter="sculpt" />
          <menu_item_check.on_click
           function="Advanced.ToggleInfoDisplay"
           parameter="sculpt" />
		</menu_item_check>
    <menu_item_check
          label="Texture Size"
          name="Texture Size">
      <menu_item_check.on_check
        function="Advanced.CheckInfoDisplay"
        parameter="texture size" />
      <menu_item_check.on_click
        function="Advanced.ToggleInfoDisplay"
        parameter="texture size" />
    </menu_item_check>
       <menu
         create_jump_keys="true"
         label="Texture Density"
         name="Texture Density"
         tear_off="true">
          <menu_item_check
           label="None"
           name="None">
            <menu_item_check.on_check
             function="Advanced.CheckDisplayTextureDensity"
             parameter="none" />
            <menu_item_check.on_click
             function="Advanced.SetDisplayTextureDensity"
             parameter="none" />
          </menu_item_check>
          <menu_item_check
           label="Current"
           name="Current">
            <menu_item_check.on_check
             function="Advanced.CheckDisplayTextureDensity"
             parameter="current" />
            <menu_item_check.on_click
             function="Advanced.SetDisplayTextureDensity"
             parameter="current" />
          </menu_item_check>
          <menu_item_check
           label="Desired"
           name="Desired">
            <menu_item_check.on_check
             function="Advanced.CheckDisplayTextureDensity"
             parameter="desired" />
            <menu_item_check.on_click
             function="Advanced.SetDisplayTextureDensity"
             parameter="desired" />
          </menu_item_check>
          <menu_item_check
           label="Full"
           name="Full">
            <menu_item_check.on_check
             function="Advanced.CheckDisplayTextureDensity"
             parameter="full" />
            <menu_item_check.on_click
             function="Advanced.SetDisplayTextureDensity"
             parameter="full" />
          </menu_item_check>
        </menu>
      </menu>
        <menu
         create_jump_keys="true"
         label="Rendering"
         name="Rendering"
         tear_off="true">
            <menu_item_check
             label="Axes"
             name="Axes">
                <menu_item_check.on_check
                 function="CheckControl"
                 parameter="ShowAxes" />
                <menu_item_check.on_click
                 function="ToggleControl"
                 parameter="ShowAxes" />
            </menu_item_check>
            <menu_item_check
             label="Tangent Basis"
             name="Tangent Basis">
                <menu_item_check.on_check
                 function="CheckControl"
                 parameter="ShowTangentBasis" />
                <menu_item_check.on_click
                 function="ToggleControl"
                 parameter="ShowTangentBasis" />
            </menu_item_check>
            <menu_item_call
             label="Selected Texture Info Basis"
             name="Selected Texture Info Basis"
             shortcut="control|alt|shift|T">
                <menu_item_call.on_click
                 function="Advanced.SelectedTextureInfo" />
            </menu_item_call>
            <menu_item_call
             label="Selected Material Info"
             name="Selected Material Info"
             shortcut="control|alt|shift|M">
                <menu_item_call.on_click
                 function="Advanced.SelectedMaterialInfo" />
            </menu_item_call>
            <menu_item_check
             label="Wireframe"
             name="Wireframe"
             shortcut="control|shift|R">
                <menu_item_check.on_check
                 function="Advanced.CheckWireframe"
                 parameter="Wireframe" />
                <menu_item_check.on_click
                 function="Advanced.ToggleWireframe" />
            </menu_item_check>
            <menu_item_check
             label="Object-Object Occlusion"
             name="Object-Object Occlusion"
             shortcut="control|shift|O">
                <menu_item_check.on_check
                 function="CheckControl"
                 parameter="UseOcclusion" />
                <menu_item_check.on_click
                 function="ToggleControl"
                 parameter="UseOcclusion" />
                <menu_item_check.on_enable
                 function="Advanced.EnableObjectObjectOcclusion" />
            </menu_item_check>
          <menu_item_separator />

          <menu_item_check
                       label="Advanced Lighting Model"
                       name="Advanced Lighting Model">
            <menu_item_check.on_check
             function="CheckControl"
             parameter="RenderDeferred" />
            <menu_item_check.on_click
             function="ToggleControl"
             parameter="RenderDeferred" />
            <menu_item_check.on_enable
                 function="Advanced.EnableRenderDeferred" />
          </menu_item_check>
          <menu_item_check
                       label="   Shadows from Sun/Moon/Projectors"
                       name="Shadows from Sun/Moon/Projectors">
            <menu_item_check.on_check
             function="Advanced.CheckRenderShadowOption"
             parameter="RenderShadowDetail" />
            <menu_item_check.on_click
             function="Advanced.ClickRenderShadowOption"
             parameter="RenderShadowDetail" />
            <menu_item_check.on_enable
                 function="Advanced.EnableRenderDeferredOptions" />
          </menu_item_check>
          <menu_item_check
                   label="   SSAO and Shadow Smoothing"
                   name="SSAO and Shadow Smoothing">
            <menu_item_check.on_check
             function="CheckControl"
             parameter="RenderDeferredSSAO" />
            <menu_item_check.on_click
             function="ToggleControl"
             parameter="RenderDeferredSSAO" />
            <menu_item_check.on_enable
                 function="Advanced.EnableRenderDeferredOptions" />
          </menu_item_check>
          <menu_item_separator />

          <menu_item_check
             label="Debug GL"
             name="Debug GL">
                <menu_item_check.on_check
                 function="CheckControl"
                 parameter="RenderDebugGL" />
                <menu_item_check.on_click
                 function="ToggleControl"
                 parameter="RenderDebugGL" />
            </menu_item_check>
            <menu_item_check
             label="Debug Pipeline"
             name="Debug Pipeline">
                <menu_item_check.on_check
                 function="CheckControl"
                 parameter="RenderDebugPipeline" />
                <menu_item_check.on_click
                 function="ToggleControl"
                 parameter="RenderDebugPipeline" />
            </menu_item_check>
            <menu_item_check
             label="Automatic Alpha Masks (deferred)"
             name="Automatic Alpha Masks (deferred)">
                <menu_item_check.on_check
                 function="CheckControl"
                 parameter="RenderAutoMaskAlphaDeferred" />
                <menu_item_check.on_click
                 function="ToggleControl"
                 parameter="RenderAutoMaskAlphaDeferred" />
            </menu_item_check>
            <menu_item_check
             label="Automatic Alpha Masks (non-deferred)"
             name="Automatic Alpha Masks (non-deferred)">
                <menu_item_check.on_check
                 function="CheckControl"
                 parameter="RenderAutoMaskAlphaNonDeferred" />
                <menu_item_check.on_click
                 function="ToggleControl"
                 parameter="RenderAutoMaskAlphaNonDeferred" />
            </menu_item_check>
            <menu_item_check
             label="Animation Textures"
             name="Animation Textures">
                <menu_item_check.on_check
                 function="CheckControl"
                 parameter="AnimateTextures" />
                <menu_item_check.on_click
                 function="ToggleControl"
                 parameter="AnimateTextures" />
            </menu_item_check>
            <menu_item_check
             label="Disable Textures"
             name="Disable Textures">
                <menu_item_check.on_check
                 function="CheckControl"
                 parameter="TextureDisable" />
                <menu_item_check.on_click
                 function="ToggleControl"
                 parameter="TextureDisable" />
            </menu_item_check>
            <menu_item_call
              label="Derender all animesh"
              name="Derender Animesh">
              <menu_item_call.on_click
                function="Tools.DerenderAnimatedObjects" />
            </menu_item_call>
          <menu_item_check
             label="Disable Ambient"
             name="Disable Ambient">
            <menu_item_check.on_check
             function="CheckControl"
             parameter="AmbientDisable" />
            <menu_item_check.on_click
             function="ToggleShaderControl"
             parameter="AmbientDisable" />
          </menu_item_check>
          <menu_item_check
             label="Disable Sunlight"
             name="Disable Sunlight">
            <menu_item_check.on_check
             function="CheckControl"
             parameter="SunlightDisable" />
            <menu_item_check.on_click
             function="ToggleShaderControl"
             parameter="SunlightDisable" />
          </menu_item_check>
          <menu_item_check
             label="Disable Local Lights"
             name="Disable Local Lights">
            <menu_item_check.on_check
             function="CheckControl"
             parameter="LocalLightDisable" />
            <menu_item_check.on_click
             function="ToggleShaderControl"
             parameter="LocalLightDisable" />
          </menu_item_check>
          <menu_item_check
              label="Full Res Textures (dangerous)"
             name="Full Res Textures">
                <menu_item_check.on_check
                 function="CheckControl"
                 parameter="TextureLoadFullRes" />
                <menu_item_check.on_click
                 function="ToggleControl"
                 parameter="TextureLoadFullRes" />
            </menu_item_check>
            <menu_item_check
             label="Render Attached Lights"
             name="Render Attached Lights">
                <menu_item_check.on_check
                 function="CheckControl"
                 parameter="RenderAttachedLights" />
                <menu_item_check.on_click
                 function="Advanced.HandleAttachedLightParticles"
                 parameter="RenderAttachedLights" />
            </menu_item_check>
            <menu_item_check
             label="Render Attached Particles"
             name="Render Attached Particles">
                <menu_item_check.on_check
                 function="CheckControl"
                 parameter="RenderAttachedParticles" />
                <menu_item_check.on_click
                 function="Advanced.HandleAttachedLightParticles"
                 parameter="RenderAttachedParticles" />
            </menu_item_check>
            <menu_item_check
             label="Hover Glow Objects"
             name="Hover Glow Objects">
                <menu_item_check.on_check
                 function="CheckControl"
                 parameter="RenderHoverGlowEnable" />
                <menu_item_check.on_click
                 function="ToggleControl"
                 parameter="RenderHoverGlowEnable" />
            </menu_item_check>
          <menu_item_separator />
        </menu>

        <menu
         create_jump_keys="true"
         label="Network"
         name="Network"
         tear_off="true">
            <menu_item_check
             label="Pause Agent"
             name="AgentPause">
                <menu_item_check.on_check
                 function="CheckControl"
                 parameter="AgentPause" />
                <menu_item_check.on_click
                 function="ToggleControl"
                 parameter="AgentPause" />
            </menu_item_check>

            <menu_item_separator/>

            <menu_item_call
             label="Enable Message Log"
             name="Enable Message Log">
                <menu_item_call.on_click
                 function="Advanced.EnableMessageLog" />
            </menu_item_call>
            <menu_item_call
             label="Disable Message Log"
             name="Disable Message Log">
                <menu_item_call.on_click
                 function="Advanced.DisableMessageLog" />
            </menu_item_call>

            <menu_item_separator/>

            <menu_item_check
             label="Velocity Interpolate Objects"
             name="Velocity Interpolate Objects">
                <menu_item_check.on_check
                 function="CheckControl"
                 parameter="VelocityInterpolate" />
                <menu_item_check.on_click
                 function="ToggleControl"
                 parameter="VelocityInterpolate" />
            </menu_item_check>
            <menu_item_check
             label="Ping Interpolate Object Positions"
             name="Ping Interpolate Object Positions">
                <menu_item_check.on_check
                 function="CheckControl"
                 parameter="PingInterpolate" />
                <menu_item_check.on_click
                 function="ToggleControl"
                 parameter="PingInterpolate" />
            </menu_item_check>

            <menu_item_separator/>

            <menu_item_call
             label="Drop a Packet"
             name="Drop a Packet"
             shortcut="control|alt|L">
                <menu_item_call.on_click
                 function="Advanced.DropPacket" />
            </menu_item_call>
        </menu>
        <menu_item_call
         label="Dump Scripted Camera"
         name="Dump Scripted Camera">
            <menu_item_call.on_click
             function="Advanced.DumpScriptedCamera" />
        </menu_item_call>      
        <menu
         create_jump_keys="true"
         label="Recorder"
         name="Recorder"
         tear_off="true">
            <menu_item_call visible="false"
             label="Start event recording"
             name="Start event recording">
	      <menu_item_call.on_visible
		 function="displayViewerEventRecorderMenuItems" />
                <menu_item_call.on_click
                 function="Advanced.EventRecorder"
                 parameter="start recording" />
            </menu_item_call>
            <menu_item_call visible="false"
             label="Stop event recording"
             name="Stop event recording">
	      <menu_item_call.on_visible
		 function="displayViewerEventRecorderMenuItems" />
                <menu_item_call.on_click
                 function="Advanced.EventRecorder"
                 parameter="stop recording" />
            </menu_item_call>
            <menu_item_call visible="false"
             label="Playback event recording"
             name="Playback event recording">
	      <menu_item_call.on_visible
		 function="displayViewerEventRecorderMenuItems" />
                <menu_item_call.on_click
                 function="Advanced.EventRecorder"
                 parameter="start playback" />
            </menu_item_call>

            <menu_item_call
             label="Start Playback"
             name="Start Playback">
                <menu_item_call.on_click
                 function="Advanced.AgentPilot"
                 parameter="start playback" />
            </menu_item_call>
            <menu_item_call
             label="Stop Playback"
             name="Stop Playback">
                <menu_item_call.on_click
                 function="Advanced.AgentPilot"
                 parameter="stop playback" />
            </menu_item_call>
            <menu_item_check
             label="Loop Playback"
             name="Loop Playback">
                <menu_item_check.on_check
                 function="Advanced.CheckAgentPilotLoop"
                 parameter="loopPlayback" />
                <menu_item_check.on_click
                 function="Advanced.ToggleAgentPilotLoop" />
            </menu_item_check>
            <menu_item_call
             label="Start Record"
             name="Start Record">
                <menu_item_call.on_click
                 function="Advanced.AgentPilot"
                 parameter="start record" />
            </menu_item_call>
            <menu_item_call
             label="Stop Record"
             name="Stop Record">
                <menu_item_call.on_click
                 function="Advanced.AgentPilot"
                 parameter="stop record" />
            </menu_item_call>
        </menu>

        <menu
         create_jump_keys="true"
         label="World"
         name="DevelopWorld"
         tear_off="true">
            <menu_item_check
             label="Sim Sun Override"
             name="Sim Sun Override">
                <menu_item_check.on_check
                 function="CheckControl"
                 parameter="SkyOverrideSimSunPosition" />
                <menu_item_check.on_click
                 function="ToggleControl"
                 parameter="SkyOverrideSimSunPosition" />
            </menu_item_check>
            <menu_item_check
             label="Fixed Weather"
             name="Fixed Weather">
                <menu_item_check.on_check
                 function="CheckControl"
                 parameter="FixedWeather" />
                <menu_item_check.on_click
                 function="ToggleControl"
                 parameter="FixedWeather" />
            </menu_item_check>
            <menu_item_call
             label="Dump Region Object Cache"
             name="Dump Region Object Cache">
                <menu_item_call.on_click
                 function="Advanced.DumpRegionObjectCache" />
            </menu_item_call>
            <menu_item_call
             label="Dump Simulator Features to Nearby Chat"
             name="DumpSimFeaturesToChat">
                <menu_item_call.on_click
                 function="Develop.DumpSimFeaturesToChat" />
            </menu_item_call>
        </menu>
        <menu
         create_jump_keys="true"
         label="UI"
         name="UI"
         tear_off="true">
            <menu_item_call
             label="Media Browser Test"
             name="Web Browser Test">
                <menu_item_call.on_click
                 function="Advanced.WebBrowserTest"
                 parameter="http://secondlife.com/app/search/slurls.html"/>
            </menu_item_call>
          <menu_item_check
           label="Region Restart Test..."
           name="Region Restart Test">
              <menu_item_check.on_check
               function="Floater.Visible"
               parameter="region_restarting" />
              <menu_item_check.on_click
               function="Floater.Toggle"
               parameter="region_restarting" />
          </menu_item_check>
          <menu_item_call
           label="Web Content Browser"
           name="Web Content Browser"
           shortcut="control|shift|Z">
            <menu_item_call.on_click
             function="Advanced.WebContentTest"
             parameter="HOME_PAGE"/>
          </menu_item_call>
          <menu_item_call
           label="FB Connect Test"
           name="FB Connect Test">
            <menu_item_call.on_click
             function="Advanced.WebContentTest"
             parameter="https://cryptic-ridge-1632.herokuapp.com/"/>
          </menu_item_call>
          <menu_item_call
             label="Dump SelectMgr"
             name="Dump SelectMgr">
                <menu_item_call.on_click
                 function="Advanced.DumpSelectMgr" />
            </menu_item_call>
            <menu_item_call
             label="Dump Inventory"
             name="Dump Inventory">
                <menu_item_call.on_click
                 function="Advanced.DumpInventory" />
            </menu_item_call>
            <menu_item_call
             label="Dump Timers"
             name="Dump Timers">
                <menu_item_call.on_click
                 function="Advanced.DumpTimers" />
            </menu_item_call>
            <menu_item_call
             label="Dump Focus Holder"
             name="Dump Focus Holder">
                <menu_item_call.on_click
                 function="Advanced.DumpFocusHolder" />
            </menu_item_call>
            <menu_item_call
             label="Print Selected Object Info"
             name="Print Selected Object Info"
             shortcut="control|shift|P">
                <menu_item_call.on_click
                 function="Advanced.PrintSelectedObjectInfo" />
            </menu_item_call>
            <menu_item_call
             label="Print Agent Info"
             name="Print Agent Info"
             shortcut="shift|P">
                <menu_item_call.on_click
                 function="Advanced.PrintAgentInfo" />
            </menu_item_call>
            <menu_item_check
             label="Double-Click Auto-Pilot"
             name="Double-ClickAuto-Pilot">
                <menu_item_check.on_check
                 function="CheckControl"
                 parameter="DoubleClickAutoPilot" />
                <menu_item_check.on_click
                 function="ToggleControl"
                 parameter="DoubleClickAutoPilot" />
            </menu_item_check>
            <menu_item_check
             label="Double-Click Teleport"
             name="DoubleClick Teleport">
                <menu_item_check.on_check
                 function="CheckControl"
                 parameter="DoubleClickTeleport" />
                <menu_item_check.on_click
                 function="ToggleControl"
                 parameter="DoubleClickTeleport" />
            </menu_item_check>
            <menu_item_separator />

            <menu_item_check
             label="Debug SelectMgr"
             name="Debug SelectMgr">
                <menu_item_check.on_check
                 function="CheckControl"
                 parameter="DebugSelectMgr" />
                <menu_item_check.on_click
                 function="ToggleControl"
                 parameter="DebugSelectMgr" />
            </menu_item_check>
            <menu_item_check
             label="Debug Clicks"
             name="Debug Clicks">
                <menu_item_check.on_check
                 function="Advanced.CheckDebugClicks"
                 parameter="DebugClicks" />
                <menu_item_check.on_click
                 function="Advanced.ToggleDebugClicks"
                 parameter="DebugClicks" />
            </menu_item_check>
            <menu_item_check
             label="Debug Views"
             name="Debug Views">
                <menu_item_check.on_check
                 function="Advanced.CheckDebugViews" />
                <menu_item_check.on_click
                 function="Advanced.ToggleDebugViews" />
            </menu_item_check>
            <menu_item_check
             label="Debug Name Tooltips"
             name="Debug Name Tooltips">
                <menu_item_check.on_check
                 function="Advanced.CheckXUINameTooltips"
                 parameter="XUINameTooltips" />
                <menu_item_check.on_click
                 function="Advanced.ToggleXUINameTooltips" />
            </menu_item_check>
            <menu_item_check
             label="Debug Mouse Events"
             name="Debug Mouse Events">
                <menu_item_check.on_check
                 function="Advanced.CheckDebugMouseEvents"
                 parameter="MouseEvents" />
                <menu_item_check.on_click
                 function="Advanced.ToggleDebugMouseEvents" />
            </menu_item_check>
            <menu_item_check
             label="Debug Keys"
             name="Debug Keys">
                <menu_item_check.on_check
                 function="Advanced.CheckDebugKeys"
                 parameter="DebugKeys" />
                <menu_item_check.on_click
                 function="Advanced.ToggleDebugKeys" />
            </menu_item_check>
            <menu_item_check
             label="Debug Window Process"
             name="Debug WindowProc">
                <menu_item_check.on_check
                 function="Advanced.CheckDebugWindowProc"
                 parameter="DebugWindowProc" />
                <menu_item_check.on_click
                 function="Advanced.ToggleDebugWindowProc"
                 parameter="DebugWindowProc" />
            </menu_item_check>
        </menu>
        <menu
         create_jump_keys="true"
         label="XUI"
         name="XUI"
         tear_off="true">
            <menu_item_call
               label="Reload Color Settings"
               name="Reload Color Settings">
              <menu_item_call.on_click
               function="Advanced.ReloadColorSettings" />
            </menu_item_call>
            <menu_item_call
             label="Show Font Test"
             name="Show Font Test">
                <menu_item_call.on_click
                 function="Floater.Show"
                 parameter="font_test" />
            </menu_item_call>
            <menu_item_call
             label="Load from XML"
             name="Load from XML">
                <menu_item_call.on_click
                 function="Advanced.LoadUIFromXML" />
            </menu_item_call>
            <menu_item_call
             label="Save to XML"
             name="Save to XML">
                <menu_item_call.on_click
                 function="Advanced.SaveUIToXML" />
            </menu_item_call>
            <menu_item_check
             label="Show XUI Names"
             name="Show XUI Names">
                <menu_item_check.on_check
                 function="Advanced.CheckXUINames"
                 parameter="showUIname" />
                <menu_item_check.on_click
                 function="Advanced.ToggleXUINames" />
            </menu_item_check>
            <menu_item_check
             label="Show debugging info for views"
             name="DebugViews">
                <menu_item_check.on_check
                 function="CheckControl"
                 parameter="DebugViews" />
                <menu_item_check.on_click
                 function="ToggleControl"
                 parameter="DebugViews" />
            </menu_item_check>
            <menu_item_call
             label="XUI Preview Tool"
             name="UI Preview Tool">
                <menu_item_call.on_click
                 function="Floater.Toggle"
                 parameter="ui_preview" />
            </menu_item_call>
          <menu_item_call
           label="Send Test IMs"
           name="Send Test IMs">
            <menu_item_call.on_click
             function="Advanced.SendTestIMs" />
          </menu_item_call>
          <menu_item_call
           label="Flush Names Caches"
           name="Flush Names Caches">
            <menu_item_call.on_click
             function="Advanced.FlushNameCaches" />
          </menu_item_call>
        </menu>
        <menu
         create_jump_keys="true"
         label="Avatar"
         name="Character"
         tear_off="true">
            <menu
             create_jump_keys="true"
             label="Grab Baked Texture"
             name="Grab Baked Texture"
             tear_off="true">
                <menu_item_call
                 label="Iris"
                 name="Grab Iris">
                    <menu_item_call.on_click
                     function="Advanced.GrabBakedTexture"
                     parameter="iris" />
                    <menu_item_call.on_enable
                     function="Advanced.EnableGrabBakedTexture"
					 parameter="iris" />
                </menu_item_call>
                <menu_item_call
                 label="Head"
                 name="Grab Head">
                    <menu_item_call.on_click
                     function="Advanced.GrabBakedTexture"
                     parameter="head" />
                    <menu_item_call.on_enable
                     function="Advanced.EnableGrabBakedTexture"
					 parameter="head" />
                </menu_item_call>
                <menu_item_call
                 label="Upper Body"
                 name="Grab Upper Body">
                    <menu_item_call.on_click
                     function="Advanced.GrabBakedTexture"
                     parameter="upper" />
                    <menu_item_call.on_enable
                     function="Advanced.EnableGrabBakedTexture"
					 parameter="upper" />
                </menu_item_call>
                <menu_item_call
                 label="Lower Body"
                 name="Grab Lower Body">
                    <menu_item_call.on_click
                     function="Advanced.GrabBakedTexture"
                     parameter="lower" />
                    <menu_item_call.on_enable
                     function="Advanced.EnableGrabBakedTexture"
					 parameter="lower" />
                </menu_item_call>
                <menu_item_call
                 label="Skirt"
                 name="Grab Skirt">
                    <menu_item_call.on_click
                     function="Advanced.GrabBakedTexture"
                     parameter="skirt" />
                    <menu_item_call.on_enable
                     function="Advanced.EnableGrabBakedTexture"
					 parameter="skirt" />
                </menu_item_call>
            </menu>
            <menu
             create_jump_keys="true"
             label="Character Tests"
             name="Character Tests"
             tear_off="true">
                <menu_item_call
                 label="Appearance To XML"
                 name="Appearance To XML">
                    <menu_item_call.on_click
                     function="Advanced.AppearanceToXML" />
                </menu_item_call>
                <menu_item_call
                 label="Toggle Character Geometry"
                 name="Toggle Character Geometry">
                    <menu_item_call.on_click
                     function="Advanced.ToggleCharacterGeometry" />
                    <menu_item_call.on_enable
                     function="IsGodCustomerService" />
                </menu_item_call>
                <menu_item_call
                 label="Test Male"
                 name="Test Male">
                    <menu_item_call.on_click
                     function="Advanced.TestMale" />
                </menu_item_call>
                <menu_item_call
                 label="Test Female"
                 name="Test Female">
                    <menu_item_call.on_click
                     function="Advanced.TestFemale" />
                </menu_item_call>
                <menu_item_check
                 label="Allow Select Avatar"
                 name="Allow Select Avatar">
                    <menu_item_check.on_check
                     function="CheckControl"
                     parameter="AllowSelectAvatar" />
                    <menu_item_check.on_click
                     function="ToggleControl"
                     parameter="AllowSelectAvatar" />
                </menu_item_check>
            </menu>
            <menu
             create_jump_keys="true"
             label="Animation Speed"
             name="Animation Speed"
             tear_off="true">
                <menu_item_call
                 label="All Animations 10% Faster"
                 name="All Animations 10 Faster">
                    <menu_item_call.on_click
                     function="Advanced.AnimTenFaster" />
                </menu_item_call>
                <menu_item_call
                 label="All Animations 10% Slower"
                 name="All Animations 10 Slower">
                    <menu_item_call.on_click
                     function="Advanced.AnimTenSlower" />
                </menu_item_call>
                <menu_item_call
                 label="Reset All Animation Speed"
                 name="Reset All Animation Speed">
                    <menu_item_call.on_click
                     function="Advanced.AnimResetAll" />
                </menu_item_call>
				<menu_item_check
				 label="Slow Motion Animations"
				 name="Slow Motion Animations">
					<menu_item_check.on_check
					 function="CheckControl"
					 parameter="SlowMotionAnimation" />
					<menu_item_check.on_click
					 function="ToggleControl"
					 parameter="SlowMotionAnimation" />
				</menu_item_check>
            </menu>
            <menu_item_call
             label="Force Params to Default"
             name="Force Params to Default">
                <menu_item_call.on_click
                 function="Advanced.ForceParamsToDefault" />
            </menu_item_call>
            <menu_item_check
             label="Animation Info"
             name="Animation Info">
                <menu_item_check.on_check
                 function="Advanced.CheckAnimationInfo"
                 parameter="AnimationInfo" />
                <menu_item_check.on_click
                 function="Advanced.ToggleAnimationInfo"
                 parameter="" />
            </menu_item_check>
            <menu_item_check
             label="Show Look At"
             name="Show Look At">
                <menu_item_check.on_check
                 function="Advanced.CheckShowLookAt"
                 parameter="ShowLookAt" />
                <menu_item_check.on_click
                 function="Advanced.ToggleShowLookAt" />
            </menu_item_check>
            <menu_item_check
             label="Show Point At"
             name="Show Point At">
                <menu_item_check.on_check
                 function="Advanced.CheckShowPointAt"
                 parameter="ShowPointAt" />
                <menu_item_check.on_click
                 function="Advanced.ToggleShowPointAt" />
            </menu_item_check>
            <menu_item_check
             label="Debug Joint Updates"
             name="Debug Joint Updates">
                <menu_item_check.on_check
                 function="Advanced.CheckDebugJointUpdates"
                 parameter="DebugJointUpdates" />
                <menu_item_check.on_click
                 function="Advanced.ToggleDebugJointUpdates" />
            </menu_item_check>
            <menu_item_check
             label="Disable LOD"
             name="Disable LOD">
                <menu_item_check.on_check
                 function="Advanced.CheckDisableLOD"
                 parameter="DisableLOD" />
                <menu_item_check.on_click
                 function="Advanced.ToggleDisableLOD" />
            </menu_item_check>
            <menu_item_check
             label="Debug Character Vis"
             name="Debug Character Vis">
                <menu_item_check.on_check
                 function="Advanced.CheckDebugCharacterVis"
                 parameter="DebugCharacterVis" />
                <menu_item_check.on_click
                 function="Advanced.ToggleDebugCharacterVis" />
            </menu_item_check>
            <menu_item_check
             label="Show Collision Skeleton"
             name="Show Collision Skeleton">
                <menu_item_check.on_check
                 function="Advanced.CheckInfoDisplay"
                 parameter="collision skeleton" />
                <menu_item_check.on_click
                 function="Advanced.ToggleInfoDisplay"
                 parameter="collision skeleton" />
            </menu_item_check>
            <menu_item_check
             label="Show Bones"
             name="Show Bones">
                <menu_item_check.on_check
                 function="Advanced.CheckInfoDisplay"
                 parameter="joints" />
                <menu_item_check.on_click
                 function="Advanced.ToggleInfoDisplay"
                 parameter="joints" />
            </menu_item_check>
            <menu_item_check
             label="Display Agent Target"
             name="Display Agent Target">
                <menu_item_check.on_check
                 function="Advanced.CheckInfoDisplay"
                 parameter="agent target" />
                <menu_item_check.on_click
                 function="Advanced.ToggleInfoDisplay"
                 parameter="agent target" />
            </menu_item_check>
            <menu_item_check
             label="Show Impostor Extents"
             name="Show Impostor Extents">
                <menu_item_check.on_check
                 function="Advanced.CheckInfoDisplay"
                 parameter="impostors" />
                <menu_item_check.on_click
                 function="Advanced.ToggleInfoDisplay"
                 parameter="impostors" />
            </menu_item_check>
            <!-- Appears not to exist anymore
            <menu_item_check
             label="Debug Rotation"
             name="Debug Rotation">
                <menu_item_check.on_check
                 function="CheckControl"
                 parameter="DebugAvatarRotation" />
                <menu_item_check.on_click
                 function="ToggleControl"
                 parameter="DebugAvatarRotation" />
            </menu_item_check> -->
            <menu_item_call
             label="Dump Attachments"
             name="Dump Attachments">
                <menu_item_call.on_click
                 function="Advanced.DumpAttachments" />
            </menu_item_call>
            <menu_item_call
             label="Debug Avatar Textures"
             name="Debug Avatar Textures"
             shortcut="control|alt|shift|A">
                <menu_item_call.on_click
                 function="Advanced.DebugAvatarTextures" />
            </menu_item_call>
            <menu_item_call
             label="Dump Local Textures"
             name="Dump Local Textures"
             shortcut="alt|shift|M">
                <menu_item_call.on_click
                 function="Advanced.DumpAvatarLocalTextures" />
            </menu_item_call>
			<menu_item_call
			 label="Reload Avatar Cloud Particle"
			 name="Reload Avatar Cloud Particle">
				<menu_item_call.on_click
				 function="Advanced.ReloadAvatarCloudParticle" />
			</menu_item_call>
		</menu>
        <menu_item_separator/>

        <menu_item_check
         label="HTTP Textures"
         name="HTTP Textures">
            <menu_item_check.on_check
             function="CheckControl"
             parameter="ImagePipelineUseHTTP" />
            <menu_item_check.on_click
             function="ToggleControl"
             parameter="ImagePipelineUseHTTP" />
        </menu_item_check>
        <menu_item_check
         label="HTTP Inventory"
         name="HTTP Inventory">
            <menu_item_check.on_check
             function="CheckControl"
             parameter="UseHTTPInventory" />
            <menu_item_check.on_click
             function="ToggleControl"
             parameter="UseHTTPInventory" />
        </menu_item_check>
        <menu_item_call
         label="Compress Images"
         name="Compress Images">
            <menu_item_call.on_click
             function="Advanced.CompressImage" />
        </menu_item_call>

      <menu_item_call
         label="Enable Visual Leak Detector"
         name="Enable Visual Leak Detector">
        <menu_item_call.on_click
           function="Advanced.ToggleVisualLeakDetector" />
        </menu_item_call>
      
        <menu_item_check
         label="Output Debug Minidump"
         name="Output Debug Minidump">
            <menu_item_check.on_check
             function="CheckControl"
             parameter="SaveMinidump" />
            <menu_item_check.on_click
             function="ToggleControl"
             parameter="SaveMinidump" />
        </menu_item_check>
        <menu_item_check
         label="Console Window on next Run"
         name="Console Window">
            <menu_item_check.on_check
             function="CheckControl"
             parameter="ShowConsoleWindow" />
            <menu_item_check.on_click
             function="ToggleControl"
             parameter="ShowConsoleWindow" />
        </menu_item_check>
        <menu
         create_jump_keys="true"
         label="Set Logging Level"
         name="Set Logging Level"
         tear_off="true">
          <menu_item_check
            name="Debug"
            label="Debug">
            <menu_item_check.on_check
              function="Develop.CheckLoggingLevel"
              parameter="0" />
            <menu_item_check.on_click
             function="Develop.SetLoggingLevel"
             parameter="0" />
          </menu_item_check>
          <menu_item_check
            name="Info"
            label="Info">
            <menu_item_check.on_check
              function="Develop.CheckLoggingLevel"
              parameter="1" />
            <menu_item_check.on_click
             function="Develop.SetLoggingLevel"
             parameter="1" />
          </menu_item_check>
          <menu_item_check
            name="Warning"
            label="Warning">
            <menu_item_check.on_check
              function="Develop.CheckLoggingLevel"
              parameter="2" />
            <menu_item_check.on_click
             function="Develop.SetLoggingLevel"
             parameter="2" />
          </menu_item_check>
          <menu_item_check
            name="Error"
            label="Error">
            <menu_item_check.on_check
              function="Develop.CheckLoggingLevel"
              parameter="3" />
            <menu_item_check.on_click
             function="Develop.SetLoggingLevel"
             parameter="3" />
          </menu_item_check>
          <menu_item_check
            name="None"
            label="None">
            <menu_item_check.on_check
              function="Develop.CheckLoggingLevel"
              parameter="4" />
            <menu_item_check.on_click
             function="Develop.SetLoggingLevel"
             parameter="4" />
          </menu_item_check>
       </menu>

        <menu_item_separator/>

        <menu_item_call
         label="Request Admin Status"
         name="Request Admin Options"
         shortcut="control|alt|G">
            <menu_item_call.on_click
             function="Advanced.RequestAdminStatus" />
        </menu_item_call>
        <menu_item_call
         label="Leave Admin Status"
         name="Leave Admin Options"
         shortcut="control|alt|shift|G">
            <menu_item_call.on_click
             function="Advanced.LeaveAdminStatus" />
        </menu_item_call>
		<menu_item_check
         label="Show Admin Menu"
         name="View Admin Options">
            <menu_item_check.on_enable
             function="Advanced.EnableViewAdminOptions" />
            <menu_item_check.on_check
             function="Advanced.CheckViewAdminOptions"
             parameter="ViewAdminOptions" />
            <menu_item_check.on_click
             function="Advanced.ToggleViewAdminOptions" />
        </menu_item_check>
    </menu>
    <menu
     create_jump_keys="true"
     label="Admin"
     name="Admin"
     tear_off="true"
     visible="false">
        <menu
         create_jump_keys="true"
         label="Object"
         name="AdminObject"
         tear_off="true">
            <menu_item_call
             label="Take Copy"
             name="Admin Take Copy"
             shortcut="control|alt|shift|O">
                <menu_item_call.on_click
                 function="Admin.ForceTakeCopy" />
                <menu_item_call.on_enable
                 function="IsGodCustomerService" />
            </menu_item_call>
            <menu_item_call
             label="Force Owner To Me"
             name="Force Owner To Me">
                <menu_item_call.on_click
                 function="Admin.HandleObjectOwnerSelf" />
                <menu_item_call.on_enable
                 function="IsGodCustomerService" />
            </menu_item_call>
            <menu_item_call
             label="Force Owner Permissive"
             name="Force Owner Permissive">
                <menu_item_call.on_click
                 function="Admin.HandleObjectOwnerPermissive" />
                <menu_item_call.on_enable
                 function="IsGodCustomerService" />
            </menu_item_call>
            <menu_item_call
             label="Delete"
             name="Delete"
             shortcut="control|alt|shift|Del">
                <menu_item_call.on_click
                 function="Admin.HandleForceDelete" />
                <menu_item_call.on_enable
                 function="IsGodCustomerService" />
            </menu_item_call>
            <menu_item_call
             label="Lock"
             name="Lock"
             shortcut="control|alt|shift|L">
                <menu_item_call.on_click
                 function="Admin.HandleObjectLock" />
                <menu_item_call.on_enable
                 function="IsGodCustomerService" />
            </menu_item_call>
            <menu_item_call
             label="Get Assets IDs"
             name="Get Assets IDs"
             shortcut="control|alt|shift|I">
                <menu_item_call.on_click
                 function="Admin.HandleObjectAssetIDs" />
                <menu_item_call.on_enable
                 function="IsGodCustomerService" />
            </menu_item_call>
        </menu>
        <menu
         create_jump_keys="true"
         label="Parcel"
         name="Parcel"
         tear_off="true">
            <menu_item_call
             label="Force Owner To Me"
             name="Owner To Me">
                <menu_item_call.on_click
                 function="Admin.HandleForceParcelOwnerToMe" />
                <menu_item_call.on_enable
                 function="IsGodCustomerService" />
            </menu_item_call>
            <menu_item_call
             label="Set to Linden Content"
             name="Set to Linden Content"
             shortcut="control|alt|shift|C">
                <menu_item_call.on_click
                 function="Admin.HandleForceParcelToContent" />
                <menu_item_call.on_enable
                 function="IsGodCustomerService" />
            </menu_item_call>
            <menu_item_call
             label="Claim Public Land"
             name="Claim Public Land">
                <menu_item_call.on_click
                 function="Admin.HandleClaimPublicLand" />
                <menu_item_call.on_enable
                 function="IsGodCustomerService" />
            </menu_item_call>
        </menu>
        <menu
         create_jump_keys="true"
         label="Region"
         name="Region"
         tear_off="true">
            <menu_item_call
             label="Dump Temp Asset Data"
             name="Dump Temp Asset Data">
                <menu_item_call.on_click
                 function="Admin.HandleRegionDumpTempAssetData" />
                <menu_item_call.on_enable
                 function="IsGodCustomerService" />
            </menu_item_call>
            <menu_item_call
             label="Save Region State"
             name="Save Region State">
                <menu_item_call.on_click
                 function="Admin.OnSaveState" />
                <menu_item_call.on_enable
                 function="IsGodCustomerService" />
            </menu_item_call>
        </menu>
        <menu_item_call
         label="God Tools"
         name="God Tools">
            <menu_item_call.on_click
             function="Floater.Show"
             parameter="god_tools" />
            <menu_item_call.on_enable
             function="IsGodCustomerService" />
        </menu_item_call>
    </menu>
    
    
    <!-- God Menu -->
    
    <menu
     create_jump_keys="true"
     label="Admin"
     name="Deprecated"
     tear_off="true"
     visible="false">
        <menu
         create_jump_keys="true"
         label="Attach Object"
         mouse_opaque="false"
         name="Attach Object"
         tear_off="true" />
        <menu
         create_jump_keys="true"
         label="Detach Object"
         mouse_opaque="false"
         name="Detach Object"
         tear_off="true" />
        <menu
         create_jump_keys="true"
         label="Take Off Clothing"
         mouse_opaque="false"
         name="Take Off Clothing"
         tear_off="true">
            <menu_item_call
             label="Shirt"
             name="Shirt">
                <menu_item_call.on_click
                 function="Edit.TakeOff"
                 parameter="shirt" />
                <menu_item_call.on_enable
                 function="Edit.EnableTakeOff"
                 parameter="shirt" />
            </menu_item_call>
            <menu_item_call
             label="Pants"
             name="Pants">
                <menu_item_call.on_click
                 function="Edit.TakeOff"
                 parameter="pants" />
                <menu_item_call.on_enable
                 function="Edit.EnableTakeOff"
                 parameter="pants" />
            </menu_item_call>
            <menu_item_call
             label="Shoes"
             name="Shoes">
                <menu_item_call.on_click
                 function="Edit.TakeOff"
                 parameter="shoes" />
                <menu_item_call.on_enable
                 function="Edit.EnableTakeOff"
                 parameter="shoes" />
            </menu_item_call>
            <menu_item_call
             label="Socks"
             name="Socks">
                <menu_item_call.on_click
                 function="Edit.TakeOff"
                 parameter="socks" />
                <menu_item_call.on_enable
                 function="Edit.EnableTakeOff"
                 parameter="socks" />
            </menu_item_call>
            <menu_item_call
             label="Jacket"
             name="Jacket">
                <menu_item_call.on_click
                 function="Edit.TakeOff"
                 parameter="jacket" />
                <menu_item_call.on_enable
                 function="Edit.EnableTakeOff"
                 parameter="jacket" />
            </menu_item_call>
            <menu_item_call
             label="Gloves"
             name="Gloves">
                <menu_item_call.on_click
                 function="Edit.TakeOff"
                 parameter="gloves" />
                <menu_item_call.on_enable
                 function="Edit.EnableTakeOff"
                 parameter="gloves" />
            </menu_item_call>
            <menu_item_call
             label="Undershirt"
             name="Menu Undershirt">
                <menu_item_call.on_click
                 function="Edit.TakeOff"
                 parameter="undershirt" />
                <menu_item_call.on_enable
                 function="Edit.EnableTakeOff"
                 parameter="undershirt" />
            </menu_item_call>
            <menu_item_call
             label="Underpants"
             name="Menu Underpants">
                <menu_item_call.on_click
                 function="Edit.TakeOff"
                 parameter="underpants" />
                <menu_item_call.on_enable
                 function="Edit.EnableTakeOff"
                 parameter="underpants" />
            </menu_item_call>
            <menu_item_call
             label="Skirt"
             name="Skirt">
                <menu_item_call.on_click
                 function="Edit.TakeOff"
                 parameter="skirt" />
                <menu_item_call.on_enable
                 function="Edit.EnableTakeOff"
                 parameter="skirt" />
            </menu_item_call>
            <menu_item_call
             label="Alpha"
             name="Alpha">
                <menu_item_call.on_click
                 function="Edit.TakeOff"
                 parameter="alpha" />
                <menu_item_call.on_enable
                 function="Edit.EnableTakeOff"
                 parameter="alpha" />
            </menu_item_call>
            <menu_item_call
             label="Tattoo"
             name="Tattoo">
                <menu_item_call.on_click
                 function="Edit.TakeOff"
                 parameter="tattoo" />
                <menu_item_call.on_enable
                 function="Edit.EnableTakeOff"
                 parameter="tattoo" />
            </menu_item_call>
            <menu_item_call
             label="Universal"
             name="Universal">
              <menu_item_call.on_click
               function="Edit.TakeOff"
               parameter="tattoo" />
              <menu_item_call.on_enable
               function="Edit.EnableTakeOff"
               parameter="universal" />
            </menu_item_call>
            <menu_item_call
             label="Physics"
             name="Physics">
                <menu_item_call.on_click
                 function="Edit.TakeOff"
                 parameter="physics" />
                <menu_item_call.on_enable
                 function="Edit.EnableTakeOff"
                 parameter="physics" />
            </menu_item_call>
            <menu_item_call
             label="All Clothes"
             name="All Clothes">
                <menu_item_call.on_click
                 function="Edit.TakeOff"
                 parameter="all" />
            </menu_item_call>
        </menu>
        <menu
         create_jump_keys="true"
         label="Help"
         name="DeprecatedHelp"
         tear_off="true">
            <menu_item_call
             label="Official Linden Blog"
             name="Official Linden Blog">
                <menu_item_call.on_click
                 function="PromptShowURL"
                 name="OfficialLindenBlog_url"
                 parameter="WebLaunchSupportWiki,http://blog.secondlife.com/" />
            </menu_item_call>
            <menu_item_call
             label="Scripting Portal"
             name="Scripting Portal">
                <menu_item_call.on_click
                 function="PromptShowURL"
                 name="ScriptingPortal_url"
                 parameter="WebLaunchLSLWiki,http://wiki.secondlife.com/wiki/LSL_Portal" />
            </menu_item_call>
            <menu
             create_jump_keys="true"
             label="Bug Reporting"
             name="Bug Reporting"
             tear_off="true">
                <menu_item_call
                 label="Public Issue Tracker"
                 name="Public Issue Tracker">
                    <menu_item_call.on_click
                     function="PromptShowURL"
                     name="PublicIssueTracker_url"
                     parameter="WebLaunchPublicIssue,http://jira.secondlife.com" />
                </menu_item_call>
                <menu_item_call
                 label="Public Issue Tracker Help"
                 name="Publc Issue Tracker Help">
                    <menu_item_call.on_click
                     function="PromptShowURL"
                     name="PublicIssueTrackerHelp_url"
                     parameter="WebLaunchPublicIssueHelp,http://wiki.secondlife.com/wiki/Issue_tracker" />
                </menu_item_call>

                <menu_item_separator/>

                <menu_item_call
                 label="Bug Reporting 101"
                 name="Bug Reporing 101">
                    <menu_item_call.on_click
                     function="PromptShowURL"
                     name="BugReporting101_url"
                     parameter="WebLaunchBugReport101,http://wiki.secondlife.com/wiki/Bug_Reporting_101" />
                </menu_item_call>
                <menu_item_call
                 label="Security Issues"
                 name="Security Issues">
                    <menu_item_call.on_click
                     function="PromptShowURL"
                     name="SecurityIssues_url"
                     parameter="WebLaunchSecurityIssues,http://wiki.secondlife.com/wiki/Security_issues" />
                </menu_item_call>
                <menu_item_call
                 label="QA Wiki"
                 name="QA Wiki">
                    <menu_item_call.on_click
                     function="PromptShowURL"
                     name="QAWiki_url"
                     parameter="WebLaunchQAWiki,http://wiki.secondlife.com/wiki/QA_Portal" />
                </menu_item_call>
            </menu>
        </menu>
    </menu>
</menu_bar><|MERGE_RESOLUTION|>--- conflicted
+++ resolved
@@ -7,7 +7,6 @@
      create_jump_keys="true"
      label="Avatar"
      name="Me"
-<<<<<<< HEAD
      tear_off="true"
      visible="true">
         
@@ -41,36 +40,6 @@
 
         <menu_item_check
          label="Inventory"
-=======
-     tear_off="true">
-      <menu_item_call
-       label="Profile..."
-       name="Profile">
-        <menu_item_call.on_click
-         function="ShowAgentProfile"
-         parameter="agent" />
-      </menu_item_call>
-      <menu_item_call
-       label="Appearance..."
-       name="ChangeOutfit"
-       shortcut="control|O">
-        <menu_item_call.on_click
-         function="Floater.ToggleOrBringToFront"
-         parameter="appearance" />
-        <menu_item_call.on_enable
-         function="Edit.EnableCustomizeAvatar" />
-      </menu_item_call>
-      <menu_item_call
-       label="Choose an avatar..."
-       name="Avatar Picker">
-        <menu_item_call.on_click
-         function="Floater.ToggleOrBringToFront"
-         parameter="avatar" />
-      </menu_item_call>
-      <menu_item_separator/>
-      <menu_item_check
-         label="Inventory..."
->>>>>>> 7d93032f
          name="Inventory"
          shortcut="control|I"
          visible="true">
@@ -126,123 +95,6 @@
           function="Floater.ToggleOrBringToFront"
           parameter="experiences"/>
       </menu_item_call>
-<<<<<<< HEAD
-=======
-      <menu_item_call
-        label="My Scripts..."
-        name="MyScripts">
-        <menu_item_call.on_click
-          function="Floater.ToggleOrBringToFront"
-          parameter="my_scripts"/>
-      </menu_item_call>
-      <menu_item_separator/>
-      <menu_item_call
-       label="Camera Controls..."
-       name="Camera Controls">
-        <menu_item_call.on_click
-         function="Floater.ToggleOrBringToFront"
-         parameter="camera" />
-      </menu_item_call>
-      <menu
-       create_jump_keys="true"
-       label="Movement"
-       name="Movement"
-       tear_off="true">
-        <menu_item_call
-         label="Sit Down"
-         layout="topleft"
-         shortcut="alt|shift|S"
-         name="Sit Down Here">
-          <menu_item_call.on_click
-           function="Self.SitDown"/>
-          <menu_item_call.on_visible
-           function="Self.ShowSitDown"/>
-          <menu_item_call.on_enable
-           function="Self.EnableSitDown" />
-        </menu_item_call>
-        <menu_item_call
-         label="Stand Up"
-         layout="topleft"
-         shortcut="alt|shift|S"
-         name="Stand up">
-          <menu_item_call.on_click
-           function="Self.StandUp"/>
-          <menu_item_call.on_visible
-           function="Self.EnableStandUp"/>
-          <menu_item_call.on_enable
-           function="Self.EnableStandUp" />
-        </menu_item_call>
-        <menu_item_check
-         label="Fly"
-         name="Fly"
-         shortcut="HOME">
-          <menu_item_check.on_check
-           function="Agent.getFlying" />
-          <menu_item_check.on_click
-           function="Agent.toggleFlying" />
-          <menu_item_check.on_enable
-           function="Agent.enableFlying" />
-        </menu_item_check>
-        <menu_item_call
-         label="Stop flying"
-         name="Stop flying"
-         shortcut="HOME">
-          <menu_item_call.on_click
-           function="Agent.toggleFlying" />
-          <menu_item_call.on_enable
-           function="Agent.getFlying" />
-        </menu_item_call>	
-        <menu_item_check
-         label="Always Run"
-         name="Always Run"
-         shortcut="control|R">
-          <menu_item_check.on_check
-           function="World.CheckAlwaysRun" />
-          <menu_item_check.on_click
-           function="World.AlwaysRun" />
-        </menu_item_check>
-        <menu_item_call
-         label="Stop Animating Me"
-         name="Stop Animating My Avatar">
-          <menu_item_call.on_click
-           function="Tools.StopAllAnimations" />
-        </menu_item_call>
-        <menu_item_check
-         label="Walk / run / fly..."
-         name="WalkRunFly">
-          <menu_item_check.on_check
-           function="Floater.Visible"
-           parameter="moveview" />
-          <menu_item_check.on_click
-           function="Floater.ToggleOrBringToFront"
-           parameter="moveview" />
-        </menu_item_check>
-      </menu>
-
-      <menu
-       create_jump_keys="true"
-       label="Status"
-       name="Status"
-       tear_off="true">
-        <menu_item_check
-         name="Away"
-         label="Away">
-          <menu_item_check.on_check
-           function="View.Status.CheckAway" />
-          <menu_item_check.on_click
-           function="World.SetAway" />
-        </menu_item_check>
-        <menu_item_check
-         name="Do Not Disturb"
-         label="Do Not Disturb">
-          <menu_item_check.on_check
-           function="View.Status.CheckDoNotDisturb" />
-          <menu_item_check.on_click
-           function="World.SetDoNotDisturb"/>
-        </menu_item_check>
-      
-    </menu>
->>>>>>> 7d93032f
 
         <menu_item_separator/>
 
@@ -259,7 +111,6 @@
          shortcut="control|O"
          name="ChangeOutfit">
             <menu_item_check.on_click
-<<<<<<< HEAD
              function="CustomizeAvatar" />
             <menu_item_check.on_check
              function="Floater.IsOpen"
@@ -267,189 +118,6 @@
             <menu_item_check.on_enable
              function="Edit.EnableCustomizeAvatar" />
         </menu_item_check>
-
-      <menu
-        label="Take Off"
-        layout="topleft"
-        name="Take Off &gt;">
-        <menu
-         label="Clothes"
-         layout="topleft"
-         name="Clothes &gt;">
-          <menu_item_call
-           enabled="false"
-           label="Shirt"
-           layout="topleft"
-           name="Shirt">
-            <menu_item_call.on_click
-             function="Edit.TakeOff"
-             parameter="shirt" />
-            <menu_item_call.on_enable
-             function="Edit.EnableTakeOff"
-             parameter="shirt" />
-          </menu_item_call>
-          <menu_item_call
-           enabled="false"
-           label="Pants"
-           layout="topleft"
-           name="Pants">
-            <menu_item_call.on_click
-             function="Edit.TakeOff"
-             parameter="pants" />
-            <menu_item_call.on_enable
-             function="Edit.EnableTakeOff"
-             parameter="pants" />
-          </menu_item_call>
-          <menu_item_call
-           enabled="false"
-           label="Skirt"
-           layout="topleft"
-           name="Skirt">
-            <menu_item_call.on_click
-             function="Edit.TakeOff"
-             parameter="skirt" />
-            <menu_item_call.on_enable
-             function="Edit.EnableTakeOff"
-             parameter="skirt" />
-          </menu_item_call>
-          <menu_item_call
-           enabled="false"
-           label="Shoes"
-           layout="topleft"
-           name="Shoes">
-            <menu_item_call.on_click
-             function="Edit.TakeOff"
-             parameter="shoes" />
-            <menu_item_call.on_enable
-             function="Edit.EnableTakeOff"
-             parameter="shoes" />
-          </menu_item_call>
-          <menu_item_call
-           enabled="false"
-           label="Socks"
-           layout="topleft"
-           name="Socks">
-            <menu_item_call.on_click
-             function="Edit.TakeOff"
-             parameter="socks" />
-            <menu_item_call.on_enable
-             function="Edit.EnableTakeOff"
-             parameter="socks" />
-          </menu_item_call>
-          <menu_item_call
-           enabled="false"
-           label="Jacket"
-           layout="topleft"
-           name="Jacket">
-            <menu_item_call.on_click
-             function="Edit.TakeOff"
-             parameter="jacket" />
-            <menu_item_call.on_enable
-             function="Edit.EnableTakeOff"
-             parameter="jacket" />
-          </menu_item_call>
-          <menu_item_call
-           enabled="false"
-           label="Gloves"
-           layout="topleft"
-           name="Gloves">
-            <menu_item_call.on_click
-             function="Edit.TakeOff"
-             parameter="gloves" />
-            <menu_item_call.on_enable
-             function="Edit.EnableTakeOff"
-             parameter="gloves" />
-          </menu_item_call>
-          <menu_item_call
-                enabled="false"
-                label="Undershirt"
-                layout="topleft"
-                name="Self Undershirt">
-            <menu_item_call.on_click
-             function="Edit.TakeOff"
-             parameter="undershirt" />
-            <menu_item_call.on_enable
-             function="Edit.EnableTakeOff"
-             parameter="undershirt" />
-          </menu_item_call>
-          <menu_item_call
-            enabled="false"
-            label="Underpants"
-            layout="topleft"
-            name="Self Underpants">
-            <menu_item_call.on_click
-             function="Edit.TakeOff"
-             parameter="underpants" />
-            <menu_item_call.on_enable
-             function="Edit.EnableTakeOff"
-             parameter="underpants" />
-          </menu_item_call>
-          <menu_item_call
-            enabled="false"
-            label="Tattoo"
-            layout="topleft"
-            name="Self Tattoo">
-            <menu_item_call.on_click
-             function="Edit.TakeOff"
-             parameter="tattoo" />
-            <menu_item_call.on_enable
-             function="Edit.EnableTakeOff"
-             parameter="tattoo" />
-          </menu_item_call>
-          <menu_item_call
-            enabled="false"
-            label="Physics"
-            layout="topleft"
-            name="Self Physics">
-            <menu_item_call.on_click
-             function="Edit.TakeOff"
-             parameter="physics" />
-            <menu_item_call.on_enable
-             function="Edit.EnableTakeOff"
-             parameter="physics" />
-          </menu_item_call>
-          <menu_item_call
-            enabled="false"
-            label="Alpha"
-            layout="topleft"
-            name="Self Alpha">
-            <menu_item_call.on_click
-             function="Edit.TakeOff"
-             parameter="alpha" />
-            <menu_item_call.on_enable
-             function="Edit.EnableTakeOff"
-             parameter="alpha" />
-          </menu_item_call>
-          <menu_item_separator
-           layout="topleft" />
-          <menu_item_call
-           label="All Clothes"
-           layout="topleft"
-           name="All Clothes">
-            <menu_item_call.on_click
-             function="Edit.TakeOff"
-             parameter="all" />
-          </menu_item_call>
-        </menu>
-        <menu
-         label="HUD"
-         layout="topleft"
-         name="Avatar Detach HUD" />
-        <menu
-         label="Detach"
-         layout="topleft"
-         name="Avatar Detach" />
-        <menu_item_call
-         label="Detach All"
-         layout="topleft"
-         name="Detach All">
-          <menu_item_call.on_click
-           function="Self.RemoveAllAttachments"
-           parameter="" />
-          <menu_item_call.on_enable
-           function="Self.EnableRemoveAllAttachments" />
-        </menu_item_call>
-      </menu>
 
       <menu_item_call
        label="Choose an avatar"
@@ -728,15 +396,11 @@
             function="View.CheckToggleUI" />
             <menu_item_check.on_click
              function="View.ToggleUI" />
-=======
-             function="View.ShowHUDAttachments" />
->>>>>>> 7d93032f
          </menu_item_check>
 
         <menu_item_separator/>
 
         <menu_item_call
-<<<<<<< HEAD
          label="Request Admin Status"
          name="Request Admin Options"
          shortcut="control|alt|G"
@@ -755,15 +419,12 @@
         </menu_item_call>
 
         <menu_item_call
-=======
->>>>>>> 7d93032f
          label="Exit [APP_NAME]"
          name="Quit"
          shortcut="control|Q">
             <menu_item_call.on_click
              function="File.Quit" />
         </menu_item_call>
-<<<<<<< HEAD
 
     </menu>
     
@@ -772,12 +433,6 @@
     <menu
      create_jump_keys="true"
      label="Comm"
-=======
-    </menu>
-    <menu
-     create_jump_keys="true"
-     label="Communicate"
->>>>>>> 7d93032f
      name="Communicate"
      tear_off="true"
      visible="true">
