<?xml version="1.0" encoding="utf-8" standalone="yes" ?>
<menu_bar
 bg_visible="false"
 follows="left|top|right"
 name="Main Menu">
    <menu
     create_jump_keys="true"
     label="Avatar"
     name="Me"
     tear_off="true"
     visible="true">
        
        <menu_item_call
             label="Account"
             name="Manage Account">
                <menu_item_call.on_click
                 function="PromptShowURL"
                 name="ManageMyAccount_url"
                 parameter="WebLaunchJoinNow,http://secondlife.com/account/" />
                <menu_item_call.on_visible
                 function="GridCheck"
                 parameter="secondlife"/>
        </menu_item_call>
        <menu_item_call
            label="Marketplace listings..."
            name="MarketplaceListings">
            <menu_item_call.on_click
            function="Floater.ToggleOrBringToFront"
            parameter="marketplace_listings" />
        </menu_item_call>

        <menu_item_call
         label="Buy L$"
         name="Buy and Sell L$">
            <menu_item_call.on_click
             function="BuyCurrency" />
        </menu_item_call>

      <menu_item_call
           label="[Membership]"
           name="Membership">
            <menu_item_call.on_click
             function="Advanced.ShowURL"
             parameter="https://secondlife.com/my/account/membership.php"/>
            <menu_item_call.on_visible
                 function="Membership.UpdateLabel"/>
      </menu_item_call>

        <menu_item_separator/>

        <menu_item_check
         label="Inventory"
         name="Inventory"
         shortcut="control|I"
         visible="true">
          <menu_item_check.on_check
           function="Floater.Visible"
           parameter="inventory" />
          <menu_item_check.on_click
           function="Floater.Toggle"
           parameter="inventory" />
        </menu_item_check>
        <menu_item_call
         label="New Inventory Window"
         name="NewInventoryWindow"
         shortcut="control|shift|I"
         visible="false">
          <menu_item_call.on_click
           function="Inventory.NewWindow"
           parameter="" />
        </menu_item_call>
        <menu_item_check
         label="Protected Folders"
         name="Protected Folders">
            <menu_item_check.on_check
             function="Floater.Visible"
             parameter="fs_protectedfolders" />
            <menu_item_check.on_click
             function="Floater.Toggle"
             parameter="fs_protectedfolders" />
        </menu_item_check>
        <menu_item_check
            label="Favorite Wearables"
            name="WearableFavorites">
            <menu_item_check.on_click
             function="Floater.Toggle"
             parameter="fs_wearable_favorites" />
            <menu_item_check.on_check
             function="Floater.Visible"
             parameter="fs_wearable_favorites" />
        </menu_item_check>

      <menu_item_call
       label="Picks"
       name="Picks">
        <menu_item_call.on_click
         function="ShowAgentProfilePicks" />
        </menu_item_call>

      <menu_item_call
        label="Experiences"
        name="Experiences">
        <menu_item_call.on_click
          function="Floater.ToggleOrBringToFront"
          parameter="experiences"/>
      </menu_item_call>

        <menu_item_separator/>

        <menu_item_call
         label="Profile"
         name="Profile">
            <menu_item_call.on_click
             function="ShowAgentProfile"
             parameter="agent" />
        </menu_item_call>

       <menu_item_call
         label="Now wearing..."
         name="NowWearing">
            <menu_item_call.on_click
             function="NowWearing" />
            <menu_item_call.on_enable
             function="Edit.EnableCustomizeAvatar" />
       </menu_item_call>
        <menu_item_check
         label="Outfits"
         shortcut="control|O"
         name="ChangeOutfit">
            <menu_item_check.on_click
             function="CustomizeAvatar" />
            <menu_item_check.on_check
             function="Floater.IsOpen"
             parameter="appearance"/>
            <menu_item_check.on_enable
             function="Edit.EnableCustomizeAvatar" />
        </menu_item_check>

      <menu
        label="Take off"
        layout="topleft"
        name="Take Off &gt;">
        <menu
         label="Clothes"
         layout="topleft"
         name="Clothes &gt;">
          <menu_item_call
           enabled="false"
           label="Shirt"
           layout="topleft"
           name="Shirt">
            <menu_item_call.on_click
             function="Edit.TakeOff"
             parameter="shirt" />
            <menu_item_call.on_enable
             function="Edit.EnableTakeOff"
             parameter="shirt" />
          </menu_item_call>
          <menu_item_call
           enabled="false"
           label="Pants"
           layout="topleft"
           name="Pants">
            <menu_item_call.on_click
             function="Edit.TakeOff"
             parameter="pants" />
            <menu_item_call.on_enable
             function="Edit.EnableTakeOff"
             parameter="pants" />
          </menu_item_call>
          <menu_item_call
           enabled="false"
           label="Skirt"
           layout="topleft"
           name="Skirt">
            <menu_item_call.on_click
             function="Edit.TakeOff"
             parameter="skirt" />
            <menu_item_call.on_enable
             function="Edit.EnableTakeOff"
             parameter="skirt" />
          </menu_item_call>
          <menu_item_call
           enabled="false"
           label="Shoes"
           layout="topleft"
           name="Shoes">
            <menu_item_call.on_click
             function="Edit.TakeOff"
             parameter="shoes" />
            <menu_item_call.on_enable
             function="Edit.EnableTakeOff"
             parameter="shoes" />
          </menu_item_call>
          <menu_item_call
           enabled="false"
           label="Socks"
           layout="topleft"
           name="Socks">
            <menu_item_call.on_click
             function="Edit.TakeOff"
             parameter="socks" />
            <menu_item_call.on_enable
             function="Edit.EnableTakeOff"
             parameter="socks" />
          </menu_item_call>
          <menu_item_call
           enabled="false"
           label="Jacket"
           layout="topleft"
           name="Jacket">
            <menu_item_call.on_click
             function="Edit.TakeOff"
             parameter="jacket" />
            <menu_item_call.on_enable
             function="Edit.EnableTakeOff"
             parameter="jacket" />
          </menu_item_call>
          <menu_item_call
           enabled="false"
           label="Gloves"
           layout="topleft"
           name="Gloves">
            <menu_item_call.on_click
             function="Edit.TakeOff"
             parameter="gloves" />
            <menu_item_call.on_enable
             function="Edit.EnableTakeOff"
             parameter="gloves" />
          </menu_item_call>
          <menu_item_call
                enabled="false"
                label="Undershirt"
                layout="topleft"
                name="Self Undershirt">
            <menu_item_call.on_click
             function="Edit.TakeOff"
             parameter="undershirt" />
            <menu_item_call.on_enable
             function="Edit.EnableTakeOff"
             parameter="undershirt" />
          </menu_item_call>
          <menu_item_call
            enabled="false"
            label="Underpants"
            layout="topleft"
            name="Self Underpants">
            <menu_item_call.on_click
             function="Edit.TakeOff"
             parameter="underpants" />
            <menu_item_call.on_enable
             function="Edit.EnableTakeOff"
             parameter="underpants" />
          </menu_item_call>
          <menu_item_call
            enabled="false"
            label="Tattoo"
            layout="topleft"
            name="Self Tattoo">
            <menu_item_call.on_click
             function="Edit.TakeOff"
             parameter="tattoo" />
            <menu_item_call.on_enable
             function="Edit.EnableTakeOff"
             parameter="tattoo" />
          </menu_item_call>
          <menu_item_call
            enabled="false"
            label="Physics"
            layout="topleft"
            name="Self Physics">
            <menu_item_call.on_click
             function="Edit.TakeOff"
             parameter="physics" />
            <menu_item_call.on_enable
             function="Edit.EnableTakeOff"
             parameter="physics" />
          </menu_item_call>
          <menu_item_call
            enabled="false"
            label="Alpha"
            layout="topleft"
            name="Self Alpha">
            <menu_item_call.on_click
             function="Edit.TakeOff"
             parameter="alpha" />
            <menu_item_call.on_enable
             function="Edit.EnableTakeOff"
             parameter="alpha" />
          </menu_item_call>
          <menu_item_separator
           layout="topleft" />
          <menu_item_call
           label="All Clothes"
           layout="topleft"
           name="All Clothes">
            <menu_item_call.on_click
             function="Edit.TakeOff"
             parameter="all" />
          </menu_item_call>
        </menu>
        <menu
         label="HUD"
         layout="topleft"
         name="Avatar Detach HUD" />
        <menu
         label="Detach"
         layout="topleft"
         name="Avatar Detach" />
        <menu_item_call
         label="Detach All"
         layout="topleft"
         name="Detach All">
          <menu_item_call.on_click
           function="Self.RemoveAllAttachments"
           parameter="" />
          <menu_item_call.on_enable
           function="Self.EnableRemoveAllAttachments" />
        </menu_item_call>
      </menu>
<<<<<<< HEAD

=======
      <menu_item_call
       label="Remove selected attachments"
       layout="topleft"
       name="Remove Selected Attachments"
       shortcut="alt|shift|R">
        <menu_item_call.on_click
         function="Attachment.Detach" />
        <menu_item_call.on_enable
         function="Attachment.EnableDetach" />
      </menu_item_call>
      <menu_item_separator/>
>>>>>>> e233e4fb
      <menu_item_call
       label="Choose an avatar"
       name="Avatar Picker">
        <menu_item_call.on_click
         function="Floater.Toggle"
         parameter="avatar" />
        <menu_item_call.on_visible
         function="GridFeatureCheck"
         parameter="avatar_picker"/>
      </menu_item_call>
		
        <menu_item_separator/>

      <menu_item_call
       label="Hover Height"
       name="HoverHeight"
       use_mac_ctrl="true"
       visible="false">
        <menu_item_call.on_click
         function="Floater.ToggleOrBringToFront"
         parameter="edit_hover_height"/>
        <menu_item_call.on_enable
         function="Edit.EnableHoverHeight"/>
      </menu_item_call>

		<menu
		 create_jump_keys="true"
		 label="Movement"
		 name="Movement"
		 tear_off="true">

          <menu_item_call
             label="Sit Down"
             layout="topleft"
             shortcut="alt|shift|S"
             name="Sit Down Here">
                <menu_item_call.on_click
                 function="Self.SitDown"/>
                <menu_item_call.on_visible
                 function="Self.ShowSitDown"/>
                <menu_item_call.on_enable
                 function="Self.EnableSitDown" />
        </menu_item_call>
        <menu_item_call
         label="Stand Up"
         layout="topleft"
         shortcut="alt|shift|S"
         name="Stand up">
          <menu_item_call.on_click
           function="Self.StandUp"/>
          <menu_item_call.on_visible
           function="Self.EnableStandUp"/>
          <menu_item_call.on_enable
           function="Self.EnableStandUp" />
           </menu_item_call>
           <menu_item_check
             label="Fly"
             name="Fly"
             shortcut="HOME">
                <menu_item_check.on_check
                 function="Agent.getFlying" />
                <menu_item_check.on_click
                 function="Agent.toggleFlying" />
                <menu_item_check.on_enable
                 function="Agent.enableFlying" />
            </menu_item_check>
        <menu_item_call
         label="Stop flying"
         name="Stop flying"
         shortcut="HOME">
          <menu_item_call.on_click
           function="Agent.toggleFlying" />
          <menu_item_call.on_enable
           function="Agent.getFlying" />
        </menu_item_call>	
            <menu_item_check
             label="Always Run"
             name="Always Run"
             shortcut="control|R">
                <menu_item_check.on_check
                 function="World.CheckAlwaysRun" />
                <menu_item_check.on_click
                 function="World.AlwaysRun" />
            </menu_item_check>
          <menu_item_check
             label="Force Ground Sit"
             shortcut="control|alt|S"
             name="Force Toggle Sitting">
                <menu_item_check.on_check
                 function="Self.getForceSit" />
                <menu_item_check.on_click
                 function="Self.ForceSit"/>
                <menu_item_check.on_enable
                 function="Self.EnableForceSit" />
           </menu_item_check>
		   <menu_item_check
			 label="Movelock"
             shortcut="control|alt|P"
			 name="Move Lock">
                <menu_item_check.on_check
                   function="Self.GetMoveLock" />
                <menu_item_check.on_click
                   function="Self.ToggleMoveLock" />
                <menu_item_check.on_enable
                   function="Self.EnableMoveLock" />
			</menu_item_check>
			<menu_item_check
			 label="Quickjump"
             name="Avatar Ignore Prejump">
                <menu_item_check.on_check
                   function="Self.getIgnorePreJump" />
                <menu_item_check.on_click
                   function="Self.toggleIgnorePreJump" />
			</menu_item_check>
		</menu>

		<menu_item_check
		 label="Move Controls"
		 name="Movement Controls">
			<menu_item_check.on_check
			 function="Floater.Visible"
			 parameter="moveview" />
			<menu_item_check.on_click
			 function="Floater.Toggle"
			 parameter="moveview" />
		</menu_item_check>   

		<menu_item_check
		 label="Camera Controls"
		 name="Camera Controls"
		 shortcut="control|K">
			<menu_item_check.on_check
			 function="View.CheckCameraFloater" />
			<menu_item_check.on_click
			 function="View.ToggleCameraFloater" />
		</menu_item_check>

        <menu_item_separator/>

        <menu
         create_jump_keys="true"
         label="Avatar Health"
         name="avhealth"
         tear_off="true">
            <menu_item_call
             label="Stop Avatar Animations"
             name="Stop Animating My Avatar"
             allow_key_repeat="true"
             shortcut="alt|shift|A">
                <menu_item_call.on_click
                 function="Tools.StopAllAnimations"
                 parameter="stop"/>
            </menu_item_call>
            <menu_item_call
             label="Stop Avatar Animations &amp; Revoke Permissions"
             name="Stop Animating My Avatar With Revoke">
                <menu_item_call.on_click
                 function="Tools.StopAllAnimations"
                 parameter="stoprevoke"/>
            </menu_item_call>
            <menu_item_call
                label="Undeform Avatar"
                name="undeform_avatar">
	            <menu_item_call.on_click
                function="Tools.Undeform" />
	        </menu_item_call>
            <menu_item_call 
               label="Reset skeleton"
               name="Reset Skeleton">
               <menu_item_call.on_click
                function="Avatar.ResetSkeleton" />
            </menu_item_call>
            <menu_item_call 
                label="Reset skeleton and animations"
                name="Reset Skeleton And Animations">
                <menu_item_call.on_click
                 function="Avatar.ResetSelfSkeletonAndAnimations" />
            </menu_item_call>
	        <menu_item_call
	         label="Force Appearance Update (Rebake)"
	         name="Rebake Texture"
		 shortcut="control|alt|R">
	            <menu_item_call.on_click
	             function="Advanced.RebakeTextures" />
	        </menu_item_call>
            <menu_item_call
             label="Refresh Attachments"
             name="Refresh Attachments"
             shortcut="alt|shift|R">
                <menu_item_call.on_click
                 function="Advanced.RefreshAttachments" />
            </menu_item_call>
            <menu_item_separator/>
		<menu_item_call
                    label="Reset Default Male Avatar (Character Test)"
                    name="ResetDefaultAvM">
                    <menu_item_call.on_click
                     function="Advanced.TestMale" />
		</menu_item_call>
          <menu_item_call
                          label="Reset Default Female Avatar (Character Test)"
                          name="ResetDefaultAvF">
            <menu_item_call.on_click
             function="Advanced.TestFemale" />
          </menu_item_call>
            <menu_item_separator/>
	        <menu_item_check
	         label="Show Avatar Complexity Information"
	         name="Avatar Draw Info">
	            <menu_item_check.on_check
	             function="Advanced.CheckInfoDisplay"
	             parameter="avatardrawinfo" />
	            <menu_item_check.on_click
	             function="Advanced.ToggleInfoDisplay"
	             parameter="avatardrawinfo" />
	        </menu_item_check>
      <menu_item_call
        label="Scripts"
        name="MyScripts">
        <menu_item_call.on_click
          function="Floater.Toggle"
          parameter="my_scripts"/>
      </menu_item_call>
	        <menu_item_call
             label="Lag Meter"
             name="Lag Meter">
                <menu_item_call.on_click
                 function="Floater.Show"
                 parameter="lagmeter" />
            </menu_item_call>
          <menu_item_call
             label="Recreate LSL Bridge"
             name="Recreate LSL Bridge">
            <menu_item_call.on_click
             function="RecreateLSLBridge"/>
          </menu_item_call>
        </menu>

        <menu_item_call
         label="Snapshot"
         name="Take Snapshot"
         shortcut="control|shift|S">
            <menu_item_call.on_click
             function="Floater.Show"
             parameter="snapshot" />
        </menu_item_call>
        <menu_item_call
         label="360° Snapshot"
         name="Capture 360">
            <menu_item_call.on_click
             function="Floater.Show"
             parameter="360capture" />
        </menu_item_call>

      <menu_item_call
        label="Money Tracker"
        name="money_tracker">
        <menu_item_call.on_click
          function="Floater.Toggle"
          parameter="money_tracker" />
      </menu_item_call>
		
		<menu_item_call
			label="Pose Stand..."
			name="pose_stand">
            <menu_item_call.on_click
			function="Floater.Show"
			parameter="fs_posestand" />
			<menu_item_call.on_enable
				function="Agent.IsActionAllowed"
				parameter="fs_when_not_sitting" />
        </menu_item_call>

        <menu_item_separator/>

        <menu_item_call
         label="Preferences"
         name="Preferences"
         shortcut="control|P">
            <menu_item_call.on_click
             function="Floater.Toggle"
             parameter="preferences" />
        </menu_item_call>
        
        <menu_item_call
         label="Toolbar Buttons"
         name="Toolbar Buttons">
            <menu_item_call.on_click
             function="Floater.Show"
             parameter="toybox" />
        </menu_item_call>

         <menu_item_check
         label="Show HUD Attachments"
         name="Show HUD Attachments"
         shortcut="alt|shift|H">
           <menu_item_check.on_check
            function="View.CheckHUDAttachments" />
            <menu_item_check.on_click
             function="View.ShowHUDAttachments" />
            <menu_item_check.on_enable
             function="View.EnableHUDAttachments" />
         </menu_item_check>

         <menu_item_check
         label="Show User Interface"
         name="Show User Interface"
         shortcut="alt|shift|U">
           <menu_item_check.on_check
            function="View.CheckToggleUI" />
            <menu_item_check.on_click
             function="View.ToggleUI" />
         </menu_item_check>

        <menu_item_separator/>

        <menu_item_call
         label="Request Admin Status"
         name="Request Admin Options"
         shortcut="control|alt|G"
		 visible="false">
            <menu_item_call.on_click
             function="Advanced.RequestAdminStatus" />
        </menu_item_call>
        
        <menu_item_call
         label="Leave Admin Status"
         name="Leave Admin Options"
		 visible="false">
            <menu_item_call.on_click
             function="Advanced.LeaveAdminStatus" />
        </menu_item_call>

        <menu_item_call
         label="Exit [APP_NAME]"
         name="Quit"
         shortcut="control|Q">
            <menu_item_call.on_click
             function="File.Quit" />
        </menu_item_call>

    </menu>
    
    <!-- Comm Menu -->
    
    <menu
     create_jump_keys="true"
     label="Comm"
     name="Communicate"
     tear_off="true"
     visible="true">
     
        <menu
         create_jump_keys="true"
         label="Online Status"
         name="Status"
         tear_off="true">
        <menu_item_check
         name="Away"
         label="Away">
          <menu_item_check.on_check
           function="View.Status.CheckAway" />
          <menu_item_check.on_click
           function="World.SetAway" />
        </menu_item_check>
        <menu_item_check
         name="Do Not Disturb"
         label="Unavailable">
          <menu_item_check.on_check
           function="View.Status.CheckDoNotDisturb" />
          <menu_item_check.on_click
           function="World.SetDoNotDisturb"/>
        </menu_item_check>
			    <menu_item_check
             label="Autorespond"
             name="Set Autorespond">
                <menu_item_check.on_check
                 function="World.GetAutorespond"/>
                <menu_item_check.on_click
                 function="World.SetAutorespond"/>
            </menu_item_check>
			    <menu_item_check
             label="Autorespond to non-friends"
             name="Set Autorespond to non-friends">
                <menu_item_check.on_check
                 function="World.GetAutorespondNonFriends"/>
                <menu_item_check.on_click
                 function="World.SetAutorespondNonFriends"/>
            </menu_item_check>
        
            <menu_item_separator/>
                <menu_item_check
             label="Reject teleport offers and requests"
             name="Automatically reject teleport offers">
                <menu_item_check.on_check
                 function="World.GetRejectTeleportOffers"/>
                <menu_item_check.on_click
                 function="World.SetRejectTeleportOffers"/>
            </menu_item_check>
                <menu_item_check
             label="Reject all group invites"
             name="Reject all group invites">
                <menu_item_check.on_check
                 function="World.GetRejectAllGroupInvites"/>
                <menu_item_check.on_click
                 function="World.SetRejectAllGroupInvites"/>
            </menu_item_check>
                <menu_item_check
             label="Reject all friendship requests"
             name="Reject all friendship requests">
                <menu_item_check.on_check
                 function="World.GetRejectFriendshipRequests"/>
                <menu_item_check.on_click
                 function="World.SetRejectFriendshipRequests"/>
            </menu_item_check>
        
        </menu>
        
        <menu_item_separator/>
             
        <menu_item_call
         label="Friends"
         name="My Friends"
         shortcut="control|shift|F">
            <menu_item_call.on_click
             function="SideTray.PanelPeopleTab"
             parameter="friends_panel" />
            </menu_item_call>
        <menu_item_check
         label="Contacts"
         name="Contacts"
         shortcut="control|alt|shift|F">
            <menu_item_check.on_check
             function="Floater.Visible"
             parameter="imcontacts" />
            <menu_item_check.on_click
             function="Floater.Toggle"
             parameter="imcontacts" />
            </menu_item_check>
        <menu_item_call
         label="Contact Sets"
         name="Contact Sets"
         shortcut="control|alt|shift|C">
            <menu_item_call.on_click
             function="SideTray.PanelPeopleTab"
             parameter="contact_sets_panel" />
        </menu_item_call>
        <menu_item_call
         label="Groups"
         name="My Groups"
         shortcut="control|shift|G">
            <menu_item_call.on_click
             function="SideTray.PanelPeopleTab"
             parameter="groups_panel" />
        </menu_item_call>
        <menu_item_check
         label="Chat..."
         name="Nearby Chat"
         shortcut="control|H"
         use_mac_ctrl="true">
            <menu_item_check.on_check
             function="Floater.Visible"
             parameter="fs_nearby_chat" />
            <menu_item_check.on_click
             function="Floater.ToggleOrBringToFront"
             parameter="fs_nearby_chat" />
        </menu_item_check>
        <menu_item_check
         label="People"
         name="People">
            <menu_item_check.on_check
             function="Floater.Visible"
             parameter="people" />
            <menu_item_check.on_click
             function="Floater.Toggle"
             parameter="people" />
            </menu_item_check>
        <menu_item_check
         label="Conversations"
         name="Conversations"
         shortcut="control|T"
         use_mac_ctrl="true">
            <menu_item_check.on_check
             function="Floater.Visible"
             parameter="fs_im_container" />
            <menu_item_check.on_click
             function="Floater.ToggleOrBringToFront"
             parameter="fs_im_container" />
        </menu_item_check>

        <menu_item_separator/>

        <menu_item_check
         label="Gestures"
         name="Gestures"
         shortcut="control|G">
            <menu_item_check.on_check
             function="Floater.Visible"
             parameter="gestures" />
            <menu_item_check.on_click
             function="Floater.Toggle"
             parameter="gestures" />
        </menu_item_check>
        <menu_item_separator/>
      <menu_item_call
        label="Flickr..."
        name="Flickr">
        <menu_item_call.on_click
          function="Floater.Toggle"
          parameter="flickr"/>
      </menu_item_call>
      <menu_item_call
        label="Discord..."
        name="Discord">
        <menu_item_call.on_click
          function="Floater.Toggle"
          parameter="fs_discord"/>
      </menu_item_call>
        <menu_item_separator/>
        <menu
         label="Voice morphing"
         name="VoiceMorphing"
         visibility_control="VoiceMorphingEnabled">
            <menu_item_check
             label="No voice morphing"
             name="NoVoiceMorphing">
                <menu_item_check.on_check
                 function="Communicate.VoiceMorphing.NoVoiceMorphing.Check" />
                <menu_item_check.on_click
                 function="Communicate.VoiceMorphing.NoVoiceMorphing.Click" />
            </menu_item_check>
            <menu_item_separator/>
            <menu_item_check
             label="Preview..."
             name="Preview">
                <menu_item_check.on_check
                 function="Floater.Visible"
                 parameter="voice_effect" />
                <menu_item_check.on_click
                 function="Floater.Toggle"
                 parameter="voice_effect" />
            </menu_item_check>
            <menu_item_call
             label="Subscribe..."
             name="Subscribe">
                <menu_item_call.on_click
                 function="Communicate.VoiceMorphing.Subscribe" />
            </menu_item_call>
            <menu_item_call
             label="Premium perk..."
             name="PremiumPerk">
                <menu_item_call.on_click
                 function="Communicate.VoiceMorphing.PremiumPerk" />
            </menu_item_call>
        </menu>
        <menu_item_check
         name="Conversation Log..."
         label="Conversation Log...">
            <menu_item_check.on_check
             function="Floater.Visible"
             parameter="conversation" />
            <menu_item_check.on_enable
             function="Conversation.IsConversationLoggingAllowed" />
            <menu_item_check.on_click
             function="Floater.Toggle"
             parameter="conversation" />
        </menu_item_check>
        <!--
        <menu_item_separator/>
        <menu_item_check
         label="Friends"
         name="My Friends"
         shortcut="control|shift|F">
            <menu_item_check.on_check
             function="SideTray.CheckPanelPeopleTab"
             parameter="friends_panel" />
            <menu_item_check.on_click
             function="SideTray.PanelPeopleTab"
             parameter="friends_panel" />
            </menu_item_check>
        <menu_item_check
         label="Groups"
         name="My Groups"
         shortcut="control|shift|G">
         	<menu_item_check.on_check
             function="SideTray.CheckPanelPeopleTab"
             parameter="groups_panel" />
            <menu_item_check.on_click
             function="SideTray.PanelPeopleTab"
             parameter="groups_panel" />
        </menu_item_check>
        <menu_item_check
         label="Nearby people"
         name="Active Speakers"
         shortcut="control|shift|A">
        	 <menu_item_check.on_check
             function="SideTray.CheckPanelPeopleTab"
             parameter="nearby_panel" />
            <menu_item_check.on_click
              function="SideTray.PanelPeopleTab"
              parameter="nearby_panel" />
        </menu_item_check>
        -->
        <menu_item_check
         label="Nearby Voice"
         name="Nearby Voice">
            <menu_item_check.on_check
             function="Floater.Visible"
             parameter="fs_voice_controls" />
            <menu_item_check.on_click
             function="Floater.Toggle"
             parameter="fs_voice_controls" />
        </menu_item_check>
        <menu_item_call
         label="Block List"
         name="Block List">
            <menu_item_call.on_click
              function="SideTray.PanelPeopleTab"
              parameter="blocked_panel" />
        </menu_item_call>
    </menu>
    
    <!-- World Menu -->
    
    <menu
     create_jump_keys="true"
     label="World"
     name="World"
     tear_off="true"
     visible="true">
        <menu_item_call
         label="Resync Animations"
         name="Resync Animations"
         shortcut="control|S">
            <menu_item_call.on_click
             function="Tools.ResyncAnimations" />
        </menu_item_call>
        
        <menu_item_separator/>
     
        <menu_item_call
            label="Nearby Avatars"
            name="Active Speakers"
            shortcut="control|shift|A">
            <menu_item_call.on_click
             function="SideTray.PanelPeopleTab"
             parameter="nearby_panel" />
        </menu_item_call>

        <menu_item_check
         label="Radar"
         name="Radar">
            <menu_item_check.on_check
             function="Floater.Visible"
             parameter="fs_radar" />
            <menu_item_check.on_click
             function="Floater.Toggle"
             parameter="fs_radar" />
        </menu_item_check>

        <menu_item_call
         label="Teleport History"
         name="Teleport History"
         shortcut="alt|H">
            <menu_item_call.on_click
             function="ToggleTeleportHistory"/>
            </menu_item_call>

        <menu_item_check
         label="Places"
         name="Places">
            <menu_item_check.on_check
             function="Floater.Visible"
             parameter="places" />
            <menu_item_check.on_click
             function="Floater.Toggle"
             parameter="places" />
            </menu_item_check>
        <menu_item_call
         label="Destinations"
         name="Destinations">
            <menu_item_call.on_click
             function="Floater.Toggle"
             parameter="destinations" />
            <menu_item_call.on_visible
             function="GridFeatureCheck"
             parameter="destination_guide"/>
        </menu_item_call>
        <menu_item_call
             label="Events"
             name="Events"
             shortcut="control|E">
            <menu_item_call.on_click
             function="Advanced.ShowURL"
             parameter="https://secondlife.com/my/community/events"/>
            <menu_item_call.on_visible
             function="GridCheck"
             parameter="secondlife"/>
        </menu_item_call>
        <menu_item_check
             label="Mini-Map"
             name="Mini-Map"
             shortcut="control|shift|M">
            <menu_item_check.on_check
             function="Floater.Visible"
             parameter="mini_map" />
            <menu_item_check.on_click
             function="Floater.Toggle"
             parameter="mini_map" />
        </menu_item_check>
         <menu_item_check
             label="World Map"
             name="World Map"
             shortcut="control|M"
             use_mac_ctrl="true">
            <menu_item_check.on_check
             function="Floater.Visible"
             parameter="world_map" />
            <menu_item_check.on_click
             function="Floater.Toggle"
             parameter="world_map" />
        </menu_item_check>
        
         <menu_item_check
             label="Region Tracker"
             name="Region Tracker">
            <menu_item_check.on_check
             function="Floater.Visible"
             parameter="region_tracker" />
            <menu_item_check.on_click
             function="Floater.Toggle"
             parameter="region_tracker" />
        </menu_item_check>
         <menu_item_check
             label="Stream Title"
             name="Stream Title">
            <menu_item_check.on_check
             function="Floater.Visible"
             parameter="fs_streamtitle" />
            <menu_item_check.on_click
             function="Floater.Toggle"
             parameter="fs_streamtitle" />
        </menu_item_check>
        <menu_item_separator/>
        
        <menu_item_call
         label="Landmark this Place"
         name="Create Landmark Here">
            <menu_item_call.on_click
             function="World.CreateLandmark" />
            <menu_item_call.on_enable
             function="World.EnableCreateLandmark" />
        </menu_item_call>

        <menu_item_call
         label="Location Profile"
         layout="topleft"
         name="Place Profile">
            <menu_item_call.on_click
             function="World.PlaceProfile" />
            <menu_item_call.on_enable
             function="World.EnablePlaceProfile" />
        </menu_item_call>
        
        <menu_item_call
         label="Parcel Details"
         name="About Land">
            <menu_item_call.on_click
             function="Floater.Show"
             parameter="about_land" />
            <menu_item_call.on_enable
             function="Floater.CanShow"
             parameter="about_land" />
        </menu_item_call>
        
        <menu_item_call
         label="Region Details"
         name="RegionEstate"
         shortcut="alt|R"
         use_mac_ctrl="true">
            <menu_item_call.on_click
             function="Floater.Show"
             parameter="region_info" />
            <menu_item_call.on_enable
             function="Floater.CanShow"
             parameter="region_info" />
        </menu_item_call>
        <menu_item_call
             label="Set Home to Here"
             name="Set Home to Here">
                <menu_item_call.on_click
                 function="World.SetHomeLocation" />
                <menu_item_call.on_enable
                 function="World.EnableSetHomeLocation" />
        </menu_item_call>

        <menu_item_separator/>

        <menu_item_call
             label="Buy this Land"
             name="Buy Land">
                <menu_item_call.on_click
                 function="Land.Buy" />
                <menu_item_call.on_enable
                 function="World.EnableBuyLand" />
            </menu_item_call>
        
        <menu_item_call
             label="Show Owned Land"
             name="My Land">
                <menu_item_call.on_click
                 function="Floater.Show"
                 parameter="land_holdings" />
        </menu_item_call>

        <menu_item_call
         label="My Linden Home..."
         name="Linden Home">
            <menu_item_call.on_visible
             function="GridCheck"
             parameter="secondlife"/>
            <menu_item_call.on_click
             function="World.LindenHome"/>
        </menu_item_call>
        
        <menu
           create_jump_keys="true"
           label="Show More"
           name="LandShow"
           tear_off="true">
          
          <menu_item_check
             label="Hide Ban Lines"
             name="Hide Ban Lines">
            <menu_item_check.on_check
             function="World.CheckBanLines"
             parameter="0" />
            <menu_item_check.on_click
             function="World.ShowBanLines"
             parameter="0" />
          </menu_item_check>
          <menu_item_check
             label="Show Ban Lines On Collision"
             name="Show Ban Lines On Collision">
            <menu_item_check.on_check
             function="World.CheckBanLines"
             parameter="1" />
            <menu_item_check.on_click
             function="World.ShowBanLines"
             parameter="1" />
          </menu_item_check>
          <menu_item_check
             label="Show Ban Lines On Proximity"
             name="Show Ban Lines On Proximity">
            <menu_item_check.on_check
             function="World.CheckBanLines"
             parameter="2" />
            <menu_item_check.on_click
             function="World.ShowBanLines"
             parameter="2" />
          </menu_item_check>

          <menu_item_separator />
           
           <menu_item_check
                 label="Beacons"
                 name="beacons"
                 shortcut="control|alt|shift|N">
                    <menu_item_check.on_check
                     function="Floater.Visible"
                     parameter="beacons" />
                    <menu_item_check.on_click
                     function="Floater.Toggle"
                     parameter="beacons" />
          </menu_item_check>
          
          <menu_item_check
             label="Property Lines"
             name="Property Lines"
             shortcut="control|alt|shift|P">
            <menu_item_check.on_check
               control="ShowPropertyLines" />
            <menu_item_check.on_click
               function="ToggleControl"
               parameter="ShowPropertyLines" />
          </menu_item_check>
          
          <menu_item_check
             label="Land Owners"
             name="Land Owners"
             shortcut="control|alt|O">
            <menu_item_check.on_check
               control="ShowParcelOwners" />
            <menu_item_check.on_click
               function="ToggleControl"
               parameter="ShowParcelOwners" />
          </menu_item_check>
          
          <menu_item_check
             label="Coordinates"
             name="Coordinates">
            <menu_item_check.on_click
               function="ToggleControl"
               parameter="NavBarShowCoordinates" />
            <menu_item_check.on_check
               control="NavBarShowCoordinates" />
          </menu_item_check>
          
          <menu_item_check
             label="Parcel Permissions"
             name="Parcel Properties">
            <menu_item_check.on_click
               function="ToggleControl"
               parameter="NavBarShowParcelProperties" />
            <menu_item_check.on_check
               control="NavBarShowParcelProperties" />
          </menu_item_check>
          <menu_item_separator />
          <menu_item_check
             label="Advanced Menu"
             name="Show Advanced Menu">
            <on_check
               function="CheckControl"
               parameter="UseDebugMenus" />
            <on_click
               function="ToggleControl"
               parameter="UseDebugMenus" />
          </menu_item_check>
        </menu>
        <menu_item_check
          label="Improve graphics speed..."
          name="Performance">
          <menu_item_check.on_click
           function="Floater.Toggle"
           parameter="performance" />
          <menu_item_check.on_check
           function="Floater.Visible"
           parameter="performance" />
        </menu_item_check>
        <menu_item_separator/>

	    <menu_item_call
	     label="Teleport Home"
	     name="Teleport Home"
	     shortcut="control|shift|H">
         <menu_item_call.on_click
            function="World.TeleportHome" />
         <menu_item_call.on_enable
            function="World.EnableTeleportHome" />
        </menu_item_call>
        <menu_item_separator/>
    <!--    <menu_item_check
         label="Show Navigation Bar"
         name="ShowNavbarNavigationPanel">
           <menu_item_check.on_click
             function="ToggleControl"
             parameter="ShowNavbarNavigationPanel" />
             <menu_item_check.on_check
             function="CheckControl"
             parameter="ShowNavbarNavigationPanel" />
        </menu_item_check>
       <menu_item_check
         label="Show Favorites Bar"
         name="ShowNavbarFavoritesPanel">
           <menu_item_check.on_click
             function="ToggleControl"
             parameter="ShowNavbarFavoritesPanel" />
             <menu_item_check.on_check
             function="CheckControl"
             parameter="ShowNavbarFavoritesPanel" />
        </menu_item_check>
        <menu_item_separator/>-->

      <menu
         create_jump_keys="true"
         label="Environment"
         name="Environment"
         tear_off="true">
            <menu_item_check
             label="Sunrise"
             name="Sunrise"
             shortcut="control|shift|U">
                <menu_item_check.on_click
                 function="World.EnvSettings"
                 parameter="sunrise" />
                <menu_item_check.on_check
                 function="World.EnableEnvSettings" 
                 parameter="sunrise" />
                <menu_item_check.on_enable
                 function="RLV.EnableIfNot"
                 parameter="setenv" />
            </menu_item_check>
            <menu_item_check
             label="Midday"
             name="Noon"
             shortcut="control|shift|Y">
                <menu_item_check.on_click
                 function="World.EnvSettings"
                 parameter="noon" />
                <menu_item_check.on_check
                 function="World.EnableEnvSettings" 
                 parameter="noon" />
                <menu_item_check.on_enable
                 function="RLV.EnableIfNot"
                 parameter="setenv" />
            </menu_item_check>
            <menu_item_check
             label="Sunset"
             name="Sunset"
             shortcut="control|shift|N">
                <menu_item_check.on_click
                 function="World.EnvSettings"
                 parameter="sunset" />
                <menu_item_check.on_check
                 function="World.EnableEnvSettings" 
                 parameter="sunset" />
                <menu_item_check.on_enable
                 function="RLV.EnableIfNot"
                 parameter="setenv" />
            </menu_item_check>
            <menu_item_check
             label="Midnight"
             name="Midnight"
			 shortcut="control|shift|X">
                <menu_item_check.on_click
                 function="World.EnvSettings"
                 parameter="midnight" />
                <menu_item_check.on_check
                 function="World.EnableEnvSettings" 
                 parameter="midnight" />
                <menu_item_check.on_enable
                 function="RLV.EnableIfNot"
                 parameter="setenv" />
            </menu_item_check>
            <menu_item_check
             label="Use Shared Environment"
             name="Use Shared Environment">
                <menu_item_check.on_click
                 function="World.EnvSettings"
                 parameter="region" />
                <menu_item_check.on_check
                 function="World.EnableEnvSettings" 
                 parameter="region" />
                <menu_item_check.on_enable
                 function="RLV.EnableIfNot"
                 parameter="setenv" />
            </menu_item_check>
            <menu_item_separator/>
            <menu_item_call
             label="My Environments..."
             name="my_environs">
                <menu_item_call.on_click
                 function="World.EnvSettings"
                 parameter="my_environs" />
                <menu_item_call.on_enable
                 function="RLV.EnableIfNot"
                 parameter="setenv" />
            </menu_item_call>
            <menu_item_call
             label="Personal Lighting..."
             name="adjustment_tool">
                <menu_item_call.on_click
                 function="World.EnvSettings"
                 parameter="adjust_tool" />
                <menu_item_call.on_enable
                 function="RLV.EnableIfNot"
                 parameter="setenv" />
            </menu_item_call>
            <menu_item_separator/>
            <menu_item_check
             label="Pause Clouds"
             name="pause_clouds">
                <menu_item_check.on_click
                 function="World.EnvSettings"
                 parameter="pause_clouds" />
                <menu_item_check.on_check
                 function="World.EnableEnvSettings" 
                 parameter="pause_clouds" />
                <menu_item_check.on_enable
                 function="RLV.EnableIfNot"
                 parameter="setenv" />
            </menu_item_check>
            <menu_item_separator/>
            <menu
             label="Bulk Import"
             name="WL Bulk Import">
                <menu_item_call
                 label="Days..."
                 name="WL Bulk Import Days">
                    <menu_item_call.on_click
                     function="File.ImportWindlightBulk"
                     parameter="2"/>
                    <menu_item_call.on_enable
                     function="File.EnableImportWindlightBulk"/>
                </menu_item_call>
                <menu_item_call
                 label="Skies..."
                 name="WL Bulk Import Skies">
                    <menu_item_call.on_click
                     function="File.ImportWindlightBulk"
                     parameter="0"/>
                    <menu_item_call.on_enable
                     function="File.EnableImportWindlightBulk"/>
                </menu_item_call>
                <menu_item_call
                 label="Water..."
                 name="WL Bulk Import Water">
                    <menu_item_call.on_click
                     function="File.ImportWindlightBulk"
                     parameter="1"/>
                    <menu_item_call.on_enable
                     function="File.EnableImportWindlightBulk"/>
                </menu_item_call>
            </menu>
        </menu>
	    
<!--   
	    <menu
	     create_jump_keys="true"
	     label="Environment Editor"
	     name="Environment Editor"
	     tear_off="true">
	     	
	     	<menu_item_call
	     	 label="Environment Settings..."
	     	 name="Environment Settings">
	     	 	<menu_item_call.on_click
	     	 	 function="World.EnvSettings"
                 parameter="editor"/>
          <menu_item_call.on_enable
           function="RLV.EnableIfNot"
           parameter="setenv" />
	     	</menu_item_call>
	     	
	     	<menu_item_separator/>

	     	<menu
	     	 name="Water Presets"
	     	 label="Water Presets">
	     	 	<menu_item_call
	     	 	 label="New preset..."
	     	 	 name="new_water_preset">
	     	 	 	<menu_item_call.on_click
	     	 	 	function="World.EnvPreset"
	     	 	 	parameter="new_water"/>
            <menu_item_call.on_enable
            function="RLV.EnableIfNot"
            parameter="setenv" />
	     	 	</menu_item_call>
	     	 	<menu_item_call
	     	 	 label="Edit preset..."
	     	 	 name="edit_water_preset">
	     	 	 	<menu_item_call.on_click
	     	 	 	function="World.EnvPreset"
	     	 	 	parameter="edit_water"/>
            <menu_item_call.on_enable
            function="RLV.EnableIfNot"
            parameter="setenv" />
          </menu_item_call>
	     	</menu>

	     	<menu
	     	 name="Sky Presets"
	     	 label="Sky Presets">
	     	 	<menu_item_call
	     	 	 label="New preset..."
	     	 	 name="new_sky_preset">
	     	 	 	<menu_item_call.on_click
	     	 	 	function="World.EnvPreset"
	     	 	 	parameter="new_sky"/>
            <menu_item_call.on_enable
            function="RLV.EnableIfNot"
            parameter="setenv" />
          </menu_item_call>
	     	 	<menu_item_call
	     	 	 label="Edit preset..."
	     	 	 name="edit_sky_preset">
	     	 	 	<menu_item_call.on_click
	     	 	 	function="World.EnvPreset"
	     	 	 	parameter="edit_sky"/>
            <menu_item_call.on_enable
            function="RLV.EnableIfNot"
            parameter="setenv" />
          </menu_item_call>
	     	</menu>
	     	
	     	<menu
	     	 name="Day Presets"
	     	 label="Day Presets">
	     	 	<menu_item_call
	     	 	 label="New preset..."
	     	 	 name="new_day_preset">
	     	 	 	<menu_item_call.on_click
	     	 	 	function="World.EnvPreset"
	     	 	 	parameter="new_day_cycle"/>
            <menu_item_call.on_enable
            function="RLV.EnableIfNot"
            parameter="setenv" />
          </menu_item_call>
	     	 	<menu_item_call
	     	 	 label="Edit preset..."
	     	 	 name="edit_day_preset">
	     	 	 	<menu_item_call.on_click
	     	 	 	function="World.EnvPreset"
	     	 	 	parameter="edit_day_cycle"/>
            <menu_item_call.on_enable
            function="RLV.EnableIfNot"
            parameter="setenv" />
          </menu_item_call>
	     	</menu>
	    </menu>
-->    
		<menu
			 create_jump_keys="true"
			 name="photo_and_video"
			 label="Photo and Video"
			 tear_off="true">
				<menu_item_call
				label="Phototools"
				name="phototools_item_call"
				shortcut="alt|P">
					<menu_item_call.on_click
					function="Floater.Toggle"
					parameter="phototools" />
				</menu_item_call>
				<menu_item_call
				label="Cameratools"
				name="cameratools_item_call"
				shortcut="control|shift|C">
					<menu_item_call.on_click
					function="Floater.Toggle"
					parameter="phototools_camera" />
            </menu_item_call>
            <menu_item_check
               label="Depth of Field Focus lock"
               layout="topleft"
               shortcut="alt|shift|X"
               name="lock_focus_point">
            <menu_item_check.on_check
               function="CheckControl"
               parameter="FSFocusPointLocked" />
            <menu_item_check.on_click
               function="ToggleControl"
               parameter="FSFocusPointLocked" />
            </menu_item_check>
		</menu>
      <menu_item_call
        label="Area Search"
        name="area_search">
        <menu_item_call.on_click
          function="Floater.Toggle"
          parameter="area_search" />
      </menu_item_call>
      <menu_item_call
        label="Sound Explorer"
        name="Sound Explorer">
        <menu_item_call.on_click
          function="Floater.Toggle"
          parameter="sound_explorer" />
      </menu_item_call>
      <menu_item_call
        label="Animation Explorer"
        name="Animation Explorer">
        <menu_item_call.on_click
          function="Floater.Toggle"
          parameter="animation_explorer" />
      </menu_item_call>
      <menu_item_call
        label="Asset Blacklist"
        name="asset_blacklist">
        <menu_item_call.on_click
          function="Floater.Toggle"
          parameter="fs_asset_blacklist" />
      </menu_item_call>
      <menu_item_separator/>
      <menu_item_call
        label="Avatar Render Settings"
        name="Avatar Render Settings">
        <menu_item_call.on_click
          function="Floater.Toggle"
          parameter="fs_avatar_render_settings" />
      </menu_item_call>
      <menu_item_check
        label="Always show Friends fully"
        name="Always show Friends normally">
        <menu_item_check.on_click
          function="ToggleControl"
          parameter="AlwaysRenderFriends"/>
        <menu_item_check.on_check
          function="CheckControl"
          parameter="AlwaysRenderFriends"/>
      </menu_item_check>
      <menu_item_check
        label="Show Friends only"
        name="Render Friends Only">
        <menu_item_check.on_click
          function="TogglePerAccountControl"
          parameter="FSRenderFriendsOnly"/>
        <menu_item_check.on_check
          function="CheckPerAccountControl"
          parameter="FSRenderFriendsOnly"/>
      </menu_item_check>
    </menu>
    <menu
     create_jump_keys="true"
     label="Build"
     name="BuildTools"
     tear_off="true"
     visible="true">
       <menu_item_check
         label="Build"
         name="Show Build Tools"
         shortcut="control|B">
            <menu_item_check.on_check
             function="Build.Active" />
            <menu_item_check.on_click
             function="Build.Toggle" />
            <menu_item_check.on_enable
             function="Build.EnabledOrActive" />
       </menu_item_check>
       <menu
          create_jump_keys="true"
          label="Select Build Tool"
          name="Select Tool"
          tear_off="true">
         <menu_item_call
			label="Focus Tool"
			name="Focus"
			shortcut="control|1">
           <menu_item_call.on_click
              function="Tools.SelectTool"
              parameter="focus" />
         </menu_item_call>
         <menu_item_call
			label="Move Tool"
			name="Move"
			shortcut="control|2">
           <menu_item_call.on_click
              function="Tools.SelectTool"
              parameter="move" />
         </menu_item_call>
         <menu_item_call
			label="Edit Tool"
			name="Edit"
			shortcut="control|3">
           <menu_item_call.on_click
              function="Tools.SelectTool"
              parameter="edit" />
         </menu_item_call>
         <menu_item_call
			label="Create Tool"
			name="Create"
			shortcut="control|4">
           <menu_item_call.on_click
              function="Tools.SelectTool"
              parameter="create" />
         </menu_item_call>
         <menu_item_call
			label="Land Tool"
			name="Land"
			shortcut="control|5">
           <menu_item_call.on_click
              function="Tools.SelectTool"
              parameter="land" />
         </menu_item_call>
	   </menu>
        <menu_item_call
           label="Link"
           name="Link"
           shortcut="control|L">
          <menu_item_call.on_click
             function="Tools.Link" />
          <menu_item_call.on_enable
             function="Tools.EnableLink" />
        </menu_item_call>
        <menu_item_call
           label="Unlink"
           name="Unlink"
           shortcut="control|shift|L">
          <menu_item_call.on_click
             function="Tools.Unlink" />
          <menu_item_call.on_enable
             function="Tools.EnableUnlink" />
        </menu_item_call>
        <menu_item_check
             label="Edit Linked Parts"
             name="Edit Linked Parts"
             shortcut="control|shift|E">
                <menu_item_check.on_check
                 control="EditLinkedParts" />
                <menu_item_check.on_click
                 function="Tools.EditLinkedParts"
                 parameter="EditLinkedParts" />
                <menu_item_check.on_enable
                 function="Tools.EnableToolNotPie" />
            </menu_item_check>
        <menu
         create_jump_keys="true"
         label="Select Elements"
         name="Select Elements"
         tear_off="true">
            <menu_item_call
             label="Select Next Part or Face"
             name="Select Next Part or Face"
	     shortcut="control|.">
                <menu_item_call.on_click
                 function="Tools.SelectNextPart"
                 parameter="next" />
                <menu_item_call.on_enable
                 function="Tools.EnableSelectNextPart" />
            </menu_item_call>
            <menu_item_call
             label="Select Previous Part or Face"
             name="Select Previous Part or Face"
	     shortcut="control|,">
                <menu_item_call.on_click
                 function="Tools.SelectNextPart"
                 parameter="previous" />
                <menu_item_call.on_enable
                 function="Tools.EnableSelectNextPart" />
            </menu_item_call>
            <menu_item_call
             label="Include Next Part or Face"
             name="Include Next Part or Face"
	     shortcut="control|shift|.">
                <menu_item_call.on_click
                 function="Tools.SelectNextPart"
                 parameter="includenext" />
                <menu_item_call.on_enable
                 function="Tools.EnableSelectNextPart" />
            </menu_item_call>
            <menu_item_call
             label="Include Previous Part or Face"
             name="Include Previous Part or Face"
	     shortcut="control|shift|,">
                <menu_item_call.on_click
                 function="Tools.SelectNextPart"
                 parameter="includeprevious" />
                <menu_item_call.on_enable
                 function="Tools.EnableSelectNextPart" />
            </menu_item_call>
        </menu>
        <menu_item_separator/>

        <menu_item_call
           label="Focus on Selection"
           name="Focus on Selection"
           shortcut="H">
          <menu_item_call.on_click
             function="Tools.LookAtSelection"
             parameter="focus" />
          <menu_item_call.on_enable
             function="SomethingSelectedNoHUD" />
        </menu_item_call>
        <menu_item_call
           label="Zoom to Selection"
           name="Zoom to Selection"
           shortcut="shift|H">
          <menu_item_call.on_click
             function="Tools.LookAtSelection"
             parameter="zoom" />
          <menu_item_call.on_enable
             function="SomethingSelectedNoHUD" />
        </menu_item_call>
		 
        <menu_item_separator/>

        <menu
         create_jump_keys="true"
         label="Object"
         name="Object"
         tear_off="true">
          <menu_item_call
             label="Buy"
             name="Menu Object Buy">
            <menu_item_call.on_click
               function="Tools.BuyOrTake"/>
            <menu_item_call.on_visible
               function="Tools.VisibleBuyObject"/>
            <menu_item_call.on_enable
               function="Tools.EnableBuyOrTake"/>
          </menu_item_call>
          <menu_item_call
             label="Take"
             name="Menu Object Take">
            <menu_item_call.on_click
               function="Tools.BuyOrTake"/>
            <menu_item_call.on_visible
               function="Tools.VisibleTakeObject"/>
            <menu_item_call.on_enable
               function="Tools.EnableBuyOrTake"/>
          </menu_item_call>
          <menu_item_call
			 label="Take Copy"
			 name="Take Copy">
			<menu_item_call.on_click
               function="Tools.TakeCopy" />
			<menu_item_call.on_enable
               function="Tools.EnableTakeCopy" />
          </menu_item_call>
          <menu_item_call
             label="Duplicate"
             name="Duplicate"
             shortcut="control|D">
            <menu_item_call.on_click
               function="Object.Duplicate" />
          </menu_item_call>

          <menu_item_call
             label="Edit Particles"
             name="Menu Object Edit Particles">
            <menu_item_call.on_click
               function="Object.EditParticles" />
            <menu_item_call.on_enable
               function="Object.EnableEditParticles" />
          </menu_item_call>

          <menu_item_call
			 label="Save Back to Object Contents"
			 name="Save Object Back to Object Contents">
			<menu_item_call.on_click
               function="Tools.SaveToObjectInventory" />
			<menu_item_call.on_enable
               function="Tools.EnableSaveToObjectInventory" />
          </menu_item_call>
          <menu_item_call
			 label="Return Object"
			 name="Return Object back to Owner">
			<menu_item_call.on_click
               function="Object.Return" />
			<menu_item_call.on_enable
               function="Object.EnableReturn" />
          </menu_item_call>
          <menu
            create_jump_keys="true"
            label="Save as"
            name="Export Menu"
            tear_off="true">
            <menu_item_call
              label="Backup"
              name="Backup">
              <menu_item_call.on_click
              function="Object.Export" />
              <menu_item_call.on_enable
              function="Object.EnableExport" />
            </menu_item_call>
            <menu_item_call
              label="Collada"
              name="Collada">
              <menu_item_call.on_click
              function="Object.ExportCollada" />
              <menu_item_call.on_enable
              function="Object.EnableExport" />
            </menu_item_call>
          </menu>
		</menu>
        <menu
           create_jump_keys="true"
           label="Scripts"
           name="Scripts"
           tear_off="true">
          <menu_item_call
             label="Show Script Warnings/Errors"
             name="Script Debug">
            <menu_item_call.on_click
               function="ShowScriptDebug" />
          </menu_item_call>
          <menu_item_call
             label="Script Info (Counter)"
             name="Script Info">
            <menu_item_call.on_click
               function="Tools.ScriptInfo" />
            <menu_item_call.on_enable
               function="Object.EnableScriptInfo" />
          </menu_item_call>
          <menu_item_call
             label="Recompile Scripts (Mono)"
             name="Mono">
            <menu_item_call.on_click
               function="Tools.SelectedScriptAction"
               parameter="compile mono" />
            <menu_item_call.on_enable
               function="EditableSelectedMono" />
          </menu_item_call>
          <menu_item_call
             label="Recompile Scripts (LSL)"
             name="LSL">
            <menu_item_call.on_click
               function="Tools.SelectedScriptAction"
               parameter="compile lsl" />
            <menu_item_call.on_enable
               function="EditableSelected" />
          </menu_item_call>
          <menu_item_call
             label="Reset Scripts"
             name="Reset Scripts">
            <menu_item_call.on_click
               function="Tools.SelectedScriptAction"
               parameter="reset" />
            <menu_item_call.on_enable
               function="EditableSelected" />
          </menu_item_call>
          <menu_item_call
             label="Set Scripts to Running"
             name="Set Scripts to Running">
            <menu_item_call.on_click
               function="Tools.SelectedScriptAction"
               parameter="start" />
            <menu_item_call.on_enable
               function="EditableSelected" />
          </menu_item_call>
          <menu_item_call
             label="Set Scripts to Not Running"
             name="Set Scripts to Not Running">
            <menu_item_call.on_click
               function="Tools.SelectedScriptAction"
               parameter="stop" />
            <menu_item_call.on_enable
               function="EditableSelected" />
          </menu_item_call>
          <menu_item_call
             label="Remove Scripts From Selection"
             name="Remove Scripts From Selection">
            <menu_item_call.on_click
               function="Tools.SelectedScriptAction"
               parameter="delete" />
            <menu_item_call.on_enable
               function="EditableSelected" />
          </menu_item_call>          
        </menu>

      <menu
         create_jump_keys="true"
         label="Pathfinding"
         name="Pathfinding"
         tear_off="true">
        <menu_item_call
            label="Region Objects"
            name="pathfinding_linksets_menu_item">
          <menu_item_call.on_click
              function="Floater.ToggleOrBringToFront"
              parameter="pathfinding_linksets" />
          <menu_item_call.on_enable
              function="Tools.EnablePathfinding" />
        </menu_item_call>
        <menu_item_call
            label="Characters..."
            name="pathfinding_characters_menu_item">
          <menu_item_call.on_click
              function="Floater.ToggleOrBringToFront"
              parameter="pathfinding_characters" />
          <menu_item_call.on_enable
              function="Tools.EnablePathfinding" />
        </menu_item_call>
        <menu_item_call
            label="View / test..."
            name="pathfinding_console_menu_item">
          <menu_item_call.on_click
              function="Floater.ToggleOrBringToFront"
              parameter="pathfinding_console" />
          <menu_item_call.on_enable
              function="Tools.EnablePathfindingView" />
        </menu_item_call>
        <menu_item_call
            label="Rebake region"
            name="pathfinding_rebake_navmesh_item">
          <menu_item_call.on_click
              function="Tools.DoPathfindingRebakeRegion"/>
          <menu_item_call.on_enable
              function="Tools.EnablePathfindingRebakeRegion" />
        </menu_item_call>
      </menu>

      <menu_item_separator/>

        <menu
         create_jump_keys="true"
         label="Options"
         name="Options"
         tear_off="true">
	   <menu_item_check
	       label="Show Advanced Permissions"
	       name="DebugPermissions">
			  <menu_item_check.on_check
				 function="CheckControl"
				 parameter="DebugPermissions" />
			  <menu_item_check.on_click
				 function="ToggleControl"
				 parameter="DebugPermissions" />
			</menu_item_check>

            <menu_item_separator/>

            <menu_item_check
                 label="Select Only My Objects"
                 name="Select Only My Objects">
                    <menu_item_check.on_check
                     control="SelectOwnedOnly" />
                    <menu_item_check.on_click
                     function="Tools.SelectOnlyMyObjects"
                     parameter="agents" />
                </menu_item_check>
                <menu_item_check
                 label="Select Only Movable Objects"
                 name="Select Only Movable Objects">
                    <menu_item_check.on_check
                     control="SelectMovableOnly" />
                    <menu_item_check.on_click
                     function="Tools.SelectOnlyMovableObjects"
                     parameter="movable" />
                </menu_item_check>
                <menu_item_check
                 label="Select Only Locked Objects"
                 name="Select Only Locked Objects">
                    <menu_item_check.on_check
                     control="FSSelectLockedOnly" />
                    <menu_item_check.on_click
                     function="ToggleControl"
                     parameter="FSSelectLockedOnly" />
                </menu_item_check>
                <menu_item_check
                 label="Select Only Copyable Objects"
                 name="Select Only Copyable Objects">
                    <menu_item_check.on_check
                     control="FSSelectCopyableOnly" />
                    <menu_item_check.on_click
                     function="ToggleControl"
                     parameter="FSSelectCopyableOnly" />
                </menu_item_check>
                <menu_item_check
                 label="Select By Surrounding"
                 name="Select By Surrounding">
                    <menu_item_check.on_check
                     control="RectangleSelectInclusive" />
                    <menu_item_check.on_click
                     function="Tools.SelectBySurrounding" />
                </menu_item_check>
                <menu_item_check
                 label="Include Group-Owned Objects"
                 name="Include Group-Owned Objects">
                    <menu_item_check.on_check
                     control="FSSelectIncludeGroupOwned" />
                    <menu_item_check.on_click
                     function="ToggleControl"
                     parameter="FSSelectIncludeGroupOwned" />
                </menu_item_check>

          <menu_item_separator/>

                <menu_item_check
                  label="Show Physics Shape When Editing"
                  name="Show Physics Shape">
                  <menu_item_check.on_check
                    function="CheckControl"
                    parameter="ShowPhysicsShapeInEdit" />
                  <menu_item_check.on_click
                    function="ToggleControl"
                    parameter="ShowPhysicsShapeInEdit" />
                </menu_item_check>
          <menu_item_check
                 label="Show Selection Outlines"
				 shortcut="control|alt|H"
                 name="Show Selection Outlines">
                    <menu_item_check.on_check
                     function="CheckControl"
                     parameter="RenderHighlightSelections" />
                    <menu_item_check.on_click
                     function="ToggleControl"
                     parameter="RenderHighlightSelections" />
                </menu_item_check>
                <menu_item_check
                 label="Show Hidden Selection"
                 name="Show Hidden Selection">
                    <menu_item_check.on_check
                     control="RenderHiddenSelections" />
                    <menu_item_check.on_click
                     function="Tools.ShowHiddenSelection" />
                </menu_item_check>
                <menu_item_check
                 label="Show Light Radius for Selection"
                 name="Show Light Radius for Selection">
                    <menu_item_check.on_check
                     control="RenderLightRadius" />
                    <menu_item_check.on_click
                     function="Tools.ShowSelectionLightRadius" />
                </menu_item_check>
                <menu_item_check
                 label="Show Selection Beam"
                 name="Show Selection Beam">
                    <menu_item_check.on_check
                     control="ShowSelectionBeam" />
                    <menu_item_check.on_click
                     function="ToggleControl"
                     parameter="ShowSelectionBeam" />
                </menu_item_check>

        <menu_item_separator/>

                <menu_item_check
                 label="Snap to Grid"
                 name="Snap to Grid"
                 shortcut="G">
                    <menu_item_check.on_check
                     control="SnapEnabled" />
                    <menu_item_check.on_click
                     function="ToggleControl"
                     parameter="SnapEnabled" />
                    <menu_item_check.on_enable
                     function="Tools.EnableToolNotPie" />
                </menu_item_check>
                <menu_item_call
                 label="Snap Object XY to Grid"
                 name="Snap Object XY to Grid"
                 shortcut="shift|X">
                    <menu_item_call.on_click
                     function="Tools.SnapObjectXY" />
                    <menu_item_call.on_enable
                     function="Tools.EnableToolNotPie" />
                </menu_item_call>
                <menu_item_call
                 label="Use Selection for Grid"
                 name="Use Selection for Grid"
                 shortcut="shift|G">
                    <menu_item_call.on_click
                     function="Tools.UseSelectionForGrid" />
                    <menu_item_call.on_enable
                     function="SomethingSelected" />
                </menu_item_call>
                <menu_item_separator/>
                <menu_item_call
                 label="Grid Options..."
                 name="Grid Options"
                 shortcut="control|shift|B">
                    <menu_item_call.on_click
                     function="Floater.Toggle"
                     parameter="build_options" />
                    <menu_item_call.on_enable
                     function="Tools.EnableToolNotPie" />
                </menu_item_call>
                <menu_item_call
                 label="Set Default Permissions..."
                 name="Set default permissions">
                    <menu_item_call.on_click
                     function="Floater.ToggleOrBringToFront"
                     parameter="perms_default" />
                </menu_item_call>
        </menu>
        <menu
         create_jump_keys="true"
         label="Upload"
         layout="topleft"
         name="Upload"
         tear_off="true">
            <menu_item_call
             label="Image (L$[COST])..."
             layout="topleft"
             name="Upload Image"
             shortcut="control|U">
                <menu_item_call.on_click
                 function="File.UploadImage"
                 parameter="" />
                <menu_item_call.on_enable
                 function="File.EnableUpload" />
                <menu_item_call.on_visible
                 function="Upload.CalculateCosts"
                 parameter="Upload Image,texture" />
            </menu_item_call>
            <menu_item_call
             label="Sound (L$[COST])..."
             layout="topleft"
             name="Upload Sound">
                <menu_item_call.on_click
                 function="File.UploadSound"
                 parameter="" />
                <menu_item_call.on_enable
                 function="File.EnableUpload" />
                <menu_item_call.on_visible
                 function="Upload.CalculateCosts"
                 parameter="Upload Sound,sound" />
            </menu_item_call>
            <menu_item_call
             label="Animation (L$[COST])..."
             layout="topleft"
             name="Upload Animation">
                <menu_item_call.on_click
                 function="File.UploadAnim"
                 parameter="" />
                <menu_item_call.on_enable
                 function="File.EnableUpload" />
                <menu_item_call.on_visible
                 function="Upload.CalculateCosts"
                 parameter="Upload Animation,animation" />
            </menu_item_call>
            <menu_item_call
             label="Mesh Model..."
             layout="topleft"
             name="Upload Model">
            <menu_item_call.on_click
             function="File.UploadModel"
             parameter="" />
            <menu_item_call.on_enable
             function="File.EnableUploadModel" />
            <menu_item_call.on_visible
            function="File.VisibleUploadModel"/>
            </menu_item_call>
	   <menu_item_call
             label="Bulk..."
             layout="topleft"
             name="Bulk Upload">
                <menu_item_call.on_visible
                 function="Upload.CalculateCosts"
                 parameter="Bulk Upload,texture" />
                <menu_item_call.on_click
                 function="File.UploadBulk"
                 parameter="" />
		<menu_item_call.on_visible
                 function="Upload.CalculateCosts"
                 parameter="Bulk Upload" />
            </menu_item_call>
	    <menu_item_call
             label="Import Linkset..."
             visibility_control="FSEnableObjectExports"
             name="import linkset">
                <menu_item_call.on_click
                 function="File.ImportLinkset"
                 parameter="" />
            </menu_item_call>
        </menu>

        <!-- local mesh begin -->
        <menu_item_call
           enabled="true"
           label="Local Mesh"
           name="local_mesh">
          <menu_item_call.on_click function="Floater.Show" parameter="local_mesh_floater"/>
        </menu_item_call>
        <!-- local mesh end -->
      
        <menu_item_separator/>
        <menu_item_call
         enabled="false"
         label="Undo"
         name="Undo"
         allow_key_repeat="true"
         shortcut="control|Z">
            <on_click
             function="Edit.Undo"
             userdata="" />
            <on_enable
             function="Edit.EnableUndo" />
        </menu_item_call>
        <menu_item_call
         enabled="false"
         label="Redo"
         name="Redo"
         allow_key_repeat="true"
         shortcut="control|Y">
            <on_click
             function="Edit.Redo"
             userdata="" />
            <on_enable
             function="Edit.EnableRedo" />
        </menu_item_call>        
    </menu>
    
    <!-- Content Menu -->
    
    <menu
    	create_jump_keys="true"
    	label="Content"
    	name="Content"
    	tear_off="true"
        visible="true">
<!--
        <menu_item_call
             label="Search"
             name="Search">
             <menu_item_call.on_click
                 function="Avatar.ToggleSearch"/>
       </menu_item_call>
-->
        <menu_item_check
        label="Search"
        name="Search"
        shortcut="control|F">
            <menu_item_check.on_check
             function="Floater.Visible"
             parameter="search" />
            <menu_item_check.on_click
             function="Avatar.ToggleSearch"/>
            </menu_item_check>

    	<menu_item_call
             label="SL Marketplace"
             name="SL Marketplace">
            <menu_item_call.on_click
             function="PromptShowURL"
             name="Xstreet_url"
             parameter="WebLaunchExternalTarget,https://marketplace.secondlife.com/" />
            <menu_item_call.on_visible
             function="GridCheck"
             parameter="secondlife"/>
       </menu_item_call>
       <menu_item_call
             label="L$ Market Data"
             name="LindenXchange">
            <menu_item_call.on_click
             function="PromptShowURL"
             name="lindenxchange_url"
             parameter="WebLaunchExternalTarget,https://secondlife.com/my/lindex/market.php" />
            <menu_item_call.on_visible
             function="GridCheck"
             parameter="secondlife"/>
       </menu_item_call>
    	<menu_item_call
             label="Script Library"
             name="Script Library">
             <menu_item_call.on_click
             function="PromptShowURL"
             name="script_library_url"
             parameter="WebLaunchExternalTarget,http://wiki.secondlife.com/wiki/LSL_Library" />
       </menu_item_call>
       <menu_item_separator/>
    	<menu_item_call
             label="Firestorm Blog"
             name="Firestorm Blog">
             <menu_item_call.on_click
             function="PromptShowURL"
             name="firestorm_blog_url"
             parameter="WebLaunchExternalTarget,https://www.firestormviewer.org/" />
       </menu_item_call>
    	<menu_item_call
             label="Firestorm Flickr"
             name="Firestorm Flickr">
             <menu_item_call.on_click
             function="PromptShowURL"
             name="firestorm_flickr_url"
             parameter="WebLaunchExternalTarget,http://www.flickr.com/groups/firestormviewer/pool/" />
       </menu_item_call>
    	<menu_item_call
             label="Firestorm YouTube"
             name="Firestorm YouTube">
             <menu_item_call.on_click
             function="PromptShowURL"
             name="firestorm_youtube_url"
             parameter="WebLaunchExternalTarget,http://www.youtube.com/user/PhoenixViewerSL" />
       </menu_item_call>
    	<menu_item_call
             label="Firestorm Twitter"
             name="Firestorm Twitter">
             <menu_item_call.on_click
             function="PromptShowURL"
             name="firestorm_twitter_url"
             parameter="WebLaunchExternalTarget,https://twitter.com/phoenixviewersl" />
       </menu_item_call>
    	<menu_item_call
             label="Firestorm Plurk"
             name="Firestorm Plurk">
             <menu_item_call.on_click
             function="PromptShowURL"
             name="firestorm_plurk_url"
             parameter="WebLaunchExternalTarget,http://www.plurk.com/ThePhoenixViewerProject" />
       </menu_item_call>
       <menu_item_separator/>
       <menu_item_call
             label="Message of the day"
             name="Firestorm MoTD">
             <menu_item_call.on_click
             function="Advanced.ToggleHUDInfo"
             parameter="motd" />
       </menu_item_call>
      </menu>   
    
    <!-- Help Menu -->
    
    
    <menu
     create_jump_keys="true"
     label="Help"
     name="Help"
     tear_off="true"
     visible="true">
        <menu_item_check
         label="Enable Viewer UI Hints"
         name="Enable Hints">
          <on_check
            control="EnableUIHints"/>
          <on_click
            function="ToggleUIHints"/>
        </menu_item_check>
        
        <menu_item_call
         label="Firestorm Wiki"
         name="Firestorm Wiki"
	     shortcut="F1">
             <menu_item_call.on_click
             function="PromptShowURL"
             name="script_library_url"
             parameter="WebLaunchExternalTarget,https://wiki.firestormviewer.org" />
        </menu_item_call>
        
        <menu_item_call
         label="Troubleshooting"
         name="Troubleshooting">
            <menu_item_call.on_click
             function="PromptShowURL"
             name="wiki_troubleshooting_url"
             parameter="WebLaunchExternalTarget,https://wiki.firestormviewer.org/firestorm_troubleshooting" />
        </menu_item_call>
	   
        <menu_item_call
         label="Join Firestorm Support Group"
         name="firestorm_support_group">
            <menu_item_call.on_click
             function="Advanced.WebBrowserTest"
             parameter="https://wiki.firestormviewer.org/firestorm_support_groups_join" />
            <menu_item_call.on_visible
             function="GridCheck"
             parameter="secondlife" />
        </menu_item_call>

        <menu_item_call
         label="Firestorm Classes Schedule"
         name="Firestorm Classes Schedule">
             <menu_item_call.on_click
             function="PromptShowURL"
             name="wiki_classes_url"
             parameter="WebLaunchExternalTarget,https://wiki.firestormviewer.org/firestorm_classes" />
        </menu_item_call>

        <menu_item_call
         label="Firestorm Events Calendar"
         name="Firestorm Events Calendar">
             <menu_item_call.on_click
             function="PromptShowURL"
             name="events_calendar_url"
             parameter="WebLaunchExternalTarget,https://teamup.com/ksxdajnbw9mvw7cbwz" />
        </menu_item_call>

        <menu_item_check
         label="Guidebook"
         name="How To">
            <menu_item_check.on_click
             function="Help.ToggleHowTo"
             parameter="" />
            <menu_item_check.on_check
             function="Floater.Visible"
             parameter="guidebook" />
        </menu_item_check>

<!--       <menu_item_call
         label="Second Life Help"
         name="Second Life Help">
             <menu_item_call.on_click
             function="PromptShowURL"
             name="script_library_url"
             parameter="WebLaunchExternalTarget,https://support.secondlife.com/" />
        </menu_item_call>-->
        <menu_item_separator name="grid_help_seperator"/>
        <menu_item_call
         label="[CURRENT_GRID] Help"
         name="current_grid_help">
            <menu_item_call.on_click
             function="ShowHelp"
             parameter="grid_help" />
        </menu_item_call>
        <menu_item_call
         label="About [CURRENT_GRID]"
         name="current_grid_about">
            <menu_item_call.on_click
             function="ShowHelp"
             parameter="grid_about" />
        </menu_item_call>
<!--        <menu_item_call
         label="Tutorial"
         name="Tutorial">
            <menu_item_call.on_click
             function="Floater.Show"
             parameter="hud" />
        </menu_item_call>
		<menu_item_separator/>
        <menu_item_call
             label="Knowledge Base"
             name="Knowledge Base">
             <menu_item_call.on_click
                 function="Advanced.ShowURL"
            parameter="http://community.secondlife.com/t5/English-Knowledge-Base/Second-Life-User-s-Guide/ta-p/1244857"/>
        </menu_item_call>
        <menu_item_call
             label="Wiki"
             name="Wiki">
             <menu_item_call.on_click
                 function="Advanced.ShowURL"
                 parameter="http://wiki.secondlife.com"/>
        </menu_item_call>
        <menu_item_call
             label="Community Forums"
             name="Community Forums">
             <menu_item_call.on_click
                 function="Advanced.ShowURL"
                 parameter="http://community.secondlife.com/t5/Forums/ct-p/Forums"/>
        </menu_item_call>         
        <menu_item_call
             label="Support portal"
             name="Support portal">
             <menu_item_call.on_click
                 function="Advanced.ShowURL"
                 parameter="https://support.secondlife.com/"/>         
        </menu_item_call>
        <menu_item_separator/>
        <menu_item_call
             label="[SECOND_LIFE] News"
             name="Second Life News">
             <menu_item_call.on_click
                 function="Advanced.ShowURL"
                 parameter="http://community.secondlife.com/t5/Featured-News/bg-p/blog_feature_news"/>  
        </menu_item_call>
        <menu_item_call
             label="[SECOND_LIFE] Blogs"
             name="Second Life Blogs">
             <menu_item_call.on_click
                 function="Advanced.ShowURL"
                 parameter="http://community.secondlife.com/t5/Blogs/ct-p/Blogs"/>
        </menu_item_call>-->
        <menu_item_separator/>
        <menu_item_check
             label="Check Grid status"
             name="Grid Status">
            <menu_item_check.on_click
             function="OpenGridStatus"/>
            <menu_item_check.on_check
             function="Floater.Visible"
             parameter="grid_status" />
        </menu_item_check>
        <menu_item_call
             label="Report Abuse"
             name="Report Abuse">
                <menu_item_call.on_click
                 function="ReportAbuse" />
            </menu_item_call>
        <menu_item_call
             label="Report Problem"
             name="Report Bug">
                <menu_item_call.on_click
                 function="Advanced.ReportBug"/>
            </menu_item_call>

        <menu_item_separator/>
        <menu_item_call
             label="Bumps, Pushes &amp; Hits"
             name="Bumps, Pushes &amp;amp; Hits">
                <menu_item_call.on_click
                 function="Floater.Show"
                 parameter="bumps" />
            </menu_item_call>

        <menu_item_separator/>

        <menu_item_check
            label="Enable Sysinfo Button"
            name="Enable Sysinfo Button">
            <menu_item_check.on_check
                function="CheckControl"
                parameter="SysinfoButtonInIM" />
            <menu_item_check.on_click
                function="ToggleControl"
                parameter="SysinfoButtonInIM" />
        </menu_item_check>

        <menu_item_separator/>

        <menu_item_call
         label="About [APP_NAME]"
         name="About Second Life">
            <menu_item_call.on_click
             function="Floater.Show"
             parameter="sl_about" />
        </menu_item_call>
    </menu>
    
    <menu
     create_jump_keys="true"
     label="RLVa"
     name="RLVa Main"
     tear_off="true"
     visible="true">
      <menu
       label="Debug"
       name="Debug"
       tear_off="true">
        <menu_item_check
         label="Show Top-level RLVa Menu"
         name="Show Top-level RLVa Menu">
          <menu_item_check.on_check
           function="CheckControl"
           parameter="RLVaTopLevelMenu" />
          <menu_item_check.on_click
           function="ToggleControl"
           parameter="RLVaTopLevelMenu" />
        </menu_item_check>
      	<menu_item_separator/>
      	<menu_item_check
      	 label="Show Debug Messages"
      	 name="Show Debug Messages">
          <menu_item_check.on_check
           function="CheckControl"
           parameter="RestrainedLoveDebug" />
          <menu_item_check.on_click
           function="ToggleControl"
           parameter="RestrainedLoveDebug" />
      	</menu_item_check>
      	<menu_item_check
      	 label="Hide Unset or Duplicate Messages"
      	 name="Hide Unset or Duplicate Messages">
          <menu_item_check.on_check
           function="CheckControl"
           parameter="RLVaDebugHideUnsetDuplicate" />
          <menu_item_check.on_click
           function="ToggleControl"
           parameter="RLVaDebugHideUnsetDuplicate" />
      	</menu_item_check>
      	<menu_item_check
      	 label="Show Assertion Failures"
      	 name="Show Assertion Failures">
          <menu_item_check.on_check
           function="CheckControl"
           parameter="RLVaShowAssertionFailures" />
          <menu_item_check.on_click
           function="ToggleControl"
           parameter="RLVaShowAssertionFailures" />
      	</menu_item_check>
      	<menu_item_separator/>
        <menu_item_check
         label="Hide Locked Layers"
         name="Hide Locked Layers">
          <menu_item_check.on_check
           function="CheckControl"
           parameter="RLVaHideLockedLayers" />
          <menu_item_check.on_click
           function="ToggleControl"
           parameter="RLVaHideLockedLayers" />
        </menu_item_check>
        <menu_item_check
         label="Hide Locked Attachments"
         name="Hide Locked Attachments">
          <menu_item_check.on_check
           function="CheckControl"
           parameter="RLVaHideLockedAttachments" />
          <menu_item_check.on_click
           function="ToggleControl"
           parameter="RLVaHideLockedAttachments" />
        </menu_item_check>
        <menu_item_separator/>
      	<menu_item_check
      	 label="Enable Legacy Naming"
      	 name="Enable Legacy Naming">
          <menu_item_check.on_check
           function="CheckControl"
           parameter="RLVaEnableLegacyNaming" />
          <menu_item_check.on_click
           function="ToggleControl"
           parameter="RLVaEnableLegacyNaming" />
      	</menu_item_check>
        <menu_item_check
      	 label="Enable Shared Wear"
      	 name="Enable Shared Wear">
          <menu_item_check.on_check
           function="CheckControl"
           parameter="RLVaEnableSharedWear" />
          <menu_item_check.on_click
           function="ToggleControl"
           parameter="RLVaEnableSharedWear" />
        </menu_item_check>
        <menu_item_check
      	 label="Rename Shared Items on Wear"
      	 name="Rename Shared Items on Wear">
          <menu_item_check.on_check
           function="CheckControl"
           parameter="RLVaSharedInvAutoRename" />
          <menu_item_check.on_click
           function="ToggleControl"
           parameter="RLVaSharedInvAutoRename" />
      	</menu_item_check>
      	<menu_item_separator/>
      	<menu_item_check
      	 label="Locks..."
      	 name="Locks">
          <menu_item_check.on_check
           function="Floater.Visible"
           parameter="rlv_locks" />
          <menu_item_check.on_click
           function="Floater.Toggle"
           parameter="rlv_locks" />
      	</menu_item_check>
      </menu>
      <menu_item_separator/>
      <menu_item_check
       label="Allow OOC Chat"
       name="Allow OOC Chat">
      	<menu_item_check.on_check
      	 function="CheckControl"
      	 parameter="RestrainedLoveCanOOC" />
      	<menu_item_check.on_click
      	 function="ToggleControl"
      	 parameter="RestrainedLoveCanOOC" />
      </menu_item_check>
      <menu_item_check
       label="Show Filtered Chat"
       name="Show Filtered Chat">
      	<menu_item_check.on_check
      	 function="CheckControl"
      	 parameter="RestrainedLoveShowEllipsis" />
      	<menu_item_check.on_click
      	 function="ToggleControl"
      	 parameter="RestrainedLoveShowEllipsis" />
      </menu_item_check>
      <menu_item_check
       label="Show Redirected Chat Typing"
       name="Show Redirected Chat Typing">
        <menu_item_check.on_check
      	 function="CheckControl"
      	 parameter="RLVaShowRedirectChatTyping" />
        <menu_item_check.on_click
      	 function="ToggleControl"
      	 parameter="RLVaShowRedirectChatTyping" />
      </menu_item_check>
      <menu_item_check
       label="Split Long Redirected Chat"
       name="Split Long Redirected Chat">
        <menu_item_check.on_check
      	 function="CheckControl"
      	 parameter="RLVaSplitRedirectChat" />
        <menu_item_check.on_click
      	 function="ToggleControl"
      	 parameter="RLVaSplitRedirectChat" />
      </menu_item_check>
      <menu_item_separator />
      <menu_item_check
       label="Allow Temporary Attachments"
       name="Allow Temporary Attachments">
      	<menu_item_check.on_check
      	 function="CheckControl"
      	 parameter="RLVaEnableTemporaryAttachments" />
      	<menu_item_check.on_click
      	 function="ToggleControl"
      	 parameter="RLVaEnableTemporaryAttachments" />
      </menu_item_check>
      <menu_item_check
       label="Forbid Give to #RLV"
       name="Forbid Give to #RLV">
      	<menu_item_check.on_check
      	 function="CheckControl"
      	 parameter="RestrainedLoveForbidGiveToRLV" />
      	<menu_item_check.on_click
      	 function="ToggleControl"
      	 parameter="RestrainedLoveForbidGiveToRLV" />
      </menu_item_check>
      <menu_item_check
       label="Wear Replaces Unlocked"
       name="Wear Replaces Unlocked">
      	<menu_item_check.on_check
      	 function="CheckControl"
      	 parameter="RLVaWearReplaceUnlocked" />
      	<menu_item_check.on_click
      	 function="ToggleControl"
      	 parameter="RLVaWearReplaceUnlocked" />
      </menu_item_check>
      <menu_item_separator />
       <menu_item_check
       label="Console..."
       name="Console">
        <menu_item_check.on_check
      	 function="Floater.Visible"
      	 parameter="rlv_console" />
        <menu_item_check.on_click
      	 function="Floater.Toggle"
      	 parameter="rlv_console" />
      </menu_item_check>
      <menu_item_check
       label="Restrictions..."
       name="Restrictions">
      	<menu_item_check.on_check
      	 function="Floater.Visible"
      	 parameter="rlv_behaviours" />
      	<menu_item_check.on_click
      	 function="Floater.Toggle"
      	 parameter="rlv_behaviours" />
      </menu_item_check>
      <menu_item_check
       label="Strings..."
       name="Strings">
        <menu_item_check.on_check
         function="Floater.Visible"
         parameter="rlv_strings" />
        <menu_item_check.on_click
         function="Floater.Toggle"
         parameter="rlv_strings" />
      </menu_item_check>
    </menu>

    <!-- Advanced Menu -->
    <menu
     create_jump_keys="true"
     label="Advanced"
     name="Advanced"
     tear_off="true"
     visible="false">
        <menu_item_call
         label="Rebake Textures"
         name="Rebake Texture">
            <menu_item_call.on_click
             function="Advanced.RebakeTextures" />
        </menu_item_call>
        <menu_item_call
         label="Refresh Attachments"
         name="Refresh Attachments">
            <menu_item_call.on_click
             function="Advanced.RefreshAttachments" />
        </menu_item_call>
        <menu_item_call
           label="Set UI Size to Default"
           name="Set UI Size to Default"
           shortcut="control|alt|shift|R">
          <menu_item_call.on_click
             function="View.DefaultUISize" />
        </menu_item_call>
        <menu_item_call
         label="Set Window Size..."
         name="Set Window Size...">
          <menu_item_call.on_click
           function="Floater.Show"
           parameter="window_size" />
        </menu_item_call>

        <menu_item_separator/>

        <menu_item_check
         label="Limit Select Distance"
         name="Limit Select Distance">
            <menu_item_check.on_check
             function="CheckControl"
             parameter="LimitSelectDistance" />
            <menu_item_check.on_click
             function="ToggleControl"
             parameter="LimitSelectDistance" />
        </menu_item_check>
        <menu_item_check
         label="Disable Camera Constraints"
         name="Disable Camera Distance">
            <menu_item_check.on_check
             function="CheckControl"
             parameter="DisableCameraConstraints" />
            <menu_item_check.on_click
             function="ToggleControl"
             parameter="DisableCameraConstraints" />
        </menu_item_check>
        
        <menu_item_separator/>

        <menu_item_check
         label="High-res Snapshot"
         name="HighResSnapshot">
            <menu_item_check.on_check
             function="CheckControl"
             parameter="HighResSnapshot" />
            <menu_item_check.on_click
             function="ToggleControl"
             parameter="HighResSnapshot" />
        </menu_item_check>
        <menu_item_check
         label="Quiet Snapshots"
         name="QuietSnapshotsToDisk">
            <menu_item_check.on_check
             function="CheckControl"
             parameter="PlayModeUISndSnapshot" />
            <menu_item_check.on_click
             function="ToggleControl"
             parameter="PlayModeUISndSnapshot" />
        </menu_item_check>

        <menu_item_separator/>

        <menu
         create_jump_keys="true"
         label="Performance Tools"
         name="Performance Tools"
         tear_off="true">
            <menu_item_call
             label="Lag Meter"
             name="Lag Meter">
                <menu_item_call.on_click
                 function="Floater.Show"
                 parameter="lagmeter" />
            </menu_item_call>
            <menu_item_check
             label="Statistics Bar"
             name="Statistics Bar"
             shortcut="control|shift|1">
                <menu_item_check.on_check
                 function="Floater.Visible"
                 parameter="stats" />
                <menu_item_check.on_click
                 function="Floater.Toggle"
                 parameter="stats" />
            </menu_item_check>
            <menu_item_check
             label="Scene Load Statistics"
             name="Scene Load Statistics"
             shortcut="control|shift|2">
                <menu_item_check.on_check
                 function="Floater.Visible"
                 parameter="scene_load_stats" />
                <menu_item_check.on_click
                 function="Floater.Toggle"
                 parameter="scene_load_stats" />
            </menu_item_check>
            <menu_item_check
            label="Improve graphics speed..."
            name="Performance">
            <menu_item_check.on_click
             function="Floater.Toggle"
             parameter="performance" />
            <menu_item_check.on_check
             function="Floater.Visible"
             parameter="performance" />
            </menu_item_check>
  
      <menu_item_check
        label="Show avatar complexity information"
        name="Avatar Draw Info">
           <menu_item_check.on_check
            function="Advanced.CheckInfoDisplay"
            parameter="avatardrawinfo" />
           <menu_item_check.on_click
            function="Advanced.ToggleInfoDisplay"
            parameter="avatardrawinfo" />
       </menu_item_check>
        </menu>
        <menu
         create_jump_keys="true"
         label="Highlighting and Visibility"
         name="Highlighting and Visibility"
         tear_off="true">
         <menu_item_check
                 label="Cheesy Beacon"
                 name="Cheesy Beacon">
                    <menu_item_check.on_check
                     function="CheckControl"
                     parameter="CheesyBeacon" />
                    <menu_item_check.on_click
                     function="ToggleControl"
                     parameter="CheesyBeacon" />
                </menu_item_check>
            <menu_item_check
             label="Hide Particles"
             name="Hide Particles"
             shortcut="control|alt|shift|=">
                <menu_item_check.on_check
                 function="View.CheckRenderType"
                 parameter="hideparticles" />
                <menu_item_check.on_click
                 function="View.ToggleRenderType"
                 parameter="hideparticles" />
            </menu_item_check>
            <menu_item_check
             label="Hide Selected"
             name="Hide Selected">
                <menu_item_check.on_check
                 function="CheckControl"
                 parameter="HideSelectedObjects" />
                <menu_item_check.on_click
                 function="ToggleControl"
                 parameter="HideSelectedObjects" />
            </menu_item_check>
            <menu_item_check
             label="Highlight Transparent"
             name="Highlight Transparent"
             shortcut="control|alt|T"
             use_mac_ctrl="true">
                <menu_item_check.on_check
                 function="View.CheckHighlightTransparent" />
                <menu_item_check.on_click
                 function="View.HighlightTransparent" />
            </menu_item_check>
            <menu_item_check
             label="- include Rigged Transparent"
             name="Include Transparent Rigged"
             shortcut="control|alt|shift|T"
             use_mac_ctrl="true">
                <menu_item_check.on_check
                 function="View.CheckHighlightTransparentRigged" />
                <menu_item_check.on_click
                 function="View.HighlightTransparentRigged" />
            </menu_item_check>
            <menu_item_check
             label="Show Mouselook Crosshairs"
             name="ShowCrosshairs">
                <menu_item_check.on_check
                 function="CheckControl"
                 parameter="ShowCrosshairs" />
                <menu_item_check.on_click
                 function="ToggleControl"
                 parameter="ShowCrosshairs" />
            </menu_item_check>
        <menu
         create_jump_keys="true"
         label="Hover Tips"
         name="Hover Tips"
         tear_off="true">
            <menu_item_check
             label="Show Tips"
             name="Show Tips"
             shortcut="control|shift|T">
                <menu_item_check.on_check
                 function="View.CheckShowHoverTips" />
                <menu_item_check.on_click
                 function="View.ShowHoverTips" />
            </menu_item_check>

            <menu_item_separator/>

            <menu_item_check
             label="Show Land Tooltips"
             name="Land Tips">
                <menu_item_check.on_check
                 control="ShowLandHoverTip" />
                <menu_item_check.on_click
                 function="ToggleControl"
                 parameter="ShowLandHoverTip" />
                <menu_item_check.on_enable
                 function="View.CheckShowHoverTips" />
            </menu_item_check>
           <menu_item_check
             label="Show Tips On All Objects"
             name="Tips On All Objects">
                <menu_item_check.on_check
                 control="ShowAllObjectHoverTip" />
                <menu_item_check.on_click
                 function="ToggleControl"
                 parameter="ShowAllObjectHoverTip" />
                <menu_item_check.on_enable
                 function="View.CheckShowHoverTips" />
            </menu_item_check>
        </menu>

        </menu>

        <menu
         create_jump_keys="true"
         label="Rendering Types"
         name="Rendering Types"
         tear_off="true">
            <menu_item_check
             label="Simple"
             name="Rendering Type Simple"
             shortcut="control|alt|shift|1">
                <menu_item_check.on_check
                 function="Advanced.CheckRenderType"
                 parameter="simple" />
                <menu_item_check.on_click
                 function="Advanced.ToggleRenderType"
                 parameter="simple" />
            </menu_item_check>
            <menu_item_check
             label="Alpha"
             name="Rendering Type Alpha"
             shortcut="control|alt|shift|2">
                <menu_item_check.on_check
                 function="Advanced.CheckRenderType"
                 parameter="alpha" />
                <menu_item_check.on_click
                 function="Advanced.ToggleRenderType"
                 parameter="alpha" />
            </menu_item_check>
            <menu_item_check
             label="Tree"
             name="Rendering Type Tree"
             shortcut="control|alt|shift|3">
                <menu_item_check.on_check
                 function="Advanced.CheckRenderType"
                 parameter="tree" />
                <menu_item_check.on_click
                 function="Advanced.ToggleRenderType"
                 parameter="tree" />
            </menu_item_check>
            <menu_item_check
             label="Avatars"
             name="Rendering Type Character"
             shortcut="control|alt|shift|4">
                <menu_item_check.on_check
                 function="Advanced.CheckRenderType"
                 parameter="character" />
                <menu_item_check.on_click
                 function="Advanced.ToggleRenderType"
                 parameter="character" />
            </menu_item_check>
            <menu_item_check
             label="Animeshes"
             name="Rendering Type Control Avatar">
                <menu_item_check.on_check
                 function="Advanced.CheckRenderType"
                 parameter="controlAV" />
                <menu_item_check.on_click
                 function="Advanced.ToggleRenderType"
                 parameter="controlAV" />
            </menu_item_check>
            <menu_item_check
             label="Surface Patch"
             name="Rendering Type Surface Patch"
             shortcut="control|alt|shift|5">
                <menu_item_check.on_check
                 function="Advanced.CheckRenderType"
                 parameter="surfacePatch" />
                <menu_item_check.on_click
                 function="Advanced.ToggleRenderType"
                 parameter="surfacePatch" />
            </menu_item_check>
            <menu_item_check
             label="Sky"
             name="Rendering Type Sky"
             shortcut="control|alt|shift|6">
                <menu_item_check.on_check
                 function="Advanced.CheckRenderType"
                 parameter="sky" />
                <menu_item_check.on_click
                 function="Advanced.ToggleRenderType"
                 parameter="sky" />
            </menu_item_check>
            <menu_item_check
             label="Water"
             name="Rendering Type Water"
             shortcut="control|alt|shift|7">
                <menu_item_check.on_check
                 function="Advanced.CheckRenderType"
                 parameter="water" />
                <menu_item_check.on_click
                 function="Advanced.ToggleRenderType"
                 parameter="water" />
            </menu_item_check>
            <menu_item_check
             label="Ground"
             name="Rendering Type Ground"
             shortcut="control|alt|shift|8">
                <menu_item_check.on_check
                 function="Advanced.CheckRenderType"
                 parameter="ground" />
                <menu_item_check.on_click
                 function="Advanced.ToggleRenderType"
                 parameter="ground" />
            </menu_item_check>
            <menu_item_check
             label="Volume"
             name="Rendering Type Volume"
             shortcut="control|alt|shift|9">
                <menu_item_check.on_check
                 function="Advanced.CheckRenderType"
                 parameter="volume" />
                <menu_item_check.on_click
                 function="Advanced.ToggleRenderType"
                 parameter="volume" />
            </menu_item_check>
            <menu_item_check
             label="Grass"
             name="Rendering Type Grass"
             shortcut="control|alt|shift|0">
                <menu_item_check.on_check
                 function="Advanced.CheckRenderType"
                 parameter="grass" />
                <menu_item_check.on_click
                 function="Advanced.ToggleRenderType"
                 parameter="grass" />
            </menu_item_check>
            <menu_item_check
             label="Clouds"
             name="Rendering Type Clouds"
             shortcut="control|alt|shift|-">
                <menu_item_check.on_check
                 function="Advanced.CheckRenderType"
                 parameter="clouds" />
                <menu_item_check.on_click
                 function="Advanced.ToggleRenderType"
                 parameter="clouds" />
            </menu_item_check>
            <menu_item_check
             label="Particles"
             name="Rendering Type Particles"
             shortcut="control|alt|shift|=">
                <menu_item_check.on_check
                 function="Advanced.CheckRenderType"
                 parameter="particles" />
                <menu_item_check.on_click
                 function="Advanced.ToggleRenderType"
                 parameter="particles" />
            </menu_item_check>
            <menu_item_check
             label="Bump"
             name="Rendering Type Bump"
             shortcut="control|alt|shift|\">
                <menu_item_check.on_check
                 function="Advanced.CheckRenderType"
                 parameter="bump" />
                <menu_item_check.on_click
                 function="Advanced.ToggleRenderType"
                 parameter="bump" />
            </menu_item_check>
        </menu>
        <menu
         create_jump_keys="true"
         label="Rendering Features"
         name="Rendering Features"
         tear_off="true">
            <menu_item_check
             label="UI"
             name="ToggleUI"
             shortcut="control|alt|F1"
             shortcut_linux="control|shift|F1">
                <menu_item_check.on_check
                 function="Advanced.CheckFeature"
                 parameter="ui" />
                <menu_item_check.on_click
                 function="Advanced.ToggleFeature"
                 parameter="ui" />
            </menu_item_check>
            <menu_item_check
             label="Selected"
             name="Selected"
             shortcut="control|alt|F2"
             shortcut_linux="control|shift|F2">
                <menu_item_check.on_check
                 function="Advanced.CheckFeature"
                 parameter="selected" />
                <menu_item_check.on_click
                 function="Advanced.ToggleFeature"
                 parameter="selected" />
            </menu_item_check>
            <menu_item_check
             label="Highlighted"
             name="Highlighted"
             shortcut="control|alt|F3"
             shortcut_linux="control|shift|F3">
                <menu_item_check.on_check
                 function="Advanced.CheckFeature"
                 parameter="highlighted" />
                <menu_item_check.on_click
                 function="Advanced.ToggleFeature"
                 parameter="highlighted" />
            </menu_item_check>
            <menu_item_check
             label="Dynamic Textures"
             name="Dynamic Textures"
             shortcut="control|alt|F4"
             shortcut_linux="control|shift|F4">
                <menu_item_check.on_check
                 function="Advanced.CheckFeature"
                 parameter="dynamic textures" />
                <menu_item_check.on_click
                 function="Advanced.ToggleFeature"
                 parameter="dynamic textures" />
            </menu_item_check>
            <menu_item_check
             label="Foot Shadows"
             name="Foot Shadows"
             shortcut="control|alt|F5"
             shortcut_linux="control|shift|F5">
                <menu_item_check.on_check
                 function="Advanced.CheckFeature"
                 parameter="foot shadows" />
                <menu_item_check.on_click
                 function="Advanced.ToggleFeature"
                 parameter="foot shadows" />
            </menu_item_check>
            <menu_item_check
             label="Fog"
             name="Fog"
             shortcut="control|alt|F6"
             shortcut_linux="control|shift|F6">
                <menu_item_check.on_check
                 function="Advanced.CheckFeature"
                 parameter="fog" />
                <menu_item_check.on_click
                 function="Advanced.ToggleFeature"
                 parameter="fog" />
            </menu_item_check>
            <menu_item_check
             label="Test FRInfo"
             name="Test FRInfo"
             shortcut="control|alt|F8"
             shortcut_linux="control|shift|F8">
                <menu_item_check.on_check
                 function="Advanced.CheckFeature"
                 parameter="fr info" />
                <menu_item_check.on_click
                 function="Advanced.ToggleFeature"
                 parameter="fr info" />
            </menu_item_check>
            <menu_item_check
             label="Flexible Objects"
             name="Flexible Objects"
             shortcut="control|alt|F9"
             shortcut_linux="control|shift|F9">
                <menu_item_check.on_check
                 function="Advanced.CheckFeature"
                 parameter="flexible" />
                <menu_item_check.on_click
                 function="Advanced.ToggleFeature"
                 parameter="flexible" />
            </menu_item_check>
        </menu>        
        <menu
         label="RLVa"
         name="RLVa Embedded"
         tear_off="true"
         visible="true" />
		<menu
			label="Media Streams Backup"
			name="media_stream_import_export"
			tear_off="true">
			<menu_item_call
				label="Import Stream List XML..."
				name="media_stream_import">
                <menu_item_call.on_click
				function="Streamlist.xml_import" />
            </menu_item_call>
			<menu_item_call
				label="Export Stream List XML..."
				name="media_stream_export">
                <menu_item_call.on_click
				function="Streamlist.xml_export" />
            </menu_item_call>
		</menu>
        <menu_item_check
         label="Use Plugin Read Thread"
         name="Use Plugin Read Thread">
            <menu_item_check.on_check
             function="CheckControl"
             parameter="PluginUseReadThread" />
            <menu_item_check.on_click
             function="ToggleControl"
             parameter="PluginUseReadThread" />
        </menu_item_check>
        <menu_item_call
         label="Clear Group Cache"
         name="ClearGroupCache">
            <menu_item_call.on_click
             function="Advanced.ClearGroupCache"
             parameter="ClearGroupCache" />
        </menu_item_call>
        <menu_item_check
         label="Mouse Smoothing"
         name="Mouse Smoothing">
            <menu_item_check.on_check
             function="CheckControl"
             parameter="MouseSmooth" />
            <menu_item_check.on_click
             function="ToggleControl"
             parameter="MouseSmooth" />
        </menu_item_check>
            <menu_item_call
             enabled="false"
             label="Release Keys"
             name="Release Keys">
                <menu_item_call.on_click
                 function="Tools.ReleaseKeys"
                 parameter="" />
                <menu_item_call.on_enable
                 function="Tools.EnableReleaseKeys"
                 parameter="" />
            </menu_item_call>
        <menu_item_separator/>

        <menu
         create_jump_keys="true"
         label="Shortcuts"
         name="Shortcuts"
         tear_off="true"
         visible="false">
            <menu_item_check
               label="Search"
               name="Search"
               shortcut="control|F">
            <menu_item_check.on_check
             function="Floater.Visible"
             parameter="search" />
            <menu_item_check.on_click
             function="Floater.Toggle"
             parameter="search" />
            </menu_item_check>

          <!--   	//[FIX FIRE-1927 - enable DoubleClickTeleport shortcut : SJ] -->
          <menu_item_check
           label="DoubleClick Teleport"
           name="DoubleClick Teleport"
           shortcut="control|shift|D">
            <on_check
               function="Advanced.CheckEnabledDoubleClickAction"
               parameter="teleport_to"/>
            <on_click
               function="Advanced.SetDoubleClickAction"
               parameter="teleport_to"/>
          </menu_item_check>
          <!--   	//[FIX FIRE-1927 - enable DoubleClickTeleport shortcut : SJ] -->

          <menu_item_separator/>

            <menu_item_check
             label="Always Run"
             name="Always Run"
             shortcut="control|R">
                <menu_item_check.on_check
                 function="World.CheckAlwaysRun" />
                <menu_item_check.on_click
                 function="World.AlwaysRun" />
            </menu_item_check>
            <menu_item_check
             label="Fly"
             name="Fly"
             shortcut="Home">
                <menu_item_check.on_check
                 function="Agent.getFlying" />
                <menu_item_check.on_click
                 function="Agent.toggleFlying" />
                <menu_item_check.on_enable
                 function="Agent.enableFlying" />
            </menu_item_check>

            <menu_item_separator/>

            <menu_item_call
             label="Close Window"
             name="Close Window"
             shortcut="control|W">
                <menu_item_call.on_click
                 function="File.CloseWindow" />
                <menu_item_call.on_enable
                 function="File.EnableCloseWindow" />
            </menu_item_call>
            <menu_item_call
             label="Close Window Group"
             name="Close Window Group"
             shortcut="control|alt|W">
                <menu_item_call.on_click
                 function="File.CloseWindowGroup" />
                <menu_item_call.on_enable
                 function="File.EnableCloseWindowGroup" />
            </menu_item_call>
            <menu_item_call
             label="Close All Windows"
             name="Close All Windows"
             shortcut="control|shift|W">
                <menu_item_call.on_click
                 function="File.CloseAllWindows" />
                <menu_item_call.on_enable
                 function="File.EnableCloseAllWindows" />
            </menu_item_call>

            <menu_item_separator/>

            <menu_item_call
             label="Snapshot to Disk"
             name="Snapshot to Disk"
             shortcut="control|`"
             use_mac_ctrl="true">
                <menu_item_call.on_click
                 function="File.TakeSnapshotToDisk" />
            </menu_item_call>

            <menu_item_separator/>

            <menu_item_call
             label="Mouselook"
             name="Mouselook"
             shortcut="M">
                <menu_item_call.on_click
                 function="View.Mouselook" />
                <menu_item_call.on_enable
                 function="View.EnableMouselook" />
            </menu_item_call>
            <menu_item_check
             label="Joystick Flycam"
             name="Joystick Flycam"
             shortcut="alt|shift|F">
                <menu_item_check.on_check
                 function="View.CheckJoystickFlycam" />
                <menu_item_check.on_click
                 function="View.JoystickFlycam" />
                <menu_item_check.on_enable
                 function="View.EnableJoystickFlycam" />
            </menu_item_check>
            <menu_item_call
             label="Reset View"
             name="Reset View"
             shortcut="Esc">
                <menu_item_call.on_click
                 function="View.ResetView" />
            </menu_item_call>
            <menu_item_call
             label="Reset Camera Angles"
             name="Reset Camera Angles"
             shortcut="shift|Esc">
                <menu_item_call.on_click
                 function="View.ResetCameraAngles" />
            </menu_item_call>
            <menu_item_call
             label="Look at Last Chatter"
             name="Look at Last Chatter"
             shortcut="control|\">
                <menu_item_call.on_click
                 function="View.LookAtLastChatter" />
                <menu_item_call.on_enable
                 function="View.EnableLastChatter" />
            </menu_item_call>

            <menu_item_separator/>

            <menu_item_call
             label="Zoom In"
             name="Zoom In"
             shortcut="control|0">
                <menu_item_call.on_click
                 function="View.ZoomIn" />
            </menu_item_call>
            <menu_item_call
             label="Zoom Default"
             name="Zoom Default"
             shortcut="control|9">
                <menu_item_call.on_click
                 function="View.ZoomDefault" />
            </menu_item_call>
            <menu_item_call
             label="Zoom Out"
             name="Zoom Out"
             shortcut="control|8">
                <menu_item_call.on_click
                 function="View.ZoomOut" />
            </menu_item_call>
        </menu> <!--Shortcuts-->

        <menu_item_separator/>

        <menu_item_check
         label="Fly Override"
         name="Fly Override"
	 shortcut="control|alt|V">
            <menu_item_check.on_check
             function="CheckControl"
             parameter="FSAlwaysFly" />
            <menu_item_check.on_click
             function="ToggleControl" 
             parameter="FSAlwaysFly" />
        </menu_item_check>

        <menu_item_check
           label="RestrainedLove API"
           name="RLV API">
              <menu_item_check.on_check
               function="CheckControl"
               parameter="RestrainedLove" />
              <menu_item_check.on_click
               function="ToggleControl"
               parameter="RestrainedLove" />
              <menu_item_check.on_visible
               function="RLV.MainToggleVisible" />
        </menu_item_check>

        <menu_item_call
         label="Show Debug Settings"
         shortcut="control|alt|shift|S"
         name="Debug Settings">
            <menu_item_call.on_click
             function="Advanced.ShowDebugSettings"
             parameter="all" />
        </menu_item_call>
     <!-- <FS:TS> FIRE-17589: Use control-alt-Q on OS X too -->
     <menu_item_check
         label="Show Developer Menu"
         name="Debug Mode"
         shortcut="control|alt|Q"
         use_mac_ctrl="true">
            <menu_item_check.on_check
             function="CheckControl"
             parameter="QAMode" />
            <menu_item_check.on_click
             function="ToggleControl"
             parameter="QAMode" />
        </menu_item_check>
     <!-- </FS:TS> FIRE-17589 -->
    </menu>

    <menu
     create_jump_keys="true"
     label="Developer"
     name="Develop"
     tear_off="true"
     visible="false">
        <menu
         create_jump_keys="true"
         label="Consoles"
         name="Consoles"
         tear_off="true">
            <menu_item_check
             label="Texture Console"
             name="Texture Console"
             shortcut="control|shift|3"
             use_mac_ctrl="true">
                <menu_item_check.on_check
                 function="Advanced.CheckConsole"
                 parameter="texture" />
                <menu_item_check.on_click
                 function="Advanced.ToggleConsole"
                 parameter="texture" />
            </menu_item_check>            
            <menu_item_check
             label="Debug Console"
             name="Debug Console"
             shortcut="control|shift|4"
             use_mac_ctrl="true">
                <menu_item_check.on_check
                 function="Advanced.CheckConsole"
                 parameter="debug" />
                <menu_item_check.on_click
                 function="Advanced.ToggleConsole"
                 parameter="debug" />
            </menu_item_check>
            <menu_item_call
             label="Notifications Console"
             name="Notifications"
             shortcut="control|shift|5">
              <menu_item_call.on_click
               function="Floater.Toggle"
               parameter="notifications_console" />
            </menu_item_call>
            <menu_item_check
             label="Fast Timers"
             name="Fast Timers"
             shortcut="control|shift|9"
             use_mac_ctrl="true">
                <menu_item_check.on_check
                 function="Advanced.CheckConsole"
                 parameter="fast timers" />
                <menu_item_check.on_click
                 function="Advanced.ToggleConsole"
                 parameter="fast timers" />
            </menu_item_check>
            <menu_item_check
             label="Memory"
             name="Memory"
             shortcut="control|shift|0"
             use_mac_ctrl="true">
                <menu_item_check.on_check
                 function="Advanced.CheckConsole"
                 parameter="memory view" />
                <menu_item_check.on_click
                 function="Advanced.ToggleConsole"
                 parameter="memory view" />
            </menu_item_check>
            <menu_item_check
               label="Scene Statistics"
               name="Scene Statistics">
              <menu_item_check.on_check
               function="Advanced.CheckConsole"
               parameter="scene view" />
              <menu_item_check.on_click
               function="Advanced.ToggleConsole"
               parameter="scene view" />
            </menu_item_check>
            <menu_item_check
                 label="Scene Loading Monitor"
                 name="Scene Loading Monitor">
              <menu_item_check.on_check
               function="Advanced.CheckConsole"
               parameter="scene monitor" />
              <menu_item_check.on_click
               function="Advanced.ToggleConsole"
               parameter="scene monitor" />
            </menu_item_check>
            <menu_item_call
              enabled="false"
              visible="false"
              label="Texture Fetch Debug Console"
              name="Texture Fetch Debug Console">
              <menu_item_call.on_click
                function="Floater.Show"
                parameter="tex_fetch_debugger" />
              <on_enable
                function="Develop.SetTexFetchDebugger" />
              <on_visible
                function="Develop.SetTexFetchDebugger" />
            </menu_item_call>
          
            <menu_item_separator/>

            <menu_item_check
             label="Region Debug Console"
             name="Region Debug Console"
             shortcut="control|shift|`"
             use_mac_ctrl="true">
              <menu_item_check.on_check
               function="Floater.Visible"
               parameter="region_debug_console" />
              <menu_item_check.on_click
               function="Floater.Toggle"
               parameter="region_debug_console" />
            </menu_item_check>
            
            <menu_item_separator/>

            <menu_item_call
             label="Region Info to Debug Console"
             name="Region Info to Debug Console">
                <menu_item_call.on_click
                 function="Advanced.DumpInfoToConsole"
                 parameter="region" />
            </menu_item_call>
            <menu_item_call
             label="Group Info to Debug Console"
             name="Group Info to Debug Console">
                <menu_item_call.on_click
                 function="Advanced.DumpInfoToConsole"
                 parameter="group" />
            </menu_item_call>
            <menu_item_call
             label="Capabilities Info to Debug Console"
             name="Capabilities Info to Debug Console">
                <menu_item_call.on_click
                 function="Advanced.DumpInfoToConsole"
                 parameter="capabilities" />
            </menu_item_call>

            <menu_item_separator/>

            <menu_item_check
             label="Camera"
             name="Camera">
                <menu_item_check.on_check
                 function="Advanced.CheckHUDInfo"
                 parameter="camera" />
                <menu_item_check.on_click
                 function="Advanced.ToggleHUDInfo"
                 parameter="camera" />
            </menu_item_check>
            <menu_item_check
             label="Wind"
             name="Wind">
                <menu_item_check.on_check
                 function="Advanced.CheckHUDInfo"
                 parameter="wind" />
                <menu_item_check.on_click
                 function="Advanced.ToggleHUDInfo"
                 parameter="wind" />
            </menu_item_check>
            <menu_item_check
             label="FOV"
             name="FOV">
                <menu_item_check.on_check
                 function="Advanced.CheckHUDInfo"
                 parameter="fov" />
                <menu_item_check.on_click
                 function="Advanced.ToggleHUDInfo"
                 parameter="fov" />
            </menu_item_check>
            <menu_item_check
             label="Badge"
             name="Badge"
             shortcut="alt|control|shift|h">
                <menu_item_check.on_click
                 function="Advanced.ToggleHUDInfo"
                 parameter="badge" />
            </menu_item_check>
            <menu_item_check
             label="Cookies"
             name="Cookies"
             visible="false"
             shortcut="alt|shift|c">
                <menu_item_check.on_click
                 function="Advanced.ToggleHUDInfo"
                 parameter="cookies" />
            </menu_item_check>
        </menu>
        <menu
         create_jump_keys="true"
         label="Show Info"
         name="Display Info"
         tear_off="true">
            <menu_item_check
             label="Show Time"
             name="Show Time">
                <menu_item_check.on_check
                 function="CheckControl"
                 parameter="DebugShowTime" />
                <menu_item_check.on_click
                 function="ToggleControl"
                 parameter="DebugShowTime" />
            </menu_item_check>
          <menu_item_check
             label="Show Upload Transaction"
             name="Show Upload Transaction">
              <menu_item_check.on_check
             function="CheckControl"
             parameter="FSShowUploadPaymentToast" />
            <menu_item_check.on_click
                 function="ToggleControl"
                 parameter="FSShowUploadPaymentToast" />
            </menu_item_check>
            <menu_item_check
             label="Show Texture Info"
             name="Show Texture Info">
                <menu_item_check.on_check
                 function="CheckControl"
                 parameter="DebugShowTextureInfo" />
                <menu_item_check.on_click
                 function="ToggleControl"
                 parameter="DebugShowTextureInfo" />
            </menu_item_check>
            <menu_item_call
              label="VRAM usage per object"
              name="VRAM usage per object">
              <menu_item_call.on_click
                function="Floater.Show"
                parameter="vram_usage" />
            </menu_item_call>
            <menu_item_check
             label="Show Avatar Render Info"
             name="Show Avatar Render Info">
                <menu_item_check.on_check
                 function="CheckControl"
                 parameter="DebugShowAvatarRenderInfo" />
                <menu_item_check.on_click
                 function="ToggleControl"
                 parameter="DebugShowAvatarRenderInfo" />
            </menu_item_check>
            <menu_item_check
             label="Show Render Info"
             name="Show Render Info">
                <menu_item_check.on_check
                 function="CheckControl"
                 parameter="DebugShowRenderInfo" />
                <menu_item_check.on_click
                 function="ToggleControl"
                 parameter="DebugShowRenderInfo" />
            </menu_item_check>
            <menu_item_check
             label="Show Matrices"
             name="Show Matrices">
                <menu_item_check.on_check
                 function="CheckControl"
                 parameter="DebugShowRenderMatrices" />
                <menu_item_check.on_click
                 function="ToggleControl"
                 parameter="DebugShowRenderMatrices" />
            </menu_item_check>
            <menu_item_check
             label="Show Color Under Cursor"
             name="Show Color Under Cursor">
                <menu_item_check.on_check
                 function="Advanced.CheckShowColor" />
                <menu_item_check.on_click
                 function="Advanced.ToggleShowColor" />
            </menu_item_check>
            <menu_item_check
               label="Show Memory"
               name="Show Memory">
              <menu_item_check.on_check
               function="CheckControl"
               parameter="DebugShowMemory" />
              <menu_item_check.on_click
               function="ToggleControl"
               parameter="DebugShowMemory" />
            </menu_item_check>

            <menu_item_separator/>

            <menu_item_check
             label="Show Updates to Objects"
             name="Show Updates"
             shortcut="control|alt|shift|U">
                <menu_item_check.on_check
                 function="Advanced.CheckShowObjectUpdates"
                 parameter="ObjectUpdates" />
                <menu_item_check.on_click
                 function="Advanced.ToggleShowObjectUpdates" />
            </menu_item_check>
        </menu>
        <menu
         create_jump_keys="true"
         label="Profiling/Telemetry"
         name="Enable / Disable telemetry capture"
         tear_off="true">
            <menu_item_check
             label="Profiling"
             name="Profiling">
                <menu_item_check.on_check
                 function="CheckControl"
                 parameter="ProfilingActive" />
                <menu_item_check.on_click
                 function="Develop.ToggleProfiling" />
                <menu_item_check.on_enable
                 function="Develop.EnableProfiling" />
            </menu_item_check>
            <menu_item_check
             label="Start when connected"
             name="Start when telemetry client connects">
                <menu_item_check.on_check
                 function="CheckControl"
                 parameter="DeferProfilingUntilConnected" />
                <menu_item_check.on_click
                 function="ToggleControl"
                 parameter="DeferProfilingUntilConnected" />
            </menu_item_check>
        </menu>

        <menu_item_separator/>

        <menu
         create_jump_keys="true"
         label="Force an Error"
         name="Force Errors"
         tear_off="true">
            <menu_item_call
             label="Force Breakpoint"
             name="Force Breakpoint">
                <menu_item_call.on_click
                 function="Advanced.ForceErrorBreakpoint" />
            </menu_item_call>
            <menu_item_call
             label="Force LLError And Crash"
             name="Force LLError And Crash">
                <menu_item_call.on_click
                 function="Advanced.ForceErrorLlerror" />
            </menu_item_call>
            <menu_item_call
             label="Force Bad Memory Access"
             name="Force Bad Memory Access">
                <menu_item_call.on_click
                 function="Advanced.ForceErrorBadMemoryAccess" />
            </menu_item_call>
            <menu_item_call
             label="Force Bad Memory Access in Coroutine"
             name="Force Bad Memory Access in Coroutine">
                <menu_item_call.on_click
                 function="Advanced.ForceErrorBadMemoryAccessCoro" />
            </menu_item_call>
            <menu_item_call
             label="Force Infinite Loop"
             name="Force Infinite Loop">
                <menu_item_call.on_click
                 function="Advanced.ForceErrorInfiniteLoop" />
            </menu_item_call>
            <menu_item_call
             label="Force Driver Crash"
             name="Force Driver Carsh">
                <menu_item_call.on_click
                 function="Advanced.ForceErrorDriverCrash" />
            </menu_item_call>
            <menu_item_call
             label="Force Software Exception"
             name="Force Software Exception">
                <menu_item_call.on_click
                 function="Advanced.ForceErrorSoftwareException" />
            </menu_item_call>
            <menu_item_call
             label="Force Software Exception in Coroutine"
             name="Force Software Exception in Coroutine">
                <menu_item_call.on_click
                 function="Advanced.ForceErrorSoftwareExceptionCoro" />
            </menu_item_call>
            <menu_item_call
             label="Force a Crash in a Thread"
             name="Force a Crash in a Thread">
                <menu_item_call.on_click
                 function="Advanced.ForceErrorThreadCrash" />
            </menu_item_call>
            <menu_item_call
             label="Force Disconnect Viewer"
             name="Force Disconnect Viewer">
                <menu_item_call.on_click
                 function="Advanced.ForceErrorDisconnectViewer" />
            </menu_item_call>
            <menu_item_call
             label="Simulate a Memory Leak"
             name="Memory Leaking Simulation">
               <menu_item_call.on_click
                function="Floater.Show"
                parameter="mem_leaking" />
               </menu_item_call>
        </menu>
        <menu
         create_jump_keys="true"
         label="Render Tests"
         name="Render Tests"
         tear_off="true">
            <menu_item_check
             label="Camera Offset"
             name="Camera Offset">
                <menu_item_check.on_check
                 function="CheckControl"
                 parameter="CameraOffset" />
                <menu_item_check.on_click
                 function="ToggleControl"
                 parameter="CameraOffset" />
            </menu_item_check>
            <menu_item_check
             label="Randomize Framerate"
             name="Randomize Framerate">
                <menu_item_check.on_check
                 function="Advanced.CheckRandomizeFramerate"
                 parameter="Randomize Framerate" />
                <menu_item_check.on_click
                 function="Advanced.ToggleRandomizeFramerate" />
            </menu_item_check>
            <menu_item_check
             label="Periodic Slow Frame"
             name="Periodic Slow Frame">
                <menu_item_check.on_check
                 function="Advanced.CheckPeriodicSlowFrame"
                 parameter="points" />
                <menu_item_check.on_click
                 function="Advanced.TogglePeriodicSlowFrame"
                 parameter="points" />
            </menu_item_check>
            <menu_item_check
             label="Frame Test"
             name="Frame Test">
                <menu_item_check.on_check
                 function="Advanced.CheckFrameTest"
                 parameter="Frame Test" />
                <menu_item_check.on_click
                 function="Advanced.ToggleFrameTest" />
            </menu_item_check>
          <menu_item_call
             label="Frame Profile"
             name="Frame Profile">
            <menu_item_call.on_click
             function="Advanced.ClickRenderProfile" />
          </menu_item_call>
            <menu_item_call
             label="Benchmark"
             name="Benchmark">
              <menu_item_call.on_click
               function="Advanced.ClickRenderBenchmark" />
          </menu_item_call>
        </menu>
      <menu
        create_jump_keys="true"
        label="Render Metadata"
        name="Render Metadata"
        tear_off="true">
        <menu_item_check
         label="Bounding Boxes"
         name="Bounding Boxes">
        <menu_item_check.on_check
         function="Advanced.CheckInfoDisplay"
         parameter="bboxes" />
        <menu_item_check.on_click
         function="Advanced.ToggleInfoDisplay"
         parameter="bboxes" />
        </menu_item_check>
        <!-- <FS:Zi> Add avatar hitbox debug -->
        <menu_item_check
         label="Avatar Hitboxes"
         name="Avatar Hitboxes">
        <menu_item_check.on_check
         function="CheckControl"
         parameter="DebugRenderHitboxes" />
        <menu_item_check.on_click
         function="ToggleControl"
         parameter="DebugRenderHitboxes" />
        </menu_item_check>
        <!-- </FS:Zi> Add avatar hitbox debug -->
        <menu_item_check
         label="Normals"
         name="Normals">
          <menu_item_check.on_check
           function="Advanced.CheckInfoDisplay"
           parameter="normals" />
          <menu_item_check.on_click
           function="Advanced.ToggleInfoDisplay"
           parameter="normals" />
        </menu_item_check>
        <menu_item_check
         label="Octree"
         name="Octree">
          <menu_item_check.on_check
           function="Advanced.CheckInfoDisplay"
           parameter="octree" />
          <menu_item_check.on_click
           function="Advanced.ToggleInfoDisplay"
           parameter="octree" />
        </menu_item_check>
        <menu_item_check
         label="Shadow Frusta"
         name="Shadow Frusta">
          <menu_item_check.on_check
           function="Advanced.CheckInfoDisplay"
           parameter="shadow frusta" />
          <menu_item_check.on_click
           function="Advanced.ToggleInfoDisplay"
           parameter="shadow frusta" />
        </menu_item_check>
        <menu_item_check
         label="Physics Shapes"
         name="Physics Shapes">
          <menu_item_check.on_check
           function="Advanced.CheckInfoDisplay"
           parameter="physics shapes" />
          <menu_item_check.on_click
           function="Advanced.ToggleInfoDisplay"
           parameter="physics shapes" />
        </menu_item_check>
        <menu_item_check
         label="Occlusion"
         name="Occlusion">
          <menu_item_check.on_check
           function="Advanced.CheckInfoDisplay"
           parameter="occlusion" />
          <menu_item_check.on_click
           function="Advanced.ToggleInfoDisplay"
           parameter="occlusion" />
        </menu_item_check>
        <menu_item_check
         label="Render Batches"
         name="Render Batches">
          <menu_item_check.on_check
           function="Advanced.CheckInfoDisplay"
           parameter="render batches" />
          <menu_item_check.on_click
           function="Advanced.ToggleInfoDisplay"
           parameter="render batches" />
        </menu_item_check>
        <menu_item_check
         label="Update Type"
         name="Update Type">
          <menu_item_check.on_check
           function="Advanced.CheckInfoDisplay"
           parameter="update type" />
          <menu_item_check.on_click
           function="Advanced.ToggleInfoDisplay"
           parameter="update type" />
        </menu_item_check>
        <menu_item_check
         label="Texture Anim"
         name="Texture Anim">
          <menu_item_check.on_check
           function="Advanced.CheckInfoDisplay"
           parameter="texture anim" />
          <menu_item_check.on_click
           function="Advanced.ToggleInfoDisplay"
           parameter="texture anim" />
        </menu_item_check>
        <menu_item_check
         label="Texture Priority"
         name="Texture Priority">
          <menu_item_check.on_check
           function="Advanced.CheckInfoDisplay"
           parameter="texture priority" />
          <menu_item_check.on_click
           function="Advanced.ToggleInfoDisplay"
           parameter="texture priority" />
        </menu_item_check>
        <menu_item_check
         label="Texture Area"
         name="Texture Area">
          <menu_item_check.on_check
           function="Advanced.CheckInfoDisplay"
           parameter="texture area" />
          <menu_item_check.on_click
           function="Advanced.ToggleInfoDisplay"
           parameter="texture area" />
        </menu_item_check>
        <menu_item_check
         label="Face Area"
         name="Face Area">
          <menu_item_check.on_check
           function="Advanced.CheckInfoDisplay"
           parameter="face area" />
          <menu_item_check.on_click
           function="Advanced.ToggleInfoDisplay"
           parameter="face area" />
        </menu_item_check>
        <menu_item_check
         label="LOD Info"
         name="LOD Info">
          <menu_item_check.on_check
           function="Advanced.CheckInfoDisplay"
           parameter="lod info" />
          <menu_item_check.on_click
           function="Advanced.ToggleInfoDisplay"
           parameter="lod info" />
        </menu_item_check>
        <menu_item_check
         label="Triangle Count"
         name="Triangle Count">
          <menu_item_check.on_check
           function="Advanced.CheckInfoDisplay"
           parameter="triangle count" />
          <menu_item_check.on_click
           function="Advanced.ToggleInfoDisplay"
           parameter="triangle count" />
        </menu_item_check>
        <menu_item_check
         label="Build Queue"
         name="Build Queue">
          <menu_item_check.on_check
           function="Advanced.CheckInfoDisplay"
           parameter="build queue" />
          <menu_item_check.on_click
           function="Advanced.ToggleInfoDisplay"
           parameter="build queue" />
        </menu_item_check>
        <menu_item_check
         label="Lights"
         name="Lights">
          <menu_item_check.on_check
           function="Advanced.CheckInfoDisplay"
           parameter="lights" />
          <menu_item_check.on_click
           function="Advanced.ToggleInfoDisplay"
           parameter="lights" />
        </menu_item_check>
        <menu_item_check
         label="Particles"
         name="Particles">
          <menu_item_check.on_check
           function="Advanced.CheckInfoDisplay"
           parameter="particles" />
          <menu_item_check.on_click
           function="Advanced.ToggleInfoDisplay"
           parameter="particles" />
        </menu_item_check>
        <menu_item_check
         label="Collision Skeleton"
         name="Collision Skeleton">
          <menu_item_check.on_check
           function="Advanced.CheckInfoDisplay"
           parameter="collision skeleton" />
          <menu_item_check.on_click
           function="Advanced.ToggleInfoDisplay"
           parameter="collision skeleton" />
        </menu_item_check>
        <menu_item_check
         label="Joints"
         name="Joints">
          <menu_item_check.on_check
           function="Advanced.CheckInfoDisplay"
           parameter="joints" />
          <menu_item_check.on_click
           function="Advanced.ToggleInfoDisplay"
           parameter="joints" />
        </menu_item_check>
        <menu_item_check
         label="Raycast"
         name="Raycast">
          <menu_item_check.on_check
           function="Advanced.CheckInfoDisplay"
           parameter="raycast" />
          <menu_item_check.on_click
           function="Advanced.ToggleInfoDisplay"
           parameter="raycast" />
        </menu_item_check>
		<menu_item_check
         label="Wind Vectors"
         name="Wind Vectors">
          <menu_item_check.on_check
           function="Advanced.CheckInfoDisplay"
           parameter="wind vectors" />
          <menu_item_check.on_click
           function="Advanced.ToggleInfoDisplay"
           parameter="wind vectors" />
        </menu_item_check>
		<menu_item_check
         label="Sculpt"
         name="Sculpt">
          <menu_item_check.on_check
           function="Advanced.CheckInfoDisplay"
           parameter="sculpt" />
          <menu_item_check.on_click
           function="Advanced.ToggleInfoDisplay"
           parameter="sculpt" />
		</menu_item_check>
    <menu_item_check
          label="Texture Size"
          name="Texture Size">
      <menu_item_check.on_check
        function="Advanced.CheckInfoDisplay"
        parameter="texture size" />
      <menu_item_check.on_click
        function="Advanced.ToggleInfoDisplay"
        parameter="texture size" />
    </menu_item_check>
       <menu
         create_jump_keys="true"
         label="Texture Density"
         name="Texture Density"
         tear_off="true">
          <menu_item_check
           label="None"
           name="None">
            <menu_item_check.on_check
             function="Advanced.CheckDisplayTextureDensity"
             parameter="none" />
            <menu_item_check.on_click
             function="Advanced.SetDisplayTextureDensity"
             parameter="none" />
          </menu_item_check>
          <menu_item_check
           label="Current"
           name="Current">
            <menu_item_check.on_check
             function="Advanced.CheckDisplayTextureDensity"
             parameter="current" />
            <menu_item_check.on_click
             function="Advanced.SetDisplayTextureDensity"
             parameter="current" />
          </menu_item_check>
          <menu_item_check
           label="Desired"
           name="Desired">
            <menu_item_check.on_check
             function="Advanced.CheckDisplayTextureDensity"
             parameter="desired" />
            <menu_item_check.on_click
             function="Advanced.SetDisplayTextureDensity"
             parameter="desired" />
          </menu_item_check>
          <menu_item_check
           label="Full"
           name="Full">
            <menu_item_check.on_check
             function="Advanced.CheckDisplayTextureDensity"
             parameter="full" />
            <menu_item_check.on_click
             function="Advanced.SetDisplayTextureDensity"
             parameter="full" />
          </menu_item_check>
        </menu>
      </menu>
        <menu
         create_jump_keys="true"
         label="Rendering"
         name="Rendering"
         tear_off="true">
            <menu_item_check
             label="Axes"
             name="Axes">
                <menu_item_check.on_check
                 function="CheckControl"
                 parameter="ShowAxes" />
                <menu_item_check.on_click
                 function="ToggleControl"
                 parameter="ShowAxes" />
            </menu_item_check>
            <menu_item_check
             label="Tangent Basis"
             name="Tangent Basis">
                <menu_item_check.on_check
                 function="CheckControl"
                 parameter="ShowTangentBasis" />
                <menu_item_check.on_click
                 function="ToggleControl"
                 parameter="ShowTangentBasis" />
            </menu_item_check>
            <menu_item_call
             label="Selected Texture Info Basis"
             name="Selected Texture Info Basis">
                <menu_item_call.on_click
                 function="Advanced.SelectedTextureInfo" />
            </menu_item_call>
            <menu_item_call
             label="Selected Material Info"
             name="Selected Material Info">
                <menu_item_call.on_click
                 function="Advanced.SelectedMaterialInfo" />
            </menu_item_call>
            <menu_item_check
             label="Wireframe"
             name="Wireframe"
             shortcut="control|shift|R">
                <menu_item_check.on_check
                 function="Advanced.CheckWireframe"
                 parameter="Wireframe" />
                <menu_item_check.on_click
                 function="Advanced.ToggleWireframe" />
            </menu_item_check>
            <menu_item_check
             label="Object-Object Occlusion"
             name="Object-Object Occlusion"
             shortcut="control|shift|O">
                <menu_item_check.on_check
                 function="CheckControl"
                 parameter="UseOcclusion" />
                <menu_item_check.on_click
                 function="ToggleControl"
                 parameter="UseOcclusion" />
                <menu_item_check.on_enable
                 function="Advanced.EnableObjectObjectOcclusion" />
            </menu_item_check>
          <menu_item_separator />

          <menu_item_check
                       label="Advanced Lighting Model"
                       name="Advanced Lighting Model">
            <menu_item_check.on_check
             function="CheckControl"
             parameter="RenderDeferred" />
            <menu_item_check.on_click
             function="ToggleControl"
             parameter="RenderDeferred" />
            <menu_item_check.on_enable
                 function="Advanced.EnableRenderDeferred" />
          </menu_item_check>
          <menu_item_check
                       label="   Shadows from Sun/Moon/Projectors"
                       name="Shadows from Sun/Moon/Projectors">
            <menu_item_check.on_check
             function="Advanced.CheckRenderShadowOption"
             parameter="RenderShadowDetail" />
            <menu_item_check.on_click
             function="Advanced.ClickRenderShadowOption"
             parameter="RenderShadowDetail" />
            <menu_item_check.on_enable
                 function="Advanced.EnableRenderDeferredOptions" />
          </menu_item_check>
          <menu_item_check
                   label="   SSAO and Shadow Smoothing"
                   name="SSAO and Shadow Smoothing">
            <menu_item_check.on_check
             function="CheckControl"
             parameter="RenderDeferredSSAO" />
            <menu_item_check.on_click
             function="ToggleControl"
             parameter="RenderDeferredSSAO" />
            <menu_item_check.on_enable
                 function="Advanced.EnableRenderDeferredOptions" />
          </menu_item_check>
          <menu_item_separator />

          <menu_item_check
             label="Start Debug GL on next run"
             name="Debug GL">
                <menu_item_check.on_check
                 function="CheckControl"
                 parameter="RenderDebugGLSession" />
                <menu_item_check.on_click
                 function="ToggleControl"
                 parameter="RenderDebugGLSession" />
            </menu_item_check>
            <menu_item_check
             label="Debug Pipeline"
             name="Debug Pipeline">
                <menu_item_check.on_check
                 function="CheckControl"
                 parameter="RenderDebugPipeline" />
                <menu_item_check.on_click
                 function="ToggleControl"
                 parameter="RenderDebugPipeline" />
            </menu_item_check>
            <menu_item_check
             label="Automatic Alpha Masks (deferred)"
             name="Automatic Alpha Masks (deferred)">
                <menu_item_check.on_check
                 function="CheckControl"
                 parameter="RenderAutoMaskAlphaDeferred" />
                <menu_item_check.on_click
                 function="ToggleControl"
                 parameter="RenderAutoMaskAlphaDeferred" />
            </menu_item_check>
            <menu_item_check
             label="Automatic Alpha Masks (non-deferred)"
             name="Automatic Alpha Masks (non-deferred)">
                <menu_item_check.on_check
                 function="CheckControl"
                 parameter="RenderAutoMaskAlphaNonDeferred" />
                <menu_item_check.on_click
                 function="ToggleControl"
                 parameter="RenderAutoMaskAlphaNonDeferred" />
            </menu_item_check>
            <menu_item_check
             label="Animation Textures"
             name="Animation Textures">
                <menu_item_check.on_check
                 function="CheckControl"
                 parameter="AnimateTextures" />
                <menu_item_check.on_click
                 function="ToggleControl"
                 parameter="AnimateTextures" />
            </menu_item_check>
            <menu_item_check
             label="Disable Textures"
             name="Disable Textures">
                <menu_item_check.on_check
                 function="CheckControl"
                 parameter="TextureDisable" />
                <menu_item_check.on_click
                 function="ToggleControl"
                 parameter="TextureDisable" />
            </menu_item_check>
            <menu_item_call
              label="Derender all animesh"
              name="Derender Animesh">
              <menu_item_call.on_click
                function="Tools.DerenderAnimatedObjects" />
            </menu_item_call>
          <menu_item_check
             label="Disable Ambient"
             name="Disable Ambient">
            <menu_item_check.on_check
             function="CheckControl"
             parameter="AmbientDisable" />
            <menu_item_check.on_click
             function="ToggleShaderControl"
             parameter="AmbientDisable" />
          </menu_item_check>
          <menu_item_check
             label="Disable Sunlight"
             name="Disable Sunlight">
            <menu_item_check.on_check
             function="CheckControl"
             parameter="SunlightDisable" />
            <menu_item_check.on_click
             function="ToggleShaderControl"
             parameter="SunlightDisable" />
          </menu_item_check>
          <menu_item_check
             label="Disable Local Lights"
             name="Disable Local Lights">
            <menu_item_check.on_check
             function="CheckControl"
             parameter="LocalLightDisable" />
            <menu_item_check.on_click
             function="ToggleShaderControl"
             parameter="LocalLightDisable" />
          </menu_item_check>
          <menu_item_check
              label="Full Res Textures (dangerous)"
             name="Full Res Textures">
                <menu_item_check.on_check
                 function="CheckControl"
                 parameter="TextureLoadFullRes" />
                <menu_item_check.on_click
                 function="ToggleControl"
                 parameter="TextureLoadFullRes" />
            </menu_item_check>
            <menu_item_check
             label="Render Attached Lights"
             name="Render Attached Lights">
                <menu_item_check.on_check
                 function="CheckControl"
                 parameter="RenderAttachedLights" />
                <menu_item_check.on_click
                 function="Advanced.HandleAttachedLightParticles"
                 parameter="RenderAttachedLights" />
            </menu_item_check>
            <menu_item_check
             label="Render Attached Particles"
             name="Render Attached Particles">
                <menu_item_check.on_check
                 function="CheckControl"
                 parameter="RenderAttachedParticles" />
                <menu_item_check.on_click
                 function="Advanced.HandleAttachedLightParticles"
                 parameter="RenderAttachedParticles" />
            </menu_item_check>
            <menu_item_check
             label="Hover Glow Objects"
             name="Hover Glow Objects">
                <menu_item_check.on_check
                 function="CheckControl"
                 parameter="RenderHoverGlowEnable" />
                <menu_item_check.on_click
                 function="ToggleControl"
                 parameter="RenderHoverGlowEnable" />
            </menu_item_check>
          <menu_item_separator />
        </menu>

        <menu
         create_jump_keys="true"
         label="Network"
         name="Network"
         tear_off="true">
            <menu_item_check
             label="Pause Agent"
             name="AgentPause">
                <menu_item_check.on_check
                 function="CheckControl"
                 parameter="AgentPause" />
                <menu_item_check.on_click
                 function="ToggleControl"
                 parameter="AgentPause" />
            </menu_item_check>

            <menu_item_separator/>

            <menu_item_call
             label="Enable Message Log"
             name="Enable Message Log">
                <menu_item_call.on_click
                 function="Advanced.EnableMessageLog" />
            </menu_item_call>
            <menu_item_call
             label="Disable Message Log"
             name="Disable Message Log">
                <menu_item_call.on_click
                 function="Advanced.DisableMessageLog" />
            </menu_item_call>

            <menu_item_separator/>

            <menu_item_check
             label="Velocity Interpolate Objects"
             name="Velocity Interpolate Objects">
                <menu_item_check.on_check
                 function="CheckControl"
                 parameter="VelocityInterpolate" />
                <menu_item_check.on_click
                 function="ToggleControl"
                 parameter="VelocityInterpolate" />
            </menu_item_check>
            <menu_item_check
             label="Ping Interpolate Object Positions"
             name="Ping Interpolate Object Positions">
                <menu_item_check.on_check
                 function="CheckControl"
                 parameter="PingInterpolate" />
                <menu_item_check.on_click
                 function="ToggleControl"
                 parameter="PingInterpolate" />
            </menu_item_check>

            <menu_item_separator/>

            <menu_item_call
             label="Drop a Packet"
             name="Drop a Packet"
             shortcut="control|alt|L">
                <menu_item_call.on_click
                 function="Advanced.DropPacket" />
            </menu_item_call>
        </menu>
        <menu
         create_jump_keys="true"
         label="Cache"
         name="Cache"
         tear_off="true">
            <menu_item_call
             label="Purge Disk Cache"
             name="Purge Disk Cache">
                <menu_item_call.on_click
                 function="Advanced.PurgeDiskCache" />
            </menu_item_call>
        </menu>
        <menu_item_call
         label="Dump Scripted Camera"
         name="Dump Scripted Camera">
            <menu_item_call.on_click
             function="Advanced.DumpScriptedCamera" />
        </menu_item_call>      
        <menu
         create_jump_keys="true"
         label="Recorder"
         name="Recorder"
         tear_off="true">
            <menu_item_call visible="false"
             label="Start event recording"
             name="Start event recording">
	      <menu_item_call.on_visible
		 function="displayViewerEventRecorderMenuItems" />
                <menu_item_call.on_click
                 function="Advanced.EventRecorder"
                 parameter="start recording" />
            </menu_item_call>
            <menu_item_call visible="false"
             label="Stop event recording"
             name="Stop event recording">
	      <menu_item_call.on_visible
		 function="displayViewerEventRecorderMenuItems" />
                <menu_item_call.on_click
                 function="Advanced.EventRecorder"
                 parameter="stop recording" />
            </menu_item_call>
            <menu_item_call visible="false"
             label="Playback event recording"
             name="Playback event recording">
	      <menu_item_call.on_visible
		 function="displayViewerEventRecorderMenuItems" />
                <menu_item_call.on_click
                 function="Advanced.EventRecorder"
                 parameter="start playback" />
            </menu_item_call>

            <menu_item_call
             label="Start Playback"
             name="Start Playback">
                <menu_item_call.on_click
                 function="Advanced.AgentPilot"
                 parameter="start playback" />
            </menu_item_call>
            <menu_item_call
             label="Stop Playback"
             name="Stop Playback">
                <menu_item_call.on_click
                 function="Advanced.AgentPilot"
                 parameter="stop playback" />
            </menu_item_call>
            <menu_item_check
             label="Loop Playback"
             name="Loop Playback">
                <menu_item_check.on_check
                 function="Advanced.CheckAgentPilotLoop"
                 parameter="loopPlayback" />
                <menu_item_check.on_click
                 function="Advanced.ToggleAgentPilotLoop" />
            </menu_item_check>
            <menu_item_call
             label="Start Record"
             name="Start Record">
                <menu_item_call.on_click
                 function="Advanced.AgentPilot"
                 parameter="start record" />
            </menu_item_call>
            <menu_item_call
             label="Stop Record"
             name="Stop Record">
                <menu_item_call.on_click
                 function="Advanced.AgentPilot"
                 parameter="stop record" />
            </menu_item_call>
        </menu>

        <menu
         create_jump_keys="true"
         label="World"
         name="DevelopWorld"
         tear_off="true">
            <menu_item_check
             label="Sim Sun Override"
             name="Sim Sun Override">
                <menu_item_check.on_check
                 function="CheckControl"
                 parameter="SkyOverrideSimSunPosition" />
                <menu_item_check.on_click
                 function="ToggleControl"
                 parameter="SkyOverrideSimSunPosition" />
            </menu_item_check>
            <menu_item_check
             label="Fixed Weather"
             name="Fixed Weather">
                <menu_item_check.on_check
                 function="CheckControl"
                 parameter="FixedWeather" />
                <menu_item_check.on_click
                 function="ToggleControl"
                 parameter="FixedWeather" />
            </menu_item_check>
            <menu_item_call
             label="Dump Region Object Cache"
             name="Dump Region Object Cache">
                <menu_item_call.on_click
                 function="Advanced.DumpRegionObjectCache" />
            </menu_item_call>
			<menu_item_check
             label="Record Stats to File"
             name="Stats Recorder File">
				<menu_item_check.on_check
                 function="Advanced.CheckStatsRecorder" />
				<menu_item_check.on_click
                 function="Advanced.ToggleStatsRecorder" />
			</menu_item_check>
			<menu_item_check
		     label="Interest Lists 360 Mode"
             name="Interest List: 360 Mode"
             shortcut="alt|shift|I">
			   <menu_item_check.on_check
				function="Advanced.CheckInterestList360Mode" />
			   <menu_item_check.on_click
				  function="Advanced.ToggleInterestList360Mode" />
            </menu_item_check>
			<menu_item_call
             label="Reset Interest Lists"
             name="Reset Interest Lists">
				<menu_item_call.on_click
                 function="Advanced.ResetInterestLists" />
			</menu_item_call>
            <menu_item_call
             label="Dump Simulator Features to Nearby Chat"
             name="DumpSimFeaturesToChat">
                <menu_item_call.on_click
                 function="Develop.DumpSimFeaturesToChat" />
            </menu_item_call>
        </menu>
        <menu
         create_jump_keys="true"
         label="UI"
         name="UI"
         tear_off="true">
            <menu_item_call
             label="Media Browser Test"
             name="Web Browser Test">
                <menu_item_call.on_click
                 function="Advanced.WebBrowserTest"
                 parameter="http://secondlife.com/app/search/slurls.html"/>
            </menu_item_call>
          <menu_item_check
           label="Region Restart Test..."
           name="Region Restart Test">
              <menu_item_check.on_check
               function="Floater.Visible"
               parameter="region_restarting" />
              <menu_item_check.on_click
               function="Floater.Toggle"
               parameter="region_restarting" />
          </menu_item_check>
          <menu_item_call
           label="Web Content Browser"
           name="Web Content Browser"
           shortcut="control|shift|Z">
            <menu_item_call.on_click
             function="Advanced.WebContentTest"
             parameter="HOME_PAGE"/>
          </menu_item_call>
          <menu_item_call
             label="Dump SelectMgr"
             name="Dump SelectMgr">
                <menu_item_call.on_click
                 function="Advanced.DumpSelectMgr" />
            </menu_item_call>
            <menu_item_call
             label="Dump Inventory"
             name="Dump Inventory">
                <menu_item_call.on_click
                 function="Advanced.DumpInventory" />
            </menu_item_call>
            <menu_item_call
             label="Dump Timers"
             name="Dump Timers">
                <menu_item_call.on_click
                 function="Advanced.DumpTimers" />
            </menu_item_call>
            <menu_item_call
             label="Dump Focus Holder"
             name="Dump Focus Holder">
                <menu_item_call.on_click
                 function="Advanced.DumpFocusHolder" />
            </menu_item_call>
            <menu_item_call
             label="Print Selected Object Info"
             name="Print Selected Object Info"
             shortcut="control|shift|P">
                <menu_item_call.on_click
                 function="Advanced.PrintSelectedObjectInfo" />
            </menu_item_call>
            <menu_item_call
             label="Print Agent Info"
             name="Print Agent Info"
             shortcut="shift|P">
                <menu_item_call.on_click
                 function="Advanced.PrintAgentInfo" />
            </menu_item_call>
            <menu_item_check
             label="Double-Click Auto-Pilot"
             name="Double-ClickAuto-Pilot">
                <menu_item_check.on_check
                 function="Advanced.CheckEnabledDoubleClickAction"
                 parameter="walk_to" />
                <menu_item_check.on_click
                 function="Advanced.SetDoubleClickAction"
                 parameter="walk_to" />
            </menu_item_check>
            <menu_item_check
             label="Double-Click Teleport"
             name="DoubleClick Teleport">
                <menu_item_check.on_check
                 function="Advanced.CheckEnabledDoubleClickAction"
                 parameter="teleport_to" />
                <menu_item_check.on_click
                 function="Advanced.SetDoubleClickAction"
                 parameter="teleport_to" />
            </menu_item_check>
            <menu_item_separator />

            <menu_item_check
             label="Debug SelectMgr"
             name="Debug SelectMgr">
                <menu_item_check.on_check
                 function="CheckControl"
                 parameter="DebugSelectMgr" />
                <menu_item_check.on_click
                 function="ToggleControl"
                 parameter="DebugSelectMgr" />
            </menu_item_check>
            <menu_item_check
             label="Debug Clicks"
             name="Debug Clicks">
                <menu_item_check.on_check
                 function="Advanced.CheckDebugClicks"
                 parameter="DebugClicks" />
                <menu_item_check.on_click
                 function="Advanced.ToggleDebugClicks"
                 parameter="DebugClicks" />
            </menu_item_check>
            <menu_item_check
             label="Debug Views"
             name="Debug Views">
                <menu_item_check.on_check
                 function="Advanced.CheckDebugViews" />
                <menu_item_check.on_click
                 function="Advanced.ToggleDebugViews" />
            </menu_item_check>
            <menu_item_check
             label="Debug Name Tooltips"
             name="Debug Name Tooltips">
                <menu_item_check.on_check
                 function="Advanced.CheckXUINameTooltips"
                 parameter="XUINameTooltips" />
                <menu_item_check.on_click
                 function="Advanced.ToggleXUINameTooltips" />
            </menu_item_check>
            <menu_item_check
             label="Debug Mouse Events"
             name="Debug Mouse Events">
                <menu_item_check.on_check
                 function="Advanced.CheckDebugMouseEvents"
                 parameter="MouseEvents" />
                <menu_item_check.on_click
                 function="Advanced.ToggleDebugMouseEvents" />
            </menu_item_check>
            <menu_item_check
             label="Debug Keys"
             name="Debug Keys">
                <menu_item_check.on_check
                 function="Advanced.CheckDebugKeys"
                 parameter="DebugKeys" />
                <menu_item_check.on_click
                 function="Advanced.ToggleDebugKeys" />
            </menu_item_check>
            <menu_item_check
             label="Debug Window Process"
             name="Debug WindowProc">
                <menu_item_check.on_check
                 function="Advanced.CheckDebugWindowProc"
                 parameter="DebugWindowProc" />
                <menu_item_check.on_click
                 function="Advanced.ToggleDebugWindowProc"
                 parameter="DebugWindowProc" />
            </menu_item_check>
        </menu>
        <menu
         create_jump_keys="true"
         label="XUI"
         name="XUI"
         tear_off="true">
            <menu_item_call
               label="Reload Color Settings"
               name="Reload Color Settings">
              <menu_item_call.on_click
               function="Advanced.ReloadColorSettings" />
            </menu_item_call>
            <menu_item_call
             label="Show Font Test"
             name="Show Font Test">
                <menu_item_call.on_click
                 function="Floater.Show"
                 parameter="font_test" />
            </menu_item_call>
            <menu_item_call
             label="Load from XML"
             name="Load from XML">
                <menu_item_call.on_click
                 function="Advanced.LoadUIFromXML" />
            </menu_item_call>
            <menu_item_call
             label="Save to XML"
             name="Save to XML">
                <menu_item_call.on_click
                 function="Advanced.SaveUIToXML" />
            </menu_item_call>
            <menu_item_check
             label="Show XUI Names"
             name="Show XUI Names">
                <menu_item_check.on_check
                 function="Advanced.CheckXUINames"
                 parameter="showUIname" />
                <menu_item_check.on_click
                 function="Advanced.ToggleXUINames" />
            </menu_item_check>
            <menu_item_check
             label="Show debugging info for views"
             name="DebugViews">
                <menu_item_check.on_check
                 function="CheckControl"
                 parameter="DebugViews" />
                <menu_item_check.on_click
                 function="ToggleControl"
                 parameter="DebugViews" />
            </menu_item_check>
            <menu_item_call
             label="XUI Preview Tool"
             name="UI Preview Tool">
                <menu_item_call.on_click
                 function="Floater.Toggle"
                 parameter="ui_preview" />
            </menu_item_call>
          <menu_item_call
           label="Send Test IMs"
           name="Send Test IMs">
            <menu_item_call.on_click
             function="Advanced.SendTestIMs" />
          </menu_item_call>
          <menu_item_call
           label="Flush Names Caches"
           name="Flush Names Caches">
            <menu_item_call.on_click
             function="Advanced.FlushNameCaches" />
          </menu_item_call>
        </menu>
        <menu
         create_jump_keys="true"
         label="Avatar"
         name="Character"
         tear_off="true">
            <menu
             create_jump_keys="true"
             label="Grab Baked Texture"
             name="Grab Baked Texture"
             tear_off="true">
                <menu_item_call
                 label="Iris"
                 name="Grab Iris">
                    <menu_item_call.on_click
                     function="Advanced.GrabBakedTexture"
                     parameter="iris" />
                    <menu_item_call.on_enable
                     function="Advanced.EnableGrabBakedTexture"
					 parameter="iris" />
                </menu_item_call>
                <menu_item_call
                 label="Head"
                 name="Grab Head">
                    <menu_item_call.on_click
                     function="Advanced.GrabBakedTexture"
                     parameter="head" />
                    <menu_item_call.on_enable
                     function="Advanced.EnableGrabBakedTexture"
					 parameter="head" />
                </menu_item_call>
                <menu_item_call
                 label="Upper Body"
                 name="Grab Upper Body">
                    <menu_item_call.on_click
                     function="Advanced.GrabBakedTexture"
                     parameter="upper" />
                    <menu_item_call.on_enable
                     function="Advanced.EnableGrabBakedTexture"
					 parameter="upper" />
                </menu_item_call>
                <menu_item_call
                 label="Lower Body"
                 name="Grab Lower Body">
                    <menu_item_call.on_click
                     function="Advanced.GrabBakedTexture"
                     parameter="lower" />
                    <menu_item_call.on_enable
                     function="Advanced.EnableGrabBakedTexture"
					 parameter="lower" />
                </menu_item_call>
                <menu_item_call
                 label="Skirt"
                 name="Grab Skirt">
                    <menu_item_call.on_click
                     function="Advanced.GrabBakedTexture"
                     parameter="skirt" />
                    <menu_item_call.on_enable
                     function="Advanced.EnableGrabBakedTexture"
					 parameter="skirt" />
                </menu_item_call>
            </menu>
            <menu
             create_jump_keys="true"
             label="Character Tests"
             name="Character Tests"
             tear_off="true">
                <menu_item_call
                 label="Appearance To XML"
                 name="Appearance To XML">
                    <menu_item_call.on_click
                     function="Advanced.AppearanceToXML" />
                </menu_item_call>
                <menu_item_call
                 label="Toggle Character Geometry"
                 name="Toggle Character Geometry">
                    <menu_item_call.on_click
                     function="Advanced.ToggleCharacterGeometry" />
                    <menu_item_call.on_enable
                     function="IsGodCustomerService" />
                </menu_item_call>
                <menu_item_call
                 label="Test Male"
                 name="Test Male">
                    <menu_item_call.on_click
                     function="Advanced.TestMale" />
                </menu_item_call>
                <menu_item_call
                 label="Test Female"
                 name="Test Female">
                    <menu_item_call.on_click
                     function="Advanced.TestFemale" />
                </menu_item_call>
                <menu_item_check
                 label="Allow Select Avatar"
                 name="Allow Select Avatar">
                    <menu_item_check.on_check
                     function="CheckControl"
                     parameter="AllowSelectAvatar" />
                    <menu_item_check.on_click
                     function="ToggleControl"
                     parameter="AllowSelectAvatar" />
                </menu_item_check>
            </menu>
            <menu
             create_jump_keys="true"
             label="Animation Speed"
             name="Animation Speed"
             tear_off="true">
                <menu_item_call
                 label="All Animations 10% Faster"
                 name="All Animations 10 Faster">
                    <menu_item_call.on_click
                     function="Advanced.AnimTenFaster" />
                </menu_item_call>
                <menu_item_call
                 label="All Animations 10% Slower"
                 name="All Animations 10 Slower">
                    <menu_item_call.on_click
                     function="Advanced.AnimTenSlower" />
                </menu_item_call>
                <menu_item_call
                 label="Reset All Animation Speed"
                 name="Reset All Animation Speed">
                    <menu_item_call.on_click
                     function="Advanced.AnimResetAll" />
                </menu_item_call>
				<menu_item_check
				 label="Slow Motion Animations"
				 name="Slow Motion Animations">
					<menu_item_check.on_check
					 function="CheckControl"
					 parameter="SlowMotionAnimation" />
					<menu_item_check.on_click
					 function="ToggleControl"
					 parameter="SlowMotionAnimation" />
				</menu_item_check>
            </menu>
            <menu_item_call
             label="Force Params to Default"
             name="Force Params to Default">
                <menu_item_call.on_click
                 function="Advanced.ForceParamsToDefault" />
            </menu_item_call>
            <menu_item_check
             label="Animation Info"
             name="Animation Info">
                <menu_item_check.on_check
                 function="Advanced.CheckAnimationInfo"
                 parameter="AnimationInfo" />
                <menu_item_check.on_click
                 function="Advanced.ToggleAnimationInfo"
                 parameter="" />
            </menu_item_check>
            <menu_item_check
             label="Show Look At"
             name="Show Look At">
                <menu_item_check.on_check
                 function="Advanced.CheckShowLookAt"
                 parameter="ShowLookAt" />
                <menu_item_check.on_click
                 function="Advanced.ToggleShowLookAt" />
            </menu_item_check>
            <menu_item_check
             label="Show Point At"
             name="Show Point At">
                <menu_item_check.on_check
                 function="Advanced.CheckShowPointAt"
                 parameter="ShowPointAt" />
                <menu_item_check.on_click
                 function="Advanced.ToggleShowPointAt" />
            </menu_item_check>
            <menu_item_check
             label="Debug Joint Updates"
             name="Debug Joint Updates">
                <menu_item_check.on_check
                 function="Advanced.CheckDebugJointUpdates"
                 parameter="DebugJointUpdates" />
                <menu_item_check.on_click
                 function="Advanced.ToggleDebugJointUpdates" />
            </menu_item_check>
            <menu_item_check
             label="Disable LOD"
             name="Disable LOD">
                <menu_item_check.on_check
                 function="Advanced.CheckDisableLOD"
                 parameter="DisableLOD" />
                <menu_item_check.on_click
                 function="Advanced.ToggleDisableLOD" />
            </menu_item_check>
            <menu_item_check
             label="Debug Character Vis"
             name="Debug Character Vis">
                <menu_item_check.on_check
                 function="Advanced.CheckDebugCharacterVis"
                 parameter="DebugCharacterVis" />
                <menu_item_check.on_click
                 function="Advanced.ToggleDebugCharacterVis" />
            </menu_item_check>
            <menu_item_check
             label="Show Collision Skeleton"
             name="Show Collision Skeleton">
                <menu_item_check.on_check
                 function="Advanced.CheckInfoDisplay"
                 parameter="collision skeleton" />
                <menu_item_check.on_click
                 function="Advanced.ToggleInfoDisplay"
                 parameter="collision skeleton" />
            </menu_item_check>
            <menu_item_check
             label="Show Bones"
             name="Show Bones">
                <menu_item_check.on_check
                 function="Advanced.CheckInfoDisplay"
                 parameter="joints" />
                <menu_item_check.on_click
                 function="Advanced.ToggleInfoDisplay"
                 parameter="joints" />
            </menu_item_check>
            <menu_item_check
             label="Display Agent Target"
             name="Display Agent Target">
                <menu_item_check.on_check
                 function="Advanced.CheckInfoDisplay"
                 parameter="agent target" />
                <menu_item_check.on_click
                 function="Advanced.ToggleInfoDisplay"
                 parameter="agent target" />
            </menu_item_check>
            <menu_item_check
             label="Show Impostor Extents"
             name="Show Impostor Extents">
                <menu_item_check.on_check
                 function="Advanced.CheckInfoDisplay"
                 parameter="impostors" />
                <menu_item_check.on_click
                 function="Advanced.ToggleInfoDisplay"
                 parameter="impostors" />
            </menu_item_check>
            <!-- Appears not to exist anymore
            <menu_item_check
             label="Debug Rotation"
             name="Debug Rotation">
                <menu_item_check.on_check
                 function="CheckControl"
                 parameter="DebugAvatarRotation" />
                <menu_item_check.on_click
                 function="ToggleControl"
                 parameter="DebugAvatarRotation" />
            </menu_item_check> -->
            <menu_item_call
             label="Dump Attachments"
             name="Dump Attachments">
                <menu_item_call.on_click
                 function="Advanced.DumpAttachments" />
            </menu_item_call>
            <menu_item_call
             label="Debug Avatar Textures"
             name="Debug Avatar Textures">
                <menu_item_call.on_click
                 function="Advanced.DebugAvatarTextures" />
            </menu_item_call>
            <menu_item_call
             label="Dump Local Textures"
             name="Dump Local Textures"
             shortcut="alt|shift|M">
                <menu_item_call.on_click
                 function="Advanced.DumpAvatarLocalTextures" />
            </menu_item_call>
			<menu_item_call
			 label="Reload Avatar Cloud Particle"
			 name="Reload Avatar Cloud Particle">
				<menu_item_call.on_click
				 function="Advanced.ReloadAvatarCloudParticle" />
			</menu_item_call>
		</menu>
        <menu_item_separator/>

        <menu_item_check
         label="HTTP Textures"
         name="HTTP Textures">
            <menu_item_check.on_check
             function="CheckControl"
             parameter="ImagePipelineUseHTTP" />
            <menu_item_check.on_click
             function="ToggleControl"
             parameter="ImagePipelineUseHTTP" />
        </menu_item_check>
        <menu_item_check
         label="HTTP Inventory"
         name="HTTP Inventory">
            <menu_item_check.on_check
             function="CheckControl"
             parameter="UseHTTPInventory" />
            <menu_item_check.on_click
             function="ToggleControl"
             parameter="UseHTTPInventory" />
        </menu_item_check>
        <menu_item_call
         label="Compress Images"
         name="Compress Images">
            <menu_item_call.on_click
             function="Advanced.CompressImage" />
        </menu_item_call>
      <menu_item_call
       label="Compress File Test"
       name="Compress File Test">
        <menu_item_call.on_click
         function="Advanced.CompressFileTest" />
      </menu_item_call>

      <menu_item_call
         label="Enable Visual Leak Detector"
         name="Enable Visual Leak Detector">
        <menu_item_call.on_click
           function="Advanced.ToggleVisualLeakDetector" />
        </menu_item_call>
      
        <menu_item_check
         label="Output Debug Minidump"
         name="Output Debug Minidump">
            <menu_item_check.on_check
             function="CheckControl"
             parameter="SaveMinidump" />
            <menu_item_check.on_click
             function="ToggleControl"
             parameter="SaveMinidump" />
        </menu_item_check>
        <menu_item_check
         label="Console Window on next Run"
         name="Console Window">
            <menu_item_check.on_check
             function="CheckControl"
             parameter="ShowConsoleWindow" />
            <menu_item_check.on_click
             function="ToggleControl"
             parameter="ShowConsoleWindow" />
        </menu_item_check>
        <menu
         create_jump_keys="true"
         label="Set Logging Level"
         name="Set Logging Level"
         tear_off="true">
          <menu_item_check
            name="Debug"
            label="Debug">
            <menu_item_check.on_check
              function="Develop.CheckLoggingLevel"
              parameter="0" />
            <menu_item_check.on_click
             function="Develop.SetLoggingLevel"
             parameter="0" />
          </menu_item_check>
          <menu_item_check
            name="Info"
            label="Info">
            <menu_item_check.on_check
              function="Develop.CheckLoggingLevel"
              parameter="1" />
            <menu_item_check.on_click
             function="Develop.SetLoggingLevel"
             parameter="1" />
          </menu_item_check>
          <menu_item_check
            name="Warning"
            label="Warning">
            <menu_item_check.on_check
              function="Develop.CheckLoggingLevel"
              parameter="2" />
            <menu_item_check.on_click
             function="Develop.SetLoggingLevel"
             parameter="2" />
          </menu_item_check>
          <menu_item_check
            name="Error"
            label="Error">
            <menu_item_check.on_check
              function="Develop.CheckLoggingLevel"
              parameter="3" />
            <menu_item_check.on_click
             function="Develop.SetLoggingLevel"
             parameter="3" />
          </menu_item_check>
          <menu_item_check
            name="None"
            label="None">
            <menu_item_check.on_check
              function="Develop.CheckLoggingLevel"
              parameter="4" />
            <menu_item_check.on_click
             function="Develop.SetLoggingLevel"
             parameter="4" />
          </menu_item_check>
       </menu>

        <menu_item_separator/>

        <menu_item_call
         label="Request Admin Status"
         name="Request Admin Options"
         shortcut="control|alt|G">
            <menu_item_call.on_click
             function="Advanced.RequestAdminStatus" />
        </menu_item_call>
        <menu_item_call
         label="Leave Admin Status"
         name="Leave Admin Options">
            <menu_item_call.on_click
             function="Advanced.LeaveAdminStatus" />
        </menu_item_call>
		<menu_item_check
         label="Show Admin Menu"
         name="View Admin Options">
            <menu_item_check.on_enable
             function="Advanced.EnableViewAdminOptions" />
            <menu_item_check.on_check
             function="Advanced.CheckViewAdminOptions"
             parameter="ViewAdminOptions" />
            <menu_item_check.on_click
             function="Advanced.ToggleViewAdminOptions" />
        </menu_item_check>
    </menu>
    <menu
     create_jump_keys="true"
     label="Admin"
     name="Admin"
     tear_off="true"
     visible="false">
        <menu
         create_jump_keys="true"
         label="Object"
         name="AdminObject"
         tear_off="true">
            <menu_item_call
             label="Take Copy"
             name="Admin Take Copy">
                <menu_item_call.on_click
                 function="Admin.ForceTakeCopy" />
                <menu_item_call.on_enable
                 function="IsGodCustomerService" />
            </menu_item_call>
            <menu_item_call
             label="Force Owner To Me"
             name="Force Owner To Me">
                <menu_item_call.on_click
                 function="Admin.HandleObjectOwnerSelf" />
                <menu_item_call.on_enable
                 function="IsGodCustomerService" />
            </menu_item_call>
            <menu_item_call
             label="Force Owner Permissive"
             name="Force Owner Permissive">
                <menu_item_call.on_click
                 function="Admin.HandleObjectOwnerPermissive" />
                <menu_item_call.on_enable
                 function="IsGodCustomerService" />
            </menu_item_call>
            <menu_item_call
             label="Delete"
             name="Delete">
                <menu_item_call.on_click
                 function="Admin.HandleForceDelete" />
                <menu_item_call.on_enable
                 function="IsGodCustomerService" />
            </menu_item_call>
            <menu_item_call
             label="Lock"
             name="Lock">
                <menu_item_call.on_click
                 function="Admin.HandleObjectLock" />
                <menu_item_call.on_enable
                 function="IsGodCustomerService" />
            </menu_item_call>
            <menu_item_call
             label="Get Assets IDs"
             name="Get Assets IDs">
                <menu_item_call.on_click
                 function="Admin.HandleObjectAssetIDs" />
                <menu_item_call.on_enable
                 function="IsGodCustomerService" />
            </menu_item_call>
        </menu>
        <menu
         create_jump_keys="true"
         label="Parcel"
         name="Parcel"
         tear_off="true">
            <menu_item_call
             label="Force Owner To Me"
             name="Owner To Me">
                <menu_item_call.on_click
                 function="Admin.HandleForceParcelOwnerToMe" />
                <menu_item_call.on_enable
                 function="IsGodCustomerService" />
            </menu_item_call>
            <menu_item_call
             label="Set to Linden Content"
             name="Set to Linden Content">
                <menu_item_call.on_click
                 function="Admin.HandleForceParcelToContent" />
                <menu_item_call.on_enable
                 function="IsGodCustomerService" />
            </menu_item_call>
            <menu_item_call
             label="Claim Public Land"
             name="Claim Public Land">
                <menu_item_call.on_click
                 function="Admin.HandleClaimPublicLand" />
                <menu_item_call.on_enable
                 function="IsGodCustomerService" />
            </menu_item_call>
        </menu>
        <menu
         create_jump_keys="true"
         label="Region"
         name="Region"
         tear_off="true">
            <menu_item_call
             label="Dump Temp Asset Data"
             name="Dump Temp Asset Data">
                <menu_item_call.on_click
                 function="Admin.HandleRegionDumpTempAssetData" />
                <menu_item_call.on_enable
                 function="IsGodCustomerService" />
            </menu_item_call>
            <menu_item_call
             label="Save Region State"
             name="Save Region State">
                <menu_item_call.on_click
                 function="Admin.OnSaveState" />
                <menu_item_call.on_enable
                 function="IsGodCustomerService" />
            </menu_item_call>
        </menu>
        <menu_item_call
         label="God Tools"
         name="God Tools">
            <menu_item_call.on_click
             function="Floater.Show"
             parameter="god_tools" />
            <menu_item_call.on_enable
             function="IsGodCustomerService" />
        </menu_item_call>
    </menu>
    
    
    <!-- God Menu -->
    
    <menu
     create_jump_keys="true"
     label="Admin"
     name="Deprecated"
     tear_off="true"
     visible="false">
        <menu
         create_jump_keys="true"
         label="Attach Object"
         mouse_opaque="false"
         name="Attach Object"
         tear_off="true" />
        <menu
         create_jump_keys="true"
         label="Detach Object"
         mouse_opaque="false"
         name="Detach Object"
         tear_off="true" />
        <menu
         create_jump_keys="true"
         label="Take Off Clothing"
         mouse_opaque="false"
         name="Take Off Clothing"
         tear_off="true">
            <menu_item_call
             label="Shirt"
             name="Shirt">
                <menu_item_call.on_click
                 function="Edit.TakeOff"
                 parameter="shirt" />
                <menu_item_call.on_enable
                 function="Edit.EnableTakeOff"
                 parameter="shirt" />
            </menu_item_call>
            <menu_item_call
             label="Pants"
             name="Pants">
                <menu_item_call.on_click
                 function="Edit.TakeOff"
                 parameter="pants" />
                <menu_item_call.on_enable
                 function="Edit.EnableTakeOff"
                 parameter="pants" />
            </menu_item_call>
            <menu_item_call
             label="Shoes"
             name="Shoes">
                <menu_item_call.on_click
                 function="Edit.TakeOff"
                 parameter="shoes" />
                <menu_item_call.on_enable
                 function="Edit.EnableTakeOff"
                 parameter="shoes" />
            </menu_item_call>
            <menu_item_call
             label="Socks"
             name="Socks">
                <menu_item_call.on_click
                 function="Edit.TakeOff"
                 parameter="socks" />
                <menu_item_call.on_enable
                 function="Edit.EnableTakeOff"
                 parameter="socks" />
            </menu_item_call>
            <menu_item_call
             label="Jacket"
             name="Jacket">
                <menu_item_call.on_click
                 function="Edit.TakeOff"
                 parameter="jacket" />
                <menu_item_call.on_enable
                 function="Edit.EnableTakeOff"
                 parameter="jacket" />
            </menu_item_call>
            <menu_item_call
             label="Gloves"
             name="Gloves">
                <menu_item_call.on_click
                 function="Edit.TakeOff"
                 parameter="gloves" />
                <menu_item_call.on_enable
                 function="Edit.EnableTakeOff"
                 parameter="gloves" />
            </menu_item_call>
            <menu_item_call
             label="Undershirt"
             name="Menu Undershirt">
                <menu_item_call.on_click
                 function="Edit.TakeOff"
                 parameter="undershirt" />
                <menu_item_call.on_enable
                 function="Edit.EnableTakeOff"
                 parameter="undershirt" />
            </menu_item_call>
            <menu_item_call
             label="Underpants"
             name="Menu Underpants">
                <menu_item_call.on_click
                 function="Edit.TakeOff"
                 parameter="underpants" />
                <menu_item_call.on_enable
                 function="Edit.EnableTakeOff"
                 parameter="underpants" />
            </menu_item_call>
            <menu_item_call
             label="Skirt"
             name="Skirt">
                <menu_item_call.on_click
                 function="Edit.TakeOff"
                 parameter="skirt" />
                <menu_item_call.on_enable
                 function="Edit.EnableTakeOff"
                 parameter="skirt" />
            </menu_item_call>
            <menu_item_call
             label="Alpha"
             name="Alpha">
                <menu_item_call.on_click
                 function="Edit.TakeOff"
                 parameter="alpha" />
                <menu_item_call.on_enable
                 function="Edit.EnableTakeOff"
                 parameter="alpha" />
            </menu_item_call>
            <menu_item_call
             label="Tattoo"
             name="Tattoo">
                <menu_item_call.on_click
                 function="Edit.TakeOff"
                 parameter="tattoo" />
                <menu_item_call.on_enable
                 function="Edit.EnableTakeOff"
                 parameter="tattoo" />
            </menu_item_call>
            <menu_item_call
             label="Universal"
             name="Universal">
              <menu_item_call.on_click
               function="Edit.TakeOff"
               parameter="tattoo" />
              <menu_item_call.on_enable
               function="Edit.EnableTakeOff"
               parameter="universal" />
            </menu_item_call>
            <menu_item_call
             label="Physics"
             name="Physics">
                <menu_item_call.on_click
                 function="Edit.TakeOff"
                 parameter="physics" />
                <menu_item_call.on_enable
                 function="Edit.EnableTakeOff"
                 parameter="physics" />
            </menu_item_call>
            <menu_item_call
             label="All Clothes"
             name="All Clothes">
                <menu_item_call.on_click
                 function="Edit.TakeOff"
                 parameter="all" />
            </menu_item_call>
        </menu>
        <menu
         create_jump_keys="true"
         label="Help"
         name="DeprecatedHelp"
         tear_off="true">
            <menu_item_call
             label="Official Linden Blog"
             name="Official Linden Blog">
                <menu_item_call.on_click
                 function="PromptShowURL"
                 name="OfficialLindenBlog_url"
                 parameter="WebLaunchSupportWiki,http://blog.secondlife.com/" />
            </menu_item_call>
            <menu_item_call
             label="Scripting Portal"
             name="Scripting Portal">
                <menu_item_call.on_click
                 function="PromptShowURL"
                 name="ScriptingPortal_url"
                 parameter="WebLaunchLSLWiki,http://wiki.secondlife.com/wiki/LSL_Portal" />
            </menu_item_call>
            <menu
             create_jump_keys="true"
             label="Bug Reporting"
             name="Bug Reporting"
             tear_off="true">
                <menu_item_call
                 label="Public Issue Tracker"
                 name="Public Issue Tracker">
                    <menu_item_call.on_click
                     function="PromptShowURL"
                     name="PublicIssueTracker_url"
                     parameter="WebLaunchPublicIssue,http://jira.secondlife.com" />
                </menu_item_call>
                <menu_item_call
                 label="Public Issue Tracker Help"
                 name="Publc Issue Tracker Help">
                    <menu_item_call.on_click
                     function="PromptShowURL"
                     name="PublicIssueTrackerHelp_url"
                     parameter="WebLaunchPublicIssueHelp,http://wiki.secondlife.com/wiki/Issue_tracker" />
                </menu_item_call>

                <menu_item_separator/>

                <menu_item_call
                 label="Bug Reporting 101"
                 name="Bug Reporing 101">
                    <menu_item_call.on_click
                     function="PromptShowURL"
                     name="BugReporting101_url"
                     parameter="WebLaunchBugReport101,http://wiki.secondlife.com/wiki/Bug_Reporting_101" />
                </menu_item_call>
                <menu_item_call
                 label="Security Issues"
                 name="Security Issues">
                    <menu_item_call.on_click
                     function="PromptShowURL"
                     name="SecurityIssues_url"
                     parameter="WebLaunchSecurityIssues,http://wiki.secondlife.com/wiki/Security_issues" />
                </menu_item_call>
                <menu_item_call
                 label="QA Wiki"
                 name="QA Wiki">
                    <menu_item_call.on_click
                     function="PromptShowURL"
                     name="QAWiki_url"
                     parameter="WebLaunchQAWiki,http://wiki.secondlife.com/wiki/QA_Portal" />
                </menu_item_call>
            </menu>
        </menu>
    </menu>
</menu_bar><|MERGE_RESOLUTION|>--- conflicted
+++ resolved
@@ -318,21 +318,16 @@
            function="Self.EnableRemoveAllAttachments" />
         </menu_item_call>
       </menu>
-<<<<<<< HEAD
-
-=======
       <menu_item_call
        label="Remove selected attachments"
        layout="topleft"
-       name="Remove Selected Attachments"
-       shortcut="alt|shift|R">
+       name="Remove Selected Attachments">
         <menu_item_call.on_click
          function="Attachment.Detach" />
         <menu_item_call.on_enable
          function="Attachment.EnableDetach" />
       </menu_item_call>
       <menu_item_separator/>
->>>>>>> e233e4fb
       <menu_item_call
        label="Choose an avatar"
        name="Avatar Picker">
