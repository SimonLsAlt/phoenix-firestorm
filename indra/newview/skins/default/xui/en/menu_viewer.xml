<?xml version="1.0" encoding="utf-8" standalone="yes" ?>
<menu_bar
 bg_visible="false"
 follows="left|top|right"
 name="Main Menu">
    <menu
     create_jump_keys="true"
     label="Avatar"
     name="Me"
     tear_off="true"
     visible="true">
        
        <menu_item_call
             label="Account"
             name="Manage Account">
                <menu_item_call.on_click
                 function="PromptShowURL"
                 name="ManageMyAccount_url"
                 parameter="WebLaunchJoinNow,http://secondlife.com/account/" />
                <menu_item_call.on_visible
                 function="GridCheck"
                 parameter="secondlife"/>
        </menu_item_call>
        <menu_item_call
            label="Marketplace listings..."
            name="MarketplaceListings">
            <menu_item_call.on_click
            function="Floater.ToggleOrBringToFront"
            parameter="marketplace_listings" />
        </menu_item_call>

        <menu_item_call
         label="Buy L$"
         name="Buy and Sell L$">
            <menu_item_call.on_click
             function="BuyCurrency" />
        </menu_item_call>

      <menu_item_call
           label="[Membership]"
           name="Membership">
            <menu_item_call.on_click
             function="Advanced.ShowURL"
             parameter="https://secondlife.com/my/account/membership.php"/>
            <menu_item_call.on_visible
                 function="Membership.UpdateLabel"/>
      </menu_item_call>

        <menu_item_separator/>

        <menu_item_check
         label="Inventory"
         name="Inventory"
         shortcut="control|I"
         visible="true">
          <menu_item_check.on_check
           function="Floater.Visible"
           parameter="inventory" />
          <menu_item_check.on_click
           function="Floater.Toggle"
           parameter="inventory" />
        </menu_item_check>
        <menu_item_call
         label="New Inventory Window"
         name="NewInventoryWindow"
         shortcut="control|shift|I"
         visible="false">
          <menu_item_call.on_click
           function="Inventory.NewWindow"
           parameter="" />
        </menu_item_call>
        <menu_item_check
         label="Protected Folders"
         name="Protected Folders">
            <menu_item_check.on_check
             function="Floater.Visible"
             parameter="fs_protectedfolders" />
            <menu_item_check.on_click
             function="Floater.Toggle"
             parameter="fs_protectedfolders" />
        </menu_item_check>
        <menu_item_check
            label="Favorite Wearables"
            name="WearableFavorites">
            <menu_item_check.on_click
             function="Floater.Toggle"
             parameter="fs_wearable_favorites" />
            <menu_item_check.on_check
             function="Floater.Visible"
             parameter="fs_wearable_favorites" />
        </menu_item_check>

      <menu_item_call
       label="Picks"
       name="Picks">
        <menu_item_call.on_click
         function="ShowAgentProfilePicks" />
        </menu_item_call>

      <menu_item_call
        label="Experiences"
        name="Experiences">
        <menu_item_call.on_click
          function="Floater.ToggleOrBringToFront"
          parameter="experiences"/>
      </menu_item_call>

        <menu_item_separator/>

        <menu_item_call
         label="Profile"
         name="Profile">
            <menu_item_call.on_click
             function="ShowAgentProfile"
             parameter="agent" />
        </menu_item_call>

       <menu_item_call
         label="Now wearing..."
         name="NowWearing">
            <menu_item_call.on_click
             function="NowWearing" />
            <menu_item_call.on_enable
             function="Edit.EnableCustomizeAvatar" />
       </menu_item_call>
        <menu_item_check
         label="Outfits"
         shortcut="control|O"
         name="ChangeOutfit">
            <menu_item_check.on_click
             function="CustomizeAvatar" />
            <menu_item_check.on_check
             function="Floater.IsOpen"
             parameter="appearance"/>
            <menu_item_check.on_enable
             function="Edit.EnableCustomizeAvatar" />
        </menu_item_check>

      <menu
        label="Take off"
        layout="topleft"
        name="Take Off &gt;">
        <menu
         label="Clothes"
         layout="topleft"
         name="Clothes &gt;">
          <menu_item_call
           enabled="false"
           label="Shirt"
           layout="topleft"
           name="Shirt">
            <menu_item_call.on_click
             function="Edit.TakeOff"
             parameter="shirt" />
            <menu_item_call.on_enable
             function="Edit.EnableTakeOff"
             parameter="shirt" />
          </menu_item_call>
          <menu_item_call
           enabled="false"
           label="Pants"
           layout="topleft"
           name="Pants">
            <menu_item_call.on_click
             function="Edit.TakeOff"
             parameter="pants" />
            <menu_item_call.on_enable
             function="Edit.EnableTakeOff"
             parameter="pants" />
          </menu_item_call>
          <menu_item_call
           enabled="false"
           label="Skirt"
           layout="topleft"
           name="Skirt">
            <menu_item_call.on_click
             function="Edit.TakeOff"
             parameter="skirt" />
            <menu_item_call.on_enable
             function="Edit.EnableTakeOff"
             parameter="skirt" />
          </menu_item_call>
          <menu_item_call
           enabled="false"
           label="Shoes"
           layout="topleft"
           name="Shoes">
            <menu_item_call.on_click
             function="Edit.TakeOff"
             parameter="shoes" />
            <menu_item_call.on_enable
             function="Edit.EnableTakeOff"
             parameter="shoes" />
          </menu_item_call>
          <menu_item_call
           enabled="false"
           label="Socks"
           layout="topleft"
           name="Socks">
            <menu_item_call.on_click
             function="Edit.TakeOff"
             parameter="socks" />
            <menu_item_call.on_enable
             function="Edit.EnableTakeOff"
             parameter="socks" />
          </menu_item_call>
          <menu_item_call
           enabled="false"
           label="Jacket"
           layout="topleft"
           name="Jacket">
            <menu_item_call.on_click
             function="Edit.TakeOff"
             parameter="jacket" />
            <menu_item_call.on_enable
             function="Edit.EnableTakeOff"
             parameter="jacket" />
          </menu_item_call>
          <menu_item_call
           enabled="false"
           label="Gloves"
           layout="topleft"
           name="Gloves">
            <menu_item_call.on_click
             function="Edit.TakeOff"
             parameter="gloves" />
            <menu_item_call.on_enable
             function="Edit.EnableTakeOff"
             parameter="gloves" />
          </menu_item_call>
          <menu_item_call
                enabled="false"
                label="Undershirt"
                layout="topleft"
                name="Self Undershirt">
            <menu_item_call.on_click
             function="Edit.TakeOff"
             parameter="undershirt" />
            <menu_item_call.on_enable
             function="Edit.EnableTakeOff"
             parameter="undershirt" />
          </menu_item_call>
          <menu_item_call
            enabled="false"
            label="Underpants"
            layout="topleft"
            name="Self Underpants">
            <menu_item_call.on_click
             function="Edit.TakeOff"
             parameter="underpants" />
            <menu_item_call.on_enable
             function="Edit.EnableTakeOff"
             parameter="underpants" />
          </menu_item_call>
          <menu_item_call
            enabled="false"
            label="Tattoo"
            layout="topleft"
            name="Self Tattoo">
            <menu_item_call.on_click
             function="Edit.TakeOff"
             parameter="tattoo" />
            <menu_item_call.on_enable
             function="Edit.EnableTakeOff"
             parameter="tattoo" />
          </menu_item_call>
          <menu_item_call
            enabled="false"
            label="Physics"
            layout="topleft"
            name="Self Physics">
            <menu_item_call.on_click
             function="Edit.TakeOff"
             parameter="physics" />
            <menu_item_call.on_enable
             function="Edit.EnableTakeOff"
             parameter="physics" />
          </menu_item_call>
          <menu_item_call
            enabled="false"
            label="Alpha"
            layout="topleft"
            name="Self Alpha">
            <menu_item_call.on_click
             function="Edit.TakeOff"
             parameter="alpha" />
            <menu_item_call.on_enable
             function="Edit.EnableTakeOff"
             parameter="alpha" />
          </menu_item_call>
          <menu_item_separator
           layout="topleft" />
          <menu_item_call
           label="All Clothes"
           layout="topleft"
           name="All Clothes">
            <menu_item_call.on_click
             function="Edit.TakeOff"
             parameter="all" />
          </menu_item_call>
        </menu>
        <menu
         label="HUD"
         layout="topleft"
         name="Avatar Detach HUD" />
        <menu
         label="Detach"
         layout="topleft"
         name="Avatar Detach" />
        <menu_item_call
         label="Detach All"
         layout="topleft"
         name="Detach All">
          <menu_item_call.on_click
           function="Self.RemoveAllAttachments"
           parameter="" />
          <menu_item_call.on_enable
           function="Self.EnableRemoveAllAttachments" />
        </menu_item_call>
      </menu>

      <menu_item_call
       label="Choose an avatar"
       name="Avatar Picker">
        <menu_item_call.on_click
         function="Floater.Toggle"
         parameter="avatar" />
        <menu_item_call.on_visible
         function="GridFeatureCheck"
         parameter="avatar_picker"/>
      </menu_item_call>
		
        <menu_item_separator/>

      <menu_item_call
       label="Hover Height"
       name="HoverHeight"
       use_mac_ctrl="true"
       visible="false">
        <menu_item_call.on_click
         function="Floater.ToggleOrBringToFront"
         parameter="edit_hover_height"/>
        <menu_item_call.on_enable
         function="Edit.EnableHoverHeight"/>
      </menu_item_call>

		<menu
		 create_jump_keys="true"
		 label="Movement"
		 name="Movement"
		 tear_off="true">

          <menu_item_call
             label="Sit Down"
             layout="topleft"
             shortcut="alt|shift|S"
             name="Sit Down Here">
                <menu_item_call.on_click
                 function="Self.SitDown"/>
                <menu_item_call.on_visible
                 function="Self.ShowSitDown"/>
                <menu_item_call.on_enable
                 function="Self.EnableSitDown" />
        </menu_item_call>
        <menu_item_call
         label="Stand Up"
         layout="topleft"
         shortcut="alt|shift|S"
         name="Stand up">
          <menu_item_call.on_click
           function="Self.StandUp"/>
          <menu_item_call.on_visible
           function="Self.EnableStandUp"/>
          <menu_item_call.on_enable
           function="Self.EnableStandUp" />
           </menu_item_call>
           <menu_item_check
             label="Fly"
             name="Fly"
             shortcut="HOME">
                <menu_item_check.on_check
                 function="Agent.getFlying" />
                <menu_item_check.on_click
                 function="Agent.toggleFlying" />
                <menu_item_check.on_enable
                 function="Agent.enableFlying" />
            </menu_item_check>
        <menu_item_call
         label="Stop flying"
         name="Stop flying"
         shortcut="HOME">
          <menu_item_call.on_click
           function="Agent.toggleFlying" />
          <menu_item_call.on_enable
           function="Agent.getFlying" />
        </menu_item_call>	
            <menu_item_check
             label="Always Run"
             name="Always Run"
             shortcut="control|R">
                <menu_item_check.on_check
                 function="World.CheckAlwaysRun" />
                <menu_item_check.on_click
                 function="World.AlwaysRun" />
            </menu_item_check>
          <menu_item_check
             label="Force Ground Sit"
             shortcut="control|alt|S"
             name="Force Toggle Sitting">
                <menu_item_check.on_check
                 function="Self.getForceSit" />
                <menu_item_check.on_click
                 function="Self.ForceSit"/>
                <menu_item_check.on_enable
                 function="Self.EnableForceSit" />
           </menu_item_check>
		   <menu_item_check
			 label="Movelock"
             shortcut="control|alt|P"
			 name="Move Lock">
                <menu_item_check.on_check
                   function="Self.GetMoveLock" />
                <menu_item_check.on_click
                   function="Self.ToggleMoveLock" />
                <menu_item_check.on_enable
                   function="Self.EnableMoveLock" />
			</menu_item_check>
			<menu_item_check
			 label="Quickjump"
             name="Avatar Ignore Prejump">
                <menu_item_check.on_check
                   function="Self.getIgnorePreJump" />
                <menu_item_check.on_click
                   function="Self.toggleIgnorePreJump" />
			</menu_item_check>
		</menu>

		<menu_item_check
		 label="Move Controls"
		 name="Movement Controls">
			<menu_item_check.on_check
			 function="Floater.Visible"
			 parameter="moveview" />
			<menu_item_check.on_click
			 function="Floater.Toggle"
			 parameter="moveview" />
		</menu_item_check>   

		<menu_item_check
		 label="Camera Controls"
		 name="Camera Controls"
		 shortcut="control|K">
			<menu_item_check.on_check
			 function="View.CheckCameraFloater" />
			<menu_item_check.on_click
			 function="View.ToggleCameraFloater" />
		</menu_item_check>

        <menu_item_separator/>

        <menu
         create_jump_keys="true"
         label="Avatar Health"
         name="avhealth"
         tear_off="true">
            <menu_item_call
             label="Stop Avatar Animations"
             name="Stop Animating My Avatar"
             allow_key_repeat="true"
             shortcut="alt|shift|A">
                <menu_item_call.on_click
                 function="Tools.StopAllAnimations"
                 parameter="stop"/>
            </menu_item_call>
            <menu_item_call
             label="Stop Avatar Animations &amp; Revoke Permissions"
             name="Stop Animating My Avatar With Revoke">
                <menu_item_call.on_click
                 function="Tools.StopAllAnimations"
                 parameter="stoprevoke"/>
            </menu_item_call>
            <menu_item_call
                label="Undeform Avatar"
                name="undeform_avatar">
	            <menu_item_call.on_click
                function="Tools.Undeform" />
	        </menu_item_call>
            <menu_item_call 
               label="Reset skeleton"
               name="Reset Skeleton">
               <menu_item_call.on_click
                function="Avatar.ResetSkeleton" />
            </menu_item_call>
            <menu_item_call 
                label="Reset skeleton and animations"
                name="Reset Skeleton And Animations">
                <menu_item_call.on_click
                 function="Avatar.ResetSelfSkeletonAndAnimations" />
            </menu_item_call>
	        <menu_item_call
	         label="Force Appearance Update (Rebake)"
	         name="Rebake Texture"
		 shortcut="control|alt|R">
	            <menu_item_call.on_click
	             function="Advanced.RebakeTextures" />
	        </menu_item_call>
            <menu_item_call
             label="Refresh Attachments"
             name="Refresh Attachments"
             shortcut="alt|shift|R">
                <menu_item_call.on_click
                 function="Advanced.RefreshAttachments" />
            </menu_item_call>
            <menu_item_separator/>
		<menu_item_call
                    label="Reset Default Male Avatar (Character Test)"
                    name="ResetDefaultAvM">
                    <menu_item_call.on_click
                     function="Advanced.TestMale" />
		</menu_item_call>
          <menu_item_call
                          label="Reset Default Female Avatar (Character Test)"
                          name="ResetDefaultAvF">
            <menu_item_call.on_click
             function="Advanced.TestFemale" />
          </menu_item_call>
            <menu_item_separator/>
	        <menu_item_check
	         label="Show Avatar Complexity Information"
	         name="Avatar Draw Info">
	            <menu_item_check.on_check
	             function="Advanced.CheckInfoDisplay"
	             parameter="avatardrawinfo" />
	            <menu_item_check.on_click
	             function="Advanced.ToggleInfoDisplay"
	             parameter="avatardrawinfo" />
	        </menu_item_check>
      <menu_item_call
        label="Scripts"
        name="MyScripts">
        <menu_item_call.on_click
          function="Floater.Toggle"
          parameter="my_scripts"/>
      </menu_item_call>
	        <menu_item_call
             label="Lag Meter"
             name="Lag Meter">
                <menu_item_call.on_click
                 function="Floater.Show"
                 parameter="lagmeter" />
            </menu_item_call>
          <menu_item_call
             label="Recreate LSL Bridge"
             name="Recreate LSL Bridge">
            <menu_item_call.on_click
             function="RecreateLSLBridge"/>
          </menu_item_call>
        </menu>

        <menu_item_call
         label="Snapshot"
         name="Take Snapshot"
         shortcut="control|shift|S">
            <menu_item_call.on_click
             function="Floater.Show"
             parameter="snapshot" />
        </menu_item_call>
        <menu_item_call
         label="360° Snapshot"
         name="Capture 360">
            <menu_item_call.on_click
             function="Floater.Show"
             parameter="360capture" />
        </menu_item_call>

      <menu_item_call
        label="Money Tracker"
        name="money_tracker">
        <menu_item_call.on_click
          function="Floater.Toggle"
          parameter="money_tracker" />
      </menu_item_call>
		
		<menu_item_call
			label="Pose Stand..."
			name="pose_stand">
            <menu_item_call.on_click
			function="Floater.Show"
			parameter="fs_posestand" />
			<menu_item_call.on_enable
				function="Agent.IsActionAllowed"
				parameter="fs_when_not_sitting" />
        </menu_item_call>

        <menu_item_separator/>

        <menu_item_call
         label="Preferences"
         name="Preferences"
         shortcut="control|P">
            <menu_item_call.on_click
             function="Floater.Toggle"
             parameter="preferences" />
        </menu_item_call>
        
        <menu_item_call
         label="Toolbar Buttons"
         name="Toolbar Buttons">
            <menu_item_call.on_click
             function="Floater.Show"
             parameter="toybox" />
        </menu_item_call>

         <menu_item_check
         label="Show HUD Attachments"
         name="Show HUD Attachments"
         shortcut="alt|shift|H">
           <menu_item_check.on_check
            function="View.CheckHUDAttachments" />
            <menu_item_check.on_click
             function="View.ShowHUDAttachments" />
            <menu_item_check.on_enable
             function="View.EnableHUDAttachments" />
         </menu_item_check>

         <menu_item_check
         label="Show User Interface"
         name="Show User Interface"
         shortcut="alt|shift|U">
           <menu_item_check.on_check
            function="View.CheckToggleUI" />
            <menu_item_check.on_click
             function="View.ToggleUI" />
         </menu_item_check>

        <menu_item_separator/>

        <menu_item_call
         label="Request Admin Status"
         name="Request Admin Options"
         shortcut="control|alt|G"
		 visible="false">
            <menu_item_call.on_click
             function="Advanced.RequestAdminStatus" />
        </menu_item_call>
        
        <menu_item_call
         label="Leave Admin Status"
         name="Leave Admin Options"
		 visible="false">
            <menu_item_call.on_click
             function="Advanced.LeaveAdminStatus" />
        </menu_item_call>

        <menu_item_call
         label="Exit [APP_NAME]"
         name="Quit"
         shortcut="control|Q">
            <menu_item_call.on_click
             function="File.Quit" />
        </menu_item_call>

    </menu>
    
    <!-- Comm Menu -->
    
    <menu
     create_jump_keys="true"
     label="Comm"
     name="Communicate"
     tear_off="true"
     visible="true">
     
        <menu
         create_jump_keys="true"
         label="Online Status"
         name="Status"
         tear_off="true">
        <menu_item_check
         name="Away"
         label="Away">
          <menu_item_check.on_check
           function="View.Status.CheckAway" />
          <menu_item_check.on_click
           function="World.SetAway" />
        </menu_item_check>
        <menu_item_check
         name="Do Not Disturb"
         label="Unavailable">
          <menu_item_check.on_check
           function="View.Status.CheckDoNotDisturb" />
          <menu_item_check.on_click
           function="World.SetDoNotDisturb"/>
        </menu_item_check>
			    <menu_item_check
             label="Autorespond"
             name="Set Autorespond">
                <menu_item_check.on_check
                 function="World.GetAutorespond"/>
                <menu_item_check.on_click
                 function="World.SetAutorespond"/>
            </menu_item_check>
			    <menu_item_check
             label="Autorespond to non-friends"
             name="Set Autorespond to non-friends">
                <menu_item_check.on_check
                 function="World.GetAutorespondNonFriends"/>
                <menu_item_check.on_click
                 function="World.SetAutorespondNonFriends"/>
            </menu_item_check>
        
            <menu_item_separator/>
                <menu_item_check
             label="Reject teleport offers and requests"
             name="Automatically reject teleport offers">
                <menu_item_check.on_check
                 function="World.GetRejectTeleportOffers"/>
                <menu_item_check.on_click
                 function="World.SetRejectTeleportOffers"/>
            </menu_item_check>
                <menu_item_check
             label="Reject all group invites"
             name="Reject all group invites">
                <menu_item_check.on_check
                 function="World.GetRejectAllGroupInvites"/>
                <menu_item_check.on_click
                 function="World.SetRejectAllGroupInvites"/>
            </menu_item_check>
                <menu_item_check
             label="Reject all friendship requests"
             name="Reject all friendship requests">
                <menu_item_check.on_check
                 function="World.GetRejectFriendshipRequests"/>
                <menu_item_check.on_click
                 function="World.SetRejectFriendshipRequests"/>
            </menu_item_check>
        
        </menu>
        
        <menu_item_separator/>
             
        <menu_item_call
         label="Friends"
         name="My Friends"
         shortcut="control|shift|F">
            <menu_item_call.on_click
             function="SideTray.PanelPeopleTab"
             parameter="friends_panel" />
            </menu_item_call>
        <menu_item_check
         label="Contacts"
         name="Contacts"
         shortcut="control|alt|shift|F">
            <menu_item_check.on_check
             function="Floater.Visible"
             parameter="imcontacts" />
            <menu_item_check.on_click
             function="Floater.Toggle"
             parameter="imcontacts" />
            </menu_item_check>
        <menu_item_call
         label="Contact Sets"
         name="Contact Sets"
         shortcut="control|alt|shift|C">
            <menu_item_call.on_click
             function="SideTray.PanelPeopleTab"
             parameter="contact_sets_panel" />
        </menu_item_call>
        <menu_item_call
         label="Groups"
         name="My Groups"
         shortcut="control|shift|G">
            <menu_item_call.on_click
             function="SideTray.PanelPeopleTab"
             parameter="groups_panel" />
        </menu_item_call>
        <menu_item_check
         label="Chat..."
         name="Nearby Chat"
         shortcut="control|H"
         use_mac_ctrl="true">
            <menu_item_check.on_check
             function="Floater.Visible"
             parameter="fs_nearby_chat" />
            <menu_item_check.on_click
             function="Floater.ToggleOrBringToFront"
             parameter="fs_nearby_chat" />
        </menu_item_check>
        <menu_item_check
         label="People"
         name="People">
            <menu_item_check.on_check
             function="Floater.Visible"
             parameter="people" />
            <menu_item_check.on_click
             function="Floater.Toggle"
             parameter="people" />
            </menu_item_check>
        <menu_item_check
         label="Conversations"
         name="Conversations"
         shortcut="control|T"
         use_mac_ctrl="true">
            <menu_item_check.on_check
             function="Floater.Visible"
             parameter="fs_im_container" />
            <menu_item_check.on_click
             function="Floater.ToggleOrBringToFront"
             parameter="fs_im_container" />
        </menu_item_check>

        <menu_item_separator/>

        <menu_item_check
         label="Gestures"
         name="Gestures"
         shortcut="control|G">
            <menu_item_check.on_check
             function="Floater.Visible"
             parameter="gestures" />
            <menu_item_check.on_click
             function="Floater.Toggle"
             parameter="gestures" />
        </menu_item_check>
        <menu_item_separator/>
      <menu_item_call
        label="Flickr..."
        name="Flickr">
        <menu_item_call.on_click
          function="Floater.Toggle"
          parameter="flickr"/>
      </menu_item_call>
      <menu_item_call
        label="Discord..."
        name="Discord">
        <menu_item_call.on_click
          function="Floater.Toggle"
          parameter="fs_discord"/>
      </menu_item_call>
        <menu_item_separator/>
        <menu
         label="Voice morphing"
         name="VoiceMorphing"
         visibility_control="VoiceMorphingEnabled">
            <menu_item_check
             label="No voice morphing"
             name="NoVoiceMorphing">
                <menu_item_check.on_check
                 function="Communicate.VoiceMorphing.NoVoiceMorphing.Check" />
                <menu_item_check.on_click
                 function="Communicate.VoiceMorphing.NoVoiceMorphing.Click" />
            </menu_item_check>
            <menu_item_separator/>
            <menu_item_check
             label="Preview..."
             name="Preview">
                <menu_item_check.on_check
                 function="Floater.Visible"
                 parameter="voice_effect" />
                <menu_item_check.on_click
                 function="Floater.Toggle"
                 parameter="voice_effect" />
            </menu_item_check>
            <menu_item_call
             label="Subscribe..."
             name="Subscribe">
                <menu_item_call.on_click
                 function="Communicate.VoiceMorphing.Subscribe" />
            </menu_item_call>
            <menu_item_call
             label="Premium perk..."
             name="PremiumPerk">
                <menu_item_call.on_click
                 function="Communicate.VoiceMorphing.PremiumPerk" />
            </menu_item_call>
        </menu>
        <menu_item_check
         name="Conversation Log..."
         label="Conversation Log...">
            <menu_item_check.on_check
             function="Floater.Visible"
             parameter="conversation" />
            <menu_item_check.on_enable
             function="Conversation.IsConversationLoggingAllowed" />
            <menu_item_check.on_click
             function="Floater.Toggle"
             parameter="conversation" />
        </menu_item_check>
        <!--
        <menu_item_separator/>
        <menu_item_check
         label="Friends"
         name="My Friends"
         shortcut="control|shift|F">
            <menu_item_check.on_check
             function="SideTray.CheckPanelPeopleTab"
             parameter="friends_panel" />
            <menu_item_check.on_click
             function="SideTray.PanelPeopleTab"
             parameter="friends_panel" />
            </menu_item_check>
        <menu_item_check
         label="Groups"
         name="My Groups"
         shortcut="control|shift|G">
         	<menu_item_check.on_check
             function="SideTray.CheckPanelPeopleTab"
             parameter="groups_panel" />
            <menu_item_check.on_click
             function="SideTray.PanelPeopleTab"
             parameter="groups_panel" />
        </menu_item_check>
        <menu_item_check
         label="Nearby people"
         name="Active Speakers"
         shortcut="control|shift|A">
        	 <menu_item_check.on_check
             function="SideTray.CheckPanelPeopleTab"
             parameter="nearby_panel" />
            <menu_item_check.on_click
              function="SideTray.PanelPeopleTab"
              parameter="nearby_panel" />
        </menu_item_check>
        -->
        <menu_item_check
         label="Nearby Voice"
         name="Nearby Voice">
            <menu_item_check.on_check
             function="Floater.Visible"
             parameter="fs_voice_controls" />
            <menu_item_check.on_click
             function="Floater.Toggle"
             parameter="fs_voice_controls" />
        </menu_item_check>
        <menu_item_call
         label="Block List"
         name="Block List">
            <menu_item_call.on_click
              function="SideTray.PanelPeopleTab"
              parameter="blocked_panel" />
        </menu_item_call>
    </menu>
    
    <!-- World Menu -->
    
    <menu
     create_jump_keys="true"
     label="World"
     name="World"
     tear_off="true"
     visible="true">
        <menu_item_call
         label="Resync Animations"
         name="Resync Animations"
         shortcut="control|S">
            <menu_item_call.on_click
             function="Tools.ResyncAnimations" />
        </menu_item_call>
        
        <menu_item_separator/>
     
        <menu_item_call
            label="Nearby Avatars"
            name="Active Speakers"
            shortcut="control|shift|A">
            <menu_item_call.on_click
             function="SideTray.PanelPeopleTab"
             parameter="nearby_panel" />
        </menu_item_call>

        <menu_item_check
         label="Radar"
         name="Radar">
            <menu_item_check.on_check
             function="Floater.Visible"
             parameter="fs_radar" />
            <menu_item_check.on_click
             function="Floater.Toggle"
             parameter="fs_radar" />
        </menu_item_check>

        <menu_item_call
         label="Teleport History"
         name="Teleport History"
         shortcut="alt|H">
            <menu_item_call.on_click
             function="ToggleTeleportHistory"/>
            </menu_item_call>

        <menu_item_check
         label="Places"
         name="Places">
            <menu_item_check.on_check
             function="Floater.Visible"
             parameter="places" />
            <menu_item_check.on_click
             function="Floater.Toggle"
             parameter="places" />
            </menu_item_check>
        <menu_item_call
         label="Destinations"
         name="Destinations">
            <menu_item_call.on_click
             function="Floater.Toggle"
             parameter="destinations" />
            <menu_item_call.on_visible
             function="GridFeatureCheck"
             parameter="destination_guide"/>
        </menu_item_call>
        <menu_item_call
             label="Events"
             name="Events"
             shortcut="control|E">
            <menu_item_call.on_click
             function="Advanced.ShowURL"
             parameter="https://secondlife.com/my/community/events"/>
            <menu_item_call.on_visible
             function="GridCheck"
             parameter="secondlife"/>
        </menu_item_call>
        <menu_item_check
             label="Mini-Map"
             name="Mini-Map"
             shortcut="control|shift|M">
            <menu_item_check.on_check
             function="Floater.Visible"
             parameter="mini_map" />
            <menu_item_check.on_click
             function="Floater.Toggle"
             parameter="mini_map" />
        </menu_item_check>
         <menu_item_check
             label="World Map"
             name="World Map"
             shortcut="control|M"
             use_mac_ctrl="true">
            <menu_item_check.on_check
             function="Floater.Visible"
             parameter="world_map" />
            <menu_item_check.on_click
             function="Floater.Toggle"
             parameter="world_map" />
        </menu_item_check>
        
         <menu_item_check
             label="Region Tracker"
             name="Region Tracker">
            <menu_item_check.on_check
             function="Floater.Visible"
             parameter="region_tracker" />
            <menu_item_check.on_click
             function="Floater.Toggle"
             parameter="region_tracker" />
        </menu_item_check>
         <menu_item_check
             label="Stream Title"
             name="Stream Title">
            <menu_item_check.on_check
             function="Floater.Visible"
             parameter="fs_streamtitle" />
            <menu_item_check.on_click
             function="Floater.Toggle"
             parameter="fs_streamtitle" />
        </menu_item_check>
        <menu_item_separator/>
        
        <menu_item_call
         label="Landmark this Place"
         name="Create Landmark Here">
            <menu_item_call.on_click
             function="World.CreateLandmark" />
            <menu_item_call.on_enable
             function="World.EnableCreateLandmark" />
        </menu_item_call>

        <menu_item_call
         label="Location Profile"
         layout="topleft"
         name="Place Profile">
            <menu_item_call.on_click
             function="World.PlaceProfile" />
            <menu_item_call.on_enable
             function="World.EnablePlaceProfile" />
        </menu_item_call>
        
        <menu_item_call
         label="Parcel Details"
         name="About Land">
            <menu_item_call.on_click
             function="Floater.Show"
             parameter="about_land" />
            <menu_item_call.on_enable
             function="Floater.CanShow"
             parameter="about_land" />
        </menu_item_call>
        
        <menu_item_call
         label="Region Details"
         name="RegionEstate"
         shortcut="alt|R"
         use_mac_ctrl="true">
            <menu_item_call.on_click
             function="Floater.Show"
             parameter="region_info" />
            <menu_item_call.on_enable
             function="Floater.CanShow"
             parameter="region_info" />
        </menu_item_call>
        <menu_item_call
             label="Set Home to Here"
             name="Set Home to Here">
                <menu_item_call.on_click
                 function="World.SetHomeLocation" />
                <menu_item_call.on_enable
                 function="World.EnableSetHomeLocation" />
        </menu_item_call>

        <menu_item_separator/>

        <menu_item_call
             label="Buy this Land"
             name="Buy Land">
                <menu_item_call.on_click
                 function="Land.Buy" />
                <menu_item_call.on_enable
                 function="World.EnableBuyLand" />
            </menu_item_call>
        
        <menu_item_call
             label="Show Owned Land"
             name="My Land">
                <menu_item_call.on_click
                 function="Floater.Show"
                 parameter="land_holdings" />
        </menu_item_call>

        <menu_item_call
         label="My Linden Home..."
         name="Linden Home">
            <menu_item_call.on_visible
             function="GridCheck"
             parameter="secondlife"/>
            <menu_item_call.on_click
             function="World.LindenHome"/>
        </menu_item_call>
        
        <menu
           create_jump_keys="true"
           label="Show More"
           name="LandShow"
           tear_off="true">
          
           <menu_item_check
                 label="Ban Lines"
                 name="Ban Lines">
                <menu_item_check.on_check
                   control="ShowBanLines" />
                <menu_item_check.on_click
                   function="ToggleControl"
                   parameter="ShowBanLines" />
           </menu_item_check>
           
           <menu_item_check
                 label="Beacons"
                 name="beacons"
                 shortcut="control|alt|shift|N">
                    <menu_item_check.on_check
                     function="Floater.Visible"
                     parameter="beacons" />
                    <menu_item_check.on_click
                     function="Floater.Toggle"
                     parameter="beacons" />
          </menu_item_check>
          
          <menu_item_check
             label="Property Lines"
             name="Property Lines"
             shortcut="control|alt|shift|P">
            <menu_item_check.on_check
               control="ShowPropertyLines" />
            <menu_item_check.on_click
               function="ToggleControl"
               parameter="ShowPropertyLines" />
          </menu_item_check>
          
          <menu_item_check
             label="Land Owners"
             name="Land Owners"
             shortcut="control|alt|O">
            <menu_item_check.on_check
               control="ShowParcelOwners" />
            <menu_item_check.on_click
               function="ToggleControl"
               parameter="ShowParcelOwners" />
          </menu_item_check>
          
          <menu_item_check
             label="Coordinates"
             name="Coordinates">
            <menu_item_check.on_click
               function="ToggleControl"
               parameter="NavBarShowCoordinates" />
            <menu_item_check.on_check
               control="NavBarShowCoordinates" />
          </menu_item_check>
          
          <menu_item_check
             label="Parcel Permissions"
             name="Parcel Properties">
            <menu_item_check.on_click
               function="ToggleControl"
               parameter="NavBarShowParcelProperties" />
            <menu_item_check.on_check
               control="NavBarShowParcelProperties" />
          </menu_item_check>
          <menu_item_separator />
          <menu_item_check
             label="Advanced Menu"
             name="Show Advanced Menu">
            <on_check
               function="CheckControl"
               parameter="UseDebugMenus" />
            <on_click
               function="ToggleControl"
               parameter="UseDebugMenus" />
          </menu_item_check>
        </menu>
        <menu_item_check
          label="Improve graphics speed..."
          name="Performance">
          <menu_item_check.on_click
           function="Floater.Toggle"
           parameter="performance" />
          <menu_item_check.on_check
           function="Floater.Visible"
           parameter="performance" />
        </menu_item_check>
<<<<<<< HEAD
        <menu_item_separator/>

	    <menu_item_call
	     label="Teleport Home"
	     name="Teleport Home"
	     shortcut="control|shift|H">
         <menu_item_call.on_click
            function="World.TeleportHome" />
         <menu_item_call.on_enable
            function="World.EnableTeleportHome" />
        </menu_item_call>
=======
>>>>>>> 04604a92
        <menu_item_separator/>
    <!--    <menu_item_check
         label="Show Navigation Bar"
         name="ShowNavbarNavigationPanel">
           <menu_item_check.on_click
             function="ToggleControl"
             parameter="ShowNavbarNavigationPanel" />
             <menu_item_check.on_check
             function="CheckControl"
             parameter="ShowNavbarNavigationPanel" />
        </menu_item_check>
       <menu_item_check
         label="Show Favorites Bar"
         name="ShowNavbarFavoritesPanel">
           <menu_item_check.on_click
             function="ToggleControl"
             parameter="ShowNavbarFavoritesPanel" />
             <menu_item_check.on_check
             function="CheckControl"
             parameter="ShowNavbarFavoritesPanel" />
        </menu_item_check>
        <menu_item_separator/>-->

      <menu
         create_jump_keys="true"
         label="Environment"
         name="Environment"
         tear_off="true">
            <menu_item_check
             label="Sunrise"
             name="Sunrise"
             shortcut="control|shift|U">
                <menu_item_check.on_click
                 function="World.EnvSettings"
                 parameter="sunrise" />
                <menu_item_check.on_check
                 function="World.EnableEnvSettings" 
                 parameter="sunrise" />
                <menu_item_check.on_enable
                 function="RLV.EnableIfNot"
                 parameter="setenv" />
            </menu_item_check>
          <menu_item_check
           label="Midday"
           name="Noon"
           shortcut="control|shift|Y">
            <menu_item_check.on_click
             function="World.EnvSettings"
             parameter="noon" />
            <menu_item_check.on_check
             function="World.EnableEnvSettings"
             parameter="noon" />
            <menu_item_check.on_enable
             function="RLV.EnableIfNot"
             parameter="setenv" />
          </menu_item_check>
          <menu_item_check
             label="Midday (Legacy)"
             name="legacy noon">
            <menu_item_check.on_click
             function="World.EnvSettings"
             parameter="legacy noon" />
            <menu_item_check.on_check
             function="World.EnableEnvSettings"
             parameter="legacy noon" />
            <menu_item_check.on_enable
             function="RLV.EnableIfNot"
             parameter="setenv" />
          </menu_item_check>
            <menu_item_check
             label="Sunset"
             name="Sunset"
             shortcut="control|shift|N">
                <menu_item_check.on_click
                 function="World.EnvSettings"
                 parameter="sunset" />
                <menu_item_check.on_check
                 function="World.EnableEnvSettings" 
                 parameter="sunset" />
                <menu_item_check.on_enable
                 function="RLV.EnableIfNot"
                 parameter="setenv" />
            </menu_item_check>
            <menu_item_check
             label="Midnight"
             name="Midnight"
			 shortcut="control|shift|X">
                <menu_item_check.on_click
                 function="World.EnvSettings"
                 parameter="midnight" />
                <menu_item_check.on_check
                 function="World.EnableEnvSettings" 
                 parameter="midnight" />
                <menu_item_check.on_enable
                 function="RLV.EnableIfNot"
                 parameter="setenv" />
            </menu_item_check>
            <menu_item_check
             label="Use Shared Environment"
             name="Use Shared Environment">
                <menu_item_check.on_click
                 function="World.EnvSettings"
                 parameter="region" />
                <menu_item_check.on_check
                 function="World.EnableEnvSettings" 
                 parameter="region" />
                <menu_item_check.on_enable
                 function="RLV.EnableIfNot"
                 parameter="setenv" />
            </menu_item_check>
            <menu_item_separator/>
            <menu_item_call
             label="My Environments..."
             name="my_environs">
                <menu_item_call.on_click
                 function="World.EnvSettings"
                 parameter="my_environs" />
                <menu_item_call.on_enable
                 function="RLV.EnableIfNot"
                 parameter="setenv" />
            </menu_item_call>
            <menu_item_call
             label="Personal Lighting..."
             name="adjustment_tool">
                <menu_item_call.on_click
                 function="World.EnvSettings"
                 parameter="adjust_tool" />
                <menu_item_call.on_enable
                 function="RLV.EnableIfNot"
                 parameter="setenv" />
            </menu_item_call>
            <menu_item_separator/>
            <menu_item_check
             label="Pause Clouds"
             name="pause_clouds">
                <menu_item_check.on_click
                 function="World.EnvSettings"
                 parameter="pause_clouds" />
                <menu_item_check.on_check
                 function="World.EnableEnvSettings" 
                 parameter="pause_clouds" />
                <menu_item_check.on_enable
                 function="RLV.EnableIfNot"
                 parameter="setenv" />
            </menu_item_check>
            <menu_item_separator/>
            <menu
             label="Bulk Import"
             name="WL Bulk Import">
                <menu_item_call
                 label="Days..."
                 name="WL Bulk Import Days">
                    <menu_item_call.on_click
                     function="File.ImportWindlightBulk"
                     parameter="2"/>
                    <menu_item_call.on_enable
                     function="File.EnableImportWindlightBulk"/>
                </menu_item_call>
                <menu_item_call
                 label="Skies..."
                 name="WL Bulk Import Skies">
                    <menu_item_call.on_click
                     function="File.ImportWindlightBulk"
                     parameter="0"/>
                    <menu_item_call.on_enable
                     function="File.EnableImportWindlightBulk"/>
                </menu_item_call>
                <menu_item_call
                 label="Water..."
                 name="WL Bulk Import Water">
                    <menu_item_call.on_click
                     function="File.ImportWindlightBulk"
                     parameter="1"/>
                    <menu_item_call.on_enable
                     function="File.EnableImportWindlightBulk"/>
                </menu_item_call>
            </menu>
        </menu>
	    
<!--   
	    <menu
	     create_jump_keys="true"
	     label="Environment Editor"
	     name="Environment Editor"
	     tear_off="true">
	     	
	     	<menu_item_call
	     	 label="Environment Settings..."
	     	 name="Environment Settings">
	     	 	<menu_item_call.on_click
	     	 	 function="World.EnvSettings"
                 parameter="editor"/>
          <menu_item_call.on_enable
           function="RLV.EnableIfNot"
           parameter="setenv" />
	     	</menu_item_call>
	     	
	     	<menu_item_separator/>

	     	<menu
	     	 name="Water Presets"
	     	 label="Water Presets">
	     	 	<menu_item_call
	     	 	 label="New preset..."
	     	 	 name="new_water_preset">
	     	 	 	<menu_item_call.on_click
	     	 	 	function="World.EnvPreset"
	     	 	 	parameter="new_water"/>
            <menu_item_call.on_enable
            function="RLV.EnableIfNot"
            parameter="setenv" />
	     	 	</menu_item_call>
	     	 	<menu_item_call
	     	 	 label="Edit preset..."
	     	 	 name="edit_water_preset">
	     	 	 	<menu_item_call.on_click
	     	 	 	function="World.EnvPreset"
	     	 	 	parameter="edit_water"/>
            <menu_item_call.on_enable
            function="RLV.EnableIfNot"
            parameter="setenv" />
          </menu_item_call>
	     	</menu>

	     	<menu
	     	 name="Sky Presets"
	     	 label="Sky Presets">
	     	 	<menu_item_call
	     	 	 label="New preset..."
	     	 	 name="new_sky_preset">
	     	 	 	<menu_item_call.on_click
	     	 	 	function="World.EnvPreset"
	     	 	 	parameter="new_sky"/>
            <menu_item_call.on_enable
            function="RLV.EnableIfNot"
            parameter="setenv" />
          </menu_item_call>
	     	 	<menu_item_call
	     	 	 label="Edit preset..."
	     	 	 name="edit_sky_preset">
	     	 	 	<menu_item_call.on_click
	     	 	 	function="World.EnvPreset"
	     	 	 	parameter="edit_sky"/>
            <menu_item_call.on_enable
            function="RLV.EnableIfNot"
            parameter="setenv" />
          </menu_item_call>
	     	</menu>
	     	
	     	<menu
	     	 name="Day Presets"
	     	 label="Day Presets">
	     	 	<menu_item_call
	     	 	 label="New preset..."
	     	 	 name="new_day_preset">
	     	 	 	<menu_item_call.on_click
	     	 	 	function="World.EnvPreset"
	     	 	 	parameter="new_day_cycle"/>
            <menu_item_call.on_enable
            function="RLV.EnableIfNot"
            parameter="setenv" />
          </menu_item_call>
	     	 	<menu_item_call
	     	 	 label="Edit preset..."
	     	 	 name="edit_day_preset">
	     	 	 	<menu_item_call.on_click
	     	 	 	function="World.EnvPreset"
	     	 	 	parameter="edit_day_cycle"/>
            <menu_item_call.on_enable
            function="RLV.EnableIfNot"
            parameter="setenv" />
          </menu_item_call>
	     	</menu>
	    </menu>
-->    
		<menu
			 create_jump_keys="true"
			 name="photo_and_video"
			 label="Photo and Video"
			 tear_off="true">
				<menu_item_call
				label="Phototools"
				name="phototools_item_call"
				shortcut="alt|P">
					<menu_item_call.on_click
					function="Floater.Toggle"
					parameter="phototools" />
				</menu_item_call>
				<menu_item_call
				label="Cameratools"
				name="cameratools_item_call"
				shortcut="control|shift|C">
					<menu_item_call.on_click
					function="Floater.Toggle"
					parameter="phototools_camera" />
            </menu_item_call>
            <menu_item_check
               label="Depth of Field Focus lock"
               layout="topleft"
               shortcut="alt|shift|X"
               name="lock_focus_point">
            <menu_item_check.on_check
               function="CheckControl"
               parameter="FSFocusPointLocked" />
            <menu_item_check.on_click
               function="ToggleControl"
               parameter="FSFocusPointLocked" />
            </menu_item_check>
		</menu>
      <menu_item_call
        label="Area Search"
        name="area_search">
        <menu_item_call.on_click
          function="Floater.Toggle"
          parameter="area_search" />
      </menu_item_call>
      <menu_item_call
        label="Sound Explorer"
        name="Sound Explorer">
        <menu_item_call.on_click
          function="Floater.Toggle"
          parameter="sound_explorer" />
      </menu_item_call>
      <menu_item_call
        label="Animation Explorer"
        name="Animation Explorer">
        <menu_item_call.on_click
          function="Floater.Toggle"
          parameter="animation_explorer" />
      </menu_item_call>
      <menu_item_call
        label="Asset Blacklist"
        name="asset_blacklist">
        <menu_item_call.on_click
          function="Floater.Toggle"
          parameter="fs_asset_blacklist" />
      </menu_item_call>
      <menu_item_separator/>
      <menu_item_call
        label="Avatar Render Settings"
        name="Avatar Render Settings">
        <menu_item_call.on_click
          function="Floater.Toggle"
          parameter="fs_avatar_render_settings" />
      </menu_item_call>
      <menu_item_check
        label="Always show Friends fully"
        name="Always show Friends normally">
        <menu_item_check.on_click
          function="ToggleControl"
          parameter="AlwaysRenderFriends"/>
        <menu_item_check.on_check
          function="CheckControl"
          parameter="AlwaysRenderFriends"/>
      </menu_item_check>
      <menu_item_check
        label="Show Friends only"
        name="Render Friends Only">
        <menu_item_check.on_click
          function="TogglePerAccountControl"
          parameter="FSRenderFriendsOnly"/>
        <menu_item_check.on_check
          function="CheckPerAccountControl"
          parameter="FSRenderFriendsOnly"/>
      </menu_item_check>
    </menu>
    <menu
     create_jump_keys="true"
     label="Build"
     name="BuildTools"
     tear_off="true"
     visible="true">
       <menu_item_check
         label="Build"
         name="Show Build Tools"
         shortcut="control|B">
            <menu_item_check.on_check
             function="Build.Active" />
            <menu_item_check.on_click
             function="Build.Toggle" />
            <menu_item_check.on_enable
             function="Build.EnabledOrActive" />
       </menu_item_check>
       <menu
          create_jump_keys="true"
          label="Select Build Tool"
          name="Select Tool"
          tear_off="true">
         <menu_item_call
			label="Focus Tool"
			name="Focus"
			shortcut="control|1">
           <menu_item_call.on_click
              function="Tools.SelectTool"
              parameter="focus" />
         </menu_item_call>
         <menu_item_call
			label="Move Tool"
			name="Move"
			shortcut="control|2">
           <menu_item_call.on_click
              function="Tools.SelectTool"
              parameter="move" />
         </menu_item_call>
         <menu_item_call
			label="Edit Tool"
			name="Edit"
			shortcut="control|3">
           <menu_item_call.on_click
              function="Tools.SelectTool"
              parameter="edit" />
         </menu_item_call>
         <menu_item_call
			label="Create Tool"
			name="Create"
			shortcut="control|4">
           <menu_item_call.on_click
              function="Tools.SelectTool"
              parameter="create" />
         </menu_item_call>
         <menu_item_call
			label="Land Tool"
			name="Land"
			shortcut="control|5">
           <menu_item_call.on_click
              function="Tools.SelectTool"
              parameter="land" />
         </menu_item_call>
	   </menu>
        <menu_item_call
           label="Link"
           name="Link"
           shortcut="control|L">
          <menu_item_call.on_click
             function="Tools.Link" />
          <menu_item_call.on_enable
             function="Tools.EnableLink" />
        </menu_item_call>
        <menu_item_call
           label="Unlink"
           name="Unlink"
           shortcut="control|shift|L">
          <menu_item_call.on_click
             function="Tools.Unlink" />
          <menu_item_call.on_enable
             function="Tools.EnableUnlink" />
        </menu_item_call>
        <menu_item_check
             label="Edit Linked Parts"
             name="Edit Linked Parts"
             shortcut="control|shift|E">
                <menu_item_check.on_check
                 control="EditLinkedParts" />
                <menu_item_check.on_click
                 function="Tools.EditLinkedParts"
                 parameter="EditLinkedParts" />
                <menu_item_check.on_enable
                 function="Tools.EnableToolNotPie" />
            </menu_item_check>
        <menu
         create_jump_keys="true"
         label="Select Elements"
         name="Select Elements"
         tear_off="true">
            <menu_item_call
             label="Select Next Part or Face"
             name="Select Next Part or Face"
	     shortcut="control|.">
                <menu_item_call.on_click
                 function="Tools.SelectNextPart"
                 parameter="next" />
                <menu_item_call.on_enable
                 function="Tools.EnableSelectNextPart" />
            </menu_item_call>
            <menu_item_call
             label="Select Previous Part or Face"
             name="Select Previous Part or Face"
	     shortcut="control|,">
                <menu_item_call.on_click
                 function="Tools.SelectNextPart"
                 parameter="previous" />
                <menu_item_call.on_enable
                 function="Tools.EnableSelectNextPart" />
            </menu_item_call>
            <menu_item_call
             label="Include Next Part or Face"
             name="Include Next Part or Face"
	     shortcut="control|shift|.">
                <menu_item_call.on_click
                 function="Tools.SelectNextPart"
                 parameter="includenext" />
                <menu_item_call.on_enable
                 function="Tools.EnableSelectNextPart" />
            </menu_item_call>
            <menu_item_call
             label="Include Previous Part or Face"
             name="Include Previous Part or Face"
	     shortcut="control|shift|,">
                <menu_item_call.on_click
                 function="Tools.SelectNextPart"
                 parameter="includeprevious" />
                <menu_item_call.on_enable
                 function="Tools.EnableSelectNextPart" />
            </menu_item_call>
        </menu>
        <menu_item_separator/>

        <menu_item_call
           label="Focus on Selection"
           name="Focus on Selection"
           shortcut="H">
          <menu_item_call.on_click
             function="Tools.LookAtSelection"
             parameter="focus" />
          <menu_item_call.on_enable
             function="SomethingSelectedNoHUD" />
        </menu_item_call>
        <menu_item_call
           label="Zoom to Selection"
           name="Zoom to Selection"
           shortcut="shift|H">
          <menu_item_call.on_click
             function="Tools.LookAtSelection"
             parameter="zoom" />
          <menu_item_call.on_enable
             function="SomethingSelectedNoHUD" />
        </menu_item_call>
		 
        <menu_item_separator/>

        <menu
         create_jump_keys="true"
         label="Object"
         name="Object"
         tear_off="true">
          <menu_item_call
             label="Buy"
             name="Menu Object Buy">
            <menu_item_call.on_click
               function="Tools.BuyOrTake"/>
            <menu_item_call.on_visible
               function="Tools.VisibleBuyObject"/>
            <menu_item_call.on_enable
               function="Tools.EnableBuyOrTake"/>
          </menu_item_call>
          <menu_item_call
             label="Take"
             name="Menu Object Take">
            <menu_item_call.on_click
               function="Tools.BuyOrTake"/>
            <menu_item_call.on_visible
               function="Tools.VisibleTakeObject"/>
            <menu_item_call.on_enable
               function="Tools.EnableBuyOrTake"/>
          </menu_item_call>
          <menu_item_call
			 label="Take Copy"
			 name="Take Copy">
			<menu_item_call.on_click
               function="Tools.TakeCopy" />
			<menu_item_call.on_enable
               function="Tools.EnableTakeCopy" />
          </menu_item_call>
          <menu_item_call
             label="Duplicate"
             name="Duplicate"
             shortcut="control|D">
            <menu_item_call.on_click
               function="Object.Duplicate" />
          </menu_item_call>

          <menu_item_call
             label="Edit Particles"
             name="Menu Object Edit Particles">
            <menu_item_call.on_click
               function="Object.EditParticles" />
            <menu_item_call.on_enable
               function="Object.EnableEditParticles" />
          </menu_item_call>

          <menu_item_call
			 label="Save Back to Object Contents"
			 name="Save Object Back to Object Contents">
			<menu_item_call.on_click
               function="Tools.SaveToObjectInventory" />
			<menu_item_call.on_enable
               function="Tools.EnableSaveToObjectInventory" />
          </menu_item_call>
          <menu_item_call
			 label="Return Object"
			 name="Return Object back to Owner">
			<menu_item_call.on_click
               function="Object.Return" />
			<menu_item_call.on_enable
               function="Object.EnableReturn" />
          </menu_item_call>
          <menu
            create_jump_keys="true"
            label="Save as"
            name="Export Menu"
            tear_off="true">
            <menu_item_call
              label="Backup"
              name="Backup">
              <menu_item_call.on_click
              function="Object.Export" />
              <menu_item_call.on_enable
              function="Object.EnableExport" />
            </menu_item_call>
            <menu_item_call
              label="Collada"
              name="Collada">
              <menu_item_call.on_click
              function="Object.ExportCollada" />
              <menu_item_call.on_enable
              function="Object.EnableExport" />
            </menu_item_call>
          </menu>
		</menu>
        <menu
           create_jump_keys="true"
           label="Scripts"
           name="Scripts"
           tear_off="true">
          <menu_item_call
             label="Show Script Warnings/Errors"
             name="Script Debug">
            <menu_item_call.on_click
               function="ShowScriptDebug" />
          </menu_item_call>
          <menu_item_call
             label="Script Info (Counter)"
             name="Script Info">
            <menu_item_call.on_click
               function="Tools.ScriptInfo" />
            <menu_item_call.on_enable
               function="Object.EnableScriptInfo" />
          </menu_item_call>
          <menu_item_call
             label="Recompile Scripts (Mono)"
             name="Mono">
            <menu_item_call.on_click
               function="Tools.SelectedScriptAction"
               parameter="compile mono" />
            <menu_item_call.on_enable
               function="EditableSelectedMono" />
          </menu_item_call>
          <menu_item_call
             label="Recompile Scripts (LSL)"
             name="LSL">
            <menu_item_call.on_click
               function="Tools.SelectedScriptAction"
               parameter="compile lsl" />
            <menu_item_call.on_enable
               function="EditableSelected" />
          </menu_item_call>
          <menu_item_call
             label="Reset Scripts"
             name="Reset Scripts">
            <menu_item_call.on_click
               function="Tools.SelectedScriptAction"
               parameter="reset" />
            <menu_item_call.on_enable
               function="EditableSelected" />
          </menu_item_call>
          <menu_item_call
             label="Set Scripts to Running"
             name="Set Scripts to Running">
            <menu_item_call.on_click
               function="Tools.SelectedScriptAction"
               parameter="start" />
            <menu_item_call.on_enable
               function="EditableSelected" />
          </menu_item_call>
          <menu_item_call
             label="Set Scripts to Not Running"
             name="Set Scripts to Not Running">
            <menu_item_call.on_click
               function="Tools.SelectedScriptAction"
               parameter="stop" />
            <menu_item_call.on_enable
               function="EditableSelected" />
          </menu_item_call>
          <menu_item_call
             label="Remove Scripts From Selection"
             name="Remove Scripts From Selection">
            <menu_item_call.on_click
               function="Tools.SelectedScriptAction"
               parameter="delete" />
            <menu_item_call.on_enable
               function="EditableSelected" />
          </menu_item_call>          
        </menu>

      <menu
         create_jump_keys="true"
         label="Pathfinding"
         name="Pathfinding"
         tear_off="true">
        <menu_item_call
            label="Region Objects"
            name="pathfinding_linksets_menu_item">
          <menu_item_call.on_click
              function="Floater.ToggleOrBringToFront"
              parameter="pathfinding_linksets" />
          <menu_item_call.on_enable
              function="Tools.EnablePathfinding" />
        </menu_item_call>
        <menu_item_call
            label="Characters..."
            name="pathfinding_characters_menu_item">
          <menu_item_call.on_click
              function="Floater.ToggleOrBringToFront"
              parameter="pathfinding_characters" />
          <menu_item_call.on_enable
              function="Tools.EnablePathfinding" />
        </menu_item_call>
        <menu_item_call
            label="View / test..."
            name="pathfinding_console_menu_item">
          <menu_item_call.on_click
              function="Floater.ToggleOrBringToFront"
              parameter="pathfinding_console" />
          <menu_item_call.on_enable
              function="Tools.EnablePathfindingView" />
        </menu_item_call>
        <menu_item_call
            label="Rebake region"
            name="pathfinding_rebake_navmesh_item">
          <menu_item_call.on_click
              function="Tools.DoPathfindingRebakeRegion"/>
          <menu_item_call.on_enable
              function="Tools.EnablePathfindingRebakeRegion" />
        </menu_item_call>
      </menu>

      <menu_item_separator/>

        <menu
         create_jump_keys="true"
         label="Options"
         name="Options"
         tear_off="true">
	   <menu_item_check
	       label="Show Advanced Permissions"
	       name="DebugPermissions">
			  <menu_item_check.on_check
				 function="CheckControl"
				 parameter="DebugPermissions" />
			  <menu_item_check.on_click
				 function="ToggleControl"
				 parameter="DebugPermissions" />
			</menu_item_check>

            <menu_item_separator/>

            <menu_item_check
                 label="Select Only My Objects"
                 name="Select Only My Objects">
                    <menu_item_check.on_check
                     control="SelectOwnedOnly" />
                    <menu_item_check.on_click
                     function="Tools.SelectOnlyMyObjects"
                     parameter="agents" />
                </menu_item_check>
                <menu_item_check
                 label="Select Only Movable Objects"
                 name="Select Only Movable Objects">
                    <menu_item_check.on_check
                     control="SelectMovableOnly" />
                    <menu_item_check.on_click
                     function="Tools.SelectOnlyMovableObjects"
                     parameter="movable" />
                </menu_item_check>
                <menu_item_check
                 label="Select Only Locked Objects"
                 name="Select Only Locked Objects">
                    <menu_item_check.on_check
                     control="FSSelectLockedOnly" />
                    <menu_item_check.on_click
                     function="ToggleControl"
                     parameter="FSSelectLockedOnly" />
                </menu_item_check>
                <menu_item_check
                 label="Select Only Copyable Objects"
                 name="Select Only Copyable Objects">
                    <menu_item_check.on_check
                     control="FSSelectCopyableOnly" />
                    <menu_item_check.on_click
                     function="ToggleControl"
                     parameter="FSSelectCopyableOnly" />
                </menu_item_check>
                <menu_item_check
                 label="Select Invisible Objects"
                 name="Select Invisible Objects">
                    <menu_item_check.on_check
                     control="SelectInvisibleObjects" />
                    <menu_item_check.on_click
                     function="Tools.SelectInvisibleObjects"
                     parameter="invisible" />
                </menu_item_check>
                <menu_item_check
                 label="Select By Surrounding"
                 name="Select By Surrounding">
                    <menu_item_check.on_check
                     control="RectangleSelectInclusive" />
                    <menu_item_check.on_click
                     function="Tools.SelectBySurrounding" />
                </menu_item_check>
                <menu_item_check
                 label="Include Group-Owned Objects"
                 name="Include Group-Owned Objects">
                    <menu_item_check.on_check
                     control="FSSelectIncludeGroupOwned" />
                    <menu_item_check.on_click
                     function="ToggleControl"
                     parameter="FSSelectIncludeGroupOwned" />
                </menu_item_check>

          <menu_item_separator/>

                <menu_item_check
                  label="Show Physics Shape When Editing"
                  name="Show Physics Shape">
                  <menu_item_check.on_check
                    function="CheckControl"
                    parameter="ShowPhysicsShapeInEdit" />
                  <menu_item_check.on_click
                    function="ToggleControl"
                    parameter="ShowPhysicsShapeInEdit" />
                </menu_item_check>
          <menu_item_check
                 label="Show Selection Outlines"
				 shortcut="control|alt|H"
                 name="Show Selection Outlines">
                    <menu_item_check.on_check
                     function="CheckControl"
                     parameter="RenderHighlightSelections" />
                    <menu_item_check.on_click
                     function="ToggleControl"
                     parameter="RenderHighlightSelections" />
                </menu_item_check>
                <menu_item_check
                 label="Show Hidden Selection"
                 name="Show Hidden Selection">
                    <menu_item_check.on_check
                     control="RenderHiddenSelections" />
                    <menu_item_check.on_click
                     function="Tools.ShowHiddenSelection" />
                </menu_item_check>
                <menu_item_check
                 label="Show Light Radius for Selection"
                 name="Show Light Radius for Selection">
                    <menu_item_check.on_check
                     control="RenderLightRadius" />
                    <menu_item_check.on_click
                     function="Tools.ShowSelectionLightRadius" />
                </menu_item_check>
                <menu_item_check
                       label="Show Reflection Probe Volumes"
                       name="Show Reflection Probe Volumes">
                  <menu_item_check.on_check
                   control="RenderReflectionProbeVolumes" />
                  <menu_item_check.on_click
                     function="ToggleControl"
                     parameter="RenderReflectionProbeVolumes" />
                </menu_item_check>
                <menu_item_check
                 label="Show Selection Beam"
                 name="Show Selection Beam">
                    <menu_item_check.on_check
                     control="ShowSelectionBeam" />
                    <menu_item_check.on_click
                     function="ToggleControl"
                     parameter="ShowSelectionBeam" />
                </menu_item_check>
                <menu_item_check
                       label="Highlight Transparent"
                       name="Highlight Transparent"
                       shortcut="control|alt|T"
                       use_mac_ctrl="true">
                  <menu_item_check.on_check
                   function="View.CheckHighlightTransparent" />
                  <menu_item_check.on_click
                   function="View.HighlightTransparent" />
                </menu_item_check>
        <menu_item_separator/>
          
          <menu_item_check
            label="No Post"
            name="No Post">
            <menu_item_check.on_check
             control="RenderDisablePostProcessing" />
            <menu_item_check.on_click
             function="ToggleControl"
             parameter="RenderDisablePostProcessing" />
          </menu_item_check>
          
        <menu_item_separator/>

                <menu_item_check
                 label="Snap to Grid"
                 name="Snap to Grid"
                 shortcut="G">
                    <menu_item_check.on_check
                     control="SnapEnabled" />
                    <menu_item_check.on_click
                     function="ToggleControl"
                     parameter="SnapEnabled" />
                    <menu_item_check.on_enable
                     function="Tools.EnableToolNotPie" />
                </menu_item_check>
                <menu_item_call
                 label="Snap Object XY to Grid"
                 name="Snap Object XY to Grid"
                 shortcut="shift|X">
                    <menu_item_call.on_click
                     function="Tools.SnapObjectXY" />
                    <menu_item_call.on_enable
                     function="Tools.EnableToolNotPie" />
                </menu_item_call>
                <menu_item_call
                 label="Use Selection for Grid"
                 name="Use Selection for Grid"
                 shortcut="shift|G">
                    <menu_item_call.on_click
                     function="Tools.UseSelectionForGrid" />
                    <menu_item_call.on_enable
                     function="SomethingSelected" />
                </menu_item_call>
                <menu_item_separator/>
                <menu_item_call
                 label="Grid Options..."
                 name="Grid Options"
                 shortcut="control|shift|B">
                    <menu_item_call.on_click
                     function="Floater.Toggle"
                     parameter="build_options" />
                    <menu_item_call.on_enable
                     function="Tools.EnableToolNotPie" />
                </menu_item_call>
                <menu_item_call
                 label="Set Default Permissions..."
                 name="Set default permissions">
                    <menu_item_call.on_click
                     function="Floater.ToggleOrBringToFront"
                     parameter="perms_default" />
                </menu_item_call>
        </menu>
        <menu
         create_jump_keys="true"
         label="Upload"
         layout="topleft"
         name="Upload"
         tear_off="true">
            <menu_item_call
             label="Image (L$[COST])..."
             layout="topleft"
             name="Upload Image"
             shortcut="control|U">
                <menu_item_call.on_click
                 function="File.UploadImage"
                 parameter="" />
                <menu_item_call.on_enable
                 function="File.EnableUpload" />
                <menu_item_call.on_visible
                 function="Upload.CalculateCosts"
                 parameter="Upload Image,texture" />
            </menu_item_call>
            <menu_item_call
             label="Sound (L$[COST])..."
             layout="topleft"
             name="Upload Sound">
                <menu_item_call.on_click
                 function="File.UploadSound"
                 parameter="" />
                <menu_item_call.on_enable
                 function="File.EnableUpload" />
                <menu_item_call.on_visible
                 function="Upload.CalculateCosts"
                 parameter="Upload Sound,sound" />
            </menu_item_call>
            <menu_item_call
             label="Animation (L$[COST])..."
             layout="topleft"
             name="Upload Animation">
                <menu_item_call.on_click
                 function="File.UploadAnim"
                 parameter="" />
                <menu_item_call.on_enable
                 function="File.EnableUpload" />
                <menu_item_call.on_visible
                 function="Upload.CalculateCosts"
                 parameter="Upload Animation,animation" />
            </menu_item_call>
            <menu_item_call
             label="Mesh Model..."
             layout="topleft"
             name="Upload Model">
            <menu_item_call.on_click
             function="File.UploadModel"
             parameter="" />
            <menu_item_call.on_enable
             function="File.EnableUploadModel" />
            <menu_item_call.on_visible
            function="File.VisibleUploadModel"/>
            </menu_item_call>
          <menu_item_call
           label="Material..."
           layout="topleft"
           name="Upload Material">
            <menu_item_call.on_click
             function="File.UploadMaterial"
             parameter="" />
            <menu_item_call.on_enable
             function="File.EnableUploadMaterial" />
          </menu_item_call>
	   <menu_item_call
             label="Bulk..."
             layout="topleft"
             name="Bulk Upload">
                <menu_item_call.on_visible
                 function="Upload.CalculateCosts"
                 parameter="Bulk Upload,texture" />
                <menu_item_call.on_click
                 function="File.UploadBulk"
                 parameter="" />
		<menu_item_call.on_visible
                 function="Upload.CalculateCosts"
                 parameter="Bulk Upload" />
            </menu_item_call>
	    <menu_item_call
             label="Import Linkset..."
             visibility_control="FSEnableObjectExports"
             name="import linkset">
                <menu_item_call.on_click
                 function="File.ImportLinkset"
                 parameter="" />
            </menu_item_call>
        </menu>

        <!-- local mesh begin -->
        <menu_item_call
           enabled="true"
           label="Local Mesh"
           name="local_mesh">
          <menu_item_call.on_click function="Floater.Show" parameter="local_mesh_floater"/>
        </menu_item_call>
        <!-- local mesh end -->

      <menu_item_separator/>
        <menu_item_call
         enabled="false"
         label="Undo"
         name="Undo"
         allow_key_repeat="true"
         shortcut="control|Z">
            <on_click
             function="Edit.Undo"
             userdata="" />
            <on_enable
             function="Edit.EnableUndo" />
        </menu_item_call>
        <menu_item_call
         enabled="false"
         label="Redo"
         name="Redo"
         allow_key_repeat="true"
         shortcut="control|Y">
            <on_click
             function="Edit.Redo"
             userdata="" />
            <on_enable
             function="Edit.EnableRedo" />
        </menu_item_call>        
    </menu>
    
    <!-- Content Menu -->
    
    <menu
    	create_jump_keys="true"
    	label="Content"
    	name="Content"
    	tear_off="true"
        visible="true">
<!--
        <menu_item_call
             label="Search"
             name="Search">
             <menu_item_call.on_click
                 function="Avatar.ToggleSearch"/>
       </menu_item_call>
-->
        <menu_item_check
        label="Search"
        name="Search"
        shortcut="control|F">
            <menu_item_check.on_check
             function="Floater.Visible"
             parameter="search" />
            <menu_item_check.on_click
             function="Avatar.ToggleSearch"/>
            </menu_item_check>

    	<menu_item_call
             label="SL Marketplace"
             name="SL Marketplace">
            <menu_item_call.on_click
             function="PromptShowURL"
             name="Xstreet_url"
             parameter="WebLaunchExternalTarget,https://marketplace.secondlife.com/" />
            <menu_item_call.on_visible
             function="GridCheck"
             parameter="secondlife"/>
       </menu_item_call>
       <menu_item_call
             label="L$ Market Data"
             name="LindenXchange">
            <menu_item_call.on_click
             function="PromptShowURL"
             name="lindenxchange_url"
             parameter="WebLaunchExternalTarget,https://secondlife.com/my/lindex/market.php" />
            <menu_item_call.on_visible
             function="GridCheck"
             parameter="secondlife"/>
       </menu_item_call>
    	<menu_item_call
             label="Script Library"
             name="Script Library">
             <menu_item_call.on_click
             function="PromptShowURL"
             name="script_library_url"
             parameter="WebLaunchExternalTarget,http://wiki.secondlife.com/wiki/LSL_Library" />
       </menu_item_call>
       <menu_item_separator/>
    	<menu_item_call
             label="Firestorm Blog"
             name="Firestorm Blog">
             <menu_item_call.on_click
             function="PromptShowURL"
             name="firestorm_blog_url"
             parameter="WebLaunchExternalTarget,https://www.firestormviewer.org/" />
       </menu_item_call>
    	<menu_item_call
             label="Firestorm Flickr"
             name="Firestorm Flickr">
             <menu_item_call.on_click
             function="PromptShowURL"
             name="firestorm_flickr_url"
             parameter="WebLaunchExternalTarget,http://www.flickr.com/groups/firestormviewer/pool/" />
       </menu_item_call>
    	<menu_item_call
             label="Firestorm YouTube"
             name="Firestorm YouTube">
             <menu_item_call.on_click
             function="PromptShowURL"
             name="firestorm_youtube_url"
             parameter="WebLaunchExternalTarget,http://www.youtube.com/user/PhoenixViewerSL" />
       </menu_item_call>
    	<menu_item_call
             label="Firestorm Twitter"
             name="Firestorm Twitter">
             <menu_item_call.on_click
             function="PromptShowURL"
             name="firestorm_twitter_url"
             parameter="WebLaunchExternalTarget,https://twitter.com/phoenixviewersl" />
       </menu_item_call>
    	<menu_item_call
             label="Firestorm Plurk"
             name="Firestorm Plurk">
             <menu_item_call.on_click
             function="PromptShowURL"
             name="firestorm_plurk_url"
             parameter="WebLaunchExternalTarget,http://www.plurk.com/ThePhoenixViewerProject" />
       </menu_item_call>
       <menu_item_separator/>
       <menu_item_call
             label="Message of the day"
             name="Firestorm MoTD">
             <menu_item_call.on_click
             function="Advanced.ToggleHUDInfo"
             parameter="motd" />
       </menu_item_call>
      </menu>   
    
    <!-- Help Menu -->
    
    
    <menu
     create_jump_keys="true"
     label="Help"
     name="Help"
     tear_off="true"
     visible="true">
        <menu_item_check
         label="Enable Viewer UI Hints"
         name="Enable Hints">
          <on_check
            control="EnableUIHints"/>
          <on_click
            function="ToggleUIHints"/>
        </menu_item_check>
        
        <menu_item_call
         label="Firestorm Wiki"
         name="Firestorm Wiki"
	     shortcut="F1">
             <menu_item_call.on_click
             function="PromptShowURL"
             name="script_library_url"
             parameter="WebLaunchExternalTarget,https://wiki.firestormviewer.org" />
        </menu_item_call>
        
        <menu_item_call
         label="Troubleshooting"
         name="Troubleshooting">
            <menu_item_call.on_click
             function="PromptShowURL"
             name="wiki_troubleshooting_url"
             parameter="WebLaunchExternalTarget,https://wiki.firestormviewer.org/firestorm_troubleshooting" />
        </menu_item_call>
	   
        <menu_item_call
         label="Join Firestorm Support Group"
         name="firestorm_support_group">
            <menu_item_call.on_click
             function="Advanced.WebBrowserTest"
             parameter="https://wiki.firestormviewer.org/firestorm_support_groups_join" />
            <menu_item_call.on_visible
             function="GridCheck"
             parameter="secondlife" />
        </menu_item_call>

        <menu_item_call
         label="Firestorm Classes Schedule"
         name="Firestorm Classes Schedule">
             <menu_item_call.on_click
             function="PromptShowURL"
             name="wiki_classes_url"
             parameter="WebLaunchExternalTarget,https://wiki.firestormviewer.org/firestorm_classes" />
        </menu_item_call>

        <menu_item_call
         label="Firestorm Events Calendar"
         name="Firestorm Events Calendar">
             <menu_item_call.on_click
             function="PromptShowURL"
             name="events_calendar_url"
             parameter="WebLaunchExternalTarget,https://teamup.com/ksxdajnbw9mvw7cbwz" />
        </menu_item_call>

        <menu_item_check
         label="Guidebook"
         name="How To">
            <menu_item_check.on_click
             function="Help.ToggleHowTo"
             parameter="" />
            <menu_item_check.on_check
             function="Floater.Visible"
             parameter="guidebook" />
        </menu_item_check>

<!--       <menu_item_call
         label="Second Life Help"
         name="Second Life Help">
             <menu_item_call.on_click
             function="PromptShowURL"
             name="script_library_url"
             parameter="WebLaunchExternalTarget,https://support.secondlife.com/" />
        </menu_item_call>-->
        <menu_item_separator name="grid_help_seperator"/>
        <menu_item_call
         label="[CURRENT_GRID] Help"
         name="current_grid_help">
            <menu_item_call.on_click
             function="ShowHelp"
             parameter="grid_help" />
        </menu_item_call>
        <menu_item_call
         label="About [CURRENT_GRID]"
         name="current_grid_about">
            <menu_item_call.on_click
             function="ShowHelp"
             parameter="grid_about" />
        </menu_item_call>
<!--        <menu_item_call
         label="Tutorial"
         name="Tutorial">
            <menu_item_call.on_click
             function="Floater.Show"
             parameter="hud" />
        </menu_item_call>
		<menu_item_separator/>
        <menu_item_call
             label="Knowledge Base"
             name="Knowledge Base">
             <menu_item_call.on_click
                 function="Advanced.ShowURL"
            parameter="http://community.secondlife.com/t5/English-Knowledge-Base/Second-Life-User-s-Guide/ta-p/1244857"/>
        </menu_item_call>
        <menu_item_call
             label="Wiki"
             name="Wiki">
             <menu_item_call.on_click
                 function="Advanced.ShowURL"
                 parameter="http://wiki.secondlife.com"/>
        </menu_item_call>
        <menu_item_call
             label="Community Forums"
             name="Community Forums">
             <menu_item_call.on_click
                 function="Advanced.ShowURL"
                 parameter="http://community.secondlife.com/t5/Forums/ct-p/Forums"/>
        </menu_item_call>         
        <menu_item_call
             label="Support portal"
             name="Support portal">
             <menu_item_call.on_click
                 function="Advanced.ShowURL"
                 parameter="https://support.secondlife.com/"/>         
        </menu_item_call>
        <menu_item_separator/>
        <menu_item_call
             label="[SECOND_LIFE] News"
             name="Second Life News">
             <menu_item_call.on_click
                 function="Advanced.ShowURL"
                 parameter="http://community.secondlife.com/t5/Featured-News/bg-p/blog_feature_news"/>  
        </menu_item_call>
        <menu_item_call
             label="[SECOND_LIFE] Blogs"
             name="Second Life Blogs">
             <menu_item_call.on_click
                 function="Advanced.ShowURL"
                 parameter="http://community.secondlife.com/t5/Blogs/ct-p/Blogs"/>
        </menu_item_call>-->
        <menu_item_separator/>
        <menu_item_check
             label="Check Grid status"
             name="Grid Status">
            <menu_item_check.on_click
             function="OpenGridStatus"/>
            <menu_item_check.on_check
             function="Floater.Visible"
             parameter="grid_status" />
        </menu_item_check>
        <menu_item_call
             label="Report Abuse"
             name="Report Abuse">
                <menu_item_call.on_click
                 function="ReportAbuse" />
            </menu_item_call>
        <menu_item_call
             label="Report Problem"
             name="Report Bug">
                <menu_item_call.on_click
                 function="Advanced.ReportBug"/>
            </menu_item_call>

        <menu_item_separator/>
        <menu_item_call
             label="Bumps, Pushes &amp; Hits"
             name="Bumps, Pushes &amp;amp; Hits">
                <menu_item_call.on_click
                 function="Floater.Show"
                 parameter="bumps" />
            </menu_item_call>

        <menu_item_separator/>

        <menu_item_check
            label="Enable Sysinfo Button"
            name="Enable Sysinfo Button">
            <menu_item_check.on_check
                function="CheckControl"
                parameter="SysinfoButtonInIM" />
            <menu_item_check.on_click
                function="ToggleControl"
                parameter="SysinfoButtonInIM" />
        </menu_item_check>

        <menu_item_separator/>

        <menu_item_call
         label="About [APP_NAME]"
         name="About Second Life">
            <menu_item_call.on_click
             function="Floater.Show"
             parameter="sl_about" />
        </menu_item_call>
    </menu>
    
    <menu
     create_jump_keys="true"
     label="RLVa"
     name="RLVa Main"
     tear_off="true"
     visible="true">
      <menu
       label="Debug"
       name="Debug"
       tear_off="true">
        <menu_item_check
         label="Show Top-level RLVa Menu"
         name="Show Top-level RLVa Menu">
          <menu_item_check.on_check
           function="CheckControl"
           parameter="RLVaTopLevelMenu" />
          <menu_item_check.on_click
           function="ToggleControl"
           parameter="RLVaTopLevelMenu" />
        </menu_item_check>
      	<menu_item_separator/>
      	<menu_item_check
      	 label="Show Debug Messages"
      	 name="Show Debug Messages">
          <menu_item_check.on_check
           function="CheckControl"
           parameter="RestrainedLoveDebug" />
          <menu_item_check.on_click
           function="ToggleControl"
           parameter="RestrainedLoveDebug" />
      	</menu_item_check>
      	<menu_item_check
      	 label="Hide Unset or Duplicate Messages"
      	 name="Hide Unset or Duplicate Messages">
          <menu_item_check.on_check
           function="CheckControl"
           parameter="RLVaDebugHideUnsetDuplicate" />
          <menu_item_check.on_click
           function="ToggleControl"
           parameter="RLVaDebugHideUnsetDuplicate" />
      	</menu_item_check>
      	<menu_item_check
      	 label="Show Assertion Failures"
      	 name="Show Assertion Failures">
          <menu_item_check.on_check
           function="CheckControl"
           parameter="RLVaShowAssertionFailures" />
          <menu_item_check.on_click
           function="ToggleControl"
           parameter="RLVaShowAssertionFailures" />
      	</menu_item_check>
      	<menu_item_separator/>
        <menu_item_check
         label="Hide Locked Layers"
         name="Hide Locked Layers">
          <menu_item_check.on_check
           function="CheckControl"
           parameter="RLVaHideLockedLayers" />
          <menu_item_check.on_click
           function="ToggleControl"
           parameter="RLVaHideLockedLayers" />
        </menu_item_check>
        <menu_item_check
         label="Hide Locked Attachments"
         name="Hide Locked Attachments">
          <menu_item_check.on_check
           function="CheckControl"
           parameter="RLVaHideLockedAttachments" />
          <menu_item_check.on_click
           function="ToggleControl"
           parameter="RLVaHideLockedAttachments" />
        </menu_item_check>
        <menu_item_separator/>
      	<menu_item_check
      	 label="Enable Legacy Naming"
      	 name="Enable Legacy Naming">
          <menu_item_check.on_check
           function="CheckControl"
           parameter="RLVaEnableLegacyNaming" />
          <menu_item_check.on_click
           function="ToggleControl"
           parameter="RLVaEnableLegacyNaming" />
      	</menu_item_check>
        <menu_item_check
      	 label="Enable Shared Wear"
      	 name="Enable Shared Wear">
          <menu_item_check.on_check
           function="CheckControl"
           parameter="RLVaEnableSharedWear" />
          <menu_item_check.on_click
           function="ToggleControl"
           parameter="RLVaEnableSharedWear" />
        </menu_item_check>
        <menu_item_check
      	 label="Rename Shared Items on Wear"
      	 name="Rename Shared Items on Wear">
          <menu_item_check.on_check
           function="CheckControl"
           parameter="RLVaSharedInvAutoRename" />
          <menu_item_check.on_click
           function="ToggleControl"
           parameter="RLVaSharedInvAutoRename" />
      	</menu_item_check>
      	<menu_item_separator/>
      	<menu_item_check
      	 label="Locks..."
      	 name="Locks">
          <menu_item_check.on_check
           function="Floater.Visible"
           parameter="rlv_locks" />
          <menu_item_check.on_click
           function="Floater.Toggle"
           parameter="rlv_locks" />
      	</menu_item_check>
      </menu>
      <menu_item_separator/>
      <menu_item_check
       label="Allow OOC Chat"
       name="Allow OOC Chat">
      	<menu_item_check.on_check
      	 function="CheckControl"
      	 parameter="RestrainedLoveCanOOC" />
      	<menu_item_check.on_click
      	 function="ToggleControl"
      	 parameter="RestrainedLoveCanOOC" />
      </menu_item_check>
      <menu_item_check
       label="Show Filtered Chat"
       name="Show Filtered Chat">
      	<menu_item_check.on_check
      	 function="CheckControl"
      	 parameter="RestrainedLoveShowEllipsis" />
      	<menu_item_check.on_click
      	 function="ToggleControl"
      	 parameter="RestrainedLoveShowEllipsis" />
      </menu_item_check>
      <menu_item_check
       label="Show Redirected Chat Typing"
       name="Show Redirected Chat Typing">
        <menu_item_check.on_check
      	 function="CheckControl"
      	 parameter="RLVaShowRedirectChatTyping" />
        <menu_item_check.on_click
      	 function="ToggleControl"
      	 parameter="RLVaShowRedirectChatTyping" />
      </menu_item_check>
      <menu_item_check
       label="Split Long Redirected Chat"
       name="Split Long Redirected Chat">
        <menu_item_check.on_check
      	 function="CheckControl"
      	 parameter="RLVaSplitRedirectChat" />
        <menu_item_check.on_click
      	 function="ToggleControl"
      	 parameter="RLVaSplitRedirectChat" />
      </menu_item_check>
      <menu_item_separator />
      <menu_item_check
       label="Allow Temporary Attachments"
       name="Allow Temporary Attachments">
      	<menu_item_check.on_check
      	 function="CheckControl"
      	 parameter="RLVaEnableTemporaryAttachments" />
      	<menu_item_check.on_click
      	 function="ToggleControl"
      	 parameter="RLVaEnableTemporaryAttachments" />
      </menu_item_check>
      <menu_item_check
       label="Forbid Give to #RLV"
       name="Forbid Give to #RLV">
      	<menu_item_check.on_check
      	 function="CheckControl"
      	 parameter="RestrainedLoveForbidGiveToRLV" />
      	<menu_item_check.on_click
      	 function="ToggleControl"
      	 parameter="RestrainedLoveForbidGiveToRLV" />
      </menu_item_check>
      <menu_item_check
       label="Wear Replaces Unlocked"
       name="Wear Replaces Unlocked">
      	<menu_item_check.on_check
      	 function="CheckControl"
      	 parameter="RLVaWearReplaceUnlocked" />
      	<menu_item_check.on_click
      	 function="ToggleControl"
      	 parameter="RLVaWearReplaceUnlocked" />
      </menu_item_check>
      <menu_item_separator />
       <menu_item_check
       label="Console..."
       name="Console">
        <menu_item_check.on_check
      	 function="Floater.Visible"
      	 parameter="rlv_console" />
        <menu_item_check.on_click
      	 function="Floater.Toggle"
      	 parameter="rlv_console" />
      </menu_item_check>
      <menu_item_check
       label="Restrictions..."
       name="Restrictions">
      	<menu_item_check.on_check
      	 function="Floater.Visible"
      	 parameter="rlv_behaviours" />
      	<menu_item_check.on_click
      	 function="Floater.Toggle"
      	 parameter="rlv_behaviours" />
      </menu_item_check>
      <menu_item_check
       label="Strings..."
       name="Strings">
        <menu_item_check.on_check
         function="Floater.Visible"
         parameter="rlv_strings" />
        <menu_item_check.on_click
         function="Floater.Toggle"
         parameter="rlv_strings" />
      </menu_item_check>
    </menu>

    <!-- Advanced Menu -->
    <menu
     create_jump_keys="true"
     label="Advanced"
     name="Advanced"
     tear_off="true"
     visible="false">
        <menu_item_call
         label="Rebake Textures"
         name="Rebake Texture">
            <menu_item_call.on_click
             function="Advanced.RebakeTextures" />
        </menu_item_call>
        <menu_item_call
         label="Refresh Attachments"
         name="Refresh Attachments">
            <menu_item_call.on_click
             function="Advanced.RefreshAttachments" />
        </menu_item_call>
        <menu_item_call
           label="Set UI Size to Default"
           name="Set UI Size to Default"
           shortcut="control|alt|shift|R">
          <menu_item_call.on_click
             function="View.DefaultUISize" />
        </menu_item_call>
        <menu_item_call
         label="Set Window Size..."
         name="Set Window Size...">
          <menu_item_call.on_click
           function="Floater.Show"
           parameter="window_size" />
        </menu_item_call>

        <menu_item_separator/>

        <menu_item_check
         label="Limit Select Distance"
         name="Limit Select Distance">
            <menu_item_check.on_check
             function="CheckControl"
             parameter="LimitSelectDistance" />
            <menu_item_check.on_click
             function="ToggleControl"
             parameter="LimitSelectDistance" />
        </menu_item_check>
        <menu_item_check
         label="Disable Camera Constraints"
         name="Disable Camera Distance">
            <menu_item_check.on_check
             function="CheckControl"
             parameter="DisableCameraConstraints" />
            <menu_item_check.on_click
             function="ToggleControl"
             parameter="DisableCameraConstraints" />
        </menu_item_check>
        
        <menu_item_separator/>

        <menu_item_check
         label="High-res Snapshot"
         name="HighResSnapshot">
            <menu_item_check.on_check
             function="CheckControl"
             parameter="HighResSnapshot" />
            <menu_item_check.on_click
             function="ToggleControl"
             parameter="HighResSnapshot" />
        </menu_item_check>
        <menu_item_check
         label="Quiet Snapshots"
         name="QuietSnapshotsToDisk">
            <menu_item_check.on_check
             function="CheckControl"
             parameter="PlayModeUISndSnapshot" />
            <menu_item_check.on_click
             function="ToggleControl"
             parameter="PlayModeUISndSnapshot" />
        </menu_item_check>

        <menu_item_separator/>

        <menu
         create_jump_keys="true"
         label="Performance Tools"
         name="Performance Tools"
         tear_off="true">
            <menu_item_call
             label="Lag Meter"
             name="Lag Meter">
                <menu_item_call.on_click
                 function="Floater.Show"
                 parameter="lagmeter" />
            </menu_item_call>
            <menu_item_check
             label="Statistics Bar"
             name="Statistics Bar"
             shortcut="control|shift|1">
                <menu_item_check.on_check
                 function="Floater.Visible"
                 parameter="stats" />
                <menu_item_check.on_click
                 function="Floater.Toggle"
                 parameter="stats" />
            </menu_item_check>
            <menu_item_check
             label="Scene Load Statistics"
             name="Scene Load Statistics"
             shortcut="control|shift|2">
                <menu_item_check.on_check
                 function="Floater.Visible"
                 parameter="scene_load_stats" />
                <menu_item_check.on_click
                 function="Floater.Toggle"
                 parameter="scene_load_stats" />
            </menu_item_check>
            <menu_item_check
            label="Improve graphics speed..."
            name="Performance">
            <menu_item_check.on_click
             function="Floater.Toggle"
             parameter="performance" />
            <menu_item_check.on_check
             function="Floater.Visible"
             parameter="performance" />
            </menu_item_check>
  
      <menu_item_check
        label="Show avatar complexity information"
        name="Avatar Draw Info">
           <menu_item_check.on_check
            function="Advanced.CheckInfoDisplay"
            parameter="avatardrawinfo" />
           <menu_item_check.on_click
            function="Advanced.ToggleInfoDisplay"
            parameter="avatardrawinfo" />
       </menu_item_check>
        </menu>
        <menu
         create_jump_keys="true"
         label="Highlighting and Visibility"
         name="Highlighting and Visibility"
         tear_off="true">
         <menu_item_check
                 label="Cheesy Beacon"
                 name="Cheesy Beacon">
                    <menu_item_check.on_check
                     function="CheckControl"
                     parameter="CheesyBeacon" />
                    <menu_item_check.on_click
                     function="ToggleControl"
                     parameter="CheesyBeacon" />
                </menu_item_check>
            <menu_item_check
             label="Hide Particles"
             name="Hide Particles"
             shortcut="control|alt|shift|=">
                <menu_item_check.on_check
                 function="View.CheckRenderType"
                 parameter="hideparticles" />
                <menu_item_check.on_click
                 function="View.ToggleRenderType"
                 parameter="hideparticles" />
            </menu_item_check>
            <menu_item_check
             label="Hide Selected"
             name="Hide Selected">
                <menu_item_check.on_check
                 function="CheckControl"
                 parameter="HideSelectedObjects" />
                <menu_item_check.on_click
                 function="ToggleControl"
                 parameter="HideSelectedObjects" />
            </menu_item_check>
            <menu_item_check
<<<<<<< HEAD
             label="Highlight Transparent"
             name="Highlight Transparent"
             shortcut="control|alt|T"
             use_mac_ctrl="true">
                <menu_item_check.on_check
                 function="View.CheckHighlightTransparent" />
                <menu_item_check.on_click
                 function="View.HighlightTransparent" />
            </menu_item_check>
            <menu_item_check
             label="- include Rigged Transparent"
             name="Include Transparent Rigged"
             shortcut="control|alt|shift|T"
             use_mac_ctrl="true">
                <menu_item_check.on_check
                 function="View.CheckHighlightTransparentRigged" />
                <menu_item_check.on_click
                 function="View.HighlightTransparentRigged" />
            </menu_item_check>
            <menu_item_check
=======
>>>>>>> 04604a92
             label="Show Mouselook Crosshairs"
             name="ShowCrosshairs">
                <menu_item_check.on_check
                 function="CheckControl"
                 parameter="ShowCrosshairs" />
                <menu_item_check.on_click
                 function="ToggleControl"
                 parameter="ShowCrosshairs" />
            </menu_item_check>
        <menu
         create_jump_keys="true"
         label="Hover Tips"
         name="Hover Tips"
         tear_off="true">
            <menu_item_check
             label="Show Tips"
             name="Show Tips"
             shortcut="control|shift|T">
                <menu_item_check.on_check
                 function="View.CheckShowHoverTips" />
                <menu_item_check.on_click
                 function="View.ShowHoverTips" />
            </menu_item_check>

            <menu_item_separator/>

            <menu_item_check
             label="Show Land Tooltips"
             name="Land Tips">
                <menu_item_check.on_check
                 control="ShowLandHoverTip" />
                <menu_item_check.on_click
                 function="ToggleControl"
                 parameter="ShowLandHoverTip" />
                <menu_item_check.on_enable
                 function="View.CheckShowHoverTips" />
            </menu_item_check>
           <menu_item_check
             label="Show Tips On All Objects"
             name="Tips On All Objects">
                <menu_item_check.on_check
                 control="ShowAllObjectHoverTip" />
                <menu_item_check.on_click
                 function="ToggleControl"
                 parameter="ShowAllObjectHoverTip" />
                <menu_item_check.on_enable
                 function="View.CheckShowHoverTips" />
            </menu_item_check>
        </menu>

        </menu>

        <menu
         create_jump_keys="true"
         label="Rendering Types"
         name="Rendering Types"
         tear_off="true">
            <menu_item_check
             label="Simple"
             name="Rendering Type Simple"
             shortcut="control|alt|shift|1">
                <menu_item_check.on_check
                 function="Advanced.CheckRenderType"
                 parameter="simple" />
                <menu_item_check.on_click
                 function="Advanced.ToggleRenderType"
                 parameter="simple" />
            </menu_item_check>
            <menu_item_check
             label="Alpha"
             name="Rendering Type Alpha"
             shortcut="control|alt|shift|2">
                <menu_item_check.on_check
                 function="Advanced.CheckRenderType"
                 parameter="alpha" />
                <menu_item_check.on_click
                 function="Advanced.ToggleRenderType"
                 parameter="alpha" />
            </menu_item_check>
            <menu_item_check
             label="Tree"
             name="Rendering Type Tree"
             shortcut="control|alt|shift|3">
                <menu_item_check.on_check
                 function="Advanced.CheckRenderType"
                 parameter="tree" />
                <menu_item_check.on_click
                 function="Advanced.ToggleRenderType"
                 parameter="tree" />
            </menu_item_check>
            <menu_item_check
             label="Avatars"
             name="Rendering Type Character"
             shortcut="control|alt|shift|4">
                <menu_item_check.on_check
                 function="Advanced.CheckRenderType"
                 parameter="character" />
                <menu_item_check.on_click
                 function="Advanced.ToggleRenderType"
                 parameter="character" />
            </menu_item_check>
            <menu_item_check
             label="Animeshes"
             name="Rendering Type Control Avatar">
                <menu_item_check.on_check
                 function="Advanced.CheckRenderType"
                 parameter="controlAV" />
                <menu_item_check.on_click
                 function="Advanced.ToggleRenderType"
                 parameter="controlAV" />
            </menu_item_check>
            <menu_item_check
             label="Surface Patch"
             name="Rendering Type Surface Patch"
             shortcut="control|alt|shift|5">
                <menu_item_check.on_check
                 function="Advanced.CheckRenderType"
                 parameter="surfacePatch" />
                <menu_item_check.on_click
                 function="Advanced.ToggleRenderType"
                 parameter="surfacePatch" />
            </menu_item_check>
            <menu_item_check
             label="Sky"
             name="Rendering Type Sky"
             shortcut="control|alt|shift|6">
                <menu_item_check.on_check
                 function="Advanced.CheckRenderType"
                 parameter="sky" />
                <menu_item_check.on_click
                 function="Advanced.ToggleRenderType"
                 parameter="sky" />
            </menu_item_check>
            <menu_item_check
             label="Water"
             name="Rendering Type Water"
             shortcut="control|alt|shift|7">
                <menu_item_check.on_check
                 function="Advanced.CheckRenderType"
                 parameter="water" />
                <menu_item_check.on_click
                 function="Advanced.ToggleRenderType"
                 parameter="water" />
            </menu_item_check>
            <menu_item_check
             label="Volume"
             name="Rendering Type Volume"
             shortcut="control|alt|shift|9">
                <menu_item_check.on_check
                 function="Advanced.CheckRenderType"
                 parameter="volume" />
                <menu_item_check.on_click
                 function="Advanced.ToggleRenderType"
                 parameter="volume" />
            </menu_item_check>
            <menu_item_check
             label="Grass"
             name="Rendering Type Grass"
             shortcut="control|alt|shift|0">
                <menu_item_check.on_check
                 function="Advanced.CheckRenderType"
                 parameter="grass" />
                <menu_item_check.on_click
                 function="Advanced.ToggleRenderType"
                 parameter="grass" />
            </menu_item_check>
            <menu_item_check
             label="Clouds"
             name="Rendering Type Clouds"
             shortcut="control|alt|shift|-">
                <menu_item_check.on_check
                 function="Advanced.CheckRenderType"
                 parameter="clouds" />
                <menu_item_check.on_click
                 function="Advanced.ToggleRenderType"
                 parameter="clouds" />
            </menu_item_check>
            <menu_item_check
             label="Particles"
             name="Rendering Type Particles"
             shortcut="control|alt|shift|=">
                <menu_item_check.on_check
                 function="Advanced.CheckRenderType"
                 parameter="particles" />
                <menu_item_check.on_click
                 function="Advanced.ToggleRenderType"
                 parameter="particles" />
            </menu_item_check>
            <menu_item_check
             label="Bump"
             name="Rendering Type Bump"
             shortcut="control|alt|shift|\">
                <menu_item_check.on_check
                 function="Advanced.CheckRenderType"
                 parameter="bump" />
                <menu_item_check.on_click
                 function="Advanced.ToggleRenderType"
                 parameter="bump" />
            </menu_item_check>
        </menu>
        <menu
         create_jump_keys="true"
         label="Rendering Features"
         name="Rendering Features"
         tear_off="true">
            <menu_item_check
             label="UI"
             name="ToggleUI"
             shortcut="control|alt|F1"
             shortcut_linux="control|shift|F1">
                <menu_item_check.on_check
                 function="Advanced.CheckFeature"
                 parameter="ui" />
                <menu_item_check.on_click
                 function="Advanced.ToggleFeature"
                 parameter="ui" />
            </menu_item_check>
            <menu_item_check
             label="Selected"
             name="Selected"
             shortcut="control|alt|F2"
             shortcut_linux="control|shift|F2">
                <menu_item_check.on_check
                 function="Advanced.CheckFeature"
                 parameter="selected" />
                <menu_item_check.on_click
                 function="Advanced.ToggleFeature"
                 parameter="selected" />
            </menu_item_check>
            <menu_item_check
             label="Highlighted"
             name="Highlighted"
             shortcut="control|alt|F3"
             shortcut_linux="control|shift|F3">
                <menu_item_check.on_check
                 function="Advanced.CheckFeature"
                 parameter="highlighted" />
                <menu_item_check.on_click
                 function="Advanced.ToggleFeature"
                 parameter="highlighted" />
            </menu_item_check>
            <menu_item_check
             label="Dynamic Textures"
             name="Dynamic Textures"
             shortcut="control|alt|F4"
             shortcut_linux="control|shift|F4">
                <menu_item_check.on_check
                 function="Advanced.CheckFeature"
                 parameter="dynamic textures" />
                <menu_item_check.on_click
                 function="Advanced.ToggleFeature"
                 parameter="dynamic textures" />
            </menu_item_check>
            <menu_item_check
             label="Foot Shadows"
             name="Foot Shadows"
             shortcut="control|alt|F5"
             shortcut_linux="control|shift|F5">
                <menu_item_check.on_check
                 function="Advanced.CheckFeature"
                 parameter="foot shadows" />
                <menu_item_check.on_click
                 function="Advanced.ToggleFeature"
                 parameter="foot shadows" />
            </menu_item_check>
            <menu_item_check
             label="Fog"
             name="Fog"
             shortcut="control|alt|F6"
             shortcut_linux="control|shift|F6">
                <menu_item_check.on_check
                 function="Advanced.CheckFeature"
                 parameter="fog" />
                <menu_item_check.on_click
                 function="Advanced.ToggleFeature"
                 parameter="fog" />
            </menu_item_check>
            <menu_item_check
             label="Test FRInfo"
             name="Test FRInfo"
             shortcut="control|alt|F8"
             shortcut_linux="control|shift|F8">
                <menu_item_check.on_check
                 function="Advanced.CheckFeature"
                 parameter="fr info" />
                <menu_item_check.on_click
                 function="Advanced.ToggleFeature"
                 parameter="fr info" />
            </menu_item_check>
            <menu_item_check
             label="Flexible Objects"
             name="Flexible Objects"
             shortcut="control|alt|F9"
             shortcut_linux="control|shift|F9">
                <menu_item_check.on_check
                 function="Advanced.CheckFeature"
                 parameter="flexible" />
                <menu_item_check.on_click
                 function="Advanced.ToggleFeature"
                 parameter="flexible" />
            </menu_item_check>
        </menu>        
        <menu
         label="RLVa"
         name="RLVa Embedded"
         tear_off="true"
         visible="true" />
		<menu
			label="Media Streams Backup"
			name="media_stream_import_export"
			tear_off="true">
			<menu_item_call
				label="Import Stream List XML..."
				name="media_stream_import">
                <menu_item_call.on_click
				function="Streamlist.xml_import" />
            </menu_item_call>
			<menu_item_call
				label="Export Stream List XML..."
				name="media_stream_export">
                <menu_item_call.on_click
				function="Streamlist.xml_export" />
            </menu_item_call>
		</menu>
        <menu_item_check
         label="Use Plugin Read Thread"
         name="Use Plugin Read Thread">
            <menu_item_check.on_check
             function="CheckControl"
             parameter="PluginUseReadThread" />
            <menu_item_check.on_click
             function="ToggleControl"
             parameter="PluginUseReadThread" />
        </menu_item_check>
        <menu_item_call
         label="Clear Group Cache"
         name="ClearGroupCache">
            <menu_item_call.on_click
             function="Advanced.ClearGroupCache"
             parameter="ClearGroupCache" />
        </menu_item_call>
        <menu_item_check
         label="Mouse Smoothing"
         name="Mouse Smoothing">
            <menu_item_check.on_check
             function="CheckControl"
             parameter="MouseSmooth" />
            <menu_item_check.on_click
             function="ToggleControl"
             parameter="MouseSmooth" />
        </menu_item_check>
            <menu_item_call
             enabled="false"
             label="Release Keys"
             name="Release Keys">
                <menu_item_call.on_click
                 function="Tools.ReleaseKeys"
                 parameter="" />
                <menu_item_call.on_enable
                 function="Tools.EnableReleaseKeys"
                 parameter="" />
            </menu_item_call>
        <menu_item_separator/>

        <menu
         create_jump_keys="true"
         label="Shortcuts"
         name="Shortcuts"
         tear_off="true"
         visible="false">
            <menu_item_check
               label="Search"
               name="Search"
               shortcut="control|F">
            <menu_item_check.on_check
             function="Floater.Visible"
             parameter="search" />
            <menu_item_check.on_click
             function="Floater.Toggle"
             parameter="search" />
            </menu_item_check>

          <!--   	//[FIX FIRE-1927 - enable DoubleClickTeleport shortcut : SJ] -->
          <menu_item_check
           label="DoubleClick Teleport"
           name="DoubleClick Teleport"
           shortcut="control|shift|D">
            <on_check
               function="Advanced.CheckEnabledDoubleClickAction"
               parameter="teleport_to"/>
            <on_click
               function="Advanced.SetDoubleClickAction"
               parameter="teleport_to"/>
          </menu_item_check>
          <!--   	//[FIX FIRE-1927 - enable DoubleClickTeleport shortcut : SJ] -->

          <menu_item_separator/>

            <menu_item_check
             label="Always Run"
             name="Always Run"
             shortcut="control|R">
                <menu_item_check.on_check
                 function="World.CheckAlwaysRun" />
                <menu_item_check.on_click
                 function="World.AlwaysRun" />
            </menu_item_check>
            <menu_item_check
             label="Fly"
             name="Fly"
             shortcut="Home">
                <menu_item_check.on_check
                 function="Agent.getFlying" />
                <menu_item_check.on_click
                 function="Agent.toggleFlying" />
                <menu_item_check.on_enable
                 function="Agent.enableFlying" />
            </menu_item_check>

            <menu_item_separator/>

            <menu_item_call
             label="Close Window"
             name="Close Window"
             shortcut="control|W">
                <menu_item_call.on_click
                 function="File.CloseWindow" />
                <menu_item_call.on_enable
                 function="File.EnableCloseWindow" />
            </menu_item_call>
            <menu_item_call
             label="Close Window Group"
             name="Close Window Group"
             shortcut="control|alt|W">
                <menu_item_call.on_click
                 function="File.CloseWindowGroup" />
                <menu_item_call.on_enable
                 function="File.EnableCloseWindowGroup" />
            </menu_item_call>
            <menu_item_call
             label="Close All Windows"
             name="Close All Windows"
             shortcut="control|shift|W">
                <menu_item_call.on_click
                 function="File.CloseAllWindows" />
                <menu_item_call.on_enable
                 function="File.EnableCloseAllWindows" />
            </menu_item_call>

            <menu_item_separator/>

            <menu_item_call
             label="Snapshot to Disk"
             name="Snapshot to Disk"
             shortcut="control|`"
             use_mac_ctrl="true">
                <menu_item_call.on_click
                 function="File.TakeSnapshotToDisk" />
            </menu_item_call>

            <menu_item_separator/>

            <menu_item_call
             label="Mouselook"
             name="Mouselook"
             shortcut="M">
                <menu_item_call.on_click
                 function="View.Mouselook" />
                <menu_item_call.on_enable
                 function="View.EnableMouselook" />
            </menu_item_call>
            <menu_item_check
             label="Joystick Flycam"
             name="Joystick Flycam"
             shortcut="alt|shift|F">
                <menu_item_check.on_check
                 function="View.CheckJoystickFlycam" />
                <menu_item_check.on_click
                 function="View.JoystickFlycam" />
                <menu_item_check.on_enable
                 function="View.EnableJoystickFlycam" />
            </menu_item_check>
            <menu_item_call
             label="Reset View"
             name="Reset View"
             shortcut="Esc">
                <menu_item_call.on_click
                 function="View.ResetView" />
            </menu_item_call>
            <menu_item_call
             label="Reset Camera Angles"
             name="Reset Camera Angles"
             shortcut="shift|Esc">
                <menu_item_call.on_click
                 function="View.ResetCameraAngles" />
            </menu_item_call>
            <menu_item_call
             label="Look at Last Chatter"
             name="Look at Last Chatter"
             shortcut="control|\">
                <menu_item_call.on_click
                 function="View.LookAtLastChatter" />
                <menu_item_call.on_enable
                 function="View.EnableLastChatter" />
            </menu_item_call>

            <menu_item_separator/>

            <menu_item_call
             label="Zoom In"
             name="Zoom In"
             shortcut="control|0">
                <menu_item_call.on_click
                 function="View.ZoomIn" />
            </menu_item_call>
            <menu_item_call
             label="Zoom Default"
             name="Zoom Default"
             shortcut="control|9">
                <menu_item_call.on_click
                 function="View.ZoomDefault" />
            </menu_item_call>
            <menu_item_call
             label="Zoom Out"
             name="Zoom Out"
             shortcut="control|8">
                <menu_item_call.on_click
                 function="View.ZoomOut" />
            </menu_item_call>
        </menu> <!--Shortcuts-->

        <menu_item_separator/>

        <menu_item_check
         label="Fly Override"
         name="Fly Override"
	 shortcut="control|alt|V">
            <menu_item_check.on_check
             function="CheckControl"
             parameter="FSAlwaysFly" />
            <menu_item_check.on_click
             function="ToggleControl" 
             parameter="FSAlwaysFly" />
        </menu_item_check>

        <menu_item_check
           label="RestrainedLove API"
           name="RLV API">
              <menu_item_check.on_check
               function="CheckControl"
               parameter="RestrainedLove" />
              <menu_item_check.on_click
               function="ToggleControl"
               parameter="RestrainedLove" />
              <menu_item_check.on_visible
               function="RLV.MainToggleVisible" />
        </menu_item_check>

        <menu_item_call
         label="Show Debug Settings"
         shortcut="control|alt|shift|S"
         name="Debug Settings">
            <menu_item_call.on_click
             function="Advanced.ShowDebugSettings"
             parameter="all" />
        </menu_item_call>
     <!-- <FS:TS> FIRE-17589: Use control-alt-Q on OS X too -->
     <menu_item_check
         label="Show Developer Menu"
         name="Debug Mode"
         shortcut="control|alt|Q"
         use_mac_ctrl="true">
            <menu_item_check.on_check
             function="CheckControl"
             parameter="QAMode" />
            <menu_item_check.on_click
             function="ToggleControl"
             parameter="QAMode" />
        </menu_item_check>
     <!-- </FS:TS> FIRE-17589 -->
    </menu>

    <menu
     create_jump_keys="true"
     label="Developer"
     name="Develop"
     tear_off="true"
     visible="false">
        <menu
         create_jump_keys="true"
         label="Consoles"
         name="Consoles"
         tear_off="true">
            <menu_item_check
             label="Texture Console"
             name="Texture Console"
             shortcut="control|shift|3"
             use_mac_ctrl="true">
                <menu_item_check.on_check
                 function="Advanced.CheckConsole"
                 parameter="texture" />
                <menu_item_check.on_click
                 function="Advanced.ToggleConsole"
                 parameter="texture" />
            </menu_item_check>            
            <menu_item_check
             label="Debug Console"
             name="Debug Console"
             shortcut="control|shift|4"
             use_mac_ctrl="true">
                <menu_item_check.on_check
                 function="Advanced.CheckConsole"
                 parameter="debug" />
                <menu_item_check.on_click
                 function="Advanced.ToggleConsole"
                 parameter="debug" />
            </menu_item_check>
            <menu_item_call
             label="Notifications Console"
             name="Notifications"
             shortcut="control|shift|5">
              <menu_item_call.on_click
               function="Floater.Toggle"
               parameter="notifications_console" />
            </menu_item_call>
            <menu_item_check
             label="Fast Timers"
             name="Fast Timers"
             shortcut="control|shift|9"
             use_mac_ctrl="true">
                <menu_item_check.on_check
                 function="Advanced.CheckConsole"
                 parameter="fast timers" />
                <menu_item_check.on_click
                 function="Advanced.ToggleConsole"
                 parameter="fast timers" />
            </menu_item_check>
            <menu_item_check
             label="Memory"
             name="Memory"
             shortcut="control|shift|0"
             use_mac_ctrl="true">
                <menu_item_check.on_check
                 function="Advanced.CheckConsole"
                 parameter="memory view" />
                <menu_item_check.on_click
                 function="Advanced.ToggleConsole"
                 parameter="memory view" />
            </menu_item_check>
            <menu_item_check
               label="Scene Statistics"
               name="Scene Statistics">
              <menu_item_check.on_check
               function="Advanced.CheckConsole"
               parameter="scene view" />
              <menu_item_check.on_click
               function="Advanced.ToggleConsole"
               parameter="scene view" />
            </menu_item_check>
            <menu_item_check
                 label="Scene Loading Monitor"
                 name="Scene Loading Monitor">
              <menu_item_check.on_check
               function="Advanced.CheckConsole"
               parameter="scene monitor" />
              <menu_item_check.on_click
               function="Advanced.ToggleConsole"
               parameter="scene monitor" />
            </menu_item_check>
            <menu_item_separator/>

            <menu_item_check
             label="Region Debug Console"
             name="Region Debug Console"
             shortcut="control|shift|`"
             use_mac_ctrl="true">
              <menu_item_check.on_check
               function="Floater.Visible"
               parameter="region_debug_console" />
              <menu_item_check.on_click
               function="Floater.Toggle"
               parameter="region_debug_console" />
            </menu_item_check>
            
            <menu_item_separator/>

            <menu_item_call
             label="Region Info to Debug Console"
             name="Region Info to Debug Console">
                <menu_item_call.on_click
                 function="Advanced.DumpInfoToConsole"
                 parameter="region" />
            </menu_item_call>
            <menu_item_call
             label="Group Info to Debug Console"
             name="Group Info to Debug Console">
                <menu_item_call.on_click
                 function="Advanced.DumpInfoToConsole"
                 parameter="group" />
            </menu_item_call>
            <menu_item_call
             label="Capabilities Info to Debug Console"
             name="Capabilities Info to Debug Console">
                <menu_item_call.on_click
                 function="Advanced.DumpInfoToConsole"
                 parameter="capabilities" />
            </menu_item_call>

            <menu_item_separator/>

            <menu_item_check
             label="Camera"
             name="Camera">
                <menu_item_check.on_check
                 function="Advanced.CheckHUDInfo"
                 parameter="camera" />
                <menu_item_check.on_click
                 function="Advanced.ToggleHUDInfo"
                 parameter="camera" />
            </menu_item_check>
            <menu_item_check
             label="Wind"
             name="Wind">
                <menu_item_check.on_check
                 function="Advanced.CheckHUDInfo"
                 parameter="wind" />
                <menu_item_check.on_click
                 function="Advanced.ToggleHUDInfo"
                 parameter="wind" />
            </menu_item_check>
            <menu_item_check
             label="FOV"
             name="FOV">
                <menu_item_check.on_check
                 function="Advanced.CheckHUDInfo"
                 parameter="fov" />
                <menu_item_check.on_click
                 function="Advanced.ToggleHUDInfo"
                 parameter="fov" />
            </menu_item_check>
            <menu_item_check
             label="Badge"
             name="Badge"
             shortcut="alt|control|shift|h">
                <menu_item_check.on_click
                 function="Advanced.ToggleHUDInfo"
                 parameter="badge" />
            </menu_item_check>
            <menu_item_check
             label="Cookies"
             name="Cookies"
             visible="false"
             shortcut="alt|shift|c">
                <menu_item_check.on_click
                 function="Advanced.ToggleHUDInfo"
                 parameter="cookies" />
            </menu_item_check>
        </menu>
        <menu
         create_jump_keys="true"
         label="Show Info"
         name="Display Info"
         tear_off="true">
            <menu_item_check
             label="Show Time"
             name="Show Time">
                <menu_item_check.on_check
                 function="CheckControl"
                 parameter="DebugShowTime" />
                <menu_item_check.on_click
                 function="ToggleControl"
                 parameter="DebugShowTime" />
            </menu_item_check>
          <menu_item_check
             label="Show Upload Transaction"
             name="Show Upload Transaction">
              <menu_item_check.on_check
             function="CheckControl"
             parameter="FSShowUploadPaymentToast" />
            <menu_item_check.on_click
                 function="ToggleControl"
                 parameter="FSShowUploadPaymentToast" />
            </menu_item_check>
            <menu_item_check
             label="Show Texture Info"
             name="Show Texture Info">
                <menu_item_check.on_check
                 function="CheckControl"
                 parameter="DebugShowTextureInfo" />
                <menu_item_check.on_click
                 function="ToggleControl"
                 parameter="DebugShowTextureInfo" />
            </menu_item_check>
            <menu_item_call
              label="VRAM usage per object"
              name="VRAM usage per object">
              <menu_item_call.on_click
                function="Floater.Show"
                parameter="vram_usage" />
            </menu_item_call>
            <menu_item_check
             label="Show Avatar Render Info"
             name="Show Avatar Render Info">
                <menu_item_check.on_check
                 function="CheckControl"
                 parameter="DebugShowAvatarRenderInfo" />
                <menu_item_check.on_click
                 function="ToggleControl"
                 parameter="DebugShowAvatarRenderInfo" />
            </menu_item_check>
            <menu_item_check
             label="Show Render Info"
             name="Show Render Info">
                <menu_item_check.on_check
                 function="CheckControl"
                 parameter="DebugShowRenderInfo" />
                <menu_item_check.on_click
                 function="ToggleControl"
                 parameter="DebugShowRenderInfo" />
            </menu_item_check>
            <menu_item_check
             label="Show Matrices"
             name="Show Matrices">
                <menu_item_check.on_check
                 function="CheckControl"
                 parameter="DebugShowRenderMatrices" />
                <menu_item_check.on_click
                 function="ToggleControl"
                 parameter="DebugShowRenderMatrices" />
            </menu_item_check>
            <menu_item_check
             label="Show Color Under Cursor"
             name="Show Color Under Cursor">
                <menu_item_check.on_check
                 function="Advanced.CheckShowColor" />
                <menu_item_check.on_click
                 function="Advanced.ToggleShowColor" />
            </menu_item_check>
            <menu_item_check
               label="Show Memory"
               name="Show Memory">
              <menu_item_check.on_check
               function="CheckControl"
               parameter="DebugShowMemory" />
              <menu_item_check.on_click
               function="ToggleControl"
               parameter="DebugShowMemory" />
            </menu_item_check>

            <menu_item_separator/>

            <menu_item_check
             label="Show Updates to Objects"
             name="Show Updates"
             shortcut="control|alt|shift|U">
                <menu_item_check.on_check
                 function="Advanced.CheckShowObjectUpdates"
                 parameter="ObjectUpdates" />
                <menu_item_check.on_click
                 function="Advanced.ToggleShowObjectUpdates" />
            </menu_item_check>
        </menu>
        <menu
         create_jump_keys="true"
         label="Profiling/Telemetry"
         name="Enable / Disable telemetry capture"
         tear_off="true">
            <menu_item_check
             label="Profiling"
             name="Profiling">
                <menu_item_check.on_check
                 function="CheckControl"
                 parameter="ProfilingActive" />
                <menu_item_check.on_click
                 function="Develop.ToggleProfiling" />
                <menu_item_check.on_enable
                 function="Develop.EnableProfiling" />
            </menu_item_check>
            <menu_item_check
             label="Start when connected"
             name="Start when telemetry client connects">
                <menu_item_check.on_check
                 function="CheckControl"
                 parameter="DeferProfilingUntilConnected" />
                <menu_item_check.on_click
                 function="ToggleControl"
                 parameter="DeferProfilingUntilConnected" />
            </menu_item_check>
        </menu>

        <menu_item_separator/>

        <menu
         create_jump_keys="true"
         label="Force an Error"
         name="Force Errors"
         tear_off="true">
            <menu_item_call
             label="Force Breakpoint"
             name="Force Breakpoint">
                <menu_item_call.on_click
                 function="Advanced.ForceErrorBreakpoint" />
            </menu_item_call>
            <menu_item_call
             label="Force LLError And Crash"
             name="Force LLError And Crash">
                <menu_item_call.on_click
                 function="Advanced.ForceErrorLlerror" />
            </menu_item_call>
            <menu_item_call
             label="Force Bad Memory Access"
             name="Force Bad Memory Access">
                <menu_item_call.on_click
                 function="Advanced.ForceErrorBadMemoryAccess" />
            </menu_item_call>
            <menu_item_call
             label="Force Bad Memory Access in Coroutine"
             name="Force Bad Memory Access in Coroutine">
                <menu_item_call.on_click
                 function="Advanced.ForceErrorBadMemoryAccessCoro" />
            </menu_item_call>
            <menu_item_call
             label="Force Infinite Loop"
             name="Force Infinite Loop">
                <menu_item_call.on_click
                 function="Advanced.ForceErrorInfiniteLoop" />
            </menu_item_call>
            <menu_item_call
             label="Force Driver Crash"
             name="Force Driver Carsh">
                <menu_item_call.on_click
                 function="Advanced.ForceErrorDriverCrash" />
            </menu_item_call>
            <menu_item_call
             label="Force Software Exception"
             name="Force Software Exception">
                <menu_item_call.on_click
                 function="Advanced.ForceErrorSoftwareException" />
            </menu_item_call>
            <menu_item_call
             label="Force Software Exception in Coroutine"
             name="Force Software Exception in Coroutine">
                <menu_item_call.on_click
                 function="Advanced.ForceErrorSoftwareExceptionCoro" />
            </menu_item_call>
            <menu_item_call
             label="Force a Crash in a Thread"
             name="Force a Crash in a Thread">
                <menu_item_call.on_click
                 function="Advanced.ForceErrorThreadCrash" />
            </menu_item_call>
            <menu_item_call
             label="Force Disconnect Viewer"
             name="Force Disconnect Viewer">
                <menu_item_call.on_click
                 function="Advanced.ForceErrorDisconnectViewer" />
            </menu_item_call>
            <menu_item_call
             label="Simulate a Memory Leak"
             name="Memory Leaking Simulation">
               <menu_item_call.on_click
                function="Floater.Show"
                parameter="mem_leaking" />
               </menu_item_call>
        </menu>
        <menu
         create_jump_keys="true"
         label="Render Tests"
         name="Render Tests"
         tear_off="true">
            <menu_item_check
             label="Camera Offset"
             name="Camera Offset">
                <menu_item_check.on_check
                 function="CheckControl"
                 parameter="CameraOffset" />
                <menu_item_check.on_click
                 function="ToggleControl"
                 parameter="CameraOffset" />
            </menu_item_check>
            <menu_item_check
             label="Randomize Framerate"
             name="Randomize Framerate">
                <menu_item_check.on_check
                 function="Advanced.CheckRandomizeFramerate"
                 parameter="Randomize Framerate" />
                <menu_item_check.on_click
                 function="Advanced.ToggleRandomizeFramerate" />
            </menu_item_check>
            <menu_item_check
             label="Periodic Slow Frame"
             name="Periodic Slow Frame">
                <menu_item_check.on_check
                 function="Advanced.CheckPeriodicSlowFrame"
                 parameter="points" />
                <menu_item_check.on_click
                 function="Advanced.TogglePeriodicSlowFrame"
                 parameter="points" />
            </menu_item_check>
          <menu_item_call
             label="Frame Profile"
             name="Frame Profile">
            <menu_item_call.on_click
             function="Advanced.ClickRenderProfile" />
          </menu_item_call>
            <menu_item_call
             label="Benchmark"
             name="Benchmark">
              <menu_item_call.on_click
               function="Advanced.ClickRenderBenchmark" />
          </menu_item_call>
        </menu>
      <menu
        create_jump_keys="true"
        label="Render Metadata"
        name="Render Metadata"
        tear_off="true">
        <menu_item_check
         label="Bounding Boxes"
         name="Bounding Boxes">
        <menu_item_check.on_check
         function="Advanced.CheckInfoDisplay"
         parameter="bboxes" />
        <menu_item_check.on_click
         function="Advanced.ToggleInfoDisplay"
         parameter="bboxes" />
        </menu_item_check>
        <!-- <FS:Zi> Add avatar hitbox debug -->
        <menu_item_check
         label="Avatar Hitboxes"
         name="Avatar Hitboxes">
        <menu_item_check.on_check
         function="CheckControl"
         parameter="DebugRenderHitboxes" />
        <menu_item_check.on_click
         function="ToggleControl"
         parameter="DebugRenderHitboxes" />
        </menu_item_check>
        <!-- </FS:Zi> Add avatar hitbox debug -->
        <menu_item_check
         label="Normals"
         name="Normals">
          <menu_item_check.on_check
           function="Advanced.CheckInfoDisplay"
           parameter="normals" />
          <menu_item_check.on_click
           function="Advanced.ToggleInfoDisplay"
           parameter="normals" />
        </menu_item_check>
        <menu_item_check
         label="Octree"
         name="Octree">
          <menu_item_check.on_check
           function="Advanced.CheckInfoDisplay"
           parameter="octree" />
          <menu_item_check.on_click
           function="Advanced.ToggleInfoDisplay"
           parameter="octree" />
        </menu_item_check>
        <menu_item_check
         label="Shadow Frusta"
         name="Shadow Frusta">
          <menu_item_check.on_check
           function="Advanced.CheckInfoDisplay"
           parameter="shadow frusta" />
          <menu_item_check.on_click
           function="Advanced.ToggleInfoDisplay"
           parameter="shadow frusta" />
        </menu_item_check>
        <menu_item_check
         label="Physics Shapes"
         name="Physics Shapes">
          <menu_item_check.on_check
           function="Advanced.CheckInfoDisplay"
           parameter="physics shapes" />
          <menu_item_check.on_click
           function="Advanced.ToggleInfoDisplay"
           parameter="physics shapes" />
        </menu_item_check>
        <menu_item_check
         label="Occlusion"
         name="Occlusion">
          <menu_item_check.on_check
           function="Advanced.CheckInfoDisplay"
           parameter="occlusion" />
          <menu_item_check.on_click
           function="Advanced.ToggleInfoDisplay"
           parameter="occlusion" />
        </menu_item_check>
        <menu_item_check
         label="Render Batches"
         name="Render Batches">
          <menu_item_check.on_check
           function="Advanced.CheckInfoDisplay"
           parameter="render batches" />
          <menu_item_check.on_click
           function="Advanced.ToggleInfoDisplay"
           parameter="render batches" />
        </menu_item_check>
        <menu_item_check
         label="Update Type"
         name="Update Type">
          <menu_item_check.on_check
           function="Advanced.CheckInfoDisplay"
           parameter="update type" />
          <menu_item_check.on_click
           function="Advanced.ToggleInfoDisplay"
           parameter="update type" />
        </menu_item_check>
        <menu_item_check
         label="Texture Anim"
         name="Texture Anim">
          <menu_item_check.on_check
           function="Advanced.CheckInfoDisplay"
           parameter="texture anim" />
          <menu_item_check.on_click
           function="Advanced.ToggleInfoDisplay"
           parameter="texture anim" />
        </menu_item_check>
        <menu_item_check
         label="Texture Priority"
         name="Texture Priority">
          <menu_item_check.on_check
           function="Advanced.CheckInfoDisplay"
           parameter="texture priority" />
          <menu_item_check.on_click
           function="Advanced.ToggleInfoDisplay"
           parameter="texture priority" />
        </menu_item_check>
        <menu_item_check
         label="Texture Area"
         name="Texture Area">
          <menu_item_check.on_check
           function="Advanced.CheckInfoDisplay"
           parameter="texture area" />
          <menu_item_check.on_click
           function="Advanced.ToggleInfoDisplay"
           parameter="texture area" />
        </menu_item_check>
        <menu_item_check
         label="Face Area"
         name="Face Area">
          <menu_item_check.on_check
           function="Advanced.CheckInfoDisplay"
           parameter="face area" />
          <menu_item_check.on_click
           function="Advanced.ToggleInfoDisplay"
           parameter="face area" />
        </menu_item_check>
        <menu_item_check
         label="LOD Info"
         name="LOD Info">
          <menu_item_check.on_check
           function="Advanced.CheckInfoDisplay"
           parameter="lod info" />
          <menu_item_check.on_click
           function="Advanced.ToggleInfoDisplay"
           parameter="lod info" />
        </menu_item_check>
        <menu_item_check
         label="Triangle Count"
         name="Triangle Count">
          <menu_item_check.on_check
           function="Advanced.CheckInfoDisplay"
           parameter="triangle count" />
          <menu_item_check.on_click
           function="Advanced.ToggleInfoDisplay"
           parameter="triangle count" />
        </menu_item_check>
        <menu_item_check
         label="Build Queue"
         name="Build Queue">
          <menu_item_check.on_check
           function="Advanced.CheckInfoDisplay"
           parameter="build queue" />
          <menu_item_check.on_click
           function="Advanced.ToggleInfoDisplay"
           parameter="build queue" />
        </menu_item_check>
        <menu_item_check
         label="Lights"
         name="Lights">
          <menu_item_check.on_check
           function="Advanced.CheckInfoDisplay"
           parameter="lights" />
          <menu_item_check.on_click
           function="Advanced.ToggleInfoDisplay"
           parameter="lights" />
        </menu_item_check>
        <menu_item_check
         label="Reflection Probes"
         name="Reflection Probes">
          <menu_item_check.on_check
           function="Advanced.CheckInfoDisplay"
           parameter="reflection probes" />
          <menu_item_check.on_click
           function="Advanced.ToggleInfoDisplay"
           parameter="reflection probes" />
        </menu_item_check>
        <menu_item_check
         label="Particles"
         name="Particles">
          <menu_item_check.on_check
           function="Advanced.CheckInfoDisplay"
           parameter="particles" />
          <menu_item_check.on_click
           function="Advanced.ToggleInfoDisplay"
           parameter="particles" />
        </menu_item_check>
        <menu_item_check
         label="Collision Skeleton"
         name="Collision Skeleton">
          <menu_item_check.on_check
           function="Advanced.CheckInfoDisplay"
           parameter="collision skeleton" />
          <menu_item_check.on_click
           function="Advanced.ToggleInfoDisplay"
           parameter="collision skeleton" />
        </menu_item_check>
        <menu_item_check
         label="Joints"
         name="Joints">
          <menu_item_check.on_check
           function="Advanced.CheckInfoDisplay"
           parameter="joints" />
          <menu_item_check.on_click
           function="Advanced.ToggleInfoDisplay"
           parameter="joints" />
        </menu_item_check>
        <menu_item_check
         label="Raycast"
         name="Raycast">
          <menu_item_check.on_check
           function="Advanced.CheckInfoDisplay"
           parameter="raycast" />
          <menu_item_check.on_click
           function="Advanced.ToggleInfoDisplay"
           parameter="raycast" />
        </menu_item_check>
		<menu_item_check
         label="Wind Vectors"
         name="Wind Vectors">
          <menu_item_check.on_check
           function="Advanced.CheckInfoDisplay"
           parameter="wind vectors" />
          <menu_item_check.on_click
           function="Advanced.ToggleInfoDisplay"
           parameter="wind vectors" />
        </menu_item_check>
		<menu_item_check
         label="Sculpt"
         name="Sculpt">
          <menu_item_check.on_check
           function="Advanced.CheckInfoDisplay"
           parameter="sculpt" />
          <menu_item_check.on_click
           function="Advanced.ToggleInfoDisplay"
           parameter="sculpt" />
		</menu_item_check>
    <menu_item_check
          label="Texture Size"
          name="Texture Size">
      <menu_item_check.on_check
        function="Advanced.CheckInfoDisplay"
        parameter="texture size" />
      <menu_item_check.on_click
        function="Advanced.ToggleInfoDisplay"
        parameter="texture size" />
    </menu_item_check>
       <menu
         create_jump_keys="true"
         label="Texture Density"
         name="Texture Density"
         tear_off="true">
          <menu_item_check
           label="None"
           name="None">
            <menu_item_check.on_check
             function="Advanced.CheckDisplayTextureDensity"
             parameter="none" />
            <menu_item_check.on_click
             function="Advanced.SetDisplayTextureDensity"
             parameter="none" />
          </menu_item_check>
          <menu_item_check
           label="Current"
           name="Current">
            <menu_item_check.on_check
             function="Advanced.CheckDisplayTextureDensity"
             parameter="current" />
            <menu_item_check.on_click
             function="Advanced.SetDisplayTextureDensity"
             parameter="current" />
          </menu_item_check>
          <menu_item_check
           label="Desired"
           name="Desired">
            <menu_item_check.on_check
             function="Advanced.CheckDisplayTextureDensity"
             parameter="desired" />
            <menu_item_check.on_click
             function="Advanced.SetDisplayTextureDensity"
             parameter="desired" />
          </menu_item_check>
          <menu_item_check
           label="Full"
           name="Full">
            <menu_item_check.on_check
             function="Advanced.CheckDisplayTextureDensity"
             parameter="full" />
            <menu_item_check.on_click
             function="Advanced.SetDisplayTextureDensity"
             parameter="full" />
          </menu_item_check>
        </menu>
      </menu>
        <menu
         create_jump_keys="true"
         label="Rendering"
         name="Rendering"
         tear_off="true">
            <menu_item_check
             label="Axes"
             name="Axes">
                <menu_item_check.on_check
                 function="CheckControl"
                 parameter="ShowAxes" />
                <menu_item_check.on_click
                 function="ToggleControl"
                 parameter="ShowAxes" />
            </menu_item_check>
            <menu_item_check
             label="Tangent Basis"
             name="Tangent Basis">
                <menu_item_check.on_check
                 function="CheckControl"
                 parameter="ShowTangentBasis" />
                <menu_item_check.on_click
                 function="ToggleControl"
                 parameter="ShowTangentBasis" />
            </menu_item_check>
            <menu_item_call
             label="Selected Texture Info Basis"
             name="Selected Texture Info Basis">
                <menu_item_call.on_click
                 function="Advanced.SelectedTextureInfo" />
            </menu_item_call>
            <menu_item_call
             label="Selected Material Info"
             name="Selected Material Info">
                <menu_item_call.on_click
                 function="Advanced.SelectedMaterialInfo" />
            </menu_item_call>
            <menu_item_check
             label="Wireframe"
             name="Wireframe"
             shortcut="control|shift|R">
                <menu_item_check.on_check
                 function="Advanced.CheckWireframe"
                 parameter="Wireframe" />
                <menu_item_check.on_click
                 function="Advanced.ToggleWireframe" />
            </menu_item_check>
            <menu_item_check
             label="Object-Object Occlusion"
             name="Object-Object Occlusion"
             shortcut="control|shift|O">
                <menu_item_check.on_check
                 function="CheckControl"
                 parameter="UseOcclusion" />
                <menu_item_check.on_click
                 function="ToggleControl"
                 parameter="UseOcclusion" />
            </menu_item_check>
          <menu_item_separator />

          <menu_item_check
                       label="   Shadows from Sun/Moon/Projectors"
                       name="Shadows from Sun/Moon/Projectors">
            <menu_item_check.on_check
             function="Advanced.CheckRenderShadowOption"
             parameter="RenderShadowDetail" />
            <menu_item_check.on_click
             function="Advanced.ClickRenderShadowOption"
             parameter="RenderShadowDetail" />
            <menu_item_check.on_enable
                 function="Advanced.EnableRenderDeferredOptions" />
          </menu_item_check>
          <menu_item_check
                   label="   SSAO and Shadow Smoothing"
                   name="SSAO and Shadow Smoothing">
            <menu_item_check.on_check
             function="CheckControl"
             parameter="RenderDeferredSSAO" />
            <menu_item_check.on_click
             function="ToggleControl"
             parameter="RenderDeferredSSAO" />
            <menu_item_check.on_enable
                 function="Advanced.EnableRenderDeferredOptions" />
          </menu_item_check>
          <menu_item_separator />

          <menu_item_check
             label="Start Debug GL on next run"
             name="Debug GL">
                <menu_item_check.on_check
                 function="CheckControl"
                 parameter="RenderDebugGLSession" />
                <menu_item_check.on_click
                 function="ToggleControl"
                 parameter="RenderDebugGLSession" />
            </menu_item_check>
            <menu_item_check
             label="Debug Pipeline"
             name="Debug Pipeline">
                <menu_item_check.on_check
                 function="CheckControl"
                 parameter="RenderDebugPipeline" />
                <menu_item_check.on_click
                 function="ToggleControl"
                 parameter="RenderDebugPipeline" />
            </menu_item_check>
            <menu_item_check
             label="Automatic Alpha Masks"
             name="Automatic Alpha Masks (deferred)">
                <menu_item_check.on_check
                 function="CheckControl"
                 parameter="RenderAutoMaskAlphaDeferred" />
                <menu_item_check.on_click
                 function="ToggleControl"
                 parameter="RenderAutoMaskAlphaDeferred" />
            </menu_item_check>
            <menu_item_check
             label="Animation Textures"
             name="Animation Textures">
                <menu_item_check.on_check
                 function="CheckControl"
                 parameter="AnimateTextures" />
                <menu_item_check.on_click
                 function="ToggleControl"
                 parameter="AnimateTextures" />
            </menu_item_check>
            <menu_item_check
             label="Disable Textures"
             name="Disable Textures">
                <menu_item_check.on_check
                 function="CheckControl"
                 parameter="TextureDisable" />
                <menu_item_check.on_click
                 function="ToggleControl"
                 parameter="TextureDisable" />
            </menu_item_check>
            <menu_item_call
              label="Derender all animesh"
              name="Derender Animesh">
              <menu_item_call.on_click
                function="Tools.DerenderAnimatedObjects" />
            </menu_item_call>
          <menu_item_check
             label="Disable Ambient"
             name="Disable Ambient">
            <menu_item_check.on_check
             function="CheckControl"
             parameter="AmbientDisable" />
            <menu_item_check.on_click
             function="ToggleShaderControl"
             parameter="AmbientDisable" />
          </menu_item_check>
          <menu_item_check
             label="Disable Sunlight"
             name="Disable Sunlight">
            <menu_item_check.on_check
             function="CheckControl"
             parameter="SunlightDisable" />
            <menu_item_check.on_click
             function="ToggleShaderControl"
             parameter="SunlightDisable" />
          </menu_item_check>
          <menu_item_check
             label="Disable Local Lights"
             name="Disable Local Lights">
            <menu_item_check.on_check
             function="CheckControl"
             parameter="LocalLightDisable" />
            <menu_item_check.on_click
             function="ToggleShaderControl"
             parameter="LocalLightDisable" />
          </menu_item_check>
          <menu_item_check
              label="Full Res Textures (dangerous)"
             name="Full Res Textures">
                <menu_item_check.on_check
                 function="CheckControl"
                 parameter="TextureLoadFullRes" />
                <menu_item_check.on_click
                 function="ToggleControl"
                 parameter="TextureLoadFullRes" />
            </menu_item_check>
            <menu_item_check
             label="Render Attached Lights"
             name="Render Attached Lights">
                <menu_item_check.on_check
                 function="CheckControl"
                 parameter="RenderAttachedLights" />
                <menu_item_check.on_click
                 function="Advanced.HandleAttachedLightParticles"
                 parameter="RenderAttachedLights" />
            </menu_item_check>
            <menu_item_check
             label="Render Attached Particles"
             name="Render Attached Particles">
                <menu_item_check.on_check
                 function="CheckControl"
                 parameter="RenderAttachedParticles" />
                <menu_item_check.on_click
                 function="Advanced.HandleAttachedLightParticles"
                 parameter="RenderAttachedParticles" />
            </menu_item_check>
          <menu_item_separator />
        </menu>

        <menu
         create_jump_keys="true"
         label="Network"
         name="Network"
         tear_off="true">
            <menu_item_check
             label="Pause Agent"
             name="AgentPause">
                <menu_item_check.on_check
                 function="CheckControl"
                 parameter="AgentPause" />
                <menu_item_check.on_click
                 function="ToggleControl"
                 parameter="AgentPause" />
            </menu_item_check>

            <menu_item_separator/>

            <menu_item_call
             label="Enable Message Log"
             name="Enable Message Log">
                <menu_item_call.on_click
                 function="Advanced.EnableMessageLog" />
            </menu_item_call>
            <menu_item_call
             label="Disable Message Log"
             name="Disable Message Log">
                <menu_item_call.on_click
                 function="Advanced.DisableMessageLog" />
            </menu_item_call>

            <menu_item_separator/>

            <menu_item_check
             label="Velocity Interpolate Objects"
             name="Velocity Interpolate Objects">
                <menu_item_check.on_check
                 function="CheckControl"
                 parameter="VelocityInterpolate" />
                <menu_item_check.on_click
                 function="ToggleControl"
                 parameter="VelocityInterpolate" />
            </menu_item_check>
            <menu_item_check
             label="Ping Interpolate Object Positions"
             name="Ping Interpolate Object Positions">
                <menu_item_check.on_check
                 function="CheckControl"
                 parameter="PingInterpolate" />
                <menu_item_check.on_click
                 function="ToggleControl"
                 parameter="PingInterpolate" />
            </menu_item_check>

            <menu_item_separator/>

            <menu_item_call
             label="Drop a Packet"
             name="Drop a Packet"
             shortcut="control|alt|L">
                <menu_item_call.on_click
                 function="Advanced.DropPacket" />
            </menu_item_call>
        </menu>
        <menu
         create_jump_keys="true"
         label="Cache"
         name="Cache"
         tear_off="true">
            <menu_item_call
             label="Purge Disk Cache"
             name="Purge Disk Cache">
                <menu_item_call.on_click
                 function="Advanced.PurgeDiskCache" />
            </menu_item_call>
        </menu>
        <menu_item_call
         label="Dump Scripted Camera"
         name="Dump Scripted Camera">
            <menu_item_call.on_click
             function="Advanced.DumpScriptedCamera" />
        </menu_item_call>      
        <menu
         create_jump_keys="true"
         label="Recorder"
         name="Recorder"
         tear_off="true">
            <menu_item_call visible="false"
             label="Start event recording"
             name="Start event recording">
	      <menu_item_call.on_visible
		 function="displayViewerEventRecorderMenuItems" />
                <menu_item_call.on_click
                 function="Advanced.EventRecorder"
                 parameter="start recording" />
            </menu_item_call>
            <menu_item_call visible="false"
             label="Stop event recording"
             name="Stop event recording">
	      <menu_item_call.on_visible
		 function="displayViewerEventRecorderMenuItems" />
                <menu_item_call.on_click
                 function="Advanced.EventRecorder"
                 parameter="stop recording" />
            </menu_item_call>
            <menu_item_call visible="false"
             label="Playback event recording"
             name="Playback event recording">
	      <menu_item_call.on_visible
		 function="displayViewerEventRecorderMenuItems" />
                <menu_item_call.on_click
                 function="Advanced.EventRecorder"
                 parameter="start playback" />
            </menu_item_call>

            <menu_item_call
             label="Start Playback"
             name="Start Playback">
                <menu_item_call.on_click
                 function="Advanced.AgentPilot"
                 parameter="start playback" />
            </menu_item_call>
            <menu_item_call
             label="Stop Playback"
             name="Stop Playback">
                <menu_item_call.on_click
                 function="Advanced.AgentPilot"
                 parameter="stop playback" />
            </menu_item_call>
            <menu_item_check
             label="Loop Playback"
             name="Loop Playback">
                <menu_item_check.on_check
                 function="Advanced.CheckAgentPilotLoop"
                 parameter="loopPlayback" />
                <menu_item_check.on_click
                 function="Advanced.ToggleAgentPilotLoop" />
            </menu_item_check>
            <menu_item_call
             label="Start Record"
             name="Start Record">
                <menu_item_call.on_click
                 function="Advanced.AgentPilot"
                 parameter="start record" />
            </menu_item_call>
            <menu_item_call
             label="Stop Record"
             name="Stop Record">
                <menu_item_call.on_click
                 function="Advanced.AgentPilot"
                 parameter="stop record" />
            </menu_item_call>
        </menu>

        <menu
         create_jump_keys="true"
         label="World"
         name="DevelopWorld"
         tear_off="true">
            <menu_item_check
             label="Sim Sun Override"
             name="Sim Sun Override">
                <menu_item_check.on_check
                 function="CheckControl"
                 parameter="SkyOverrideSimSunPosition" />
                <menu_item_check.on_click
                 function="ToggleControl"
                 parameter="SkyOverrideSimSunPosition" />
            </menu_item_check>
            <menu_item_check
             label="Fixed Weather"
             name="Fixed Weather">
                <menu_item_check.on_check
                 function="CheckControl"
                 parameter="FixedWeather" />
                <menu_item_check.on_click
                 function="ToggleControl"
                 parameter="FixedWeather" />
            </menu_item_check>
            <menu_item_call
             label="Dump Region Object Cache"
             name="Dump Region Object Cache">
                <menu_item_call.on_click
                 function="Advanced.DumpRegionObjectCache" />
            </menu_item_call>
        
            <menu_item_call
             label="Interest List: Full Update"
             name="Interest List: Full Update"
             shortcut="alt|shift|I">
                <menu_item_call.on_click
                 function="Advanced.InterestListFullUpdate" />
            </menu_item_call>
            <menu_item_call
             label="Dump Simulator Features to Nearby Chat"
             name="DumpSimFeaturesToChat">
                <menu_item_call.on_click
                 function="Develop.DumpSimFeaturesToChat" />
            </menu_item_call>
        </menu>
        <menu
         create_jump_keys="true"
         label="UI"
         name="UI"
         tear_off="true">
            <menu_item_call
             label="Media Browser Test"
             name="Web Browser Test">
                <menu_item_call.on_click
                 function="Advanced.WebBrowserTest"
                 parameter="http://secondlife.com/app/search/slurls.html"/>
            </menu_item_call>
          <menu_item_check
           label="Region Restart Test..."
           name="Region Restart Test">
              <menu_item_check.on_check
               function="Floater.Visible"
               parameter="region_restarting" />
              <menu_item_check.on_click
               function="Floater.Toggle"
               parameter="region_restarting" />
          </menu_item_check>
          <menu_item_call
           label="Web Content Browser"
           name="Web Content Browser"
           shortcut="control|shift|Z">
            <menu_item_call.on_click
             function="Advanced.WebContentTest"
             parameter="HOME_PAGE"/>
          </menu_item_call>
          <menu_item_call
           label="FB Connect Test"
           name="FB Connect Test">
            <menu_item_call.on_click
             function="Advanced.WebContentTest"
             parameter="https://cryptic-ridge-1632.herokuapp.com/"/>
          </menu_item_call>
          <menu_item_call
             label="Dump SelectMgr"
             name="Dump SelectMgr">
                <menu_item_call.on_click
                 function="Advanced.DumpSelectMgr" />
            </menu_item_call>
            <menu_item_call
             label="Dump Inventory"
             name="Dump Inventory">
                <menu_item_call.on_click
                 function="Advanced.DumpInventory" />
            </menu_item_call>
            <menu_item_call
             label="Dump Timers"
             name="Dump Timers">
                <menu_item_call.on_click
                 function="Advanced.DumpTimers" />
            </menu_item_call>
            <menu_item_call
             label="Dump Focus Holder"
             name="Dump Focus Holder">
                <menu_item_call.on_click
                 function="Advanced.DumpFocusHolder" />
            </menu_item_call>
            <menu_item_call
             label="Print Selected Object Info"
             name="Print Selected Object Info"
             shortcut="control|shift|P">
                <menu_item_call.on_click
                 function="Advanced.PrintSelectedObjectInfo" />
            </menu_item_call>
            <menu_item_call
             label="Print Agent Info"
             name="Print Agent Info"
             shortcut="shift|P">
                <menu_item_call.on_click
                 function="Advanced.PrintAgentInfo" />
            </menu_item_call>
            <menu_item_check
             label="Double-Click Auto-Pilot"
             name="Double-ClickAuto-Pilot">
                <menu_item_check.on_check
                 function="Advanced.CheckEnabledDoubleClickAction"
                 parameter="walk_to" />
                <menu_item_check.on_click
                 function="Advanced.SetDoubleClickAction"
                 parameter="walk_to" />
            </menu_item_check>
            <menu_item_check
             label="Double-Click Teleport"
             name="DoubleClick Teleport">
                <menu_item_check.on_check
                 function="Advanced.CheckEnabledDoubleClickAction"
                 parameter="teleport_to" />
                <menu_item_check.on_click
                 function="Advanced.SetDoubleClickAction"
                 parameter="teleport_to" />
            </menu_item_check>
            <menu_item_separator />

            <menu_item_check
             label="Debug SelectMgr"
             name="Debug SelectMgr">
                <menu_item_check.on_check
                 function="CheckControl"
                 parameter="DebugSelectMgr" />
                <menu_item_check.on_click
                 function="ToggleControl"
                 parameter="DebugSelectMgr" />
            </menu_item_check>
            <menu_item_check
             label="Debug Clicks"
             name="Debug Clicks">
                <menu_item_check.on_check
                 function="Advanced.CheckDebugClicks"
                 parameter="DebugClicks" />
                <menu_item_check.on_click
                 function="Advanced.ToggleDebugClicks"
                 parameter="DebugClicks" />
            </menu_item_check>
            <menu_item_check
             label="Debug Views"
             name="Debug Views">
                <menu_item_check.on_check
                 function="Advanced.CheckDebugViews" />
                <menu_item_check.on_click
                 function="Advanced.ToggleDebugViews" />
            </menu_item_check>
            <menu_item_check
             label="Debug Name Tooltips"
             name="Debug Name Tooltips">
                <menu_item_check.on_check
                 function="Advanced.CheckXUINameTooltips"
                 parameter="XUINameTooltips" />
                <menu_item_check.on_click
                 function="Advanced.ToggleXUINameTooltips" />
            </menu_item_check>
            <menu_item_check
             label="Debug Mouse Events"
             name="Debug Mouse Events">
                <menu_item_check.on_check
                 function="Advanced.CheckDebugMouseEvents"
                 parameter="MouseEvents" />
                <menu_item_check.on_click
                 function="Advanced.ToggleDebugMouseEvents" />
            </menu_item_check>
            <menu_item_check
             label="Debug Keys"
             name="Debug Keys">
                <menu_item_check.on_check
                 function="Advanced.CheckDebugKeys"
                 parameter="DebugKeys" />
                <menu_item_check.on_click
                 function="Advanced.ToggleDebugKeys" />
            </menu_item_check>
            <menu_item_check
             label="Debug Window Process"
             name="Debug WindowProc">
                <menu_item_check.on_check
                 function="Advanced.CheckDebugWindowProc"
                 parameter="DebugWindowProc" />
                <menu_item_check.on_click
                 function="Advanced.ToggleDebugWindowProc"
                 parameter="DebugWindowProc" />
            </menu_item_check>
        </menu>
        <menu
         create_jump_keys="true"
         label="XUI"
         name="XUI"
         tear_off="true">
            <menu_item_call
               label="Reload Color Settings"
               name="Reload Color Settings">
              <menu_item_call.on_click
               function="Advanced.ReloadColorSettings" />
            </menu_item_call>
            <menu_item_call
             label="Show Font Test"
             name="Show Font Test">
                <menu_item_call.on_click
                 function="Floater.Show"
                 parameter="font_test" />
            </menu_item_call>
            <menu_item_call
             label="Load from XML"
             name="Load from XML">
                <menu_item_call.on_click
                 function="Advanced.LoadUIFromXML" />
            </menu_item_call>
            <menu_item_call
             label="Save to XML"
             name="Save to XML">
                <menu_item_call.on_click
                 function="Advanced.SaveUIToXML" />
            </menu_item_call>
            <menu_item_check
             label="Show XUI Names"
             name="Show XUI Names">
                <menu_item_check.on_check
                 function="Advanced.CheckXUINames"
                 parameter="showUIname" />
                <menu_item_check.on_click
                 function="Advanced.ToggleXUINames" />
            </menu_item_check>
            <menu_item_check
             label="Show debugging info for views"
             name="DebugViews">
                <menu_item_check.on_check
                 function="CheckControl"
                 parameter="DebugViews" />
                <menu_item_check.on_click
                 function="ToggleControl"
                 parameter="DebugViews" />
            </menu_item_check>
            <menu_item_call
             label="XUI Preview Tool"
             name="UI Preview Tool">
                <menu_item_call.on_click
                 function="Floater.Toggle"
                 parameter="ui_preview" />
            </menu_item_call>
          <menu_item_call
           label="Send Test IMs"
           name="Send Test IMs">
            <menu_item_call.on_click
             function="Advanced.SendTestIMs" />
          </menu_item_call>
          <menu_item_call
           label="Flush Names Caches"
           name="Flush Names Caches">
            <menu_item_call.on_click
             function="Advanced.FlushNameCaches" />
          </menu_item_call>
        </menu>
        <menu
         create_jump_keys="true"
         label="Avatar"
         name="Character"
         tear_off="true">
            <menu
             create_jump_keys="true"
             label="Grab Baked Texture"
             name="Grab Baked Texture"
             tear_off="true">
                <menu_item_call
                 label="Iris"
                 name="Grab Iris">
                    <menu_item_call.on_click
                     function="Advanced.GrabBakedTexture"
                     parameter="iris" />
                    <menu_item_call.on_enable
                     function="Advanced.EnableGrabBakedTexture"
					 parameter="iris" />
                </menu_item_call>
                <menu_item_call
                 label="Head"
                 name="Grab Head">
                    <menu_item_call.on_click
                     function="Advanced.GrabBakedTexture"
                     parameter="head" />
                    <menu_item_call.on_enable
                     function="Advanced.EnableGrabBakedTexture"
					 parameter="head" />
                </menu_item_call>
                <menu_item_call
                 label="Upper Body"
                 name="Grab Upper Body">
                    <menu_item_call.on_click
                     function="Advanced.GrabBakedTexture"
                     parameter="upper" />
                    <menu_item_call.on_enable
                     function="Advanced.EnableGrabBakedTexture"
					 parameter="upper" />
                </menu_item_call>
                <menu_item_call
                 label="Lower Body"
                 name="Grab Lower Body">
                    <menu_item_call.on_click
                     function="Advanced.GrabBakedTexture"
                     parameter="lower" />
                    <menu_item_call.on_enable
                     function="Advanced.EnableGrabBakedTexture"
					 parameter="lower" />
                </menu_item_call>
                <menu_item_call
                 label="Skirt"
                 name="Grab Skirt">
                    <menu_item_call.on_click
                     function="Advanced.GrabBakedTexture"
                     parameter="skirt" />
                    <menu_item_call.on_enable
                     function="Advanced.EnableGrabBakedTexture"
					 parameter="skirt" />
                </menu_item_call>
            </menu>
            <menu
             create_jump_keys="true"
             label="Character Tests"
             name="Character Tests"
             tear_off="true">
                <menu_item_call
                 label="Appearance To XML"
                 name="Appearance To XML">
                    <menu_item_call.on_click
                     function="Advanced.AppearanceToXML" />
                </menu_item_call>
                <menu_item_call
                 label="Toggle Character Geometry"
                 name="Toggle Character Geometry">
                    <menu_item_call.on_click
                     function="Advanced.ToggleCharacterGeometry" />
                    <menu_item_call.on_enable
                     function="IsGodCustomerService" />
                </menu_item_call>
                <menu_item_call
                 label="Test Male"
                 name="Test Male">
                    <menu_item_call.on_click
                     function="Advanced.TestMale" />
                </menu_item_call>
                <menu_item_call
                 label="Test Female"
                 name="Test Female">
                    <menu_item_call.on_click
                     function="Advanced.TestFemale" />
                </menu_item_call>
                <menu_item_check
                 label="Allow Select Avatar"
                 name="Allow Select Avatar">
                    <menu_item_check.on_check
                     function="CheckControl"
                     parameter="AllowSelectAvatar" />
                    <menu_item_check.on_click
                     function="ToggleControl"
                     parameter="AllowSelectAvatar" />
                </menu_item_check>
            </menu>
            <menu
             create_jump_keys="true"
             label="Animation Speed"
             name="Animation Speed"
             tear_off="true">
                <menu_item_call
                 label="All Animations 10% Faster"
                 name="All Animations 10 Faster">
                    <menu_item_call.on_click
                     function="Advanced.AnimTenFaster" />
                </menu_item_call>
                <menu_item_call
                 label="All Animations 10% Slower"
                 name="All Animations 10 Slower">
                    <menu_item_call.on_click
                     function="Advanced.AnimTenSlower" />
                </menu_item_call>
                <menu_item_call
                 label="Reset All Animation Speed"
                 name="Reset All Animation Speed">
                    <menu_item_call.on_click
                     function="Advanced.AnimResetAll" />
                </menu_item_call>
				<menu_item_check
				 label="Slow Motion Animations"
				 name="Slow Motion Animations">
					<menu_item_check.on_check
					 function="CheckControl"
					 parameter="SlowMotionAnimation" />
					<menu_item_check.on_click
					 function="ToggleControl"
					 parameter="SlowMotionAnimation" />
				</menu_item_check>
            </menu>
            <menu_item_call
             label="Force Params to Default"
             name="Force Params to Default">
                <menu_item_call.on_click
                 function="Advanced.ForceParamsToDefault" />
            </menu_item_call>
            <menu_item_check
             label="Animation Info"
             name="Animation Info">
                <menu_item_check.on_check
                 function="Advanced.CheckAnimationInfo"
                 parameter="AnimationInfo" />
                <menu_item_check.on_click
                 function="Advanced.ToggleAnimationInfo"
                 parameter="" />
            </menu_item_check>
            <menu_item_check
             label="Show Look At"
             name="Show Look At">
                <menu_item_check.on_check
                 function="Advanced.CheckShowLookAt"
                 parameter="ShowLookAt" />
                <menu_item_check.on_click
                 function="Advanced.ToggleShowLookAt" />
            </menu_item_check>
            <menu_item_check
             label="Show Point At"
             name="Show Point At">
                <menu_item_check.on_check
                 function="Advanced.CheckShowPointAt"
                 parameter="ShowPointAt" />
                <menu_item_check.on_click
                 function="Advanced.ToggleShowPointAt" />
            </menu_item_check>
            <menu_item_check
             label="Debug Joint Updates"
             name="Debug Joint Updates">
                <menu_item_check.on_check
                 function="Advanced.CheckDebugJointUpdates"
                 parameter="DebugJointUpdates" />
                <menu_item_check.on_click
                 function="Advanced.ToggleDebugJointUpdates" />
            </menu_item_check>
            <menu_item_check
             label="Disable LOD"
             name="Disable LOD">
                <menu_item_check.on_check
                 function="Advanced.CheckDisableLOD"
                 parameter="DisableLOD" />
                <menu_item_check.on_click
                 function="Advanced.ToggleDisableLOD" />
            </menu_item_check>
            <menu_item_check
             label="Debug Character Vis"
             name="Debug Character Vis">
                <menu_item_check.on_check
                 function="Advanced.CheckDebugCharacterVis"
                 parameter="DebugCharacterVis" />
                <menu_item_check.on_click
                 function="Advanced.ToggleDebugCharacterVis" />
            </menu_item_check>
            <menu_item_check
             label="Show Collision Skeleton"
             name="Show Collision Skeleton">
                <menu_item_check.on_check
                 function="Advanced.CheckInfoDisplay"
                 parameter="collision skeleton" />
                <menu_item_check.on_click
                 function="Advanced.ToggleInfoDisplay"
                 parameter="collision skeleton" />
            </menu_item_check>
            <menu_item_check
             label="Show Bones"
             name="Show Bones">
                <menu_item_check.on_check
                 function="Advanced.CheckInfoDisplay"
                 parameter="joints" />
                <menu_item_check.on_click
                 function="Advanced.ToggleInfoDisplay"
                 parameter="joints" />
            </menu_item_check>
            <menu_item_check
             label="Display Agent Target"
             name="Display Agent Target">
                <menu_item_check.on_check
                 function="Advanced.CheckInfoDisplay"
                 parameter="agent target" />
                <menu_item_check.on_click
                 function="Advanced.ToggleInfoDisplay"
                 parameter="agent target" />
            </menu_item_check>
            <menu_item_check
             label="Show Impostor Extents"
             name="Show Impostor Extents">
                <menu_item_check.on_check
                 function="Advanced.CheckInfoDisplay"
                 parameter="impostors" />
                <menu_item_check.on_click
                 function="Advanced.ToggleInfoDisplay"
                 parameter="impostors" />
            </menu_item_check>
            <!-- Appears not to exist anymore
            <menu_item_check
             label="Debug Rotation"
             name="Debug Rotation">
                <menu_item_check.on_check
                 function="CheckControl"
                 parameter="DebugAvatarRotation" />
                <menu_item_check.on_click
                 function="ToggleControl"
                 parameter="DebugAvatarRotation" />
            </menu_item_check> -->
            <menu_item_call
             label="Dump Attachments"
             name="Dump Attachments">
                <menu_item_call.on_click
                 function="Advanced.DumpAttachments" />
            </menu_item_call>
            <menu_item_call
             label="Debug Avatar Textures"
             name="Debug Avatar Textures">
                <menu_item_call.on_click
                 function="Advanced.DebugAvatarTextures" />
            </menu_item_call>
            <menu_item_call
             label="Dump Local Textures"
             name="Dump Local Textures"
             shortcut="alt|shift|M">
                <menu_item_call.on_click
                 function="Advanced.DumpAvatarLocalTextures" />
            </menu_item_call>
			<menu_item_call
			 label="Reload Avatar Cloud Particle"
			 name="Reload Avatar Cloud Particle">
				<menu_item_call.on_click
				 function="Advanced.ReloadAvatarCloudParticle" />
			</menu_item_call>
		</menu>
        <menu_item_separator/>

        <menu_item_check
         label="HTTP Textures"
         name="HTTP Textures">
            <menu_item_check.on_check
             function="CheckControl"
             parameter="ImagePipelineUseHTTP" />
            <menu_item_check.on_click
             function="ToggleControl"
             parameter="ImagePipelineUseHTTP" />
        </menu_item_check>
        <menu_item_check
         label="HTTP Inventory"
         name="HTTP Inventory">
            <menu_item_check.on_check
             function="CheckControl"
             parameter="UseHTTPInventory" />
            <menu_item_check.on_click
             function="ToggleControl"
             parameter="UseHTTPInventory" />
        </menu_item_check>
        <menu_item_call
         label="Compress Images"
         name="Compress Images">
            <menu_item_call.on_click
             function="Advanced.CompressImage" />
        </menu_item_call>
      <menu_item_call
       label="Compress File Test"
       name="Compress File Test">
        <menu_item_call.on_click
         function="Advanced.CompressFileTest" />
      </menu_item_call>

      <menu_item_call
         label="Enable Visual Leak Detector"
         name="Enable Visual Leak Detector">
        <menu_item_call.on_click
           function="Advanced.ToggleVisualLeakDetector" />
        </menu_item_call>
      
        <menu_item_check
         label="Output Debug Minidump"
         name="Output Debug Minidump">
            <menu_item_check.on_check
             function="CheckControl"
             parameter="SaveMinidump" />
            <menu_item_check.on_click
             function="ToggleControl"
             parameter="SaveMinidump" />
        </menu_item_check>
        <menu_item_check
         label="Console Window on next Run"
         name="Console Window">
            <menu_item_check.on_check
             function="CheckControl"
             parameter="ShowConsoleWindow" />
            <menu_item_check.on_click
             function="ToggleControl"
             parameter="ShowConsoleWindow" />
        </menu_item_check>
        <menu
         create_jump_keys="true"
         label="Set Logging Level"
         name="Set Logging Level"
         tear_off="true">
          <menu_item_check
            name="Debug"
            label="Debug">
            <menu_item_check.on_check
              function="Develop.CheckLoggingLevel"
              parameter="0" />
            <menu_item_check.on_click
             function="Develop.SetLoggingLevel"
             parameter="0" />
          </menu_item_check>
          <menu_item_check
            name="Info"
            label="Info">
            <menu_item_check.on_check
              function="Develop.CheckLoggingLevel"
              parameter="1" />
            <menu_item_check.on_click
             function="Develop.SetLoggingLevel"
             parameter="1" />
          </menu_item_check>
          <menu_item_check
            name="Warning"
            label="Warning">
            <menu_item_check.on_check
              function="Develop.CheckLoggingLevel"
              parameter="2" />
            <menu_item_check.on_click
             function="Develop.SetLoggingLevel"
             parameter="2" />
          </menu_item_check>
          <menu_item_check
            name="Error"
            label="Error">
            <menu_item_check.on_check
              function="Develop.CheckLoggingLevel"
              parameter="3" />
            <menu_item_check.on_click
             function="Develop.SetLoggingLevel"
             parameter="3" />
          </menu_item_check>
          <menu_item_check
            name="None"
            label="None">
            <menu_item_check.on_check
              function="Develop.CheckLoggingLevel"
              parameter="4" />
            <menu_item_check.on_click
             function="Develop.SetLoggingLevel"
             parameter="4" />
          </menu_item_check>
       </menu>

        <menu_item_separator/>

        <menu_item_call
         label="Request Admin Status"
         name="Request Admin Options"
         shortcut="control|alt|G">
            <menu_item_call.on_click
             function="Advanced.RequestAdminStatus" />
        </menu_item_call>
        <menu_item_call
         label="Leave Admin Status"
         name="Leave Admin Options">
            <menu_item_call.on_click
             function="Advanced.LeaveAdminStatus" />
        </menu_item_call>
		<menu_item_check
         label="Show Admin Menu"
         name="View Admin Options">
            <menu_item_check.on_enable
             function="Advanced.EnableViewAdminOptions" />
            <menu_item_check.on_check
             function="Advanced.CheckViewAdminOptions"
             parameter="ViewAdminOptions" />
            <menu_item_check.on_click
             function="Advanced.ToggleViewAdminOptions" />
        </menu_item_check>
    </menu>
    <menu
     create_jump_keys="true"
     label="Admin"
     name="Admin"
     tear_off="true"
     visible="false">
        <menu
         create_jump_keys="true"
         label="Object"
         name="AdminObject"
         tear_off="true">
            <menu_item_call
             label="Take Copy"
             name="Admin Take Copy">
                <menu_item_call.on_click
                 function="Admin.ForceTakeCopy" />
                <menu_item_call.on_enable
                 function="IsGodCustomerService" />
            </menu_item_call>
            <menu_item_call
             label="Force Owner To Me"
             name="Force Owner To Me">
                <menu_item_call.on_click
                 function="Admin.HandleObjectOwnerSelf" />
                <menu_item_call.on_enable
                 function="IsGodCustomerService" />
            </menu_item_call>
            <menu_item_call
             label="Force Owner Permissive"
             name="Force Owner Permissive">
                <menu_item_call.on_click
                 function="Admin.HandleObjectOwnerPermissive" />
                <menu_item_call.on_enable
                 function="IsGodCustomerService" />
            </menu_item_call>
            <menu_item_call
             label="Delete"
             name="Delete">
                <menu_item_call.on_click
                 function="Admin.HandleForceDelete" />
                <menu_item_call.on_enable
                 function="IsGodCustomerService" />
            </menu_item_call>
            <menu_item_call
             label="Lock"
             name="Lock">
                <menu_item_call.on_click
                 function="Admin.HandleObjectLock" />
                <menu_item_call.on_enable
                 function="IsGodCustomerService" />
            </menu_item_call>
            <menu_item_call
             label="Get Assets IDs"
             name="Get Assets IDs">
                <menu_item_call.on_click
                 function="Admin.HandleObjectAssetIDs" />
                <menu_item_call.on_enable
                 function="IsGodCustomerService" />
            </menu_item_call>
        </menu>
        <menu
         create_jump_keys="true"
         label="Parcel"
         name="Parcel"
         tear_off="true">
            <menu_item_call
             label="Force Owner To Me"
             name="Owner To Me">
                <menu_item_call.on_click
                 function="Admin.HandleForceParcelOwnerToMe" />
                <menu_item_call.on_enable
                 function="IsGodCustomerService" />
            </menu_item_call>
            <menu_item_call
             label="Set to Linden Content"
             name="Set to Linden Content">
                <menu_item_call.on_click
                 function="Admin.HandleForceParcelToContent" />
                <menu_item_call.on_enable
                 function="IsGodCustomerService" />
            </menu_item_call>
            <menu_item_call
             label="Claim Public Land"
             name="Claim Public Land">
                <menu_item_call.on_click
                 function="Admin.HandleClaimPublicLand" />
                <menu_item_call.on_enable
                 function="IsGodCustomerService" />
            </menu_item_call>
        </menu>
        <menu
         create_jump_keys="true"
         label="Region"
         name="Region"
         tear_off="true">
            <menu_item_call
             label="Dump Temp Asset Data"
             name="Dump Temp Asset Data">
                <menu_item_call.on_click
                 function="Admin.HandleRegionDumpTempAssetData" />
                <menu_item_call.on_enable
                 function="IsGodCustomerService" />
            </menu_item_call>
            <menu_item_call
             label="Save Region State"
             name="Save Region State">
                <menu_item_call.on_click
                 function="Admin.OnSaveState" />
                <menu_item_call.on_enable
                 function="IsGodCustomerService" />
            </menu_item_call>
        </menu>
        <menu_item_call
         label="God Tools"
         name="God Tools">
            <menu_item_call.on_click
             function="Floater.Show"
             parameter="god_tools" />
            <menu_item_call.on_enable
             function="IsGodCustomerService" />
        </menu_item_call>
    </menu>
    
    
    <!-- God Menu -->
    
    <menu
     create_jump_keys="true"
     label="Admin"
     name="Deprecated"
     tear_off="true"
     visible="false">
        <menu
         create_jump_keys="true"
         label="Attach Object"
         mouse_opaque="false"
         name="Attach Object"
         tear_off="true" />
        <menu
         create_jump_keys="true"
         label="Detach Object"
         mouse_opaque="false"
         name="Detach Object"
         tear_off="true" />
        <menu
         create_jump_keys="true"
         label="Take Off Clothing"
         mouse_opaque="false"
         name="Take Off Clothing"
         tear_off="true">
            <menu_item_call
             label="Shirt"
             name="Shirt">
                <menu_item_call.on_click
                 function="Edit.TakeOff"
                 parameter="shirt" />
                <menu_item_call.on_enable
                 function="Edit.EnableTakeOff"
                 parameter="shirt" />
            </menu_item_call>
            <menu_item_call
             label="Pants"
             name="Pants">
                <menu_item_call.on_click
                 function="Edit.TakeOff"
                 parameter="pants" />
                <menu_item_call.on_enable
                 function="Edit.EnableTakeOff"
                 parameter="pants" />
            </menu_item_call>
            <menu_item_call
             label="Shoes"
             name="Shoes">
                <menu_item_call.on_click
                 function="Edit.TakeOff"
                 parameter="shoes" />
                <menu_item_call.on_enable
                 function="Edit.EnableTakeOff"
                 parameter="shoes" />
            </menu_item_call>
            <menu_item_call
             label="Socks"
             name="Socks">
                <menu_item_call.on_click
                 function="Edit.TakeOff"
                 parameter="socks" />
                <menu_item_call.on_enable
                 function="Edit.EnableTakeOff"
                 parameter="socks" />
            </menu_item_call>
            <menu_item_call
             label="Jacket"
             name="Jacket">
                <menu_item_call.on_click
                 function="Edit.TakeOff"
                 parameter="jacket" />
                <menu_item_call.on_enable
                 function="Edit.EnableTakeOff"
                 parameter="jacket" />
            </menu_item_call>
            <menu_item_call
             label="Gloves"
             name="Gloves">
                <menu_item_call.on_click
                 function="Edit.TakeOff"
                 parameter="gloves" />
                <menu_item_call.on_enable
                 function="Edit.EnableTakeOff"
                 parameter="gloves" />
            </menu_item_call>
            <menu_item_call
             label="Undershirt"
             name="Menu Undershirt">
                <menu_item_call.on_click
                 function="Edit.TakeOff"
                 parameter="undershirt" />
                <menu_item_call.on_enable
                 function="Edit.EnableTakeOff"
                 parameter="undershirt" />
            </menu_item_call>
            <menu_item_call
             label="Underpants"
             name="Menu Underpants">
                <menu_item_call.on_click
                 function="Edit.TakeOff"
                 parameter="underpants" />
                <menu_item_call.on_enable
                 function="Edit.EnableTakeOff"
                 parameter="underpants" />
            </menu_item_call>
            <menu_item_call
             label="Skirt"
             name="Skirt">
                <menu_item_call.on_click
                 function="Edit.TakeOff"
                 parameter="skirt" />
                <menu_item_call.on_enable
                 function="Edit.EnableTakeOff"
                 parameter="skirt" />
            </menu_item_call>
            <menu_item_call
             label="Alpha"
             name="Alpha">
                <menu_item_call.on_click
                 function="Edit.TakeOff"
                 parameter="alpha" />
                <menu_item_call.on_enable
                 function="Edit.EnableTakeOff"
                 parameter="alpha" />
            </menu_item_call>
            <menu_item_call
             label="Tattoo"
             name="Tattoo">
                <menu_item_call.on_click
                 function="Edit.TakeOff"
                 parameter="tattoo" />
                <menu_item_call.on_enable
                 function="Edit.EnableTakeOff"
                 parameter="tattoo" />
            </menu_item_call>
            <menu_item_call
             label="Universal"
             name="Universal">
              <menu_item_call.on_click
               function="Edit.TakeOff"
               parameter="tattoo" />
              <menu_item_call.on_enable
               function="Edit.EnableTakeOff"
               parameter="universal" />
            </menu_item_call>
            <menu_item_call
             label="Physics"
             name="Physics">
                <menu_item_call.on_click
                 function="Edit.TakeOff"
                 parameter="physics" />
                <menu_item_call.on_enable
                 function="Edit.EnableTakeOff"
                 parameter="physics" />
            </menu_item_call>
            <menu_item_call
             label="All Clothes"
             name="All Clothes">
                <menu_item_call.on_click
                 function="Edit.TakeOff"
                 parameter="all" />
            </menu_item_call>
        </menu>
        <menu
         create_jump_keys="true"
         label="Help"
         name="DeprecatedHelp"
         tear_off="true">
            <menu_item_call
             label="Official Linden Blog"
             name="Official Linden Blog">
                <menu_item_call.on_click
                 function="PromptShowURL"
                 name="OfficialLindenBlog_url"
                 parameter="WebLaunchSupportWiki,http://blog.secondlife.com/" />
            </menu_item_call>
            <menu_item_call
             label="Scripting Portal"
             name="Scripting Portal">
                <menu_item_call.on_click
                 function="PromptShowURL"
                 name="ScriptingPortal_url"
                 parameter="WebLaunchLSLWiki,http://wiki.secondlife.com/wiki/LSL_Portal" />
            </menu_item_call>
            <menu
             create_jump_keys="true"
             label="Bug Reporting"
             name="Bug Reporting"
             tear_off="true">
                <menu_item_call
                 label="Public Issue Tracker"
                 name="Public Issue Tracker">
                    <menu_item_call.on_click
                     function="PromptShowURL"
                     name="PublicIssueTracker_url"
                     parameter="WebLaunchPublicIssue,http://jira.secondlife.com" />
                </menu_item_call>
                <menu_item_call
                 label="Public Issue Tracker Help"
                 name="Publc Issue Tracker Help">
                    <menu_item_call.on_click
                     function="PromptShowURL"
                     name="PublicIssueTrackerHelp_url"
                     parameter="WebLaunchPublicIssueHelp,http://wiki.secondlife.com/wiki/Issue_tracker" />
                </menu_item_call>

                <menu_item_separator/>

                <menu_item_call
                 label="Bug Reporting 101"
                 name="Bug Reporing 101">
                    <menu_item_call.on_click
                     function="PromptShowURL"
                     name="BugReporting101_url"
                     parameter="WebLaunchBugReport101,http://wiki.secondlife.com/wiki/Bug_Reporting_101" />
                </menu_item_call>
                <menu_item_call
                 label="Security Issues"
                 name="Security Issues">
                    <menu_item_call.on_click
                     function="PromptShowURL"
                     name="SecurityIssues_url"
                     parameter="WebLaunchSecurityIssues,http://wiki.secondlife.com/wiki/Security_issues" />
                </menu_item_call>
                <menu_item_call
                 label="QA Wiki"
                 name="QA Wiki">
                    <menu_item_call.on_click
                     function="PromptShowURL"
                     name="QAWiki_url"
                     parameter="WebLaunchQAWiki,http://wiki.secondlife.com/wiki/QA_Portal" />
                </menu_item_call>
            </menu>
        </menu>
    </menu>
</menu_bar><|MERGE_RESOLUTION|>--- conflicted
+++ resolved
@@ -1235,7 +1235,6 @@
            function="Floater.Visible"
            parameter="performance" />
         </menu_item_check>
-<<<<<<< HEAD
         <menu_item_separator/>
 
 	    <menu_item_call
@@ -1247,8 +1246,6 @@
          <menu_item_call.on_enable
             function="World.EnableTeleportHome" />
         </menu_item_call>
-=======
->>>>>>> 04604a92
         <menu_item_separator/>
     <!--    <menu_item_check
          label="Show Navigation Bar"
@@ -3036,17 +3033,6 @@
                  parameter="HideSelectedObjects" />
             </menu_item_check>
             <menu_item_check
-<<<<<<< HEAD
-             label="Highlight Transparent"
-             name="Highlight Transparent"
-             shortcut="control|alt|T"
-             use_mac_ctrl="true">
-                <menu_item_check.on_check
-                 function="View.CheckHighlightTransparent" />
-                <menu_item_check.on_click
-                 function="View.HighlightTransparent" />
-            </menu_item_check>
-            <menu_item_check
              label="- include Rigged Transparent"
              name="Include Transparent Rigged"
              shortcut="control|alt|shift|T"
@@ -3057,8 +3043,6 @@
                  function="View.HighlightTransparentRigged" />
             </menu_item_check>
             <menu_item_check
-=======
->>>>>>> 04604a92
              label="Show Mouselook Crosshairs"
              name="ShowCrosshairs">
                 <menu_item_check.on_check
