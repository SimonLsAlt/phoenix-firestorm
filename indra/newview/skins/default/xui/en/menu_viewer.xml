--- conflicted
+++ resolved
@@ -1117,7 +1117,6 @@
 
         <menu_item_separator/>
 
-<<<<<<< HEAD
         <menu_item_call
              label="Buy this Land"
              name="Buy Land">
@@ -1128,18 +1127,6 @@
             </menu_item_call>
         
         <menu_item_call
-=======
-        <menu_item_call
-             label="Buy this Land"
-             name="Buy Land">
-                <menu_item_call.on_click
-                 function="Land.Buy" />
-                <menu_item_call.on_enable
-                 function="World.EnableBuyLand" />
-            </menu_item_call>
-        
-        <menu_item_call
->>>>>>> cb43d15c
              label="Show Owned Land"
              name="My Land">
                 <menu_item_call.on_click
@@ -2525,7 +2512,6 @@
         <menu_item_call
          label="Troubleshooting"
          name="Troubleshooting">
-<<<<<<< HEAD
             <menu_item_call.on_click
              function="PromptShowURL"
              name="wiki_troubleshooting_url"
@@ -2536,18 +2522,6 @@
          label="Join Firestorm Support Group"
          name="firestorm_support_group">
             <menu_item_call.on_click
-=======
-            <menu_item_call.on_click
-             function="PromptShowURL"
-             name="wiki_troubleshooting_url"
-             parameter="WebLaunchExternalTarget,https://wiki.firestormviewer.org/firestorm_troubleshooting" />
-        </menu_item_call>
-	   
-        <menu_item_call
-         label="Join Firestorm Support Group"
-         name="firestorm_support_group">
-            <menu_item_call.on_click
->>>>>>> cb43d15c
              function="Advanced.WebBrowserTest"
              parameter="https://wiki.firestormviewer.org/firestorm_support_groups_join" />
             <menu_item_call.on_visible
@@ -3109,16 +3083,6 @@
                  parameter="HideSelectedObjects" />
             </menu_item_check>
             <menu_item_check
-             label="- include Rigged Transparent"
-             name="Include Transparent Rigged"
-             shortcut="control|alt|shift|T"
-             use_mac_ctrl="true">
-                <menu_item_check.on_check
-                 function="View.CheckHighlightTransparentRigged" />
-                <menu_item_check.on_click
-                 function="View.HighlightTransparentRigged" />
-            </menu_item_check>
-            <menu_item_check
              label="Show Mouselook Crosshairs"
              name="ShowCrosshairs">
                 <menu_item_check.on_check
@@ -4069,7 +4033,6 @@
                  function="Advanced.ForceErrorSoftwareException" />
             </menu_item_call>
             <menu_item_call
-<<<<<<< HEAD
              label="Force OS Exception"
              name="Force OS Exception">
                 <menu_item_call.on_click
@@ -4078,8 +4041,6 @@
                  function="Advanced.EnableErrorOSException" />
             </menu_item_call>
             <menu_item_call
-=======
->>>>>>> cb43d15c
              label="Force Software Exception in Coroutine"
              name="Force Software Exception in Coroutine">
                 <menu_item_call.on_click
@@ -4892,8 +4853,6 @@
             <menu_item_call.on_click
              function="Advanced.WebContentTest"
              parameter="HOME_PAGE"/>
-<<<<<<< HEAD
-=======
           </menu_item_call>
           <menu_item_call
            label="Dump Fonts"
@@ -4906,7 +4865,6 @@
            name="Dump Font Textures">
             <menu_item_call.on_click
              function="Develop.Fonts.DumpTextures" />
->>>>>>> cb43d15c
           </menu_item_call>
           <menu_item_call
              label="Dump SelectMgr"
