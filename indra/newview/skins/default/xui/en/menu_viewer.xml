<?xml version="1.0" encoding="utf-8" standalone="yes" ?>
<menu_bar
 bg_visible="false"
 follows="left|top|right"
 name="Main Menu">
    <menu
     create_jump_keys="true"
     label="Avatar"
     name="Me"
     tear_off="true"
     visible="true">
        
        <menu_item_call
             label="Account"
             name="Manage Account">
                <menu_item_call.on_click
                 function="PromptShowURL"
                 name="ManageMyAccount_url"
                 parameter="WebLaunchJoinNow,http://secondlife.com/account/" />
                <menu_item_call.on_visible
                 function="GridCheck"
                 parameter="secondlife"/>
        </menu_item_call>
        <menu_item_call
            label="Marketplace listings..."
            name="MarketplaceListings">
            <menu_item_call.on_click
            function="Floater.ToggleOrBringToFront"
            parameter="marketplace_listings" />
        </menu_item_call>

        <menu_item_call
         label="Buy L$"
         name="Buy and Sell L$">
            <menu_item_call.on_click
             function="BuyCurrency" />
        </menu_item_call>

        <menu_item_separator/>

        <menu_item_check
         label="Inventory"
         name="Inventory"
         shortcut="control|I"
         visible="true">
          <menu_item_check.on_check
           function="Floater.Visible"
           parameter="inventory" />
          <menu_item_check.on_click
           function="Floater.Toggle"
           parameter="inventory" />
        </menu_item_check>
        <menu_item_call
         label="New Inventory Window"
         name="NewInventoryWindow"
         shortcut="control|shift|I"
         visible="false">
          <menu_item_call.on_click
           function="Inventory.NewWindow"
           parameter="" />
        </menu_item_call>
        <menu_item_check
         label="Protected Folders"
         name="Protected Folders">
            <menu_item_check.on_check
             function="Floater.Visible"
             parameter="fs_protectedfolders" />
            <menu_item_check.on_click
             function="Floater.Toggle"
             parameter="fs_protectedfolders" />
        </menu_item_check>
        <menu_item_check
            label="Favorite Wearables"
            name="WearableFavorites">
            <menu_item_check.on_click
             function="Floater.Toggle"
             parameter="fs_wearable_favorites" />
            <menu_item_check.on_check
             function="Floater.Visible"
             parameter="fs_wearable_favorites" />
        </menu_item_check>

      <menu_item_call
       label="Picks"
       name="Picks">
        <menu_item_call.on_click
         function="Floater.Show"
         parameter="picks" />
        </menu_item_call>

      <menu_item_call
        label="Experiences"
        name="Experiences">
        <menu_item_call.on_click
          function="Floater.ToggleOrBringToFront"
          parameter="experiences"/>
      </menu_item_call>

        <menu_item_separator/>
		
        <menu_item_call
         label="Profile"
         name="Profile">
            <menu_item_call.on_click
             function="ShowAgentProfile"
             parameter="agent" />
        </menu_item_call>

        <menu_item_check
         label="Appearance"
         shortcut="control|O"
         name="ChangeOutfit">
            <menu_item_check.on_click
             function="CustomizeAvatar" />
            <menu_item_check.on_check
             function="Floater.IsOpen"
             parameter="appearance"/>
            <menu_item_check.on_enable
             function="Edit.EnableCustomizeAvatar" />
        </menu_item_check>

      <menu_item_call
       label="Choose an avatar"
       name="Avatar Picker">
        <menu_item_call.on_click
         function="Floater.Toggle"
         parameter="avatar" />
        <menu_item_call.on_visible
         function="GridFeatureCheck"
         parameter="avatar_picker"/>
      </menu_item_call>
		
        <menu_item_separator/>

		<menu
		 create_jump_keys="true"
		 label="Movement"
		 name="Movement"
		 tear_off="true">

          <menu_item_call
             label="Sit Down"
             layout="topleft"
             shortcut="alt|shift|S"
             name="Sit Down Here">
                <menu_item_call.on_click
                 function="Self.SitDown"/>
                <menu_item_call.on_visible
                 function="Self.ShowSitDown"/>
                <menu_item_call.on_enable
                 function="Self.EnableSitDown" />
        </menu_item_call>
        <menu_item_call
         label="Stand Up"
         layout="topleft"
         shortcut="alt|shift|S"
         name="Stand up">
          <menu_item_call.on_click
           function="Self.StandUp"/>
          <menu_item_call.on_visible
           function="Self.EnableStandUp"/>
          <menu_item_call.on_enable
           function="Self.EnableStandUp" />
           </menu_item_call>
           <menu_item_check
             label="Fly"
             name="Fly"
             shortcut="HOME">
                <menu_item_check.on_check
                 function="Agent.getFlying" />
                <menu_item_check.on_click
                 function="Agent.toggleFlying" />
                <menu_item_check.on_enable
                 function="Agent.enableFlying" />
            </menu_item_check>
        <menu_item_call
         label="Stop flying"
         name="Stop flying"
         shortcut="HOME">
          <menu_item_call.on_click
           function="Agent.toggleFlying" />
          <menu_item_call.on_enable
           function="Agent.getFlying" />
        </menu_item_call>	
            <menu_item_check
             label="Always Run"
             name="Always Run"
             shortcut="control|R">
                <menu_item_check.on_check
                 function="World.CheckAlwaysRun" />
                <menu_item_check.on_click
                 function="World.AlwaysRun" />
            </menu_item_check>
          <menu_item_check
             label="Force Ground Sit"
             shortcut="control|alt|S"
             name="Force Toggle Sitting">
                <menu_item_check.on_check
                 function="Self.getForceSit" />
                <menu_item_check.on_click
                 function="Self.ForceSit"/>
                <menu_item_check.on_enable
                 function="Self.EnableForceSit" />
           </menu_item_check>
		   <menu_item_check
			 label="Movelock"
             shortcut="control|alt|P"
			 name="Move Lock">
                <menu_item_check.on_check
                   function="Self.GetMoveLock" />
                <menu_item_check.on_click
                   function="Self.ToggleMoveLock" />
                <menu_item_check.on_enable
                   function="Self.EnableMoveLock" />
			</menu_item_check>
			<menu_item_check
			 label="Quickjump"
             name="Avatar Ignore Prejump">
                <menu_item_check.on_check
                   function="Self.getIgnorePreJump" />
                <menu_item_check.on_click
                   function="Self.toggleIgnorePreJump" />
			</menu_item_check>
		</menu>

		<menu_item_check
		 label="Move Controls"
		 name="Movement Controls">
			<menu_item_check.on_check
			 function="Floater.Visible"
			 parameter="moveview" />
			<menu_item_check.on_click
			 function="Floater.Toggle"
			 parameter="moveview" />
		</menu_item_check>   

		<menu_item_check
		 label="Camera Controls"
		 name="Camera Controls">
			<menu_item_check.on_check
			 function="Floater.Visible"
			 parameter="camera" />
			<menu_item_check.on_click
			 function="Floater.Toggle"
			 parameter="camera" />
		</menu_item_check>

        <menu_item_separator/>

        <menu
         create_jump_keys="true"
         label="Avatar Health"
         name="avhealth"
         tear_off="true">
            <menu_item_call
             label="Stop Avatar Animations"
             name="Stop Animating My Avatar">
                <menu_item_call.on_click
                 function="Tools.StopAllAnimations"
                 parameter="stop"/>
            </menu_item_call>
            <menu_item_call
             label="Stop Avatar Animations &amp; Revoke Permissions"
             name="Stop Animating My Avatar With Revoke">
                <menu_item_call.on_click
                 function="Tools.StopAllAnimations"
                 parameter="stoprevoke"/>
            </menu_item_call>
            <menu_item_call
                label="Undeform Avatar"
                name="undeform_avatar">
	            <menu_item_call.on_click
                function="Tools.Undeform" />
	        </menu_item_call>
	        <menu_item_call
	         label="Force Appearance Update (Rebake)"
	         name="Rebake Texture"
		 shortcut="control|alt|R">
	            <menu_item_call.on_click
	             function="Advanced.RebakeTextures" />
	        </menu_item_call>
            <menu_item_call
             label="Refresh Attachments"
             name="Refresh Attachments"
             shortcut="alt|shift|R">
                <menu_item_call.on_click
                 function="Advanced.RefreshAttachments" />
            </menu_item_call>
            <menu_item_separator/>
		<menu_item_call
                    label="Reset Default Male Avatar (Character Test)"
                    name="ResetDefaultAvM">
                    <menu_item_call.on_click
                     function="Advanced.TestMale" />
		</menu_item_call>
          <menu_item_call
                          label="Reset Default Female Avatar (Character Test)"
                          name="ResetDefaultAvF">
            <menu_item_call.on_click
             function="Advanced.TestFemale" />
          </menu_item_call>
            <menu_item_separator/>
	        <menu_item_check
	         label="Show Avatar Complexity Information"
	         name="Avatar Draw Info">
	            <menu_item_check.on_check
	             function="Advanced.CheckInfoDisplay"
	             parameter="avatardrawinfo" />
	            <menu_item_check.on_click
	             function="Advanced.ToggleInfoDisplay"
	             parameter="avatardrawinfo" />
	        </menu_item_check>
      <menu_item_call
        label="Scripts"
        name="MyScripts">
        <menu_item_call.on_click
          function="Floater.Toggle"
          parameter="my_scripts"/>
      </menu_item_call>
	        <menu_item_call
             label="Lag Meter"
             name="Lag Meter">
                <menu_item_call.on_click
                 function="Floater.Show"
                 parameter="lagmeter" />
            </menu_item_call>
          <menu_item_call
             label="Recreate LSL Bridge"
             name="Recreate LSL Bridge">
            <menu_item_call.on_click
             function="RecreateLSLBridge"/>
          </menu_item_call>
        </menu>

        <menu_item_call
         label="Snapshot"
         name="Take Snapshot"
         shortcut="control|shift|S">
            <menu_item_call.on_click
             function="Floater.Show"
             parameter="snapshot" />
        </menu_item_call>

      <menu_item_call
        label="Money Tracker"
        name="money_tracker">
        <menu_item_call.on_click
          function="Floater.Toggle"
          parameter="money_tracker" />
      </menu_item_call>
<<<<<<< HEAD
		
		<menu_item_call
			label="Pose Stand..."
			name="pose_stand">
            <menu_item_call.on_click
			function="Floater.Show"
			parameter="fs_posestand" />
        </menu_item_call>
=======
      <menu_item_call
           label="[Membership]"
           name="Membership">
            <menu_item_call.on_click
             function="Advanced.ShowURL"
             parameter="https://secondlife.com/my/account/membership.php"/>
            <menu_item_call.on_visible
                 function="Membership.UpdateLabel"/>
      </menu_item_call>
>>>>>>> 8aa41b9e

        <menu_item_separator/>

        <menu_item_call
         label="Preferences"
         name="Preferences"
         shortcut="control|P">
            <menu_item_call.on_click
             function="Floater.Toggle"
             parameter="preferences" />
        </menu_item_call>
        
        <menu_item_call
         label="Toolbar Buttons"
         name="Toolbar Buttons">
            <menu_item_call.on_click
             function="Floater.Show"
             parameter="toybox" />
        </menu_item_call>

         <menu_item_check
         label="Show HUD Attachments"
         name="Show HUD Attachments"
         shortcut="alt|shift|H">
           <menu_item_check.on_check
            function="View.CheckHUDAttachments" />
            <menu_item_check.on_click
             function="View.ShowHUDAttachments" />
            <menu_item_check.on_enable
             function="View.EnableHUDAttachments" />
         </menu_item_check>

         <menu_item_check
         label="Show User Interface"
         name="Show User Interface"
         shortcut="alt|shift|U">
           <menu_item_check.on_check
            function="View.CheckToggleUI" />
            <menu_item_check.on_click
             function="View.ToggleUI" />
         </menu_item_check>

        <menu_item_separator/>

        <menu_item_call
         label="Request Admin Status"
         name="Request Admin Options"
         shortcut="control|alt|G"
		 visible="false">
            <menu_item_call.on_click
             function="Advanced.RequestAdminStatus" />
        </menu_item_call>
        
        <menu_item_call
         label="Leave Admin Status"
         name="Leave Admin Options"
         shortcut="control|alt|shift|G"
		 visible="false">
            <menu_item_call.on_click
             function="Advanced.LeaveAdminStatus" />
        </menu_item_call>

        <menu_item_call
         label="Exit [APP_NAME]"
         name="Quit"
         shortcut="control|Q">
            <menu_item_call.on_click
             function="File.Quit" />
        </menu_item_call>

    </menu>
    
    <!-- Comm Menu -->
    
    <menu
     create_jump_keys="true"
     label="Comm"
     name="Communicate"
     tear_off="true"
     visible="true">
     
        <menu
         create_jump_keys="true"
         label="Online Status"
         name="Status"
         tear_off="true">
        <menu_item_check
         name="Away"
         label="Away">
          <menu_item_check.on_check
           function="View.Status.CheckAway" />
          <menu_item_check.on_click
           function="World.SetAway" />
        </menu_item_check>
        <menu_item_check
         name="Do Not Disturb"
         label="Unavailable">
          <menu_item_check.on_check
           function="View.Status.CheckDoNotDisturb" />
          <menu_item_check.on_click
           function="World.SetDoNotDisturb"/>
        </menu_item_check>
			    <menu_item_check
             label="Autorespond"
             name="Set Autorespond">
                <menu_item_check.on_check
                 function="World.GetAutorespond"/>
                <menu_item_check.on_click
                 function="World.SetAutorespond"/>
            </menu_item_check>
			    <menu_item_check
             label="Autorespond to non-friends"
             name="Set Autorespond to non-friends">
                <menu_item_check.on_check
                 function="World.GetAutorespondNonFriends"/>
                <menu_item_check.on_click
                 function="World.SetAutorespondNonFriends"/>
            </menu_item_check>
        
            <menu_item_separator/>
                <menu_item_check
             label="Reject teleport offers and requests"
             name="Automatically reject teleport offers">
                <menu_item_check.on_check
                 function="World.GetRejectTeleportOffers"/>
                <menu_item_check.on_click
                 function="World.SetRejectTeleportOffers"/>
            </menu_item_check>
                <menu_item_check
             label="Reject all group invites"
             name="Reject all group invites">
                <menu_item_check.on_check
                 function="World.GetRejectAllGroupInvites"/>
                <menu_item_check.on_click
                 function="World.SetRejectAllGroupInvites"/>
            </menu_item_check>
                <menu_item_check
             label="Reject all friendship requests"
             name="Reject all friendship requests">
                <menu_item_check.on_check
                 function="World.GetRejectFriendshipRequests"/>
                <menu_item_check.on_click
                 function="World.SetRejectFriendshipRequests"/>
            </menu_item_check>
        
        </menu>
        
        <menu_item_separator/>
             
        <menu_item_call
         label="Friends"
         name="My Friends"
         shortcut="control|shift|F">
            <menu_item_call.on_click
             function="SideTray.PanelPeopleTab"
             parameter="friends_panel" />
            </menu_item_call>
        <menu_item_check
         label="Contacts"
         name="Contacts"
         shortcut="control|alt|shift|F">
            <menu_item_check.on_check
             function="Floater.Visible"
             parameter="imcontacts" />
            <menu_item_check.on_click
             function="Floater.Toggle"
             parameter="imcontacts" />
            </menu_item_check>
        <menu_item_call
         label="Contact Sets"
         name="Contact Sets"
         shortcut="control|alt|shift|C">
            <menu_item_call.on_click
             function="SideTray.PanelPeopleTab"
             parameter="contact_sets_panel" />
        </menu_item_call>
        <menu_item_call
         label="Groups"
         name="My Groups"
         shortcut="control|shift|G">
            <menu_item_call.on_click
             function="SideTray.PanelPeopleTab"
             parameter="groups_panel" />
        </menu_item_call>
        <menu_item_check
         label="Chat..."
         name="Nearby Chat"
         shortcut="control|H"
         use_mac_ctrl="true">
            <menu_item_check.on_check
             function="Floater.Visible"
             parameter="fs_nearby_chat" />
            <menu_item_check.on_click
             function="Floater.ToggleOrBringToFront"
             parameter="fs_nearby_chat" />
        </menu_item_check>
        <menu_item_check
         label="People"
         name="People">
            <menu_item_check.on_check
             function="Floater.Visible"
             parameter="people" />
            <menu_item_check.on_click
             function="Floater.Toggle"
             parameter="people" />
            </menu_item_check>
        <menu_item_check
         label="Conversations"
         name="Conversations"
         shortcut="control|T"
         use_mac_ctrl="true">
            <menu_item_check.on_check
             function="Floater.Visible"
             parameter="fs_im_container" />
            <menu_item_check.on_click
             function="Floater.ToggleOrBringToFront"
             parameter="fs_im_container" />
        </menu_item_check>

        <menu_item_separator/>

        <menu_item_check
         label="Gestures"
         name="Gestures"
         shortcut="control|G">
            <menu_item_check.on_check
             function="Floater.Visible"
             parameter="gestures" />
            <menu_item_check.on_click
             function="Floater.Toggle"
             parameter="gestures" />
        </menu_item_check>
        <menu_item_separator/>
      <menu_item_call
        label="Flickr..."
        name="Flickr">
        <menu_item_call.on_click
          function="Floater.Toggle"
          parameter="flickr"/>
      </menu_item_call>
      <menu_item_call
        label="Discord..."
        name="Discord">
        <menu_item_call.on_click
          function="Floater.Toggle"
          parameter="fs_discord"/>
      </menu_item_call>
        <menu_item_separator/>
        <menu
         label="Voice morphing"
         name="VoiceMorphing"
         visibility_control="VoiceMorphingEnabled">
            <menu_item_check
             label="No voice morphing"
             name="NoVoiceMorphing">
                <menu_item_check.on_check
                 function="Communicate.VoiceMorphing.NoVoiceMorphing.Check" />
                <menu_item_check.on_click
                 function="Communicate.VoiceMorphing.NoVoiceMorphing.Click" />
            </menu_item_check>
            <menu_item_separator/>
            <menu_item_check
             label="Preview..."
             name="Preview">
                <menu_item_check.on_check
                 function="Floater.Visible"
                 parameter="voice_effect" />
                <menu_item_check.on_click
                 function="Floater.Toggle"
                 parameter="voice_effect" />
            </menu_item_check>
            <menu_item_call
             label="Subscribe..."
             name="Subscribe">
                <menu_item_call.on_click
                 function="Communicate.VoiceMorphing.Subscribe" />
            </menu_item_call>
            <menu_item_call
             label="Premium perk..."
             name="PremiumPerk">
                <menu_item_call.on_click
                 function="Communicate.VoiceMorphing.PremiumPerk" />
            </menu_item_call>
        </menu>
        <menu_item_check
         name="Conversation Log..."
         label="Conversation Log...">
            <menu_item_check.on_check
             function="Floater.Visible"
             parameter="conversation" />
            <menu_item_check.on_enable
             function="Conversation.IsConversationLoggingAllowed" />
            <menu_item_check.on_click
             function="Floater.Toggle"
             parameter="conversation" />
        </menu_item_check>
        <!--
        <menu_item_separator/>
        <menu_item_check
         label="Friends"
         name="My Friends"
         shortcut="control|shift|F">
            <menu_item_check.on_check
             function="SideTray.CheckPanelPeopleTab"
             parameter="friends_panel" />
            <menu_item_check.on_click
             function="SideTray.PanelPeopleTab"
             parameter="friends_panel" />
            </menu_item_check>
        <menu_item_check
         label="Groups"
         name="My Groups"
         shortcut="control|shift|G">
         	<menu_item_check.on_check
             function="SideTray.CheckPanelPeopleTab"
             parameter="groups_panel" />
            <menu_item_check.on_click
             function="SideTray.PanelPeopleTab"
             parameter="groups_panel" />
        </menu_item_check>
        <menu_item_check
         label="Nearby people"
         name="Active Speakers"
         shortcut="control|shift|A">
        	 <menu_item_check.on_check
             function="SideTray.CheckPanelPeopleTab"
             parameter="nearby_panel" />
            <menu_item_check.on_click
              function="SideTray.PanelPeopleTab"
              parameter="nearby_panel" />
        </menu_item_check>
        -->
        <menu_item_check
         label="Nearby Voice"
         name="Nearby Voice">
            <menu_item_check.on_check
             function="Floater.Visible"
             parameter="fs_voice_controls" />
            <menu_item_check.on_click
             function="Floater.Toggle"
             parameter="fs_voice_controls" />
        </menu_item_check>
        <menu_item_call
         label="Block List"
         name="Block List">
            <menu_item_call.on_click
              function="SideTray.PanelPeopleTab"
              parameter="blocked_panel" />
        </menu_item_call>
    </menu>
    
    <!-- World Menu -->
    
    <menu
     create_jump_keys="true"
     label="World"
     name="World"
     tear_off="true"
     visible="true">
        <menu_item_call
         label="Resync Animations"
         name="Resync Animations"
         shortcut="control|S">
            <menu_item_call.on_click
             function="Tools.ResyncAnimations" />
        </menu_item_call>
        
        <menu_item_separator/>
     
        <menu_item_call
            label="Nearby Avatars"
            name="Active Speakers"
            shortcut="control|shift|A">
            <menu_item_call.on_click
             function="SideTray.PanelPeopleTab"
             parameter="nearby_panel" />
        </menu_item_call>

        <menu_item_check
         label="Radar"
         name="Radar">
            <menu_item_check.on_check
             function="Floater.Visible"
             parameter="fs_radar" />
            <menu_item_check.on_click
             function="Floater.Toggle"
             parameter="fs_radar" />
        </menu_item_check>

        <menu_item_call
         label="Teleport History"
         name="Teleport History"
         shortcut="alt|H">
            <menu_item_call.on_click
             function="ToggleTeleportHistory"/>
            </menu_item_call>

        <menu_item_check
         label="Places"
         name="Places">
            <menu_item_check.on_check
             function="Floater.Visible"
             parameter="places" />
            <menu_item_check.on_click
             function="Floater.Toggle"
             parameter="places" />
            </menu_item_check>
        <menu_item_call
         label="Destinations"
         name="Destinations">
            <menu_item_call.on_click
             function="Floater.Toggle"
             parameter="destinations" />
            <menu_item_call.on_visible
             function="GridFeatureCheck"
             parameter="destination_guide"/>
        </menu_item_call>
        <menu_item_call
             label="Events"
             name="Events">
            <menu_item_call.on_click
             function="Advanced.ShowURL"
             parameter="https://secondlife.com/my/community/events"/>
            <menu_item_call.on_visible
             function="GridCheck"
             parameter="secondlife"/>
        </menu_item_call>
        <menu_item_check
             label="Mini-Map"
             name="Mini-Map"
             shortcut="control|shift|M">
            <menu_item_check.on_check
             function="Floater.Visible"
             parameter="mini_map" />
            <menu_item_check.on_click
             function="Floater.Toggle"
             parameter="mini_map" />
        </menu_item_check>
         <menu_item_check
             label="World Map"
             name="World Map"
             shortcut="control|M"
             use_mac_ctrl="true">
            <menu_item_check.on_check
             function="Floater.Visible"
             parameter="world_map" />
            <menu_item_check.on_click
             function="Floater.Toggle"
             parameter="world_map" />
        </menu_item_check>
        
         <menu_item_check
             label="Region Tracker"
             name="Region Tracker">
            <menu_item_check.on_check
             function="Floater.Visible"
             parameter="region_tracker" />
            <menu_item_check.on_click
             function="Floater.Toggle"
             parameter="region_tracker" />
        </menu_item_check>
        <menu_item_separator/>
        
        <menu_item_call
         label="Landmark this Place"
         name="Create Landmark Here">
            <menu_item_call.on_click
             function="World.CreateLandmark" />
            <menu_item_call.on_enable
             function="World.EnableCreateLandmark" />
        </menu_item_call>

        <menu_item_call
         label="Location Profile"
         layout="topleft"
         name="Place Profile">
            <menu_item_call.on_click
             function="World.PlaceProfile" />
            <menu_item_call.on_enable
             function="World.EnablePlaceProfile" />
        </menu_item_call>
        
        <menu_item_call
         label="Parcel Details"
         name="About Land">
            <menu_item_call.on_click
             function="Floater.Show"
             parameter="about_land" />
            <menu_item_call.on_enable
             function="Floater.CanShow"
             parameter="about_land" />
        </menu_item_call>
        
        <menu_item_call
         label="Region Details"
         name="RegionEstate"
         shortcut="alt|R"
         use_mac_ctrl="true">
            <menu_item_call.on_click
             function="Floater.Show"
             parameter="region_info" />
            <menu_item_call.on_enable
             function="Floater.CanShow"
             parameter="region_info" />
        </menu_item_call>
        <menu_item_call
<<<<<<< HEAD
             label="Set Home to Here"
             name="Set Home to Here">
                <menu_item_call.on_click
                 function="World.SetHomeLocation" />
                <menu_item_call.on_enable
                 function="World.EnableSetHomeLocation" />
        </menu_item_call>
=======
         label="My Linden Home..."
         name="Linden Home">
            <menu_item_call.on_click
             function="World.LindenHome"/>
        </menu_item_call>
        <menu_item_call
             label="My land holdings..."
             name="My Land">
            <menu_item_call.on_click
             function="Floater.Show"
             parameter="land_holdings" />
      </menu_item_call>
        <menu_item_call
         label="Buy this land"
         name="Buy Land">
            <menu_item_call.on_click
             function="Land.Buy" />
            <menu_item_call.on_enable
             function="World.EnableBuyLand" />
            </menu_item_call>
>>>>>>> 8aa41b9e

        <menu_item_separator/>

        <menu_item_call
             label="Buy this Land"
             name="Buy Land">
                <menu_item_call.on_click
                 function="Land.Buy" />
                <menu_item_call.on_enable
                 function="World.EnableBuyLand" />
            </menu_item_call>
        
        <menu_item_call
             label="Show Owned Land"
             name="My Land">
                <menu_item_call.on_click
                 function="Floater.Show"
                 parameter="land_holdings" />
        </menu_item_call>
        
        <menu
           create_jump_keys="true"
           label="Show More"
           name="LandShow"
           tear_off="true">
          
           <menu_item_check
                 label="Ban Lines"
                 name="Ban Lines">
                <menu_item_check.on_check
                   control="ShowBanLines" />
                <menu_item_check.on_click
                   function="ToggleControl"
                   parameter="ShowBanLines" />
           </menu_item_check>
           
           <menu_item_check
                 label="Beacons"
                 name="beacons"
                 shortcut="control|alt|shift|N">
                    <menu_item_check.on_check
                     function="Floater.Visible"
                     parameter="beacons" />
                    <menu_item_check.on_click
                     function="Floater.Toggle"
                     parameter="beacons" />
          </menu_item_check>
          
          <menu_item_check
             label="Property Lines"
             name="Property Lines"
             shortcut="control|alt|shift|P">
            <menu_item_check.on_check
               control="ShowPropertyLines" />
            <menu_item_check.on_click
               function="ToggleControl"
               parameter="ShowPropertyLines" />
          </menu_item_check>
          
          <menu_item_check
             label="Land Owners"
             name="Land Owners"
             shortcut="control|alt|O">
            <menu_item_check.on_check
               control="ShowParcelOwners" />
            <menu_item_check.on_click
               function="ToggleControl"
               parameter="ShowParcelOwners" />
          </menu_item_check>
          
          <menu_item_check
             label="Coordinates"
             name="Coordinates">
            <menu_item_check.on_click
               function="ToggleControl"
               parameter="NavBarShowCoordinates" />
            <menu_item_check.on_check
               control="NavBarShowCoordinates" />
          </menu_item_check>
          
          <menu_item_check
             label="Parcel Permissions"
             name="Parcel Properties">
            <menu_item_check.on_click
               function="ToggleControl"
               parameter="NavBarShowParcelProperties" />
            <menu_item_check.on_check
               control="NavBarShowParcelProperties" />
          </menu_item_check>
          <menu_item_separator />
          <menu_item_check
             label="Advanced Menu"
             name="Show Advanced Menu"
             shortcut="control|alt|shift|D">
            <on_check
               function="CheckControl"
               parameter="UseDebugMenus" />
            <on_click
               function="ToggleControl"
               parameter="UseDebugMenus" />
          </menu_item_check>
        </menu>

        <menu_item_separator/>

	    <menu_item_call
	     label="Teleport Home"
	     name="Teleport Home"
	     shortcut="control|shift|H">
         <menu_item_call.on_click
            function="World.TeleportHome" />
         <menu_item_call.on_enable
            function="World.EnableTeleportHome" />
        </menu_item_call>
        <menu_item_separator/>
    <!--    <menu_item_check
         label="Show Navigation Bar"
         name="ShowNavbarNavigationPanel">
           <menu_item_check.on_click
             function="ToggleControl"
             parameter="ShowNavbarNavigationPanel" />
             <menu_item_check.on_check
             function="CheckControl"
             parameter="ShowNavbarNavigationPanel" />
        </menu_item_check>
       <menu_item_check
         label="Show Favorites Bar"
         name="ShowNavbarFavoritesPanel">
           <menu_item_check.on_click
             function="ToggleControl"
             parameter="ShowNavbarFavoritesPanel" />
             <menu_item_check.on_check
             function="CheckControl"
             parameter="ShowNavbarFavoritesPanel" />
        </menu_item_check>
        <menu_item_separator/>-->

      <menu
         create_jump_keys="true"
         label="Environment"
         name="Environment"
         tear_off="true">
            <menu_item_check
             label="Sunrise"
             name="Sunrise"
             shortcut="control|shift|U">
                <menu_item_check.on_click
                 function="World.EnvSettings"
                 parameter="sunrise" />
                <menu_item_check.on_check
                 function="World.EnableEnvSettings" 
                 parameter="sunrise" />
                <menu_item_check.on_enable
                 function="RLV.EnableIfNot"
                 parameter="setenv" />
            </menu_item_check>
            <menu_item_check
             label="Midday"
             name="Noon"
             shortcut="control|shift|Y">
                <menu_item_check.on_click
                 function="World.EnvSettings"
                 parameter="noon" />
                <menu_item_check.on_check
                 function="World.EnableEnvSettings" 
                 parameter="noon" />
                <menu_item_check.on_enable
                 function="RLV.EnableIfNot"
                 parameter="setenv" />
            </menu_item_check>
            <menu_item_check
             label="Sunset"
             name="Sunset"
             shortcut="control|shift|N">
                <menu_item_check.on_click
                 function="World.EnvSettings"
                 parameter="sunset" />
                <menu_item_check.on_check
                 function="World.EnableEnvSettings" 
                 parameter="sunset" />
                <menu_item_check.on_enable
                 function="RLV.EnableIfNot"
                 parameter="setenv" />
            </menu_item_check>
            <menu_item_check
             label="Midnight"
             name="Midnight"
			 shortcut="control|shift|X">
                <menu_item_check.on_click
                 function="World.EnvSettings"
                 parameter="midnight" />
                <menu_item_check.on_check
                 function="World.EnableEnvSettings" 
                 parameter="midnight" />
                <menu_item_check.on_enable
                 function="RLV.EnableIfNot"
                 parameter="setenv" />
            </menu_item_check>
            <menu_item_check
             label="Use Shared Environment"
             name="Use Shared Environment">
                <menu_item_check.on_click
                 function="World.EnvSettings"
                 parameter="region" />
                <menu_item_check.on_check
                 function="World.EnableEnvSettings" 
                 parameter="region" />
                <menu_item_check.on_enable
                 function="RLV.EnableIfNot"
                 parameter="setenv" />
            </menu_item_check>
            <menu_item_separator/>
            <menu_item_call
             label="My Environments..."
             name="my_environs">
                <menu_item_call.on_click
                 function="World.EnvSettings"
                 parameter="my_environs" />
                <menu_item_call.on_enable
                 function="RLV.EnableIfNot"
                 parameter="setenv" />
            </menu_item_call>
            <menu_item_call
             label="Personal Lighting..."
             name="adjustment_tool">
                <menu_item_call.on_click
                 function="World.EnvSettings"
                 parameter="adjust_tool" />
                <menu_item_call.on_enable
                 function="RLV.EnableIfNot"
                 parameter="setenv" />
            </menu_item_call>
            <menu_item_separator/>
            <menu_item_check
             label="Pause Clouds"
             name="pause_clouds">
                <menu_item_check.on_click
                 function="World.EnvSettings"
                 parameter="pause_clouds" />
                <menu_item_check.on_check
                 function="World.EnableEnvSettings" 
                 parameter="pause_clouds" />
                <menu_item_check.on_enable
                 function="RLV.EnableIfNot"
                 parameter="setenv" />
            </menu_item_check>
            
        </menu>
	    
<!--   
	    <menu
	     create_jump_keys="true"
	     label="Environment Editor"
	     name="Environment Editor"
	     tear_off="true">
	     	
	     	<menu_item_call
	     	 label="Environment Settings..."
	     	 name="Environment Settings">
	     	 	<menu_item_call.on_click
	     	 	 function="World.EnvSettings"
                 parameter="editor"/>
          <menu_item_call.on_enable
           function="RLV.EnableIfNot"
           parameter="setenv" />
	     	</menu_item_call>
	     	
	     	<menu_item_separator/>

	     	<menu
	     	 name="Water Presets"
	     	 label="Water Presets">
	     	 	<menu_item_call
	     	 	 label="New preset..."
	     	 	 name="new_water_preset">
	     	 	 	<menu_item_call.on_click
	     	 	 	function="World.EnvPreset"
	     	 	 	parameter="new_water"/>
            <menu_item_call.on_enable
            function="RLV.EnableIfNot"
            parameter="setenv" />
	     	 	</menu_item_call>
	     	 	<menu_item_call
	     	 	 label="Edit preset..."
	     	 	 name="edit_water_preset">
	     	 	 	<menu_item_call.on_click
	     	 	 	function="World.EnvPreset"
	     	 	 	parameter="edit_water"/>
            <menu_item_call.on_enable
            function="RLV.EnableIfNot"
            parameter="setenv" />
          </menu_item_call>
	     	</menu>

	     	<menu
	     	 name="Sky Presets"
	     	 label="Sky Presets">
	     	 	<menu_item_call
	     	 	 label="New preset..."
	     	 	 name="new_sky_preset">
	     	 	 	<menu_item_call.on_click
	     	 	 	function="World.EnvPreset"
	     	 	 	parameter="new_sky"/>
            <menu_item_call.on_enable
            function="RLV.EnableIfNot"
            parameter="setenv" />
          </menu_item_call>
	     	 	<menu_item_call
	     	 	 label="Edit preset..."
	     	 	 name="edit_sky_preset">
	     	 	 	<menu_item_call.on_click
	     	 	 	function="World.EnvPreset"
	     	 	 	parameter="edit_sky"/>
            <menu_item_call.on_enable
            function="RLV.EnableIfNot"
            parameter="setenv" />
          </menu_item_call>
	     	</menu>
	     	
	     	<menu
	     	 name="Day Presets"
	     	 label="Day Presets">
	     	 	<menu_item_call
	     	 	 label="New preset..."
	     	 	 name="new_day_preset">
	     	 	 	<menu_item_call.on_click
	     	 	 	function="World.EnvPreset"
	     	 	 	parameter="new_day_cycle"/>
            <menu_item_call.on_enable
            function="RLV.EnableIfNot"
            parameter="setenv" />
          </menu_item_call>
	     	 	<menu_item_call
	     	 	 label="Edit preset..."
	     	 	 name="edit_day_preset">
	     	 	 	<menu_item_call.on_click
	     	 	 	function="World.EnvPreset"
	     	 	 	parameter="edit_day_cycle"/>
            <menu_item_call.on_enable
            function="RLV.EnableIfNot"
            parameter="setenv" />
          </menu_item_call>
	     	</menu>
	    </menu>
-->    
		<menu
			 create_jump_keys="true"
			 name="photo_and_video"
			 label="Photo and Video"
			 tear_off="true">
				<menu_item_call
				label="Phototools"
				name="phototools_item_call"
				shortcut="alt|P">
					<menu_item_call.on_click
					function="Floater.Toggle"
					parameter="phototools" />
				</menu_item_call>
				<menu_item_call
				label="Cameratools"
				name="cameratools_item_call"
				shortcut="control|shift|C">
					<menu_item_call.on_click
					function="Floater.Toggle"
					parameter="phototools_camera" />
				</menu_item_call>
		</menu>
      <menu_item_call
        label="Area Search"
        name="area_search">
        <menu_item_call.on_click
          function="Floater.Toggle"
          parameter="area_search" />
      </menu_item_call>
      <menu_item_call
        label="Sound Explorer"
        name="Sound Explorer">
        <menu_item_call.on_click
          function="Floater.Toggle"
          parameter="sound_explorer" />
      </menu_item_call>
      <menu_item_call
        label="Animation Explorer"
        name="Animation Explorer">
        <menu_item_call.on_click
          function="Floater.Toggle"
          parameter="animation_explorer" />
      </menu_item_call>
      <menu_item_call
        label="Asset Blacklist"
        name="asset_blacklist">
        <menu_item_call.on_click
          function="Floater.Toggle"
          parameter="fs_asset_blacklist" />
      </menu_item_call>
      <menu_item_separator/>
      <menu_item_call
        label="Avatar Render Settings"
        name="Avatar Render Settings">
        <menu_item_call.on_click
          function="Floater.Toggle"
          parameter="fs_avatar_render_settings" />
      </menu_item_call>
      <menu_item_check
        label="Always show Friends fully"
        name="Always show Friends normally">
        <menu_item_check.on_click
          function="ToggleControl"
          parameter="AlwaysRenderFriends"/>
        <menu_item_check.on_check
          function="CheckControl"
          parameter="AlwaysRenderFriends"/>
      </menu_item_check>
      <menu_item_check
        label="Show Friends only"
        name="Render Friends Only">
        <menu_item_check.on_click
          function="TogglePerAccountControl"
          parameter="FSRenderFriendsOnly"/>
        <menu_item_check.on_check
          function="CheckPerAccountControl"
          parameter="FSRenderFriendsOnly"/>
      </menu_item_check>
    </menu>
    <menu
     create_jump_keys="true"
     label="Build"
     name="BuildTools"
     tear_off="true"
     visible="true">
       <menu_item_check
         label="Build"
         name="Show Build Tools"
         shortcut="control|B">
            <menu_item_check.on_check
             function="Build.Active" />
            <menu_item_check.on_click
             function="Build.Toggle" />
            <menu_item_check.on_enable
             function="Build.EnabledOrActive" />
       </menu_item_check>
       <menu
          create_jump_keys="true"
          label="Select Build Tool"
          name="Select Tool"
          tear_off="true">
         <menu_item_call
			label="Focus Tool"
			name="Focus"
			shortcut="control|1">
           <menu_item_call.on_click
              function="Tools.SelectTool"
              parameter="focus" />
         </menu_item_call>
         <menu_item_call
			label="Move Tool"
			name="Move"
			shortcut="control|2">
           <menu_item_call.on_click
              function="Tools.SelectTool"
              parameter="move" />
         </menu_item_call>
         <menu_item_call
			label="Edit Tool"
			name="Edit"
			shortcut="control|3">
           <menu_item_call.on_click
              function="Tools.SelectTool"
              parameter="edit" />
         </menu_item_call>
         <menu_item_call
			label="Create Tool"
			name="Create"
			shortcut="control|4">
           <menu_item_call.on_click
              function="Tools.SelectTool"
              parameter="create" />
         </menu_item_call>
         <menu_item_call
			label="Land Tool"
			name="Land"
			shortcut="control|5">
           <menu_item_call.on_click
              function="Tools.SelectTool"
              parameter="land" />
         </menu_item_call>
	   </menu>
        <menu_item_call
           label="Link"
           name="Link"
           shortcut="control|L">
          <menu_item_call.on_click
             function="Tools.Link" />
          <menu_item_call.on_enable
             function="Tools.EnableLink" />
        </menu_item_call>
        <menu_item_call
           label="Unlink"
           name="Unlink"
           shortcut="control|shift|L">
          <menu_item_call.on_click
             function="Tools.Unlink" />
          <menu_item_call.on_enable
             function="Tools.EnableUnlink" />
        </menu_item_call>
        <menu_item_check
             label="Edit Linked Parts"
             name="Edit Linked Parts"
             shortcut="control|shift|E">
                <menu_item_check.on_check
                 control="EditLinkedParts" />
                <menu_item_check.on_click
                 function="Tools.EditLinkedParts"
                 parameter="EditLinkedParts" />
                <menu_item_check.on_enable
                 function="Tools.EnableToolNotPie" />
            </menu_item_check>
        <menu
         create_jump_keys="true"
         label="Select Elements"
         name="Select Elements"
         tear_off="true">
            <menu_item_call
             label="Select Next Part or Face"
             name="Select Next Part or Face"
	     shortcut="control|.">
                <menu_item_call.on_click
                 function="Tools.SelectNextPart"
                 parameter="next" />
                <menu_item_call.on_enable
                 function="Tools.EnableSelectNextPart" />
            </menu_item_call>
            <menu_item_call
             label="Select Previous Part or Face"
             name="Select Previous Part or Face"
	     shortcut="control|,">
                <menu_item_call.on_click
                 function="Tools.SelectNextPart"
                 parameter="previous" />
                <menu_item_call.on_enable
                 function="Tools.EnableSelectNextPart" />
            </menu_item_call>
            <menu_item_call
             label="Include Next Part or Face"
             name="Include Next Part or Face"
	     shortcut="control|shift|.">
                <menu_item_call.on_click
                 function="Tools.SelectNextPart"
                 parameter="includenext" />
                <menu_item_call.on_enable
                 function="Tools.EnableSelectNextPart" />
            </menu_item_call>
            <menu_item_call
             label="Include Previous Part or Face"
             name="Include Previous Part or Face"
	     shortcut="control|shift|,">
                <menu_item_call.on_click
                 function="Tools.SelectNextPart"
                 parameter="includeprevious" />
                <menu_item_call.on_enable
                 function="Tools.EnableSelectNextPart" />
            </menu_item_call>
        </menu>
        <menu_item_separator/>

        <menu_item_call
           label="Focus on Selection"
           name="Focus on Selection"
           shortcut="H">
          <menu_item_call.on_click
             function="Tools.LookAtSelection"
             parameter="focus" />
          <menu_item_call.on_enable
             function="SomethingSelectedNoHUD" />
        </menu_item_call>
        <menu_item_call
           label="Zoom to Selection"
           name="Zoom to Selection"
           shortcut="shift|H">
          <menu_item_call.on_click
             function="Tools.LookAtSelection"
             parameter="zoom" />
          <menu_item_call.on_enable
             function="SomethingSelectedNoHUD" />
        </menu_item_call>
		 
        <menu_item_separator/>

        <menu
         create_jump_keys="true"
         label="Object"
         name="Object"
         tear_off="true">
          <menu_item_call
             label="Buy"
             name="Menu Object Buy">
            <menu_item_call.on_click
               function="Tools.BuyOrTake"/>
            <menu_item_call.on_visible
               function="Tools.VisibleBuyObject"/>
            <menu_item_call.on_enable
               function="Tools.EnableBuyOrTake"/>
          </menu_item_call>
          <menu_item_call
             label="Take"
             name="Menu Object Take">
            <menu_item_call.on_click
               function="Tools.BuyOrTake"/>
            <menu_item_call.on_visible
               function="Tools.VisibleTakeObject"/>
            <menu_item_call.on_enable
               function="Tools.EnableBuyOrTake"/>
          </menu_item_call>
          <menu_item_call
			 label="Take Copy"
			 name="Take Copy">
			<menu_item_call.on_click
               function="Tools.TakeCopy" />
			<menu_item_call.on_enable
               function="Tools.EnableTakeCopy" />
          </menu_item_call>
          <menu_item_call
             label="Duplicate"
             name="Duplicate"
             shortcut="control|D">
            <menu_item_call.on_click
               function="Object.Duplicate" />
          </menu_item_call>

          <menu_item_call
             label="Edit Particles"
             name="Menu Object Edit Particles">
            <menu_item_call.on_click
               function="Object.EditParticles" />
            <menu_item_call.on_enable
               function="Object.EnableEditParticles" />
          </menu_item_call>

          <menu_item_call
			 label="Save Back to Object Contents"
			 name="Save Object Back to Object Contents">
			<menu_item_call.on_click
               function="Tools.SaveToObjectInventory" />
			<menu_item_call.on_enable
               function="Tools.EnableSaveToObjectInventory" />
          </menu_item_call>
          <menu_item_call
			 label="Return Object"
			 name="Return Object back to Owner">
			<menu_item_call.on_click
               function="Object.Return" />
			<menu_item_call.on_enable
               function="Object.EnableReturn" />
          </menu_item_call>
          <menu
            create_jump_keys="true"
            label="Save as"
            name="Export Menu"
            tear_off="true">
            <menu_item_call
              label="Backup"
              name="Backup">
              <menu_item_call.on_click
              function="Object.Export" />
              <menu_item_call.on_enable
              function="Object.EnableExport" />
            </menu_item_call>
            <menu_item_call
              label="Collada"
              name="Collada">
              <menu_item_call.on_click
              function="Object.ExportCollada" />
              <menu_item_call.on_enable
              function="Object.EnableExport" />
            </menu_item_call>
          </menu>
		</menu>
        <menu
           create_jump_keys="true"
           label="Scripts"
           name="Scripts"
           tear_off="true">
          <menu_item_call
             label="Show Script Warnings/Errors"
             name="Script Debug">
            <menu_item_call.on_click
               function="ShowScriptDebug" />
          </menu_item_call>
          <menu_item_call
             label="Script Info (Counter)"
             name="Script Info">
            <menu_item_call.on_click
               function="Tools.ScriptInfo" />
            <menu_item_call.on_enable
               function="Object.EnableScriptInfo" />
          </menu_item_call>
          <menu_item_call
             label="Recompile Scripts (Mono)"
             name="Mono">
            <menu_item_call.on_click
               function="Tools.SelectedScriptAction"
               parameter="compile mono" />
            <menu_item_call.on_enable
               function="EditableSelectedMono" />
          </menu_item_call>
          <menu_item_call
             label="Recompile Scripts (LSL)"
             name="LSL">
            <menu_item_call.on_click
               function="Tools.SelectedScriptAction"
               parameter="compile lsl" />
            <menu_item_call.on_enable
               function="EditableSelected" />
          </menu_item_call>
          <menu_item_call
             label="Reset Scripts"
             name="Reset Scripts">
            <menu_item_call.on_click
               function="Tools.SelectedScriptAction"
               parameter="reset" />
            <menu_item_call.on_enable
               function="EditableSelected" />
          </menu_item_call>
          <menu_item_call
             label="Set Scripts to Running"
             name="Set Scripts to Running">
            <menu_item_call.on_click
               function="Tools.SelectedScriptAction"
               parameter="start" />
            <menu_item_call.on_enable
               function="EditableSelected" />
          </menu_item_call>
          <menu_item_call
             label="Set Scripts to Not Running"
             name="Set Scripts to Not Running">
            <menu_item_call.on_click
               function="Tools.SelectedScriptAction"
               parameter="stop" />
            <menu_item_call.on_enable
               function="EditableSelected" />
          </menu_item_call>
          <menu_item_call
             label="Remove Scripts From Selection"
             name="Remove Scripts From Selection">
            <menu_item_call.on_click
               function="Tools.SelectedScriptAction"
               parameter="delete" />
            <menu_item_call.on_enable
               function="EditableSelected" />
          </menu_item_call>          
        </menu>

      <menu
         create_jump_keys="true"
         label="Pathfinding"
         name="Pathfinding"
         tear_off="true">
        <menu_item_call
            label="Region Objects"
            name="pathfinding_linksets_menu_item">
          <menu_item_call.on_click
              function="Floater.ToggleOrBringToFront"
              parameter="pathfinding_linksets" />
          <menu_item_call.on_enable
              function="Tools.EnablePathfinding" />
        </menu_item_call>
        <menu_item_call
            label="Characters..."
            name="pathfinding_characters_menu_item">
          <menu_item_call.on_click
              function="Floater.ToggleOrBringToFront"
              parameter="pathfinding_characters" />
          <menu_item_call.on_enable
              function="Tools.EnablePathfinding" />
        </menu_item_call>
        <menu_item_call
            label="View / test..."
            name="pathfinding_console_menu_item">
          <menu_item_call.on_click
              function="Floater.ToggleOrBringToFront"
              parameter="pathfinding_console" />
          <menu_item_call.on_enable
              function="Tools.EnablePathfindingView" />
        </menu_item_call>
        <menu_item_call
            label="Rebake region"
            name="pathfinding_rebake_navmesh_item">
          <menu_item_call.on_click
              function="Tools.DoPathfindingRebakeRegion"/>
          <menu_item_call.on_enable
              function="Tools.EnablePathfindingRebakeRegion" />
        </menu_item_call>
      </menu>

      <menu_item_separator/>

        <menu
         create_jump_keys="true"
         label="Options"
         name="Options"
         tear_off="true">
	   <menu_item_check
	       label="Show Advanced Permissions"
	       name="DebugPermissions">
			  <menu_item_check.on_check
				 function="CheckControl"
				 parameter="DebugPermissions" />
			  <menu_item_check.on_click
				 function="ToggleControl"
				 parameter="DebugPermissions" />
			</menu_item_check>

            <menu_item_separator/>

            <menu_item_check
                 label="Select Only My Objects"
                 name="Select Only My Objects">
                    <menu_item_check.on_check
                     control="SelectOwnedOnly" />
                    <menu_item_check.on_click
                     function="Tools.SelectOnlyMyObjects"
                     parameter="agents" />
                </menu_item_check>
                <menu_item_check
                 label="Select Only Movable Objects"
                 name="Select Only Movable Objects">
                    <menu_item_check.on_check
                     control="SelectMovableOnly" />
                    <menu_item_check.on_click
                     function="Tools.SelectOnlyMovableObjects"
                     parameter="movable" />
                </menu_item_check>
                <menu_item_check
                 label="Select Only Locked Objects"
                 name="Select Only Locked Objects">
                    <menu_item_check.on_check
                     control="FSSelectLockedOnly" />
                    <menu_item_check.on_click
                     function="ToggleControl"
                     parameter="FSSelectLockedOnly" />
                </menu_item_check>
                <menu_item_check
                 label="Select Only Copyable Objects"
                 name="Select Only Copyable Objects">
                    <menu_item_check.on_check
                     control="FSSelectCopyableOnly" />
                    <menu_item_check.on_click
                     function="ToggleControl"
                     parameter="FSSelectCopyableOnly" />
                </menu_item_check>
                <menu_item_check
                 label="Select By Surrounding"
                 name="Select By Surrounding">
                    <menu_item_check.on_check
                     control="RectangleSelectInclusive" />
                    <menu_item_check.on_click
                     function="Tools.SelectBySurrounding" />
                </menu_item_check>
                <menu_item_check
                 label="Include Group-Owned Objects"
                 name="Include Group-Owned Objects">
                    <menu_item_check.on_check
                     control="FSSelectIncludeGroupOwned" />
                    <menu_item_check.on_click
                     function="ToggleControl"
                     parameter="FSSelectIncludeGroupOwned" />
                </menu_item_check>

          <menu_item_separator/>

                <menu_item_check
                  label="Show Physics Shape When Editing"
                  name="Show Physics Shape">
                  <menu_item_check.on_check
                    function="CheckControl"
                    parameter="ShowPhysicsShapeInEdit" />
                  <menu_item_check.on_click
                    function="ToggleControl"
                    parameter="ShowPhysicsShapeInEdit" />
                </menu_item_check>
          <menu_item_check
                 label="Show Selection Outlines"
				 shortcut="control|alt|H"
                 name="Show Selection Outlines">
                    <menu_item_check.on_check
                     function="CheckControl"
                     parameter="RenderHighlightSelections" />
                    <menu_item_check.on_click
                     function="ToggleControl"
                     parameter="RenderHighlightSelections" />
                </menu_item_check>
                <menu_item_check
                 label="Show Hidden Selection"
                 name="Show Hidden Selection">
                    <menu_item_check.on_check
                     control="RenderHiddenSelections" />
                    <menu_item_check.on_click
                     function="Tools.ShowHiddenSelection" />
                </menu_item_check>
                <menu_item_check
                 label="Show Light Radius for Selection"
                 name="Show Light Radius for Selection">
                    <menu_item_check.on_check
                     control="RenderLightRadius" />
                    <menu_item_check.on_click
                     function="Tools.ShowSelectionLightRadius" />
                </menu_item_check>
                <menu_item_check
                 label="Show Selection Beam"
                 name="Show Selection Beam">
                    <menu_item_check.on_check
                     control="ShowSelectionBeam" />
                    <menu_item_check.on_click
                     function="ToggleControl"
                     parameter="ShowSelectionBeam" />
                </menu_item_check>

        <menu_item_separator/>

                <menu_item_check
                 label="Snap to Grid"
                 name="Snap to Grid"
                 shortcut="G">
                    <menu_item_check.on_check
                     control="SnapEnabled" />
                    <menu_item_check.on_click
                     function="ToggleControl"
                     parameter="SnapEnabled" />
                    <menu_item_check.on_enable
                     function="Tools.EnableToolNotPie" />
                </menu_item_check>
                <menu_item_call
                 label="Snap Object XY to Grid"
                 name="Snap Object XY to Grid"
                 shortcut="shift|X">
                    <menu_item_call.on_click
                     function="Tools.SnapObjectXY" />
                    <menu_item_call.on_enable
                     function="Tools.EnableToolNotPie" />
                </menu_item_call>
                <menu_item_call
                 label="Use Selection for Grid"
                 name="Use Selection for Grid"
                 shortcut="shift|G">
                    <menu_item_call.on_click
                     function="Tools.UseSelectionForGrid" />
                    <menu_item_call.on_enable
                     function="SomethingSelected" />
                </menu_item_call>
                <menu_item_separator/>
                <menu_item_call
                 label="Grid Options..."
                 name="Grid Options"
                 shortcut="control|shift|B">
                    <menu_item_call.on_click
                     function="Floater.Toggle"
                     parameter="build_options" />
                    <menu_item_call.on_enable
                     function="Tools.EnableToolNotPie" />
                </menu_item_call>
                <menu_item_call
                 label="Set Default Permissions..."
                 name="Set default permissions">
                    <menu_item_call.on_click
                     function="Floater.ToggleOrBringToFront"
                     parameter="perms_default" />
                </menu_item_call>
        </menu>
        <menu
         create_jump_keys="true"
         label="Upload"
         layout="topleft"
         name="Upload"
         tear_off="true">
            <menu_item_call
             label="Image (L$[COST])..."
             layout="topleft"
             name="Upload Image"
             shortcut="control|U">
                <menu_item_call.on_click
                 function="File.UploadImage"
                 parameter="" />
                <menu_item_call.on_enable
                 function="File.EnableUpload" />
                <menu_item_call.on_visible
                 function="Upload.CalculateCosts"
                 parameter="Upload Image,texture" />
            </menu_item_call>
            <menu_item_call
             label="Sound (L$[COST])..."
             layout="topleft"
             name="Upload Sound">
                <menu_item_call.on_click
                 function="File.UploadSound"
                 parameter="" />
                <menu_item_call.on_enable
                 function="File.EnableUpload" />
                <menu_item_call.on_visible
                 function="Upload.CalculateCosts"
                 parameter="Upload Sound,sound" />
            </menu_item_call>
            <menu_item_call
             label="Animation (L$[COST])..."
             layout="topleft"
             name="Upload Animation">
                <menu_item_call.on_click
                 function="File.UploadAnim"
                 parameter="" />
                <menu_item_call.on_enable
                 function="File.EnableUpload" />
                <menu_item_call.on_visible
                 function="Upload.CalculateCosts"
                 parameter="Upload Animation,animation" />
            </menu_item_call>
            <menu_item_call
             label="Mesh Model..."
             layout="topleft"
             name="Upload Model">
            <menu_item_call.on_click
             function="File.UploadModel"
             parameter="" />
            <menu_item_call.on_enable
             function="File.EnableUploadModel" />
            <menu_item_call.on_visible
            function="File.VisibleUploadModel"/>
            </menu_item_call>
	   <menu_item_call
             label="Bulk..."
             layout="topleft"
             name="Bulk Upload">
                <menu_item_call.on_visible
                 function="Upload.CalculateCosts"
                 parameter="Bulk Upload,texture" />
                <menu_item_call.on_click
                 function="File.UploadBulk"
                 parameter="" />
		<menu_item_call.on_visible
                 function="Upload.CalculateCosts"
                 parameter="Bulk Upload" />
            </menu_item_call>
	    <menu_item_call
             label="Import Linkset..."
             visibility_control="FSEnableObjectExports"
             name="import linkset">
                <menu_item_call.on_click
                 function="File.ImportLinkset"
                 parameter="" />
            </menu_item_call>
        </menu>
        <menu_item_separator/>
        <menu_item_call
         enabled="false"
         label="Undo"
         name="Undo"
         allow_key_repeat="true"
         shortcut="control|Z">
            <on_click
             function="Edit.Undo"
             userdata="" />
            <on_enable
             function="Edit.EnableUndo" />
        </menu_item_call>
        <menu_item_call
         enabled="false"
         label="Redo"
         name="Redo"
         allow_key_repeat="true"
         shortcut="control|Y">
            <on_click
             function="Edit.Redo"
             userdata="" />
            <on_enable
             function="Edit.EnableRedo" />
        </menu_item_call>        
    </menu>
    
    <!-- Content Menu -->
    
    <menu
    	create_jump_keys="true"
    	label="Content"
    	name="Content"
    	tear_off="true"
        visible="true">
<!--
        <menu_item_call
             label="Search"
             name="Search">
             <menu_item_call.on_click
                 function="Floater.Show"
                 parameter="search"/>
       </menu_item_call>
-->
        <menu_item_check
        label="Search"
        name="Search"
        shortcut="control|F">
            <menu_item_check.on_check
             function="Floater.Visible"
             parameter="search" />
            <menu_item_check.on_click
             function="Floater.Toggle"
             parameter="search" />
            </menu_item_check>

    	<menu_item_call
             label="SL Marketplace"
             name="SL Marketplace">
            <menu_item_call.on_click
             function="PromptShowURL"
             name="Xstreet_url"
             parameter="WebLaunchExternalTarget,https://marketplace.secondlife.com/" />
            <menu_item_call.on_visible
             function="GridCheck"
             parameter="secondlife"/>
       </menu_item_call>
       <menu_item_call
             label="L$ Market Data"
             name="LindenXchange">
            <menu_item_call.on_click
             function="PromptShowURL"
             name="lindenxchange_url"
             parameter="WebLaunchExternalTarget,https://secondlife.com/my/lindex/market.php" />
            <menu_item_call.on_visible
             function="GridCheck"
             parameter="secondlife"/>
       </menu_item_call>
    	<menu_item_call
             label="Script Library"
             name="Script Library">
             <menu_item_call.on_click
             function="PromptShowURL"
             name="script_library_url"
             parameter="WebLaunchExternalTarget,http://wiki.secondlife.com/wiki/LSL_Library" />
       </menu_item_call>
       <menu_item_separator/>
    	<menu_item_call
             label="Firestorm Blog"
             name="Firestorm Blog">
             <menu_item_call.on_click
             function="PromptShowURL"
             name="firestorm_blog_url"
             parameter="WebLaunchExternalTarget,http://www.firestormviewer.org/" />
       </menu_item_call>
    	<menu_item_call
             label="Firestorm Flickr"
             name="Firestorm Flickr">
             <menu_item_call.on_click
             function="PromptShowURL"
             name="firestorm_flickr_url"
             parameter="WebLaunchExternalTarget,http://www.flickr.com/groups/firestormviewer/pool/" />
       </menu_item_call>
    	<menu_item_call
             label="Firestorm YouTube"
             name="Firestorm YouTube">
             <menu_item_call.on_click
             function="PromptShowURL"
             name="firestorm_youtube_url"
             parameter="WebLaunchExternalTarget,http://www.youtube.com/user/PhoenixViewerSL" />
       </menu_item_call>
    	<menu_item_call
             label="Firestorm Twitter"
             name="Firestorm Twitter">
             <menu_item_call.on_click
             function="PromptShowURL"
             name="firestorm_twitter_url"
             parameter="WebLaunchExternalTarget,https://twitter.com/phoenixviewersl" />
       </menu_item_call>
    	<menu_item_call
             label="Firestorm Plurk"
             name="Firestorm Plurk">
             <menu_item_call.on_click
             function="PromptShowURL"
             name="firestorm_plurk_url"
             parameter="WebLaunchExternalTarget,http://www.plurk.com/ThePhoenixViewerProject" />
       </menu_item_call>
       <menu_item_separator/>
       <menu_item_call
             label="Message of the day"
             name="Firestorm MoTD">
             <menu_item_call.on_click
             function="Advanced.ToggleHUDInfo"
             parameter="motd" />
       </menu_item_call>
      </menu>   
    
    <!-- Help Menu -->
    
    
    <menu
     create_jump_keys="true"
     label="Help"
     name="Help"
     tear_off="true"
     visible="true">
        <menu_item_check
         label="Enable Viewer UI Hints"
         name="Enable Hints">
          <on_check
            control="EnableUIHints"/>
          <on_click
            function="ToggleUIHints"/>
        </menu_item_check>
        
        <menu_item_call
         label="Firestorm Wiki"
         name="Firestorm Wiki"
	     shortcut="F1">
             <menu_item_call.on_click
             function="PromptShowURL"
             name="script_library_url"
             parameter="WebLaunchExternalTarget,http://wiki.firestormviewer.org" />
        </menu_item_call>
        
        <menu_item_call
         label="Troubleshooting"
         name="Troubleshooting">
            <menu_item_call.on_click
             function="PromptShowURL"
             name="wiki_troubleshooting_url"
             parameter="WebLaunchExternalTarget,http://wiki.firestormviewer.org/firestorm_troubleshooting" />
        </menu_item_call>
	   
        <menu_item_call
         label="Join Firestorm Support Group"
         name="firestorm_support_group">
            <menu_item_call.on_click
             function="Advanced.WebBrowserTest"
             parameter="http://wiki.firestormviewer.org/firestorm_support_groups_join" />
            <menu_item_call.on_visible
             function="GridCheck"
             parameter="secondlife" />
        </menu_item_call>

        <menu_item_call
         label="Firestorm Classes Schedule"
         name="Firestorm Classes Schedule">
             <menu_item_call.on_click
             function="PromptShowURL"
             name="wiki_classes_url"
             parameter="WebLaunchExternalTarget,http://wiki.firestormviewer.org/firestorm_classes" />
        </menu_item_call>

        <menu_item_call
         label="Firestorm Events Calendar"
         name="Firestorm Events Calendar">
             <menu_item_call.on_click
             function="PromptShowURL"
             name="events_calendar_url"
             parameter="WebLaunchExternalTarget,https://teamup.com/ksxdajnbw9mvw7cbwz" />
        </menu_item_call>

<!--       <menu_item_call
         label="Second Life Help"
         name="Second Life Help">
             <menu_item_call.on_click
             function="PromptShowURL"
             name="script_library_url"
             parameter="WebLaunchExternalTarget,https://support.secondlife.com/" />
        </menu_item_call>-->
        <menu_item_separator name="grid_help_seperator"/>
        <menu_item_call
         label="[CURRENT_GRID] Help"
         name="current_grid_help">
            <menu_item_call.on_click
             function="ShowHelp"
             parameter="grid_help" />
        </menu_item_call>
        <menu_item_call
         label="About [CURRENT_GRID]"
         name="current_grid_about">
            <menu_item_call.on_click
             function="ShowHelp"
             parameter="grid_about" />
        </menu_item_call>
<!--        <menu_item_call
         label="Tutorial"
         name="Tutorial">
            <menu_item_call.on_click
             function="Floater.Show"
             parameter="hud" />
        </menu_item_call>
		<menu_item_separator/>
        <menu_item_call
             label="Knowledge Base"
             name="Knowledge Base">
             <menu_item_call.on_click
                 function="Advanced.ShowURL"
            parameter="http://community.secondlife.com/t5/English-Knowledge-Base/Second-Life-User-s-Guide/ta-p/1244857"/>
        </menu_item_call>
        <menu_item_call
             label="Wiki"
             name="Wiki">
             <menu_item_call.on_click
                 function="Advanced.ShowURL"
                 parameter="http://wiki.secondlife.com"/>
        </menu_item_call>
        <menu_item_call
             label="Community Forums"
             name="Community Forums">
             <menu_item_call.on_click
                 function="Advanced.ShowURL"
                 parameter="http://community.secondlife.com/t5/Forums/ct-p/Forums"/>
        </menu_item_call>         
        <menu_item_call
             label="Support portal"
             name="Support portal">
             <menu_item_call.on_click
                 function="Advanced.ShowURL"
                 parameter="https://support.secondlife.com/"/>         
        </menu_item_call>
        <menu_item_separator/>
        <menu_item_call
             label="[SECOND_LIFE] News"
             name="Second Life News">
             <menu_item_call.on_click
                 function="Advanced.ShowURL"
                 parameter="http://community.secondlife.com/t5/Featured-News/bg-p/blog_feature_news"/>  
        </menu_item_call>
        <menu_item_call
             label="[SECOND_LIFE] Blogs"
             name="Second Life Blogs">
             <menu_item_call.on_click
                 function="Advanced.ShowURL"
                 parameter="http://community.secondlife.com/t5/Blogs/ct-p/Blogs"/>
        </menu_item_call>-->
        <menu_item_separator/>
        <menu_item_check
             label="Check Grid status"
             name="Grid Status">
            <menu_item_check.on_click
             function="OpenGridStatus"/>
            <menu_item_check.on_check
             function="Floater.Visible"
             parameter="grid_status" />
            <menu_item_check.on_visible
             function="GridCheck"
             parameter="secondlife"/>
        </menu_item_check>
        <menu_item_call
             label="Report Abuse"
             name="Report Abuse">
                <menu_item_call.on_click
                 function="ReportAbuse" />
            </menu_item_call>
        <menu_item_call
             label="Report Bug"
             name="Report Bug">
                <menu_item_call.on_click
                 function="Advanced.ReportBug"/>
            </menu_item_call>

        <menu_item_separator/>
        <menu_item_call
             label="Bumps, Pushes &amp; Hits"
             name="Bumps, Pushes &amp;amp; Hits">
                <menu_item_call.on_click
                 function="Floater.Show"
                 parameter="bumps" />
            </menu_item_call>

        <menu_item_separator/>

        <menu_item_check
            label="Enable Sysinfo Button"
            name="Enable Sysinfo Button">
            <menu_item_check.on_check
                function="CheckControl"
                parameter="SysinfoButtonInIM" />
            <menu_item_check.on_click
                function="ToggleControl"
                parameter="SysinfoButtonInIM" />
        </menu_item_check>

        <menu_item_separator/>

        <menu_item_call
         label="About [APP_NAME]"
         name="About Second Life">
            <menu_item_call.on_click
             function="Floater.Show"
             parameter="sl_about" />
        </menu_item_call>
    </menu>
    
    <menu
     create_jump_keys="true"
     label="RLVa"
     name="RLVa Main"
     tear_off="true"
     visible="true">
      <menu
       label="Debug"
       name="Debug"
       tear_off="true">
        <menu_item_check
         label="Show Top-level RLVa Menu"
         name="Show Top-level RLVa Menu">
          <menu_item_check.on_check
           function="CheckControl"
           parameter="RLVaTopLevelMenu" />
          <menu_item_check.on_click
           function="ToggleControl"
           parameter="RLVaTopLevelMenu" />
        </menu_item_check>
      	<menu_item_separator/>
      	<menu_item_check
      	 label="Show Debug Messages"
      	 name="Show Debug Messages">
          <menu_item_check.on_check
           function="CheckControl"
           parameter="RestrainedLoveDebug" />
          <menu_item_check.on_click
           function="ToggleControl"
           parameter="RestrainedLoveDebug" />
      	</menu_item_check>
      	<menu_item_check
      	 label="Hide Unset or Duplicate Messages"
      	 name="Hide Unset or Duplicate Messages">
          <menu_item_check.on_check
           function="CheckControl"
           parameter="RLVaDebugHideUnsetDuplicate" />
          <menu_item_check.on_click
           function="ToggleControl"
           parameter="RLVaDebugHideUnsetDuplicate" />
      	</menu_item_check>
      	<menu_item_check
      	 label="Show Assertion Failures"
      	 name="Show Assertion Failures">
          <menu_item_check.on_check
           function="CheckControl"
           parameter="RLVaShowAssertionFailures" />
          <menu_item_check.on_click
           function="ToggleControl"
           parameter="RLVaShowAssertionFailures" />
      	</menu_item_check>
      	<menu_item_separator/>
        <menu_item_check
         label="Hide Locked Layers"
         name="Hide Locked Layers">
          <menu_item_check.on_check
           function="CheckControl"
           parameter="RLVaHideLockedLayers" />
          <menu_item_check.on_click
           function="ToggleControl"
           parameter="RLVaHideLockedLayers" />
        </menu_item_check>
        <menu_item_check
         label="Hide Locked Attachments"
         name="Hide Locked Attachments">
          <menu_item_check.on_check
           function="CheckControl"
           parameter="RLVaHideLockedAttachments" />
          <menu_item_check.on_click
           function="ToggleControl"
           parameter="RLVaHideLockedAttachments" />
        </menu_item_check>
        <menu_item_separator/>
      	<menu_item_check
      	 label="Enable Legacy Naming"
      	 name="Enable Legacy Naming">
          <menu_item_check.on_check
           function="CheckControl"
           parameter="RLVaEnableLegacyNaming" />
          <menu_item_check.on_click
           function="ToggleControl"
           parameter="RLVaEnableLegacyNaming" />
      	</menu_item_check>
        <menu_item_check
      	 label="Enable Shared Wear"
      	 name="Enable Shared Wear">
          <menu_item_check.on_check
           function="CheckControl"
           parameter="RLVaEnableSharedWear" />
          <menu_item_check.on_click
           function="ToggleControl"
           parameter="RLVaEnableSharedWear" />
        </menu_item_check>
        <menu_item_check
      	 label="Rename Shared Items on Wear"
      	 name="Rename Shared Items on Wear">
          <menu_item_check.on_check
           function="CheckControl"
           parameter="RLVaSharedInvAutoRename" />
          <menu_item_check.on_click
           function="ToggleControl"
           parameter="RLVaSharedInvAutoRename" />
      	</menu_item_check>
      	<menu_item_separator/>
      	<menu_item_check
      	 label="Locks..."
      	 name="Locks">
          <menu_item_check.on_check
           function="Floater.Visible"
           parameter="rlv_locks" />
          <menu_item_check.on_click
           function="Floater.Toggle"
           parameter="rlv_locks" />
      	</menu_item_check>
      </menu>
      <menu_item_separator/>
      <menu_item_check
       label="Allow OOC Chat"
       name="Allow OOC Chat">
      	<menu_item_check.on_check
      	 function="CheckControl"
      	 parameter="RestrainedLoveCanOOC" />
      	<menu_item_check.on_click
      	 function="ToggleControl"
      	 parameter="RestrainedLoveCanOOC" />
      </menu_item_check>
      <menu_item_check
       label="Show Filtered Chat"
       name="Show Filtered Chat">
      	<menu_item_check.on_check
      	 function="CheckControl"
      	 parameter="RestrainedLoveShowEllipsis" />
      	<menu_item_check.on_click
      	 function="ToggleControl"
      	 parameter="RestrainedLoveShowEllipsis" />
      </menu_item_check>
      <menu_item_check
       label="Show Redirected Chat Typing"
       name="Show Redirected Chat Typing">
        <menu_item_check.on_check
      	 function="CheckControl"
      	 parameter="RLVaShowRedirectChatTyping" />
        <menu_item_check.on_click
      	 function="ToggleControl"
      	 parameter="RLVaShowRedirectChatTyping" />
      </menu_item_check>
      <menu_item_check
       label="Split Long Redirected Chat"
       name="Split Long Redirected Chat">
        <menu_item_check.on_check
      	 function="CheckControl"
      	 parameter="RLVaSplitRedirectChat" />
        <menu_item_check.on_click
      	 function="ToggleControl"
      	 parameter="RLVaSplitRedirectChat" />
      </menu_item_check>
      <menu_item_separator />
      <menu_item_check
       label="Allow Temporary Attachments"
       name="Allow Temporary Attachments">
      	<menu_item_check.on_check
      	 function="CheckControl"
      	 parameter="RLVaEnableTemporaryAttachments" />
      	<menu_item_check.on_click
      	 function="ToggleControl"
      	 parameter="RLVaEnableTemporaryAttachments" />
      </menu_item_check>
      <menu_item_check
       label="Forbid Give to #RLV"
       name="Forbid Give to #RLV">
      	<menu_item_check.on_check
      	 function="CheckControl"
      	 parameter="RestrainedLoveForbidGiveToRLV" />
      	<menu_item_check.on_click
      	 function="ToggleControl"
      	 parameter="RestrainedLoveForbidGiveToRLV" />
      </menu_item_check>
      <menu_item_check
       label="Wear Replaces Unlocked"
       name="Wear Replaces Unlocked">
      	<menu_item_check.on_check
      	 function="CheckControl"
      	 parameter="RLVaWearReplaceUnlocked" />
      	<menu_item_check.on_click
      	 function="ToggleControl"
      	 parameter="RLVaWearReplaceUnlocked" />
      </menu_item_check>
      <menu_item_separator />
       <menu_item_check
       label="Console..."
       name="Console">
        <menu_item_check.on_check
      	 function="Floater.Visible"
      	 parameter="rlv_console" />
        <menu_item_check.on_click
      	 function="Floater.Toggle"
      	 parameter="rlv_console" />
      </menu_item_check>
      <menu_item_check
       label="Restrictions..."
       name="Restrictions">
      	<menu_item_check.on_check
      	 function="Floater.Visible"
      	 parameter="rlv_behaviours" />
      	<menu_item_check.on_click
      	 function="Floater.Toggle"
      	 parameter="rlv_behaviours" />
      </menu_item_check>
      <menu_item_check
       label="Strings..."
       name="Strings">
        <menu_item_check.on_check
         function="Floater.Visible"
         parameter="rlv_strings" />
        <menu_item_check.on_click
         function="Floater.Toggle"
         parameter="rlv_strings" />
      </menu_item_check>
    </menu>

    <!-- Advanced Menu -->
    <menu
     create_jump_keys="true"
     label="Advanced"
     name="Advanced"
     tear_off="true"
     visible="false">
        <menu_item_call
         label="Rebake Textures"
         name="Rebake Texture">
            <menu_item_call.on_click
             function="Advanced.RebakeTextures" />
        </menu_item_call>
        <menu_item_call
         label="Refresh Attachments"
         name="Refresh Attachments">
            <menu_item_call.on_click
             function="Advanced.RefreshAttachments" />
        </menu_item_call>
        <menu_item_call
           label="Set UI Size to Default"
           name="Set UI Size to Default"
           shortcut="control|alt|shift|R">
          <menu_item_call.on_click
             function="View.DefaultUISize" />
        </menu_item_call>
        <menu_item_call
         label="Set Window Size..."
         name="Set Window Size...">
          <menu_item_call.on_click
           function="Floater.Show"
           parameter="window_size" />
        </menu_item_call>

        <menu_item_separator/>

        <menu_item_check
         label="Limit Select Distance"
         name="Limit Select Distance">
            <menu_item_check.on_check
             function="CheckControl"
             parameter="LimitSelectDistance" />
            <menu_item_check.on_click
             function="ToggleControl"
             parameter="LimitSelectDistance" />
        </menu_item_check>
        <menu_item_check
         label="Disable Camera Constraints"
         name="Disable Camera Distance">
            <menu_item_check.on_check
             function="CheckControl"
             parameter="DisableCameraConstraints" />
            <menu_item_check.on_click
             function="ToggleControl"
             parameter="DisableCameraConstraints" />
        </menu_item_check>
        
        <menu_item_separator/>

        <menu_item_check
         label="High-res Snapshot"
         name="HighResSnapshot">
            <menu_item_check.on_check
             function="CheckControl"
             parameter="HighResSnapshot" />
            <menu_item_check.on_click
             function="ToggleControl"
             parameter="HighResSnapshot" />
        </menu_item_check>
        <menu_item_check
         label="Quiet Snapshots"
         name="QuietSnapshotsToDisk">
            <menu_item_check.on_check
             function="CheckControl"
             parameter="PlayModeUISndSnapshot" />
            <menu_item_check.on_click
             function="ToggleControl"
             parameter="PlayModeUISndSnapshot" />
        </menu_item_check>

        <menu_item_separator/>

        <menu
         create_jump_keys="true"
         label="Performance Tools"
         name="Performance Tools"
         tear_off="true">
            <menu_item_call
             label="Lag Meter"
             name="Lag Meter">
                <menu_item_call.on_click
                 function="Floater.Show"
                 parameter="lagmeter" />
            </menu_item_call>
            <menu_item_check
             label="Statistics Bar"
             name="Statistics Bar"
             shortcut="control|shift|1">
                <menu_item_check.on_check
                 function="Floater.Visible"
                 parameter="stats" />
                <menu_item_check.on_click
                 function="Floater.Toggle"
                 parameter="stats" />
            </menu_item_check>
            <menu_item_check
             label="Scene Load Statistics"
             name="Scene Load Statistics"
             shortcut="control|shift|2">
                <menu_item_check.on_check
                 function="Floater.Visible"
                 parameter="scene_load_stats" />
                <menu_item_check.on_click
                 function="Floater.Toggle"
                 parameter="scene_load_stats" />
            </menu_item_check>
      <menu_item_check
        label="Show avatar complexity information"
        name="Avatar Draw Info">
           <menu_item_check.on_check
            function="Advanced.CheckInfoDisplay"
            parameter="avatardrawinfo" />
           <menu_item_check.on_click
            function="Advanced.ToggleInfoDisplay"
            parameter="avatardrawinfo" />
       </menu_item_check>
        </menu>
        <menu
         create_jump_keys="true"
         label="Highlighting and Visibility"
         name="Highlighting and Visibility"
         tear_off="true">
         <menu_item_check
                 label="Cheesy Beacon"
                 name="Cheesy Beacon">
                    <menu_item_check.on_check
                     function="CheckControl"
                     parameter="CheesyBeacon" />
                    <menu_item_check.on_click
                     function="ToggleControl"
                     parameter="CheesyBeacon" />
                </menu_item_check>
            <menu_item_check
             label="Hide Particles"
             name="Hide Particles"
             shortcut="control|alt|shift|=">
                <menu_item_check.on_check
                 function="View.CheckRenderType"
                 parameter="hideparticles" />
                <menu_item_check.on_click
                 function="View.ToggleRenderType"
                 parameter="hideparticles" />
            </menu_item_check>
            <menu_item_check
             label="Hide Selected"
             name="Hide Selected">
                <menu_item_check.on_check
                 function="CheckControl"
                 parameter="HideSelectedObjects" />
                <menu_item_check.on_click
                 function="ToggleControl"
                 parameter="HideSelectedObjects" />
            </menu_item_check>
            <menu_item_check
             label="Highlight Transparent"
             name="Highlight Transparent"
             shortcut="control|alt|T"
             use_mac_ctrl="true">
                <menu_item_check.on_check
                 function="View.CheckHighlightTransparent" />
                <menu_item_check.on_click
                 function="View.HighlightTransparent" />
            </menu_item_check>
            <menu_item_check
             label="Show Mouselook Crosshairs"
             name="ShowCrosshairs">
                <menu_item_check.on_check
                 function="CheckControl"
                 parameter="ShowCrosshairs" />
                <menu_item_check.on_click
                 function="ToggleControl"
                 parameter="ShowCrosshairs" />
            </menu_item_check>
        <menu
         create_jump_keys="true"
         label="Hover Tips"
         name="Hover Tips"
         tear_off="true">
            <menu_item_check
             label="Show Tips"
             name="Show Tips"
             shortcut="control|shift|T">
                <menu_item_check.on_check
                 function="View.CheckShowHoverTips" />
                <menu_item_check.on_click
                 function="View.ShowHoverTips" />
            </menu_item_check>

            <menu_item_separator/>

            <menu_item_check
             label="Show Land Tooltips"
             name="Land Tips">
                <menu_item_check.on_check
                 control="ShowLandHoverTip" />
                <menu_item_check.on_click
                 function="ToggleControl"
                 parameter="ShowLandHoverTip" />
                <menu_item_check.on_enable
                 function="View.CheckShowHoverTips" />
            </menu_item_check>
           <menu_item_check
             label="Show Tips On All Objects"
             name="Tips On All Objects">
                <menu_item_check.on_check
                 control="ShowAllObjectHoverTip" />
                <menu_item_check.on_click
                 function="ToggleControl"
                 parameter="ShowAllObjectHoverTip" />
                <menu_item_check.on_enable
                 function="View.CheckShowHoverTips" />
            </menu_item_check>
        </menu>

        </menu>

        <menu
         create_jump_keys="true"
         label="Rendering Types"
         name="Rendering Types"
         tear_off="true">
            <menu_item_check
             label="Simple"
             name="Rendering Type Simple"
             shortcut="control|alt|shift|1">
                <menu_item_check.on_check
                 function="Advanced.CheckRenderType"
                 parameter="simple" />
                <menu_item_check.on_click
                 function="Advanced.ToggleRenderType"
                 parameter="simple" />
            </menu_item_check>
            <menu_item_check
             label="Alpha"
             name="Rendering Type Alpha"
             shortcut="control|alt|shift|2">
                <menu_item_check.on_check
                 function="Advanced.CheckRenderType"
                 parameter="alpha" />
                <menu_item_check.on_click
                 function="Advanced.ToggleRenderType"
                 parameter="alpha" />
            </menu_item_check>
            <menu_item_check
             label="Tree"
             name="Rendering Type Tree"
             shortcut="control|alt|shift|3">
                <menu_item_check.on_check
                 function="Advanced.CheckRenderType"
                 parameter="tree" />
                <menu_item_check.on_click
                 function="Advanced.ToggleRenderType"
                 parameter="tree" />
            </menu_item_check>
            <menu_item_check
             label="Avatars"
             name="Rendering Type Character"
             shortcut="control|alt|shift|4">
                <menu_item_check.on_check
                 function="Advanced.CheckRenderType"
                 parameter="character" />
                <menu_item_check.on_click
                 function="Advanced.ToggleRenderType"
                 parameter="character" />
            </menu_item_check>
            <menu_item_check
             label="Animeshes"
             name="Rendering Type Control Avatar">
                <menu_item_check.on_check
                 function="Advanced.CheckRenderType"
                 parameter="controlAV" />
                <menu_item_check.on_click
                 function="Advanced.ToggleRenderType"
                 parameter="controlAV" />
            </menu_item_check>
            <menu_item_check
             label="Surface Patch"
             name="Rendering Type Surface Patch"
             shortcut="control|alt|shift|5">
                <menu_item_check.on_check
                 function="Advanced.CheckRenderType"
                 parameter="surfacePatch" />
                <menu_item_check.on_click
                 function="Advanced.ToggleRenderType"
                 parameter="surfacePatch" />
            </menu_item_check>
            <menu_item_check
             label="Sky"
             name="Rendering Type Sky"
             shortcut="control|alt|shift|6">
                <menu_item_check.on_check
                 function="Advanced.CheckRenderType"
                 parameter="sky" />
                <menu_item_check.on_click
                 function="Advanced.ToggleRenderType"
                 parameter="sky" />
            </menu_item_check>
            <menu_item_check
             label="Water"
             name="Rendering Type Water"
             shortcut="control|alt|shift|7">
                <menu_item_check.on_check
                 function="Advanced.CheckRenderType"
                 parameter="water" />
                <menu_item_check.on_click
                 function="Advanced.ToggleRenderType"
                 parameter="water" />
            </menu_item_check>
            <menu_item_check
             label="Ground"
             name="Rendering Type Ground"
             shortcut="control|alt|shift|8">
                <menu_item_check.on_check
                 function="Advanced.CheckRenderType"
                 parameter="ground" />
                <menu_item_check.on_click
                 function="Advanced.ToggleRenderType"
                 parameter="ground" />
            </menu_item_check>
            <menu_item_check
             label="Volume"
             name="Rendering Type Volume"
             shortcut="control|alt|shift|9">
                <menu_item_check.on_check
                 function="Advanced.CheckRenderType"
                 parameter="volume" />
                <menu_item_check.on_click
                 function="Advanced.ToggleRenderType"
                 parameter="volume" />
            </menu_item_check>
            <menu_item_check
             label="Grass"
             name="Rendering Type Grass"
             shortcut="control|alt|shift|0">
                <menu_item_check.on_check
                 function="Advanced.CheckRenderType"
                 parameter="grass" />
                <menu_item_check.on_click
                 function="Advanced.ToggleRenderType"
                 parameter="grass" />
            </menu_item_check>
            <menu_item_check
             label="Clouds"
             name="Rendering Type Clouds"
             shortcut="control|alt|shift|-">
                <menu_item_check.on_check
                 function="Advanced.CheckRenderType"
                 parameter="clouds" />
                <menu_item_check.on_click
                 function="Advanced.ToggleRenderType"
                 parameter="clouds" />
            </menu_item_check>
            <menu_item_check
             label="Particles"
             name="Rendering Type Particles"
             shortcut="control|alt|shift|=">
                <menu_item_check.on_check
                 function="Advanced.CheckRenderType"
                 parameter="particles" />
                <menu_item_check.on_click
                 function="Advanced.ToggleRenderType"
                 parameter="particles" />
            </menu_item_check>
            <menu_item_check
             label="Bump"
             name="Rendering Type Bump"
             shortcut="control|alt|shift|\">
                <menu_item_check.on_check
                 function="Advanced.CheckRenderType"
                 parameter="bump" />
                <menu_item_check.on_click
                 function="Advanced.ToggleRenderType"
                 parameter="bump" />
            </menu_item_check>
        </menu>
        <menu
         create_jump_keys="true"
         label="Rendering Features"
         name="Rendering Features"
         tear_off="true">
            <menu_item_check
             label="UI"
             name="ToggleUI"
             shortcut="control|alt|F1"
             shortcut_linux="control|shift|F1">
                <menu_item_check.on_check
                 function="Advanced.CheckFeature"
                 parameter="ui" />
                <menu_item_check.on_click
                 function="Advanced.ToggleFeature"
                 parameter="ui" />
            </menu_item_check>
            <menu_item_check
             label="Selected"
             name="Selected"
             shortcut="control|alt|F2"
             shortcut_linux="control|shift|F2">
                <menu_item_check.on_check
                 function="Advanced.CheckFeature"
                 parameter="selected" />
                <menu_item_check.on_click
                 function="Advanced.ToggleFeature"
                 parameter="selected" />
            </menu_item_check>
            <menu_item_check
             label="Highlighted"
             name="Highlighted"
             shortcut="control|alt|F3"
             shortcut_linux="control|shift|F3">
                <menu_item_check.on_check
                 function="Advanced.CheckFeature"
                 parameter="highlighted" />
                <menu_item_check.on_click
                 function="Advanced.ToggleFeature"
                 parameter="highlighted" />
            </menu_item_check>
            <menu_item_check
             label="Dynamic Textures"
             name="Dynamic Textures"
             shortcut="control|alt|F4"
             shortcut_linux="control|shift|F4">
                <menu_item_check.on_check
                 function="Advanced.CheckFeature"
                 parameter="dynamic textures" />
                <menu_item_check.on_click
                 function="Advanced.ToggleFeature"
                 parameter="dynamic textures" />
            </menu_item_check>
            <menu_item_check
             label="Foot Shadows"
             name="Foot Shadows"
             shortcut="control|alt|F5"
             shortcut_linux="control|shift|F5">
                <menu_item_check.on_check
                 function="Advanced.CheckFeature"
                 parameter="foot shadows" />
                <menu_item_check.on_click
                 function="Advanced.ToggleFeature"
                 parameter="foot shadows" />
            </menu_item_check>
            <menu_item_check
             label="Fog"
             name="Fog"
             shortcut="control|alt|F6"
             shortcut_linux="control|shift|F6">
                <menu_item_check.on_check
                 function="Advanced.CheckFeature"
                 parameter="fog" />
                <menu_item_check.on_click
                 function="Advanced.ToggleFeature"
                 parameter="fog" />
            </menu_item_check>
            <menu_item_check
             label="Test FRInfo"
             name="Test FRInfo"
             shortcut="control|alt|F8"
             shortcut_linux="control|shift|F8">
                <menu_item_check.on_check
                 function="Advanced.CheckFeature"
                 parameter="fr info" />
                <menu_item_check.on_click
                 function="Advanced.ToggleFeature"
                 parameter="fr info" />
            </menu_item_check>
            <menu_item_check
             label="Flexible Objects"
             name="Flexible Objects"
             shortcut="control|alt|F9"
             shortcut_linux="control|shift|F9">
                <menu_item_check.on_check
                 function="Advanced.CheckFeature"
                 parameter="flexible" />
                <menu_item_check.on_click
                 function="Advanced.ToggleFeature"
                 parameter="flexible" />
            </menu_item_check>
        </menu>        
        <menu
         label="RLVa"
         name="RLVa Embedded"
         tear_off="true"
         visible="true" />
		<menu
			label="Media Streams Backup"
			name="media_stream_import_export"
			tear_off="true">
			<menu_item_call
				label="Import Stream List XML..."
				name="media_stream_import">
                <menu_item_call.on_click
				function="Streamlist.xml_import" />
            </menu_item_call>
			<menu_item_call
				label="Export Stream List XML..."
				name="media_stream_export">
                <menu_item_call.on_click
				function="Streamlist.xml_export" />
            </menu_item_call>
		</menu>
        <menu_item_check
         label="Use Plugin Read Thread"
         name="Use Plugin Read Thread">
            <menu_item_check.on_check
             function="CheckControl"
             parameter="PluginUseReadThread" />
            <menu_item_check.on_click
             function="ToggleControl"
             parameter="PluginUseReadThread" />
        </menu_item_check>
        <menu_item_call
         label="Clear Group Cache"
         name="ClearGroupCache">
            <menu_item_call.on_click
             function="Advanced.ClearGroupCache"
             parameter="ClearGroupCache" />
        </menu_item_call>
        <menu_item_check
         label="Mouse Smoothing"
         name="Mouse Smoothing">
            <menu_item_check.on_check
             function="CheckControl"
             parameter="MouseSmooth" />
            <menu_item_check.on_click
             function="ToggleControl"
             parameter="MouseSmooth" />
        </menu_item_check>
            <menu_item_call
             enabled="false"
             label="Release Keys"
             name="Release Keys">
                <menu_item_call.on_click
                 function="Tools.ReleaseKeys"
                 parameter="" />
                <menu_item_call.on_enable
                 function="Tools.EnableReleaseKeys"
                 parameter="" />
            </menu_item_call>
        <menu_item_separator/>

        <menu
         create_jump_keys="true"
         label="Shortcuts"
         name="Shortcuts"
         tear_off="true"
         visible="false">
            <menu_item_check
               label="Search"
               name="Search"
               shortcut="control|F">
            <menu_item_check.on_check
             function="Floater.Visible"
             parameter="search" />
            <menu_item_check.on_click
             function="Floater.Toggle"
             parameter="search" />
            </menu_item_check>

            <!-- This second, alternative shortcut for Show Advanced Menu is for backward compatibility.  The main shortcut has been changed so it's Linux-friendly, where the old shortcut is typically eaten by the window manager. -->
            <menu_item_check
               label="Show Advanced Menu - legacy shortcut"
               name="Show Advanced Menu - legacy shortcut"
               shortcut="control|alt|D">
              <on_check
                 function="CheckControl"
                 parameter="UseDebugMenus" />
              <on_click
                 function="ToggleControl"
                 parameter="UseDebugMenus" />
            </menu_item_check>

          <!--   	//[FIX FIRE-1927 - enable DoubleClickTeleport shortcut : SJ] -->
          <menu_item_check
           label="DoubleClick Teleport"
           name="DoubleClick Teleport"
           shortcut="control|shift|D">
            <on_check
               function="CheckControl"
               parameter="DoubleClickTeleport" />
            <on_click
               function="Advanced.ToggleDoubleClickTeleport"/>
          </menu_item_check>
          <!--   	//[FIX FIRE-1927 - enable DoubleClickTeleport shortcut : SJ] -->

          <menu_item_separator/>

            <menu_item_check
             label="Always Run"
             name="Always Run"
             shortcut="control|R">
                <menu_item_check.on_check
                 function="World.CheckAlwaysRun" />
                <menu_item_check.on_click
                 function="World.AlwaysRun" />
            </menu_item_check>
            <menu_item_check
             label="Fly"
             name="Fly"
             shortcut="Home">
                <menu_item_check.on_check
                 function="Agent.getFlying" />
                <menu_item_check.on_click
                 function="Agent.toggleFlying" />
                <menu_item_check.on_enable
                 function="Agent.enableFlying" />
            </menu_item_check>

            <menu_item_separator/>

            <menu_item_call
             label="Close Window"
             name="Close Window"
             shortcut="control|W">
                <menu_item_call.on_click
                 function="File.CloseWindow" />
                <menu_item_call.on_enable
                 function="File.EnableCloseWindow" />
            </menu_item_call>
            <menu_item_call
             label="Close All Windows"
             name="Close All Windows"
             shortcut="control|shift|W">
                <menu_item_call.on_click
                 function="File.CloseAllWindows" />
                <menu_item_call.on_enable
                 function="File.EnableCloseAllWindows" />
            </menu_item_call>

            <menu_item_separator/>

            <menu_item_call
             label="Snapshot to Disk"
             name="Snapshot to Disk"
             shortcut="control|`"
             use_mac_ctrl="true">
                <menu_item_call.on_click
                 function="File.TakeSnapshotToDisk" />
            </menu_item_call>

            <menu_item_separator/>

            <menu_item_call
             label="Mouselook"
             name="Mouselook"
             shortcut="M">
                <menu_item_call.on_click
                 function="View.Mouselook" />
                <menu_item_call.on_enable
                 function="View.EnableMouselook" />
            </menu_item_call>
            <menu_item_check
             label="Joystick Flycam"
             name="Joystick Flycam"
             shortcut="alt|shift|F">
                <menu_item_check.on_check
                 function="View.CheckJoystickFlycam" />
                <menu_item_check.on_click
                 function="View.JoystickFlycam" />
                <menu_item_check.on_enable
                 function="View.EnableJoystickFlycam" />
            </menu_item_check>
            <menu_item_call
             label="Reset View"
             name="Reset View"
             shortcut="Esc">
                <menu_item_call.on_click
                 function="View.ResetView" />
            </menu_item_call>
            <menu_item_call
             label="Reset Camera Angles"
             name="Reset Camera Angles"
             shortcut="shift|Esc">
                <menu_item_call.on_click
                 function="View.ResetCameraAngles" />
            </menu_item_call>
            <menu_item_call
             label="Look at Last Chatter"
             name="Look at Last Chatter"
             shortcut="control|\">
                <menu_item_call.on_click
                 function="View.LookAtLastChatter" />
                <menu_item_call.on_enable
                 function="View.EnableLastChatter" />
            </menu_item_call>

            <menu_item_separator/>

            <menu_item_call
             label="Zoom In"
             name="Zoom In"
             shortcut="control|0">
                <menu_item_call.on_click
                 function="View.ZoomIn" />
            </menu_item_call>
            <menu_item_call
             label="Zoom Default"
             name="Zoom Default"
             shortcut="control|9">
                <menu_item_call.on_click
                 function="View.ZoomDefault" />
            </menu_item_call>
            <menu_item_call
             label="Zoom Out"
             name="Zoom Out"
             shortcut="control|8">
                <menu_item_call.on_click
                 function="View.ZoomOut" />
            </menu_item_call>
        </menu> <!--Shortcuts-->

        <menu_item_separator/>

        <menu_item_check
         label="Fly Override"
         name="Fly Override"
	 shortcut="control|alt|V">
            <menu_item_check.on_check
             function="CheckControl"
             parameter="FSAlwaysFly" />
            <menu_item_check.on_click
             function="ToggleControl" 
             parameter="FSAlwaysFly" />
        </menu_item_check>

        <menu_item_check
           label="RestrainedLove API"
           name="RLV API">
              <menu_item_check.on_check
               function="CheckControl"
               parameter="RestrainedLove" />
              <menu_item_check.on_click
               function="ToggleControl"
               parameter="RestrainedLove" />
              <menu_item_check.on_visible
               function="RLV.MainToggleVisible" />
        </menu_item_check>

        <menu_item_call
         label="Show Debug Settings"
         shortcut="control|alt|shift|S"
         name="Debug Settings">
            <menu_item_call.on_click
             function="Advanced.ShowDebugSettings"
             parameter="all" />
        </menu_item_call>
     <!-- <FS:TS> FIRE-17589: Use control-alt-Q on OS X too -->
     <menu_item_check
         label="Show Developer Menu"
         name="Debug Mode"
         shortcut="control|alt|Q"
         use_mac_ctrl="true">
            <menu_item_check.on_check
             function="CheckControl"
             parameter="QAMode" />
            <menu_item_check.on_click
             function="ToggleControl"
             parameter="QAMode" />
        </menu_item_check>
     <!-- </FS:TS> FIRE-17589 -->
    </menu>

    <menu
     create_jump_keys="true"
     label="Developer"
     name="Develop"
     tear_off="true"
     visible="false">
        <menu
         create_jump_keys="true"
         label="Consoles"
         name="Consoles"
         tear_off="true">
            <menu_item_check
             label="Texture Console"
             name="Texture Console"
             shortcut="control|shift|3"
             use_mac_ctrl="true">
                <menu_item_check.on_check
                 function="Advanced.CheckConsole"
                 parameter="texture" />
                <menu_item_check.on_click
                 function="Advanced.ToggleConsole"
                 parameter="texture" />
            </menu_item_check>            
            <menu_item_check
             label="Debug Console"
             name="Debug Console"
             shortcut="control|shift|4"
             use_mac_ctrl="true">
                <menu_item_check.on_check
                 function="Advanced.CheckConsole"
                 parameter="debug" />
                <menu_item_check.on_click
                 function="Advanced.ToggleConsole"
                 parameter="debug" />
            </menu_item_check>
            <menu_item_call
             label="Notifications Console"
             name="Notifications"
             shortcut="control|shift|5">
              <menu_item_call.on_click
               function="Floater.Toggle"
               parameter="notifications_console" />
            </menu_item_call>
            <menu_item_check
             label="Fast Timers"
             name="Fast Timers"
             shortcut="control|shift|9"
             use_mac_ctrl="true">
                <menu_item_check.on_check
                 function="Advanced.CheckConsole"
                 parameter="fast timers" />
                <menu_item_check.on_click
                 function="Advanced.ToggleConsole"
                 parameter="fast timers" />
            </menu_item_check>
            <menu_item_check
             label="Memory"
             name="Memory"
             shortcut="control|shift|0"
             use_mac_ctrl="true">
                <menu_item_check.on_check
                 function="Advanced.CheckConsole"
                 parameter="memory view" />
                <menu_item_check.on_click
                 function="Advanced.ToggleConsole"
                 parameter="memory view" />
            </menu_item_check>
            <menu_item_check
               label="Scene Statistics"
               name="Scene Statistics">
              <menu_item_check.on_check
               function="Advanced.CheckConsole"
               parameter="scene view" />
              <menu_item_check.on_click
               function="Advanced.ToggleConsole"
               parameter="scene view" />
            </menu_item_check>
            <menu_item_check
                 label="Scene Loading Monitor"
                 name="Scene Loading Monitor">
              <menu_item_check.on_check
               function="Advanced.CheckConsole"
               parameter="scene monitor" />
              <menu_item_check.on_click
               function="Advanced.ToggleConsole"
               parameter="scene monitor" />
            </menu_item_check>
            <menu_item_call
              enabled="false"
              visible="false"
              label="Texture Fetch Debug Console"
              name="Texture Fetch Debug Console">
              <menu_item_call.on_click
                function="Floater.Show"
                parameter="tex_fetch_debugger" />
              <on_enable
                function="Develop.SetTexFetchDebugger" />
              <on_visible
                function="Develop.SetTexFetchDebugger" />
            </menu_item_call>
          
            <menu_item_separator/>

            <menu_item_check
             label="Region Debug Console"
             name="Region Debug Console"
             shortcut="control|shift|`"
             use_mac_ctrl="true">
              <menu_item_check.on_check
               function="Floater.Visible"
               parameter="region_debug_console" />
              <menu_item_check.on_click
               function="Floater.Toggle"
               parameter="region_debug_console" />
            </menu_item_check>
            
            <menu_item_separator/>

            <menu_item_call
             label="Region Info to Debug Console"
             name="Region Info to Debug Console">
                <menu_item_call.on_click
                 function="Advanced.DumpInfoToConsole"
                 parameter="region" />
            </menu_item_call>
            <menu_item_call
             label="Group Info to Debug Console"
             name="Group Info to Debug Console">
                <menu_item_call.on_click
                 function="Advanced.DumpInfoToConsole"
                 parameter="group" />
            </menu_item_call>
            <menu_item_call
             label="Capabilities Info to Debug Console"
             name="Capabilities Info to Debug Console">
                <menu_item_call.on_click
                 function="Advanced.DumpInfoToConsole"
                 parameter="capabilities" />
            </menu_item_call>

            <menu_item_separator/>

            <menu_item_check
             label="Camera"
             name="Camera">
                <menu_item_check.on_check
                 function="Advanced.CheckHUDInfo"
                 parameter="camera" />
                <menu_item_check.on_click
                 function="Advanced.ToggleHUDInfo"
                 parameter="camera" />
            </menu_item_check>
            <menu_item_check
             label="Wind"
             name="Wind">
                <menu_item_check.on_check
                 function="Advanced.CheckHUDInfo"
                 parameter="wind" />
                <menu_item_check.on_click
                 function="Advanced.ToggleHUDInfo"
                 parameter="wind" />
            </menu_item_check>
            <menu_item_check
             label="FOV"
             name="FOV">
                <menu_item_check.on_check
                 function="Advanced.CheckHUDInfo"
                 parameter="fov" />
                <menu_item_check.on_click
                 function="Advanced.ToggleHUDInfo"
                 parameter="fov" />
            </menu_item_check>
            <menu_item_check
             label="Badge"
             name="Badge"
             shortcut="alt|control|shift|h">
                <menu_item_check.on_click
                 function="Advanced.ToggleHUDInfo"
                 parameter="badge" />
            </menu_item_check>
            <menu_item_check
             label="Cookies"
             name="Cookies"
             visible="false"
             shortcut="alt|shift|c">
                <menu_item_check.on_click
                 function="Advanced.ToggleHUDInfo"
                 parameter="cookies" />
            </menu_item_check>
        </menu>
        <menu
         create_jump_keys="true"
         label="Show Info"
         name="Display Info"
         tear_off="true">
            <menu_item_check
             label="Show Time"
             name="Show Time">
                <menu_item_check.on_check
                 function="CheckControl"
                 parameter="DebugShowTime" />
                <menu_item_check.on_click
                 function="ToggleControl"
                 parameter="DebugShowTime" />
            </menu_item_check>
          <menu_item_check
             label="Show Upload Transaction"
             name="Show Upload Transaction">
              <menu_item_check.on_check
             function="CheckControl"
             parameter="FSShowUploadPaymentToast" />
            <menu_item_check.on_click
                 function="ToggleControl"
                 parameter="FSShowUploadPaymentToast" />
            </menu_item_check>
            <menu_item_check
             label="Show Texture Info"
             name="Show Texture Info">
                <menu_item_check.on_check
                 function="CheckControl"
                 parameter="DebugShowTextureInfo" />
                <menu_item_check.on_click
                 function="ToggleControl"
                 parameter="DebugShowTextureInfo" />
            </menu_item_check>
            <menu_item_call
              label="VRAM usage per object"
              name="VRAM usage per object">
              <menu_item_call.on_click
                function="Floater.Show"
                parameter="vram_usage" />
            </menu_item_call>
            <menu_item_check
             label="Show Avatar Render Info"
             name="Show Avatar Render Info">
                <menu_item_check.on_check
                 function="CheckControl"
                 parameter="DebugShowAvatarRenderInfo" />
                <menu_item_check.on_click
                 function="ToggleControl"
                 parameter="DebugShowAvatarRenderInfo" />
            </menu_item_check>
            <menu_item_check
             label="Show Render Info"
             name="Show Render Info">
                <menu_item_check.on_check
                 function="CheckControl"
                 parameter="DebugShowRenderInfo" />
                <menu_item_check.on_click
                 function="ToggleControl"
                 parameter="DebugShowRenderInfo" />
            </menu_item_check>
            <menu_item_check
             label="Show Matrices"
             name="Show Matrices">
                <menu_item_check.on_check
                 function="CheckControl"
                 parameter="DebugShowRenderMatrices" />
                <menu_item_check.on_click
                 function="ToggleControl"
                 parameter="DebugShowRenderMatrices" />
            </menu_item_check>
            <menu_item_check
             label="Show Color Under Cursor"
             name="Show Color Under Cursor">
                <menu_item_check.on_check
                 function="Advanced.CheckShowColor" />
                <menu_item_check.on_click
                 function="Advanced.ToggleShowColor" />
            </menu_item_check>
            <menu_item_check
               label="Show Memory"
               name="Show Memory">
              <menu_item_check.on_check
               function="CheckControl"
               parameter="DebugShowMemory" />
              <menu_item_check.on_click
               function="ToggleControl"
               parameter="DebugShowMemory" />
            </menu_item_check>

            <menu_item_separator/>

            <menu_item_check
             label="Show Updates to Objects"
             name="Show Updates"
             shortcut="control|alt|shift|U">
                <menu_item_check.on_check
                 function="Advanced.CheckShowObjectUpdates"
                 parameter="ObjectUpdates" />
                <menu_item_check.on_click
                 function="Advanced.ToggleShowObjectUpdates" />
            </menu_item_check>
        </menu>

        <menu_item_separator/>

        <menu
         create_jump_keys="true"
         label="Force an Error"
         name="Force Errors"
         tear_off="true">
            <menu_item_call
             label="Force Breakpoint"
             name="Force Breakpoint"
             shortcut="control|alt|shift|B">
                <menu_item_call.on_click
                 function="Advanced.ForceErrorBreakpoint" />
            </menu_item_call>
            <menu_item_call
             label="Force LLError And Crash"
             name="Force LLError And Crash">
                <menu_item_call.on_click
                 function="Advanced.ForceErrorLlerror" />
            </menu_item_call>
            <menu_item_call
             label="Force Bad Memory Access"
             name="Force Bad Memory Access">
                <menu_item_call.on_click
                 function="Advanced.ForceErrorBadMemoryAccess" />
            </menu_item_call>
            <menu_item_call
             label="Force Infinite Loop"
             name="Force Infinite Loop">
                <menu_item_call.on_click
                 function="Advanced.ForceErrorInfiniteLoop" />
            </menu_item_call>
            <menu_item_call
             label="Force Driver Crash"
             name="Force Driver Carsh">
                <menu_item_call.on_click
                 function="Advanced.ForceErrorDriverCrash" />
            </menu_item_call>
            <menu_item_call
             label="Force Software Exception"
             name="Force Software Exception">
                <menu_item_call.on_click
                 function="Advanced.ForceErrorSoftwareException" />
            </menu_item_call>
            <menu_item_call
             label="Force Disconnect Viewer"
             name="Force Disconnect Viewer">
                <menu_item_call.on_click
                 function="Advanced.ForceErrorDisconnectViewer" />
            </menu_item_call>
            <menu_item_call
             label="Simulate a Memory Leak"
             name="Memory Leaking Simulation">
               <menu_item_call.on_click
                function="Floater.Show"
                parameter="mem_leaking" />
               </menu_item_call>
        </menu>
        <menu
         create_jump_keys="true"
         label="Render Tests"
         name="Render Tests"
         tear_off="true">
            <menu_item_check
             label="Camera Offset"
             name="Camera Offset">
                <menu_item_check.on_check
                 function="CheckControl"
                 parameter="CameraOffset" />
                <menu_item_check.on_click
                 function="ToggleControl"
                 parameter="CameraOffset" />
            </menu_item_check>
            <menu_item_check
             label="Randomize Framerate"
             name="Randomize Framerate">
                <menu_item_check.on_check
                 function="Advanced.CheckRandomizeFramerate"
                 parameter="Randomize Framerate" />
                <menu_item_check.on_click
                 function="Advanced.ToggleRandomizeFramerate" />
            </menu_item_check>
            <menu_item_check
             label="Periodic Slow Frame"
             name="Periodic Slow Frame">
                <menu_item_check.on_check
                 function="Advanced.CheckPeriodicSlowFrame"
                 parameter="points" />
                <menu_item_check.on_click
                 function="Advanced.TogglePeriodicSlowFrame"
                 parameter="points" />
            </menu_item_check>
            <menu_item_check
             label="Frame Test"
             name="Frame Test">
                <menu_item_check.on_check
                 function="Advanced.CheckFrameTest"
                 parameter="Frame Test" />
                <menu_item_check.on_click
                 function="Advanced.ToggleFrameTest" />
            </menu_item_check>
          <menu_item_call
             label="Frame Profile"
             name="Frame Profile">
            <menu_item_call.on_click
             function="Advanced.ClickRenderProfile" />
          </menu_item_call>
            <menu_item_call
             label="Benchmark"
             name="Benchmark">
              <menu_item_call.on_click
               function="Advanced.ClickRenderBenchmark" />
          </menu_item_call>
        </menu>
      <menu
        create_jump_keys="true"
        label="Render Metadata"
        name="Render Metadata"
        tear_off="true">
        <menu_item_check
         label="Bounding Boxes"
         name="Bounding Boxes">
        <menu_item_check.on_check
         function="Advanced.CheckInfoDisplay"
         parameter="bboxes" />
        <menu_item_check.on_click
         function="Advanced.ToggleInfoDisplay"
         parameter="bboxes" />
        </menu_item_check>
        <!-- <FS:Zi> Add avatar hitbox debug -->
        <menu_item_check
         label="Avatar Hitboxes"
         name="Avatar Hitboxes">
        <menu_item_check.on_check
         function="CheckControl"
         parameter="DebugRenderHitboxes" />
        <menu_item_check.on_click
         function="ToggleControl"
         parameter="DebugRenderHitboxes" />
        </menu_item_check>
        <!-- </FS:Zi> Add avatar hitbox debug -->
        <menu_item_check
         label="Normals"
         name="Normals">
          <menu_item_check.on_check
           function="Advanced.CheckInfoDisplay"
           parameter="normals" />
          <menu_item_check.on_click
           function="Advanced.ToggleInfoDisplay"
           parameter="normals" />
        </menu_item_check>
        <menu_item_check
         label="Octree"
         name="Octree">
          <menu_item_check.on_check
           function="Advanced.CheckInfoDisplay"
           parameter="octree" />
          <menu_item_check.on_click
           function="Advanced.ToggleInfoDisplay"
           parameter="octree" />
        </menu_item_check>
        <menu_item_check
         label="Shadow Frusta"
         name="Shadow Frusta">
          <menu_item_check.on_check
           function="Advanced.CheckInfoDisplay"
           parameter="shadow frusta" />
          <menu_item_check.on_click
           function="Advanced.ToggleInfoDisplay"
           parameter="shadow frusta" />
        </menu_item_check>
        <menu_item_check
         label="Physics Shapes"
         name="Physics Shapes">
          <menu_item_check.on_check
           function="Advanced.CheckInfoDisplay"
           parameter="physics shapes" />
          <menu_item_check.on_click
           function="Advanced.ToggleInfoDisplay"
           parameter="physics shapes" />
        </menu_item_check>
        <menu_item_check
         label="Occlusion"
         name="Occlusion">
          <menu_item_check.on_check
           function="Advanced.CheckInfoDisplay"
           parameter="occlusion" />
          <menu_item_check.on_click
           function="Advanced.ToggleInfoDisplay"
           parameter="occlusion" />
        </menu_item_check>
        <menu_item_check
         label="Render Batches"
         name="Render Batches">
          <menu_item_check.on_check
           function="Advanced.CheckInfoDisplay"
           parameter="render batches" />
          <menu_item_check.on_click
           function="Advanced.ToggleInfoDisplay"
           parameter="render batches" />
        </menu_item_check>
        <menu_item_check
         label="Update Type"
         name="Update Type">
          <menu_item_check.on_check
           function="Advanced.CheckInfoDisplay"
           parameter="update type" />
          <menu_item_check.on_click
           function="Advanced.ToggleInfoDisplay"
           parameter="update type" />
        </menu_item_check>
        <menu_item_check
         label="Texture Anim"
         name="Texture Anim">
          <menu_item_check.on_check
           function="Advanced.CheckInfoDisplay"
           parameter="texture anim" />
          <menu_item_check.on_click
           function="Advanced.ToggleInfoDisplay"
           parameter="texture anim" />
        </menu_item_check>
        <menu_item_check
         label="Texture Priority"
         name="Texture Priority">
          <menu_item_check.on_check
           function="Advanced.CheckInfoDisplay"
           parameter="texture priority" />
          <menu_item_check.on_click
           function="Advanced.ToggleInfoDisplay"
           parameter="texture priority" />
        </menu_item_check>
        <menu_item_check
         label="Texture Area"
         name="Texture Area">
          <menu_item_check.on_check
           function="Advanced.CheckInfoDisplay"
           parameter="texture area" />
          <menu_item_check.on_click
           function="Advanced.ToggleInfoDisplay"
           parameter="texture area" />
        </menu_item_check>
        <menu_item_check
         label="Face Area"
         name="Face Area">
          <menu_item_check.on_check
           function="Advanced.CheckInfoDisplay"
           parameter="face area" />
          <menu_item_check.on_click
           function="Advanced.ToggleInfoDisplay"
           parameter="face area" />
        </menu_item_check>
        <menu_item_check
         label="LOD Info"
         name="LOD Info">
          <menu_item_check.on_check
           function="Advanced.CheckInfoDisplay"
           parameter="lod info" />
          <menu_item_check.on_click
           function="Advanced.ToggleInfoDisplay"
           parameter="lod info" />
        </menu_item_check>
        <menu_item_check
         label="Triangle Count"
         name="Triangle Count">
          <menu_item_check.on_check
           function="Advanced.CheckInfoDisplay"
           parameter="triangle count" />
          <menu_item_check.on_click
           function="Advanced.ToggleInfoDisplay"
           parameter="triangle count" />
        </menu_item_check>
        <menu_item_check
         label="Build Queue"
         name="Build Queue">
          <menu_item_check.on_check
           function="Advanced.CheckInfoDisplay"
           parameter="build queue" />
          <menu_item_check.on_click
           function="Advanced.ToggleInfoDisplay"
           parameter="build queue" />
        </menu_item_check>
        <menu_item_check
         label="Lights"
         name="Lights">
          <menu_item_check.on_check
           function="Advanced.CheckInfoDisplay"
           parameter="lights" />
          <menu_item_check.on_click
           function="Advanced.ToggleInfoDisplay"
           parameter="lights" />
        </menu_item_check>
        <menu_item_check
         label="Particles"
         name="Particles">
          <menu_item_check.on_check
           function="Advanced.CheckInfoDisplay"
           parameter="particles" />
          <menu_item_check.on_click
           function="Advanced.ToggleInfoDisplay"
           parameter="particles" />
        </menu_item_check>
        <menu_item_check
         label="Collision Skeleton"
         name="Collision Skeleton">
          <menu_item_check.on_check
           function="Advanced.CheckInfoDisplay"
           parameter="collision skeleton" />
          <menu_item_check.on_click
           function="Advanced.ToggleInfoDisplay"
           parameter="collision skeleton" />
        </menu_item_check>
        <menu_item_check
         label="Joints"
         name="Joints">
          <menu_item_check.on_check
           function="Advanced.CheckInfoDisplay"
           parameter="joints" />
          <menu_item_check.on_click
           function="Advanced.ToggleInfoDisplay"
           parameter="joints" />
        </menu_item_check>
        <menu_item_check
         label="Raycast"
         name="Raycast">
          <menu_item_check.on_check
           function="Advanced.CheckInfoDisplay"
           parameter="raycast" />
          <menu_item_check.on_click
           function="Advanced.ToggleInfoDisplay"
           parameter="raycast" />
        </menu_item_check>
		<menu_item_check
         label="Wind Vectors"
         name="Wind Vectors">
          <menu_item_check.on_check
           function="Advanced.CheckInfoDisplay"
           parameter="wind vectors" />
          <menu_item_check.on_click
           function="Advanced.ToggleInfoDisplay"
           parameter="wind vectors" />
        </menu_item_check>
		<menu_item_check
         label="Sculpt"
         name="Sculpt">
          <menu_item_check.on_check
           function="Advanced.CheckInfoDisplay"
           parameter="sculpt" />
          <menu_item_check.on_click
           function="Advanced.ToggleInfoDisplay"
           parameter="sculpt" />
		</menu_item_check>
    <menu_item_check
          label="Texture Size"
          name="Texture Size">
      <menu_item_check.on_check
        function="Advanced.CheckInfoDisplay"
        parameter="texture size" />
      <menu_item_check.on_click
        function="Advanced.ToggleInfoDisplay"
        parameter="texture size" />
    </menu_item_check>
       <menu
         create_jump_keys="true"
         label="Texture Density"
         name="Texture Density"
         tear_off="true">
          <menu_item_check
           label="None"
           name="None">
            <menu_item_check.on_check
             function="Advanced.CheckDisplayTextureDensity"
             parameter="none" />
            <menu_item_check.on_click
             function="Advanced.SetDisplayTextureDensity"
             parameter="none" />
          </menu_item_check>
          <menu_item_check
           label="Current"
           name="Current">
            <menu_item_check.on_check
             function="Advanced.CheckDisplayTextureDensity"
             parameter="current" />
            <menu_item_check.on_click
             function="Advanced.SetDisplayTextureDensity"
             parameter="current" />
          </menu_item_check>
          <menu_item_check
           label="Desired"
           name="Desired">
            <menu_item_check.on_check
             function="Advanced.CheckDisplayTextureDensity"
             parameter="desired" />
            <menu_item_check.on_click
             function="Advanced.SetDisplayTextureDensity"
             parameter="desired" />
          </menu_item_check>
          <menu_item_check
           label="Full"
           name="Full">
            <menu_item_check.on_check
             function="Advanced.CheckDisplayTextureDensity"
             parameter="full" />
            <menu_item_check.on_click
             function="Advanced.SetDisplayTextureDensity"
             parameter="full" />
          </menu_item_check>
        </menu>
      </menu>
        <menu
         create_jump_keys="true"
         label="Rendering"
         name="Rendering"
         tear_off="true">
            <menu_item_check
             label="Axes"
             name="Axes">
                <menu_item_check.on_check
                 function="CheckControl"
                 parameter="ShowAxes" />
                <menu_item_check.on_click
                 function="ToggleControl"
                 parameter="ShowAxes" />
            </menu_item_check>
            <menu_item_check
             label="Tangent Basis"
             name="Tangent Basis">
                <menu_item_check.on_check
                 function="CheckControl"
                 parameter="ShowTangentBasis" />
                <menu_item_check.on_click
                 function="ToggleControl"
                 parameter="ShowTangentBasis" />
            </menu_item_check>
            <menu_item_call
             label="Selected Texture Info Basis"
             name="Selected Texture Info Basis"
             shortcut="control|alt|shift|T">
                <menu_item_call.on_click
                 function="Advanced.SelectedTextureInfo" />
            </menu_item_call>
            <menu_item_call
             label="Selected Material Info"
             name="Selected Material Info"
             shortcut="control|alt|shift|M">
                <menu_item_call.on_click
                 function="Advanced.SelectedMaterialInfo" />
            </menu_item_call>
            <menu_item_check
             label="Wireframe"
             name="Wireframe"
             shortcut="control|shift|R">
                <menu_item_check.on_check
                 function="Advanced.CheckWireframe"
                 parameter="Wireframe" />
                <menu_item_check.on_click
                 function="Advanced.ToggleWireframe" />
            </menu_item_check>
            <menu_item_check
             label="Object-Object Occlusion"
             name="Object-Object Occlusion"
             shortcut="control|shift|O">
                <menu_item_check.on_check
                 function="CheckControl"
                 parameter="UseOcclusion" />
                <menu_item_check.on_click
                 function="ToggleControl"
                 parameter="UseOcclusion" />
                <menu_item_check.on_enable
                 function="Advanced.EnableObjectObjectOcclusion" />
            </menu_item_check>
          <menu_item_separator />

          <menu_item_check
                       label="Advanced Lighting Model"
                       name="Advanced Lighting Model">
            <menu_item_check.on_check
             function="CheckControl"
             parameter="RenderDeferred" />
            <menu_item_check.on_click
             function="ToggleControl"
             parameter="RenderDeferred" />
            <menu_item_check.on_enable
                 function="Advanced.EnableRenderDeferred" />
          </menu_item_check>
          <menu_item_check
                       label="   Shadows from Sun/Moon/Projectors"
                       name="Shadows from Sun/Moon/Projectors">
            <menu_item_check.on_check
             function="Advanced.CheckRenderShadowOption"
             parameter="RenderShadowDetail" />
            <menu_item_check.on_click
             function="Advanced.ClickRenderShadowOption"
             parameter="RenderShadowDetail" />
            <menu_item_check.on_enable
                 function="Advanced.EnableRenderDeferredOptions" />
          </menu_item_check>
          <menu_item_check
                   label="   SSAO and Shadow Smoothing"
                   name="SSAO and Shadow Smoothing">
            <menu_item_check.on_check
             function="CheckControl"
             parameter="RenderDeferredSSAO" />
            <menu_item_check.on_click
             function="ToggleControl"
             parameter="RenderDeferredSSAO" />
            <menu_item_check.on_enable
                 function="Advanced.EnableRenderDeferredOptions" />
          </menu_item_check>
          <menu_item_separator />

          <menu_item_check
             label="Debug GL"
             name="Debug GL">
                <menu_item_check.on_check
                 function="CheckControl"
                 parameter="RenderDebugGL" />
                <menu_item_check.on_click
                 function="ToggleControl"
                 parameter="RenderDebugGL" />
            </menu_item_check>
            <menu_item_check
             label="Debug Pipeline"
             name="Debug Pipeline">
                <menu_item_check.on_check
                 function="CheckControl"
                 parameter="RenderDebugPipeline" />
                <menu_item_check.on_click
                 function="ToggleControl"
                 parameter="RenderDebugPipeline" />
            </menu_item_check>
            <menu_item_check
             label="Automatic Alpha Masks (deferred)"
             name="Automatic Alpha Masks (deferred)">
                <menu_item_check.on_check
                 function="CheckControl"
                 parameter="RenderAutoMaskAlphaDeferred" />
                <menu_item_check.on_click
                 function="ToggleControl"
                 parameter="RenderAutoMaskAlphaDeferred" />
            </menu_item_check>
            <menu_item_check
             label="Automatic Alpha Masks (non-deferred)"
             name="Automatic Alpha Masks (non-deferred)">
                <menu_item_check.on_check
                 function="CheckControl"
                 parameter="RenderAutoMaskAlphaNonDeferred" />
                <menu_item_check.on_click
                 function="ToggleControl"
                 parameter="RenderAutoMaskAlphaNonDeferred" />
            </menu_item_check>
            <menu_item_check
             label="Animation Textures"
             name="Animation Textures">
                <menu_item_check.on_check
                 function="CheckControl"
                 parameter="AnimateTextures" />
                <menu_item_check.on_click
                 function="ToggleControl"
                 parameter="AnimateTextures" />
            </menu_item_check>
            <menu_item_check
             label="Disable Textures"
             name="Disable Textures">
                <menu_item_check.on_check
                 function="CheckControl"
                 parameter="TextureDisable" />
                <menu_item_check.on_click
                 function="ToggleControl"
                 parameter="TextureDisable" />
            </menu_item_check>
            <menu_item_call
              label="Derender all animesh"
              name="Derender Animesh">
              <menu_item_call.on_click
                function="Tools.DerenderAnimatedObjects" />
            </menu_item_call>
          <menu_item_check
             label="Disable Ambient"
             name="Disable Ambient">
            <menu_item_check.on_check
             function="CheckControl"
             parameter="AmbientDisable" />
            <menu_item_check.on_click
             function="ToggleShaderControl"
             parameter="AmbientDisable" />
          </menu_item_check>
          <menu_item_check
             label="Disable Sunlight"
             name="Disable Sunlight">
            <menu_item_check.on_check
             function="CheckControl"
             parameter="SunlightDisable" />
            <menu_item_check.on_click
             function="ToggleShaderControl"
             parameter="SunlightDisable" />
          </menu_item_check>
          <menu_item_check
             label="Disable Local Lights"
             name="Disable Local Lights">
            <menu_item_check.on_check
             function="CheckControl"
             parameter="LocalLightDisable" />
            <menu_item_check.on_click
             function="ToggleShaderControl"
             parameter="LocalLightDisable" />
          </menu_item_check>
          <menu_item_check
              label="Full Res Textures (dangerous)"
             name="Full Res Textures">
                <menu_item_check.on_check
                 function="CheckControl"
                 parameter="TextureLoadFullRes" />
                <menu_item_check.on_click
                 function="ToggleControl"
                 parameter="TextureLoadFullRes" />
            </menu_item_check>
            <menu_item_check
             label="Render Attached Lights"
             name="Render Attached Lights">
                <menu_item_check.on_check
                 function="CheckControl"
                 parameter="RenderAttachedLights" />
                <menu_item_check.on_click
                 function="Advanced.HandleAttachedLightParticles"
                 parameter="RenderAttachedLights" />
            </menu_item_check>
            <menu_item_check
             label="Render Attached Particles"
             name="Render Attached Particles">
                <menu_item_check.on_check
                 function="CheckControl"
                 parameter="RenderAttachedParticles" />
                <menu_item_check.on_click
                 function="Advanced.HandleAttachedLightParticles"
                 parameter="RenderAttachedParticles" />
            </menu_item_check>
            <menu_item_check
             label="Hover Glow Objects"
             name="Hover Glow Objects">
                <menu_item_check.on_check
                 function="CheckControl"
                 parameter="RenderHoverGlowEnable" />
                <menu_item_check.on_click
                 function="ToggleControl"
                 parameter="RenderHoverGlowEnable" />
            </menu_item_check>
          <menu_item_separator />
        </menu>

        <menu
         create_jump_keys="true"
         label="Network"
         name="Network"
         tear_off="true">
            <menu_item_check
             label="Pause Agent"
             name="AgentPause">
                <menu_item_check.on_check
                 function="CheckControl"
                 parameter="AgentPause" />
                <menu_item_check.on_click
                 function="ToggleControl"
                 parameter="AgentPause" />
            </menu_item_check>

            <menu_item_separator/>

            <menu_item_call
             label="Enable Message Log"
             name="Enable Message Log">
                <menu_item_call.on_click
                 function="Advanced.EnableMessageLog" />
            </menu_item_call>
            <menu_item_call
             label="Disable Message Log"
             name="Disable Message Log">
                <menu_item_call.on_click
                 function="Advanced.DisableMessageLog" />
            </menu_item_call>

            <menu_item_separator/>

            <menu_item_check
             label="Velocity Interpolate Objects"
             name="Velocity Interpolate Objects">
                <menu_item_check.on_check
                 function="CheckControl"
                 parameter="VelocityInterpolate" />
                <menu_item_check.on_click
                 function="ToggleControl"
                 parameter="VelocityInterpolate" />
            </menu_item_check>
            <menu_item_check
             label="Ping Interpolate Object Positions"
             name="Ping Interpolate Object Positions">
                <menu_item_check.on_check
                 function="CheckControl"
                 parameter="PingInterpolate" />
                <menu_item_check.on_click
                 function="ToggleControl"
                 parameter="PingInterpolate" />
            </menu_item_check>

            <menu_item_separator/>

            <menu_item_call
             label="Drop a Packet"
             name="Drop a Packet"
             shortcut="control|alt|L">
                <menu_item_call.on_click
                 function="Advanced.DropPacket" />
            </menu_item_call>
        </menu>
        <menu_item_call
         label="Dump Scripted Camera"
         name="Dump Scripted Camera">
            <menu_item_call.on_click
             function="Advanced.DumpScriptedCamera" />
        </menu_item_call>      
        <menu
         create_jump_keys="true"
         label="Recorder"
         name="Recorder"
         tear_off="true">
            <menu_item_call visible="false"
             label="Start event recording"
             name="Start event recording">
	      <menu_item_call.on_visible
		 function="displayViewerEventRecorderMenuItems" />
                <menu_item_call.on_click
                 function="Advanced.EventRecorder"
                 parameter="start recording" />
            </menu_item_call>
            <menu_item_call visible="false"
             label="Stop event recording"
             name="Stop event recording">
	      <menu_item_call.on_visible
		 function="displayViewerEventRecorderMenuItems" />
                <menu_item_call.on_click
                 function="Advanced.EventRecorder"
                 parameter="stop recording" />
            </menu_item_call>
            <menu_item_call visible="false"
             label="Playback event recording"
             name="Playback event recording">
	      <menu_item_call.on_visible
		 function="displayViewerEventRecorderMenuItems" />
                <menu_item_call.on_click
                 function="Advanced.EventRecorder"
                 parameter="start playback" />
            </menu_item_call>

            <menu_item_call
             label="Start Playback"
             name="Start Playback">
                <menu_item_call.on_click
                 function="Advanced.AgentPilot"
                 parameter="start playback" />
            </menu_item_call>
            <menu_item_call
             label="Stop Playback"
             name="Stop Playback">
                <menu_item_call.on_click
                 function="Advanced.AgentPilot"
                 parameter="stop playback" />
            </menu_item_call>
            <menu_item_check
             label="Loop Playback"
             name="Loop Playback">
                <menu_item_check.on_check
                 function="Advanced.CheckAgentPilotLoop"
                 parameter="loopPlayback" />
                <menu_item_check.on_click
                 function="Advanced.ToggleAgentPilotLoop" />
            </menu_item_check>
            <menu_item_call
             label="Start Record"
             name="Start Record">
                <menu_item_call.on_click
                 function="Advanced.AgentPilot"
                 parameter="start record" />
            </menu_item_call>
            <menu_item_call
             label="Stop Record"
             name="Stop Record">
                <menu_item_call.on_click
                 function="Advanced.AgentPilot"
                 parameter="stop record" />
            </menu_item_call>
        </menu>

        <menu
         create_jump_keys="true"
         label="World"
         name="DevelopWorld"
         tear_off="true">
            <menu_item_check
             label="Sim Sun Override"
             name="Sim Sun Override">
                <menu_item_check.on_check
                 function="CheckControl"
                 parameter="SkyOverrideSimSunPosition" />
                <menu_item_check.on_click
                 function="ToggleControl"
                 parameter="SkyOverrideSimSunPosition" />
            </menu_item_check>
            <menu_item_check
             label="Fixed Weather"
             name="Fixed Weather">
                <menu_item_check.on_check
                 function="CheckControl"
                 parameter="FixedWeather" />
                <menu_item_check.on_click
                 function="ToggleControl"
                 parameter="FixedWeather" />
            </menu_item_check>
            <menu_item_call
             label="Dump Region Object Cache"
             name="Dump Region Object Cache">
                <menu_item_call.on_click
                 function="Advanced.DumpRegionObjectCache" />
            </menu_item_call>
            <menu_item_call
             label="Dump Simulator Features to Nearby Chat"
             name="DumpSimFeaturesToChat">
                <menu_item_call.on_click
                 function="Develop.DumpSimFeaturesToChat" />
            </menu_item_call>
        </menu>
        <menu
         create_jump_keys="true"
         label="UI"
         name="UI"
         tear_off="true">
            <menu_item_call
             label="Media Browser Test"
             name="Web Browser Test">
                <menu_item_call.on_click
                 function="Advanced.WebBrowserTest"
                 parameter="http://secondlife.com/app/search/slurls.html"/>
            </menu_item_call>
          <menu_item_check
           label="Region Restart Test..."
           name="Region Restart Test">
              <menu_item_check.on_check
               function="Floater.Visible"
               parameter="region_restarting" />
              <menu_item_check.on_click
               function="Floater.Toggle"
               parameter="region_restarting" />
          </menu_item_check>
          <menu_item_call
           label="Web Content Browser"
           name="Web Content Browser"
           shortcut="control|shift|Z">
            <menu_item_call.on_click
             function="Advanced.WebContentTest"
             parameter="HOME_PAGE"/>
          </menu_item_call>
          <menu_item_call
           label="FB Connect Test"
           name="FB Connect Test">
            <menu_item_call.on_click
             function="Advanced.WebContentTest"
             parameter="https://cryptic-ridge-1632.herokuapp.com/"/>
          </menu_item_call>
          <menu_item_call
             label="Dump SelectMgr"
             name="Dump SelectMgr">
                <menu_item_call.on_click
                 function="Advanced.DumpSelectMgr" />
            </menu_item_call>
            <menu_item_call
             label="Dump Inventory"
             name="Dump Inventory">
                <menu_item_call.on_click
                 function="Advanced.DumpInventory" />
            </menu_item_call>
            <menu_item_call
             label="Dump Timers"
             name="Dump Timers">
                <menu_item_call.on_click
                 function="Advanced.DumpTimers" />
            </menu_item_call>
            <menu_item_call
             label="Dump Focus Holder"
             name="Dump Focus Holder">
                <menu_item_call.on_click
                 function="Advanced.DumpFocusHolder" />
            </menu_item_call>
            <menu_item_call
             label="Print Selected Object Info"
             name="Print Selected Object Info"
             shortcut="control|shift|P">
                <menu_item_call.on_click
                 function="Advanced.PrintSelectedObjectInfo" />
            </menu_item_call>
            <menu_item_call
             label="Print Agent Info"
             name="Print Agent Info"
             shortcut="shift|P">
                <menu_item_call.on_click
                 function="Advanced.PrintAgentInfo" />
            </menu_item_call>
            <menu_item_check
             label="Double-Click Auto-Pilot"
             name="Double-ClickAuto-Pilot">
                <menu_item_check.on_check
                 function="CheckControl"
                 parameter="DoubleClickAutoPilot" />
                <menu_item_check.on_click
                 function="ToggleControl"
                 parameter="DoubleClickAutoPilot" />
            </menu_item_check>
            <menu_item_check
             label="Double-Click Teleport"
             name="DoubleClick Teleport">
                <menu_item_check.on_check
                 function="CheckControl"
                 parameter="DoubleClickTeleport" />
                <menu_item_check.on_click
                 function="ToggleControl"
                 parameter="DoubleClickTeleport" />
            </menu_item_check>
            <menu_item_separator />

            <menu_item_check
             label="Debug SelectMgr"
             name="Debug SelectMgr">
                <menu_item_check.on_check
                 function="CheckControl"
                 parameter="DebugSelectMgr" />
                <menu_item_check.on_click
                 function="ToggleControl"
                 parameter="DebugSelectMgr" />
            </menu_item_check>
            <menu_item_check
             label="Debug Clicks"
             name="Debug Clicks">
                <menu_item_check.on_check
                 function="Advanced.CheckDebugClicks"
                 parameter="DebugClicks" />
                <menu_item_check.on_click
                 function="Advanced.ToggleDebugClicks"
                 parameter="DebugClicks" />
            </menu_item_check>
            <menu_item_check
             label="Debug Views"
             name="Debug Views">
                <menu_item_check.on_check
                 function="Advanced.CheckDebugViews" />
                <menu_item_check.on_click
                 function="Advanced.ToggleDebugViews" />
            </menu_item_check>
            <menu_item_check
             label="Debug Name Tooltips"
             name="Debug Name Tooltips">
                <menu_item_check.on_check
                 function="Advanced.CheckXUINameTooltips"
                 parameter="XUINameTooltips" />
                <menu_item_check.on_click
                 function="Advanced.ToggleXUINameTooltips" />
            </menu_item_check>
            <menu_item_check
             label="Debug Mouse Events"
             name="Debug Mouse Events">
                <menu_item_check.on_check
                 function="Advanced.CheckDebugMouseEvents"
                 parameter="MouseEvents" />
                <menu_item_check.on_click
                 function="Advanced.ToggleDebugMouseEvents" />
            </menu_item_check>
            <menu_item_check
             label="Debug Keys"
             name="Debug Keys">
                <menu_item_check.on_check
                 function="Advanced.CheckDebugKeys"
                 parameter="DebugKeys" />
                <menu_item_check.on_click
                 function="Advanced.ToggleDebugKeys" />
            </menu_item_check>
            <menu_item_check
             label="Debug Window Process"
             name="Debug WindowProc">
                <menu_item_check.on_check
                 function="Advanced.CheckDebugWindowProc"
                 parameter="DebugWindowProc" />
                <menu_item_check.on_click
                 function="Advanced.ToggleDebugWindowProc"
                 parameter="DebugWindowProc" />
            </menu_item_check>
        </menu>
        <menu
         create_jump_keys="true"
         label="XUI"
         name="XUI"
         tear_off="true">
            <menu_item_call
               label="Reload Color Settings"
               name="Reload Color Settings">
              <menu_item_call.on_click
               function="Advanced.ReloadColorSettings" />
            </menu_item_call>
            <menu_item_call
             label="Show Font Test"
             name="Show Font Test">
                <menu_item_call.on_click
                 function="Floater.Show"
                 parameter="font_test" />
            </menu_item_call>
            <menu_item_call
             label="Load from XML"
             name="Load from XML">
                <menu_item_call.on_click
                 function="Advanced.LoadUIFromXML" />
            </menu_item_call>
            <menu_item_call
             label="Save to XML"
             name="Save to XML">
                <menu_item_call.on_click
                 function="Advanced.SaveUIToXML" />
            </menu_item_call>
            <menu_item_check
             label="Show XUI Names"
             name="Show XUI Names">
                <menu_item_check.on_check
                 function="Advanced.CheckXUINames"
                 parameter="showUIname" />
                <menu_item_check.on_click
                 function="Advanced.ToggleXUINames" />
            </menu_item_check>
            <menu_item_check
             label="Show debugging info for views"
             name="DebugViews">
                <menu_item_check.on_check
                 function="CheckControl"
                 parameter="DebugViews" />
                <menu_item_check.on_click
                 function="ToggleControl"
                 parameter="DebugViews" />
            </menu_item_check>
            <menu_item_call
             label="XUI Preview Tool"
             name="UI Preview Tool">
                <menu_item_call.on_click
                 function="Floater.Toggle"
                 parameter="ui_preview" />
            </menu_item_call>
          <menu_item_call
           label="Send Test IMs"
           name="Send Test IMs">
            <menu_item_call.on_click
             function="Advanced.SendTestIMs" />
          </menu_item_call>
          <menu_item_call
           label="Flush Names Caches"
           name="Flush Names Caches">
            <menu_item_call.on_click
             function="Advanced.FlushNameCaches" />
          </menu_item_call>
        </menu>
        <menu
         create_jump_keys="true"
         label="Avatar"
         name="Character"
         tear_off="true">
            <menu
             create_jump_keys="true"
             label="Grab Baked Texture"
             name="Grab Baked Texture"
             tear_off="true">
                <menu_item_call
                 label="Iris"
                 name="Grab Iris">
                    <menu_item_call.on_click
                     function="Advanced.GrabBakedTexture"
                     parameter="iris" />
                    <menu_item_call.on_enable
                     function="Advanced.EnableGrabBakedTexture"
					 parameter="iris" />
                </menu_item_call>
                <menu_item_call
                 label="Head"
                 name="Grab Head">
                    <menu_item_call.on_click
                     function="Advanced.GrabBakedTexture"
                     parameter="head" />
                    <menu_item_call.on_enable
                     function="Advanced.EnableGrabBakedTexture"
					 parameter="head" />
                </menu_item_call>
                <menu_item_call
                 label="Upper Body"
                 name="Grab Upper Body">
                    <menu_item_call.on_click
                     function="Advanced.GrabBakedTexture"
                     parameter="upper" />
                    <menu_item_call.on_enable
                     function="Advanced.EnableGrabBakedTexture"
					 parameter="upper" />
                </menu_item_call>
                <menu_item_call
                 label="Lower Body"
                 name="Grab Lower Body">
                    <menu_item_call.on_click
                     function="Advanced.GrabBakedTexture"
                     parameter="lower" />
                    <menu_item_call.on_enable
                     function="Advanced.EnableGrabBakedTexture"
					 parameter="lower" />
                </menu_item_call>
                <menu_item_call
                 label="Skirt"
                 name="Grab Skirt">
                    <menu_item_call.on_click
                     function="Advanced.GrabBakedTexture"
                     parameter="skirt" />
                    <menu_item_call.on_enable
                     function="Advanced.EnableGrabBakedTexture"
					 parameter="skirt" />
                </menu_item_call>
            </menu>
            <menu
             create_jump_keys="true"
             label="Character Tests"
             name="Character Tests"
             tear_off="true">
                <menu_item_call
                 label="Appearance To XML"
                 name="Appearance To XML">
                    <menu_item_call.on_click
                     function="Advanced.AppearanceToXML" />
                </menu_item_call>
                <menu_item_call
                 label="Toggle Character Geometry"
                 name="Toggle Character Geometry">
                    <menu_item_call.on_click
                     function="Advanced.ToggleCharacterGeometry" />
                    <menu_item_call.on_enable
                     function="IsGodCustomerService" />
                </menu_item_call>
                <menu_item_call
                 label="Test Male"
                 name="Test Male">
                    <menu_item_call.on_click
                     function="Advanced.TestMale" />
                </menu_item_call>
                <menu_item_call
                 label="Test Female"
                 name="Test Female">
                    <menu_item_call.on_click
                     function="Advanced.TestFemale" />
                </menu_item_call>
                <menu_item_check
                 label="Allow Select Avatar"
                 name="Allow Select Avatar">
                    <menu_item_check.on_check
                     function="CheckControl"
                     parameter="AllowSelectAvatar" />
                    <menu_item_check.on_click
                     function="ToggleControl"
                     parameter="AllowSelectAvatar" />
                </menu_item_check>
            </menu>
            <menu
             create_jump_keys="true"
             label="Animation Speed"
             name="Animation Speed"
             tear_off="true">
                <menu_item_call
                 label="All Animations 10% Faster"
                 name="All Animations 10 Faster">
                    <menu_item_call.on_click
                     function="Advanced.AnimTenFaster" />
                </menu_item_call>
                <menu_item_call
                 label="All Animations 10% Slower"
                 name="All Animations 10 Slower">
                    <menu_item_call.on_click
                     function="Advanced.AnimTenSlower" />
                </menu_item_call>
                <menu_item_call
                 label="Reset All Animation Speed"
                 name="Reset All Animation Speed">
                    <menu_item_call.on_click
                     function="Advanced.AnimResetAll" />
                </menu_item_call>
				<menu_item_check
				 label="Slow Motion Animations"
				 name="Slow Motion Animations">
					<menu_item_check.on_check
					 function="CheckControl"
					 parameter="SlowMotionAnimation" />
					<menu_item_check.on_click
					 function="ToggleControl"
					 parameter="SlowMotionAnimation" />
				</menu_item_check>
            </menu>
            <menu_item_call
             label="Force Params to Default"
             name="Force Params to Default">
                <menu_item_call.on_click
                 function="Advanced.ForceParamsToDefault" />
            </menu_item_call>
            <menu_item_check
             label="Animation Info"
             name="Animation Info">
                <menu_item_check.on_check
                 function="Advanced.CheckAnimationInfo"
                 parameter="AnimationInfo" />
                <menu_item_check.on_click
                 function="Advanced.ToggleAnimationInfo"
                 parameter="" />
            </menu_item_check>
            <menu_item_check
             label="Show Look At"
             name="Show Look At">
                <menu_item_check.on_check
                 function="Advanced.CheckShowLookAt"
                 parameter="ShowLookAt" />
                <menu_item_check.on_click
                 function="Advanced.ToggleShowLookAt" />
            </menu_item_check>
            <menu_item_check
             label="Show Point At"
             name="Show Point At">
                <menu_item_check.on_check
                 function="Advanced.CheckShowPointAt"
                 parameter="ShowPointAt" />
                <menu_item_check.on_click
                 function="Advanced.ToggleShowPointAt" />
            </menu_item_check>
            <menu_item_check
             label="Debug Joint Updates"
             name="Debug Joint Updates">
                <menu_item_check.on_check
                 function="Advanced.CheckDebugJointUpdates"
                 parameter="DebugJointUpdates" />
                <menu_item_check.on_click
                 function="Advanced.ToggleDebugJointUpdates" />
            </menu_item_check>
            <menu_item_check
             label="Disable LOD"
             name="Disable LOD">
                <menu_item_check.on_check
                 function="Advanced.CheckDisableLOD"
                 parameter="DisableLOD" />
                <menu_item_check.on_click
                 function="Advanced.ToggleDisableLOD" />
            </menu_item_check>
            <menu_item_check
             label="Debug Character Vis"
             name="Debug Character Vis">
                <menu_item_check.on_check
                 function="Advanced.CheckDebugCharacterVis"
                 parameter="DebugCharacterVis" />
                <menu_item_check.on_click
                 function="Advanced.ToggleDebugCharacterVis" />
            </menu_item_check>
            <menu_item_check
             label="Show Collision Skeleton"
             name="Show Collision Skeleton">
                <menu_item_check.on_check
                 function="Advanced.CheckInfoDisplay"
                 parameter="collision skeleton" />
                <menu_item_check.on_click
                 function="Advanced.ToggleInfoDisplay"
                 parameter="collision skeleton" />
            </menu_item_check>
            <menu_item_check
             label="Show Bones"
             name="Show Bones">
                <menu_item_check.on_check
                 function="Advanced.CheckInfoDisplay"
                 parameter="joints" />
                <menu_item_check.on_click
                 function="Advanced.ToggleInfoDisplay"
                 parameter="joints" />
            </menu_item_check>
            <menu_item_check
             label="Display Agent Target"
             name="Display Agent Target">
                <menu_item_check.on_check
                 function="Advanced.CheckInfoDisplay"
                 parameter="agent target" />
                <menu_item_check.on_click
                 function="Advanced.ToggleInfoDisplay"
                 parameter="agent target" />
            </menu_item_check>
            <menu_item_check
             label="Show Impostor Extents"
             name="Show Impostor Extents">
                <menu_item_check.on_check
                 function="Advanced.CheckInfoDisplay"
                 parameter="impostors" />
                <menu_item_check.on_click
                 function="Advanced.ToggleInfoDisplay"
                 parameter="impostors" />
            </menu_item_check>
            <!-- Appears not to exist anymore
            <menu_item_check
             label="Debug Rotation"
             name="Debug Rotation">
                <menu_item_check.on_check
                 function="CheckControl"
                 parameter="DebugAvatarRotation" />
                <menu_item_check.on_click
                 function="ToggleControl"
                 parameter="DebugAvatarRotation" />
            </menu_item_check> -->
            <menu_item_call
             label="Dump Attachments"
             name="Dump Attachments">
                <menu_item_call.on_click
                 function="Advanced.DumpAttachments" />
            </menu_item_call>
            <menu_item_call
             label="Debug Avatar Textures"
             name="Debug Avatar Textures"
             shortcut="control|alt|shift|A">
                <menu_item_call.on_click
                 function="Advanced.DebugAvatarTextures" />
            </menu_item_call>
            <menu_item_call
             label="Dump Local Textures"
             name="Dump Local Textures"
             shortcut="alt|shift|M">
                <menu_item_call.on_click
                 function="Advanced.DumpAvatarLocalTextures" />
            </menu_item_call>
			<menu_item_call
			 label="Reload Avatar Cloud Particle"
			 name="Reload Avatar Cloud Particle">
				<menu_item_call.on_click
				 function="Advanced.ReloadAvatarCloudParticle" />
			</menu_item_call>
		</menu>
        <menu_item_separator/>

        <menu_item_check
         label="HTTP Textures"
         name="HTTP Textures">
            <menu_item_check.on_check
             function="CheckControl"
             parameter="ImagePipelineUseHTTP" />
            <menu_item_check.on_click
             function="ToggleControl"
             parameter="ImagePipelineUseHTTP" />
        </menu_item_check>
        <menu_item_check
         label="HTTP Inventory"
         name="HTTP Inventory">
            <menu_item_check.on_check
             function="CheckControl"
             parameter="UseHTTPInventory" />
            <menu_item_check.on_click
             function="ToggleControl"
             parameter="UseHTTPInventory" />
        </menu_item_check>
        <menu_item_call
         label="Compress Images"
         name="Compress Images">
            <menu_item_call.on_click
             function="Advanced.CompressImage" />
        </menu_item_call>

      <menu_item_call
         label="Enable Visual Leak Detector"
         name="Enable Visual Leak Detector">
        <menu_item_call.on_click
           function="Advanced.ToggleVisualLeakDetector" />
        </menu_item_call>
      
        <menu_item_check
         label="Output Debug Minidump"
         name="Output Debug Minidump">
            <menu_item_check.on_check
             function="CheckControl"
             parameter="SaveMinidump" />
            <menu_item_check.on_click
             function="ToggleControl"
             parameter="SaveMinidump" />
        </menu_item_check>
        <menu_item_check
         label="Console Window on next Run"
         name="Console Window">
            <menu_item_check.on_check
             function="CheckControl"
             parameter="ShowConsoleWindow" />
            <menu_item_check.on_click
             function="ToggleControl"
             parameter="ShowConsoleWindow" />
        </menu_item_check>
        <menu
         create_jump_keys="true"
         label="Set Logging Level"
         name="Set Logging Level"
         tear_off="true">
          <menu_item_check
            name="Debug"
            label="Debug">
            <menu_item_check.on_check
              function="Develop.CheckLoggingLevel"
              parameter="0" />
            <menu_item_check.on_click
             function="Develop.SetLoggingLevel"
             parameter="0" />
          </menu_item_check>
          <menu_item_check
            name="Info"
            label="Info">
            <menu_item_check.on_check
              function="Develop.CheckLoggingLevel"
              parameter="1" />
            <menu_item_check.on_click
             function="Develop.SetLoggingLevel"
             parameter="1" />
          </menu_item_check>
          <menu_item_check
            name="Warning"
            label="Warning">
            <menu_item_check.on_check
              function="Develop.CheckLoggingLevel"
              parameter="2" />
            <menu_item_check.on_click
             function="Develop.SetLoggingLevel"
             parameter="2" />
          </menu_item_check>
          <menu_item_check
            name="Error"
            label="Error">
            <menu_item_check.on_check
              function="Develop.CheckLoggingLevel"
              parameter="3" />
            <menu_item_check.on_click
             function="Develop.SetLoggingLevel"
             parameter="3" />
          </menu_item_check>
          <menu_item_check
            name="None"
            label="None">
            <menu_item_check.on_check
              function="Develop.CheckLoggingLevel"
              parameter="4" />
            <menu_item_check.on_click
             function="Develop.SetLoggingLevel"
             parameter="4" />
          </menu_item_check>
       </menu>

        <menu_item_separator/>

        <menu_item_call
         label="Request Admin Status"
         name="Request Admin Options"
         shortcut="control|alt|G">
            <menu_item_call.on_click
             function="Advanced.RequestAdminStatus" />
        </menu_item_call>
        <menu_item_call
         label="Leave Admin Status"
         name="Leave Admin Options"
         shortcut="control|alt|shift|G">
            <menu_item_call.on_click
             function="Advanced.LeaveAdminStatus" />
        </menu_item_call>
		<menu_item_check
         label="Show Admin Menu"
         name="View Admin Options">
            <menu_item_check.on_enable
             function="Advanced.EnableViewAdminOptions" />
            <menu_item_check.on_check
             function="Advanced.CheckViewAdminOptions"
             parameter="ViewAdminOptions" />
            <menu_item_check.on_click
             function="Advanced.ToggleViewAdminOptions" />
        </menu_item_check>
    </menu>
    <menu
     create_jump_keys="true"
     label="Admin"
     name="Admin"
     tear_off="true"
     visible="false">
        <menu
         create_jump_keys="true"
         label="Object"
         name="AdminObject"
         tear_off="true">
            <menu_item_call
             label="Take Copy"
             name="Admin Take Copy"
             shortcut="control|alt|shift|O">
                <menu_item_call.on_click
                 function="Admin.ForceTakeCopy" />
                <menu_item_call.on_enable
                 function="IsGodCustomerService" />
            </menu_item_call>
            <menu_item_call
             label="Force Owner To Me"
             name="Force Owner To Me">
                <menu_item_call.on_click
                 function="Admin.HandleObjectOwnerSelf" />
                <menu_item_call.on_enable
                 function="IsGodCustomerService" />
            </menu_item_call>
            <menu_item_call
             label="Force Owner Permissive"
             name="Force Owner Permissive">
                <menu_item_call.on_click
                 function="Admin.HandleObjectOwnerPermissive" />
                <menu_item_call.on_enable
                 function="IsGodCustomerService" />
            </menu_item_call>
            <menu_item_call
             label="Delete"
             name="Delete"
             shortcut="control|alt|shift|Del">
                <menu_item_call.on_click
                 function="Admin.HandleForceDelete" />
                <menu_item_call.on_enable
                 function="IsGodCustomerService" />
            </menu_item_call>
            <menu_item_call
             label="Lock"
             name="Lock"
             shortcut="control|alt|shift|L">
                <menu_item_call.on_click
                 function="Admin.HandleObjectLock" />
                <menu_item_call.on_enable
                 function="IsGodCustomerService" />
            </menu_item_call>
            <menu_item_call
             label="Get Assets IDs"
             name="Get Assets IDs"
             shortcut="control|alt|shift|I">
                <menu_item_call.on_click
                 function="Admin.HandleObjectAssetIDs" />
                <menu_item_call.on_enable
                 function="IsGodCustomerService" />
            </menu_item_call>
        </menu>
        <menu
         create_jump_keys="true"
         label="Parcel"
         name="Parcel"
         tear_off="true">
            <menu_item_call
             label="Force Owner To Me"
             name="Owner To Me">
                <menu_item_call.on_click
                 function="Admin.HandleForceParcelOwnerToMe" />
                <menu_item_call.on_enable
                 function="IsGodCustomerService" />
            </menu_item_call>
            <menu_item_call
             label="Set to Linden Content"
             name="Set to Linden Content"
             shortcut="control|alt|shift|C">
                <menu_item_call.on_click
                 function="Admin.HandleForceParcelToContent" />
                <menu_item_call.on_enable
                 function="IsGodCustomerService" />
            </menu_item_call>
            <menu_item_call
             label="Claim Public Land"
             name="Claim Public Land">
                <menu_item_call.on_click
                 function="Admin.HandleClaimPublicLand" />
                <menu_item_call.on_enable
                 function="IsGodCustomerService" />
            </menu_item_call>
        </menu>
        <menu
         create_jump_keys="true"
         label="Region"
         name="Region"
         tear_off="true">
            <menu_item_call
             label="Dump Temp Asset Data"
             name="Dump Temp Asset Data">
                <menu_item_call.on_click
                 function="Admin.HandleRegionDumpTempAssetData" />
                <menu_item_call.on_enable
                 function="IsGodCustomerService" />
            </menu_item_call>
            <menu_item_call
             label="Save Region State"
             name="Save Region State">
                <menu_item_call.on_click
                 function="Admin.OnSaveState" />
                <menu_item_call.on_enable
                 function="IsGodCustomerService" />
            </menu_item_call>
        </menu>
        <menu_item_call
         label="God Tools"
         name="God Tools">
            <menu_item_call.on_click
             function="Floater.Show"
             parameter="god_tools" />
            <menu_item_call.on_enable
             function="IsGodCustomerService" />
        </menu_item_call>
    </menu>
    
    
    <!-- God Menu -->
    
    <menu
     create_jump_keys="true"
     label="Admin"
     name="Deprecated"
     tear_off="true"
     visible="false">
        <menu
         create_jump_keys="true"
         label="Attach Object"
         mouse_opaque="false"
         name="Attach Object"
         tear_off="true" />
        <menu
         create_jump_keys="true"
         label="Detach Object"
         mouse_opaque="false"
         name="Detach Object"
         tear_off="true" />
        <menu
         create_jump_keys="true"
         label="Take Off Clothing"
         mouse_opaque="false"
         name="Take Off Clothing"
         tear_off="true">
            <menu_item_call
             label="Shirt"
             name="Shirt">
                <menu_item_call.on_click
                 function="Edit.TakeOff"
                 parameter="shirt" />
                <menu_item_call.on_enable
                 function="Edit.EnableTakeOff"
                 parameter="shirt" />
            </menu_item_call>
            <menu_item_call
             label="Pants"
             name="Pants">
                <menu_item_call.on_click
                 function="Edit.TakeOff"
                 parameter="pants" />
                <menu_item_call.on_enable
                 function="Edit.EnableTakeOff"
                 parameter="pants" />
            </menu_item_call>
            <menu_item_call
             label="Shoes"
             name="Shoes">
                <menu_item_call.on_click
                 function="Edit.TakeOff"
                 parameter="shoes" />
                <menu_item_call.on_enable
                 function="Edit.EnableTakeOff"
                 parameter="shoes" />
            </menu_item_call>
            <menu_item_call
             label="Socks"
             name="Socks">
                <menu_item_call.on_click
                 function="Edit.TakeOff"
                 parameter="socks" />
                <menu_item_call.on_enable
                 function="Edit.EnableTakeOff"
                 parameter="socks" />
            </menu_item_call>
            <menu_item_call
             label="Jacket"
             name="Jacket">
                <menu_item_call.on_click
                 function="Edit.TakeOff"
                 parameter="jacket" />
                <menu_item_call.on_enable
                 function="Edit.EnableTakeOff"
                 parameter="jacket" />
            </menu_item_call>
            <menu_item_call
             label="Gloves"
             name="Gloves">
                <menu_item_call.on_click
                 function="Edit.TakeOff"
                 parameter="gloves" />
                <menu_item_call.on_enable
                 function="Edit.EnableTakeOff"
                 parameter="gloves" />
            </menu_item_call>
            <menu_item_call
             label="Undershirt"
             name="Menu Undershirt">
                <menu_item_call.on_click
                 function="Edit.TakeOff"
                 parameter="undershirt" />
                <menu_item_call.on_enable
                 function="Edit.EnableTakeOff"
                 parameter="undershirt" />
            </menu_item_call>
            <menu_item_call
             label="Underpants"
             name="Menu Underpants">
                <menu_item_call.on_click
                 function="Edit.TakeOff"
                 parameter="underpants" />
                <menu_item_call.on_enable
                 function="Edit.EnableTakeOff"
                 parameter="underpants" />
            </menu_item_call>
            <menu_item_call
             label="Skirt"
             name="Skirt">
                <menu_item_call.on_click
                 function="Edit.TakeOff"
                 parameter="skirt" />
                <menu_item_call.on_enable
                 function="Edit.EnableTakeOff"
                 parameter="skirt" />
            </menu_item_call>
            <menu_item_call
             label="Alpha"
             name="Alpha">
                <menu_item_call.on_click
                 function="Edit.TakeOff"
                 parameter="alpha" />
                <menu_item_call.on_enable
                 function="Edit.EnableTakeOff"
                 parameter="alpha" />
            </menu_item_call>
            <menu_item_call
             label="Tattoo"
             name="Tattoo">
                <menu_item_call.on_click
                 function="Edit.TakeOff"
                 parameter="tattoo" />
                <menu_item_call.on_enable
                 function="Edit.EnableTakeOff"
                 parameter="tattoo" />
            </menu_item_call>
            <menu_item_call
             label="Universal"
             name="Universal">
              <menu_item_call.on_click
               function="Edit.TakeOff"
               parameter="tattoo" />
              <menu_item_call.on_enable
               function="Edit.EnableTakeOff"
               parameter="universal" />
            </menu_item_call>
            <menu_item_call
             label="Physics"
             name="Physics">
                <menu_item_call.on_click
                 function="Edit.TakeOff"
                 parameter="physics" />
                <menu_item_call.on_enable
                 function="Edit.EnableTakeOff"
                 parameter="physics" />
            </menu_item_call>
            <menu_item_call
             label="All Clothes"
             name="All Clothes">
                <menu_item_call.on_click
                 function="Edit.TakeOff"
                 parameter="all" />
            </menu_item_call>
        </menu>
        <menu
         create_jump_keys="true"
         label="Help"
         name="DeprecatedHelp"
         tear_off="true">
            <menu_item_call
             label="Official Linden Blog"
             name="Official Linden Blog">
                <menu_item_call.on_click
                 function="PromptShowURL"
                 name="OfficialLindenBlog_url"
                 parameter="WebLaunchSupportWiki,http://blog.secondlife.com/" />
            </menu_item_call>
            <menu_item_call
             label="Scripting Portal"
             name="Scripting Portal">
                <menu_item_call.on_click
                 function="PromptShowURL"
                 name="ScriptingPortal_url"
                 parameter="WebLaunchLSLWiki,http://wiki.secondlife.com/wiki/LSL_Portal" />
            </menu_item_call>
            <menu
             create_jump_keys="true"
             label="Bug Reporting"
             name="Bug Reporting"
             tear_off="true">
                <menu_item_call
                 label="Public Issue Tracker"
                 name="Public Issue Tracker">
                    <menu_item_call.on_click
                     function="PromptShowURL"
                     name="PublicIssueTracker_url"
                     parameter="WebLaunchPublicIssue,http://jira.secondlife.com" />
                </menu_item_call>
                <menu_item_call
                 label="Public Issue Tracker Help"
                 name="Publc Issue Tracker Help">
                    <menu_item_call.on_click
                     function="PromptShowURL"
                     name="PublicIssueTrackerHelp_url"
                     parameter="WebLaunchPublicIssueHelp,http://wiki.secondlife.com/wiki/Issue_tracker" />
                </menu_item_call>

                <menu_item_separator/>

                <menu_item_call
                 label="Bug Reporting 101"
                 name="Bug Reporing 101">
                    <menu_item_call.on_click
                     function="PromptShowURL"
                     name="BugReporting101_url"
                     parameter="WebLaunchBugReport101,http://wiki.secondlife.com/wiki/Bug_Reporting_101" />
                </menu_item_call>
                <menu_item_call
                 label="Security Issues"
                 name="Security Issues">
                    <menu_item_call.on_click
                     function="PromptShowURL"
                     name="SecurityIssues_url"
                     parameter="WebLaunchSecurityIssues,http://wiki.secondlife.com/wiki/Security_issues" />
                </menu_item_call>
                <menu_item_call
                 label="QA Wiki"
                 name="QA Wiki">
                    <menu_item_call.on_click
                     function="PromptShowURL"
                     name="QAWiki_url"
                     parameter="WebLaunchQAWiki,http://wiki.secondlife.com/wiki/QA_Portal" />
                </menu_item_call>
            </menu>
        </menu>
    </menu>
</menu_bar><|MERGE_RESOLUTION|>--- conflicted
+++ resolved
@@ -35,6 +35,16 @@
             <menu_item_call.on_click
              function="BuyCurrency" />
         </menu_item_call>
+
+      <menu_item_call
+           label="[Membership]"
+           name="Membership">
+            <menu_item_call.on_click
+             function="Advanced.ShowURL"
+             parameter="https://secondlife.com/my/account/membership.php"/>
+            <menu_item_call.on_visible
+                 function="Membership.UpdateLabel"/>
+      </menu_item_call>
 
         <menu_item_separator/>
 
@@ -348,7 +358,6 @@
           function="Floater.Toggle"
           parameter="money_tracker" />
       </menu_item_call>
-<<<<<<< HEAD
 		
 		<menu_item_call
 			label="Pose Stand..."
@@ -357,17 +366,6 @@
 			function="Floater.Show"
 			parameter="fs_posestand" />
         </menu_item_call>
-=======
-      <menu_item_call
-           label="[Membership]"
-           name="Membership">
-            <menu_item_call.on_click
-             function="Advanced.ShowURL"
-             parameter="https://secondlife.com/my/account/membership.php"/>
-            <menu_item_call.on_visible
-                 function="Membership.UpdateLabel"/>
-      </menu_item_call>
->>>>>>> 8aa41b9e
 
         <menu_item_separator/>
 
@@ -874,7 +872,6 @@
              parameter="region_info" />
         </menu_item_call>
         <menu_item_call
-<<<<<<< HEAD
              label="Set Home to Here"
              name="Set Home to Here">
                 <menu_item_call.on_click
@@ -882,28 +879,6 @@
                 <menu_item_call.on_enable
                  function="World.EnableSetHomeLocation" />
         </menu_item_call>
-=======
-         label="My Linden Home..."
-         name="Linden Home">
-            <menu_item_call.on_click
-             function="World.LindenHome"/>
-        </menu_item_call>
-        <menu_item_call
-             label="My land holdings..."
-             name="My Land">
-            <menu_item_call.on_click
-             function="Floater.Show"
-             parameter="land_holdings" />
-      </menu_item_call>
-        <menu_item_call
-         label="Buy this land"
-         name="Buy Land">
-            <menu_item_call.on_click
-             function="Land.Buy" />
-            <menu_item_call.on_enable
-             function="World.EnableBuyLand" />
-            </menu_item_call>
->>>>>>> 8aa41b9e
 
         <menu_item_separator/>
 
@@ -922,6 +897,13 @@
                 <menu_item_call.on_click
                  function="Floater.Show"
                  parameter="land_holdings" />
+        </menu_item_call>
+
+        <menu_item_call
+         label="My Linden Home..."
+         name="Linden Home">
+            <menu_item_call.on_click
+             function="World.LindenHome"/>
         </menu_item_call>
         
         <menu
