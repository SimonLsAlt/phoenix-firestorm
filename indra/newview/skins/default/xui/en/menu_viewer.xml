--- conflicted
+++ resolved
@@ -31,6 +31,13 @@
             <menu_item_call.on_visible
              function="GridCheck"
              parameter="secondlife"/>
+        </menu_item_call>
+        <menu_item_call
+            label="Marketplace listings..."
+            name="MarketplaceListings">
+            <menu_item_call.on_click
+            function="Floater.ToggleOrBringToFront"
+            parameter="marketplace_listings" />
         </menu_item_call>
 
         <menu_item_call
@@ -310,34 +317,8 @@
         label="Money Tracker"
         name="money_tracker">
         <menu_item_call.on_click
-<<<<<<< HEAD
           function="Floater.Toggle"
           parameter="money_tracker" />
-=======
-         function="BuyCurrency" />
-      </menu_item_call>
-      <menu_item_call
-         label="Merchant Outbox..."
-         name="MerchantOutbox">
-        <menu_item_call.on_click
-         function="Floater.ToggleOrBringToFront"
-         parameter="outbox" />
-      </menu_item_call>
-        <menu_item_call
-            label="Marketplace listings..."
-            name="MarketplaceListings">
-            <menu_item_call.on_click
-            function="Floater.ToggleOrBringToFront"
-            parameter="marketplace_listings" />
-        </menu_item_call>
-      <menu_item_call
-           label="Account dashboard..."
-           name="Manage My Account">
-        <menu_item_call.on_click
-         function="PromptShowURL"
-         name="ManageMyAccount_url"
-         parameter="WebLaunchJoinNow,http://secondlife.com/account/" />
->>>>>>> f155f400
       </menu_item_call>
 		
 		<menu_item_call
