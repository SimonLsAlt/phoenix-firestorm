--- conflicted
+++ resolved
@@ -46,13 +46,8 @@
    left="30"
    height="12"
    name="font_colors"
-<<<<<<< HEAD
    top_pad="10"
    width="120"
-=======
-   top_pad="20"
-   width="170"
->>>>>>> 812ad1b6
    >
     UI Text Colors:
   </text>
@@ -247,37 +242,6 @@
   
   <color_swatch
    can_apply_immediately="true"
-   color="LtOrange"
-   follows="left|top"
-   height="24"
-   label_height="0"
-   layout="topleft"
-   left="360"
-   name="direct"
-   top_pad="-15"
-   width="44" >
-    <color_swatch.init_callback
-		 function="Pref.getUIColor"
-		 parameter="DirectChatColor" />
-    <color_swatch.commit_callback
-		 function="Pref.applyUIColor"
-		 parameter="DirectChatColor" />
-  </color_swatch>
-  <text
-   type="string"
-   length="1"
-   follows="left|top"
-   height="10"
-   layout="topleft"
-   left_pad="5"
-   mouse_opaque="false"
-   name="text_box10"
-   top_delta="5"
-   width="95">
-    Direct
-  </text>
-  <color_swatch
-   can_apply_immediately="true"
    color="LtYellow"
    follows="left|top"
    height="24"
@@ -402,6 +366,38 @@
    width="95">
     Script Dialog Fg
   </text>
+
+<color_swatch
+   can_apply_immediately="true"
+   color="LtOrange"
+   follows="left|top"
+   height="24"
+   label_height="0"
+   layout="topleft"
+   left="360"
+   name="direct"
+   top_pad="-15"
+   width="44" >
+    <color_swatch.init_callback
+		 function="Pref.getUIColor"
+		 parameter="DirectChatColor" />
+    <color_swatch.commit_callback
+		 function="Pref.applyUIColor"
+		 parameter="DirectChatColor" />
+  </color_swatch>
+  <text
+   type="string"
+   length="1"
+   follows="left|top"
+   height="10"
+   layout="topleft"
+   left_pad="5"
+   mouse_opaque="false"
+   name="text_box10"
+   top_delta="5"
+   width="95">
+    Direct
+  </text>
   
   <text
    follows="left|top"
@@ -409,13 +405,8 @@
    left="30"
    height="12"
    name="bubble_chat"
-<<<<<<< HEAD
    top_pad="25"
    width="450"
-=======
-   top_pad="20"
-   width="495"
->>>>>>> 812ad1b6
    >
     Name Tag / Bubble Chat / Console Opacity:
   </text>
@@ -460,11 +451,7 @@
    height="12"
    name="floater_opacity"
    top_pad="15"
-<<<<<<< HEAD
    width="220"
-=======
-   width="200"
->>>>>>> 812ad1b6
    >
     Floating Window Opacity:
   </text>
