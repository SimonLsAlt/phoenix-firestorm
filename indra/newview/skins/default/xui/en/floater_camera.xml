<?xml version="1.0" encoding="utf-8" standalone="yes"?>
<floater
    legacy_header_height="0"
    header_height="0"
    bg_opaque_image="Window_NoTitle_Foreground"
    bg_alpha_image="Window_NoTitle_Foreground"
    right="-460"
    bottom="-50"
    can_dock="false"
    can_minimize="false"
    can_resize="true"
    can_close="false"
    chrome="true"
    follows="bottom"
    height="135"
    min_height="120"
    layout="topleft"
    name="camera_floater"
    title="Camera Controls"
    help_topic="camera_floater"
    save_rect="true"
    save_visibility="true"
    show_title="false"
    single_instance="true"
    width="150"
    min_width="135">
  <floater.string name="rotate_tooltip">
        Rotate Camera Around Focus
  </floater.string>
  <floater.string name="zoom_tooltip">
        Zoom Camera Towards Focus
  </floater.string>
  <floater.string name="move_tooltip">
        Move Camera Up and Down, Left and Right
  </floater.string>
  <floater.string name="free_mode_title">
        View Object
<<<<<<< HEAD
  </floater.string>
  <string name="inactive_combo_text">Use preset</string>
  <panel
      follows="top|left"
      height="25"
      layout="topleft"
      left="2"
      name="buttons_panel"
      width="120"
      top_pad="-5">
=======
    </floater.string>
    <string name="inactive_combo_text">Use preset</string>
    <panel
     border="false"
     height="123"
     layout="topleft"
     left="2"
     top="0"
     mouse_opaque="false"
     name="controls"
     width="220">
         <!--TODO: replace + - images -->
         <panel
            border="false"
            class="camera_zoom_panel"
            height="123"
            layout="topleft"
            left="0"
            mouse_opaque="false"
            name="zoom"
            top="0"
            width="220">
           <joystick_rotate
              follows="top|left"
              height="78"
              layout="topleft"
              left="7"
              name="cam_rotate_stick"
              quadrant="left"
              sound_flags="3"
              visible="true"
              tool_tip="Orbit camera around focus"
              top="25"
              width="78" />
           <button
              follows="top|left"
              height="18"
              image_disabled="AddItem_Disabled"
              image_selected="AddItem_Press"
              image_unselected="AddItem_Off"
              layout="topleft"
              left_pad="14" 
              name="zoom_plus_btn"
              width="18"
              top="23">
             <commit_callback
                function="Zoom.plus" />
             <mouse_held_callback
                function="Zoom.plus" />
           </button>
           <slider_bar
              height="50"
              layout="topleft"
              name="zoom_slider"
              orientation="vertical"
              tool_tip="Zoom camera toward focus"
              top_pad="0"
              min_val="0"
              max_val="1" 
              width="18">
             <commit_callback function="Slider.value_changed"/>
           </slider_bar>
           <button
              follows="top|left"
              height="18"
              image_disabled="MinusItem_Disabled"
              image_selected="MinusItem_Press"
              image_unselected="MinusItem_Off"
              layout="topleft"
              name="zoom_minus_btn"
              top_pad="0"
              width="18">
             <commit_callback
                function="Zoom.minus" />
             <mouse_held_callback
                function="Zoom.minus" />
           </button>
         <joystick_track
         follows="top|left"
         height="78"
         image_selected="Cam_Tracking_In"
         image_unselected="Cam_Tracking_Out"
         layout="topleft"
         left="133"
         name="cam_track_stick"
         quadrant="left"
         scale_image="false"
         sound_flags="3"
         tool_tip="Move camera up and down, left and right"
         top="25"
         width="78"/>
         <text
          type="string"
          length="1"
          follows="left|top"
          height="15"
          layout="topleft"
          left="41"
          top_pad="9"
          name="precise_ctrs_label"
          width="200">
            Use precise controls
        </text>
        </panel>
    </panel>
    <panel
     follows="left|top"
     height="102"
     layout="topleft"
     left_pad="2"
     right="-2"
     name="buttons_panel"
     top="22">
>>>>>>> 61935a13
    <panel_camera_item
        name="front_view"
        tool_tip="Front View"
        width="18"
        left="2">
      <panel_camera_item.mousedown_callback
          function="CameraPresets.ChangeView"
          parameter="Front View" />
      <panel_camera_item.picture image_name="Cam_Preset_Front_Off" />
      <panel_camera_item.selected_picture image_name="Cam_Preset_Front_On" />
    </panel_camera_item>
    <panel_camera_item
        name="group_view"
        tool_tip="Side View"
        width="18"
        left_pad="2">
      <panel_camera_item.mousedown_callback
          function="CameraPresets.ChangeView"
          parameter="Side View" />
      <panel_camera_item.picture image_name="Cam_Preset_Side_Off" />
      <panel_camera_item.selected_picture image_name="Cam_Preset_Side_On" />
    </panel_camera_item>
    <panel_camera_item
        name="rear_view"
        tool_tip="Rear View"
        width="18"
        left_pad="2">
      <panel_camera_item.mousedown_callback
          function="CameraPresets.ChangeView"
          parameter="Rear View" />
      <panel_camera_item.picture image_name="Cam_Preset_Back_Off" />
      <panel_camera_item.selected_picture image_name="Cam_Preset_Back_On" />
    </panel_camera_item>
    <panel_camera_item
        name="object_view"
        tool_tip="Object View"
        width="18"
        left_pad="2">
      <panel_camera_item.mousedown_callback
          function="CameraPresets.ChangeView"
          parameter="object_view" />
      <panel_camera_item.picture image_name="Object_View_Off" />
      <panel_camera_item.selected_picture image_name="Object_View_On" />
    </panel_camera_item>
    <panel_camera_item
        name="mouselook_view"
        tool_tip="Mouselook View"
        width="18"
        left_pad="2">
      <panel_camera_item.mousedown_callback
          function="CameraPresets.ChangeView"
          parameter="mouselook_view" />
      <panel_camera_item.picture image_name="MouseLook_View_Off" />
      <panel_camera_item.selected_picture image_name="MouseLook_View_On" />
    </panel_camera_item>
    <panel_camera_item
        name="reset_view"
        tool_tip="Reset view"
        width="18"
        left_pad="2">
      <panel_camera_item.mousedown_callback
          function="CameraPresets.ChangeView"
          parameter="reset_view" />
      <panel_camera_item.picture image_name="Refresh_Off" />
      <panel_camera_item.selected_picture image_name="Refresh_Over" />
    </panel_camera_item>
  </panel>
  <panel
      border="false"
      width="140"
      class="camera_zoom_panel"
      height="60"
      layout="topleft"
      left="5"
      mouse_opaque="false"
      name="zoom"
      follows="all">
    <layout_stack
        top="0"
        enabled="true"
        height="60"
        left="0"
        mouse_opaque="true"
        name="camera_view_layout_stack"
        orientation="horizontal"
        follows="all">

      <layout_panel
          name="camera_rotate_layout_panel"
          user_resize="false"
          height="80"
          width="80">

        <joystick_rotate
            follows="all"
            height="80"
            width="80"
            image_selected="Cam_Rotate_In"
            image_unselected="Cam_Rotate_Out"
            layout="topleft"
            left="0"
            mouse_opaque="false"
            name="cam_rotate_stick"
            quadrant="left"
            scale_image="true"
            sound_flags="3"
            visible="true"
            tool_tip="Orbit camera around focus"
            held_down_delay.seconds="0.0"
            top="0" />
      </layout_panel>

      <layout_panel
          name="camera_zoom_layout_panel"
          auto_resize="false"
          user_resize="false"
          height="70"
          width="16">
        <button
            follows="top|left"
            height="16"
            image_disabled="AddItem_Disabled"
            image_selected="AddItem_Press"
            image_unselected="AddItem_Off"
            layout="topleft"
            left_delta="-2"
            name="zoom_plus_btn"
            scale_image="false"
            width="16"
            top="0">
          <commit_callback function="Zoom.plus" />
          <mouse_held_callback function="Zoom.plus" />
        </button>
        <slider_bar
            height="48"
            layout="topleft"
            name="zoom_slider"
            orientation="vertical"
            follows="top|left|bottom"
            tool_tip="Zoom camera toward focus"
            top_delta="13"
            left_delta="1"
            min_val="0"
            max_val="1"
            width="16">
          <commit_callback function="Slider.value_changed" />
        </slider_bar>
        <button
            follows="bottom|left"
            height="16"
            image_disabled="MinusItem_Disabled"
            image_selected="MinusItem_Press"
            image_unselected="MinusItem_Off"
            layout="topleft"
            name="zoom_minus_btn"
            scale_image="true"
            top_delta="44"
            left_delta="0"
            width="16">
          <commit_callback function="Zoom.minus" />
          <mouse_held_callback function="Zoom.minus" />
        </button>
      </layout_panel>

      <layout_panel
          name="panel_track"
          user_resize="false"
          height="80"
          width="80">

        <joystick_track
            follows="all"
            height="80"
            width="80"
            image_selected="Cam_Tracking_In"
            image_unselected="Cam_Tracking_Out"
            layout="topleft"
            left_delta="-2"
            name="cam_track_stick"
            quadrant="left"
            scale_image="true"
            sound_flags="3"
            tool_tip="Move camera up and down, left and right"
            top="0" />
      </layout_panel>
    </layout_stack>
  </panel>
  <panel
      border="false"
      height="50"
      layout="topleft"
      follows="bottom|left|right"
      left="0"
      name="preset_buttons_panel"
      mouse_opaque="false">
    <button
        follows="bottom|left|right"
        height="22"
        bottom_delta="23"
        label="Position..."
        layout="topleft"
        left_delta="5"
        name="camera_position_btn"
        width="113">
        <button.commit_callback
          function="Floater.Show"
          parameter="prefs_view_advanced" />
    </button>
    <button
        follows="bottom|right"
        height="22"
        layout="topleft"
        left_pad="3"
        name="save_preset_btn"
        tool_tip="Save as Preset"
        image_overlay="Command_Destinations_Icon"
        top_delta="0"
        width="22">
        <button.commit_callback function="CameraPresets.Save" />
    </button>
    <combo_box
        follows="bottom|left|right"
        height="22"
        left="5"
        mouse_opaque="true"
        name="preset_combo"
        top_pad="0"
        width="113">
      <combo_list mouse_wheel_opaque="true" />
      <combo_box.item
          label="Use preset"
          name="Use preset"
          value="default" />
    </combo_box>
    <button
      follows="bottom|right"
      height="22"
      width="22"
      layout="topleft"
      mouse_opaque="true"
      name="gear_btn"
      tool_tip="Camera Presets"
      left_pad="3"
      image_overlay="Icon_Gear"
      is_toggle="true">
      <button.commit_callback function="CameraPresets.ShowPresetsList" />
    </button>  
  </panel>
  <panel
    name="viewer_camera_info"
    left="0"
    top="135"
    width="400"
    height="130"
    border="true"
    visible="false"
    background_visible="true"/>
  <panel
    name="agent_camera_info"
    left="0"
    top="265"
    width="400"
    height="130"
    border="true"
    visible="false"
    background_visible="true"/>
</floater><|MERGE_RESOLUTION|>--- conflicted
+++ resolved
@@ -35,7 +35,6 @@
   </floater.string>
   <floater.string name="free_mode_title">
         View Object
-<<<<<<< HEAD
   </floater.string>
   <string name="inactive_combo_text">Use preset</string>
   <panel
@@ -46,121 +45,6 @@
       name="buttons_panel"
       width="120"
       top_pad="-5">
-=======
-    </floater.string>
-    <string name="inactive_combo_text">Use preset</string>
-    <panel
-     border="false"
-     height="123"
-     layout="topleft"
-     left="2"
-     top="0"
-     mouse_opaque="false"
-     name="controls"
-     width="220">
-         <!--TODO: replace + - images -->
-         <panel
-            border="false"
-            class="camera_zoom_panel"
-            height="123"
-            layout="topleft"
-            left="0"
-            mouse_opaque="false"
-            name="zoom"
-            top="0"
-            width="220">
-           <joystick_rotate
-              follows="top|left"
-              height="78"
-              layout="topleft"
-              left="7"
-              name="cam_rotate_stick"
-              quadrant="left"
-              sound_flags="3"
-              visible="true"
-              tool_tip="Orbit camera around focus"
-              top="25"
-              width="78" />
-           <button
-              follows="top|left"
-              height="18"
-              image_disabled="AddItem_Disabled"
-              image_selected="AddItem_Press"
-              image_unselected="AddItem_Off"
-              layout="topleft"
-              left_pad="14" 
-              name="zoom_plus_btn"
-              width="18"
-              top="23">
-             <commit_callback
-                function="Zoom.plus" />
-             <mouse_held_callback
-                function="Zoom.plus" />
-           </button>
-           <slider_bar
-              height="50"
-              layout="topleft"
-              name="zoom_slider"
-              orientation="vertical"
-              tool_tip="Zoom camera toward focus"
-              top_pad="0"
-              min_val="0"
-              max_val="1" 
-              width="18">
-             <commit_callback function="Slider.value_changed"/>
-           </slider_bar>
-           <button
-              follows="top|left"
-              height="18"
-              image_disabled="MinusItem_Disabled"
-              image_selected="MinusItem_Press"
-              image_unselected="MinusItem_Off"
-              layout="topleft"
-              name="zoom_minus_btn"
-              top_pad="0"
-              width="18">
-             <commit_callback
-                function="Zoom.minus" />
-             <mouse_held_callback
-                function="Zoom.minus" />
-           </button>
-         <joystick_track
-         follows="top|left"
-         height="78"
-         image_selected="Cam_Tracking_In"
-         image_unselected="Cam_Tracking_Out"
-         layout="topleft"
-         left="133"
-         name="cam_track_stick"
-         quadrant="left"
-         scale_image="false"
-         sound_flags="3"
-         tool_tip="Move camera up and down, left and right"
-         top="25"
-         width="78"/>
-         <text
-          type="string"
-          length="1"
-          follows="left|top"
-          height="15"
-          layout="topleft"
-          left="41"
-          top_pad="9"
-          name="precise_ctrs_label"
-          width="200">
-            Use precise controls
-        </text>
-        </panel>
-    </panel>
-    <panel
-     follows="left|top"
-     height="102"
-     layout="topleft"
-     left_pad="2"
-     right="-2"
-     name="buttons_panel"
-     top="22">
->>>>>>> 61935a13
     <panel_camera_item
         name="front_view"
         tool_tip="Front View"
