<?xml version="1.0" encoding="utf-8" standalone="yes" ?>
<toggleable_menu 
     name="menu_blocked_gear"
     left="0" bottom="0" visible="false"
     mouse_opaque="false">
  <menu_item_call
   label="Unblock"
   name="unblock">
      <on_click
       function="Block.Action"
       parameter="unblock_item" />
      <on_enable
       function="Block.Enable"
       parameter="unblock_item" /> 
  </menu_item_call>

  <menu_item_check
   label="Block Voice"
   layout="topleft"
   name="BlockVoice">
      <on_check
       function="Block.Check"
       parameter="block_voice" />
      <on_click
       function="Block.Action"
       parameter="block_voice" />
      <on_enable
       function="Block.Enable"
       parameter="block_voice" />
      <on_visible
       function="Block.Visible"
       parameter="block_voice" />
  </menu_item_check>

  <menu_item_check
   label="Block Text"
   layout="topleft"
   name="MuteText">
      <on_check
       function="Block.Check"
       parameter="block_text" />
      <on_click
       function="Block.Action"
       parameter="block_text" />
     <on_enable
       function="Block.Enable"
       parameter="block_text" />
     <on_visible
       function="Block.Visible"
       parameter="block_text" />
  </menu_item_check>

  <menu_item_check
   label="Block Particles"
   layout="topleft"
<<<<<<< HEAD
   name="BlockObjectParticles">
=======
   name="MuteParticles">
>>>>>>> 18bb3f6b
      <on_check
       function="Block.Check"
       parameter="block_particles" />
      <on_click
       function="Block.Action" 
       parameter="block_particles" />
      <on_enable
       function="Block.Enable"
       parameter="block_particles" />
      <on_visible
       function="Block.Visible"
       parameter="block_particles" />
  </menu_item_check>

  <menu_item_check
   label="Block Object Sounds"
   layout="topleft"
   name="BlockObjectSounds">
      <on_check
       function="Block.Check"
       parameter="block_obj_sounds" />
      <on_click
       function="Block.Action"
       parameter="block_obj_sounds" />
      <on_enable
       function="Block.Enable"
       parameter="block_obj_sounds" />
      <on_visible
       function="Block.Visible"
       parameter="block_obj_sounds" />
  </menu_item_check>

  <menu_item_separator />
  <menu_item_call
   label="Profile..."
   name="profile">
      <on_click
       function="Block.Action"
       parameter="profile_item"/>
      <on_enable
       function="Block.Enable"
       parameter="profile_item" />
  </menu_item_call>
</toggleable_menu><|MERGE_RESOLUTION|>--- conflicted
+++ resolved
@@ -53,11 +53,7 @@
   <menu_item_check
    label="Block Particles"
    layout="topleft"
-<<<<<<< HEAD
-   name="BlockObjectParticles">
-=======
    name="MuteParticles">
->>>>>>> 18bb3f6b
       <on_check
        function="Block.Check"
        parameter="block_particles" />
