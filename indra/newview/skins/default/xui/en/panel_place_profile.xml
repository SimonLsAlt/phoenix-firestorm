--- conflicted
+++ resolved
@@ -206,7 +206,6 @@
      use_ellipses="true"
      value="Place Profile"
      width="280" />
-<<<<<<< HEAD
 	
 		</layout_panel>
 		<layout_panel
@@ -217,28 +216,6 @@
 			layout="topleft"
 			follows="all">
 
-=======
-    <scroll_container
-     color="DkGray2"
-     follows="all"
-     height="572"
-     layout="topleft"
-     left="9"
-     name="place_scroll"
-     opaque="true"
-     top_pad="10"
-     width="310">
-        <panel
-         bg_alpha_color="DkGray2"
-         follows="left|top|right|bottom"
-         height="597"
-         layout="topleft"
-         left="0"
-         min_height="300"
-         name="scrolling_panel"
-         top="0"
-         width="310">
->>>>>>> 8576eaa3
             <texture_picker
              enabled="false"
              fallback_image="default_land_picture.j2c"
@@ -309,29 +286,24 @@
              height="14"
              layout="topleft"
              left="10"
-             top_pad="5"
-             width="290"
              name="parcel_title"
              text_color="white"
+             top_pad="5"
              use_ellipses="true"
-<<<<<<< HEAD
              value="unknown"
              width="320" />
-=======
-             value="SampleParcel" />
->>>>>>> 8576eaa3
             <text
              parse_urls="false"
              follows="left|top|right"
              height="14"
              layout="topleft"
              left="10"
-<<<<<<< HEAD
-             name="parcel_title"
+             name="region_title"
              top_pad="4"
              use_ellipses="true"
-             value="unknown"
-             width="320" />
+             width="320">
+              Region: [REGIONAMEPOS]
+            </text>
             <expandable_text
              follows="left|top|right"
              height="50"
@@ -341,15 +313,6 @@
              top_pad="10"
              value="unknown"
              width="320" />
-=======
-             top_pad="5"
-             width="285"
-             name="region_title"
-             text_color="White"
-             use_ellipses="true">
-              Region: [REGIONAMEPOS]
-            </text>
->>>>>>> 8576eaa3
             <text
              follows="left|top"
              height="14"
@@ -357,28 +320,20 @@
              left="10"
              name="owner_label"
              text_color="White"
-             top_pad="2"
+             top_pad="0"
              value="Owner:"
-             width="80" />
+             width="90" />
+         <!--TODO: HOOK THIS NAME UP WITH AN INSPECTOR  -->
             <text
              follows="left|top|right"
              height="14"
              layout="topleft"
-             left_pad="0"
+             left_pad="1"
              name="parcel_owner"
              top_delta="0"
              value="unknown"
              use_ellipses="true" 
              width="200" />
-            <expandable_text
-             follows="left|top"
-             height="50"
-             layout="topleft"
-             left="5"
-             name="description"
-             top_pad="10"
-             value="Du waltz die spritz"
-             width="285" />
             <icon
              follows="top|left"
              height="16"
@@ -386,7 +341,7 @@
              layout="topleft"
              left="10"
              name="maturity_icon"
-             top_pad="0"
+             top_delta="0"
              width="18" />
             <text
              follows="left|top|right"
