--- conflicted
+++ resolved
@@ -1111,10 +1111,6 @@
         </text>
         <combo_box
          control_name="VoiceNoiseSuppressionLevel"
-<<<<<<< HEAD
-         enabled_control="AudioStreamingMedia"
-=======
->>>>>>> e65ec7d1
          layout="topleft"
          height="23"
          left_pad="10"
