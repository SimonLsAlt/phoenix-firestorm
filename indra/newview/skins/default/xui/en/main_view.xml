--- conflicted
+++ resolved
@@ -9,7 +9,6 @@
  name="main_view"
  width="1024">
 
-<<<<<<< HEAD
   <!-- <FS:Zi> visible="false" to hide the panel on the login screen -->
   <panel
    mouse_opaque="false"
@@ -24,7 +23,7 @@
    visible="false"
    width="1024" />
 
-=======
+
   <!-- At the moment layout_stack is not an LLUICtrl,
   but Tab requires focus_root to function and focus_root
   functionality is implemented in LLUICtrl -->
@@ -34,7 +33,6 @@
          mouse_opaque="false"
          focus_root="true"
          top="0">
->>>>>>> ee0d2648
   <layout_stack border_size="0"
                 follows="all"
                 mouse_opaque="false"
@@ -61,15 +59,6 @@
             tab_group="1"
             height="19"/>
     </layout_panel>
-<<<<<<< HEAD
-=======
-    <layout_panel auto_resize="false"
-                  height="34"
-                  mouse_opaque="false"
-                  name="nav_bar_container"
-                  width="1024"
-                  visible="false"/>
->>>>>>> ee0d2648
     <layout_panel auto_resize="true"  
                   follows="all"
                   height="500"
@@ -130,12 +119,8 @@
              tab_stop="false"/>
     </layout_panel>
   </layout_stack>
-<<<<<<< HEAD
-
-=======
   </panel> <!--menu_tab_wrapper-->
  
->>>>>>> ee0d2648
   <panel top="0"
         follows="all"
         mouse_opaque="false"
