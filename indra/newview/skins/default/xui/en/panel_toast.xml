--- conflicted
+++ resolved
@@ -12,12 +12,8 @@
   left="0"
   top="0"
   follows="right|bottom" 
-<<<<<<< HEAD
-=======
-  bevel_style="in"
   bg_opaque_image="Toast_Background" 
   bg_alpha_image="Toast_Background" 
->>>>>>> 8f871854
   can_minimize="false"
   can_tear_off="false"
   can_resize="false"
