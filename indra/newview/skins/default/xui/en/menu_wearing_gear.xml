<?xml version="1.0" encoding="utf-8" standalone="yes" ?>
<menu
 layout="topleft"
 visible="false"
 name="Gear Wearing">
    <menu_item_call
     label="Edit Outfit"
     layout="topleft"
     name="edit">
        <on_click
         function="Gear.Edit" />
    </menu_item_call>
    <menu_item_call
     label="Take Off"
     layout="topleft"
     name="takeoff">
        <on_click
         function="Gear.TakeOff" />
        <on_enable
         function="Gear.OnEnable"
         parameter="take_off" />
    </menu_item_call>
<<<<<<< HEAD
  <menu_item_call
     label="Copy outfit list to clipboard"
     layout="topleft"
     name="copy">
    <on_click
     function="Gear.Copy" />
  </menu_item_call>
</menu>
=======
    <menu_item_call
     label="Copy outfit list to clipboard"
     layout="topleft"
     name="copy">
        <on_click
         function="Gear.Copy" />
    </menu_item_call>
</toggleable_menu>
>>>>>>> 812ad1b6
<|MERGE_RESOLUTION|>--- conflicted
+++ resolved
@@ -20,16 +20,6 @@
          function="Gear.OnEnable"
          parameter="take_off" />
     </menu_item_call>
-<<<<<<< HEAD
-  <menu_item_call
-     label="Copy outfit list to clipboard"
-     layout="topleft"
-     name="copy">
-    <on_click
-     function="Gear.Copy" />
-  </menu_item_call>
-</menu>
-=======
     <menu_item_call
      label="Copy outfit list to clipboard"
      layout="topleft"
@@ -37,5 +27,4 @@
         <on_click
          function="Gear.Copy" />
     </menu_item_call>
-</toggleable_menu>
->>>>>>> 812ad1b6
+</toggleable_menu>