<?xml version="1.0" encoding="utf-8" standalone="yes" ?>
<context_menu
 layout="topleft"
 name="COF Attachment">
    <menu_item_call
<<<<<<< HEAD
=======
     label="Touch"
     layout="topleft"
     name="touch_attach">
        <on_click
         function="Attachment.Touch" />
        <on_enable
         function="Attachment.OnEnable"
         parameter="touch" />
    </menu_item_call>
    <menu_item_call
>>>>>>> 2571b948
     label="Edit"
     layout="topleft"
     name="edit_item">
        <on_click
         function="Attachment.Edit" />
        <on_enable
         function="Attachment.OnEnable"
         parameter="edit" />
   </menu_item_call>
    <menu_item_call
     label="Detach"
     layout="topleft"
     name="detach">
        <on_click
         function="Attachment.Detach"
         parameter="detach"/>
    </menu_item_call>
</context_menu><|MERGE_RESOLUTION|>--- conflicted
+++ resolved
@@ -3,8 +3,6 @@
  layout="topleft"
  name="COF Attachment">
     <menu_item_call
-<<<<<<< HEAD
-=======
      label="Touch"
      layout="topleft"
      name="touch_attach">
@@ -15,7 +13,6 @@
          parameter="touch" />
     </menu_item_call>
     <menu_item_call
->>>>>>> 2571b948
      label="Edit"
      layout="topleft"
      name="edit_item">
