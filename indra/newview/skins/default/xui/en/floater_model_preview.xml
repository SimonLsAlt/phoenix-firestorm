<?xml version="1.0" encoding="utf-8" standalone="yes" ?>
<floater
 can_close="true"
 can_drag_on_left="false"
 can_minimize="false"
 can_resize="false"
 height="480"
 min_height="480"
 width="980"
 min_width="980"
 name="Model Preview"
 title="UPLOAD MODEL"
 help_topic="upload_model" >

  <string name="status_idle"></string>
  <string name="status_parse_error">Error: Dae parsing issue - see log for details.</string>
  <string name="status_material_mismatch">Error: Material of model is not a subset of reference model.</string>
  <string name="status_reading_file">Loading...</string>
  <string name="status_generating_meshes">Generating Meshes...</string>
  <string name="status_vertex_number_overflow">Error: Vertex number is more than 65534, aborted!</string>
  <string name="bad_element">Error: element is invalid</string>
  <string name="high">High</string>
  <string name="medium">Medium</string>
  <string name="low">Low</string>
  <string name="lowest">Lowest</string>
  <string name="mesh_status_good">Ship it!</string>
  <string name="mesh_status_na">N/A</string>
  <string name="mesh_status_none">None</string>
  <string name="mesh_status_submesh_mismatch">Levels of detail have a different number of textureable faces.</string>
  <string name="mesh_status_mesh_mismatch">Levels of detail have a different number of mesh instances.</string>
  <string name="mesh_status_too_many_vertices">Level of detail has too many vertices.</string>
  <string name="mesh_status_missing_lod">Missing required level of detail.</string>
  <string name="mesh_status_invalid_material_list">LOD materials are not a subset of reference model.</string>
  <string name="layer_all">All</string> <!-- Text to display in physics layer combo box for "all layers" -->
  <string name="decomposing">Analyzing...</string>
  <string name="simplifying">Simplifying...</string>
  <string name="tbd">TBD</string>

<panel
  follows="top|left"
  height="455"
  layout="topleft"
  left="3"
  name="left_panel"
  top_pad="10"
  width="630">
    <panel
      follows="all"
      height="50"
      layout="top|left"
      left="3"
      name="model_name_representation_panel"
      width="525">
        <text
          follows="top|left"
          layout="topleft"
          height="15"
          left="15"
          name="name_label"
          text_color="White"
          top="0"
          width="290">
          Model name:
        </text>
        <line_editor
          follows="top|left"
          layout="topleft"
          height="19"
          max_length_bytes="64"
          name="description_form"
          prevalidate_callback="ascii"
          top_pad="5"
          width="290" />
        <text
          follows="left|top"
          height="15"
          layout="topleft"
          left_pad="15"
          name="model_category_label"
          text_color="White"
          top="0"
          width="200">
          This model represents...
        </text>
        <combo_box
          follows="left|top"
          height="23"
          left_pad="10"
          name="model_category_combo"
          top_pad="10"
          width="200">
        <combo_box.drop_down_button
          label_color="White"/>
          <combo_item name="Choose one" label="Choose One..." value="MUT_Unspecified"/>
          <combo_item name="Avatar shape" label="Avatar shape" value="MUT_AvatarShape"/>
          <combo_item name="Avatar attachment" label="Avatar attachment" value="MUT_AvatarAttachment"/>
          <combo_item name="Moving object (vehicle, animal)" label="Moving object (vehicle, animal)" value="MUT_MovingObject"/>
          <combo_item name="Building Component" label="Building Component" value="MUT_BuildingComponent"/>
          <combo_item name="Large, non moving etc" label="Large, non moving etc" value="MUT_LargeStationary"/>
          <combo_item name="Smaller, non-moving etc" label="Smaller, non-moving etc" value="MUT_SmallStationary"/>
          <combo_item name="Not really any of these" label="Not really any of these" value="MUT_Other"/>
         </combo_box>
    </panel>
    <tab_container
      follows="top|left"
      top_pad="15"
      left="0"
      height="300"
      width="635"
      name="import_tab"
      tab_position="top">
      <!-- LOD PANEL -->
        <panel
         help_topic="upload_model_lod"
         label="Level of Detail"
         layout="topleft"
         name="lod_panel"
         title="Level of Detail">
            <view_border
             bevel_style="none"
             follows="top|left"
             height="275"
             layout="topleft"
             left="3"
             name="lod_tab_border"
             top_pad="0"
             width="629" />
          <text
           follows="left|top"
           height="18"
           initial_value="Source"
           layout="topleft"
           left="85"
           name="source"
           text_color="ModelUploaderLabels"
           top="15"
           valign="center"
           value="Source"
           width="335"/>
            <text
             follows="left|top"
             halign="right"
             height="18"
             initial_value="Triangles"
             layout="topleft"
             left_pad="0"
             name="triangles"
             text_color="ModelUploaderLabels"
             top_delta="0"
             valign="center"
             value="Triangles"
             width="65" />
            <text
             follows="left|top"
             halign="right"
             height="18"
             initial_value="Vertices"
             layout="topleft"
             left_pad="0"
             name="vertices"
             text_color="ModelUploaderLabels"
             valign="center"
             value="Vertices"
             width="65" />
            <text
             follows="left|top"
             height="18"
             initial_value="High"
             layout="topleft"
             left="10"
             name="high_label"
             text_color="ModelUploaderLabels"
             top_pad="10"
             valign="top"
             value="High"
             width="75" />
            <combo_box
             follows="top|left"
             height="20"
             layout="topleft"
             left_pad="0"
             name="lod_source_high"
             top_delta="-3"
             width="135">
                <item
<<<<<<< HEAD
                 name="lod_source_high_load_from_file"
                 label="Load from file"
                 id="Load from file"
                 value="Load from file" />
                <item
                 name="lod_source_high_generate"
                 label="Generate"
                 id="Generate"
=======
                 name="Load from file"
                 value="Load from file" />
                <item
                 name="Generate"
>>>>>>> a4df79bc
                 value="Generate" />
            </combo_box>
            <line_editor
             follows="left|top"
             height="20"
             initial_value=""
             layout="topleft"
             left_pad="5"
             name="lod_file_high"
             top_delta="0"
             value=""
             width="120" />
            <button
             follows="left|top"
             height="20"
             label="Browse..."
             layout="topleft"
             left_pad="5"
             name="lod_browse_high"
             top_delta="0"
             width="70" />
            <combo_box
             follows="top|left"
             height="20"
             layout="topleft"
             left="215"
             name="lod_mode_high"
             top_delta="0"
             visible="false"
             width="135">
                <item
<<<<<<< HEAD
                 name="lod_mode_high_triangle_limit"
                 label="Triangle Limit"
                 id="Triangle Limit"
                 value="Triangle Limit" />
                <item
                 name="lod_mode_high_error_threshold"
                 label="Error Threshold"
                 id="Error Threshold"
=======
                 name="Triangle Limit"
                 value="Triangle Limit" />
                <item
                 name="Error Threshold"
>>>>>>> a4df79bc
                 value="Error Threshold" />
            </combo_box>
            <spinner
             decimal_digits="0"
             follows="top|left"
             height="20"
             increment="10"
             layout="topleft"
             left_pad="5"
             name="lod_triangle_limit_high"
             visible="false"
             width="55" />
            <spinner
             follows="top|left"
             height="20"
             increment="0.01"
             layout="topleft"
             left_delta="0"
             max_val="100"
             name="lod_error_threshold_high"
             top_delta="0"
             visible="false"
             width="55" />
            <text
             follows="left|top"
             halign="right"
             height="15"
             initial_value="0"
             layout="topleft"
             left_pad="0"
             name="high_triangles"
             valign="top"
             value="0"
             width="65" />
            <text
             follows="left|top"
             halign="right"
             height="15"
             initial_value="0"
             layout="topleft"
             left_pad="0"
             name="high_vertices"
             valign="top"
             value="0"
             width="65" />
            <text
             follows="left|top"
             halign="center"
             height="15"
             initial_value=""
             layout="topleft"
             left_pad="0"
             name="high_status"
             valign="top"
             value=""
             width="65" />
            <icon
             height="16"
             image_name="red_x.png"
             layout="topleft"
             left_delta="20"
             mouse_opaque="true"
             name="status_icon_high"
             top_delta="-2"
             width="16" />
            <text
             follows="left|top"
             height="18"
             initial_value="Medium"
             layout="topleft"
             left="10"
             name="medium_label"
             text_color="ModelUploaderLabels"
             top_pad="15"
             valign="top"
             value="Medium"
             width="75" />
            <combo_box
             follows="top|left"
             height="20"
             layout="topleft"
             left_pad="0"
             name="lod_source_medium"
             top_delta="-3"
             width="135">
                <item
<<<<<<< HEAD
                 name="lod_source_medium_load_from_file"
                 label="Load from file"
                 id="Load from file"
                 value="Load from file" />
                <item
                 name="lod_source_medium_generate"
                 label="Generate"
                 id="Generate"
                 value="Generate" />
                <item
                 name="lod_source_medium_use_lod_above"
                 label="Use LoD above"
                 id="Use LoD above"
=======
                 name="Load from file"
                 value="Load from file" />
                <item
                 name="Generate"
                 value="Generate" />
                <item
                 name="Use LoD above"
>>>>>>> a4df79bc
                 value="Use LoD above" />
            </combo_box>
            <line_editor
             follows="left|top"
             height="20"
             initial_value=""
             layout="topleft"
             left_pad="5"
             name="lod_file_medium"
             top_delta="0"
             value=""
             visible="false"
             width="120" />
            <button
             follows="left|top"
             height="20"
             label="Browse..."
             layout="topleft"
             left_pad="5"
             name="lod_browse_medium"
             top_delta="0"
             visible="false"
             width="70" />
            <combo_box
             follows="top|left"
             height="20"
             layout="topleft"
             left="215"
             name="lod_mode_medium"
             top_delta="0"
             width="135">
                <item
<<<<<<< HEAD
                 name="lod_mode_medium_triangle_limit"
                 label="Triangle Limit"
                 id="Triangle Limit"
                 value="Triangle Limit" />
                <item
                 name="lod_mode_medium_error_threshold"
                 label="Error Threshold"
                 id="Error Threshold"
=======
                 name="Triangle Limit"
                 value="Triangle Limit" />
                <item
                 name="Error Threshold"
>>>>>>> a4df79bc
                 value="Error Threshold" />
            </combo_box>
            <spinner
             decimal_digits="0"
             follows="top|left"
             height="20"
             increment="10"
             layout="topleft"
             left_pad="5"
             name="lod_triangle_limit_medium"
             width="55" />
            <spinner
             follows="top|left"
             height="20"
             increment="0.01"
             layout="topleft"
             left_delta="0"
             max_val="100"
             name="lod_error_threshold_medium"
             top_delta="0"
             visible="false"
             width="55" />
            <text
             follows="left|top"
             halign="right"
             height="15"
             initial_value="0"
             layout="topleft"
             left_pad="0"
             name="medium_triangles"
             valign="top"
             value="0"
             width="65" />
            <text
             follows="left|top"
             halign="right"
             height="15"
             initial_value="0"
             layout="topleft"
             left_pad="0"
             name="medium_vertices"
             valign="top"
             value="0"
             width="65" />
            <text
             follows="left|top"
             halign="center"
             height="15"
             initial_value=""
             layout="topleft"
             left_pad="0"
             name="medium_status"
             valign="top"
             value=""
             width="65" />
            <icon
             height="16"
             image_name="red_x.png"
             layout="topleft"
             left_delta="20"
             mouse_opaque="true"
             name="status_icon_medium"
             top_delta="-2"
             width="16" />
            <text
             follows="left|top"
             height="18"
             initial_value="Low"
             layout="topleft"
             left="10"
             name="low_label"
             text_color="ModelUploaderLabels"
             top_pad="15"
             valign="top"
             value="Low"
             width="75" />
            <combo_box
             follows="top|left"
             height="20"
             layout="topleft"
             left_pad="0"
             name="lod_source_low"
             top_delta="-3"
             width="135">
                <item
<<<<<<< HEAD
                 name="lod_source_low_load_from_file"
                 label="Load from file"
                 id="Load from file"
                 value="Load from file" />
                <item
                 name="lod_source_low_generate"
                 label="Generate"
                 id="Generate"
                 value="Generate" />
                <item
                 name="lod_source_low_use_lod_above"
                 label="Use LoD above"
                 id="Use LoD above"
=======
                 name="Load from file"
                 value="Load from file" />
                <item
                 name="Generate"
                 value="Generate" />
                <item
                 name="Use LoD above"
>>>>>>> a4df79bc
                 value="Use LoD above" />
            </combo_box>
            <line_editor
             follows="left|top"
             height="20"
             initial_value=""
             layout="topleft"
             left_pad="5"
             name="lod_file_low"
             top_delta="0"
             value=""
             visible="false"
             width="120" />
            <button
             follows="left|top"
             height="20"
             label="Browse..."
             layout="topleft"
             left_pad="5"
             name="lod_browse_low"
             top_delta="0"
             visible="false"
             width="70" />
            <combo_box
             follows="top|left"
             height="20"
             layout="topleft"
             left="215"
             name="lod_mode_low"
             top_delta="0"
             width="135">
                <item
<<<<<<< HEAD
                 name="lod_mode_low_triangle_limit"
                 label="Triangle Limit"
                 id="Triangle Limit"
                 value="Triangle Limit" />
                <item
                 name="lod_mode_low_error_threshold"
                 label="Error Threshold"
                 id="Error Threshold"
=======
                 name="Triangle Limit"
                 value="Triangle Limit" />
                <item
                 name="Error Threshold"
>>>>>>> a4df79bc
                 value="Error Threshold" />
            </combo_box>
            <spinner
             decimal_digits="0"
             follows="top|left"
             height="20"
             increment="10"
             layout="topleft"
             left_pad="5"
             name="lod_triangle_limit_low"
             width="55" />
            <spinner
             follows="top|left"
             height="20"
             increment="0.01"
             layout="topleft"
             left_delta="0"
             max_val="100"
             name="lod_error_threshold_low"
             top_delta="0"
             visible="false"
             width="55" />
            <text
             follows="left|top"
             halign="right"
             height="15"
             initial_value="0"
             layout="topleft"
             left_pad="0"
             name="low_triangles"
             valign="top"
             value="0"
             width="65" />
            <text
             follows="left|top"
             halign="right"
             height="15"
             initial_value="0"
             layout="topleft"
             left_pad="0"
             name="low_vertices"
             valign="top"
             value="0"
             width="65" />
            <text
             follows="left|top"
             halign="center"
             height="15"
             initial_value=""
             layout="topleft"
             left_pad="0"
             name="low_status"
             valign="top"
             value=""
             width="65" />
            <icon
             height="16"
             image_name="red_x.png"
             layout="topleft"
             left_delta="20"
             mouse_opaque="true"
             name="status_icon_low"
             top_delta="-2"
             width="16" />
            <text
             follows="left|top"
             height="18"
             initial_value="Lowest"
             layout="topleft"
             left="10"
             name="lowest_label"
             text_color="ModelUploaderLabels"
             top_pad="15"
             valign="top"
             value="Lowest"
             width="75" />
            <combo_box
             follows="top|left"
             height="20"
             layout="topleft"
             left_pad="0"
             name="lod_source_lowest"
             top_delta="-3"
             width="135">
                <item
<<<<<<< HEAD
                 name="lod_source_lowest_load_from_file"
                 label="Load from file"
                 id="Load from file"
                 value="Load from file" />
                <item
                 name="lod_source_lowest_generate"
                 label="Generate"
                 id="Generate"
                 value="Generate" />
                <item
                 name="lod_source_lowest_use_lod_above"
                 label="Use LoD above"
                 id="Use LoD above"
=======
                 name="Load from file"
                 value="Load from file" />
                <item
                 name="Generate"
                 value="Generate" />
                <item
                 name="Use LoD above"
>>>>>>> a4df79bc
                 value="Use LoD above" />
            </combo_box>
            <line_editor
             follows="left|top"
             height="20"
             initial_value=""
             layout="topleft"
             left_pad="5"
             name="lod_file_lowest"
             top_delta="0"
             value=""
             visible="false"
             width="120" />
            <button
             follows="left|top"
             height="20"
             label="Browse..."
             layout="topleft"
             left_pad="5"
             name="lod_browse_lowest"
             top_delta="0"
             visible="false"
             width="70" />
            <combo_box
             follows="top|left"
             height="20"
             layout="topleft"
             left="215"
             name="lod_mode_lowest"
             top_delta="0"
             width="135">
                <item
<<<<<<< HEAD
                 name="lod_mode_lowest_triangle_limit"
                 label="Triangle Limit"
                 id="Triangle Limit"
                 value="Triangle Limit" />
                <item
                 name="lod_mode_lowest_error_threshold"
                 label="Error Threshold"
                 id="Error Threshold"
=======
                 name="Triangle Limit"
                 value="Triangle Limit" />
                <item
                 name="Error Threshold"
>>>>>>> a4df79bc
                 value="Error Threshold" />
            </combo_box>
            <spinner
             decimal_digits="0"
             follows="top|left"
             height="20"
             increment="10"
             layout="topleft"
             left_pad="5"
             name="lod_triangle_limit_lowest"
             width="55" />
            <spinner
             follows="top|left"
             height="20"
             increment="0.01"
             layout="topleft"
             left_delta="0"
             max_val="100"
             name="lod_error_threshold_lowest"
             top_delta="0"
             visible="false"
             width="55" />
            <text
             follows="left|top"
             halign="right"
             height="15"
             initial_value="0"
             layout="topleft"
             left_pad="0"
             name="lowest_triangles"
             valign="top"
             value="0"
             width="65" />
            <text
             follows="left|top"
             halign="right"
             height="15"
             initial_value="0"
             layout="topleft"
             left_pad="0"
             name="lowest_vertices"
             valign="top"
             value="0"
             width="65" />
            <text
             follows="left|top"
             halign="center"
             height="15"
             initial_value=""
             layout="topleft"
             left_pad="0"
             name="lowest_status"
             valign="top"
             value=""
             width="65" />
            <icon
             height="16"
             image_name="red_x.png"
             layout="topleft"
             left_delta="20"
             mouse_opaque="true"
             name="status_icon_lowest"
             top_delta="0"
             width="16" />
            <icon
             height="16"
             layout="topleft"
             left="10"
             name="lod_status_message_icon"
             top_pad="20"
             width="16" />
            <text
             follows="left|top"
             height="16"
             layout="topleft"
             left_pad="5"
             name="lod_status_message_text"
             top_delta="0"
             width="584"
             word_wrap="true"
             wrap="true" />
            <view_border
             bevel_style="none"
             follows="top|left"
             height="0"
             layout="topleft"
             left="10"
             name="lod_tab_border"
             top_pad="20"
             width="605" />
            <check_box
             follows="top|left"
             height="15"
             label="Generate Normals"
             layout="topleft"
             left="10"
             name="gen_normals"
             top_pad="20" />
            <text
             enabled="false"
             follows="top|left"
             height="15"
             initial_value="Crease Angle:"
             layout="topleft"
             left="200"
             name="crease_label"
             top_delta="0"
             value="Crease Angle:"
             width="100" />
            <spinner
             enabled="false"
             follows="top|left"
             height="20"
             initial_value="75"
             layout="topleft"
             left_pad="5"
             max_val="180"
             name="crease_angle"
             value="75"
             width="60" />
        </panel>
      <!-- PHYSYCS PANEL -->
        <panel
          help_topic="upload_model_physics"
          label="Physics"
          name="physics_panel">
            
            <!-- ==== STEP 1: Level of Detail ==== -->
            <view_border
              bevel_style="none"
              follows="top|left"
              height="275"
              layout="topleft"
              left="3"
              name="physics_tab_border"
              top_pad="0"
              width="619"/>
                <panel
                  bg_alpha_color="0 0 0 0"
                  bg_opaque_color="0 0 0 0.3"
                  follows="top|left"
                  height="21"
                  left="18"
                  name="physics geometry"
                  top="15"
                  visible="true"
                  width="589">
                    <text
                      follows="top|left"
                      font="SansSerif"
                      height="20"
                      layout="topleft"
                      left="0"
                      name="first_step_name"
                      text_color="White"
                      top_pad="0"
                      width="210">
                      Step 1: Level of Detail
                    </text>
                    <combo_box
                      follows="left|top"
                      height="18"
                      left_pad="10"
                      name="physics_lod_combo"
                      width="130"
                      tool_tip="LOD to use for physics shape">
                        <combo_item name="choose_one">     Choose one...   </combo_item>
                        <combo_item name="physics_high">   High   </combo_item>
                        <combo_item name="physics_medium"> Medium </combo_item>
                        <combo_item name="physics_low">    Low    </combo_item>
                        <combo_item name="physics_lowest"> Lowest </combo_item>
                        <combo_item name="load_from_file"> From file   </combo_item>
                    </combo_box>
                    <line_editor
                      follows="left|top"
                      left_pad="10"
                      value=""
                      name="physics_file"
                      height="20"
                      width="154"/>
                    <button
                      follows="left|top"
                      height="20"
                      left_pad="4"
                      name="physics_browse"
                      label="Browse..."
                      width="70"/>
                    <!-- <check_box name="physics_optimize" follows="left|top" width="130" left="10" top_pad="5" height="20" label="Optimize"/>
                    <check_box name="physics_use_hull" follows="left|top" width="130" left_pad="5" height="20" label="Use Convex Hull"/> -->
                </panel>
            
            <!-- ==== STEP 2: Analyze ==== -->
            <view_border
              bevel_style="none"
              follows="top|left"
              height="0"
              layout="topleft"
              left="18"
              name="physics_tab_border"
              top_pad="15"
              width="589"/>
                <panel
                  bg_alpha_color="0 0 0 0"
                  bg_opaque_color="0 0 0 0.3"
                  height="65"
                  follows="top|left"
                  left="18"
                  name="physics analysis"
                  top_pad="15"
                  visible="true"
                  width="589">
                    <text
                      follows="left|top"
                      font="SansSerif"
                      height="20"
                      layout="topleft"
                      left="0"
                      name="method_label"
                      text_color="White"
                      top_pad="0">
                      Step 2: Analyze
                    </text>
                    <text
                      follows="top|left"
                      height="15"
                      layout="topleft"
                      name="analysis_method_label"
                      top_pad="10"
                      width="100">
                      Method:
                    </text>
                    <text
                      follows="top|left"
                      height="15"
                      name="quality_label"
                      layout="topleft"
                      left_pad="15"
                      width="100">
                      Quality:
                    </text>
                    <text
                      follows="top|left"
                      height="15"
                      name="smooth_method_label"
                      layout="topleft"
                      left_pad="15"
                      width="100">
                      Smooth:
                    </text>
                    <combo_box
                      follows="top|left"
                      layout="topleft"
                      left="0"
                      name="Method"
                      top_pad="0"
                      height="20"
                      width="100"/>
                    <combo_box
                      follows="top|left"
                      layout="topleft"
                      left_pad="15"
                      name="Decompose Quality"
                      height="20"
                      width="100"/>
                    <combo_box
                      height="20"
                      follows="top|left"
                      layout="topleft"
                      left_pad="15"
                      name="Cosine%"
                      width="100"/>
                    <check_box
                      follows="top|left"
                      label="Close Holes"
                      layout="topleft"
                      left_pad="10"
                      name="Close Holes (Slow)"
                      height="15"/>
                    <button
                      bottom="1"
                      follows="top|right"
                      height="20"
                      label="Analyze"
                      layout="bottomleft"
                      name="Decompose"
                      right="-1"
                      width="90"/>
                    <button
                      follows="top|left"
                      height="20"
                      label="Cancel"
                      layout="topleft"
                      left_delta="0"
                      name="decompose_cancel"
                      visible="false"
                      width="90"/>
                </panel>
            
            <!-- ==== STEP 3: Simplify ==== -->
            <view_border
              bevel_style="none"
              follows="top|left"
              height="0"
              layout="topleft"
              left="18"
              name="physics_tab_border"
              top_pad="15"
              width="589"/>
                <panel
                  bg_alpha_color="0 0 0 0"
                  bg_opaque_color="0 0 0 0.3"
                  follows="top|left"
                  height="66"
                  left="18"
                  name="physics simplification"
                  top_pad="15"
                  width="589">
                    <text
                      text_color="White"
                      follows="left|top"
                      height="20"
                      left="0"
                      name="second_step_label"
                      top_pad="0"
                      font="SansSerif">
                      Step 3: Simplify
                    </text>
                    <text
                      name="simp_method_header"
                      top_pad="10"
                      height="15"
                      width="100"
                      follows="top|left">
                      Method:
                    </text>
                    <text
                      follows="top|left"
                      left_pad="40"
                      name="pass_method_header"
                      height="15"
                      width="41">
                      Passes:
                    </text>
                    <text
                      follows="top|left"
                      left_pad="40"
                      name="Detail Scale label"
                      height="15"
                      width="80">
                      Detail scale:
                    </text>
                    <text
                      follows="top|left"
                      left_delta="0"
                      name="Retain%_label"
                      height="15"
                      width="80"
                      visible="false">
                      Retain:
                    </text>
                    <combo_box
                      follows="top|left"
                      height="20"
                      left="0"
                      name="Simplify Method"
                      top_pad="0"
                      width="100"/>
                    <combo_box
                      height="20"
                      follows="top|left"
                      left_pad="40"
                      name="Combine Quality"
                      width="41"
                      value="1">
                    </combo_box>
                    <spinner
                      follows="top|left"
                      name="Detail Scale"
                      height="20"
                      left_pad="40"
                      width="60"/>
                    <spinner
                      name="Retain%"
                      decimal_digits="0"
                      width="60"
                      follows="top|left"
                      height="20"
                      left_delta="0"
                      visible="false"/>
                    <button
                      follows="top|left"
                      height="20"
                      label="Simplify"
                      left_pad="40"
                      name="Simplify"
                      width="90"/>
                    <button
                      follows="top|left"
                      height="20"
                      label="Cancel"
                      layout="topleft"
                      left_delta="0"
                      name="simplify_cancel"
                      width="90"/>
                </panel>
            
            <!-- ==== Results ==== -->
            <view_border
              bevel_style="none"
              follows="top|left"
              height="0"
              layout="topleft"
              left="18"
              name="physics_tab_border"
              top_pad="15"
              width="589"/>
                <panel
                  bg_alpha_color="0 0 0 0"
                  bg_opaque_color="0 0 0 0.3"
                  follows="left|top"
                  height="16"
                  layout="topleft"
                  left="18"
                  name="physics info"
                  top_pad="15"
                  width="589">
                    <text
                      follows="top|left"
                      height="15"
                      layout="topleft"
                      left="0"
                      text_color="White"
                      top_pad="0"
                      name="results_text"
                      width="50">
                      Results:
                    </text>
                    <text
                      follows="top|left"
                      height="15"
                      layout="topleft"
                      left_pad="0"
                      text_color="White"
                      top_delta="0"
                      name="physics_triangles"
                      width="90">
                      Triangles: [TRIANGLES],
                    </text>
                    <text
                      follows="top|left"
                      height="15"
                      layout="topleft"
                      left_pad="0"
                      name="physics_points"
                      top_delta="0"
                      text_color="White"
                      width="85">
                      Vertices: [POINTS],
                    </text>
                    <text
                      follows="top|left"
                      height="15"
                      layout="topleft"
                      left_pad="0"
                      name="physics_hulls"
                      top_delta="0"
                      text_color="White">
                      Hulls: [HULLS]
                    </text>
                </panel>
        </panel>
      <!-- MODIFIERS PANEL -->
     <panel
       label="Upload options"
       name="modifiers_panel"
       help_topic="upload_model_modifiers">
         <view_border
          bevel_style="none"  
          follows="top|left"
          height="275"
          layout="topleft"
          left="3"
          name="border"
          top_pad="0"
          width="619"/>
           <text
             follows="top|left"
             height="16"
             left="20"
             name="scale_label"
             text_color="White"
             top="15"
             width="140">
             Scale (1=no scaling):
           </text>
           <spinner
             height="20"
             follows="top|left"
             left_pad="10"
             max_val="64.0"
             min_val="0.01"
             name="import_scale"
             top_delta="-4"
             value="1.0"
             width="80"/>
           <text
             follows="top|left"
             height="15"
             left_pad="20"
             name="dimensions_label"
             text_color="White"
             width="90">
             Dimensions:
           </text>
           <text
             follows="top|left"
             height="15"
             left_pad="0"
             name="import_dimensions"
             text_color="White"
             width="140">
             [X] X [Y] X [Z]
           </text>
           <check_box
             height="15"
             follows="top|left"
             name="upload_textures"
             label="Include textures"
             label_text.text_color="White"
             left="20"
             top_pad="20"/>
           <view_border
             bevel_style="none"
             follows="top|left"
             height="0"
             layout="topleft"
             name="border"
             top_pad="20"
             width="579"/>
           <text
             follows="top|left"
             height="15"
             left="20"
             name="include_label"
             text_color="White"
             top_pad="20"
             width="150">
             For avatar models only:
           </text>
           <check_box
             follows="top|left"
             height="15"
             label="Include skin weight"
             label_text.text_color="White"
             name="upload_skin"
             top_pad="15"/>
           <check_box
             follows="top|left"
             height="15"
             label="Include joint positions"
             label_text.text_color="White"
             name="upload_joints"
             top_pad="15"/>
           <text
             follows="top|left"
             height="15"
             layout="topleft"
             left="220"
             name="pelvis_offset_label"
             text_color="White"
             top="134"
             width="250">
             Z offset (raise or lower avatar):
           </text>
           <spinner
             follows="top|left"
             height="20"
             min_val="-3.00"
             max_val="3.0"
             name="pelvis_offset"
             top_pad="10"
             value="0.0"
             width="80"/>
     </panel>
    </tab_container>
    <panel
     follows="top|left"
     height="80"
     layout="top|left"
     left="0"
     name="weights_and_warning_panel"
     top_pad="3"
     width="625">
       <button
         follows="top|left"
         label="Calculate weights &amp; fee"
         label_color="White"
         layout="topleft"
         left="3"
         name="calculate_btn"
         top="3"
         height="20"
         width="165"
         tool_tip="Calculate weights &amp;fee"/>
       <button
         follows="top|left"
         label="Cancel"
         label_color="White"
         layout="topleft"
         left_pad="6"
         name="cancel_btn"
         top="3"
         height="20"
         width="80"/>
       <button
         follows="top|left"
         label="Upload"
         layout="topleft"
         label_color="White"
         left="35"
         name="ok_btn"
         top="3"
         height="20"
         visible="false"
         width="80"
         tool_tip="Upload to simulator"/>
       <button
         follows="top|right"
         label="Clear settings &amp; reset form"
         label_color="White"
         layout="topleft"
         name="reset_btn"
         right="-2"
         top="3"
         height="20"
         width="275"/>
       <!-- ========== WEIGHTS ==========-->
       <text
         follows="top|left"
         height="15"
         layout="topleft"
         left="5"
         name="upload_fee"
         top_pad="10"
         width="130"
         word_wrap="true">
         Upload fee: L$ [FEE]
       </text>
       <text
         height="15"
         layout="topleft"
         left_pad="0"
         name="prim_weight"
         top_delta="0"
         width="120"
         word_wrap="true">
         Land impact: [EQ]
       </text>
       <text
         height="15"
         layout="topleft"
         left_pad="0"
         name="download_weight"
         top_delta="0"
         width="100"
         word_wrap="true">
         Download: [ST]
       </text>
       <text
         height="15"
         top_delta="0"
         layout="topleft"
         left_pad="0"
         name="physics_weight"
         width="90"
         word_wrap="true">
         Physics: [PH]
       </text>
       <text
         height="15"
         top_delta="0"
         layout="topleft"
         left_pad="0"
         name="server_weight"
         width="83"
         word_wrap="true">
         Server: [SIM]
       </text>
       <!-- ========== NOTE MESSAGE ========== -->
       <text
         font="SansSerif"
         layout="topleft"
         left="6"
         name="warning_title"
         top_pad="10"
         text_color="DrYellow"
         visible="false"
         width="40">
         NOTE:
       </text>
       <text
         text_color="White"
         height="20"
         layout="topleft"
         left_pad="1"
         name="warning_message"
         parse_urls="true"
         top_delta="2"
         wrap="true"
         width="462"
         visible="false">
         You dont have rights to upload mesh models. [[VURL] Find out how] to get certified.
       </text>
       <text text_color="Yellow" layout="topleft" top_delta="20" left="6" name="status">[STATUS]</text>
  
    </panel>
</panel>

<text 
 follows="left|top"
 layout="topleft"
 left="640"
 name="lod_label"
 text_color="White"
 top="13"
 height="15"
 width="290">
 Preview:
 </text>
<panel
 border="true"
 bevel_style="none"
 follows="top|left"
 name="preview_panel"
 top_pad="4"
 width="290"
 height="290"/>

<panel
  follows="all"
  height="130"
  layout="topleft"
  name="right_panel"
  top_pad="5"
  width="340">
    <combo_box
      top_pad="3"
      follows="left|top"
      height="18"
      layout="topleft"
      name="preview_lod_combo"
      width="150"
      tool_tip="LOD to view in preview render">
        <combo_item name="high">   High   </combo_item>
        <combo_item name="medium"> Medium </combo_item>
        <combo_item name="low">    Low    </combo_item>
        <combo_item name="lowest"> Lowest </combo_item>
    </combo_box>
    <text
      follows="top|left"
      layout="topleft"
      text_color="White"
      top="5"
      left_pad="20"
      name="label_display"
      width="50">
      Display...
    </text>
    <check_box
      follows="top|left"
      label="Edges"
      label_text.text_color="White"
      layout="topleft"
      left_delta="0"
      name="show_edges"
      top_pad="8">
    </check_box>
    <check_box
      follows="top|left"
      label="Physics"
      label_text.text_color="White"
      layout="topleft"
      name="show_physics"
      top_pad="8">
    </check_box>
    <check_box
      follows="top|left"
      label="Textures"
      label_text.text_color="White"
      layout="topleft"
      name="show_textures"
      top_pad="8">
    </check_box>
    <check_box
      follows="top|left"
      label="Skin weights"
      label_text.text_color="White"
      layout="topleft"
      name="show_skin_weight"
      top_pad="8">
    </check_box>
    <check_box
      follows="top|left"
      label="Joints"
      label_text.text_color="White"
      layout="topleft"
      name="show_joint_positions"
      top_pad="8">
    </check_box>
    <text
      follows="top|left"
      layout="topleft"
      left="2"
      name="physics_explode_label"
      top="85"
      width="150">
      Preview Spread:
    </text>
    <slider
      name="physics_explode"
      follows="top|left"
      top="100"
      left="0"
      min_val="0.0"
      max_val="3.0"
      height="20"
      width="150"/>
</panel>
</floater><|MERGE_RESOLUTION|>--- conflicted
+++ resolved
@@ -183,21 +183,12 @@
              top_delta="-3"
              width="135">
                 <item
-<<<<<<< HEAD
-                 name="lod_source_high_load_from_file"
+                 name="Load from file"
                  label="Load from file"
-                 id="Load from file"
                  value="Load from file" />
                 <item
-                 name="lod_source_high_generate"
+                 name="Generate"
                  label="Generate"
-                 id="Generate"
-=======
-                 name="Load from file"
-                 value="Load from file" />
-                <item
-                 name="Generate"
->>>>>>> a4df79bc
                  value="Generate" />
             </combo_box>
             <line_editor
@@ -229,21 +220,12 @@
              visible="false"
              width="135">
                 <item
-<<<<<<< HEAD
-                 name="lod_mode_high_triangle_limit"
+                 name="Triangle Limit"
                  label="Triangle Limit"
-                 id="Triangle Limit"
                  value="Triangle Limit" />
                 <item
-                 name="lod_mode_high_error_threshold"
+                 name="Error Threshold"
                  label="Error Threshold"
-                 id="Error Threshold"
-=======
-                 name="Triangle Limit"
-                 value="Triangle Limit" />
-                <item
-                 name="Error Threshold"
->>>>>>> a4df79bc
                  value="Error Threshold" />
             </combo_box>
             <spinner
@@ -330,29 +312,16 @@
              top_delta="-3"
              width="135">
                 <item
-<<<<<<< HEAD
-                 name="lod_source_medium_load_from_file"
+                 name="Load from file"
                  label="Load from file"
-                 id="Load from file"
                  value="Load from file" />
                 <item
-                 name="lod_source_medium_generate"
+                 name="Generate"
                  label="Generate"
-                 id="Generate"
                  value="Generate" />
                 <item
-                 name="lod_source_medium_use_lod_above"
+                 name="Use LoD above"
                  label="Use LoD above"
-                 id="Use LoD above"
-=======
-                 name="Load from file"
-                 value="Load from file" />
-                <item
-                 name="Generate"
-                 value="Generate" />
-                <item
-                 name="Use LoD above"
->>>>>>> a4df79bc
                  value="Use LoD above" />
             </combo_box>
             <line_editor
@@ -385,21 +354,12 @@
              top_delta="0"
              width="135">
                 <item
-<<<<<<< HEAD
-                 name="lod_mode_medium_triangle_limit"
+                 name="Triangle Limit"
                  label="Triangle Limit"
-                 id="Triangle Limit"
                  value="Triangle Limit" />
                 <item
-                 name="lod_mode_medium_error_threshold"
+                 name="Error Threshold"
                  label="Error Threshold"
-                 id="Error Threshold"
-=======
-                 name="Triangle Limit"
-                 value="Triangle Limit" />
-                <item
-                 name="Error Threshold"
->>>>>>> a4df79bc
                  value="Error Threshold" />
             </combo_box>
             <spinner
@@ -485,29 +445,16 @@
              top_delta="-3"
              width="135">
                 <item
-<<<<<<< HEAD
-                 name="lod_source_low_load_from_file"
+                 name="Load from file"
                  label="Load from file"
-                 id="Load from file"
                  value="Load from file" />
                 <item
-                 name="lod_source_low_generate"
+                 name="Generate"
                  label="Generate"
-                 id="Generate"
                  value="Generate" />
                 <item
-                 name="lod_source_low_use_lod_above"
+                 name="Use LoD above"
                  label="Use LoD above"
-                 id="Use LoD above"
-=======
-                 name="Load from file"
-                 value="Load from file" />
-                <item
-                 name="Generate"
-                 value="Generate" />
-                <item
-                 name="Use LoD above"
->>>>>>> a4df79bc
                  value="Use LoD above" />
             </combo_box>
             <line_editor
@@ -540,21 +487,12 @@
              top_delta="0"
              width="135">
                 <item
-<<<<<<< HEAD
-                 name="lod_mode_low_triangle_limit"
+                 name="Triangle Limit"
                  label="Triangle Limit"
-                 id="Triangle Limit"
                  value="Triangle Limit" />
                 <item
-                 name="lod_mode_low_error_threshold"
+                 name="Error Threshold"
                  label="Error Threshold"
-                 id="Error Threshold"
-=======
-                 name="Triangle Limit"
-                 value="Triangle Limit" />
-                <item
-                 name="Error Threshold"
->>>>>>> a4df79bc
                  value="Error Threshold" />
             </combo_box>
             <spinner
@@ -640,29 +578,16 @@
              top_delta="-3"
              width="135">
                 <item
-<<<<<<< HEAD
-                 name="lod_source_lowest_load_from_file"
+                 name="Load from file"
                  label="Load from file"
-                 id="Load from file"
                  value="Load from file" />
                 <item
-                 name="lod_source_lowest_generate"
+                 name="Generate"
                  label="Generate"
-                 id="Generate"
                  value="Generate" />
                 <item
-                 name="lod_source_lowest_use_lod_above"
+                 name="Use LoD above"
                  label="Use LoD above"
-                 id="Use LoD above"
-=======
-                 name="Load from file"
-                 value="Load from file" />
-                <item
-                 name="Generate"
-                 value="Generate" />
-                <item
-                 name="Use LoD above"
->>>>>>> a4df79bc
                  value="Use LoD above" />
             </combo_box>
             <line_editor
@@ -695,21 +620,12 @@
              top_delta="0"
              width="135">
                 <item
-<<<<<<< HEAD
-                 name="lod_mode_lowest_triangle_limit"
+                 name="Triangle Limit"
                  label="Triangle Limit"
-                 id="Triangle Limit"
                  value="Triangle Limit" />
                 <item
-                 name="lod_mode_lowest_error_threshold"
+                 name="Error Threshold"
                  label="Error Threshold"
-                 id="Error Threshold"
-=======
-                 name="Triangle Limit"
-                 value="Triangle Limit" />
-                <item
-                 name="Error Threshold"
->>>>>>> a4df79bc
                  value="Error Threshold" />
             </combo_box>
             <spinner
