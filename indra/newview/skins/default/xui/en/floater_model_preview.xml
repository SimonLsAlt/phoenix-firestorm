<?xml version="1.0" encoding="utf-8" standalone="yes" ?>
<floater
 can_close="true"
 can_drag_on_left="false"
 can_minimize="false"
 can_resize="false"
 height="480"
 min_height="480"
 width="980"
 min_width="980"
 name="Model Preview"
 title="UPLOAD MODEL"
 help_topic="upload_model" >

  <string name="status_idle"></string>
  <string name="status_parse_error">Error: Dae parsing issue - see log for details.</string>
  <string name="status_material_mismatch">Error: Material of model is not a subset of reference model.</string>
  <string name="status_reading_file">Loading...</string>
  <string name="status_generating_meshes">Generating Meshes...</string>
  <string name="status_vertex_number_overflow">Error: Vertex number is more than 65534, aborted!</string>
  <string name="bad_element">Error: element is invalid</string>
  <string name="high">High</string>
  <string name="medium">Medium</string>
  <string name="low">Low</string>
  <string name="lowest">Lowest</string>
  <string name="mesh_status_good">Ship it!</string>
  <string name="mesh_status_na">N/A</string>
  <string name="mesh_status_none">None</string>
  <string name="mesh_status_submesh_mismatch">Levels of detail have a different number of textureable faces.</string>
  <string name="mesh_status_mesh_mismatch">Levels of detail have a different number of mesh instances.</string>
  <string name="mesh_status_too_many_vertices">Level of detail has too many vertices.</string>
  <string name="mesh_status_missing_lod">Missing required level of detail.</string>
  <string name="mesh_status_invalid_material_list">LOD materials are not a subset of reference model.</string>
  <string name="layer_all">All</string> <!-- Text to display in physics layer combo box for "all layers" -->
  <string name="decomposing">Analyzing...</string>
  <string name="simplifying">Simplifying...</string>
  <string name="tbd">TBD</string>

<panel
  follows="top|left"
  height="455"
  layout="topleft"
  left="3"
  name="left_panel"
  top_pad="10"
  width="630">
    <panel
      follows="all"
      height="50"
      layout="top|left"
      left="3"
      name="model_name_representation_panel"
      width="525">
        <text
          follows="top|left"
          layout="topleft"
          height="15"
          left="15"
          name="name_label"
          text_color="White"
          top="0"
          width="290">
          Model name:
        </text>
        <line_editor
          follows="top|left"
          layout="topleft"
          height="19"
          max_length_bytes="64"
          name="description_form"
          prevalidate_callback="ascii"
          top_pad="5"
          width="290" />
        <text
          follows="left|top"
          height="15"
          layout="topleft"
          left_pad="15"
          name="model_category_label"
          text_color="White"
          top="0"
          width="200">
          This model represents...
        </text>
        <combo_box
          follows="left|top"
          height="23"
          left_pad="10"
          name="model_category_combo"
          top_pad="10"
          width="200">
        <combo_box.drop_down_button
          label_color="White"/>
          <combo_item name="Choose one" label="Choose One..." value="MUT_Unspecified"/>
          <combo_item name="Avatar shape" label="Avatar shape" value="MUT_AvatarShape"/>
          <combo_item name="Avatar attachment" label="Avatar attachment" value="MUT_AvatarAttachment"/>
          <combo_item name="Moving object (vehicle, animal)" label="Moving object (vehicle, animal)" value="MUT_MovingObject"/>
          <combo_item name="Building Component" label="Building Component" value="MUT_BuildingComponent"/>
          <combo_item name="Large, non moving etc" label="Large, non moving etc" value="MUT_LargeStationary"/>
          <combo_item name="Smaller, non-moving etc" label="Smaller, non-moving etc" value="MUT_SmallStationary"/>
          <combo_item name="Not really any of these" label="Not really any of these" value="MUT_Other"/>
         </combo_box>
    </panel>
    <tab_container
      follows="top|left"
      top_pad="15"
      left="0"
      height="300"
      width="635"
      name="import_tab"
      tab_position="top">
      <!-- LOD PANEL -->
        <panel
         help_topic="upload_model_lod"
         label="Level of Detail"
         layout="topleft"
         name="lod_panel"
         title="Level of Detail">
            <view_border
             bevel_style="none"
             follows="top|left"
             height="275"
             layout="topleft"
             left="3"
             name="lod_tab_border"
             top_pad="0"
             width="629" />
          <text
           follows="left|top"
           height="18"
           initial_value="Source"
           layout="topleft"
           left="85"
           name="source"
           text_color="ModelUploaderLabels"
           top="15"
           valign="center"
           value="Source"
           width="335"/>
            <text
             follows="left|top"
             halign="right"
             height="18"
             initial_value="Triangles"
             layout="topleft"
             left_pad="0"
             name="triangles"
             text_color="ModelUploaderLabels"
             top_delta="0"
             valign="center"
             value="Triangles"
             width="65" />
            <text
             follows="left|top"
             halign="right"
             height="18"
             initial_value="Vertices"
             layout="topleft"
             left_pad="0"
             name="vertices"
             text_color="ModelUploaderLabels"
             valign="center"
             value="Vertices"
             width="65" />
            <text
             follows="left|top"
             height="18"
             initial_value="High"
             layout="topleft"
             left="10"
             name="high_label"
             text_color="ModelUploaderLabels"
             top_pad="10"
             valign="top"
             value="High"
             width="75" />
            <combo_box
             follows="top|left"
             height="20"
             layout="topleft"
             left_pad="0"
             name="lod_source_high"
             top_delta="-3"
             width="135">
                <item
                 name="Load from file"
                 value="Load from file" />
                <item
                 name="Generate"
                 value="Generate" />
            </combo_box>
            <line_editor
             follows="left|top"
             height="20"
             initial_value=""
             layout="topleft"
             left_pad="5"
             name="lod_file_high"
             top_delta="0"
             value=""
             width="120" />
            <button
             follows="left|top"
             height="20"
             label="Browse..."
             layout="topleft"
             left_pad="5"
             name="lod_browse_high"
             top_delta="0"
             width="70" />
            <combo_box
             follows="top|left"
             height="20"
             layout="topleft"
<<<<<<< HEAD
             left="222"
=======
             left="225"
>>>>>>> a8192fbf
             name="lod_mode_high"
             top_delta="0"
             visible="false"
             width="130">
                <item
                 name="Triangle Limit"
                 value="Triangle Limit" />
                <item
                 name="Error Threshold"
                 value="Error Threshold" />
            </combo_box>
            <spinner
             decimal_digits="0"
             follows="top|left"
             height="20"
             increment="10"
             layout="topleft"
             left_pad="3"
             name="lod_triangle_limit_high"
             visible="false"
             width="55" />
            <spinner
             follows="top|left"
             height="20"
             increment="0.01"
             layout="topleft"
             left_delta="0"
             max_val="100"
             name="lod_error_threshold_high"
             top_delta="0"
             visible="false"
             width="55" />
            <text
             follows="left|top"
             halign="right"
             height="15"
             initial_value="0"
             layout="topleft"
             left_pad="0"
             name="high_triangles"
             valign="top"
             value="0"
             width="65" />
            <text
             follows="left|top"
             halign="right"
             height="15"
             initial_value="0"
             layout="topleft"
             left_pad="0"
             name="high_vertices"
             valign="top"
             value="0"
             width="65" />
            <text
             follows="left|top"
             halign="center"
             height="15"
             initial_value=""
             layout="topleft"
             left_pad="0"
             name="high_status"
             valign="top"
             value=""
             width="65" />
            <icon
             height="16"
             image_name="red_x.png"
             layout="topleft"
             left_delta="20"
             mouse_opaque="true"
             name="status_icon_high"
             top_delta="-2"
             width="16" />
            <text
             follows="left|top"
             height="18"
             initial_value="Medium"
             layout="topleft"
             left="10"
             name="medium_label"
             text_color="ModelUploaderLabels"
             top_pad="15"
             valign="top"
             value="Medium"
             width="75" />
            <combo_box
             follows="top|left"
             height="20"
             layout="topleft"
             left_pad="0"
             name="lod_source_medium"
             top_delta="-3"
             width="135">
                <item
                 name="Load from file"
                 value="Load from file" />
                <item
                 name="Generate"
                 value="Generate" />
                <item
                 name="Use LoD above"
                 value="Use LoD above" />
            </combo_box>
            <line_editor
             follows="left|top"
             height="20"
             initial_value=""
             layout="topleft"
             left_pad="5"
             name="lod_file_medium"
             top_delta="0"
             value=""
             visible="false"
             width="120" />
            <button
             follows="left|top"
             height="20"
             label="Browse..."
             layout="topleft"
             left_pad="5"
             name="lod_browse_medium"
             top_delta="0"
             visible="false"
             width="70" />
            <combo_box
             follows="top|left"
             height="20"
             layout="topleft"
<<<<<<< HEAD
             left="222"
=======
             left="225"
>>>>>>> a8192fbf
             name="lod_mode_medium"
             top_delta="0"
             width="130">
                <item
                 name="Triangle Limit"
                 value="Triangle Limit" />
                <item
                 name="Error Threshold"
                 value="Error Threshold" />
            </combo_box>
            <spinner
             decimal_digits="0"
             follows="top|left"
             height="20"
             increment="10"
             layout="topleft"
             left_pad="3"
             name="lod_triangle_limit_medium"
             width="55" />
            <spinner
             follows="top|left"
             height="20"
             increment="0.01"
             layout="topleft"
             left_delta="0"
             max_val="100"
             name="lod_error_threshold_medium"
             top_delta="0"
             visible="false"
             width="55" />
            <text
             follows="left|top"
             halign="right"
             height="15"
             initial_value="0"
             layout="topleft"
             left_pad="0"
             name="medium_triangles"
             valign="top"
             value="0"
             width="65" />
            <text
             follows="left|top"
             halign="right"
             height="15"
             initial_value="0"
             layout="topleft"
             left_pad="0"
             name="medium_vertices"
             valign="top"
             value="0"
             width="65" />
            <text
             follows="left|top"
             halign="center"
             height="15"
             initial_value=""
             layout="topleft"
             left_pad="0"
             name="medium_status"
             valign="top"
             value=""
             width="65" />
            <icon
             height="16"
             image_name="red_x.png"
             layout="topleft"
             left_delta="20"
             mouse_opaque="true"
             name="status_icon_medium"
             top_delta="-2"
             width="16" />
            <text
             follows="left|top"
             height="18"
             initial_value="Low"
             layout="topleft"
             left="10"
             name="low_label"
             text_color="ModelUploaderLabels"
             top_pad="15"
             valign="top"
             value="Low"
             width="75" />
            <combo_box
             follows="top|left"
             height="20"
             layout="topleft"
             left_pad="0"
             name="lod_source_low"
             top_delta="-3"
             width="135">
                <item
                 name="Load from file"
                 value="Load from file" />
                <item
                 name="Generate"
                 value="Generate" />
                <item
                 name="Use LoD above"
                 value="Use LoD above" />
            </combo_box>
            <line_editor
             follows="left|top"
             height="20"
             initial_value=""
             layout="topleft"
             left_pad="5"
             name="lod_file_low"
             top_delta="0"
             value=""
             visible="false"
             width="120" />
            <button
             follows="left|top"
             height="20"
             label="Browse..."
             layout="topleft"
             left_pad="5"
             name="lod_browse_low"
             top_delta="0"
             visible="false"
             width="70" />
            <combo_box
             follows="top|left"
             height="20"
             layout="topleft"
<<<<<<< HEAD
             left="222"
=======
             left="225"
>>>>>>> a8192fbf
             name="lod_mode_low"
             top_delta="0"
             width="130">
                <item
                 name="Triangle Limit"
                 value="Triangle Limit" />
                <item
                 name="Error Threshold"
                 value="Error Threshold" />
            </combo_box>
            <spinner
             decimal_digits="0"
             follows="top|left"
             height="20"
             increment="10"
             layout="topleft"
             left_pad="3"
             name="lod_triangle_limit_low"
             width="55" />
            <spinner
             follows="top|left"
             height="20"
             increment="0.01"
             layout="topleft"
             left_delta="0"
             max_val="100"
             name="lod_error_threshold_low"
             top_delta="0"
             visible="false"
             width="55" />
            <text
             follows="left|top"
             halign="right"
             height="15"
             initial_value="0"
             layout="topleft"
             left_pad="0"
             name="low_triangles"
             valign="top"
             value="0"
             width="65" />
            <text
             follows="left|top"
             halign="right"
             height="15"
             initial_value="0"
             layout="topleft"
             left_pad="0"
             name="low_vertices"
             valign="top"
             value="0"
             width="65" />
            <text
             follows="left|top"
             halign="center"
             height="15"
             initial_value=""
             layout="topleft"
             left_pad="0"
             name="low_status"
             valign="top"
             value=""
             width="65" />
            <icon
             height="16"
             image_name="red_x.png"
             layout="topleft"
             left_delta="20"
             mouse_opaque="true"
             name="status_icon_low"
             top_delta="-2"
             width="16" />
            <text
             follows="left|top"
             height="18"
             initial_value="Lowest"
             layout="topleft"
             left="10"
             name="lowest_label"
             text_color="ModelUploaderLabels"
             top_pad="15"
             valign="top"
             value="Lowest"
             width="75" />
            <combo_box
             follows="top|left"
             height="20"
             layout="topleft"
             left_pad="0"
             name="lod_source_lowest"
             top_delta="-3"
             width="135">
                <item
                 name="Load from file"
                 value="Load from file" />
                <item
                 name="Generate"
                 value="Generate" />
                <item
                 name="Use LoD above"
                 value="Use LoD above" />
            </combo_box>
            <line_editor
             follows="left|top"
             height="20"
             initial_value=""
             layout="topleft"
             left_pad="5"
             name="lod_file_lowest"
             top_delta="0"
             value=""
             visible="false"
             width="120" />
            <button
             follows="left|top"
             height="20"
             label="Browse..."
             layout="topleft"
             left_pad="5"
             name="lod_browse_lowest"
             top_delta="0"
             visible="false"
             width="70" />
            <combo_box
             follows="top|left"
             height="20"
             layout="topleft"
<<<<<<< HEAD
             left="222"
=======
             left="225"
>>>>>>> a8192fbf
             name="lod_mode_lowest"
             top_delta="0"
             width="130">
                <item
                 name="Triangle Limit"
                 value="Triangle Limit" />
                <item
                 name="Error Threshold"
                 value="Error Threshold" />
            </combo_box>
            <spinner
             decimal_digits="0"
             follows="top|left"
             height="20"
             increment="10"
             layout="topleft"
             left_pad="3"
             name="lod_triangle_limit_lowest"
             width="55" />
            <spinner
             follows="top|left"
             height="20"
             increment="0.01"
             layout="topleft"
             left_delta="0"
             max_val="100"
             name="lod_error_threshold_lowest"
             top_delta="0"
             visible="false"
             width="55" />
            <text
             follows="left|top"
             halign="right"
             height="15"
             initial_value="0"
             layout="topleft"
             left_pad="0"
             name="lowest_triangles"
             valign="top"
             value="0"
             width="65" />
            <text
             follows="left|top"
             halign="right"
             height="15"
             initial_value="0"
             layout="topleft"
             left_pad="0"
             name="lowest_vertices"
             valign="top"
             value="0"
             width="65" />
            <text
             follows="left|top"
             halign="center"
             height="15"
             initial_value=""
             layout="topleft"
             left_pad="0"
             name="lowest_status"
             valign="top"
             value=""
             width="65" />
            <icon
             height="16"
             image_name="red_x.png"
             layout="topleft"
             left_delta="20"
             mouse_opaque="true"
             name="status_icon_lowest"
             top_delta="0"
             width="16" />
            <icon
             height="16"
             layout="topleft"
             left="10"
             name="lod_status_message_icon"
             top_pad="20"
             width="16" />
            <text
             follows="left|top"
             height="16"
             layout="topleft"
             left_pad="5"
             name="lod_status_message_text"
             top_delta="0"
             width="584"
             word_wrap="true"
             wrap="true" />
            <view_border
             bevel_style="none"
             follows="top|left"
             height="0"
             layout="topleft"
             left="10"
             name="lod_tab_border"
             top_pad="20"
             width="605" />
            <check_box
             follows="top|left"
             height="15"
             label="Generate Normals"
             layout="topleft"
             left="10"
             name="gen_normals"
             top_pad="20" />
            <text
             enabled="false"
             follows="top|left"
             height="15"
             initial_value="Crease Angle:"
             layout="topleft"
             left="200"
             name="crease_label"
             top_delta="0"
             value="Crease Angle:"
             width="100" />
            <spinner
             enabled="false"
             follows="top|left"
             height="20"
             initial_value="75"
             layout="topleft"
             left_pad="5"
             max_val="180"
             name="crease_angle"
             value="75"
             width="60" />
        </panel>
      <!-- PHYSYCS PANEL -->
        <panel
          help_topic="upload_model_physics"
          label="Physics"
          name="physics_panel">
            
            <!-- ==== STEP 1: Level of Detail ==== -->
            <view_border
              bevel_style="none"
              follows="top|left"
              height="275"
              layout="topleft"
              left="3"
              name="physics_tab_border"
              top_pad="0"
              width="619"/>
                <panel
                  bg_alpha_color="0 0 0 0"
                  bg_opaque_color="0 0 0 0.3"
                  follows="top|left"
                  height="21"
                  left="18"
                  name="physics geometry"
                  top="15"
                  visible="true"
                  width="589">
                    <text
                      follows="top|left"
                      font="SansSerif"
                      height="20"
                      layout="topleft"
                      left="0"
                      name="first_step_name"
                      text_color="White"
                      top_pad="0"
                      width="210">
                      Step 1: Level of Detail
                    </text>
                    <combo_box
                      follows="left|top"
                      height="18"
                      left_pad="10"
                      name="physics_lod_combo"
                      width="130"
                      tool_tip="LOD to use for physics shape">
                        <combo_item name="choose_one">     Choose one...   </combo_item>
                        <combo_item name="physics_high">   High   </combo_item>
                        <combo_item name="physics_medium"> Medium </combo_item>
                        <combo_item name="physics_low">    Low    </combo_item>
                        <combo_item name="physics_lowest"> Lowest </combo_item>
                        <combo_item name="load_from_file"> From file   </combo_item>
                    </combo_box>
                    <line_editor
                      follows="left|top"
                      left_pad="10"
                      value=""
                      name="physics_file"
                      height="20"
                      width="154"/>
                    <button
                      follows="left|top"
                      height="20"
                      left_pad="4"
                      name="physics_browse"
                      label="Browse..."
                      width="70"/>
                    <!-- <check_box name="physics_optimize" follows="left|top" width="130" left="10" top_pad="5" height="20" label="Optimize"/>
                    <check_box name="physics_use_hull" follows="left|top" width="130" left_pad="5" height="20" label="Use Convex Hull"/> -->
                </panel>
            
            <!-- ==== STEP 2: Analyze ==== -->
            <view_border
              bevel_style="none"
              follows="top|left"
              height="0"
              layout="topleft"
              left="18"
              name="physics_tab_border"
              top_pad="15"
              width="589"/>
                <panel
                  bg_alpha_color="0 0 0 0"
                  bg_opaque_color="0 0 0 0.3"
                  height="65"
                  follows="top|left"
                  left="18"
                  name="physics analysis"
                  top_pad="15"
                  visible="true"
                  width="589">
                    <text
                      follows="left|top"
                      font="SansSerif"
                      height="20"
                      layout="topleft"
                      left="0"
                      name="method_label"
                      text_color="White"
                      top_pad="0">
                      Step 2: Analyze
                    </text>
                    <text
                      follows="top|left"
                      height="15"
                      layout="topleft"
                      name="analysis_method_label"
                      top_pad="10"
                      width="100">
                      Method:
                    </text>
                    <text
                      follows="top|left"
                      height="15"
                      name="quality_label"
                      layout="topleft"
                      left_pad="15"
                      width="100">
                      Quality:
                    </text>
                    <text
                      follows="top|left"
                      height="15"
                      name="smooth_method_label"
                      layout="topleft"
                      left_pad="15"
                      width="100">
                      Smooth:
                    </text>
                    <combo_box
                      follows="top|left"
                      layout="topleft"
                      left="0"
                      name="Method"
                      top_pad="0"
                      height="20"
                      width="100"/>
                    <combo_box
                      follows="top|left"
                      layout="topleft"
                      left_pad="15"
                      name="Decompose Quality"
                      height="20"
                      width="100"/>
                    <combo_box
                      height="20"
                      follows="top|left"
                      layout="topleft"
                      left_pad="15"
                      name="Cosine%"
                      width="100"/>
                    <check_box
                      follows="top|left"
                      label="Close Holes"
                      layout="topleft"
                      left_pad="10"
                      name="Close Holes (Slow)"
                      height="15"/>
                    <button
                      bottom="1"
                      follows="top|right"
                      height="20"
                      label="Analyze"
                      layout="bottomleft"
                      name="Decompose"
                      right="-1"
                      width="90"/>
                    <button
                      follows="top|left"
                      height="20"
                      label="Cancel"
                      layout="topleft"
                      left_delta="0"
                      name="decompose_cancel"
                      visible="false"
                      width="90"/>
                </panel>
            
            <!-- ==== STEP 3: Simplify ==== -->
            <view_border
              bevel_style="none"
              follows="top|left"
              height="0"
              layout="topleft"
              left="18"
              name="physics_tab_border"
              top_pad="15"
              width="589"/>
                <panel
                  bg_alpha_color="0 0 0 0"
                  bg_opaque_color="0 0 0 0.3"
                  follows="top|left"
                  height="66"
                  left="18"
                  name="physics simplification"
                  top_pad="15"
                  width="589">
                    <text
                      text_color="White"
                      follows="left|top"
                      height="20"
                      left="0"
                      name="second_step_label"
                      top_pad="0"
                      font="SansSerif">
                      Step 3: Simplify
                    </text>
                    <text
                      name="simp_method_header"
                      top_pad="10"
                      height="15"
                      width="100"
                      follows="top|left">
                      Method:
                    </text>
                    <text
                      follows="top|left"
                      left_pad="40"
                      name="pass_method_header"
                      height="15"
                      width="41">
                      Passes:
                    </text>
                    <text
                      follows="top|left"
                      left_pad="40"
                      name="Detail Scale label"
                      height="15"
                      width="80">
                      Detail scale:
                    </text>
                    <text
                      follows="top|left"
                      left_delta="0"
                      name="Retain%_label"
                      height="15"
                      width="80"
                      visible="false">
                      Retain:
                    </text>
                    <combo_box
                      follows="top|left"
                      height="20"
                      left="0"
                      name="Simplify Method"
                      top_pad="0"
                      width="100"/>
                    <combo_box
                      height="20"
                      follows="top|left"
                      left_pad="40"
                      name="Combine Quality"
                      width="41"
                      value="1">
                    </combo_box>
                    <spinner
                      follows="top|left"
                      name="Detail Scale"
                      height="20"
                      left_pad="40"
                      width="60"/>
                    <spinner
                      name="Retain%"
                      decimal_digits="0"
                      width="60"
                      follows="top|left"
                      height="20"
                      left_delta="0"
                      visible="false"/>
                    <button
                      follows="top|left"
                      height="20"
                      label="Simplify"
                      left_pad="40"
                      name="Simplify"
                      width="90"/>
                    <button
                      follows="top|left"
                      height="20"
                      label="Cancel"
                      layout="topleft"
                      left_delta="0"
                      name="simplify_cancel"
                      width="90"/>
                </panel>
            
            <!-- ==== Results ==== -->
            <view_border
              bevel_style="none"
              follows="top|left"
              height="0"
              layout="topleft"
              left="18"
              name="physics_tab_border"
              top_pad="15"
              width="589"/>
                <panel
                  bg_alpha_color="0 0 0 0"
                  bg_opaque_color="0 0 0 0.3"
                  follows="left|top"
                  height="16"
                  layout="topleft"
                  left="18"
                  name="physics info"
                  top_pad="15"
                  width="589">
                    <text
                      follows="top|left"
                      height="15"
                      layout="topleft"
                      left="0"
                      text_color="White"
                      top_pad="0"
                      name="results_text"
                      width="50">
                      Results:
                    </text>
                    <text
                      follows="top|left"
                      height="15"
                      layout="topleft"
                      left_pad="0"
                      text_color="White"
                      top_delta="0"
                      name="physics_triangles"
                      width="90">
                      Triangles: [TRIANGLES],
                    </text>
                    <text
                      follows="top|left"
                      height="15"
                      layout="topleft"
                      left_pad="0"
                      name="physics_points"
                      top_delta="0"
                      text_color="White"
                      width="85">
                      Vertices: [POINTS],
                    </text>
                    <text
                      follows="top|left"
                      height="15"
                      layout="topleft"
                      left_pad="0"
                      name="physics_hulls"
                      top_delta="0"
                      text_color="White">
                      Hulls: [HULLS]
                    </text>
                </panel>
        </panel>
      <!-- MODIFIERS PANEL -->
     <panel
       label="Upload options"
       name="modifiers_panel"
       help_topic="upload_model_modifiers">
         <view_border
          bevel_style="none"  
          follows="top|left"
          height="275"
          layout="topleft"
          left="3"
          name="border"
          top_pad="0"
          width="619"/>
           <text
             follows="top|left"
             height="16"
             left="20"
             name="scale_label"
             text_color="White"
             top="15"
             width="140">
             Scale (1=no scaling):
           </text>
           <spinner
             height="20"
             follows="top|left"
             left_pad="10"
             max_val="64.0"
             min_val="0.01"
             name="import_scale"
             top_delta="-4"
             value="1.0"
             width="80"/>
           <text
             follows="top|left"
             height="15"
             left_pad="20"
             name="dimensions_label"
             text_color="White"
             width="90">
             Dimensions:
           </text>
           <text
             follows="top|left"
             height="15"
             left_pad="0"
             name="import_dimensions"
             text_color="White"
             width="140">
             [X] X [Y] X [Z]
           </text>
           <check_box
             height="15"
             follows="top|left"
             name="upload_textures"
             label="Include textures"
             label_text.text_color="White"
             left="20"
             top_pad="20"/>
           <view_border
             bevel_style="none"
             follows="top|left"
             height="0"
             layout="topleft"
             name="border"
             top_pad="20"
             width="579"/>
           <text
             follows="top|left"
             height="15"
             left="20"
             name="include_label"
             text_color="White"
             top_pad="20"
             width="150">
             For avatar models only:
           </text>
           <check_box
             follows="top|left"
             height="15"
             label="Include skin weight"
             label_text.text_color="White"
             name="upload_skin"
             top_pad="15"/>
           <check_box
             follows="top|left"
             height="15"
             label="Include joint positions"
             label_text.text_color="White"
             name="upload_joints"
             top_pad="15"/>
           <text
             follows="top|left"
             height="15"
             layout="topleft"
             left="220"
             name="pelvis_offset_label"
             text_color="White"
             top="134"
             width="200">
             Z offset (raise or lower avatar):
           </text>
           <spinner
             follows="top|left"
             height="20"
             min_val="-3.00"
             max_val="3.0"
             name="pelvis_offset"
             top_pad="10"
             value="0.0"
             width="80"/>
     </panel>
    </tab_container>
    <panel
     follows="top|left"
     height="80"
     layout="top|left"
     left="0"
     name="weights_and_warning_panel"
     top_pad="3"
     width="625">
       <button
         follows="top|left"
         label="Calculate weights &amp; fee"
         label_color="White"
         layout="topleft"
         left="3"
         name="calculate_btn"
         top="3"
         height="20"
         width="165"
         tool_tip="Calculate weights &amp;fee"/>
       <button
         follows="top|left"
         label="Cancel"
         label_color="White"
         layout="topleft"
         left_pad="6"
         name="cancel_btn"
         top="3"
         height="20"
         width="80"/>
       <button
         follows="top|left"
         label="Upload"
         layout="topleft"
         label_color="White"
         left="35"
         name="ok_btn"
         top="3"
         height="20"
         visible="false"
         width="80"
         tool_tip="Upload to simulator"/>
       <button
         follows="top|right"
         label="Clear settings &amp; reset form"
         label_color="White"
         layout="topleft"
         name="reset_btn"
         right="-2"
         top="3"
         height="20"
         width="275"/>
       <!-- ========== WEIGHTS ==========-->
       <text
         follows="top|left"
         height="15"
         layout="topleft"
         left="5"
         name="upload_fee"
         top_pad="10"
         width="130"
         word_wrap="true">
         Upload fee: L$ [FEE]
       </text>
       <text
         height="15"
         layout="topleft"
         left_pad="0"
         name="prim_weight"
         top_delta="0"
         width="120"
         word_wrap="true">
         Land impact: [EQ]
       </text>
       <text
         height="15"
         layout="topleft"
         left_pad="0"
         name="download_weight"
         top_delta="0"
         width="100"
         word_wrap="true">
         Download: [ST]
       </text>
       <text
         height="15"
         top_delta="0"
         layout="topleft"
         left_pad="0"
         name="physics_weight"
         width="90"
         word_wrap="true">
         Physics: [PH]
       </text>
       <text
         height="15"
         top_delta="0"
         layout="topleft"
         left_pad="0"
         name="server_weight"
         width="83"
         word_wrap="true">
         Server: [SIM]
       </text>
       <!-- ========== NOTE MESSAGE ========== -->
       <text
         font="SansSerif"
         layout="topleft"
         left="6"
         name="warning_title"
         top_pad="10"
         text_color="DrYellow"
         visible="false"
         width="40">
         NOTE:
       </text>
       <text
         text_color="White"
         height="20"
         layout="topleft"
         left_pad="1"
         name="warning_message"
         parse_urls="true"
         top_delta="2"
         wrap="true"
         width="462"
         visible="false">
         You dont have rights to upload mesh models. [[VURL] Find out how] to get certified.
       </text>
       <text text_color="Yellow" layout="topleft" top_delta="20" left="6" name="status">[STATUS]</text>
  
    </panel>
</panel>

<text 
 follows="left|top"
 layout="topleft"
 left="640"
 name="lod_label"
 text_color="White"
 top="13"
 height="15"
 width="290">
 Preview:
 </text>
<panel
 border="true"
 bevel_style="none"
 follows="top|left"
 name="preview_panel"
 top_pad="4"
 width="290"
 height="290"/>

<panel
  follows="all"
  height="130"
  layout="topleft"
  name="right_panel"
  top_pad="5"
  width="340">
    <combo_box
      top_pad="3"
      follows="left|top"
      height="18"
      layout="topleft"
      name="preview_lod_combo"
      width="150"
      tool_tip="LOD to view in preview render">
        <combo_item name="high">   High   </combo_item>
        <combo_item name="medium"> Medium </combo_item>
        <combo_item name="low">    Low    </combo_item>
        <combo_item name="lowest"> Lowest </combo_item>
    </combo_box>
    <text
      follows="top|left"
      layout="topleft"
      text_color="White"
      top="5"
      left_pad="20"
      name="label_display"
      width="50">
      Display...
    </text>
    <check_box
      follows="top|left"
      label="Edges"
      label_text.text_color="White"
      layout="topleft"
      left_delta="0"
      name="show_edges"
      top_pad="8">
    </check_box>
    <check_box
      follows="top|left"
      label="Physics"
      label_text.text_color="White"
      layout="topleft"
      name="show_physics"
      top_pad="8">
    </check_box>
    <check_box
      follows="top|left"
      label="Textures"
      label_text.text_color="White"
      layout="topleft"
      name="show_textures"
      top_pad="8">
    </check_box>
    <check_box
      follows="top|left"
      label="Skin weights"
      label_text.text_color="White"
      layout="topleft"
      name="show_skin_weight"
      top_pad="8">
    </check_box>
    <check_box
      follows="top|left"
      label="Joints"
      label_text.text_color="White"
      layout="topleft"
      name="show_joint_positions"
      top_pad="8">
    </check_box>
    <text
      follows="top|left"
      layout="topleft"
      left="2"
      name="physics_explode_label"
      top="85"
      width="150">
      Preview Spread:
    </text>
    <slider
      name="physics_explode"
      follows="top|left"
      top="100"
      left="0"
      min_val="0.0"
      max_val="3.0"
      height="20"
      width="150"/>
</panel>
</floater><|MERGE_RESOLUTION|>--- conflicted
+++ resolved
@@ -212,11 +212,7 @@
              follows="top|left"
              height="20"
              layout="topleft"
-<<<<<<< HEAD
-             left="222"
-=======
              left="225"
->>>>>>> a8192fbf
              name="lod_mode_high"
              top_delta="0"
              visible="false"
@@ -346,11 +342,7 @@
              follows="top|left"
              height="20"
              layout="topleft"
-<<<<<<< HEAD
-             left="222"
-=======
              left="225"
->>>>>>> a8192fbf
              name="lod_mode_medium"
              top_delta="0"
              width="130">
@@ -478,11 +470,7 @@
              follows="top|left"
              height="20"
              layout="topleft"
-<<<<<<< HEAD
-             left="222"
-=======
              left="225"
->>>>>>> a8192fbf
              name="lod_mode_low"
              top_delta="0"
              width="130">
@@ -610,11 +598,7 @@
              follows="top|left"
              height="20"
              layout="topleft"
-<<<<<<< HEAD
-             left="222"
-=======
              left="225"
->>>>>>> a8192fbf
              name="lod_mode_lowest"
              top_delta="0"
              width="130">
