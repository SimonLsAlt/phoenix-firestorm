--- conflicted
+++ resolved
@@ -9205,13 +9205,10 @@
 :UDP: 3478, 3479, 5060, 5062, 6250, 12000-32000
 
 Please check your network and firewall setup.
-<<<<<<< HEAD
 Disable any SIP ALG feature in your router.
 
 Voice communications will not be available.
-=======
 [http://wiki.phoenixviewer.com/fs_voice More troubleshooting tips can be found here]
->>>>>>> e3c05a5d
     <tag>voice</tag>
   <tag>fail</tag>
     <usetemplate
