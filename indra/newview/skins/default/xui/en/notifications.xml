--- conflicted
+++ resolved
@@ -14490,7 +14490,17 @@
       yestext="OK"/>
   </notification>
 
-<<<<<<< HEAD
+  <notification
+   icon="alertmodal.tga"
+   name="NoSupportGLTFShader"
+   type="notify">
+     GLTF scenes are not yet supported on your graphics hardware.
+     <tag>fail</tag>
+     <usetemplate
+       name="okbutton"
+       yestext="OK"/>
+  </notification>
+
 
   <notification
    icon="alertmodal.tga"
@@ -14603,17 +14613,5 @@
     </form>
   </notification>
   <!-- </FS:Zi> -->
-=======
-  <notification
-   icon="alertmodal.tga"
-   name="NoSupportGLTFShader"
-   type="notify">
-     GLTF scenes are not yet supported on your graphics hardware.
-     <tag>fail</tag>
-     <usetemplate
-       name="okbutton"
-       yestext="OK"/>
-  </notification>
->>>>>>> 7e58f089
 
 </notifications>