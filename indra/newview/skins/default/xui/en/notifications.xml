<?xml version="1.0" encoding="utf-8" standalone="yes"?>
<notifications>
    <global name="skipnexttime">

		Do not show me this again
  </global>

  <global name="skipnexttimesessiononly">
Don&apos;t show me this again
(for current session)
  </global>

  <global name="alwayschoose">

		Always choose this option
  </global>

  <global name="implicitclosebutton">
		Close
  </global>

  <template name="okbutton">
    <form>
      <button
       default="true"
       index="0"
       name="OK_okbutton"
       text="$yestext"/>
    </form>
  </template>

  <template name="okignore">
    <form>
      <button
       default="true"
       index="0"
       name="OK_okignore"
       text="$yestext"/>
      <ignore text="$ignoretext"/>
    </form>
  </template>

  <template name="notifyignore">
    <form>
      <ignore text="$ignoretext"/>
    </form>
  </template>

  <template name="okcancelbuttons">
    <form>
      <button
       default="true"
       index="0"
       name="OK_okcancelbuttons"
       text="$yestext"/>
      <button
       index="1"
       name="Cancel_okcancelbuttons"
       text="$notext"/>
    </form>
  </template>

  <template name="okcancelignore">
    <form>
      <button
       default="true"
       index="0"
       name="OK_okcancelignore"
       text="$yestext"/>
      <button
       index="1"
       name="Cancel_okcancelignore"
       text="$notext"/>
      <ignore text="$ignoretext"/>
    </form>
  </template>

  <template name="okhelpbuttons">
    <form>
      <button
       default="true"
       index="0"
       name="OK_okhelpbuttons"
       text="$yestext"/>
      <button
       index="1"
       name="Help"
       text="$helptext"/>
    </form>
  </template>

  <template name="okhelpignore">
    <form>
      <button
       default="true"
       index="0"
       name="OK_okhelpignore"
       text="$yestext"/>
      <button
       index="1"
       name="Help_okhelpignore"
       text="$helptext"/>
      <ignore text="$ignoretext"/>
    </form>
  </template>

  <template name="yesnocancelbuttons">
    <form>
      <button
       default="true"
       index="0"
       name="Yes"
       text="$yestext"/>
      <button
       index="1"
       name="No"
       text="$notext"/>
      <button
       index="2"
       name="Cancel_yesnocancelbuttons"
       text="$canceltext"/>
    </form>
  </template>

  <notification
 functor="GenericAcknowledge"
   icon="notify.tga"
   name="MissingAlert"
   label="Unknown Notification Message"
   type="notify">
Your version of [APP_NAME] does not know how to display the notification it just received.  Please verify that you have the latest version of [APP_NAME] installed.

Error details: The notification called &apos;[_NAME]&apos; was not found in notifications.xml.
    <tag>fail</tag>
    <usetemplate
     name="okbutton"
     yestext="OK"/>
  </notification>

  <notification
   icon="alertmodal.tga"
   name="FloaterNotFound"
   type="alertmodal">
Floater error: Could not find the following controls:

[CONTROLS]
    <tag>fail</tag>
    <usetemplate
     name="okbutton"
     yestext="OK"/>
  </notification>

  <notification
   icon="alertmodal.tga"
   name="TutorialNotFound"
   type="alertmodal">
No tutorial is currently available.
    <tag>fail</tag>
    <usetemplate
     name="okbutton"
     yestext="OK"/>
  </notification>

  <notification
   icon="alertmodal.tga"
   name="GenericAlert"
   type="alertmodal">
[MESSAGE]
  </notification>

  <notification
   icon="alertmodal.tga"
   name="GenericAlertYesCancel"
   type="alertmodal">
[MESSAGE]
    <usetemplate
     name="okcancelbuttons"
     notext="Cancel"
     yestext="Yes"/>
  </notification>

  <notification
   icon="alertmodal.tga"
   name="GenericAlertOK"
   type="alertmodal">
[MESSAGE]
    <usetemplate
     name="okbutton"
     yestext="OK"/>
  </notification>

  <notification
   icon="alertmodal.tga"
   name="BadInstallation"
   type="alertmodal">
 Installation of [APP_NAME] is defective. Please [https://www.firestormviewer.org/downloads download a new copy] of the Viewer and reinstall.
    <tag>fail</tag>
    <usetemplate
     name="okbutton"
     yestext="OK"/>
  </notification>

  <notification
   icon="alertmodal.tga"
   name="LoginFailedNoNetwork"
   type="alertmodal">
    <tag>fail</tag>
    Could not connect to the [CURRENT_GRID].
    &apos;[DIAGNOSTIC]&apos;
Make sure your Internet connection is working properly.
	<usetemplate
     name="okbutton"
     yestext="OK"/>
  </notification>

  <notification
   icon="alertmodal.tga"
   name="LoginFailedToParse"
   type="alertmodal">
    <tag>fail</tag>
Viewer received malformed response from server. Please, make sure your Internet connection is working properly and try again later.

If you feel this is in error, please contact Support.
    <usetemplate
       name="okbutton"
       yestext="OK"/>
  </notification>

  <notification
   icon="alertmodal.tga"
   name="MessageTemplateNotFound"
   type="alertmodal">
Message Template [PATH] not found.
   <tag>fail</tag>
	<usetemplate
     name="okbutton"
     yestext="OK"/>
  </notification>

  <notification
   icon="alertmodal.tga"
   name="WearableSave"
   type="alertmodal">
Save changes to current clothing/body part?
    <usetemplate
     canceltext="Cancel"
     name="yesnocancelbuttons"
     notext="Don&apos;t Save"
     yestext="Save"/>
  </notification>

  <notification
   icon="alertmodal.tga"
     name="ConfirmNoCopyToOutbox"
     type="alertmodal">
You don't have permission to copy one or more of these items to the Merchant Outbox.  You can move them or leave them behind.
    <usetemplate
     name="okcancelbuttons"
     notext="Don't move item(s)"
     yestext="Move item(s)"/>
  </notification>

  <notification
   icon="OutboxStatus_Success"
   name="OutboxFolderCreated"
   type="alertmodal">
    <unique/>
A new folder has been created for each item you have transferred into the top level of your Merchant Outbox.

    <usetemplate
     ignoretext="A new folder was created in the Merchant Outbox"
     name="okignore"
     yestext="OK"/>
  </notification>

  <notification
   icon="OutboxStatus_Success"
   name="OutboxImportComplete"
   type="alertmodal">
Success

All folders were successfully sent to the Marketplace.

        <usetemplate
         ignoretext="All folders sent to the Marketplace"
         name="okignore"
         yestext="OK"/>
  </notification>

  <notification
   icon="OutboxStatus_Warning"
   name="OutboxImportHadErrors"
   type="alertmodal">
Some folders did not transfer

Errors occurred when some folders were sent to the Marketplace.  Those folders are still in your Merchant Outbox.

See the [[MARKETPLACE_IMPORTS_URL] error log] for more information.

        <usetemplate
         name="okbutton"
         yestext="OK"/>
  </notification>

  <notification
   icon="OutboxStatus_Error"
   name="OutboxImportFailed"
   type="alertmodal">
Transfer failed with error &apos;[ERROR_CODE]&apos;

No folders were sent to the Marketplace because of a system or network error.  Try again later.

        <usetemplate
         name="okbutton"
         yestext="OK"/>
  </notification>

  <notification
   icon="OutboxStatus_Error"
   name="OutboxInitFailed"
   type="alertmodal">
Marketplace initialization failed with error &apos;[ERROR_CODE]&apos;

Initialization with the Marketplace failed because of a system or network error.  Try again later.

        <usetemplate
         name="okbutton"
         yestext="OK"/>
  </notification>

    <notification
        icon="OutboxStatus_Error"
        name="StockPasteFailed"
        type="alertmodal">
        Copy or move to Stock Folder failed with error :
        
        &apos;[ERROR_CODE]&apos;
        
        <usetemplate
        name="okbutton"
        yestext="OK"/>
    </notification>
  
    <notification
        icon="OutboxStatus_Error"
        name="MyOutfitsPasteFailed"
        type="alertmodal">
       One or more items can't be used inside "Outfits"
      <usetemplate
        name="okbutton"
        yestext="OK"/>
    </notification>
    
    <notification
        icon="OutboxStatus_Error"
        name="MerchantPasteFailed"
        type="alertmodal">
        Copy or move to Marketplace Listings failed with error :
        
        &apos;[ERROR_CODE]&apos;
        
        <usetemplate
        name="okbutton"
        yestext="OK"/>
    </notification>
    
    <notification
        icon="OutboxStatus_Error"
        name="MerchantTransactionFailed"
        type="alertmodal">
        The transaction with the Marketplace failed with the following error :
        
        [ERROR_REASON][ERROR_DESCRIPTION]
        
        <usetemplate
        name="okbutton"
        yestext="OK"/>
    </notification>
    
    <notification
        icon="OutboxStatus_Error"
        name="MerchantUnprocessableEntity"
        type="alertmodal">
        We are unable to list this product or activate the version folder. Usually this is caused by missing information in the listing description form, but it may be due to errors in the folder structure. Either edit the listing or check the listing folder for errors.
        
        <usetemplate
        name="okbutton"
        yestext="OK"/>
    </notification>

    <notification
        icon="OutboxStatus_Error"
        name="MerchantListingFailed"
        type="alertmodal">
        Listing to Marketplace failed with error :
        
        &apos;[ERROR_CODE]&apos;
        
        <usetemplate
        name="okbutton"
        yestext="OK"/>
    </notification>
    
    <notification
        icon="OutboxStatus_Error"
        name="MerchantFolderActivationFailed"
        type="alertmodal">
        Activating this version folder failed with error :

        &apos;[ERROR_CODE]&apos;

        <usetemplate
        name="okbutton"
        yestext="OK"/>
    </notification>

    <notification
        icon="alertmodal.tga"
        name="MerchantForceValidateListing"
        type="alertmodal">
        In order to create your listing, we fixed the hierarchy of your listing contents.
        <tag>confirm</tag>
        <usetemplate
            ignoretext="Warn me that creating a listing fixes the hierarchy of the content"
            name="okignore" 
            yestext="OK"/>
    </notification>

    <notification
        icon="alertmodal.tga"
        name="ConfirmMerchantActiveChange"
        type="alertmodal">
        This action will change the active content of this listing. Do you want to continue?
        <tag>confirm</tag>
        <usetemplate
        ignoretext="Confirm before I change an active listing on the marketplace"
        name="okcancelignore"
        notext="Cancel"
        yestext="OK"/>
    </notification>

    <notification
        icon="alertmodal.tga"
        name="ConfirmMerchantMoveInventory"
        type="alertmodal">
        Items dragged to the Marketplace Listings window are moved from their original locations, not copied. Do you want to continue?
        <tag>confirm</tag>
        <usetemplate
        ignoretext="Confirm before I move an item from the inventory to the marketplace"
        name="okcancelignore"
        notext="Cancel"
        yestext="OK"/>
    </notification>
    
    <notification
        icon="alertmodal.tga"
        name="ConfirmListingCutOrDelete"
        type="alertmodal">
        Moving or deleting a listing folder will delete your Marketplace listing. If you would like to keep the Marketplace listing, move or delete the contents of the version folder you would like to modify. Do you want to continue?
        <tag>confirm</tag>
        <usetemplate
        ignoretext="Confirm before I move or delete a listing from the marketplace"
        name="okcancelignore"
        notext="Cancel"
        yestext="OK"/>
    </notification>
    
    <notification
        icon="alertmodal.tga"
        name="ConfirmCopyToMarketplace"
        type="alertmodal">
        You don't have permission to copy one or more of these items to the Marketplace. You can move them or leave them behind.
        <tag>confirm</tag>
        <usetemplate
        ignoretext="Confirm before I try to copy a selection containing no copy items to the marketplace"
        name="yesnocancelbuttons"
        yestext="Move item(s)"
        notext="Don't move item(s)"
        canceltext="Cancel"/>
    </notification>
    
    <notification
        icon="alertmodal.tga"
        name="ConfirmMerchantUnlist"
        type="alertmodal">
        This action will unlist this listing. Do you want to continue?
        <tag>confirm</tag>
        <usetemplate
        ignoretext="Confirm before I unlist an active listing on the marketplace"
        name="okcancelignore"
        notext="Cancel"
        yestext="OK"/>
    </notification>
    
    <notification
        icon="alertmodal.tga"
        name="ConfirmMerchantClearVersion"
        type="alertmodal">
        This action will deactivate the version folder of the current listing. Do you want to continue?
        <tag>confirm</tag>
        <usetemplate
        ignoretext="Confirm before I deactivate the version folder of a listing on the marketplace"
        name="okcancelignore"
        notext="Cancel"
        yestext="OK"/>
    </notification>

    <notification
        icon="alertmodal.tga"
        name="AlertMerchantListingNotUpdated"
        type="alertmodal">
This listing could not be updated.
[[URL] Click here] to edit it on the Marketplace.
        <usetemplate
        name="okbutton"
        yestext="OK"/>
    </notification>

    <notification
        icon="alertmodal.tga"
        name="AlertMerchantListingCannotWear"
        type="alertmodal">
        You cannot wear clothes or body parts that are in the Marketplace Listings folder.
        <tag>fail</tag>
    </notification>
    
    <notification
        icon="alertmodal.tga"
        name="AlertMerchantListingInvalidID"
        type="alertmodal">
        Invalid listing ID.
        <tag>fail</tag>
    </notification>
    
    <notification
        icon="alertmodal.tga"
        name="AlertMerchantListingActivateRequired"
        type="alertmodal">
        There are several or no version folders in this listing. You will need to select and activate one independently later.
        <tag>confirm</tag>
        <usetemplate
        ignoretext="Alert about version folder activation when I create a listing with several version folders"
        name="okignore"
        yestext="OK"/>
    </notification>

    <notification
        icon="alertmodal.tga"
        name="AlertMerchantStockFolderSplit"
        type="alertmodal">
        We have separated stock items of different types into separate stock folders, so your folder is arranged in a way that we can list it.
        <tag>confirm</tag>
        <usetemplate
        ignoretext="Alert when stock folder is being split before being listed"
        name="okignore"
        yestext="OK"/>
    </notification>
    
    <notification
        icon="alertmodal.tga"
        name="AlertMerchantStockFolderEmpty"
        type="alertmodal">
        We have unlisted your listing because the stock is empty. You need to add more units to the stock folder to list the listing again.
        <tag>confirm</tag>
        <usetemplate
        ignoretext="Alert when a listing is unlisted because stock folder is empty"
        name="okignore"
        yestext="OK"/>
    </notification>

    <notification
        icon="alertmodal.tga"
        name="AlertMerchantVersionFolderEmpty"
        type="alertmodal">
        We have unlisted your listing because the version folder is empty. You need to add items to the version folder to list the listing again.
        <tag>confirm</tag>
        <usetemplate
        ignoretext="Alert when a listing is unlisted because version folder is empty"
        name="okignore"
        yestext="OK"/>
    </notification>

  <notification
   icon="alertmodal.tga"
   name="WriteAnimationFail"
   type="alertmodal">
There was a problem writing animation data.  Please try again later.
    <tag>fail</tag>
  </notification>

  <notification
   icon="alertmodal.tga"
   name="UploadAuctionSnapshotFail"
   type="alertmodal">
There was a problem uploading the auction snapshot due to the following reason: [REASON]
    <tag>fail</tag>
  </notification>

  <notification
   icon="alertmodal.tga"
   name="UnableToViewContentsMoreThanOne"
   type="alertmodal">
Unable to view the contents of more than one item at a time.
Please select only one object and try again.
    <tag>fail</tag>
  </notification>

  <notification
   icon="alertmodal.tga"
   name="SaveClothingBodyChanges"
   type="alertmodal">
Save all changes to clothing/body parts?
<tag>confirm</tag>
<usetemplate
     canceltext="Cancel"
     name="yesnocancelbuttons"
     notext="Don&apos;t Save"
     yestext="Save All"/>
  </notification>

  <notification
   icon="alertmodal.tga"
   name="FriendsAndGroupsOnly"
   type="alertmodal">
    Non-friends won't know that you've chosen to ignore their calls and instant messages.
    <usetemplate
     name="okbutton"
     yestext="OK"/>
  </notification>

  <notification
   icon="alertmodal.tga"
   name="FavoritesOnLogin"
   type="alertmodal">    
    Note: When you turn on this option, anyone who uses this computer can see your list of favorite locations.
    <usetemplate
     name="okbutton"
     yestext="OK"/>
  </notification>

  <notification
   icon="alertmodal.tga"
   name="AllowMultipleViewers"
   type="alertmodal">
    Running multiple [APP_NAME] viewers is not supported. It can lead to texture cache collisions, corruption and degraded visuals and performance.
    <usetemplate
     name="okbutton"
     yestext="OK"/>
  </notification>

  <notification
   icon="alertmodal.tga"
   name="GrantModifyRights"
   type="alertmodal">
Granting modify rights to another resident allows them to change, delete or take ANY objects you may have in-world. Be VERY careful when handing out this permission.
Do you want to grant modify rights for [NAME]?
<tag>confirm</tag>
    <usetemplate
     name="okcancelbuttons"
     notext="No"
     yestext="Yes"/>
  </notification>

  <notification
   icon="alertmodal.tga"
   name="GrantModifyRightsMultiple"
   type="alertmodal">
Granting modify rights to another Resident allows them to change ANY objects you may have in-world. Be VERY careful when handing out this permission.
Do you want to grant modify rights for the selected Residents?
<tag>confirm</tag>
    <usetemplate
     name="okcancelbuttons"
     notext="No"
     yestext="Yes"/>
  </notification>

  <notification
   icon="alertmodal.tga"
   name="RevokeModifyRights"
   type="alertmodal">
Do you want to revoke modify rights for [NAME]?
<tag>confirm</tag>
    <usetemplate
     name="okcancelbuttons"
     notext="No"
     yestext="Yes"/>
  </notification>

  <notification
   icon="alertmodal.tga"
   name="RevokeModifyRightsMultiple"
   type="alertmodal">
Do you want to revoke modify rights for the selected Residents?
<tag>confirm</tag>
    <usetemplate
     name="okcancelbuttons"
     notext="No"
     yestext="Yes"/>
  </notification>

  <notification
   icon="alertmodal.tga"
   name="GroupNameLengthWarning"
   type="alertmodal">
A group name must be between [MIN_LEN] and [MAX_LEN] characters.
    <tag>group</tag>
    <tag>fail</tag>
    <usetemplate
       name="okbutton"
       yestext="OK"/>
  </notification>
  
  <notification
   icon="alertmodal.tga"
   name="UnableToCreateGroup"
   type="alertmodal">
Unable to create group.
[MESSAGE]
    <tag>group</tag>
    <tag>fail</tag>
  <usetemplate
     name="okbutton"
     yestext="OK"/>
  </notification>

  <notification
   icon="alertmodal.tga"
   name="PanelGroupApply"
   type="alertmodal">
[NEEDS_APPLY_MESSAGE]
[WANT_APPLY_MESSAGE]
    <tag>confirm</tag>
    <tag>group</tag>
  <usetemplate
     canceltext="Cancel"
     name="yesnocancelbuttons"
     notext="Ignore Changes"
     yestext="Apply Changes"/>
  </notification>

  <notification
   icon="alertmodal.tga"
   name="MustSpecifyGroupNoticeSubject"
   type="alertmodal">
You must specify a subject to send a group notice.
  <tag>group</tag>
  <tag>fail</tag>
  <usetemplate
     name="okbutton"
     yestext="OK"/>
  </notification>

  <notification
   icon="alertmodal.tga"
   name="AddGroupOwnerWarning"
   type="alertmodal">
You are about to add group members to the role of [ROLE_NAME].
Members cannot be removed from that role.
The members must resign from the role themselves.
Are you sure you want to continue?
    <tag>group</tag>
    <tag>confirm</tag>
    <usetemplate
     ignoretext="Confirm before I add a new group Owner"
     name="okcancelignore"
     notext="No"
     yestext="Yes"/>
  </notification>

  <notification
   icon="alertmodal.tga"
   name="AssignDangerousActionWarning"
   type="alertmodal">
You are about to add the Ability &apos;[ACTION_NAME]&apos; to the Role &apos;[ROLE_NAME]&apos;.

 *WARNING*
 Any Member in a role with this ability can assign themselves -- and any other member -- to roles that have more powers than they  currently have, potentially elevating themselves to near-Owner power. Be sure you know what you are doing before assigning this ability.

Add this ability to &apos;[ROLE_NAME]&apos;?
    <usetemplate
     name="okcancelbuttons"
     notext="No"
     yestext="Yes"/>
  </notification>

  <notification
   icon="alertmodal.tga"
   name="AssignDangerousAbilityWarning"
   type="alertmodal">
You are about to add the ability &apos;[ACTION_NAME]&apos; to the role &apos;[ROLE_NAME]&apos;.

 *WARNING*
 Any Member in a role with this ability can assign themselves -- and any other member -- all abilities, elevating themselves to near-Owner power.

Add this ability to &apos;[ROLE_NAME]&apos;?
    <usetemplate
     name="okcancelbuttons"
     notext="No"
     yestext="Yes"/>
  </notification>

  <notification
    icon="alertmodal.tga"
    name="AssignBanAbilityWarning"
    type="alertmodal">
You are about to add the Ability &apos;[ACTION_NAME]&apos; to the Role &apos;[ROLE_NAME]&apos;.

 *WARNING*
Any Member in a Role with this Ability will also be granted the Abilities &apos;[ACTION_NAME_2]&apos; and &apos;[ACTION_NAME_3]&apos;
    <usetemplate
      name="okbutton"
     yestext="OK"/>
  </notification>

  <notification
  icon="alertmodal.tga"
  name="RemoveBanAbilityWarning"
  type="alertmodal">
You are removing the Ability &apos;[ACTION_NAME]&apos; to the Role &apos;[ROLE_NAME]&apos;.

 *WARNING*
Removing this ability will NOT remove the Abilities &apos;[ACTION_NAME_2]&apos; and &apos;[ACTION_NAME_3]&apos;.
 
If you no longer wish to have these abilities granted to this role, disable them immediately!
    <usetemplate
     name="okbutton"
     yestext="OK"/>
  </notification>

  <notification
    icon="alertmodal.tga"
    name="EjectGroupMemberWarning"
    type="alertmodal">
     You are about to eject [AVATAR_NAME] from the group.
     <tag>group</tag>
     <tag>confirm</tag>
     <usetemplate
      ignoretext="Confirm ejecting a participant from group"
      name="okcancelignore"
      notext="Cancel"
      yestext="Eject"/>
  </notification>
  <notification
    icon="alertmodal.tga"
    name="EjectGroupMembersWarning"
    type="alertmodal">
     You are about to eject [COUNT] members from the group.
     <tag>group</tag>
     <tag>confirm</tag>
     <usetemplate
      ignoretext="Confirm ejecting multiple members from group"
      name="okcancelignore"
      notext="Cancel"
      yestext="Eject"/>
  </notification>
  
  <notification
    icon="alertmodal.tga"
    name="BanGroupMemberWarning"
    type="alertmodal">
     You are about to ban [AVATAR_NAME] from the group.
     <tag>group</tag>
     <tag>confirm</tag>
     <usetemplate
      ignoretext="Confirm banning a participant from group"
      name="okcancelignore"
      notext="Cancel"
      yestext="Ban"/>
  </notification>
  <notification
    icon="alertmodal.tga"
    name="BanGroupMembersWarning"
    type="alertmodal">
     You are about to ban [COUNT] members from group.
     <tag>group</tag>
     <tag>confirm</tag>
     <usetemplate
      ignoretext="Confirm banning multiple members from group"
      name="okcancelignore"
      notext="Cancel"
      yestext="Ban"/>
  </notification>

  <notification
    icon="notify.tga"
    name="GroupBanUserOnBanlist"
    type="notify">
Some residents have not been sent an invite due to being banned from the group.
  </notification>

  <notification
   icon="alertmodal.tga"
   name="AttachmentDrop"
   type="alertmodal">
    You are about to drop your attachment.
    Are you sure you want to continue?
    <tag>confirm</tag>
    <usetemplate
     ignoretext="Confirm before dropping attachments"
     name="okcancelignore"
     notext="No"
     yestext="Yes"/>
  </notification>
  <notification
   icon="alertmodal.tga"
   name="JoinGroupCanAfford"
   type="alertmodal">
Joining this group costs L$[COST].
Do you wish to proceed?
    <tag>confirm</tag>
    <tag>funds</tag>
    <tag>group</tag>
    <usetemplate
     name="okcancelbuttons"
     notext="Cancel"
     yestext="Join"/>
  </notification>

  <notification
   icon="alertmodal.tga"
   name="JoinGroupNoCost"
   type="alertmodal">
You are joining group &lt;nolink&gt;[NAME]&lt;/nolink&gt;.
Do you wish to proceed?
    <tag>group</tag>
    <tag>confirm</tag>
    <usetemplate
     name="okcancelbuttons"
     notext="Cancel"
     yestext="Join"/>
  </notification>


  <notification
   icon="alertmodal.tga"
   name="JoinGroupCannotAfford"
   type="alertmodal">
Joining this group costs L$[COST].
You do not have enough L$ to join this group.
    <tag>group</tag>
    <tag>fail</tag>
    <tag>funds</tag>
  </notification>

  <notification
   icon="alertmodal.tga"
   name="CreateGroupCost"
   type="alertmodal">
Creating this group will cost L$[COST].
Groups need more than one member, or they are deleted forever.
Please invite members within 48 hours.
    <tag>group</tag>
    <tag>funds</tag>
    <usetemplate
     canceltext="Cancel"
     name="okcancelbuttons"
     notext="Cancel"
     yestext="Create group for L$[COST]"/>
  </notification>

  <notification
   icon="alertmodal.tga"
   name="JoinGroupInaccessible"
   type="alertmodal">
This group is not accessible to you.
    <tag>group_id</tag>
    <tag>success</tag>
    <usetemplate
       name="okbutton"
       yestext="OK"/>
  </notification>

  <notification
   icon="alertmodal.tga"
   name="JoinGroupError"
   type="alertmodal">
Error processing your group membership request.
    <tag>group_id</tag>
    <tag>success</tag>
    <usetemplate
       name="okbutton"
       yestext="OK"/>
  </notification>

  <notification
   icon="alertmodal.tga"
   name="JoinGroupErrorReason"
   type="alertmodal">
Unable to join group: [reason]
    <tag>group_id</tag>
    <tag>success</tag>
    <tag>reason</tag>
    <usetemplate
       name="okbutton"
       yestext="OK"/>
  </notification>

  <notification
   icon="alertmodal.tga"
   name="JoinGroupTrialUser"
   type="alertmodal">
Sorry, trial users can't join groups.
    <tag>group_id</tag>
    <tag>success</tag>
    <usetemplate
       name="okbutton"
       yestext="OK"/>
  </notification>

  <notification
   icon="alertmodal.tga"
   name="JoinGroupMaxGroups"
   type="alertmodal">
You cannot join &apos;&lt;nolink&gt;[group_name]&lt;/nolink&gt;&apos;:
You are already a member of [group_count] groups, the maximum number allowed is [max_groups]
    <tag>success</tag>
    <tag>group_id</tag>
    <tag>group_name</tag>
    <tag>group_count</tag>
    <tag>max_groups</tag>
    <usetemplate
       name="okbutton"
       yestext="OK"/>
  </notification>

  <notification
   icon="alertmodal.tga"
   name="JoinGroupClosedEnrollment"
   type="alertmodal">
You cannot join &apos;&lt;nolink&gt;[group_name]&lt;/nolink&gt;&apos;:
The group no longer has open enrollment.
    <tag>group_id</tag>
    <tag>success</tag>
    <usetemplate
       name="okbutton"
       yestext="OK"/>
  </notification>

  <notification
   icon="alertmodal.tga"
   name="JoinGroupInsufficientFunds"
   type="alertmodal">
Unable to transfer the required L$ [membership_fee] membership fee.
    <tag>group_id</tag>
    <tag>success</tag>
    <usetemplate
       name="okbutton"
       yestext="OK"/>
  </notification>
  
  <notification
   icon="alertmodal.tga"
   name="LandBuyPass"
   type="alertmodal">
   <tag>fail</tag>
For L$[COST] you can enter this land (&apos;[PARCEL_NAME]&apos;) for [TIME] hours.  Buy a pass?
    <tag>funds</tag>
    <tag>confirm</tag>
    <usetemplate
     name="okcancelbuttons"
     notext="Cancel"
     yestext="OK"/>
  </notification>

  <notification
   icon="alertmodal.tga"
   name="SalePriceRestriction"
   type="alertmodal">
Sale price must be set to more than L$0 if selling to anyone.
Please select an individual to sell to if selling for L$0.
  <tag>fail</tag>
  </notification>

  <notification
   icon="alertmodal.tga"
   name="ConfirmLandSaleChange"
   priority="high"
   type="alertmodal">
The selected [LAND_SIZE] m² land is being set for sale.
Your selling price will be L$[SALE_PRICE] and will be authorized for sale to [NAME].
    <tag>confirm</tag>
    <usetemplate
     name="okcancelbuttons"
     notext="Cancel"
     yestext="OK"/>
  </notification>

  <notification
   icon="alertmodal.tga"
   name="ConfirmLandSaleToAnyoneChange"
   type="alertmodal">
ATTENTION: Clicking &apos;Sell to anyone&apos; makes your land available to the entire [CURRENT_GRID] community, even those not in this region.

The selected [LAND_SIZE] m² land is being set for sale.
Your selling price will be L$[SALE_PRICE] and will be authorized for sale to [NAME].
    <tag>confirm</tag>
    <usetemplate
     name="okcancelbuttons"
     notext="Cancel"
     yestext="OK"/>
  </notification>

  <notification
   icon="alertmodal.tga"
   name="ReturnObjectsDeededToGroup"
   type="alertmodal">
Are you sure you want to return all objects shared with the group &apos;&lt;nolink&gt;[NAME]&lt;/nolink&gt;&apos; on this parcel of land back to their previous owner&apos;s inventory?

*WARNING* This will delete the non-transferable objects deeded to the group!

Objects: [N]
    <tag>confirm</tag>
    <tag>group</tag>
    <usetemplate
     name="okcancelbuttons"
     notext="Cancel"
     yestext="OK"/>
  </notification>

  <notification
   icon="alertmodal.tga"
   name="ReturnObjectsOwnedByUser"
   type="alertmodal">
Are you sure you want to return all objects owned by the resident &apos;[NAME]&apos; on this parcel of land back to their inventory?

Objects: [N]
    <tag>confirm</tag>
    <usetemplate
     name="okcancelbuttons"
     notext="Cancel"
     yestext="OK"/>
  </notification>

  <notification
   icon="alertmodal.tga"
   name="ReturnObjectsOwnedBySelf"
   type="alertmodal">
Are you sure you want to return all objects owned by you on this parcel of land back to your inventory?

Objects: [N]
    <tag>confirm</tag>
    <usetemplate
     name="okcancelbuttons"
     notext="Cancel"
     yestext="OK"/>
  </notification>

  <notification
   icon="alertmodal.tga"
   name="ReturnObjectsNotOwnedBySelf"
   type="alertmodal">
Are you sure you want to return all objects *NOT* owned by you on this parcel of land back to their owner&apos;s inventory?
Transferable objects deeded to a group will be returned to their previous owners.

*WARNING* This will delete the non-transferable objects deeded to the group!

Objects: [N]
    <tag>confirm</tag>
    <usetemplate
     name="okcancelbuttons"
     notext="Cancel"
     yestext="OK"/>
  </notification>

  <notification
   icon="alertmodal.tga"
   name="ReturnObjectsNotOwnedByUser"
   type="alertmodal">
Are you sure you want to return all objects *NOT* owned by [NAME] on this parcel of land back to their owner&apos;s inventory?
Transferable objects deeded to a group will be returned to their previous owners.

*WARNING* This will delete the non-transferable objects deeded to the group!

Objects: [N]
    <tag>confirm</tag>
    <usetemplate
     name="okcancelbuttons"
     notext="Cancel"
     yestext="OK"/>
  </notification>

  <notification
   icon="alertmodal.tga"
   name="ReturnAllTopObjects"
   type="alertmodal">
Are you sure you want to return all listed objects back to their owner&apos;s inventory? This will return ALL scripted objects in the region!
    <tag>confirm</tag>
    <usetemplate
     name="okcancelbuttons"
     notext="Cancel"
     yestext="OK"/>
  </notification>

  <notification
   icon="alertmodal.tga"
   name="DisableAllTopObjects"
   type="alertmodal">
Are you sure you want to disable all objects in this region?
    <tag>confirm</tag>
    <usetemplate
     name="okcancelbuttons"
     notext="Cancel"
     yestext="OK"/>
  </notification>

  <notification
   icon="alertmodal.tga"
   name="ReturnObjectsNotOwnedByGroup"
   type="alertmodal">
Return the objects on this parcel of land that are NOT shared with the group &lt;nolink&gt;[NAME]&lt;/nolink&gt; back to their owners?

Objects: [N]
    <tag>confirm</tag>
    <tag>group</tag>
    <usetemplate
     name="okcancelbuttons"
     notext="Cancel"
     yestext="OK"/>
  </notification>

  <notification
   icon="alertmodal.tga"
   name="UnableToDisableOutsideScripts"
   type="alertmodal">
Cannot disable scripts.
This entire region is damage enabled.
Scripts must be allowed to run for weapons to work.
  <tag>fail</tag>
  </notification>

<notification
   icon="alertmodal.tga"
   name="MultipleFacesSelected"
   type="alertmodal">
Multiple faces are currently selected.
If you continue this action, separate instances of media will be set on multiple faces of the object.
To place the media on only one face, choose Select Face and click on the desired face of that object then click &apos;Add&apos;.
    <tag>confirm</tag>
    <usetemplate
      ignoretext="Media will be set on multiple selected faces"
      name="okcancelignore"
      notext="Cancel"
      yestext="OK"/>
  </notification>

  <notification
   icon="alertmodal.tga"
   name="MustBeInParcel"
   type="alertmodal">
You must be standing inside the land parcel to set its landing point.
  <tag>fail</tag>
  </notification>

  <notification
   icon="alertmodal.tga"
   name="PromptRecipientEmail"
   type="alertmodal">
Please enter a valid email address for the recipient(s).
  <tag>fail</tag>
  </notification>

  <notification
   icon="alertmodal.tga"
   name="PromptSelfEmail"
   type="alertmodal">
Please enter your email address.
  <tag>fail</tag>
  </notification>

  <notification
   icon="alertmodal.tga"
   name="PromptMissingSubjMsg"
   type="alertmodal">
Email snapshot with the default subject or message?
    <tag>confirm</tag>
    <usetemplate
     name="okcancelbuttons"
     notext="Cancel"
     yestext="OK"/>
  </notification>

  <notification
   icon="alertmodal.tga"
   name="ErrorProcessingSnapshot"
   type="alertmodal">
Error processing snapshot data.
  <tag>fail</tag>
  </notification>

  <notification
   icon="alertmodal.tga"
   name="ErrorEncodingSnapshot"
   type="alertmodal">
Error encoding snapshot.
  <tag>fail</tag>
  </notification>

  <notification
   icon="alertmodal.tga"
   name="ErrorPhotoCannotAfford"
   type="alertmodal">
    You need L$[COST] to save a photo to your inventory. You may either buy L$ or save the photo to your computer instead.
    <tag>fail</tag>
  </notification>
  
  <notification
   icon="alertmodal.tga"
   name="ErrorCannotAffordUpload"
   type="alertmodal">
    You need L$[COST] to upload this item.
    <tag>fail</tag>
  </notification>
  
  <notification
   icon="alertmodal.tga"
   name="ErrorTextureCannotAfford"
   type="alertmodal">
    You need L$[COST] to save a texture to your inventory. You may either buy L$ or save the photo to your computer instead.
    <tag>fail</tag>
  </notification>

  <notification
   icon="alertmodal.tga"
   name="ErrorUploadingPostcard"
   type="alertmodal">
There was a problem sending a snapshot due to the following reason: [REASON]
  <tag>fail</tag>
  </notification>

  <notification
   icon="alertmodal.tga"
   name="ErrorUploadingReportScreenshot"
   type="alertmodal">
There was a problem uploading a report screenshot due to the following reason: [REASON]
  <tag>fail</tag>
  </notification>

  <notification
   icon="alertmodal.tga"
   name="MustAgreeToLogIn"
   type="alertmodal">
   <tag>fail</tag>
You must agree to the Terms and Conditions, Privacy Policy, and Terms of Service to continue logging into [CURRENT_GRID].
  </notification>

  <notification
   icon="alertmodal.tga"
   name="CouldNotBuyCurrency"
   type="alertmodal">
[TITLE]
[MESSAGE]
   <tag>fail</tag>
   <usetemplate
     name="okbutton"
     yestext="OK"/>
  </notification>

  <notification
   icon="alertmodal.tga"
   name="CouldNotBuyCurrencyOS"
   type="alertmodal">
[TITLE]
[MESSAGE]
    <tag>confirm</tag>
    <url
	option="0"
	name="url"
	target = "_external">
		[LINK]
    </url>
    <usetemplate
     name="okcancelbuttons"
     notext="No"
     yestext="OK"/>
  </notification>
  
  <notification
   icon="alertmodal.tga"
   name="CouldNotPutOnOutfit"
   type="alertmodal">
Could not put on outfit.
The outfit folder contains no clothing, body parts, or attachments.
  <tag>fail</tag>
  </notification>

  <notification
   icon="alertmodal.tga"
   name="CannotWearTrash"
   type="alertmodal">
You cannot wear clothes or body parts that are in the trash.
  <tag>fail</tag>
  </notification>

  <notification
   icon="alertmodal.tga"
   name="MaxAttachmentsOnOutfit"
   type="alertmodal">
Could not attach object.
Exceeds the attachments limit of [MAX_ATTACHMENTS] objects. Please detach another object first.
  <tag>fail</tag>
  </notification>

  <notification
   icon="alertmodal.tga"
   name="CannotWearInfoNotComplete"
   type="alertmodal">
You cannot wear this item because it has not yet loaded. Please try again in a minute.
  <tag>fail</tag>
  </notification>

    <notification
   icon="alertmodal.tga"
   name="MustEnterPasswordToLogIn"
   type="alertmodal">
   <tag>fail</tag>
Please enter your Password to log in.
  </notification>
  
  <notification
   icon="alertmodal.tga"
   name="MustHaveAccountToLogIn"
   type="alertmodal">
You need to enter the Username name of your avatar.

You need an account to enter [CURRENT_GRID]. Would you like to create one now?
    <tag>confirm</tag>
    <url
	option="0"
	name="url"
	target = "_external">
		[create_account_url]
    </url>
    <usetemplate
     name="okcancelbuttons"
     notext="Try again"
     yestext="Create a new account"/>
  </notification>

  <notification
   icon="alertmodal.tga"
   name="InvalidCredentialFormat"
   type="alertmodal">
   <tag>fail</tag>
You need to enter either the Username or both the First and Last name of your avatar into the Username field, then login again.
  </notification>
  
  <notification
   icon="alertmodal.tga"
   name="InvalidGrid"
   type="alertmodal">
   <tag>fail</tag>
'[GRID]' is not a valid grid identifier.
  </notification>
  
  <notification
   icon="alertmodal.tga"
   name="InvalidLocationSLURL"
   type="alertmodal">
   <tag>fail</tag>
Your start location did not specify a valid grid.
  </notification>
  
  <notification
   icon="alertmodal.tga"
   name="DeleteClassified"
   type="alertmodal">
Delete classified &apos;[NAME]&apos;?
There is no reimbursement for fees paid.
    <tag>confirm</tag>
    <usetemplate
     name="okcancelbuttons"
     notext="Cancel"
     yestext="OK"/>
  </notification>


<notification
   icon="alertmodal.tga"
   name="DeleteMedia"
   type="alertmodal">
You have selected to delete the media associated with this face.
Are you sure you want to continue?
    <tag>confirm</tag>
    <usetemplate
     ignoretext="Confirm before I delete media from an object"
     name="okcancelignore"
     notext="No"
     yestext="Yes"/>
  </notification>

  <notification
   icon="alertmodal.tga"
   name="ClassifiedSave"
   type="alertmodal">
Save changes to classified [NAME]?
    <tag>confirm</tag>
    <usetemplate
     canceltext="Cancel"
     name="yesnocancelbuttons"
     notext="Don&apos;t Save"
     yestext="Save"/>
  </notification>

  <notification
   icon="alertmodal.tga"
   name="ClassifiedInsufficientFunds"
   type="alertmodal">
Insufficient funds to create classified.
    <tag>fail</tag>
    <usetemplate
     name="okbutton"
     yestext="OK"/>
  </notification>

  <notification
   icon="alertmodal.tga"
   name="ProfileDeleteClassified"
   type="alertmodal">
Delete classified &lt;nolink&gt;[CLASSIFIED]&lt;/nolink&gt;?
    <tag>confirm</tag>
    <usetemplate
     name="okcancelbuttons"
     notext="Cancel"
     yestext="OK"/>
  </notification>

  <notification
   icon="alertmodal.tga"
   name="ProfileDeletePick"
   type="alertmodal">
Delete pick &lt;nolink&gt;[PICK]&lt;/nolink&gt;?
    <tag>confirm</tag>
    <usetemplate
     name="okcancelbuttons"
     notext="Cancel"
     yestext="OK"/>
  </notification>

  <notification
   icon="alert.tga"
   name="ProfileUnpublishedClassified"
   type="alertmodal">
    You have unpublished classifieds. They will be lost if you close the window.
    <tag>confirm</tag>
    <usetemplate
     name="okcancelbuttons"
     notext="Cancel"
     yestext="OK"/>
  </notification>

  <notification
   icon="alert.tga"
   name="ProfileUnsavedChanges"
   type="alertmodal">
    You have unsaved changes.
    <tag>confirm</tag>
    <tag>save</tag>
    <usetemplate
     canceltext="Cancel"
     name="yesnocancelbuttons"
     notext="Discard"
     yestext="Save"/>
  </notification>

  <notification
   icon="alertmodal.tga"
   name="DeleteOutfits"
   type="alertmodal">
    Delete the selected outfit?
    <tag>confirm</tag>
    <usetemplate
     name="okcancelbuttons"
     notext="Cancel"
     yestext="OK"/>
  </notification>

  <notification
   icon="alertmodal.tga"
   name="DeleteOutfitsWithName"
   type="alertmodal">
    Delete outfit &quot;[NAME]&quot;?
    <tag>confirm</tag>
    <usetemplate
     name="okcancelbuttons"
     notext="Cancel"
     yestext="OK"/>
  </notification>

  <notification
   icon="alertmodal.tga"
   name="PromptGoToEventsPage"
   type="alertmodal">
Go to the [CURRENT_GRID] events web page?
    <tag>confirm</tag>
    <url option="0" name="url">

			https://secondlife.com/my/community/events
    </url>
    <usetemplate
     name="okcancelbuttons"
     notext="Cancel"
     yestext="OK"/>
  </notification>

  <notification
   icon="alertmodal.tga"
   name="SelectProposalToView"
   type="alertmodal">
Please select a proposal to view.
  <tag>fail</tag>
  </notification>

  <notification
   icon="alertmodal.tga"
   name="SelectHistoryItemToView"
   type="alertmodal">
Please select a history item to view.
  <tag>fail</tag>
  </notification>

<!--
  <notification
   icon="alertmodal.tga"
   name="ResetShowNextTimeDialogs"
   type="alertmodal">
Would you like to re-enable all these popups, which you previously indicated &apos;Do not show me again&apos;?
    <usetemplate
     name="okcancelbuttons"
     notext="Cancel"
     yestext="OK"/>
  </notification>

  <notification
   icon="alertmodal.tga"
   name="SkipShowNextTimeDialogs"
   type="alertmodal">
Would you like to disable all popups which can be skipped?
    <usetemplate
     name="okcancelbuttons"
     notext="Cancel"
     yestext="OK"/>
  </notification>
-->

  <notification
   icon="alertmodal.tga"
   name="CacheWillClear"
   type="alertmodal">
Cache will be cleared after restarting [APP_NAME].
  </notification>

  <notification
 icon="alertmodal.tga"
 name="DisableJavascriptBreaksSearch"
 type="alertmodal">
If you disable Javascript, the search function will not work properly, and you will not be able to use it.
  </notification>
  
  <notification
   icon="alertmodal.tga"
   name="CacheWillBeMoved"
   type="alertmodal">
Cache will be moved after restarting [APP_NAME].
Note: This will also clear the cache.
  </notification>
  
  <notification
   icon="alertmodal.tga"
   name="SoundCacheWillBeMoved"
   type="alertmodal">
Sound cache will be moved after restarting [APP_NAME].
  </notification>

  <notification
   icon="alertmodal.tga"
   name="ChangeConnectionPort"
   type="alertmodal">
Port settings take effect after restarting [APP_NAME].
  </notification>

  <notification
   icon="alertmodal.tga"
   name="ChangeDeferredDebugSetting"
   type="alertmodal">
This debug setting change will take effect after you restart [APP_NAME].
  </notification>

  <notification
   icon="alertmodal.tga"
   name="ChangeSkin"
   type="alertmodal">
The new skin will appear after restarting [APP_NAME].
Would you like to shutdown the viewer and launch it manually again in order to apply this change?
    <usetemplate
     name="okcancelbuttons"
     notext="Later"
     yestext="Shutdown now"/>
  </notification>

  <notification
   icon="alertmodal.tga"
   name="ChangeLanguage"
   type="alertmodal">
The selected language will be applied after restarting [APP_NAME].
  </notification>

  <notification
   icon="alertmodal.tga"
   name="GoToAuctionPage"
   type="alertmodal">
    Go to the [CURRENT_GRID] web page to see auction details or make a bid?
    <tag>confirm</tag>
    <url option="0" name="url">
			http://secondlife.com/auctions/auction-detail.php?id=[AUCTION_ID]
    </url>
    <usetemplate
     name="okcancelbuttons"
     notext="Cancel"
     yestext="OK"/>
  </notification>

  <notification
   icon="alertmodal.tga"
   name="SaveChanges"
   type="alertmodal">
Save Changes?
    <tag>confirm</tag>
    <usetemplate
     canceltext="Cancel"
     name="yesnocancelbuttons"
     notext="Don&apos;t Save"
     yestext="Save"/>
  </notification>

  <notification
   icon="alertmodal.tga"
   name="DeleteNotecard"
   type="alertmodal">
   <unique/>
Are you sure you want to delete this notecard?
    <tag>confirm</tag>
    <usetemplate
     ignoretext="Confirm notecard deletion"
     name="okcancelignore"
     notext="Cancel"
     yestext="OK"/>
  </notification>
  
  <notification
   icon="alertmodal.tga"
   name="LoadPreviousReportScreenshot"
   type="alertmodal">
   <unique/>
Do you want to use previous screenshot for your report?
    <tag>confirm</tag>
    <usetemplate
     name="okcancelbuttons"
     notext="Cancel"
     yestext="OK"/>
  </notification>
  
  <notification
   icon="alertmodal.tga"
   name="GestureSaveFailedTooManySteps"
   type="alertmodal">
Gesture save failed.
This gesture has too many steps.
Try removing some steps, then save again.
<tag>fail</tag>
  </notification>

  <notification
   icon="alertmodal.tga"
   name="GestureSaveFailedTryAgain"
   type="alertmodal">
Gesture save failed.  Please try again in a minute.
<tag>fail</tag>
  </notification>

  <notification
   icon="alertmodal.tga"
   name="GestureSaveFailedObjectNotFound"
   type="alertmodal">
Could not save gesture because the object or the associated object inventory could not be found.
The object may be out of range or may have been deleted.
<tag>fail</tag>
  </notification>

  <notification
   icon="alertmodal.tga"
   name="GestureSaveFailedReason"
   type="alertmodal">
There was a problem saving a gesture due to the following reason: [REASON].  Please try resaving the gesture later.
<tag>fail</tag>
  </notification>

  <notification
   icon="alertmodal.tga"
   name="SaveNotecardFailObjectNotFound"
   type="alertmodal">
Could not save notecard because the object or the associated object inventory could not be found.
The object may be out of range or may have been deleted.
<tag>fail</tag>
  </notification>

  <notification
   icon="alertmodal.tga"
   name="SaveNotecardFailReason"
   type="alertmodal">
There was a problem saving a notecard due to the following reason: [REASON].  Please try re-saving the notecard later.
<tag>fail</tag>
  </notification>

  <notification
   icon="alertmodal.tga"
   name="ScriptCannotUndo"
   type="alertmodal">
Could not undo all changes in your version of the script.
Would you like to load the server&apos;s last saved version?
(**Warning** This operation cannot be undone.)
    <tag>confirm</tag>
    <usetemplate
     name="okcancelbuttons"
     notext="Cancel"
     yestext="OK"/>
  </notification>

  <notification
   icon="alertmodal.tga"
   name="SaveScriptFailObjectNotFound"
   type="alertmodal">
Could not save the script because the object it is in could not be found.
The object may be out of range or may have been deleted.
<tag>fail</tag>
  </notification>

  <notification
   icon="alertmodal.tga"
   name="StartRegionEmpty"
   type="alertmodal">
Your Start Region is not defined.
Please type the Region name in Start Location box or choose My Last Location or My Home as your Start Location.
<tag>fail</tag>
    <usetemplate
     name="okbutton"
     yestext="OK"/>
  </notification>

  <notification
   icon="alertmodal.tga"
   name="CouldNotStartStopScript"
   type="alertmodal">
Could not start or stop the script because the object it is on could not be found.
The object may be out of range or may have been deleted.
  <tag>fail</tag>
  </notification>

  <notification
   icon="alertmodal.tga"
   name="CannotDownloadFile"
   type="alertmodal">
    Unable to download file
    <tag>fail</tag>
  </notification>

  <notification
  name="MediaFileDownloadUnsupported"
  label=""
  type="alert">
    <unique/>
    <tag>confirm</tag>
    You have requested a file download, which is not supported within [APP_NAME].
    <usetemplate
     ignoretext="Warn about unsupported file downloads"
     name="okignore"
     yestext="OK"/>
  </notification>
  
  <notification
   icon="alertmodal.tga"
   name="CannotWriteFile"
   type="alertmodal">
Unable to write file [[FILE]]
  <tag>fail</tag>
  </notification>

  <notification
   icon="alertmodal.tga"
   name="UnsupportedHardware"
   type="alertmodal">
Just so you know, your computer may not meet [APP_NAME]&apos;s minimum system requirements. You may experience poor performance. Unfortunately, the [SUPPORT_SITE] can't provide technical support for unsupported system configurations.

[MINSPECS]

Visit [_URL] for more information?
    <tag>confirm</tag>
    <url option="0" name="url">

			https://wiki.firestormviewer.org/fs_system_requirements
    </url>
    <usetemplate
     ignoretext="My computer hardware is not supported"
     name="okcancelignore"
     notext="No"
     yestext="Yes"/>
  <tag>fail</tag>
  </notification>

  <notification
   icon="alertmodal.tga"
   name="OldGPUDriver"
   type="alertmodal">
     There is likely a newer driver for your graphics chip.  Updating graphics drivers can substantially improve performance.

    Visit [URL] to check for driver updates?
    <tag>confirm</tag>
    <url option="0" name="url">
    [URL]
    </url>
    <usetemplate
     ignoretext="My graphics driver is out of date"
     name="okcancelignore"
     notext="No"
     yestext="Yes"/>
    <tag>fail</tag>
  </notification>

  <notification
   icon="alertmodal.tga"
   name="UnknownGPU"
   type="alertmodal">
Your system contains a graphics card that [APP_NAME] doesn't recognize.
This is often the case with new hardware that has not been tested yet with [APP_NAME].  It will probably be ok, but you may need to adjust your graphics settings.
(Avatar &gt; Preferences &gt; Graphics).
    <form name="form">
      <ignore name="ignore"
       text="My graphics card could not be identified"/>
    </form>
  <tag>fail</tag>
  </notification>

  <notification
   icon="alertmodal.tga"
   name="DisplaySettingsNoShaders"
   type="alertmodal">
[APP_NAME] crashed while initializing graphics drivers.
Graphics Quality will be set to Low to avoid some common driver errors. This will disable some graphics features.
We recommend updating your graphics card drivers.
Graphics Quality can be raised in Preferences &gt; Graphics.
  <tag>fail</tag>
  </notification>

  <notification
   icon="alertmodal.tga"
   name="AutoFPSConfirmDisable"
   type="alertmodal">
Changing this setting will disable automatic adjustment and turn off 'Automatic settings'.
Are you sure you want to continue?
    <tag>confirm</tag>
    <usetemplate
     name="okcancelbuttons"
     notext="Cancel"
     yestext="Continue"/>
  </notification>
  <notification
   icon="alertmodal.tga"
   name="AdvancedLightingConfirm"
   type="alertmodal">
To turn on advanced lighting, we need to increase quality to level 4.
    <tag>confirm</tag>
  <usetemplate
   name="okcancelbuttons"
   notext="Cancel"
   yestext="OK"/>
  </notification>
  <notification
 icon="alertmodal.tga"
   name="ShadowsConfirm"
   type="alertmodal">
To enable shadows, we need to increase quality to level 4.
    <tag>confirm</tag>
    <usetemplate
     name="okcancelbuttons"
     notext="Cancel"
     yestext="OK"/>
  </notification>

  <notification
   icon="alertmodal.tga"
   name="RegionNoTerraforming"
   type="alertmodal">
The region [REGION] does not allow terraforming.
  <tag>fail</tag>
  </notification>
  
  <notification
   icon="alertmodal.tga"
   name="ParcelNoTerraforming"
   type="notify">
You are not allowed to terraform parcel [PARCEL].
  <tag>fail</tag>
  </notification>

  <notification
   icon="alertmodal.tga"
   name="CannotCopyWarning"
   type="alertmodal">
You do not have permission to copy the following items:
&lt;nolink&gt;[ITEMS]&lt;/nolink&gt;
and will lose it from your inventory if you give it away. Do you really want to offer these items?
    <tag>confirm</tag>
    <usetemplate
     name="okcancelbuttons"
     notext="No"
     yestext="Yes"/>
  <tag>fail</tag>
  </notification>

  <notification
   icon="alertmodal.tga"
   name="CannotGiveItem"
   type="alertmodal">
Unable to give inventory item.
  <tag>fail</tag>
  </notification>

  <notification
   icon="alertmodal.tga"
   name="TransactionCancelled"
   type="alertmodal">
Transaction canceled.
  </notification>

  <notification
   icon="alertmodal.tga"
   name="TooManyItems"
   type="alertmodal">
Cannot give more than 42 items in a single inventory transfer.
  <tag>fail</tag>
  </notification>

  <notification
   icon="alertmodal.tga"
   name="NoItems"
   type="alertmodal">
You do not have permission to transfer the selected items.
  <tag>fail</tag>
  </notification>

  <notification
   icon="alertmodal.tga"
   name="CannotCopyCountItems"
   type="alertmodal">
You do not have permission to copy [COUNT] of the selected items. You will lose these items from your inventory.
Do you really want to give these items?
    <tag>confirm</tag>
  <tag>fail</tag>
    <usetemplate
     name="okcancelbuttons"
     notext="No"
     yestext="Yes"/>
  </notification>

  <notification
   icon="alertmodal.tga"
   name="CannotGiveCategory"
   type="alertmodal">
You do not have permission to transfer the selected folder.
  <tag>fail</tag>
  </notification>

  <notification
   icon="alertmodal.tga"
   name="FreezeAvatar"
   type="alertmodal">
Freeze this avatar?
He or she will temporarily be unable to move, chat, or interact with the world.
    <tag>confirm</tag>
    <usetemplate
     canceltext="Cancel"
     name="yesnocancelbuttons"
     notext="Unfreeze"
     yestext="Freeze"/>
  </notification>

  <notification
   icon="alertmodal.tga"
   name="FreezeAvatarFullname"
   type="alertmodal">
Freeze [AVATAR_NAME]?
He or she will temporarily be unable to move, chat, or interact with the world.
    <tag>confirm</tag>
    <usetemplate
     canceltext="Cancel"
     name="yesnocancelbuttons"
     notext="Unfreeze"
     yestext="Freeze"/>
  </notification>
  
  <notification
    icon="alertmodal.tga"
    name="FreezeAvatarMultiple"
    type="alertmodal">
 Freeze the following avatars?
 
 [RESIDENTS]
 
 They will temporarily be unable to move, chat, or interact with the world.
     <usetemplate
      canceltext="Cancel"
      name="yesnocancelbuttons"
      notext="Unfreeze"
      yestext="Freeze"/>
  </notification>  

  <notification
   icon="alertmodal.tga"
   name="EjectAvatarFullname"
   type="alertmodal">
Eject [AVATAR_NAME] from your land?
    <tag>confirm</tag>
    <usetemplate
     canceltext="Cancel"
     name="yesnocancelbuttons"
     notext="Eject and Ban"
     yestext="Eject"/>
  </notification>

  <notification
   icon="alertmodal.tga"
   name="EjectAvatarNoBan"
   type="alertmodal">
Eject this avatar from your land?
    <tag>confirm</tag>
    <usetemplate
     name="okcancelbuttons"
     notext="Cancel"
     yestext="Eject"/>
  </notification>

  <notification
   icon="alertmodal.tga"
   name="EjectAvatarFullnameNoBan"
   type="alertmodal">
Eject [AVATAR_NAME] from your land?
    <tag>confirm</tag>
    <usetemplate
     name="okcancelbuttons"
     notext="Cancel"
     yestext="Eject"/>
  </notification>

  <notification
    icon="alertmodal.tga"
    name="EjectAvatarMultiple"
    type="alertmodal">
Eject the following avatars from your land?

[RESIDENTS]
    <usetemplate
     canceltext="Cancel"
     name="yesnocancelbuttons"
     notext="Eject and Ban"
     yestext="Eject"/>
  </notification>

  <notification
   icon="alertmodal.tga"
   name="EjectAvatarMultipleNoBan"
   type="alertmodal">
Eject the following avatars from your land?

[RESIDENTS]
    <usetemplate
     name="okcancelbuttons"
     notext="Cancel"
     yestext="Eject"/>
  </notification>

  <notification
   icon="alertmodal.tga"
   name="EjectAvatarFromGroup"
   persist="true"
   type="notify">
You ejected [AVATAR_NAME] from group &lt;nolink&gt;[GROUP_NAME]&lt;/nolink&gt;.
    <tag>group</tag>
  </notification>

  <notification
   icon="alertmodal.tga"
   name="AcquireErrorTooManyObjects"
   type="alertmodal">
ACQUIRE ERROR: Too many objects selected.
  <tag>fail</tag>
  </notification>

  <notification
   icon="alertmodal.tga"
   name="AcquireErrorObjectSpan"
   type="alertmodal">
ACQUIRE ERROR: Objects span more than one region.
Please move all objects to be acquired onto the same region.
  <tag>fail</tag>
  </notification>

  <notification
   icon="alertmodal.tga"
   name="PromptGoToCurrencyPage"
   type="alertmodal">
[EXTRA]

Go to [_URL] for information on purchasing L$?
    <tag>confirm</tag>
    <url option="0" name="url">

			http://secondlife.com/app/currency/
    </url>
    <usetemplate
     name="okcancelbuttons"
     notext="Cancel"
     yestext="OK"/>
  </notification>
  
  <notification
   icon="alertmodal.tga"
   name="MuteLimitReached"
   persist="false"
   type="notify">
Unable to add new entry to block list because you reached the limit of [MUTE_LIMIT] entries.
  <tag>fail</tag>
  </notification>
  
  <notification
   icon="alertmodal.tga"
   name="UnableToLinkObjects"
   type="alertmodal">
Unable to link these [COUNT] objects.
You can link a maximum of [MAX] objects.
  <tag>fail</tag>
  </notification>

  <notification
   icon="alertmodal.tga"
   name="CannotLinkIncompleteSet"
   type="alertmodal">
You can only link complete sets of objects, and must select more than one object.
  <tag>fail</tag>
  </notification>

  <notification
   icon="alertmodal.tga"
   name="CannotLinkModify"
   type="alertmodal">
Unable to link because you do not have modify permission on all the objects.

Please make sure none are locked, and that you own all of them.
  <tag>fail</tag>
  </notification>

  <notification
   icon="alertmodal.tga"
   name="CannotLinkPermanent"
   type="alertmodal">
    Objects cannot be linked across region boundaries.
    <tag>fail</tag>
  </notification>

  <notification
   icon="alertmodal.tga"
   name="CannotLinkAcrossRegions"
   type="alertmodal">
Objects cannot be linked across region boundaries.
    <tag>fail</tag>
  </notification>

  <notification
   icon="alertmodal.tga"
   name="CannotLinkDifferentOwners"
   type="alertmodal">
Unable to link because not all of the objects have the same owner.

Please make sure you own all of the selected objects.
  <tag>fail</tag>
  </notification>

  <notification
   icon="alertmodal.tga"
   name="NoFileExtension"
   type="alertmodal">
No file extension for the file: &apos;[FILE]&apos;

Please make sure the file has a correct file extension.
  <tag>fail</tag>
  </notification>

  <notification
   icon="alertmodal.tga"
   name="InvalidFileExtension"
   type="alertmodal">
Invalid file extension [EXTENSION].
Expected [VALIDS].
    <usetemplate
     name="okbutton"
     yestext="OK"/>
  <tag>fail</tag>
  </notification>

  <notification
   icon="alertmodal.tga"
   name="CannotUploadSoundFile"
   type="alertmodal">
Could not open uploaded sound file for reading:
[FILE]
  <tag>fail</tag>
  </notification>

  <notification
   icon="alertmodal.tga"
   name="SoundFileNotRIFF"
   type="alertmodal">
File does not appear to be a RIFF WAVE file:
[FILE]
  <tag>fail</tag>
  </notification>

  <notification
   icon="alertmodal.tga"
   name="SoundFileNotPCM"
   type="alertmodal">
File does not appear to be a PCM WAVE audio file:
[FILE]
  <tag>fail</tag>
  </notification>

  <notification
   icon="alertmodal.tga"
   name="SoundFileInvalidChannelCount"
   type="alertmodal">
File has invalid number of channels (must be mono or stereo):
[FILE]
  <tag>fail</tag>
  </notification>

  <notification
   icon="alertmodal.tga"
   name="SoundFileInvalidSampleRate"
   type="alertmodal">
File does not appear to be a supported sample rate (must be 44.1k):
[FILE]
  <tag>fail</tag>
  </notification>

  <notification
   icon="alertmodal.tga"
   name="SoundFileInvalidWordSize"
   type="alertmodal">
File does not appear to be a supported word size (must be 8 or 16 bit):
[FILE]
  <tag>fail</tag>
  </notification>

  <notification
   icon="alertmodal.tga"
   name="SoundFileInvalidHeader"
   type="alertmodal">
Could not find &apos;data&apos; chunk in WAV header:
[FILE]
  <tag>fail</tag>
  </notification>

  <notification
   icon="alertmodal.tga"
   name="SoundFileInvalidChunkSize"
   type="alertmodal">
Wrong chunk size in WAV file:
[FILE]
  <tag>fail</tag>
  </notification>

  <notification
   icon="alertmodal.tga"
   name="SoundFileInvalidTooLong"
   type="alertmodal">
Audio file is too long ([MAX_LENGTH] second maximum):
[FILE]
  <tag>fail</tag>
  </notification>

  <notification
   icon="alertmodal.tga"
   name="ProblemWithFile"
   type="alertmodal">
Problem with file [FILE]:

[REASON]
  <tag>fail</tag>
  </notification>

  <notification
   icon="alertmodal.tga"
   name="CannotOpenTemporarySoundFile"
   type="alertmodal">
Couldn&apos;t open temporary compressed sound file for writing: [FILE]
  <tag>fail</tag>
  </notification>

  <notification
   icon="alertmodal.tga"
   name="UnknownVorbisEncodeFailure"
   type="alertmodal">
Unknown Vorbis encode failure on: [FILE]
  <tag>fail</tag>
  </notification>

  <notification
   icon="alertmodal.tga"
   name="CannotEncodeFile"
   type="alertmodal">
Unable to encode file: [FILE]
  <tag>fail</tag>
  </notification>

  <notification
   icon="alertmodal.tga"
   name="CorruptedProtectedDataStore"
   type="alertmodal">
   We were unable to decode the file storing your saved login credentials. At this point saving or deleting credentials will erase all those that were previously stored.
   This may happen when you change network setup. Restarting the viewer with previous network configuration may help recovering your saved login credentials.
    
  <tag>fail</tag>
    <usetemplate
     name="okbutton"
     yestext="OK"/>
  </notification>
    
  <notification
   icon="alertmodal.tga"
   name="CorruptResourceFile"
   type="alertmodal">
Corrupt resource file: [FILE]
  <tag>fail</tag>
  </notification>

  <notification
   icon="alertmodal.tga"
   name="UnknownResourceFileVersion"
   type="alertmodal">
Unknown Linden resource file version in file: [FILE]
  <tag>fail</tag>
  </notification>

  <notification
   icon="alertmodal.tga"
   name="UnableToCreateOutputFile"
   type="alertmodal">
Unable to create output file: [FILE]
  <tag>fail</tag>
  </notification>

  <notification
   icon="alertmodal.tga"
   name="DoNotSupportBulkAnimationUpload"
   type="alertmodal">
    <unique/>
[APP_NAME] does not currently support bulk upload of BVH format animation files.
  <tag>fail</tag>
  </notification>

  <notification
   icon="alertmodal.tga"
   name="CannotUploadReason"
   type="alertmodal">
Unable to upload [FILE] due to the following reason: [REASON]
Please try again later.
  <tag>fail</tag>
  </notification>

  <notification
   icon="notifytip.tga"
   name="LandmarkCreated"
   log_to_chat="false"
   type="notifytip">
You have added "[LANDMARK_NAME]" to your [FOLDER_NAME] folder.
  </notification>

  <notification
   icon="alert.tga"
   name="LandmarkAlreadyExists"
   type="alert">
You already have a landmark for this location.
    <usetemplate
     name="okbutton"
     yestext="OK"/>
  <tag>fail</tag>
  </notification>

  <notification
   icon="alertmodal.tga"
   name="CannotCreateLandmarkNotOwner"
   type="alertmodal">
You cannot create a landmark here because the owner of the land does not allow it.
  <tag>fail</tag>
  </notification>

  <notification
 icon="alertmodal.tga"
 label="Create folder"
 name="CreateLandmarkFolder"
 type="alertmodal">
    <unique/>
    Choose a name for the folder:
    <tag>confirm</tag>
    <form name="form">
      <input name="message" type="text">
      </input>
      <button
       default="true"
       index="0"
       name="OK"
       text="OK"/>
      <button
       index="1"
       name="Cancel"
       text="Cancel"/>
    </form>
  </notification>

  <notification
   icon="alertmodal.tga"
   name="CannotRecompileSelectObjectsNoScripts"
   type="alertmodal">
Not able to perform &apos;recompilation&apos;.
Select an object with a script.
  <tag>fail</tag>
  </notification>

  <notification
   icon="alertmodal.tga"
   name="CannotRecompileSelectObjectsNoPermission"
   type="alertmodal">
Not able to perform &apos;recompilation&apos;.

Select objects with scripts that you have permission to modify.
  <tag>fail</tag>
  </notification>

  <notification
   icon="alertmodal.tga"
   name="CannotResetSelectObjectsNoScripts"
   type="alertmodal">
Not able to perform &apos;reset&apos;.

Select objects with scripts.
  <tag>fail</tag>
  </notification>
  
   <notification
    icon="alertmodal.tga"
    name="CannotdeleteSelectObjectsNoScripts"
    type="alertmodal">
Not able to perform &apos;remove&apos;.

Select objects with scripts.
  <tag>fail</tag>
  </notification>

  <notification
   icon="alertmodal.tga"
   name="CannotResetSelectObjectsNoPermission"
   type="alertmodal">
Not able to perform &apos;reset&apos;.

Select objects with scripts that you have permission to modify.
  <tag>fail</tag>
  </notification>

  <notification
   icon="alertmodal.tga"
   name="CannotOpenScriptObjectNoMod"
   type="alertmodal">
    Unable to open script in object without modify permissions.
  <tag>fail</tag>
  </notification>

  <notification
   icon="alertmodal.tga"
   name="CannotSetRunningSelectObjectsNoScripts"
   type="alertmodal">
Not able to set any scripts to &apos;running&apos;.

Select objects with scripts.
  <tag>fail</tag>
  </notification>

  <notification
   icon="alertmodal.tga"
   name="CannotSetRunningNotSelectObjectsNoScripts"
   type="alertmodal">
Unable to set any scripts to &apos;not running&apos;.

Select objects with scripts.
  <tag>fail</tag>
  </notification>

  <notification
   icon="alertmodal.tga"
   name="NoFrontmostFloater"
   type="alertmodal">
No frontmost floater to save.
  <tag>fail</tag>
  </notification>

  <notification
   icon="notifytip.tga"
   name="SeachFilteredOnShortWords"
   type="notifytip">
Your search query was modified and the words that were too short were removed.

Searched for: [FINALQUERY]
  </notification>

  <notification
   icon="alertmodal.tga"
   name="SeachFilteredOnShortWordsEmpty"
   type="alertmodal">
Your search terms were too short so no search was performed.
  <tag>fail</tag>
  </notification>

  <!-- Generic Teleport failure modes - strings will be inserted from
       teleport_strings.xml if available. -->
  <notification
   icon="alertmodal.tga"
   name="CouldNotTeleportReason"
   type="alertmodal">
    <unique/>
Teleport failed.
[REASON]
  <tag>fail</tag>
  </notification>

  <!-- Teleport failure modes not delivered via the generic mechanism
       above (for example, delivered as an AlertMessage on
       region-crossing :( ) - these paths should really be merged
       in the future. -->
  <notification
   icon="alertmodal.tga"
   name="invalid_tport"
   type="alertmodal">
Teleport attempts are limited to 6 per minute. If you are having trouble, wait one minute and try teleporting again. If the problem persists, log out and log in again.
    <tag>fail</tag>
  </notification>
  <notification
   icon="alertmodal.tga"
   name="invalid_region_handoff"
   type="alertmodal">
Problem encountered processing your region crossing. You may need to log back in before you can cross regions.
If you continue to get this message, please check the [SUPPORT_SITE].
  <tag>fail</tag>
  </notification>
  <notification
   icon="alertmodal.tga"
   name="blocked_tport"
   type="alertmodal">
Sorry, teleport is currently blocked. Try again in a moment.  If you still cannot teleport, please log out and log back in to resolve the problem.
  <tag>fail</tag>
  </notification>
  <notification
   icon="alertmodal.tga"
   name="nolandmark_tport"
   type="alertmodal">
Sorry, but system was unable to locate landmark destination.
  <tag>fail</tag>
  </notification>
  <notification
   icon="alertmodal.tga"
   name="timeout_tport"
   type="alertmodal">
   <tag>fail</tag>
Sorry, but system was unable to complete the teleport connection.  Try again in a moment.
  </notification>
  <notification
   icon="alertmodal.tga"
   name="noaccess_tport"
   type="alertmodal">
   <tag>fail</tag>
Sorry, you do not have access to that teleport destination.
  </notification>
  <notification
   icon="alertmodal.tga"
   name="missing_attach_tport"
   type="alertmodal">
   <tag>fail</tag>
Your attachments have not arrived yet. Try waiting for a few more seconds or log out and back in again before attempting to teleport.
  </notification>
  <notification
   icon="alertmodal.tga"
   name="too_many_uploads_tport"
   type="alertmodal">
   <tag>fail</tag>
The asset queue in this region is currently clogged so your teleport request will not be able to succeed in a timely manner. Please try again in a few minutes or go to a less busy area.
  </notification>
  <notification
   icon="alertmodal.tga"
   name="expired_tport"
   type="alertmodal">
   <tag>fail</tag>
Sorry, but the system was unable to complete your teleport request in a timely fashion. Please try again in a few minutes.
  </notification>
  <notification
   icon="alertmodal.tga"
   name="expired_region_handoff"
   type="alertmodal">
   <tag>fail</tag>
Sorry, but the system was unable to complete your region crossing in a timely fashion. Please try again in a few minutes.
  </notification>
  <notification
   icon="alertmodal.tga"
   name="preexisting_tport"
   type="alertmodal">
   <tag>fail</tag>
Sorry, but the system was unable to start your teleport. Please try again in a few minutes.
  </notification>
  <notification
   icon="alertmodal.tga"
   name="no_host"
   type="alertmodal">
   <tag>fail</tag>
Unable to find teleport destination. The destination may be temporarily unavailable or no longer exists. Please try again in a few minutes.
  </notification>
  <notification
   icon="alertmodal.tga"
   name="no_inventory_host"
   type="alertmodal">
The inventory system is currently unavailable.
  <tag>fail</tag>
  </notification>

  <notification
   icon="alertmodal.tga"
   name="CannotSetLandOwnerNothingSelected"
   type="alertmodal">
Unable to set land owner:
No parcel selected.
  <tag>fail</tag>
  </notification>

  <notification
   icon="alertmodal.tga"
   name="CannotSetLandOwnerMultipleRegions"
   type="alertmodal">
Unable to force land ownership because selection spans multiple regions. Please select a smaller area and try again.
  <tag>fail</tag>
  </notification>

  <notification
   icon="alertmodal.tga"
   name="ForceOwnerAuctionWarning"
   type="alertmodal">
This parcel is up for auction. Forcing ownership will cancel the auction and potentially make some residents unhappy if bidding has begun.
Force ownership?
    <tag>confirm</tag>
    <usetemplate
     name="okcancelbuttons"
     notext="Cancel"
     yestext="OK"/>
  </notification>

  <notification
   icon="alertmodal.tga"
   name="CannotContentifyNothingSelected"
   type="alertmodal">
Unable to contentify:
No parcel selected.
  <tag>fail</tag>
  </notification>

  <notification
   icon="alertmodal.tga"
   name="CannotContentifyNoRegion"
   type="alertmodal">
Unable to contentify:
No region selected.
  <tag>fail</tag>
  </notification>

  <notification
   icon="alertmodal.tga"
   name="CannotReleaseLandNothingSelected"
   type="alertmodal">
Unable to abandon land:
No parcel selected.
  <tag>fail</tag>
  </notification>

  <notification
   icon="alertmodal.tga"
   name="CannotReleaseLandNoRegion"
   type="alertmodal">
Unable to abandon land:
Cannot find region.
  <tag>fail</tag>
  </notification>

  <notification
   icon="alertmodal.tga"
   name="CannotBuyLandNothingSelected"
   type="alertmodal">
Unable to buy land:
No parcel selected.
  <tag>fail</tag>
  </notification>

  <notification
   icon="alertmodal.tga"
   name="CannotBuyLandNoRegion"
   type="alertmodal">
Unable to buy land:
Cannot find the region this land is in.
  <tag>fail</tag>
  </notification>

  <notification
   icon="alertmodal.tga"
   name="CannotCloseFloaterBuyLand"
   type="alertmodal">
You cannot close the Buy Land window until [APP_NAME] estimates the price of this transaction.
  <tag>fail</tag>
  </notification>

  <notification
   icon="alertmodal.tga"
   name="CannotDeedLandNothingSelected"
   type="alertmodal">
Unable to deed land:
No parcel selected.
  <tag>fail</tag>
  </notification>

  <notification
   icon="alertmodal.tga"
   name="CannotDeedLandNoGroup"
   type="alertmodal">
Unable to deed land:
No Group selected.
    <tag>group</tag>
  <tag>fail</tag>
  </notification>

  <notification
   icon="alertmodal.tga"
   name="CannotDeedLandNoRegion"
   type="alertmodal">
Unable to deed land:
Cannot find the region this land is in.
  <tag>fail</tag>
  </notification>

  <notification
   icon="alertmodal.tga"
   name="CannotDeedLandMultipleSelected"
   type="alertmodal">
Unable to deed land:
Multiple parcels selected.

Try selecting a single parcel.
  <tag>fail</tag>
  </notification>

  <notification
   icon="alertmodal.tga"
   name="ParcelCanPlayMedia"
   type="alertmodal">   
This location provides streaming media, which may require more of your network bandwidth.

Play streaming media when available?
(You can change this option later under Preferences &gt; Sound &amp; Media.)
   <form name="form">
    <button
         index="0"
         name="Play Media Now"
         text="Play Media Now"/>
        <button
         index="1"
         name="Always Play Media"  
         text="Always Play Media"/>
        <button
         index="2"   
         name="Do Not Pley Media"
         text="Do Not Play Media"/>
   </form>
  </notification>


  <notification
   icon="alertmodal.tga"
   name="CannotDeedLandWaitingForServer"
   type="alertmodal">
Unable to deed land:
Waiting for server to report ownership.

Please try again.
  <tag>fail</tag>
  </notification>

  <notification
   icon="alertmodal.tga"
   name="CannotDeedLandNoTransfer"
   type="alertmodal">
Unable to deed land:
The region [REGION] does not allow transfer of land.
  <tag>fail</tag>
  </notification>

  <notification
   icon="alertmodal.tga"
   name="CannotReleaseLandWatingForServer"
   type="alertmodal">
Unable to abandon land:
Waiting for server to update parcel information.

Try again in a few seconds.
  <tag>fail</tag>
  </notification>

  <notification
   icon="alertmodal.tga"
   name="CannotReleaseLandSelected"
   type="alertmodal">
Unable to abandon land:
You do not own all the parcels selected.

Please select a single parcel.
  <tag>fail</tag>
  </notification>

  <notification
   icon="alertmodal.tga"
   name="CannotReleaseLandDontOwn"
   type="alertmodal">
Unable to abandon land:
You do not have permission to release this parcel.
Parcels you own appear in green.
  <tag>fail</tag>
  </notification>

  <notification
   icon="alertmodal.tga"
   name="CannotReleaseLandRegionNotFound"
   type="alertmodal">
Unable to abandon land:
Cannot find the region this land is in.
  <tag>fail</tag>
  </notification>

  <notification
   icon="alertmodal.tga"
   name="CannotReleaseLandNoTransfer"
   type="alertmodal">
Unable to abandon land:
The region [REGION] does not allow transfer of land.
  <tag>fail</tag>
  </notification>

  <notification
   icon="alertmodal.tga"
   name="CannotReleaseLandPartialSelection"
   type="alertmodal">
Unable to abandon land:
You must select an entire parcel to release it.

Select an entire parcel, or divide your parcel first.
  <tag>fail</tag>
  </notification>

  <notification
   icon="alertmodal.tga"
   name="ReleaseLandWarning"
   type="alertmodal">
You are about to release [AREA] m² of land.
Releasing this parcel will remove it from your land holdings, but will not grant any L$.

Release this land?
    <tag>confirm</tag>
    <usetemplate
     name="okcancelbuttons"
     notext="Cancel"
     yestext="OK"/>
  </notification>

  <notification
   icon="alertmodal.tga"
   name="CannotDivideLandNothingSelected"
   type="alertmodal">
Unable to divide land:

No parcels selected.
  <tag>fail</tag>
  </notification>

  <notification
   icon="alertmodal.tga"
   name="CannotDivideLandPartialSelection"
   type="alertmodal">
Unable to divide land:

You have an entire parcel selected.
Try selecting a part of the parcel.
  <tag>fail</tag>
  </notification>

  <notification
   icon="alertmodal.tga"
   name="LandDivideWarning"
   type="alertmodal">
Dividing this land will split this parcel into two and each parcel can have its own settings. Some settings will be reset to defaults after the operation.

Divide land?
    <tag>confirm</tag>
    <usetemplate
     name="okcancelbuttons"
     notext="Cancel"
     yestext="OK"/>
  </notification>

  <notification
   icon="alertmodal.tga"
   name="CannotDivideLandNoRegion"
   type="alertmodal">
Unable to divide land:
Cannot find the region this land is in.
  <tag>fail</tag>
  </notification>

  <notification
   icon="alertmodal.tga"
   name="CannotJoinLandNoRegion"
   type="alertmodal">
Unable to join land:
Cannot find the region this land is in.
  <tag>fail</tag>
  </notification>

  <notification
   icon="alertmodal.tga"
   name="CannotJoinLandNothingSelected"
   type="alertmodal">
Unable to join land:
No parcels selected.
  <tag>fail</tag>
  </notification>

  <notification
   icon="alertmodal.tga"
   name="CannotJoinLandEntireParcelSelected"
   type="alertmodal">
Unable to join land:
You only have one parcel selected.

Select land across both parcels.
  <tag>fail</tag>
  </notification>

  <notification
   icon="alertmodal.tga"
   name="CannotJoinLandSelection"
   type="alertmodal">
Unable to join land:
You must select more than one parcel.

Select land across both parcels.
  <tag>fail</tag>
  </notification>

  <notification
   icon="alertmodal.tga"
   name="JoinLandWarning"
   type="alertmodal">
Joining this land will create one large parcel out of all parcels intersecting the selected rectangle.
You will need to reset the name and options of the new parcel.

Join land?
    <tag>confirm</tag>
    <usetemplate
     name="okcancelbuttons"
     notext="Cancel"
     yestext="OK"/>
  </notification>

  <notification
   icon="alertmodal.tga"
   name="ConfirmNotecardSave"
   type="alertmodal">
This notecard needs to be saved before the item can be copied or viewed. Save notecard?
    <tag>confirm</tag>
    <usetemplate
     name="okcancelbuttons"
     notext="Cancel"
     yestext="OK"/>
  </notification>

  <notification
   icon="alertmodal.tga"
   name="ConfirmItemCopy"
   type="alertmodal">
Copy this item to your inventory?
    <tag>confirm</tag>
    <usetemplate
     name="okcancelbuttons"
     notext="Cancel"
     yestext="Copy"/>
  </notification>

  <notification
   icon="alertmodal.tga"
   name="ResolutionSwitchFail"
   type="alertmodal">
Failed to switch resolution to [RESX] by [RESY].
  <tag>fail</tag>
  </notification>

  <notification
   icon="alertmodal.tga"
   name="ErrorUndefinedGrasses"
   type="alertmodal">
Error: Undefined grasses: [SPECIES]
  <tag>fail</tag>
  </notification>

  <notification
   icon="alertmodal.tga"
   name="ErrorUndefinedTrees"
   type="alertmodal">
Error: Undefined trees: [SPECIES]
  <tag>fail</tag>
  </notification>

  <notification
   icon="alertmodal.tga"
   name="CannotSaveWearableOutOfSpace"
   type="alertmodal">
Unable to save &apos;[NAME]&apos; to wearable file.  You will need to free up some space on your computer and save the wearable again.
  <tag>fail</tag>
  </notification>

  <notification
   icon="alertmodal.tga"
   name="CannotSaveToAssetStore"
   type="alertmodal">
Unable to save [NAME] to central asset store.
This is usually a temporary failure. Please customize and save the wearable again in a few minutes.
  <tag>fail</tag>
  </notification>

  <notification
   icon="alertmodal.tga"
   name="YouHaveBeenLoggedOut"
   type="alertmodal">
You have been logged out of [CURRENT_GRID].

[MESSAGE]
    <usetemplate
     name="okcancelbuttons"
     notext="Quit"
     yestext="View IM &amp; Chat"/>
  </notification>

  <notification
   icon="alertmodal.tga"
   name="InventoryUnusable"
   type="alertmodal">
There was a problem loading your inventory. First, try logging out and logging in again. If you see this message again, contact Support to correct the problem.
    <tag>fail</tag>
  </notification>

  <notification
   icon="alertmodal.tga"
   name="OnlyOfficerCanBuyLand"
   type="alertmodal">
Unable to buy land for the group:
You do not have permission to buy land for your active group.
    <tag>group</tag>
  <tag>fail</tag>
  </notification>

  <notification
   icon="alertmodal.tga"
   label="Add Friend"
   name="AddFriendWithMessage"
   type="alertmodal">
    <tag>friendship</tag>
Friends can give permissions to track each other on the map and receive online status updates.

Offer friendship to [NAME]?
    <tag>confirm</tag>
    <form name="form">
      <input name="message" type="text" default="true">
Would you be my friend?
      </input>
      <button
       default="true"
       index="0"
       name="Offer"
       text="OK"/>
      <button
       index="1"
       name="Cancel"
       text="Cancel"/>
    </form>
  </notification>

  <notification
   icon="alertmodal.tga"
   label="Add Auto-Replace List"
   name="AddAutoReplaceList"
   type="alertmodal">
    <tag>addlist</tag>
    Name for the new list:
    <tag>confirm</tag>
    <form name="form">
      <input name="listname" type="text"/>
      <button
       default="true"
       index="0"
       name="SetName"
       text="OK"/>
      <button
       index="1"
       name="Cancel"
       text="Cancel"/>
    </form>
  </notification>

  <notification
   icon="alertmodal.tga"
   label="Rename Auto-Replace List"
   name="RenameAutoReplaceList"
   type="alertmodal">
    The name '[DUPNAME]' is in use
    Enter a new unique name:
    <tag>confirm</tag>
    <form name="form">
      <input name="listname" type="text"/>
      <button
       default="false"
       index="0"
       name="ReplaceList"
       text="Replace Current List"/>
      <button
       default="true"
       index="1"
       name="SetName"
       text="Use New Name"/>
    </form>
  </notification>

  <notification
   icon="alertmodal.tga"
   name="InvalidAutoReplaceEntry"
   type="alertmodal">
    The keyword must be a single word, and the replacement may not be empty.
    <tag>fail</tag>
  </notification>

  <notification
   icon="alertmodal.tga"
   name="InvalidAutoReplaceList"
   type="alertmodal">
    That replacement list is not valid.
    <tag>fail</tag>
  </notification>

  <notification
   icon="alertmodal.tga"
   name="SpellingDictImportRequired"
   type="alertmodal">
    You must specify a file, a name, and a language.
    <tag>fail</tag>
  </notification>

  <notification
   icon="alertmodal.tga"
   name="SpellingDictIsSecondary"
   type="alertmodal">
The dictionary [DIC_NAME] does not appear to have an "aff" file; this means that it is a "secondary" dictionary.
It can be used as an additional dictionary, but not as your Main dictionary.

See https://wiki.secondlife.com/wiki/Adding_Spelling_Dictionaries
    <tag>confirm</tag>
  </notification>

  <notification
   icon="alertmodal.tga"
   name="SpellingDictImportFailed"
   type="alertmodal">
    Unable to copy
    [FROM_NAME]
    to
    [TO_NAME]
    <tag>fail</tag>
  </notification>

  <notification
 icon="alertmodal.tga"
 label="Save Outfit"
 name="SaveOutfitAs"
 type="alertmodal">
    <unique/>
    Save what I'm wearing as a new Outfit:
    <tag>confirm</tag>
    <form name="form">
      <input name="message" type="text" default="true">
        [DESC] (new)
      </input>
      <button
       default="true"
       index="0"
       name="OK"
       text="OK"/>
      <button
       index="1"
       name="Cancel"
       text="Cancel"/>
    </form>
  </notification>

  <notification
 icon="alertmodal.tga"
 label="Save Wearable"
 name="SaveWearableAs"
 type="alertmodal">
    Save item to my inventory as:
    <tag>confirm</tag>
    <form name="form">
      <input name="message" type="text" default="true">
        [DESC] (new)
      </input>
      <button
       default="true"
       index="0"
       name="OK"
       text="OK"/>
      <button
       index="1"
       name="Cancel"
       text="Cancel"/>
    </form>
  </notification>


  <notification
   icon="alertmodal.tga"
   label="Rename Outfit"
   name="RenameOutfit"
   type="alertmodal">
    New outfit name:
    <tag>confirm</tag>
    <form name="form">
      <input name="new_name" type="text" width="300" default="true">
        [NAME]
      </input>
      <button
       default="true"
       index="0"
       name="OK"
       text="OK"/>
      <button
       index="1"
       name="Cancel"
       text="Cancel"/>
    </form>
  </notification>

  <notification
   icon="alertmodal.tga"
   label="Rename Gesture"
   name="RenameGesture"
   type="alertmodal">
    New gesture name:
    <tag>confirm</tag>
    <form name="form">
      <input name="new_name" type="text" width="300">
        [NAME]
      </input>
      <button
       default="true"
       index="0"
       name="OK"
       text="OK"/>
      <button
       index="1"
       name="Cancel"
       text="Cancel"/>
    </form>
  </notification>

  <notification
   icon="alertmodal.tga"
   label="Rename Landmark"
   name="RenameLandmark"
   type="alertmodal">
    Choose a new name for [NAME]
    <tag>confirm</tag>
    <form name="form">
      <input name="new_name" type="text" width="300">
        [NAME]
      </input>
      <button
       default="true"
       index="0"
       name="OK"
       text="OK"/>
      <button
       index="1"
       name="Cancel"
       text="Cancel"/>
    </form>
  </notification>

  <notification
   icon="alertmodal.tga"
   label="Rename Selected Item"
   name="RenameItem"
   type="alertmodal">
    Choose a new name for:
[NAME]
   <tag>confirm</tag>
    <form name="form">
    <input name="new_name" type="text" width="300">
      [NAME]
    </input>
    <button
     default="true"
     index="0"
     name="OK"
     text="OK"/>
    <button
     index="1"
     name="Cancel"
     text="Cancel"/>
   </form>
  </notification>

  <notification
   icon="alertmodal.tga"
   name="RemoveFromFriends"
   type="alertmodal">
Are you sure you want to remove [NAME] from your Friends List?
    <tag>friendship</tag>
    <tag>confirm</tag>
    <usetemplate
     name="okcancelbuttons"
     notext="Cancel"
     yestext="OK"/>
  </notification>

  <notification
   icon="alertmodal.tga"
   name="RemoveMultipleFromFriends"
   type="alertmodal">
Are you sure you want to remove multiple friends from your Friends list?
    <tag>friendship</tag>
    <tag>confirm</tag>
    <usetemplate
     name="okcancelbuttons"
     notext="Cancel"
     yestext="OK"/>
  </notification>

  <notification
   icon="alertmodal.tga"
   name="GodDeleteAllScriptedPublicObjectsByUser"
   type="alertmodal">
Are you sure you want to delete all scripted objects owned by
** [AVATAR_NAME] **
on all others land in this region?
    <tag>confirm</tag>
    <usetemplate
     name="okcancelbuttons"
     notext="Cancel"
     yestext="OK"/>
  </notification>

  <notification
   icon="alertmodal.tga"
   name="GodDeleteAllScriptedObjectsByUser"
   type="alertmodal">
Are you sure you want to DELETE ALL scripted objects owned by
** [AVATAR_NAME] **
on ALL LAND in this region?
    <tag>confirm</tag>
    <usetemplate
     name="okcancelbuttons"
     notext="Cancel"
     yestext="OK"/>
  </notification>

  <notification
   icon="alertmodal.tga"
   name="GodDeleteAllObjectsByUser"
   type="alertmodal">
Are you sure you want to DELETE ALL objects (scripted or not) owned by
** [AVATAR_NAME] **
on ALL LAND in this region?
    <tag>confirm</tag>
    <usetemplate
     name="okcancelbuttons"
     notext="Cancel"
     yestext="OK"/>
  </notification>

  <notification
   icon="alertmodal.tga"
   name="BlankClassifiedName"
   type="alertmodal">
You must specify a name for your classified.
  <tag>fail</tag>
  </notification>

  <notification
   icon="alertmodal.tga"
   name="MinClassifiedPrice"
   type="alertmodal">
Price to pay for listing must be at least L$[MIN_PRICE].

Please enter a higher price.
  <tag>fail</tag>
  </notification>

  <notification
   icon="alertmodal.tga"
   name="ConfirmItemDeleteHasLinks"
   type="alertmodal">
At least one of the items you have selected has link items that point to it.  If you delete this item, its links will permanently stop working.  It is strongly advised to delete the links first.

Are you sure you want to delete these items?
    <tag>confirm</tag>
    <usetemplate
     name="okcancelbuttons"
     notext="Cancel"
     yestext="OK"/>
  </notification>

  <notification
   icon="alertmodal.tga"
   name="ConfirmObjectDeleteLock"
   type="alertmodal">
At least one of the items you have selected is locked.

Are you sure you want to delete these items?
    <tag>confirm</tag>
    <usetemplate
     name="okcancelbuttons"
     notext="Cancel"
     yestext="OK"/>
  </notification>

  <notification
   icon="alertmodal.tga"
   name="ConfirmObjectDeleteNoCopy"
   type="alertmodal">
At least one of the items you have selected is not copyable.

Are you sure you want to delete these items?
    <tag>confirm</tag>
    <usetemplate
     name="okcancelbuttons"
     notext="Cancel"
     yestext="OK"/>
  </notification>

  <notification
   icon="alertmodal.tga"
   name="ConfirmObjectDeleteNoOwn"
   type="alertmodal">
You do not own at least one of the items you have selected.

Are you sure you want to delete these items?
    <tag>confirm</tag>
    <usetemplate
     name="okcancelbuttons"
     notext="Cancel"
     yestext="OK"/>
  </notification>

  <notification
   icon="alertmodal.tga"
   name="ConfirmObjectDeleteLockNoCopy"
   type="alertmodal">
At least one object is locked.
At least one object is not copyable.

Are you sure you want to delete these items?
    <tag>confirm</tag>
    <usetemplate
     name="okcancelbuttons"
     notext="Cancel"
     yestext="OK"/>
  </notification>

  <notification
   icon="alertmodal.tga"
   name="ConfirmObjectDeleteLockNoOwn"
   type="alertmodal">
At least one object is locked.
You do not own at least one object.

Are you sure you want to delete these items?
    <tag>confirm</tag>
    <usetemplate
     name="okcancelbuttons"
     notext="Cancel"
     yestext="OK"/>
  </notification>

  <notification
   icon="alertmodal.tga"
   name="ConfirmObjectDeleteNoCopyNoOwn"
   type="alertmodal">
At least one object is not copyable.
You do not own at least one object.

Are you sure you want to delete these items?
    <tag>confirm</tag>
    <usetemplate
     name="okcancelbuttons"
     notext="Cancel"
     yestext="OK"/>
  </notification>

  <notification
   icon="alertmodal.tga"
   name="ConfirmObjectDeleteLockNoCopyNoOwn"
   type="alertmodal">
At least one object is locked.
At least one object is not copyable.
You do not own at least one object.

Are you sure you want to delete these items?
    <tag>confirm</tag>
    <usetemplate
     name="okcancelbuttons"
     notext="Cancel"
     yestext="OK"/>
  </notification>

  <notification
   icon="alertmodal.tga"
   name="ConfirmObjectTakeLock"
   type="alertmodal">
At least one object is locked.

Are you sure you want to take these items?
    <tag>confirm</tag>
    <usetemplate
     name="okcancelbuttons"
     notext="Cancel"
     yestext="OK"/>
  </notification>

  <notification
   icon="alertmodal.tga"
   name="ConfirmObjectTakeNoOwn"
   type="alertmodal">
You do not own all of the objects you are taking.
If you continue, next owner permissions will be applied and possibly restrict your ability to modify or copy them.

Are you sure you want to take these items?
    <tag>confirm</tag>
    <usetemplate
     name="okcancelbuttons"
     notext="Cancel"
     yestext="OK"/>
  </notification>

  <notification
   icon="alertmodal.tga"
   name="ConfirmObjectTakeLockNoOwn"
   type="alertmodal">
At least one object is locked.
You do not own all of the objects you are taking.
If you continue, next owner permissions will be applied and possibly restrict your ability to modify or copy them.
However, you can take the current selection.

Are you sure you want to take these items?
    <tag>confirm</tag>
    <usetemplate
     name="okcancelbuttons"
     notext="Cancel"
     yestext="OK"/>
  </notification>

  <notification
   icon="alertmodal.tga"
   name="CantBuyLandAcrossMultipleRegions"
   type="alertmodal">
Unable to buy land because selection spans multiple regions.

Please select a smaller area and try again.
  <tag>fail</tag>
  </notification>

  <notification
   icon="alertmodal.tga"
   name="DeedLandToGroup"
   type="alertmodal">
By deeding this parcel, the group will be required to have and maintain sufficient land use credits.
The purchase price of the land is not refunded to the owner. If a deeded parcel is sold, the sale price will be divided evenly among group members.

Deed this [AREA] m² of land to the group &apos;&lt;nolink&gt;[GROUP_NAME]&lt;/nolink&gt;&apos;?
    <tag>group</tag>
    <tag>confirm</tag>
    <usetemplate
     name="okcancelbuttons"
     notext="Cancel"
     yestext="OK"/>
  </notification>

  <notification
   icon="alertmodal.tga"
   name="DeedLandToGroupWithContribution"
   type="alertmodal">
By deeding this parcel, the group will be required to have and maintain sufficient land use credits.
The deed will include a simultaneous land contribution to the group from &apos;[NAME]&apos;.
The purchase price of the land is not refunded to the owner. If a deeded parcel is sold, the sale price will be divided evenly among group members.

Deed this [AREA] m² of land to the group &apos;&lt;nolink&gt;[GROUP_NAME]&lt;/nolink&gt;&apos;?
    <tag>group</tag>
    <tag>confirm</tag>
    <usetemplate
     name="okcancelbuttons"
     notext="Cancel"
     yestext="OK"/>
  </notification>

  <notification
   icon="alertmodal.tga"
   name="DisplaySetToSafe"
   type="alertmodal">
Display settings have been set to safe levels because you have specified the -safe option.
  </notification>

  <notification
   icon="alertmodal.tga"
   name="DisplaySetToRecommendedGPUChange"
   type="alertmodal">
Display settings have been set to recommended levels because your graphics card changed
from &apos;[LAST_GPU]&apos;
to &apos;[THIS_GPU]&apos;
  </notification>

  <notification
   icon="alertmodal.tga"
   name="DisplaySetToRecommendedFeatureChange"
   type="alertmodal">
Display settings have been set to recommended levels because of a change to the rendering subsystem.
  </notification>

  <notification
   icon="alertmodal.tga"
   name="ErrorMessage"
   type="alertmodal">
    <unique>
      <context>ERROR_MESSAGE</context>
    </unique>
[ERROR_MESSAGE]
  <tag>fail</tag>
    <usetemplate
     name="okbutton"
     yestext="OK"/>
  </notification>

  <notification
   icon="alertmodal.tga"
   name="AvatarMovedDesired"
   type="alertmodal">
   <tag>fail</tag>
Your desired location is not currently available.
You have been moved into a nearby region.
  </notification>

  <notification
   icon="alertmodal.tga"
   name="AvatarMovedLast"
   type="alertmodal">
   <tag>fail</tag>
Your requested location is not currently available.
You have been moved into a nearby region.
  </notification>

  <notification
   icon="alertmodal.tga"
   name="AvatarMovedHome"
   type="alertmodal">
   <tag>fail</tag>
Your home location is not currently available.
You have been moved into a nearby region.
You may want to set a new home location.
  </notification>

  <notification
   icon="alertmodal.tga"
   name="ClothingLoading"
   type="alertmodal">
   <tag>fail</tag>
Your clothing is still downloading.
You can use [APP_NAME] normally and other people will see you correctly.
    <form name="form">
      <ignore name="ignore"
       text="Clothing is taking a long time to download"/>
    </form>
  </notification>

  <notification
   icon = "notifytip.tga"
   name = "AgentComplexityWithVisibility"
   type = "notifytip"
   log_to_chat = "false">
   <unique combine = "cancel_old">
     <context>AgentComplexityNotice</context>
   </unique>
Your [https://community.secondlife.com/t5/English-Knowledge-Base/Avatar-Rendering-Complexity/ta-p/2967838 avatar complexity] is [AGENT_COMPLEXITY].
[OVERLIMIT_MSG]
   <usetemplate
    ignoretext="Warn me if my avatar complexity may be too high"
    name="notifyignore"/>
  </notification>

  <notification
   icon = "notifytip.tga"
   name = "AgentComplexity"
   type = "notifytip"
   log_to_chat = "false">
   <unique combine = "cancel_old">
     <context>AgentComplexityNotice</context>
   </unique>
Your [https://community.secondlife.com/t5/English-Knowledge-Base/Avatar-Rendering-Complexity/ta-p/2967838 avatar complexity] is [AGENT_COMPLEXITY].
    <usetemplate
     ignoretext="Warn me about my avatar complexity changes"
     name="notifyignore"/>
  </notification>

  <notification
   icon = "notifytip.tga"
   name = "HUDComplexityWarning"
   type = "notifytip"
   log_to_chat = "false">
    <unique combine = "cancel_old">
      <context>HUDComplexityWarning</context>
    </unique>
    [HUD_REASON]. It is likely to negatively affect your performance.
    <usetemplate
     ignoretext="Warn me when my HUD complexity is too high"
     name="notifyignore"/>
  </notification>

  <notification
   icon="alertmodal.tga"
   name="FirstRun"
   type="alertmodal">

[APP_NAME] installation is complete.

If this is your first time using [CURRENT_GRID], you will need to create an account before you can log in.
    <tag>confirm</tag>
    <usetemplate
     name="okcancelbuttons"
     notext="Continue"
     yestext="Create Account..."/>
  </notification>

  <notification
   icon="alertmodal.tga"
   name="LoginCantRemoveUsername"
   type="alertmodal">
    <tag>fail</tag>
Already remembered user can be forgotten from Me &gt; Preferences &gt; Advanced &gt; Remembered Usernames.
  </notification>

  <notification
   icon="alertmodal.tga"
   name="LoginCantRemoveCurUsername"
   type="alertmodal">
    <tag>confirm</tag>
Forgetting the logged-in user requires you to log out.
    <usetemplate
     name="okcancelbuttons"
     notext="Cancel"
     yestext="Confirm and log out"/>
  </notification>

  <notification
   icon="alertmodal.tga"
   name="LoginPacketNeverReceived"
   type="alertmodal">
   <tag>fail</tag>
We&apos;re having trouble connecting. There may be a problem with your Internet connection or the [CURRENT_GRID].

You can either check your Internet connection and try again in a few minutes, click Help to view the [SUPPORT_SITE], or click Teleport to attempt to teleport home.
    <url option="1" name="url">

			https://www.firestormviewer.org/support/
    </url>
    <form name="form">
      <button
       default="true"
       index="0"
       name="OK"
       text="OK"/>
      <button
       index="1"
       name="Help"
       text="Help"/>
      <button
       index="2"
       name="Teleport"
       text="Teleport"/>
    </form>
  </notification>

  <notification
   icon="alertmodal.tga"
   name="LoginPacketNeverReceivedNoTP"
   type="alertmodal">
    <tag>fail</tag>
We&apos;re having trouble connecting. There may be a problem with your Internet connection or the [CURRENT_GRID].

You can either check your Internet connection and try again in a few minutes or click Help to view the [SUPPORT_SITE].
    <url option="1" name="url">
			https://www.firestormviewer.org/support/
    </url>
    <form name="form">
      <button
       default="true"
       index="0"
       name="OK"
       text="OK"/>
      <button
       index="1"
       name="Help"
       text="Help"/>
    </form>
  </notification>

  <notification
   icon="alertmodal.tga"
   name="LoginRemoveMultiGridUserData"
   type="alertmodal">
    <tag>confirm</tag>
Local Data you are deleting is shared between multiple grids, are you sure you want to delete it?
    <usetemplate
     name="okcancelbuttons"
     notext="Cancel"
     yestext="Confirm"/>
  </notification>

  <notification
   icon="alertmodal.tga"
   name="WelcomeChooseSex"
   type="alertmodal">
Your character will appear in a moment.

Use arrow keys to walk.
Press the F1 key at any time for help or to learn more about [CURRENT_GRID].
Please choose the male or female avatar. You can change your mind later.
    <usetemplate
     name="okcancelbuttons"
     notext="Female"
     yestext="Male"/>
  </notification>
  <notification icon="alertmodal.tga"
		name="CantTeleportToGrid"
		type="alertmodal">
Could not teleport to [SLURL] as it's on a different grid ([GRID]) than the current grid ([CURRENT_GRID]).  Please close your viewer and try again.
  <tag>fail</tag>
    <usetemplate
     name="okbutton"
     yestext="OK"/>
  </notification>

  <notification icon="alertmodal.tga"
		name="GeneralCertificateErrorShort"
		type="alertmodal">
Could not connect to the server.
[REASON]
    <tag>fail</tag>
    <usetemplate
     name="okbutton"
     yestext="OK"/>
  </notification>

  <notification icon="alertmodal.tga"
		name="GeneralCertificateError"
		type="alertmodal">
Could not connect to the server.
[REASON]

SubjectName: [SUBJECT_NAME_STRING]
IssuerName: [ISSUER_NAME_STRING]
Valid From: [VALID_FROM]
Valid To: [VALID_TO]
MD5 Fingerprint: [SHA1_DIGEST]
SHA1 Fingerprint: [MD5_DIGEST]
Key Usage: [KEYUSAGE]
Extended Key Usage: [EXTENDEDKEYUSAGE]
Subject Key Identifier: [SUBJECTKEYIDENTIFIER]
  <tag>fail</tag>
    <usetemplate
     name="okbutton"
     yestext="OK"/>
   </notification>

  <notification icon="alertmodal.tga"
		name="TrustCertificateError"
		type="alertmodal">
The certification authority for this server is not known.

Certificate Information:
SubjectName: [SUBJECT_NAME_STRING]
IssuerName: [ISSUER_NAME_STRING]
Valid From: [VALID_FROM]
Valid To: [VALID_TO]
MD5 Fingerprint: [SHA1_DIGEST]
SHA1 Fingerprint: [MD5_DIGEST]
Key Usage: [KEYUSAGE]
Extended Key Usage: [EXTENDEDKEYUSAGE]
Subject Key Identifier: [SUBJECTKEYIDENTIFIER]

Would you like to trust this authority?
    <tag>confirm</tag>
    <usetemplate
     name="okcancelbuttons"
     notext="Cancel"
     yestext="Trust"/>
  </notification>

  <notification
   icon="alertmodal.tga"
   name="NotEnoughCurrency"
   type="alertmodal">
[NAME] L$ [PRICE] You do not have enough L$ to do that.
  <tag>fail</tag>
  <tag>funds</tag>
  </notification>

  <notification
   icon="alertmodal.tga"
   name="GrantedModifyRights"
   persist="true"
   log_to_im="true"   
   type="notify">
[NAME] has given you permission to edit their objects.
  </notification>

  <notification
   icon="alertmodal.tga"
   name="RevokedModifyRights"
   persist="true"
   log_to_im="true"   
   type="notify">
Your privilege to modify [NAME]&apos;s objects has been revoked.
  </notification>

  <notification
   icon="alertmodal.tga"
   name="FlushMapVisibilityCaches"
   type="alertmodal">
This will flush the map caches on this region.
This is really only useful for debugging.
(In production, wait 5 minutes, then everyone&apos;s map will update after they relog.)
    <usetemplate
     name="okcancelbuttons"
     notext="Cancel"
     yestext="OK"/>
  </notification>

  <notification
   icon="alertmodal.tga"
   name="BuyOneObjectOnly"
   type="alertmodal">
Unable to buy more than one object at a time.  Please select only one object and try again.
  <tag>fail</tag>
  </notification>

  <notification
   icon="alertmodal.tga"
   name="OnlyCopyContentsOfSingleItem"
   type="alertmodal">
Unable to copy the contents of more than one item at a time.
Please select only one object and try again.
  <tag>fail</tag>
    <usetemplate
     name="okcancelbuttons"
     notext="Cancel"
     yestext="OK"/>
  </notification>

  <notification
   icon="alertmodal.tga"
   name="KickUsersFromRegion"
   type="alertmodal">
Teleport all residents in this region home?
    <tag>confirm</tag>
    <usetemplate
     name="okcancelbuttons"
     notext="Cancel"
     yestext="OK"/>
  </notification>

  <notification
   icon="alertmodal.tga"
   name="ChangeObjectBonusFactor"
   type="alertmodal">
    Lowering the object bonus after builds have been established in a region may cause objects to be returned or deleted. Are you sure you want to change object bonus?
    <tag>confirm</tag>
    <usetemplate
     ignoretext="Confirm changing object bonus factor"
     name="okcancelignore"
     notext="Cancel"
     yestext="OK"/>
  </notification>

  <notification
   icon="alertmodal.tga"
   name="EstateObjectReturn"
   type="alertmodal">
Are you sure you want to return objects owned by [USER_NAME]?
    <tag>confirm</tag>
    <usetemplate
     name="okcancelbuttons"
     notext="Cancel"
     yestext="OK"/>
  </notification>

  <notification
   icon="alertmodal.tga"
   name="InvalidTerrainBitDepth"
   type="alertmodal">
Could not set region textures:
Terrain texture [TEXTURE_NUM] has an invalid bit depth of [TEXTURE_BIT_DEPTH].

Replace texture [TEXTURE_NUM] with a 24-bit [MAX_SIZE]x[MAX_SIZE] or smaller image then click &quot;Apply&quot; again.
  <tag>fail</tag>
  </notification>

  <notification
   icon="alertmodal.tga"
   name="InvalidTerrainSize"
   type="alertmodal">
Could not set region textures:
Terrain texture [TEXTURE_NUM] is too large at [TEXTURE_SIZE_X]x[TEXTURE_SIZE_Y].

Replace texture [TEXTURE_NUM] with a 24-bit [MAX_SIZE]x[MAX_SIZE] or smaller image then click &quot;Apply&quot; again.
  </notification>

  <notification
   icon="alertmodal.tga"
   name="RawUploadStarted"
   type="alertmodal">
Upload started. It may take up to two minutes, depending on your connection speed.
  </notification>

  <notification
   icon="alertmodal.tga"
   name="ConfirmBakeTerrain"
   type="alertmodal">
Do you really want to bake the current terrain, make it the center for terrain raise/lower limits, and the default for the &apos;Revert&apos; tool?
    <tag>confirm</tag>
    <usetemplate
     name="okcancelbuttons"
     notext="Cancel"
     yestext="OK"/>
  </notification>

  <notification
   icon="alertmodal.tga"
   name="ConfirmTextureHeights"
   type="alertmodal">
You're about to use low values greater than high ones for Elevation Ranges. Proceed?
   <tag>confirm</tag>
   <usetemplate
    name="yesnocancelbuttons"
    yestext="Ok"
    notext="Cancel"
    canceltext="Don't ask"/>
  </notification>

  <notification
   icon="alertmodal.tga"
   name="MaxAllowedAgentOnRegion"
   type="alertmodal">
You can only have [MAX_AGENTS] allowed residents.
  </notification>

  <notification
   icon="alertmodal.tga"
   name="MaxBannedAgentsOnRegion"
   type="alertmodal">
You can only have [MAX_BANNED] banned residents.
  </notification>

  <notification
   icon="alertmodal.tga"
   name="MaxAgentOnRegionBatch"
   type="alertmodal">
Failure while attempting to add [NUM_ADDED] agents:
Exceeds the [MAX_AGENTS] [LIST_TYPE] limit by [NUM_EXCESS].
  </notification>

  <notification
   icon="alertmodal.tga"
   name="MaxAllowedGroupsOnRegion"
   type="alertmodal">
You can only have [MAX_GROUPS] groups.
    <tag>group</tag>
    <usetemplate
     name="okcancelbuttons"
     notext="Cancel"
     yestext="Bake"/>
  </notification>

  <notification
   icon="alertmodal.tga"
   name="MaxManagersOnRegion"
   type="alertmodal">
You can only have [MAX_MANAGER] estate managers.
  </notification>

  <notification
   icon="alertmodal.tga"
   name="OwnerCanNotBeDenied"
   type="alertmodal">
Cannot add estate owner to estate &apos;Banned resident&apos; list.
  </notification>

  <notification
   icon="alertmodal.tga"
   name="ProblemAddingEstateManagerBanned"
   type="alertmodal">
Unable to add banned resident to estate manager list.
  </notification>
    
  <notification
   icon="alertmodal.tga"
   name="ProblemBanningEstateManager"
   type="alertmodal">
Unable to add estate manager [AGENT] to banned list.
  </notification>
  
  <notification
   icon="alertmodal.tga"
   name="GroupIsAlreadyInList"
   type="alertmodal">
&lt;nolink&gt;[GROUP]&lt;/nolink&gt; is already in the Allowed Groups list.
  </notification>
    
  <notification
   icon="alertmodal.tga"
   name="AgentIsAlreadyInList"
   type="alertmodal">
[AGENT] is already in your [LIST_TYPE] list.
  </notification>
    
  <notification
   icon="alertmodal.tga"
   name="AgentsAreAlreadyInList"
   type="alertmodal">
[AGENT] are already in your [LIST_TYPE] list.
  </notification>
    
  <notification
   icon="alertmodal.tga"
   name="AgentWasAddedToList"
   type="alertmodal">
[AGENT] was added to [LIST_TYPE] list of [ESTATE].
  </notification>
    
  <notification
   icon="alertmodal.tga"
   name="AgentsWereAddedToList"
   type="alertmodal">
[AGENT] were added to [LIST_TYPE] list of [ESTATE].

  </notification>
      <notification
   icon="alertmodal.tga"
   name="AgentWasRemovedFromList"
   type="alertmodal">
[AGENT] was removed from [LIST_TYPE] list of [ESTATE].
  </notification>
    
  <notification
   icon="alertmodal.tga"
   name="AgentsWereRemovedFromList"
   type="alertmodal">
[AGENT] were removed from [LIST_TYPE] list of [ESTATE].
  </notification>

  <notification
   icon="alertmodal.tga"
   name="CanNotChangeAppearanceUntilLoaded"
   type="alertmodal">
Cannot change appearance until clothing and shape are loaded.
  </notification>

  <notification
   icon="alertmodal.tga"
   name="ClassifiedMustBeAlphanumeric"
   type="alertmodal">
The name of your classified must start with a letter from A to Z or a number.  No punctuation is allowed.
  </notification>

  <notification
   icon="alertmodal.tga"
   name="CantSetBuyObject"
   type="alertmodal">
Cannot set &apos;Buy Object&apos; because the object is not for sale.
Please set the object for sale and try again.
  </notification>

  <notification
   icon="alertmodal.tga"
   name="FinishedRawDownload"
   type="alertmodal">
Finished download of raw terrain file to:
[DOWNLOAD_PATH].
  </notification>

  <!-- RequiredUpdate does not display release notes URL because we don't get
       that from login.cgi's login failure message. -->
  <notification
   icon="alertmodal.tga"
   name="RequiredUpdate"
   type="alertmodal">
Version [VERSION] is required for login.
Please download from https://secondlife.com/support/downloads/
    <tag>confirm</tag>
    <usetemplate
     name="okbutton"
     yestext="OK"/>
  </notification>

  <notification
   icon="alertmodal.tga"
   name="PauseForUpdate"
   type="alertmodal">
Version [VERSION] is required for login.
Release notes: [URL]

Click OK to download and install.
    <tag>confirm</tag>
    <usetemplate
     name="okbutton"
     yestext="OK"/>
  </notification>

  <notification
   icon="alertmodal.tga"
   name="OptionalUpdateReady"
   type="alertmodal">
Version [VERSION] has been downloaded and is ready to install.
Release notes: [URL]

Click OK to install.
    <tag>confirm</tag>
    <usetemplate
     name="okbutton"
     yestext="OK"/>
  </notification>

  <notification
   icon="alertmodal.tga"
   name="PromptOptionalUpdate"
   type="alertmodal">
Version [VERSION] has been downloaded and is ready to install.
Release notes: [URL]

Proceed?
    <tag>confirm</tag>
    <usetemplate
     canceltext="Not Now"
     name="yesnocancelbuttons"
     notext="Skip"
     yestext="Install"/>
  </notification>

  <notification
   icon="alertmodal.tga"
   name="LoginFailedUnknown"
   type="alertmodal">
Sorry, login failed for an unrecognized reason.
If you continue to get this message, please check the [SUPPORT_SITE].
    <tag>confirm</tag>
    <usetemplate
     name="okbutton"
     yestext="Quit"/>
  </notification>

  <notification
   icon="alertmodal.tga"
   name="DeedObjectToGroup"
   type="alertmodal">
Deeding this object will cause the group to:
* Receive L$ paid into the object
    <tag>group</tag>
    <tag>confirm</tag>
    <usetemplate
     ignoretext="Confirm before I deed an object to a group"
     name="okcancelignore"
     notext="Cancel"
     yestext="Deed"/>
  </notification>

  <notification
   icon="alertmodal.tga"
   name="WebLaunchExternalTarget"
   type="alertmodal">
Do you want to open your Web browser to view this content?
Opening webpages from an unknown source may place your computer at risk.
    <tag>confirm</tag>
    <usetemplate
     ignoretext="Launch my browser to view a web page"
     name="okcancelignore"
     notext="Cancel"
     yestext="OK"/>
  </notification>

  <notification
   icon="alertmodal.tga"
   name="WebLaunchJoinNow"
   type="alertmodal">
Go to your [http://secondlife.com/account/ Dashboard] to manage your account?
    <tag>confirm</tag>
    <usetemplate
     ignoretext="Launch my browser to manage my account"
     name="okcancelignore"
     notext="Cancel"
     yestext="OK"/>
  </notification>

  <notification
   icon="alertmodal.tga"
   name="WebLaunchSecurityIssues"
   type="alertmodal">
Visit the [CURRENT_GRID] Wiki for details of how to report a security issue.
    <tag>confirm</tag>
    <usetemplate
     ignoretext="Launch my browser to learn how to report a Security Issue"
     name="okcancelignore"
     notext="Cancel"
     yestext="OK"/>
  </notification>

  <notification
   icon="alertmodal.tga"
   name="WebLaunchQAWiki"
   type="alertmodal">
Visit the [CURRENT_GRID] QA Wiki.
    <tag>confirm</tag>
    <usetemplate
     ignoretext="Launch my browser to view the QA Wiki"
     name="okcancelignore"
     notext="Cancel"
     yestext="OK"/>
  </notification>

  <notification
   icon="alertmodal.tga"
   name="WebLaunchPublicIssue"
   type="alertmodal">
Visit the [CURRENT_GRID] Public Issue Tracker, where you can report bugs and other issues.
    <tag>confirm</tag>
    <usetemplate
     ignoretext="Launch my browser to use the Public Issue Tracker"
     name="okcancelignore"
     notext="Cancel"
     yestext="Go to page"/>
  </notification>

  <notification
   icon="alertmodal.tga"
   name="WebLaunchSupportWiki"
   type="alertmodal">
Go to the Official Linden Blog, for the latest news and information.
    <tag>confirm</tag>
    <usetemplate
     ignoretext="Launch my browser to view the blog"
     name="okcancelignore"
     notext="Cancel"
     yestext="OK"/>
  </notification>

  <notification
   icon="alertmodal.tga"
   name="WebLaunchLSLGuide"
   type="alertmodal">
Do you want to open the Scripting Guide for help with scripting?
    <tag>confirm</tag>
    <usetemplate
     ignoretext="Launch my browser to view the Scripting Guide"
     name="okcancelignore"
     notext="Cancel"
     yestext="OK"/>
  </notification>

  <notification
   icon="alertmodal.tga"
   name="WebLaunchLSLWiki"
   type="alertmodal">
Do you want to visit the LSL Portal for help with scripting?
    <tag>confirm</tag>
    <usetemplate
     ignoretext="Launch my browser to view the LSL Portal"
     name="okcancelignore"
     notext="Cancel"
     yestext="Go to page"/>
  </notification>

  <notification
   icon="alertmodal.tga"
   name="ReturnToOwner"
   type="alertmodal">
Are you sure you want to return the selected objects to their owners? Transferable deeded objects will be returned to their previous owners.

*WARNING* No-transfer deeded objects will be deleted!
    <tag>confirm</tag>
    <usetemplate
     ignoretext="Confirm before I return objects to their owners"
     name="okcancelignore"
     notext="Cancel"
     yestext="OK"/>
  </notification>

  <notification
   icon="alert.tga"
   name="GroupLeaveConfirmMember"
   type="alert">
You are currently a member of the group &lt;nolink&gt;[GROUP]&lt;/nolink&gt;.
Leave Group?
    <tag>group</tag>
    <tag>confirm</tag>
    <usetemplate
     name="okcancelbuttons"
     notext="Cancel"
     yestext="OK"/>
  </notification>


  <notification
   icon="alert.tga"
   name="GroupLeaveConfirmMemberWithFee"
   type="alert">
You are currently a member of the group &lt;nolink&gt;[GROUP]&lt;/nolink&gt;. Joining again will cost L$[AMOUNT].
Leave Group?
    <tag>group</tag>
    <tag>confirm</tag>
    <usetemplate
     name="okcancelbuttons"
     notext="Cancel"
     yestext="OK"/>
  </notification>

  <notification
   icon="alertmodal.tga"
   name="OwnerCannotLeaveGroup"
   type="alertmodal">
    Unable to leave group. You cannot leave the group because you are the last owner of the group. Please assign another member to the owner role first.
    <tag>group</tag>
    <usetemplate
     name="okbutton"
     yestext="OK"/>
  </notification>

  <notification
   icon="alertmodal.tga"
   name="GroupDepartError"
   type="alertmodal">
    Unable to leave group.
    <tag>group</tag>
    <usetemplate
     name="okbutton"
     yestext="OK"/>
  </notification>

  <notification
   icon="alert.tga"
   name="ConfirmKick"
   type="alert">
Do you REALLY want to kick all residents off the grid?
    <tag>confirm</tag>
    <usetemplate
     name="okcancelbuttons"
     notext="Cancel"
     yestext="Kick All Residents"/>
  </notification>

  <notification
   icon="alertmodal.tga"
   name="MuteLinden"
   type="alertmodal">
Sorry, you cannot block a Linden.
  <tag>fail</tag>
    <usetemplate
     name="okbutton"
     yestext="OK"/>
  </notification>

  <notification
   icon="alertmodal.tga"
   name="CannotStartAuctionAlreadyForSale"
   type="alertmodal">
    You cannot start an auction on a parcel which is already set for sale.  Disable the land sale if you are sure you want to start an auction.
    <tag>fail</tag>
  </notification>

  <notification
   icon="alertmodal.tga"
   label="Block object by name failed"
   name="MuteByNameFailed"
   type="alertmodal">
You already have blocked/muted this name.
  <tag>fail</tag>
    <usetemplate
     name="okbutton"
     yestext="OK"/>
  </notification>

  <notification
   icon="alert.tga"
   name="RemoveItemWarn"
   type="alert">
Though permitted, deleting contents may damage the object. Do you want to delete that item?
    <tag>confirm</tag>
    <usetemplate
     name="okcancelbuttons"
     notext="Cancel"
     yestext="OK"/>
  </notification>

  <notification
   icon="alert.tga"
   name="CantOfferCallingCard"
   type="alert">
Cannot offer a calling card at this time. Please try again in a moment.
    <tag>fail</tag>
    <usetemplate
     name="okbutton"
     yestext="OK"/>
  </notification>

  <notification
   icon="alert.tga"
   name="CantOfferFriendship"
   type="alert">
    <tag>friendship</tag>
    <tag>fail</tag>
Cannot offer friendship at this time. Please try again in a moment.
    <usetemplate
     name="okbutton"
     yestext="OK"/>
  </notification>

  <notification
   icon="alert.tga"
   name="DoNotDisturbModeSet"
   type="alert">
Unavailable mode is on.  You will not be notified of incoming communications.

- Other residents will receive your Unavailable mode response (set in Preferences &gt; Privacy &gt; Autoresponse).
- Voice calls will be rejected.
    <usetemplate
     ignoretext="I change my status to unavailable"
     name="okignore"
     yestext="OK"/>
  </notification>
  
    <notification
   icon="alert.tga"
   name="AutorespondModeSet"
   type="alert">
Autorespond mode is on.
Incoming instant messages will now be answered with your configured autoresponse.
    <usetemplate
     ignoretext="I change my status to autorespond mode"
     name="okignore"
     yestext="OK"/>
  </notification>

    <notification
   icon="alert.tga"
   name="AutorespondNonFriendsModeSet"
   type="alert">
Autorespond mode for non-friends is on.
Incoming instant messages from anyone who is not your friend will now be answered with your configured autoresponse.
    <usetemplate
     ignoretext="I change my status to autorespond mode for non-friends"
     name="okignore"
     yestext="OK"/>
  </notification>

    <notification
   icon="alert.tga"
   name="RejectTeleportOffersModeSet"
   type="alert">
Reject all incoming teleport offers and requests mode is on.
Incoming teleport offers and requests from anyone will now be rejected with your configured autoresponse. You will not be notified because of that fact.
    <usetemplate
     ignoretext="I change my status to reject all teleport offers and requests mode"
     name="okignore"
     yestext="OK"/>
  </notification>

    <notification
   icon="alert.tga"
   name="RejectTeleportOffersModeWarning"
   type="alert">
You cannot send a teleport request at the moment, because 'reject all incoming teleport offers and requests' mode is on.
Go to the 'Comm' &gt; 'Online Status' menu if you wish to disable it.
    <usetemplate
     name="okbutton"
     yestext="OK"/>
  </notification>

    <notification
   icon="alert.tga"
   name="RejectFriendshipRequestsModeSet"
   type="alert">
Reject all incoming friendship requests mode is on.
Incoming friendship requests from anyone will now be rejected with your configured autoresponse. You will not be notified because of that fact.
    <usetemplate
     ignoretext="I change my status to reject all friendship requests mode"
     name="okignore"
     yestext="OK"/>
  </notification>

    <notification
   icon="alert.tga"
   name="RejectAllGroupInvitesModeSet"
   type="alert">
Reject all incoming group invites mode is on.
Incoming group invites from anyone will now be rejected automatically. You will not be notified because of that fact.
    <usetemplate
     ignoretext="I change my status to reject all group invites mode"
     name="okignore"
     yestext="OK"/>
  </notification>

  <notification
   icon="alert.tga"
   name="JoinedTooManyGroupsMember"
   type="alert">
You have reached your maximum number of groups. Please leave another group before joining this one, or decline the offer.
[NAME] has invited you to join a group as a member.
    <tag>group</tag>
    <tag>fail</tag>
    <usetemplate
     name="okcancelbuttons"
     notext="Decline"
     yestext="Join"/>
  </notification>

  <notification
   icon="alert.tga"
   name="JoinedTooManyGroups"
   type="alert">
You have reached your maximum number of groups. Please leave some group before joining or creating a new one.
    <tag>group</tag>
    <tag>fail</tag>
    <usetemplate
     name="okbutton"
     yestext="OK"/>
  </notification>

  <notification
   icon="alert.tga"
   name="GroupLimitInfo"
   type="alert">
Residents with Basic memberships may join up to [MAX_BASIC] groups.
Premium memberships allow up to [MAX_PREMIUM]. [https://secondlife.com/my/account/membership.php? Learn more or upgrade]
    <tag>group</tag>
    <usetemplate
     name="okbutton"
     yestext="Close"/>
  </notification>

  <notification
   icon="alert.tga"
   name="GroupLimitInfoPlus"
   type="alert">
Residents with Basic memberships may join up to [MAX_BASIC] groups.
Premium memberships allow up to [MAX_PREMIUM]. Premium Plus
memberships allow up to [MAX_PREMIUM_PLUS]. [https://secondlife.com/my/account/membership.php? Learn more or upgrade]
    <tag>group</tag>
    <usetemplate
     name="okbutton"
     yestext="Close"/>
  </notification>

  <notification
   icon="alert.tga"
   name="KickUser"
   type="alert">
   <tag>win</tag>
Kick this Resident with what message?
    <tag>confirm</tag>
    <form name="form">
      <input name="message" type="text" default="true">
An administrator has logged you off.
      </input>
      <button
       default="true"
       index="0"
       name="OK"
       text="OK"/>
      <button
       index="1"
       name="Cancel"
       text="Cancel"/>
    </form>
  </notification>

  <notification
   icon="alert.tga"
   name="KickAllUsers"
   type="alert">
   <tag>win</tag>
Kick everyone currently on the grid with what message?
    <tag>confirm</tag>
    <form name="form">
      <input name="message" type="text" default="true">
An administrator has logged you off.
      </input>
      <button
       default="true"
       index="0"
       name="OK"
       text="OK"/>
      <button
       index="1"
       name="Cancel"
       text="Cancel"/>
    </form>
  </notification>

  <notification
   icon="alert.tga"
   name="FreezeUser"
   type="alert">
    <tag>win</tag>
    <tag>confirm</tag>
Freeze this Resident with what message?
    <form name="form">
      <input name="message" type="text" default="true">
You have been frozen. You cannot move or chat. An administrator will contact you via instant message (IM).
      </input>
      <button
       default="true"
       index="0"
       name="OK"
       text="OK"/>
      <button
       index="1"
       name="Cancel"
       text="Cancel"/>
    </form>
  </notification>

  <notification
   icon="alert.tga"
   name="UnFreezeUser"
   type="alert">
   <tag>win</tag>
    <tag>confirm</tag>
Unfreeze this Resident with what message?
    <form name="form">
      <input name="message" type="text" default="true">
You are no longer frozen.
      </input>
      <button
       default="true"
       index="0"
       name="OK"
       text="OK"/>
      <button
       index="1"
       name="Cancel"
       text="Cancel"/>
    </form>
  </notification>

  <notification
   icon="alertmodal.tga"
   name="SetDisplayNameSuccess"
   type="alert">
Hi [DISPLAY_NAME]!

Just like in real life, it takes a while for everyone to learn about a new name.  Please allow several days for [http://wiki.secondlife.com/wiki/Setting_your_display_name your name to update] in objects, scripts, search, etc.
  </notification>

  <notification
 icon="alertmodal.tga"
 name="SetDisplayNameBlocked"
 type="alert">
Sorry, you cannot change your display name. If you feel this is in error, please contact the grid support.
  <tag>fail</tag>
  </notification>

  <notification
   icon="alertmodal.tga"
   name="SetDisplayNameFailedLength"
   type="alertmodal">
Sorry, that name is too long.  Display names can have a maximum of [LENGTH] characters.

Please try a shorter name.
  <tag>fail</tag>
  </notification>

  <notification
   icon="alertmodal.tga"
   name="SetDisplayNameFailedGeneric"
   type="alertmodal">
    Sorry, we could not set your display name.  Please try again later.
    <tag>fail</tag>
  </notification>

  <notification
   icon="alertmodal.tga"
   name="SetDisplayNameMismatch"
   type="alertmodal">
    The display names you entered do not match. Please re-enter.
    <tag>fail</tag>
  </notification>

  <!-- *NOTE: This should never happen -->
  <notification
   icon="alertmodal.tga"
   name="AgentDisplayNameUpdateThresholdExceeded"
   type="alertmodal">
Sorry, you have to wait longer before you can change your display name.

See http://wiki.secondlife.com/wiki/Setting_your_display_name

Please try again later.
  <tag>fail</tag>
  </notification>

  <notification
   icon="alertmodal.tga"
   name="AgentDisplayNameSetBlocked"
   type="alertmodal">
 Sorry, we could not set your requested name because it contains a banned word.
 
 Please try a different name.
 <tag>fail</tag>
  </notification>

  <notification
   icon="alertmodal.tga"
 name="AgentDisplayNameSetInvalidUnicode"
 type="alertmodal">
    The display name you wish to set contains invalid characters.
    <tag>fail</tag>
  </notification>

  <notification
   icon="alertmodal.tga"
 name="AgentDisplayNameSetOnlyPunctuation"
 type="alertmodal">
    Your display name must contain letters other than punctuation.
    <tag>fail</tag>
  </notification>


  <notification
   icon="notifytip.tga"
   name="DisplayNameUpdate"
   type="notifytip">
    [OLD_NAME] ([SLID]) is now known as [NEW_NAME].
  </notification>

  <notification
icon="notifytip.tga"
name="DisplayNameUpdateRemoveAlias"
type="notify">
    [OLD_NAME] ([SLID]) is now known as [NEW_NAME].
    This agent has a set alias that will replace [NEW_NAME]
    Would you like to remove it?
    <form name="form">
      <button
       index="0"
       name="Yes"
       text="Yes"/>
      <button
       index="1"
       name="No"
       text="No"/>
    </form>
  </notification> 

  <notification
   icon="alertmodal.tga"
   name="OfferTeleport"
   type="alertmodal">
Offer a teleport to your location with the following message?
    <tag>confirm</tag>
    <form name="form">
      <input name="message" type="text" default="true">
Join me in [REGION]
      </input>
			<button
       default="true"
       index="0"
       name="OK"
       text="OK"/>
      <button
       index="1"
       name="Cancel"
       text="Cancel"/>
    </form>
  </notification>

  <notification
   icon="alertmodal.tga"
   name="TeleportRequestPrompt"
   type="alertmodal">
Request a teleport to [NAME] with the following message
    <tag>confirm</tag>
    <form name="form">
      <input name="message" type="text">

      </input>
      <button
       default="true"
       index="0"
       name="OK"
       text="OK"/>
      <button
       index="1"
       name="Cancel"
       text="Cancel"/>
    </form>
  </notification>
  <notification
   icon="alertmodal.tga"
   name="TooManyTeleportOffers"
   type="alertmodal">
You attempted to make [OFFERS] teleport offers
which exceeds the limit of [LIMIT].
    <tag>group</tag>
    <tag>fail</tag>
  <usetemplate
     name="okbutton"
     yestext="OK"/>
  </notification>

  <notification
   icon="alertmodal.tga"
   name="OfferTeleportFromGod"
   type="alertmodal">
God summon this resident to your location?
    <tag>confirm</tag>
    <form name="form">
      <input name="message" type="text" default="true">
Join me in [REGION]
      </input>
      <button
       default="true"
       index="0"
       name="OK"
       text="OK"/>
      <button
       index="1"
       name="Cancel"
       text="Cancel"/>
    </form>
  </notification>

  <notification
   icon="alertmodal.tga"
   name="TeleportFromLandmark"
   type="alertmodal">
Are you sure you want to teleport to &lt;nolink&gt;[LOCATION]&lt;/nolink&gt;?
    <tag>confirm</tag>
    <usetemplate
     ignoretext="Confirm that I want to teleport to a landmark"
     name="okcancelignore"
     notext="Cancel"
     yestext="Teleport"/>
  </notification>
  
  <notification
   icon="alertmodal.tga"
   name="TeleportViaSLAPP"
   type="alertmodal">
Are you sure you want to teleport to &lt;nolink&gt;[LOCATION]&lt;/nolink&gt;?
    <tag>confirm</tag>
    <usetemplate
     ignoretext="Confirm that I want to teleport via SLAPP"
     name="okcancelignore"
     notext="Cancel"
     yestext="Teleport"/>
  </notification>	

  <notification
   icon="alertmodal.tga"
   name="TeleportToPick"
   type="alertmodal">
    Teleport to [PICK]?
    <tag>confirm</tag>
    <usetemplate
     ignoretext="Confirm that I want to teleport to a location in Picks"
     name="okcancelignore"
     notext="Cancel"
     yestext="Teleport"/>
  </notification>

  <notification
   icon="alertmodal.tga"
   name="TeleportToClassified"
   type="alertmodal">
    Teleport to [CLASSIFIED]?
    <tag>confirm</tag>
    <usetemplate
     ignoretext="Confirm that I want to teleport to a location in Classifieds"
     name="okcancelignore"
     notext="Cancel"
     yestext="Teleport"/>
  </notification>

  <notification
   icon="alertmodal.tga"
   name="TeleportToHistoryEntry"
   type="alertmodal">
Teleport to [HISTORY_ENTRY]?
    <tag>confirm</tag>
    <usetemplate
     ignoretext="Confirm that I want to teleport to a history location"
     name="okcancelignore"
     notext="Cancel"
     yestext="Teleport"/>
  </notification>

  <notification
   icon="alert.tga"
   label="Message everyone in your Estate"
   name="MessageEstate"
   type="alert">
Type a short announcement which will be sent to everyone currently in your estate.
    <tag>confirm</tag>
    <form name="form">
      <input name="message" type="text" default="true"/>
      <button
       default="true"
       index="0"
       name="OK"
       text="OK"/>
      <button
       index="1"
       name="Cancel"
       text="Cancel"/>
    </form>
  </notification>

  <notification
   icon="alert.tga"
   label="Change Linden Estate"
   name="ChangeLindenEstate"
   type="alert">
You are about to change a Linden owned estate (mainland, teen grid, orientation, etc.).

This is EXTREMELY DANGEROUS because it can fundamentally affect the resident experience.  On the mainland, it will change thousands of regions and make the spaceserver hiccup.

Proceed?
    <tag>confirm</tag>
    <usetemplate
     name="okcancelbuttons"
     notext="Cancel"
     yestext="OK"/>
  </notification>

  <notification
   icon="alert.tga"
   label="Change Linden Estate Access"
   name="ChangeLindenAccess"
   type="alert">
You are about to change the access list for a Linden owned estate (mainland, teen grid, orientation, etc.).

This is DANGEROUS and should only be done to invoke the hack allowing objects/L$ to be transferred in/out of a grid.
It will change thousands of regions and make the spaceserver hiccup.
    <tag>confirm</tag>
    <usetemplate
     name="okcancelbuttons"
     notext="Cancel"
     yestext="OK"/>
  </notification>

  <notification
   icon="alert.tga"
   label="Select estate"
   name="EstateAllowedAgentAdd"
   type="alert">
Add to allowed list for this estate only or for [ALL_ESTATES]?
    <tag>confirm</tag>
    <usetemplate
     canceltext="Cancel"
     name="yesnocancelbuttons"
     notext="All Estates"
     yestext="This Estate"/>
  </notification>

  <notification
   icon="alert.tga"
   label="Select estate"
   name="EstateAllowedAgentRemove"
   type="alertmodal">
    <unique/>
Remove from allowed list for this estate only or for [ALL_ESTATES]?
    <tag>confirm</tag>
    <usetemplate
     canceltext="Cancel"
     name="yesnocancelbuttons"
     notext="All Estates"
     yestext="This Estate"/>
  </notification>

  <notification
   icon="alert.tga"
   label="Select estate"
   name="EstateAllowedGroupAdd"
   type="alert">
Add to group allowed list for this estate only or for [ALL_ESTATES]?
    <tag>group</tag>
    <tag>confirm</tag>
    <usetemplate
     canceltext="Cancel"
     name="yesnocancelbuttons"
     notext="All Estates"
     yestext="This Estate"/>
  </notification>

  <notification
   icon="alert.tga"
   label="Select estate"
   name="EstateAllowedGroupRemove"
   type="alertmodal">
    <unique/>
Remove from group allowed list for this estate only or [ALL_ESTATES]?
    <tag>group</tag>
    <tag>confirm</tag>
    <usetemplate
     canceltext="Cancel"
     name="yesnocancelbuttons"
     notext="All Estates"
     yestext="This Estate"/>
  </notification>

  <notification
   icon="alert.tga"
   label="Select estate"
   name="EstateBannedAgentAdd"
   type="alert">
Deny access for this estate only or for [ALL_ESTATES]?
    <tag>confirm</tag>
    <usetemplate
     canceltext="Cancel"
     name="yesnocancelbuttons"
     notext="All Estates"
     yestext="This Estate"/>
  </notification>

  <notification
   icon="alert.tga"
   label="Select estate"
   name="EstateBannedAgentRemove"
   type="alertmodal">
    <unique/>
Remove this Resident from the ban list for access for this estate only or for [ALL_ESTATES]?
    <tag>confirm</tag>
    <usetemplate
     canceltext="Cancel"
     name="yesnocancelbuttons"
     notext="All Estates"
     yestext="This Estate"/>
  </notification>

  <notification
   icon="alert.tga"
   label="Select estate"
   name="EstateManagerAdd"
   type="alert">
Add estate manager for this estate only or for [ALL_ESTATES]?
    <tag>confirm</tag>
    <usetemplate
     canceltext="Cancel"
     name="yesnocancelbuttons"
     notext="All Estates"
     yestext="This Estate"/>
  </notification>

  <notification
   icon="alert.tga"
   label="Select estate"
   name="EstateManagerRemove"
   type="alertmodal">
    <unique/>
Remove estate manager for this estate only or for [ALL_ESTATES]?
    <tag>confirm</tag>
    <usetemplate
     canceltext="Cancel"
     name="yesnocancelbuttons"
     notext="All Estates"
     yestext="This Estate"/>
  </notification>

  <notification
   icon="alert.tga"
   label="Select estate"
   name="EstateAllowedExperienceAdd"
   type="alert">
    Add to allowed list for this estate only or for [ALL_ESTATES]?
    <tag>confirm</tag>
    <usetemplate
     canceltext="Cancel"
     name="yesnocancelbuttons"
     notext="All Estates"
     yestext="This Estate"/>
  </notification>

  <notification
   icon="alert.tga"
   label="Select estate"
   name="EstateAllowedExperienceRemove"
   type="alert">
    Remove from allowed list for this estate only or for [ALL_ESTATES]?
    <tag>confirm</tag>
    <usetemplate
     canceltext="Cancel"
     name="yesnocancelbuttons"
     notext="All Estates"
     yestext="This Estate"/>
  </notification>

  <notification
   icon="alert.tga"
   label="Select estate"
   name="EstateBlockedExperienceAdd"
   type="alert">
    Add to blocked list for this estate only or for [ALL_ESTATES]?
    <tag>confirm</tag>
    <usetemplate
     canceltext="Cancel"
     name="yesnocancelbuttons"
     notext="All Estates"
     yestext="This Estate"/>
  </notification>

  <notification
   icon="alert.tga"
   label="Select estate"
   name="EstateBlockedExperienceRemove"
   type="alert">
    Remove from blocked list for this estate only or for [ALL_ESTATES]?
    <tag>confirm</tag>
    <usetemplate
     canceltext="Cancel"
     name="yesnocancelbuttons"
     notext="All Estates"
     yestext="This Estate"/>
  </notification>

  <notification
   icon="alert.tga"
   label="Select estate"
   name="EstateTrustedExperienceAdd"
   type="alert">
    Add to key list for this estate only or for [ALL_ESTATES]?
    <tag>confirm</tag>
    <usetemplate
     canceltext="Cancel"
     name="yesnocancelbuttons"
     notext="All Estates"
     yestext="This Estate"/>
  </notification>

  <notification
   icon="alert.tga"
   label="Select estate"
   name="EstateTrustedExperienceRemove"
   type="alert">
    Remove from key list for this estate only or for [ALL_ESTATES]?
    <tag>confirm</tag>
    <usetemplate
     canceltext="Cancel"
     name="yesnocancelbuttons"
     notext="All Estates"
     yestext="This Estate"/>
  </notification>  

  <notification
   icon="alert.tga"
   label="Confirm Kick"
   name="EstateKickUser"
   type="alert">
Kick [EVIL_USER] from this estate?
    <tag>confirm</tag>
    <usetemplate
     name="okcancelbuttons"
     notext="Cancel"
     yestext="OK"/>
  </notification>

  <notification
   icon="alert.tga"
   label="Confirm Kick"
   name="EstateKickMultiple"
   type="alert">
Kick the following residents from this estate?

[RESIDENTS]
    <usetemplate
     name="okcancelbuttons"
     notext="Cancel"
     yestext="OK"/>
  </notification>

  <notification
   icon="alert.tga"
   label="Confirm Teleport Home"
   name="EstateTeleportHomeUser"
   type="alert">
Teleport [AVATAR_NAME] home?
    <usetemplate
     name="okcancelbuttons"
     notext="Cancel"
     yestext="OK"/>
  </notification>

  <notification
   icon="alert.tga"
   label="Confirm Teleport Home"
   name="EstateTeleportHomeMultiple"
   type="alert">
Teleport the following residents home?

[RESIDENTS]
    <usetemplate
     name="okcancelbuttons"
     notext="Cancel"
     yestext="OK"/>
  </notification>

  <notification
   icon="alert.tga"
   label="Confirm Ban"
   name="EstateBanUser"
   type="alert">
Deny access for [EVIL_USER] for this estate only or for [ALL_ESTATES]?
    <tag>confirm</tag>
    <usetemplate
     name="yesnocancelbuttons"
     canceltext="Cancel"
     notext="All Estatees"
     yestext="This Estate"/>
  </notification>

  <notification
   icon="alert.tga"
   label="Confirm Ban"
   name="EstateBanUserMultiple"
   type="alert">
Deny access for the following residents this estate only or for [ALL_ESTATES]?

[RESIDENTS]
    <usetemplate
     name="yesnocancelbuttons"
     canceltext="Cancel"
     notext="All Estatees"
     yestext="This Estate"/>
  </notification>

  <notification
   icon="alertmodal.tga"
   name="EstateParcelAccessOverride"
   type="alertmodal">
Unchecking this option may remove restrictions that parcel owners have added to prevent griefing, maintain privacy, or protect underage residents from adult material. Please discuss with your parcel owners as needed.
    <tag>confirm</tag>
    <usetemplate
     name="okbutton"
     yestext="OK"/>
  </notification>

  <notification
   icon="alertmodal.tga"
   name="EstateParcelEnvironmentOverride"
   type="alertmodal">
(Estate-wide change: [ESTATENAME]) Unchecking this option will remove any custom environments that parcel owners have added to their parcels. Please discuss with your parcel owners as needed.
Do you wish to proceed?
    <tag>confirm</tag>
    <usetemplate
     name="okcancelbuttons"
     notext="Cancel"
     yestext="OK"/>
  </notification>
  
  
  <notification
   icon="alertmodal.tga"
   name="RegionEntryAccessBlocked"
   type="alertmodal">
   <tag>fail</tag>
    The region you’re trying to visit has a maturity rating exceeding your maximum maturity preference. Change this preference using Avatar &gt; Preferences &gt; General.

Complete information on maturity ratings can be found [https://community.secondlife.com/knowledgebase/english/maturity-ratings-r52/ here].
    <usetemplate
     name="okbutton"
     yestext="OK"/>
  </notification>

  <notification
   icon="alertmodal.tga"
   name="EstateChangeCovenant"
   type="alertmodal">
Are you sure you want to change the estate covenant?
    <tag>confirm</tag>
    <usetemplate
     name="okcancelbuttons"
     notext="Cancel"
     yestext="OK"/>
  </notification>
  
  <notification
    icon="alertmodal.tga"
    name="SLM_UPDATE_FOLDER"
    type="alertmodal">
    [MESSAGE]
  </notification>

   <notification
   icon="alertmodal.tga"
   name="RegionEntryAccessBlocked_AdultsOnlyContent"
   type="alertmodal">
   <tag>fail</tag>
    <tag>confirm</tag>
    The region you're trying to visit contains [REGIONMATURITY] content, which is accessible to adults only.
    <url option="0" name="url">
		http://wiki.secondlife.com/wiki/Linden_Lab_Official:Maturity_ratings:_an_overview
    </url>
    <usetemplate
     name="okcancelignore"
     yestext="Go to Knowledge Base"
	 notext="Close"
	 ignoretext="Region crossing: The region you&apos;re trying to visit contains content which is accessible to adults only."/>
  </notification>

  <notification
   icon="notifytip.tga"
   name="RegionEntryAccessBlocked_Notify"
   log_to_im="false"
   log_to_chat="true"
   type="notifytip">
   <tag>fail</tag>
The region you're trying to visit contains [REGIONMATURITY] content, but your current preferences are set to exclude [REGIONMATURITY] content.
  </notification>

  <notification
   icon="notifytip.tga"
   name="RegionEntryAccessBlocked_NotifyAdultsOnly"
   log_to_im="false"
   log_to_chat="true"
   type="notifytip">
    <tag>fail</tag>
    The region you're trying to visit contains [REGIONMATURITY] content, which is accessible to adults only.
  </notification>

  <notification
   icon="alertmodal.tga"
   name="RegionEntryAccessBlocked_Change"
   type="alertmodal">
    <tag>fail</tag>
    <tag>confirm</tag>
The region you're trying to visit contains [REGIONMATURITY] content, but your current preferences are set to exclude [REGIONMATURITY] content. We can change your preferences, or you can cancel. After your preferences are changed, you may attempt to enter the region again.
    <form name="form">
      <button
       index="0"
       name="OK"
       text="Change preferences"/>
      <button 
       default="true"
       index="1"
       name="Cancel"
       text="Cancel"/>
      <ignore name="ignore" text="Region crossing: The region you&apos;re trying to visit contains content excluded by your preferences."/>
    </form>
  </notification>

  <notification
   icon="alertmodal.tga"
   name="RegionEntryAccessBlocked_PreferencesOutOfSync"
   type="alertmodal">
    <tag>fail</tag>
    We are having technical difficulties with your region entry because your preferences are out of sync with the server.
    <usetemplate
     name="okbutton"
     yestext="OK"/>
  </notification>

  <notification
   icon="alertmodal.tga"
   name="TeleportEntryAccessBlocked"
   type="alertmodal">
    <tag>fail</tag>
    The region you’re trying to visit has a maturity rating exceeding your maximum maturity preference. Change this preference using Avatar &gt; Preferences &gt; General.

Complete information on maturity ratings can be found [https://community.secondlife.com/knowledgebase/english/maturity-ratings-r52/ here].
    <usetemplate
     name="okbutton"
     yestext="OK"/>
  </notification>

  <notification
   icon="alertmodal.tga"
   name="TeleportEntryAccessBlocked_AdultsOnlyContent"
   type="alertmodal">
    <unique>
      <context>REGIONMATURITY</context>
    </unique>
    <tag>fail</tag>
    <tag>confirm</tag>
    The region you're trying to visit contains [REGIONMATURITY] content, which is accessible to adults only.
    <url option="0" name="url">
      http://wiki.secondlife.com/wiki/Linden_Lab_Official:Maturity_ratings:_an_overview
    </url>
    <usetemplate
     name="okcancelignore"
     yestext="Go to Knowledge Base"
	 notext="Close"
	 ignoretext="Teleport: The region you&apos;re trying to visit contains content which is accessible to adults only."/>
  </notification>

  <notification
   icon="notifytip.tga"
   name="TeleportEntryAccessBlocked_Notify"
   log_to_im="false"
   log_to_chat="true"
   type="notifytip">
    <unique>
      <context>REGIONMATURITY</context>
    </unique>
    <tag>fail</tag>
    The region you're trying to visit contains [REGIONMATURITY] content, but your current preferences are set to exclude [REGIONMATURITY] content.
  </notification>

  <notification
   icon="notifytip.tga"
   name="TeleportEntryAccessBlocked_NotifyAdultsOnly"
   log_to_im="false"
   log_to_chat="true"
   type="notifytip">
    <unique>
      <context>REGIONMATURITY</context>
    </unique>
    <tag>fail</tag>
    The region you're trying to visit contains [REGIONMATURITY] content, which is accessible to adults only.
  </notification>

  <notification
   icon="alertmodal.tga"
   name="TeleportEntryAccessBlocked_ChangeAndReTeleport"
   type="alertmodal">
    <unique>
      <context>REGIONMATURITY</context>
    </unique>
    <tag>fail</tag>
    <tag>confirm</tag>
    The region you're trying to visit contains [REGIONMATURITY] content, but your current preferences are set to exclude [REGIONMATURITY] content. We can change your preferences and continue with the teleport, or you can cancel this teleport.
    <form name="form">
      <button
       index="0"
       name="OK"
       text="Change and continue"/>
      <button
       default="true"
       index="1"
       name="Cancel"
       text="Cancel"/>
      <ignore name="ignore" text="Teleport (restartable): The region you&apos;re trying to visit contains content excluded by your preferences."/>
    </form>
  </notification>

  <notification
   icon="alertmodal.tga"
   name="TeleportEntryAccessBlocked_Change"
   type="alertmodal">
    <unique>
      <context>REGIONMATURITY</context>
    </unique>
    <tag>fail</tag>
    <tag>confirm</tag>
    The region you're trying to visit contains [REGIONMATURITY] content, but your current preferences are set to exclude [REGIONMATURITY] content. We can change your preferences, or you can cancel the teleport. After your preferences are changed, you will need to attempt the teleport again.
    <form name="form">
      <button
       index="0"
       name="OK"
       text="Change preferences"/>
      <button
       default="true"
       index="1"
       name="Cancel"
       text="Cancel"/>
      <ignore name="ignore" text="Teleport (non-restartable): The region you&apos;re trying to visit contains content excluded by your preferences."/>
    </form>
  </notification>

  <notification
   icon="alertmodal.tga"
   name="TeleportEntryAccessBlocked_PreferencesOutOfSync"
   type="alertmodal">
    <tag>fail</tag>
    We are having technical difficulties with your teleport because your preferences are out of sync with the server.
    <usetemplate
     name="okbutton"
     yestext="OK"/>
  </notification>

  <notification
   icon="alertmodal.tga"
   name="RegionTPSpecialUsageBlocked"
   type="alertmodal">
    <tag>fail</tag>
    Unable to enter region. '[REGION_NAME]' is a Skill Gaming Region, and you must meet certain criteria in order to enter. For details, please review the [http://wiki.secondlife.com/wiki/Linden_Lab_Official:Second_Life_Skill_Gaming_FAQ Skill Gaming FAQ].
    <usetemplate
     name="okbutton"
     yestext="OK"/>
  </notification>

  <notification
   icon="alertmodal.tga"
   name="PreferredMaturityChanged"
   type="alertmodal">
You won't receive any more notifications that you're about to visit a region with [RATING] content.  You may change your content preferences in the future by using Avatar &gt; Preferences &gt; General from the menu bar.
  <tag>confirm</tag>
    <usetemplate
     name="okbutton"
     yestext="OK"/>
  </notification>

  <notification
   icon="alertmodal.tga"
   name="MaturityChangeError"
   type="alertmodal">
    We were unable to change your preferences to view [PREFERRED_MATURITY] content at this time.  Your preferences have been reset to view [ACTUAL_MATURITY] content.  You may attempt to change your preferences again by using Avatar &gt; Preferences &gt; General from the menu bar.
    <tag>confirm</tag>
    <usetemplate
     name="okbutton"
     yestext="OK"/>
  </notification>

  <notification
   icon="alertmodal.tga"
   name="LandClaimAccessBlocked"
   type="alertmodal">
    The land you're trying to claim has a maturity rating exceeding your current preferences.  You can change your preferences using Avatar &gt; Preferences &gt; General.

Complete information on maturity ratings can be found [https://community.secondlife.com/knowledgebase/english/maturity-ratings-r52/ here].
    <tag>fail</tag>
    <usetemplate
     name="okbutton"
     yestext="OK"/>
  </notification>

  <notification
   icon="alertmodal.tga"
   name="LandClaimAccessBlocked_AdultsOnlyContent"
   type="alertmodal">
    Only adults can claim this land.
    <tag>fail</tag>
    <tag>confirm</tag>
    <url option="0" name="url">
		http://wiki.secondlife.com/wiki/Linden_Lab_Official:Maturity_ratings:_an_overview
    </url>
    <usetemplate
     name="okcancelignore"
     yestext="Go to Knowledge Base"
	 notext="Close"
	 ignoretext="Only adults can claim this land."/>
  </notification>

  <notification
   icon="notifytip.tga"
   name="LandClaimAccessBlocked_Notify"
   log_to_im="false"
   log_to_chat="true"
   type="notifytip">
    The land you're trying to claim contains [REGIONMATURITY] content, but your current preferences are set to exclude [REGIONMATURITY] content.
    <tag>fail</tag>
  </notification>

  <notification
   icon="notifytip.tga"
   name="LandClaimAccessBlocked_NotifyAdultsOnly"
   log_to_im="false"
   log_to_chat="true"
   type="notifytip">
    <tag>fail</tag>
    The land you're trying to claim contains [REGIONMATURITY] content, which is accessible to adults only.
  </notification>

  <notification
   icon="alertmodal.tga"
   name="LandClaimAccessBlocked_Change"
   type="alertmodal">
    The land you're trying to claim contains [REGIONMATURITY] content, but your current preferences are set to exclude [REGIONMATURITY] content. We can change your preferences, then you can try claiming the land again.
    <tag>fail</tag>
    <tag>confirm</tag>
    <form name="form">
      <button
       index="0"
       name="OK"
       text="Change preferences"/>
      <button
       default="true"
       index="1"
       name="Cancel"
       text="Cancel"/>
      <ignore name="ignore" text="The land you&apos;re trying to claim contains content excluded by your preferences."/>
    </form>
  </notification>

  <notification
   icon="alertmodal.tga"
   name="LandBuyAccessBlocked"
   type="alertmodal">
    The land you're trying to buy has a maturity rating exceeding your current preferences.  You can change your preferences using Avatar &gt; Preferences &gt; General.

Complete information on maturity ratings can be found [https://community.secondlife.com/knowledgebase/english/maturity-ratings-r52/ here].
    <tag>fail</tag>
    <usetemplate
     name="okbutton"
     yestext="OK"/>
  </notification>

  <notification
   icon="alertmodal.tga"
   name="LandBuyAccessBlocked_AdultsOnlyContent"
   type="alertmodal">
    Only adults can buy this land.
    <tag>confirm</tag>
  <tag>fail</tag>
    <url option="0" name="url">
		http://wiki.secondlife.com/wiki/Linden_Lab_Official:Maturity_ratings:_an_overview
    </url>
    <usetemplate
     name="okcancelignore"
     yestext="Go to Knowledge Base"
	 notext="Close"
	 ignoretext="Only adults can buy this land."/>
  </notification>

  <notification
   icon="notifytip.tga"
   name="LandBuyAccessBlocked_Notify"
   log_to_im="false"
   log_to_chat="true"
   type="notifytip">
    The land you're trying to buy contains [REGIONMATURITY] content, but your current preferences are set to exclude [REGIONMATURITY] content.
    <tag>fail</tag>
  </notification>

  <notification
   icon="notifytip.tga"
   name="LandBuyAccessBlocked_NotifyAdultsOnly"
   log_to_im="false"
   log_to_chat="true"
   type="notifytip">
    <tag>fail</tag>
    The land you're trying to buy contains [REGIONMATURITY] content, which is accessible to adults only.
  </notification>

  <notification
   icon="alertmodal.tga"
   name="LandBuyAccessBlocked_Change"
   type="alertmodal">
    The land you're trying to buy contains [REGIONMATURITY] content, but your current preferences are set to exclude [REGIONMATURITY] content. We can change your preferences, then you can try buying the land again.
    <tag>confirm</tag>
    <tag>fail</tag>
    <form name="form">
      <button
       index="0"
       name="OK"
       text="Change preferences"/>
      <button
       default="true"
       index="1"
       name="Cancel"
       text="Cancel"/>
      <ignore name="ignore" text="The land you&apos;re trying to buy contains content excluded by your preferences."/>
    </form>
  </notification>

	<notification
	  icon="alertmodal.tga"
	  name="TooManyPrimsSelected"
	  type="alertmodal">
There are too many prims selected.  Please select [MAX_PRIM_COUNT] or fewer prims and try again.
  <tag>fail</tag>
		<usetemplate
		 name="okbutton"
		 yestext="OK"/>
	</notification>

	<notification
	  icon="alertmodal.tga"
	  name="TooManyScriptsSelected"
	  type="alertmodal">
Too many scripts in the objects selected.  Please select fewer objects and try again
  <tag>fail</tag>
		<usetemplate
		 name="okbutton"
		 yestext="OK"/>
	</notification>

	<notification
   icon="alertmodal.tga"
   name="ProblemImportingEstateCovenant"
   type="alertmodal">
Problem importing estate covenant.
  <tag>fail</tag>
    <usetemplate
     name="okbutton"
     yestext="OK"/>
  </notification>

  <notification
   icon="alertmodal.tga"
   name="ProblemAddingEstateManager"
   type="alertmodal">
Problems adding a new estate manager.  One or more estates may have a full manager list.
  <tag>fail</tag>
  </notification>

  <notification
   icon="alertmodal.tga"
   name="ProblemAddingEstateBanManager"
   type="alertmodal">
Unable to add estate owner or manager to ban list.
    <tag>fail</tag>
  </notification>

  <notification
   icon="alertmodal.tga"
   name="ProblemAddingEstateGeneric"
   type="alertmodal">
Problems adding to this estate list.  One or more estates may have a full list.
  <tag>fail</tag>
  </notification>

  <notification
   icon="alertmodal.tga"
   name="UnableToLoadNotecardAsset"
   type="alertmodal">
Unable to load notecard&apos;s asset at this time.
    <usetemplate
     name="okbutton"
     yestext="OK"/>
    <tag>fail</tag>
  </notification>

  <notification
   icon="alertmodal.tga"
   name="NotAllowedToViewNotecard"
   type="alertmodal">
Insufficient permissions to view notecard associated with asset ID requested.
    <usetemplate
     name="okbutton"
     yestext="OK"/>
    <tag>fail</tag>
  </notification>

  <notification
   icon="alertmodal.tga"
   name="MissingNotecardAssetID"
   type="alertmodal">
Asset ID for notecard is missing from database.
  <tag>fail</tag>
    <usetemplate
     name="okbutton"
     yestext="OK"/>
  </notification>

  <notification
   icon="alert.tga"
   name="PublishClassified"
   type="alert">
Remember: Classified ad fees are non-refundable.

Publish this classified now for L$[AMOUNT]?
    <tag>confirm</tag>
  <tag>funds</tag>
    <usetemplate
     name="okcancelbuttons"
     notext="Cancel"
     yestext="OK"/>
  </notification>

  <notification
   icon="alertmodal.tga"
   name="SetClassifiedMature"
   type="alertmodal">
Does this classified contain Moderate content?
    <tag>confirm</tag>
    <usetemplate
     canceltext="Cancel"
     name="yesnocancelbuttons"
     notext="No"
     yestext="Yes"/>
  </notification>

  <notification
   icon="alertmodal.tga"
   name="SetGroupMature"
   type="alertmodal">
Does this group contain Moderate content?
    <tag>group</tag>
    <tag>confirm</tag>
    <usetemplate
     canceltext="Cancel"
     name="yesnocancelbuttons"
     notext="No"
     yestext="Yes"/>
  </notification>

  <notification
   icon="alert.tga"
   label="Confirm restart"
   name="ConfirmRestart"
   type="alert">
Do you really want to schedule this region to restart?
    <tag>confirm</tag>
    <usetemplate
     name="okcancelbuttons"
     notext="Cancel"
     yestext="OK"/>
  </notification>

  <notification
   icon="alert.tga"
   label="Message everyone in this region"
   name="MessageRegion"
   type="alert">
Type a short announcement which will be sent to everyone in this region.
    <tag>confirm</tag>
    <form name="form">
      <input name="message" type="text" default="true"/>
      <button
       default="true"
       index="0"
       name="OK"
       text="OK"/>
      <button
       index="1"
       name="Cancel"
       text="Cancel"/>
    </form>
  </notification>

  <notification
   icon="alertmodal.tga"
   label="Changed Region Maturity"
   name="RegionMaturityChange"
   type="alertmodal">
The maturity rating for this region has been changed.
It may take some time for this change to be reflected on the map.
    <usetemplate
     name="okbutton"
     yestext="OK"/>
  </notification>

  <notification
   icon="alertmodal.tga"
   label="Voice Version Mismatch"
   name="VoiceVersionMismatch"
   type="alertmodal">
This version of [APP_NAME] is not compatible with the Voice Chat feature in this region. In order for Voice Chat to function correctly you will need to update [APP_NAME].
  <tag>fail</tag>
  <tag>voice</tag>
  </notification>

  <notification
   icon="alertmodal.tga"
   label="Cannot Buy Objects"
   name="BuyObjectOneOwner"
   type="alertmodal">
Cannot buy objects from different owners at the same time.
Please select only one object and try again.
  <tag>fail</tag>
  </notification>

  <notification
   icon="alertmodal.tga"
   label="Cannot Buy Contents"
   name="BuyContentsOneOnly"
   type="alertmodal">
Unable to buy the contents of more than one object at a time.
Please select only one object and try again.
  <tag>fail</tag>
  </notification>

  <notification
   icon="alertmodal.tga"
   label="Cannot Buy Contents"
   name="BuyContentsOneOwner"
   type="alertmodal">
Cannot buy objects from different owners at the same time.
Please select only one object and try again.
  <tag>fail</tag>
  </notification>

  <notification
   icon="alertmodal.tga"
   name="BuyOriginal"
   type="alertmodal">
Buy original object from [OWNER] for L$[PRICE]?
You will become the owner of this object.
You will be able to:
 Modify: [MODIFYPERM]
 Copy: [COPYPERM]
 Resell or Give Away: [RESELLPERM]
  <tag>confirm</tag>
  <tag>funds</tag>
    <usetemplate
     name="okcancelbuttons"
     notext="Cancel"
     yestext="OK"/>
  </notification>

  <notification
   icon="alertmodal.tga"
   name="BuyOriginalNoOwner"
   type="alertmodal">
Buy original object for L$[PRICE]?
You will become the owner of this object.
You will be able to:
 Modify: [MODIFYPERM]
 Copy: [COPYPERM]
 Resell or Give Away: [RESELLPERM]
  <tag>confirm</tag>
  <tag>funds</tag>
    <usetemplate
     name="okcancelbuttons"
     notext="Cancel"
     yestext="OK"/>
  </notification>

  <notification
   icon="alertmodal.tga"
   name="BuyCopy"
   type="alertmodal">
Buy a copy from [OWNER] for L$[PRICE]?
The object will be copied to your inventory.
You will be able to:
 Modify: [MODIFYPERM]
 Copy: [COPYPERM]
 Resell or Give Away: [RESELLPERM]
  <tag>confirm</tag>
  <tag>funds</tag>
    <usetemplate
     name="okcancelbuttons"
     notext="Cancel"
     yestext="OK"/>
  </notification>

  <notification
   icon="alertmodal.tga"
   name="BuyCopyNoOwner"
   type="alertmodal">
Buy a copy for L$[PRICE]?
The object will be copied to your inventory.
You will be able to:
 Modify: [MODIFYPERM]
 Copy: [COPYPERM]
 Resell or Give Away: [RESELLPERM]
  <tag>confirm</tag>
  <tag>funds</tag>
    <usetemplate
     name="okcancelbuttons"
     notext="Cancel"
     yestext="OK"/>
  </notification>

  <notification
   icon="alertmodal.tga"
   name="BuyContents"
   type="alertmodal">
Buy contents from [OWNER] for L$[PRICE]?
They will be copied to your inventory.
  <tag>confirm</tag>
  <tag>funds</tag>
    <usetemplate
     name="okcancelbuttons"
     notext="Cancel"
     yestext="OK"/>
  </notification>

  <notification
   icon="alertmodal.tga"
   name="BuyContentsNoOwner"
   type="alertmodal">
Buy contents for L$[PRICE]?
They will be copied to your inventory.
  <tag>confirm</tag>
  <tag>funds</tag>
    <usetemplate
     name="okcancelbuttons"
     notext="Cancel"
     yestext="OK"/>
  </notification>

  <notification
   icon="alertmodal.tga"
   name="ConfirmPurchase"
   type="alertmodal">
This transaction will:
[ACTION]

Are you sure you want to proceed with this purchase?
    <tag>confirm</tag>
    <tag>funds</tag>
    <usetemplate
     name="okcancelbuttons"
     notext="Cancel"
     yestext="OK"/>
  </notification>

  <notification
   icon="alertmodal.tga"
   name="ConfirmPurchasePassword"
   type="password">
This transaction will:
[ACTION]

Are you sure you want to proceed with this purchase?
Please re-enter your password and click OK.
    <tag>funds</tag>
    <tag>confirm</tag>
    <form name="form">
      <input
       name="message"
       type="password"
       default="true"/>
      <button
       default="true"
       index="0"
       name="ConfirmPurchase"
       text="OK"/>
      <button
       index="1"
       name="Cancel"
       text="Cancel"/>
    </form>
  </notification>

  <notification
   icon="alert.tga"
   name="SetPickLocation"
   type="alert">
Note:
You have updated the location of this pick but the other details will retain their original values.
    <usetemplate
     name="okbutton"
     yestext="OK"/>
  </notification>

  <notification
   icon="alertmodal.tga"
   name="ApplyInventoryToObject"
   type="alertmodal">
You are applying &apos;no copy&apos; inventory item.
This item will be moved to object's inventory, not copied.

Move the inventory item?
    <tag>confirm</tag>
    <usetemplate
     ignoretext="Warn me before I apply &apos;no-copy&apos; items to an object"
     name="okcancelignore"
     notext="Cancel"
     yestext="OK"/>
  </notification>

  <notification
   icon="alertmodal.tga"
   name="MoveInventoryFromObject"
   type="alertmodal">
You have selected &apos;no copy&apos; inventory items.
These items will be moved to your inventory, not copied.

Move the inventory item(s)?
    <tag>confirm</tag>
    <usetemplate
     ignoretext="Warn me before I move &apos;no-copy&apos; items from an object"
     name="okcancelignore"
     notext="Cancel"
     yestext="OK"/>
  </notification>

  <notification
   icon="alertmodal.tga"
   name="MoveInventoryFromScriptedObject"
   type="alertmodal">
You have selected &apos;no copy&apos; inventory items.  These items will be moved to your inventory, not copied.
Because this object is scripted, moving these items to your inventory may cause the script to malfunction.

Move the inventory item(s)?    
    <tag>confirm</tag>
    <usetemplate
     ignoretext="Warn me before I move &apos;no-copy&apos; items which might break a scripted object"
     name="okcancelignore"
     notext="Cancel"
     yestext="OK"/>
  </notification>

  <notification
   icon="alert.tga"
   name="ClickActionNotPayable"
   type="alert">
Warning: The &apos;Pay object&apos; click action has been set, but it will only work if a script is added with a money() event.
    <form name="form">
      <ignore name="ignore"
       text="I set the action &apos;Pay object&apos; when building an object without a money() script"/>
    </form>
  </notification>

  <notification
   icon="alertmodal.tga"
   name="PayConfirmation"
   type="alertmodal">
    Confirm that you want to pay L$[AMOUNT] to [TARGET].
    <tag>confirm</tag>
    <usetemplate
     name="okcancelbuttons"
     notext="Cancel"
     yestext="Pay"/>
  </notification>

  <notification
   icon="alertmodal.tga"
   name="PayObjectFailed"
   type="alertmodal">
    Payment failed: object was not found.
    <tag>fail</tag>
    <usetemplate
     name="okbutton"
     yestext="OK"/>
  </notification>

  <notification
   icon="alertmodal.tga"
   name="PaymentBlockedButtonMismatch"
   type="alertmodal">
    Payment stopped:  the price paid does not match any of the pay buttons set for this object.
    <tag>fail</tag>
    <usetemplate
     name="okbutton"
     yestext="OK"/>
  </notification>

  <notification
   icon="alertmodal.tga"
   name="OpenObjectCannotCopy"
   type="alertmodal">
There are no items in this object that you are allowed to copy.
  <tag>fail</tag>
  </notification>

  <notification
   icon="alertmodal.tga"
   name="WebLaunchAccountHistory"
   type="alertmodal">
Go to your [http://secondlife.com/account/ Dashboard] to see your account history?
    <tag>confirm</tag>
    <usetemplate
     ignoretext="Launch my browser to see my account history"
     name="okcancelignore"
     notext="Cancel"
     yestext="Go to page"/>
  </notification>

  <notification
   icon="alertmodal.tga"
   name="ConfirmAddingChatParticipants"
   type="alertmodal">
    <unique/>
When you add a person to an existing conversation, a new conversation will be created.  All participants will receive new conversation notifications.
    <tag>confirm</tag>
    <usetemplate
     ignoretext="Confirm adding chat paticipants"
     name="okcancelignore"
     notext="Cancel"
     yestext="OK"/>
  </notification>
 
  <notification
   icon="alertmodal.tga"
   name="ConfirmQuit"
   type="alertmodal">
    <unique/>
Are you sure you want to quit?
    <tag>confirm</tag>
    <usetemplate
     ignoretext="Confirm before I quit"
     name="okcancelignore"
     notext="Do not Quit"
     yestext="Quit"/>
  </notification>

  <notification
   icon="alertmodal.tga"
   name="ConfirmRestoreToybox"
   type="alertmodal">
    <unique/>
This action will restore your default buttons and toolbars.

You cannot undo this action.
    <usetemplate
     name="okcancelbuttons"
     notext="Cancel"
     yestext="OK"/>
  </notification>

  <notification
   icon="alertmodal.tga"
   name="ConfirmClearAllToybox"
   type="alertmodal">
    <unique/>
This action will return all buttons to the toolbox and your toolbars will be empty.
    
You cannot undo this action.
    <usetemplate
     name="okcancelbuttons"
     notext="Cancel"
     yestext="OK"/>
  </notification>

  <notification
   icon="alertmodal.tga"
   name="DeleteItems"
   type="alertmodal">
    <unique/>
    [QUESTION]
    <tag>confirm</tag>
    <form name="form">
     <ignore name="ignore"
      session_only="false"
      text="Confirm before deleting items"/>
      <button
       default="true"
       index="0"
       name="Yes"
       text="OK"/>
      <button
       index="1"
       name="No"
       text="Cancel"/>
    </form>
  </notification>

  <notification
   icon="alertmodal.tga"
   name="DeleteFilteredItems"
   type="alertmodal">
    <unique/>
    Your inventory is currently filtered and not all of the items you're about to delete are currently visible.

Are you sure you want to delete them?
    <tag>confirm</tag>
    <usetemplate
     ignoretext="Confirm before deleting filtered items"
     name="okcancelignore"
     notext="Cancel"
     yestext="OK"/>
  </notification>

  <notification
   icon="alertmodal.tga"
   name="DeleteThumbnail"
   type="alertmodal">
    <unique/>
    Delete the image for this item? There is no undo.
    <tag>confirm</tag>
    <usetemplate
     ignoretext="Warn me that thumbnail will be permanently removed"
     name="okcancelignore"
     notext="Cancel"
     yestext="Delete"/>
  </notification>

  <notification
   icon="alertmodal.tga"
   name="ThumbnailDimentionsLimit"
   type="alertmodal">
    <unique/>
    Only square images from 64 to 256 pixels per side are allowed.
    <usetemplate
     name="okbutton"
     yestext="OK"/>
  </notification>

  <notification
   icon="alertmodal.tga"
   name="ThumbnailInsufficientPermissions"
   type="alertmodal">
    <unique/>
    Only copy and transfer free images can be assigned as thumbnails.
    <usetemplate
     name="okbutton"
     yestext="OK"/>
  </notification>

  <notification
   icon="alertmodal.tga"
   name="ThumbnailOutfitPhoto"
   type="alertmodal">
    <unique/>
    To add an image to an outfit, use the Outfit Gallery window, or right-click on the outfit folder and select "Image..."
    <usetemplate
     name="okbutton"
     yestext="OK"/>
  </notification>

  <notification
     icon="alertmodal.tga"
     name="ConfirmUnlink"
     type="alertmodal">
    <unique/>
    Do you really want to unlink the selected object?
    <tag>confirm</tag>
    <usetemplate
     name="okcancelbuttons"
     notext="Cancel"
     yestext="Unlink"/>
  </notification>
  
  <notification
   icon="alertmodal.tga"
   name="HelpReportAbuseConfirm"
   type="alertmodal">
   <unique/>
Thank you for taking the time to inform us of this issue. 
We will review your report for possible violations and take the appropriate action.
    <usetemplate
     name="okbutton"
     yestext="OK"/>
  </notification>
  
  <notification
   icon="alertmodal.tga"
   name="HelpReportAbuseSelectCategory"
   type="alertmodal">
Please select a category for this abuse report.
Selecting a category helps us file and process abuse reports.
  <tag>fail</tag>
  </notification>

  <notification
   icon="alertmodal.tga"
   name="HelpReportAbuseAbuserNameEmpty"
   type="alertmodal">
Please enter the name of the abuser.
Entering an accurate value helps us file and process abuse reports.
  <tag>fail</tag>
  </notification>

  <notification
   icon="alertmodal.tga"
   name="HelpReportAbuseAbuserLocationEmpty"
   type="alertmodal">
Please enter the location where the abuse took place.
Entering an accurate value helps us file and process abuse reports.
  <tag>fail</tag>
  </notification>

  <notification
   icon="alertmodal.tga"
   name="HelpReportAbuseSummaryEmpty"
   type="alertmodal">
Please enter a summary of the abuse that took place.
Entering an accurate summary helps us file and process abuse reports.
  <tag>fail</tag>
  </notification>

  <notification
   icon="alertmodal.tga"
   name="HelpReportAbuseDetailsEmpty"
   type="alertmodal">
Please enter a detailed description of the abuse that took place.
Be as specific as you can, including names and the details of the incident you are reporting.
Entering an accurate description helps us file and process abuse reports.
  <tag>fail</tag>
  </notification>

  <notification
   icon="alertmodal.tga"
   name="HelpReportAbuseContainsCopyright"
   type="alertmodal">
Dear Resident,

You appear to be reporting intellectual property infringement. Please make sure you are reporting it correctly:

(1) The Abuse Process. You may submit an abuse report if you believe a resident is exploiting the [CURRENT_GRID] permissions system, for example, by using CopyBot or similar copying tools, to infringe intellectual property rights. The Abuse Team investigates and issues appropriate disciplinary action for behavior that violates the [CURRENT_GRID] [http://secondlife.com/corporate/tos.php Terms of Service] or [http://secondlife.com/corporate/cs.php Community Standards]. However, the Abuse Team does not handle and will not respond to requests to remove content from the [CURRENT_GRID] world.

(2) The DMCA or Content Removal Process. To request removal of content from [CURRENT_GRID], you MUST submit a valid notification of infringement as provided in our [http://secondlife.com/corporate/dmca.php DMCA Policy].

If you still wish to continue with the abuse process, please close this window and finish submitting your report.  You may need to select the specific category &apos;CopyBot or Permissions Exploit&apos;.

Thank you,

Linden Lab
  </notification>

  <notification
   icon="alertmodal.tga"
   name="FailedRequirementsCheck"
   type="alertmodal">
The following required components are missing from [FLOATER]:
[COMPONENTS]
  <tag>fail</tag>
  </notification>

  <notification
   icon="alert.tga"
   label="Replace Existing Attachment"
   name="ReplaceAttachment"
   type="alert">
There is already an object attached to this point on your body.
Do you want to replace it with the selected object?
    <tag>confirm</tag>
    <form name="form">
      <ignore name="ignore"
       save_option="true"
       text="Replace an existing attachment with the selected item"/>
      <button
       default="true"
       ignore="Replace Automatically"
       index="0"
       name="Yes"
       text="OK"/>
      <button
       ignore="Never Replace"
       index="1"
       name="No"
       text="Cancel"/>
    </form>
  </notification>

  <notification
   icon="alertmodal.tga"
   name="TooManyWearables"
   type="alertmodal">
    You can't wear a folder containing more than [AMOUNT] items.  You can change this limit in Advanced &gt; Show Debug Settings &gt; WearFolderLimit.
    <tag>fail</tag>
  </notification>

  <notification
   icon="alert.tga"
   label="Unavailable Mode Warning"
   name="DoNotDisturbModePay"
   type="alert">
You have turned on Unavailable mode. You will not receive any items offered in exchange for this payment.

Would you like to turn off Unavailable mode before completing this transaction?
    <tag>confirm</tag>
    <form name="form">
      <ignore name="ignore"
       save_option="true"
       text="I am about to pay a person or object while I am in Unavailable mode"/>
      <button
       default="true"
       ignore="Always leave Unavailable Mode"
       index="0"
       name="Yes"
       text="OK"/>
      <button
       ignore="Never leave Unavailable Mode"
       index="1"
       name="No"
       text="Cancel"/>
    </form>
  </notification>

  <notification
   icon="notify.tga"
   label="Parcel is Playing Media"
   name="ParcelPlayingMedia"   
   persist="false"
   type="notify">
This location plays media:
[URL]
Would you like to play it?
    <tag>confirm</tag>
    <form name="form">
      <ignore name="ignore"
       checkbox_only="true"
       text="Always choose this option for this land."/>
      <button
       ignore="Play Media"
       index="1"
       name="Yes"
       text="Play"/>
      <button
       default="true"
       ignore="Ignore Media"
       index="0"
       name="No"
       text="Don't play"/>
    </form>
  </notification>

  <notification
   icon="alertmodal.tga"
   name="ConfirmDeleteProtectedCategory"
   type="alertmodal">
The folder &apos;[FOLDERNAME]&apos; is a system folder. Deleting system folders can cause instability.  Are you sure you want to delete it?
    <tag>confirm</tag>
    <usetemplate
     ignoretext="Confirm before I delete a system folder"
     name="okcancelignore"
     notext="Cancel"
     yestext="OK"/>
  </notification>

  <notification
   icon="alertmodal.tga"
   name="PurgeSelectedItems"
   type="alertmodal">
[COUNT] item(s) will be permanently deleted. Are you sure you want to permanently delete selected item(s) from your Trash?
    <tag>confirm</tag>
    <usetemplate
     name="okcancelbuttons"
     notext="Cancel"
     yestext="OK"/>
  </notification>

  <notification
   icon="alertmodal.tga"
   name="ConfirmEmptyTrash"
   type="alertmodal">
[COUNT] items and folders will be permanently deleted. Are you sure you want to permanently delete the contents of your Trash?
    <tag>confirm</tag>
    <usetemplate
     name="okcancelbuttons"
     notext="Cancel"
     yestext="OK"/>
  </notification>

  <notification
   icon="alertmodal.tga"
   name="TrashIsFull"
   type="alertmodal">
Your trash is overflowing. This may cause problems logging in.
      <tag>confirm</tag>
        <usetemplate
         name="okcancelbuttons"
         notext="I will empty trash later"
         yestext="Check trash folder"/>
  </notification>

  <notification
   icon="alertmodal.tga"
   name="InventoryLimitReachedAISAlert"
   type="alertmodal">
Your inventory is experiencing issues. Please contact support of your grid.
  <tag>fail</tag>
  </notification>

  <notification
<<<<<<< HEAD
   icon="notifytip.tga"
   name="InventoryLimitReachedAIS"
   type="notifytip">
Your inventory is experiencing issues. Please contact support of your grid.
  <tag>fail</tag>
  </notification>

  <notification
=======
>>>>>>> dd09848d
   icon="alertmodal.tga"
   name="ConfirmClearBrowserCache"
   type="alertmodal">
Are you sure you want to delete your travel, web, and search history?
    <tag>confirm</tag>
    <usetemplate
     name="okcancelbuttons"
     notext="Cancel"
     yestext="OK"/>
  </notification>
  
  <notification
   icon="alertmodal.tga"
   name="ConfirmClearCache"
   type="alertmodal">
Are you sure you want to clear your viewer cache?
    <tag>confirm</tag>
    <usetemplate
     name="okcancelbuttons"
     notext="Cancel"
     yestext="OK"/>
  </notification>
  
  <notification
   icon="alertmodal.tga"
   name="ConfirmClearInventoryCache"
   type="alertmodal">
Are you sure you want to clear your inventory cache?
    <tag>confirm</tag>
    <usetemplate
     name="okcancelbuttons"
     notext="Cancel"
     yestext="OK"/>
  </notification>
  
  <notification
   icon="alertmodal.tga"
   name="ConfirmClearWebBrowserCache"
   type="alertmodal">
Are you sure you want to clear your web browser cache (Requires Restart)?
    <tag>confirm</tag>
    <usetemplate
     name="okcancelbuttons"
     notext="Cancel"
     yestext="OK"/>
  </notification>

  <notification
   icon="alertmodal.tga"
   name="ConfirmClearCookies"
   type="alertmodal">
Are you sure you want to clear your cookies?
    <tag>confirm</tag>
    <usetemplate
     name="okcancelbuttons"
     notext="Cancel"
     yestext="Yes"/>
  </notification>

  <notification
   icon="alertmodal.tga"
   name="ConfirmClearMediaUrlList"
   type="alertmodal">
Are you sure you want to clear your list of saved URLs?
    <tag>confirm</tag>
    <usetemplate
     name="okcancelbuttons"
     notext="Cancel"
     yestext="Yes"/>
  </notification>

  <notification
   icon="alertmodal.tga"
   name="ConfirmEmptyLostAndFound"
   type="alertmodal">
Are you sure you want to permanently delete the contents of your Lost And Found?
    <tag>confirm</tag>
    <usetemplate
     ignoretext="Confirm before I empty the inventory Lost And Found folder"
     name="okcancelignore"
     notext="No"
     yestext="Yes"/>
  </notification>

  <notification
   icon="alertmodal.tga"
   name="ConfirmReplaceLink"
   type="alertmodal">
You're about to replace '[TYPE]' body part link with the item which doesn't match the type.
Are you sure you want to proceed?
    <tag>confirm</tag>
    <usetemplate
     ignoretext="Confirm before I replace link"
     name="okcancelignore"
     notext="No"
     yestext="Yes"/>
  </notification>
  
  <notification
   icon="alertmodal.tga"
   name="CopySLURL"
   type="alertmodal">
The following SLurl has been copied to your clipboard:
 [SLURL]

Link to this from a web page to give others easy access to this location, or try it out yourself by pasting it into the address bar of any web browser.
    <form name="form">
      <ignore name="ignore"
       text="SLurl is copied to my clipboard"/>
    </form>
  </notification>

  <notification
   icon="alertmodal.tga"
   name="WLSavePresetAlert"
   type="alertmodal">
   <unique/>
Do you wish to overwrite the saved preset?
    <tag>confirm</tag>
    <usetemplate
     name="okcancelbuttons"
     notext="No"
     yestext="Yes"/>
  </notification>

  <notification
   icon="alertmodal.tga"
   name="WLNoEditDefault"
   type="alertmodal">
You cannot edit or delete a default preset.
  <tag>fail</tag>
  </notification>

  <notification
   icon="alertmodal.tga"
   name="WLMissingSky"
   type="alertmodal">
This day cycle file references a missing sky file: [SKY].
  <tag>fail</tag>
  </notification>

  <notification
   icon="alertmodal.tga"
   name="WLRegionApplyFail"
   type="alertmodal">
Sorry, the settings couldn't be applied to the region. Reason: [FAIL_REASON]
  </notification>

  <notification
   icon="alertmodal.tga"
   name="WLLocalTextureDayBlock"
   type="alertmodal">
A Local texture is in use on track [TRACK], frame #[FRAMENO] ([FRAME]%) in field [FIELD].
Settings may not be saved using local textures.
  </notification>
    
  <notification
   icon="alertmodal.tga"
   name="WLLocalTextureFixedBlock"
   type="alertmodal">
A local texture is in use in field [FIELD].
Settings may not be saved using local textures.
  </notification>

  <notification
   functor="GenericAcknowledge"
   icon="alertmodal.tga"
   name="EnvCannotDeleteLastDayCycleKey"
   type="alertmodal">
Unable to delete the last key in this day cycle because you cannot have an empty day cycle.  You should modify the last remaining key instead of attempting to delete it and then to create a new one.
    <usetemplate
     name="okbutton"
     yestext="OK"/>
  </notification>

  <notification
   functor="GenericAcknowledge"
   icon="alertmodal.tga"
   name="DayCycleTooManyKeyframes"
   type="alertmodal">
You cannot add any more keyframes to this day cycle.  The maximum number of keyframes for day cycles of [SCOPE] scope is [MAX].
    <usetemplate
     name="okbutton"
     yestext="OK"/>
  </notification>

  <notification
   functor="GenericAcknowledge"
   icon="alertmodal.tga"
   name="EnvUpdateRate"
   type="alertmodal">
    You may only update region environmental settings every [WAIT] seconds.  Wait at least that long and then try again.
    <usetemplate
     name="okbutton"
     yestext="OK"/>
  </notification>

  <notification
   icon="alertmodal.tga"
   name="PPSaveEffectAlert"
   type="alertmodal">
PostProcess Effect exists. Do you still wish overwrite it?
    <usetemplate
     name="okcancelbuttons"
     notext="No"
     yestext="Yes"/>
  </notification>

  <notification
   icon="alertmodal.tga"
   name="ChatterBoxSessionStartError"
   type="alertmodal">
Unable to start a new chat session with [RECIPIENT].
[REASON]
  <tag>fail</tag>
    <usetemplate
     name="okbutton"
     yestext="OK"/>
  </notification>

  <notification
   icon="notifytip.tga"
   name="ChatterBoxSessionEventError"
   type="notifytip">
[EVENT]
<!--[REASON]-->
  <tag>fail</tag>
    <usetemplate
     name="okbutton"
     yestext="OK"/>
  </notification>

  <notification
   icon="alertmodal.tga"
   name="ForceCloseChatterBoxSession"
   type="alertmodal">
Your chat session with [NAME] must close.
[REASON]
    <usetemplate
     name="okbutton"
     yestext="OK"/>
  </notification>

  <notification
   icon="alertmodal.tga"
   name="Cannot_Purchase_an_Attachment"
   type="alertmodal">
You cannot buy an object while it is attached.
  <tag>fail</tag>
  </notification>

  <notification
   icon="alertmodal.tga"
   label="About Requests for the Debit Permission"
   name="DebitPermissionDetails"
   type="alertmodal">
Granting this request gives a script ongoing permission to take Linden dollars (L$) from your account. To revoke this permission, the object owner must delete the object or reset the scripts in the object.
    <usetemplate
     name="okbutton"
     yestext="OK"/>
  </notification>

  <notification
   icon="alertmodal.tga"
   name="AutoWearNewClothing"
   type="alertmodal">
Would you like to automatically wear the clothing you are about to create?
    <tag>confirm</tag>
    <usetemplate
     ignoretext="Wear the clothing I create while editing My Appearance"
     name="okcancelignore"
     notext="No"
     yestext="Yes"/>
  </notification>

  <notification
   icon="alertmodal.tga"
   name="NotAgeVerified"
   type="alertmodal">
    The location you're trying to visit is restricted to residents age 18 and over.
    <tag>fail</tag>
    <usetemplate
     ignoretext="I am not old enough to visit age restricted areas."
     name="okignore"
     yestext="OK"/>
  </notification>

  <notification
   icon="notifytip.tga"
   name="NotAgeVerified_Notify"
   type="notifytip">
    Location restricted to age 18 and over.
    <tag>fail</tag>
  </notification>

  <notification
   icon="alertmodal.tga"
   name="Cannot enter parcel: no payment info on file"
   type="alertmodal">
You must have payment information on file to visit this area.  Do you want to go to the [CURRENT_GRID] website and set this up?

[_URL]
    <tag>confirm</tag>
    <url option="0" name="url">

			https://secondlife.com/account/
    </url>
    <usetemplate
     ignoretext="I lack payment information on file"
     name="okcancelignore"
     notext="No"
     yestext="Yes"/>
  </notification>

  <notification
   icon="alertmodal.tga"
   name="MissingString"
   type="alertmodal">
The string [STRING_NAME] is missing from strings.xml.
  </notification>

  <notification
   icon="alert.tga"  
   name="EnableMediaFilter"
   type="alert"> 
Playing media or music can expose your identity to sites outside [CURRENT_GRID]. You can enable a filter that will allow you to select which sites will receive media requests, and give you better control over your privacy.

Enable the media filter?
(You can change this option later under Preferences &gt; Sound &amp; Media.)
   <form name="form">
    <button
         index="0"
         name="Enable"
         text="Enable"/>
        <button
         index="1"
         name="Disable"
         text="Disable"/>
   </form>
  </notification>

  <notification
   icon="alert.tga"  
   name="MediaAlert"
   type="alert"> 
This parcel provides media from:

Domain: [MEDIADOMAIN]
URL: [MEDIAURL]
   <form name="form">
    <button
         index="0"
         name="Allow"
         text="Allow"/>
        <button
         index="1"
         name="Deny"
         text="Deny"/>
   </form>
  </notification>

  <notification
   icon="alert.tga"  
   name="MediaAlert2"
   type="alert"> 
Do you want to remember your choice and [LCONDITION] allow media from this source?

Domain: [MEDIADOMAIN]
URL: [MEDIAURL]
   <form name="form">
    <button
         index="0"
         name="Do Now"
         text="[ACTION] Now"/>
        <button
         index="1"   
         name="RememberDomain"
         text="[CONDITION] Allow This Domain"/>
        <button
         index="2"
         name="RememberURL"
         text="[CONDITION] Allow This URL"/>
   </form>
  </notification>

  <notification
   icon="alert.tga"  
   name="MediaAlertSingle"
   type="alert"> 
This parcel provides media from:

Domain: [MEDIADOMAIN]
URL: [MEDIAURL]
   <form name="form">
		<button
         index="0"
         name="Allow"
         text="Allow"/>
        <button
         index="1"
         name="Deny"
         text="Deny"/>
        <button
         index="2"   
         name="BlacklistDomain"
         text="Blacklist"/>
        <button
         index="3"   
         name="WhitelistDomain"
         text="Whitelist"/>
   </form>
  </notification>

  <notification
   icon="alert.tga"  
   name="AudioAlert"
   type="alert"> 
This parcel provides music from:

Domain: [AUDIODOMAIN]
URL: [AUDIOURL]
   <form name="form">
    <button
         index="0"
         name="Allow"
         text="Allow"/>
        <button
         index="1"
         name="Deny"
         text="Deny"/>
   </form>
  </notification>

  <notification
   icon="alert.tga"  
   name="AudioAlert2"
   type="alert"> 
Do you want to remember your choice and [LCONDITION] allow music from this source?

Domain: [AUDIODOMAIN]
URL: [AUDIOURL]
   <form name="form">
    <button
         index="0"
         name="Do Now"
         text="[ACTION] Now"/>
        <button
         index="1"   
         name="RememberDomain"
         text="[CONDITION] Allow This Domain"/>
        <button
         index="2"
         name="RememberURL"
         text="[CONDITION] Allow This URL"/>
   </form>
  </notification>
  
  <notification
   icon="alert.tga"  
   name="AudioAlertSingle"
   type="alert"> 
Do you want to remember your choice and [LCONDITION] allow music from this source?

Domain: [AUDIODOMAIN]
URL: [AUDIOURL]
   <form name="form">
		<button
         index="0"
         name="Allow"
         text="Allow"/>
        <button
         index="1"
         name="Deny"
         text="Deny"/>
        <button
         index="2"   
         name="BlacklistDomain"
         text="Blacklist"/>
        <button
         index="3"
         name="WhitelistDomain"
         text="Whitelist"/>
   </form>
  </notification>

  <notification
   icon="notifytip.tga"
   name="SystemMessageTip"
   type="notifytip">
[MESSAGE]
  </notification>
  
  <notification
   icon="notifytip.tga"
   name="ChatSystemMessageTip"
   log_to_chat="true"
   type="notifytip">
[MESSAGE]
  </notification>

  <notification
   icon="notifytip.tga"
   name="IMSystemMessageTip"
   log_to_im="true"   
   log_to_chat="false"   
   type="notifytip">
[MESSAGE]
  </notification>

  <notification
   icon="notifytip.tga"
   name="Cancelled"
   type="notifytip">
Cancelled.
  </notification>

  <notification
   icon="notifytip.tga"
   name="CancelledAttach"
   type="notifytip">
Cancelled Attach.
  </notification>

  <notification
   icon="notifytip.tga"
   name="ReplacedMissingWearable"
   type="notifytip">
Replaced missing clothing/body part with default.
  </notification>

  <notification
   icon="groupnotify"
   name="GroupNotice"
   persist="true"
   type="groupnotify">
[SENDER], [GROUP]
Topic: [SUBJECT], Message: [MESSAGE]
    <tag>group</tag>
  </notification>

  <notification
   icon="notifytip.tga"
   name="FriendOnlineOffline"
   log_to_chat="false"
   type="notifytip">
    <tag>friendship</tag>
[NAME] is [STATUS].
    <unique combine="cancel_old">
      <context>NAME</context>
    </unique>
  </notification>

  <notification
   icon="notifytip.tga"
   name="AddSelfFriend"
   type="notifytip">
    <tag>friendship</tag>
Although you&apos;re very nice, you can&apos;t add yourself as a friend.
  </notification>

  <notification
   icon="notifytip.tga"
   name="AddSelfRenderExceptions"
   type="notifytip">
You can&apos;t add yourself to the rendering exceptions list.
  </notification>

  <notification
   icon="notifytip.tga"
   name="UploadingAuctionSnapshot"
   type="notifytip">
Uploading in-world and web site snapshots.
(Takes about 5 minutes.)
  </notification>

  <notification
   icon="notify.tga"
   name="UploadPayment"
   persist="true"
   type="notify">
You paid L$[AMOUNT] to upload.
<tag>funds</tag>
  </notification>

  <notification
   icon="notifytip.tga"
   name="UploadWebSnapshotDone"
   type="notifytip">
Web site snapshot upload done.
  </notification>

  <notification
   icon="notifytip.tga"
   name="UploadSnapshotDone"
   type="notifytip">
In-world snapshot upload is done.
  </notification>

  <notification
   icon="notifytip.tga"
   name="TerrainDownloaded"
   type="notifytip">
Terrain.raw downloaded.
  </notification>

  <notification
   icon="notifytip.tga"
   name="GestureMissing"
   type="notifytip">
Gesture [NAME] is missing from the database.
  <tag>fail</tag>
  </notification>

  <notification
   icon="notifytip.tga"
   name="UnableToLoadGesture"
   type="notifytip">
Unable to load gesture [NAME].
  <tag>fail</tag>
  </notification>

  <notification
   icon="notifytip.tga"
   name="LandmarkMissing"
   type="notifytip">
Landmark is missing from the database.
  <tag>fail</tag>
  </notification>

  <notification
   icon="notifytip.tga"
   name="UnableToLoadLandmark"
   type="notifytip">
Unable to load the landmark.  Please try again.
  <tag>fail</tag>
  </notification>

  <notification
   icon="notifytip.tga"
   name="CapsKeyOn"
   type="notifytip">
Your Caps Lock key is on.
This might affect your password.
  </notification>

  <notification
   icon="notifytip.tga"
   name="NotecardMissing"
   type="notifytip">
Notecard is missing from the database.
  <tag>fail</tag>
  </notification>

  <notification
   icon="notifytip.tga"
   name="NotecardNoPermissions"
   type="notifytip">
You do not have permission to view this notecard.
  <tag>fail</tag>
  </notification>

  <notification
   icon="notifytip.tga"
   name="MaterialMissing"
   type="notifytip">
    Material is missing from database.
    <tag>fail</tag>
  </notification>

  <notification
   icon="notifytip.tga"
   name="MaterialNoPermissions"
   type="notifytip">
    You don&apos;t have permission to view this material.
    <tag>fail</tag>
  </notification>

  <notification
   icon="notifytip.tga"
   name="RezItemNoPermissions"
   type="notifytip">
Insufficient permissions to rez the object(s).
  <tag>fail</tag>
  </notification>

  <notification
   icon="notifytip.tga"
   name="IMAcrossParentEstates"
   type="notifytip">
Unable to send IM across parent estates.
  </notification>

  <notification
   icon="notifytip.tga"
   name="TransferInventoryAcrossParentEstates"
   type="notifytip">
Unable to transfer inventory across parent estates.
  </notification>

  <notification
   icon="notifytip.tga"
   name="UnableToLoadNotecard"
   type="notifytip">
Unable to load the notecard.
Please try again.
  <tag>fail</tag>
  </notification>

  <notification
   icon="alertmodal.tga"
   name="UnableToLoadMaterial"
   type="alertmodal">
Unable to load material.
Please try again.
    <tag>fail</tag>
    <usetemplate
     name="okbutton"
     yestext="OK"/>
  </notification>

  <notification
   icon="notifytip.tga"
   name="MissingMaterialCaps"
   type="notifytip">
    <tag>fail</tag>
    Not connected to a materials capable region.
  </notification>

  <notification
   icon="alertmodal.tga"
   name="CantSelectReflectionProbe"
   type="alertmodal">
    <unique/>
    You have placed a reflection probe, but 'Select Reflection Probes' is disabled. To be able to select reflection probes, check Build &gt; Options &gt; Select Reflection Probes.
    <tag>confirm</tag>
    <usetemplate
     ignoretext="Warn if Reflection Probes selection is disabled."
     name="okignore"
     yestext="OK"/>
  </notification>

  <notification
   icon="notifytip.tga"
   name="ScriptMissing"
   type="notifytip">
Script is missing from the database.
  <tag>fail</tag>
  </notification>

  <notification
   icon="notifytip.tga"
   name="ScriptNoPermissions"
   type="notifytip">
Insufficient permissions to view the script.
  <tag>fail</tag>
  </notification>

  <notification
   icon="notifytip.tga"
   name="UnableToLoadScript"
   type="notifytip">
Unable to load the script.  Please try again.
  <tag>fail</tag>
  </notification>

  <notification
   icon="notifytip.tga"
   name="IncompleteInventory"
   type="notifytip">
Some of the contents are you trying to share cannot be given/transferred just yet. Please try offering these items again in a bit.
  <tag>fail</tag>
  </notification>

  <notification
   icon="notifytip.tga"
   name="IncompleteInventoryItem"
   type="notifytip">
The item you are accessing is not yet locally available. Please try again in a minute.
  <tag>fail</tag>
  </notification>

  <notification
   icon="notifytip.tga"
   name="CannotModifyProtectedCategories"
   type="notifytip">
You cannot modify protected categories.
  <tag>fail</tag>
  </notification>

  <notification
   icon="notifytip.tga"
   name="CannotRemoveProtectedCategories"
   type="notifytip">
You cannot remove protected categories.
  <tag>fail</tag>
  </notification>

  <notification
   icon="notifytip.tga"
   name="OfferedCard"
   type="notifytip">
You have offered a calling card to [NAME].
  </notification>

  <notification
   icon="notifytip.tga"
   name="UnableToBuyWhileDownloading"
   type="notifytip">
Unable to buy while downloading object data.
Please try again.
  <tag>fail</tag>
  </notification>

  <notification
   icon="notifytip.tga"
   name="UnableToLinkWhileDownloading"
   type="notifytip">
Unable to link while downloading object data.
Please try again.
  <tag>fail</tag>
  </notification>

  <notification
   icon="notifytip.tga"
   name="CannotBuyObjectsFromDifferentOwners"
   type="notifytip">
You can only buy objects from one owner at a time.
Please select a single object.
  <tag>fail</tag>
  </notification>

  <notification
   icon="notifytip.tga"
   name="ObjectNotForSale"
   type="notifytip">
This object is not for sale.
  <tag>fail</tag>
  </notification>

  <notification
   icon="notifytip.tga"
   name="EnteringGodMode"
   type="notifytip">
Entering god mode, level [LEVEL]
  </notification>

  <notification
   icon="notifytip.tga"
   name="LeavingGodMode"
   type="notifytip">
Now leaving god mode, level [LEVEL]
  </notification>

  <notification
   icon="notifytip.tga"
   name="CopyFailed"
   type="notifytip">
You do not have permission to copy this.
  <tag>fail</tag>
  </notification>

  <notification
   icon="notifytip.tga"
   name="InventoryAccepted"
   log_to_im="true"   
   log_to_chat="false"
   type="notifytip">
[NAME] received your inventory offer.
  </notification>

  <notification
   icon="notifytip.tga"
   name="InventoryDeclined"
   log_to_im="true"   
   log_to_chat="false"
   type="notifytip">
[NAME] declined your inventory offer.
  </notification>

  <notification
   icon="notifytip.tga"
   name="ObjectMessage"
   type="notifytip">
[NAME]: [MESSAGE]
  </notification>

  <notification
   icon="notifytip.tga"
   name="CallingCardAccepted"
   type="notifytip">
Your calling card was accepted.
  </notification>

  <notification
   icon="notifytip.tga"
   name="CallingCardDeclined"
   type="notifytip">
Your calling card was declined.
  </notification>

  <notification
 icon="notifytip.tga"
 name="TeleportToLandmark"
 type="notifytip">
    To teleport to locations like &apos;[NAME]&apos;, click on the &quot;Places&quot; button,
    then select the Landmarks tab in the window that opens. Click on any
    landmark to select it, then click &apos;Teleport&apos; at the bottom of the window.
    (You can also double-click on the landmark, or right-click it and
    choose &apos;Teleport&apos;.)
  </notification>

  <notification
   icon="notifytip.tga"
   name="TeleportToPerson"
   type="notifytip">
    To open a private conversation with someone, right-click on their avatar and choose &apos;IM&apos; from the menu.
  </notification>

  <notification
   icon="notifytip.tga"
   name="CantSelectLandFromMultipleRegions"
   type="notifytip">
Selected land is not all in the same region.
Try selecting a smaller piece of land.
  <tag>fail</tag>
  </notification>

  <notification
   icon="notifytip.tga"
   name="SearchWordBanned"
   type="notifytip">
Some terms in your search query were excluded due to content restrictions as clarified in the Community Standards.
  <tag>fail</tag>
  </notification>

  <notification
   icon="notifytip.tga"
   name="NoContentToSearch"
   type="notifytip">
Please select at least one type of content to search (General, Moderate, or Adult).
  <tag>fail</tag>
  </notification>

  <notification
   icon="notify.tga"
   name="SystemMessage"
   persist="true"
   type="notify">
[MESSAGE]
  </notification>

  <notification
   icon="notify.tga"
  name="FlickrConnect"
   type="notifytip">
   [MESSAGE]
  </notification>

  <notification
   icon="notify.tga"
   name="PaymentReceived"
   log_to_im="true"   
   persist="true"
   type="notify">
    <tag>funds</tag>
[MESSAGE]
  </notification>

  <notification
   icon="notify.tga"
   name="PaymentSent"
   log_to_im="true"   
   persist="true"
   type="notify">
    <tag>funds</tag>
[MESSAGE]
  </notification>

  <notification
   icon="notify.tga"
   name="PaymentFailure"
   persist="true"
   type="notify">
    <tag>funds</tag>
[MESSAGE]
  </notification>

   <!-- EventNotification couldn't be persist since server decide is it necessary to notify 
   user about subscribed event via LLEventNotifier-->
  <notification
   icon="notify.tga"
   name="EventNotification"
   type="notify">
Event Notification:

[NAME]
[DATE]
    <form name="form">
      <button
       index="0"
       name="Details"
       text="Details"/>
      <button
       index="1"
       name="Cancel"
       text="Cancel"/>
    </form>
  </notification>

  <notification
   icon="notify.tga"
   name="TransferObjectsHighlighted"
   persist="true"
   type="notify">
All objects on this parcel that will transfer to the purchaser of this parcel are now highlighted.

* Trees and grasses that will transfer are not highlighted.
    <form name="form">
      <button
       index="0"
       name="Done"
       text="Done"/>
    </form>
  </notification>

  <notification
   icon="notify.tga"
   name="DeactivatedGesturesTrigger"
   persist="true"
   type="notify">
Deactivated gestures with same trigger:
[NAMES]
  </notification>

  <notification
   icon="notify.tga"
   name="NoQuickTime"
   persist="true"
   type="notify">
Apple&apos;s QuickTime software does not appear to be installed on your system.
If you want to view streaming media on parcels that support it you should go to the [http://www.apple.com/quicktime QuickTime site] and install the QuickTime Player.
  <tag>fail</tag>
  </notification>

  <notification
   icon="notify.tga"
   name="NoPlugin"
   persist="true"
   type="notify">
No Media Plugin was found to handle the "[MIME_TYPE]" mime type.  Media of this type will be unavailable.
  <tag>fail</tag>
    <unique>
      <context>MIME_TYPE</context>
    </unique>

  </notification>
  <notification
   icon="alertmodal.tga"
   name="MediaPluginFailed"
   type="alertmodal">
The following Media Plugin has failed:
    [PLUGIN]

Please re-install the plugin or contact the vendor if you continue to experience problems.
  <tag>fail</tag>
    <form name="form">
      <ignore name="ignore"
       text="A Media Plugin fails to run"/>
    </form>
  </notification>
  <notification
   icon="notify.tga"
   name="OwnedObjectsReturned"
   persist="true"
   type="notify">
The objects you own on the selected parcel of land have been returned back to your inventory.
  </notification>

  <notification
   icon="notify.tga"
   name="OtherObjectsReturned"
   persist="true"
   type="notify">
The objects on the selected parcel of land that is owned by [NAME] have been returned to his or her inventory.
  </notification>

  <notification
   icon="notify.tga"
   name="OtherObjectsReturned2"
   persist="true"
   type="notify">
The objects on the selected parcel of land owned by the resident &apos;[NAME]&apos; have been returned to their owner.
  </notification>

  <notification
   icon="notify.tga"
   name="GroupObjectsReturned"
   persist="true"
   type="notify">
The objects on the selected parcel of land shared with the group &lt;nolink&gt;[GROUPNAME]&lt;/nolink&gt; have been returned back to their owner&apos;s inventory.
Transferable deeded objects have been returned to their previous owners.
Non-transferable objects that are deeded to the group have been deleted.
    <tag>group</tag>
  </notification>

  <notification
   icon="notify.tga"
   name="UnOwnedObjectsReturned"
   persist="true"
   type="notify">
The objects on the selected parcel that are *NOT* owned by you have been returned to their owners.
  </notification>

  <notification
   icon="notify.tga"
   name="ServerObjectMessage"
   log_to_im="true"   
   persist="true"
   type="notify">
Message from [NAME]:
&lt;nolink&gt;[MSG]&lt;/nolink&gt;
  </notification>

  <notification
   icon="notify.tga"
   name="NotSafe"
   persist="true"
   type="notify">
    <unique/>
This land has damage enabled.
You can be hurt here. If you die, you will be teleported to your home location.
  </notification>

  <notification
   icon="notify.tga"
   name="NoFly"
   persist="true"
   type="notify">
    <unique/>
   <tag>fail</tag>
This area has flying disabled.
You cannot fly here.
  </notification>

  <notification
   icon="notify.tga"
   name="PushRestricted"
   persist="true"
   type="notify">
    <unique/>    
This area does not allow pushing. You can&apos;t push others here unless you own the land.
  </notification>

  <notification
   icon="notify.tga"
   name="NoVoice"
   persist="true"
   type="notify">
    <unique/>    
This area has voice chat disabled. You will not be able to use voice chat here.
    <tag>voice</tag>
  </notification>

  <notification
   icon="notify.tga"
   name="NoBuild"
   persist="true"
   type="notify">
    <unique/>    
This area has building disabled. You can&apos;t build or rez objects here.
  </notification>

  <notification
     icon="alertmodal.tga"
     name="PathfindingDirty"
     persist="true"
     type="alertmodal">
    <unique/>
The region has pending pathfinding changes.  If you have build rights, you may rebake the region by clicking on the “Rebake” button.
    <usetemplate
     name="okcancelbuttons"
     yestext="Rebake"
     notext="Close" />
  </notification>

  <notification
   icon="notify.tga"
   name="PathfindingDirtyRebake"
   persist="true"
   type="notify">
   <unique/>
   The region has pending pathfinding changes.  If you have build rights, you may rebake the region by clicking on the “Rebake region” button.
   <usetemplate
     name="okbutton"
     yestext="Rebake region"
   />
  </notification>

  <notification
     icon="notify.tga"
     name="DynamicPathfindingDisabled"
     persist="true"
     type="notify">
    <unique/>
    Dynamic pathfinding is not enabled on this region.  Scripted objects using pathfinding LSL calls may not operate as expected on this region.
  </notification>

  <notification
   icon="alertmodal.tga"
   name="PathfindingCannotRebakeNavmesh"
   type="alertmodal">
    <unique/>
    An error occurred.  There may be a network or server problem, or you may not have build rights.  Sometimes logging out and back in will solve this problem.
    <usetemplate
     name="okbutton"
     yestext="OK"
     />
  </notification>

  <notification
   icon="notify.tga"
   name="SeeAvatars"
   persist="true"
   type="notify">
    <unique/>    
This parcel hides avatars and text chat from another parcel.   You can&apos;t see other residents outside the parcel, and those outside are not able to see you.  Regular text chat on channel 0 is also blocked.
  </notification>

  <notification
   icon="notify.tga"
   name="ScriptsStopped"
   persist="true"
   type="notify">
An administrator has temporarily stopped scripts in this region.
  </notification>

  <notification
   icon="notify.tga"
   name="ScriptsNotRunning"
   persist="true"
   type="notify">
This region is not running any scripts.
  </notification>

  <notification
   icon="notify.tga"
   name="NoOutsideScripts"
   persist="true"
   type="notify">
   <tag>fail</tag>
This land has outside scripts disabled.

No scripts will work here except those belonging to the land owner.
  </notification>

  <notification
   icon="notify.tga"
   name="ClaimPublicLand"
   persist="true"
   type="notify">
You can only claim public land that is in the same region as you.
  <tag>fail</tag>
  </notification>

  <notification
   icon="alertmodal.tga"
   name="RegionTPAccessBlocked"
   type="alertmodal">
   <tag>fail</tag>
    The region you’re trying to visit has a maturity rating exceeding your maximum maturity preference. Change this preference using Avatar &gt; Preferences &gt; General.

Complete information on maturity ratings can be found [https://community.secondlife.com/knowledgebase/english/maturity-ratings-r52/ here].
    <usetemplate
      name="okbutton"
      yestext="OK"/>
  </notification>

  <notification
	icon="notify.tga"
   name="RegionAboutToShutdown"
   persist="false"
   type="notify">
    <tag>fail</tag>
    The region you're trying to enter is about to shut down.
  </notification>
  
  <notification
	icon="notify.tga"
	name="URBannedFromRegion"
   persist="true"
	type="notify">
   <tag>fail</tag>
You are banned from the region.
  </notification>

  <notification
	icon="notify.tga"
	name="NoTeenGridAccess"
   persist="true"
	type="notify">
   <tag>fail</tag>
Your account cannot connect to this teen grid region.
  </notification>

  <notification
	icon="notify.tga"
	name="ImproperPaymentStatus"
   persist="true"
	type="notify">
   <tag>fail</tag>
You do not have proper payment status to enter this region.
  </notification>

  <notification
	icon="notify.tga"
	name="MustGetAgeRegion"
   persist="true"
	type="notify">
   <tag>fail</tag>
You must be age 18 or over to enter this region.
  </notification>

  <notification
	icon="notify.tga"
	name="MustGetAgeParcel"
   persist="true"
	type="notify">
   <tag>fail</tag>
    You must be age 18 or over to enter this parcel.
  </notification>

  <notification
	icon="notify.tga"
	name="NoDestRegion"
   persist="true"
	type="notify">
   <tag>fail</tag>
No destination region found.
  </notification>

  <notification
	icon="notify.tga"
	name="NotAllowedInDest"
   persist="true"
	type="notify">
   <tag>fail</tag>
You are not allowed into the destination.
  </notification>

  <notification
	icon="notify.tga"
	name="RegionParcelBan"
   persist="true"
	type="notify">
   <tag>fail</tag>
Cannot region cross into banned parcel. Try another way.
  </notification>

  <notification
	icon="notify.tga"
	name="TelehubRedirect"
   persist="true"
	type="notify">
   <tag>fail</tag>
You have been redirected to a telehub.
  </notification>

  <notification
	icon="notify.tga"
	name="CouldntTPCloser"
   persist="true"
	type="notify">
   <tag>fail</tag>
Could not teleport closer to destination.
  </notification>

  <notification
	icon="notify.tga"
	name="TPCancelled"
   persist="true"
	type="notify">
Teleport canceled.
  </notification>

  <notification
	icon="notify.tga"
	name="FullRegionTryAgain"
   persist="true"
	type="notify">
   <tag>fail</tag>
The region you are attempting to enter is currently full.
Please try again in a few moments.
  </notification>

  <notification
	icon="notify.tga"
	name="GeneralFailure"
   persist="true"
	type="notify">
   <tag>fail</tag>
General failure.
  </notification>

  <notification
	icon="notify.tga"
	name="RoutedWrongRegion"
   persist="true"
	type="notify">
   <tag>fail</tag>
Routed to wrong region. Please try again.
  </notification>

  <notification
	icon="notify.tga"
	name="NoValidAgentID"
   persist="true"
	type="notify">
   <tag>fail</tag>
No valid agent id.
  </notification>

  <notification
	icon="notify.tga"
	name="NoValidSession"
   persist="true"
	type="notify">
   <tag>fail</tag>
No valid session id.
  </notification>

  <notification
	icon="notify.tga"
	name="NoValidCircuit"
   persist="true"
	type="notify">
   <tag>fail</tag>
No valid circuit code.
  </notification>

  <notification
	icon="notify.tga"
	name="NoPendingConnection"
   persist="true"
	type="notify">
   <tag>fail</tag>
Unable to create pending connection.
  </notification>

  <notification
	icon="notify.tga"
	name="InternalUsherError"
   persist="true"
	type="notify">
   <tag>fail</tag>
Internal error attempting to connect agent usher.
  </notification>

  <notification
	icon="notify.tga"
	name="NoGoodTPDestination"
   persist="true"
	type="notify">
   <tag>fail</tag>
Unable to find a good teleport destination in this region.
  </notification>

  <notification
	icon="notify.tga"
	name="InternalErrorRegionResolver"
   persist="true"
	type="notify">
   <tag>fail</tag>
Internal error attempting to activate region resolver.
  </notification>

  <notification
	icon="notify.tga"
	name="NoValidLanding"
   persist="true"
	type="notify">
   <tag>fail</tag>
A valid landing point could not be found.
  </notification>

  <notification
	icon="notify.tga"
	name="NoValidParcel"
   persist="true"
	type="notify">
   <tag>fail</tag>
No valid parcel could be found.
  </notification>

  <notification
   icon="notify.tga"
   name="ObjectGiveItem"
   type="offer">
An object named &lt;nolink&gt;[OBJECTFROMNAME]&lt;/nolink&gt; owned by [NAME_SLURL] has given you this [OBJECTTYPE]:
&lt;nolink&gt;[ITEM_SLURL]&lt;/nolink&gt;
    <form name="form">
      <button
       index="0"
       name="Keep"
       text="Accept"/>
      <button
       index="1"
       name="Discard"
       text="Discard"/>
      <button
       index="2"
       name="Mute"
       text="Mute Owner"/>
    </form>
  </notification>

  <notification
   icon="notify.tga"
   name="OwnObjectGiveItem"
   type="offer">
Your object named &lt;nolink&gt;[OBJECTFROMNAME]&lt;/nolink&gt; has given you this [OBJECTTYPE]:
&lt;nolink&gt;[ITEM_SLURL]&lt;/nolink&gt;
    <form name="form">
      <button
       index="0"
       name="Keep"
       text="Accept"/>
      <button
       index="1"
       name="Discard"
       text="Discard"/>
    </form>
  </notification>

  <!-- FS:Ansariel: WARNING: Read LLOfferInfo::forceResponse in llviewermessage.cpp before changing the button order!!! -->
  <notification
   icon="notify.tga"
   name="UserGiveItem"
   label="Inventory offer from [NAME_LABEL]"
   log_to_im ="true"
   type="offer"
   sound="UISndInventoryOffer">
[NAME_SLURL] has given you this [OBJECTTYPE]:
[ITEM_SLURL]
Do you want to keep it? "Mute" will block all future offers or messages from [NAME_SLURL].
    <form name="form">
      <button
       index="3"
       name="Show"
       text="Show"/>
      <button
       index="0"
       name="Keep"
       text="Accept"/>
      <button
       index="1"
       name="Discard"
       text="Discard"/>
      <button
       index="2"
       name="Mute"
       text="Mute Sender"/>
    </form>
  </notification>

  <notification
   icon="notify.tga"
   name="UserGiveItemLegacy"
   label="Inventory offer from [NAME_LABEL]"
   log_to_im ="true"
   type="offer"
   sound="UISndInventoryOffer">
[NAME_SLURL] has given you this [OBJECTTYPE]:
[ITEM_SLURL]
Do you want to keep it? "Mute" will block all future offers or messages from [NAME_SLURL].
    <form name="form">
      <button
       index="3"
       name="Show"
       text="Show"/>
      <button
       index="0"
       name="Accept"
       text="Accept"/>
      <button
       index="1"
       name="Discard"
       text="Discard"/>
      <button
       index="6"
       name="ShowSilent"
       text="(Show)"/>
      <button
       index="4"
       name="AcceptSilent"
       text="(Accept)"/>
      <button
       index="5"
       name="DiscardSilent"
       text="(Discard)"/>
      <button
       index="2"
       name="Mute"
       text="Mute Sender"/>
    </form>
  </notification>

  <notification
   icon="notify.tga"
   name="GodMessage"
   persist="true"
   type="notify">
[NAME]

[MESSAGE]
  </notification>

  <notification
   icon="notify.tga"
   name="JoinGroup"
   persist="true"
   type="offer">
    <tag>group</tag>
[MESSAGE]
    <form name="form">
      <button
       index="0"
       name="Join"
       text="Join"/>
      <button
       index="1"
       name="Decline"
       text="Decline"/>
      <button
       index="2"
       name="Info"
       text="Info"/>
    </form>
  </notification>

  <notification
   icon="notify.tga"
   name="TeleportOffered"
   label="Teleport offer from [NAME_LABEL]"
   log_to_im="true"
   log_to_chat="false"
   fade_toast="false"
   type="offer"
   sound="UISndTeleportOffer">
[NAME_SLURL] has offered to teleport you to their location:

[MESSAGE]
&lt;icon&gt;[MATURITY_ICON]&lt;/icon&gt; - [MATURITY_STR]
    <tag>confirm</tag>
    <form name="form">
      <button
       index="0"
       name="Teleport"
       text="Teleport"/>
      <button
       index="1"
       name="Cancel"
       text="Cancel"/>
    </form>
  </notification>

  <notification
   icon="notify.tga"
   name="TeleportOffered_MaturityExceeded"
   log_to_im="true"
   log_to_chat="false"
   type="offer"
   sound="UISndTeleportOffer">
[NAME_SLURL] has offered to teleport you to their location:

[MESSAGE]
&lt;icon&gt;[MATURITY_ICON]&lt;/icon&gt; - [MATURITY_STR]

This region contains [REGION_CONTENT_MATURITY] content, but your current preferences are set to exclude [REGION_CONTENT_MATURITY] content.  We can change your preferences and continue with the teleport, or you can cancel this teleport.
    <tag>confirm</tag>
    <form name="form">
      <button
       index="0"
       name="Teleport"
       text="Change and Continue"/>
      <button
       index="1"
       name="Cancel"
       text="Cancel"/>
    </form>
  </notification>

  <notification
   icon="notify.tga"
   name="TeleportOffered_MaturityBlocked"
   log_to_im="true"
   log_to_chat="false"
   type="notifytip"
   sound="UISndTeleportOffer">
[NAME_SLURL] has offered to teleport you to their location:

[MESSAGE]
&lt;icon&gt;[MATURITY_ICON]&lt;/icon&gt; - [MATURITY_STR]

However, this region contains content accessible to adults only.
    <tag>fail</tag>
  </notification>

  <notification
   icon="notify.tga"
   name="TeleportOffered_SLUrl"
   label="Teleport offer from [NAME_LABEL]"
   log_to_im="true"
   log_to_chat="false"
   type="offer"
   sound="UISndTeleportOffer">
[NAME_SLURL] has offered to teleport you to their location ([POS_SLURL]):

[MESSAGE]
&lt;icon&gt;[MATURITY_ICON]&lt;/icon&gt; - [MATURITY_STR]
    <tag>confirm</tag>
    <form name="form">
      <button
       index="0"
       name="Teleport"
       text="Teleport"/>
      <button
       index="1"
       name="Cancel"
       text="Cancel"/>
    </form>
  </notification>

  <notification
   icon="notify.tga"
   name="TeleportOffered_MaturityExceeded_SLUrl"
   log_to_im="true"
   log_to_chat="false"
   type="offer"
   sound="UISndTeleportOffer">
[NAME_SLURL] has offered to teleport you to their location ([POS_SLURL]):

[MESSAGE]
&lt;icon&gt;[MATURITY_ICON]&lt;/icon&gt; - [MATURITY_STR]

This region contains [REGION_CONTENT_MATURITY] content, but your current preferences are set to exclude [REGION_CONTENT_MATURITY] content.  We can change your preferences and continue with the teleport, or you can cancel this teleport.
    <tag>confirm</tag>
    <form name="form">
      <button
       index="0"
       name="Teleport"
       text="Change and Continue"/>
      <button
       index="1"
       name="Cancel"
       text="Cancel"/>
    </form>
  </notification>

  <notification
   icon="notify.tga"
   name="TeleportOffered_MaturityBlocked_SLUrl"
   log_to_im="true"
   log_to_chat="false"
   type="notifytip"
   sound="UISndTeleportOffer">
[NAME_SLURL] has offered to teleport you to their location ([POS_SLURL]):

[MESSAGE]
&lt;icon&gt;[MATURITY_ICON]&lt;/icon&gt; - [MATURITY_STR]

However, this region contains content accessible to adults only.
    <tag>fail</tag>
  </notification>

  <notification
   icon="notify.tga"
   name="TeleportOfferSent"
   log_to_im="true"
   log_to_chat="false"
   show_toast="false"
   type="notify">
	Teleport offer sent to [TO_NAME]
  </notification>

  <notification
   icon="notify.tga"
   name="TeleportRequest"
   log_to_im="true"
   fade_toast="false"
   type="offer">
[NAME_SLURL] is requesting to be teleported to your location.
[MESSAGE]

Offer a teleport?
    <tag>confirm</tag>
    <form name="form">
      <button
       index="0"
       name="Yes"
       text="Yes"/>
      <button
       index="1"
       name="No"
       text="No"/>
    </form>
  </notification>

  <notification
   icon="notify.tga"
   name="GotoURL"
   persist="true"
   type="notify">
[MESSAGE]
[URL]
    <form name="form">
      <button
       index="0"
       name="Later"
       text="Later"/>
      <button
       index="1"
       name="GoNow..."
       text="Go Now..."/>
    </form>
  </notification>

  <notification
   icon="notify.tga"
   name="OfferFriendship"
   label="Friendship offer from [NAME_LABEL]"
   log_to_im="true"
   type="offer">
    <tag>friendship</tag>
    <tag>confirm</tag>
[NAME_SLURL] is offering friendship.

[MESSAGE]

(By default, you will be able to see each other&apos;s online status.)
    <form name="form">
      <button
       index="0"
       name="Accept"
       text="Accept"/>
      <button
       index="1"
       name="Decline"
       text="Decline"/>
    </form>
  </notification>

  <notification
   icon="notify.tga"
   name="FriendshipOffered"
   log_to_im="true"   
   type="notify">
    <tag>friendship</tag>
	You have offered friendship to [TO_NAME]
  </notification>

  <notification
   icon="notify.tga"
   name="OfferFriendshipNoMessage"
   label="Friendship offer from [NAME_LABEL]"
   persist="true"
   type="notify">
    <tag>friendship</tag>
[NAME_SLURL] is offering friendship.

(By default, you will be able to see each other&apos;s online status.)
    <form name="form">
      <button
       index="0"
       name="Accept"
       text="Accept"/>
      <button
       index="1"
       name="Decline"
       text="Decline"/>
    </form>
  </notification>

  <notification
   icon="notify.tga"
   name="FriendshipAccepted"
   log_to_im="true"   
   type="notify">
    <tag>friendship</tag>
&lt;nolink&gt;[NAME]&lt;/nolink&gt; accepted your friendship offer.
  </notification>

  <notification
   icon="notify.tga"
   name="FriendshipDeclined"
   log_to_im="true"   
   persist="true"
   type="notify">
    <tag>friendship</tag>
&lt;nolink&gt;[NAME]&lt;/nolink&gt; declined your friendship offer.
  </notification>
  
    <notification
   icon="notify.tga"
   name="FriendshipAcceptedByMe"
   log_to_im="true"   
   type="notify">
    <tag>friendship</tag>
Friendship offer accepted.
  </notification>

  <notification
   icon="notify.tga"
   name="FriendshipDeclinedByMe"
   log_to_im="true"   
   type="notify">
    <tag>friendship</tag>
Friendship offer declined.
  </notification>
  
  <notification
   icon="notify.tga"
   name="OfferCallingCard"
   persist="true"
   type="notify">
[NAME] is offering their calling card.
This will add a bookmark in your inventory so you can quickly IM this resident.
    <form name="form">
      <button
       index="0"
       name="Accept"
       text="Accept"/>
      <button
       index="1"
       name="Decline"
       text="Decline"/>
    </form>
  </notification>

  <notification
   icon="notify.tga"
   name="RegionRestartMinutes"
   show_toast="false"
   priority="high"
   type="notify">
The region "[NAME]" will restart in [MINUTES] minutes.
If you stay in this region when it shuts down, you will be logged out.
  </notification>

  <notification
   icon="notify.tga"
   name="RegionRestartSeconds"
   show_toast="false"
   priority="high"
   type="notify">
The region "[NAME]" will restart in [SECONDS] seconds.
If you stay in this region when it shuts down, you will be logged out.
  </notification>

  <notification
   icon="notify.tga"
   name="RegionRestartMinutesToast"
   priority="high"
   type="notify">
The region "[NAME]" will restart in [MINUTES] minutes.
If you stay in this region when it shuts down, you will be logged out.
  </notification>

  <notification
   icon="notify.tga"
   name="RegionRestartSecondsToast"
   priority="high"
   type="notify">
The region "[NAME]" will restart in [SECONDS] seconds.
If you stay in this region when it shuts down, you will be logged out.
  </notification>

  <notification
   icon="notify.tga"
   name="LoadWebPage"
   show_toast="false"
   type="notify">
Load web page [URL] ?

[MESSAGE]

From object: &lt;nolink&gt;[OBJECTNAME]&lt;/nolink&gt;, owner: [NAME_SLURL]
	<tag>confirm</tag>
    <form name="form">
      <button
       index="0"
       name="Gotopage"
       text="Go to page"/>
      <button
       index="1"
       name="Cancel"
       text="Cancel"/>
    </form>
  </notification>

  <notification
   icon="notify.tga"
   name="FailedToFindWearableUnnamed"
   persist="true"
   type="notify">
Failed to find [TYPE] in the database.
  <tag>fail</tag>
  </notification>

  <notification
   icon="notify.tga"
   name="FailedToFindWearable"
   persist="true"
   type="notify">
Failed to find [TYPE] named [DESC] in the database.
  <tag>fail</tag>
  </notification>

  <notification
   icon="notify.tga"
   name="InvalidWearable"
   persist="true"
   type="notify">
The item you are trying to wear uses a feature that your viewer cannot read. Please upgrade your version of [APP_NAME] to wear this item.
  <tag>fail</tag>
  </notification>

  <notification
   icon="notify.tga"
   name="ScriptQuestion"
   persist="true"
   type="notify">
&apos;&lt;nolink&gt;[OBJECTNAME]&lt;/nolink&gt;&apos;, an object owned by &apos;[NAME]&apos;, would like to:

[QUESTIONS]
Is this OK?
  <tag>confirm</tag>
    <form name="form">
      <button
       index="0"
       name="Yes"
       text="Yes"/>
      <button
       index="1"
       name="No"
       text="No"/>
      <button
       index="2"
       name="Mute"
       text="Block"/>
    </form>
  </notification>

  <notification
    icon="alertmodal.tga"
    name="ExperienceAcquireFailed"
    type="alertmodal">
Unable to acquire a new experience:
    [ERROR_MESSAGE]
    <tag>fail</tag>
    <usetemplate
      name="okbutton"
      yestext="OK"/>
  </notification>

  <notification
    icon="notify.tga"
    name="NotInGroupExperienceProfileMessage"
    persist="false"
    type="notify">
    A change to the experience group was ignored because the owner is not a member of the selected group.
  </notification>

  <notification
    icon="notify.tga"
    name="UneditableExperienceProfileMessage"
    persist="false"
    type="notify">
    The uneditable field '[field]' was ignored when updating the experience profile.
  </notification>

  <notification
    icon="notify.tga"
    name="RestrictedToOwnerExperienceProfileMessage"
    persist="false"
    type="notify">
    Ignored changes to the field '[field]' which can only be set by the experience owner.
  </notification>

  <notification
    icon="notify.tga"
    name="MaturityRatingExceedsOwnerExperienceProfileMessage"
    persist="false"
    type="notify">
    You may not set the maturity rating of an experience higher than that of the owner.
  </notification>

  <notification
    icon="notify.tga"
    name="RestrictedTermExperienceProfileMessage"
    persist="false"
    type="notify">
    The following terms prevented the update of the experience profile name and/or description: [extra_info]
  </notification>
  
  <notification
    icon="notify.tga"
    name="TeleportedHomeExperienceRemoved"
    persist="false"
    type="notify">
    You have been teleported from the region [region_name] for removing the experience secondlife:///app/experience/[public_id]/profile and are no longer permitted in the region.
    <form name="form">
      <ignore name="ignore"
              text="Kicked from region for removing an experience"/>
    </form>
  </notification>

  <notification
    icon="notify.tga"
    name="TrustedExperienceEntry"
    persist="false"
    type="notify">
    You have been allowed into the region [region_name] by participating in the key experience secondlife:///app/experience/[public_id]/profile removing this experience may kick you from the region.
    <form name="form">
      <ignore name="ignore"
              text="Allowed into a region by an experience"/>
    </form>
  </notification>

  <notification
    icon="notify.tga"
    name="TrustedExperiencesAvailable"
    persist="false"
    type="notify">
You do not have access to this destination. You may be allowed into the region by Accepting an experience below:

[EXPERIENCE_LIST]

Other Key Experiences may be available.
  </notification>
    

  <notification
    icon="notify.tga"
    name="ExperienceEvent"
    persist="false"
    type="notifytip">
    An object was allowed to [EventType] by the secondlife:///app/experience/[public_id]/profile experience.
    Owner: secondlife:///app/agent/[OwnerID]/inspect
    Object Name: [ObjectName]
    Parcel Name: [ParcelName]
  </notification>

  <notification
    icon="notify.tga"
    name="ExperienceEventAttachment"
    persist="false"
    type="notifytip">
    An attachment was allowed to [EventType] by the secondlife:///app/experience/[public_id]/profile experience.
    Owner: secondlife:///app/agent/[OwnerID]/inspect
  </notification>
  
  <notification
   icon="notify.tga"
   name="ScriptQuestionExperience"
   persist="false"
   fade_toast="false"
   type="notify">
&apos;&lt;nolink&gt;[OBJECTNAME]&lt;/nolink&gt;&apos;, an object owned by &apos;[NAME]&apos;, requests your participation in the [GRID_WIDE] experience:

[EXPERIENCE]

Once permission is granted you will not see this message again for this experience unless it is revoked from the experience profile.

Scripts associated with this experience will be able to do the following on regions where the experience is active: 

[QUESTIONS]Is this OK?

  <unique combine="combine_with_new">
    <context>experience</context>
  </unique>
  <tag>confirm</tag>
    <form name="form">
      <button
       index="3"
       name="BlockExperience"
       text="Block Experience"/>
      <button
        index="2"
        name="Mute"
        text="Block Object"/>
      <button
       index="0"
       name="Yes"
       text="Yes"/>
      <button
       index="1"
       name="No"
       text="No"/>
    </form>
  </notification>

  <notification
   icon="notify.tga"
   name="ScriptQuestionCaution"
   priority="critical"
   persist="true"
   type="notify">
The object &apos;&lt;nolink&gt;[OBJECTNAME]&lt;/nolink&gt;&apos; wants access to take money from your Linden Dollar account. If you allow this, it can take any or all of your money from you at any time, with no further warning or request.
   
Before allowing this access, make sure you know what the object is and why it is making this request, as well as whether you trust the creator. If you're not certain, click Deny.
  <tag>confirm</tag>
    <form name="form">
      <button
       index="0"
       name="Grant"
       text="Allow access"/>
      <button
       default="true"
       index="1"
       name="Deny"
       text="Deny"/>
    </form>
    <footer>
[FOOTERTEXT]
    </footer>
  </notification>

	<notification
   icon="notify.tga"
   name="ScriptDialog"
   show_toast="false"
   type="notify">
[NAME]&apos;s &apos;&lt;nolink&gt;[TITLE]&lt;/nolink&gt;&apos;
[MESSAGE]
    <form name="form">
      <button
       index="-2"
       name="Client_Side_Mute"
       text="Block"/>
      <button
       index="-1"
       name="Client_Side_Ignore"
       text="Ignore"/>
    </form>
  </notification>

  <notification
   icon="notify.tga"
   name="ScriptDialogGroup"
   show_toast="false"
   type="notify">
    <tag>group</tag>
&lt;nolink&gt;[GROUPNAME]&lt;/nolink&gt;&apos;s &apos;&lt;nolink&gt;[TITLE]&lt;/nolink&gt;&apos;
[MESSAGE]
    <form name="form">
      <button
       index="-2"
       name="Client_Side_Mute"
       text="Block"/>
      <button
       index="-1"
       name="Client_Side_Ignore"
       text="Ignore"/>
    </form>
  </notification>

<!--
  <notification
   icon="notify.tga"
   name="FirstBalanceIncrease"
   persist="true"
   type="notify">
   <tag>win</tag>
You just received L$[AMOUNT].
Your L$ balance is shown in the upper-right.
  </notification>

  <notification
   icon="notify.tga"
   name="FirstBalanceDecrease"
   persist="true"
   type="notify">
You just paid L$[AMOUNT].
Your L$ balance is shown in the upper-right.
  </notification>
-->

  <notification
   icon="notify.tga"
   name="BuyLindenDollarSuccess"
   persist="true"
   type="notify">
    <tag>funds</tag>
Thank you for your payment!

Your L$ balance will be updated when processing completes. If processing takes more than 20 mins, your transaction may be canceled. In that case, the purchase amount will be credited to your US$ balance.

The status of your payment can be checked on your Transaction History page on your [http://secondlife.com/account/ Dashboard]
  </notification>

  <notification
   icon="notify.tga"
   name="FirstOverrideKeys"
   persist="true"
   type="notify">
Your movement keys are now being handled by an object.
Try the arrow keys or AWSD to see what they do.
Some objects (like guns) require you to go into mouselook  to use them.
Press &apos;M&apos; to do this.
  </notification>

  <notification
   icon="notify.tga"
   name="FirstSandbox"
   persist="true"
   type="notify">
This is a sandbox area, and is meant to help residents learn how to build.

Things you build here will be deleted after you leave, so do not forget to right-click you items and choose &apos;Take&apos; to move your creation into your inventory.
  </notification>

  <notification
   icon="notifytip.tga"
   name="MaxListSelectMessage"
   type="notifytip">
You may only select up to [MAX_SELECT] items from this list.
  </notification>

  <notification
   icon="notify.tga"
   name="VoiceInviteP2P"
   type="notify">
[NAME] is inviting you to a Voice Chat call.
Click Accept to join the call or Decline to decline the invitation. Click mute to permanently block all messages this caller.
    <tag>confirm</tag>
    <tag>voice</tag>
    <unique>
      <context>NAME</context>
    </unique>
    <form name="form">
      <button
       index="0"
       name="Accept"
       text="Accept"/>
      <button
       index="1"
       name="Decline"
       text="Decline"/>
      <button
       index="2"
       name="Mute"
       text="Mute"/>
    </form>
  </notification>

  <notification
   icon="notify.tga"
   name="AutoUnmuteByIM"
   persist="true"
   type="notify">
[NAME] was sent an instant message and has been automatically unblocked.
  </notification>

  <notification
   icon="notify.tga"
   name="AutoUnmuteByMoney"
   persist="true"
   type="notify">
[NAME] was given money and has been automatically unblocked.
  </notification>

  <notification
   icon="notify.tga"
   name="AutoUnmuteByInventory"
   persist="true"
   type="notify">
[NAME] was offered inventory and has been automatically unblocked.
  </notification>

  <notification
   icon="notify.tga"
   name="VoiceInviteGroup"
   type="notify">
[NAME] has joined a Voice Chat call with the group &lt;nolink&gt;[GROUP]&lt;/nolink&gt;.
Click Accept to join the call or Decline to decline the invitation. Click mute to permanently block all messages from this caller.
    <tag>group</tag>
    <tag>confirm</tag>
    <tag>voice</tag>
    <unique>
      <context>NAME</context>
      <context>GROUP</context>
    </unique>
    <form name="form">
      <button
       index="0"
       name="Accept"
       text="Accept"/>
      <button
       index="1"
       name="Decline"
       text="Decline"/>
      <button
       index="2"
       name="Mute"
       text="Mute"/>
    </form>
  </notification>

  <notification
   icon="notify.tga"
   name="VoiceInviteAdHoc"
   type="notify">
[NAME] has joined a voice chat call with a conference chat.
Click Accept to join the call or Decline to decline the invitation. Click mute to permanently block all message from this caller.
  <tag>confirm</tag>
    <tag>voice</tag>
    <unique>
      <context>NAME</context>
    </unique>
    <form name="form">
      <button
       index="0"
       name="Accept"
       text="Accept"/>
      <button
       index="1"
       name="Decline"
       text="Decline"/>
      <button
       index="2"
       name="Mute"
       text="Mute"/>
    </form>
  </notification>

  <notification
   icon="notify.tga"
   name="InviteAdHoc"
   type="notify">
[NAME] is inviting you to a conference chat.
Click Accept to join the chat or Decline to decline the invitation. Click mute to permanently block all messages this caller.
  <tag>confirm</tag>
    <tag>voice</tag>
    <unique>
      <context>NAME</context>
    </unique>
    <form name="form">
      <button
       index="0"
       name="Accept"
       text="Accept"/>
      <button
       index="1"
       name="Decline"
       text="Decline"/>
      <button
       index="2"
       name="Mute"
       text="Mute"/>
    </form>
  </notification>

  <notification
   icon="notifytip.tga"
   name="VoiceChannelFull"
   type="notifytip">
The voice call you are trying to join, [VOICE_CHANNEL_NAME], has reached maximum capacity. Please try again later.
  <tag>fail</tag>
    <tag>voice</tag>
    <unique>
      <context>VOICE_CHANNEL_NAME</context>
    </unique>
  </notification>

  <notification
   icon="notifytip.tga"
   name="ProximalVoiceChannelFull"
   type="notifytip">
    <unique/>
This area has reached maximum capacity for voice conversations.  Please try to use voice in a different area.
    <tag>fail</tag>
    <tag>voice</tag>
  </notification>

  <notification
   icon="notifytip.tga"
   name="VoiceChannelDisconnected"
   type="notifytip">
You have been disconnected from [VOICE_CHANNEL_NAME].  You will now be reconnected to Nearby Voice Chat.
    <tag>voice</tag>
    <unique>
      <context>VOICE_CHANNEL_NAME</context>
    </unique>
  </notification>

  <notification
   icon="notifytip.tga"
   name="VoiceChannelDisconnectedP2P"
   type="notifytip">
[VOICE_CHANNEL_NAME] has ended the call.  You will now be reconnected to Nearby Voice Chat.
    <tag>voice</tag>
    <unique>
      <context>VOICE_CHANNEL_NAME</context>
    </unique>
  </notification>

  <notification
   icon="notifytip.tga"
   name="P2PCallDeclined"
   type="notifytip">
[VOICE_CHANNEL_NAME] has declined your call.  You will now be reconnected to Nearby Voice Chat.
    <tag>voice</tag>
    <tag>fail</tag>
    <unique>
      <context>VOICE_CHANNEL_NAME</context>
    </unique>
  </notification>

  <notification
   icon="notifytip.tga"
   name="P2PCallNoAnswer"
   type="notifytip">
[VOICE_CHANNEL_NAME] is not available to take your call.  You will now be reconnected to Nearby Voice Chat.
    <tag>fail</tag>
    <tag>voice</tag>
    <unique>
      <context>VOICE_CHANNEL_NAME</context>
    </unique>
  </notification>

  <notification
   icon="notifytip.tga"
   name="VoiceChannelJoinFailed"
   type="notifytip">
Failed to connect to [VOICE_CHANNEL_NAME], please try again later.  You will now be reconnected to Nearby Voice Chat.
    <tag>fail</tag>
    <tag>voice</tag>
    <unique>
      <context>VOICE_CHANNEL_NAME</context>
    </unique>
  </notification>

  <notification
   icon="notify.tga"
   name="VoiceEffectsExpired"
   sound="UISndAlert"
   persist="true"
   type="notify">
    <unique/>    
One or more of your subscribed Voice Morphs has expired.
[[URL] Click here] to renew your subscription.

If you are a Premium Member, [[PREMIUM_URL] click here] to receive your voice morphing perk.
  <tag>fail</tag>
  <tag>voice</tag>
  </notification>

  <notification
   icon="notify.tga"
   name="VoiceEffectsExpiredInUse"
   sound="UISndAlert"
   persist="true"
   type="notify">
    <unique/>
The active Voice Morph has expired, your normal voice settings have been applied.
[[URL] Click here] to renew your subscription.

If you are a Premium Member, [[PREMIUM_URL] click here] to receive your voice morphing perk.
    <tag>fail</tag>
    <tag>voice</tag>
  </notification>

  <notification
   icon="notify.tga"
   name="VoiceEffectsWillExpire"
   sound="UISndAlert"
   persist="true"
   type="notify">
    <unique/>    
One or more of your Voice Morphs will expire in less than [INTERVAL] days.
[[URL] Click here] to renew your subscription.

If you are a Premium Member, [[PREMIUM_URL] click here] to receive your voice morphing perk.
  <tag>fail</tag>
    <tag>voice</tag>
  </notification>

  <notification
   icon="notify.tga"
   name="VoiceEffectsNew"
   sound="UISndAlert"
   persist="true"
   type="notify">
    <unique/>    
New Voice Morphs are available!
   <tag>voice</tag>
  </notification>

  <notification
   icon="notifytip.tga"
   name="Cannot enter parcel: not a group member"
   type="notifytip">
   <tag>fail</tag>
    <tag>group</tag>
Only members of a certain group can visit this area.
  </notification>

  <notification
   icon="notifytip.tga"
   name="Cannot enter parcel: banned"
   type="notifytip">
   <tag>fail</tag>
Cannot enter parcel, you have been banned.
  </notification>

  <notification
   icon="notifytip.tga"
   name="Cannot enter parcel: not on access list"
   type="notifytip">
   <tag>fail</tag>
Cannot enter parcel, you are not on the access list.
  </notification>

  <notification
   icon="notifytip.tga"
   name="VoiceNotAllowed"
   type="notifytip">
You do not have permission to connect to voice chat for [VOICE_CHANNEL_NAME].
  <tag>fail</tag>
    <tag>voice</tag>
    <unique>
      <context>VOICE_CHANNEL_NAME</context>
    </unique>
  </notification>

  <notification
   icon="notifytip.tga"
   name="VoiceCallGenericError"
   type="notifytip">
An error has occurred while trying to connect to voice chat for [VOICE_CHANNEL_NAME].  Please try again later.
  <tag>fail</tag>
    <tag>voice</tag>
    <unique>
      <context>VOICE_CHANNEL_NAME</context>
    </unique>
  </notification>

  <notification
   icon="notifytip.tga"
   name="UnsupportedCommandSLURL"
   priority="high"
   type="notifytip">
The SLurl you clicked on is not supported.
  <tag>fail</tag>
  </notification>

  <notification
   icon="notifytip.tga"
   name="BlockedSLURL"
   priority="high"
   type="notifytip">
   <tag>security</tag>
A SLurl was received from an untrusted browser and has been blocked for your security.
  </notification>

  <notification
   icon="notifytip.tga"
   name="ThrottledSLURL"
   priority="high"
   type="notifytip">
   <tag>security</tag>
Multiple SLurls were received from an untrusted browser within a short period.
They will be blocked for a few seconds for your security.
  </notification>

  <notification name="IMToast" type="notifytoast">
[MESSAGE]
    <form name="form">
      <button index="0" name="respondbutton" text="Respond"/>
    </form>
  </notification>

  <notification
   icon="alert.tga"
   name="ConfirmCloseAll"
   type="alertmodal">
Are you sure you want to close all IMs?
  <tag>confirm</tag>
    <usetemplate
     name="okcancelignore"
     notext="Cancel"
     yestext="OK"
     ignoretext="Confirm before I close all IMs"/>
  </notification>

  <notification icon="notifytip.tga"
		name="AttachmentSaved" type="notifytip">
Attachment has been saved.
  </notification>
  
  <notification icon="notify.tga" persist="true"
		name="AppearanceToXMLSaved" type="notify">
Appearance has been saved to XML to [PATH]
  </notification>
  
    <notification icon="notifytip.tga"
		name="AppearanceToXMLFailed" type="notifytip">
Failed to save appearance to XML.
  </notification>

  <notification icon="notifytip.tga"
    name="SnapshotToComputerFailed" type="notifytip">
Failed to save snapshot to [PATH]: Disk is full. [NEED_MEMORY]KB is required but only [FREE_MEMORY]KB is free.
  </notification>

  <notification icon="notifytip.tga"
    name="SnapshotToLocalDirNotExist" type="notifytip">
Failed to save snapshot to [PATH]: Directory does not exist.
  </notification>

  <notification
    icon="notifytip.tga"
    name="PresetNotSaved"
    type="notifytip">
Error saving preset [NAME].
  </notification>
    
  <notification
    icon="notifytip.tga"
    name="DefaultPresetNotSaved"
    type="notifytip">
Can not overwrite default preset.
  </notification>

  <notification
    icon="alertmodal.tga"
    name="PresetAlreadyExists"
    type="alertmodal">
&apos;[NAME]&apos; is in use. You may replace
this preset or choose another name.
    <tag>fail</tag>
    <usetemplate
     name="okbutton"
     yestext="OK"/>
  </notification>

  <notification
    icon="notifytip.tga"
    name="PresetNotDeleted"
    type="notifytip">
Error deleting preset [NAME].
  </notification>

  <notification
    icon="alertmodal.tga"
    name="UnableToFindHelpTopic"
    type="alertmodal">
Unable to find the help topic for this element.
  <tag>fail</tag>
  </notification>

     <notification
 icon="alertmodal.tga"
 name="ObjectMediaFailure"
 type="alertmodal">
Server Error: Media update or get failed.
&apos;[ERROR]&apos;
  <tag>fail</tag>
        <usetemplate
         name="okbutton"
         yestext="OK"/>
    </notification>

    <notification
 icon="alertmodal.tga"
 name="TextChatIsMutedByModerator"
 type="alertmodal">
Your text chat has been muted by a moderator.
        <usetemplate
         name="okbutton"
         yestext="OK"/>
    </notification>

    <notification
 icon="alertmodal.tga"
 name="VoiceIsMutedByModerator"
 type="alertmodal">
Your voice has been muted by a moderator.
    <tag>voice</tag>
        <usetemplate
         name="okbutton"
         yestext="OK"/>
    </notification>

    <notification
        icon="alertmodal.tga"
        name="FailedToGetBenefits"
        type="alertmodal">
      Unfortunately, we were unable to get benefits information for this session. This should not happen in a normal production environment. Please contact support. This session will not work normally and we recommend that you restart.
      <usetemplate
          name="okbutton"
          yestext="OK"/>
    </notification>

   <notification
    icon="alertmodal.tga"
    name="BulkUploadCostConfirmation"
    type="alertmodal">
This will upload [COUNT] items at a total cost of L$[COST]. Do you wish to continue with the upload?
    <usetemplate
     ignoretext="Confirm bulk uploads"
     name="okcancelignore"
     notext="Cancel"
     yestext="Upload"/>
   </notification>

   <notification
    icon="alertmodal.tga"
    name="NotEnoughMoneyForBulkUpload"
    type="alertmodal">
Your current balance of L$[BALANCE] is not enough to upload [COUNT] items at a total cost of L$[COST].
    <usetemplate
     name="okbutton"
     yestext="OK"/>
   </notification>
  
   <notification
    icon="alertmodal.tga"
    name="BulkUploadNoCompatibleFiles"
    type="alertmodal">
Selected files can not be bulk-uploaded.
    <usetemplate
     name="okbutton"
     yestext="OK"/>
   </notification>

  <notification
   icon="alertmodal.tga"
   name="BulkUploadIncompatibleFiles"
   type="alertmodal">
Some of the selected files can not be bulk-uploaded.
    <usetemplate
     name="okbutton"
     yestext="OK"/>
  </notification>

   <notification
    icon="alertmodal.tga"
    name="UploadCostConfirmation"
    type="alertmodal">
This upload will cost L$[PRICE], do you wish to continue with the upload?
    <usetemplate
     name="okcancelbuttons"
     notext="Cancel"
     yestext="Upload"/>
  </notification>

  <notification
   icon="alertmodal.tga"
   name="ConfirmClearTeleportHistory"
   type="alertmodal">
This will delete the entire list of places you have visited, and cannot be undone. Continue?
  <tag>confirm</tag>
    <usetemplate
     name="okcancelbuttons"
     notext="Cancel"
     yestext="OK"/>
  </notification>

  <notification
   icon="alert.tga"
   name="BottomTrayButtonCanNotBeShown"
   type="alert">
Selected button cannot be shown right now.
The button will be shown when there is enough space for it.
  <tag>fail</tag>
  </notification>

  <notification
   icon="notifytip.tga"
   name="ShareNotification"
   type="notifytip">
Select residents to share with.
  </notification>

  <notification
    name="MeshUploadErrorDetails"
    icon="alert.tga"
    type="alert">
      [LABEL] failed to upload: [MESSAGE]
[DETAILS] See Firestorm.log for details
  </notification>

  <notification
    name="MeshUploadError"
    icon="alert.tga"
    type="alert">
      [LABEL] failed to upload: [MESSAGE]

See Firestorm.log for details
  </notification>
   
  <notification
    name="MeshUploadPermError"
    icon="alert.tga"
    type="alert">
    Error while requesting mesh upload permissons.
  </notification>
  
  <notification
    name="RegionCapabilityRequestError"
    icon="alert.tga"
    type="alert">
    Could not get region capability &apos;[CAPABILITY]&apos;.
  </notification>
   
  <notification
   icon="notifytip.tga"
   name="ShareItemsConfirmation"
   type="alertmodal">
Are you sure you want to share the following items:

&lt;nolink&gt;[ITEMS]&lt;/nolink&gt;

With the following residents:

&lt;nolink&gt;[RESIDENTS]&lt;/nolink&gt;
  <tag>confirm</tag>
	<usetemplate
     ignoretext="Confirm before I share an item"
     name="okcancelignore"
     notext="Cancel"
     yestext="OK"/>
  </notification>
  
  <notification
   icon="notifytip.tga"
   name="ShareFolderConfirmation"
   type="alertmodal">
Only one folder at a time can be shared.

Are you sure you want to share the following items:

&lt;nolink&gt;[ITEMS]&lt;/nolink&gt;

With the following Residents:

&lt;nolink&gt;[RESIDENTS]&lt;/nolink&gt;
  <tag>confirm</tag>
	<usetemplate
     name="okcancelbuttons"
     notext="Cancel"
     yestext="OK"/>
  </notification>
  
  <notification
   icon="notifytip.tga"
   name="ItemsShared"
   type="notifytip">
Items successfully shared.
  </notification>
  
  <notification
   icon="notifytip.tga"
   name="DeedToGroupFail"
   type="notifytip">
Deed to group failed.
    <tag>group</tag>
  <tag>fail</tag>
  </notification>

  <notification
   icon="notifytip.tga"
   name="ReleaseLandThrottled"
   type="notifytip">
The parcel [PARCEL_NAME] can not be abandoned at this time.
   <tag>fail</tag>
  </notification>
	
  <notification
   icon="notifytip.tga"
   name="ReleasedLandWithReclaim"
   type="notifytip">
The [AREA] m² parcel &apos;[PARCEL_NAME]&apos; has been released.

You will have [RECLAIM_PERIOD] hours to reclaim for L$0 before it is set for sale to anyone.
   <tag>fail</tag>
  </notification>
	
  <notification
   icon="notifytip.tga"
   name="ReleasedLandNoReclaim"
   type="notifytip">
The [AREA] m² parcel &apos;[PARCEL_NAME]&apos; has been released.

It is now available for purchase by anyone.
   <tag>fail</tag>
  </notification>

  <notification
   icon="notifytip.tga"
   name="AvatarRezNotification"
   type="notifytip">
( [EXISTENCE] seconds alive )
Avatar '[NAME]' declouded after [TIME] seconds.
  </notification>

  <notification
   icon="notifytip.tga"
   name="AvatarRezSelfBakedDoneNotification"
   type="notifytip">
( [EXISTENCE] seconds alive )
You finished baking your outfit after [TIME] seconds.
  </notification>

  <notification
   icon="notifytip.tga"
   name="AvatarRezSelfBakedUpdateNotification"
   type="notifytip">
( [EXISTENCE] seconds alive )
You sent out an update of your appearance after [TIME] seconds.
[STATUS]
  </notification>
  
  <notification
   icon="notifytip.tga"
   name="AvatarRezSelfBakeForceUpdateNotification"
   type="notifytip">
The viewer has detected that you may appear as a cloud and is attempting to fix this automatically.
  </notification>

  <notification
   icon="notifytip.tga"
   name="AvatarRezCloudNotification"
   type="notifytip">
( [EXISTENCE] seconds alive )
Avatar '[NAME]' became cloud.
  </notification>

  <notification
   icon="notifytip.tga"
   name="AvatarRezArrivedNotification"
   type="notifytip">
( [EXISTENCE] seconds alive )
Avatar '[NAME]' appeared.
  </notification>

  <notification
   icon="notifytip.tga"
   name="AvatarRezLeftCloudNotification"
   type="notifytip">
( [EXISTENCE] seconds alive )
Avatar '[NAME]' left after [TIME] seconds as cloud.
  </notification>

  <notification
   icon="notifytip.tga"
   name="AvatarRezEnteredAppearanceNotification"
   type="notifytip">
( [EXISTENCE] seconds alive )
Avatar '[NAME]' entered appearance mode.
  </notification>

  <notification
   icon="notifytip.tga"
   name="AvatarRezLeftAppearanceNotification"
   type="notifytip">
( [EXISTENCE] seconds alive )
Avatar '[NAME]' left appearance mode.
  </notification>

  <notification
   icon="alertmodal.tga"
   name="NoConnect"
   type="alertmodal">
We're having trouble connecting using [PROTOCOL] &lt;nolink&gt;[HOSTID]&lt;/nolink&gt;.
Please check your network and firewall setup.
  <tag>fail</tag>
    <usetemplate
     name="okbutton"
     yestext="OK"/>
  </notification>

  <notification
   icon="alertmodal.tga"
   name="NoVoiceConnect"
   type="alertmodal">
    <unique/>
We are unable to connect to the voice server:

&lt;nolink&gt;[HOSTID]&lt;/nolink&gt;

Ports that must be allowed for voice are:
:TCP: 80, 443
:UDP: 3478, 3479, 5060, 5062, 6250, 12000-32000

Please check your network and firewall setup.
Disable any SIP ALG feature in your router.

Voice communications will not be available.
https://wiki.firestormviewer.org/fs_voice
    <tag>voice</tag>
  <tag>fail</tag>
    <usetemplate
     ignoretext="Warn me when the viewer can't connect to the voice server"
     name="okignore"
     yestext="OK" />
  </notification>

  <notification
   icon="alertmodal.tga"
   name="NoVoiceConnect-GIAB"
   type="alertmodal">
We're having trouble connecting to your voice server.

Voice communications will not be available.
Please check your network and firewall setup.
[https://wiki.firestormviewer.org/fs_voice]
    <tag>voice</tag>
  <tag>fail</tag>
    <usetemplate
     name="okbutton"
     yestext="OK"/>
  </notification>

  <notification
   icon="notifytip.tga"
   name="AvatarRezLeftNotification"
   type="notifytip">
( [EXISTENCE] seconds alive )
Avatar '[NAME]' left as fully loaded.
  </notification>

  <notification
   icon="notifytip.tga"
   name="AvatarRezSelfBakedTextureUploadNotification"
   type="notifytip">
( [EXISTENCE] seconds alive )
You uploaded a [RESOLUTION] baked texture for '[BODYREGION]' after [TIME] seconds.
  </notification>

  <notification
   icon="notifytip.tga"
   name="AvatarRezSelfBakedTextureUpdateNotification"
   type="notifytip">
( [EXISTENCE] seconds alive )
You locally updated a [RESOLUTION] baked texture for '[BODYREGION]' after [TIME] seconds.
  </notification>
	
  <notification
   icon="alertmodal.tga"
   name="CannotUploadTexture"
   type="alertmodal">
Unable to upload texture: &apos;[NAME]&apos;
[REASON]   
  <tag>fail</tag>  
  </notification>

  <notification
   icon="alertmodal.tga"
   name="CannotUploadMaterial"
   type="alertmodal">
There was a problem uploading the file
    <tag>fail</tag>
  </notification>

  <notification
 icon="alertmodal.tga"
 label="Save Material"
 name="SaveMaterialAs"
 type="alertmodal">
    <unique/>
    Name this material:
    <tag>confirm</tag>
    <form name="form">
      <input name="message" type="text">
        [DESC]
      </input>
      <button
       default="true"
       index="0"
       name="OK"
       text="OK"/>
      <button
       index="1"
       name="Cancel"
       text="Cancel"/>
    </form>
  </notification>

  <notification
   icon="alertmodal.tga"
   name="InvalidMaterialName"
   type="alertmodal">
Please enter a non-empty name
    <tag>fail</tag>
  </notification>

  <notification
   icon="alertmodal.tga"
   name="UsavedMaterialChanges"
   type="alertmodal">
    You have unsaved changes.
    <form name="form">
      <button
       index="0"
       name="discard"
       text="Discard changes"/>
      <button
       index="1"
       name="keep"
       text="Keep editing"/>
    </form>
  </notification>

  <notification
   icon="alertmodal.tga"
   name="LivePreviewUnavailable"
   type="alert">
We cannot display a preview of this texture because it is no-copy and/or no-transfer.
  <usetemplate
    ignoretext="Warn me that Live Preview mode is not available for no-copy and/or no-transfer textures"
    name="okignore"
    yestext="OK"/>
  </notification>

  <notification
   icon="alertmodal.tga"
   name="LivePreviewUnavailablePBR"
   type="alert">
   
We cannot display a preview of this material because it is no-copy, no-transfer, and/or no-modify.
  <usetemplate
    ignoretext="Warn me that Live Preview mode is not available for no-copy, no-transfer, and/or no-modify materials"
    name="okignore"
    yestext="OK"/>
  </notification>

  <notification
   icon="alertmodal.tga"
   name="FacePasteFailed"
   type="alertmodal">
Paste failed. [REASON]
   <usetemplate
    name="okbutton"
    yestext="OK"/>
  </notification>

  <notification
   icon="alertmodal.tga"
   name="FailedToApplyTextureNoCopyToMultiple"
   type="alertmodal">
Failed to apply texture. You can not apply a no-copy texture to multiple objects.
   <usetemplate
    name="okbutton"
    yestext="OK"/>
  </notification>

  <notification
   icon="alertmodal.tga"
   name="FailedToApplyGLTFNoCopyToMultiple"
   type="alertmodal">
Failed to apply GLTF material. You can not apply a no-copy material to multiple objects.
   <usetemplate
    name="okbutton"
    yestext="OK"/>
  </notification>

  <notification
   icon="alertmodal.tga"
   name="FacePasteTexturePermissions"
   type="alertmodal">
    You applied a texture with limited permissions, object will inherit permissions from texture.
    <usetemplate
     ignoretext="Paste: You applied a texture with limited permissions"
     name="notifyignore"/>
    <usetemplate
     name="okbutton"
     yestext="OK"/>
  </notification>

  <notification
   icon="alertmodal.tga"
   name="ConfirmLeaveCall"
   type="alertmodal">
Are you sure you want to leave this call?
    <tag>confirm</tag>
    <tag>voice</tag>
    <usetemplate
     ignoretext="Confirm before I leave call"
     name="okcancelignore"
     notext="No"
     yestext="Yes">
      <unique/>
    </usetemplate>
  </notification>

  <notification
   icon="alertmodal.tga"
   name="ConfirmMuteAll"
   type="alert">
You have selected to mute all participants in a group call.
This will also cause all residents that later join the call to be
muted, even after you have left the call.

Mute everyone?
    <tag>group</tag>
    <tag>confirm</tag>
    <tag>voice</tag>
    <usetemplate
     ignoretext="Confirm before I mute all participants in a group call"
     name="okcancelignore"
     yestext="OK"
     notext="Cancel">
      <unique/>
    </usetemplate>
  </notification>
  <notification
  name="HintChat"
  label="Chat"
  type="hint">
    <unique/>
    To join the conversation, type into the chat field below.
  </notification>

  <notification
  name="HintSit"
  label="Stand"
  type="hint">
    <unique/>
    To stand up and exit the sitting position, click the Stand button.
  </notification>

  <notification
  name="HintSpeak"
  label="Speak"
  type="hint">
    <unique/>    
Click the Speak button to turn your microphone on and off.

Click on the up arrow to see the voice control panel.

Hiding the Speak button will disable the voice feature.
  </notification>

  <notification
  name="HintDestinationGuide"
  label="Explore the World"
  type="hint">
    <unique/>
    The Destination Guide contains thousands of new places to discover. Select a location and choose Teleport to start exploring.
  </notification>

  <notification
    name="HintSidePanel"
    label="Side Panel"
    type="hint">
    <unique/>
    Get quick access to your inventory, outfits, profiles and more in the side panel.
  </notification>

  <notification
  name="HintMove"
  label="Move"
  type="hint">
    <unique/>
    To walk or run, open the Move Panel and use the directional arrows to navigate. You can also use the directional keys on your keyboard.
  </notification>

  <notification
  name="HintMoveClick"
  label=""
  type="hint">
    <unique/>    
1. Click to Walk
Click anywhere on the ground to walk to that spot.

2. Click and Drag to Rotate View
Click and drag anywhere on the world to rotate your view
    <tag>custom_skin</tag>
  </notification>

  <notification
  name="HintDisplayName"
  label="Display Name"
  type="hint">
    <unique/>
    Set your customizable display name here. This is in addition to your unique username, which can't be changed. You can change how you see other people's names in your preferences.
  </notification>


  <notification
  name="HintView"
  label="View"
  type="hint">
    <unique/>
    To change your camera view, use the Orbit and Pan controls. Reset your view by pressing Escape or walking.
    <tag>custom_skin</tag>
  </notification>

  <notification
  name="HintInventory"
  label="Inventory"
  type="hint">
    <unique/>
    Check your inventory to find items. Newest items can be easily found in the Recent tab.
  </notification>

  <notification
  name="HintLindenDollar"
  label="You've got Linden Dollars!"
  type="hint">
    <unique/>
    Here's your current balance of L$. Click Buy L$ to purchase more Linden Dollars.
    <tag>funds</tag>
  </notification>

   <notification
   icon="alertmodal.tga"
   name="LowMemory"
   type="alertmodal">
    Your memory pool is low. Some functions of SL are disabled to avoid crash. Please close other applications. Restart SL if this persists.
  </notification>

  <notification
     icon="alertmodal.tga"
     name="ForceQuitDueToLowMemory"
     type="alertmodal">
    SL will quit in 30 seconds due to out of memory.
  </notification>

  <notification
   icon="alertmodal.tga"
   name="SOCKS_NOT_PERMITTED"
   type="alertmodal">
	The SOCKS 5 proxy "[HOST]:[PORT]" refused the connection, not allowed by rule set.
	<tag>fail</tag>
   <usetemplate
     name="okbutton"
     yestext="OK"/>
  </notification>

  <notification
   icon="alertmodal.tga"
   name="SOCKS_CONNECT_ERROR"
   type="alertmodal">
	The SOCKS 5 proxy "[HOST]:[PORT]" refused the connection, could not open TCP channel.
	<tag>fail</tag>
   <usetemplate
     name="okbutton"
     yestext="OK"/>	 
  </notification>

  <notification
   icon="alertmodal.tga"
   name="SOCKS_NOT_ACCEPTABLE"
   type="alertmodal">
	The SOCKS 5 proxy "[HOST]:[PORT]" refused the selected authentication system.
	<tag>fail</tag>
   <usetemplate
     name="okbutton"
     yestext="OK"/>
  </notification>

  <notification
   icon="alertmodal.tga"
   name="SOCKS_AUTH_FAIL"
   type="alertmodal">
	The SOCKS 5 proxy "[HOST]:[PORT]" reported your credentials are invalid.
	<tag>fail</tag>
   <usetemplate
     name="okbutton"
     yestext="OK"/>
  </notification>

  <notification
   icon="alertmodal.tga"
   name="SOCKS_UDP_FWD_NOT_GRANTED"
   type="alertmodal">
	The SOCKS 5 proxy "[HOST]:[PORT]" refused the UDP associate request.
	<tag>fail</tag>
   <usetemplate
     name="okbutton"
     yestext="OK"/>
  </notification>

  <notification
   icon="alertmodal.tga"
   name="SOCKS_HOST_CONNECT_FAILED"
   type="alertmodal">
	Could not connect to SOCKS 5 proxy server "[HOST]:[PORT]".
	<tag>fail</tag>
   <usetemplate
     name="okbutton"
     yestext="OK"/>
  </notification>
  
  <notification
   icon="alertmodal.tga"
   name="SOCKS_UNKNOWN_STATUS"
   type="alertmodal">
	Unknown proxy error with server "[HOST]:[PORT]".
	<tag>fail</tag>
   <usetemplate
     name="okbutton"
     yestext="OK"/>
  </notification>
  
  <notification
   icon="alertmodal.tga"
   name="SOCKS_INVALID_HOST"
   type="alertmodal">
	Invalid SOCKS proxy address or port "[HOST]:[PORT]".
	<tag>fail</tag>
   <usetemplate
     name="okbutton"
     yestext="OK"/>
  </notification>
  
  <notification
   icon="alertmodal.tga"
   name="SOCKS_BAD_CREDS"
   type="alertmodal">
	Invalid SOCKS 5 username or password.
	<tag>fail</tag>
   <usetemplate
     name="okbutton"
     yestext="OK"/>
  </notification>
  
  <notification
   icon="alertmodal.tga"
   name="PROXY_INVALID_HTTP_HOST"
   type="alertmodal">
    Invalid HTTP proxy address or port "[HOST]:[PORT]".
	<tag>fail</tag>
   <usetemplate
     name="okbutton"
     yestext="OK"/>
  </notification>

  <notification
   icon="alertmodal.tga"
   name="PROXY_INVALID_SOCKS_HOST"
   type="alertmodal">
	Invalid SOCKS proxy address or port "[HOST]:[PORT]".
	<tag>fail</tag>
   <usetemplate
     name="okbutton"
     yestext="OK"/>
  </notification>

  <notification
   icon="alertmodal.tga"
   name="ChangeProxySettings"
   type="alert">
	Proxy settings take effect after you restart [APP_NAME].
	<tag>fail</tag>
   <usetemplate
     name="okbutton"
     yestext="OK"/>
  </notification>

  <notification
  name="AuthRequest"
  type="browser">
The site at &apos;&lt;nolink&gt;[HOST_NAME]&lt;/nolink&gt;&apos; in realm &apos;[REALM]&apos; requires a user name and password.
    <tag>confirm</tag>
    <form name="form">
      <input name="username" type="text" text="User Name" default="true"/>
      <input name="password" type="password" text="Password    "/>
      <button default="true"
              index="0"
              name="ok"
              text="Submit"/>
      <button index="1"
              name="cancel"
              text="Cancel"/>
    </form>
  </notification>

   <notification
	name="ModeChange"
	label=""
	type="alertmodal">
    <unique/>
Changing modes requires you to quit and restart.

Change mode and quit?
    <tag>confirm</tag>
    <usetemplate
   name="okcancelbuttons"
   yestext="OK"
   notext="Cancel"/>
    </notification>

  <notification

 name="NoClassifieds"
 label=""
 type="alertmodal">
    <unique/>
    <tag>fail</tag>
    <tag>confirm</tag>
    Creation and editing of Classifieds is only available in Advanced mode. Would you like to quit and change modes? The mode selector can be found on the login screen.
    <usetemplate
   name="okcancelbuttons"
   yestext="Quit"
   notext="Don't Quit"/>
    </notification>

  <notification
 name="NoGroupInfo"
 label=""
 type="alertmodal">
    <unique/>
    <tag>fail</tag>
    <tag>confirm</tag>
    Creation and editing of Groups is only available in Advanced mode. Would you like to quit and change modes? The mode selector can be found on the login screen.
    <usetemplate
   name="okcancelbuttons"
   yestext="Quit"
   notext="Don't Quit"/>
  </notification>

 <notification
 name="NoPlaceInfo"
 label=""
 type="alertmodal">
    <unique/>
    <tag>fail</tag>
    <tag>confirm</tag>
    Viewing place profile is only available in Advanced mode. Would you like to quit and change modes? The mode selector can be found on the login screen.
    <usetemplate
   name="okcancelbuttons"
   yestext="Quit"
   notext="Don't Quit"/>
</notification>

  <notification
 name="NoPicks"
 label=""
 type="alertmodal">
    <unique/>
    <tag>fail</tag>
    <tag>confirm</tag>
    Creation and editing of Picks is only available in Advanced mode. Would you like to quit and change modes? The mode selector can be found on the login screen.
    <usetemplate
   name="okcancelbuttons"
   yestext="Quit"
   notext="Don't Quit"/>
  </notification>

  <notification
 name="NoWorldMap"
 label=""
 type="alertmodal">
    <unique/>
    <tag>fail</tag>
    <tag>confirm</tag>
    Viewing of the world map is only available in Advanced mode. Would you like to quit and change modes? The mode selector can be found on the login screen.
    <usetemplate
   name="okcancelbuttons"
   yestext="Quit"
   notext="Don't Quit"/>
  </notification>

  <notification
 name="NoVoiceCall"
 label=""
 type="alertmodal">
    <unique/>
    <tag>fail</tag>
    <tag>confirm</tag>
    Voice calls are only available in Advanced mode. Would you like to logout and change modes?
    <usetemplate
   name="okcancelbuttons"
   yestext="Quit"
   notext="Don't Quit"/>
  </notification>

  <notification
 name="NoAvatarShare"
 label=""
 type="alertmodal">
    <unique/>
    <tag>fail</tag>
    <tag>confirm</tag>
    Sharing is only available in Advanced mode. Would you like to logout and change modes?
    <usetemplate
   name="okcancelbuttons"
   yestext="Quit"
   notext="Don't Quit"/>
  </notification>
  
  <notification
 name="NoAvatarPay"
 label=""
 type="alertmodal">
    <unique/>
    <tag>fail</tag>
    <tag>confirm</tag>
	  Paying other residents is only available in Advanced mode. Would you like to logout and change modes?
	  <usetemplate
   name="okcancelbuttons"
   yestext="Quit"
   notext="Don't Quit"/>
  </notification>

  <notification
 name="NoInventory"
 label=""
 type="alertmodal">
    <unique/>
    <tag>fail</tag>
    <tag>confirm</tag>
    Viewing inventory is only available in Advanced mode. Would you like to logout and change modes?
    <usetemplate
   name="okcancelbuttons"
   yestext="Quit"
   notext="Don't Quit"/>
  </notification>

  <notification
 name="NoAppearance"
 label=""
 type="alertmodal">
    <unique/>
    <tag>fail</tag>
    <tag>confirm</tag>
    The appearance editor is only available in Advanced mode. Would you like to logout and change modes?
    <usetemplate
   name="okcancelbuttons"
   yestext="Quit"
   notext="Don't Quit"/>
  </notification>

  <notification
 name="NoSearch"
 label=""
 type="alertmodal">
    <unique/>
    <tag>fail</tag>
    <tag>confirm</tag>
    Search is only available in Advanced mode. Would you like to logout and change modes?
    <usetemplate
   name="okcancelbuttons"
   yestext="Quit"
   notext="Don't Quit"/>
  </notification>

  <notification
    name="ConfirmHideUI"
    label=""
    type="alertmodal">
    <unique/>
    <tag>confirm</tag>
    This action will hide all menu items and buttons. To get them back, click [SHORTCUT] again.
    <usetemplate
      name="okcancelignore"
      yestext="OK"
      notext="Cancel"
      ignoretext="Confirm before hiding UI"/>
  </notification>

  <notification
   icon="alertmodal.tga"
   name="PathfindingLinksets_WarnOnPhantom"
   type="alertmodal">
Some selected linksets will have the Phantom flag toggled.

Do you wish to continue?
    <tag>confirm</tag>
    <usetemplate
     ignoretext="Some selected linksets phantom flag will be toggled."
     name="okcancelignore"
     notext="Cancel"
     yestext="OK"/>
  </notification>

  <notification
   icon="alertmodal.tga"
   name="PathfindingLinksets_MismatchOnRestricted"
   type="alertmodal">
Some selected linksets cannot be set to be '[REQUESTED_TYPE]' because of permission restrictions on the linkset.  These linksets will be set to be '[RESTRICTED_TYPE]' instead.

Do you wish to continue?
    <tag>confirm</tag>
    <usetemplate
     ignoretext="Some selected linksets cannot be set because of permission restrictions on the linkset."
     name="okcancelignore"
     notext="Cancel"
     yestext="OK"/>
  </notification>

  <notification
   icon="alertmodal.tga"
   name="PathfindingLinksets_MismatchOnVolume"
   type="alertmodal">
Some selected linksets cannot be set to be '[REQUESTED_TYPE]' because the shape is non-convex.

Do you wish to continue?
    <tag>confirm</tag>
    <usetemplate
     ignoretext="Some selected linksets cannot be set because the shape is non-convex"
     name="okcancelignore"
     notext="Cancel"
     yestext="OK"/>
  </notification>

  <notification
   icon="alertmodal.tga"
   name="PathfindingLinksets_WarnOnPhantom_MismatchOnRestricted"
   type="alertmodal">
Some selected linksets will have the Phantom flag toggled.

Some selected linksets cannot be set to be '[REQUESTED_TYPE]' because of permission restrictions on the linkset.  These linksets will be set to be '[RESTRICTED_TYPE]' instead.

Do you wish to continue?
    <tag>confirm</tag>
    <usetemplate
     ignoretext="Some selected linksets phantom flag will be toggled and others cannot be set because of permission restrictions on the linkset."
     name="okcancelignore"
     notext="Cancel"
     yestext="OK"/>
  </notification>

  <notification
   icon="alertmodal.tga"
   name="PathfindingLinksets_WarnOnPhantom_MismatchOnVolume"
   type="alertmodal">
Some selected linksets will have the Phantom flag toggled.

Some selected linksets cannot be set to be '[REQUESTED_TYPE]' because the shape is non-convex.

Do you wish to continue?
    <tag>confirm</tag>
    <usetemplate
     ignoretext="Some selected linksets phantom flag will be toggled and others cannot be set because the shape is non-convex"
     name="okcancelignore"
     notext="Cancel"
     yestext="OK"/>
  </notification>

  <notification
   icon="alertmodal.tga"
   name="PathfindingLinksets_MismatchOnRestricted_MismatchOnVolume"
   type="alertmodal">
Some selected linksets cannot be set to be '[REQUESTED_TYPE]' because of permission restrictions on the linkset.  These linksets will be set to be '[RESTRICTED_TYPE]' instead.

Some selected linksets cannot be set to be '[REQUESTED_TYPE]' because the shape is non-convex. These linksets&apos; use types will not change.

Do you wish to continue?
    <tag>confirm</tag>
    <usetemplate
     ignoretext="Some selected linksets cannot be set because of permission restrictions on the linkset and because the shape is non-convex."
     name="okcancelignore"
     notext="Cancel"
     yestext="OK"/>
  </notification>

  <notification
   icon="alertmodal.tga"
   name="PathfindingLinksets_WarnOnPhantom_MismatchOnRestricted_MismatchOnVolume"
   type="alertmodal">
Some selected linksets will have the Phantom flag toggled.

Some selected linksets cannot be set to be '[REQUESTED_TYPE]' because of permission restrictions on the linkset.  These linksets will be set to be '[RESTRICTED_TYPE]' instead.

Some selected linksets cannot be set to be '[REQUESTED_TYPE]' because the shape is non-convex. These linksets&apos; use types will not change.

Do you wish to continue?
    <tag>confirm</tag>
    <usetemplate
     ignoretext="Some selected linksets phantom flag will be toggled and others cannot be set because of permission restrictions on the linkset and because the shape is non-convex."
     name="okcancelignore"
     notext="Cancel"
     yestext="OK"/>
  </notification>

  <notification
   icon="alertmodal.tga"
   name="PathfindingLinksets_ChangeToFlexiblePath"
   type="alertmodal">
    The selected object affects the navmesh.  Changing it to a Flexible Path will remove it from the navmesh.
    <tag>confirm</tag>
    <usetemplate
     ignoretext="The selected object affects the navmesh. Changing it to a Flexible Path will remove it from the navmesh."
     name="okcancelignore"
     notext="Cancel"
     yestext="OK"/>
  </notification>

  <global name="UnsupportedIntelDriver">
The installed Intel graphics driver for [GPUNAME], version [VERSION], is significantly out of date and is known to cause excessive rates of program crashes. You are strongly advised to update to a current Intel driver.

Do you want to check the Intel driver website?
  </global>

  <global name="UnsupportedCPUAmount">
796
  </global>

  <global name="UnsupportedRAMAmount">
510
  </global>

  <global name="UnsupportedGPU">
- Your graphics card does not meet the minimum requirements.
  </global>

  <global name="UnsupportedCPU">
- Your CPU does not meet the minimum requirements.
  </global>

  <global name="UnsupportedRAM">
- Your system memory does not meet the minimum requirements.
  </global>
  
  <global name="LLLeapUpdaterFailure">
Failed to launch updater service [UPDATER_APP]. Please verify the viewer is installed correctly and has the necessary permissions to run. If you continue to experience issues, please visit the [SUPPORT_SITE].
  </global>

<!-- these are alert strings from server. the name needs to match entire the server string, and needs to be changed
	whenever the server string changes -->
   <global name="You can only set your 'Home Location' on your land or at a mainland Infohub.">
If you own a piece of land, you can make it your home location.
Otherwise, you can look at the Map and find places marked &quot;Infohub&quot;.
  </global>
  <global name="You died and have been teleported to your home location">
You died and have been teleported to your home location.
  </global>
<!-- <FS:AW>  opensim search support-->
  <notification
   icon="alertmodal.tga"
   name="ConfirmClearDebugSearchURL"
   type="alertmodal">
Are you sure you want to clear the debug search url?
    <tag>confirm</tag>
    <usetemplate
     ignoretext="Confirm clearing debug search url"
     name="okcancelignore"
     notext="Cancel"
     yestext="OK"/>
  </notification>
  <notification
   icon="alertmodal.tga"
   name="ConfirmPickDebugSearchURL"
   type="alertmodal">
Are you sure you want to pick the current search url as debug search url?
    <tag>confirm</tag>
    <usetemplate
     ignoretext="Confirm picking debug search url"
     name="okcancelignore"
     notext="Cancel"
     yestext="OK"/>
  </notification>
<!-- </FS:AW>  opensim search support-->
<!-- <FS:AW  grid management-->
  <notification
   icon="alertmodal.tga"
   name="ConfirmRemoveGrid"
   type="alertmodal">
Are you sure you want to remove [REMOVE_GRID] from the grid list?
    <tag>confirm</tag>
    <usetemplate
     ignoretext="Confirm removing grids"
     name="okcancelignore"
     notext="Cancel"
     yestext="OK"/>
  </notification>
  <notification
   icon="alertmodal.tga"
   name="CanNotRemoveConnectedGrid"
   type="alertmodal">
You can not remove [REMOVE_GRID] while being connected to it.
    <tag>confirm</tag>
    <usetemplate
     ignoretext="Warn that the grid connected to can not be removed."
     name="okcancelignore"
     notext="Cancel"
     yestext="OK"/>
  </notification>
<!-- </FS:AW  grid management-->

<!-- ## Zi: Animation Overrider -->
  <notification
   icon="alertmodal.tga"
   name="NewAOSet"
   type="alertmodal">
Specify a name for the new AO set:
(The name may contain any ASCII character, except for ":" or "|")
    <form name="form">
      <input name="message" type="text" default="true">
New AO Set
      </input>
      <button
       default="true"
       index="0"
       name="OK"
       text="OK"/>
      <button
       index="1"
       name="Cancel"
       text="Cancel"/>
    </form>
  </notification>

  <notification
   icon="alertmodal.tga"
   name="NewAOCantContainNonASCII"
   type="alertmodal">
Could not create new AO set "[AO_SET_NAME]".
The name may only contain ASCII characters, excluding ":" and "|".
    <usetemplate
     name="okbutton"
     yestext="OK"/>
  </notification>

  <notification
   icon="alertmodal.tga"
   name="RenameAOMustBeASCII"
   type="alertmodal">
Could not rename AO set "[AO_SET_NAME]".
The name may only contain ASCII characters, excluding ":" and "|".
    <usetemplate
     name="okbutton"
     yestext="OK"/>
  </notification>

<notification
   icon="alertmodal.tga"
   name="RemoveAOSet"
   type="alertmodal">
Remove AO set "[AO_SET_NAME]" from the list?
    <usetemplate
     name="okcancelbuttons"
     notext="Cancel"
     yestext="Remove"/>
  </notification>

  <notification
   icon="notifytip.tga"
   name="AOForeignItemsFound"
   type="alertmodal">
The animation overrider found at least one item that did not belong in the configuration. Please check your &quot;Lost and Found&quot; folder for items that were moved out of the animation overrider configuration.
  </notification>

  <notification
   icon="notifytip.tga"
   name="AOImportComplete"
   type="notifytip">
Animation Overrider notecard import complete!
  </notification>

  <notification
   icon="notifytip.tga"
   name="AOImportSetAlreadyExists"
   type="notifytip">
An animation set with this name already exists.
  </notification>

  <notification
   icon="notifytip.tga"
   name="AOImportPermissionDenied"
   type="notifytip">
Insufficient permissions to read notecard.
  </notification>

  <notification
   icon="notifytip.tga"
   name="AOImportCreateSetFailed"
   type="notifytip">
Error while creating import set.
  </notification>

  <notification
   icon="notifytip.tga"
   name="AOImportDownloadFailed"
   type="notifytip">
Could not download notecard.
  </notification>

  <notification
   icon="notifytip.tga"
   name="AOImportNoText"
   type="notifytip">
Notecard is empty or unreadable.
  </notification>

  <notification
   icon="notifytip.tga"
   name="AOImportNoFolder"
   type="notifytip">
Couldn't find folder to read the animations.
  </notification>

  <notification
   icon="notifytip.tga"
   name="AOImportNoStatePrefix"
   type="notifytip">
Notecard line [LINE] has no valid [ state prefix.
  </notification>

  <notification
   icon="notifytip.tga"
   name="AOImportNoValidDelimiter"
   type="notifytip">
Notecard line [LINE] has no valid ] delimiter.
  </notification>

  <notification
   icon="notifytip.tga"
   name="AOImportStateNameNotFound"
   type="notifytip">
State name [NAME] not found.
  </notification>

  <notification
   icon="notifytip.tga"
   name="AOImportAnimationNotFound"
   type="notifytip">
Couldn't find animation [NAME]. Please make sure it's present in the same folder as the import notecard.
  </notification>

  <notification
   icon="notifytip.tga"
   name="AOImportInvalid"
   type="notifytip">
Notecard didn't contain any usable data. Aborting import.
  </notification>

  <notification
   icon="notifytip.tga"
   name="AOImportRetryCreateSet"
   type="notifytip">
Could not create import folder for animation set [NAME]. Retrying ...
  </notification>

  <notification
   icon="notifytip.tga"
   name="AOImportAbortCreateSet"
   type="notifytip">
Could not create import folder for animation set [NAME]. Giving up.
  </notification>

  <notification
   icon="notifytip.tga"
   name="AOImportLinkFailed"
   type="notifytip">
Creating animation link for animation "[NAME]" failed!
  </notification>

<!-- ## Zi: Animation Overrider -->

<notification
   icon="alertmodal.tga"
   name="SendSysinfoToIM"
   type="alertmodal">
This will send the following information to the current IM session:

[SYSINFO]
    <usetemplate
     name="okcancelbuttons"
     yestext="Send"
     notext="Cancel" />
  </notification>

<!-- fsdata -->
  <notification
   icon="alertmodal.tga"
   name="BlockLoginInfo"
   type="alertmodal">
    [REASON]
    <usetemplate
     name="okbutton"
     yestext="OK"/>
  </notification>

  <notification
   icon="alertmodal.tga"
   name="TestversionExpired"
   type="alertmodal">
    This test version of [APP_NAME] has expired and cannot be used any further.
    <usetemplate
     name="okbutton"
     yestext="OK"/>
  </notification>

  <notification
   icon="alertmodal.tga"
   name="FireStormReqInfo"
   type="alertmodal">
    [NAME] is requesting that you send them information about your [APP_NAME] setup.
(This is the same information that can be found by going to Help->About [APP_NAME])
[REASON]
Would you like to send them this information?
    <form name="form">
      <button
       index="0"
       name="Yes"
       text="Yes"/>
      <button
       index="1"
       name="No"
       text="No"/>
    </form>
  </notification>

<!-- Firestorm Phantom -->

  <notification
   icon="notifytip.tga"
   name="PhantomOn"
   type="notifytip">
Phantom mode on.
  </notification>

  <notification
   icon="notifytip.tga"
   name="PhantomOff"
   type="notifytip">
Phantom mode off.
  </notification>

  <notification
   icon="notifytip.tga"
   name="MovelockEnabled"
   type="notifytip">
Movelock enabled. Use Avatar &gt; Movement &gt; Movelock to disable.
  </notification>

  <notification
   icon="notifytip.tga"
   name="MovelockDisabled"
   type="notifytip">
Movelock disabled.
  </notification>

  <notification
   icon="notifytip.tga"
   name="MovelockEnabling"
   type="notifytip">
Enabling movelock...
  </notification>

  <notification
   icon="notifytip.tga"
   name="MovelockDisabling"
   type="notifytip">
Disabling movelock...
  </notification>

  <notification
   icon="notifytip.tga"
   name="FlightAssistEnabled"
   type="notifytip">
Flight Assist is enabled
  </notification>

<!-- Firestorm Phantom -->

<!-- Firestorm Reset Settings -->
  <notification
    icon="alertmodal.tga"
    label="Reset all settings"
    name="FirestormClearSettingsPrompt"
    type="alertmodal">
    Resetting all settings may be helpful if you are experiencing problems; however, you will need to redo any customizations you have made to the default configuration. 

    Are you sure you want to reset all settings?
    <usetemplate
      name="okcancelbuttons"
      notext="Cancel"
      yestext="OK"/>
  </notification>

  <notification
    icon="alertmodal.tga"
    name="SettingsWillClear"
    type="alertmodal">
    Settings will be cleared after restarting [APP_NAME].
  </notification>
<!-- Firestorm Reset Settings -->

<!-- AW: opensim -->
  <notification icon="alertmodal.tga"
		name="CantAddGrid"
		type="alertmodal">
Could not add [GRID] to the grid list.
[REASON] contact support of [GRID].
    <usetemplate
     name="okbutton"
     yestext="OK"/>
  </notification>
<!-- AW: opensim -->

  <!-- ## Zi: Particle Editor -->
  <notification
   icon="alertmodal.tga"
   name="ParticleScriptFindFolderFailed"
   type="alertmodal">
Could not find a folder for the new script in inventory.
  </notification>

  <notification
   icon="alertmodal.tga"
   name="ParticleScriptCreationFailed"
   type="alertmodal">
Could not create new script for this particle system.
  </notification>

  <notification
   icon="alertmodal.tga"
   name="ParticleScriptNotFound"
   type="alertmodal">
Could not find the newly created script for this particle system.
  </notification>

  <notification
   icon="alertmodal.tga"
   name="ParticleScriptCreateTempFileFailed"
   type="alertmodal">
Could not create temporary file for script upload.
  </notification>

  <notification
   icon="notify.tga"
   name="ParticleScriptInjected"
   type="alertmodal">
Particle script was injected successfully.
   <form name="form">
      <ignore name="ignore"
       text="A particle script was injected to an object."/>
    </form>
  </notification>

  <notification
   icon="alertmodal.tga"
   name="ParticleScriptCapsFailed"
   type="alertmodal">
Failed to inject script into object. Request for capabilities returned an empty address.
  </notification>

  <notification
   icon="notify.tga"
   name="ParticleScriptCopiedToClipboard"
   type="alertmodal">
The LSL script to create this particle system has been copied to your clipboard. You can now paste it into a new script to use it.
   <form name="form">
      <ignore name="ignore"
       text="A particle script was copied to my clipboard"/>
    </form>
  </notification>
  <!-- ## Zi: Particle Editor -->

  <!-- ## Zi: Debug Settings Editor -->
  <notification
   icon="notify.tga"
   name="DebugSettingsWarning"
   type="alertmodal">
Warning! The use of the Debug Settings window is unsupported! Changing debug settings can severely impact your experience and might lead to loss of data, functionality or even access to the service. Please do not change any values without knowing exactly what you are doing.
   <form name="form">
      <ignore name="ignore"
       text="Debug Settings warning message"/>
    </form>
  </notification>

  <notification
   icon="notify.tga"
   name="ControlNameCopiedToClipboard"
   type="alertmodal">
This debug setting's name has been copied to your clipboard. You can now paste it somewhere else to use it.
   <form name="form">
      <ignore name="ignore"
       text="A debug setting's name was copied to my clipboard"/>
    </form>
  </notification>

  <notification
   icon="notify.tga"
   name="SanityCheck"
   type="alertmodal">
[APP_NAME] has detected a possible issue with your settings:

[SANITY_MESSAGE]

Reason: [SANITY_COMMENT]

Current setting: [CURRENT_VALUE]
   <form name="form">
      <button
       index="0"
       name="OK"
       text="Fix it"/>
      <button
       index="1"
       name="Cancel"
       text="Keep it"/>
      <ignore name="ignore"
       text="A settings control has failed the sanity check."/>
    </form>
  </notification>
  <!-- ## Zi: Debug Settings Editor -->

  <!-- <FS:Sei> LSL Default label missing FIRE-17710 -->
  <notification
   icon="alertmodal.tga"
   name="DefaultLabelMissing"
   type="alertmodal">
   <usetemplate
    ignoretext="A LSL script has switch statement without a default label"
    name="notifyignore"/>
The behavior for switch() statements without a default case was previously incorrect and has been fixed. 
See FIRE-17710 for details.
  </notification>
  <!-- </FS:Sei> -->

  <notification
   icon="alertmodal.tga"
   name="TeleportToAvatarNotPossible"
   type="alertmodal">
Teleport to this avatar not possible, because the exact position is unknown.
  <tag>fail</tag>
  </notification>

  <notification
   icon="alertmodal.tga"
   name="ZoomToAvatarNotPossible"
   type="alertmodal">
Cannot zoom to this avatar, because it is out of reach.
  <tag>fail</tag>
  </notification>

  <notification
   icon="alertmodal.tga"
   name="TrackAvatarNotPossible"
   type="alertmodal">
Cannot track this avatar, because it is beyond radar range.
  <tag>fail</tag>
  </notification>

  <notification
   icon="alertmodal.tga"
   name="CacheEmpty"
   type="alertmodal">
Your viewer cache is currently empty. Please be aware that you may experience slow framerates and inventory loading for a short time while new content downloads.
  </notification>

  <!-- <FS:Zi> Viewer version popup -->
  <notification
   icon="alertmodal.tga"
   name="FirstJoinSupportGroup2"
   type="alertmodal">
Welcome to the Phoenix/Firestorm Viewer Support Group!

To make support easier, it is recommended to announce your viewer's version to the group. This information includes current viewer version, viewer skin, operating system and RLVa status. You can choose to display your viewer's version in front of any chat you send to the group. Our support members can give you more meaningful advice right away if they know the viewer version you are on.

You can enable and disable this function at any time using the checkbox in the group chat floater.

Do you want to enable the automatic viewer version display?

    <form name="form">
      <button
       index="0"
       name="OK_okcancelignore"
       text="Yes"/>
      <button
       default="true"
       index="1"
       name="Cancel_okcancelignore"
       text="No"/>
      <ignore
	   name="ignore"
       text="The Phoenix/Firestorm Support Group was joined"
       save_option="true" />
    </form>

  </notification>
  <!-- <FS:Zi> Viewer version popup -->
  <notification
     icon="alertmodal.tga"
     name="ConfirmScriptModify"
    type="alertmodal">
    Are you sure you want to modify scripts in selected objects?
    <tag>confirm</tag>
    <usetemplate
    ignoretext="Confirm before I modify scripts in selection"
     name="okcancelignore"
     notext="Cancel"
     yestext="OK"/>
  </notification>

  <notification
   icon="alertmodal.tga"
   name="LocalBitmapsUpdateFileNotFound"
   persist="true"
   type="notify">
[FNAME] could not be updated because the file could no longer be found.
Disabling future updates for this file.
  </notification>


  <notification
   icon="alertmodal.tga"
   name="NoTransNoSaveToContents"
   type="notify">
    <tag>fail</tag>
    Cannot save &lt;nolink&gt;'[OBJ_NAME]'&lt;/nolink&gt; to object contents because you do not have permission to transfer the object's ownership.
  </notification>

  <notification
   icon="alertmodal.tga"
   name="LocalBitmapsUpdateFailedFinal"
   persist="true"
   type="notify">
[FNAME] could not be opened or decoded for [NRETRIES] attempts, and is now considered broken.
Disabling future updates for this file.
  </notification>

  <notification
   icon="alertmodal.tga"
   name="LocalBitmapsVerifyFail"
   persist="true"
   type="notify">
Attempted to add an invalid or unreadable image file [FNAME] which could not be opened or decoded.
Attempt canceled.
  </notification>

  <notification
   icon="alertmodal.tga"
   name="LocalGLTFVerifyFail"
   persist="true"
   type="notify">
Attempted to add an invalid or unreadable GLTF material [FNAME] which could not be opened or decoded.
Attempt cancelled.
  </notification>

  <notification
   icon="alertmodal.tga"
   name="PathfindingReturnMultipleItems"
   type="alertmodal">
    You are returning [NUM_ITEMS] items.  Are you sure you want to continue?
    <tag>confirm</tag>
    <usetemplate
     ignoretext="Are you sure you want to return multiple items?"
     name="okcancelignore"
     notext="No"
     yestext="Yes"/>
  </notification>

  <notification
   icon="alertmodal.tga"
   name="PathfindingDeleteMultipleItems"
   type="alertmodal">
    You are deleting [NUM_ITEMS] items.  Are you sure you want to continue?
    <tag>confirm</tag>
    <usetemplate
     ignoretext="Are you sure you want to delete multiple items?"
     name="okcancelignore"
     notext="No"
     yestext="Yes"/>
  </notification>


  <notification
   icon="alertmodal.tga"
   name="AvatarFrozen"
   type="notify">
   <tag>fail</tag>
[AV_FREEZER] has frozen you. You cannot move or interact with the world.
  </notification>

  <notification
   icon="alertmodal.tga"
   name="AvatarFrozenDuration"
   type="notify">
   <tag>fail</tag>
[AV_FREEZER] has frozen you for [AV_FREEZE_TIME] seconds. You cannot move or interact with the world.
  </notification>

  <notification
   icon="alertmodal.tga"
   name="YouFrozeAvatar"
   type="notify">
   <tag>fail</tag>
Avatar frozen.
  </notification>

  <notification
   icon="alertmodal.tga"
   name="AvatarHasUnFrozenYou"
   type="notify">
   <tag>fail</tag>
[AV_FREEZER] has unfrozen you.
  </notification>

  <notification
   icon="alertmodal.tga"
   name="AvatarUnFrozen"
   type="notify">
   <tag>fail</tag>
Avatar unfrozen.
  </notification>

  <notification
   icon="alertmodal.tga"
   name="AvatarFreezeFailure"
   type="notify">
   <tag>fail</tag>
Freeze failed because you don't have admin permission for that parcel.
  </notification>

  <notification
   icon="alertmodal.tga"
   name="AvatarFreezeThaw"
   type="notify">
   <tag>fail</tag>
Your freeze expired, go about your business.
  </notification>

  <notification
   icon="alertmodal.tga"
   name="AvatarCantFreeze"
   type="notify">
   <tag>fail</tag>
Sorry, can't freeze that user.
  </notification>

  <notification
   icon="alertmodal.tga"
   name="NowOwnObject"
   type="notify">
   <tag>fail</tag>
You are now the owner of object [OBJECT_NAME]
  </notification>

  <notification
   icon="alertmodal.tga"
   name="CantRezOnLand"
   type="notify">
   <tag>fail</tag>
Can't rez object at [OBJECT_POS] because the owner of this land does not allow it.  Use the land tool to see land ownership.
  </notification>

  <notification
   icon="alertmodal.tga"
   name="RezFailTooManyRequests"
   type="notify">
   <tag>fail</tag>
Object can not be rezzed because there are too many requests.
  </notification>
 
  <notification
   icon="alertmodal.tga"
   name="SitFailCantMove"
   type="notify">
   <tag>fail</tag>
You cannot sit because you cannot move at this time.
  </notification>

  <notification
   icon="alertmodal.tga"
   name="SitFailNotAllowedOnLand"
   type="notify">
   <tag>fail</tag>
You cannot sit because you are not allowed on that land.
  </notification>
 
  <notification
   icon="alertmodal.tga"
   name="SitFailNotSameRegion"
   type="notify">
   <tag>fail</tag>
Try moving closer.  Can't sit on object because
it is not in the same region as you.
  </notification>
  
  <notification
   icon="alert.tga"
   name="ChatHistoryIsBusyAlert"
   type="alertmodal">
   Chat history file is busy with previous operation. Please try again in a few minutes or choose chat with another person.
    <usetemplate
     name="okbutton"
     yestext="OK"/>
  </notification>
  
  <notification
   icon="alertmodal.tga"
   name="NoNewObjectRegionFull"
   type="notify">
   <tag>fail</tag>
Unable to create new object. The region is full.
  </notification>

  <notification
   icon="alertmodal.tga"
   name="FailedToPlaceObject"
   type="notify">
   <tag>fail</tag>
Failed to place object at specified location.  Please try again.
  </notification>

  <notification
   icon="alertmodal.tga"
   name="NoOwnNoGardening"
   type="notify">
   <tag>fail</tag>
You can't create trees and grass on land you don't own.
  </notification>

  <notification
   icon="alertmodal.tga"
   name="NoCopyPermsNoObject"
   type="notify">
   <tag>fail</tag>
Copy failed because you lack permission to copy the object &lt;nolink&gt;'[OBJ_NAME]'&lt;/nolink&gt;.
  </notification>

  <notification
   icon="alertmodal.tga"
   name="NoTransPermsNoObject"
   type="notify">
   <tag>fail</tag>
Copy failed because the object &lt;nolink&gt;'[OBJ_NAME]'&lt;/nolink&gt; cannot be transferred to you.
  </notification>

  <notification
   icon="alertmodal.tga"
   name="AddToNavMeshNoCopy"
   type="notify">
   <tag>fail</tag>
Copy failed because the object &lt;nolink&gt;'[OBJ_NAME]'&lt;/nolink&gt; contributes to navmesh.
  </notification>

  <notification
   icon="alertmodal.tga"
   name="DupeWithNoRootsSelected"
   type="notify">
   <tag>fail</tag>
Duplicate with no root objects selected.
  </notification>

  <notification
   icon="alertmodal.tga"
   name="CantDupeCuzRegionIsFull"
   type="notify">
   <tag>fail</tag>
Can't duplicate objects because the region is full.
  </notification>

  <notification
   icon="alertmodal.tga"
   name="CantDupeCuzParcelNotFound"
   type="notify">
   <tag>fail</tag>
Can't duplicate objects - Can't find the parcel they are on.
  </notification>

  <notification
   icon="alertmodal.tga"
   name="CantCreateCuzParcelFull"
   type="notify">
   <tag>fail</tag>
Can't create object because 
the parcel is full.
  </notification>

  <notification
   icon="alertmodal.tga"
   name="RezAttemptFailed"
   type="notify">
   <tag>fail</tag>
Attempt to rez an object failed.
  </notification>

  <notification
   icon="alertmodal.tga"
   name="ToxicInvRezAttemptFailed"
   type="notify">
   <tag>fail</tag>
Unable to create item that has caused problems on this region.
  </notification>

  <notification
   icon="alertmodal.tga"
   name="InvItemIsBlacklisted"
   type="notify">
   <tag>fail</tag>
That inventory item has been blacklisted.
  </notification>

  <notification
   icon="alertmodal.tga"
   name="NoCanRezObjects"
   type="notify">
   <tag>fail</tag>
You are not currently allowed to create objects.
  </notification>
 
  <notification
   icon="alertmodal.tga"
   name="LandSearchBlocked"
   type="notify">
   <tag>fail</tag>
Land Search Blocked.
You have performed too many land searches too quickly.
Please try again in a minute.
  </notification>

  <notification
   icon="alertmodal.tga"
   name="NotEnoughResourcesToAttach"
   type="notify">
   <tag>fail</tag>
Not enough script resources available to attach object!
  </notification>

  <notification
   icon="notifytip.tga"
   name="YouDiedAndGotTPHome"
   type="notifytip">
   <tag>fail</tag>
You died and have been teleported to your home location
  </notification>

  <notification
   icon="alertmodal.tga"
   name="EjectComingSoon"
   type="notify">
   <tag>fail</tag>
You are no longer allowed here and have [EJECT_TIME] seconds to leave.
  </notification>

  <notification
   icon="alertmodal.tga"
   name="NoEnterRegionMaybeFull"
   type="notify">
   <tag>fail</tag>
You can't enter region "[NAME]".
It may be full or restarting soon.
  </notification>

  <notification
   icon="alertmodal.tga"
   name="SaveBackToInvDisabled"
   type="notify">
   <tag>fail</tag>
Save Back To Inventory has been disabled.
  </notification>

  <notification
   icon="alertmodal.tga"
   name="NoExistNoSaveToContents"
   type="notify">
   <tag>fail</tag>
Cannot save &lt;nolink&gt;'[OBJ_NAME]'&lt;/nolink&gt; to object contents because the object it was rezzed from no longer exists.
  </notification>

  <notification
   icon="alertmodal.tga"
   name="NoModNoSaveToContents"
   type="notify">
   <tag>fail</tag>
Cannot save &lt;nolink&gt;'[OBJ_NAME]'&lt;/nolink&gt; to object contents because you do not have permission to modify the object &lt;nolink&gt;'[DEST_NAME]'&lt;/nolink&gt;.
  </notification>

  <notification
   icon="alertmodal.tga"
   name="NoSaveBackToInvDisabled"
   type="notify">
   <tag>fail</tag>
Cannot save &lt;nolink&gt;'[OBJ_NAME]'&lt;/nolink&gt; back to inventory -- this operation has been disabled.
  </notification>

  <notification
   icon="alertmodal.tga"
   name="NoCopyNoSelCopy"
   type="notify">
   <tag>fail</tag>
You cannot copy your selection because you do not have permission to copy the object &lt;nolink&gt;'[OBJ_NAME]'&lt;/nolink&gt;.
  </notification>

  <notification
   icon="alertmodal.tga"
   name="NoTransNoSelCopy"
   type="notify">
   <tag>fail</tag>
You cannot copy your selection because the object &lt;nolink&gt;'[OBJ_NAME]'&lt;/nolink&gt; is not transferable.
  </notification>

  <notification
   icon="alertmodal.tga"
   name="NoTransNoCopy"
   type="notify">
   <tag>fail</tag>
You cannot copy your selection because the object &lt;nolink&gt;'[OBJ_NAME]'&lt;/nolink&gt; is not transferable.
  </notification>

  <notification
   icon="alertmodal.tga"
   name="NoPermsNoRemoval"
   type="notify">
   <tag>fail</tag>
Removal of the object &lt;nolink&gt;'[OBJ_NAME]'&lt;/nolink&gt; from the simulator is disallowed by the permissions system.
  </notification>

  <notification
   icon="alertmodal.tga"
   name="NoModNoSaveSelection"
   type="notify">
   <tag>fail</tag>
Cannot save your selection because you do not have permission to modify the object &lt;nolink&gt;'[OBJ_NAME]'&lt;/nolink&gt;.
  </notification>

  <notification
   icon="alertmodal.tga"
   name="NoCopyNoSaveSelection"
   type="notify">
   <tag>fail</tag>
Cannot save your selection because the object &lt;nolink&gt;'[OBJ_NAME]'&lt;/nolink&gt; is not copyable.
  </notification>

  <notification
   icon="alertmodal.tga"
   name="NoModNoTaking"
   type="notify">
   <tag>fail</tag>
You cannot take your selection because you do not have permission to modify the object &lt;nolink&gt;'[OBJ_NAME]'&lt;/nolink&gt;.
  </notification>

  <notification
   icon="alertmodal.tga"
   name="RezDestInternalError"
   type="notify">
   <tag>fail</tag>
Internal Error: Unknown destination type.
  </notification>

  <notification
   icon="alertmodal.tga"
   name="DeleteFailObjNotFound"
   type="notify">
   <tag>fail</tag>
Delete failed because object not found
  </notification>

  <notification
   icon="alertmodal.tga"
   name="SorryCantEjectUser"
   type="notify">
   <tag>fail</tag>
Sorry, can't eject that user.
  </notification>

  <notification
   icon="alertmodal.tga"
   name="RegionSezNotAHome"
   type="notify">
   <tag>fail</tag>
This region does not allow you to set your home location here.
  </notification>

  <notification
   icon="alertmodal.tga"
   name="HomeLocationLimits"
   type="notify">
   <tag>fail</tag>
You can only set your 'Home Location' on your land or at a mainland Infohub.
   </notification>

  <notification
   icon="alertmodal.tga"
   name="HomePositionSet"
   type="notify">
   <tag>fail</tag>
Home position set.
  </notification>

  <notification
   icon="notifytip.tga"
   name="AvatarEjected"
   type="notifytip">
   <tag>fail</tag>
Avatar ejected.
  </notification>

  <notification
   icon="alertmodal.tga"
   name="AvatarEjectFailed"
   type="notify">
   <tag>fail</tag>
Eject failed because you don't have admin permission for that parcel.
  </notification>

  <notification
   icon="alertmodal.tga"
   name="CMOParcelFull"
   type="notify">
   <tag>fail</tag>
Can't move object '[O]' to
[P] in region [R] because the parcel is full.
  </notification>

  <notification
   icon="alertmodal.tga"
   name="CMOParcelPerms"
   type="notify">
   <tag>fail</tag>
Can't move object '[O]' to
[P] in region [R] because your objects are not allowed on this parcel.
  </notification>

  <notification
   icon="alertmodal.tga"
   name="CMOParcelResources"
   type="notify">
   <tag>fail</tag>
Can't move object '[O]' to
[P] in region [R] because there are not enough resources for this object on this parcel.
  </notification>

  <notification
   icon="alertmodal.tga"
   name="NoParcelPermsNoObject"
   type="notify">
   <tag>fail</tag>
Copy failed because you lack access to that parcel.
  </notification>

  <notification
   icon="alertmodal.tga"
   name="CMORegionVersion"
   type="notify">
    <tag>fail</tag>
    Can't move object '[O]' to
    [P] in region [R] because the other region is running an older version which does not support receiving this object via region crossing.
  </notification>

  <notification
   icon="alertmodal.tga"
   name="CMONavMesh"
   type="notify">
   <tag>fail</tag>
Can't move object '[O]' to
[P] in region [R] because you cannot modify the navmesh across region boundaries.
  </notification>

  <notification
   icon="alertmodal.tga"
   name="CMOWTF"
   type="notify">
   <tag>fail</tag>
Can't move object '[O]' to
[P] in region [R] because of an unknown reason. ([F])
  </notification>

  <notification
   icon="alertmodal.tga"
   name="NoPermModifyObject"
   type="notify">
   <tag>fail</tag>
You don't have permission to modify that object
  </notification>

  <notification
   icon="alertmodal.tga"
   name="TooMuchObjectInventorySelected"
   type="alertmodal">
    <tag>fail</tag>
    Too many objects with large inventory are selected. Please select fewer objects and try again.
    <usetemplate
     name="okbutton"
     yestext="OK"/>
  </notification>

  <notification
   icon="alertmodal.tga"
   name="CantEnablePhysObjContributesToNav"
   type="notify">
   <tag>fail</tag>
Can't enable physics for an object that contributes to the navmesh.
  </notification>

  <notification
   icon="alertmodal.tga"
   name="CantEnablePhysKeyframedObj"
   type="notify">
   <tag>fail</tag>
Can't enable physics for keyframed objects.
  </notification>

  <notification
   icon="alertmodal.tga"
   name="CantEnablePhysNotEnoughLandResources"
   type="notify">
   <tag>fail</tag>
Can't enable physics for object -- insufficient land resources.
  </notification>

  <notification
   icon="alertmodal.tga"
   name="CantEnablePhysCostTooGreat"
   persist="true"
   type="notify">
   <tag>fail</tag>
Can't enable physics for object with physics resource cost greater than [MAX_OBJECTS]
  </notification>

  <notification
   icon="alertmodal.tga"
   name="PhantomWithConcavePiece"
   type="notify">
   <tag>fail</tag>
This object cannot have a concave piece because it is phantom and contributes to the navmesh.
  </notification>

  <notification
   icon="alertmodal.tga"
   name="UnableAddItem"
   type="notify">
   <tag>fail</tag>
Unable to add item!
  </notification>

  <notification
   icon="alertmodal.tga"
   name="UnableEditItem"
   type="notify">
   <tag>fail</tag>
Unable to edit this!
  </notification>

  <notification
   icon="alertmodal.tga"
   name="NoPermToEdit"
   type="notify">
   <tag>fail</tag>
Not permitted to edit this.
  </notification>

  <notification
   icon="alertmodal.tga"
   name="NoPermToCopyInventory"
   type="notify">
   <tag>fail</tag>
Not permitted to copy that inventory.
  </notification>

  <notification
   icon="alertmodal.tga"
   name="CantSaveItemDoesntExist"
   type="notify">
   <tag>fail</tag>
Cannot save to object contents: Item no longer exists.
  </notification>

  <notification
   icon="alertmodal.tga"
   name="CantSaveItemAlreadyExists"
   type="notify">
   <tag>fail</tag>
Cannot save to object contents: Item with that name already exists in inventory
  </notification>

  <notification
   icon="alertmodal.tga"
   name="CantSaveModifyAttachment"
   type="notify">
   <tag>fail</tag>
Cannot save to object contents: This would modify the attachment permissions.
  </notification>

  <notification
   icon="alertmodal.tga"
   name="AttachmentHasTooMuchInventory"
   type="notify">
   <tag>fail</tag>
Your attachments contain too much inventory to add more.
  </notification>

  <notification
   icon="alertmodal.tga"
   name="IllegalAttachment"
   type="notify">
   <tag>fail</tag>
The attachment has requested a nonexistent point on the avatar. It has been attached to the chest instead.
  </notification>

  <notification
   icon="alertmodal.tga"
   name="TooManyScripts"
   type="notify">
   <tag>fail</tag>
Too many scripts.
  </notification>

  <notification
   icon="alertmodal.tga"
   name="UnableAddScript"
   type="notify">
   <tag>fail</tag>
Unable to add script!
  </notification>

  <notification
   icon="alertmodal.tga"
   name="AssetServerTimeoutObjReturn"
   type="notify">
   <tag>fail</tag>
Asset server didn't respond in a timely fashion.  Object returned to the region.
  </notification>

  <notification
   icon="alertmodal.tga"
   name="RegionDisablePhysicsShapes"
   type="notify">
   <tag>fail</tag>
This region does not have physics shapes enabled.
  </notification>

  <notification
   icon="alertmodal.tga"
   name="NoModNavmeshAcrossRegions"
   type="notify">
   <tag>fail</tag>
You cannot modify the navmesh across region boundaries.
  </notification>

  <notification
   icon="alertmodal.tga"
   name="NoSetPhysicsPropertiesOnObjectType"
   type="notify">
   <tag>fail</tag>
Cannot set physics properties on that object type.
  </notification>

  <notification
   icon="alertmodal.tga"
   name="NoSetRootPrimWithNoShape"
   type="notify">
   <tag>fail</tag>
Cannot set root prim to have no shape.
  </notification>

  <notification
   icon="alertmodal.tga"
   name="NoRegionSupportPhysMats"
   type="notify">
   <tag>fail</tag>
This region does not have physics materials enabled.
  </notification>

  <notification
   icon="alertmodal.tga"
   name="OnlyRootPrimPhysMats"
   type="notify">
   <tag>fail</tag>
Only root prims may have their physics materials adjusted.
  </notification>

  <notification
   icon="alertmodal.tga"
   name="NoSupportCharacterPhysMats"
   type="notify">
   <tag>fail</tag>
Setting physics materials on characters is not yet supported.
  </notification>

  <notification
   icon="alertmodal.tga"
   name="InvalidPhysMatProperty"
   type="notify">
   <tag>fail</tag>
One or more of the specified physics material properties was invalid.
  </notification>

  <notification
   icon="alertmodal.tga"
   name="NoPermsAlterStitchingMeshObj"
   type="notify">
   <tag>fail</tag>
You may not alter the stitching type of a mesh object.
  </notification>

  <notification
   icon="alertmodal.tga"
   name="NoPermsAlterShapeMeshObj"
   type="notify">
   <tag>fail</tag>
You may not alter the shape of a mesh object
  </notification>

  <notification
   icon="alertmodal.tga"
   name="FullRegionCantEnter"
   type="notify">
   <tag>fail</tag>
You can't enter this region because the region is full.
  </notification>

  <notification
   icon="alertmodal.tga"
   name="LinkFailedOwnersDiffer"
   type="notify">
   <tag>fail</tag>
Link failed -- owners differ
  </notification>

  <notification
   icon="alertmodal.tga"
   name="LinkFailedNoModNavmeshAcrossRegions"
   type="notify">
   <tag>fail</tag>
Link failed -- cannot modify the navmesh across region boundaries.
  </notification>

  <notification
   icon="alertmodal.tga"
   name="LinkFailedNoPermToEdit"
   type="notify">
   <tag>fail</tag>
Link failed because you do not have edit permission.
  </notification>

  <notification
   icon="alertmodal.tga"
   name="LinkFailedTooManyPrims"
   type="notify">
   <tag>fail</tag>
Link failed -- too many primitives
  </notification>

  <notification
   icon="alertmodal.tga"
   name="LinkFailedCantLinkNoCopyNoTrans"
   type="notify">
   <tag>fail</tag>
Link failed -- cannot link no-copy with no-transfer
  </notification>

  <notification
   icon="alertmodal.tga"
   name="LinkFailedNothingLinkable"
   type="notify">
   <tag>fail</tag>
Link failed -- nothing linkable.
  </notification>

  <notification
   icon="alertmodal.tga"
   name="LinkFailedTooManyPathfindingChars"
   type="notify">
   <tag>fail</tag>
Link failed -- too many pathfinding characters
  </notification>

  <notification
   icon="alertmodal.tga"
   name="LinkFailedInsufficientLand"
   type="notify">
   <tag>fail</tag>
Link failed -- insufficient land resources
  </notification>

  <notification
   icon="alertmodal.tga"
   name="LinkFailedTooMuchPhysics"
   type="notify">
   <tag>fail</tag>
Object uses too many physics resources -- its dynamics have been disabled.
  </notification>

  <notification
   icon="alertmodal.tga"
   name="EstateManagerFailedllTeleportHome"
   persist="false"
   type="notify">
    <tag>fail</tag>
The object '[OBJECT_NAME]' at [SLURL] cannot teleport estate managers home.
  </notification>

  <notification
   icon="alertmodal.tga"
   name="TeleportedHomeByObjectOnParcel"
   persist="false"
   type="notify">
   <tag>fail</tag>
You have been teleported home by the object '[OBJECT_NAME]' on the parcel '[PARCEL_NAME]'
  </notification>

  <notification
   icon="alertmodal.tga"
   name="TeleportedHomeByObject"
   persist="false"
   type="notify">
   <tag>fail</tag>
You have been teleported home by the object '[OBJECT_NAME]'
  </notification>

  <notification
   icon="alertmodal.tga"
   name="TeleportedByAttachment"
   type="notify">
   <tag>fail</tag>
You have been teleported by an attachment on [ITEM_ID]
   <usetemplate
    ignoretext="Teleport: You have been teleported by an attachment"
    name="notifyignore"/>
  </notification>

  <notification
   icon="alertmodal.tga"
   name="TeleportedByObjectOnParcel"
   type="notify">
   <tag>fail</tag>
You have been teleported by the object '[OBJECT_NAME]' on the parcel '[PARCEL_NAME]'
   <usetemplate
    ignoretext="Teleport: You have been teleported by an object on a parcel"
    name="notifyignore"/>
  </notification>

  <notification
   icon="alertmodal.tga"
   name="TeleportedByObjectOwnedBy"
   type="notify">
   <tag>fail</tag>
You have been teleported by the object '[OBJECT_NAME]' owned by [OWNER_ID]
  </notification>

  <notification
   icon="alertmodal.tga"
   name="TeleportedByObjectUnknownUser"
   type="notify">
   <tag>fail</tag>
You have been teleported by the object '[OBJECT_NAME]' owned by an unknown user.
  </notification>

  <notification
   icon="alertmodal.tga"
   name="StandDeniedByObject"
   type="notify">
    <tag>fail</tag>
'[OBJECT_NAME]' will not allow you to stand at this time.
  </notification>

  <notification
   icon="alertmodal.tga"
   name="ResitDeniedByObject"
   type="notify">
    <tag>fail</tag>
'[OBJECT_NAME]' will not allow you to change your seat at this time.
  </notification>

  <notification
   icon="alertmodal.tga"
   name="CantCreateObjectRegionFull"
   type="notify">
   <tag>fail</tag>
Unable to create requested object. The region is full.
  </notification>

   <notification
    icon="alertmodal.tga"
   name="CantCreateAnimatedObjectTooLarge"
   type="notify">
   <tag>fail</tag>
Unable to create requested animated object because it exceeds the rigged triangle limit.
  </notification>

  <notification
   icon="alertmodal.tga"
   name="CantAttackMultipleObjOneSpot"
   type="notify">
   <tag>fail</tag>
You can't attach multiple objects to one spot.
  </notification>

  <notification
   icon="alertmodal.tga"
   name="CantCreateMultipleObjAtLoc"
   type="notify">
   <tag>fail</tag>
You can't create multiple objects here.
  </notification>

  <notification
   icon="alertmodal.tga"
   name="UnableToCreateObjTimeOut"
   type="notify">
   <tag>fail</tag>
Unable to create requested object. Object is missing from database.
  </notification>

  <notification
   icon="alertmodal.tga"
   name="UnableToCreateObjUnknown"
   type="notify">
   <tag>fail</tag>
Unable to create requested object. The request timed out. Please try again.
  </notification>

  <notification
   icon="alertmodal.tga"
   name="UnableToCreateObjMissingFromDB"
   type="notify">
   <tag>fail</tag>
Unable to create requested object. Please try again.
  </notification>

  <notification
   icon="alertmodal.tga"
   name="RezFailureTookTooLong"
   type="notify">
   <tag>fail</tag>
Rez failed, requested object took too long to load.
  </notification>

  <notification
   icon="alertmodal.tga"
   name="FailedToPlaceObjAtLoc"
   type="notify">
   <tag>fail</tag>
Failed to place object at specified location.  Please try again.
  </notification>

  <notification
   icon="alertmodal.tga"
   name="CantCreatePlantsOnLand"
   type="notify">
   <tag>fail</tag>
You cannot create plants on this land.
  </notification>

  <notification
   icon="alertmodal.tga"
   name="CantRestoreObjectNoWorldPos"
   type="notify">
   <tag>fail</tag>
Cannot restore object. No world position found.
  </notification>

  <notification
   icon="alertmodal.tga"
   name="CantRezObjectInvalidMeshData"
   type="notify">
   <tag>fail</tag>
Unable to rez object because its mesh data is invalid.
  </notification>

  <notification
   icon="alertmodal.tga"
   name="CantRezObjectTooManyScripts"
   type="notify">
   <tag>fail</tag>
Unable to rez object because there are already too many scripts in this region.
  </notification>

  <notification
   icon="alertmodal.tga"
   name="CantCreateObjectNoAccess"
   type="notify">
   <tag>fail</tag>
Your access privileges don't allow you to create objects there.
  </notification>

  <notification
   icon="alertmodal.tga"
   name="CantCreateObject"
   type="notify">
   <tag>fail</tag>
You are not currently allowed to create objects.
  </notification>

  <notification
   icon="alertmodal.tga"
   name="InvalidObjectParams"
   type="notify">
   <tag>fail</tag>
Invalid object parameters
  </notification>

  <notification
   icon="alertmodal.tga"
   name="CantDuplicateObjectNoAcess"
   type="notify">
   <tag>fail</tag>
Your access privileges don't allow you to duplicate objects here.
  </notification>

  <notification
   icon="alertmodal.tga"
   name="CantChangeShape"
   type="notify">
   <tag>fail</tag>
You are not allowed to change this shape.
  </notification>

  <notification
   icon="alertmodal.tga"
   name="NoPermsTooManyAttachedAnimatedObjects"
   type="notify">
   <tag>fail</tag>
Operation would cause the number of attached animated objects to exceed the limit.
  </notification>

  <notification
   icon="alertmodal.tga"
   name="NoPermsLinkAnimatedObjectTooLarge"
   type="notify">
   <tag>fail</tag>
Can't link these objects because the resulting animated object would exceed the rigged triangle limit.
  </notification>

  <notification
   icon="alertmodal.tga"
   name="NoPermsSetFlagAnimatedObjectTooLarge"
   type="notify">
   <tag>fail</tag>
Can't make this object into an animated object because it would exceed the rigged triangle limit.
  </notification>

  <notification
   icon="alertmodal.tga"
   name="CantChangeAnimatedObjectStateInsufficientLand"
   type="notify">
   <tag>fail</tag>
Can't change animated object state for this object because it would cause parcel limit to be exceeded.
  </notification>

  <notification
   icon="alertmodal.tga"
   name="ErrorNoMeshData"
   type="notify">
   <tag>fail</tag>
Server error: cannot complete this operation because mesh data is not loaded.
  </notification>

  <notification
   icon="alertmodal.tga"
   name="NoAccessToClaimObjects"
   type="notify">
   <tag>fail</tag>
Your access privileges don't allow you to claim objects here.
  </notification>

  <notification
   icon="alertmodal.tga"
   name="DeedFailedNoPermToDeedForGroup"
   type="notify">
   <tag>fail</tag>
Deed failed because you do not have permission to deed objects for your group.
  </notification>

  <notification
   icon="alertmodal.tga"
   name="NoPrivsToBuyObject"
   type="notify">
   <tag>fail</tag>
Your access privileges don't allow you to buy objects here.
  </notification>

  <notification
   icon="alertmodal.tga"
   name="CantAttachObjectAvatarSittingOnIt"
   type="notify">
   <tag>fail</tag>
Cannot attach object because an avatar is sitting on it.
  </notification>

  <notification
   icon="alertmodal.tga"
   name="WhyAreYouTryingToWearShrubbery"
   type="notify">
   <tag>fail</tag>
Trees and grasses cannot be worn as attachments.
  </notification>

  <notification
   icon="alertmodal.tga"
   name="CantAttachGroupOwnedObjs"
   type="notify">
   <tag>fail</tag>
Cannot attach group-owned objects.
  </notification>

  <notification
   icon="alertmodal.tga"
   name="CantAttachObjectsNotOwned"
   type="notify">
   <tag>fail</tag>
Cannot attach objects that you don't own.
  </notification>

  <notification
   icon="alertmodal.tga"
   name="CantAttachNavmeshObjects"
   type="notify">
   <tag>fail</tag>
Cannot attach objects that contribute to navmesh.
  </notification>

  <notification
   icon="alertmodal.tga"
   name="CantAttachObjectNoMovePermissions"
   type="notify">
   <tag>fail</tag>
Cannot attach object because you do not have permission to move it.
  </notification>

  <notification
   icon="alertmodal.tga"
   name="CantAttachNotEnoughScriptResources"
   type="notify">
   <tag>fail</tag>
Not enough script resources available to attach object!
  </notification>

  <notification
   icon="alertmodal.tga"
   name="CantAttachObjectBeingRemoved"
   type="notify">
    <tag>fail</tag>
    Cannot attach object because it is already being removed.
  </notification>

  <notification
   icon="alertmodal.tga"
   name="CantDropItemTrialUser"
   type="notify">
   <tag>fail</tag>
You can't drop objects here; try the Free Trial area.
  </notification>

  <notification
   icon="alertmodal.tga"
   name="CantDropMeshAttachment"
   type="notify">
   <tag>fail</tag>
You can't drop mesh attachments. Detach to inventory and then rez in world.
  </notification>

  <notification
   icon="alertmodal.tga"
   name="CantDropAttachmentNoPermission"
   type="notify">
   <tag>fail</tag>
Failed to drop attachment: you don't have permission to drop there.
  </notification>

  <notification
   icon="alertmodal.tga"
   name="CantDropAttachmentInsufficientLandResources"
   type="notify">
   <tag>fail</tag>
Failed to drop attachment: insufficient available land resource.
  </notification>

  <notification
   icon="alertmodal.tga"
   name="CantDropAttachmentInsufficientResources"
   type="notify">
   <tag>fail</tag>
Failed to drop attachments: insufficient available resources.
  </notification>

  <notification
   icon="alertmodal.tga"
   name="CantDropObjectFullParcel"
   type="notify">
   <tag>fail</tag>
Cannot drop object here.  Parcel is full.
  </notification>

  <notification
   icon="alertmodal.tga"
   name="CantTouchObjectBannedFromParcel"
   type="notify">
   <tag>fail</tag>
Can't touch/grab this object because you are banned from the land parcel.
  </notification>

  <notification
   icon="alertmodal.tga"
   name="PlzNarrowDeleteParams"
   type="notify">
   <tag>fail</tag>
Please narrow your delete parameters.
  </notification>

  <notification
   icon="alertmodal.tga"
   name="UnableToUploadAsset"
   type="notify">
   <tag>fail</tag>
Unable to upload asset.
  </notification>

  <notification
   icon="alertmodal.tga"
   name="CantTeleportCouldNotFindUser"
   type="notify">
   <tag>fail</tag>
Could not find user to teleport home
  </notification>

  <notification
   icon="alertmodal.tga"
   name="GodlikeRequestFailed"
   type="notify">
   <tag>fail</tag>
godlike request failed
  </notification>

  <notification
   icon="alertmodal.tga"
   name="GenericRequestFailed"
   type="notify">
   <tag>fail</tag>
generic request failed
  </notification>

  <notification
   icon="alertmodal.tga"
   name="CantUploadPostcard"
   type="notify">
   <tag>fail</tag>
Unable to upload postcard.  Try again later.
  </notification>

  <notification
   icon="alertmodal.tga"
   name="CantFetchInventoryForGroupNotice"
   type="notify">
   <tag>fail</tag>
Unable to fetch inventory details for the group notice.
  </notification>

  <notification
   icon="alertmodal.tga"
   name="CantSendGroupNoticeNotPermitted"
   type="notify">
   <tag>fail</tag>
Unable to send group notice -- not permitted.
  </notification>

  <notification
   icon="alertmodal.tga"
   name="CantSendGroupNoticeCantConstructInventory"
   type="notify">
   <tag>fail</tag>
Unable to send group notice -- could not construct inventory.
  </notification>

  <notification
   icon="alertmodal.tga"
   name="CantParceInventoryInNotice"
   type="notify">
   <tag>fail</tag>
Unable to parse inventory in notice.
  </notification>

  <notification
   icon="alertmodal.tga"
   name="TerrainUploadFailed"
   type="notify">
   <tag>fail</tag>
Terrain upload failed.
  </notification>

  <notification
   icon="alertmodal.tga"
   name="TerrainFileWritten"
   type="notify">
   <tag>fail</tag>
Terrain file written.
  </notification>

  <notification
   icon="alertmodal.tga"
   name="TerrainFileWrittenStartingDownload"
   type="notify">
   <tag>fail</tag>
Terrain file written, starting download...
  </notification>

  <notification
   icon="alertmodal.tga"
   name="TerrainBaked"
   type="notify">
   <tag>fail</tag>
Terrain baked.
  </notification>

  <notification
   icon="alertmodal.tga"
   name="TenObjectsDisabledPlzRefresh"
   type="notify">
   <tag>fail</tag>
Only the first 10 selected objects have been disabled. Refresh and make additional selections if required.
  </notification>

  <notification
   icon="alertmodal.tga"
   name="UpdateViewerBuyParcel"
   type="notify">
   <tag>fail</tag>
You need to update your viewer to buy this parcel.
  </notification>  

  <notification
   icon="alertmodal.tga"
   name="CantBuyParcelNotForSale"
   type="notify">
   <tag>fail</tag>
Unable to buy, this parcel is not for sale.
  </notification>

  <notification
   icon="alertmodal.tga"
   name="CantBuySalePriceOrLandAreaChanged"
   type="notify">
   <tag>fail</tag>
Unable to buy, the sale price or land area has changed.
  </notification>

  <notification
   icon="alertmodal.tga"
   name="CantBuyParcelNotAuthorized"
   type="notify">
   <tag>fail</tag>
You are not the authorized buyer for this parcel.
  </notification>

  <notification
   icon="alertmodal.tga"
   name="CantBuyParcelAwaitingPurchaseAuth"
   type="notify">
   <tag>fail</tag>
You cannot purchase this parcel because it is already awaiting purchase aut
  </notification>

  <notification
   icon="alertmodal.tga"
   name="CantBuildOverflowParcel"
   type="notify">
   <tag>fail</tag>
You cannot build objects here because doing so would overflow the parcel.
  </notification>

  <notification
   icon="alertmodal.tga"
   name="SelectedMultipleOwnedLand"
   type="notify">
   <tag>fail</tag>
You selected land with different owners. Please select a smaller area and try again.
  </notification>

  <notification
   icon="alertmodal.tga"
   name="CantJoinTooFewLeasedParcels"
   type="notify">
   <tag>fail</tag>
Not enough leased parcels in selection to join.
  </notification>

  <notification
   icon="alertmodal.tga"
   name="CantDivideLandMultipleParcelsSelected"
   type="notify">
   <tag>fail</tag>
Can't divide land.
There is more than one parcel selected.
Try selecting a smaller piece of land.
  </notification>

  <notification
   icon="alertmodal.tga"
   name="CantDivideLandCantFindParcel"
   type="notify">
   <tag>fail</tag>
Can't divide land.
Can't find the parcel.
Please report with Help -> Report Problem...
  </notification>

  <notification
   icon="alertmodal.tga"
   name="CantDivideLandWholeParcelSelected"
   type="notify">
   <tag>fail</tag>
Can't divide land. Whole parcel is selected.
Try selecting a smaller piece of land.
  </notification>

  <notification
   icon="alertmodal.tga"
   name="LandHasBeenDivided"
   type="notify">
   <tag>fail</tag>
Land has been divided.
  </notification>

  <notification
   icon="alertmodal.tga"
   name="PassPurchased"
   type="notify">
   <tag>fail</tag>
You purchased a pass.
  </notification>

  <notification
   icon="alertmodal.tga"
   name="RegionDisallowsClassifieds"
   type="notify">
   <tag>fail</tag>
Region does not allow classified advertisements.
  </notification>

  <notification
   icon="alertmodal.tga"
   name="LandPassExpireSoon"
   type="notify">
   <tag>fail</tag>
Your pass to this land is about to expire.
  </notification>

  <notification
   icon="alertmodal.tga"
   name="CantSitNoSuitableSurface"
   type="notify">
   <tag>fail</tag>
There is no suitable surface to sit on, try another spot.
  </notification>

  <notification
   icon="alertmodal.tga"
   name="CantSitNoRoom"
   type="notify">
   <tag>fail</tag>
No room to sit here, try another spot.
  </notification>

  <notification
   icon="alertmodal.tga"
   name="ClaimObjectFailedNoPermission"
   type="notify">
   <tag>fail</tag>
Claim object failed because you don't have permission
  </notification>

  <notification
   icon="alertmodal.tga"
   name="ClaimObjectFailedNoMoney"
   type="notify">
   <tag>fail</tag>
Claim object failed because you don't have enough L$.
  </notification>

  <notification
   icon="alertmodal.tga"
   name="CantDeedGroupLand"
   type="notify">
   <tag>fail</tag>
Cannot deed group-owned land.
  </notification>

  <notification
   icon="alertmodal.tga"
   name="BuyObjectFailedNoMoney"
   type="notify">
   <tag>fail</tag>
Buy object failed because you don't have enough L$.
  </notification>

  <notification
   icon="alertmodal.tga"
   name="BuyInventoryFailedNoMoney"
   type="notify">
   <tag>fail</tag>
Buy inventory failed because you do not have enough L$
  </notification>

  <notification
   icon="alertmodal.tga"
   name="BuyPassFailedNoMoney"
   type="notify">
   <tag>fail</tag>
You don't have enough L$ to buy a pass to this land.
  </notification>

  <notification
   icon="alertmodal.tga"
   name="CantBuyPassTryAgain"
   type="notify">
   <tag>fail</tag>
Unable to buy pass right now.  Try again later.
  </notification>

  <notification
   icon="alertmodal.tga"
   name="CantCreateObjectParcelFull"
   type="notify">
   <tag>fail</tag>
Can't create object because the parcel is full.
  </notification>

  <notification
   icon="alertmodal.tga"
   name="FailedPlacingObject"
   type="notify">
   <tag>fail</tag>
Failed to place object at specified location.  Please try again.
  </notification>

  <notification
   icon="alertmodal.tga"
   name="CantCreateLandmarkForEvent"
   type="notify">
   <tag>fail</tag>
Unable to create landmark for event.
  </notification>

  <notification
   icon="alertmodal.tga"
   name="GodBeatsFreeze"
   type="notify">
   <tag>fail</tag>
Your godlike powers break the freeze!
  </notification>

  <notification
   icon="alertmodal.tga"
   name="SpecialPowersRequestFailedLogged"
   type="notify">
   <tag>fail</tag>
Request for special powers failed. This request has been logged.
  </notification>

  <notification
   icon="alertmodal.tga"
   name="ExpireExplanation"
   type="notify">
   <tag>fail</tag>
The system is currently unable to process your request. The request timed out.
  </notification>

  <notification
   icon="alertmodal.tga"
   name="DieExplanation"
   type="notify">
   <tag>fail</tag>
The system is unable to process your request.
  </notification>

  <notification
   icon="alertmodal.tga"
   name="AddPrimitiveFailure"
   type="notify">
   <tag>fail</tag>
Insufficient funds to create primitve.
  </notification>

  <notification
   icon="alertmodal.tga"
   name="RezObjectFailure"
   type="notify">
   <tag>fail</tag>
Insufficient funds to create object.
  </notification>

  <notification
   icon="alertmodal.tga"
   name="ResetHomePositionNotLegal"
   type="notify">
   <tag>fail</tag>
Reset Home position since Home wasn't legal.
  </notification>

  <notification
   icon="alertmodal.tga"
   name="CantInviteRegionFull"
   type="notify">
   <tag>fail</tag>
You cannot currently invite anyone to your location because the region is full. Try again later.
  </notification>

  <notification
   icon="alertmodal.tga"
   name="CantSetHomeAtRegion"
   type="notify">
   <tag>fail</tag>
This region does not allow you to set your home location here.
  </notification>

  <notification
   icon="alertmodal.tga"
   name="ListValidHomeLocations"
   type="notify">
   <tag>fail</tag>
You can only set your 'Home Location' on your land or at a mainland Infohub.
  </notification>

  <notification
   icon="alertmodal.tga"
   name="SetHomePosition"
   type="notify">
   <tag>fail</tag>
Home position set.
  </notification>

  <notification
   icon="alertmodal.tga"
   name="CantDerezInventoryError"
   type="notify">
   <tag>fail</tag>
Cannot derez object due to inventory fault.
  </notification>

  <notification
   icon="alertmodal.tga"
   name="CantCreateRequestedInv"
   type="notify">
   <tag>fail</tag>
Cannot create requested inventory.
  </notification>

  <notification
   icon="alertmodal.tga"
   name="CantCreateRequestedInvFolder"
   type="notify">
   <tag>fail</tag>
Cannot create requested inventory folder.
  </notification>

  <notification
   icon="alertmodal.tga"
   name="CantCreateInventory"
   type="notify">
   <tag>fail</tag>
Cannot create that inventory.
  </notification>

  <notification
   icon="alertmodal.tga"
   name="CantCreateLandmark"
   type="notify">
   <tag>fail</tag>
Cannot create landmark.
  </notification>

  <notification
   icon="alertmodal.tga"
   name="CantCreateOutfit"
   type="notify">
   <tag>fail</tag>
Cannot create outfit right now. Try again in a minute.
  </notification>

  <notification
   icon="alertmodal.tga"
   name="InventoryNotForSale"
   type="notify">
   <tag>fail</tag>
Inventory is not for sale.
  </notification>

  <notification
   icon="alertmodal.tga"
   name="CantFindInvItem"
   type="notify">
   <tag>fail</tag>
Unable to find inventory item.
  </notification>

  <notification
   icon="alertmodal.tga"
   name="CantFindObject"
   type="notify">
   <tag>fail</tag>
Unable to find object.
  </notification>

  <notification
   icon="alertmodal.tga"
   name="CantTransfterMoneyRegionDisabled"
   type="notify">
   <tag>fail</tag>
Money transfers to objects are currently disabled in this region.
  </notification>

  <notification
   icon="alertmodal.tga"
   name="DroppedMoneyTransferRequest"
   type="notify">
   <tag>fail</tag>
Unable to make payment due to system load.
  </notification>

  <notification
   icon="alertmodal.tga"
   name="CantPayNoAgent"
   type="notify">
   <tag>fail</tag>
Could not figure out who to pay.
  </notification>

  <notification
   icon="alertmodal.tga"
   name="CantDonateToPublicObjects"
   type="notify">
   <tag>fail</tag>
You cannot give L$ to public objects.
  </notification>

  <notification
   icon="alertmodal.tga"
   name="InventoryCreationInWorldObjectFailed"
   type="notify">
   <tag>fail</tag>
Inventory creation on in-world object failed.
  </notification>

  <notification
   icon="alertmodal.tga"
   name="UserBalanceOrLandUsageError"
   type="notify">
   <tag>fail</tag>
An internal error prevented us from properly updating your viewer.  The L$ balance or parcel holdings displayed in your viewer may not reflect your actual balance on the servers.
  </notification>

  <notification
   icon="alertmodal.tga"
   name="LargePrimAgentIntersect"
   type="notify">
   <tag>fail</tag>
Cannot create large prims that intersect other residents.  Please re-try when other residents have moved.
  </notification>

  <notification
   icon="alertmodal.tga"
   name="RLVaChangeStrings"
   type="alertmodal">
Changes won't take effect until after you restart [APP_NAME].
  </notification>

  <notification
   icon="notify.tga"
   name="RLVaListRequested"
   label="Restriction request from [NAME_LABEL]"
   log_to_im="true"
   log_to_chat="false"
   type="offer">
[NAME_SLURL] has requested to be sent a list of your currently active RLV restrictions.
    <tag>confirm</tag>
    <form name="form">
      <button
       index="0"
       default="true"
       name="Allow"
       text="Allow"/>
      <button
       index="1"
       name="Always Allow"
       text="Always Allow"/>
      <button
       index="2"
       name="Deny"
       text="Deny"/>
      <ignore name="ignore" text="Confirm before sending anyone a list of my current RLV restrictions."/>
    </form>
  </notification>

  <notification
   icon="alertmodal.tga"
   name="InventoryValidationFailed"
   label="Inventory Validation Errors"
   log_to_im="true"
   log_to_chat="false"
   type="alertmodal">
      <usetemplate
      ignoretext="Warn if inventory validation errors have been detected."
      name="okignore"
      yestext="OK"/>
Corruption has been found in your inventory. 
Please contact [HELP] with the following list of issues.
They can use http://opensimulator.org/wiki/inventory to fix the issues.

[ERRORS]
      <tag>fail</tag>
  </notification>

  <notification
   icon="alertmodal.tga"
   name="PreferenceChatClearLog"
   type="alertmodal">
    This will delete the logs of previous conversations, and any backups of that file.
    <tag>confirm</tag>
    <usetemplate
     ignoretext="Confirm before I delete the log of previous conversations."
     name="okcancelignore"
     notext="Cancel"
     yestext="OK"/>
  </notification>
  
  <notification
   icon="alertmodal.tga"
   name="PreferenceControlsDefaults"
   type="alertmodal">
    Do you want to restore default values for controls?
    <tag>confirm</tag>
    <usetemplate
       canceltext="Cancel"
       name="yesnocancelbuttons"
       notext="Current mode"
       yestext="All modes"/>
  </notification>
    
  <notification
   icon="alertmodal.tga"
   name="PreferenceChatDeleteTranscripts"
   type="alertmodal">
    This will delete the transcripts for all previous conversations. The list of past conversations will not be affected. All files with the suffixes .txt and txt.backup in the folder [FOLDER] will be deleted.
    <tag>confirm</tag>
    <usetemplate
     ignoretext="Confirm before I delete transcripts."
     name="okcancelignore"
     notext="Cancel"
     yestext="OK"/>
  </notification>

  <notification
   icon="alert.tga"
   name="PreferenceChatPathChanged"
   type="alert">
   Unable to move files. Restored previous path.
    <usetemplate
     ignoretext="Unable to move files. Restored previous path."
     name="okignore"
     yestext="OK"/>
  </notification>

  <notification
   icon="alertmodal.tga"
   name="DefaultObjectPermissions"
   type="alert">
	There was a problem saving the default object permissions: [REASON].  Please try setting the default permissions later.
	<tag>fail</tag>
   <usetemplate
     name="okbutton"
     yestext="OK"/>
  </notification>
  
  <notification
   icon="alert.tga"
   name="OutfitPhotoLoadError"
   type="alertmodal">
    [REASON]
    <tag>fail</tag>
    <usetemplate
     name="okbutton"
     yestext="OK"/>
  </notification>

  <notification
   icon="alertmodal.tga"
   name="AddPaymentMethod"
   type="alertmodal">
On the following page, choose a L$ amount
and click a place Order button. You will be
able to add a payment method at checkout.
    <tag>confirm</tag>
    <form name="form">
      <button
       default="true"
       index="0"
       width="120"
       name="Continue"
       text="Continue"/>
      <button
       index="1"
       name="Cancel"
       text="Cancel"/>
    </form>
  </notification>
  
<!-- <FS:Zi> Add float LSL color entry widgets -->
  <notification
   icon="notify.tga"
   name="LSLColorCopiedToClipboard"
   type="alertmodal">
The LSL color string has been copied to your clipboard. You can now paste it into your script to use it.
   <form name="form">
      <ignore name="ignore"
       text="An LSL color string was copied to my clipboard"/>
    </form>
  </notification>
  <!-- <FS:Zi> Add float LSL color entry widgets -->

  <!-- <FS:HG> FIRE-6340, FIRE-6567 - Setting Bandwidth issues-->
  <!-- <FS:TS> FIRE-6795: Remove warning at every login -->
  <notification
   icon="alertmodal.tga"
   name="FSBWTooHigh"
   type="alertmodal">
We strongly recommend that you not set the bandwidth above 1500 KBPS. This is unlikely to work well and will almost certainly not improve your performance.
    <usetemplate
     name="okbutton"
     yestext="OK"/>
  </notification>
  <!-- </FS:TS> FIRE-6795 -->
  <!-- </FS:HG> FIRE-6340, FIRE-6567 - Setting Bandwidth issues-->

  <notification
   icon="alertmodal.tga"
   name="FirstUseFlyOverride"
   type="alertmodal">
Caution: Use the Fly Override responsibly! Using the Fly Override without the land owner's permission may result in your avatar being banned from the parcel in which you are flying.
    <usetemplate
     name="okbutton"
     yestext="OK"/>
  </notification>

  <notification
   icon="notifytip.tga" 
   name="ServerVersionChanged"
   type="notifytip">
The region you have entered is running a different simulator version.
Current simulator: [NEWVERSION]
Previous simulator: [OLDVERSION]
  </notification>
  
  <notification
   icon="alertmodal.tga"
   name="RegExFail"
   type="alertmodal">
Error in the regular expression:
[EWHAT]
  <tag>fail</tag>
  </notification>
	
  <notification
    icon="alertmodal.tga"
	name="NoHavok"
	type="alertmodal">
	Some functions like [FEATURE] are not included in this version of [APP_NAME]. If you would like to use [FEATURE], please download a version of [APP_NAME] containing Havok support from
[DOWNLOAD_URL]
	<form name="form">
		<ignore name="ignore"
		text="No Havok Warning"/>
	</form>
	</notification>

	<notification
		icon="notify.tga"
		name="StreamListExportSuccess"
		type="notify">
		Successfully exported stream list to XML to [FILENAME].
	</notification>
	
	<notification
		icon="notify.tga"
		name="StreamListImportSuccess"
		type="notify">
		Successfully imported stream list from XML.
	</notification>
	
    <notification
        icon="notifytip.tga"
        name="StreamMetadata"
		log_to_chat="false"
        type="notifytip">
        <tag>StreamMetadata</tag>
♫ Now Playing:
  [TITLE]
  [ARTIST] ♫
    </notification>
    <notification
        icon="notifytip.tga"
        name="StreamMetadataNoArtist"
		log_to_chat="false"
        type="notifytip">
        <tag>StreamMetadata</tag>
♫ Now Playing:
  [TITLE] ♫
    </notification>
    
    <notification
        icon="notifytip.tga"
        name="RadarAlert"
		log_to_chat="false"
        type="notifytip">
		[NAME] [MESSAGE]
	</notification>

	
   <!-- <FS:Zi> Backup Settings -->
  <notification
   icon="alertmodal.tga"
   name="BackupFinished"
   type="alertmodal">
Your settings have been backed up.
  </notification>

  <notification
   icon="alertmodal.tga"
   name="BackupPathEmpty"
   type="alertmodal">
The backup path is empty. Please provide a location to back up and restore your settings first.
  </notification>

  <notification
   icon="alertmodal.tga"
   name="BackupPathDoesNotExistOrCreateFailed"
   type="alertmodal">
The backup path could not be found or created.
  </notification>

  <notification
   icon="alertmodal.tga"
   name="BackupPathDoesNotExist"
   type="alertmodal">
The backup path could not be found.
  </notification>

  <notification
   icon="alertmodal.tga"
   name="SettingsConfirmBackup"
   type="alertmodal">
Are you sure you want to save a backup to this directory?

[DIRECTORY]

Any existing backups in that location will be overwritten!
    <usetemplate
     name="okcancelbuttons"
     notext="Cancel"
     yestext="Save backup"/>
  </notification>

  <notification
   icon="alertmodal.tga"
   name="SettingsRestoreNeedsLogout"
   type="alertmodal">
Settings restore requires a viewer restart. Do you want to restore your settings and quit the viewer now?
    <usetemplate
     name="okcancelbuttons"
     notext="Cancel"
     yestext="Restore and Quit"/>
  </notification>

  <notification
   icon="alertmodal.tga"
   name="RestoreFinished"
   type="alertmodal">
Restore complete! Please restart your viewer now.
    <usetemplate
     name="okbutton"
     yestext="Quit"/>
  </notification>
  <!-- </FS:Zi> -->

  <notification
   icon="alertmodal.tga"
   name="ConfirmRestoreQuickPrefsDefaults"
   type="alertmodal">
    <tag>confirm</tag>
This action will immediately restore your quick preferences to their default settings.

You cannot undo this action.
    <usetemplate
     ignoretext="Confirm restore quick prefs defaults"
     name="okcancelignore"
     notext="Cancel"
     yestext="OK"/>
    </notification>

    <notification
     icon="alertmodal.tga"
     name="QuickPrefsDuplicateControl"
     type="alertmodal">
     <tag>fail</tag>
Setting has already been added. Please select a different one.
    <usetemplate
     name="okbutton"
     yestext="OK"/>
    </notification>
    
    <notification
     icon="alertmodal.tga"
     name="ExportFinished"
     type="notify">
      <tag>Export</tag>
Export finished and saved to [FILENAME].
    </notification>
    
    <notification
     icon="alertmodal.tga"
     name="ExportFailed"
     type="notify">
      <tag>Export</tag>
Export failed unexpectedly. Please see the log for details.
    </notification>
    
    <notification
     icon="alertmodal.tga"
     name="ExportColladaSuccess"
     type="notify">
      <tag>Export</tag>
		Successfully saved [OBJECT] to [FILENAME].
    </notification>

    <notification
     icon="alertmodal.tga"
     name="ExportColladaFailure"
     type="notify">
      <tag>Export</tag>
		Export of [OBJECT] to [FILENAME] failed.
    </notification>

    <notification
     icon="alertmodal.tga"
     name="MeshMaxConcurrentReqTooHigh"
     type="alertmodal">
The value you set, [VALUE], for the number of concurrent requests to load mesh objects (debug setting [DEBUGNAME]) is higher than the maximum of [MAX]. It has been reset to the default of [DEFAULT].
    <tag>fail</tag>
    </notification>
	
    <notification
     icon="alertmodal.tga"
     name="ImportSuccess"
     type="notify">
        <tag>Export</tag>
        Successfully imported [COUNT] [OBJECT].
    </notification>
    
    <notification
      icon="notifytip.tga"
      name="AntiSpamBlocked"
      log_to_chat="true"
      type="notifytip">
AntiSpam: Blocked [SOURCE] for spamming a [QUEUE] ([COUNT]) times in [PERIOD] seconds.
    </notification>

    <notification
      icon="notifytip.tga"
      name="AntiSpamImNewLineFloodBlocked"
      log_to_chat="true"
      type="notifytip">
AntiSpam: Blocked [SOURCE] for sending an instant message with more than [COUNT] lines.
    </notification>

    <notification
      icon="notifytip.tga"
      name="AntiSpamChatNewLineFloodBlocked"
      log_to_chat="true"
      type="notifytip">
AntiSpam: Blocked [SOURCE] for sending a chat message with more than [COUNT] lines.
    </notification>

  <!-- <FS:Zi> Notification template for changed settings when selecting certain skins -->
  <!--         The actual texts for the messages are in strings.xml -->
  <notification
   icon="notify.tga"
   name="SkinDefaultsChangeSettings"
   type="alertmodal">
[MESSAGE]
   <form name="form">
      <ignore name="ignore"
       text="A preferences setting was changed to the skin's default value."/>
    </form>
  </notification>
  <!-- <FS:Zi> Notification template for changed settings when selecting certain skins -->

  <notification
   icon="alertmodal.tga"
   name="AddNewContactSet"
   type="alertmodal">
    <tag>contact set</tag>
Create new contact set with the name:
    <tag>confirm</tag>
    <form name="form">
      <input name="message" type="text" default="true">
      New Contact Set
      </input>
      <button
       default="true"
       index="0"
       name="Create"
       text="Create"/>
      <button
       index="1"
       name="Cancel"
       text="Cancel"/>
    </form>
  </notification>

  <notification
   icon="alertmodal.tga"
   name="RemoveContactSet"
   type="alertmodal">
Are you sure you want to remove [SET_NAME]? You won&apos;t be able to restore it.
    <tag>contact set</tag>
    <tag>confirm</tag>
    <usetemplate
     ignoretext="Confirm before removing a contact set"
     name="okcancelignore"
     notext="Cancel"
     yestext="OK"/>
  </notification>

  <notification
   icon="alertmodal.tga"
   name="RemoveContactFromSet"
   type="alertmodal">
Are you sure you want to remove [TARGET] from [SET_NAME]?
    <tag>contact set</tag>
    <tag>confirm</tag>
    <usetemplate
     ignoretext="Confirm before removing someone from a contact set"
     name="okcancelignore"
     notext="Cancel"
     yestext="OK"/>
  </notification>

  <notification
   icon="alertmodal.tga"
   name="RemoveContactsFromSet"
   type="alertmodal">
Are you sure you want to remove these [TARGET] avatars from [SET_NAME]?
    <tag>contact set</tag>
    <tag>confirm</tag>
    <usetemplate
     ignoretext="Confirm before removing multiple avatars from a contact set"
     name="okcancelignore"
     notext="Cancel"
     yestext="OK"/>
  </notification>

  <notification
   icon="alertmodal.tga"
   name="AddToContactSetSingleSuccess"
   type="notify">
    <tag>contact set</tag>
[NAME] was added to [SET].
  </notification>

  <notification
   icon="alertmodal.tga"
   name="AddToContactSetMultipleSuccess"
   type="notify">
    <tag>contact set</tag>
[COUNT] avatars were added to [SET].
  </notification>

  <notification
   icon="alertmodal.tga"
   name="SetAvatarPseudonym"
   type="alertmodal">
    <tag>contact set</tag>
Enter an alias for [AVATAR]:
    <tag>confirm</tag>
    <form name="form">
      <input name="message" type="text" default="true" />
      <button
       default="true"
       index="0"
       name="Create"
       text="Create"/>
      <button
       index="1"
       name="Cancel"
       text="Cancel"/>
    </form>
  </notification>

  <notification
   icon="alertmodal.tga"
   name="RenameContactSetFailure"
   type="alertmodal">
    <tag>contact set</tag>
Could not rename set &apos;[SET]&apos; to &apos;[NEW_NAME]&apos; because a set with the same name already exists or the new name is invalid.
  </notification>

  <notification
   icon="notifytip.tga"
   name="ShapeImportGenericFail"
   type="notifytip">
    <tag>fail</tag>
There was a problem importing [FILENAME]. Please see the log for more details.
  </notification>
  <notification
   icon="notifytip.tga"
   name="ShapeImportVersionFail"
   type="notifytip">
    <tag>fail</tag>
Shape import failed. Are you sure [FILENAME] is an avatar file?
  </notification>

  <notification
   icon="alertmodal.tga"
   name="AddToMediaList"
   type="alertmodal">
Enter a domain name to be added to the [LIST]:
    <tag>confirm</tag>
    <form name="form">
      <input name="url" type="text" default="true" />
      <button
       default="true"
       index="0"
       name="Add"
       text="Add"/>
      <button
       index="1"
       name="Cancel"
       text="Cancel"/>
    </form>
  </notification>

   <!-- <FS:Zi> Do not allow "Restore To Last Position" for no-copy items -->
  <notification
   icon="alertmodal.tga"
   name="CantRestoreToWorldNoCopy"
   type="alertmodal">
Restore to Last Position is not allowed for no copy items to prevent possible content loss.
  </notification>
  <!-- <FS:Zi> Do not allow "Restore To Last Position" for no-copy items -->

  <notification
   icon="alertmodal.tga"
   name="ConfirmRemoveCredential"
   type="alertmodal">
Delete saved login for &lt;nolink&gt;[NAME]&lt;/nolink&gt;?
    <tag>confirm</tag>
    <form name="form">
      <button
       index="0"
       name="OK"
       text="OK"/>
      <button
       default="true"
       index="1"
       name="Cancel"
       text="Cancel"/>
    </form>
  </notification>

  <!-- <FS:TS> FIRE-5453: Flickr upload support (from Exodus) -->
  <notification
   icon="alertmodal.tga"
   name="ExodusFlickrVerificationExplanation"
   type="alertmodal">
To use the Flickr upload feature you must authorize [APP_NAME] to access your account. If you proceed, your web browser will open Flickr's website, where you will be prompted to log in and authorize [APP_NAME]. You will then be given a code to copy back into [APP_NAME].

Would you like to authorize [APP_NAME] to post to your Flickr account?
    <tag>fail</tag>
    <usetemplate
     name="okcancelbuttons"
     notext="No"
     yestext="Yes"/>
  </notification>

  <notification
   icon="alertmodal.tga"
   name="ExodusFlickrVerificationPrompt"
   type="alertmodal">
Please authorize [APP_NAME] to post to your Flickr account in your web browser, then type the code given by the website below:
    <tag>confirm</tag>
    <form name="form">
      <input name="oauth_verifier" type="text" default="true"/>
      <button
       index="0"
       name="OK"
       text="OK"/>
      <button
       index="1"
       name="Cancel"
       text="Cancel"/>
    </form>
  </notification>

  <notification
   icon="alertmodal.tga"
   name="ExodusFlickrVerificationFailed"
   type="alertmodal">
Flickr verification failed. Please try again, and be sure to double check the verification code.
    <tag>fail</tag>
    <usetemplate
     name="okbutton"
     yestext="OK"/>
  </notification>

  <notification
   icon="notifytip.tga"
   name="ExodusFlickrUploadComplete"
   type="notifytip">
Your snapshot can now be viewed [http://www.flickr.com/photos/upload/edit/?ids=[ID] here].
  </notification>
  <!-- </FS:TS> FIRE-5453 -->

  <notification
   icon="alert.tga"
   name="RegionTrackerAdd"
   type="alert">
What label would you like to use for
the region &quot;[REGION]&quot;?
    <tag>confirm</tag>
    <form name="form">
      <input name="label" type="text">[LABEL]</input>
      <button
       default="true"
       index="0"
       name="OK"
       text="OK"/>
      <button
       index="1"
       name="Cancel"
       text="Cancel"/>
    </form>
  </notification>

   <notification
    icon="alertmodal.tga"
    name="SnoozeDuration"
    type="alertmodal">
    <unique/>
    Time in seconds to snooze group chat:
    <tag>confirm</tag>
    <form name="form">
      <input name="duration" type="text" default="true">
        [DURATION]
      </input>
      <button
       default="true"
       index="0"
       name="OK"
       text="OK"/>
      <button
       index="1"
       name="Cancel"
       text="Cancel"/>
    </form>
   </notification>
   <notification
    icon="alertmodal.tga"
    name="SnoozeDurationInvalidInput"
    type="alertmodal">
    Please enter a valid number for the snooze duration!
    <tag>fail</tag>
    <usetemplate
     name="okbutton"
     yestext="OK"/>
  </notification>
  <notification
   name="PickLimitReached"
   label=""
   type="alertmodal">
    <unique/>
    <tag>fail</tag>
    <tag>confirm</tag>
    Can't create another pick because the maximum number of picks have been created already.
    <usetemplate
     name="okbutton"
     yestext="OK"/>
  </notification>
  <notification
   icon="alertmodal.tga"
   name="GlobalOnlineStatusToggle"
   type="alertmodal">
Due to server load, mass toggling online status visibility can take a while to become effective. Please be patient.
    <usetemplate
     ignoretext="Inform me that toggling online status visibility may take a while"
     name="okignore"
     yestext="OK"/>
  </notification>
  <notification
   icon="alert.tga"
   name="RenderVolumeLODFactorWarning"
   type="alert">
    WARNING: The Level of Detail (LOD) Factor is set high

For everyday use, LOD Factor in the range of 1-3 suffices. 
Consider replacing objects that look deformed at such values.

LOD Factor >3: Adds to lag. Advised only for photography. 
LOD Factor >4: Use in special circumstances. Reverts after relog.
LOD Factor >8: Has no real effect. May cause errors.
    <usetemplate
     name="okbutton"
     yestext="OK"/>
  </notification>
  <notification
   icon="alertmodal.tga"
   name="CurrencyURIOverrideReceived"
   type="alertmodal">
This region has elected to specify a third-party currency portal. 
Please note that currency purchases made through Firestorm Viewer are transactions between you (the user) and the provider(s) or seller(s) of the currency. 
Neither Firestorm Viewer, the Phoenix Firestorm Viewer Project Inc., nor its team shall be liable for any cost or damage arising either directly or indirectly from any such transaction. 
If you do not agree to these terms of use, then no financial transactions should be conducted using this viewer.
   <usetemplate
    ignoretext="When the region sets a new currency helper."
    name="okignore"
    yestext="OK"/>
  </notification>
  <notification
   icon="alertmodal.tga"
   name="EnableHiDPI"
   type="alertmodal">
Enabling HiDPI support may have adverse effects and may impair performance.
  </notification>

  <notification
   icon="notify.tga"
   name="FailedToFindSettings"
   persist="true"
   type="alertmodal">
Could not load the settings for [NAME] from the database.
  <tag>fail</tag>
  </notification>
  
  <notification
   icon="notify.tga"
   name="FailedToLoadSettingsApply"
   persist="true"
   type="alertmodal">
Unable to apply those settings to the environment.
  <tag>fail</tag>
  </notification>
  
  <notification
   icon="notify.tga"
   name="FailedToBuildSettingsDay"
   persist="true"
   type="alertmodal">
Unable to apply those settings to the environment.
  <tag>fail</tag>
  </notification>

  <notification
   icon="notify.tga"
   name="NoEnvironmentSettings"
   persist="true"
   type="alertmodal">
This Region does not support environmental settings.
  <tag>fail</tag>
  </notification>
 
  <notification
   icon="alertmodal.tga"
   label="Save Environmental Settings"
   name="SaveSettingAs"
   type="alertmodal">
    <unique/>
    Save current environmental settings as:
    <tag>confirm</tag>
    <form name="form">
      <input name="message" type="text">
        [DESC] (new)
      </input>
      <button
       default="true"
       index="0"
       name="OK"
       text="OK"/>
      <button
       index="1"
       name="Cancel"
       text="Cancel"/>
    </form>
  </notification>

  <notification
   icon="notify.tga"
   name="WLImportFail"
   persist="true"
   type="alertmodal">
Unable to import legacy Windlight settings [NAME] from 
[FILE].

[REASONS]
  <tag>fail</tag>
  </notification>

  <notification
   icon="notify.tga"
   name="WLParcelApplyFail"
   persist="true"
   type="alertmodal">
Unable to set the environment for this parcel.
Please enter or select a parcel that you have rights to modify.
  <tag>fail</tag>
  </notification>

  <notification
   icon="notify.tga"
   name="SettingsUnsuported"
   persist="true"
   type="alertmodal">
Settings are not supported on this region. 
Please move to a settings enabled region and retry your action.
  <tag>fail</tag>
  </notification>

  <notification
   icon="alertmodal.tga"
   name="SettingsConfirmLoss"
   type="alertmodal">
You are about to lose the changes you have made to this [TYPE] named "[NAME]".
Are you sure you want to continue?
    <tag>confirm</tag>
    <usetemplate
     ignoretext="Are you sure you want to lose changes?"
     name="okcancelignore"
     notext="No"
     yestext="Yes"/>
  </notification>

  <notification
   icon="alertmodal.tga"
   name="SettingsConfirmReset"
   type="alertmodal">
You are about to remove all applied settings.
Are you sure you want to continue?
    <tag>confirm</tag>
    <usetemplate
     name="okcancelbuttons"
     notext="No"
     yestext="Yes"/>
  </notification>

  <notification
 icon="alertmodal.tga"
 name="PersonalSettingsConfirmReset"
 type="alertmodal">
You are about to remove all applied Personal lighting settings.
Are you sure you want to continue?
    <tag>confirm</tag>
    <usetemplate
     name="okcancelbuttons"
     notext="No"
     yestext="Yes"/>
  </notification>

  <notification
   icon="alertmodal.tga"
   name="SettingsMakeNoTrans"
   type="alertmodal">
You are about to import non-transferable settings into this daycycle. Continuing will cause the settings you are editing to become non-transferable also. 

This change can not be undone.

Are you sure you want to continue?
    <tag>confirm</tag>
    <usetemplate
     ignoretext="Are you sure you want to make settings non-transferable?"
     name="okcancelignore"
     notext="No"
     yestext="Yes"/>
  </notification>
  
  <notification
   icon="notify.tga"
   name="NoEditFromLibrary"
   persist="true"
   type="alertmodal">
You may not edit settings directly from the libary.  
Please copy to your own inventory and try again.
  <tag>fail</tag>
  </notification>

    <notification
   icon="notify.tga"
   name="EnvironmentApplyFailed"
   persist="true"
   type="alertmodal">
We have encountered an issue with these settings.  They can not be saved or applied at this time.
  <tag>fail</tag>
  </notification>

    <notification
   icon="notify.tga"
   name="TrackLoadFailed"
   persist="true"
   type="alertmodal">
Unable to load the track into [TRACK].
  <tag>fail</tag>
  </notification>

    <notification
   icon="notify.tga"
   name="TrackLoadMismatch"
   persist="true"
   type="alertmodal">
Unable to load the track from [TRACK1] into [TRACK2].
  <tag>fail</tag>
  </notification>

  <notification
   icon="alertmodal.tga"
   name="CompressionTestResults"
   type="alertmodal">
Test result for gzip level 6 file compression with [FILE] of size [SIZE] KB:
Packing: [PACK_TIME]s [PSIZE]KB
Unpacking: [UNPACK_TIME]s [USIZE]KB
    <tag>fail</tag>
  </notification>

    <notification
     icon="alertmodal.tga"
     label="Prompt for MFA Token"
     name="PromptMFAToken"
     type="alertmodal">
        [MESSAGE]
        <tag>confirm</tag>
        <form name="form">
            <input name="token" type="text" width="400" />
            <button
             default="true"
             index="0"
             name="continue"
             text="Continue"/>
            <button
             index="1"
             name="cancel"
             text="Cancel"/>
        </form>
    </notification>


    <notification
   icon="alertmodal.tga"
   label="Prompt for MFA Token"
   name="PromptMFATokenWithSave"
   type="alertmodal">
    [MESSAGE]
    <tag>confirm</tag>
    <form name="form">
      <input name="token" type="text" width="400" />
      <ignore
       name="ignore"
       checkbox_only="true"
       text="Remember this computer for 30 days."/>
      <button
       default="true"
       index="0"
       name="continue"
       text="Continue"/>
      <button
       index="1"
       name="cancel"
       text="Cancel"/>
    </form>
  </notification>

  <notification
   icon="alertmodal.tga"
   label="Create subfolder"
   name="CreateSubfolder"
   type="alertmodal">
    <unique/>
    Name the new folder:
    <tag>confirm</tag>
    <form name="form">
      <input name="message" type="text">
        [DESC]
      </input>
      <button
       default="true"
       index="0"
       name="OK"
       text="OK"/>
      <button
       index="1"
       name="Cancel"
       text="Cancel"/>
    </form>
  </notification>
  <notification
   icon="alertmodal.tga"
   name="SameFolderRequired"
   type="alert">
    Selected items must be in the same folder.
    <tag>fail</tag>
    <usetemplate
      name="okbutton"
      yestext="OK"/>
  </notification>

  <notification
    icon="alertmodal.tga"
    name="RiggedMeshAttachedToHUD"
    type="alertmodal">
    An object "[NAME]" attached to HUD point "[POINT]" contains rigged mesh.

Rigged mesh objects are designed for attachment to the avatar. Neither you nor anyone else will see this object.

If you want to see this object, remove it and re-attach it to an avatar attachment point.
    <tag>confirm</tag>
    <usetemplate
        ignoretext="Warn me when rigged mesh is attached to HUD point."
        name="okignore"
        yestext="OK"/>
  </notification>

  <notification
    icon="notifytip.tga"
    name="ReflectionProbeApplied"
    persist="true"
    type="alertmodal">
    WARNING: You have made your object a Reflection Probe.  This will implicitly change the object to mimic its influence volume and will make irreversible changes to the object.  Do you want to continue?
   <usetemplate
       ignoretext="Reflection Probe tips"
       name="okcancelignore"
       notext="Cancel"
       yestext="OK"/>
  </notification>

  <notification
    icon="notifytip.tga"
    name="AutoAdjustHDRSky"
    type="alertmodal">
      You are editing a non-HDR sky that has been automatically converted to HDR. To remove HDR and tone mapping, set Reflection Probe Ambiance to zero.
    <usetemplate
        ignoretext="HDR Sky adjustment warning"
        name="okignore"
        yestext="OK"/>
  </notification>
  

  <notification
   icon="alertmodal.tga"
   name="EnableAutoFPSWarning"
   type="alertmodal">
You are about to enable AutoFPS. All unsaved graphics settings will be lost.

Would you like to save them first?
      <tag>confirm</tag>
      <usetemplate
       name="okcancelbuttons"
       notext="No"
       yestext="Yes"/>
  </notification>

  <notification
   icon="notify.tga"
   name="NoValidEnvSettingFound"
   persist="true"
   type="alertmodal">
No valid environment setting selected.

Please note that "Shared Environment" and "Day cycle based" cannot be selected!
  <tag>fail</tag>
  </notification>

  <notification
   icon="alertmodal.tga"
   name="CantCreateInventoryName"
   type="notify">
   <tag>fail</tag>
Cannot create inventory item: [NAME]
  </notification>

  <notification
   icon="notifytip.tga"
   name="WindlightBulkImportFinished"
   type="notifytip">
Bulk import of Windlights has finished.
  </notification>

  <notification
   icon = "notifytip.tga"
   name = "FSAOScriptedNotification"
   type = "notifytip"
   log_to_chat = "false">
   <unique combine = "cancel_old">
     <context>FSAOScriptedNotification</context>
   </unique>
Firestorm Animation Overrider: [AO_MESSAGE]
   <usetemplate
    ignoretext="Warn me when the Firestorm Animation Overrider gets accessed by a scripted object"
    name="notifyignore"/>
  </notification>
  <notification
   icon="alertmodal.tga"
   name="WarnForceLoginURL"
   type="alertmodal">
    <unique/>
Login splash screen URL is overridden for testing purposes.

Reset the URL to default?
    <usetemplate
     name="okcancelbuttons"
     notext="Remind me next time"
     yestext="Reset"/>
  </notification>

  <notification
   icon="notifytip.tga"
   name="WarnScriptedCamera"
   type="notifytip">
Camera reset might be inhibited by the following objects:

[SOURCES]
  </notification>

  <notification
   icon="alertmodal.tga"
   label="Ungroup folder"
   name="UngroupFolder"
   type="alertmodal">
    <unique/>
    Ungroup the folder "[FOLDER_NAME]"?
    <tag>confirm</tag>
    <usetemplate
     name="okcancelbuttons"
     notext="Cancel"
     yestext="Okay"/>
  </notification>

  <!-- <FS:Zi> detect and strip empty alpha layers from images on upload -->
  <notification
   icon="alertmodal.tga"
   label="Image Contains Empty Alpha Channel"
   name="ImageEmptyAlphaLayer"
   type="alertmodal">
    The image you are trying to upload contains an empty, or almost empty alpha channel (transparency information). This is almost always not desired and should be stripped off. Adding an alpha channel to an image will lead to textures flipping on top of each other at different camera angles, and it makes rendering slower. So, unless you really need this texture to have an empty / almost empty alpha channel, consider stripping it out.
    <tag>confirm_strip</tag>
    <form name="form">
      <button
       default="true"
       index="0"
       name="strip"
       text="Strip Alpha"/>
      <button
       index="1"
       name="use_as_is"
       text="Use As Is"/>
    </form>
  </notification>
  <!-- </FS:Zi> -->

</notifications><|MERGE_RESOLUTION|>--- conflicted
+++ resolved
@@ -6764,15 +6764,6 @@
   </notification>
 
   <notification
-   icon="alertmodal.tga"
-   name="InventoryLimitReachedAISAlert"
-   type="alertmodal">
-Your inventory is experiencing issues. Please contact support of your grid.
-  <tag>fail</tag>
-  </notification>
-
-  <notification
-<<<<<<< HEAD
    icon="notifytip.tga"
    name="InventoryLimitReachedAIS"
    type="notifytip">
@@ -6781,8 +6772,14 @@
   </notification>
 
   <notification
-=======
->>>>>>> dd09848d
+   icon="alertmodal.tga"
+   name="InventoryLimitReachedAISAlert"
+   type="alertmodal">
+Your inventory is experiencing issues. Please contact support of your grid.
+  <tag>fail</tag>
+  </notification>
+
+  <notification
    icon="alertmodal.tga"
    name="ConfirmClearBrowserCache"
    type="alertmodal">
