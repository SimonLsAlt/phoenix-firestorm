--- conflicted
+++ resolved
@@ -14513,38 +14513,6 @@
        name="okbutton"
        yestext="OK"/>
   </notification>
-<<<<<<< HEAD
-
-  <notification
-   icon="notify.tga"
-   name="TextureDiscardBackgrounded"
-   type="notify">
-      <unique>
-          <context>DELAY</context>
-      </unique>
-      To improve system performance, [APP_NAME] has reduced texture memory usage after being in the background for [DELAY] seconds.  It may take some time for texture image quality to return to normal.
-     <usetemplate
-       ignoretext="Ask me about background texture memory usage and recovery"
-       name="okcancelignore"
-       yestext="OK"
-       notext="Disable"/>
-  </notification>
-
-  <notification
-   icon="notify.tga"
-   name="TextureDiscardMinimized"
-   type="notify">
-      <unique>
-          <context>DELAY</context>
-      </unique>
-      To improve system performance, [APP_NAME] has reduced texture memory usage after being minimized for [DELAY] seconds.  It may take some time for texture image quality to return to normal.
-     <usetemplate
-       ignoretext="Ask me about minimized texture memory usage and recovery"
-       name="okcancelignore"
-       yestext="OK"
-       notext="Disable"/>
-  </notification>
-    
 
   <notification
    icon="alertmodal.tga"
@@ -14671,6 +14639,4 @@
 https://wiki.firestormviewer.org/antivirus_whitelisting
   </notification>
 
-=======
->>>>>>> 5b77436c
 </notifications>