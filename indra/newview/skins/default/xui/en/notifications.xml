<?xml version="1.0" ?><notifications>
    <global name="skipnexttime">

		Don&apos;t show me this again
  </global>

  <global name="skipnexttimesessiononly">
Don&apos;t show me this again
(for current session)
  </global>

  <global name="alwayschoose">

		Always choose this option
  </global>

  <global name="implicitclosebutton">
		Close
  </global>

  <template name="okbutton">
    <form>
      <button
       default="true"
       index="0"
       name="OK_okbutton"
       text="$yestext"/>
    </form>
  </template>

  <template name="okignore">
    <form>
      <button
       default="true"
       index="0"
       name="OK_okignore"
       text="$yestext"/>
      <ignore text="$ignoretext"/>
    </form>
  </template>

  <template name="notifyignore">
    <form>
      <ignore text="$ignoretext"/>
    </form>
  </template>

  <template name="okcancelbuttons">
    <form>
      <button
       default="true"
       index="0"
       name="OK_okcancelbuttons"
       text="$yestext"/>
      <button
       index="1"
       name="Cancel_okcancelbuttons"
       text="$notext"/>
    </form>
  </template>

  <template name="okcancelignore">
    <form>
      <button
       default="true"
       index="0"
       name="OK_okcancelignore"
       text="$yestext"/>
      <button
       index="1"
       name="Cancel_okcancelignore"
       text="$notext"/>
      <ignore text="$ignoretext"/>
    </form>
  </template>

  <template name="okhelpbuttons">
    <form>
      <button
       default="true"
       index="0"
       name="OK_okhelpbuttons"
       text="$yestext"/>
      <button
       index="1"
       name="Help"
       text="$helptext"/>
    </form>
  </template>

  <template name="okhelpignore">
    <form>
      <button
       default="true"
       index="0"
       name="OK_okhelpignore"
       text="$yestext"/>
      <button
       index="1"
       name="Help_okhelpignore"
       text="$helptext"/>
      <ignore text="$ignoretext"/>
    </form>
  </template>

  <template name="yesnocancelbuttons">
    <form>
      <button
       default="true"
       index="0"
       name="Yes"
       text="$yestext"/>
      <button
       index="1"
       name="No"
       text="$notext"/>
      <button
       index="2"
       name="Cancel_yesnocancelbuttons"
       text="$canceltext"/>
    </form>
  </template>

  <notification
 functor="GenericAcknowledge"
   icon="alertmodal.tga"
   name="MissingAlert"
   label="Unknown Notification Message"
   type="alertmodal">
Your version of [APP_NAME] does not know how to display the notification it just received.  Please verify that you have the latest Viewer installed.

Error details: The notification called &apos;[_NAME]&apos; was not found in notifications.xml.
    <tag>fail</tag>
    <usetemplate
     name="okbutton"
     yestext="OK"/>
  </notification>

  <notification
   icon="alertmodal.tga"
   name="FloaterNotFound"
   type="alertmodal">
Floater error: Could not find the following controls:

[CONTROLS]
    <tag>fail</tag>
    <usetemplate
     name="okbutton"
     yestext="OK"/>
  </notification>

  <notification
   icon="alertmodal.tga"
   name="TutorialNotFound"
   type="alertmodal">
No tutorial is currently available.
    <tag>fail</tag>
    <usetemplate
     name="okbutton"
     yestext="OK"/>
  </notification>

  <notification
   icon="alertmodal.tga"
   name="GenericAlert"
   type="alertmodal">
[MESSAGE]
  </notification>

  <notification
   icon="alertmodal.tga"
   name="GenericAlertYesCancel"
   type="alertmodal">
[MESSAGE]
    <usetemplate
     name="okcancelbuttons"
     notext="Cancel"
     yestext="Yes"/>
  </notification>

  <notification
   icon="alertmodal.tga"
   name="GenericAlertOK"
   type="alertmodal">
[MESSAGE]
    <usetemplate
     name="okbutton"
     yestext="OK"/>
  </notification>

  <notification
   icon="alertmodal.tga"
   name="BadInstallation"
   type="alertmodal">
 An error occurred while updating [APP_NAME].  Please [http://get.secondlife.com download the latest version] of the Viewer.
    <tag>fail</tag>
    <usetemplate
     name="okbutton"
     yestext="OK"/>
  </notification>

  <notification
   icon="alertmodal.tga"
   name="LoginFailedNoNetwork"
   type="alertmodal">
    <tag>fail</tag>
    Could not connect to the [SECOND_LIFE_GRID].
    &apos;[DIAGNOSTIC]&apos;
Make sure your Internet connection is working properly.
	<usetemplate
     name="okbutton"
     yestext="OK"/>
  </notification>

  <notification
   icon="alertmodal.tga"
   name="LoginFailedToParse"
   type="alertmodal">
    <tag>fail</tag>
Viewer received malformed response from server. Please, make sure your Internet connection is working properly and try again later.

If you feel this is in error, please contact Support.
    <usetemplate
       name="okbutton"
       yestext="OK"/>
  </notification>

  <notification
   icon="alertmodal.tga"
   name="MessageTemplateNotFound"
   type="alertmodal">
Message Template [PATH] not found.
   <tag>fail</tag>
	<usetemplate
     name="okbutton"
     yestext="OK"/>
  </notification>

  <notification
   icon="alertmodal.tga"
   name="WearableSave"
   type="alertmodal">
Save changes to current clothing/body part?
    <usetemplate
     canceltext="Cancel"
     name="yesnocancelbuttons"
     notext="Don&apos;t Save"
     yestext="Save"/>
  </notification>

  <notification
   icon="alertmodal.tga"
     name="ConfirmNoCopyToOutbox"
     type="alertmodal">
You don't have permission to copy one or more of these items to the Merchant Outbox.  You can move them or leave them behind.
    <usetemplate
     name="okcancelbuttons"
     notext="Don't move item(s)"
     yestext="Move item(s)"/>
  </notification>

  <notification
   icon="OutboxStatus_Success"
   name="OutboxFolderCreated"
   type="alertmodal">
    <unique/>
A new folder has been created for each item you have transferred into the top level of your Merchant Outbox.

    <usetemplate
     ignoretext="A new folder was created in the Merchant Outbox"
     name="okignore"
     yestext="OK"/>
  </notification>

  <notification
   icon="OutboxStatus_Success"
   name="OutboxImportComplete"
   type="alertmodal">
Success

All folders were successfully sent to the Marketplace.

        <usetemplate
         ignoretext="All folders sent to the Marketplace"
         name="okignore"
         yestext="OK"/>
  </notification>

  <notification
   icon="OutboxStatus_Warning"
   name="OutboxImportHadErrors"
   type="alertmodal">
Some folders did not transfer

Errors occurred when some folders were sent to the Marketplace.  Those folders are still in your Merchant Outbox.

See the [[MARKETPLACE_IMPORTS_URL] error log] for more information.

        <usetemplate
         name="okbutton"
         yestext="OK"/>
  </notification>

  <notification
   icon="OutboxStatus_Error"
   name="OutboxImportFailed"
   type="alertmodal">
Transfer failed with error &apos;[ERROR_CODE]&apos;

No folders were sent to the Marketplace because of a system or network error.  Try again later.

        <usetemplate
         name="okbutton"
         yestext="OK"/>
  </notification>

  <notification
   icon="OutboxStatus_Error"
   name="OutboxInitFailed"
   type="alertmodal">
Marketplace initialization failed with error &apos;[ERROR_CODE]&apos;

Initialization with the Marketplace failed because of a system or network error.  Try again later.

        <usetemplate
         name="okbutton"
         yestext="OK"/>
  </notification>

    <notification
        icon="OutboxStatus_Error"
        name="StockPasteFailed"
        type="alertmodal">
        Copy or move to Stock Folder failed with error :
        
        &apos;[ERROR_CODE]&apos;
        
        <usetemplate
        name="okbutton"
        yestext="OK"/>
    </notification>
  
    <notification
        icon="OutboxStatus_Error"
        name="MyOutfitsPasteFailed"
        type="alertmodal">
       One or more items can't be used inside "My outfits"
      <usetemplate
        name="okbutton"
        yestext="OK"/>
    </notification>
    
    <notification
        icon="OutboxStatus_Error"
        name="MerchantPasteFailed"
        type="alertmodal">
        Copy or move to Marketplace Listings failed with error :
        
        &apos;[ERROR_CODE]&apos;
        
        <usetemplate
        name="okbutton"
        yestext="OK"/>
    </notification>
    
    <notification
        icon="OutboxStatus_Error"
        name="MerchantTransactionFailed"
        type="alertmodal">
        The transaction with the Marketplace failed with the following error :
        
        [ERROR_REASON][ERROR_DESCRIPTION]
        
        <usetemplate
        name="okbutton"
        yestext="OK"/>
    </notification>
    
    <notification
        icon="OutboxStatus_Error"
        name="MerchantUnprocessableEntity"
        type="alertmodal">
        We are unable to list this product or activate the version folder. Usually this is caused by missing information in the listing description form, but it may be due to errors in the folder structure. Either edit the listing or check the listing folder for errors.
        
        <usetemplate
        name="okbutton"
        yestext="OK"/>
    </notification>

    <notification
        icon="OutboxStatus_Error"
        name="MerchantListingFailed"
        type="alertmodal">
        Listing to Marketplace failed with error :
        
        &apos;[ERROR_CODE]&apos;
        
        <usetemplate
        name="okbutton"
        yestext="OK"/>
    </notification>
    
    <notification
        icon="OutboxStatus_Error"
        name="MerchantFolderActivationFailed"
        type="alertmodal">
        Activating this version folder failed with error :

        &apos;[ERROR_CODE]&apos;

        <usetemplate
        name="okbutton"
        yestext="OK"/>
    </notification>

    <notification
        icon="alertmodal.tga"
        name="MerchantForceValidateListing"
        type="alertmodal">
        In order to create your listing, we fixed the hierarchy of your listing contents.
        <tag>confirm</tag>
        <usetemplate
            ignoretext="Warn me that creating a listing fixes the hierarchy of the content"
            name="okignore" 
            yestext="OK"/>
    </notification>

    <notification
        icon="alertmodal.tga"
        name="ConfirmMerchantActiveChange"
        type="alertmodal">
        This action will change the active content of this listing. Do you want to continue?
        <tag>confirm</tag>
        <usetemplate
        ignoretext="Confirm before I change an active listing on the marketplace"
        name="okcancelignore"
        notext="Cancel"
        yestext="OK"/>
    </notification>

    <notification
        icon="alertmodal.tga"
        name="ConfirmMerchantMoveInventory"
        type="alertmodal">
        Items dragged to the Marketplace Listings window are moved from their original locations, not copied. Do you want to continue?
        <tag>confirm</tag>
        <usetemplate
        ignoretext="Confirm before I move an item from the inventory to the marketplace"
        name="okcancelignore"
        notext="Cancel"
        yestext="OK"/>
    </notification>
    
    <notification
        icon="alertmodal.tga"
        name="ConfirmListingCutOrDelete"
        type="alertmodal">
        Moving or deleting a listing folder will delete your Marketplace listing. If you would like to keep the Marketplace listing, move or delete the contents of the version folder you would like to modify. Do you want to continue?
        <tag>confirm</tag>
        <usetemplate
        ignoretext="Confirm before I move or delete a listing from the marketplace"
        name="okcancelignore"
        notext="Cancel"
        yestext="OK"/>
    </notification>
    
    <notification
        icon="alertmodal.tga"
        name="ConfirmCopyToMarketplace"
        type="alertmodal">
        You don't have permission to copy one or more of these items to the Marketplace. You can move them or leave them behind.
        <tag>confirm</tag>
        <usetemplate
        ignoretext="Confirm before I try to copy a selection containing no copy items to the marketplace"
        name="yesnocancelbuttons"
        yestext="Move item(s)"
        notext="Don't move item(s)"
        canceltext="Cancel"/>
    </notification>
    
    <notification
        icon="alertmodal.tga"
        name="ConfirmMerchantUnlist"
        type="alertmodal">
        This action will unlist this listing. Do you want to continue?
        <tag>confirm</tag>
        <usetemplate
        ignoretext="Confirm before I unlist an active listing on the marketplace"
        name="okcancelignore"
        notext="Cancel"
        yestext="OK"/>
    </notification>
    
    <notification
        icon="alertmodal.tga"
        name="ConfirmMerchantClearVersion"
        type="alertmodal">
        This action will deactivate the version folder of the current listing. Do you want to continue?
        <tag>confirm</tag>
        <usetemplate
        ignoretext="Confirm before I deactivate the version folder of a listing on the marketplace"
        name="okcancelignore"
        notext="Cancel"
        yestext="OK"/>
    </notification>

    <notification
        icon="alertmodal.tga"
        name="AlertMerchantListingNotUpdated"
        type="alertmodal">
This listing could not be updated.
[[URL] Click here] to edit it on the Marketplace.
        <usetemplate
        name="okbutton"
        yestext="OK"/>
    </notification>

    <notification
        icon="alertmodal.tga"
        name="AlertMerchantListingCannotWear"
        type="alertmodal">
        You cannot wear clothes or body parts that are in the Marketplace Listings folder.
        <tag>fail</tag>
    </notification>
    
    <notification
        icon="alertmodal.tga"
        name="AlertMerchantListingInvalidID"
        type="alertmodal">
        Invalid listing ID.
        <tag>fail</tag>
    </notification>
    
    <notification
        icon="alertmodal.tga"
        name="AlertMerchantListingActivateRequired"
        type="alertmodal">
        There are several or no version folders in this listing. You will need to select and activate one independently later.
        <tag>confirm</tag>
        <usetemplate
        ignoretext="Alert about version folder activation when I create a listing with several version folders"
        name="okignore"
        yestext="OK"/>
    </notification>

    <notification
        icon="alertmodal.tga"
        name="AlertMerchantStockFolderSplit"
        type="alertmodal">
        We have separated stock items of different types into separate stock folders, so your folder is arranged in a way that we can list it.
        <tag>confirm</tag>
        <usetemplate
        ignoretext="Alert when stock folder is being split before being listed"
        name="okignore"
        yestext="OK"/>
    </notification>
    
    <notification
        icon="alertmodal.tga"
        name="AlertMerchantStockFolderEmpty"
        type="alertmodal">
        We have unlisted your listing because the stock is empty. You need to add more units to the stock folder to list the listing again.
        <tag>confirm</tag>
        <usetemplate
        ignoretext="Alert when a listing is unlisted because stock folder is empty"
        name="okignore"
        yestext="OK"/>
    </notification>

    <notification
        icon="alertmodal.tga"
        name="AlertMerchantVersionFolderEmpty"
        type="alertmodal">
        We have unlisted your listing because the version folder is empty. You need to add items to the version folder to list the listing again.
        <tag>confirm</tag>
        <usetemplate
        ignoretext="Alert when a listing is unlisted because version folder is empty"
        name="okignore"
        yestext="OK"/>
    </notification>

  <notification
   icon="alertmodal.tga"
   name="WriteAnimationFail"
   type="alertmodal">
There was a problem writing animation data.  Please try again later.
    <tag>fail</tag>
  </notification>

  <notification
   icon="alertmodal.tga"
   name="UploadAuctionSnapshotFail"
   type="alertmodal">
There was a problem uploading the auction snapshot due to the following reason: [REASON]
    <tag>fail</tag>
  </notification>

  <notification
   icon="alertmodal.tga"
   name="UnableToViewContentsMoreThanOne"
   type="alertmodal">
Unable to view the contents of more than one item at a time.
Please select only one object and try again.
    <tag>fail</tag>
  </notification>

  <notification
   icon="alertmodal.tga"
   name="SaveClothingBodyChanges"
   type="alertmodal">
Save all changes to clothing/body parts?
<tag>confirm</tag>
<usetemplate
     canceltext="Cancel"
     name="yesnocancelbuttons"
     notext="Don&apos;t Save"
     yestext="Save All"/>
  </notification>

  <notification
   icon="alertmodal.tga"
   name="FriendsAndGroupsOnly"
   type="alertmodal">
    Non-friends won't know that you've chosen to ignore their calls and instant messages.
    <usetemplate
     name="okbutton"
     yestext="OK"/>
  </notification>

  <notification
   icon="alertmodal.tga"
   name="FavoritesOnLogin"
   type="alertmodal">    
    Note: When you turn on this option, anyone who uses this computer can see your list of favorite locations.
    <usetemplate
     name="okbutton"
     yestext="OK"/>
  </notification>

  <notification
   icon="alertmodal.tga"
   name="AllowMultipleViewers"
   type="alertmodal">
    Running multiple Second Life viewers is not supported. It can lead to texture cache collisions, corruption and degraded visuals and performance.
    <usetemplate
     name="okbutton"
     yestext="OK"/>
  </notification>

  <notification
   icon="alertmodal.tga"
   name="GrantModifyRights"
   type="alertmodal">
Granting modify rights to another Resident allows them to change, delete or take ANY objects you may have in-world. Be VERY careful when handing out this permission.
Do you want to grant modify rights for [NAME]?
<tag>confirm</tag>
    <usetemplate
     name="okcancelbuttons"
     notext="No"
     yestext="Yes"/>
  </notification>

  <notification
   icon="alertmodal.tga"
   name="GrantModifyRightsMultiple"
   type="alertmodal">
Granting modify rights to another Resident allows them to change ANY objects you may have in-world. Be VERY careful when handing out this permission.
Do you want to grant modify rights for the selected Residents?
<tag>confirm</tag>
    <usetemplate
     name="okcancelbuttons"
     notext="No"
     yestext="Yes"/>
  </notification>

  <notification
   icon="alertmodal.tga"
   name="RevokeModifyRights"
   type="alertmodal">
Do you want to revoke modify rights for [NAME]?
<tag>confirm</tag>
    <usetemplate
     name="okcancelbuttons"
     notext="No"
     yestext="Yes"/>
  </notification>

  <notification
   icon="alertmodal.tga"
   name="RevokeModifyRightsMultiple"
   type="alertmodal">
Do you want to revoke modify rights for the selected Residents?
<tag>confirm</tag>
    <usetemplate
     name="okcancelbuttons"
     notext="No"
     yestext="Yes"/>
  </notification>

  <notification
   icon="alertmodal.tga"
   name="GroupNameLengthWarning"
   type="alertmodal">
A group name must be between [MIN_LEN] and [MAX_LEN] characters.
    <tag>group</tag>
    <tag>fail</tag>
    <usetemplate
       name="okbutton"
       yestext="OK"/>
  </notification>
  
  <notification
   icon="alertmodal.tga"
   name="UnableToCreateGroup"
   type="alertmodal">
Unable to create group.
[MESSAGE]
    <tag>group</tag>
    <tag>fail</tag>
  <usetemplate
     name="okbutton"
     yestext="OK"/>
  </notification>

  <notification
   icon="alertmodal.tga"
   name="PanelGroupApply"
   type="alertmodal">
[NEEDS_APPLY_MESSAGE]
[WANT_APPLY_MESSAGE]
    <tag>confirm</tag>
    <tag>group</tag>
  <usetemplate
     canceltext="Cancel"
     name="yesnocancelbuttons"
     notext="Ignore Changes"
     yestext="Apply Changes"/>
  </notification>

  <notification
   icon="alertmodal.tga"
   name="MustSpecifyGroupNoticeSubject"
   type="alertmodal">
You must specify a subject to send a group notice.
  <tag>group</tag>
  <tag>fail</tag>
  <usetemplate
     name="okbutton"
     yestext="OK"/>
  </notification>

  <notification
   icon="alertmodal.tga"
   name="AddGroupOwnerWarning"
   type="alertmodal">
You are about to add group members to the role of [ROLE_NAME].
Members cannot be removed from that role.
The members must resign from the role themselves.
Are you sure you want to continue?
    <tag>group</tag>
    <tag>confirm</tag>
    <usetemplate
     ignoretext="Confirm before I add a new group Owner"
     name="okcancelignore"
     notext="No"
     yestext="Yes"/>
  </notification>

  <notification
   icon="alertmodal.tga"
   name="AssignDangerousActionWarning"
   type="alertmodal">
You are about to add the Ability &apos;[ACTION_NAME]&apos; to the Role &apos;[ROLE_NAME]&apos;.

 *WARNING*
 Any Member in a Role with this Ability can assign themselves -- and any other member -- to Roles that have more powers than they  currently have, potentially elevating themselves to near-Owner power. Be sure you know what you&apos;re doing before assigning this Ability.

Add this Ability to &apos;[ROLE_NAME]&apos;?
    <usetemplate
     name="okcancelbuttons"
     notext="No"
     yestext="Yes"/>
  </notification>

  <notification
   icon="alertmodal.tga"
   name="AssignDangerousAbilityWarning"
   type="alertmodal">
You are about to add the Ability &apos;[ACTION_NAME]&apos; to the Role &apos;[ROLE_NAME]&apos;.

 *WARNING*
 Any Member in a Role with this Ability can assign themselves -- and any other member -- all Abilities, elevating themselves to near-Owner power.

Add this Ability to &apos;[ROLE_NAME]&apos;?
    <usetemplate
     name="okcancelbuttons"
     notext="No"
     yestext="Yes"/>
  </notification>

  <notification
    icon="alertmodal.tga"
    name="AssignBanAbilityWarning"
    type="alertmodal">
You are about to add the Ability &apos;[ACTION_NAME]&apos; to the Role &apos;[ROLE_NAME]&apos;.

 *WARNING*
Any Member in a Role with this Ability will also be granted the Abilities &apos;[ACTION_NAME_2]&apos; and &apos;[ACTION_NAME_3]&apos;
    <usetemplate
      name="okbutton"
     yestext="OK"/>
  </notification>

  <notification
  icon="alertmodal.tga"
  name="RemoveBanAbilityWarning"
  type="alertmodal">
You are removing the Ability &apos;[ACTION_NAME]&apos; to the Role &apos;[ROLE_NAME]&apos;.

 *WARNING*
Removing this ability will NOT remove the Abilities &apos;[ACTION_NAME_2]&apos; and &apos;[ACTION_NAME_3]&apos;.
 
If you no longer wish to have these abilities granted to this role, disable them immediately!
    <usetemplate
     name="okbutton"
     yestext="OK"/>
  </notification>

  <notification
    icon="alertmodal.tga"
    name="EjectGroupMemberWarning"
    type="alertmodal">
     You are about to eject [AVATAR_NAME] from the group.
     <tag>group</tag>
     <tag>confirm</tag>
     <usetemplate
      ignoretext="Confirm ejecting a participant from group"
      name="okcancelignore"
      notext="Cancel"
      yestext="Eject"/>
  </notification>
  <notification
    icon="alertmodal.tga"
    name="EjectGroupMembersWarning"
    type="alertmodal">
     You are about to eject [COUNT] members from the group.
     <tag>group</tag>
     <tag>confirm</tag>
     <usetemplate
      ignoretext="Confirm ejecting multiple members from group"
      name="okcancelignore"
      notext="Cancel"
      yestext="Eject"/>
  </notification>
  
  <notification
    icon="alertmodal.tga"
    name="BanGroupMemberWarning"
    type="alertmodal">
     You are about to ban [AVATAR_NAME] from the group.
     <tag>group</tag>
     <tag>confirm</tag>
     <usetemplate
      ignoretext="Confirm banning a participant from group"
      name="okcancelignore"
      notext="Cancel"
      yestext="Ban"/>
  </notification>
  <notification
    icon="alertmodal.tga"
    name="BanGroupMembersWarning"
    type="alertmodal">
     You are about to ban [COUNT] members from group.
     <tag>group</tag>
     <tag>confirm</tag>
     <usetemplate
      ignoretext="Confirm banning multiple members from group"
      name="okcancelignore"
      notext="Cancel"
      yestext="Ban"/>
  </notification>

  <notification
    icon="notify.tga"
    name="GroupBanUserOnBanlist"
    type="notify">
Some residents have not been sent an invite due to being banned from the group.
  </notification>

  <notification
   icon="alertmodal.tga"
   name="AttachmentDrop"
   type="alertmodal">
    You are about to drop your attachment.
    Are you sure you want to continue?
    <tag>confirm</tag>
    <usetemplate
     ignoretext="Confirm before dropping attachments"
     name="okcancelignore"
     notext="No"
     yestext="Yes"/>
  </notification>
  <notification
   icon="alertmodal.tga"
   name="JoinGroupCanAfford"
   type="alertmodal">
Joining this group costs L$[COST].
Do you wish to proceed?
    <tag>confirm</tag>
    <tag>funds</tag>
    <tag>group</tag>
    <usetemplate
     name="okcancelbuttons"
     notext="Cancel"
     yestext="Join"/>
  </notification>

  <notification
   icon="alertmodal.tga"
   name="JoinGroupNoCost"
   type="alertmodal">
You are joining group &lt;nolink&gt;[NAME]&lt;/nolink&gt;.
Do you wish to proceed?
    <tag>group</tag>
    <tag>confirm</tag>
    <usetemplate
     name="okcancelbuttons"
     notext="Cancel"
     yestext="Join"/>
  </notification>


  <notification
   icon="alertmodal.tga"
   name="JoinGroupCannotAfford"
   type="alertmodal">
Joining this group costs L$[COST].
You do not have enough L$ to join this group.
    <tag>group</tag>
    <tag>fail</tag>
    <tag>funds</tag>
  </notification>

  <notification
   icon="alertmodal.tga"
   name="CreateGroupCost"
   type="alertmodal">
Creating this group will cost L$[COST].
Groups need more than one member, or they are deleted forever.
Please invite members within 48 hours.
    <tag>group</tag>
    <tag>funds</tag>
    <usetemplate
     canceltext="Cancel"
     name="okcancelbuttons"
     notext="Cancel"
     yestext="Create group for L$[COST]"/>
  </notification>

  <notification
   icon="alertmodal.tga"
   name="JoinGroupInaccessible"
   type="alertmodal">
This group is not accessible to you.
    <tag>group_id</tag>
    <tag>success</tag>
    <usetemplate
       name="okbutton"
       yestext="OK"/>
  </notification>

  <notification
   icon="alertmodal.tga"
   name="JoinGroupError"
   type="alertmodal">
Error processing your group membership request.
    <tag>group_id</tag>
    <tag>success</tag>
    <usetemplate
       name="okbutton"
       yestext="OK"/>
  </notification>

  <notification
   icon="alertmodal.tga"
   name="JoinGroupErrorReason"
   type="alertmodal">
Unable to join group: [reason]
    <tag>group_id</tag>
    <tag>success</tag>
    <tag>reason</tag>
    <usetemplate
       name="okbutton"
       yestext="OK"/>
  </notification>

  <notification
   icon="alertmodal.tga"
   name="JoinGroupTrialUser"
   type="alertmodal">
Sorry, trial users can't join groups.
    <tag>group_id</tag>
    <tag>success</tag>
    <usetemplate
       name="okbutton"
       yestext="OK"/>
  </notification>

  <notification
   icon="alertmodal.tga"
   name="JoinGroupMaxGroups"
   type="alertmodal">
You cannot join &apos;&lt;nolink&gt;[group_name]&lt;/nolink&gt;&apos;:
You are already a member of [group_count] groups, the maximum number allowed is [max_groups]
    <tag>success</tag>
    <tag>group_id</tag>
    <tag>group_name</tag>
    <tag>group_count</tag>
    <tag>max_groups</tag>
    <usetemplate
       name="okbutton"
       yestext="OK"/>
  </notification>

  <notification
   icon="alertmodal.tga"
   name="JoinGroupClosedEnrollment"
   type="alertmodal">
You cannot join &apos;&lt;nolink&gt;[group_name]&lt;/nolink&gt;&apos;:
The group no longer has open enrollment.
    <tag>group_id</tag>
    <tag>success</tag>
    <usetemplate
       name="okbutton"
       yestext="OK"/>
  </notification>

  <notification
   icon="alertmodal.tga"
   name="JoinGroupInsufficientFunds"
   type="alertmodal">
Unable to transfer the required L$ [membership_fee] membership fee.
    <tag>group_id</tag>
    <tag>success</tag>
    <usetemplate
       name="okbutton"
       yestext="OK"/>
  </notification>
  
  <notification
   icon="alertmodal.tga"
   name="LandBuyPass"
   type="alertmodal">
   <tag>fail</tag>
For L$[COST] you can enter this land (&apos;[PARCEL_NAME]&apos;) for [TIME] hours.  Buy a pass?
    <tag>funds</tag>
    <tag>confirm</tag>
    <usetemplate
     name="okcancelbuttons"
     notext="Cancel"
     yestext="OK"/>
  </notification>

  <notification
   icon="alertmodal.tga"
   name="SalePriceRestriction"
   type="alertmodal">
Sale price must be set to more than L$0 if selling to anyone.
Please select an individual to sell to if selling for L$0.
  <tag>fail</tag>
  </notification>

  <notification
   icon="alertmodal.tga"
   name="ConfirmLandSaleChange"
   priority="high"
   type="alertmodal">
The selected [LAND_SIZE] m² land is being set for sale.
Your selling price will be L$[SALE_PRICE] and will be authorized for sale to [NAME].
    <tag>confirm</tag>
    <usetemplate
     name="okcancelbuttons"
     notext="Cancel"
     yestext="OK"/>
  </notification>

  <notification
   icon="alertmodal.tga"
   name="ConfirmLandSaleToAnyoneChange"
   type="alertmodal">
ATTENTION: Clicking &apos;sell to anyone&apos; makes your land available to the entire [SECOND_LIFE] community, even those not in this region.

The selected [LAND_SIZE] m² land is being set for sale.
Your selling price will be L$[SALE_PRICE] and will be authorized for sale to [NAME].
    <tag>confirm</tag>
    <usetemplate
     name="okcancelbuttons"
     notext="Cancel"
     yestext="OK"/>
  </notification>

  <notification
   icon="alertmodal.tga"
   name="ReturnObjectsDeededToGroup"
   type="alertmodal">
Are you sure you want to return all objects shared with the group &apos;&lt;nolink&gt;[NAME]&lt;/nolink&gt;&apos; on this parcel of land back to their previous owner&apos;s inventory?

*WARNING* This will delete the non-transferable objects deeded to the group!

Objects: [N]
    <tag>confirm</tag>
    <tag>group</tag>
    <usetemplate
     name="okcancelbuttons"
     notext="Cancel"
     yestext="OK"/>
  </notification>

  <notification
   icon="alertmodal.tga"
   name="ReturnObjectsOwnedByUser"
   type="alertmodal">
Are you sure you want to return all objects owned by the Resident &apos;[NAME]&apos; on this parcel of land back to their inventory?

Objects: [N]
    <tag>confirm</tag>
    <usetemplate
     name="okcancelbuttons"
     notext="Cancel"
     yestext="OK"/>
  </notification>

  <notification
   icon="alertmodal.tga"
   name="ReturnObjectsOwnedBySelf"
   type="alertmodal">
Are you sure you want to return all objects owned by you on this parcel of land back to your inventory?

Objects: [N]
    <tag>confirm</tag>
    <usetemplate
     name="okcancelbuttons"
     notext="Cancel"
     yestext="OK"/>
  </notification>

  <notification
   icon="alertmodal.tga"
   name="ReturnObjectsNotOwnedBySelf"
   type="alertmodal">
Are you sure you want to return all objects NOT owned by you on this parcel of land back to their owner&apos;s inventory?
Transferable objects deeded to a group will be returned to their previous owners.

*WARNING* This will delete the non-transferable objects deeded to the group!

Objects: [N]
    <tag>confirm</tag>
    <usetemplate
     name="okcancelbuttons"
     notext="Cancel"
     yestext="OK"/>
  </notification>

  <notification
   icon="alertmodal.tga"
   name="ReturnObjectsNotOwnedByUser"
   type="alertmodal">
Are you sure you want to return all objects NOT owned by [NAME] on this parcel of land back to their owner&apos;s inventory?
Transferable objects deeded to a group will be returned to their previous owners.

*WARNING* This will delete the non-transferable objects deeded to the group!

Objects: [N]
    <tag>confirm</tag>
    <usetemplate
     name="okcancelbuttons"
     notext="Cancel"
     yestext="OK"/>
  </notification>

  <notification
   icon="alertmodal.tga"
   name="ReturnAllTopObjects"
   type="alertmodal">
Are you sure you want to return all listed objects back to their owner&apos;s inventory? This will return ALL scripted objects in the region!
    <tag>confirm</tag>
    <usetemplate
     name="okcancelbuttons"
     notext="Cancel"
     yestext="OK"/>
  </notification>

  <notification
   icon="alertmodal.tga"
   name="DisableAllTopObjects"
   type="alertmodal">
Are you sure you want to disable all objects in this region?
    <tag>confirm</tag>
    <usetemplate
     name="okcancelbuttons"
     notext="Cancel"
     yestext="OK"/>
  </notification>

  <notification
   icon="alertmodal.tga"
   name="ReturnObjectsNotOwnedByGroup"
   type="alertmodal">
Return the objects on this parcel of land that are NOT shared with the group &lt;nolink&gt;[NAME]&lt;/nolink&gt; back to their owners?

Objects: [N]
    <tag>confirm</tag>
    <tag>group</tag>
    <usetemplate
     name="okcancelbuttons"
     notext="Cancel"
     yestext="OK"/>
  </notification>

  <notification
   icon="alertmodal.tga"
   name="UnableToDisableOutsideScripts"
   type="alertmodal">
Can not disable scripts.
This entire region is damage enabled.
Scripts must be allowed to run for weapons to work.
  <tag>fail</tag>
  </notification>

<notification
   icon="alertmodal.tga"
   name="MultipleFacesSelected"
   type="alertmodal">
Multiple faces are currently selected.
If you continue this action, separate instances of media will be set on multiple faces of the object.
To place the media on only one face, choose Select Face and click on the desired face of that object then click Add.
    <tag>confirm</tag>
    <usetemplate
      ignoretext="Media will be set on multiple selected faces"
      name="okcancelignore"
      notext="Cancel"
      yestext="OK"/>
  </notification>

  <notification
   icon="alertmodal.tga"
   name="MustBeInParcel"
   type="alertmodal">
You must be standing inside the land parcel to set its Landing Point.
  <tag>fail</tag>
  </notification>

  <notification
   icon="alertmodal.tga"
   name="PromptRecipientEmail"
   type="alertmodal">
Please enter a valid email address for the recipient(s).
  <tag>fail</tag>
  </notification>

  <notification
   icon="alertmodal.tga"
   name="PromptSelfEmail"
   type="alertmodal">
Please enter your email address.
  <tag>fail</tag>
  </notification>

  <notification
   icon="alertmodal.tga"
   name="PromptMissingSubjMsg"
   type="alertmodal">
Email snapshot with the default subject or message?
    <tag>confirm</tag>
    <usetemplate
     name="okcancelbuttons"
     notext="Cancel"
     yestext="OK"/>
  </notification>

  <notification
   icon="alertmodal.tga"
   name="ErrorProcessingSnapshot"
   type="alertmodal">
Error processing snapshot data
  <tag>fail</tag>
  </notification>

  <notification
   icon="alertmodal.tga"
   name="ErrorEncodingSnapshot"
   type="alertmodal">
Error encoding snapshot.
  <tag>fail</tag>
  </notification>

  <notification
   icon="alertmodal.tga"
   name="ErrorPhotoCannotAfford"
   type="alertmodal">
    You need L$[COST] to save a photo to your inventory. You may either buy L$ or save the photo to your computer instead.
    <tag>fail</tag>
  </notification>
  
  <notification
   icon="alertmodal.tga"
   name="ErrorCannotAffordUpload"
   type="alertmodal">
    You need L$[COST] to upload this item.
    <tag>fail</tag>
  </notification>
  
  <notification
   icon="alertmodal.tga"
   name="ErrorTextureCannotAfford"
   type="alertmodal">
    You need L$[COST] to save a texture to your inventory. You may either buy L$ or save the photo to your computer instead.
    <tag>fail</tag>
  </notification>

  <notification
   icon="alertmodal.tga"
   name="ErrorUploadingPostcard"
   type="alertmodal">
There was a problem sending a snapshot due to the following reason: [REASON]
  <tag>fail</tag>
  </notification>

  <notification
   icon="alertmodal.tga"
   name="ErrorUploadingReportScreenshot"
   type="alertmodal">
There was a problem uploading a report screenshot due to the following reason: [REASON]
  <tag>fail</tag>
  </notification>

  <notification
   icon="alertmodal.tga"
   name="MustAgreeToLogIn"
   type="alertmodal">
   <tag>fail</tag>
You must agree to the Second Life Terms and Conditions, Privacy Policy, and Terms of Service to continue logging into [SECOND_LIFE].
  </notification>

  <notification
   icon="alertmodal.tga"
   name="CouldNotBuyCurrency"
   type="alertmodal">
[TITLE]
[MESSAGE]
   <tag>fail</tag>
   <usetemplate
     name="okbutton"
     yestext="OK"/>
  </notification>
  
  <notification
   icon="alertmodal.tga"
   name="CouldNotPutOnOutfit"
   type="alertmodal">
Could not put on outfit.
The outfit folder contains no clothing, body parts, or attachments.
  <tag>fail</tag>
  </notification>

  <notification
   icon="alertmodal.tga"
   name="CannotWearTrash"
   type="alertmodal">
You can not wear clothes or body parts that are in the trash
  <tag>fail</tag>
  </notification>

  <notification
   icon="alertmodal.tga"
   name="MaxAttachmentsOnOutfit"
   type="alertmodal">
Could not attach object.
Exceeds the attachments limit of [MAX_ATTACHMENTS] objects. Please detach another object first.
  <tag>fail</tag>
  </notification>

  <notification
   icon="alertmodal.tga"
   name="CannotWearInfoNotComplete"
   type="alertmodal">
You can not wear that item because it has not yet loaded. Please try again in a minute.
  <tag>fail</tag>
  </notification>

    <notification
   icon="alertmodal.tga"
   name="MustEnterPasswordToLogIn"
   type="alertmodal">
   <tag>fail</tag>
Please enter your Password to log in.
  </notification>
  
  <notification
   icon="alertmodal.tga"
   name="MustHaveAccountToLogIn"
   type="alertmodal">
   <tag>fail</tag>
Oops! Something was left blank.
You need to enter the Username name of your avatar.

You need an account to enter [SECOND_LIFE]. Would you like to create one now?
    <tag>confirm</tag>
    <url
	option="0"
	name="url"
	target = "_external">
		[create_account_url]
    </url>
    <usetemplate
     name="okcancelbuttons"
     notext="Try again"
     yestext="Create a new account"/>
  </notification>

  <notification
   icon="alertmodal.tga"
   name="InvalidCredentialFormat"
   type="alertmodal">
   <tag>fail</tag>
You need to enter either the Username or both the First and Last name of your avatar into the Username field, then login again.
  </notification>
  
  <notification
   icon="alertmodal.tga"
   name="InvalidGrid"
   type="alertmodal">
   <tag>fail</tag>
'[GRID]' is not a valid grid identifier.
  </notification>
  
  <notification
   icon="alertmodal.tga"
   name="InvalidLocationSLURL"
   type="alertmodal">
   <tag>fail</tag>
Your start location did not specify a valid grid.
  </notification>
  
  <notification
   icon="alertmodal.tga"
   name="DeleteClassified"
   type="alertmodal">
Delete classified &apos;[NAME]&apos;?
There is no reimbursement for fees paid.
    <tag>confirm</tag>
    <usetemplate
     name="okcancelbuttons"
     notext="Cancel"
     yestext="OK"/>
  </notification>


<notification
   icon="alertmodal.tga"
   name="DeleteMedia"
   type="alertmodal">
You have selected to delete the media associated with this face.
Are you sure you want to continue?
    <tag>confirm</tag>
    <usetemplate
     ignoretext="Confirm before I delete media from an object"
     name="okcancelignore"
     notext="No"
     yestext="Yes"/>
  </notification>

  <notification
   icon="alertmodal.tga"
   name="ClassifiedSave"
   type="alertmodal">
Save changes to classified [NAME]?
    <tag>confirm</tag>
    <usetemplate
     canceltext="Cancel"
     name="yesnocancelbuttons"
     notext="Don&apos;t Save"
     yestext="Save"/>
  </notification>

  <notification
   icon="alertmodal.tga"
   name="ClassifiedInsufficientFunds"
   type="alertmodal">
Insufficient funds to create classified.
    <tag>fail</tag>
    <usetemplate
     name="okbutton"
     yestext="OK"/>
  </notification>

  <notification
   icon="alertmodal.tga"
   name="ProfileDeleteClassified"
   type="alertmodal">
Delete classified &lt;nolink&gt;[CLASSIFIED]&lt;/nolink&gt;?
    <tag>confirm</tag>
    <usetemplate
     name="okcancelbuttons"
     notext="Cancel"
     yestext="OK"/>
  </notification>

  <notification
   icon="alertmodal.tga"
   name="ProfileDeletePick"
   type="alertmodal">
Delete pick &lt;nolink&gt;[PICK]&lt;/nolink&gt;?
    <tag>confirm</tag>
    <usetemplate
     name="okcancelbuttons"
     notext="Cancel"
     yestext="OK"/>
  </notification>

  <notification
   icon="alert.tga"
   name="ProfileUnpublishedClassified"
   type="alertmodal">
    You have unpublished classifieds. They will be lost if you close the window.
    <tag>confirm</tag>
    <usetemplate
     name="okcancelbuttons"
     notext="Cancel"
     yestext="OK"/>
  </notification>

  <notification
   icon="alert.tga"
   name="ProfileUnsavedChanges"
   type="alertmodal">
    You have usaved changes.
    <tag>confirm</tag>
    <tag>save</tag>
    <usetemplate
     canceltext="Cancel"
     name="yesnocancelbuttons"
     notext="Discard"
     yestext="Save"/>
  </notification>

  <notification
   icon="alertmodal.tga"
   name="DeleteOutfits"
   type="alertmodal">
    Delete the selected outfit?
    <tag>confirm</tag>
    <usetemplate
     name="okcancelbuttons"
     notext="Cancel"
     yestext="OK"/>
  </notification>

  <notification
   icon="alertmodal.tga"
   name="PromptGoToEventsPage"
   type="alertmodal">
Go to the [SECOND_LIFE] events web page?
    <tag>confirm</tag>
    <url option="0" name="url">

			https://secondlife.com/my/community/events
    </url>
    <usetemplate
     name="okcancelbuttons"
     notext="Cancel"
     yestext="OK"/>
  </notification>

  <notification
   icon="alertmodal.tga"
   name="SelectProposalToView"
   type="alertmodal">
Please select a proposal to view.
  <tag>fail</tag>
  </notification>

  <notification
   icon="alertmodal.tga"
   name="SelectHistoryItemToView"
   type="alertmodal">
Please select a history item to view.
  <tag>fail</tag>
  </notification>

<!--
  <notification
   icon="alertmodal.tga"
   name="ResetShowNextTimeDialogs"
   type="alertmodal">
Would you like to re-enable all these popups, which you previously indicated &apos;Don&apos;t show me again&apos;?
    <usetemplate
     name="okcancelbuttons"
     notext="Cancel"
     yestext="OK"/>
  </notification>

  <notification
   icon="alertmodal.tga"
   name="SkipShowNextTimeDialogs"
   type="alertmodal">
Would you like to disable all popups which can be skipped?
    <usetemplate
     name="okcancelbuttons"
     notext="Cancel"
     yestext="OK"/>
  </notification>
-->

  <notification
   icon="alertmodal.tga"
   name="CacheWillClear"
   type="alertmodal">
Cache will be cleared after you restart [APP_NAME].
  </notification>

  <notification
   icon="alertmodal.tga"
   name="CacheWillBeMoved"
   type="alertmodal">
Cache will be moved after you restart [APP_NAME].
Note: This will clear the cache.
  </notification>

  <notification
   icon="alertmodal.tga"
   name="ChangeConnectionPort"
   type="alertmodal">
Port settings take effect after you restart [APP_NAME].
  </notification>

  <notification
   icon="alertmodal.tga"
   name="ChangeDeferredDebugSetting"
   type="alertmodal">
This debug setting change will take effect after you restart [APP_NAME].
  </notification>

  <notification
   icon="alertmodal.tga"
   name="ChangeSkin"
   type="alertmodal">
The new skin will appear after you restart [APP_NAME].
  </notification>

  <notification
   icon="alertmodal.tga"
   name="ChangeLanguage"
   type="alertmodal">
Changing language will take effect after you restart [APP_NAME].
  </notification>

  <notification
   icon="alertmodal.tga"
   name="GoToAuctionPage"
   type="alertmodal">
    Go to the [SECOND_LIFE] web page to see auction details or make a bid?
    <tag>confirm</tag>
    <url option="0" name="url">
			http://secondlife.com/auctions/auction-detail.php?id=[AUCTION_ID]
    </url>
    <usetemplate
     name="okcancelbuttons"
     notext="Cancel"
     yestext="OK"/>
  </notification>

  <notification
   icon="alertmodal.tga"
   name="SaveChanges"
   type="alertmodal">
Save Changes?
    <tag>confirm</tag>
    <usetemplate
     canceltext="Cancel"
     name="yesnocancelbuttons"
     notext="Don&apos;t Save"
     yestext="Save"/>
  </notification>

  <notification
   icon="alertmodal.tga"
   name="DeleteNotecard"
   type="alertmodal">
   <unique/>
Delete Notecard?
    <tag>confirm</tag>
    <usetemplate
     name="okcancelbuttons"
     notext="Cancel"
     yestext="OK"/>
  </notification>
  
  <notification
   icon="alertmodal.tga"
   name="LoadPreviousReportScreenshot"
   type="alertmodal">
   <unique/>
Do you want to use previous screenshot for your report?
    <tag>confirm</tag>
    <usetemplate
     name="okcancelbuttons"
     notext="Cancel"
     yestext="OK"/>
  </notification>
  
  <notification
   icon="alertmodal.tga"
   name="GestureSaveFailedTooManySteps"
   type="alertmodal">
Gesture save failed.
This gesture has too many steps.
Try removing some steps, then save again.
<tag>fail</tag>
  </notification>

  <notification
   icon="alertmodal.tga"
   name="GestureSaveFailedTryAgain"
   type="alertmodal">
Gesture save failed.  Please try again in a minute.
<tag>fail</tag>
  </notification>

  <notification
   icon="alertmodal.tga"
   name="GestureSaveFailedObjectNotFound"
   type="alertmodal">
Could not save gesture because the object or the associated object inventory could not be found.
The object may be out of range or may have been deleted.
<tag>fail</tag>
  </notification>

  <notification
   icon="alertmodal.tga"
   name="GestureSaveFailedReason"
   type="alertmodal">
There was a problem saving a gesture due to the following reason: [REASON].  Please try resaving the gesture later.
<tag>fail</tag>
  </notification>

  <notification
   icon="alertmodal.tga"
   name="SaveNotecardFailObjectNotFound"
   type="alertmodal">
Could not save notecard because the object or the associated object inventory could not be found.
The object may be out of range or may have been deleted.
<tag>fail</tag>
  </notification>

  <notification
   icon="alertmodal.tga"
   name="SaveNotecardFailReason"
   type="alertmodal">
There was a problem saving a notecard due to the following reason: [REASON].  Please try re-saving the notecard later.
<tag>fail</tag>
  </notification>

  <notification
   icon="alertmodal.tga"
   name="ScriptCannotUndo"
   type="alertmodal">
Could not undo all changes in your version of the script.
Would you like to load the server&apos;s last saved version?
(**Warning** This operation cannot be undone.)
    <tag>confirm</tag>
    <usetemplate
     name="okcancelbuttons"
     notext="Cancel"
     yestext="OK"/>
  </notification>

  <notification
   icon="alertmodal.tga"
   name="SaveScriptFailObjectNotFound"
   type="alertmodal">
Could not save the script because the object it is in could not be found.
The object may be out of range or may have been deleted.
<tag>fail</tag>
  </notification>

  <notification
   icon="alertmodal.tga"
   name="StartRegionEmpty"
   type="alertmodal">
Your Start Region is not defined.
Please type the Region name in Start Location box or choose My Last Location or My Home as your Start Location.
<tag>fail</tag>
    <usetemplate
     name="okbutton"
     yestext="OK"/>
  </notification>

  <notification
   icon="alertmodal.tga"
   name="CouldNotStartStopScript"
   type="alertmodal">
Could not start or stop the script because the object it is on could not be found.
The object may be out of range or may have been deleted.
  <tag>fail</tag>
  </notification>

  <notification
   icon="alertmodal.tga"
   name="CannotDownloadFile"
   type="alertmodal">
    Unable to download file
    <tag>fail</tag>
  </notification>

  <notification
  name="MediaFileDownloadUnsupported"
  label=""
  type="alert">
    <unique/>
    <tag>confirm</tag>
    You have requested a file download, which is not supported within [SECOND_LIFE].
    <usetemplate
     ignoretext="Warn about unsupported file downloads"
     name="okignore"
     yestext="OK"/>
  </notification>
  
  <notification
   icon="alertmodal.tga"
   name="CannotWriteFile"
   type="alertmodal">
Unable to write file [[FILE]]
  <tag>fail</tag>
  </notification>

  <notification
   icon="alertmodal.tga"
   name="UnsupportedHardware"
   type="alertmodal">
Just so you know, your computer does not meet [APP_NAME]&apos;s minimum system requirements. You may experience poor performance. Unfortunately, the [SUPPORT_SITE] can't provide technical support for unsupported system configurations.

Visit [_URL] for more information?
    <tag>confirm</tag>
    <url option="0" name="url">

			http://www.secondlife.com/corporate/sysreqs.php
    </url>
    <usetemplate
     ignoretext="My computer hardware is not supported"
     name="okcancelignore"
     notext="No"
     yestext="Yes"/>
  <tag>fail</tag>
  </notification>

  <notification
   icon="alertmodal.tga"
   name="OldGPUDriver"
   type="alertmodal">
     There is likely a newer driver for your graphics chip.  Updating graphics drivers can substantially improve performance.

    Visit [URL] to check for driver updates?
    <tag>confirm</tag>
    <url option="0" name="url">
    [URL]
    </url>
    <usetemplate
     ignoretext="My graphics driver is out of date"
     name="okcancelignore"
     notext="No"
     yestext="Yes"/>
    <tag>fail</tag>
  </notification>

  <notification
   icon="alertmodal.tga"
   name="UnknownGPU"
   type="alertmodal">
Your system contains a graphics card that [APP_NAME] doesn't recognize.
This is often the case with new hardware that hasn&apos;t been tested yet with [APP_NAME].  It will probably be ok, but you may need to adjust your graphics settings.
(Me &gt; Preferences &gt; Graphics).
    <form name="form">
      <ignore name="ignore"
       text="My graphics card could not be identified"/>
    </form>
  <tag>fail</tag>
  </notification>

  <notification
   icon="alertmodal.tga"
   name="DisplaySettingsNoShaders"
   type="alertmodal">
[APP_NAME] crashed while initializing graphics drivers.
Graphics Quality will be set to Low to avoid some common driver errors. This will disable some graphics features.
We recommend updating your graphics card drivers.
Graphics Quality can be raised in Preferences &gt; Graphics.
  <tag>fail</tag>
  </notification>

  <notification
   icon="alertmodal.tga"
   name="AutoFPSConfirmDisable"
   type="alertmodal">
Changing this setting will disable automatic adjustment and turn off 'Automatic settings'.
Are you sure you want to continue?
    <tag>confirm</tag>
    <usetemplate
     name="okcancelbuttons"
     notext="Cancel"
     yestext="Continue"/>
  </notification>
  <notification
   icon="alertmodal.tga"
   name="AdvancedLightingConfirm"
   type="alertmodal">
To turn on advanced lighting, we need to increase quality to level 4.
    <tag>confirm</tag>
  <usetemplate
   name="okcancelbuttons"
   notext="Cancel"
   yestext="OK"/>
  </notification>
  <notification
 icon="alertmodal.tga"
   name="ShadowsConfirm"
   type="alertmodal">
To enable shadows, we need to increase quality to level 4.
    <tag>confirm</tag>
    <usetemplate
     name="okcancelbuttons"
     notext="Cancel"
     yestext="OK"/>
  </notification>

  <notification
   icon="alertmodal.tga"
   name="RegionNoTerraforming"
   type="alertmodal">
The region [REGION] does not allow terraforming.
  <tag>fail</tag>
  </notification>
  
  <notification
   icon="alertmodal.tga"
   name="ParcelNoTerraforming"
   type="notify">
You are not allowed to terraform parcel [PARCEL].
  <tag>fail</tag>
  </notification>

  <notification
   icon="alertmodal.tga"
   name="CannotCopyWarning"
   type="alertmodal">
You do not have permission to copy the following items:
&lt;nolink&gt;[ITEMS]&lt;/nolink&gt;
and will lose it from your inventory if you give it away. Do you really want to offer these items?
    <tag>confirm</tag>
    <usetemplate
     name="okcancelbuttons"
     notext="No"
     yestext="Yes"/>
  <tag>fail</tag>
  </notification>

  <notification
   icon="alertmodal.tga"
   name="CannotGiveItem"
   type="alertmodal">
Unable to give inventory item.
  <tag>fail</tag>
  </notification>

  <notification
   icon="alertmodal.tga"
   name="TransactionCancelled"
   type="alertmodal">
Transaction cancelled.
  </notification>

  <notification
   icon="alertmodal.tga"
   name="TooManyItems"
   type="alertmodal">
Cannot give more than 42 items in a single inventory transfer.
  <tag>fail</tag>
  </notification>

  <notification
   icon="alertmodal.tga"
   name="NoItems"
   type="alertmodal">
You do not have permission to transfer the selected items.
  <tag>fail</tag>
  </notification>

  <notification
   icon="alertmodal.tga"
   name="CannotCopyCountItems"
   type="alertmodal">
You do not have permission to copy [COUNT] of the selected items. You will lose these items from your inventory.
Do you really want to give these items?
    <tag>confirm</tag>
  <tag>fail</tag>
    <usetemplate
     name="okcancelbuttons"
     notext="No"
     yestext="Yes"/>
  </notification>

  <notification
   icon="alertmodal.tga"
   name="CannotGiveCategory"
   type="alertmodal">
You do not have permission to transfer the selected folder.
  <tag>fail</tag>
  </notification>

  <notification
   icon="alertmodal.tga"
   name="FreezeAvatar"
   type="alertmodal">
Freeze this avatar?
He or she will temporarily be unable to move, chat, or interact with the world.
    <tag>confirm</tag>
    <usetemplate
     canceltext="Cancel"
     name="yesnocancelbuttons"
     notext="Unfreeze"
     yestext="Freeze"/>
  </notification>

  <notification
   icon="alertmodal.tga"
   name="FreezeAvatarFullname"
   type="alertmodal">
Freeze [AVATAR_NAME]?
He or she will temporarily be unable to move, chat, or interact with the world.
    <tag>confirm</tag>
    <usetemplate
     canceltext="Cancel"
     name="yesnocancelbuttons"
     notext="Unfreeze"
     yestext="Freeze"/>
  </notification>

  <notification
   icon="alertmodal.tga"
   name="EjectAvatarFullname"
   type="alertmodal">
Eject [AVATAR_NAME] from your land?
    <tag>confirm</tag>
    <usetemplate
     canceltext="Cancel"
     name="yesnocancelbuttons"
     notext="Eject and Ban"
     yestext="Eject"/>
  </notification>

  <notification
   icon="alertmodal.tga"
   name="EjectAvatarNoBan"
   type="alertmodal">
Eject this avatar from your land?
    <tag>confirm</tag>
    <usetemplate
     name="okcancelbuttons"
     notext="Cancel"
     yestext="Eject"/>
  </notification>

  <notification
   icon="alertmodal.tga"
   name="EjectAvatarFullnameNoBan"
   type="alertmodal">
Eject [AVATAR_NAME] from your land?
    <tag>confirm</tag>
    <usetemplate
     name="okcancelbuttons"
     notext="Cancel"
     yestext="Eject"/>
  </notification>

  <notification
   icon="alertmodal.tga"
   name="EjectAvatarFromGroup"
   persist="true"
   type="notify">
You ejected [AVATAR_NAME] from group &lt;nolink&gt;[GROUP_NAME]&lt;/nolink&gt;
    <tag>group</tag>
  </notification>

  <notification
   icon="alertmodal.tga"
   name="AcquireErrorTooManyObjects"
   type="alertmodal">
ACQUIRE ERROR: Too many objects selected.
  <tag>fail</tag>
  </notification>

  <notification
   icon="alertmodal.tga"
   name="AcquireErrorObjectSpan"
   type="alertmodal">
ACQUIRE ERROR: Objects span more than one region.
Please move all objects to be acquired onto the same region.
  <tag>fail</tag>
  </notification>

  <notification
   icon="alertmodal.tga"
   name="PromptGoToCurrencyPage"
   type="alertmodal">
[EXTRA]

Go to [_URL] for information on purchasing L$?
    <tag>confirm</tag>
    <url option="0" name="url">

			http://secondlife.com/app/currency/
    </url>
    <usetemplate
     name="okcancelbuttons"
     notext="Cancel"
     yestext="OK"/>
  </notification>
  
  <notification
   icon="alertmodal.tga"
   name="MuteLimitReached"
   persist="false"
   type="notify">
Unable to add new entry to block list because you reached the limit of [MUTE_LIMIT] entries.
  <tag>fail</tag>
  </notification>
  
  <notification
   icon="alertmodal.tga"
   name="UnableToLinkObjects"
   type="alertmodal">
Unable to link these [COUNT] objects.
You can link a maximum of [MAX] objects.
  <tag>fail</tag>
  </notification>

  <notification
   icon="alertmodal.tga"
   name="CannotLinkIncompleteSet"
   type="alertmodal">
You can only link complete sets of objects, and must select more than one object.
  <tag>fail</tag>
  </notification>

  <notification
   icon="alertmodal.tga"
   name="CannotLinkModify"
   type="alertmodal">
Unable to link because you don&apos;t have modify permission on all the objects.

Please make sure none are locked, and that you own all of them.
  <tag>fail</tag>
  </notification>

  <notification
   icon="alertmodal.tga"
   name="CannotLinkPermanent"
   type="alertmodal">
    Objects cannot be linked across region boundaries.
    <tag>fail</tag>
  </notification>

  <notification
   icon="alertmodal.tga"
   name="CannotLinkAcrossRegions"
   type="alertmodal">
Objects cannot be linked across region boundaries.
    <tag>fail</tag>
  </notification>

  <notification
   icon="alertmodal.tga"
   name="CannotLinkDifferentOwners"
   type="alertmodal">
Unable to link because not all of the objects have the same owner.

Please make sure you own all of the selected objects.
  <tag>fail</tag>
  </notification>

  <notification
   icon="alertmodal.tga"
   name="NoFileExtension"
   type="alertmodal">
No file extension for the file: &apos;[FILE]&apos;

Please make sure the file has a correct file extension.
  <tag>fail</tag>
  </notification>

  <notification
   icon="alertmodal.tga"
   name="InvalidFileExtension"
   type="alertmodal">
Invalid file extension [EXTENSION]
Expected [VALIDS]
    <usetemplate
     name="okbutton"
     yestext="OK"/>
  <tag>fail</tag>
  </notification>

  <notification
   icon="alertmodal.tga"
   name="CannotUploadSoundFile"
   type="alertmodal">
Couldn&apos;t open uploaded sound file for reading:
[FILE]
  <tag>fail</tag>
  </notification>

  <notification
   icon="alertmodal.tga"
   name="SoundFileNotRIFF"
   type="alertmodal">
File does not appear to be a RIFF WAVE file:
[FILE]
  <tag>fail</tag>
  </notification>

  <notification
   icon="alertmodal.tga"
   name="SoundFileNotPCM"
   type="alertmodal">
File does not appear to be a PCM WAVE audio file:
[FILE]
  <tag>fail</tag>
  </notification>

  <notification
   icon="alertmodal.tga"
   name="SoundFileInvalidChannelCount"
   type="alertmodal">
File has invalid number of channels (must be mono or stereo):
[FILE]
  <tag>fail</tag>
  </notification>

  <notification
   icon="alertmodal.tga"
   name="SoundFileInvalidSampleRate"
   type="alertmodal">
File does not appear to be a supported sample rate (must be 44.1k):
[FILE]
  <tag>fail</tag>
  </notification>

  <notification
   icon="alertmodal.tga"
   name="SoundFileInvalidWordSize"
   type="alertmodal">
File does not appear to be a supported word size (must be 8 or 16 bit):
[FILE]
  <tag>fail</tag>
  </notification>

  <notification
   icon="alertmodal.tga"
   name="SoundFileInvalidHeader"
   type="alertmodal">
Could not find &apos;data&apos; chunk in WAV header:
[FILE]
  <tag>fail</tag>
  </notification>

  <notification
   icon="alertmodal.tga"
   name="SoundFileInvalidChunkSize"
   type="alertmodal">
Wrong chunk size in WAV file:
[FILE]
  <tag>fail</tag>
  </notification>

  <notification
   icon="alertmodal.tga"
   name="SoundFileInvalidTooLong"
   type="alertmodal">
Audio file is too long (30 second maximum):
[FILE]
  <tag>fail</tag>
  </notification>

  <notification
   icon="alertmodal.tga"
   name="ProblemWithFile"
   type="alertmodal">
Problem with file [FILE]:

[ERROR]
  <tag>fail</tag>
  </notification>

  <notification
   icon="alertmodal.tga"
   name="CannotOpenTemporarySoundFile"
   type="alertmodal">
Couldn&apos;t open temporary compressed sound file for writing: [FILE]
  <tag>fail</tag>
  </notification>

  <notification
   icon="alertmodal.tga"
   name="UnknownVorbisEncodeFailure"
   type="alertmodal">
Unknown Vorbis encode failure on: [FILE]
  <tag>fail</tag>
  </notification>

  <notification
   icon="alertmodal.tga"
   name="CannotEncodeFile"
   type="alertmodal">
Unable to encode file: [FILE]
  <tag>fail</tag>
  </notification>

  <notification
   icon="alertmodal.tga"
   name="CorruptedProtectedDataStore"
   type="alertmodal">
   We can't fill in your username and password.  This may happen when you change network setup

  <tag>fail</tag>
    <usetemplate
     name="okbutton"
     yestext="OK"/>
  </notification>
    
  <notification
   icon="alertmodal.tga"
   name="CorruptResourceFile"
   type="alertmodal">
Corrupt resource file: [FILE]
  <tag>fail</tag>
  </notification>

  <notification
   icon="alertmodal.tga"
   name="UnknownResourceFileVersion"
   type="alertmodal">
Unknown Linden resource file version in file: [FILE]
  <tag>fail</tag>
  </notification>

  <notification
   icon="alertmodal.tga"
   name="UnableToCreateOutputFile"
   type="alertmodal">
Unable to create output file: [FILE]
  <tag>fail</tag>
  </notification>

  <notification
   icon="alertmodal.tga"
   name="DoNotSupportBulkAnimationUpload"
   type="alertmodal">
    <unique/>
[APP_NAME] does not currently support bulk upload of BVH format animation files.
  <tag>fail</tag>
  </notification>

  <notification
   icon="alertmodal.tga"
   name="CannotUploadReason"
   type="alertmodal">
Unable to upload [FILE] due to the following reason: [REASON]
Please try again later.
  <tag>fail</tag>
  </notification>

  <notification
   icon="notifytip.tga"
   name="LandmarkCreated"
   log_to_chat="false"
   type="notifytip">
You have added "[LANDMARK_NAME]" to your [FOLDER_NAME] folder.
  </notification>

  <notification
   icon="alert.tga"
   name="LandmarkAlreadyExists"
   type="alert">
You already have a landmark for this location.
    <usetemplate
     name="okbutton"
     yestext="OK"/>
  <tag>fail</tag>
  </notification>

  <notification
   icon="alertmodal.tga"
   name="CannotCreateLandmarkNotOwner"
   type="alertmodal">
You cannot create a landmark here because the owner of the land doesn&apos;t allow it.
  <tag>fail</tag>
  </notification>

  <notification
 icon="alertmodal.tga"
 label="Create folder"
 name="CreateLandmarkFolder"
 type="alertmodal">
    <unique/>
    Choose a name for the folder:
    <tag>confirm</tag>
    <form name="form">
      <input name="message" type="text">
      </input>
      <button
       default="true"
       index="0"
       name="OK"
       text="OK"/>
      <button
       index="1"
       name="Cancel"
       text="Cancel"/>
    </form>
  </notification>

  <notification
   icon="alertmodal.tga"
   name="CannotRecompileSelectObjectsNoScripts"
   type="alertmodal">
Not able to perform &apos;recompilation&apos;.
Select an object with a script.
  <tag>fail</tag>
  </notification>

  <notification
   icon="alertmodal.tga"
   name="CannotRecompileSelectObjectsNoPermission"
   type="alertmodal">
Not able to perform &apos;recompilation&apos;.

Select objects with scripts that you have permission to modify.
  <tag>fail</tag>
  </notification>

  <notification
   icon="alertmodal.tga"
   name="CannotResetSelectObjectsNoScripts"
   type="alertmodal">
Not able to perform &apos;reset&apos;.

Select objects with scripts.
  <tag>fail</tag>
  </notification>

  <notification
   icon="alertmodal.tga"
   name="CannotResetSelectObjectsNoPermission"
   type="alertmodal">
Not able to perform &apos;reset&apos;.

Select objects with scripts that you have permission to modify.
  <tag>fail</tag>
  </notification>

  <notification
   icon="alertmodal.tga"
   name="CannotOpenScriptObjectNoMod"
   type="alertmodal">
    Unable to open script in object without modify permissions.
  <tag>fail</tag>
  </notification>

  <notification
   icon="alertmodal.tga"
   name="CannotSetRunningSelectObjectsNoScripts"
   type="alertmodal">
Not able to set any scripts to &apos;running&apos;.

Select objects with scripts.
  <tag>fail</tag>
  </notification>

  <notification
   icon="alertmodal.tga"
   name="CannotSetRunningNotSelectObjectsNoScripts"
   type="alertmodal">
Unable to set any scripts to &apos;not running&apos;.

Select objects with scripts.
  <tag>fail</tag>
  </notification>

  <notification
   icon="alertmodal.tga"
   name="NoFrontmostFloater"
   type="alertmodal">
No frontmost floater to save.
  <tag>fail</tag>
  </notification>

  <notification
   icon="alertmodal.tga"
   name="SeachFilteredOnShortWords"
   type="alertmodal">
Your search query was modified and the words that were too short were removed.

Searched for: [FINALQUERY]
  </notification>

  <notification
   icon="alertmodal.tga"
   name="SeachFilteredOnShortWordsEmpty"
   type="alertmodal">
Your search terms were too short so no search was performed.
  <tag>fail</tag>
  </notification>

  <!-- Generic Teleport failure modes - strings will be inserted from
       teleport_strings.xml if available. -->
  <notification
   icon="alertmodal.tga"
   name="CouldNotTeleportReason"
   type="alertmodal">
    <unique/>
Teleport failed.
[REASON]
  <tag>fail</tag>
  </notification>

  <!-- Teleport failure modes not delivered via the generic mechanism
       above (for example, delivered as an AlertMessage on
       region-crossing :( ) - these paths should really be merged
       in the future. -->
  <notification
   icon="alertmodal.tga"
   name="invalid_tport"
   type="alertmodal">
Teleport attempts are limited to 6 per minute. If you are having trouble, wait one minute and try teleporting again. If the problem persists, log out and log in again.
    <tag>fail</tag>
  </notification>
  <notification
   icon="alertmodal.tga"
   name="invalid_region_handoff"
   type="alertmodal">
Problem encountered processing your region crossing. You may need to log back in before you can cross regions.
If you continue to get this message, please check the [SUPPORT_SITE].
  <tag>fail</tag>
  </notification>
  <notification
   icon="alertmodal.tga"
   name="blocked_tport"
   type="alertmodal">
Sorry, teleport is currently blocked. Try again in a moment.  If you still cannot teleport, please log out and log back in to resolve the problem.
  <tag>fail</tag>
  </notification>
  <notification
   icon="alertmodal.tga"
   name="nolandmark_tport"
   type="alertmodal">
Sorry, but system was unable to locate landmark destination.
  <tag>fail</tag>
  </notification>
  <notification
   icon="alertmodal.tga"
   name="timeout_tport"
   type="alertmodal">
   <tag>fail</tag>
Sorry, but system was unable to complete the teleport connection.  Try again in a moment.
  </notification>
  <notification
   icon="alertmodal.tga"
   name="noaccess_tport"
   type="alertmodal">
   <tag>fail</tag>
Sorry, you do not have access to that teleport destination.
  </notification>
  <notification
   icon="alertmodal.tga"
   name="missing_attach_tport"
   type="alertmodal">
   <tag>fail</tag>
Your attachments have not arrived yet. Try waiting for a few more seconds or log out and back in again before attempting to teleport.
  </notification>
  <notification
   icon="alertmodal.tga"
   name="too_many_uploads_tport"
   type="alertmodal">
   <tag>fail</tag>
The asset queue in this region is currently clogged so your teleport request will not be able to succeed in a timely manner. Please try again in a few minutes or go to a less busy area.
  </notification>
  <notification
   icon="alertmodal.tga"
   name="expired_tport"
   type="alertmodal">
   <tag>fail</tag>
Sorry, but the system was unable to complete your teleport request in a timely fashion. Please try again in a few minutes.
  </notification>
  <notification
   icon="alertmodal.tga"
   name="expired_region_handoff"
   type="alertmodal">
   <tag>fail</tag>
Sorry, but the system was unable to complete your region crossing in a timely fashion. Please try again in a few minutes.
  </notification>
  <notification
   icon="alertmodal.tga"
   name="preexisting_tport"
   type="alertmodal">
   <tag>fail</tag>
Sorry, but the system was unable to start your teleport. Please try again in a few minutes.
  </notification>
  <notification
   icon="alertmodal.tga"
   name="no_host"
   type="alertmodal">
   <tag>fail</tag>
Unable to find teleport destination. The destination may be temporarily unavailable or no longer exists. Please try again in a few minutes.
  </notification>
  <notification
   icon="alertmodal.tga"
   name="no_inventory_host"
   type="alertmodal">
The inventory system is currently unavailable.
  <tag>fail</tag>
  </notification>

  <notification
   icon="alertmodal.tga"
   name="CannotSetLandOwnerNothingSelected"
   type="alertmodal">
Unable to set land owner:
No parcel selected.
  <tag>fail</tag>
  </notification>

  <notification
   icon="alertmodal.tga"
   name="CannotSetLandOwnerMultipleRegions"
   type="alertmodal">
Unable to force land ownership because selection spans multiple regions. Please select a smaller area and try again.
  <tag>fail</tag>
  </notification>

  <notification
   icon="alertmodal.tga"
   name="ForceOwnerAuctionWarning"
   type="alertmodal">
This parcel is up for auction. Forcing ownership will cancel the auction and potentially make some Residents unhappy if bidding has begun.
Force ownership?
    <tag>confirm</tag>
    <usetemplate
     name="okcancelbuttons"
     notext="Cancel"
     yestext="OK"/>
  </notification>

  <notification
   icon="alertmodal.tga"
   name="CannotContentifyNothingSelected"
   type="alertmodal">
Unable to contentify:
No parcel selected.
  <tag>fail</tag>
  </notification>

  <notification
   icon="alertmodal.tga"
   name="CannotContentifyNoRegion"
   type="alertmodal">
Unable to contentify:
No region selected.
  <tag>fail</tag>
  </notification>

  <notification
   icon="alertmodal.tga"
   name="CannotReleaseLandNothingSelected"
   type="alertmodal">
Unable to abandon land:
No parcel selected.
  <tag>fail</tag>
  </notification>

  <notification
   icon="alertmodal.tga"
   name="CannotReleaseLandNoRegion"
   type="alertmodal">
Unable to abandon land:
Cannot find region.
  <tag>fail</tag>
  </notification>

  <notification
   icon="alertmodal.tga"
   name="CannotBuyLandNothingSelected"
   type="alertmodal">
Unable to buy land:
No parcel selected.
  <tag>fail</tag>
  </notification>

  <notification
   icon="alertmodal.tga"
   name="CannotBuyLandNoRegion"
   type="alertmodal">
Unable to buy land:
Cannot find the region this land is in.
  <tag>fail</tag>
  </notification>

  <notification
   icon="alertmodal.tga"
   name="CannotCloseFloaterBuyLand"
   type="alertmodal">
You cannot close the Buy Land window until [APP_NAME] estimates the price of this transaction.
  <tag>fail</tag>
  </notification>

  <notification
   icon="alertmodal.tga"
   name="CannotDeedLandNothingSelected"
   type="alertmodal">
Unable to deed land:
No parcel selected.
  <tag>fail</tag>
  </notification>

  <notification
   icon="alertmodal.tga"
   name="CannotDeedLandNoGroup"
   type="alertmodal">
Unable to deed land:
No Group selected.
    <tag>group</tag>
  <tag>fail</tag>
  </notification>

  <notification
   icon="alertmodal.tga"
   name="CannotDeedLandNoRegion"
   type="alertmodal">
Unable to deed land:
Cannot find the region this land is in.
  <tag>fail</tag>
  </notification>

  <notification
   icon="alertmodal.tga"
   name="CannotDeedLandMultipleSelected"
   type="alertmodal">
Unable to deed land:
Multiple parcels selected.

Try selecting a single parcel.
  <tag>fail</tag>
  </notification>

  <notification
   icon="alertmodal.tga"
   name="CannotDeedLandWaitingForServer"
   type="alertmodal">
Unable to deed land:
Waiting for server to report ownership.

Please try again.
  <tag>fail</tag>
  </notification>

  <notification
   icon="alertmodal.tga"
   name="CannotDeedLandNoTransfer"
   type="alertmodal">
Unable to deed land:
The region [REGION] does not allow transfer of land.
  <tag>fail</tag>
  </notification>

  <notification
   icon="alertmodal.tga"
   name="CannotReleaseLandWatingForServer"
   type="alertmodal">
Unable to abandon land:
Waiting for server to update parcel information.

Try again in a few seconds.
  <tag>fail</tag>
  </notification>

  <notification
   icon="alertmodal.tga"
   name="CannotReleaseLandSelected"
   type="alertmodal">
Unable to abandon land:
You do not own all the parcels selected.

Please select a single parcel.
  <tag>fail</tag>
  </notification>

  <notification
   icon="alertmodal.tga"
   name="CannotReleaseLandDontOwn"
   type="alertmodal">
Unable to abandon land:
You don&apos;t have permission to release this parcel.
Parcels you own appear in green.
  <tag>fail</tag>
  </notification>

  <notification
   icon="alertmodal.tga"
   name="CannotReleaseLandRegionNotFound"
   type="alertmodal">
Unable to abandon land:
Cannot find the region this land is in.
  <tag>fail</tag>
  </notification>

  <notification
   icon="alertmodal.tga"
   name="CannotReleaseLandNoTransfer"
   type="alertmodal">
Unable to abandon land:
The region [REGION] does not allow transfer of land.
  <tag>fail</tag>
  </notification>

  <notification
   icon="alertmodal.tga"
   name="CannotReleaseLandPartialSelection"
   type="alertmodal">
Unable to abandon land:
You must select an entire parcel to release it.

Select an entire parcel, or divide your parcel first.
  <tag>fail</tag>
  </notification>

  <notification
   icon="alertmodal.tga"
   name="ReleaseLandWarning"
   type="alertmodal">
You are about to release [AREA] m² of land.
Releasing this parcel will remove it from your land holdings, but will not grant any L$.

Release this land?
    <tag>confirm</tag>
    <usetemplate
     name="okcancelbuttons"
     notext="Cancel"
     yestext="OK"/>
  </notification>

  <notification
   icon="alertmodal.tga"
   name="CannotDivideLandNothingSelected"
   type="alertmodal">
Unable to divide land:

No parcels selected.
  <tag>fail</tag>
  </notification>

  <notification
   icon="alertmodal.tga"
   name="CannotDivideLandPartialSelection"
   type="alertmodal">
Unable to divide land:

You have an entire parcel selected.
Try selecting a part of the parcel.
  <tag>fail</tag>
  </notification>

  <notification
   icon="alertmodal.tga"
   name="LandDivideWarning"
   type="alertmodal">
Dividing this land will split this parcel into two and each parcel can have its own settings. Some settings will be reset to defaults after the operation.

Divide land?
    <tag>confirm</tag>
    <usetemplate
     name="okcancelbuttons"
     notext="Cancel"
     yestext="OK"/>
  </notification>

  <notification
   icon="alertmodal.tga"
   name="CannotDivideLandNoRegion"
   type="alertmodal">
Unable to divide land:
Cannot find the region this land is in.
  <tag>fail</tag>
  </notification>

  <notification
   icon="alertmodal.tga"
   name="CannotJoinLandNoRegion"
   type="alertmodal">
Unable to join land:
Cannot find the region this land is in.
  <tag>fail</tag>
  </notification>

  <notification
   icon="alertmodal.tga"
   name="CannotJoinLandNothingSelected"
   type="alertmodal">
Unable to join land:
No parcels selected.
  <tag>fail</tag>
  </notification>

  <notification
   icon="alertmodal.tga"
   name="CannotJoinLandEntireParcelSelected"
   type="alertmodal">
Unable to join land:
You only have one parcel selected.

Select land across both parcels.
  <tag>fail</tag>
  </notification>

  <notification
   icon="alertmodal.tga"
   name="CannotJoinLandSelection"
   type="alertmodal">
Unable to join land:
You must select more than one parcel.

Select land across both parcels.
  <tag>fail</tag>
  </notification>

  <notification
   icon="alertmodal.tga"
   name="JoinLandWarning"
   type="alertmodal">
Joining this land will create one large parcel out of all parcels intersecting the selected rectangle.
You will need to reset the name and options of the new parcel.

Join land?
    <tag>confirm</tag>
    <usetemplate
     name="okcancelbuttons"
     notext="Cancel"
     yestext="OK"/>
  </notification>

  <notification
   icon="alertmodal.tga"
   name="ConfirmNotecardSave"
   type="alertmodal">
This notecard needs to be saved before the item can be copied or viewed. Save notecard?
    <tag>confirm</tag>
    <usetemplate
     name="okcancelbuttons"
     notext="Cancel"
     yestext="OK"/>
  </notification>

  <notification
   icon="alertmodal.tga"
   name="ConfirmItemCopy"
   type="alertmodal">
Copy this item to your inventory?
    <tag>confirm</tag>
    <usetemplate
     name="okcancelbuttons"
     notext="Cancel"
     yestext="Copy"/>
  </notification>

  <notification
   icon="alertmodal.tga"
   name="ResolutionSwitchFail"
   type="alertmodal">
Failed to switch resolution to [RESX] by [RESY]
  <tag>fail</tag>
  </notification>

  <notification
   icon="alertmodal.tga"
   name="ErrorUndefinedGrasses"
   type="alertmodal">
Error: Undefined grasses: [SPECIES]
  <tag>fail</tag>
  </notification>

  <notification
   icon="alertmodal.tga"
   name="ErrorUndefinedTrees"
   type="alertmodal">
Error: Undefined trees: [SPECIES]
  <tag>fail</tag>
  </notification>

  <notification
   icon="alertmodal.tga"
   name="CannotSaveWearableOutOfSpace"
   type="alertmodal">
Unable to save &apos;[NAME]&apos; to wearable file.  You will need to free up some space on your computer and save the wearable again.
  <tag>fail</tag>
  </notification>

  <notification
   icon="alertmodal.tga"
   name="CannotSaveToAssetStore"
   type="alertmodal">
Unable to save [NAME] to central asset store.
This is usually a temporary failure. Please customize and save the wearable again in a few minutes.
  <tag>fail</tag>
  </notification>

  <notification
   icon="alertmodal.tga"
   name="YouHaveBeenLoggedOut"
   type="alertmodal">
Darn. You have been logged out of [SECOND_LIFE].

[MESSAGE]
    <usetemplate
     name="okcancelbuttons"
     notext="Quit"
     yestext="View IM &amp; Chat"/>
  </notification>

  <notification
   icon="alertmodal.tga"
   name="InventoryUnusable"
   type="alertmodal">
There was a problem loading your inventory. First, try logging out and logging in again. If you see this message again, contact Support to correct the problem.
    <tag>fail</tag>
  </notification>

  <notification
   icon="alertmodal.tga"
   name="OnlyOfficerCanBuyLand"
   type="alertmodal">
Unable to buy land for the group:
You do not have permission to buy land for your active group.
    <tag>group</tag>
  <tag>fail</tag>
  </notification>

  <notification
   icon="alertmodal.tga"
   label="Add Friend"
   name="AddFriendWithMessage"
   type="alertmodal">
    <tag>friendship</tag>
Friends can give permissions to track each other on the map and receive online status updates.

Offer friendship to [NAME]?
    <tag>confirm</tag>
    <form name="form">
      <input name="message" type="text">
Would you be my friend?
      </input>
      <button
       default="true"
       index="0"
       name="Offer"
       text="OK"/>
      <button
       index="1"
       name="Cancel"
       text="Cancel"/>
    </form>
  </notification>

  <notification
   icon="alertmodal.tga"
   label="Add Auto-Replace List"
   name="AddAutoReplaceList"
   type="alertmodal">
    <tag>addlist</tag>
    Name for the new list:
    <tag>confirm</tag>
    <form name="form">
      <input name="listname" type="text"/>
      <button
       default="true"
       index="0"
       name="SetName"
       text="OK"/>
    </form>
  </notification>

  <notification
   icon="alertmodal.tga"
   label="Rename Auto-Replace List"
   name="RenameAutoReplaceList"
   type="alertmodal">
    The name '[DUPNAME]' is in use
    Enter a new unique name:
    <tag>confirm</tag>
    <form name="form">
      <input name="listname" type="text"/>
      <button
       default="false"
       index="0"
       name="ReplaceList"
       text="Replace Current List"/>
      <button
       default="true"
       index="1"
       name="SetName"
       text="Use New Name"/>
    </form>
  </notification>

  <notification
   icon="alertmodal.tga"
   name="InvalidAutoReplaceEntry"
   type="alertmodal">
    The keyword must be a single word, and the replacement may not be empty.
    <tag>fail</tag>
  </notification>

  <notification
   icon="alertmodal.tga"
   name="InvalidAutoReplaceList"
   type="alertmodal">
    That replacement list is not valid.
    <tag>fail</tag>
  </notification>

  <notification
   icon="alertmodal.tga"
   name="SpellingDictImportRequired"
   type="alertmodal">
    You must specify a file, a name, and a language.
    <tag>fail</tag>
  </notification>

  <notification
   icon="alertmodal.tga"
   name="SpellingDictIsSecondary"
   type="alertmodal">
The dictionary [DIC_NAME] does not appear to have an "aff" file; this means that it is a "secondary" dictionary.
It can be used as an additional dictionary, but not as your Main dictionary.

See https://wiki.secondlife.com/wiki/Adding_Spelling_Dictionaries
    <tag>confirm</tag>
  </notification>

  <notification
   icon="alertmodal.tga"
   name="SpellingDictImportFailed"
   type="alertmodal">
    Unable to copy
    [FROM_NAME]
    to
    [TO_NAME]
    <tag>fail</tag>
  </notification>

  <notification
 icon="alertmodal.tga"
 label="Save Outfit"
 name="SaveOutfitAs"
 type="alertmodal">
    <unique/>
    Save what I'm wearing as a new Outfit:
    <tag>confirm</tag>
    <form name="form">
      <input name="message" type="text">
        [DESC] (new)
      </input>
      <button
       default="true"
       index="0"
       name="OK"
       text="OK"/>
      <button
       index="1"
       name="Cancel"
       text="Cancel"/>
    </form>
  </notification>

  <notification
 icon="alertmodal.tga"
 label="Save Wearable"
 name="SaveWearableAs"
 type="alertmodal">
    Save item to my inventory as:
    <tag>confirm</tag>
    <form name="form">
      <input name="message" type="text">
        [DESC] (new)
      </input>
      <button
       default="true"
       index="0"
       name="OK"
       text="OK"/>
      <button
       index="1"
       name="Cancel"
       text="Cancel"/>
    </form>
  </notification>


  <notification
   icon="alertmodal.tga"
   label="Rename Outfit"
   name="RenameOutfit"
   type="alertmodal">
    New outfit name:
    <tag>confirm</tag>
    <form name="form">
      <input name="new_name" type="text" width="300">
        [NAME]
      </input>
      <button
       default="true"
       index="0"
       name="OK"
       text="OK"/>
      <button
       index="1"
       name="Cancel"
       text="Cancel"/>
    </form>
  </notification>

  <notification
   icon="alertmodal.tga"
   label="Rename Gesture"
   name="RenameGesture"
   type="alertmodal">
    New gesture name:
    <tag>confirm</tag>
    <form name="form">
      <input name="new_name" type="text" width="300">
        [NAME]
      </input>
      <button
       default="true"
       index="0"
       name="OK"
       text="OK"/>
      <button
       index="1"
       name="Cancel"
       text="Cancel"/>
    </form>
  </notification>

  <notification
   icon="alertmodal.tga"
   label="Rename Landmark"
   name="RenameLandmark"
   type="alertmodal">
    Choose a new name for [NAME]
    <tag>confirm</tag>
    <form name="form">
      <input name="new_name" type="text" width="300">
        [NAME]
      </input>
      <button
       default="true"
       index="0"
       name="OK"
       text="OK"/>
      <button
       index="1"
       name="Cancel"
       text="Cancel"/>
    </form>
  </notification>

  <notification
   icon="alertmodal.tga"
   label="Rename Selected Item"
   name="RenameItem"
   type="alertmodal">
    Choose a new name for:
[NAME]
   <tag>confirm</tag>
    <form name="form">
    <input name="new_name" type="text" width="300">
      [NAME]
    </input>
    <button
     default="true"
     index="0"
     name="OK"
     text="OK"/>
    <button
     index="1"
     name="Cancel"
     text="Cancel"/>
   </form>
  </notification>

  <notification
   icon="alertmodal.tga"
   name="RemoveFromFriends"
   type="alertmodal">
    <tag>friendship</tag>
Do you want to remove &lt;nolink&gt;[NAME]&lt;/nolink&gt; from your Friends List?
    <tag>confirm</tag>
    <usetemplate
     name="okcancelbuttons"
     notext="Cancel"
     yestext="OK"/>
  </notification>

  <notification
   icon="alertmodal.tga"
   name="RemoveMultipleFromFriends"
   type="alertmodal">
    <tag>friendship</tag>
Do you want to remove multiple friends from your Friends list?
    <tag>confirm</tag>
    <usetemplate
     name="okcancelbuttons"
     notext="Cancel"
     yestext="OK"/>
  </notification>

  <notification
   icon="alertmodal.tga"
   name="GodDeleteAllScriptedPublicObjectsByUser"
   type="alertmodal">
Are you sure you want to delete all scripted objects owned by
** [AVATAR_NAME] **
on all others land in this region?
    <tag>confirm</tag>
    <usetemplate
     name="okcancelbuttons"
     notext="Cancel"
     yestext="OK"/>
  </notification>

  <notification
   icon="alertmodal.tga"
   name="GodDeleteAllScriptedObjectsByUser"
   type="alertmodal">
Are you sure you want to DELETE ALL scripted objects owned by
** [AVATAR_NAME] **
on ALL LAND in this region?
    <tag>confirm</tag>
    <usetemplate
     name="okcancelbuttons"
     notext="Cancel"
     yestext="OK"/>
  </notification>

  <notification
   icon="alertmodal.tga"
   name="GodDeleteAllObjectsByUser"
   type="alertmodal">
Are you sure you want to DELETE ALL objects (scripted or not) owned by
** [AVATAR_NAME] **
on ALL LAND in this region?
    <tag>confirm</tag>
    <usetemplate
     name="okcancelbuttons"
     notext="Cancel"
     yestext="OK"/>
  </notification>

  <notification
   icon="alertmodal.tga"
   name="BlankClassifiedName"
   type="alertmodal">
You must specify a name for your classified.
  <tag>fail</tag>
  </notification>

  <notification
   icon="alertmodal.tga"
   name="MinClassifiedPrice"
   type="alertmodal">
Price to pay for listing must be at least L$[MIN_PRICE].

Please enter a higher price.
  <tag>fail</tag>
  </notification>

  <notification
   icon="alertmodal.tga"
   name="ConfirmItemDeleteHasLinks"
   type="alertmodal">
At least one of the items has links that point to it.  If you delete this item, its links will permanently stop working.  It is strongly advised to delete the links first.

Are you sure you want to delete these items?
    <tag>confirm</tag>
    <usetemplate
     name="okcancelbuttons"
     notext="Cancel"
     yestext="OK"/>
  </notification>

  <notification
   icon="alertmodal.tga"
   name="ConfirmObjectDeleteLock"
   type="alertmodal">
At least one of the items you have selected is locked.

Are you sure you want to delete these items?
    <tag>confirm</tag>
    <usetemplate
     name="okcancelbuttons"
     notext="Cancel"
     yestext="OK"/>
  </notification>

  <notification
   icon="alertmodal.tga"
   name="ConfirmObjectDeleteNoCopy"
   type="alertmodal">
At least one of the items you have selected is not copyable.

Are you sure you want to delete these items?
    <tag>confirm</tag>
    <usetemplate
     name="okcancelbuttons"
     notext="Cancel"
     yestext="OK"/>
  </notification>

  <notification
   icon="alertmodal.tga"
   name="ConfirmObjectDeleteNoOwn"
   type="alertmodal">
You do not own at least one of the items you have selected.

Are you sure you want to delete these items?
    <tag>confirm</tag>
    <usetemplate
     name="okcancelbuttons"
     notext="Cancel"
     yestext="OK"/>
  </notification>

  <notification
   icon="alertmodal.tga"
   name="ConfirmObjectDeleteLockNoCopy"
   type="alertmodal">
At least one object is locked.
At least one object is not copyable.

Are you sure you want to delete these items?
    <tag>confirm</tag>
    <usetemplate
     name="okcancelbuttons"
     notext="Cancel"
     yestext="OK"/>
  </notification>

  <notification
   icon="alertmodal.tga"
   name="ConfirmObjectDeleteLockNoOwn"
   type="alertmodal">
At least one object is locked.
You do not own at least one object.

Are you sure you want to delete these items?
    <tag>confirm</tag>
    <usetemplate
     name="okcancelbuttons"
     notext="Cancel"
     yestext="OK"/>
  </notification>

  <notification
   icon="alertmodal.tga"
   name="ConfirmObjectDeleteNoCopyNoOwn"
   type="alertmodal">
At least one object is not copyable.
You do not own at least one object.

Are you sure you want to delete these items?
    <tag>confirm</tag>
    <usetemplate
     name="okcancelbuttons"
     notext="Cancel"
     yestext="OK"/>
  </notification>

  <notification
   icon="alertmodal.tga"
   name="ConfirmObjectDeleteLockNoCopyNoOwn"
   type="alertmodal">
At least one object is locked.
At least one object is not copyable.
You do not own at least one object.

Are you sure you want to delete these items?
    <tag>confirm</tag>
    <usetemplate
     name="okcancelbuttons"
     notext="Cancel"
     yestext="OK"/>
  </notification>

  <notification
   icon="alertmodal.tga"
   name="ConfirmObjectTakeLock"
   type="alertmodal">
At least one object is locked.

Are you sure you want to take these items?
    <tag>confirm</tag>
    <usetemplate
     name="okcancelbuttons"
     notext="Cancel"
     yestext="OK"/>
  </notification>

  <notification
   icon="alertmodal.tga"
   name="ConfirmObjectTakeNoOwn"
   type="alertmodal">
You do not own all of the objects you are taking.
If you continue, next owner permissions will be applied and possibly restrict your ability to modify or copy them.

Are you sure you want to take these items?
    <tag>confirm</tag>
    <usetemplate
     name="okcancelbuttons"
     notext="Cancel"
     yestext="OK"/>
  </notification>

  <notification
   icon="alertmodal.tga"
   name="ConfirmObjectTakeLockNoOwn"
   type="alertmodal">
At least one object is locked.
You do not own all of the objects you are taking.
If you continue, next owner permissions will be applied and possibly restrict your ability to modify or copy them.
However, you can take the current selection.

Are you sure you want to take these items?
    <tag>confirm</tag>
    <usetemplate
     name="okcancelbuttons"
     notext="Cancel"
     yestext="OK"/>
  </notification>

  <notification
   icon="alertmodal.tga"
   name="CantBuyLandAcrossMultipleRegions"
   type="alertmodal">
Unable to buy land because selection spans multiple regions.

Please select a smaller area and try again.
  <tag>fail</tag>
  </notification>

  <notification
   icon="alertmodal.tga"
   name="DeedLandToGroup"
   type="alertmodal">
By deeding this parcel, the group will be required to have and maintain sufficient land use credits.
The purchase price of the land is not refunded to the owner. If a deeded parcel is sold, the sale price will be divided evenly among group members.

Deed this [AREA] m² of land to the group &apos;&lt;nolink&gt;[GROUP_NAME]&lt;/nolink&gt;&apos;?
    <tag>group</tag>
    <tag>confirm</tag>
    <usetemplate
     name="okcancelbuttons"
     notext="Cancel"
     yestext="OK"/>
  </notification>

  <notification
   icon="alertmodal.tga"
   name="DeedLandToGroupWithContribution"
   type="alertmodal">
By deeding this parcel, the group will be required to have and maintain sufficient land use credits.
The deed will include a simultaneous land contribution to the group from &apos;[NAME]&apos;.
The purchase price of the land is not refunded to the owner. If a deeded parcel is sold, the sale price will be divided evenly among group members.

Deed this [AREA] m² of land to the group &apos;&lt;nolink&gt;[GROUP_NAME]&lt;/nolink&gt;&apos;?
    <tag>group</tag>
    <tag>confirm</tag>
    <usetemplate
     name="okcancelbuttons"
     notext="Cancel"
     yestext="OK"/>
  </notification>

  <notification
   icon="alertmodal.tga"
   name="DisplaySetToSafe"
   type="alertmodal">
Display settings have been set to safe levels because you have specified the -safe option.
  </notification>

  <notification
   icon="alertmodal.tga"
   name="DisplaySetToRecommendedGPUChange"
   type="alertmodal">
Display settings have been set to recommended levels because your graphics card changed
from &apos;[LAST_GPU]&apos;
to &apos;[THIS_GPU]&apos;
  </notification>

  <notification
   icon="alertmodal.tga"
   name="DisplaySetToRecommendedFeatureChange"
   type="alertmodal">
Display settings have been set to recommended levels because of a change to the rendering subsystem.
  </notification>

  <notification
   icon="alertmodal.tga"
   name="ErrorMessage"
   type="alertmodal">
    <unique>
      <context>ERROR_MESSAGE</context>
    </unique>
[ERROR_MESSAGE]
  <tag>fail</tag>
    <usetemplate
     name="okbutton"
     yestext="OK"/>
  </notification>

  <notification
   icon="alertmodal.tga"
   name="AvatarMovedDesired"
   type="alertmodal">
   <tag>fail</tag>
Your desired location is not currently available.
You have been moved into a nearby region.
  </notification>

  <notification
   icon="alertmodal.tga"
   name="AvatarMovedLast"
   type="alertmodal">
   <tag>fail</tag>
Your requested location is not currently available.
You have been moved into a nearby region.
  </notification>

  <notification
   icon="alertmodal.tga"
   name="AvatarMovedHome"
   type="alertmodal">
   <tag>fail</tag>
Your home location is not currently available.
You have been moved into a nearby region.
You may want to set a new home location.
  </notification>

  <notification
   icon="alertmodal.tga"
   name="ClothingLoading"
   type="alertmodal">
   <tag>fail</tag>
Your clothing is still downloading.
You can use [SECOND_LIFE] normally and other people will see you correctly.
    <form name="form">
      <ignore name="ignore"
       text="Clothing is taking a long time to download"/>
    </form>
  </notification>

  <notification
   icon = "notifytip.tga"
   name = "AgentComplexityWithVisibility"
   type = "notifytip"
   log_to_chat = "false">
   <unique combine = "cancel_old">
     <context>AgentComplexityNotice</context>
   </unique>
Your [https://community.secondlife.com/t5/English-Knowledge-Base/Avatar-Rendering-Complexity/ta-p/2967838 avatar complexity] is [AGENT_COMPLEXITY].
[OVERLIMIT_MSG]
   <usetemplate
    ignoretext="Warn me if my avatar complexity may be too high"
    name="notifyignore"/>
  </notification>

  <notification
   icon = "notifytip.tga"
   name = "AgentComplexity"
   type = "notifytip"
   log_to_chat = "false">
   <unique combine = "cancel_old">
     <context>AgentComplexityNotice</context>
   </unique>
Your [https://community.secondlife.com/t5/English-Knowledge-Base/Avatar-Rendering-Complexity/ta-p/2967838 avatar complexity] is [AGENT_COMPLEXITY].
    <usetemplate
     ignoretext="Warn me about my avatar complexity changes"
     name="notifyignore"/>
  </notification>

  <notification
   icon = "notifytip.tga"
   name = "HUDComplexityWarning"
   type = "notifytip"
   log_to_chat = "false">
    <unique combine = "cancel_old">
      <context>HUDComplexityWarning</context>
    </unique>
    [HUD_REASON], it is likely to negatively affect your performance.
    <usetemplate
     ignoretext="Warn me when my HUD complexity is too high"
     name="notifyignore"/>
  </notification>

  <notification
   icon="alertmodal.tga"
   name="FirstRun"
   type="alertmodal">

[APP_NAME] installation is complete.

If this is your first time using [SECOND_LIFE], you will need to create an account before you can log in.
    <tag>confirm</tag>
    <usetemplate
     name="okcancelbuttons"
     notext="Continue"
     yestext="Create Account..."/>
  </notification>

  <notification
   icon="alertmodal.tga"
   name="LoginCantRemoveUsername"
   type="alertmodal">
    <tag>fail</tag>
Already remembered user can be forgotten from Me &gt; Preferences &gt; Advanced &gt; Remembered Usernames.
  </notification>

  <notification
   icon="alertmodal.tga"
   name="LoginCantRemoveCurUsername"
   type="alertmodal">
    <tag>confirm</tag>
Forgetting the logged-in user requires you to log out.
    <usetemplate
     name="okcancelbuttons"
     notext="Cancel"
     yestext="Confirm and log out"/>
  </notification>

  <notification
   icon="alertmodal.tga"
   name="LoginPacketNeverReceived"
   type="alertmodal">
   <tag>fail</tag>
We&apos;re having trouble connecting. There may be a problem with your Internet connection or the [SECOND_LIFE_GRID].

You can either check your Internet connection and try again in a few minutes, click Help to view the [SUPPORT_SITE], or click Teleport to attempt to teleport home.
    <url option="1" name="url">

			http://secondlife.com/support/
    </url>
    <form name="form">
      <button
       default="true"
       index="0"
       name="OK"
       text="OK"/>
      <button
       index="1"
       name="Help"
       text="Help"/>
      <button
       index="2"
       name="Teleport"
       text="Teleport"/>
    </form>
  </notification>

  <notification
   icon="alertmodal.tga"
   name="LoginPacketNeverReceivedNoTP"
   type="alertmodal">
    <tag>fail</tag>
We&apos;re having trouble connecting. There may be a problem with your Internet connection or the [SECOND_LIFE_GRID].

You can either check your Internet connection and try again in a few minutes or click Help to view the [SUPPORT_SITE].
    <url option="1" name="url">
			http://secondlife.com/support/
    </url>
    <form name="form">
      <button
       default="true"
       index="0"
       name="OK"
       text="OK"/>
      <button
       index="1"
       name="Help"
       text="Help"/>
    </form>
  </notification>

  <notification
   icon="alertmodal.tga"
   name="LoginRemoveMultiGridUserData"
   type="alertmodal">
    <tag>confirm</tag>
Local Data you are deleting is shared between multiple grids, are you sure you want to delete it?
    <usetemplate
     name="okcancelbuttons"
     notext="Cancel"
     yestext="Confirm"/>
  </notification>

  <notification
   icon="alertmodal.tga"
   name="WelcomeChooseSex"
   type="alertmodal">
Your character will appear in a moment.

Use arrow keys to walk.
Press the F1 key at any time for help or to learn more about [SECOND_LIFE].
Please choose the male or female avatar. You can change your mind later.
    <usetemplate
     name="okcancelbuttons"
     notext="Female"
     yestext="Male"/>
  </notification>
  <notification icon="alertmodal.tga"
		name="CantTeleportToGrid"
		type="alertmodal">
Could not teleport to [SLURL] as it's on a different grid ([GRID]) than the current grid ([CURRENT_GRID]).  Please close your viewer and try again.
  <tag>fail</tag>
    <usetemplate
     name="okbutton"
     yestext="OK"/>
  </notification>

  <notification icon="alertmodal.tga"
		name="GeneralCertificateErrorShort"
		type="alertmodal">
Could not connect to the server.
[REASON]
    <tag>fail</tag>
    <usetemplate
     name="okbutton"
     yestext="OK"/>
  </notification>

  <notification icon="alertmodal.tga"
		name="GeneralCertificateError"
		type="alertmodal">
Could not connect to the server.
[REASON]

SubjectName: [SUBJECT_NAME_STRING]
IssuerName: [ISSUER_NAME_STRING]
Valid From: [VALID_FROM]
Valid To: [VALID_TO]
MD5 Fingerprint: [SHA1_DIGEST]
SHA1 Fingerprint: [MD5_DIGEST]
Key Usage: [KEYUSAGE]
Extended Key Usage: [EXTENDEDKEYUSAGE]
Subject Key Identifier: [SUBJECTKEYIDENTIFIER]
  <tag>fail</tag>
    <usetemplate
     name="okbutton"
     yestext="OK"/>
   </notification>

  <notification icon="alertmodal.tga"
		name="TrustCertificateError"
		type="alertmodal">
The certification authority for this server is not known.

Certificate Information:
SubjectName: [SUBJECT_NAME_STRING]
IssuerName: [ISSUER_NAME_STRING]
Valid From: [VALID_FROM]
Valid To: [VALID_TO]
MD5 Fingerprint: [SHA1_DIGEST]
SHA1 Fingerprint: [MD5_DIGEST]
Key Usage: [KEYUSAGE]
Extended Key Usage: [EXTENDEDKEYUSAGE]
Subject Key Identifier: [SUBJECTKEYIDENTIFIER]

Would you like to trust this authority?
    <tag>confirm</tag>
    <usetemplate
     name="okcancelbuttons"
     notext="Cancel"
     yestext="Trust"/>
  </notification>

  <notification
   icon="alertmodal.tga"
   name="NotEnoughCurrency"
   type="alertmodal">
[NAME] L$ [PRICE] You don&apos;t have enough L$ to do that.
  <tag>fail</tag>
  <tag>funds</tag>
  </notification>

  <notification
   icon="alertmodal.tga"
   name="GrantedModifyRights"
   persist="true"
   log_to_im="true"   
   type="notify">
[NAME] has given you permission to edit their objects.
  </notification>

  <notification
   icon="alertmodal.tga"
   name="RevokedModifyRights"
   persist="true"
   log_to_im="true"   
   type="notify">
Your privilege to modify [NAME]&apos;s objects has been revoked
  </notification>

  <notification
   icon="alertmodal.tga"
   name="FlushMapVisibilityCaches"
   type="alertmodal">
This will flush the map caches on this region.
This is really only useful for debugging.
(In production, wait 5 minutes, then everyone&apos;s map will update after they relog.)
    <usetemplate
     name="okcancelbuttons"
     notext="Cancel"
     yestext="OK"/>
  </notification>

  <notification
   icon="alertmodal.tga"
   name="BuyOneObjectOnly"
   type="alertmodal">
Unable to buy more than one object at a time.  Please select only one object and try again.
  <tag>fail</tag>
  </notification>

  <notification
   icon="alertmodal.tga"
   name="OnlyCopyContentsOfSingleItem"
   type="alertmodal">
Unable to copy the contents of more than one item at a time.
Please select only one object and try again.
  <tag>fail</tag>
    <usetemplate
     name="okcancelbuttons"
     notext="Cancel"
     yestext="OK"/>
  </notification>

  <notification
   icon="alertmodal.tga"
   name="KickUsersFromRegion"
   type="alertmodal">
Teleport all Residents in this region home?
    <tag>confirm</tag>
    <usetemplate
     name="okcancelbuttons"
     notext="Cancel"
     yestext="OK"/>
  </notification>

  <notification
   icon="alertmodal.tga"
   name="ChangeObjectBonusFactor"
   type="alertmodal">
    Lowering the object bonus after builds have been established in a region may cause objects to be returned or deleted. Are you sure you want to change object bonus?
    <tag>confirm</tag>
    <usetemplate
     ignoretext="Confirm changing object bonus factor"
     name="okcancelignore"
     notext="Cancel"
     yestext="OK"/>
  </notification>

  <notification
   icon="alertmodal.tga"
   name="EstateObjectReturn"
   type="alertmodal">
Are you sure you want to return objects owned by [USER_NAME]?
    <tag>confirm</tag>
    <usetemplate
     name="okcancelbuttons"
     notext="Cancel"
     yestext="OK"/>
  </notification>

  <notification
   icon="alertmodal.tga"
   name="InvalidTerrainBitDepth"
   type="alertmodal">
Couldn&apos;t set region textures:
Terrain texture [TEXTURE_NUM] has an invalid bit depth of [TEXTURE_BIT_DEPTH].

Replace texture [TEXTURE_NUM] with a 24-bit [MAX_SIZE]x[MAX_SIZE] or smaller image then click &quot;Apply&quot; again.
  <tag>fail</tag>
  </notification>

  <notification
   icon="alertmodal.tga"
   name="InvalidTerrainSize"
   type="alertmodal">
Couldn&apos;t set region textures:
Terrain texture [TEXTURE_NUM] is too large at [TEXTURE_SIZE_X]x[TEXTURE_SIZE_Y].

Replace texture [TEXTURE_NUM] with a 24-bit [MAX_SIZE]x[MAX_SIZE] or smaller image then click &quot;Apply&quot; again.
  </notification>

  <notification
   icon="alertmodal.tga"
   name="RawUploadStarted"
   type="alertmodal">
Upload started. It may take up to two minutes, depending on your connection speed.
  </notification>

  <notification
   icon="alertmodal.tga"
   name="ConfirmBakeTerrain"
   type="alertmodal">
Do you really want to bake the current terrain, make it the center for terrain raise/lower limits and the default for the &apos;Revert&apos; tool?
    <tag>confirm</tag>
    <usetemplate
     name="okcancelbuttons"
     notext="Cancel"
     yestext="OK"/>
  </notification>

  <notification
   icon="alertmodal.tga"
   name="ConfirmTextureHeights"
   type="alertmodal">
You're about to use low values greater than high ones for Elevation Ranges. Proceed?
   <tag>confirm</tag>
   <usetemplate
    name="yesnocancelbuttons"
    yestext="Ok"
    notext="Cancel"
    canceltext="Don't ask"/>
  </notification>

  <notification
   icon="alertmodal.tga"
   name="MaxAllowedAgentOnRegion"
   type="alertmodal">
You can only have [MAX_AGENTS] Allowed Residents.
  </notification>

  <notification
   icon="alertmodal.tga"
   name="MaxBannedAgentsOnRegion"
   type="alertmodal">
You can only have [MAX_BANNED] Banned Residents.
  </notification>

  <notification
   icon="alertmodal.tga"
   name="MaxAgentOnRegionBatch"
   type="alertmodal">
Failure while attempting to add [NUM_ADDED] agents:
Exceeds the [MAX_AGENTS] [LIST_TYPE] limit by [NUM_EXCESS].
  </notification>

  <notification
   icon="alertmodal.tga"
   name="MaxAllowedGroupsOnRegion"
   type="alertmodal">
You can only have [MAX_GROUPS] Allowed Groups.
    <tag>group</tag>
    <usetemplate
     name="okcancelbuttons"
     notext="Cancel"
     yestext="Bake"/>
  </notification>

  <notification
   icon="alertmodal.tga"
   name="MaxManagersOnRegion"
   type="alertmodal">
You can only have [MAX_MANAGER] Estate Managers.
  </notification>

  <notification
   icon="alertmodal.tga"
   name="OwnerCanNotBeDenied"
   type="alertmodal">
Can&apos;t add estate owner to estate &apos;Banned Resident&apos; list.
  </notification>

  <notification
   icon="alertmodal.tga"
   name="ProblemAddingEstateManagerBanned"
   type="alertmodal">
Unable to add banned resident to estate manager list.
  </notification>
    
  <notification
   icon="alertmodal.tga"
   name="ProblemBanningEstateManager"
   type="alertmodal">
Unable to add estate manager [AGENT] to banned list.
  </notification>
  
  <notification
   icon="alertmodal.tga"
   name="GroupIsAlreadyInList"
   type="alertmodal">
&lt;nolink&gt;[GROUP]&lt;/nolink&gt; is already in the Allowed Groups list.
  </notification>
    
  <notification
   icon="alertmodal.tga"
   name="AgentIsAlreadyInList"
   type="alertmodal">
[AGENT] is already in your [LIST_TYPE] list.
  </notification>
    
  <notification
   icon="alertmodal.tga"
   name="AgentsAreAlreadyInList"
   type="alertmodal">
[AGENT] are already in your [LIST_TYPE] list.
  </notification>
    
  <notification
   icon="alertmodal.tga"
   name="AgentWasAddedToList"
   type="alertmodal">
[AGENT] was added to [LIST_TYPE] list of [ESTATE].
  </notification>
    
  <notification
   icon="alertmodal.tga"
   name="AgentsWereAddedToList"
   type="alertmodal">
[AGENT] were added to [LIST_TYPE] list of [ESTATE].

  </notification>
      <notification
   icon="alertmodal.tga"
   name="AgentWasRemovedFromList"
   type="alertmodal">
[AGENT] was removed from [LIST_TYPE] list of [ESTATE].
  </notification>
    
  <notification
   icon="alertmodal.tga"
   name="AgentsWereRemovedFromList"
   type="alertmodal">
[AGENT] were removed from [LIST_TYPE] list of [ESTATE].
  </notification>

  <notification
   icon="alertmodal.tga"
   name="CanNotChangeAppearanceUntilLoaded"
   type="alertmodal">
Can&apos;t change appearance until clothing and shape are loaded.
  </notification>

  <notification
   icon="alertmodal.tga"
   name="ClassifiedMustBeAlphanumeric"
   type="alertmodal">
The name of your classified must start with a letter from A to Z or a number.  No punctuation is allowed.
  </notification>

  <notification
   icon="alertmodal.tga"
   name="CantSetBuyObject"
   type="alertmodal">
Can&apos;t set Buy Object, because the object is not for sale.
Please set the object for sale and try again.
  </notification>

  <notification
   icon="alertmodal.tga"
   name="FinishedRawDownload"
   type="alertmodal">
Finished download of raw terrain file to:
[DOWNLOAD_PATH].
  </notification>

  <!-- RequiredUpdate does not display release notes URL because we don't get
       that from login.cgi's login failure message. -->
  <notification
   icon="alertmodal.tga"
   name="RequiredUpdate"
   type="alertmodal">
Version [VERSION] is required for login.
Please download from https://secondlife.com/support/downloads/
    <tag>confirm</tag>
    <usetemplate
     name="okbutton"
     yestext="OK"/>
  </notification>

  <notification
   icon="alertmodal.tga"
   name="PauseForUpdate"
   type="alertmodal">
Version [VERSION] is required for login.
Release notes: [URL]

Click OK to download and install.
    <tag>confirm</tag>
    <usetemplate
     name="okbutton"
     yestext="OK"/>
  </notification>

  <notification
   icon="alertmodal.tga"
   name="OptionalUpdateReady"
   type="alertmodal">
Version [VERSION] has been downloaded and is ready to install.
Release notes: [URL]

Click OK to install.
    <tag>confirm</tag>
    <usetemplate
     name="okbutton"
     yestext="OK"/>
  </notification>

  <notification
   icon="alertmodal.tga"
   name="PromptOptionalUpdate"
   type="alertmodal">
Version [VERSION] has been downloaded and is ready to install.
Release notes: [URL]

Proceed?
    <tag>confirm</tag>
    <usetemplate
     canceltext="Not Now"
     name="yesnocancelbuttons"
     notext="Skip"
     yestext="Install"/>
  </notification>

  <notification
   icon="alertmodal.tga"
   name="LoginFailedUnknown"
   type="alertmodal">
Sorry, login failed for an unrecognized reason.
If you continue to get this message, please check the [SUPPORT_SITE].
    <tag>confirm</tag>
    <usetemplate
     name="okbutton"
     yestext="Quit"/>
  </notification>

  <notification
   icon="alertmodal.tga"
   name="DeedObjectToGroup"
   type="alertmodal">
Deeding this object will cause the group to:
* Receive L$ paid into the object
    <tag>group</tag>
    <tag>confirm</tag>
    <usetemplate
     ignoretext="Confirm before I deed an object to a group"
     name="okcancelignore"
     notext="Cancel"
     yestext="Deed"/>
  </notification>

  <notification
   icon="alertmodal.tga"
   name="WebLaunchExternalTarget"
   type="alertmodal">
Do you want to open your Web browser to view this content?
    <tag>confirm</tag>
    <usetemplate
     ignoretext="Launch my browser to view a web page"
     name="okcancelignore"
     notext="Cancel"
     yestext="OK"/>
  </notification>

  <notification
   icon="alertmodal.tga"
   name="WebLaunchJoinNow"
   type="alertmodal">
Go to your [http://secondlife.com/account/ Dashboard] to manage your account?
    <tag>confirm</tag>
    <usetemplate
     ignoretext="Launch my browser to manage my account"
     name="okcancelignore"
     notext="Cancel"
     yestext="OK"/>
  </notification>

  <notification
   icon="alertmodal.tga"
   name="WebLaunchSecurityIssues"
   type="alertmodal">
Visit the [SECOND_LIFE] Wiki for details of how to report a security issue.
    <tag>confirm</tag>
    <usetemplate
     ignoretext="Launch my browser to learn how to report a Security Issue"
     name="okcancelignore"
     notext="Cancel"
     yestext="OK"/>
  </notification>

  <notification
   icon="alertmodal.tga"
   name="WebLaunchQAWiki"
   type="alertmodal">
Visit the [SECOND_LIFE] QA Wiki.
    <tag>confirm</tag>
    <usetemplate
     ignoretext="Launch my browser to view the QA Wiki"
     name="okcancelignore"
     notext="Cancel"
     yestext="OK"/>
  </notification>

  <notification
   icon="alertmodal.tga"
   name="WebLaunchPublicIssue"
   type="alertmodal">
Visit the [SECOND_LIFE] Public Issue Tracker, where you can report bugs and other issues.
    <tag>confirm</tag>
    <usetemplate
     ignoretext="Launch my browser to use the Public Issue Tracker"
     name="okcancelignore"
     notext="Cancel"
     yestext="Go to page"/>
  </notification>

  <notification
   icon="alertmodal.tga"
   name="WebLaunchSupportWiki"
   type="alertmodal">
Go to the Official Linden Blog, for the latest news and information.
    <tag>confirm</tag>
    <usetemplate
     ignoretext="Launch my browser to view the blog"
     name="okcancelignore"
     notext="Cancel"
     yestext="OK"/>
  </notification>

  <notification
   icon="alertmodal.tga"
   name="WebLaunchLSLGuide"
   type="alertmodal">
Do you want to open the Scripting Guide for help with scripting?
    <tag>confirm</tag>
    <usetemplate
     ignoretext="Launch my browser to view the Scripting Guide"
     name="okcancelignore"
     notext="Cancel"
     yestext="OK"/>
  </notification>

  <notification
   icon="alertmodal.tga"
   name="WebLaunchLSLWiki"
   type="alertmodal">
Do you want to visit the LSL Portal for help with scripting?
    <tag>confirm</tag>
    <usetemplate
     ignoretext="Launch my browser to view the LSL Portal"
     name="okcancelignore"
     notext="Cancel"
     yestext="Go to page"/>
  </notification>

  <notification
   icon="alertmodal.tga"
   name="ReturnToOwner"
   type="alertmodal">
Are you sure you want to return the selected objects to their owners? Transferable deeded objects will be returned to their previous owners.

*WARNING* No-transfer deeded objects will be deleted!
    <tag>confirm</tag>
    <usetemplate
     ignoretext="Confirm before I return objects to their owners"
     name="okcancelignore"
     notext="Cancel"
     yestext="OK"/>
  </notification>

  <notification
   icon="alert.tga"
   name="GroupLeaveConfirmMember"
   type="alert">
You are currently a member of the group &lt;nolink&gt;[GROUP]&lt;/nolink&gt;.
Leave Group?
    <tag>group</tag>
    <tag>confirm</tag>
    <usetemplate
     name="okcancelbuttons"
     notext="Cancel"
     yestext="OK"/>
  </notification>


  <notification
   icon="alertmodal.tga"
   name="OwnerCannotLeaveGroup"
   type="alertmodal">
    Unable to leave group. You cannot leave the group because you are the last owner of the group. Please assign another member to the owner role first.
    <tag>group</tag>
    <usetemplate
     name="okbutton"
     yestext="OK"/>
  </notification>

  <notification
   icon="alertmodal.tga"
   name="GroupDepartError"
   type="alertmodal">
    Unable to leave group.
    <tag>group</tag>
    <usetemplate
     name="okbutton"
     yestext="OK"/>
  </notification>

  <notification
   icon="alert.tga"
   name="ConfirmKick"
   type="alert">
Do you REALLY want to kick all Residents off the grid?
    <tag>confirm</tag>
    <usetemplate
     name="okcancelbuttons"
     notext="Cancel"
     yestext="Kick All Residents"/>
  </notification>

  <notification
   icon="alertmodal.tga"
   name="MuteLinden"
   type="alertmodal">
Sorry, you cannot block a Linden.
  <tag>fail</tag>
    <usetemplate
     name="okbutton"
     yestext="OK"/>
  </notification>

  <notification
   icon="alertmodal.tga"
   name="CannotStartAuctionAlreadyForSale"
   type="alertmodal">
    You cannot start an auction on a parcel which is already set for sale.  Disable the land sale if you are sure you want to start an auction.
    <tag>fail</tag>
  </notification>

  <notification
   icon="alertmodal.tga"
   label="Block object by name failed"
   name="MuteByNameFailed"
   type="alertmodal">
You already have blocked this name.
  <tag>fail</tag>
    <usetemplate
     name="okbutton"
     yestext="OK"/>
  </notification>

  <notification
   icon="alert.tga"
   name="RemoveItemWarn"
   type="alert">
Though permitted, deleting contents may damage the object. Do you want to delete that item?
    <tag>confirm</tag>
    <usetemplate
     name="okcancelbuttons"
     notext="Cancel"
     yestext="OK"/>
  </notification>

  <notification
   icon="alert.tga"
   name="CantOfferCallingCard"
   type="alert">
Cannot offer a calling card at this time. Please try again in a moment.
    <tag>fail</tag>
    <usetemplate
     name="okbutton"
     yestext="OK"/>
  </notification>

  <notification
   icon="alert.tga"
   name="CantOfferFriendship"
   type="alert">
    <tag>friendship</tag>
    <tag>fail</tag>
Cannot offer friendship at this time. Please try again in a moment.
    <usetemplate
     name="okbutton"
     yestext="OK"/>
  </notification>

  <notification
   icon="alert.tga"
   name="DoNotDisturbModeSet"
   type="alert">
Do Not Disturb is on.  You will not be notified of incoming communications.

- Other residents will receive your Do Not Disturb response (set in Preferences &gt; General).
- Voice calls will be rejected.
    <usetemplate
     ignoretext="I change my status to Do Not Disturb mode"
     name="okignore"
     yestext="OK"/>
  </notification>

  <notification
   icon="alert.tga"
   name="JoinedTooManyGroupsMember"
   type="alert">
You have reached your maximum number of groups. Please leave another group before joining this one, or decline the offer.
[NAME] has invited you to join a group as a member.
    <tag>group</tag>
    <tag>fail</tag>
    <usetemplate
     name="okcancelbuttons"
     notext="Decline"
     yestext="Join"/>
  </notification>

  <notification
   icon="alert.tga"
   name="JoinedTooManyGroups"
   type="alert">
You have reached your maximum number of groups. Please leave some group before joining or creating a new one.
    <tag>group</tag>
    <tag>fail</tag>
    <usetemplate
     name="okbutton"
     yestext="OK"/>
  </notification>

  <notification
   icon="alert.tga"
   name="GroupLimitInfo"
   type="alert">
Residents with Basic memberships may join up to [MAX_BASIC] groups.
Premium memberships allow up to [MAX_PREMIUM]. [https://secondlife.com/my/account/membership.php? Learn more or upgrade]
    <tag>group</tag>
    <usetemplate
     name="okbutton"
     yestext="Close"/>
  </notification>

  <notification
   icon="alert.tga"
   name="GroupLimitInfoPlus"
   type="alert">
Residents with Basic memberships may join up to [MAX_BASIC] groups.
Premium memberships allow up to [MAX_PREMIUM]. Premium Plus
memberships allow up to [MAX_PREMIUM_PLUS]. [https://secondlife.com/my/account/membership.php? Learn more or upgrade]
    <tag>group</tag>
    <usetemplate
     name="okbutton"
     yestext="Close"/>
  </notification>

  <notification
   icon="alert.tga"
   name="KickUser"
   type="alert">
   <tag>win</tag>
Kick this Resident with what message?
    <tag>confirm</tag>
    <form name="form">
      <input name="message" type="text">
An administrator has logged you off.
      </input>
      <button
       default="true"
       index="0"
       name="OK"
       text="OK"/>
      <button
       index="1"
       name="Cancel"
       text="Cancel"/>
    </form>
  </notification>

  <notification
   icon="alert.tga"
   name="KickAllUsers"
   type="alert">
   <tag>win</tag>
Kick everyone currently on the grid with what message?
    <tag>confirm</tag>
    <form name="form">
      <input name="message" type="text">
An administrator has logged you off.
      </input>
      <button
       default="true"
       index="0"
       name="OK"
       text="OK"/>
      <button
       index="1"
       name="Cancel"
       text="Cancel"/>
    </form>
  </notification>

  <notification
   icon="alert.tga"
   name="FreezeUser"
   type="alert">
    <tag>win</tag>
    <tag>confirm</tag>
Freeze this Resident with what message?
    <form name="form">
      <input name="message" type="text">
You have been frozen. You cannot move or chat. An administrator will contact you via instant message (IM).
      </input>
      <button
       default="true"
       index="0"
       name="OK"
       text="OK"/>
      <button
       index="1"
       name="Cancel"
       text="Cancel"/>
    </form>
  </notification>

  <notification
   icon="alert.tga"
   name="UnFreezeUser"
   type="alert">
   <tag>win</tag>
    <tag>confirm</tag>
Unfreeze this Resident with what message?
    <form name="form">
      <input name="message" type="text">
You are no longer frozen.
      </input>
      <button
       default="true"
       index="0"
       name="OK"
       text="OK"/>
      <button
       index="1"
       name="Cancel"
       text="Cancel"/>
    </form>
  </notification>

  <notification
   icon="alertmodal.tga"
   name="SetDisplayNameSuccess"
   type="alert">
Hi [DISPLAY_NAME]!

Just like in real life, it takes a while for everyone to learn about a new name.  Please allow several days for [http://wiki.secondlife.com/wiki/Setting_your_display_name your name to update] in objects, scripts, search, etc.
  </notification>

  <notification
 icon="alertmodal.tga"
 name="SetDisplayNameBlocked"
 type="alert">
Sorry, you cannot change your display name. If you feel this is in error, please contact support.
  <tag>fail</tag>
  </notification>

  <notification
   icon="alertmodal.tga"
   name="SetDisplayNameFailedLength"
   type="alertmodal">
Sorry, that name is too long.  Display names can have a maximum of [LENGTH] characters.

Please try a shorter name.
  <tag>fail</tag>
  </notification>

  <notification
   icon="alertmodal.tga"
   name="SetDisplayNameFailedGeneric"
   type="alertmodal">
    Sorry, we could not set your display name.  Please try again later.
    <tag>fail</tag>
  </notification>

  <notification
   icon="alertmodal.tga"
   name="SetDisplayNameMismatch"
   type="alertmodal">
    The display names you entered do not match. Please re-enter.
    <tag>fail</tag>
  </notification>

  <!-- *NOTE: This should never happen -->
  <notification
   icon="alertmodal.tga"
   name="AgentDisplayNameUpdateThresholdExceeded"
   type="alertmodal">
Sorry, you have to wait longer before you can change your display name.

See http://wiki.secondlife.com/wiki/Setting_your_display_name

Please try again later.
  <tag>fail</tag>
  </notification>

  <notification
   icon="alertmodal.tga"
   name="AgentDisplayNameSetBlocked"
   type="alertmodal">
 Sorry, we could not set your requested name because it contains a banned word.
 
 Please try a different name.
 <tag>fail</tag>
  </notification>

  <notification
   icon="alertmodal.tga"
 name="AgentDisplayNameSetInvalidUnicode"
 type="alertmodal">
    The display name you wish to set contains invalid characters.
    <tag>fail</tag>
  </notification>

  <notification
   icon="alertmodal.tga"
 name="AgentDisplayNameSetOnlyPunctuation"
 type="alertmodal">
    Your display name must contain letters other than punctuation.
    <tag>fail</tag>
  </notification>


  <notification
   icon="notifytip.tga"
   name="DisplayNameUpdate"
   type="notifytip">
    [OLD_NAME] ([SLID]) is now known as [NEW_NAME].
  </notification>

  <notification
   icon="alertmodal.tga"
   name="OfferTeleport"
   type="alertmodal">
Offer a teleport to your location with the following message?
    <tag>confirm</tag>
    <form name="form">
      <input name="message" type="text">
Join me in [REGION]
      </input>
      <button
       default="true"
       index="0"
       name="OK"
       text="OK"/>
      <button
       index="1"
       name="Cancel"
       text="Cancel"/>
    </form>
  </notification>

  <notification
   icon="alertmodal.tga"
   name="TeleportRequestPrompt"
   type="alertmodal">
Request a teleport to [NAME] with the following message
    <tag>confirm</tag>
    <form name="form">
      <input name="message" type="text">

      </input>
      <button
       default="true"
       index="0"
       name="OK"
       text="OK"/>
      <button
       index="1"
       name="Cancel"
       text="Cancel"/>
    </form>
  </notification>
  <notification
   icon="alertmodal.tga"
   name="TooManyTeleportOffers"
   type="alertmodal">
You attempted to make [OFFERS] teleport offers
which exceeds the limit of [LIMIT].
    <tag>group</tag>
    <tag>fail</tag>
  <usetemplate
     name="okbutton"
     yestext="OK"/>
  </notification>

  <notification
   icon="alertmodal.tga"
   name="OfferTeleportFromGod"
   type="alertmodal">
God summon Resident to your location?
    <tag>confirm</tag>
    <form name="form">
      <input name="message" type="text">
Join me in [REGION]
      </input>
      <button
       default="true"
       index="0"
       name="OK"
       text="OK"/>
      <button
       index="1"
       name="Cancel"
       text="Cancel"/>
    </form>
  </notification>

  <notification
   icon="alertmodal.tga"
   name="TeleportFromLandmark"
   type="alertmodal">
Are you sure you want to teleport to &lt;nolink&gt;[LOCATION]&lt;/nolink&gt;?
    <tag>confirm</tag>
    <usetemplate
     ignoretext="Confirm that I want to teleport to a landmark"
     name="okcancelignore"
     notext="Cancel"
     yestext="Teleport"/>
  </notification>
  
  <notification
   icon="alertmodal.tga"
   name="TeleportViaSLAPP"
   type="alertmodal">
Are you sure you want to teleport to &lt;nolink&gt;[LOCATION]&lt;/nolink&gt;?
    <tag>confirm</tag>
    <usetemplate
     ignoretext="Confirm that I want to teleport via SLAPP"
     name="okcancelignore"
     notext="Cancel"
     yestext="Teleport"/>
  </notification>	

  <notification
   icon="alertmodal.tga"
   name="TeleportToPick"
   type="alertmodal">
    Teleport to [PICK]?
    <tag>confirm</tag>
    <usetemplate
     ignoretext="Confirm that I want to teleport to a location in Picks"
     name="okcancelignore"
     notext="Cancel"
     yestext="Teleport"/>
  </notification>

  <notification
   icon="alertmodal.tga"
   name="TeleportToClassified"
   type="alertmodal">
    Teleport to [CLASSIFIED]?
    <tag>confirm</tag>
    <usetemplate
     ignoretext="Confirm that I want to teleport to a location in Classifieds"
     name="okcancelignore"
     notext="Cancel"
     yestext="Teleport"/>
  </notification>

  <notification
   icon="alertmodal.tga"
   name="TeleportToHistoryEntry"
   type="alertmodal">
Teleport to [HISTORY_ENTRY]?
    <tag>confirm</tag>
    <usetemplate
     ignoretext="Confirm that I want to teleport to a history location"
     name="okcancelignore"
     notext="Cancel"
     yestext="Teleport"/>
  </notification>

  <notification
   icon="alert.tga"
   label="Message everyone in your Estate"
   name="MessageEstate"
   type="alert">
Type a short announcement which will be sent to everyone currently in your estate.
    <tag>confirm</tag>
    <form name="form">
      <input name="message" type="text"/>
      <button
       default="true"
       index="0"
       name="OK"
       text="OK"/>
      <button
       index="1"
       name="Cancel"
       text="Cancel"/>
    </form>
  </notification>

  <notification
   icon="alert.tga"
   label="Change Linden Estate"
   name="ChangeLindenEstate"
   type="alert">
You are about to change a Linden owned estate (mainland, teen grid, orientation, etc.).

This is EXTREMELY DANGEROUS because it can fundamentally affect the Resident experience.  On the mainland, it will change thousands of regions and make the spaceserver hiccup.

Proceed?
    <tag>confirm</tag>
    <usetemplate
     name="okcancelbuttons"
     notext="Cancel"
     yestext="OK"/>
  </notification>

  <notification
   icon="alert.tga"
   label="Change Linden Estate Access"
   name="ChangeLindenAccess"
   type="alert">
You are about to change the access list for a Linden owned estate (mainland, teen grid, orientation, etc.).

This is DANGEROUS and should only be done to invoke the hack allowing objects/L$ to be transfered in/out of a grid.
It will change thousands of regions and make the spaceserver hiccup.
    <tag>confirm</tag>
    <usetemplate
     name="okcancelbuttons"
     notext="Cancel"
     yestext="OK"/>
  </notification>

  <notification
   icon="alert.tga"
   label="Select estate"
   name="EstateAllowedAgentAdd"
   type="alert">
Add to allowed list for this estate only or for [ALL_ESTATES]?
    <tag>confirm</tag>
    <usetemplate
     canceltext="Cancel"
     name="yesnocancelbuttons"
     notext="All Estates"
     yestext="This Estate"/>
  </notification>

  <notification
   icon="alert.tga"
   label="Select estate"
   name="EstateAllowedAgentRemove"
   type="alertmodal">
    <unique/>
Remove from allowed list for this estate only or for [ALL_ESTATES]?
    <tag>confirm</tag>
    <usetemplate
     canceltext="Cancel"
     name="yesnocancelbuttons"
     notext="All Estates"
     yestext="This Estate"/>
  </notification>

  <notification
   icon="alert.tga"
   label="Select estate"
   name="EstateAllowedGroupAdd"
   type="alert">
Add to group allowed list for this estate only or for [ALL_ESTATES]?
    <tag>group</tag>
    <tag>confirm</tag>
    <usetemplate
     canceltext="Cancel"
     name="yesnocancelbuttons"
     notext="All Estates"
     yestext="This Estate"/>
  </notification>

  <notification
   icon="alert.tga"
   label="Select estate"
   name="EstateAllowedGroupRemove"
   type="alertmodal">
    <unique/>
Remove from group allowed list for this estate only or [ALL_ESTATES]?
    <tag>group</tag>
    <tag>confirm</tag>
    <usetemplate
     canceltext="Cancel"
     name="yesnocancelbuttons"
     notext="All Estates"
     yestext="This Estate"/>
  </notification>

  <notification
   icon="alert.tga"
   label="Select estate"
   name="EstateBannedAgentAdd"
   type="alert">
Deny access for this estate only or for [ALL_ESTATES]?
    <tag>confirm</tag>
    <usetemplate
     canceltext="Cancel"
     name="yesnocancelbuttons"
     notext="All Estates"
     yestext="This Estate"/>
  </notification>

  <notification
   icon="alert.tga"
   label="Select estate"
   name="EstateBannedAgentRemove"
   type="alertmodal">
    <unique/>
Remove this Resident from the ban list for access for this estate only or for [ALL_ESTATES]?
    <tag>confirm</tag>
    <usetemplate
     canceltext="Cancel"
     name="yesnocancelbuttons"
     notext="All Estates"
     yestext="This Estate"/>
  </notification>

  <notification
   icon="alert.tga"
   label="Select estate"
   name="EstateManagerAdd"
   type="alert">
Add estate manager for this estate only or for [ALL_ESTATES]?
    <tag>confirm</tag>
    <usetemplate
     canceltext="Cancel"
     name="yesnocancelbuttons"
     notext="All Estates"
     yestext="This Estate"/>
  </notification>

  <notification
   icon="alert.tga"
   label="Select estate"
   name="EstateManagerRemove"
   type="alertmodal">
    <unique/>
Remove estate manager for this estate only or for [ALL_ESTATES]?
    <tag>confirm</tag>
    <usetemplate
     canceltext="Cancel"
     name="yesnocancelbuttons"
     notext="All Estates"
     yestext="This Estate"/>
  </notification>

  <notification
   icon="alert.tga"
   label="Select estate"
   name="EstateAllowedExperienceAdd"
   type="alert">
    Add to allowed list for this estate only or for [ALL_ESTATES]?
    <tag>confirm</tag>
    <usetemplate
     canceltext="Cancel"
     name="yesnocancelbuttons"
     notext="All Estates"
     yestext="This Estate"/>
  </notification>

  <notification
   icon="alert.tga"
   label="Select estate"
   name="EstateAllowedExperienceRemove"
   type="alert">
    Remove from allowed list for this estate only or for [ALL_ESTATES]?
    <tag>confirm</tag>
    <usetemplate
     canceltext="Cancel"
     name="yesnocancelbuttons"
     notext="All Estates"
     yestext="This Estate"/>
  </notification>

  <notification
   icon="alert.tga"
   label="Select estate"
   name="EstateBlockedExperienceAdd"
   type="alert">
    Add to blocked list for this estate only or for [ALL_ESTATES]?
    <tag>confirm</tag>
    <usetemplate
     canceltext="Cancel"
     name="yesnocancelbuttons"
     notext="All Estates"
     yestext="This Estate"/>
  </notification>

  <notification
   icon="alert.tga"
   label="Select estate"
   name="EstateBlockedExperienceRemove"
   type="alert">
    Remove from blocked list for this estate only or for [ALL_ESTATES]?
    <tag>confirm</tag>
    <usetemplate
     canceltext="Cancel"
     name="yesnocancelbuttons"
     notext="All Estates"
     yestext="This Estate"/>
  </notification>

  <notification
   icon="alert.tga"
   label="Select estate"
   name="EstateTrustedExperienceAdd"
   type="alert">
    Add to key list for this estate only or for [ALL_ESTATES]?
    <tag>confirm</tag>
    <usetemplate
     canceltext="Cancel"
     name="yesnocancelbuttons"
     notext="All Estates"
     yestext="This Estate"/>
  </notification>

  <notification
   icon="alert.tga"
   label="Select estate"
   name="EstateTrustedExperienceRemove"
   type="alert">
    Remove from key list for this estate only or for [ALL_ESTATES]?
    <tag>confirm</tag>
    <usetemplate
     canceltext="Cancel"
     name="yesnocancelbuttons"
     notext="All Estates"
     yestext="This Estate"/>
  </notification>  

  <notification
   icon="alert.tga"
   label="Confirm Kick"
   name="EstateKickUser"
   type="alert">
Kick [EVIL_USER] from this estate?
    <tag>confirm</tag>
    <usetemplate
     name="okcancelbuttons"
     notext="Cancel"
     yestext="OK"/>
  </notification>

  <notification
   icon="alertmodal.tga"
   name="EstateChangeCovenant"
   type="alertmodal">
Are you sure you want to change the Estate Covenant?
    <tag>confirm</tag>
    <usetemplate
     name="okcancelbuttons"
     notext="Cancel"
     yestext="OK"/>
  </notification>

  <notification
   icon="alertmodal.tga"
   name="EstateParcelAccessOverride"
   type="alertmodal">
Unchecking this option may remove restrictions that parcel owners have added to prevent griefing, maintain privacy, or protect underage residents from adult material. Please discuss with your parcel owners as needed.
    <tag>confirm</tag>
    <usetemplate
     name="okbutton"
     yestext="OK"/>
  </notification>

  <notification
   icon="alertmodal.tga"
   name="EstateParcelEnvironmentOverride"
   type="alertmodal">
(Estate-wide change: [ESTATENAME]) Unchecking this option will remove any custom environments that parcel owners have added to their parcels. Please discuss with your parcel owners as needed.
Do you wish to proceed?
    <tag>confirm</tag>
    <usetemplate
     name="okcancelbuttons"
     notext="Cancel"
     yestext="OK"/>
  </notification>
  
  
  <notification
   icon="alertmodal.tga"
   name="RegionEntryAccessBlocked"
   type="alertmodal">
   <tag>fail</tag>
    The region you’re trying to visit has a maturity rating exceeding your maximum maturity preference. Change this preference using Me menu &gt; Preferences &gt; General.

Complete information on maturity ratings can be found [https://community.secondlife.com/knowledgebase/english/maturity-ratings-r52/ here].
    <usetemplate
     name="okbutton"
     yestext="OK"/>
  </notification>

  <notification
    icon="alertmodal.tga"
    name="SLM_UPDATE_FOLDER"
    type="alertmodal">
    [MESSAGE]
  </notification>

   <notification
   icon="alertmodal.tga"
   name="RegionEntryAccessBlocked_AdultsOnlyContent"
   type="alertmodal">
   <tag>fail</tag>
    <tag>confirm</tag>
    The region you're trying to visit contains [REGIONMATURITY] content, which is accessible to adults only.
    <url option="0" name="url">
		http://wiki.secondlife.com/wiki/Linden_Lab_Official:Maturity_ratings:_an_overview
    </url>
    <usetemplate
     name="okcancelignore"
     yestext="Go to Knowledge Base"
	 notext="Close"
	 ignoretext="Region crossing: The region you&apos;re trying to visit contains content which is accessible to adults only."/>
  </notification>

  <notification
   icon="notifytip.tga"
   name="RegionEntryAccessBlocked_Notify"
   log_to_im="false"
   log_to_chat="true"
   type="notifytip">
   <tag>fail</tag>
The region you're trying to visit contains [REGIONMATURITY] content, but your current preferences are set to exclude [REGIONMATURITY] content.
  </notification>

  <notification
   icon="notifytip.tga"
   name="RegionEntryAccessBlocked_NotifyAdultsOnly"
   log_to_im="false"
   log_to_chat="true"
   type="notifytip">
    <tag>fail</tag>
    The region you're trying to visit contains [REGIONMATURITY] content, which is accessible to adults only.
  </notification>

  <notification
   icon="alertmodal.tga"
   name="RegionEntryAccessBlocked_Change"
   type="alertmodal">
    <tag>fail</tag>
    <tag>confirm</tag>
The region you're trying to visit contains [REGIONMATURITY] content, but your current preferences are set to exclude [REGIONMATURITY] content. We can change your preferences, or you can cancel. After your preferences are changed, you may attempt to enter the region again.
    <form name="form">
      <button
       index="0"
       name="OK"
       text="Change preferences"/>
      <button 
       default="true"
       index="1"
       name="Cancel"
       text="Cancel"/>
      <ignore name="ignore" text="Region crossing: The region you&apos;re trying to visit contains content excluded by your preferences."/>
    </form>
  </notification>

  <notification
   icon="alertmodal.tga"
   name="RegionEntryAccessBlocked_PreferencesOutOfSync"
   type="alertmodal">
    <tag>fail</tag>
    We are having technical difficulties with your teleport because your preferences are out of sync with the server.
    <usetemplate
     name="okbutton"
     yestext="OK"/>
  </notification>

  <notification
   icon="alertmodal.tga"
   name="TeleportEntryAccessBlocked"
   type="alertmodal">
    <tag>fail</tag>
    The region you’re trying to visit has a maturity rating exceeding your maximum maturity preference. Change this preference using Me menu &gt; Preferences &gt; General.

Complete information on maturity ratings can be found [https://community.secondlife.com/knowledgebase/english/maturity-ratings-r52/ here].
    <usetemplate
     name="okbutton"
     yestext="OK"/>
  </notification>

  <notification
   icon="alertmodal.tga"
   name="TeleportEntryAccessBlocked_AdultsOnlyContent"
   type="alertmodal">
    <unique>
      <context>REGIONMATURITY</context>
    </unique>
    <tag>fail</tag>
    <tag>confirm</tag>
    The region you're trying to visit contains [REGIONMATURITY] content, which is accessible to adults only.
    <url option="0" name="url">
      http://wiki.secondlife.com/wiki/Linden_Lab_Official:Maturity_ratings:_an_overview
    </url>
    <usetemplate
     name="okcancelignore"
     yestext="Go to Knowledge Base"
	 notext="Close"
	 ignoretext="Teleport: The region you&apos;re trying to visit contains content which is accessible to adults only."/>
  </notification>

  <notification
   icon="notifytip.tga"
   name="TeleportEntryAccessBlocked_Notify"
   log_to_im="false"
   log_to_chat="true"
   type="notifytip">
    <unique>
      <context>REGIONMATURITY</context>
    </unique>
    <tag>fail</tag>
    The region you're trying to visit contains [REGIONMATURITY] content, but your current preferences are set to exclude [REGIONMATURITY] content.
  </notification>

  <notification
   icon="notifytip.tga"
   name="TeleportEntryAccessBlocked_NotifyAdultsOnly"
   log_to_im="false"
   log_to_chat="true"
   type="notifytip">
    <unique>
      <context>REGIONMATURITY</context>
    </unique>
    <tag>fail</tag>
    The region you're trying to visit contains [REGIONMATURITY] content, which is accessible to adults only.
  </notification>

  <notification
   icon="alertmodal.tga"
   name="TeleportEntryAccessBlocked_ChangeAndReTeleport"
   type="alertmodal">
    <unique>
      <context>REGIONMATURITY</context>
    </unique>
    <tag>fail</tag>
    <tag>confirm</tag>
    The region you're trying to visit contains [REGIONMATURITY] content, but your current preferences are set to exclude [REGIONMATURITY] content. We can change your preferences and continue with the teleport, or you can cancel this teleport.
    <form name="form">
      <button
       index="0"
       name="OK"
       text="Change and continue"/>
      <button
       default="true"
       index="1"
       name="Cancel"
       text="Cancel"/>
      <ignore name="ignore" text="Teleport (restartable): The region you&apos;re trying to visit contains content excluded by your preferences."/>
    </form>
  </notification>

  <notification
   icon="alertmodal.tga"
   name="TeleportEntryAccessBlocked_Change"
   type="alertmodal">
    <unique>
      <context>REGIONMATURITY</context>
    </unique>
    <tag>fail</tag>
    <tag>confirm</tag>
    The region you're trying to visit contains [REGIONMATURITY] content, but your current preferences are set to exclude [REGIONMATURITY] content. We can change your preferences, or you can cancel the teleport. After your preferences are changed, you will need to attempt the teleport again.
    <form name="form">
      <button
       index="0"
       name="OK"
       text="Change preferences"/>
      <button
       default="true"
       index="1"
       name="Cancel"
       text="Cancel"/>
      <ignore name="ignore" text="Teleport (non-restartable): The region you&apos;re trying to visit contains content excluded by your preferences."/>
    </form>
  </notification>

  <notification
   icon="alertmodal.tga"
   name="TeleportEntryAccessBlocked_PreferencesOutOfSync"
   type="alertmodal">
    <tag>fail</tag>
    We are having technical difficulties with your teleport because your preferences are out of sync with the server.
    <usetemplate
     name="okbutton"
     yestext="OK"/>
  </notification>

  <notification
   icon="alertmodal.tga"
   name="RegionTPSpecialUsageBlocked"
   type="alertmodal">
    <tag>fail</tag>
    Unable to enter region. '[REGION_NAME]' is a Skill Gaming Region, and you must meet certain criteria in order to enter. For details, please review the [http://wiki.secondlife.com/wiki/Linden_Lab_Official:Skill_Gaming_in_Second_Life Skill Gaming FAQ].
    <usetemplate
     name="okbutton"
     yestext="OK"/>
  </notification>

  <notification
   icon="alertmodal.tga"
   name="PreferredMaturityChanged"
   type="alertmodal">
You won't receive any more notifications that you're about to visit a region with [RATING] content.  You may change your content preferences in the future by using Me &gt; Preferences &gt; General from the menu bar.
  <tag>confirm</tag>
    <usetemplate
     name="okbutton"
     yestext="OK"/>
  </notification>

  <notification
   icon="alertmodal.tga"
   name="MaturityChangeError"
   type="alertmodal">
    We were unable to change your preferences to view [PREFERRED_MATURITY] content at this time.  Your preferences have been reset to view [ACTUAL_MATURITY] content.  You may attempt to change your preferences again by using Me &gt; Preferences &gt; General from the menu bar.
    <tag>confirm</tag>
    <usetemplate
     name="okbutton"
     yestext="OK"/>
  </notification>

  <notification
   icon="alertmodal.tga"
   name="LandClaimAccessBlocked"
   type="alertmodal">
    The land you're trying to claim has a maturity rating exceeding your current preferences.  You can change your preferences using Me &gt; Preferences &gt; General.

Complete information on maturity ratings can be found [https://community.secondlife.com/knowledgebase/english/maturity-ratings-r52/ here].
    <tag>fail</tag>
    <usetemplate
     name="okbutton"
     yestext="OK"/>
  </notification>

  <notification
   icon="alertmodal.tga"
   name="LandClaimAccessBlocked_AdultsOnlyContent"
   type="alertmodal">
    Only adults can claim this land.
    <tag>fail</tag>
    <tag>confirm</tag>
    <url option="0" name="url">
		http://wiki.secondlife.com/wiki/Linden_Lab_Official:Maturity_ratings:_an_overview
    </url>
    <usetemplate
     name="okcancelignore"
     yestext="Go to Knowledge Base"
	 notext="Close"
	 ignoretext="Only adults can claim this land."/>
  </notification>

  <notification
   icon="notifytip.tga"
   name="LandClaimAccessBlocked_Notify"
   log_to_im="false"
   log_to_chat="true"
   type="notifytip">
    The land you're trying to claim contains [REGIONMATURITY] content, but your current preferences are set to exclude [REGIONMATURITY] content.
    <tag>fail</tag>
  </notification>

  <notification
   icon="notifytip.tga"
   name="LandClaimAccessBlocked_NotifyAdultsOnly"
   log_to_im="false"
   log_to_chat="true"
   type="notifytip">
    <tag>fail</tag>
    The land you're trying to claim contains [REGIONMATURITY] content, which is accessible to adults only.
  </notification>

  <notification
   icon="alertmodal.tga"
   name="LandClaimAccessBlocked_Change"
   type="alertmodal">
    The land you're trying to claim contains [REGIONMATURITY] content, but your current preferences are set to exclude [REGIONMATURITY] content. We can change your preferences, then you can try claiming the land again.
    <tag>fail</tag>
    <tag>confirm</tag>
    <form name="form">
      <button
       index="0"
       name="OK"
       text="Change preferences"/>
      <button
       default="true"
       index="1"
       name="Cancel"
       text="Cancel"/>
      <ignore name="ignore" text="The land you&apos;re trying to claim contains content excluded by your preferences."/>
    </form>
  </notification>

  <notification
   icon="alertmodal.tga"
   name="LandBuyAccessBlocked"
   type="alertmodal">
    The land you're trying to buy has a maturity rating exceeding your current preferences.  You can change your preferences using Me &gt; Preferences &gt; General.

Complete information on maturity ratings can be found [https://community.secondlife.com/knowledgebase/english/maturity-ratings-r52/ here].
    <tag>fail</tag>
    <usetemplate
     name="okbutton"
     yestext="OK"/>
  </notification>

  <notification
   icon="alertmodal.tga"
   name="LandBuyAccessBlocked_AdultsOnlyContent"
   type="alertmodal">
    Only adults can buy this land.
    <tag>confirm</tag>
  <tag>fail</tag>
    <url option="0" name="url">
		http://wiki.secondlife.com/wiki/Linden_Lab_Official:Maturity_ratings:_an_overview
    </url>
    <usetemplate
     name="okcancelignore"
     yestext="Go to Knowledge Base"
	 notext="Close"
	 ignoretext="Only adults can buy this land."/>
  </notification>

  <notification
   icon="notifytip.tga"
   name="LandBuyAccessBlocked_Notify"
   log_to_im="false"
   log_to_chat="true"
   type="notifytip">
    The land you're trying to buy contains [REGIONMATURITY] content, but your current preferences are set to exclude [REGIONMATURITY] content.
    <tag>fail</tag>
  </notification>

  <notification
   icon="notifytip.tga"
   name="LandBuyAccessBlocked_NotifyAdultsOnly"
   log_to_im="false"
   log_to_chat="true"
   type="notifytip">
    <tag>fail</tag>
    The land you're trying to buy contains [REGIONMATURITY] content, which is accessible to adults only.
  </notification>

  <notification
   icon="alertmodal.tga"
   name="LandBuyAccessBlocked_Change"
   type="alertmodal">
    The land you're trying to buy contains [REGIONMATURITY] content, but your current preferences are set to exclude [REGIONMATURITY] content. We can change your preferences, then you can try buying the land again.
    <tag>confirm</tag>
    <tag>fail</tag>
    <form name="form">
      <button
       index="0"
       name="OK"
       text="Change preferences"/>
      <button
       default="true"
       index="1"
       name="Cancel"
       text="Cancel"/>
      <ignore name="ignore" text="The land you&apos;re trying to buy contains content excluded by your preferences."/>
    </form>
  </notification>

	<notification
	  icon="alertmodal.tga"
	  name="TooManyPrimsSelected"
	  type="alertmodal">
There are too many prims selected.  Please select [MAX_PRIM_COUNT] or fewer prims and try again
  <tag>fail</tag>
		<usetemplate
		 name="okbutton"
		 yestext="OK"/>
	</notification>

	<notification
	  icon="alertmodal.tga"
	  name="TooManyScriptsSelected"
	  type="alertmodal">
Too many scripts in the objects selected.  Please select fewer objects and try again
  <tag>fail</tag>
		<usetemplate
		 name="okbutton"
		 yestext="OK"/>
	</notification>

	<notification
   icon="alertmodal.tga"
   name="ProblemImportingEstateCovenant"
   type="alertmodal">
Problem importing estate covenant.
  <tag>fail</tag>
    <usetemplate
     name="okbutton"
     yestext="OK"/>
  </notification>

  <notification
   icon="alertmodal.tga"
   name="ProblemAddingEstateManager"
   type="alertmodal">
Problems adding a new estate manager.  One or more estates may have a full manager list.
  <tag>fail</tag>
  </notification>

  <notification
   icon="alertmodal.tga"
   name="ProblemAddingEstateBanManager"
   type="alertmodal">
Unable to add estate owner or manager to ban list.
    <tag>fail</tag>
  </notification>

  <notification
   icon="alertmodal.tga"
   name="ProblemAddingEstateGeneric"
   type="alertmodal">
Problems adding to this estate list.  One or more estates may have a full list.
  <tag>fail</tag>
  </notification>

  <notification
   icon="alertmodal.tga"
   name="UnableToLoadNotecardAsset"
   type="alertmodal">
Unable to load notecard&apos;s asset at this time.
    <usetemplate
     name="okbutton"
     yestext="OK"/>
    <tag>fail</tag>
  </notification>

  <notification
   icon="alertmodal.tga"
   name="NotAllowedToViewNotecard"
   type="alertmodal">
Insufficient permissions to view notecard associated with asset ID requested.
    <usetemplate
     name="okbutton"
     yestext="OK"/>
    <tag>fail</tag>
  </notification>

  <notification
   icon="alertmodal.tga"
   name="MissingNotecardAssetID"
   type="alertmodal">
Asset ID for notecard is missing from database.
  <tag>fail</tag>
    <usetemplate
     name="okbutton"
     yestext="OK"/>
  </notification>

  <notification
   icon="alert.tga"
   name="PublishClassified"
   type="alert">
Remember: Classified ad fees are non-refundable.

Publish this classified now for L$[AMOUNT]?
    <tag>confirm</tag>
  <tag>funds</tag>
    <usetemplate
     name="okcancelbuttons"
     notext="Cancel"
     yestext="OK"/>
  </notification>

  <notification
   icon="alertmodal.tga"
   name="SetClassifiedMature"
   type="alertmodal">
Does this classified contain Moderate content?
    <tag>confirm</tag>
    <usetemplate
     canceltext="Cancel"
     name="yesnocancelbuttons"
     notext="No"
     yestext="Yes"/>
  </notification>

  <notification
   icon="alertmodal.tga"
   name="SetGroupMature"
   type="alertmodal">
Does this group contain Moderate content?
    <tag>group</tag>
    <tag>confirm</tag>
    <usetemplate
     canceltext="Cancel"
     name="yesnocancelbuttons"
     notext="No"
     yestext="Yes"/>
  </notification>

  <notification
   icon="alert.tga"
   label="Confirm restart"
   name="ConfirmRestart"
   type="alert">
Do you really want to restart this region in 2 minutes?
    <tag>confirm</tag>
    <usetemplate
     name="okcancelbuttons"
     notext="Cancel"
     yestext="OK"/>
  </notification>

  <notification
   icon="alert.tga"
   label="Message everyone in this region"
   name="MessageRegion"
   type="alert">
Type a short announcement which will be sent to everyone in this region.
    <tag>confirm</tag>
    <form name="form">
      <input name="message" type="text"/>
      <button
       default="true"
       index="0"
       name="OK"
       text="OK"/>
      <button
       index="1"
       name="Cancel"
       text="Cancel"/>
    </form>
  </notification>

  <notification
   icon="alertmodal.tga"
   label="Changed Region Maturity"
   name="RegionMaturityChange"
   type="alertmodal">
The maturity rating for this region has been changed.
It may take some time for this change to be reflected on the map.
    <usetemplate
     name="okbutton"
     yestext="OK"/>
  </notification>

  <notification
   icon="alertmodal.tga"
   label="Voice Version Mismatch"
   name="VoiceVersionMismatch"
   type="alertmodal">
This version of [APP_NAME] is not compatible with the Voice Chat feature in this region. In order for Voice Chat to function correctly you will need to update [APP_NAME].
  <tag>fail</tag>
  <tag>voice</tag>
  </notification>

  <notification
   icon="alertmodal.tga"
   label="Can&apos;t Buy Objects"
   name="BuyObjectOneOwner"
   type="alertmodal">
Cannot buy objects from different owners at the same time.
Please select only one object and try again.
  <tag>fail</tag>
  </notification>

  <notification
   icon="alertmodal.tga"
   label="Can&apos;t Buy Contents"
   name="BuyContentsOneOnly"
   type="alertmodal">
Unable to buy the contents of more than one object at a time.
Please select only one object and try again.
  <tag>fail</tag>
  </notification>

  <notification
   icon="alertmodal.tga"
   label="Can&apos;t Buy Contents"
   name="BuyContentsOneOwner"
   type="alertmodal">
Cannot buy objects from different owners at the same time.
Please select only one object and try again.
  <tag>fail</tag>
  </notification>

  <notification
   icon="alertmodal.tga"
   name="BuyOriginal"
   type="alertmodal">
Buy original object from [OWNER] for L$[PRICE]?
You will become the owner of this object.
You will be able to:
 Modify: [MODIFYPERM]
 Copy: [COPYPERM]
 Resell or Give Away: [RESELLPERM]
  <tag>confirm</tag>
  <tag>funds</tag>
    <usetemplate
     name="okcancelbuttons"
     notext="Cancel"
     yestext="OK"/>
  </notification>

  <notification
   icon="alertmodal.tga"
   name="BuyOriginalNoOwner"
   type="alertmodal">
Buy original object for L$[PRICE]?
You will become the owner of this object.
You will be able to:
 Modify: [MODIFYPERM]
 Copy: [COPYPERM]
 Resell or Give Away: [RESELLPERM]
  <tag>confirm</tag>
  <tag>funds</tag>
    <usetemplate
     name="okcancelbuttons"
     notext="Cancel"
     yestext="OK"/>
  </notification>

  <notification
   icon="alertmodal.tga"
   name="BuyCopy"
   type="alertmodal">
Buy a copy from [OWNER] for L$[PRICE]?
The object will be copied to your inventory.
You will be able to:
 Modify: [MODIFYPERM]
 Copy: [COPYPERM]
 Resell or Give Away: [RESELLPERM]
  <tag>confirm</tag>
  <tag>funds</tag>
    <usetemplate
     name="okcancelbuttons"
     notext="Cancel"
     yestext="OK"/>
  </notification>

  <notification
   icon="alertmodal.tga"
   name="BuyCopyNoOwner"
   type="alertmodal">
Buy a copy for L$[PRICE]?
The object will be copied to your inventory.
You will be able to:
 Modify: [MODIFYPERM]
 Copy: [COPYPERM]
 Resell or Give Away: [RESELLPERM]
  <tag>confirm</tag>
  <tag>funds</tag>
    <usetemplate
     name="okcancelbuttons"
     notext="Cancel"
     yestext="OK"/>
  </notification>

  <notification
   icon="alertmodal.tga"
   name="BuyContents"
   type="alertmodal">
Buy contents from [OWNER] for L$[PRICE]?
They will be copied to your inventory.
  <tag>confirm</tag>
  <tag>funds</tag>
    <usetemplate
     name="okcancelbuttons"
     notext="Cancel"
     yestext="OK"/>
  </notification>

  <notification
   icon="alertmodal.tga"
   name="BuyContentsNoOwner"
   type="alertmodal">
Buy contents for L$[PRICE]?
They will be copied to your inventory.
  <tag>confirm</tag>
  <tag>funds</tag>
    <usetemplate
     name="okcancelbuttons"
     notext="Cancel"
     yestext="OK"/>
  </notification>

  <notification
   icon="alertmodal.tga"
   name="ConfirmPurchase"
   type="alertmodal">
This transaction will:
[ACTION]

Are you sure you want to proceed with this purchase?
    <tag>confirm</tag>
    <tag>funds</tag>
    <usetemplate
     name="okcancelbuttons"
     notext="Cancel"
     yestext="OK"/>
  </notification>

  <notification
   icon="alertmodal.tga"
   name="ConfirmPurchasePassword"
   type="password">
This transaction will:
[ACTION]

Are you sure you want to proceed with this purchase?
Please re-enter your password and click OK.
    <tag>funds</tag>
    <tag>confirm</tag>
    <form name="form">
      <input
       name="message"
       type="password"/>
      <button
       default="true"
       index="0"
       name="ConfirmPurchase"
       text="OK"/>
      <button
       index="1"
       name="Cancel"
       text="Cancel"/>
    </form>
  </notification>

  <notification
   icon="alert.tga"
   name="SetPickLocation"
   type="alert">
Note:
You have updated the location of this pick but the other details will retain their original values.
    <usetemplate
     name="okbutton"
     yestext="OK"/>
  </notification>

  <notification
   icon="alertmodal.tga"
   name="ApplyInventoryToObject"
   type="alertmodal">
You are applying &apos;no copy&apos; inventory item.
This item will be moved to object's inventory, not copied.

Move the inventory item?
    <tag>confirm</tag>
    <usetemplate
     ignoretext="Warn me before I apply &apos;no-copy&apos; items to an object"
     name="okcancelignore"
     notext="Cancel"
     yestext="OK"/>
  </notification>

  <notification
   icon="alertmodal.tga"
   name="MoveInventoryFromObject"
   type="alertmodal">
You have selected &apos;no copy&apos; inventory items.
These items will be moved to your inventory, not copied.

Move the inventory item(s)?
    <tag>confirm</tag>
    <usetemplate
     ignoretext="Warn me before I move &apos;no-copy&apos; items from an object"
     name="okcancelignore"
     notext="Cancel"
     yestext="OK"/>
  </notification>

  <notification
   icon="alertmodal.tga"
   name="MoveInventoryFromScriptedObject"
   type="alertmodal">
You have selected &apos;no copy&apos; inventory items.  These items will be moved to your inventory, not copied.
Because this object is scripted, moving these items to your inventory may cause the script to malfunction.

Move the inventory item(s)?    
    <tag>confirm</tag>
    <usetemplate
     ignoretext="Warn me before I move &apos;no-copy&apos; items which might break a scripted object"
     name="okcancelignore"
     notext="Cancel"
     yestext="OK"/>
  </notification>

  <notification
   icon="alert.tga"
   name="ClickActionNotPayable"
   type="alert">
Warning: The &apos;Pay object&apos; click action has been set, but it will only work if a script is added with a money() event.
    <form name="form">
      <ignore name="ignore"
       text="I set the action &apos;Pay object&apos; when building an object without a money() script"/>
    </form>
  </notification>

  <notification
   icon="alertmodal.tga"
   name="PayConfirmation"
   type="alertmodal">
    Confirm that you want to pay L$[AMOUNT] to [TARGET].
    <tag>confirm</tag>
    <usetemplate
     ignoretext="Confirm before paying (sums over L$200)"
     name="okcancelignore"
     notext="Cancel"
     yestext="Pay"/>
  </notification>

  <notification
   icon="alertmodal.tga"
   name="PayObjectFailed"
   type="alertmodal">
    Payment failed: object was not found.
    <tag>fail</tag>
    <usetemplate
     name="okbutton"
     yestext="OK"/>
  </notification>

  <notification
   icon="alertmodal.tga"
   name="PaymentBlockedButtonMismatch"
   type="alertmodal">
    Payment stopped:  the price paid does not match any of the pay buttons set for this object.
    <tag>fail</tag>
    <usetemplate
     name="okbutton"
     yestext="OK"/>
  </notification>

  <notification
   icon="alertmodal.tga"
   name="OpenObjectCannotCopy"
   type="alertmodal">
There are no items in this object that you are allowed to copy.
  <tag>fail</tag>
  </notification>

  <notification
   icon="alertmodal.tga"
   name="WebLaunchAccountHistory"
   type="alertmodal">
Go to your [http://secondlife.com/account/ Dashboard] to see your account history?
    <tag>confirm</tag>
    <usetemplate
     ignoretext="Launch my browser to see my account history"
     name="okcancelignore"
     notext="Cancel"
     yestext="Go to page"/>
  </notification>

  <notification
   icon="alertmodal.tga"
   name="ConfirmAddingChatParticipants"
   type="alertmodal">
    <unique/>
When you add a person to an existing conversation, a new conversation will be created.  All participants will receive new conversation notifications.
    <tag>confirm</tag>
    <usetemplate
     ignoretext="Confirm adding chat paticipants"
     name="okcancelignore"
     notext="Cancel"
     yestext="Ok"/>
  </notification>
 
  <notification
   icon="alertmodal.tga"
   name="ConfirmQuit"
   type="alertmodal">
    <unique/>
Are you sure you want to quit?
    <tag>confirm</tag>
    <usetemplate
     ignoretext="Confirm before I quit"
     name="okcancelignore"
     notext="Don&apos;t Quit"
     yestext="Quit"/>
  </notification>

  <notification
   icon="alertmodal.tga"
   name="ConfirmRestoreToybox"
   type="alertmodal">
    <unique/>
This action will restore your default buttons and toolbars.

You cannot undo this action.
    <usetemplate
     name="okcancelbuttons"
     notext="Cancel"
     yestext="OK"/>
  </notification>

  <notification
   icon="alertmodal.tga"
   name="ConfirmClearAllToybox"
   type="alertmodal">
    <unique/>
This action will return all buttons to the toolbox and your toolbars will be empty.
    
You cannot undo this action.
    <usetemplate
     name="okcancelbuttons"
     notext="Cancel"
     yestext="OK"/>
  </notification>

  <notification
   icon="alertmodal.tga"
   name="DeleteItems"
   type="alertmodal">
    <unique/>
    [QUESTION]
    <tag>confirm</tag>
    <form name="form">
     <ignore name="ignore"
      session_only="true"
      text="Confirm before deleting items"/>
      <button
       default="true"
       index="0"
       name="Yes"
       text="OK"/>
      <button
       index="1"
       name="No"
       text="Cancel"/>
    </form>
  </notification>

  <notification
   icon="alertmodal.tga"
   name="DeleteFilteredItems"
   type="alertmodal">
    <unique/>
    Your inventory is currently filtered and not all of the items you're about to delete are currently visible.

Are you sure you want to delete them?
    <tag>confirm</tag>
    <usetemplate
     ignoretext="Confirm before deleting filtered items"
     name="okcancelignore"
     notext="Cancel"
     yestext="OK"/>
  </notification>

  <notification
   icon="alertmodal.tga"
   name="DeleteThumbnail"
   type="alertmodal">
    <unique/>
    Delete the image for this item? There is no undo.
    <tag>confirm</tag>
    <usetemplate
     ignoretext="Don't show me this again"
     name="okcancelignore"
     notext="Cancel"
     yestext="Delete"/>
  </notification>

  <notification
   icon="alertmodal.tga"
   name="ThumbnailDimentionsLimit"
   type="alertmodal">
    <unique/>
    Only square images from 64 to 256 pixels per side are allowed.
    <usetemplate
     name="okbutton"
     yestext="OK"/>
  </notification>

  <notification
   icon="alertmodal.tga"
   name="ThumbnailInsufficientPermissions"
   type="alertmodal">
    <unique/>
    Only copy and transfer free images can be assigned as thumbnails.
    <usetemplate
     name="okbutton"
     yestext="OK"/>
  </notification>

  <notification
   icon="alertmodal.tga"
   name="ThumbnailOutfitPhoto"
   type="alertmodal">
    <unique/>
    To add an image to an outfit, use the Outfit Gallery window, or right-click on the outfit folder and select "Image..."
    <usetemplate
     name="okbutton"
     yestext="OK"/>
  </notification>

  <notification
     icon="alertmodal.tga"
     name="ConfirmUnlink"
     type="alertmodal">
    <unique/>
    This is a large selection with linksets. If you unlink it, you may not be able to link it again. You may wish to take copies of linksets into your inventory as a precaution.
    <tag>confirm</tag>
    <usetemplate
     ignoretext="Confirm when unlinking a linkset"
     name="okcancelignore"
     notext="Cancel"
     yestext="Unlink"/>
  </notification>
  
  <notification
   icon="alertmodal.tga"
   name="HelpReportAbuseConfirm"
   type="alertmodal">
   <unique/>
Thank you for taking the time to inform us of this issue. 
We will review your report for possible violations and take
the appropriate action.
    <usetemplate
     name="okbutton"
     yestext="OK"/>
  </notification>
  
  <notification
   icon="alertmodal.tga"
   name="HelpReportAbuseSelectCategory"
   type="alertmodal">
Please select a category for this abuse report.
Selecting a category helps us file and process abuse reports.
  <tag>fail</tag>
  </notification>

  <notification
   icon="alertmodal.tga"
   name="HelpReportAbuseAbuserNameEmpty"
   type="alertmodal">
Please enter the name of the abuser.
Entering an accurate value helps us file and process abuse reports.
  <tag>fail</tag>
  </notification>

  <notification
   icon="alertmodal.tga"
   name="HelpReportAbuseAbuserLocationEmpty"
   type="alertmodal">
Please enter the location where the abuse took place.
Entering an accurate value helps us file and process abuse reports.
  <tag>fail</tag>
  </notification>

  <notification
   icon="alertmodal.tga"
   name="HelpReportAbuseSummaryEmpty"
   type="alertmodal">
Please enter a summary of the abuse that took place.
Entering an accurate summary helps us file and process abuse reports.
  <tag>fail</tag>
  </notification>

  <notification
   icon="alertmodal.tga"
   name="HelpReportAbuseDetailsEmpty"
   type="alertmodal">
Please enter a detailed description of the abuse that took place.
Be as specific as you can, including names and the details of the incident you are reporting.
Entering an accurate description helps us file and process abuse reports.
  <tag>fail</tag>
  </notification>

  <notification
   icon="alertmodal.tga"
   name="HelpReportAbuseContainsCopyright"
   type="alertmodal">
Dear Resident,

You appear to be reporting intellectual property infringement. Please make sure you are reporting it correctly:

(1) The Abuse Process. You may submit an abuse report if you believe a Resident is exploiting the [SECOND_LIFE] permissions system, for example, by using CopyBot or similar copying tools, to infringe intellectual property rights. The Abuse Team investigates and issues appropriate disciplinary action for behavior that violates the [SECOND_LIFE] [http://secondlife.com/corporate/tos.php Terms of Service] or [http://secondlife.com/corporate/cs.php Community Standards]. However, the Abuse Team does not handle and will not respond to requests to remove content from the [SECOND_LIFE] world.

(2) The DMCA or Content Removal Process. To request removal of content from [SECOND_LIFE], you MUST submit a valid notification of infringement as provided in our [http://secondlife.com/corporate/dmca.php DMCA Policy].

If you still wish to continue with the abuse process, please close this window and finish submitting your report.  You may need to select the specific category &apos;CopyBot or Permissions Exploit&apos;.

Thank you,

Linden Lab
  </notification>

  <notification
   icon="alertmodal.tga"
   name="FailedRequirementsCheck"
   type="alertmodal">
The following required components are missing from [FLOATER]:
[COMPONENTS]
  <tag>fail</tag>
  </notification>

  <notification
   icon="alert.tga"
   label="Replace Existing Attachment"
   name="ReplaceAttachment"
   type="alert">
There is already an object attached to this point on your body.
Do you want to replace it with the selected object?
    <tag>confirm</tag>
    <form name="form">
      <ignore name="ignore"
       save_option="true"
       text="Replace an existing attachment with the selected item"/>
      <button
       default="true"
       ignore="Replace Automatically"
       index="0"
       name="Yes"
       text="OK"/>
      <button
       ignore="Never Replace"
       index="1"
       name="No"
       text="Cancel"/>
    </form>
  </notification>

  <notification
   icon="alertmodal.tga"
   name="TooManyWearables"
   type="alertmodal">
    You can't wear a folder containing more than [AMOUNT] items.  You can change this limit in Advanced > Show Debug Settings > WearFolderLimit.
    <tag>fail</tag>
  </notification>

  <notification
   icon="alert.tga"
   label="Do Not Disturb Mode Warning"
   name="DoNotDisturbModePay"
   type="alert">
You have turned on Do Not Disturb. You will not receive any items offered in exchange for this payment.

Would you like to turn off Do Not Disturb before completing this transaction?
    <tag>confirm</tag>
    <form name="form">
      <ignore name="ignore"
       save_option="true"
       text="I am about to pay a person or object while I am in Do Not Disturb mode"/>
      <button
       default="true"
       ignore="Always leave Do Not Disturb Mode"
       index="0"
       name="Yes"
       text="OK"/>
      <button
       ignore="Never leave Do Not Disturb Mode"
       index="1"
       name="No"
       text="Cancel"/>
    </form>
  </notification>

  <notification
   icon="notify.tga"
   label="Parcel is Playing Media"
   name="ParcelPlayingMedia"   
   persist="false"
   type="notify">
This location plays media:
[URL]
Would you like to play it?
    <tag>confirm</tag>
    <form name="form">
      <ignore name="ignore"
       checkbox_only="true"
       text="Always choose this option for this land."/>
      <button
       ignore="Play Media"
       index="1"
       name="Yes"
       text="Play"/>
      <button
       default="true"
       ignore="Ignore Media"
       index="0"
       name="No"
       text="Don't play"/>
    </form>
  </notification>

  <notification
   icon="alertmodal.tga"
   name="ConfirmDeleteProtectedCategory"
   type="alertmodal">
The folder &apos;[FOLDERNAME]&apos; is a system folder. Deleting system folders can cause instability.  Are you sure you want to delete it?
    <tag>confirm</tag>
    <usetemplate
     ignoretext="Confirm before I delete a system folder"
     name="okcancelignore"
     notext="Cancel"
     yestext="OK"/>
  </notification>

  <notification
   icon="alertmodal.tga"
   name="PurgeSelectedItems"
   type="alertmodal">
[COUNT] item(s) will be permanently deleted. Are you sure you want to permanently delete selected item(s) from your Trash?
    <tag>confirm</tag>
    <usetemplate
     name="okcancelbuttons"
     notext="Cancel"
     yestext="OK"/>
  </notification>

  <notification
   icon="alertmodal.tga"
   name="ConfirmEmptyTrash"
   type="alertmodal">
[COUNT] items and folders will be permanently deleted. Are you sure you want to permanently delete the contents of your Trash?
    <tag>confirm</tag>
    <usetemplate
     name="okcancelbuttons"
     notext="Cancel"
     yestext="OK"/>
  </notification>

  <notification
   icon="alertmodal.tga"
   name="TrashIsFull"
   type="alertmodal">
Your trash is overflowing. This may cause problems logging in.
      <tag>confirm</tag>
        <usetemplate
         name="okcancelbuttons"
         notext="I will empty trash later"
         yestext="Check trash folder"/>
  </notification>

  <notification
   icon="notifytip.tga"
   name="InventoryLimitReachedAIS"
   type="notifytip">
Your inventory is experiencing issues. Please, contact support.
  <tag>fail</tag>
  </notification>

  <notification
   icon="alertmodal.tga"
   name="InventoryLimitReachedAISAlert"
   type="alertmodal">
Your inventory is experiencing issues. Please, contact support.
  <tag>fail</tag>
  </notification>

  <notification
   icon="notifytip.tga"
   name="InventoryLimitReachedAIS"
   type="notifytip">
Your inventory is experiencing issues. Please, contact support.
  <tag>fail</tag>
  </notification>

  <notification
   icon="alertmodal.tga"
   name="ConfirmClearBrowserCache"
   type="alertmodal">
Are you sure you want to delete your travel, web, and search history?
    <tag>confirm</tag>
    <usetemplate
     name="okcancelbuttons"
     notext="Cancel"
     yestext="OK"/>
  </notification>
  
  <notification
   icon="alertmodal.tga"
   name="ConfirmClearCache"
   type="alertmodal">
Are you sure you want to clear your viewer cache?
    <tag>confirm</tag>
    <usetemplate
     name="okcancelbuttons"
     notext="Cancel"
     yestext="OK"/>
  </notification>

  <notification
   icon="alertmodal.tga"
   name="ConfirmClearCookies"
   type="alertmodal">
Are you sure you want to clear your cookies?
    <tag>confirm</tag>
    <usetemplate
     name="okcancelbuttons"
     notext="Cancel"
     yestext="Yes"/>
  </notification>

  <notification
   icon="alertmodal.tga"
   name="ConfirmClearMediaUrlList"
   type="alertmodal">
Are you sure you want to clear your list of saved URLs?
    <tag>confirm</tag>
    <usetemplate
     name="okcancelbuttons"
     notext="Cancel"
     yestext="Yes"/>
  </notification>

  <notification
   icon="alertmodal.tga"
   name="ConfirmEmptyLostAndFound"
   type="alertmodal">
Are you sure you want to permanently delete the contents of your Lost And Found?
    <tag>confirm</tag>
    <usetemplate
     ignoretext="Confirm before I empty the inventory Lost And Found folder"
     name="okcancelignore"
     notext="No"
     yestext="Yes"/>
  </notification>

  <notification
   icon="alertmodal.tga"
   name="ConfirmReplaceLink"
   type="alertmodal">
You're about to replace '[TYPE]' body part link with the item which doesn't match the type.
Are you sure you want to proceed?
    <tag>confirm</tag>
    <usetemplate
     ignoretext="Confirm before I replace link"
     name="okcancelignore"
     notext="No"
     yestext="Yes"/>
  </notification>
  
  <notification
   icon="alertmodal.tga"
   name="CopySLURL"
   type="alertmodal">
The following SLurl has been copied to your clipboard:
 [SLURL]

Link to this from a web page to give others easy access to this location, or try it out yourself by pasting it into the address bar of any web browser.
    <form name="form">
      <ignore name="ignore"
       text="SLurl is copied to my clipboard"/>
    </form>
  </notification>

  <notification
   icon="alertmodal.tga"
   name="WLSavePresetAlert"
   type="alertmodal">
   <unique/>
Do you wish to overwrite the saved preset?
    <tag>confirm</tag>
    <usetemplate
     name="okcancelbuttons"
     notext="No"
     yestext="Yes"/>
  </notification>

  <notification
   icon="alertmodal.tga"
   name="WLNoEditDefault"
   type="alertmodal">
You cannot edit or delete a default preset.
  <tag>fail</tag>
  </notification>

  <notification
   icon="alertmodal.tga"
   name="WLMissingSky"
   type="alertmodal">
This day cycle file references a missing sky file: [SKY].
  <tag>fail</tag>
  </notification>

  <notification
   icon="alertmodal.tga"
   name="WLRegionApplyFail"
   type="alertmodal">
Sorry, the settings couldn't be applied to the region. Reason: [FAIL_REASON]
  </notification>

  <notification
   icon="alertmodal.tga"
   name="WLLocalTextureDayBlock"
   type="alertmodal">
A Local texture is in use on track [TRACK], frame #[FRAMENO] ([FRAME]%) in field [FIELD].
Settings may not be saved using local textures.
  </notification>
    
  <notification
   icon="alertmodal.tga"
   name="WLLocalTextureFixedBlock"
   type="alertmodal">
A local texture is in use in field [FIELD].
Settings may not be saved using local textures.
  </notification>

  <notification
   functor="GenericAcknowledge"
   icon="alertmodal.tga"
   name="EnvCannotDeleteLastDayCycleKey"
   type="alertmodal">
Unable to delete the last key in this day cycle because you cannot have an empty day cycle.  You should modify the last remaining key instead of attempting to delete it and then to create a new one.
    <usetemplate
     name="okbutton"
     yestext="OK"/>
  </notification>

  <notification
   functor="GenericAcknowledge"
   icon="alertmodal.tga"
   name="DayCycleTooManyKeyframes"
   type="alertmodal">
You cannot add any more keyframes to this day cycle.  The maximum number of keyframes for day cycles of [SCOPE] scope is [MAX].
    <usetemplate
     name="okbutton"
     yestext="OK"/>
  </notification>

  <notification
   functor="GenericAcknowledge"
   icon="alertmodal.tga"
   name="EnvUpdateRate"
   type="alertmodal">
    You may only update region environmental settings every [WAIT] seconds.  Wait at least that long and then try again.
    <usetemplate
     name="okbutton"
     yestext="OK"/>
  </notification>

  <notification
   icon="alertmodal.tga"
   name="PPSaveEffectAlert"
   type="alertmodal">
PostProcess Effect exists. Do you still wish overwrite it?
    <usetemplate
     name="okcancelbuttons"
     notext="No"
     yestext="Yes"/>
  </notification>

  <notification
   icon="alertmodal.tga"
   name="ChatterBoxSessionStartError"
   type="alertmodal">
Unable to start a new chat session with [RECIPIENT].
[REASON]
  <tag>fail</tag>
    <usetemplate
     name="okbutton"
     yestext="OK"/>
  </notification>

  <notification
   icon="alertmodal.tga"
   name="ChatterBoxSessionEventError"
   type="alertmodal">
[EVENT]
[REASON]
  <tag>fail</tag>
    <usetemplate
     name="okbutton"
     yestext="OK"/>
  </notification>

  <notification
   icon="alertmodal.tga"
   name="ForceCloseChatterBoxSession"
   type="alertmodal">
Your chat session with [NAME] must close.
[REASON]
    <usetemplate
     name="okbutton"
     yestext="OK"/>
  </notification>

  <notification
   icon="alertmodal.tga"
   name="Cannot_Purchase_an_Attachment"
   type="alertmodal">
You can&apos;t buy an object while it is attached.
  <tag>fail</tag>
  </notification>

  <notification
   icon="alertmodal.tga"
   label="About Requests for the Debit Permission"
   name="DebitPermissionDetails"
   type="alertmodal">
Granting this request gives a script ongoing permission to take Linden dollars (L$) from your account. To revoke this permission, the object owner must delete the object or reset the scripts in the object.
    <usetemplate
     name="okbutton"
     yestext="OK"/>
  </notification>

  <notification
   icon="alertmodal.tga"
   name="AutoWearNewClothing"
   type="alertmodal">
Would you like to automatically wear the clothing you are about to create?
    <tag>confirm</tag>
    <usetemplate
     ignoretext="Wear the clothing I create while editing My Appearance"
     name="okcancelignore"
     notext="No"
     yestext="Yes"/>
  </notification>

  <notification
   icon="alertmodal.tga"
   name="NotAgeVerified"
   type="alertmodal">
    The location you're trying to visit is restricted to residents age 18 and over.
    <tag>fail</tag>
    <usetemplate
     ignoretext="I am not old enough to visit age restricted areas."
     name="okignore"
     yestext="OK"/>
  </notification>

  <notification
   icon="notifytip.tga"
   name="NotAgeVerified_Notify"
   type="notifytip">
    Location restricted to age 18 and over.
    <tag>fail</tag>
  </notification>

  <notification
   icon="alertmodal.tga"
   name="Cannot enter parcel: no payment info on file"
   type="alertmodal">
You must have payment information on file to visit this area.  Do you want to go to the [SECOND_LIFE] website and set this up?

[_URL]
    <tag>confirm</tag>
    <url option="0" name="url">

			https://secondlife.com/account/
    </url>
    <usetemplate
     ignoretext="I lack payment information on file"
     name="okcancelignore"
     notext="No"
     yestext="Yes"/>
  </notification>

  <notification
   icon="alertmodal.tga"
   name="MissingString"
   type="alertmodal">
The string [STRING_NAME] is missing from strings.xml
  <tag>fail</tag>
  </notification>

  <notification
   icon="notifytip.tga"
   name="SystemMessageTip"
   type="notifytip">
[MESSAGE]
  </notification>
  
  <notification
   icon="notifytip.tga"
   name="IMSystemMessageTip"
   log_to_im="true"   
   log_to_chat="false"   
   type="notifytip">
[MESSAGE]
  </notification>

  <notification
   icon="notifytip.tga"
   name="Cancelled"
   type="notifytip">
Cancelled
  </notification>

  <notification
   icon="notifytip.tga"
   name="CancelledAttach"
   type="notifytip">
Cancelled Attach
  </notification>

  <notification
   icon="notifytip.tga"
   name="ReplacedMissingWearable"
   type="notifytip">
Replaced missing clothing/body part with default.
  </notification>

  <notification
   icon="groupnotify"
   name="GroupNotice"
   persist="true"
   type="groupnotify">
Topic: [SUBJECT], Message: [MESSAGE]
    <tag>group</tag>
  </notification>

  <notification
   icon="notifytip.tga"
   name="FriendOnlineOffline"
   log_to_chat="false"
   type="notifytip">
    <tag>friendship</tag>
&lt;nolink&gt;[NAME]&lt;/nolink&gt; is [STATUS]
    <unique combine="cancel_old">
      <context>NAME</context>
    </unique>
  </notification>

  <notification
   icon="notifytip.tga"
   name="AddSelfFriend"
   type="notifytip">
    <tag>friendship</tag>
Although you&apos;re very nice, you can&apos;t add yourself as a friend.
  </notification>

  <notification
   icon="notifytip.tga"
   name="AddSelfRenderExceptions"
   type="notifytip">
You can&apos;t add yourself to the rendering exceptions list.
  </notification>

  <notification
   icon="notifytip.tga"
   name="UploadingAuctionSnapshot"
   type="notifytip">
Uploading in-world and web site snapshots...
(Takes about 5 minutes.)
  </notification>

  <notification
   icon="notify.tga"
   name="UploadPayment"
   persist="true"
   type="notify">
You paid L$[AMOUNT] to upload.
<tag>funds</tag>
  </notification>

  <notification
   icon="notifytip.tga"
   name="UploadWebSnapshotDone"
   type="notifytip">
Web site snapshot upload done.
  </notification>

  <notification
   icon="notifytip.tga"
   name="UploadSnapshotDone"
   type="notifytip">
In-world snapshot upload done
  </notification>

  <notification
   icon="notifytip.tga"
   name="TerrainDownloaded"
   type="notifytip">
Terrain.raw downloaded
  </notification>

  <notification
   icon="notifytip.tga"
   name="GestureMissing"
   type="notifytip">
Gesture [NAME] is missing from the database.
  <tag>fail</tag>
  </notification>

  <notification
   icon="notifytip.tga"
   name="UnableToLoadGesture"
   type="notifytip">
Unable to load gesture [NAME].
  <tag>fail</tag>
  </notification>

  <notification
   icon="notifytip.tga"
   name="LandmarkMissing"
   type="notifytip">
Landmark is missing from database.
  <tag>fail</tag>
  </notification>

  <notification
   icon="notifytip.tga"
   name="UnableToLoadLandmark"
   type="notifytip">
Unable to load landmark.  Please try again.
  <tag>fail</tag>
  </notification>

  <notification
   icon="notifytip.tga"
   name="CapsKeyOn"
   type="notifytip">
Your Caps Lock key is on.
This might affect your password.
  </notification>

  <notification
   icon="notifytip.tga"
   name="NotecardMissing"
   type="notifytip">
Notecard is missing from database.
  <tag>fail</tag>
  </notification>

  <notification
   icon="notifytip.tga"
   name="NotecardNoPermissions"
   type="notifytip">
You don&apos;t have permission to view this notecard.
  <tag>fail</tag>
  </notification>

  <notification
   icon="notifytip.tga"
   name="MaterialMissing"
   type="notifytip">
    Material is missing from database.
    <tag>fail</tag>
  </notification>

  <notification
   icon="notifytip.tga"
   name="MaterialNoPermissions"
   type="notifytip">
    You don&apos;t have permission to view this material.
    <tag>fail</tag>
  </notification>

  <notification
   icon="notifytip.tga"
   name="RezItemNoPermissions"
   type="notifytip">
Insufficient permissions to rez object.
  <tag>fail</tag>
  </notification>

  <notification
   icon="notifytip.tga"
   name="IMAcrossParentEstates"
   type="notifytip">
Unable to send IM across parent estates.
  </notification>

  <notification
   icon="notifytip.tga"
   name="TransferInventoryAcrossParentEstates"
   type="notifytip">
Unable to transfer inventory across parent estates.
  </notification>

  <notification
   icon="notifytip.tga"
   name="UnableToLoadNotecard"
   type="notifytip">
Unable to load notecard.
Please try again.
  <tag>fail</tag>
  </notification>

  <notification
   icon="alertmodal.tga"
   name="UnableToLoadMaterial"
   type="alertmodal">
Unable to load material.
Please try again.
    <tag>fail</tag>
    <usetemplate
     name="okbutton"
     yestext="OK"/>
  </notification>

  <notification
   icon="notifytip.tga"
   name="MissingMaterialCaps"
   type="notifytip">
    <tag>fail</tag>
    Not connected to a materials capable region.
  </notification>

  <notification
   icon="notifytip.tga"
   name="ScriptMissing"
   type="notifytip">
Script is missing from database.
  <tag>fail</tag>
  </notification>

  <notification
   icon="notifytip.tga"
   name="ScriptNoPermissions"
   type="notifytip">
Insufficient permissions to view script.
  <tag>fail</tag>
  </notification>

  <notification
   icon="notifytip.tga"
   name="UnableToLoadScript"
   type="notifytip">
Unable to load script.  Please try again.
  <tag>fail</tag>
  </notification>

  <notification
   icon="notifytip.tga"
   name="IncompleteInventory"
   type="notifytip">
The complete contents you are offering are not yet locally available. Please try offering those items again in a minute.
  <tag>fail</tag>
  </notification>

  <notification
   icon="notifytip.tga"
   name="CannotModifyProtectedCategories"
   type="notifytip">
You cannot modify protected categories.
  <tag>fail</tag>
  </notification>

  <notification
   icon="notifytip.tga"
   name="CannotRemoveProtectedCategories"
   type="notifytip">
You cannot remove protected categories.
  <tag>fail</tag>
  </notification>

  <notification
   icon="notifytip.tga"
   name="UnableToBuyWhileDownloading"
   type="notifytip">
Unable to buy while downloading object data.
Please try again.
  <tag>fail</tag>
  </notification>

  <notification
   icon="notifytip.tga"
   name="UnableToLinkWhileDownloading"
   type="notifytip">
Unable to link while downloading object data.
Please try again.
  <tag>fail</tag>
  </notification>

  <notification
   icon="notifytip.tga"
   name="CannotBuyObjectsFromDifferentOwners"
   type="notifytip">
You can only buy objects from one owner at a time.
Please select a single object.
  <tag>fail</tag>
  </notification>

  <notification
   icon="notifytip.tga"
   name="ObjectNotForSale"
   type="notifytip">
This object is not for sale.
  <tag>fail</tag>
  </notification>

  <notification
   icon="notifytip.tga"
   name="EnteringGodMode"
   type="notifytip">
Entering god mode, level [LEVEL]
  </notification>

  <notification
   icon="notifytip.tga"
   name="LeavingGodMode"
   type="notifytip">
Now leaving god mode, level [LEVEL]
  </notification>

  <notification
   icon="notifytip.tga"
   name="CopyFailed"
   type="notifytip">
You don&apos;t have permission to copy this.
  <tag>fail</tag>
  </notification>

  <notification
   icon="notifytip.tga"
   name="InventoryAccepted"
   log_to_im="true"   
   log_to_chat="false"
   type="notifytip">
[NAME] received your inventory offer.
  </notification>

  <notification
   icon="notifytip.tga"
   name="InventoryDeclined"
   log_to_im="true"   
   log_to_chat="false"
   type="notifytip">
[NAME] declined your inventory offer.
  </notification>

  <notification
   icon="notifytip.tga"
   name="ObjectMessage"
   type="notifytip">
[NAME]: [MESSAGE]
  </notification>

  <notification
   icon="notifytip.tga"
   name="CallingCardAccepted"
   type="notifytip">
Your calling card was accepted.
  </notification>

  <notification
   icon="notifytip.tga"
   name="CallingCardDeclined"
   type="notifytip">
Your calling card was declined.
  </notification>

  <notification
 icon="notifytip.tga"
 name="TeleportToLandmark"
 type="notifytip">
    To teleport to locations like &apos;[NAME]&apos;, click on the &quot;Places&quot; button,
    then select the Landmarks tab in the window that opens. Click on any
    landmark to select it, then click &apos;Teleport&apos; at the bottom of the window.
    (You can also double-click on the landmark, or right-click it and
    choose &apos;Teleport&apos;.)
  </notification>

  <notification
   icon="notifytip.tga"
   name="TeleportToPerson"
   type="notifytip">
    To open a private conversation with someone, right-click on their avatar and choose &apos;IM&apos; from the menu.
  </notification>

  <notification
   icon="notifytip.tga"
   name="CantSelectLandFromMultipleRegions"
   type="notifytip">
Can&apos;t select land across server boundaries.
Try selecting a smaller piece of land.
  <tag>fail</tag>
  </notification>

  <notification
   icon="notifytip.tga"
   name="SearchWordBanned"
   type="notifytip">
Some terms in your search query were excluded due to content restrictions as clarified in the Community Standards.
  <tag>fail</tag>
  </notification>

  <notification
   icon="notifytip.tga"
   name="NoContentToSearch"
   type="notifytip">
Please select at least one type of content to search (General, Moderate, or Adult).
  <tag>fail</tag>
  </notification>

  <notification
   icon="notify.tga"
   name="SystemMessage"
   persist="true"
   type="notify">
[MESSAGE]
  </notification>

  <notification
   icon="notify.tga"
   name="PaymentReceived"
   log_to_im="true"   
   persist="true"
   type="notify">
    <tag>funds</tag>
[MESSAGE]
  </notification>

  <notification
   icon="notify.tga"
   name="PaymentSent"
   log_to_im="true"   
   persist="true"
   type="notify">
    <tag>funds</tag>
[MESSAGE]
  </notification>

  <notification
   icon="notify.tga"
   name="PaymentFailure"
   persist="true"
   type="notify">
    <tag>funds</tag>
[MESSAGE]
  </notification>

   <!-- EventNotification couldn't be persist since server decide is it necessary to notify 
   user about subscribed event via LLEventNotifier-->
  <notification
   icon="notify.tga"
   name="EventNotification"
   type="notify">
Event Notification:

[NAME]
[DATE]
    <form name="form">
      <button
       index="0"
       name="Details"
       text="Details"/>
      <button
       index="1"
       name="Cancel"
       text="Cancel"/>
    </form>
  </notification>

  <notification
   icon="notify.tga"
   name="TransferObjectsHighlighted"
   persist="true"
   type="notify">
All objects on this parcel that will transfer to the purchaser of this parcel are now highlighted.

* Trees and grasses that will transfer are not highlighted.
    <form name="form">
      <button
       index="0"
       name="Done"
       text="Done"/>
    </form>
  </notification>

  <notification
   icon="notify.tga"
   name="DeactivatedGesturesTrigger"
   persist="true"
   type="notify">
Deactivated gestures with same trigger:
[NAMES]
  </notification>

  <notification
   icon="notify.tga"
   name="NoQuickTime"
   persist="true"
   type="notify">
Apple&apos;s QuickTime software does not appear to be installed on your system.
If you want to view streaming media on parcels that support it you should go to the [http://www.apple.com/quicktime QuickTime site] and install the QuickTime Player.
  <tag>fail</tag>
  </notification>

  <notification
   icon="notify.tga"
   name="NoPlugin"
   persist="true"
   type="notify">
No Media Plugin was found to handle the "[MIME_TYPE]" mime type.  Media of this type will be unavailable.
  <tag>fail</tag>
    <unique>
      <context>MIME_TYPE</context>
    </unique>

  </notification>
  <notification
   icon="alertmodal.tga"
   name="MediaPluginFailed"
   type="alertmodal">
The following Media Plugin has failed:
    [PLUGIN]

Please re-install the plugin or contact the vendor if you continue to experience problems.
  <tag>fail</tag>
    <form name="form">
      <ignore name="ignore"
       text="A Media Plugin fails to run"/>
    </form>
  </notification>
  <notification
   icon="notify.tga"
   name="OwnedObjectsReturned"
   persist="true"
   type="notify">
The objects you own on the selected parcel of land have been returned back to your inventory.
  </notification>

  <notification
   icon="notify.tga"
   name="OtherObjectsReturned"
   persist="true"
   type="notify">
The objects on the selected parcel of land that is owned by [NAME] have been returned to his or her inventory.
  </notification>

  <notification
   icon="notify.tga"
   name="OtherObjectsReturned2"
   persist="true"
   type="notify">
The objects on the selected parcel of land owned by the Resident &apos;[NAME]&apos; have been returned to their owner.
  </notification>

  <notification
   icon="notify.tga"
   name="GroupObjectsReturned"
   persist="true"
   type="notify">
The objects on the selected parcel of land shared with the group &lt;nolink&gt;[GROUPNAME]&lt;/nolink&gt; have been returned back to their owner&apos;s inventory.
Transferable deeded objects have been returned to their previous owners.
Non-transferable objects that are deeded to the group have been deleted.
    <tag>group</tag>
  </notification>

  <notification
   icon="notify.tga"
   name="UnOwnedObjectsReturned"
   persist="true"
   type="notify">
The objects on the selected parcel that are NOT owned by you have been returned to their owners.
  </notification>

  <notification
   icon="notify.tga"
   name="ServerObjectMessage"
   log_to_im="true"   
   persist="true"
   type="notify">
Message from [NAME]:
&lt;nolink&gt;[MSG]&lt;/nolink&gt;
  </notification>

  <notification
   icon="notify.tga"
   name="NotSafe"
   persist="true"
   type="notify">
    <unique/>
This land has damage enabled.
You can be hurt here. If you die, you will be teleported to your home location.
  </notification>

  <notification
   icon="notify.tga"
   name="NoFly"
   persist="true"
   type="notify">
    <unique/>
   <tag>fail</tag>
This area has flying disabled.
You can&apos;t fly here.
  </notification>

  <notification
   icon="notify.tga"
   name="PushRestricted"
   persist="true"
   type="notify">
    <unique/>    
This area does not allow pushing. You can&apos;t push others here unless you own the land.
  </notification>

  <notification
   icon="notify.tga"
   name="NoVoice"
   persist="true"
   type="notify">
    <unique/>    
This area has voice chat disabled. You won&apos;t be able to hear anyone talking.
    <tag>voice</tag>
  </notification>

  <notification
   icon="notify.tga"
   name="NoBuild"
   persist="true"
   type="notify">
    <unique/>    
This area has building disabled. You can&apos;t build or rez objects here.
  </notification>

  <notification
     icon="notify.tga"
     name="PathfindingDirty"
     persist="true"
     type="notify">
    <unique/>
    The region has pending pathfinding changes.  If you have build rights, you may rebake the region by clicking on the “Rebake region” button.
  </notification>

  <notification
   icon="notify.tga"
   name="PathfindingDirtyRebake"
   persist="true"
   type="notify">
   <unique/>
   The region has pending pathfinding changes.  If you have build rights, you may rebake the region by clicking on the “Rebake region” button.
   <usetemplate
     name="okbutton"
     yestext="Rebake region"
   />
  </notification>

  <notification
     icon="notify.tga"
     name="DynamicPathfindingDisabled"
     persist="true"
     type="notify">
    <unique/>
    Dynamic pathfinding is not enabled on this region.  Scripted objects using pathfinding LSL calls may not operate as expected on this region.
  </notification>

  <notification
   icon="alertmodal.tga"
   name="PathfindingCannotRebakeNavmesh"
   type="alertmodal">
    <unique/>
    An error occurred.  There may be a network or server problem, or you may not have build rights.  Sometimes logging out and back in will solve this problem.
    <usetemplate
     name="okbutton"
     yestext="OK"
     />
  </notification>

  <notification
   icon="notify.tga"
   name="SeeAvatars"
   persist="true"
   type="notify">
    <unique/>    
This parcel hides avatars and text chat from another parcel.   You can&apos;t see other residents outside the parcel, and those outside are not able to see you.  Regular text chat on channel 0 is also blocked.
  </notification>

  <notification
   icon="notify.tga"
   name="ScriptsStopped"
   persist="true"
   type="notify">
An administrator has temporarily stopped scripts in this region.
  </notification>

  <notification
   icon="notify.tga"
   name="ScriptsNotRunning"
   persist="true"
   type="notify">
This region is not running any scripts.
  </notification>

  <notification
   icon="notify.tga"
   name="NoOutsideScripts"
   persist="true"
   type="notify">
   <tag>fail</tag>
This land has outside scripts disabled.

No scripts will work here except those belonging to the land owner.
  </notification>

  <notification
   icon="notify.tga"
   name="ClaimPublicLand"
   persist="true"
   type="notify">
You can only claim public land in the Region you&apos;re in.
  <tag>fail</tag>
  </notification>

  <notification
   icon="alertmodal.tga"
   name="RegionTPAccessBlocked"
   type="alertmodal">
   <tag>fail</tag>
    The region you’re trying to visit has a maturity rating exceeding your maximum maturity preference. Change this preference using Me menu &gt; Preferences &gt; General.

Complete information on maturity ratings can be found [https://community.secondlife.com/knowledgebase/english/maturity-ratings-r52/ here].
    <usetemplate
      name="okbutton"
      yestext="OK"/>
  </notification>

  <notification
	icon="notify.tga"
   name="RegionAboutToShutdown"
   persist="false"
   type="notify">
    <tag>fail</tag>
    The region you're trying to enter is about to shut down.
  </notification>
  
  <notification
	icon="notify.tga"
	name="URBannedFromRegion"
   persist="true"
	type="notify">
   <tag>fail</tag>
You are banned from the region.
  </notification>

  <notification
	icon="notify.tga"
	name="NoTeenGridAccess"
   persist="true"
	type="notify">
   <tag>fail</tag>
Your account cannot connect to this teen grid region.
  </notification>

  <notification
	icon="notify.tga"
	name="ImproperPaymentStatus"
   persist="true"
	type="notify">
   <tag>fail</tag>
You do not have proper payment status to enter this region.
  </notification>

  <notification
	icon="notify.tga"
	name="MustGetAgeRegion"
   persist="true"
	type="notify">
   <tag>fail</tag>
You must be age 18 or over to enter this region.
  </notification>

  <notification
	icon="notify.tga"
	name="MustGetAgeParcel"
   persist="true"
	type="notify">
   <tag>fail</tag>
    You must be age 18 or over to enter this parcel.
  </notification>

  <notification
	icon="notify.tga"
	name="NoDestRegion"
   persist="true"
	type="notify">
   <tag>fail</tag>
No destination region found.
  </notification>

  <notification
	icon="notify.tga"
	name="NotAllowedInDest"
   persist="true"
	type="notify">
   <tag>fail</tag>
You are not allowed into the destination.
  </notification>

  <notification
	icon="notify.tga"
	name="RegionParcelBan"
   persist="true"
	type="notify">
   <tag>fail</tag>
Cannot region cross into banned parcel. Try another way.
  </notification>

  <notification
	icon="notify.tga"
	name="TelehubRedirect"
   persist="true"
	type="notify">
   <tag>fail</tag>
You have been redirected to a telehub.
  </notification>

  <notification
	icon="notify.tga"
	name="CouldntTPCloser"
   persist="true"
	type="notify">
   <tag>fail</tag>
Could not teleport closer to destination.
  </notification>

  <notification
	icon="notify.tga"
	name="TPCancelled"
   persist="true"
	type="notify">
Teleport cancelled.
  </notification>

  <notification
	icon="notify.tga"
	name="FullRegionTryAgain"
   persist="true"
	type="notify">
   <tag>fail</tag>
The region you are attempting to enter is currently full.
Please try again in a few moments.
  </notification>

  <notification
	icon="notify.tga"
	name="GeneralFailure"
   persist="true"
	type="notify">
   <tag>fail</tag>
General failure.
  </notification>

  <notification
	icon="notify.tga"
	name="RoutedWrongRegion"
   persist="true"
	type="notify">
   <tag>fail</tag>
Routed to wrong region. Please try again.
  </notification>

  <notification
	icon="notify.tga"
	name="NoValidAgentID"
   persist="true"
	type="notify">
   <tag>fail</tag>
No valid agent id.
  </notification>

  <notification
	icon="notify.tga"
	name="NoValidSession"
   persist="true"
	type="notify">
   <tag>fail</tag>
No valid session id.
  </notification>

  <notification
	icon="notify.tga"
	name="NoValidCircuit"
   persist="true"
	type="notify">
   <tag>fail</tag>
No valid circuit code.
  </notification>

  <notification
	icon="notify.tga"
	name="NoPendingConnection"
   persist="true"
	type="notify">
   <tag>fail</tag>
Unable to create pending connection.
  </notification>

  <notification
	icon="notify.tga"
	name="InternalUsherError"
   persist="true"
	type="notify">
   <tag>fail</tag>
Internal error attempting to connect agent usher.
  </notification>

  <notification
	icon="notify.tga"
	name="NoGoodTPDestination"
   persist="true"
	type="notify">
   <tag>fail</tag>
Unable to find a good teleport destination in this region.
  </notification>

  <notification
	icon="notify.tga"
	name="InternalErrorRegionResolver"
   persist="true"
	type="notify">
   <tag>fail</tag>
Internal error attempting to activate region resolver.
  </notification>

  <notification
	icon="notify.tga"
	name="NoValidLanding"
   persist="true"
	type="notify">
   <tag>fail</tag>
A valid landing point could not be found.
  </notification>

  <notification
	icon="notify.tga"
	name="NoValidParcel"
   persist="true"
	type="notify">
   <tag>fail</tag>
No valid parcel could be found.
  </notification>

  <notification
   icon="notify.tga"
   name="ObjectGiveItem"
   type="offer">
An object named &lt;nolink&gt;[OBJECTFROMNAME]&lt;/nolink&gt; owned by [NAME_SLURL] has given you this [OBJECTTYPE]:
&lt;nolink&gt;[ITEM_SLURL]&lt;/nolink&gt;
    <form name="form">
      <button
       index="0"
       name="Keep"
       text="Keep"/>
      <button
       index="1"
       name="Discard"
       text="Discard"/>
      <button
       index="2"
       name="Mute"
       text="Block Owner"/>
    </form>
  </notification>

  <notification
   icon="notify.tga"
   name="OwnObjectGiveItem"
   type="offer">
Your object named &lt;nolink&gt;[OBJECTFROMNAME]&lt;/nolink&gt; has given you this [OBJECTTYPE]:
&lt;nolink&gt;[ITEM_SLURL]&lt;/nolink&gt;
    <form name="form">
      <button
       index="0"
       name="Keep"
       text="Keep"/>
      <button
       index="1"
       name="Discard"
       text="Discard"/>
    </form>
  </notification>

  <notification
   icon="notify.tga"
   name="UserGiveItem"
   log_to_im ="true"
   type="offer"
   sound="UISndNewIncomingIMSession">
[NAME_SLURL] has given you this [OBJECTTYPE]:
[ITEM_SLURL]
    <form name="form">
      <button
       index="3"
       name="Show"
       text="Show"/>
      <button
       index="1"
       name="Discard"
       text="Discard"/>
      <button
       index="2"
       name="Mute"
       text="Block"/>
    </form>
  </notification>

  <notification
   icon="notify.tga"
   name="GodMessage"
   persist="true"
   type="notify">
[NAME]

[MESSAGE]
  </notification>

  <notification
   icon="notify.tga"
   name="JoinGroup"
   persist="true"
   type="offer">
    <tag>group</tag>
[MESSAGE]
    <form name="form">
      <button
       index="0"
       name="Join"
       text="Join"/>
      <button
       index="1"
       name="Decline"
       text="Decline"/>
      <button
       index="2"
       name="Info"
       text="Info"/>
    </form>
  </notification>

  <notification
   icon="notify.tga"
   name="TeleportOffered"
   log_to_im="true"
   log_to_chat="false"
   fade_toast="false"
   type="offer"
   sound="UISndNewIncomingIMSession">
[NAME_SLURL] has offered to teleport you to their location:

"[MESSAGE]”
&lt;icon&gt;[MATURITY_ICON]&lt;/icon&gt; - [MATURITY_STR]
    <tag>confirm</tag>
    <form name="form">
      <button
       index="0"
       name="Teleport"
       text="Teleport"/>
      <button
       index="1"
       name="Cancel"
       text="Cancel"/>
    </form>
  </notification>

  <notification
   icon="notify.tga"
   name="TeleportOffered_MaturityExceeded"
   log_to_im="true"
   log_to_chat="false"
   type="offer"
   sound="UISndNewIncomingIMSession">
[NAME_SLURL] has offered to teleport you to their location:

“[MESSAGE]”
&lt;icon&gt;[MATURITY_ICON]&lt;/icon&gt; - [MATURITY_STR]

This region contains [REGION_CONTENT_MATURITY] content, but your current preferences are set to exclude [REGION_CONTENT_MATURITY] content.  We can change your preferences and continue with the teleport, or you can cancel this teleport.
    <tag>confirm</tag>
    <form name="form">
      <button
       index="0"
       name="Teleport"
       text="Change and Continue"/>
      <button
       index="1"
       name="Cancel"
       text="Cancel"/>
    </form>
  </notification>

  <notification
   icon="notify.tga"
   name="TeleportOffered_MaturityBlocked"
   log_to_im="true"
   log_to_chat="false"
   type="notifytip"
   sound="UISndNewIncomingIMSession">
[NAME_SLURL] has offered to teleport you to their location:

“[MESSAGE]”
&lt;icon&gt;[MATURITY_ICON]&lt;/icon&gt; - [MATURITY_STR]

However, this region contains content accessible to adults only.
    <tag>fail</tag>
  </notification>

  <notification
   icon="notify.tga"
   name="TeleportOfferSent"
   log_to_im="true"
   log_to_chat="false"
   show_toast="false"
   type="notify">
	Teleport offer sent to [TO_NAME]
  </notification>

  <notification
   icon="notify.tga"
   name="TeleportRequest"
   log_to_im="true"
   fade_toast="false"
   type="offer">
[NAME_SLURL] is requesting to be teleported to your location.
[MESSAGE]

Offer a teleport?
    <tag>confirm</tag>
    <form name="form">
      <button
       index="0"
       name="Yes"
       text="Yes"/>
      <button
       index="1"
       name="No"
       text="No"/>
    </form>
  </notification>

  <notification
   icon="notify.tga"
   name="GotoURL"
   persist="true"
   type="notify">
[MESSAGE]
[URL]
    <form name="form">
      <button
       index="0"
       name="Later"
       text="Later"/>
      <button
       index="1"
       name="GoNow..."
       text="Go Now..."/>
    </form>
  </notification>

  <notification
   icon="notify.tga"
   name="OfferFriendship"
   log_to_im="true"
   type="offer">
    <tag>friendship</tag>
    <tag>confirm</tag>
[NAME_SLURL] is offering friendship.

[MESSAGE]

(By default, you will be able to see each other&apos;s online status.)
    <form name="form">
      <button
       index="0"
       name="Accept"
       text="Accept"/>
      <button
       index="1"
       name="Decline"
       text="Decline"/>
    </form>
  </notification>

  <notification
   icon="notify.tga"
   name="FriendshipOffered"
   log_to_im="true"   
   type="notify">
    <tag>friendship</tag>
	You have offered friendship to [TO_NAME]
  </notification>

  <notification
   icon="notify.tga"
   name="OfferFriendshipNoMessage"
   persist="true"
   type="notify">
    <tag>friendship</tag>
[NAME_SLURL] is offering friendship.

(By default, you will be able to see each other&apos;s online status.)
    <form name="form">
      <button
       index="0"
       name="Accept"
       text="Accept"/>
      <button
       index="1"
       name="Decline"
       text="Decline"/>
    </form>
  </notification>

  <notification
   icon="notify.tga"
   name="FriendshipAccepted"
   log_to_im="true"   
   type="notify">
    <tag>friendship</tag>
&lt;nolink&gt;[NAME]&lt;/nolink&gt; accepted your friendship offer.
  </notification>

  <notification
   icon="notify.tga"
   name="FriendshipDeclined"
   log_to_im="true"   
   persist="true"
   type="notify">
    <tag>friendship</tag>
&lt;nolink&gt;[NAME]&lt;/nolink&gt; declined your friendship offer.
  </notification>
  
    <notification
   icon="notify.tga"
   name="FriendshipAcceptedByMe"
   log_to_im="true"   
   type="notify">
    <tag>friendship</tag>
Friendship offer accepted.
  </notification>

  <notification
   icon="notify.tga"
   name="FriendshipDeclinedByMe"
   log_to_im="true"   
   type="notify">
    <tag>friendship</tag>
Friendship offer declined.
  </notification>
  
  <notification
   icon="notify.tga"
   name="OfferCallingCard"
   persist="true"
   type="notify">
[NAME] is offering their calling card.
This will add a bookmark in your inventory so you can quickly IM this Resident.
    <form name="form">
      <button
       index="0"
       name="Accept"
       text="Accept"/>
      <button
       index="1"
       name="Decline"
       text="Decline"/>
    </form>
  </notification>

  <notification
   icon="notify.tga"
   name="RegionRestartMinutes"
   show_toast="false"
   priority="high"
   type="notify">
The region "[NAME]" will restart in [MINUTES] minutes.
If you stay in this region you will be logged out.
  </notification>

  <notification
   icon="notify.tga"
   name="RegionRestartSeconds"
   show_toast="false"
   priority="high"
   type="notify">
The region "[NAME]" will restart in [SECONDS] seconds.
If you stay in this region you will be logged out.
  </notification>

  <notification
   icon="notify.tga"
   name="LoadWebPage"
   show_toast="false"
   type="notify">
Load web page [URL] ?

[MESSAGE]

From object: &lt;nolink&gt;[OBJECTNAME]&lt;/nolink&gt;, owner: [NAME_SLURL]
	<tag>confirm</tag>
    <form name="form">
      <button
       index="0"
       name="Gotopage"
       text="Go to page"/>
      <button
       index="1"
       name="Cancel"
       text="Cancel"/>
    </form>
  </notification>

  <notification
   icon="notify.tga"
   name="FailedToFindWearableUnnamed"
   persist="true"
   type="notify">
Failed to find [TYPE] in database.
  <tag>fail</tag>
  </notification>

  <notification
   icon="notify.tga"
   name="FailedToFindWearable"
   persist="true"
   type="notify">
Failed to find [TYPE] named [DESC] in database.
  <tag>fail</tag>
  </notification>

  <notification
   icon="notify.tga"
   name="InvalidWearable"
   persist="true"
   type="notify">
The item you are trying to wear uses a feature that your Viewer can&apos;t read. Please upgrade your version of [APP_NAME] to wear this item.
  <tag>fail</tag>
  </notification>

  <notification
   icon="notify.tga"
   name="ScriptQuestion"
   persist="true"
   type="notify">
&apos;&lt;nolink&gt;[OBJECTNAME]&lt;/nolink&gt;&apos;, an object owned by &apos;[NAME]&apos;, would like to:

[QUESTIONS]
Is this OK?
  <tag>confirm</tag>
    <form name="form">
      <button
       index="0"
       name="Yes"
       text="Yes"/>
      <button
       index="1"
       name="No"
       text="No"/>
      <button
       index="2"
       name="Mute"
       text="Block"/>
    </form>
  </notification>

  <notification
    icon="alertmodal.tga"
    name="ExperienceAcquireFailed"
    type="alertmodal">
Unable to acquire a new experience:
    [ERROR_MESSAGE]
    <tag>fail</tag>
    <usetemplate
      name="okbutton"
      yestext="OK"/>
  </notification>

  <notification
    icon="notify.tga"
    name="NotInGroupExperienceProfileMessage"
    persist="false"
    type="notify">
    A change to the experience group was ignored because the owner is not a member of the selected group.
  </notification>

  <notification
    icon="notify.tga"
    name="UneditableExperienceProfileMessage"
    persist="false"
    type="notify">
    The uneditable field '[field]' was ignored when updating the experience profile.
  </notification>

  <notification
    icon="notify.tga"
    name="RestrictedToOwnerExperienceProfileMessage"
    persist="false"
    type="notify">
    Ignored changes to the field '[field]' which can only be set by the experience owner.
  </notification>

  <notification
    icon="notify.tga"
    name="MaturityRatingExceedsOwnerExperienceProfileMessage"
    persist="false"
    type="notify">
    You may not set the maturity rating of an experience higher than that of the owner.
  </notification>

  <notification
    icon="notify.tga"
    name="RestrictedTermExperienceProfileMessage"
    persist="false"
    type="notify">
    The following terms prevented the update of the experience profile name and/or description: [extra_info]
  </notification>
  
  <notification
    icon="notify.tga"
    name="TeleportedHomeExperienceRemoved"
    persist="false"
    type="notify">
    You have been teleported from the region [region_name] for removing the experience secondlife:///app/experience/[public_id]/profile and are no longer permitted in the region.
    <form name="form">
      <ignore name="ignore"
              text="Kicked from region for removing an experience"/>
    </form>
  </notification>

  <notification
    icon="notify.tga"
    name="TrustedExperienceEntry"
    persist="false"
    type="notify">
    You have been allowed into the region [region_name] by participating in the key experience secondlife:///app/experience/[public_id]/profile removing this experience may kick you from the region.
    <form name="form">
      <ignore name="ignore"
              text="Allowed into a region by an experience"/>
    </form>
  </notification>

  <notification
    icon="notify.tga"
    name="TrustedExperiencesAvailable"
    persist="false"
    type="notify">
You do not have access to this destination. You may be allowed into the region by Accepting an experience below:

[EXPERIENCE_LIST]

Other Key Experiences may be available.
  </notification>
    

  <notification
    icon="notify.tga"
    name="ExperienceEvent"
    persist="false"
    type="notifytip">
    An object was allowed to [EventType] by the secondlife:///app/experience/[public_id]/profile experience.
    Owner: secondlife:///app/agent/[OwnerID]/inspect
    Object Name: [ObjectName]
    Parcel Name: [ParcelName]
  </notification>

  <notification
    icon="notify.tga"
    name="ExperienceEventAttachment"
    persist="false"
    type="notifytip">
    An attachment was allowed to [EventType] by the secondlife:///app/experience/[public_id]/profile experience.
    Owner: secondlife:///app/agent/[OwnerID]/inspect
  </notification>
  
  <notification
   icon="notify.tga"
   name="ScriptQuestionExperience"
   persist="false"
   fade_toast="false"
   type="notify">
&apos;&lt;nolink&gt;[OBJECTNAME]&lt;/nolink&gt;&apos;, an object owned by &apos;[NAME]&apos;, requests your participation in the [GRID_WIDE] experience:

[EXPERIENCE]

Once permission is granted you will not see this message again for this experience unless it is revoked from the experience profile.

Scripts associated with this experience will be able to do the following on regions where the experience is active: 

[QUESTIONS]Is this OK?

  <unique combine="combine_with_new">
    <context>experience</context>
  </unique>
  <tag>confirm</tag>
    <form name="form">
      <button
       index="3"
       name="BlockExperience"
       text="Block Experience"/>
      <button
        index="2"
        name="Mute"
        text="Block Object"/>
      <button
       index="0"
       name="Yes"
       text="Yes"/>
      <button
       index="1"
       name="No"
       text="No"/>
    </form>
  </notification>

  <notification
   icon="notify.tga"
   name="ScriptQuestionCaution"
   priority="critical"
   persist="true"
   type="notify">
Warning: The object &apos;&lt;nolink&gt;[OBJECTNAME]&lt;/nolink&gt;&apos; wants total access to your Linden Dollars account. If you allow access, it can remove funds from your account at any time, or empty your account completely, on an ongoing basis with no additional warnings.
  
Do not allow access if you do not fully understand why it wants access to your account.

  <tag>confirm</tag>
    <form name="form">
      <button
       index="0"
       name="Grant"
       text="Allow total access"/>
      <button
       default="true"
       index="1"
       name="Deny"
       text="Deny"/>
    </form>
    <footer>
[FOOTERTEXT]
    </footer>
  </notification>

	<notification
   icon="notify.tga"
   name="ScriptDialog"
   show_toast="false"
   type="notify">
[NAME]&apos;s &apos;&lt;nolink&gt;[TITLE]&lt;/nolink&gt;&apos;
[MESSAGE]
    <form name="form">
      <button
       index="-2"
       name="Client_Side_Mute"
       text="Block"/>
      <button
       index="-1"
       name="Client_Side_Ignore"
       text="Ignore"/>
    </form>
  </notification>

  <notification
   icon="notify.tga"
   name="ScriptDialogGroup"
   show_toast="false"
   type="notify">
    <tag>group</tag>
&lt;nolink&gt;[GROUPNAME]&lt;/nolink&gt;&apos;s &apos;&lt;nolink&gt;[TITLE]&lt;/nolink&gt;&apos;
[MESSAGE]
    <form name="form">
      <button
       index="-2"
       name="Client_Side_Mute"
       text="Block"/>
      <button
       index="-1"
       name="Client_Side_Ignore"
       text="Ignore"/>
    </form>
  </notification>

<!--
  <notification
   icon="notify.tga"
   name="FirstBalanceIncrease"
   persist="true"
   type="notify">
   <tag>win</tag>
You just received L$[AMOUNT].
Your L$ balance is shown in the upper-right.
  </notification>

  <notification
   icon="notify.tga"
   name="FirstBalanceDecrease"
   persist="true"
   type="notify">
You just paid L$[AMOUNT].
Your L$ balance is shown in the upper-right.
  </notification>
-->

  <notification
   icon="notify.tga"
   name="BuyLindenDollarSuccess"
   persist="true"
   type="notify">
    <tag>funds</tag>
Thank you for your payment!

Your L$ balance will be updated when processing completes. If processing takes more than 20 mins, your transaction may be cancelled. In that case, the purchase amount will be credited to your US$ balance.

The status of your payment can be checked on your Transaction History page on your [http://secondlife.com/account/ Dashboard]
  </notification>

  <notification
   icon="notify.tga"
   name="FirstOverrideKeys"
   persist="true"
   type="notify">
Your movement keys are now being handled by an object.
Try the arrow keys or AWSD to see what they do.
Some objects (like guns) require you to go into mouselook  to use them.
Press &apos;M&apos; to do this.
  </notification>

  <notification
   icon="notify.tga"
   name="FirstSandbox"
   persist="true"
   type="notify">
This is a sandbox area, and is meant to help Residents learn how to build.

Things you build here will be deleted after you leave, so don&apos;t forget to right-click and choose &apos;Take&apos; to move your creation to your Inventory.
  </notification>

  <notification
   icon="notifytip.tga"
   name="MaxListSelectMessage"
   type="notifytip">
You may only select up to [MAX_SELECT] items from this list.
  </notification>

  <notification
   icon="notify.tga"
   name="VoiceInviteP2P"
   type="notify">
[NAME] is inviting you to a Voice Chat call.
Click Accept to join the call or Decline to decline the invitation. Click Block to block this caller.
    <tag>confirm</tag>
    <tag>voice</tag>
    <unique>
      <context>NAME</context>
    </unique>
    <form name="form">
      <button
       index="0"
       name="Accept"
       text="Accept"/>
      <button
       index="1"
       name="Decline"
       text="Decline"/>
      <button
       index="2"
       name="Mute"
       text="Block"/>
    </form>
  </notification>

  <notification
   icon="notify.tga"
   name="AutoUnmuteByIM"
   persist="true"
   type="notify">
[NAME] was sent an instant message and has been automatically unblocked.
  </notification>

  <notification
   icon="notify.tga"
   name="AutoUnmuteByMoney"
   persist="true"
   type="notify">
[NAME] was given money and has been automatically unblocked.
  </notification>

  <notification
   icon="notify.tga"
   name="AutoUnmuteByInventory"
   persist="true"
   type="notify">
[NAME] was offered inventory and has been automatically unblocked.
  </notification>

  <notification
   icon="notify.tga"
   name="VoiceInviteGroup"
   type="notify">
[NAME] has joined a Voice Chat call with the group &lt;nolink&gt;[GROUP]&lt;/nolink&gt;.
Click Accept to join the call or Decline to decline the invitation. Click Block to block this caller.
    <tag>group</tag>
    <tag>confirm</tag>
    <tag>voice</tag>
    <unique>
      <context>NAME</context>
      <context>GROUP</context>
    </unique>
    <form name="form">
      <button
       index="0"
       name="Accept"
       text="Accept"/>
      <button
       index="1"
       name="Decline"
       text="Decline"/>
      <button
       index="2"
       name="Mute"
       text="Block"/>
    </form>
  </notification>

  <notification
   icon="notify.tga"
   name="VoiceInviteAdHoc"
   type="notify">
[NAME] has joined a voice chat call with a conference chat.
Click Accept to join the call or Decline to decline the invitation. Click Block to block this caller.
  <tag>confirm</tag>
    <tag>voice</tag>
    <unique>
      <context>NAME</context>
    </unique>
    <form name="form">
      <button
       index="0"
       name="Accept"
       text="Accept"/>
      <button
       index="1"
       name="Decline"
       text="Decline"/>
      <button
       index="2"
       name="Mute"
       text="Block"/>
    </form>
  </notification>

  <notification
   icon="notify.tga"
   name="InviteAdHoc"
   type="notify">
[NAME] is inviting you to a conference chat.
Click Accept to join the chat or Decline to decline the invitation. Click Block to block this caller.
  <tag>confirm</tag>
    <tag>voice</tag>
    <unique>
      <context>NAME</context>
    </unique>
    <form name="form">
      <button
       index="0"
       name="Accept"
       text="Accept"/>
      <button
       index="1"
       name="Decline"
       text="Decline"/>
      <button
       index="2"
       name="Mute"
       text="Block"/>
    </form>
  </notification>

  <notification
   icon="notifytip.tga"
   name="VoiceChannelFull"
   type="notifytip">
The voice call you are trying to join, [VOICE_CHANNEL_NAME], has reached maximum capacity. Please try again later.
  <tag>fail</tag>
    <tag>voice</tag>
    <unique>
      <context>VOICE_CHANNEL_NAME</context>
    </unique>
  </notification>

  <notification
   icon="notifytip.tga"
   name="ProximalVoiceChannelFull"
   type="notifytip">
    <unique/>
    We&apos;re sorry.  This area has reached maximum capacity for voice conversations.  Please try to use voice in another area.
    <tag>fail</tag>
    <tag>voice</tag>
  </notification>

  <notification
   icon="notifytip.tga"
   name="VoiceChannelDisconnected"
   type="notifytip">
You have been disconnected from [VOICE_CHANNEL_NAME].  You will now be reconnected to Nearby Voice Chat.
    <tag>voice</tag>
    <unique>
      <context>VOICE_CHANNEL_NAME</context>
    </unique>
  </notification>

  <notification
   icon="notifytip.tga"
   name="VoiceChannelDisconnectedP2P"
   type="notifytip">
[VOICE_CHANNEL_NAME] has ended the call.  You will now be reconnected to Nearby Voice Chat.
    <tag>voice</tag>
    <unique>
      <context>VOICE_CHANNEL_NAME</context>
    </unique>
  </notification>

  <notification
   icon="notifytip.tga"
   name="P2PCallDeclined"
   type="notifytip">
[VOICE_CHANNEL_NAME] has declined your call.  You will now be reconnected to Nearby Voice Chat.
    <tag>voice</tag>
    <tag>fail</tag>
    <unique>
      <context>VOICE_CHANNEL_NAME</context>
    </unique>
  </notification>

  <notification
   icon="notifytip.tga"
   name="P2PCallNoAnswer"
   type="notifytip">
[VOICE_CHANNEL_NAME] is not available to take your call.  You will now be reconnected to Nearby Voice Chat.
    <tag>fail</tag>
    <tag>voice</tag>
    <unique>
      <context>VOICE_CHANNEL_NAME</context>
    </unique>
  </notification>

  <notification
   icon="notifytip.tga"
   name="VoiceChannelJoinFailed"
   type="notifytip">
Failed to connect to [VOICE_CHANNEL_NAME], please try again later.  You will now be reconnected to Nearby Voice Chat.
    <tag>fail</tag>
    <tag>voice</tag>
    <unique>
      <context>VOICE_CHANNEL_NAME</context>
    </unique>
  </notification>

  <notification
   icon="notify.tga"
   name="VoiceEffectsExpired"
   sound="UISndAlert"
   persist="true"
   type="notify">
    <unique/>    
One or more of your subscribed Voice Morphs has expired.
[[URL] Click here] to renew your subscription.

If you are a Premium Member, [[PREMIUM_URL] click here] to receive your voice morphing perk.
  <tag>fail</tag>
  <tag>voice</tag>
  </notification>

  <notification
   icon="notify.tga"
   name="VoiceEffectsExpiredInUse"
   sound="UISndAlert"
   persist="true"
   type="notify">
    <unique/>
The active Voice Morph has expired, your normal voice settings have been applied.
[[URL] Click here] to renew your subscription.

If you are a Premium Member, [[PREMIUM_URL] click here] to receive your voice morphing perk.
    <tag>fail</tag>
    <tag>voice</tag>
  </notification>

  <notification
   icon="notify.tga"
   name="VoiceEffectsWillExpire"
   sound="UISndAlert"
   persist="true"
   type="notify">
    <unique/>    
One or more of your Voice Morphs will expire in less than [INTERVAL] days.
[[URL] Click here] to renew your subscription.

If you are a Premium Member, [[PREMIUM_URL] click here] to receive your voice morphing perk.
  <tag>fail</tag>
    <tag>voice</tag>
  </notification>

  <notification
   icon="notify.tga"
   name="VoiceEffectsNew"
   sound="UISndAlert"
   persist="true"
   type="notify">
    <unique/>    
New Voice Morphs are available!
   <tag>voice</tag>
  </notification>

  <notification
   icon="notifytip.tga"
   name="Cannot enter parcel: not a group member"
   type="notifytip">
   <tag>fail</tag>
    <tag>group</tag>
Only members of a certain group can visit this area.
  </notification>

  <notification
   icon="notifytip.tga"
   name="Cannot enter parcel: banned"
   type="notifytip">
   <tag>fail</tag>
Cannot enter parcel, you have been banned.
  </notification>

  <notification
   icon="notifytip.tga"
   name="Cannot enter parcel: not on access list"
   type="notifytip">
   <tag>fail</tag>
Cannot enter parcel, you are not on the access list.
  </notification>

  <notification
   icon="notifytip.tga"
   name="VoiceNotAllowed"
   type="notifytip">
You do not have permission to connect to voice chat for [VOICE_CHANNEL_NAME].
  <tag>fail</tag>
    <tag>voice</tag>
    <unique>
      <context>VOICE_CHANNEL_NAME</context>
    </unique>
  </notification>

  <notification
   icon="notifytip.tga"
   name="VoiceCallGenericError"
   type="notifytip">
An error has occurred while trying to connect to voice chat for [VOICE_CHANNEL_NAME].  Please try again later.
  <tag>fail</tag>
    <tag>voice</tag>
    <unique>
      <context>VOICE_CHANNEL_NAME</context>
    </unique>
  </notification>

  <notification
   icon="notifytip.tga"
   name="UnsupportedCommandSLURL"
   priority="high"
   type="notifytip">
The SLurl you clicked on is not supported.
  <tag>fail</tag>
  </notification>

  <notification
   icon="notifytip.tga"
   name="BlockedSLURL"
   priority="high"
   type="notifytip">
   <tag>security</tag>
A SLurl was received from an untrusted browser and has been blocked for your security.
  </notification>

  <notification
   icon="notifytip.tga"
   name="ThrottledSLURL"
   priority="high"
   type="notifytip">
   <tag>security</tag>
Multiple SLurls were received from an untrusted browser within a short period.
They will be blocked for a few seconds for your security.
  </notification>

  <notification name="IMToast" type="notifytoast">
[MESSAGE]
    <form name="form">
      <button index="0" name="respondbutton" text="Respond"/>
    </form>
  </notification>

  <notification
   icon="alert.tga"
   name="ConfirmCloseAll"
   type="alertmodal">
Are you sure you want to close all IMs?
  <tag>confirm</tag>
    <usetemplate
     name="okcancelignore"
     notext="Cancel"
     yestext="OK"
     ignoretext="Confirm before I close all IMs"/>
  </notification>

  <notification icon="notifytip.tga"
		name="AttachmentSaved" type="notifytip">
Attachment has been saved.
  </notification>
  
  <notification icon="notify.tga" persist="true"
		name="AppearanceToXMLSaved" type="notify">
Appearance has been saved to XML to [PATH]
  </notification>
  
    <notification icon="notifytip.tga"
		name="AppearanceToXMLFailed" type="notifytip">
Failed to save appearance to XML.
  </notification>

  <notification icon="notifytip.tga"
    name="SnapshotToComputerFailed" type="notifytip">
Failed to save snapshot to [PATH]: Disk is full. [NEED_MEMORY]KB is required but only [FREE_MEMORY]KB is free.
  </notification>

  <notification icon="notifytip.tga"
    name="SnapshotToLocalDirNotExist" type="notifytip">
Failed to save snapshot to [PATH]: Directory does not exist.
  </notification>

  <notification
    icon="notifytip.tga"
    name="PresetNotSaved"
    type="notifytip">
Error saving preset [NAME].
  </notification>
    
  <notification
    icon="notifytip.tga"
    name="DefaultPresetNotSaved"
    type="notifytip">
Can not overwrite default preset.
  </notification>

  <notification
    icon="alertmodal.tga"
    name="PresetAlreadyExists"
    type="alertmodal">
&apos;[NAME]&apos; is in use. You may replace
this preset or choose another name.
    <tag>fail</tag>
    <usetemplate
     name="okbutton"
     yestext="OK"/>
  </notification>

  <notification
    icon="notifytip.tga"
    name="PresetNotDeleted"
    type="notifytip">
Error deleting preset [NAME].
  </notification>

  <notification
    icon="alertmodal.tga"
    name="UnableToFindHelpTopic"
    type="alertmodal">
Unable to find the help topic for this element.
  <tag>fail</tag>
  </notification>

     <notification
 icon="alertmodal.tga"
 name="ObjectMediaFailure"
 type="alertmodal">
Server Error: Media update or get failed.
&apos;[ERROR]&apos;
  <tag>fail</tag>
        <usetemplate
         name="okbutton"
         yestext="OK"/>
    </notification>

    <notification
 icon="alertmodal.tga"
 name="TextChatIsMutedByModerator"
 type="alertmodal">
Your text chat has been muted by moderator.
        <usetemplate
         name="okbutton"
         yestext="OK"/>
    </notification>

    <notification
 icon="alertmodal.tga"
 name="VoiceIsMutedByModerator"
 type="alertmodal">
Your voice has been muted by moderator.
    <tag>voice</tag>
        <usetemplate
         name="okbutton"
         yestext="OK"/>
    </notification>

    <notification
        icon="alertmodal.tga"
        name="FailedToGetBenefits"
        type="alertmodal">
      Unfortunately, we were unable to get benefits information for this session. This should not happen in a normal production environment. Please contact support. This session will not work normally and we recommend that you restart.
      <usetemplate
          name="okbutton"
          yestext="OK"/>
    </notification>

   <notification
    icon="alertmodal.tga"
    name="BulkUploadCostConfirmation"
    type="alertmodal">
This will upload [COUNT] items at a total cost of L$[COST]. Do you wish to continue with the upload?
    <usetemplate
     name="okcancelbuttons"
     notext="Cancel"
     yestext="Upload"/>
   </notification>
  
   <notification
    icon="alertmodal.tga"
    name="BulkUploadNoCompatibleFiles"
    type="alertmodal">
Selected files can not be bulk-uploaded.
    <usetemplate
     name="okbutton"
     yestext="OK"/>
   </notification>

  <notification
   icon="alertmodal.tga"
   name="BulkUploadIncompatibleFiles"
   type="alertmodal">
Some of the selected files can not be bulk-uploaded.
    <usetemplate
     name="okbutton"
     yestext="OK"/>
  </notification>

   <notification
    icon="alertmodal.tga"
    name="UploadCostConfirmation"
    type="alertmodal">
This upload will cost L$[PRICE], do you wish to continue with the upload?
    <usetemplate
     name="okcancelbuttons"
     notext="Cancel"
     yestext="Upload"/>
  </notification>

  <notification
   icon="alertmodal.tga"
   name="ConfirmClearTeleportHistory"
   type="alertmodal">
This will delete the entire list of places you have visited, and cannot be undone. Continue?
  <tag>confirm</tag>
    <usetemplate
     name="okcancelbuttons"
     notext="Cancel"
     yestext="OK"/>
  </notification>

  <notification
   icon="alert.tga"
   name="BottomTrayButtonCanNotBeShown"
   type="alert">
Selected button can not be shown right now.
The button will be shown when there is enough space for it.
  <tag>fail</tag>
  </notification>

  <notification
   icon="notifytip.tga"
   name="ShareNotification"
   type="notifytip">
Select residents to share with.
  </notification>

  <notification
    name="MeshUploadErrorDetails"
    icon="alert.tga"
    type="alert">
      [LABEL] failed to upload: [MESSAGE]
[DETAILS]See SecondLife.log for details
  </notification>

  <notification
    name="MeshUploadError"
    icon="alert.tga"
    type="alert">
      [LABEL] failed to upload: [MESSAGE]

See SecondLife.log for details
  </notification>
   
  <notification
    name="MeshUploadPermError"
    icon="alert.tga"
    type="alert">
    Error while requesting mesh upload permissons.
  </notification>
  
  <notification
    name="RegionCapabilityRequestError"
    icon="alert.tga"
    type="alert">
    Could not get region capability &apos;[CAPABILITY]&apos;.
  </notification>
   
  <notification
   icon="notifytip.tga"
   name="ShareItemsConfirmation"
   type="alertmodal">
Are you sure you want to share the following items:

&lt;nolink&gt;[ITEMS]&lt;/nolink&gt;

With the following Residents:

&lt;nolink&gt;[RESIDENTS]&lt;/nolink&gt;
  <tag>confirm</tag>
	<usetemplate
     name="okcancelbuttons"
     notext="Cancel"
     yestext="OK"/>
  </notification>
  
  <notification
   icon="notifytip.tga"
   name="ShareFolderConfirmation"
   type="alertmodal">
Only one folder at a time can be shared.

Are you sure you want to share the following items:

&lt;nolink&gt;[ITEMS]&lt;/nolink&gt;

With the following Residents:

&lt;nolink&gt;[RESIDENTS]&lt;/nolink&gt;
  <tag>confirm</tag>
	<usetemplate
     name="okcancelbuttons"
     notext="Cancel"
     yestext="Ok"/>
  </notification>
  
  <notification
   icon="notifytip.tga"
   name="ItemsShared"
   type="notifytip">
Items successfully shared.
  </notification>
  
  <notification
   icon="notifytip.tga"
   name="DeedToGroupFail"
   type="notifytip">
Deed to group failed.
    <tag>group</tag>
  <tag>fail</tag>
  </notification>

  <notification
   icon="notifytip.tga"
   name="ReleaseLandThrottled"
   type="notifytip">
The parcel [PARCEL_NAME] can not be abandoned at this time.
   <tag>fail</tag>
  </notification>
	
  <notification
   icon="notifytip.tga"
   name="ReleasedLandWithReclaim"
   type="notifytip">
The [AREA] m² parcel &apos;[PARCEL_NAME]&apos; has been released.

You will have [RECLAIM_PERIOD] hours to reclaim for L$0 before it is set for sale to anyone.
   <tag>fail</tag>
  </notification>
	
  <notification
   icon="notifytip.tga"
   name="ReleasedLandNoReclaim"
   type="notifytip">
The [AREA] m² parcel &apos;[PARCEL_NAME]&apos; has been released.

It is now available for purchase by anyone.
   <tag>fail</tag>
  </notification>

  <notification
   icon="notifytip.tga"
   name="AvatarRezNotification"
   type="notifytip">
( [EXISTENCE] seconds alive )
Avatar '[NAME]' declouded after [TIME] seconds.
  </notification>

  <notification
   icon="notifytip.tga"
   name="AvatarRezSelfBakedDoneNotification"
   type="notifytip">
( [EXISTENCE] seconds alive )
You finished baking your outfit after [TIME] seconds.
  </notification>

  <notification
   icon="notifytip.tga"
   name="AvatarRezSelfBakedUpdateNotification"
   type="notifytip">
( [EXISTENCE] seconds alive )
You sent out an update of your appearance after [TIME] seconds.
[STATUS]
  </notification>

  <notification
   icon="notifytip.tga"
   name="AvatarRezCloudNotification"
   type="notifytip">
( [EXISTENCE] seconds alive )
Avatar '[NAME]' became cloud.
  </notification>

  <notification
   icon="notifytip.tga"
   name="AvatarRezArrivedNotification"
   type="notifytip">
( [EXISTENCE] seconds alive )
Avatar '[NAME]' appeared.
  </notification>

  <notification
   icon="notifytip.tga"
   name="AvatarRezLeftCloudNotification"
   type="notifytip">
( [EXISTENCE] seconds alive )
Avatar '[NAME]' left after [TIME] seconds as cloud.
  </notification>

  <notification
   icon="notifytip.tga"
   name="AvatarRezEnteredAppearanceNotification"
   type="notifytip">
( [EXISTENCE] seconds alive )
Avatar '[NAME]' entered appearance mode.
  </notification>

  <notification
   icon="notifytip.tga"
   name="AvatarRezLeftAppearanceNotification"
   type="notifytip">
( [EXISTENCE] seconds alive )
Avatar '[NAME]' left appearance mode.
  </notification>

  <notification
   icon="alertmodal.tga"
   name="NoConnect"
   type="alertmodal">
We're having trouble connecting using [PROTOCOL] [HOSTID].
Please check your network and firewall setup.
  <tag>fail</tag>
    <usetemplate
     name="okbutton"
     yestext="OK"/>
  </notification>

  <notification
   icon="alertmodal.tga"
   name="NoVoiceConnect"
   type="alertmodal">
    <unique/>
We are unable to connect to the voice server:

[HOSTID]

Ports that must be allowed for voice are:
:TCP: 80, 443
:UDP: 3478, 3479, 5060, 5062, 6250, 12000-32000

Please check your network and firewall setup.
Disable any SIP ALG feature in your router.

Voice communications will not be available.
    <tag>voice</tag>
  <tag>fail</tag>
    <usetemplate
     name="okbutton"
     yestext="OK"/>
  </notification>

  <notification
   icon="alertmodal.tga"
   name="NoVoiceConnect-GIAB"
   type="alertmodal">
We're having trouble connecting to your voice server.

Voice communications will not be available.
Please check your network and firewall setup.
    <tag>voice</tag>
  <tag>fail</tag>
    <usetemplate
     name="okbutton"
     yestext="OK"/>
  </notification>

  <notification
   icon="notifytip.tga"
   name="AvatarRezLeftNotification"
   type="notifytip">
( [EXISTENCE] seconds alive )
Avatar '[NAME]' left as fully loaded.
  </notification>

  <notification
   icon="notifytip.tga"
   name="AvatarRezSelfBakedTextureUploadNotification"
   type="notifytip">
( [EXISTENCE] seconds alive )
You uploaded a [RESOLUTION] baked texture for '[BODYREGION]' after [TIME] seconds.
  </notification>

  <notification
   icon="notifytip.tga"
   name="AvatarRezSelfBakedTextureUpdateNotification"
   type="notifytip">
( [EXISTENCE] seconds alive )
You locally updated a [RESOLUTION] baked texture for '[BODYREGION]' after [TIME] seconds.
  </notification>
	
  <notification
   icon="alertmodal.tga"
   name="CannotUploadTexture"
   type="alertmodal">
Unable to upload texture.
[REASON]   
  <tag>fail</tag>  
  </notification>

  <notification
   icon="alertmodal.tga"
   name="CannotUploadMaterial"
   type="alertmodal">
There was a problem uploading the file
    <tag>fail</tag>
  </notification>

  <notification
 icon="alertmodal.tga"
 label="Save Material"
 name="SaveMaterialAs"
 type="alertmodal">
    <unique/>
    Name this material:
    <tag>confirm</tag>
    <form name="form">
      <input name="message" type="text">
        [DESC]
      </input>
      <button
       default="true"
       index="0"
       name="OK"
       text="OK"/>
      <button
       index="1"
       name="Cancel"
       text="Cancel"/>
    </form>
  </notification>

  <notification
   icon="alertmodal.tga"
   name="InvalidMaterialName"
   type="alertmodal">
Please enter a non-empty name
    <tag>fail</tag>
  </notification>

  <notification
   icon="alertmodal.tga"
   name="UsavedMaterialChanges"
   type="alertmodal">
    You have unsaved changes.
    <form name="form">
      <button
       index="0"
       name="discard"
       text="Discard changes"/>
      <button
       index="1"
       name="keep"
       text="Keep editing"/>
    </form>
  </notification>

  <notification
   icon="alertmodal.tga"
   name="LivePreviewUnavailable"
   type="alert">
   
We cannot display a preview of this texture because it is no-copy and/or no-transfer.
  <usetemplate
    ignoretext="Warn me that Live Preview mode is not available for no-copy and/or no-transfer textures"
    name="okignore"
    yestext="OK"/>
  </notification>

  <notification
   icon="alertmodal.tga"
   name="LivePreviewUnavailablePBR"
   type="alert">
   
We cannot display a preview of this material because it is no-copy, no-transfer, and/or no-modify.
  <usetemplate
    ignoretext="Warn me that Live Preview mode is not available for no-copy, no-transfer, and/or no-modify materials"
    name="okignore"
    yestext="OK"/>
  </notification>

  <notification
   icon="alertmodal.tga"
   name="FacePasteFailed"
   type="alertmodal">
Paste failed. [REASON]
   <usetemplate
    name="okbutton"
    yestext="OK"/>
  </notification>

  <notification
   icon="alertmodal.tga"
   name="FailedToApplyTextureNoCopyToMultiple"
   type="alertmodal">
Failed to apply texture. You can not apply a no-copy texture to multiple objects.
   <usetemplate
    name="okbutton"
    yestext="OK"/>
  </notification>

  <notification
   icon="alertmodal.tga"
   name="FailedToApplyGLTFNoCopyToMultiple"
   type="alertmodal">
Failed to apply GLTF material. You can not apply a no-copy material to multiple objects.
   <usetemplate
    name="okbutton"
    yestext="OK"/>
  </notification>

  <notification
   icon="alertmodal.tga"
   name="FacePasteTexturePermissions"
   type="alertmodal">
    You applied a texture with limited permissions, object will inherit permissions from texture.
    <usetemplate
     ignoretext="Paste: You applied a texture with limited permissions"
     name="notifyignore"/>
    <usetemplate
     name="okbutton"
     yestext="OK"/>
  </notification>

  <notification
   icon="alertmodal.tga"
   name="ConfirmLeaveCall"
   type="alertmodal">
Are you sure you want to leave this call?
    <tag>confirm</tag>
    <tag>voice</tag>
    <usetemplate
     ignoretext="Confirm before I leave call"
     name="okcancelignore"
     notext="No"
     yestext="Yes">
      <unique/>
    </usetemplate>
  </notification>

  <notification
   icon="alertmodal.tga"
   name="ConfirmMuteAll"
   type="alert">
You have selected to mute all participants in a group call.
This will also cause all residents that later join the call to be
muted, even after you have left the call.

Mute everyone?
    <tag>group</tag>
    <tag>confirm</tag>
    <tag>voice</tag>
    <usetemplate
     ignoretext="Confirm before I mute all participants in a group call"
     name="okcancelignore"
     yestext="OK"
     notext="Cancel">
      <unique/>
    </usetemplate>
  </notification>
  <notification
  name="HintChat"
  label="Chat"
  type="hint">
    <unique/>
    To join the conversation, type into the chat field below.
  </notification>

  <notification
  name="HintSit"
  label="Stand"
  type="hint">
    <unique/>
    To stand up and exit the sitting position, click the Stand button.
  </notification>

  <notification
  name="HintSpeak"
  label="Speak"
  type="hint">
    <unique/>    
Click the Speak button to turn your microphone on and off.

Click on the up arrow to see the voice control panel.

Hiding the Speak button will disable the voice feature.
  </notification>

  <notification
  name="HintDestinationGuide"
  label="Explore the World"
  type="hint">
    <unique/>
    The Destination Guide contains thousands of new places to discover. Select a location and choose Teleport to start exploring.
  </notification>

  <notification
    name="HintSidePanel"
    label="Side Panel"
    type="hint">
    <unique/>
    Get quick access to your inventory, outfits, profiles and more in the side panel.
  </notification>

  <notification
  name="HintMove"
  label="Move"
  type="hint">
    <unique/>
    To walk or run, open the Move Panel and use the directional arrows to navigate. You can also use the directional keys on your keyboard.
  </notification>

  <notification
  name="HintMoveClick"
  label=""
  type="hint">
    <unique/>    
1. Click to Walk
Click anywhere on the ground to walk to that spot.

2. Click and Drag to Rotate View
Click and drag anywhere on the world to rotate your view
    <tag>custom_skin</tag>
  </notification>

  <notification
  name="HintDisplayName"
  label="Display Name"
  type="hint">
    <unique/>
    Set your customizable display name here. This is in addition to your unique username, which can't be changed. You can change how you see other people's names in your preferences.
  </notification>


  <notification
  name="HintView"
  label="View"
  type="hint">
    <unique/>
    To change your camera view, use the Orbit and Pan controls. Reset your view by pressing Escape or walking.
    <tag>custom_skin</tag>
  </notification>

  <notification
  name="HintInventory"
  label="Inventory"
  type="hint">
    <unique/>
    Check your inventory to find items. Newest items can be easily found in the Recent tab.
  </notification>

  <notification
  name="HintLindenDollar"
  label="You've got Linden Dollars!"
  type="hint">
    <unique/>
    Here's your current balance of L$. Click Buy L$ to purchase more Linden Dollars.
    <tag>funds</tag>
  </notification>

   <notification
   icon="alertmodal.tga"
   name="LowMemory"
   type="alertmodal">
    Your memory pool is low. Some functions of SL are disabled to avoid crash. Please close other applications. Restart SL if this persists.
  </notification>

  <notification
     icon="alertmodal.tga"
     name="ForceQuitDueToLowMemory"
     type="alertmodal">
    SL will quit in 30 seconds due to out of memory.
  </notification>

  <notification
   icon="alertmodal.tga"
   name="SOCKS_NOT_PERMITTED"
   type="alertmodal">
	The SOCKS 5 proxy "[HOST]:[PORT]" refused the connection, not allowed by rule set.
	<tag>fail</tag>
   <usetemplate
     name="okbutton"
     yestext="OK"/>
  </notification>

  <notification
   icon="alertmodal.tga"
   name="SOCKS_CONNECT_ERROR"
   type="alertmodal">
	The SOCKS 5 proxy "[HOST]:[PORT]" refused the connection, could not open TCP channel.
	<tag>fail</tag>
   <usetemplate
     name="okbutton"
     yestext="OK"/>	 
  </notification>

  <notification
   icon="alertmodal.tga"
   name="SOCKS_NOT_ACCEPTABLE"
   type="alertmodal">
	The SOCKS 5 proxy "[HOST]:[PORT]" refused the selected authentication system.
	<tag>fail</tag>
   <usetemplate
     name="okbutton"
     yestext="OK"/>
  </notification>

  <notification
   icon="alertmodal.tga"
   name="SOCKS_AUTH_FAIL"
   type="alertmodal">
	The SOCKS 5 proxy "[HOST]:[PORT]" reported your credentials are invalid.
	<tag>fail</tag>
   <usetemplate
     name="okbutton"
     yestext="OK"/>
  </notification>

  <notification
   icon="alertmodal.tga"
   name="SOCKS_UDP_FWD_NOT_GRANTED"
   type="alertmodal">
	The SOCKS 5 proxy "[HOST]:[PORT]" refused the UDP associate request.
	<tag>fail</tag>
   <usetemplate
     name="okbutton"
     yestext="OK"/>
  </notification>

  <notification
   icon="alertmodal.tga"
   name="SOCKS_HOST_CONNECT_FAILED"
   type="alertmodal">
	Could not connect to SOCKS 5 proxy server "[HOST]:[PORT]".
	<tag>fail</tag>
   <usetemplate
     name="okbutton"
     yestext="OK"/>
  </notification>
  
  <notification
   icon="alertmodal.tga"
   name="SOCKS_UNKNOWN_STATUS"
   type="alertmodal">
	Unknown proxy error with server "[HOST]:[PORT]".
	<tag>fail</tag>
   <usetemplate
     name="okbutton"
     yestext="OK"/>
  </notification>
  
  <notification
   icon="alertmodal.tga"
   name="SOCKS_INVALID_HOST"
   type="alertmodal">
	Invalid SOCKS proxy address or port "[HOST]:[PORT]".
	<tag>fail</tag>
   <usetemplate
     name="okbutton"
     yestext="OK"/>
  </notification>
  
  <notification
   icon="alertmodal.tga"
   name="SOCKS_BAD_CREDS"
   type="alertmodal">
	Invalid SOCKS 5 username or password.
	<tag>fail</tag>
   <usetemplate
     name="okbutton"
     yestext="OK"/>
  </notification>
  
  <notification
   icon="alertmodal.tga"
   name="PROXY_INVALID_HTTP_HOST"
   type="alertmodal">
    Invalid HTTP proxy address or port "[HOST]:[PORT]".
	<tag>fail</tag>
   <usetemplate
     name="okbutton"
     yestext="OK"/>
  </notification>

  <notification
   icon="alertmodal.tga"
   name="PROXY_INVALID_SOCKS_HOST"
   type="alertmodal">
	Invalid SOCKS proxy address or port "[HOST]:[PORT]".
	<tag>fail</tag>
   <usetemplate
     name="okbutton"
     yestext="OK"/>
  </notification>

  <notification
   icon="alertmodal.tga"
   name="ChangeProxySettings"
   type="alert">
	Proxy settings take effect after you restart [APP_NAME].
	<tag>fail</tag>
   <usetemplate
     name="okbutton"
     yestext="OK"/>
  </notification>

  <notification
  name="AuthRequest"
  type="browser">
The site at &apos;&lt;nolink&gt;[HOST_NAME]&lt;/nolink&gt;&apos; in realm &apos;[REALM]&apos; requires a user name and password.
    <tag>confirm</tag>
    <form name="form">
      <input name="username" type="text" text="User Name"/>
      <input name="password" type="password" text="Password    "/>
      <button default="true"
              index="0"
              name="ok"
              text="Submit"/>
      <button index="1"
              name="cancel"
              text="Cancel"/>
    </form>
  </notification>

  <notification
 name="NoClassifieds"
 label=""
 type="alertmodal">
    <unique/>
    <tag>fail</tag>
    <tag>confirm</tag>
    Creation and editing of Classifieds is only available in Advanced mode. Would you like to quit and change modes? The mode selector can be found on the login screen.
    <usetemplate
   name="okcancelbuttons"
   yestext="Quit"
   notext="Don't Quit"/>
    </notification>

  <notification
 name="NoGroupInfo"
 label=""
 type="alertmodal">
    <unique/>
    <tag>fail</tag>
    <tag>confirm</tag>
    Creation and editing of Groups is only available in Advanced mode. Would you like to quit and change modes? The mode selector can be found on the login screen.
    <usetemplate
   name="okcancelbuttons"
   yestext="Quit"
   notext="Don't Quit"/>
  </notification>

  <notification
 name="NoPlaceInfo"
 label=""
 type="alertmodal">
    <unique/>
    <tag>fail</tag>
    <tag>confirm</tag>
    Viewing place profile is only available in Advanced mode. Would you like to quit and change modes? The mode selector can be found on the login screen.
    <usetemplate
   name="okcancelbuttons"
   yestext="Quit"
   notext="Don't Quit"/>
  </notification>
  
  <notification
 name="NoPicks"
 label=""
 type="alertmodal">
    <unique/>
    <tag>fail</tag>
    <tag>confirm</tag>
    Creation and editing of Picks is only available in Advanced mode. Would you like to quit and change modes? The mode selector can be found on the login screen.
    <usetemplate
   name="okcancelbuttons"
   yestext="Quit"
   notext="Don't Quit"/>
  </notification>

  <notification
 name="NoWorldMap"
 label=""
 type="alertmodal">
    <unique/>
    <tag>fail</tag>
    <tag>confirm</tag>
    Viewing of the world map is only available in Advanced mode. Would you like to quit and change modes? The mode selector can be found on the login screen.
    <usetemplate
   name="okcancelbuttons"
   yestext="Quit"
   notext="Don't Quit"/>
  </notification>

  <notification
 name="NoVoiceCall"
 label=""
 type="alertmodal">
    <unique/>
    <tag>fail</tag>
    <tag>confirm</tag>
    Voice calls are only available in Advanced mode. Would you like to logout and change modes?
    <usetemplate
   name="okcancelbuttons"
   yestext="Quit"
   notext="Don't Quit"/>
  </notification>

  <notification
 name="NoAvatarShare"
 label=""
 type="alertmodal">
    <unique/>
    <tag>fail</tag>
    <tag>confirm</tag>
    Sharing is only available in Advanced mode. Would you like to logout and change modes?
    <usetemplate
   name="okcancelbuttons"
   yestext="Quit"
   notext="Don't Quit"/>
  </notification>
  
  <notification
 name="NoAvatarPay"
 label=""
 type="alertmodal">
    <unique/>
    <tag>fail</tag>
    <tag>confirm</tag>
	  Paying other residents is only available in Advanced mode. Would you like to logout and change modes?
	  <usetemplate
   name="okcancelbuttons"
   yestext="Quit"
   notext="Don't Quit"/>
  </notification>

  <notification
 name="NoInventory"
 label=""
 type="alertmodal">
    <unique/>
    <tag>fail</tag>
    <tag>confirm</tag>
    Viewing inventory is only available in Advanced mode. Would you like to logout and change modes?
    <usetemplate
   name="okcancelbuttons"
   yestext="Quit"
   notext="Don't Quit"/>
  </notification>

  <notification
 name="NoAppearance"
 label=""
 type="alertmodal">
    <unique/>
    <tag>fail</tag>
    <tag>confirm</tag>
    The appearance editor is only available in Advanced mode. Would you like to logout and change modes?
    <usetemplate
   name="okcancelbuttons"
   yestext="Quit"
   notext="Don't Quit"/>
  </notification>

  <notification
 name="NoSearch"
 label=""
 type="alertmodal">
    <unique/>
    <tag>fail</tag>
    <tag>confirm</tag>
    Search is only available in Advanced mode. Would you like to logout and change modes?
    <usetemplate
   name="okcancelbuttons"
   yestext="Quit"
   notext="Don't Quit"/>
  </notification>

  <notification
    name="ConfirmHideUI"
    label=""
    type="alertmodal">
    <unique/>
    <tag>confirm</tag>
    This action will hide all menu items and buttons. To get them back, click [SHORTCUT] again.
    <usetemplate
      name="okcancelignore"
      yestext="OK"
      notext="Cancel"
      ignoretext="Confirm before hiding UI"/>
  </notification>

  <notification
   icon="alertmodal.tga"
   name="PathfindingLinksets_WarnOnPhantom"
   type="alertmodal">
Some selected linksets will have the Phantom flag toggled.

Do you wish to continue?
    <tag>confirm</tag>
    <usetemplate
     ignoretext="Some selected linksets phantom flag will be toggled."
     name="okcancelignore"
     notext="Cancel"
     yestext="OK"/>
  </notification>

  <notification
   icon="alertmodal.tga"
   name="PathfindingLinksets_MismatchOnRestricted"
   type="alertmodal">
Some selected linksets cannot be set to be '[REQUESTED_TYPE]' because of permission restrictions on the linkset.  These linksets will be set to be '[RESTRICTED_TYPE]' instead.

Do you wish to continue?
    <tag>confirm</tag>
    <usetemplate
     ignoretext="Some selected linksets cannot be set because of permission restrictions on the linkset."
     name="okcancelignore"
     notext="Cancel"
     yestext="OK"/>
  </notification>

  <notification
   icon="alertmodal.tga"
   name="PathfindingLinksets_MismatchOnVolume"
   type="alertmodal">
Some selected linksets cannot be set to be '[REQUESTED_TYPE]' because the shape is non-convex.

Do you wish to continue?
    <tag>confirm</tag>
    <usetemplate
     ignoretext="Some selected linksets cannot be set because the shape is non-convex"
     name="okcancelignore"
     notext="Cancel"
     yestext="OK"/>
  </notification>

  <notification
   icon="alertmodal.tga"
   name="PathfindingLinksets_WarnOnPhantom_MismatchOnRestricted"
   type="alertmodal">
Some selected linksets will have the Phantom flag toggled.

Some selected linksets cannot be set to be '[REQUESTED_TYPE]' because of permission restrictions on the linkset.  These linksets will be set to be '[RESTRICTED_TYPE]' instead.

Do you wish to continue?
    <tag>confirm</tag>
    <usetemplate
     ignoretext="Some selected linksets phantom flag will be toggled and others cannot be set because of permission restrictions on the linkset."
     name="okcancelignore"
     notext="Cancel"
     yestext="OK"/>
  </notification>

  <notification
   icon="alertmodal.tga"
   name="PathfindingLinksets_WarnOnPhantom_MismatchOnVolume"
   type="alertmodal">
Some selected linksets will have the Phantom flag toggled.

Some selected linksets cannot be set to be '[REQUESTED_TYPE]' because the shape is non-convex.

Do you wish to continue?
    <tag>confirm</tag>
    <usetemplate
     ignoretext="Some selected linksets phantom flag will be toggled and others cannot be set because the shape is non-convex"
     name="okcancelignore"
     notext="Cancel"
     yestext="OK"/>
  </notification>

  <notification
   icon="alertmodal.tga"
   name="PathfindingLinksets_MismatchOnRestricted_MismatchOnVolume"
   type="alertmodal">
Some selected linksets cannot be set to be '[REQUESTED_TYPE]' because of permission restrictions on the linkset.  These linksets will be set to be '[RESTRICTED_TYPE]' instead.

Some selected linksets cannot be set to be '[REQUESTED_TYPE]' because the shape is non-convex. These linksets&apos; use types will not change.

Do you wish to continue?
    <tag>confirm</tag>
    <usetemplate
     ignoretext="Some selected linksets cannot be set because of permission restrictions on the linkset and because the shape is non-convex."
     name="okcancelignore"
     notext="Cancel"
     yestext="OK"/>
  </notification>

  <notification
   icon="alertmodal.tga"
   name="PathfindingLinksets_WarnOnPhantom_MismatchOnRestricted_MismatchOnVolume"
   type="alertmodal">
Some selected linksets will have the Phantom flag toggled.

Some selected linksets cannot be set to be '[REQUESTED_TYPE]' because of permission restrictions on the linkset.  These linksets will be set to be '[RESTRICTED_TYPE]' instead.

Some selected linksets cannot be set to be '[REQUESTED_TYPE]' because the shape is non-convex. These linksets&apos; use types will not change.

Do you wish to continue?
    <tag>confirm</tag>
    <usetemplate
     ignoretext="Some selected linksets phantom flag will be toggled and others cannot be set because of permission restrictions on the linkset and because the shape is non-convex."
     name="okcancelignore"
     notext="Cancel"
     yestext="OK"/>
  </notification>

  <notification
   icon="alertmodal.tga"
   name="PathfindingLinksets_ChangeToFlexiblePath"
   type="alertmodal">
    The selected object affects the navmesh.  Changing it to a Flexible Path will remove it from the navmesh.
    <tag>confirm</tag>
    <usetemplate
     ignoretext="The selected object affects the navmesh. Changing it to a Flexible Path will remove it from the navmesh."
     name="okcancelignore"
     notext="Cancel"
     yestext="OK"/>
  </notification>

  <global name="UnsupportedIntelDriver">
The installed Intel graphics driver for [GPUNAME], version [VERSION], is significantly out of date and is known to cause excessive rates of program crashes. You are strongly advised to update to a current Intel driver

Do you want to check the Intel driver website?
  </global>

  <global name="UnsupportedCPUAmount">
796
  </global>

  <global name="UnsupportedRAMAmount">
510
  </global>

  <global name="UnsupportedGPU">
- Your graphics card does not meet the minimum requirements.
  </global>

  <global name="UnsupportedRAM">
- Your system memory does not meet the minimum requirements.
  </global>
  
  <global name="LLLeapUpdaterFailure">
Failed to launch updater service [UPDATER_APP]. Please verify the viewer is installed correctly and has the necessary permissions to run. If you continue to experience issues, please visit the [SUPPORT_SITE].
  </global>

<!-- these are alert strings from server. the name needs to match entire the server string, and needs to be changed
	whenever the server string changes -->
   <global name="You can only set your 'Home Location' on your land or at a mainland Infohub.">
If you own a piece of land, you can make it your home location.
Otherwise, you can look at the Map and find places marked &quot;Infohub&quot;.
  </global>
  <global name="You died and have been teleported to your home location">
You died and have been teleported to your home location.
  </global>

  <notification
   icon="alertmodal.tga"
   name="LocalBitmapsUpdateFileNotFound"
   persist="true"
   type="notify">
[FNAME] could not be updated because the file could no longer be found.
Disabling future updates for this file.
  </notification>

  <notification
   icon="alertmodal.tga"
   name="LocalBitmapsUpdateFailedFinal"
   persist="true"
   type="notify">
[FNAME] could not be opened or decoded for [NRETRIES] attempts, and is now considered broken.
Disabling future updates for this file.
  </notification>

  <notification
   icon="alertmodal.tga"
   name="LocalBitmapsVerifyFail"
   persist="true"
   type="notify">
Attempted to add an invalid or unreadable image file [FNAME] which could not be opened or decoded.
Attempt cancelled.
  </notification>

  <notification
   icon="alertmodal.tga"
   name="LocalGLTFVerifyFail"
   persist="true"
   type="notify">
Attempted to add an invalid or unreadable GLTF material [FNAME] which could not be opened or decoded.
Attempt cancelled.
  </notification>

  <notification
   icon="alertmodal.tga"
   name="PathfindingReturnMultipleItems"
   type="alertmodal">
    You are returning [NUM_ITEMS] items.  Are you sure you want to continue?
    <tag>confirm</tag>
    <usetemplate
     ignoretext="Are you sure you want to return multiple items?"
     name="okcancelignore"
     notext="No"
     yestext="Yes"/>
  </notification>

  <notification
   icon="alertmodal.tga"
   name="PathfindingDeleteMultipleItems"
   type="alertmodal">
    You are deleting [NUM_ITEMS] items.  Are you sure you want to continue?
    <tag>confirm</tag>
    <usetemplate
     ignoretext="Are you sure you want to delete multiple items?"
     name="okcancelignore"
     notext="No"
     yestext="Yes"/>
  </notification>


  <notification
   icon="alertmodal.tga"
   name="AvatarFrozen"
   type="notify">
   <tag>fail</tag>
[AV_FREEZER] has frozen you. You cannot move or interact with the world.
  </notification>

  <notification
   icon="alertmodal.tga"
   name="AvatarFrozenDuration"
   type="notify">
   <tag>fail</tag>
[AV_FREEZER] has frozen you for [AV_FREEZE_TIME] seconds. You cannot move or interact with the world.
  </notification>

  <notification
   icon="alertmodal.tga"
   name="YouFrozeAvatar"
   type="notify">
   <tag>fail</tag>
Avatar frozen.
  </notification>

  <notification
   icon="alertmodal.tga"
   name="AvatarHasUnFrozenYou"
   type="notify">
   <tag>fail</tag>
[AV_FREEZER] has unfrozen you.
  </notification>

  <notification
   icon="alertmodal.tga"
   name="AvatarUnFrozen"
   type="notify">
   <tag>fail</tag>
Avatar unfrozen.
  </notification>

  <notification
   icon="alertmodal.tga"
   name="AvatarFreezeFailure"
   type="notify">
   <tag>fail</tag>
Freeze failed because you don't have admin permission for that parcel.
  </notification>

  <notification
   icon="alertmodal.tga"
   name="AvatarFreezeThaw"
   type="notify">
   <tag>fail</tag>
Your freeze expired, go about your business.
  </notification>

  <notification
   icon="alertmodal.tga"
   name="AvatarCantFreeze"
   type="notify">
   <tag>fail</tag>
Sorry, can't freeze that user.
  </notification>

  <notification
   icon="alertmodal.tga"
   name="NowOwnObject"
   type="notify">
   <tag>fail</tag>
You are now the owner of object [OBJECT_NAME]
  </notification>

  <notification
   icon="alertmodal.tga"
   name="CantRezOnLand"
   type="notify">
   <tag>fail</tag>
Can't rez object at [OBJECT_POS] because the owner of this land does not allow it.  Use the land tool to see land ownership.
  </notification>

  <notification
   icon="alertmodal.tga"
   name="RezFailTooManyRequests"
   type="notify">
   <tag>fail</tag>
Object can not be rezzed because there are too many requests.
  </notification>
 
  <notification
   icon="alertmodal.tga"
   name="SitFailCantMove"
   type="notify">
   <tag>fail</tag>
You cannot sit because you cannot move at this time.
  </notification>

  <notification
   icon="alertmodal.tga"
   name="SitFailNotAllowedOnLand"
   type="notify">
   <tag>fail</tag>
You cannot sit because you are not allowed on that land.
  </notification>
 
  <notification
   icon="alertmodal.tga"
   name="SitFailNotSameRegion"
   type="notify">
   <tag>fail</tag>
Try moving closer.  Can't sit on object because
it is not in the same region as you.
  </notification>
  
  <notification
   icon="alertmodal.tga"
   name="NoNewObjectRegionFull"
   type="notify">
   <tag>fail</tag>
Unable to create new object. The region is full.
  </notification>

  <notification
   icon="alertmodal.tga"
   name="FailedToPlaceObject"
   type="notify">
   <tag>fail</tag>
Failed to place object at specified location.  Please try again.
  </notification>

  <notification
   icon="alertmodal.tga"
   name="NoOwnNoGardening"
   type="notify">
   <tag>fail</tag>
You Can't create trees and grass on land you don't own.
  </notification>

  <notification
   icon="alertmodal.tga"
   name="NoCopyPermsNoObject"
   type="notify">
   <tag>fail</tag>
Copy failed because you lack permission to copy the object &lt;nolink&gt;'[OBJ_NAME]'&lt;/nolink&gt;.
  </notification>

  <notification
   icon="alertmodal.tga"
   name="NoTransPermsNoObject"
   type="notify">
   <tag>fail</tag>
Copy failed because the object &lt;nolink&gt;'[OBJ_NAME]'&lt;/nolink&gt; cannot be transferred to you.
  </notification>

  <notification
   icon="alertmodal.tga"
   name="AddToNavMeshNoCopy"
   type="notify">
   <tag>fail</tag>
Copy failed because the object &lt;nolink&gt;'[OBJ_NAME]'&lt;/nolink&gt; contributes to navmesh.
  </notification>

  <notification
   icon="alertmodal.tga"
   name="DupeWithNoRootsSelected"
   type="notify">
   <tag>fail</tag>
Duplicate with no root objects selected.
  </notification>

  <notification
   icon="alertmodal.tga"
   name="CantDupeCuzRegionIsFull"
   type="notify">
   <tag>fail</tag>
Can't duplicate objects because the region is full.
  </notification>

  <notification
   icon="alertmodal.tga"
   name="CantDupeCuzParcelNotFound"
   type="notify">
   <tag>fail</tag>
Can't duplicate objects - Can't find the parcel they are on.
  </notification>

  <notification
   icon="alertmodal.tga"
   name="CantCreateCuzParcelFull"
   type="notify">
   <tag>fail</tag>
Can't create object because 
the parcel is full.
  </notification>

  <notification
   icon="alertmodal.tga"
   name="RezAttemptFailed"
   type="notify">
   <tag>fail</tag>
Attempt to rez an object failed.
  </notification>

  <notification
   icon="alertmodal.tga"
   name="ToxicInvRezAttemptFailed"
   type="notify">
   <tag>fail</tag>
Unable to create item that has caused problems on this region.
  </notification>

  <notification
   icon="alertmodal.tga"
   name="InvItemIsBlacklisted"
   type="notify">
   <tag>fail</tag>
That inventory item has been blacklisted.
  </notification>

  <notification
   icon="alertmodal.tga"
   name="NoCanRezObjects"
   type="notify">
   <tag>fail</tag>
You are not currently allowed to create objects.
  </notification>
 
  <notification
   icon="alertmodal.tga"
   name="LandSearchBlocked"
   type="notify">
   <tag>fail</tag>
Land Search Blocked.
You have performed too many land searches too quickly.
Please try again in a minute.
  </notification>

  <notification
   icon="alertmodal.tga"
   name="NotEnoughResourcesToAttach"
   type="notify">
   <tag>fail</tag>
Not enough script resources available to attach object!
  </notification>

  <notification
   icon="alertmodal.tga"
   name="YouDiedAndGotTPHome"
   type="notify">
   <tag>fail</tag>
You died and have been teleported to your home location
  </notification>

  <notification
   icon="alertmodal.tga"
   name="EjectComingSoon"
   type="notify">
   <tag>fail</tag>
You are no longer allowed here and have [EJECT_TIME] seconds to leave.
  </notification>

  <notification
   icon="alertmodal.tga"
   name="NoEnterRegionMaybeFull"
   type="notify">
   <tag>fail</tag>
You can't enter region "[NAME]".
It may be full or restarting soon.
  </notification>

  <notification
   icon="alertmodal.tga"
   name="SaveBackToInvDisabled"
   type="notify">
   <tag>fail</tag>
Save Back To Inventory has been disabled.
  </notification>

  <notification
   icon="alertmodal.tga"
   name="NoExistNoSaveToContents"
   type="notify">
   <tag>fail</tag>
Cannot save &lt;nolink&gt;'[OBJ_NAME]'&lt;/nolink&gt; to object contents because the object it was rezzed from no longer exists.
  </notification>

  <notification
   icon="alertmodal.tga"
   name="NoModNoSaveToContents"
   type="notify">
   <tag>fail</tag>
Cannot save &lt;nolink&gt;'[OBJ_NAME]'&lt;/nolink&gt; to object contents because you do not have permission to modify the object &lt;nolink&gt;'[DEST_NAME]'&lt;/nolink&gt;.
  </notification>

  <notification
   icon="alertmodal.tga"
   name="NoSaveBackToInvDisabled"
   type="notify">
   <tag>fail</tag>
Cannot save &lt;nolink&gt;'[OBJ_NAME]'&lt;/nolink&gt; back to inventory -- this operation has been disabled.
  </notification>

  <notification
   icon="alertmodal.tga"
   name="NoCopyNoSelCopy"
   type="notify">
   <tag>fail</tag>
You cannot copy your selection because you do not have permission to copy the object &lt;nolink&gt;'[OBJ_NAME]'&lt;/nolink&gt;.
  </notification>

  <notification
   icon="alertmodal.tga"
   name="NoTransNoSelCopy"
   type="notify">
   <tag>fail</tag>
You cannot copy your selection because the object &lt;nolink&gt;'[OBJ_NAME]'&lt;/nolink&gt; is not transferrable.
  </notification>

  <notification
   icon="alertmodal.tga"
   name="NoTransNoCopy"
   type="notify">
   <tag>fail</tag>
You cannot copy your selection because the object &lt;nolink&gt;'[OBJ_NAME]'&lt;/nolink&gt; is not transferrable.
  </notification>

  <notification
   icon="alertmodal.tga"
   name="NoPermsNoRemoval"
   type="notify">
   <tag>fail</tag>
Removal of the object &lt;nolink&gt;'[OBJ_NAME]'&lt;/nolink&gt; from the simulator is disallowed by the permissions system.
  </notification>

  <notification
   icon="alertmodal.tga"
   name="NoModNoSaveSelection"
   type="notify">
   <tag>fail</tag>
Cannot save your selection because you do not have permission to modify the object &lt;nolink&gt;'[OBJ_NAME]'&lt;/nolink&gt;.
  </notification>


  <notification
   icon="alertmodal.tga"
   name="NoTransNoSaveToContents"
   type="notify">
    <tag>fail</tag>
    Cannot save &lt;nolink&gt;'[OBJ_NAME]'&lt;/nolink&gt; to object contents because you do not have permission to transfer the object's ownership.
  </notification>

  <notification
   icon="alertmodal.tga"
   name="NoCopyNoSaveSelection"
   type="notify">
   <tag>fail</tag>
Cannot save your selection because the object &lt;nolink&gt;'[OBJ_NAME]'&lt;/nolink&gt; is not copyable.
  </notification>

  <notification
   icon="alertmodal.tga"
   name="NoModNoTaking"
   type="notify">
   <tag>fail</tag>
You cannot take your selection because you do not have permission to modify the object &lt;nolink&gt;'[OBJ_NAME]'&lt;/nolink&gt;.
  </notification>

  <notification
   icon="alertmodal.tga"
   name="RezDestInternalError"
   type="notify">
   <tag>fail</tag>
Internal Error: Unknown destination type.
  </notification>

  <notification
   icon="alertmodal.tga"
   name="DeleteFailObjNotFound"
   type="notify">
   <tag>fail</tag>
Delete failed because object not found
  </notification>

  <notification
   icon="alertmodal.tga"
   name="SorryCantEjectUser"
   type="notify">
   <tag>fail</tag>
Sorry, can't eject that user.
  </notification>

  <notification
   icon="alertmodal.tga"
   name="RegionSezNotAHome"
   type="notify">
   <tag>fail</tag>
This region does not allow you to set your home location here.
  </notification>

  <notification
   icon="alertmodal.tga"
   name="HomeLocationLimits"
   type="notify">
   <tag>fail</tag>
You can only set your 'Home Location' on your land or at a mainland Infohub.
   </notification>

  <notification
   icon="alertmodal.tga"
   name="HomePositionSet"
   type="notify">
   <tag>fail</tag>
Home position set.
  </notification>

  <notification
   icon="alertmodal.tga"
   name="AvatarEjected"
   type="notify">
   <tag>fail</tag>
Avatar ejected.
  </notification>

  <notification
   icon="alertmodal.tga"
   name="AvatarEjectFailed"
   type="notify">
   <tag>fail</tag>
Eject failed because you don't have admin permission for that parcel.
  </notification>

  <notification
   icon="alertmodal.tga"
   name="CMOParcelFull"
   type="notify">
   <tag>fail</tag>
Can't move object '[O]' to
[P] in region [R] because the parcel is full.
  </notification>

  <notification
   icon="alertmodal.tga"
   name="CMOParcelPerms"
   type="notify">
   <tag>fail</tag>
Can't move object '[O]' to
[P] in region [R] because your objects are not allowed on this parcel.
  </notification>

  <notification
   icon="alertmodal.tga"
   name="CMOParcelResources"
   type="notify">
   <tag>fail</tag>
Can't move object '[O]' to
[P] in region [R] because there are not enough resources for this object on this parcel.
  </notification>

  <notification
   icon="alertmodal.tga"
   name="NoParcelPermsNoObject"
   type="notify">
   <tag>fail</tag>
Copy failed because you lack access to that parcel.
  </notification>

  <notification
   icon="alertmodal.tga"
   name="CMORegionVersion"
   type="notify">
    <tag>fail</tag>
    Can't move object '[O]' to
    [P] in region [R] because the other region is running an older version which does not support receiving this object via region crossing.
  </notification>

  <notification
   icon="alertmodal.tga"
   name="CMONavMesh"
   type="notify">
   <tag>fail</tag>
Can't move object '[O]' to
[P] in region [R] because you cannot modify the navmesh across region boundaries.
  </notification>

  <notification
   icon="alertmodal.tga"
   name="CMOWTF"
   type="notify">
   <tag>fail</tag>
Can't move object '[O]' to
[P] in region [R] because of an unknown reason. ([F])
  </notification>

  <notification
   icon="alertmodal.tga"
   name="NoPermModifyObject"
   type="notify">
   <tag>fail</tag>
You don't have permission to modify that object
  </notification>

  <notification
   icon="alertmodal.tga"
   name="TooMuchObjectInventorySelected"
   type="alertmodal">
    <tag>fail</tag>
    Too many objects with large inventory are selected. Please select fewer objects and try again.
    <usetemplate
     name="okbutton"
     yestext="OK"/>
  </notification>

  <notification
   icon="alertmodal.tga"
   name="CantEnablePhysObjContributesToNav"
   type="notify">
   <tag>fail</tag>
Can't enable physics for an object that contributes to the navmesh.
  </notification>

  <notification
   icon="alertmodal.tga"
   name="CantEnablePhysKeyframedObj"
   type="notify">
   <tag>fail</tag>
Can't enable physics for keyframed objects.
  </notification>

  <notification
   icon="alertmodal.tga"
   name="CantEnablePhysNotEnoughLandResources"
   type="notify">
   <tag>fail</tag>
Can't enable physics for object -- insufficient land resources.
  </notification>

  <notification
   icon="alertmodal.tga"
   name="CantEnablePhysCostTooGreat"
   persist="true"
   type="notify">
   <tag>fail</tag>
Can't enable physics for object with physics resource cost greater than [MAX_OBJECTS]
  </notification>

  <notification
   icon="alertmodal.tga"
   name="PhantomWithConcavePiece"
   type="notify">
   <tag>fail</tag>
This object cannot have a concave piece because it is phantom and contributes to the navmesh.
  </notification>

  <notification
   icon="alertmodal.tga"
   name="UnableAddItem"
   type="notify">
   <tag>fail</tag>
Unable to add item!
  </notification>

  <notification
   icon="alertmodal.tga"
   name="UnableEditItem"
   type="notify">
   <tag>fail</tag>
Unable to edit this!
  </notification>

  <notification
   icon="alertmodal.tga"
   name="NoPermToEdit"
   type="notify">
   <tag>fail</tag>
Not permitted to edit this.
  </notification>

  <notification
   icon="alertmodal.tga"
   name="NoPermToCopyInventory"
   type="notify">
   <tag>fail</tag>
Not permitted to copy that inventory.
  </notification>

  <notification
   icon="alertmodal.tga"
   name="CantSaveItemDoesntExist"
   type="notify">
   <tag>fail</tag>
Cannot save to object contents: Item no longer exists.
  </notification>

  <notification
   icon="alertmodal.tga"
   name="CantSaveItemAlreadyExists"
   type="notify">
   <tag>fail</tag>
Cannot save to object contents: Item with that name already exists in inventory
  </notification>

  <notification
   icon="alertmodal.tga"
   name="CantSaveModifyAttachment"
   type="notify">
   <tag>fail</tag>
Cannot save to object contents: This would modify the attachment permissions.
  </notification>

  <notification
   icon="alertmodal.tga"
   name="AttachmentHasTooMuchInventory"
   type="notify">
   <tag>fail</tag>
Your attachments contain too much inventory to add more.
  </notification>

  <notification
   icon="alertmodal.tga"
   name="IllegalAttachment"
   type="notify">
   <tag>fail</tag>
The attachment has requested a nonexistent point on the avatar. It has been attached to the chest instead.
  </notification>

  <notification
   icon="alertmodal.tga"
   name="TooManyScripts"
   type="notify">
   <tag>fail</tag>
Too many scripts.
  </notification>

  <notification
   icon="alertmodal.tga"
   name="UnableAddScript"
   type="notify">
   <tag>fail</tag>
Unable to add script!
  </notification>

  <notification
   icon="alertmodal.tga"
   name="AssetServerTimeoutObjReturn"
   type="notify">
   <tag>fail</tag>
Asset server didn't respond in a timely fashion.  Object returned to the region.
  </notification>

  <notification
   icon="alertmodal.tga"
   name="RegionDisablePhysicsShapes"
   type="notify">
   <tag>fail</tag>
This region does not have physics shapes enabled.
  </notification>

  <notification
   icon="alertmodal.tga"
   name="NoModNavmeshAcrossRegions"
   type="notify">
   <tag>fail</tag>
You cannot modify the navmesh across region boundaries.
  </notification>

  <notification
   icon="alertmodal.tga"
   name="NoSetPhysicsPropertiesOnObjectType"
   type="notify">
   <tag>fail</tag>
Cannot set physics properties on that object type.
  </notification>

  <notification
   icon="alertmodal.tga"
   name="NoSetRootPrimWithNoShape"
   type="notify">
   <tag>fail</tag>
Cannot set root prim to have no shape.
  </notification>

  <notification
   icon="alertmodal.tga"
   name="NoRegionSupportPhysMats"
   type="notify">
   <tag>fail</tag>
This region does not have physics materials enabled.
  </notification>

  <notification
   icon="alertmodal.tga"
   name="OnlyRootPrimPhysMats"
   type="notify">
   <tag>fail</tag>
Only root prims may have their physics materials adjusted.
  </notification>

  <notification
   icon="alertmodal.tga"
   name="NoSupportCharacterPhysMats"
   type="notify">
   <tag>fail</tag>
Setting physics materials on characters is not yet supported.
  </notification>

  <notification
   icon="alertmodal.tga"
   name="InvalidPhysMatProperty"
   type="notify">
   <tag>fail</tag>
One or more of the specified physics material properties was invalid.
  </notification>

  <notification
   icon="alertmodal.tga"
   name="NoPermsAlterStitchingMeshObj"
   type="notify">
   <tag>fail</tag>
You may not alter the stitching type of a mesh object.
  </notification>

  <notification
   icon="alertmodal.tga"
   name="NoPermsAlterShapeMeshObj"
   type="notify">
   <tag>fail</tag>
You may not alter the shape of a mesh object
  </notification>

  <notification
   icon="alertmodal.tga"
   name="FullRegionCantEnter"
   type="notify">
   <tag>fail</tag>
You can't enter this region because \nthe region is full.
  </notification>

  <notification
   icon="alertmodal.tga"
   name="LinkFailedOwnersDiffer"
   type="notify">
   <tag>fail</tag>
Link failed -- owners differ
  </notification>

  <notification
   icon="alertmodal.tga"
   name="LinkFailedNoModNavmeshAcrossRegions"
   type="notify">
   <tag>fail</tag>
Link failed -- cannot modify the navmesh across region boundaries.
  </notification>

  <notification
   icon="alertmodal.tga"
   name="LinkFailedNoPermToEdit"
   type="notify">
   <tag>fail</tag>
Link failed because you do not have edit permission.
  </notification>

  <notification
   icon="alertmodal.tga"
   name="LinkFailedTooManyPrims"
   type="notify">
   <tag>fail</tag>
Link failed -- too many primitives
  </notification>

  <notification
   icon="alertmodal.tga"
   name="LinkFailedCantLinkNoCopyNoTrans"
   type="notify">
   <tag>fail</tag>
Link failed -- cannot link no-copy with no-transfer
  </notification>

  <notification
   icon="alertmodal.tga"
   name="LinkFailedNothingLinkable"
   type="notify">
   <tag>fail</tag>
Link failed -- nothing linkable.
  </notification>

  <notification
   icon="alertmodal.tga"
   name="LinkFailedTooManyPathfindingChars"
   type="notify">
   <tag>fail</tag>
Link failed -- too many pathfinding characters
  </notification>

  <notification
   icon="alertmodal.tga"
   name="LinkFailedInsufficientLand"
   type="notify">
   <tag>fail</tag>
Link failed -- insufficient land resources
  </notification>

  <notification
   icon="alertmodal.tga"
   name="LinkFailedTooMuchPhysics"
   type="notify">
   <tag>fail</tag>
Object uses too many physics resources -- its dynamics have been disabled.
  </notification>

  <notification
   icon="alertmodal.tga"
   name="EstateManagerFailedllTeleportHome"
   persist="false"
   type="notify">
    <tag>fail</tag>
The object '[OBJECT_NAME]' at [SLURL] cannot teleport estate managers home.
  </notification>

  <notification
   icon="alertmodal.tga"
   name="TeleportedHomeByObjectOnParcel"
   persist="false"
   type="notify">
   <tag>fail</tag>
You have been teleported home by the object '[OBJECT_NAME]' on the parcel '[PARCEL_NAME]'
  </notification>

  <notification
   icon="alertmodal.tga"
   name="TeleportedHomeByObject"
   persist="false"
   type="notify">
   <tag>fail</tag>
You have been teleported home by the object '[OBJECT_NAME]'
  </notification>

  <notification
   icon="alertmodal.tga"
   name="TeleportedByAttachment"
   type="notify">
   <tag>fail</tag>
You have been teleported by an attachment on [ITEM_ID]
   <usetemplate
    ignoretext="Teleport: You have been teleported by an attachment"
    name="notifyignore"/>
  </notification>

  <notification
   icon="alertmodal.tga"
   name="TeleportedByObjectOnParcel"
   type="notify">
   <tag>fail</tag>
You have been teleported by the object '[OBJECT_NAME]' on the parcel '[PARCEL_NAME]'
   <usetemplate
    ignoretext="Teleport: You have been teleported by an object on a parcel"
    name="notifyignore"/>
  </notification>

  <notification
   icon="alertmodal.tga"
   name="TeleportedByObjectOwnedBy"
   type="notify">
   <tag>fail</tag>
You have been teleported by the object '[OBJECT_NAME]' owned by [OWNER_ID]
  </notification>

  <notification
   icon="alertmodal.tga"
   name="TeleportedByObjectUnknownUser"
   type="notify">
   <tag>fail</tag>
You have been teleported by the object '[OBJECT_NAME]' owned by an unknown user.
  </notification>

  <notification
   icon="alertmodal.tga"
   name="StandDeniedByObject"
   type="notify">
    <tag>fail</tag>
'[OBJECT_NAME]' will not allow you to stand at this time.
  </notification>

  <notification
   icon="alertmodal.tga"
   name="ResitDeniedByObject"
   type="notify">
    <tag>fail</tag>
'[OBJECT_NAME]' will not allow you to change your seat at this time.
  </notification>

  <notification
   icon="alertmodal.tga"
   name="CantCreateObjectRegionFull"
   type="notify">
   <tag>fail</tag>
Unable to create requested object. The region is full.
  </notification>

   <notification
    icon="alertmodal.tga"
   name="CantCreateAnimatedObjectTooLarge"
   type="notify">
   <tag>fail</tag>
Unable to create requested animated object because it exceeds the rigged triangle limit.
  </notification>

  <notification
   icon="alertmodal.tga"
   name="CantAttackMultipleObjOneSpot"
   type="notify">
   <tag>fail</tag>
You can't attach multiple objects to one spot.
  </notification>

  <notification
   icon="alertmodal.tga"
   name="CantCreateMultipleObjAtLoc"
   type="notify">
   <tag>fail</tag>
You can't create multiple objects here.
  </notification>

  <notification
   icon="alertmodal.tga"
   name="UnableToCreateObjTimeOut"
   type="notify">
   <tag>fail</tag>
Unable to create requested object. Object is missing from database.
  </notification>

  <notification
   icon="alertmodal.tga"
   name="UnableToCreateObjUnknown"
   type="notify">
   <tag>fail</tag>
Unable to create requested object. The request timed out. Please try again.
  </notification>

  <notification
   icon="alertmodal.tga"
   name="UnableToCreateObjMissingFromDB"
   type="notify">
   <tag>fail</tag>
Unable to create requested object. Please try again.
  </notification>

  <notification
   icon="alertmodal.tga"
   name="RezFailureTookTooLong"
   type="notify">
   <tag>fail</tag>
Rez failed, requested object took too long to load.
  </notification>

  <notification
   icon="alertmodal.tga"
   name="FailedToPlaceObjAtLoc"
   type="notify">
   <tag>fail</tag>
Failed to place object at specified location.  Please try again.
  </notification>

  <notification
   icon="alertmodal.tga"
   name="CantCreatePlantsOnLand"
   type="notify">
   <tag>fail</tag>
You cannot create plants on this land.
  </notification>

  <notification
   icon="alertmodal.tga"
   name="CantRestoreObjectNoWorldPos"
   type="notify">
   <tag>fail</tag>
Cannot restore object. No world position found.
  </notification>

  <notification
   icon="alertmodal.tga"
   name="CantRezObjectInvalidMeshData"
   type="notify">
   <tag>fail</tag>
Unable to rez object because its mesh data is invalid.
  </notification>

  <notification
   icon="alertmodal.tga"
   name="CantRezObjectTooManyScripts"
   type="notify">
   <tag>fail</tag>
Unable to rez object because there are already too many scripts in this region.
  </notification>

  <notification
   icon="alertmodal.tga"
   name="CantCreateObjectNoAccess"
   type="notify">
   <tag>fail</tag>
Your access privileges don't allow you to create objects there.
  </notification>

  <notification
   icon="alertmodal.tga"
   name="CantCreateObject"
   type="notify">
   <tag>fail</tag>
You are not currently allowed to create objects.
  </notification>

  <notification
   icon="alertmodal.tga"
   name="InvalidObjectParams"
   type="notify">
   <tag>fail</tag>
Invalid object parameters
  </notification>

  <notification
   icon="alertmodal.tga"
   name="CantDuplicateObjectNoAcess"
   type="notify">
   <tag>fail</tag>
Your access privileges don't allow you to duplicate objects here.
  </notification>

  <notification
   icon="alertmodal.tga"
   name="CantChangeShape"
   type="notify">
   <tag>fail</tag>
You are not allowed to change this shape.
  </notification>

  <notification
   icon="alertmodal.tga"
   name="NoPermsTooManyAttachedAnimatedObjects"
   type="notify">
   <tag>fail</tag>
Operation would cause the number of attached animated objects to exceed the limit.
  </notification>

  <notification
   icon="alertmodal.tga"
   name="NoPermsLinkAnimatedObjectTooLarge"
   type="notify">
   <tag>fail</tag>
Can't link these objects because the resulting animated object would exceed the rigged triangle limit.
  </notification>

  <notification
   icon="alertmodal.tga"
   name="NoPermsSetFlagAnimatedObjectTooLarge"
   type="notify">
   <tag>fail</tag>
Can't make this object into an animated object because it would exceed the rigged triangle limit.
  </notification>

  <notification
   icon="alertmodal.tga"
   name="CantChangeAnimatedObjectStateInsufficientLand"
   type="notify">
   <tag>fail</tag>
Can't change animated object state for this object because it would cause parcel limit to be exceeded.
  </notification>

  <notification
   icon="alertmodal.tga"
   name="ErrorNoMeshData"
   type="notify">
   <tag>fail</tag>
Server error: cannot complete this operation because mesh data is not loaded.
  </notification>

  <notification
   icon="alertmodal.tga"
   name="NoAccessToClaimObjects"
   type="notify">
   <tag>fail</tag>
Your access privileges don't allow you to claim objects here.
  </notification>

  <notification
   icon="alertmodal.tga"
   name="DeedFailedNoPermToDeedForGroup"
   type="notify">
   <tag>fail</tag>
Deed failed because you do not have permission to deed objects for your group.
  </notification>

  <notification
   icon="alertmodal.tga"
   name="NoPrivsToBuyObject"
   type="notify">
   <tag>fail</tag>
Your access privileges don't allow you to buy objects here.
  </notification>

  <notification
   icon="alertmodal.tga"
   name="CantAttachObjectAvatarSittingOnIt"
   type="notify">
   <tag>fail</tag>
Cannot attach object because an avatar is sitting on it.
  </notification>

  <notification
   icon="alertmodal.tga"
   name="WhyAreYouTryingToWearShrubbery"
   type="notify">
   <tag>fail</tag>
Trees and grasses cannot be worn as attachments.
  </notification>

  <notification
   icon="alertmodal.tga"
   name="CantAttachGroupOwnedObjs"
   type="notify">
   <tag>fail</tag>
Cannot attach group-owned objects.
  </notification>

  <notification
   icon="alertmodal.tga"
   name="CantAttachObjectsNotOwned"
   type="notify">
   <tag>fail</tag>
Cannot attach objects that you don't own.
  </notification>

  <notification
   icon="alertmodal.tga"
   name="CantAttachNavmeshObjects"
   type="notify">
   <tag>fail</tag>
Cannot attach objects that contribute to navmesh.
  </notification>

  <notification
   icon="alertmodal.tga"
   name="CantAttachObjectNoMovePermissions"
   type="notify">
   <tag>fail</tag>
Cannot attach object because you do not have permission to move it.
  </notification>

  <notification
   icon="alertmodal.tga"
   name="CantAttachNotEnoughScriptResources"
   type="notify">
   <tag>fail</tag>
Not enough script resources available to attach object!
  </notification>

  <notification
   icon="alertmodal.tga"
   name="CantAttachObjectBeingRemoved"
   type="notify">
    <tag>fail</tag>
    Cannot attach object because it is already being removed.
  </notification>

  <notification
   icon="alertmodal.tga"
   name="CantDropItemTrialUser"
   type="notify">
   <tag>fail</tag>
You can't drop objects here; try the Free Trial area.
  </notification>

  <notification
   icon="alertmodal.tga"
   name="CantDropMeshAttachment"
   type="notify">
   <tag>fail</tag>
You can't drop mesh attachments. Detach to inventory and then rez in world.
  </notification>

  <notification
   icon="alertmodal.tga"
   name="CantDropAttachmentNoPermission"
   type="notify">
   <tag>fail</tag>
Failed to drop attachment: you don't have permission to drop there.
  </notification>

  <notification
   icon="alertmodal.tga"
   name="CantDropAttachmentInsufficientLandResources"
   type="notify">
   <tag>fail</tag>
Failed to drop attachment: insufficient available land resource.
  </notification>

  <notification
   icon="alertmodal.tga"
   name="CantDropAttachmentInsufficientResources"
   type="notify">
   <tag>fail</tag>
Failed to drop attachments: insufficient available resources.
  </notification>

  <notification
   icon="alertmodal.tga"
   name="CantDropObjectFullParcel"
   type="notify">
   <tag>fail</tag>
Cannot drop object here.  Parcel is full.
  </notification>

  <notification
   icon="alertmodal.tga"
   name="CantTouchObjectBannedFromParcel"
   type="notify">
   <tag>fail</tag>
Can't touch/grab this object because you are banned from the land parcel.
  </notification>

  <notification
   icon="alertmodal.tga"
   name="PlzNarrowDeleteParams"
   type="notify">
   <tag>fail</tag>
Please narrow your delete parameters.
  </notification>

  <notification
   icon="alertmodal.tga"
   name="UnableToUploadAsset"
   type="notify">
   <tag>fail</tag>
Unable to upload asset.
  </notification>

  <notification
   icon="alertmodal.tga"
   name="CantTeleportCouldNotFindUser"
   type="notify">
   <tag>fail</tag>
Could not find user to teleport home
  </notification>

  <notification
   icon="alertmodal.tga"
   name="GodlikeRequestFailed"
   type="notify">
   <tag>fail</tag>
godlike request failed
  </notification>

  <notification
   icon="alertmodal.tga"
   name="GenericRequestFailed"
   type="notify">
   <tag>fail</tag>
generic request failed
  </notification>

  <notification
   icon="alertmodal.tga"
   name="CantUploadPostcard"
   type="notify">
   <tag>fail</tag>
Unable to upload postcard.  Try again later.
  </notification>

  <notification
   icon="alertmodal.tga"
   name="CantFetchInventoryForGroupNotice"
   type="notify">
   <tag>fail</tag>
Unable to fetch inventory details for the group notice.
  </notification>

  <notification
   icon="alertmodal.tga"
   name="CantSendGroupNoticeNotPermitted"
   type="notify">
   <tag>fail</tag>
Unable to send group notice -- not permitted.
  </notification>

  <notification
   icon="alertmodal.tga"
   name="CantSendGroupNoticeCantConstructInventory"
   type="notify">
   <tag>fail</tag>
Unable to send group notice -- could not construct inventory.
  </notification>

  <notification
   icon="alertmodal.tga"
   name="CantParceInventoryInNotice"
   type="notify">
   <tag>fail</tag>
Unable to parse inventory in notice.
  </notification>

  <notification
   icon="alertmodal.tga"
   name="TerrainUploadFailed"
   type="notify">
   <tag>fail</tag>
Terrain upload failed.
  </notification>

  <notification
   icon="alertmodal.tga"
   name="TerrainFileWritten"
   type="notify">
   <tag>fail</tag>
Terrain file written.
  </notification>

  <notification
   icon="alertmodal.tga"
   name="TerrainFileWrittenStartingDownload"
   type="notify">
   <tag>fail</tag>
Terrain file written, starting download...
  </notification>

  <notification
   icon="alertmodal.tga"
   name="TerrainBaked"
   type="notify">
   <tag>fail</tag>
Terrain baked.
  </notification>

  <notification
   icon="alertmodal.tga"
   name="TenObjectsDisabledPlzRefresh"
   type="notify">
   <tag>fail</tag>
Only the first 10 selected objects have been disabled. Refresh and make additional selections if required.
  </notification>

  <notification
   icon="alertmodal.tga"
   name="UpdateViewerBuyParcel"
   type="notify">
   <tag>fail</tag>
You need to update your viewer to buy this parcel.
  </notification>  

  <notification
   icon="alertmodal.tga"
   name="CantBuyParcelNotForSale"
   type="notify">
   <tag>fail</tag>
Unable to buy, this parcel is not for sale.
  </notification>

  <notification
   icon="alertmodal.tga"
   name="CantBuySalePriceOrLandAreaChanged"
   type="notify">
   <tag>fail</tag>
Unable to buy, the sale price or land area has changed.
  </notification>

  <notification
   icon="alertmodal.tga"
   name="CantBuyParcelNotAuthorized"
   type="notify">
   <tag>fail</tag>
You are not the authorized buyer for this parcel.
  </notification>

  <notification
   icon="alertmodal.tga"
   name="CantBuyParcelAwaitingPurchaseAuth"
   type="notify">
   <tag>fail</tag>
You cannot purchase this parcel because it is already awaiting purchase aut
  </notification>

  <notification
   icon="alertmodal.tga"
   name="CantBuildOverflowParcel"
   type="notify">
   <tag>fail</tag>
You cannot build objects here because doing so would overflow the parcel.
  </notification>

  <notification
   icon="alertmodal.tga"
   name="SelectedMultipleOwnedLand"
   type="notify">
   <tag>fail</tag>
You selected land with different owners. Please select a smaller area and try again.
  </notification>

  <notification
   icon="alertmodal.tga"
   name="CantJoinTooFewLeasedParcels"
   type="notify">
   <tag>fail</tag>
Not enough leased parcels in selection to join.
  </notification>

  <notification
   icon="alertmodal.tga"
   name="CantDivideLandMultipleParcelsSelected"
   type="notify">
   <tag>fail</tag>
Can't divide land.
There is more than one parcel selected.
Try selecting a smaller piece of land.
  </notification>

  <notification
   icon="alertmodal.tga"
   name="CantDivideLandCantFindParcel"
   type="notify">
   <tag>fail</tag>
Can't divide land.
Can't find the parcel.
Please report with Help -> Report Bug...
  </notification>

  <notification
   icon="alertmodal.tga"
   name="CantDivideLandWholeParcelSelected"
   type="notify">
   <tag>fail</tag>
Can't divide land. Whole parcel is selected.
Try selecting a smaller piece of land.
  </notification>

  <notification
   icon="alertmodal.tga"
   name="LandHasBeenDivided"
   type="notify">
   <tag>fail</tag>
Land has been divided.
  </notification>

  <notification
   icon="alertmodal.tga"
   name="PassPurchased"
   type="notify">
   <tag>fail</tag>
You purchased a pass.
  </notification>

  <notification
   icon="alertmodal.tga"
   name="RegionDisallowsClassifieds"
   type="notify">
   <tag>fail</tag>
Region does not allow classified advertisements.
  </notification>

  <notification
   icon="alertmodal.tga"
   name="LandPassExpireSoon"
   type="notify">
   <tag>fail</tag>
Your pass to this land is about to expire.
  </notification>

  <notification
   icon="alertmodal.tga"
   name="CantSitNoSuitableSurface"
   type="notify">
   <tag>fail</tag>
There is no suitable surface to sit on, try another spot.
  </notification>

  <notification
   icon="alertmodal.tga"
   name="CantSitNoRoom"
   type="notify">
   <tag>fail</tag>
No room to sit here, try another spot.
  </notification>

  <notification
   icon="alertmodal.tga"
   name="ClaimObjectFailedNoPermission"
   type="notify">
   <tag>fail</tag>
Claim object failed because you don't have permission
  </notification>

  <notification
   icon="alertmodal.tga"
   name="ClaimObjectFailedNoMoney"
   type="notify">
   <tag>fail</tag>
Claim object failed because you don't have enough L$.
  </notification>

  <notification
   icon="alertmodal.tga"
   name="CantDeedGroupLand"
   type="notify">
   <tag>fail</tag>
Cannot deed group-owned land.
  </notification>

  <notification
   icon="alertmodal.tga"
   name="BuyObjectFailedNoMoney"
   type="notify">
   <tag>fail</tag>
Buy object failed because you don't have enough L$.
  </notification>

  <notification
   icon="alertmodal.tga"
   name="BuyInventoryFailedNoMoney"
   type="notify">
   <tag>fail</tag>
Buy inventory failed because you do not have enough L$
  </notification>

  <notification
   icon="alertmodal.tga"
   name="BuyPassFailedNoMoney"
   type="notify">
   <tag>fail</tag>
You don't have enough L$ to buy a pass to this land.
  </notification>

  <notification
   icon="alertmodal.tga"
   name="CantBuyPassTryAgain"
   type="notify">
   <tag>fail</tag>
Unable to buy pass right now.  Try again later.
  </notification>

  <notification
   icon="alertmodal.tga"
   name="CantCreateObjectParcelFull"
   type="notify">
   <tag>fail</tag>
Can't create object because \nthe parcel is full.
  </notification>

  <notification
   icon="alertmodal.tga"
   name="FailedPlacingObject"
   type="notify">
   <tag>fail</tag>
Failed to place object at specified location.  Please try again.
  </notification>

  <notification
   icon="alertmodal.tga"
   name="CantCreateLandmarkForEvent"
   type="notify">
   <tag>fail</tag>
Unable to create landmark for event.
  </notification>

  <notification
   icon="alertmodal.tga"
   name="GodBeatsFreeze"
   type="notify">
   <tag>fail</tag>
Your godlike powers break the freeze!
  </notification>

  <notification
   icon="alertmodal.tga"
   name="SpecialPowersRequestFailedLogged"
   type="notify">
   <tag>fail</tag>
Request for special powers failed. This request has been logged.
  </notification>

  <notification
   icon="alertmodal.tga"
   name="ExpireExplanation"
   type="notify">
   <tag>fail</tag>
The system is currently unable to process your request. The request timed out.
  </notification>

  <notification
   icon="alertmodal.tga"
   name="DieExplanation"
   type="notify">
   <tag>fail</tag>
The system is unable to process your request.
  </notification>

  <notification
   icon="alertmodal.tga"
   name="AddPrimitiveFailure"
   type="notify">
   <tag>fail</tag>
Insufficient funds to create primitve.
  </notification>

  <notification
   icon="alertmodal.tga"
   name="RezObjectFailure"
   type="notify">
   <tag>fail</tag>
Insufficient funds to create object.
  </notification>

  <notification
   icon="alertmodal.tga"
   name="ResetHomePositionNotLegal"
   type="notify">
   <tag>fail</tag>
Reset Home position since Home wasn't legal.
  </notification>

  <notification
   icon="alertmodal.tga"
   name="CantInviteRegionFull"
   type="notify">
   <tag>fail</tag>
You cannot currently invite anyone to your location because the region is full. Try again later.
  </notification>

  <notification
   icon="alertmodal.tga"
   name="CantSetHomeAtRegion"
   type="notify">
   <tag>fail</tag>
This region does not allow you to set your home location here.
  </notification>

  <notification
   icon="alertmodal.tga"
   name="ListValidHomeLocations"
   type="notify">
   <tag>fail</tag>
You can only set your 'Home Location' on your land or at a mainland Infohub.
  </notification>

  <notification
   icon="alertmodal.tga"
   name="SetHomePosition"
   type="notify">
   <tag>fail</tag>
Home position set.
  </notification>

  <notification
   icon="alertmodal.tga"
   name="CantDerezInventoryError"
   type="notify">
   <tag>fail</tag>
Cannot derez object due to inventory fault.
  </notification>

  <notification
   icon="alertmodal.tga"
   name="CantCreateRequestedInv"
   type="notify">
   <tag>fail</tag>
Cannot create requested inventory.
  </notification>

  <notification
   icon="alertmodal.tga"
   name="CantCreateRequestedInvFolder"
   type="notify">
   <tag>fail</tag>
Cannot create requested inventory folder.
  </notification>

  <notification
   icon="alertmodal.tga"
   name="CantCreateInventory"
   type="notify">
   <tag>fail</tag>
Cannot create that inventory.
  </notification>

  <notification
   icon="alertmodal.tga"
   name="CantCreateLandmark"
   type="notify">
   <tag>fail</tag>
Cannot create landmark.
  </notification>

  <notification
   icon="alertmodal.tga"
   name="CantCreateOutfit"
   type="notify">
   <tag>fail</tag>
Cannot create outfit right now. Try again in a minute.
  </notification>

  <notification
   icon="alertmodal.tga"
   name="InventoryNotForSale"
   type="notify">
   <tag>fail</tag>
Inventory is not for sale.
  </notification>

  <notification
   icon="alertmodal.tga"
   name="CantFindInvItem"
   type="notify">
   <tag>fail</tag>
Unable to find inventory item.
  </notification>

  <notification
   icon="alertmodal.tga"
   name="CantFindObject"
   type="notify">
   <tag>fail</tag>
Unable to find object.
  </notification>

  <notification
   icon="alertmodal.tga"
   name="CantTransfterMoneyRegionDisabled"
   type="notify">
   <tag>fail</tag>
Money transfers to objects are currently disabled in this region.
  </notification>

  <notification
   icon="alertmodal.tga"
   name="DroppedMoneyTransferRequest"
   type="notify">
   <tag>fail</tag>
Unable to make payment due to system load.
  </notification>

  <notification
   icon="alertmodal.tga"
   name="CantPayNoAgent"
   type="notify">
   <tag>fail</tag>
Could not figure out who to pay.
  </notification>

  <notification
   icon="alertmodal.tga"
   name="CantDonateToPublicObjects"
   type="notify">
   <tag>fail</tag>
You cannot give L$ to public objects.
  </notification>

  <notification
   icon="alertmodal.tga"
   name="InventoryCreationInWorldObjectFailed"
   type="notify">
   <tag>fail</tag>
Inventory creation on in-world object failed.
  </notification>

  <notification
   icon="alertmodal.tga"
   name="UserBalanceOrLandUsageError"
   type="notify">
   <tag>fail</tag>
An internal error prevented us from properly updating your viewer.  The L$ balance or parcel holdings displayed in your viewer may not reflect your actual balance on the servers.
  </notification>

  <notification
   icon="alertmodal.tga"
   name="LargePrimAgentIntersect"
   type="notify">
   <tag>fail</tag>
Cannot create large prims that intersect other residents.  Please re-try when other residents have moved.
  </notification>
  
  <notification
   icon="alertmodal.tga"
   name="PreferenceChatClearLog"
   type="alertmodal">
    This will delete the logs of previous conversations, and any backups of that file.
    <tag>confirm</tag>
    <usetemplate
     ignoretext="Confirm before I delete the log of previous conversations."
     name="okcancelignore"
     notext="Cancel"
     yestext="OK"/>
  </notification>
  
  <notification
   icon="alertmodal.tga"
   name="PreferenceControlsDefaults"
   type="alertmodal">
    Do you want to restore default values for controls?
    <tag>confirm</tag>
    <usetemplate
       canceltext="Cancel"
       name="yesnocancelbuttons"
       notext="Current mode"
       yestext="All modes"/>
  </notification>
    
  <notification
   icon="alertmodal.tga"
   name="PreferenceChatDeleteTranscripts"
   type="alertmodal">
    This will delete the transcripts for all previous conversations. The list of past conversations will not be affected. All files with the suffixes .txt and txt.backup in the folder [FOLDER] will be deleted.
    <tag>confirm</tag>
    <usetemplate
     ignoretext="Confirm before I delete transcripts."
     name="okcancelignore"
     notext="Cancel"
     yestext="OK"/>
  </notification>

  <notification
   icon="alert.tga"
   name="PreferenceChatPathChanged"
   type="alert">
   Unable to move files. Restored previous path.
    <usetemplate
     ignoretext="Unable to move files. Restored previous path."
     name="okignore"
     yestext="OK"/>
  </notification>

  <notification
   icon="alertmodal.tga"
   name="DefaultObjectPermissions"
   type="alert">
	There was a problem saving the default object permissions: [REASON].  Please try setting the default permissions later.
	<tag>fail</tag>
   <usetemplate
     name="okbutton"
     yestext="OK"/>
  </notification>
  
  <notification
   icon="alert.tga"
   name="ChatHistoryIsBusyAlert"
   type="alertmodal">
   Chat history file is busy with previous operation. Please try again in a few minutes or choose chat with another person.
    <usetemplate
     name="okbutton"
     yestext="OK"/>
  </notification>

  <notification
   icon="alertmodal.tga"
   name="AddPaymentMethod"
   type="alertmodal">
On the following page, choose a L$ amount
and click a place Order button. You will be
able to add a payment method at checkout.
    <tag>confirm</tag>
    <form name="form">
      <button
       default="true"
       index="0"
       width="120"
       name="Continue"
       text="Continue"/>
      <button
       index="1"
       name="Cancel"
       text="Cancel"/>
    </form>
  </notification>
  
  <notification
   icon="alert.tga"
   name="OutfitPhotoLoadError"
   type="alertmodal">
    [REASON]
    <tag>fail</tag>
    <usetemplate
     name="okbutton"
     yestext="OK"/>
  </notification>

  <notification
   icon="notify.tga"
   name="FailedToFindSettings"
   persist="true"
   type="alertmodal">
Could not load the settings for [NAME] from the database.
  <tag>fail</tag>
  </notification>
  
  <notification
   icon="notify.tga"
   name="FailedToLoadSettingsApply"
   persist="true"
   type="alertmodal">
Unable to apply those settings to the environment.
  <tag>fail</tag>
  </notification>
  
  <notification
   icon="notify.tga"
   name="FailedToBuildSettingsDay"
   persist="true"
   type="alertmodal">
Unable to apply those settings to the environment.
  <tag>fail</tag>
  </notification>

  <notification
   icon="notify.tga"
   name="NoEnvironmentSettings"
   persist="true"
   type="alertmodal">
This Region does not support environmental settings.
  <tag>fail</tag>
  </notification>
 
  <notification
   icon="alertmodal.tga"
   label="Save Environmental Settings"
   name="SaveSettingAs"
   type="alertmodal">
    <unique/>
    Save current environmental settings as:
    <tag>confirm</tag>
    <form name="form">
      <input name="message" type="text">
        [DESC] (new)
      </input>
      <button
       default="true"
       index="0"
       name="OK"
       text="OK"/>
      <button
       index="1"
       name="Cancel"
       text="Cancel"/>
    </form>
  </notification>

  <notification
   icon="notify.tga"
   name="WLImportFail"
   persist="true"
   type="alertmodal">
Unable to import legacy Windlight settings [NAME] from 
[FILE].

[REASONS]
  <tag>fail</tag>
  </notification>

  <notification
   icon="notify.tga"
   name="WLParcelApplyFail"
   persist="true"
   type="alertmodal">
Unable to set the environment for this parcel.
Please enter or select a parcel that you have rights to modify.
  <tag>fail</tag>
  </notification>

  <notification
   icon="notify.tga"
   name="SettingsUnsuported"
   persist="true"
   type="alertmodal">
Settings are not supported on this region. 
Please move to a settings enabled region and retry your action.
  <tag>fail</tag>
  </notification>

  <notification
   icon="alertmodal.tga"
   name="SettingsConfirmLoss"
   type="alertmodal">
You are about to lose the changes you have made to this [TYPE] named "[NAME]".
Are you sure you want to continue?
    <tag>confirm</tag>
    <usetemplate
     ignoretext="Are you sure you want to lose changes?"
     name="okcancelignore"
     notext="No"
     yestext="Yes"/>
  </notification>

  <notification
   icon="alertmodal.tga"
   name="SettingsConfirmReset"
   type="alertmodal">
You are about to remove all applied settings.
Are you sure you want to continue?
    <tag>confirm</tag>
    <usetemplate
     name="okcancelbuttons"
     notext="No"
     yestext="Yes"/>
  </notification>

  <notification
 icon="alertmodal.tga"
 name="PersonalSettingsConfirmReset"
 type="alertmodal">
You are about to remove all applied Personal lighting settings.
Are you sure you want to continue?
    <tag>confirm</tag>
    <usetemplate
     name="okcancelbuttons"
     notext="No"
     yestext="Yes"/>
  </notification>

  <notification
   icon="alertmodal.tga"
   name="SettingsMakeNoTrans"
   type="alertmodal">
You are about to import non-transferable settings into this daycycle. Continuing will cause the settings you are editing to become non-transferable also. 

This change can not be undone.

Are you sure you want to continue?
    <tag>confirm</tag>
    <usetemplate
     ignoretext="Are you sure you want to make settings non-transferable?"
     name="okcancelignore"
     notext="No"
     yestext="Yes"/>
  </notification>
  
  <notification
   icon="notify.tga"
   name="NoEditFromLibrary"
   persist="true"
   type="alertmodal">
You may not edit settings directly from the libary.  
Please copy to your own inventory and try again.
  <tag>fail</tag>
  </notification>

    <notification
   icon="notify.tga"
   name="EnvironmentApplyFailed"
   persist="true"
   type="alertmodal">
We have encountered an issue with these settings.  They can not be saved or applied at this time.
  <tag>fail</tag>
  </notification>

    <notification
   icon="notify.tga"
   name="TrackLoadFailed"
   persist="true"
   type="alertmodal">
Unable to load the track into [TRACK].
  <tag>fail</tag>
  </notification>

    <notification
   icon="notify.tga"
   name="TrackLoadMismatch"
   persist="true"
   type="alertmodal">
Unable to load the track from [TRACK1] into [TRACK2].
  <tag>fail</tag>
  </notification>

  <notification
   icon="alertmodal.tga"
   name="CompressionTestResults"
   type="alertmodal">
Test result for gzip level 6 file compression with [FILE] of size [SIZE] KB:
Packing: [PACK_TIME]s [PSIZE]KB
Unpacking: [UNPACK_TIME]s [USIZE]KB
    <tag>fail</tag>
  </notification>

    <notification
     icon="alertmodal.tga"
     label="Prompt for MFA Token"
     name="PromptMFAToken"
     type="alertmodal">
        [MESSAGE]
        <tag>confirm</tag>
        <form name="form">
            <input name="token" type="text" width="400" />
            <button
             default="true"
             index="0"
             name="continue"
             text="Continue"/>
            <button
             index="1"
             name="cancel"
             text="Cancel"/>
        </form>
    </notification>

  <notification
   icon="alertmodal.tga"
   label="Prompt for MFA Token"
   name="PromptMFATokenWithSave"
   type="alertmodal">
    [MESSAGE]
    <tag>confirm</tag>
    <form name="form">
      <input name="token" type="text" width="400" />
      <ignore
       name="ignore"
       checkbox_only="true"
       text="Remember this computer for 30 days."/>
      <button
       default="true"
       index="0"
       name="continue"
       text="Continue"/>
      <button
       index="1"
       name="cancel"
       text="Cancel"/>
    </form>
  </notification>

  <notification
   icon="alertmodal.tga"
   label="Create subfolder"
   name="CreateSubfolder"
   type="alertmodal">
    <unique/>
    Name the new folder:
    <tag>confirm</tag>
    <form name="form">
      <input name="message" type="text">
        [DESC]
      </input>
      <button
       default="true"
       index="0"
       name="OK"
       text="OK"/>
      <button
       index="1"
       name="Cancel"
       text="Cancel"/>
    </form>
  </notification>
  <notification
   icon="alertmodal.tga"
   name="SameFolderRequired"
   type="alert">
    Selected items must be in the same folder.
    <tag>fail</tag>
    <usetemplate
      name="okbutton"
      yestext="OK"/>
  </notification>

  <notification
    icon="alertmodal.tga"
    name="RiggedMeshAttachedToHUD"
    type="alertmodal">
    An object "[NAME]" attached to HUD point "[POINT]" contains rigged mesh.

Rigged mesh objects are designed for attachment to the avatar. You will see this object but no one else will.

If you want others to see this object, remove it and re-attach it to an avatar attachment point.
    <tag>confirm</tag>
    <usetemplate
        ignoretext="Warn me when rigged mesh is attached to HUD point."
        name="okignore"
        yestext="OK"/>
  </notification>

  <notification
   icon="alertmodal.tga"
   name="EnableAutoFPSWarning"
   type="alertmodal">
You are about to enable AutoFPS. All unsaved graphics settings will be lost.

Would you like to save them first?
      <tag>confirm</tag>
      <usetemplate
       name="okcancelbuttons"
       notext="No"
       yestext="Yes"/>
  </notification>

  <notification
   icon="alertmodal.tga"
   name="ConfirmOverwriteOutfit"
   type="alertmodal">
      <unique/>
This will replace the items in the
selected outfit with the items you
are wearing now.
      <tag>confirm</tag>
      <usetemplate
       ignoretext="Confirm before overwriting outfit"
       name="okcancelignore"
       notext="Cancel"
       yestext="Save"/>
  </notification>
    
<<<<<<< HEAD
  <notification
    icon="notifytip.tga"
    name="ReflectionProbeApplied"
    persist="true"
    type="alertmodal">
    WARNING: You have made your object a Reflection Probe.  This will implicitly change the object to mimic its influence volume and will make irreversible changes to the object.  Do you want to continue?
   <usetemplate
       ignoretext="Reflection Probe tips"
       name="okcancelignore"
       notext="Cancel"
       yestext="OK"/>
  </notification>

  <notification
    icon="notifytip.tga"
    name="AutoAdjustHDRSky"
    type="alertmodal">
      You are editing a non-HDR sky that has been automatically converted to HDR. To remove HDR and tone mapping, set Reflection Probe Ambiance to zero.
    <usetemplate
        ignoretext="HDR Sky adjustment warning"
        name="okignore"
        yestext="OK"/>
  </notification>
  
=======
    <notification
  icon="alertmodal.tga"
  name="ClearInventoryThumbnailsWarning"
  type="alertmodal">
        You are about to remove thumbnail images from the inventory items in the list. This change cannot be undone.

        Would you like to proceed?
        <tag>confirm</tag>
        <usetemplate
         name="okcancelbuttons"
         notext="No"
         yestext="Yes"/>
    </notification>

    <notification
  icon="alertmodal.tga"
  name="WriteInventoryThumbnailsWarning"
  type="alertmodal">
        You are about to overwrite thumbnail images for some or all of the inventory items in the list. This change cannot be undone.

        Would you like to proceed?
        <tag>confirm</tag>
        <usetemplate
         name="okcancelbuttons"
         notext="No"
         yestext="Yes"/>
    </notification>
>>>>>>> d2ade35b
</notifications><|MERGE_RESOLUTION|>--- conflicted
+++ resolved
@@ -12265,7 +12265,34 @@
        yestext="Save"/>
   </notification>
     
-<<<<<<< HEAD
+  <notification
+    icon="alertmodal.tga"
+    name="ClearInventoryThumbnailsWarning"
+    type="alertmodal">
+        You are about to remove thumbnail images from the inventory items in the list. This change cannot be undone.
+
+        Would you like to proceed?
+   <tag>confirm</tag>
+   <usetemplate
+       name="okcancelbuttons"
+       notext="No"
+       yestext="Yes"/>
+  </notification>
+
+  <notification
+    icon="alertmodal.tga"
+    name="WriteInventoryThumbnailsWarning"
+    type="alertmodal">
+        You are about to overwrite thumbnail images for some or all of the inventory items in the list. This change cannot be undone.
+
+        Would you like to proceed?
+   <tag>confirm</tag>
+   <usetemplate
+       name="okcancelbuttons"
+       notext="No"
+       yestext="Yes"/>
+  </notification>
+    
   <notification
     icon="notifytip.tga"
     name="ReflectionProbeApplied"
@@ -12290,33 +12317,4 @@
         yestext="OK"/>
   </notification>
   
-=======
-    <notification
-  icon="alertmodal.tga"
-  name="ClearInventoryThumbnailsWarning"
-  type="alertmodal">
-        You are about to remove thumbnail images from the inventory items in the list. This change cannot be undone.
-
-        Would you like to proceed?
-        <tag>confirm</tag>
-        <usetemplate
-         name="okcancelbuttons"
-         notext="No"
-         yestext="Yes"/>
-    </notification>
-
-    <notification
-  icon="alertmodal.tga"
-  name="WriteInventoryThumbnailsWarning"
-  type="alertmodal">
-        You are about to overwrite thumbnail images for some or all of the inventory items in the list. This change cannot be undone.
-
-        Would you like to proceed?
-        <tag>confirm</tag>
-        <usetemplate
-         name="okcancelbuttons"
-         notext="No"
-         yestext="Yes"/>
-    </notification>
->>>>>>> d2ade35b
 </notifications>