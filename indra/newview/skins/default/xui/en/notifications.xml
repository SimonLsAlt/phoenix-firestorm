<?xml version="1.0" ?>
<notifications>
    <global name="skipnexttime">

		Do not show me this again
  </global>

  <global name="alwayschoose">

		Always choose this option
  </global>

  <global name="implicitclosebutton">
		Close
  </global>

  <template name="okbutton">
    <form>
      <button
       default="true"
       index="0"
       name="OK_okbutton"
       text="$yestext"/>
    </form>
  </template>

  <template name="okignore">
    <form>
      <button
       default="true"
       index="0"
       name="OK_okignore"
       text="$yestext"/>
      <ignore text="$ignoretext"/>
    </form>
  </template>

  <template name="notifyignore">
    <form>
      <ignore text="$ignoretext"/>
    </form>
  </template>

  <template name="okcancelbuttons">
    <form>
      <button
       default="true"
       index="0"
       name="OK_okcancelbuttons"
       text="$yestext"/>
      <button
       index="1"
       name="Cancel_okcancelbuttons"
       text="$notext"/>
    </form>
  </template>

  <template name="okcancelignore">
    <form>
      <button
       default="true"
       index="0"
       name="OK_okcancelignore"
       text="$yestext"/>
      <button
       index="1"
       name="Cancel_okcancelignore"
       text="$notext"/>
      <ignore text="$ignoretext"/>
    </form>
  </template>

  <template name="okhelpbuttons">
    <form>
      <button
       default="true"
       index="0"
       name="OK_okhelpbuttons"
       text="$yestext"/>
      <button
       index="1"
       name="Help"
       text="$helptext"/>
    </form>
  </template>

  <template name="okhelpignore">
    <form>
      <button
       default="true"
       index="0"
       name="OK_okhelpignore"
       text="$yestext"/>
      <button
       index="1"
       name="Help_okhelpignore"
       text="$helptext"/>
      <ignore text="$ignoretext"/>
    </form>
  </template>

  <template name="yesnocancelbuttons">
    <form>
      <button
       default="true"
       index="0"
       name="Yes"
       text="$yestext"/>
      <button
       index="1"
       name="No"
       text="$notext"/>
      <button
       index="2"
       name="Cancel_yesnocancelbuttons"
       text="$canceltext"/>
    </form>
  </template>

  <notification
 functor="GenericAcknowledge"
   icon="notify.tga"
   name="MissingAlert"
   label="Unknown Notification Message"
   type="notify">
Your version of [APP_NAME] does not know how to display the notification it just received.  Please verify that you have the latest version of [APP_NAME] installed.

Error details: The notification called &apos;[_NAME]&apos; was not found in notifications.xml.
    <tag>fail</tag>
    <usetemplate
     name="okbutton"
     yestext="OK"/>
  </notification>

  <notification
   icon="alertmodal.tga"
   name="FloaterNotFound"
   type="alertmodal">
Floater error: Could not find the following controls:

[CONTROLS]
    <tag>fail</tag>
    <usetemplate
     name="okbutton"
     yestext="OK"/>
  </notification>

  <notification
   icon="alertmodal.tga"
   name="TutorialNotFound"
   type="alertmodal">
No tutorial is currently available.
    <tag>fail</tag>
    <usetemplate
     name="okbutton"
     yestext="OK"/>
  </notification>

  <notification
   icon="alertmodal.tga"
   name="GenericAlert"
   type="alertmodal">
[MESSAGE]
  </notification>

  <notification
   icon="alertmodal.tga"
   name="GenericAlertYesCancel"
   type="alertmodal">
[MESSAGE]
    <usetemplate
     name="okcancelbuttons"
     notext="Cancel"
     yestext="Yes"/>
  </notification>

  <notification
   icon="alertmodal.tga"
   name="GenericAlertOK"
   type="alertmodal">
[MESSAGE]
    <usetemplate
     name="okbutton"
     yestext="OK"/>
  </notification>

  <notification
   icon="alertmodal.tga"
   name="BadInstallation"
   type="alertmodal">
 An error occurred while updating [APP_NAME].  Please [http://get.secondlife.com download the latest version] of the Viewer.
    <tag>fail</tag>
    <usetemplate
     name="okbutton"
     yestext="OK"/>
  </notification>

  <notification
   icon="alertmodal.tga"
   name="LoginFailedNoNetwork"
   type="alertmodal">
    <tag>fail</tag>
    Could not connect to the [SECOND_LIFE_GRID].
    &apos;[DIAGNOSTIC]&apos;
Make sure your Internet connection is working properly.
	<usetemplate
     name="okbutton"
     yestext="OK"/>
  </notification>

  <notification
   icon="alertmodal.tga"
   name="MessageTemplateNotFound"
   type="alertmodal">
Message Template [PATH] not found.
   <tag>fail</tag>
	<usetemplate
     name="okbutton"
     yestext="OK"/>
  </notification>

  <notification
   icon="alertmodal.tga"
   name="WearableSave"
   type="alertmodal">
Save changes to current clothing/body part?
    <usetemplate
     canceltext="Cancel"
     name="yesnocancelbuttons"
     notext="Don&apos;t Save"
     yestext="Save"/>
  </notification>

  <notification
   icon="alertmodal.tga"
     name="ConfirmNoCopyToOutbox"
     type="alertmodal">
You don't have permission to copy one or more of these items to the Merchant Outbox.  You can move them or leave them behind.
    <usetemplate
     name="okcancelbuttons"
     notext="Don't move item(s)"
     yestext="Move item(s)"/>
  </notification>

  <notification
   icon="OutboxStatus_Success"
   name="OutboxFolderCreated"
   type="alertmodal">
    <unique/>
A new folder has been created for each item you have transferred into the top level of your Merchant Outbox.

    <usetemplate
     ignoretext="A new folder was created in the Merchant Outbox"
     name="okignore"
     yestext="OK"/>
  </notification>

  <notification
   icon="OutboxStatus_Success"
   name="OutboxImportComplete"
   type="alertmodal">
Success

All folders were successfully sent to the Marketplace.

        <usetemplate
         ignoretext="All folders sent to the Marketplace"
         name="okignore"
         yestext="OK"/>
  </notification>

  <notification
   icon="OutboxStatus_Warning"
   name="OutboxImportHadErrors"
   type="alertmodal">
Some folders did not transfer

Errors occurred when some folders were sent to the Marketplace.  Those folders are still in your Merchant Outbox.

See the [[MARKETPLACE_IMPORTS_URL] error log] for more information.

        <usetemplate
         name="okbutton"
         yestext="OK"/>
  </notification>

  <notification
   icon="OutboxStatus_Error"
   name="OutboxImportFailed"
   type="alertmodal">
Transfer failed with error &apos;[ERROR_CODE]&apos;

No folders were sent to the Marketplace because of a system or network error.  Try again later.

        <usetemplate
         name="okbutton"
         yestext="OK"/>
  </notification>

  <notification
   icon="OutboxStatus_Error"
   name="OutboxInitFailed"
   type="alertmodal">
Marketplace initialization failed with error &apos;[ERROR_CODE]&apos;

Initialization with the Marketplace failed because of a system or network error.  Try again later.

        <usetemplate
         name="okbutton"
         yestext="OK"/>
  </notification>

    <notification
        icon="OutboxStatus_Error"
        name="StockPasteFailed"
        type="alertmodal">
        Copy or move to Stock Folder failed with error :
        
        &apos;[ERROR_CODE]&apos;
        
        <usetemplate
        name="okbutton"
        yestext="OK"/>
    </notification>
    
    <notification
        icon="OutboxStatus_Error"
        name="MerchantPasteFailed"
        type="alertmodal">
        Copy or move to Marketplace Listings failed with error :
        
        &apos;[ERROR_CODE]&apos;
        
        <usetemplate
        name="okbutton"
        yestext="OK"/>
    </notification>
    
    <notification
        icon="OutboxStatus_Error"
        name="MerchantTransactionFailed"
        type="alertmodal">
        The transaction with the Marketplace failed with the following error :
        
        Reason : &apos;[ERROR_REASON]&apos;
        [ERROR_DESCRIPTION]
        
        <usetemplate
        name="okbutton"
        yestext="OK"/>
    </notification>
    
    <notification
        icon="OutboxStatus_Error"
        name="MerchantUnprocessableEntity"
        type="alertmodal">
        We are unable to list this product or activate the version folder. Usually this is caused by missing information in the listing description form, but it may be due to errors in the folder structure. Either edit the listing or check the listing folder for errors.
        
        <usetemplate
        name="okbutton"
        yestext="OK"/>
    </notification>

    <notification
        icon="OutboxStatus_Error"
        name="MerchantListingFailed"
        type="alertmodal">
        Listing to Marketplace failed with error :
        
        &apos;[ERROR_CODE]&apos;
        
        <usetemplate
        name="okbutton"
        yestext="OK"/>
    </notification>
    
    <notification
        icon="OutboxStatus_Error"
        name="MerchantFolderActivationFailed"
        type="alertmodal">
        Activating this version folder failed with error :

        &apos;[ERROR_CODE]&apos;

        <usetemplate
        name="okbutton"
        yestext="OK"/>
    </notification>

    <notification
        icon="alertmodal.tga"
        name="MerchantForceValidateListing"
        type="alertmodal">
        In order to create your listing, we fixed the hierarchy of your listing contents.
        <tag>confirm</tag>
        <usetemplate
            ignoretext="Warn me that creating a listing fixes the hierarchy of the content"
            name="okignore" 
            yestext="OK"/>
    </notification>

    <notification
        icon="alertmodal.tga"
        name="ConfirmMerchantActiveChange"
        type="alertmodal">
        This action will change the active content of this listing. Do you want to continue?
        <tag>confirm</tag>
        <usetemplate
        ignoretext="Confirm before I change an active listing on the marketplace"
        name="okcancelignore"
        notext="Cancel"
        yestext="OK"/>
    </notification>

    <notification
        icon="alertmodal.tga"
        name="ConfirmMerchantMoveInventory"
        type="alertmodal">
        Items dragged to the Marketplace Listings window are moved from their original locations, not copied. Do you want to continue?
        <tag>confirm</tag>
        <usetemplate
        ignoretext="Confirm before I move an item from the inventory to the marketplace"
        name="okcancelignore"
        notext="Cancel"
        yestext="OK"/>
    </notification>
    
    <notification
        icon="alertmodal.tga"
        name="ConfirmListingCutOrDelete"
        type="alertmodal">
        Moving or deleting a listing folder will delete your Marketplace listing. If you would like to keep the Marketplace listing, move or delete the contents of the version folder you would like to modify. Do you want to continue?
        <tag>confirm</tag>
        <usetemplate
        ignoretext="Confirm before I move or delete a listing from the marketplace"
        name="okcancelignore"
        notext="Cancel"
        yestext="OK"/>
    </notification>
    
    <notification
        icon="alertmodal.tga"
        name="ConfirmCopyToMarketplace"
        type="alertmodal">
        You don't have permission to copy one or more of these items to the Marketplace. You can move them or leave them behind.
        <tag>confirm</tag>
        <usetemplate
        ignoretext="Confirm before I try to copy a selection containing no copy items to the marketplace"
        name="yesnocancelbuttons"
        yestext="Move item(s)"
        notext="Don't move item(s)"
        canceltext="Cancel"/>
    </notification>
    
    <notification
        icon="alertmodal.tga"
        name="ConfirmMerchantUnlist"
        type="alertmodal">
        This action will unlist this listing. Do you want to continue?
        <tag>confirm</tag>
        <usetemplate
        ignoretext="Confirm before I unlist an active listing on the marketplace"
        name="okcancelignore"
        notext="Cancel"
        yestext="OK"/>
    </notification>
    
    <notification
        icon="alertmodal.tga"
        name="ConfirmMerchantClearVersion"
        type="alertmodal">
        This action will deactivate the version folder of the current listing. Do you want to continue?
        <tag>confirm</tag>
        <usetemplate
        ignoretext="Confirm before I deactivate the version folder of a listing on the marketplace"
        name="okcancelignore"
        notext="Cancel"
        yestext="OK"/>
    </notification>

    <notification
        icon="alertmodal.tga"
        name="AlertMerchantListingNotUpdated"
        type="alertmodal">
This listing could not be updated.
[[URL] Click here] to edit it on the Marketplace.
        <usetemplate
        name="okbutton"
        yestext="OK"/>
    </notification>

    <notification
        icon="alertmodal.tga"
        name="AlertMerchantListingCannotWear"
        type="alertmodal">
        You cannot wear clothes or body parts that are in the Marketplace Listings folder.
        <tag>fail</tag>
    </notification>
    
    <notification
        icon="alertmodal.tga"
        name="AlertMerchantListingInvalidID"
        type="alertmodal">
        Invalid listing ID.
        <tag>fail</tag>
    </notification>
    
    <notification
        icon="alertmodal.tga"
        name="AlertMerchantListingActivateRequired"
        type="alertmodal">
        There are several or no version folders in this listing. You will need to select and activate one independently later.
        <tag>confirm</tag>
        <usetemplate
        ignoretext="Alert about version folder activation when I create a listing with several version folders"
        name="okignore"
        yestext="OK"/>
    </notification>

    <notification
        icon="alertmodal.tga"
        name="AlertMerchantStockFolderSplit"
        type="alertmodal">
        We have separated stock items of different types into separate stock folders, so your folder is arranged in a way that we can list it.
        <tag>confirm</tag>
        <usetemplate
        ignoretext="Alert when stock folder is being split before being listed"
        name="okignore"
        yestext="OK"/>
    </notification>
    
    <notification
        icon="alertmodal.tga"
        name="AlertMerchantStockFolderEmpty"
        type="alertmodal">
        We have unlisted your listing because the stock is empty. You need to add more units to the stock folder to list the listing again.
        <tag>confirm</tag>
        <usetemplate
        ignoretext="Alert when a listing is unlisted because stock folder is empty"
        name="okignore"
        yestext="OK"/>
    </notification>

    <notification
        icon="alertmodal.tga"
        name="AlertMerchantVersionFolderEmpty"
        type="alertmodal">
        We have unlisted your listing because the version folder is empty. You need to add items to the version folder to list the listing again.
        <tag>confirm</tag>
        <usetemplate
        ignoretext="Alert when a listing is unlisted because version folder is empty"
        name="okignore"
        yestext="OK"/>
    </notification>

  <notification
   icon="alertmodal.tga"
   name="WriteAnimationFail"
   type="alertmodal">
There was a problem writing animation data.  Please try again later.
    <tag>fail</tag>
  </notification>

  <notification
   icon="alertmodal.tga"
   name="UploadAuctionSnapshotFail"
   type="alertmodal">
There was a problem uploading the auction snapshot due to the following reason: [REASON]
    <tag>fail</tag>
  </notification>

  <notification
   icon="alertmodal.tga"
   name="UnableToViewContentsMoreThanOne"
   type="alertmodal">
Unable to view the contents of more than one item at a time.
Please select only one object and try again.
    <tag>fail</tag>
  </notification>

  <notification
   icon="alertmodal.tga"
   name="SaveClothingBodyChanges"
   type="alertmodal">
Save all changes to clothing/body parts?
<tag>confirm</tag>
<usetemplate
     canceltext="Cancel"
     name="yesnocancelbuttons"
     notext="Don&apos;t Save"
     yestext="Save All"/>
  </notification>

  <notification
   icon="alertmodal.tga"
   name="FriendsAndGroupsOnly"
   type="alertmodal">
    Non-friends won't know that you've chosen to ignore their calls and instant messages.
    <usetemplate
     name="okbutton"
     yestext="OK"/>
  </notification>

  <notification
   icon="alertmodal.tga"
   name="FavoritesOnLogin"
   type="alertmodal">    
    Note: When you turn on this option, anyone who uses this computer can see your list of favorite locations.
    <usetemplate
     name="okbutton"
     yestext="OK"/>
  </notification>

  <notification
   icon="alertmodal.tga"
   name="GrantModifyRights"
   type="alertmodal">
Granting modify rights to another resident allows them to change, delete or take ANY objects you may have in-world. Be VERY careful when handing out this permission.
Do you want to grant modify rights for [NAME]?
<tag>confirm</tag>
    <usetemplate
     name="okcancelbuttons"
     notext="No"
     yestext="Yes"/>
  </notification>

  <notification
   icon="alertmodal.tga"
   name="GrantModifyRightsMultiple"
   type="alertmodal">
Granting modify rights to another Resident allows them to change ANY objects you may have in-world. Be VERY careful when handing out this permission.
Do you want to grant modify rights for the selected Residents?
<tag>confirm</tag>
    <usetemplate
     name="okcancelbuttons"
     notext="No"
     yestext="Yes"/>
  </notification>

  <notification
   icon="alertmodal.tga"
   name="RevokeModifyRights"
   type="alertmodal">
Do you want to revoke modify rights for [NAME]?
<tag>confirm</tag>
    <usetemplate
     name="okcancelbuttons"
     notext="No"
     yestext="Yes"/>
  </notification>

  <notification
   icon="alertmodal.tga"
   name="RevokeModifyRightsMultiple"
   type="alertmodal">
Do you want to revoke modify rights for the selected Residents?
<tag>confirm</tag>
    <usetemplate
     name="okcancelbuttons"
     notext="No"
     yestext="Yes"/>
  </notification>

  <notification
   icon="alertmodal.tga"
   name="UnableToCreateGroup"
   type="alertmodal">
Unable to create group.
[MESSAGE]
    <tag>group</tag>
    <tag>fail</tag>
  <usetemplate
     name="okbutton"
     yestext="OK"/>
  </notification>

  <notification
   icon="alertmodal.tga"
   name="PanelGroupApply"
   type="alertmodal">
[NEEDS_APPLY_MESSAGE]
[WANT_APPLY_MESSAGE]
    <tag>confirm</tag>
    <tag>group</tag>
  <usetemplate
     canceltext="Cancel"
     name="yesnocancelbuttons"
     notext="Ignore Changes"
     yestext="Apply Changes"/>
  </notification>

  <notification
   icon="alertmodal.tga"
   name="MustSpecifyGroupNoticeSubject"
   type="alertmodal">
You must specify a subject to send a group notice.
  <tag>group</tag>
  <tag>fail</tag>
  <usetemplate
     name="okbutton"
     yestext="OK"/>
  </notification>

  <notification
   icon="alertmodal.tga"
   name="AddGroupOwnerWarning"
   type="alertmodal">
You are about to add group members to the role of [ROLE_NAME].
Members cannot be removed from that role.
The members must resign from the role themselves.
Are you sure you want to continue?
    <tag>group</tag>
    <tag>confirm</tag>
    <usetemplate
     ignoretext="Confirm before I add a new group Owner"
     name="okcancelignore"
     notext="No"
     yestext="Yes"/>
  </notification>

  <notification
   icon="alertmodal.tga"
   name="AssignDangerousActionWarning"
   type="alertmodal">
You are about to add the Ability &apos;[ACTION_NAME]&apos; to the Role &apos;[ROLE_NAME]&apos;.

 *WARNING*
 Any Member in a role with this ability can assign themselves -- and any other member -- to roles that have more powers than they  currently have, potentially elevating themselves to near-Owner power. Be sure you know what you are doing before assigning this ability.

Add this ability to &apos;[ROLE_NAME]&apos;?
    <usetemplate
     name="okcancelbuttons"
     notext="No"
     yestext="Yes"/>
  </notification>

  <notification
   icon="alertmodal.tga"
   name="AssignDangerousAbilityWarning"
   type="alertmodal">
You are about to add the ability &apos;[ACTION_NAME]&apos; to the role &apos;[ROLE_NAME]&apos;.

 *WARNING*
 Any Member in a role with this ability can assign themselves -- and any other member -- all abilities, elevating themselves to near-Owner power.

Add this ability to &apos;[ROLE_NAME]&apos;?
    <usetemplate
     name="okcancelbuttons"
     notext="No"
     yestext="Yes"/>
  </notification>

  <notification
    icon="alertmodal.tga"
    name="AssignBanAbilityWarning"
    type="alertmodal">
You are about to add the Ability &apos;[ACTION_NAME]&apos; to the Role &apos;[ROLE_NAME]&apos;.

 *WARNING*
Any Member in a Role with this Ability will also be granted the Abilities &apos;[ACTION_NAME_2]&apos; and &apos;[ACTION_NAME_3]&apos;
    <usetemplate
      name="okbutton"
     yestext="OK"/>
  </notification>

  <notification
  icon="alertmodal.tga"
  name="RemoveBanAbilityWarning"
  type="alertmodal">
You are removing the Ability &apos;[ACTION_NAME]&apos; to the Role &apos;[ROLE_NAME]&apos;.

 *WARNING*
Removing this ability will NOT remove the Abilities &apos;[ACTION_NAME_2]&apos; and &apos;[ACTION_NAME_3]&apos;.
 
If you no longer wish to have these abilities granted to this role, disable them immediately!
    <usetemplate
     name="okbutton"
     yestext="OK"/>
  </notification>

  <notification
    icon="alertmodal.tga"
    name="EjectGroupMemberWarning"
    type="alertmodal">
     You are about to eject [AVATAR_NAME] from the group.
     <tag>group</tag>
     <tag>confirm</tag>
     <usetemplate
      ignoretext="Confirm ejecting a participant from group"
      name="okcancelignore"
      notext="Cancel"
      yestext="Eject"/>
  </notification>
  <notification
    icon="alertmodal.tga"
    name="EjectGroupMembersWarning"
    type="alertmodal">
     You are about to eject [COUNT] members from the group.
     <tag>group</tag>
     <tag>confirm</tag>
     <usetemplate
      ignoretext="Confirm ejecting multiple members from group"
      name="okcancelignore"
      notext="Cancel"
      yestext="Eject"/>
  </notification>
  
  <notification
    icon="alertmodal.tga"
    name="BanGroupMemberWarning"
    type="alertmodal">
     You are about to ban [AVATAR_NAME] from the group.
     <tag>group</tag>
     <tag>confirm</tag>
     <usetemplate
      ignoretext="Confirm banning a participant from group"
      name="okcancelignore"
      notext="Cancel"
      yestext="Ban"/>
  </notification>
  <notification
    icon="alertmodal.tga"
    name="BanGroupMembersWarning"
    type="alertmodal">
     You are about to ban [COUNT] members from group.
     <tag>group</tag>
     <tag>confirm</tag>
     <usetemplate
      ignoretext="Confirm banning multiple members from group"
      name="okcancelignore"
      notext="Cancel"
      yestext="Ban"/>
  </notification>

  <notification
    icon="notify.tga"
    name="GroupBanUserOnBanlist"
    type="notify">
Some residents have not been sent an invite due to being banned from the group.
  </notification>

  <notification
   icon="alertmodal.tga"
   name="AttachmentDrop"
   type="alertmodal">
    You are about to drop your attachment.
    Are you sure you want to continue?
    <tag>confirm</tag>
    <usetemplate
     ignoretext="Confirm before dropping attachments"
     name="okcancelignore"
     notext="No"
     yestext="Yes"/>
  </notification>
  <notification
   icon="alertmodal.tga"
   name="JoinGroupCanAfford"
   type="alertmodal">
Joining this group costs L$[COST].
Do you wish to proceed?
    <tag>confirm</tag>
    <tag>funds</tag>
    <tag>group</tag>
    <usetemplate
     name="okcancelbuttons"
     notext="Cancel"
     yestext="Join"/>
  </notification>

  <notification
   icon="alertmodal.tga"
   name="JoinGroupNoCost"
   type="alertmodal">
You are joining group [NAME].
Do you wish to proceed?
    <tag>group</tag>
    <tag>confirm</tag>
    <usetemplate
     name="okcancelbuttons"
     notext="Cancel"
     yestext="Join"/>
  </notification>


  <notification
   icon="alertmodal.tga"
   name="JoinGroupCannotAfford"
   type="alertmodal">
Joining this group costs L$[COST].
You do not have enough L$ to join this group.
    <tag>group</tag>
    <tag>fail</tag>
    <tag>funds</tag>
  </notification>

  <notification
   icon="alertmodal.tga"
   name="CreateGroupCost"
   type="alertmodal">
Creating this group will cost L$[COST].
Groups need more than one member, or they are deleted forever.
Please invite members within 48 hours.
    <tag>group</tag>
    <tag>funds</tag>
    <usetemplate
     canceltext="Cancel"
     name="okcancelbuttons"
     notext="Cancel"
     yestext="Create group for L$[COST]"/>
  </notification>

  <notification
   icon="alertmodal.tga"
   name="LandBuyPass"
   type="alertmodal">
   <tag>fail</tag>
For L$[COST] you can enter this land (&apos;[PARCEL_NAME]&apos;) for [TIME] hours.  Buy a pass?
    <tag>funds</tag>
    <tag>confirm</tag>
    <usetemplate
     name="okcancelbuttons"
     notext="Cancel"
     yestext="OK"/>
  </notification>

  <notification
   icon="alertmodal.tga"
   name="SalePriceRestriction"
   type="alertmodal">
Sale price must be set to more than L$0 if selling to anyone.
Please select an individual to sell to if selling for L$0.
  <tag>fail</tag>
  </notification>

  <notification
   icon="alertmodal.tga"
   name="ConfirmLandSaleChange"
   priority="high"
   type="alertmodal">
The selected [LAND_SIZE] m² land is being set for sale.
Your selling price will be L$[SALE_PRICE] and will be authorized for sale to [NAME].
    <tag>confirm</tag>
    <usetemplate
     name="okcancelbuttons"
     notext="Cancel"
     yestext="OK"/>
  </notification>

  <notification
   icon="alertmodal.tga"
   name="ConfirmLandSaleToAnyoneChange"
   type="alertmodal">
ATTENTION: Clicking &apos;Sell to anyone&apos; makes your land available to the entire [CURRENT_GRID] community, even those not in this region.

The selected [LAND_SIZE] m² land is being set for sale.
Your selling price will be L$[SALE_PRICE] and will be authorized for sale to [NAME].
    <tag>confirm</tag>
    <usetemplate
     name="okcancelbuttons"
     notext="Cancel"
     yestext="OK"/>
  </notification>

  <notification
   icon="alertmodal.tga"
   name="ReturnObjectsDeededToGroup"
   type="alertmodal">
Are you sure you want to return all objects shared with the group &apos;[NAME]&apos; on this parcel of land back to their previous owner&apos;s inventory?

*WARNING* This will delete the non-transferable objects deeded to the group!

Objects: [N]
    <tag>confirm</tag>
    <tag>group</tag>
    <usetemplate
     name="okcancelbuttons"
     notext="Cancel"
     yestext="OK"/>
  </notification>

  <notification
   icon="alertmodal.tga"
   name="ReturnObjectsOwnedByUser"
   type="alertmodal">
Are you sure you want to return all objects owned by the resident &apos;[NAME]&apos; on this parcel of land back to their inventory?

Objects: [N]
    <tag>confirm</tag>
    <usetemplate
     name="okcancelbuttons"
     notext="Cancel"
     yestext="OK"/>
  </notification>

  <notification
   icon="alertmodal.tga"
   name="ReturnObjectsOwnedBySelf"
   type="alertmodal">
Are you sure you want to return all objects owned by you on this parcel of land back to your inventory?

Objects: [N]
    <tag>confirm</tag>
    <usetemplate
     name="okcancelbuttons"
     notext="Cancel"
     yestext="OK"/>
  </notification>

  <notification
   icon="alertmodal.tga"
   name="ReturnObjectsNotOwnedBySelf"
   type="alertmodal">
Are you sure you want to return all objects *NOT* owned by you on this parcel of land back to their owner&apos;s inventory?
Transferable objects deeded to a group will be returned to their previous owners.

*WARNING* This will delete the non-transferable objects deeded to the group!

Objects: [N]
    <tag>confirm</tag>
    <usetemplate
     name="okcancelbuttons"
     notext="Cancel"
     yestext="OK"/>
  </notification>

  <notification
   icon="alertmodal.tga"
   name="ReturnObjectsNotOwnedByUser"
   type="alertmodal">
Are you sure you want to return all objects *NOT* owned by [NAME] on this parcel of land back to their owner&apos;s inventory?
Transferable objects deeded to a group will be returned to their previous owners.

*WARNING* This will delete the non-transferable objects deeded to the group!

Objects: [N]
    <tag>confirm</tag>
    <usetemplate
     name="okcancelbuttons"
     notext="Cancel"
     yestext="OK"/>
  </notification>

  <notification
   icon="alertmodal.tga"
   name="ReturnAllTopObjects"
   type="alertmodal">
Are you sure you want to return all listed objects back to their owner&apos;s inventory? This will return ALL scripted objects in the region!
    <tag>confirm</tag>
    <usetemplate
     name="okcancelbuttons"
     notext="Cancel"
     yestext="OK"/>
  </notification>

  <notification
   icon="alertmodal.tga"
   name="DisableAllTopObjects"
   type="alertmodal">
Are you sure you want to disable all objects in this region?
    <tag>confirm</tag>
    <usetemplate
     name="okcancelbuttons"
     notext="Cancel"
     yestext="OK"/>
  </notification>

  <notification
   icon="alertmodal.tga"
   name="ReturnObjectsNotOwnedByGroup"
   type="alertmodal">
Return the objects on this parcel of land that are *NOT* shared with the group [NAME] back to their owners?

Objects: [N]
    <tag>confirm</tag>
    <tag>group</tag>
    <usetemplate
     name="okcancelbuttons"
     notext="Cancel"
     yestext="OK"/>
  </notification>

  <notification
   icon="alertmodal.tga"
   name="UnableToDisableOutsideScripts"
   type="alertmodal">
Cannot disable scripts.
This entire region is damage enabled.
Scripts must be allowed to run for weapons to work.
  <tag>fail</tag>
  </notification>

<notification
   icon="alertmodal.tga"
   name="MultipleFacesSelected"
   type="alertmodal">
Multiple faces are currently selected.
If you continue this action, separate instances of media will be set on multiple faces of the object.
To place the media on only one face, choose Select Face and click on the desired face of that object then click &apos;Add&apos;.
    <tag>confirm</tag>
    <usetemplate
      ignoretext="Media will be set on multiple selected faces"
      name="okcancelignore"
      notext="Cancel"
      yestext="OK"/>
  </notification>

  <notification
   icon="alertmodal.tga"
   name="MustBeInParcel"
   type="alertmodal">
You must be standing inside the land parcel to set its landing point.
  <tag>fail</tag>
  </notification>

  <notification
   icon="alertmodal.tga"
   name="PromptRecipientEmail"
   type="alertmodal">
Please enter a valid email address for the recipient(s).
  <tag>fail</tag>
  </notification>

  <notification
   icon="alertmodal.tga"
   name="PromptSelfEmail"
   type="alertmodal">
Please enter your email address.
  <tag>fail</tag>
  </notification>

  <notification
   icon="alertmodal.tga"
   name="PromptMissingSubjMsg"
   type="alertmodal">
Email snapshot with the default subject or message?
    <tag>confirm</tag>
    <usetemplate
     name="okcancelbuttons"
     notext="Cancel"
     yestext="OK"/>
  </notification>

  <notification
   icon="alertmodal.tga"
   name="ErrorProcessingSnapshot"
   type="alertmodal">
Error processing snapshot data.
  <tag>fail</tag>
  </notification>

  <notification
   icon="alertmodal.tga"
   name="ErrorEncodingSnapshot"
   type="alertmodal">
Error encoding snapshot.
  <tag>fail</tag>
  </notification>

  <notification
   icon="alertmodal.tga"
   name="ErrorPhotoCannotAfford"
   type="alertmodal">
    You need L$[COST] to save a photo to your inventory. You may either buy L$ or save the photo to your computer instead.
    <tag>fail</tag>
  </notification>
  
  <notification
   icon="alertmodal.tga"
   name="ErrorTextureCannotAfford"
   type="alertmodal">
    You need L$[COST] to save a texture to your inventory. You may either buy L$ or save the photo to your computer instead.
    <tag>fail</tag>
  </notification>

  <notification
   icon="alertmodal.tga"
   name="ErrorUploadingPostcard"
   type="alertmodal">
There was a problem sending a snapshot due to the following reason: [REASON]
  <tag>fail</tag>
  </notification>

  <notification
   icon="alertmodal.tga"
   name="ErrorUploadingReportScreenshot"
   type="alertmodal">
There was a problem uploading a report screenshot due to the following reason: [REASON]
  <tag>fail</tag>
  </notification>

  <notification
   icon="alertmodal.tga"
   name="MustAgreeToLogIn"
   type="alertmodal">
   <tag>fail</tag>
You must agree to the Terms of Service to continue logging into [CURRENT_GRID].
  </notification>

  <notification
   icon="alertmodal.tga"
   name="CouldNotPutOnOutfit"
   type="alertmodal">
Could not put on outfit.
The outfit folder contains no clothing, body parts, or attachments.
  <tag>fail</tag>
  </notification>

  <notification
   icon="alertmodal.tga"
   name="CannotWearTrash"
   type="alertmodal">
You cannot wear clothes or body parts that are in the trash.
  <tag>fail</tag>
  </notification>

  <notification
   icon="alertmodal.tga"
   name="MaxAttachmentsOnOutfit"
   type="alertmodal">
Could not attach object.
Exceeds the attachments limit of [MAX_ATTACHMENTS] objects. Please detach another object first.
  <tag>fail</tag>
  </notification>

  <notification
   icon="alertmodal.tga"
   name="CannotWearInfoNotComplete"
   type="alertmodal">
You cannot wear this item because it has not yet loaded. Please try again in a minute.
  <tag>fail</tag>
  </notification>

    <notification
   icon="alertmodal.tga"
   name="MustEnterPasswordToLogIn"
   type="alertmodal">
   <tag>fail</tag>
Please enter your Password to log in.
  </notification>
  
  <notification
   icon="alertmodal.tga"
   name="MustHaveAccountToLogIn"
   type="alertmodal">
You need to enter the Username name of your avatar.

You need an account to enter [CURRENT_GRID]. Would you like to create one now?
    <tag>confirm</tag>
    <url
	option="0"
	name="url"
	target = "_external">
		[create_account_url]
    </url>
    <usetemplate
     name="okcancelbuttons"
     notext="Try again"
     yestext="Create a new account"/>
  </notification>

  <notification
   icon="alertmodal.tga"
   name="InvalidCredentialFormat"
   type="alertmodal">
   <tag>fail</tag>
You need to enter either the Username or both the First and Last name of your avatar into the Username field, then login again.
  </notification>
  
  <notification
   icon="alertmodal.tga"
   name="InvalidGrid"
   type="alertmodal">
   <tag>fail</tag>
'[GRID]' is not a valid grid identifier.
  </notification>
  
  <notification
   icon="alertmodal.tga"
   name="InvalidLocationSLURL"
   type="alertmodal">
   <tag>fail</tag>
Your start location did not specify a valid grid.
  </notification>
  
  <notification
   icon="alertmodal.tga"
   name="DeleteClassified"
   type="alertmodal">
Delete classified &apos;[NAME]&apos;?
There is no reimbursement for fees paid.
    <tag>confirm</tag>
    <usetemplate
     name="okcancelbuttons"
     notext="Cancel"
     yestext="OK"/>
  </notification>


<notification
   icon="alertmodal.tga"
   name="DeleteMedia"
   type="alertmodal">
You have selected to delete the media associated with this face.
Are you sure you want to continue?
    <tag>confirm</tag>
    <usetemplate
     ignoretext="Confirm before I delete media from an object"
     name="okcancelignore"
     notext="No"
     yestext="Yes"/>
  </notification>

  <notification
   icon="alertmodal.tga"
   name="ClassifiedSave"
   type="alertmodal">
Save changes to classified [NAME]?
    <tag>confirm</tag>
    <usetemplate
     canceltext="Cancel"
     name="yesnocancelbuttons"
     notext="Don&apos;t Save"
     yestext="Save"/>
  </notification>

  <notification
   icon="alertmodal.tga"
   name="ClassifiedInsufficientFunds"
   type="alertmodal">
Insufficient funds to create classified.
    <tag>fail</tag>
    <usetemplate
     name="okbutton"
     yestext="OK"/>
  </notification>

  <notification
   icon="alertmodal.tga"
   name="DeleteAvatarPick"
   type="alertmodal">
Delete pick &lt;nolink&gt;[PICK]&lt;/nolink&gt;?
    <tag>confirm</tag>
    <usetemplate
     name="okcancelbuttons"
     notext="Cancel"
     yestext="OK"/>
  </notification>

  <notification
   icon="alertmodal.tga"
   name="DeleteOutfits"
   type="alertmodal">
    Delete the selected outfit?
    <tag>confirm</tag>
    <usetemplate
     name="okcancelbuttons"
     notext="Cancel"
     yestext="OK"/>
  </notification>

  <notification
   icon="alertmodal.tga"
   name="DeleteOutfitsWithName"
   type="alertmodal">
    Delete outfit &quot;[NAME]&quot;?
    <tag>confirm</tag>
    <usetemplate
     name="okcancelbuttons"
     notext="Cancel"
     yestext="OK"/>
  </notification>

  <notification
   icon="alertmodal.tga"
   name="PromptGoToEventsPage"
   type="alertmodal">
Go to the [CURRENT_GRID] events web page?
    <tag>confirm</tag>
    <url option="0" name="url">

			http://secondlife.com/events/
    </url>
    <usetemplate
     name="okcancelbuttons"
     notext="Cancel"
     yestext="OK"/>
  </notification>

  <notification
   icon="alertmodal.tga"
   name="SelectProposalToView"
   type="alertmodal">
Please select a proposal to view.
  <tag>fail</tag>
  </notification>

  <notification
   icon="alertmodal.tga"
   name="SelectHistoryItemToView"
   type="alertmodal">
Please select a history item to view.
  <tag>fail</tag>
  </notification>

<!--
  <notification
   icon="alertmodal.tga"
   name="ResetShowNextTimeDialogs"
   type="alertmodal">
Would you like to re-enable all these popups, which you previously indicated &apos;Do not show me again&apos;?
    <usetemplate
     name="okcancelbuttons"
     notext="Cancel"
     yestext="OK"/>
  </notification>

  <notification
   icon="alertmodal.tga"
   name="SkipShowNextTimeDialogs"
   type="alertmodal">
Would you like to disable all popups which can be skipped?
    <usetemplate
     name="okcancelbuttons"
     notext="Cancel"
     yestext="OK"/>
  </notification>
-->

  <notification
   icon="alertmodal.tga"
   name="CacheWillClear"
   type="alertmodal">
Cache will be cleared after restarting [APP_NAME].
  </notification>

  <notification
 icon="alertmodal.tga"
 name="DisableCookiesBreaksSearch"
 type="alertmodal">
If you disable cookies, the search function will not work properly, and you will not be able to use it.
  </notification>

  <notification
 icon="alertmodal.tga"
 name="DisableJavascriptBreaksSearch"
 type="alertmodal">
If you disable Javascript, the search function will not work properly, and you will not be able to use it.
  </notification>
  
  <notification
   icon="alertmodal.tga"
   name="CacheWillBeMoved"
   type="alertmodal">
Cache will be moved after restarting [APP_NAME].
Note: This will also clear the cache.
  </notification>
  
  <notification
   icon="alertmodal.tga"
   name="SoundCacheWillBeMoved"
   type="alertmodal">
Sound cache will be moved after restarting [APP_NAME].
  </notification>

  <notification
   icon="alertmodal.tga"
   name="ChangeConnectionPort"
   type="alertmodal">
Port settings take effect after restarting [APP_NAME].
  </notification>

  <notification
   icon="alertmodal.tga"
   name="ChangeDeferredDebugSetting"
   type="alertmodal">
This debug setting change will take effect after you restart [APP_NAME].
  </notification>

  <notification
   icon="alertmodal.tga"
   name="ChangeSkin"
   type="alertmodal">
The new skin will appear after restarting [APP_NAME].
    <usetemplate
     name="okcancelbuttons"
     notext="OK"
     yestext="Restart"/>
  </notification>

  <notification
   icon="alertmodal.tga"
   name="ChangeLanguage"
   type="alertmodal">
The selected language will be applied after restarting [APP_NAME].
  </notification>

  <notification
   icon="alertmodal.tga"
   name="GoToAuctionPage"
   type="alertmodal">
    Go to the [CURRENT_GRID] web page to see auction details or make a bid?
    <tag>confirm</tag>
    <url option="0" name="url">
			http://secondlife.com/auctions/auction-detail.php?id=[AUCTION_ID]
    </url>
    <usetemplate
     name="okcancelbuttons"
     notext="Cancel"
     yestext="OK"/>
  </notification>

  <notification
   icon="alertmodal.tga"
   name="SaveChanges"
   type="alertmodal">
Save Changes?
    <tag>confirm</tag>
    <usetemplate
     canceltext="Cancel"
     name="yesnocancelbuttons"
     notext="Don&apos;t Save"
     yestext="Save"/>
  </notification>

  <notification
   icon="alertmodal.tga"
   name="DeleteNotecard"
   type="alertmodal">
   <unique/>
Are you sure you want to delete this notecard?
    <tag>confirm</tag>
    <usetemplate
     ignoretext="Confirm notecard deletion"
     name="okcancelignore"
     notext="Cancel"
     yestext="OK"/>
  </notification>
  
  <notification
   icon="alertmodal.tga"
   name="LoadPreviousReportScreenshot"
   type="alertmodal">
   <unique/>
Do you want to use previous screenshot for your report?
    <tag>confirm</tag>
    <usetemplate
     name="okcancelbuttons"
     notext="Cancel"
     yestext="OK"/>
  </notification>
  
  <notification
   icon="alertmodal.tga"
   name="GestureSaveFailedTooManySteps"
   type="alertmodal">
Gesture save failed.
This gesture has too many steps.
Try removing some steps, then save again.
<tag>fail</tag>
  </notification>

  <notification
   icon="alertmodal.tga"
   name="GestureSaveFailedTryAgain"
   type="alertmodal">
Gesture save failed.  Please try again in a minute.
<tag>fail</tag>
  </notification>

  <notification
   icon="alertmodal.tga"
   name="GestureSaveFailedObjectNotFound"
   type="alertmodal">
Could not save gesture because the object or the associated object inventory could not be found.
The object may be out of range or may have been deleted.
<tag>fail</tag>
  </notification>

  <notification
   icon="alertmodal.tga"
   name="GestureSaveFailedReason"
   type="alertmodal">
There was a problem saving a gesture due to the following reason: [REASON].  Please try resaving the gesture later.
<tag>fail</tag>
  </notification>

  <notification
   icon="alertmodal.tga"
   name="SaveNotecardFailObjectNotFound"
   type="alertmodal">
Could not save notecard because the object or the associated object inventory could not be found.
The object may be out of range or may have been deleted.
<tag>fail</tag>
  </notification>

  <notification
   icon="alertmodal.tga"
   name="SaveNotecardFailReason"
   type="alertmodal">
There was a problem saving a notecard due to the following reason: [REASON].  Please try re-saving the notecard later.
<tag>fail</tag>
  </notification>

  <notification
   icon="alertmodal.tga"
   name="ScriptCannotUndo"
   type="alertmodal">
Could not undo all changes in your version of the script.
Would you like to load the server&apos;s last saved version?
(**Warning** This operation cannot be undone.)
    <tag>confirm</tag>
    <usetemplate
     name="okcancelbuttons"
     notext="Cancel"
     yestext="OK"/>
  </notification>

  <notification
   icon="alertmodal.tga"
   name="SaveScriptFailObjectNotFound"
   type="alertmodal">
Could not save the script because the object it is in could not be found.
The object may be out of range or may have been deleted.
<tag>fail</tag>
  </notification>

  <notification
   icon="alertmodal.tga"
   name="StartRegionEmpty"
   type="alertmodal">
Your Start Region is not defined.
Please type the Region name in Start Location box or choose My Last Location or My Home as your Start Location.
<tag>fail</tag>
    <usetemplate
     name="okbutton"
     yestext="OK"/>
  </notification>

  <notification
   icon="alertmodal.tga"
   name="CouldNotStartStopScript"
   type="alertmodal">
Could not start or stop the script because the object it is on could not be found.
The object may be out of range or may have been deleted.
  <tag>fail</tag>
  </notification>

  <notification
   icon="alertmodal.tga"
   name="CannotDownloadFile"
   type="alertmodal">
    Unable to download file
    <tag>fail</tag>
  </notification>

  <notification
  name="MediaFileDownloadUnsupported"
  label=""
  type="alert">
    <unique/>
    <tag>confirm</tag>
    You have requested a file download, which is not supported within [APP_NAME].
    <usetemplate
     ignoretext="Warn about unsupported file downloads"
     name="okignore"
     yestext="OK"/>
  </notification>
  
  <notification
   icon="alertmodal.tga"
   name="CannotWriteFile"
   type="alertmodal">
Unable to write file [[FILE]]
  <tag>fail</tag>
  </notification>

  <notification
   icon="alertmodal.tga"
   name="UnsupportedHardware"
   type="alertmodal">
Just so you know, your computer may not meet [APP_NAME]&apos;s minimum system requirements. You may experience poor performance. Unfortunately, the [SUPPORT_SITE] can't provide technical support for unsupported system configurations.

Visit [_URL] for more information?
    <tag>confirm</tag>
    <url option="0" name="url">

			http://www.secondlife.com/corporate/sysreqs.php
    </url>
    <usetemplate
     ignoretext="My computer hardware is not supported"
     name="okcancelignore"
     notext="No"
     yestext="Yes"/>
  <tag>fail</tag>
  </notification>

  <notification
   icon="alertmodal.tga"
   name="OldGPUDriver"
   type="alertmodal">
     There is likely a newer driver for your graphics chip.  Updating graphics drivers can substantially improve performance.

    Visit [URL] to check for driver updates?
    <tag>confirm</tag>
    <url option="0" name="url">
    [URL]
    </url>
    <usetemplate
     ignoretext="My graphics driver is out of date"
     name="okcancelignore"
     notext="No"
     yestext="Yes"/>
    <tag>fail</tag>
  </notification>

  <notification
   icon="alertmodal.tga"
   name="UnknownGPU"
   type="alertmodal">
Your system contains a graphics card that [APP_NAME] doesn't recognize.
This is often the case with new hardware that has not been tested yet with [APP_NAME].  It will probably be ok, but you may need to adjust your graphics settings.
(Avatar &gt; Preferences &gt; Graphics).
    <form name="form">
      <ignore name="ignore"
       text="My graphics card could not be identified"/>
    </form>
  <tag>fail</tag>
  </notification>

  <notification
   icon="alertmodal.tga"
   name="DisplaySettingsNoShaders"
   type="alertmodal">
[APP_NAME] crashed while initializing graphics drivers.
Graphics Quality will be set to Low to avoid some common driver errors. This will disable some graphics features.
We recommend updating your graphics card drivers.
Graphics Quality can be raised in Preferences &gt; Graphics.
  <tag>fail</tag>
  </notification>

  <notification
   icon="alertmodal.tga"
   name="RegionNoTerraforming"
   type="alertmodal">
The region [REGION] does not allow terraforming.
  <tag>fail</tag>
  </notification>
  
  <notification
   icon="alertmodal.tga"
   name="ParcelNoTerraforming"
   type="notify">
You are not allowed to terraform parcel [PARCEL].
  <tag>fail</tag>
  </notification>

  <notification
   icon="alertmodal.tga"
   name="CannotCopyWarning"
   type="alertmodal">
You do not have permission to copy the following items:
[ITEMS]
and will lose it from your inventory if you give it away. Do you really want to offer these items?
    <tag>confirm</tag>
    <usetemplate
     name="okcancelbuttons"
     notext="No"
     yestext="Yes"/>
  <tag>fail</tag>
  </notification>

  <notification
   icon="alertmodal.tga"
   name="CannotGiveItem"
   type="alertmodal">
Unable to give inventory item.
  <tag>fail</tag>
  </notification>

  <notification
   icon="alertmodal.tga"
   name="TransactionCancelled"
   type="alertmodal">
Transaction canceled.
  </notification>

  <notification
   icon="alertmodal.tga"
   name="TooManyItems"
   type="alertmodal">
Cannot give more than 42 items in a single inventory transfer.
  <tag>fail</tag>
  </notification>

  <notification
   icon="alertmodal.tga"
   name="NoItems"
   type="alertmodal">
You do not have permission to transfer the selected items.
  <tag>fail</tag>
  </notification>

  <notification
   icon="alertmodal.tga"
   name="CannotCopyCountItems"
   type="alertmodal">
You do not have permission to copy [COUNT] of the selected items. You will lose these items from your inventory.
Do you really want to give these items?
    <tag>confirm</tag>
  <tag>fail</tag>
    <usetemplate
     name="okcancelbuttons"
     notext="No"
     yestext="Yes"/>
  </notification>

  <notification
   icon="alertmodal.tga"
   name="CannotGiveCategory"
   type="alertmodal">
You do not have permission to transfer the selected folder.
  <tag>fail</tag>
  </notification>

  <notification
   icon="alertmodal.tga"
   name="FreezeAvatar"
   type="alertmodal">
Freeze this avatar?
He or she will temporarily be unable to move, chat, or interact with the world.
    <tag>confirm</tag>
    <usetemplate
     canceltext="Cancel"
     name="yesnocancelbuttons"
     notext="Unfreeze"
     yestext="Freeze"/>
  </notification>

  <notification
   icon="alertmodal.tga"
   name="FreezeAvatarFullname"
   type="alertmodal">
Freeze [AVATAR_NAME]?
He or she will temporarily be unable to move, chat, or interact with the world.
    <tag>confirm</tag>
    <usetemplate
     canceltext="Cancel"
     name="yesnocancelbuttons"
     notext="Unfreeze"
     yestext="Freeze"/>
  </notification>
  
  <notification
    icon="alertmodal.tga"
    name="FreezeAvatarMultiple"
    type="alertmodal">
 Freeze the following avatars?
 
 [RESIDENTS]
 
 They will temporarily be unable to move, chat, or interact with the world.
     <usetemplate
      canceltext="Cancel"
      name="yesnocancelbuttons"
      notext="Unfreeze"
      yestext="Freeze"/>
  </notification>  

  <notification
   icon="alertmodal.tga"
   name="EjectAvatarFullname"
   type="alertmodal">
Eject [AVATAR_NAME] from your land?
    <tag>confirm</tag>
    <usetemplate
     canceltext="Cancel"
     name="yesnocancelbuttons"
     notext="Eject and Ban"
     yestext="Eject"/>
  </notification>

  <notification
   icon="alertmodal.tga"
   name="EjectAvatarNoBan"
   type="alertmodal">
Eject this avatar from your land?
    <tag>confirm</tag>
    <usetemplate
     name="okcancelbuttons"
     notext="Cancel"
     yestext="Eject"/>
  </notification>

  <notification
   icon="alertmodal.tga"
   name="EjectAvatarFullnameNoBan"
   type="alertmodal">
Eject [AVATAR_NAME] from your land?
    <tag>confirm</tag>
    <usetemplate
     name="okcancelbuttons"
     notext="Cancel"
     yestext="Eject"/>
  </notification>

  <notification
    icon="alertmodal.tga"
    name="EjectAvatarMultiple"
    type="alertmodal">
Eject the following avatars from your land?

[RESIDENTS]
    <usetemplate
     canceltext="Cancel"
     name="yesnocancelbuttons"
     notext="Eject and Ban"
     yestext="Eject"/>
  </notification>

  <notification
   icon="alertmodal.tga"
   name="EjectAvatarMultipleNoBan"
   type="alertmodal">
Eject the following avatars from your land?

[RESIDENTS]
    <usetemplate
     name="okcancelbuttons"
     notext="Cancel"
     yestext="Eject"/>
  </notification>

  <notification
   icon="alertmodal.tga"
   name="EjectAvatarFromGroup"
   persist="true"
   type="notify">
You ejected [AVATAR_NAME] from group [GROUP_NAME].
    <tag>group</tag>
  </notification>

  <notification
   icon="alertmodal.tga"
   name="AcquireErrorTooManyObjects"
   type="alertmodal">
ACQUIRE ERROR: Too many objects selected.
  <tag>fail</tag>
  </notification>

  <notification
   icon="alertmodal.tga"
   name="AcquireErrorObjectSpan"
   type="alertmodal">
ACQUIRE ERROR: Objects span more than one region.
Please move all objects to be acquired onto the same region.
  <tag>fail</tag>
  </notification>

  <notification
   icon="alertmodal.tga"
   name="PromptGoToCurrencyPage"
   type="alertmodal">
[EXTRA]

Go to [_URL] for information on purchasing L$?
    <tag>confirm</tag>
    <url option="0" name="url">

			http://secondlife.com/app/currency/
    </url>
    <usetemplate
     name="okcancelbuttons"
     notext="Cancel"
     yestext="OK"/>
  </notification>
  
  <notification
   icon="alertmodal.tga"
   name="MuteLimitReached"
   persist="false"
   type="notify">
Unable to add new entry to block list because you reached the limit of [MUTE_LIMIT] entries.
  <tag>fail</tag>
  </notification>
  
  <notification
   icon="alertmodal.tga"
   name="UnableToLinkObjects"
   type="alertmodal">
Unable to link these [COUNT] objects.
You can link a maximum of [MAX] objects.
  <tag>fail</tag>
  </notification>

  <notification
   icon="alertmodal.tga"
   name="CannotLinkIncompleteSet"
   type="alertmodal">
You can only link complete sets of objects, and must select more than one object.
  <tag>fail</tag>
  </notification>

  <notification
   icon="alertmodal.tga"
   name="CannotLinkModify"
   type="alertmodal">
Unable to link because you do not have modify permission on all the objects.

Please make sure none are locked, and that you own all of them.
  <tag>fail</tag>
  </notification>

  <notification
   icon="alertmodal.tga"
   name="CannotLinkPermanent"
   type="alertmodal">
    Objects cannot be linked across region boundaries.
    <tag>fail</tag>
  </notification>

  <notification
   icon="alertmodal.tga"
   name="CannotLinkDifferentOwners"
   type="alertmodal">
Unable to link because not all of the objects have the same owner.

Please make sure you own all of the selected objects.
  <tag>fail</tag>
  </notification>

  <notification
   icon="alertmodal.tga"
   name="NoFileExtension"
   type="alertmodal">
No file extension for the file: &apos;[FILE]&apos;

Please make sure the file has a correct file extension.
  <tag>fail</tag>
  </notification>

  <notification
   icon="alertmodal.tga"
   name="InvalidFileExtension"
   type="alertmodal">
Invalid file extension [EXTENSION].
Expected [VALIDS].
    <usetemplate
     name="okbutton"
     yestext="OK"/>
  <tag>fail</tag>
  </notification>

  <notification
   icon="alertmodal.tga"
   name="CannotUploadSoundFile"
   type="alertmodal">
Could not open uploaded sound file for reading:
[FILE]
  <tag>fail</tag>
  </notification>

  <notification
   icon="alertmodal.tga"
   name="SoundFileNotRIFF"
   type="alertmodal">
File does not appear to be a RIFF WAVE file:
[FILE]
  <tag>fail</tag>
  </notification>

  <notification
   icon="alertmodal.tga"
   name="SoundFileNotPCM"
   type="alertmodal">
File does not appear to be a PCM WAVE audio file:
[FILE]
  <tag>fail</tag>
  </notification>

  <notification
   icon="alertmodal.tga"
   name="SoundFileInvalidChannelCount"
   type="alertmodal">
File has invalid number of channels (must be mono or stereo):
[FILE]
  <tag>fail</tag>
  </notification>

  <notification
   icon="alertmodal.tga"
   name="SoundFileInvalidSampleRate"
   type="alertmodal">
File does not appear to be a supported sample rate (must be 44.1k):
[FILE]
  <tag>fail</tag>
  </notification>

  <notification
   icon="alertmodal.tga"
   name="SoundFileInvalidWordSize"
   type="alertmodal">
File does not appear to be a supported word size (must be 8 or 16 bit):
[FILE]
  <tag>fail</tag>
  </notification>

  <notification
   icon="alertmodal.tga"
   name="SoundFileInvalidHeader"
   type="alertmodal">
Could not find &apos;data&apos; chunk in WAV header:
[FILE]
  <tag>fail</tag>
  </notification>

  <notification
   icon="alertmodal.tga"
   name="SoundFileInvalidChunkSize"
   type="alertmodal">
Wrong chunk size in WAV file:
[FILE]
  <tag>fail</tag>
  </notification>

  <notification
   icon="alertmodal.tga"
   name="SoundFileInvalidTooLong"
   type="alertmodal">
Audio file is too long ([MAX_LENGTH] second maximum):
[FILE]
  <tag>fail</tag>
  </notification>

  <notification
   icon="alertmodal.tga"
   name="ProblemWithFile"
   type="alertmodal">
Problem with file [FILE]:

[REASON]
  <tag>fail</tag>
  </notification>

  <notification
   icon="alertmodal.tga"
   name="CannotOpenTemporarySoundFile"
   type="alertmodal">
Couldn&apos;t open temporary compressed sound file for writing: [FILE]
  <tag>fail</tag>
  </notification>

  <notification
   icon="alertmodal.tga"
   name="UnknownVorbisEncodeFailure"
   type="alertmodal">
Unknown Vorbis encode failure on: [FILE]
  <tag>fail</tag>
  </notification>

  <notification
   icon="alertmodal.tga"
   name="CannotEncodeFile"
   type="alertmodal">
Unable to encode file: [FILE]
  <tag>fail</tag>
  </notification>

  <notification
   icon="alertmodal.tga"
   name="CorruptedProtectedDataStore"
   type="alertmodal">
   We were unable to decode the file storing your saved login credentials. At this point saving or deleting credentials will erase all those that were previously stored.
   This may happen when you change network setup. Restarting the viewer with previous network configuration may help recovering your saved login credentials.
    
  <tag>fail</tag>
    <usetemplate
     name="okbutton"
     yestext="OK"/>
  </notification>
    
  <notification
   icon="alertmodal.tga"
   name="CorruptResourceFile"
   type="alertmodal">
Corrupt resource file: [FILE]
  <tag>fail</tag>
  </notification>

  <notification
   icon="alertmodal.tga"
   name="UnknownResourceFileVersion"
   type="alertmodal">
Unknown Linden resource file version in file: [FILE]
  <tag>fail</tag>
  </notification>

  <notification
   icon="alertmodal.tga"
   name="UnableToCreateOutputFile"
   type="alertmodal">
Unable to create output file: [FILE]
  <tag>fail</tag>
  </notification>

  <notification
   icon="alertmodal.tga"
   name="DoNotSupportBulkAnimationUpload"
   type="alertmodal">
[APP_NAME] does not currently support bulk upload of BVH format animation files.
  <tag>fail</tag>
  </notification>

  <notification
   icon="alertmodal.tga"
   name="CannotUploadReason"
   type="alertmodal">
Unable to upload [FILE] due to the following reason: [REASON]
Please try again later.
  <tag>fail</tag>
  </notification>

  <notification
   icon="notifytip.tga"
   name="LandmarkCreated"
   type="notifytip">
You have added "[LANDMARK_NAME]" to your [FOLDER_NAME] folder.
  </notification>

  <notification
   icon="alert.tga"
   name="LandmarkAlreadyExists"
   type="alert">
You already have a landmark for this location.
    <usetemplate
     name="okbutton"
     yestext="OK"/>
  <tag>fail</tag>
  </notification>

  <notification
   icon="alertmodal.tga"
   name="CannotCreateLandmarkNotOwner"
   type="alertmodal">
You cannot create a landmark here because the owner of the land does not allow it.
  <tag>fail</tag>
  </notification>

  <notification
   icon="alertmodal.tga"
   name="CannotRecompileSelectObjectsNoScripts"
   type="alertmodal">
Not able to perform &apos;recompilation&apos;.
Select an object with a script.
  <tag>fail</tag>
  </notification>

  <notification
   icon="alertmodal.tga"
   name="CannotRecompileSelectObjectsNoPermission"
   type="alertmodal">
Not able to perform &apos;recompilation&apos;.

Select objects with scripts that you have permission to modify.
  <tag>fail</tag>
  </notification>

  <notification
   icon="alertmodal.tga"
   name="CannotResetSelectObjectsNoScripts"
   type="alertmodal">
Not able to perform &apos;reset&apos;.

Select objects with scripts.
  <tag>fail</tag>
  </notification>
  
   <notification
    icon="alertmodal.tga"
    name="CannotdeleteSelectObjectsNoScripts"
    type="alertmodal">
Not able to perform &apos;remove&apos;.

Select objects with scripts.
  <tag>fail</tag>
  </notification>

  <notification
   icon="alertmodal.tga"
   name="CannotResetSelectObjectsNoPermission"
   type="alertmodal">
Not able to perform &apos;reset&apos;.

Select objects with scripts that you have permission to modify.
  <tag>fail</tag>
  </notification>

  <notification
   icon="alertmodal.tga"
   name="CannotOpenScriptObjectNoMod"
   type="alertmodal">
    Unable to open script in object without modify permissions.
  <tag>fail</tag>
  </notification>

  <notification
   icon="alertmodal.tga"
   name="CannotSetRunningSelectObjectsNoScripts"
   type="alertmodal">
Not able to set any scripts to &apos;running&apos;.

Select objects with scripts.
  <tag>fail</tag>
  </notification>

  <notification
   icon="alertmodal.tga"
   name="CannotSetRunningNotSelectObjectsNoScripts"
   type="alertmodal">
Unable to set any scripts to &apos;not running&apos;.

Select objects with scripts.
  <tag>fail</tag>
  </notification>

  <notification
   icon="alertmodal.tga"
   name="NoFrontmostFloater"
   type="alertmodal">
No frontmost floater to save.
  <tag>fail</tag>
  </notification>

  <notification
   icon="notifytip.tga"
   name="SeachFilteredOnShortWords"
   type="notifytip">
Your search query was modified and the words that were too short were removed.

Searched for: [FINALQUERY]
  </notification>

  <notification
   icon="alertmodal.tga"
   name="SeachFilteredOnShortWordsEmpty"
   type="alertmodal">
Your search terms were too short so no search was performed.
  <tag>fail</tag>
  </notification>

  <!-- Generic Teleport failure modes - strings will be inserted from
       teleport_strings.xml if available. -->
  <notification
   icon="alertmodal.tga"
   name="CouldNotTeleportReason"
   type="alertmodal">
Teleport failed.
[REASON]
  <tag>fail</tag>
  </notification>

  <!-- Teleport failure modes not delivered via the generic mechanism
       above (for example, delivered as an AlertMessage on
       region-crossing :( ) - these paths should really be merged
       in the future. -->
  <notification
   icon="alertmodal.tga"
   name="invalid_tport"
   type="alertmodal">
Problem encountered processing your teleport request. You may need to log back in before you can teleport.
If you continue to get this message, please check the [SUPPORT_SITE].
  <tag>fail</tag>
  </notification>
  <notification
   icon="alertmodal.tga"
   name="invalid_region_handoff"
   type="alertmodal">
Problem encountered processing your region crossing. You may need to log back in before you can cross regions.
If you continue to get this message, please check the [SUPPORT_SITE].
  <tag>fail</tag>
  </notification>
  <notification
   icon="alertmodal.tga"
   name="blocked_tport"
   type="alertmodal">
Sorry, teleport is currently blocked. Try again in a moment.  If you still cannot teleport, please log out and log back in to resolve the problem.
  <tag>fail</tag>
  </notification>
  <notification
   icon="alertmodal.tga"
   name="nolandmark_tport"
   type="alertmodal">
Sorry, but system was unable to locate landmark destination.
  <tag>fail</tag>
  </notification>
  <notification
   icon="alertmodal.tga"
   name="timeout_tport"
   type="alertmodal">
   <tag>fail</tag>
Sorry, but system was unable to complete the teleport connection.  Try again in a moment.
  </notification>
  <notification
   icon="alertmodal.tga"
   name="noaccess_tport"
   type="alertmodal">
   <tag>fail</tag>
Sorry, you do not have access to that teleport destination.
  </notification>
  <notification
   icon="alertmodal.tga"
   name="missing_attach_tport"
   type="alertmodal">
   <tag>fail</tag>
Your attachments have not arrived yet. Try waiting for a few more seconds or log out and back in again before attempting to teleport.
  </notification>
  <notification
   icon="alertmodal.tga"
   name="too_many_uploads_tport"
   type="alertmodal">
   <tag>fail</tag>
The asset queue in this region is currently clogged so your teleport request will not be able to succeed in a timely manner. Please try again in a few minutes or go to a less busy area.
  </notification>
  <notification
   icon="alertmodal.tga"
   name="expired_tport"
   type="alertmodal">
   <tag>fail</tag>
Sorry, but the system was unable to complete your teleport request in a timely fashion. Please try again in a few minutes.
  </notification>
  <notification
   icon="alertmodal.tga"
   name="expired_region_handoff"
   type="alertmodal">
   <tag>fail</tag>
Sorry, but the system was unable to complete your region crossing in a timely fashion. Please try again in a few minutes.
  </notification>
  <notification
   icon="alertmodal.tga"
   name="no_host"
   type="alertmodal">
   <tag>fail</tag>
Unable to find teleport destination. The destination may be temporarily unavailable or no longer exists. Please try again in a few minutes.
  </notification>
  <notification
   icon="alertmodal.tga"
   name="no_inventory_host"
   type="alertmodal">
The inventory system is currently unavailable.
  <tag>fail</tag>
  </notification>

  <notification
   icon="alertmodal.tga"
   name="CannotSetLandOwnerNothingSelected"
   type="alertmodal">
Unable to set land owner:
No parcel selected.
  <tag>fail</tag>
  </notification>

  <notification
   icon="alertmodal.tga"
   name="CannotSetLandOwnerMultipleRegions"
   type="alertmodal">
Unable to force land ownership because selection spans multiple regions. Please select a smaller area and try again.
  <tag>fail</tag>
  </notification>

  <notification
   icon="alertmodal.tga"
   name="ForceOwnerAuctionWarning"
   type="alertmodal">
This parcel is up for auction. Forcing ownership will cancel the auction and potentially make some residents unhappy if bidding has begun.
Force ownership?
    <tag>confirm</tag>
    <usetemplate
     name="okcancelbuttons"
     notext="Cancel"
     yestext="OK"/>
  </notification>

  <notification
   icon="alertmodal.tga"
   name="CannotContentifyNothingSelected"
   type="alertmodal">
Unable to contentify:
No parcel selected.
  <tag>fail</tag>
  </notification>

  <notification
   icon="alertmodal.tga"
   name="CannotContentifyNoRegion"
   type="alertmodal">
Unable to contentify:
No region selected.
  <tag>fail</tag>
  </notification>

  <notification
   icon="alertmodal.tga"
   name="CannotReleaseLandNothingSelected"
   type="alertmodal">
Unable to abandon land:
No parcel selected.
  <tag>fail</tag>
  </notification>

  <notification
   icon="alertmodal.tga"
   name="CannotReleaseLandNoRegion"
   type="alertmodal">
Unable to abandon land:
Cannot find region.
  <tag>fail</tag>
  </notification>

  <notification
   icon="alertmodal.tga"
   name="CannotBuyLandNothingSelected"
   type="alertmodal">
Unable to buy land:
No parcel selected.
  <tag>fail</tag>
  </notification>

  <notification
   icon="alertmodal.tga"
   name="CannotBuyLandNoRegion"
   type="alertmodal">
Unable to buy land:
Cannot find the region this land is in.
  <tag>fail</tag>
  </notification>

  <notification
   icon="alertmodal.tga"
   name="CannotCloseFloaterBuyLand"
   type="alertmodal">
You cannot close the Buy Land window until [APP_NAME] estimates the price of this transaction.
  <tag>fail</tag>
  </notification>

  <notification
   icon="alertmodal.tga"
   name="CannotDeedLandNothingSelected"
   type="alertmodal">
Unable to deed land:
No parcel selected.
  <tag>fail</tag>
  </notification>

  <notification
   icon="alertmodal.tga"
   name="CannotDeedLandNoGroup"
   type="alertmodal">
Unable to deed land:
No Group selected.
    <tag>group</tag>
  <tag>fail</tag>
  </notification>

  <notification
   icon="alertmodal.tga"
   name="CannotDeedLandNoRegion"
   type="alertmodal">
Unable to deed land:
Cannot find the region this land is in.
  <tag>fail</tag>
  </notification>

  <notification
   icon="alertmodal.tga"
   name="CannotDeedLandMultipleSelected"
   type="alertmodal">
Unable to deed land:
Multiple parcels selected.

Try selecting a single parcel.
  <tag>fail</tag>
  </notification>

  <notification
   icon="alertmodal.tga"
   name="ParcelCanPlayMedia"
   type="alertmodal">   
This location provides streaming media, which may require more of your network bandwidth.

Play streaming media when available?
(You can change this option later under Preferences &gt; Sound &amp; Media.)
   <form name="form">
    <button
         index="0"
         name="Play Media Now"
         text="Play Media Now"/>
        <button
         index="1"
         name="Always Play Media"  
         text="Always Play Media"/>
        <button
         index="2"   
         name="Do Not Pley Media"
         text="Do Not Play Media"/>
   </form>
  </notification>


  <notification
   icon="alertmodal.tga"
   name="CannotDeedLandWaitingForServer"
   type="alertmodal">
Unable to deed land:
Waiting for server to report ownership.

Please try again.
  <tag>fail</tag>
  </notification>

  <notification
   icon="alertmodal.tga"
   name="CannotDeedLandNoTransfer"
   type="alertmodal">
Unable to deed land:
The region [REGION] does not allow transfer of land.
  <tag>fail</tag>
  </notification>

  <notification
   icon="alertmodal.tga"
   name="CannotReleaseLandWatingForServer"
   type="alertmodal">
Unable to abandon land:
Waiting for server to update parcel information.

Try again in a few seconds.
  <tag>fail</tag>
  </notification>

  <notification
   icon="alertmodal.tga"
   name="CannotReleaseLandSelected"
   type="alertmodal">
Unable to abandon land:
You do not own all the parcels selected.

Please select a single parcel.
  <tag>fail</tag>
  </notification>

  <notification
   icon="alertmodal.tga"
   name="CannotReleaseLandDontOwn"
   type="alertmodal">
Unable to abandon land:
You do not have permission to release this parcel.
Parcels you own appear in green.
  <tag>fail</tag>
  </notification>

  <notification
   icon="alertmodal.tga"
   name="CannotReleaseLandRegionNotFound"
   type="alertmodal">
Unable to abandon land:
Cannot find the region this land is in.
  <tag>fail</tag>
  </notification>

  <notification
   icon="alertmodal.tga"
   name="CannotReleaseLandNoTransfer"
   type="alertmodal">
Unable to abandon land:
The region [REGION] does not allow transfer of land.
  <tag>fail</tag>
  </notification>

  <notification
   icon="alertmodal.tga"
   name="CannotReleaseLandPartialSelection"
   type="alertmodal">
Unable to abandon land:
You must select an entire parcel to release it.

Select an entire parcel, or divide your parcel first.
  <tag>fail</tag>
  </notification>

  <notification
   icon="alertmodal.tga"
   name="ReleaseLandWarning"
   type="alertmodal">
You are about to release [AREA] m² of land.
Releasing this parcel will remove it from your land holdings, but will not grant any L$.

Release this land?
    <tag>confirm</tag>
    <usetemplate
     name="okcancelbuttons"
     notext="Cancel"
     yestext="OK"/>
  </notification>

  <notification
   icon="alertmodal.tga"
   name="CannotDivideLandNothingSelected"
   type="alertmodal">
Unable to divide land:

No parcels selected.
  <tag>fail</tag>
  </notification>

  <notification
   icon="alertmodal.tga"
   name="CannotDivideLandPartialSelection"
   type="alertmodal">
Unable to divide land:

You have an entire parcel selected.
Try selecting a part of the parcel.
  <tag>fail</tag>
  </notification>

  <notification
   icon="alertmodal.tga"
   name="LandDivideWarning"
   type="alertmodal">
Dividing this land will split this parcel into two and each parcel can have its own settings. Some settings will be reset to defaults after the operation.

Divide land?
    <tag>confirm</tag>
    <usetemplate
     name="okcancelbuttons"
     notext="Cancel"
     yestext="OK"/>
  </notification>

  <notification
   icon="alertmodal.tga"
   name="CannotDivideLandNoRegion"
   type="alertmodal">
Unable to divide land:
Cannot find the region this land is in.
  <tag>fail</tag>
  </notification>

  <notification
   icon="alertmodal.tga"
   name="CannotJoinLandNoRegion"
   type="alertmodal">
Unable to join land:
Cannot find the region this land is in.
  <tag>fail</tag>
  </notification>

  <notification
   icon="alertmodal.tga"
   name="CannotJoinLandNothingSelected"
   type="alertmodal">
Unable to join land:
No parcels selected.
  <tag>fail</tag>
  </notification>

  <notification
   icon="alertmodal.tga"
   name="CannotJoinLandEntireParcelSelected"
   type="alertmodal">
Unable to join land:
You only have one parcel selected.

Select land across both parcels.
  <tag>fail</tag>
  </notification>

  <notification
   icon="alertmodal.tga"
   name="CannotJoinLandSelection"
   type="alertmodal">
Unable to join land:
You must select more than one parcel.

Select land across both parcels.
  <tag>fail</tag>
  </notification>

  <notification
   icon="alertmodal.tga"
   name="JoinLandWarning"
   type="alertmodal">
Joining this land will create one large parcel out of all parcels intersecting the selected rectangle.
You will need to reset the name and options of the new parcel.

Join land?
    <tag>confirm</tag>
    <usetemplate
     name="okcancelbuttons"
     notext="Cancel"
     yestext="OK"/>
  </notification>

  <notification
   icon="alertmodal.tga"
   name="ConfirmNotecardSave"
   type="alertmodal">
This notecard needs to be saved before the item can be copied or viewed. Save notecard?
    <tag>confirm</tag>
    <usetemplate
     name="okcancelbuttons"
     notext="Cancel"
     yestext="OK"/>
  </notification>

  <notification
   icon="alertmodal.tga"
   name="ConfirmItemCopy"
   type="alertmodal">
Copy this item to your inventory?
    <tag>confirm</tag>
    <usetemplate
     name="okcancelbuttons"
     notext="Cancel"
     yestext="Copy"/>
  </notification>

  <notification
   icon="alertmodal.tga"
   name="ResolutionSwitchFail"
   type="alertmodal">
Failed to switch resolution to [RESX] by [RESY].
  <tag>fail</tag>
  </notification>

  <notification
   icon="alertmodal.tga"
   name="ErrorUndefinedGrasses"
   type="alertmodal">
Error: Undefined grasses: [SPECIES]
  <tag>fail</tag>
  </notification>

  <notification
   icon="alertmodal.tga"
   name="ErrorUndefinedTrees"
   type="alertmodal">
Error: Undefined trees: [SPECIES]
  <tag>fail</tag>
  </notification>

  <notification
   icon="alertmodal.tga"
   name="CannotSaveWearableOutOfSpace"
   type="alertmodal">
Unable to save &apos;[NAME]&apos; to wearable file.  You will need to free up some space on your computer and save the wearable again.
  <tag>fail</tag>
  </notification>

  <notification
   icon="alertmodal.tga"
   name="CannotSaveToAssetStore"
   type="alertmodal">
Unable to save [NAME] to central asset store.
This is usually a temporary failure. Please customize and save the wearable again in a few minutes.
  <tag>fail</tag>
  </notification>

  <notification
   icon="alertmodal.tga"
   name="YouHaveBeenLoggedOut"
   type="alertmodal">
You have been logged out of [CURRENT_GRID].

[MESSAGE]
    <usetemplate
     name="okcancelbuttons"
     notext="Quit"
     yestext="View IM &amp; Chat"/>
  </notification>

  <notification
   icon="alertmodal.tga"
   name="OnlyOfficerCanBuyLand"
   type="alertmodal">
Unable to buy land for the group:
You do not have permission to buy land for your active group.
    <tag>group</tag>
  <tag>fail</tag>
  </notification>

  <notification
   icon="alertmodal.tga"
   label="Add Friend"
   name="AddFriendWithMessage"
   type="alertmodal">
    <tag>friendship</tag>
Friends can give permissions to track each other on the map and receive online status updates.

Offer friendship to [NAME]?
    <tag>confirm</tag>
    <form name="form">
      <input name="message" type="text" default="true">
Would you be my friend?
      </input>
      <button
       default="true"
       index="0"
       name="Offer"
       text="OK"/>
      <button
       index="1"
       name="Cancel"
       text="Cancel"/>
    </form>
  </notification>

  <notification
   icon="alertmodal.tga"
   label="Add Auto-Replace List"
   name="AddAutoReplaceList"
   type="alertmodal">
    <tag>addlist</tag>
    Name for the new list:
    <tag>confirm</tag>
    <form name="form">
      <input name="listname" type="text"/>
      <button
       default="true"
       index="0"
       name="SetName"
       text="OK"/>
    </form>
  </notification>

  <notification
   icon="alertmodal.tga"
   label="Rename Auto-Replace List"
   name="RenameAutoReplaceList"
   type="alertmodal">
    The name '[DUPNAME]' is in use
    Enter a new unique name:
    <tag>confirm</tag>
    <form name="form">
      <input name="listname" type="text"/>
      <button
       default="false"
       index="0"
       name="ReplaceList"
       text="Replace Current List"/>
      <button
       default="true"
       index="1"
       name="SetName"
       text="Use New Name"/>
    </form>
  </notification>

  <notification
   icon="alertmodal.tga"
   name="InvalidAutoReplaceEntry"
   type="alertmodal">
    The keyword must be a single word, and the replacement may not be empty.
    <tag>fail</tag>
  </notification>

  <notification
   icon="alertmodal.tga"
   name="InvalidAutoReplaceList"
   type="alertmodal">
    That replacement list is not valid.
    <tag>fail</tag>
  </notification>

  <notification
   icon="alertmodal.tga"
   name="SpellingDictImportRequired"
   type="alertmodal">
    You must specify a file, a name, and a language.
    <tag>fail</tag>
  </notification>

  <notification
   icon="alertmodal.tga"
   name="SpellingDictIsSecondary"
   type="alertmodal">
The dictionary [DIC_NAME] does not appear to have an "aff" file; this means that it is a "secondary" dictionary.
It can be used as an additional dictionary, but not as your Main dictionary.

See https://wiki.secondlife.com/wiki/Adding_Spelling_Dictionaries
    <tag>confirm</tag>
  </notification>

  <notification
   icon="alertmodal.tga"
   name="SpellingDictImportFailed"
   type="alertmodal">
    Unable to copy
    [FROM_NAME]
    to
    [TO_NAME]
    <tag>fail</tag>
  </notification>

  <notification
 icon="alertmodal.tga"
 label="Save Outfit"
 name="SaveOutfitAs"
 type="alertmodal">
    <unique/>
    Save what I'm wearing as a new Outfit:
    <tag>confirm</tag>
    <form name="form">
      <input name="message" type="text" default="true">
        [DESC] (new)
      </input>
      <button
       default="true"
       index="0"
       name="OK"
       text="OK"/>
      <button
       index="1"
       name="Cancel"
       text="Cancel"/>
    </form>
  </notification>

  <notification
 icon="alertmodal.tga"
 label="Save Wearable"
 name="SaveWearableAs"
 type="alertmodal">
    Save item to my inventory as:
    <tag>confirm</tag>
    <form name="form">
      <input name="message" type="text" default="true">
        [DESC] (new)
      </input>
      <button
       default="true"
       index="0"
       name="OK"
       text="OK"/>
      <button
       index="1"
       name="Cancel"
       text="Cancel"/>
    </form>
  </notification>


  <notification
   icon="alertmodal.tga"
   label="Rename Outfit"
   name="RenameOutfit"
   type="alertmodal">
    New outfit name:
    <tag>confirm</tag>
    <form name="form">
      <input name="new_name" type="text" width="300" default="true">
        [NAME]
      </input>
      <button
       default="true"
       index="0"
       name="OK"
       text="OK"/>
      <button
       index="1"
       name="Cancel"
       text="Cancel"/>
    </form>
  </notification>

  <notification
   icon="alertmodal.tga"
   name="RemoveFromFriends"
   type="alertmodal">
Are you sure you want to remove [NAME] from your Friends List?
    <tag>friendship</tag>
    <tag>confirm</tag>
    <usetemplate
     name="okcancelbuttons"
     notext="Cancel"
     yestext="OK"/>
  </notification>

  <notification
   icon="alertmodal.tga"
   name="RemoveMultipleFromFriends"
   type="alertmodal">
Are you sure you want to remove multiple friends from your Friends list?
    <tag>friendship</tag>
    <tag>confirm</tag>
    <usetemplate
     name="okcancelbuttons"
     notext="Cancel"
     yestext="OK"/>
  </notification>

  <notification
   icon="alertmodal.tga"
   name="GodDeleteAllScriptedPublicObjectsByUser"
   type="alertmodal">
Are you sure you want to delete all scripted objects owned by
** [AVATAR_NAME] **
on all others land in this region?
    <tag>confirm</tag>
    <usetemplate
     name="okcancelbuttons"
     notext="Cancel"
     yestext="OK"/>
  </notification>

  <notification
   icon="alertmodal.tga"
   name="GodDeleteAllScriptedObjectsByUser"
   type="alertmodal">
Are you sure you want to DELETE ALL scripted objects owned by
** [AVATAR_NAME] **
on ALL LAND in this region?
    <tag>confirm</tag>
    <usetemplate
     name="okcancelbuttons"
     notext="Cancel"
     yestext="OK"/>
  </notification>

  <notification
   icon="alertmodal.tga"
   name="GodDeleteAllObjectsByUser"
   type="alertmodal">
Are you sure you want to DELETE ALL objects (scripted or not) owned by
** [AVATAR_NAME] **
on ALL LAND in this region?
    <tag>confirm</tag>
    <usetemplate
     name="okcancelbuttons"
     notext="Cancel"
     yestext="OK"/>
  </notification>

  <notification
   icon="alertmodal.tga"
   name="BlankClassifiedName"
   type="alertmodal">
You must specify a name for your classified.
  <tag>fail</tag>
  </notification>

  <notification
   icon="alertmodal.tga"
   name="MinClassifiedPrice"
   type="alertmodal">
Price to pay for listing must be at least L$[MIN_PRICE].

Please enter a higher price.
  <tag>fail</tag>
  </notification>

  <notification
   icon="alertmodal.tga"
   name="ConfirmItemDeleteHasLinks"
   type="alertmodal">
At least one of the items you have selected has link items that point to it.  If you delete this item, its links will permanently stop working.  It is strongly advised to delete the links first.

Are you sure you want to delete these items?
    <tag>confirm</tag>
    <usetemplate
     name="okcancelbuttons"
     notext="Cancel"
     yestext="OK"/>
  </notification>

  <notification
   icon="alertmodal.tga"
   name="ConfirmObjectDeleteLock"
   type="alertmodal">
At least one of the items you have selected is locked.

Are you sure you want to delete these items?
    <tag>confirm</tag>
    <usetemplate
     name="okcancelbuttons"
     notext="Cancel"
     yestext="OK"/>
  </notification>

  <notification
   icon="alertmodal.tga"
   name="ConfirmObjectDeleteNoCopy"
   type="alertmodal">
At least one of the items you have selected is not copyable.

Are you sure you want to delete these items?
    <tag>confirm</tag>
    <usetemplate
     name="okcancelbuttons"
     notext="Cancel"
     yestext="OK"/>
  </notification>

  <notification
   icon="alertmodal.tga"
   name="ConfirmObjectDeleteNoOwn"
   type="alertmodal">
You do not own at least one of the items you have selected.

Are you sure you want to delete these items?
    <tag>confirm</tag>
    <usetemplate
     name="okcancelbuttons"
     notext="Cancel"
     yestext="OK"/>
  </notification>

  <notification
   icon="alertmodal.tga"
   name="ConfirmObjectDeleteLockNoCopy"
   type="alertmodal">
At least one object is locked.
At least one object is not copyable.

Are you sure you want to delete these items?
    <tag>confirm</tag>
    <usetemplate
     name="okcancelbuttons"
     notext="Cancel"
     yestext="OK"/>
  </notification>

  <notification
   icon="alertmodal.tga"
   name="ConfirmObjectDeleteLockNoOwn"
   type="alertmodal">
At least one object is locked.
You do not own at least one object.

Are you sure you want to delete these items?
    <tag>confirm</tag>
    <usetemplate
     name="okcancelbuttons"
     notext="Cancel"
     yestext="OK"/>
  </notification>

  <notification
   icon="alertmodal.tga"
   name="ConfirmObjectDeleteNoCopyNoOwn"
   type="alertmodal">
At least one object is not copyable.
You do not own at least one object.

Are you sure you want to delete these items?
    <tag>confirm</tag>
    <usetemplate
     name="okcancelbuttons"
     notext="Cancel"
     yestext="OK"/>
  </notification>

  <notification
   icon="alertmodal.tga"
   name="ConfirmObjectDeleteLockNoCopyNoOwn"
   type="alertmodal">
At least one object is locked.
At least one object is not copyable.
You do not own at least one object.

Are you sure you want to delete these items?
    <tag>confirm</tag>
    <usetemplate
     name="okcancelbuttons"
     notext="Cancel"
     yestext="OK"/>
  </notification>

  <notification
   icon="alertmodal.tga"
   name="ConfirmObjectTakeLock"
   type="alertmodal">
At least one object is locked.

Are you sure you want to take these items?
    <tag>confirm</tag>
    <usetemplate
     name="okcancelbuttons"
     notext="Cancel"
     yestext="OK"/>
  </notification>

  <notification
   icon="alertmodal.tga"
   name="ConfirmObjectTakeNoOwn"
   type="alertmodal">
You do not own all of the objects you are taking.
If you continue, next owner permissions will be applied and possibly restrict your ability to modify or copy them.

Are you sure you want to take these items?
    <tag>confirm</tag>
    <usetemplate
     name="okcancelbuttons"
     notext="Cancel"
     yestext="OK"/>
  </notification>

  <notification
   icon="alertmodal.tga"
   name="ConfirmObjectTakeLockNoOwn"
   type="alertmodal">
At least one object is locked.
You do not own all of the objects you are taking.
If you continue, next owner permissions will be applied and possibly restrict your ability to modify or copy them.
However, you can take the current selection.

Are you sure you want to take these items?
    <tag>confirm</tag>
    <usetemplate
     name="okcancelbuttons"
     notext="Cancel"
     yestext="OK"/>
  </notification>

  <notification
   icon="alertmodal.tga"
   name="CantBuyLandAcrossMultipleRegions"
   type="alertmodal">
Unable to buy land because selection spans multiple regions.

Please select a smaller area and try again.
  <tag>fail</tag>
  </notification>

  <notification
   icon="alertmodal.tga"
   name="DeedLandToGroup"
   type="alertmodal">
By deeding this parcel, the group will be required to have and maintain sufficient land use credits.
The purchase price of the land is not refunded to the owner. If a deeded parcel is sold, the sale price will be divided evenly among group members.

Deed this [AREA] m² of land to the group &apos;[GROUP_NAME]&apos;?
    <tag>group</tag>
    <tag>confirm</tag>
    <usetemplate
     name="okcancelbuttons"
     notext="Cancel"
     yestext="OK"/>
  </notification>

  <notification
   icon="alertmodal.tga"
   name="DeedLandToGroupWithContribution"
   type="alertmodal">
By deeding this parcel, the group will be required to have and maintain sufficient land use credits.
The deed will include a simultaneous land contribution to the group from &apos;[NAME]&apos;.
The purchase price of the land is not refunded to the owner. If a deeded parcel is sold, the sale price will be divided evenly among group members.

Deed this [AREA] m² of land to the group &apos;[GROUP_NAME]&apos;?
    <tag>group</tag>
    <tag>confirm</tag>
    <usetemplate
     name="okcancelbuttons"
     notext="Cancel"
     yestext="OK"/>
  </notification>

  <notification
   icon="alertmodal.tga"
   name="DisplaySetToSafe"
   type="alertmodal">
Display settings have been set to safe levels because you have specified the -safe option.
  </notification>

  <notification
   icon="alertmodal.tga"
   name="DisplaySetToRecommendedGPUChange"
   type="alertmodal">
Display settings have been set to recommended levels because your graphics card changed
from &apos;[LAST_GPU]&apos;
to &apos;[THIS_GPU]&apos;
  </notification>

  <notification
   icon="alertmodal.tga"
   name="DisplaySetToRecommendedFeatureChange"
   type="alertmodal">
Display settings have been set to recommended levels because of a change to the rendering subsystem.
  </notification>

  <notification
   icon="alertmodal.tga"
   name="ErrorMessage"
   type="alertmodal">
[ERROR_MESSAGE]
  <tag>fail</tag>
    <usetemplate
     name="okbutton"
     yestext="OK"/>
  </notification>

  <notification
   icon="alertmodal.tga"
   name="AvatarMovedDesired"
   type="alertmodal">
   <tag>fail</tag>
Your desired location is not currently available.
You have been moved into a nearby region.
  </notification>

  <notification
   icon="alertmodal.tga"
   name="AvatarMovedLast"
   type="alertmodal">
   <tag>fail</tag>
Your requested location is not currently available.
You have been moved into a nearby region.
  </notification>

  <notification
   icon="alertmodal.tga"
   name="AvatarMovedHome"
   type="alertmodal">
   <tag>fail</tag>
Your home location is not currently available.
You have been moved into a nearby region.
You may want to set a new home location.
  </notification>

  <notification
   icon="alertmodal.tga"
   name="ClothingLoading"
   type="alertmodal">
   <tag>fail</tag>
Your clothing is still downloading.
You can use [APP_NAME] normally and other people will see you correctly.
    <form name="form">
      <ignore name="ignore"
       text="Clothing is taking a long time to download"/>
    </form>
  </notification>

  <notification
   icon = "notifytip.tga"
   name = "AgentComplexityWithVisibility"
   type = "notifytip"
   log_to_chat = "false">
   <unique combine = "cancel_old">
     <context>AgentComplexityNotice</context>
   </unique>
Your [https://community.secondlife.com/t5/English-Knowledge-Base/Avatar-Rendering-Complexity/ta-p/2967838 avatar complexity] is [AGENT_COMPLEXITY].
[OVERLIMIT_MSG]
   <usetemplate
    ignoretext="Warn me if my avatar complexity may be too high"
    name="notifyignore"/>
  </notification>

  <notification
   icon = "notifytip.tga"
   name = "AgentComplexity"
   type = "notifytip"
   log_to_chat = "false">
   <unique combine = "cancel_old">
     <context>AgentComplexityNotice</context>
   </unique>
Your [https://community.secondlife.com/t5/English-Knowledge-Base/Avatar-Rendering-Complexity/ta-p/2967838 avatar complexity] is [AGENT_COMPLEXITY].
    <usetemplate
     ignoretext="Warn me about my avatar complexity changes"
     name="notifyignore"/>
  </notification>

  <notification
   icon = "notifytip.tga"
   name = "HUDComplexityWarning"
   type = "notifytip"
   log_to_chat = "false">
    <unique combine = "cancel_old">
      <context>HUDComplexityWarning</context>
    </unique>
    [HUD_REASON]. It is likely to negatively affect your performance.
    <usetemplate
     ignoretext="Warn me when my HUD complexity is too high"
     name="notifyignore"/>
  </notification>

  <notification
   icon="alertmodal.tga"
   name="FirstRun"
   type="alertmodal">

[APP_NAME] installation is complete.

If this is your first time using [CURRENT_GRID], you will need to create an account before you can log in.
    <tag>confirm</tag>
    <usetemplate
     name="okcancelbuttons"
     notext="Continue"
     yestext="Create Account..."/>
  </notification>

  <notification
   icon="alertmodal.tga"
   name="LoginPacketNeverReceived"
   type="alertmodal">
   <tag>fail</tag>
We&apos;re having trouble connecting. There may be a problem with your Internet connection or the [SECOND_LIFE_GRID].

You can either check your Internet connection and try again in a few minutes, click Help to view the [SUPPORT_SITE], or click Teleport to attempt to teleport home.
    <url option="1" name="url">

			http://secondlife.com/support/
    </url>
    <form name="form">
      <button
       default="true"
       index="0"
       name="OK"
       text="OK"/>
      <button
       index="1"
       name="Help"
       text="Help"/>
      <button
       index="2"
       name="Teleport"
       text="Teleport"/>
    </form>
  </notification>

  <notification
   icon="alertmodal.tga"
   name="WelcomeChooseSex"
   type="alertmodal">
Your character will appear in a moment.

Use arrow keys to walk.
Press the F1 key at any time for help or to learn more about [CURRENT_GRID].
Please choose the male or female avatar. You can change your mind later.
    <usetemplate
     name="okcancelbuttons"
     notext="Female"
     yestext="Male"/>
  </notification>
  <notification icon="alertmodal.tga"
		name="CantTeleportToGrid"
		type="alertmodal">
Could not teleport to [SLURL] as it's on a different grid ([GRID]) than the current grid ([CURRENT_GRID]).  Please close your viewer and try again.
  <tag>fail</tag>
    <usetemplate
     name="okbutton"
     yestext="OK"/>
  </notification>

  <notification icon="alertmodal.tga"
		name="GeneralCertificateError"
		type="alertmodal">
Could not connect to the server.
[REASON]

SubjectName: [SUBJECT_NAME_STRING]
IssuerName: [ISSUER_NAME_STRING]
Valid From: [VALID_FROM]
Valid To: [VALID_TO]
MD5 Fingerprint: [SHA1_DIGEST]
SHA1 Fingerprint: [MD5_DIGEST]
Key Usage: [KEYUSAGE]
Extended Key Usage: [EXTENDEDKEYUSAGE]
Subject Key Identifier: [SUBJECTKEYIDENTIFIER]
  <tag>fail</tag>
    <usetemplate
     name="okbutton"
     yestext="OK"/>
   </notification>

  <notification icon="alertmodal.tga"
		name="TrustCertificateError"
		type="alertmodal">
The certification authority for this server is not known.

Certificate Information:
SubjectName: [SUBJECT_NAME_STRING]
IssuerName: [ISSUER_NAME_STRING]
Valid From: [VALID_FROM]
Valid To: [VALID_TO]
MD5 Fingerprint: [SHA1_DIGEST]
SHA1 Fingerprint: [MD5_DIGEST]
Key Usage: [KEYUSAGE]
Extended Key Usage: [EXTENDEDKEYUSAGE]
Subject Key Identifier: [SUBJECTKEYIDENTIFIER]

Would you like to trust this authority?
    <tag>confirm</tag>
    <usetemplate
     name="okcancelbuttons"
     notext="Cancel"
     yestext="Trust"/>
  </notification>

  <notification
   icon="alertmodal.tga"
   name="NotEnoughCurrency"
   type="alertmodal">
[NAME] L$ [PRICE] You do not have enough L$ to do that.
  <tag>fail</tag>
  <tag>funds</tag>
  </notification>

  <notification
   icon="alertmodal.tga"
   name="GrantedModifyRights"
   persist="true"
   log_to_im="true"   
   type="notify">
[NAME] has given you permission to edit their objects.
  </notification>

  <notification
   icon="alertmodal.tga"
   name="RevokedModifyRights"
   persist="true"
   log_to_im="true"   
   type="notify">
Your privilege to modify [NAME]&apos;s objects has been revoked.
  </notification>

  <notification
   icon="alertmodal.tga"
   name="FlushMapVisibilityCaches"
   type="alertmodal">
This will flush the map caches on this region.
This is really only useful for debugging.
(In production, wait 5 minutes, then everyone&apos;s map will update after they relog.)
    <usetemplate
     name="okcancelbuttons"
     notext="Cancel"
     yestext="OK"/>
  </notification>

  <notification
   icon="alertmodal.tga"
   name="BuyOneObjectOnly"
   type="alertmodal">
Unable to buy more than one object at a time.  Please select only one object and try again.
  <tag>fail</tag>
  </notification>

  <notification
   icon="alertmodal.tga"
   name="OnlyCopyContentsOfSingleItem"
   type="alertmodal">
Unable to copy the contents of more than one item at a time.
Please select only one object and try again.
  <tag>fail</tag>
    <usetemplate
     name="okcancelbuttons"
     notext="Cancel"
     yestext="OK"/>
  </notification>

  <notification
   icon="alertmodal.tga"
   name="KickUsersFromRegion"
   type="alertmodal">
Teleport all residents in this region home?
    <tag>confirm</tag>
    <usetemplate
     name="okcancelbuttons"
     notext="Cancel"
     yestext="OK"/>
  </notification>

  <notification
   icon="alertmodal.tga"
   name="ChangeObjectBonusFactor"
   type="alertmodal">
    Lowering the object bonus after builds have been established in a region may cause objects to be returned or deleted. Are you sure you want to change object bonus?
    <tag>confirm</tag>
    <usetemplate
     ignoretext="Confirm changing object bonus factor"
     name="okcancelignore"
     notext="Cancel"
     yestext="OK"/>
  </notification>

  <notification
   icon="alertmodal.tga"
   name="EstateObjectReturn"
   type="alertmodal">
Are you sure you want to return objects owned by [USER_NAME]?
    <tag>confirm</tag>
    <usetemplate
     name="okcancelbuttons"
     notext="Cancel"
     yestext="OK"/>
  </notification>

  <notification
   icon="alertmodal.tga"
   name="InvalidTerrainBitDepth"
   type="alertmodal">
Could not set region textures:
Terrain texture [TEXTURE_NUM] has an invalid bit depth of [TEXTURE_BIT_DEPTH].

Replace texture [TEXTURE_NUM] with a 24-bit 1024x1024 or smaller image then click &quot;Apply&quot; again.
  <tag>fail</tag>
  </notification>

  <notification
   icon="alertmodal.tga"
   name="InvalidTerrainSize"
   type="alertmodal">
Could not set region textures:
Terrain texture [TEXTURE_NUM] is too large at [TEXTURE_SIZE_X]x[TEXTURE_SIZE_Y].

Replace texture [TEXTURE_NUM] with a 24-bit 1024x1024 or smaller image then click &quot;Apply&quot; again.
  </notification>

  <notification
   icon="alertmodal.tga"
   name="RawUploadStarted"
   type="alertmodal">
Upload started. It may take up to two minutes, depending on your connection speed.
  </notification>

  <notification
   icon="alertmodal.tga"
   name="ConfirmBakeTerrain"
   type="alertmodal">
Do you really want to bake the current terrain, make it the center for terrain raise/lower limits, and the default for the &apos;Revert&apos; tool?
    <tag>confirm</tag>
    <usetemplate
     name="okcancelbuttons"
     notext="Cancel"
     yestext="OK"/>
  </notification>

  <notification
   icon="alertmodal.tga"
   name="ConfirmTextureHeights"
   type="alertmodal">
You're about to use low values greater than high ones for Elevation Ranges. Proceed?
   <tag>confirm</tag>
   <usetemplate
    name="yesnocancelbuttons"
    yestext="Ok"
    notext="Cancel"
    canceltext="Don't ask"/>
  </notification>

  <notification
   icon="alertmodal.tga"
   name="MaxAllowedAgentOnRegion"
   type="alertmodal">
You can only have [MAX_AGENTS] allowed residents.
  </notification>

  <notification
   icon="alertmodal.tga"
   name="MaxBannedAgentsOnRegion"
   type="alertmodal">
You can only have [MAX_BANNED] banned residents.
  </notification>

  <notification
   icon="alertmodal.tga"
   name="MaxAgentOnRegionBatch"
   type="alertmodal">
Failure while attempting to add [NUM_ADDED] agents:
Exceeds the [MAX_AGENTS] [LIST_TYPE] limit by [NUM_EXCESS].
  </notification>

  <notification
   icon="alertmodal.tga"
   name="MaxAllowedGroupsOnRegion"
   type="alertmodal">
You can only have [MAX_GROUPS] groups.
    <tag>group</tag>
    <usetemplate
     name="okcancelbuttons"
     notext="Cancel"
     yestext="Bake"/>
  </notification>

  <notification
   icon="alertmodal.tga"
   name="MaxManagersOnRegion"
   type="alertmodal">
You can only have [MAX_MANAGER] estate managers.
  </notification>

  <notification
   icon="alertmodal.tga"
   name="OwnerCanNotBeDenied"
   type="alertmodal">
Cannot add estate owner to estate &apos;Banned resident&apos; list.
  </notification>

  <notification
   icon="alertmodal.tga"
   name="ProblemAddingEstateManagerBanned"
   type="alertmodal">
Unable to add banned resident to estate manager list.
  </notification>

  <notification
   icon="alertmodal.tga"
   name="CanNotChangeAppearanceUntilLoaded"
   type="alertmodal">
Cannot change appearance until clothing and shape are loaded.
  </notification>

  <notification
   icon="alertmodal.tga"
   name="ClassifiedMustBeAlphanumeric"
   type="alertmodal">
The name of your classified must start with a letter from A to Z or a number.  No punctuation is allowed.
  </notification>

  <notification
   icon="alertmodal.tga"
   name="CantSetBuyObject"
   type="alertmodal">
Cannot set &apos;Buy Object&apos; because the object is not for sale.
Please set the object for sale and try again.
  </notification>

  <notification
   icon="alertmodal.tga"
   name="FinishedRawDownload"
   type="alertmodal">
Finished download of raw terrain file to:
[DOWNLOAD_PATH].
  </notification>

  <notification
   icon="alertmodal.tga"
   name="DownloadWindowsMandatory"
   type="alertmodal">
A new version of [APP_NAME] is available.
[MESSAGE]
You must download this update to use [APP_NAME].
    <tag>confirm</tag>
    <usetemplate
     name="okcancelbuttons"
     notext="Quit"
     yestext="Download"/>
  </notification>

  <notification
   icon="alertmodal.tga"
   name="DownloadWindows"
   type="alertmodal">
An updated version of [APP_NAME] is available.
[MESSAGE]
This update is not required, but we suggest you install it to improve performance and stability.
    <tag>confirm</tag>
    <usetemplate
     name="okcancelbuttons"
     notext="Continue"
     yestext="Download"/>
  </notification>

  <notification
   icon="alertmodal.tga"
   name="DownloadWindowsReleaseForDownload"
   type="alertmodal">
An updated version of [APP_NAME] is available.
[MESSAGE]
This update is not required, but we suggest you install it to improve performance and stability.
    <tag>confirm</tag>
    <usetemplate
     name="okcancelbuttons"
     notext="Continue"
     yestext="Download"/>
  </notification>

  <notification
   icon="alertmodal.tga"
   name="DownloadLinuxMandatory"
   type="alertmodal">
A new version of [APP_NAME] is available.
[MESSAGE]
You must download this update to use [APP_NAME].
    <tag>confirm</tag>
    <usetemplate
     name="okcancelbuttons"
     notext="Quit"
     yestext="Download"/>
  </notification>

  <notification
   icon="alertmodal.tga"
   name="DownloadLinux"
   type="alertmodal">
An updated version of [APP_NAME] is available.
[MESSAGE]
This update is not required, but we suggest you install it to improve performance and stability.
    <tag>confirm</tag>
    <usetemplate
     name="okcancelbuttons"
     notext="Continue"
     yestext="Download"/>
  </notification>

  <notification
   icon="alertmodal.tga"
   name="DownloadLinuxReleaseForDownload"
   type="alertmodal">
An updated version of [APP_NAME] is available.
[MESSAGE]
This update is not required, but we suggest you install it to improve performance and stability.
    <tag>confirm</tag>
    <usetemplate
     name="okcancelbuttons"
     notext="Continue"
     yestext="Download"/>
  </notification>

  <notification
   icon="alertmodal.tga"
   name="DownloadMacMandatory"
   type="alertmodal">
A new version of [APP_NAME] is available.
[MESSAGE]
You must download this update to use [APP_NAME].

Download to your Applications folder?
    <tag>confirm</tag>
    <usetemplate
     name="okcancelbuttons"
     notext="Quit"
     yestext="Download"/>
  </notification>

  <notification
   icon="alertmodal.tga"
   name="DownloadMac"
   type="alertmodal">
An updated version of [APP_NAME] is available.
[MESSAGE]
This update is not required, but we suggest you install it to improve performance and stability.

Download to your Applications folder?
    <tag>confirm</tag>
    <usetemplate
     name="okcancelbuttons"
     notext="Continue"
     yestext="Download"/>
  </notification>

  <notification
   icon="alertmodal.tga"
   name="DownloadMacReleaseForDownload"
   type="alertmodal">
An updated version of [APP_NAME] is available.
[MESSAGE]
This update is not required, but we suggest you install it to improve performance and stability.

Download to your Applications folder?
    <tag>confirm</tag>
    <usetemplate
     name="okcancelbuttons"
     notext="Continue"
     yestext="Download"/>
  </notification>

  <notification
   icon="alertmodal.tga"
   name="FailedUpdateInstall"
   type="alertmodal">
An error occurred installing the viewer update.
Please download and install the latest viewer from
http://secondlife.com/download.
    <usetemplate
     name="okbutton"
     yestext="OK"/>
  </notification>

  <notification
   icon="alertmodal.tga"
   name="FailedRequiredUpdateInstall"
   type="alertmodal">
We were unable to install a required update. 
You will be unable to log in until [APP_NAME] has been updated.

Please download and install the latest viewer from
http://secondlife.com/download.
  <tag>fail</tag>
    <usetemplate
     name="okbutton"
     yestext="Quit"/>
  </notification>

  <notification
   icon="alertmodal.tga"
   name="UpdaterServiceNotRunning"
   type="alertmodal">
There is a required update for your Second Life Installation.

You may download this update from http://www.secondlife.com/downloads
or you can install it now.
    <tag>confirm</tag>
    <usetemplate
     name="okcancelbuttons"
     notext="Quit Second Life"
     yestext="Download and install now"/>
  </notification>

  <notification
   icon="notify.tga"
   name="DownloadBackgroundTip"
   type="notify">
We have downloaded an update to your [APP_NAME] installation.
Version [VERSION] [[INFO_URL] Information about this update]
    <tag>confirm</tag>
    <usetemplate
     name="okcancelbuttons"
     notext="Later..."
     yestext="Install now and restart [APP_NAME]"/>
  </notification>

  <notification
 icon="alertmodal.tga"
 name="DownloadBackgroundDialog"
 type="alertmodal">
We have downloaded an update to your [APP_NAME] installation.
    Version [VERSION] [[INFO_URL] Information about this update]
    <tag>confirm</tag>
    <usetemplate
     name="okcancelbuttons"
     notext="Later..."
     yestext="Install now and restart [APP_NAME]"/>
  </notification>
  
  <notification
   icon="alertmodal.tga"
   name="RequiredUpdateDownloadedVerboseDialog"
   type="alertmodal"
   force_urls_external="true">
We have downloaded a required software update.
Version [VERSION] [[INFO_URL] Information about this update]

We must restart [APP_NAME] to install the update.
    <tag>confirm</tag>
    <usetemplate
     name="okbutton"
     yestext="OK"/>
  </notification>
  
  <notification
   icon="alertmodal.tga"
   name="RequiredUpdateDownloadedDialog"
   type="alertmodal"
   force_urls_external="true">
We must restart [APP_NAME] to install the update.
[[INFO_URL] Information about this update]
    <tag>confirm</tag>
    <usetemplate
     name="okbutton"
     yestext="OK"/>
  </notification>

  <notification
   icon="notify.tga"
   name="OtherChannelDownloadBackgroundTip"
   type="notify">
We have downloaded an update to your [APP_NAME] installation.
Version [VERSION] 
This experimental viewer has been replaced by a [NEW_CHANNEL] viewer;
see [[INFO_URL] for details about this update]
    <tag>confirm</tag>
    <usetemplate
     name="okcancelbuttons"
     notext="Later..."
     yestext="Install now and restart [APP_NAME]"/>
  </notification>

  <notification
 icon="alertmodal.tga"
 name="OtherChannelDownloadBackgroundDialog"
 type="alertmodal">
We have downloaded an update to your [APP_NAME] installation.
Version [VERSION]
This experimental viewer has been replaced by a [NEW_CHANNEL] viewer;
see [[INFO_URL] Information about this update]
    <tag>confirm</tag>
    <usetemplate
     name="okcancelbuttons"
     notext="Later..."
     yestext="Install now and restart [APP_NAME]"/>
  </notification>
  
  <notification
   icon="alertmodal.tga"
   name="OtherChannelRequiredUpdateDownloadedVerboseDialog"
   type="alertmodal"
   force_urls_external="true">
We have downloaded a required software update.
Version [VERSION]
This experimental viewer has been replaced by a [NEW_CHANNEL] viewer;
see [[INFO_URL] Information about this update]

We must restart [APP_NAME] to install the update.
    <tag>confirm</tag>
    <usetemplate
     name="okbutton"
     yestext="OK"/>
  </notification>
  
  <notification
   icon="alertmodal.tga"
   name="OtherChannelRequiredUpdateDownloadedDialog"
   type="alertmodal"
   force_urls_external="true">
We must restart [APP_NAME] to install the update.
This experimental viewer has been replaced by a [NEW_CHANNEL] viewer;
see [[INFO_URL] Information about this update]
    <tag>confirm</tag>
    <usetemplate
     name="okbutton"
     yestext="OK"/>
  </notification>
  
  <notification
 icon="alertmodal.tga"
 name="UpdateDownloadInProgress"
 type="alertmodal">
An update is available!
It's downloading in the background and we will prompt you to restart your viewer to finish installing it as soon as it's ready.
    <tag>confirm</tag>
    <usetemplate
     name="okbutton"
     yestext="OK"/>
  </notification>
  
  <notification
 icon="alertmodal.tga"
 name="UpdateDownloadComplete"
 type="alertmodal">
An update was downloaded. It will be installed during restart.
    <tag>confirm</tag>
    <usetemplate
     name="okbutton"
     yestext="OK"/>
  </notification>

  <notification
 icon="alertmodal.tga"
 name="UpdateCheckError"
 type="alertmodal">
An error occurred while checking for update.
Please try again later.
    <tag>confirm</tag>
    <usetemplate
     name="okbutton"
     yestext="OK"/>
  </notification>

  <notification
 icon="alertmodal.tga"
 name="UpdateViewerUpToDate"
 type="alertmodal">
Your viewer is up to date!
If you can't wait to try out the latest features and fixes, check out the Alternate Viewers page. http://wiki.secondlife.com/wiki/Linden_Lab_Official:Alternate_Viewers.
    <tag>confirm</tag>
    <usetemplate
     name="okbutton"
     yestext="OK"/>
  </notification>

  <notification
   icon="alertmodal.tga"
   name="DeedObjectToGroup"
   type="alertmodal">
Deeding this object will cause the group to:
* Receive L$ paid into the object
    <tag>group</tag>
    <tag>confirm</tag>
    <usetemplate
     ignoretext="Confirm before I deed an object to a group"
     name="okcancelignore"
     notext="Cancel"
     yestext="Deed"/>
  </notification>

  <notification
   icon="alertmodal.tga"
   name="WebLaunchExternalTarget"
   type="alertmodal">
Do you want to open your Web browser to view this content?
Opening webpages from an unknown source may place your computer at risk.
    <tag>confirm</tag>
    <usetemplate
     ignoretext="Launch my browser to view a web page"
     name="okcancelignore"
     notext="Cancel"
     yestext="OK"/>
  </notification>

  <notification
   icon="alertmodal.tga"
   name="SystemUIScaleFactorChanged"
   type="alertmodal">
System UI size factor has changed since last run. Do you want to open UI size adjustment settings page?
    <tag>confirm</tag>
    <usetemplate
     name="okcancelbuttons"
     notext="Cancel"
     yestext="OK"/>
  </notification>

  <notification
   icon="alertmodal.tga"
   name="WebLaunchJoinNow"
   type="alertmodal">
Go to your [http://secondlife.com/account/ Dashboard] to manage your account?
    <tag>confirm</tag>
    <usetemplate
     ignoretext="Launch my browser to manage my account"
     name="okcancelignore"
     notext="Cancel"
     yestext="OK"/>
  </notification>

  <notification
   icon="alertmodal.tga"
   name="WebLaunchSecurityIssues"
   type="alertmodal">
Visit the [CURRENT_GRID] Wiki for details of how to report a security issue.
    <tag>confirm</tag>
    <usetemplate
     ignoretext="Launch my browser to learn how to report a Security Issue"
     name="okcancelignore"
     notext="Cancel"
     yestext="OK"/>
  </notification>

  <notification
   icon="alertmodal.tga"
   name="WebLaunchQAWiki"
   type="alertmodal">
Visit the [CURRENT_GRID] QA Wiki.
    <tag>confirm</tag>
    <usetemplate
     ignoretext="Launch my browser to view the QA Wiki"
     name="okcancelignore"
     notext="Cancel"
     yestext="OK"/>
  </notification>

  <notification
   icon="alertmodal.tga"
   name="WebLaunchPublicIssue"
   type="alertmodal">
Visit the [CURRENT_GRID] Public Issue Tracker, where you can report bugs and other issues.
    <tag>confirm</tag>
    <usetemplate
     ignoretext="Launch my browser to use the Public Issue Tracker"
     name="okcancelignore"
     notext="Cancel"
     yestext="Go to page"/>
  </notification>

  <notification
   icon="alertmodal.tga"
   name="WebLaunchSupportWiki"
   type="alertmodal">
Go to the Official Linden Blog, for the latest news and information.
    <tag>confirm</tag>
    <usetemplate
     ignoretext="Launch my browser to view the blog"
     name="okcancelignore"
     notext="Cancel"
     yestext="OK"/>
  </notification>

  <notification
   icon="alertmodal.tga"
   name="WebLaunchLSLGuide"
   type="alertmodal">
Do you want to open the Scripting Guide for help with scripting?
    <tag>confirm</tag>
    <usetemplate
     ignoretext="Launch my browser to view the Scripting Guide"
     name="okcancelignore"
     notext="Cancel"
     yestext="OK"/>
  </notification>

  <notification
   icon="alertmodal.tga"
   name="WebLaunchLSLWiki"
   type="alertmodal">
Do you want to visit the LSL Portal for help with scripting?
    <tag>confirm</tag>
    <usetemplate
     ignoretext="Launch my browser to view the LSL Portal"
     name="okcancelignore"
     notext="Cancel"
     yestext="Go to page"/>
  </notification>

  <notification
   icon="alertmodal.tga"
   name="ReturnToOwner"
   type="alertmodal">
Are you sure you want to return the selected objects to their owners? Transferable deeded objects will be returned to their previous owners.

*WARNING* No-transfer deeded objects will be deleted!
    <tag>confirm</tag>
    <usetemplate
     ignoretext="Confirm before I return objects to their owners"
     name="okcancelignore"
     notext="Cancel"
     yestext="OK"/>
  </notification>

  <notification
   icon="alert.tga"
   name="GroupLeaveConfirmMember"
   type="alert">
You are currently a member of the group &lt;nolink&gt;[GROUP]&lt;/nolink&gt;.
Leave Group?
    <tag>group</tag>
    <tag>confirm</tag>
    <usetemplate
     name="okcancelbuttons"
     notext="Cancel"
     yestext="OK"/>
  </notification>

  <notification
   icon="notify.tga"
   name="GroupDepart"
   type="notify">
You have left the group &apos;[group_name]&apos;.
    <tag>group</tag>
  </notification>

  <notification
   icon="alert.tga"
   name="GroupLeaveConfirmMemberWithFee"
   type="alert">
You are currently a member of the group &lt;nolink&gt;[GROUP]&lt;/nolink&gt;. Joining again will cost L$[AMOUNT].
Leave Group?
    <tag>group</tag>
    <tag>confirm</tag>
    <usetemplate
     name="okcancelbuttons"
     notext="Cancel"
     yestext="OK"/>
  </notification>

  <notification
   icon="alertmodal.tga"
   name="OwnerCannotLeaveGroup"
   type="alertmodal">
    Unable to leave group. You cannot leave the group because you are the last owner of the group. Please assign another member to the owner role first.
    <tag>group</tag>
    <usetemplate
     name="okbutton"
     yestext="OK"/>
  </notification>

  <notification
   icon="alertmodal.tga"
   name="GroupDepartError"
   type="alertmodal">
    Unable to leave group.
    <tag>group</tag>
    <usetemplate
     name="okbutton"
     yestext="OK"/>
  </notification>

  <notification
   icon="alert.tga"
   name="ConfirmKick"
   type="alert">
Do you REALLY want to kick all residents off the grid?
    <tag>confirm</tag>
    <usetemplate
     name="okcancelbuttons"
     notext="Cancel"
     yestext="Kick All Residents"/>
  </notification>

  <notification
   icon="alertmodal.tga"
   name="MuteLinden"
   type="alertmodal">
Sorry, you cannot block a Linden.
  <tag>fail</tag>
    <usetemplate
     name="okbutton"
     yestext="OK"/>
  </notification>

  <notification
   icon="alertmodal.tga"
   name="CannotStartAuctionAlreadyForSale"
   type="alertmodal">
    You cannot start an auction on a parcel which is already set for sale.  Disable the land sale if you are sure you want to start an auction.
    <tag>fail</tag>
  </notification>

  <notification
   icon="alertmodal.tga"
   label="Block object by name failed"
   name="MuteByNameFailed"
   type="alertmodal">
You already have blocked/muted this name.
  <tag>fail</tag>
    <usetemplate
     name="okbutton"
     yestext="OK"/>
  </notification>

  <notification
   icon="alert.tga"
   name="RemoveItemWarn"
   type="alert">
Though permitted, deleting contents may damage the object. Do you want to delete that item?
    <tag>confirm</tag>
    <usetemplate
     name="okcancelbuttons"
     notext="Cancel"
     yestext="OK"/>
  </notification>

  <notification
   icon="alert.tga"
   name="CantOfferCallingCard"
   type="alert">
Cannot offer a calling card at this time. Please try again in a moment.
    <tag>fail</tag>
    <usetemplate
     name="okbutton"
     yestext="OK"/>
  </notification>

  <notification
   icon="alert.tga"
   name="CantOfferFriendship"
   type="alert">
    <tag>friendship</tag>
    <tag>fail</tag>
Cannot offer friendship at this time. Please try again in a moment.
    <usetemplate
     name="okbutton"
     yestext="OK"/>
  </notification>

  <notification
   icon="alert.tga"
   name="DoNotDisturbModeSet"
   type="alert">
Unavailable mode is on.  You will not be notified of incoming communications.

- Other residents will receive your Unavailable mode response (set in Preferences &gt; Privacy &gt; Autoresponse).
- Teleportation offers will be declined.
- Voice calls will be rejected.
    <usetemplate
     ignoretext="I change my status to unavailable"
     name="okignore"
     yestext="OK"/>
  </notification>
  
    <notification
   icon="alert.tga"
   name="AutorespondModeSet"
   type="alert">
Autorespond mode is on.
Incoming instant messages will now be answered with your configured autoresponse.
    <usetemplate
     ignoretext="I change my status to autorespond mode"
     name="okignore"
     yestext="OK"/>
  </notification>

    <notification
   icon="alert.tga"
   name="AutorespondNonFriendsModeSet"
   type="alert">
Autorespond mode for non-friends is on.
Incoming instant messages from anyone who is not your friend will now be answered with your configured autoresponse.
    <usetemplate
     ignoretext="I change my status to autorespond mode for non-friends"
     name="okignore"
     yestext="OK"/>
  </notification>

    <notification
   icon="alert.tga"
   name="RejectTeleportOffersModeSet"
   type="alert">
Reject all incoming teleport offers and requests mode is on.
Incoming teleport offers and requests from anyone will now be rejected with your configured autoresponse. You will not be notified because of that fact.
    <usetemplate
     ignoretext="I change my status to reject all teleport offers and requests mode"
     name="okignore"
     yestext="OK"/>
  </notification>

    <notification
   icon="alert.tga"
   name="RejectTeleportOffersModeWarning"
   type="alert">
You cannot send a teleport request at the moment, because 'reject all incoming teleport offers and requests' mode is on.
Go to the 'Comm' &gt; 'Online Status' menu if you wish to disable it.
    <usetemplate
     name="okbutton"
     yestext="OK"/>
  </notification>

    <notification
   icon="alert.tga"
   name="RejectFriendshipRequestsModeSet"
   type="alert">
Reject all incoming friendship requests mode is on.
Incoming friendship requests from anyone will now be rejected with your configured autoresponse. You will not be notified because of that fact.
    <usetemplate
     ignoretext="I change my status to reject all friendship requests mode"
     name="okignore"
     yestext="OK"/>
  </notification>

    <notification
   icon="alert.tga"
   name="RejectAllGroupInvitesModeSet"
   type="alert">
Reject all incoming group invites mode is on.
Incoming group invites from anyone will now be rejected automatically. You will not be notified because of that fact.
    <usetemplate
     ignoretext="I change my status to reject all group invites mode"
     name="okignore"
     yestext="OK"/>
  </notification>

  <notification
   icon="alert.tga"
   name="JoinedTooManyGroupsMember"
   type="alert">
You have reached your maximum number of groups. Please leave another group before joining this one, or decline the offer.
[NAME] has invited you to join a group as a member.
    <tag>group</tag>
    <tag>fail</tag>
    <usetemplate
     name="okcancelbuttons"
     notext="Decline"
     yestext="Join"/>
  </notification>

  <notification
   icon="alert.tga"
   name="JoinedTooManyGroups"
   type="alert">
You have reached your maximum number of groups. Please leave some group before joining or creating a new one.
    <tag>group</tag>
    <tag>fail</tag>
    <usetemplate
     name="okbutton"
     yestext="OK"/>
  </notification>

  <notification
   icon="alert.tga"
   name="GroupLimitInfo"
   type="alert">
The group limit for base accounts is [MAX_BASIC], and for [https://secondlife.com/premium/ premium]
accounts is [MAX_PREMIUM].
If you downgraded your account, you will need to get below [MAX_BASIC] group limit before you can join more.

[https://secondlife.com/my/account/membership.php Upgrade today!]
    <tag>group</tag>
    <usetemplate
     name="okbutton"
     yestext="Close"/>
  </notification>

  <notification
   icon="alert.tga"
   name="KickUser"
   type="alert">
   <tag>win</tag>
Kick this Resident with what message?
    <tag>confirm</tag>
    <form name="form">
      <input name="message" type="text" default="true">
An administrator has logged you off.
      </input>
      <button
       default="true"
       index="0"
       name="OK"
       text="OK"/>
      <button
       index="1"
       name="Cancel"
       text="Cancel"/>
    </form>
  </notification>

  <notification
   icon="alert.tga"
   name="KickAllUsers"
   type="alert">
   <tag>win</tag>
Kick everyone currently on the grid with what message?
    <tag>confirm</tag>
    <form name="form">
      <input name="message" type="text" default="true">
An administrator has logged you off.
      </input>
      <button
       default="true"
       index="0"
       name="OK"
       text="OK"/>
      <button
       index="1"
       name="Cancel"
       text="Cancel"/>
    </form>
  </notification>

  <notification
   icon="alert.tga"
   name="FreezeUser"
   type="alert">
    <tag>win</tag>
    <tag>confirm</tag>
Freeze this Resident with what message?
    <form name="form">
      <input name="message" type="text" default="true">
You have been frozen. You cannot move or chat. An administrator will contact you via instant message (IM).
      </input>
      <button
       default="true"
       index="0"
       name="OK"
       text="OK"/>
      <button
       index="1"
       name="Cancel"
       text="Cancel"/>
    </form>
  </notification>

  <notification
   icon="alert.tga"
   name="UnFreezeUser"
   type="alert">
   <tag>win</tag>
    <tag>confirm</tag>
Unfreeze this Resident with what message?
    <form name="form">
      <input name="message" type="text" default="true">
You are no longer frozen.
      </input>
      <button
       default="true"
       index="0"
       name="OK"
       text="OK"/>
      <button
       index="1"
       name="Cancel"
       text="Cancel"/>
    </form>
  </notification>

  <notification
   icon="alertmodal.tga"
   name="SetDisplayNameSuccess"
   type="alert">
Hi [DISPLAY_NAME]!

Just like in real life, it takes a while for everyone to learn about a new name.  Please allow several days for [http://wiki.secondlife.com/wiki/Setting_your_display_name your name to update] in objects, scripts, search, etc.
  </notification>

  <notification
 icon="alertmodal.tga"
 name="SetDisplayNameBlocked"
 type="alert">
Sorry, you cannot change your display name. If you feel this is in error, please contact Linden Lab support.
  <tag>fail</tag>
  </notification>

  <notification
   icon="alertmodal.tga"
   name="SetDisplayNameFailedLength"
   type="alertmodal">
Sorry, that name is too long.  Display names can have a maximum of [LENGTH] characters.

Please try a shorter name.
  <tag>fail</tag>
  </notification>

  <notification
   icon="alertmodal.tga"
   name="SetDisplayNameFailedGeneric"
   type="alertmodal">
    Sorry, we could not set your display name.  Please try again later.
    <tag>fail</tag>
  </notification>

  <notification
   icon="alertmodal.tga"
   name="SetDisplayNameMismatch"
   type="alertmodal">
    The display names you entered do not match. Please re-enter.
    <tag>fail</tag>
  </notification>

  <!-- *NOTE: This should never happen -->
  <notification
   icon="alertmodal.tga"
   name="AgentDisplayNameUpdateThresholdExceeded"
   type="alertmodal">
Sorry, you have to wait longer before you can change your display name.

See http://wiki.secondlife.com/wiki/Setting_your_display_name

Please try again later.
  <tag>fail</tag>
  </notification>

  <notification
   icon="alertmodal.tga"
   name="AgentDisplayNameSetBlocked"
   type="alertmodal">
 Sorry, we could not set your requested name because it contains a banned word.
 
 Please try a different name.
 <tag>fail</tag>
  </notification>

  <notification
   icon="alertmodal.tga"
 name="AgentDisplayNameSetInvalidUnicode"
 type="alertmodal">
    The display name you wish to set contains invalid characters.
    <tag>fail</tag>
  </notification>

  <notification
   icon="alertmodal.tga"
 name="AgentDisplayNameSetOnlyPunctuation"
 type="alertmodal">
    Your display name must contain letters other than punctuation.
    <tag>fail</tag>
  </notification>


  <notification
   icon="notifytip.tga"
   name="DisplayNameUpdate"
   type="notifytip">
    [OLD_NAME] ([SLID]) is now known as [NEW_NAME].
  </notification>

  <notification
icon="notifytip.tga"
name="DisplayNameUpdateRemoveAlias"
type="notify">
    [OLD_NAME] ([SLID]) is now known as [NEW_NAME].
    This agent has a set alias that will replace [NEW_NAME]
    Would you like to remove it?
    <form name="form">
      <button
       index="0"
       name="Yes"
       text="Yes"/>
      <button
       index="1"
       name="No"
       text="No"/>
    </form>
  </notification> 

  <notification
   icon="alertmodal.tga"
   name="OfferTeleport"
   type="alertmodal">
Offer a teleport to your location with the following message?
    <tag>confirm</tag>
    <form name="form">
      <input name="message" type="text" default="true">
Join me in [REGION]
      </input>
			<button
       default="true"
       index="0"
       name="OK"
       text="OK"/>
      <button
       index="1"
       name="Cancel"
       text="Cancel"/>
    </form>
  </notification>

  <notification
   icon="alertmodal.tga"
   name="TeleportRequestPrompt"
   type="alertmodal">
Request a teleport to [NAME] with the following message
    <tag>confirm</tag>
    <form name="form">
      <input name="message" type="text">

      </input>
      <button
       default="true"
       index="0"
       name="OK"
       text="OK"/>
      <button
       index="1"
       name="Cancel"
       text="Cancel"/>
    </form>
  </notification>
  <notification
   icon="alertmodal.tga"
   name="TooManyTeleportOffers"
   type="alertmodal">
You attempted to make [OFFERS] teleport offers
which exceeds the limit of [LIMIT].
    <tag>group</tag>
    <tag>fail</tag>
  <usetemplate
     name="okbutton"
     yestext="OK"/>
  </notification>

  <notification
   icon="alertmodal.tga"
   name="OfferTeleportFromGod"
   type="alertmodal">
God summon this resident to your location?
    <tag>confirm</tag>
    <form name="form">
      <input name="message" type="text" default="true">
Join me in [REGION]
      </input>
      <button
       default="true"
       index="0"
       name="OK"
       text="OK"/>
      <button
       index="1"
       name="Cancel"
       text="Cancel"/>
    </form>
  </notification>

  <notification
   icon="alertmodal.tga"
   name="TeleportFromLandmark"
   type="alertmodal">
Are you sure you want to teleport to &lt;nolink&gt;[LOCATION]&lt;/nolink&gt;?
    <tag>confirm</tag>
    <usetemplate
     ignoretext="Confirm that I want to teleport to a landmark"
     name="okcancelignore"
     notext="Cancel"
     yestext="Teleport"/>
  </notification>
  
  <notification
   icon="alertmodal.tga"
   name="TeleportViaSLAPP"
   type="alertmodal">
Are you sure you want to teleport to &lt;nolink&gt;[LOCATION]&lt;/nolink&gt;?
    <tag>confirm</tag>
    <usetemplate
     ignoretext="Confirm that I want to teleport via SLAPP"
     name="okcancelignore"
     notext="Cancel"
     yestext="Teleport"/>
  </notification>	

  <notification
   icon="alertmodal.tga"
   name="TeleportToPick"
   type="alertmodal">
    Teleport to [PICK]?
    <tag>confirm</tag>
    <usetemplate
     ignoretext="Confirm that I want to teleport to a location in Picks"
     name="okcancelignore"
     notext="Cancel"
     yestext="Teleport"/>
  </notification>

  <notification
   icon="alertmodal.tga"
   name="TeleportToClassified"
   type="alertmodal">
    Teleport to [CLASSIFIED]?
    <tag>confirm</tag>
    <usetemplate
     ignoretext="Confirm that I want to teleport to a location in Classifieds"
     name="okcancelignore"
     notext="Cancel"
     yestext="Teleport"/>
  </notification>

  <notification
   icon="alertmodal.tga"
   name="TeleportToHistoryEntry"
   type="alertmodal">
Teleport to [HISTORY_ENTRY]?
    <tag>confirm</tag>
    <usetemplate
     ignoretext="Confirm that I want to teleport to a history location"
     name="okcancelignore"
     notext="Cancel"
     yestext="Teleport"/>
  </notification>

  <notification
   icon="alert.tga"
   label="Message everyone in your Estate"
   name="MessageEstate"
   type="alert">
Type a short announcement which will be sent to everyone currently in your estate.
    <tag>confirm</tag>
    <form name="form">
      <input name="message" type="text" default="true"/>
      <button
       default="true"
       index="0"
       name="OK"
       text="OK"/>
      <button
       index="1"
       name="Cancel"
       text="Cancel"/>
    </form>
  </notification>

  <notification
   icon="alert.tga"
   label="Change Linden Estate"
   name="ChangeLindenEstate"
   type="alert">
You are about to change a Linden owned estate (mainland, teen grid, orientation, etc.).

This is EXTREMELY DANGEROUS because it can fundamentally affect the resident experience.  On the mainland, it will change thousands of regions and make the spaceserver hiccup.

Proceed?
    <tag>confirm</tag>
    <usetemplate
     name="okcancelbuttons"
     notext="Cancel"
     yestext="OK"/>
  </notification>

  <notification
   icon="alert.tga"
   label="Change Linden Estate Access"
   name="ChangeLindenAccess"
   type="alert">
You are about to change the access list for a Linden owned estate (mainland, teen grid, orientation, etc.).

This is DANGEROUS and should only be done to invoke the hack allowing objects/L$ to be transferred in/out of a grid.
It will change thousands of regions and make the spaceserver hiccup.
    <tag>confirm</tag>
    <usetemplate
     name="okcancelbuttons"
     notext="Cancel"
     yestext="OK"/>
  </notification>

  <notification
   icon="alert.tga"
   label="Select estate"
   name="EstateAllowedAgentAdd"
   type="alert">
Add to allowed list for this estate only or for [ALL_ESTATES]?
    <tag>confirm</tag>
    <usetemplate
     canceltext="Cancel"
     name="yesnocancelbuttons"
     notext="All Estates"
     yestext="This Estate"/>
  </notification>

  <notification
   icon="alert.tga"
   label="Select estate"
   name="EstateAllowedAgentRemove"
   type="alert">
Remove from allowed list for this estate only or for [ALL_ESTATES]?
    <tag>confirm</tag>
    <usetemplate
     canceltext="Cancel"
     name="yesnocancelbuttons"
     notext="All Estates"
     yestext="This Estate"/>
  </notification>

  <notification
   icon="alert.tga"
   label="Select estate"
   name="EstateAllowedGroupAdd"
   type="alert">
Add to group allowed list for this estate only or for [ALL_ESTATES]?
    <tag>group</tag>
    <tag>confirm</tag>
    <usetemplate
     canceltext="Cancel"
     name="yesnocancelbuttons"
     notext="All Estates"
     yestext="This Estate"/>
  </notification>

  <notification
   icon="alert.tga"
   label="Select estate"
   name="EstateAllowedGroupRemove"
   type="alert">
Remove from group allowed list for this estate only or [ALL_ESTATES]?
    <tag>group</tag>
    <tag>confirm</tag>
    <usetemplate
     canceltext="Cancel"
     name="yesnocancelbuttons"
     notext="All Estates"
     yestext="This Estate"/>
  </notification>

  <notification
   icon="alert.tga"
   label="Select estate"
   name="EstateBannedAgentAdd"
   type="alert">
Deny access for this estate only or for [ALL_ESTATES]?
    <tag>confirm</tag>
    <usetemplate
     canceltext="Cancel"
     name="yesnocancelbuttons"
     notext="All Estates"
     yestext="This Estate"/>
  </notification>

  <notification
   icon="alert.tga"
   label="Select estate"
   name="EstateBannedAgentRemove"
   type="alert">
Remove this resident from the ban list for access for this estate only or for [ALL_ESTATES]?
    <tag>confirm</tag>
    <usetemplate
     canceltext="Cancel"
     name="yesnocancelbuttons"
     notext="All Estates"
     yestext="This Estate"/>
  </notification>

  <notification
   icon="alert.tga"
   label="Select estate"
   name="EstateManagerAdd"
   type="alert">
Add estate manager for this estate only or for [ALL_ESTATES]?
    <tag>confirm</tag>
    <usetemplate
     canceltext="Cancel"
     name="yesnocancelbuttons"
     notext="All Estates"
     yestext="This Estate"/>
  </notification>

  <notification
   icon="alert.tga"
   label="Select estate"
   name="EstateManagerRemove"
   type="alert">
Remove estate manager for this estate only or for [ALL_ESTATES]?
    <tag>confirm</tag>
    <usetemplate
     canceltext="Cancel"
     name="yesnocancelbuttons"
     notext="All Estates"
     yestext="This Estate"/>
  </notification>

  <notification
   icon="alert.tga"
   label="Select estate"
   name="EstateAllowedExperienceAdd"
   type="alert">
    Add to allowed list for this estate only or for [ALL_ESTATES]?
    <tag>confirm</tag>
    <usetemplate
     canceltext="Cancel"
     name="yesnocancelbuttons"
     notext="All Estates"
     yestext="This Estate"/>
  </notification>

  <notification
   icon="alert.tga"
   label="Select estate"
   name="EstateAllowedExperienceRemove"
   type="alert">
    Remove from allowed list for this estate only or for [ALL_ESTATES]?
    <tag>confirm</tag>
    <usetemplate
     canceltext="Cancel"
     name="yesnocancelbuttons"
     notext="All Estates"
     yestext="This Estate"/>
  </notification>

  <notification
   icon="alert.tga"
   label="Select estate"
   name="EstateBlockedExperienceAdd"
   type="alert">
    Add to blocked list for this estate only or for [ALL_ESTATES]?
    <tag>confirm</tag>
    <usetemplate
     canceltext="Cancel"
     name="yesnocancelbuttons"
     notext="All Estates"
     yestext="This Estate"/>
  </notification>

  <notification
   icon="alert.tga"
   label="Select estate"
   name="EstateBlockedExperienceRemove"
   type="alert">
    Remove from blocked list for this estate only or for [ALL_ESTATES]?
    <tag>confirm</tag>
    <usetemplate
     canceltext="Cancel"
     name="yesnocancelbuttons"
     notext="All Estates"
     yestext="This Estate"/>
  </notification>

  <notification
   icon="alert.tga"
   label="Select estate"
   name="EstateTrustedExperienceAdd"
   type="alert">
    Add to key list for this estate only or for [ALL_ESTATES]?
    <tag>confirm</tag>
    <usetemplate
     canceltext="Cancel"
     name="yesnocancelbuttons"
     notext="All Estates"
     yestext="This Estate"/>
  </notification>

  <notification
   icon="alert.tga"
   label="Select estate"
   name="EstateTrustedExperienceRemove"
   type="alert">
    Remove from key list for this estate only or for [ALL_ESTATES]?
    <tag>confirm</tag>
    <usetemplate
     canceltext="Cancel"
     name="yesnocancelbuttons"
     notext="All Estates"
     yestext="This Estate"/>
  </notification>  

  <notification
   icon="alert.tga"
   label="Confirm Kick"
   name="EstateKickUser"
   type="alert">
Kick [EVIL_USER] from this estate?
    <tag>confirm</tag>
    <usetemplate
     name="okcancelbuttons"
     notext="Cancel"
     yestext="OK"/>
  </notification>

  <notification
   icon="alert.tga"
   label="Confirm Kick"
   name="EstateKickMultiple"
   type="alert">
Kick the following residents from this estate?

[RESIDENTS]
    <usetemplate
     name="okcancelbuttons"
     notext="Cancel"
     yestext="OK"/>
  </notification>

  <notification
   icon="alert.tga"
   label="Confirm Teleport Home"
   name="EstateTeleportHomeUser"
   type="alert">
Teleport [AVATAR_NAME] home?
    <usetemplate
     name="okcancelbuttons"
     notext="Cancel"
     yestext="OK"/>
  </notification>

  <notification
   icon="alert.tga"
   label="Confirm Teleport Home"
   name="EstateTeleportHomeMultiple"
   type="alert">
Teleport the following residents home?

[RESIDENTS]
    <usetemplate
     name="okcancelbuttons"
     notext="Cancel"
     yestext="OK"/>
  </notification>

  <notification
   icon="alert.tga"
   label="Confirm Ban"
   name="EstateBanUser"
   type="alert">
Deny access for [EVIL_USER] for this estate only or for [ALL_ESTATES]?
    <tag>confirm</tag>
    <usetemplate
     name="yesnocancelbuttons"
     canceltext="Cancel"
     notext="All Estatees"
     yestext="This Estate"/>
  </notification>

  <notification
   icon="alert.tga"
   label="Confirm Ban"
   name="EstateBanUserMultiple"
   type="alert">
Deny access for the following residents this estate only or for [ALL_ESTATES]?

[RESIDENTS]
    <usetemplate
     name="yesnocancelbuttons"
     canceltext="Cancel"
     notext="All Estatees"
     yestext="This Estate"/>
  </notification>

  <notification
   icon="alertmodal.tga"
   name="RegionEntryAccessBlocked"
   type="alertmodal">
   <tag>fail</tag>
    The region you're trying to visit contains content exceeding your current preferences.  You can change your preferences using Avatar &gt; Preferences &gt; General.
    <usetemplate
     name="okbutton"
     yestext="OK"/>
  </notification>

  <notification
   icon="alertmodal.tga"
   name="EstateChangeCovenant"
   type="alertmodal">
Are you sure you want to change the estate covenant?
    <tag>confirm</tag>
    <usetemplate
     name="okcancelbuttons"
     notext="Cancel"
     yestext="OK"/>
  </notification>
  
  <notification
    icon="alertmodal.tga"
    name="SLM_UPDATE_FOLDER"
    type="alertmodal">
    [MESSAGE]
  </notification>

   <notification
   icon="alertmodal.tga"
   name="RegionEntryAccessBlocked_AdultsOnlyContent"
   type="alertmodal">
   <tag>fail</tag>
    <tag>confirm</tag>
    The region you're trying to visit contains [REGIONMATURITY] content, which is accessible to adults only.
    <url option="0" name="url">
		http://wiki.secondlife.com/wiki/Linden_Lab_Official:Maturity_ratings:_an_overview
    </url>
    <usetemplate
     name="okcancelignore"
     yestext="Go to Knowledge Base"
	 notext="Close"
	 ignoretext="Region crossing: The region you&apos;re trying to visit contains content which is accessible to adults only."/>
  </notification>

  <notification
   icon="notifytip.tga"
   name="RegionEntryAccessBlocked_Notify"
   log_to_im="false"
   log_to_chat="true"
   type="notifytip">
   <tag>fail</tag>
The region you're trying to visit contains [REGIONMATURITY] content, but your current preferences are set to exclude [REGIONMATURITY] content.
  </notification>

  <notification
   icon="notifytip.tga"
   name="RegionEntryAccessBlocked_NotifyAdultsOnly"
   log_to_im="false"
   log_to_chat="true"
   type="notifytip">
    <tag>fail</tag>
    The region you're trying to visit contains [REGIONMATURITY] content, which is accessible to adults only.
  </notification>

  <notification
   icon="alertmodal.tga"
   name="RegionEntryAccessBlocked_Change"
   type="alertmodal">
    <tag>fail</tag>
    <tag>confirm</tag>
The region you're trying to visit contains [REGIONMATURITY] content, but your current preferences are set to exclude [REGIONMATURITY] content. We can change your preferences, or you can cancel. After your preferences are changed, you may attempt to enter the region again.
    <form name="form">
      <button
       index="0"
       name="OK"
       text="Change preferences"/>
      <button 
       default="true"
       index="1"
       name="Cancel"
       text="Cancel"/>
      <ignore name="ignore" text="Region crossing: The region you&apos;re trying to visit contains content excluded by your preferences."/>
    </form>
  </notification>

  <notification
   icon="alertmodal.tga"
   name="RegionEntryAccessBlocked_PreferencesOutOfSync"
   type="alertmodal">
    <tag>fail</tag>
    We are having technical difficulties with your region entry because your preferences are out of sync with the server.
    <usetemplate
     name="okbutton"
     yestext="OK"/>
  </notification>

  <notification
   icon="alertmodal.tga"
   name="TeleportEntryAccessBlocked"
   type="alertmodal">
    <tag>fail</tag>
    The region you're trying to visit contains content exceeding your current preferences.  You can change your preferences using Avatar &gt; Preferences &gt; General.
    <usetemplate
     name="okbutton"
     yestext="OK"/>
  </notification>

  <notification
   icon="alertmodal.tga"
   name="TeleportEntryAccessBlocked_AdultsOnlyContent"
   type="alertmodal">
    <unique>
      <context>REGIONMATURITY</context>
    </unique>
    <tag>fail</tag>
    <tag>confirm</tag>
    The region you're trying to visit contains [REGIONMATURITY] content, which is accessible to adults only.
    <url option="0" name="url">
      http://wiki.secondlife.com/wiki/Linden_Lab_Official:Maturity_ratings:_an_overview
    </url>
    <usetemplate
     name="okcancelignore"
     yestext="Go to Knowledge Base"
	 notext="Close"
	 ignoretext="Teleport: The region you&apos;re trying to visit contains content which is accessible to adults only."/>
  </notification>

  <notification
   icon="notifytip.tga"
   name="TeleportEntryAccessBlocked_Notify"
   log_to_im="false"
   log_to_chat="true"
   type="notifytip">
    <unique>
      <context>REGIONMATURITY</context>
    </unique>
    <tag>fail</tag>
    The region you're trying to visit contains [REGIONMATURITY] content, but your current preferences are set to exclude [REGIONMATURITY] content.
  </notification>

  <notification
   icon="notifytip.tga"
   name="TeleportEntryAccessBlocked_NotifyAdultsOnly"
   log_to_im="false"
   log_to_chat="true"
   type="notifytip">
    <unique>
      <context>REGIONMATURITY</context>
    </unique>
    <tag>fail</tag>
    The region you're trying to visit contains [REGIONMATURITY] content, which is accessible to adults only.
  </notification>

  <notification
   icon="alertmodal.tga"
   name="TeleportEntryAccessBlocked_ChangeAndReTeleport"
   type="alertmodal">
    <unique>
      <context>REGIONMATURITY</context>
    </unique>
    <tag>fail</tag>
    <tag>confirm</tag>
    The region you're trying to visit contains [REGIONMATURITY] content, but your current preferences are set to exclude [REGIONMATURITY] content. We can change your preferences and continue with the teleport, or you can cancel this teleport.
    <form name="form">
      <button
       index="0"
       name="OK"
       text="Change and continue"/>
      <button
       default="true"
       index="1"
       name="Cancel"
       text="Cancel"/>
      <ignore name="ignore" text="Teleport (restartable): The region you&apos;re trying to visit contains content excluded by your preferences."/>
    </form>
  </notification>

  <notification
   icon="alertmodal.tga"
   name="TeleportEntryAccessBlocked_Change"
   type="alertmodal">
    <unique>
      <context>REGIONMATURITY</context>
    </unique>
    <tag>fail</tag>
    <tag>confirm</tag>
    The region you're trying to visit contains [REGIONMATURITY] content, but your current preferences are set to exclude [REGIONMATURITY] content. We can change your preferences, or you can cancel the teleport. After your preferences are changed, you will need to attempt the teleport again.
    <form name="form">
      <button
       index="0"
       name="OK"
       text="Change preferences"/>
      <button
       default="true"
       index="1"
       name="Cancel"
       text="Cancel"/>
      <ignore name="ignore" text="Teleport (non-restartable): The region you&apos;re trying to visit contains content excluded by your preferences."/>
    </form>
  </notification>

  <notification
   icon="alertmodal.tga"
   name="TeleportEntryAccessBlocked_PreferencesOutOfSync"
   type="alertmodal">
    <tag>fail</tag>
    We are having technical difficulties with your teleport because your preferences are out of sync with the server.
    <usetemplate
     name="okbutton"
     yestext="OK"/>
  </notification>

  <notification
   icon="alertmodal.tga"
   name="RegionTPSpecialUsageBlocked"
   type="alertmodal">
    <tag>fail</tag>
    Unable to enter region. '[REGION_NAME]' is a Skill Gaming Region, and you must meet certain criteria in order to enter. For details, please review the [http://wiki.secondlife.com/wiki/Linden_Lab_Official:Second_Life_Skill_Gaming_FAQ Skill Gaming FAQ].
    <usetemplate
     name="okbutton"
     yestext="OK"/>
  </notification>

  <notification
   icon="alertmodal.tga"
   name="PreferredMaturityChanged"
   type="alertmodal">
You won't receive any more notifications that you're about to visit a region with [RATING] content.  You may change your content preferences in the future by using Avatar &gt; Preferences &gt; General from the menu bar.
  <tag>confirm</tag>
    <usetemplate
     name="okbutton"
     yestext="OK"/>
  </notification>

  <notification
   icon="alertmodal.tga"
   name="MaturityChangeError"
   type="alertmodal">
    We were unable to change your preferences to view [PREFERRED_MATURITY] content at this time.  Your preferences have been reset to view [ACTUAL_MATURITY] content.  You may attempt to change your preferences again by using Avatar &gt; Preferences &gt; General from the menu bar.
    <tag>confirm</tag>
    <usetemplate
     name="okbutton"
     yestext="OK"/>
  </notification>

  <notification
   icon="alertmodal.tga"
   name="LandClaimAccessBlocked"
   type="alertmodal">
    The land you're trying to claim has a maturity rating exceeding your current preferences.  You can change your preferences using Avatar &gt; Preferences &gt; General.
    <tag>fail</tag>
    <usetemplate
     name="okbutton"
     yestext="OK"/>
  </notification>

  <notification
   icon="alertmodal.tga"
   name="LandClaimAccessBlocked_AdultsOnlyContent"
   type="alertmodal">
    Only adults can claim this land.
    <tag>fail</tag>
    <tag>confirm</tag>
    <url option="0" name="url">
		http://wiki.secondlife.com/wiki/Linden_Lab_Official:Maturity_ratings:_an_overview
    </url>
    <usetemplate
     name="okcancelignore"
     yestext="Go to Knowledge Base"
	 notext="Close"
	 ignoretext="Only adults can claim this land."/>
  </notification>

  <notification
   icon="notifytip.tga"
   name="LandClaimAccessBlocked_Notify"
   log_to_im="false"
   log_to_chat="true"
   type="notifytip">
    The land you're trying to claim contains [REGIONMATURITY] content, but your current preferences are set to exclude [REGIONMATURITY] content.
    <tag>fail</tag>
  </notification>

  <notification
   icon="notifytip.tga"
   name="LandClaimAccessBlocked_NotifyAdultsOnly"
   log_to_im="false"
   log_to_chat="true"
   type="notifytip">
    <tag>fail</tag>
    The land you're trying to claim contains [REGIONMATURITY] content, which is accessible to adults only.
  </notification>

  <notification
   icon="alertmodal.tga"
   name="LandClaimAccessBlocked_Change"
   type="alertmodal">
    The land you're trying to claim contains [REGIONMATURITY] content, but your current preferences are set to exclude [REGIONMATURITY] content. We can change your preferences, then you can try claiming the land again.
    <tag>fail</tag>
    <tag>confirm</tag>
    <form name="form">
      <button
       index="0"
       name="OK"
       text="Change preferences"/>
      <button
       default="true"
       index="1"
       name="Cancel"
       text="Cancel"/>
      <ignore name="ignore" text="The land you&apos;re trying to claim contains content excluded by your preferences."/>
    </form>
  </notification>

  <notification
   icon="alertmodal.tga"
   name="LandBuyAccessBlocked"
   type="alertmodal">
    The land you're trying to buy has a maturity rating exceeding your current preferences.  You can change your preferences using Avatar &gt; Preferences &gt; General.
    <tag>fail</tag>
    <usetemplate
     name="okbutton"
     yestext="OK"/>
  </notification>

  <notification
   icon="alertmodal.tga"
   name="LandBuyAccessBlocked_AdultsOnlyContent"
   type="alertmodal">
    Only adults can buy this land.
    <tag>confirm</tag>
  <tag>fail</tag>
    <url option="0" name="url">
		http://wiki.secondlife.com/wiki/Linden_Lab_Official:Maturity_ratings:_an_overview
    </url>
    <usetemplate
     name="okcancelignore"
     yestext="Go to Knowledge Base"
	 notext="Close"
	 ignoretext="Only adults can buy this land."/>
  </notification>

  <notification
   icon="notifytip.tga"
   name="LandBuyAccessBlocked_Notify"
   log_to_im="false"
   log_to_chat="true"
   type="notifytip">
    The land you're trying to buy contains [REGIONMATURITY] content, but your current preferences are set to exclude [REGIONMATURITY] content.
    <tag>fail</tag>
  </notification>

  <notification
   icon="notifytip.tga"
   name="LandBuyAccessBlocked_NotifyAdultsOnly"
   log_to_im="false"
   log_to_chat="true"
   type="notifytip">
    <tag>fail</tag>
    The land you're trying to buy contains [REGIONMATURITY] content, which is accessible to adults only.
  </notification>

  <notification
   icon="alertmodal.tga"
   name="LandBuyAccessBlocked_Change"
   type="alertmodal">
    The land you're trying to buy contains [REGIONMATURITY] content, but your current preferences are set to exclude [REGIONMATURITY] content. We can change your preferences, then you can try buying the land again.
    <tag>confirm</tag>
    <tag>fail</tag>
    <form name="form">
      <button
       index="0"
       name="OK"
       text="Change preferences"/>
      <button
       default="true"
       index="1"
       name="Cancel"
       text="Cancel"/>
      <ignore name="ignore" text="The land you&apos;re trying to buy contains content excluded by your preferences."/>
    </form>
  </notification>

	<notification
	  icon="alertmodal.tga"
	  name="TooManyPrimsSelected"
	  type="alertmodal">
There are too many prims selected.  Please select [MAX_PRIM_COUNT] or fewer prims and try again.
  <tag>fail</tag>
		<usetemplate
		 name="okbutton"
		 yestext="OK"/>
	</notification>

	<notification
	  icon="alertmodal.tga"
	  name="TooManyScriptsSelected"
	  type="alertmodal">
Too many scripts in the objects selected.  Please select fewer objects and try again
  <tag>fail</tag>
		<usetemplate
		 name="okbutton"
		 yestext="OK"/>
	</notification>

	<notification
   icon="alertmodal.tga"
   name="ProblemImportingEstateCovenant"
   type="alertmodal">
Problem importing estate covenant.
  <tag>fail</tag>
    <usetemplate
     name="okbutton"
     yestext="OK"/>
  </notification>

  <notification
   icon="alertmodal.tga"
   name="ProblemAddingEstateManager"
   type="alertmodal">
Problems adding a new estate manager.  One or more estates may have a full manager list.
  <tag>fail</tag>
  </notification>

  <notification
   icon="alertmodal.tga"
   name="ProblemAddingEstateBanManager"
   type="alertmodal">
Unable to add estate owner or manager to ban list.
    <tag>fail</tag>
  </notification>

  <notification
   icon="alertmodal.tga"
   name="ProblemAddingEstateGeneric"
   type="alertmodal">
Problems adding to this estate list.  One or more estates may have a full list.
  <tag>fail</tag>
  </notification>

  <notification
   icon="alertmodal.tga"
   name="UnableToLoadNotecardAsset"
   type="alertmodal">
Unable to load notecard&apos;s asset at this time.
    <usetemplate
     name="okbutton"
     yestext="OK"/>
    <tag>fail</tag>
  </notification>

  <notification
   icon="alertmodal.tga"
   name="NotAllowedToViewNotecard"
   type="alertmodal">
Insufficient permissions to view notecard associated with asset ID requested.
    <usetemplate
     name="okbutton"
     yestext="OK"/>
    <tag>fail</tag>
  </notification>

  <notification
   icon="alertmodal.tga"
   name="MissingNotecardAssetID"
   type="alertmodal">
Asset ID for notecard is missing from database.
  <tag>fail</tag>
    <usetemplate
     name="okbutton"
     yestext="OK"/>
  </notification>

  <notification
   icon="alert.tga"
   name="PublishClassified"
   type="alert">
Remember: Classified ad fees are non-refundable.

Publish this classified now for L$[AMOUNT]?
    <tag>confirm</tag>
  <tag>funds</tag>
    <usetemplate
     name="okcancelbuttons"
     notext="Cancel"
     yestext="OK"/>
  </notification>

  <notification
   icon="alertmodal.tga"
   name="SetClassifiedMature"
   type="alertmodal">
Does this classified contain Moderate content?
    <tag>confirm</tag>
    <usetemplate
     canceltext="Cancel"
     name="yesnocancelbuttons"
     notext="No"
     yestext="Yes"/>
  </notification>

  <notification
   icon="alertmodal.tga"
   name="SetGroupMature"
   type="alertmodal">
Does this group contain Moderate content?
    <tag>group</tag>
    <tag>confirm</tag>
    <usetemplate
     canceltext="Cancel"
     name="yesnocancelbuttons"
     notext="No"
     yestext="Yes"/>
  </notification>

  <notification
   icon="alert.tga"
   label="Confirm restart"
   name="ConfirmRestart"
   type="alert">
Do you really want to schedule this region to restart?
    <tag>confirm</tag>
    <usetemplate
     name="okcancelbuttons"
     notext="Cancel"
     yestext="OK"/>
  </notification>

  <notification
   icon="alert.tga"
   label="Message everyone in this region"
   name="MessageRegion"
   type="alert">
Type a short announcement which will be sent to everyone in this region.
    <tag>confirm</tag>
    <form name="form">
      <input name="message" type="text" default="true"/>
      <button
       default="true"
       index="0"
       name="OK"
       text="OK"/>
      <button
       index="1"
       name="Cancel"
       text="Cancel"/>
    </form>
  </notification>

  <notification
   icon="alertmodal.tga"
   label="Changed Region Maturity"
   name="RegionMaturityChange"
   type="alertmodal">
The maturity rating for this region has been changed.
It may take some time for this change to be reflected on the map.
    <usetemplate
     name="okbutton"
     yestext="OK"/>
  </notification>

  <notification
   icon="alertmodal.tga"
   label="Voice Version Mismatch"
   name="VoiceVersionMismatch"
   type="alertmodal">
This version of [APP_NAME] is not compatible with the Voice Chat feature in this region. In order for Voice Chat to function correctly you will need to update [APP_NAME].
  <tag>fail</tag>
  <tag>voice</tag>
  </notification>

  <notification
   icon="alertmodal.tga"
   label="Cannot Buy Objects"
   name="BuyObjectOneOwner"
   type="alertmodal">
Cannot buy objects from different owners at the same time.
Please select only one object and try again.
  <tag>fail</tag>
  </notification>

  <notification
   icon="alertmodal.tga"
   label="Cannot Buy Contents"
   name="BuyContentsOneOnly"
   type="alertmodal">
Unable to buy the contents of more than one object at a time.
Please select only one object and try again.
  <tag>fail</tag>
  </notification>

  <notification
   icon="alertmodal.tga"
   label="Cannot Buy Contents"
   name="BuyContentsOneOwner"
   type="alertmodal">
Cannot buy objects from different owners at the same time.
Please select only one object and try again.
  <tag>fail</tag>
  </notification>

  <notification
   icon="alertmodal.tga"
   name="BuyOriginal"
   type="alertmodal">
Buy original object from [OWNER] for L$[PRICE]?
You will become the owner of this object.
You will be able to:
 Modify: [MODIFYPERM]
 Copy: [COPYPERM]
 Resell or Give Away: [RESELLPERM]
  <tag>confirm</tag>
  <tag>funds</tag>
    <usetemplate
     name="okcancelbuttons"
     notext="Cancel"
     yestext="OK"/>
  </notification>

  <notification
   icon="alertmodal.tga"
   name="BuyOriginalNoOwner"
   type="alertmodal">
Buy original object for L$[PRICE]?
You will become the owner of this object.
You will be able to:
 Modify: [MODIFYPERM]
 Copy: [COPYPERM]
 Resell or Give Away: [RESELLPERM]
  <tag>confirm</tag>
  <tag>funds</tag>
    <usetemplate
     name="okcancelbuttons"
     notext="Cancel"
     yestext="OK"/>
  </notification>

  <notification
   icon="alertmodal.tga"
   name="BuyCopy"
   type="alertmodal">
Buy a copy from [OWNER] for L$[PRICE]?
The object will be copied to your inventory.
You will be able to:
 Modify: [MODIFYPERM]
 Copy: [COPYPERM]
 Resell or Give Away: [RESELLPERM]
  <tag>confirm</tag>
  <tag>funds</tag>
    <usetemplate
     name="okcancelbuttons"
     notext="Cancel"
     yestext="OK"/>
  </notification>

  <notification
   icon="alertmodal.tga"
   name="BuyCopyNoOwner"
   type="alertmodal">
Buy a copy for L$[PRICE]?
The object will be copied to your inventory.
You will be able to:
 Modify: [MODIFYPERM]
 Copy: [COPYPERM]
 Resell or Give Away: [RESELLPERM]
  <tag>confirm</tag>
  <tag>funds</tag>
    <usetemplate
     name="okcancelbuttons"
     notext="Cancel"
     yestext="OK"/>
  </notification>

  <notification
   icon="alertmodal.tga"
   name="BuyContents"
   type="alertmodal">
Buy contents from [OWNER] for L$[PRICE]?
They will be copied to your inventory.
  <tag>confirm</tag>
  <tag>funds</tag>
    <usetemplate
     name="okcancelbuttons"
     notext="Cancel"
     yestext="OK"/>
  </notification>

  <notification
   icon="alertmodal.tga"
   name="BuyContentsNoOwner"
   type="alertmodal">
Buy contents for L$[PRICE]?
They will be copied to your inventory.
  <tag>confirm</tag>
  <tag>funds</tag>
    <usetemplate
     name="okcancelbuttons"
     notext="Cancel"
     yestext="OK"/>
  </notification>

  <notification
   icon="alertmodal.tga"
   name="ConfirmPurchase"
   type="alertmodal">
This transaction will:
[ACTION]

Are you sure you want to proceed with this purchase?
    <tag>confirm</tag>
    <tag>funds</tag>
    <usetemplate
     name="okcancelbuttons"
     notext="Cancel"
     yestext="OK"/>
  </notification>

  <notification
   icon="alertmodal.tga"
   name="ConfirmPurchasePassword"
   type="password">
This transaction will:
[ACTION]

Are you sure you want to proceed with this purchase?
Please re-enter your password and click OK.
    <tag>funds</tag>
    <tag>confirm</tag>
    <form name="form">
      <input
       name="message"
       type="password"
       default="true"/>
      <button
       default="true"
       index="0"
       name="ConfirmPurchase"
       text="OK"/>
      <button
       index="1"
       name="Cancel"
       text="Cancel"/>
    </form>
  </notification>

  <notification
   icon="alert.tga"
   name="SetPickLocation"
   type="alert">
Note:
You have updated the location of this pick but the other details will retain their original values.
    <usetemplate
     name="okbutton"
     yestext="OK"/>
  </notification>

  <notification
   icon="alertmodal.tga"
   name="MoveInventoryFromObject"
   type="alertmodal">
You have selected &apos;no copy&apos; inventory items.
These items will be moved to your inventory, not copied.

Move the inventory item(s)?
    <tag>confirm</tag>
    <usetemplate
     ignoretext="Warn me before I move &apos;no-copy&apos; items from an object"
     name="okcancelignore"
     notext="Cancel"
     yestext="OK"/>
  </notification>

  <notification
   icon="alertmodal.tga"
   name="MoveInventoryFromScriptedObject"
   type="alertmodal">
You have selected &apos;no copy&apos; inventory items.  These items will be moved to your inventory, not copied.
Because this object is scripted, moving these items to your inventory may cause the script to malfunction.

Move the inventory item(s)?    
    <tag>confirm</tag>
    <usetemplate
     ignoretext="Warn me before I move &apos;no-copy&apos; items which might break a scripted object"
     name="okcancelignore"
     notext="Cancel"
     yestext="OK"/>
  </notification>

  <notification
   icon="alert.tga"
   name="ClickActionNotPayable"
   type="alert">
Warning: The &apos;Pay object&apos; click action has been set, but it will only work if a script is added with a money() event.
    <form name="form">
      <ignore name="ignore"
       text="I set the action &apos;Pay object&apos; when building an object without a money() script"/>
    </form>
  </notification>

  <notification
   icon="alertmodal.tga"
   name="PayConfirmation"
   type="alertmodal">
    Confirm that you want to pay L$[AMOUNT] to [TARGET].
    <tag>confirm</tag>
    <usetemplate
     name="okcancelbuttons"
     notext="Cancel"
     yestext="Pay"/>
  </notification>

  <notification
   icon="alertmodal.tga"
   name="PayObjectFailed"
   type="alertmodal">
    Payment failed: object was not found.
    <tag>fail</tag>
    <usetemplate
     name="okbutton"
     yestext="OK"/>
  </notification>

  <notification
   icon="alertmodal.tga"
   name="PaymentBlockedButtonMismatch"
   type="alertmodal">
    Payment stopped:  the price paid does not match any of the pay buttons set for this object.
    <tag>fail</tag>
    <usetemplate
     name="okbutton"
     yestext="OK"/>
  </notification>

  <notification
   icon="alertmodal.tga"
   name="OpenObjectCannotCopy"
   type="alertmodal">
There are no items in this object that you are allowed to copy.
  <tag>fail</tag>
  </notification>

  <notification
   icon="alertmodal.tga"
   name="WebLaunchAccountHistory"
   type="alertmodal">
Go to your [http://secondlife.com/account/ Dashboard] to see your account history?
    <tag>confirm</tag>
    <usetemplate
     ignoretext="Launch my browser to see my account history"
     name="okcancelignore"
     notext="Cancel"
     yestext="Go to page"/>
  </notification>

  <notification
   icon="alertmodal.tga"
   name="ConfirmAddingChatParticipants"
   type="alertmodal">
    <unique/>
When you add a person to an existing conversation, a new conversation will be created.  All participants will receive new conversation notifications.
    <tag>confirm</tag>
    <usetemplate
     ignoretext="Confirm adding chat paticipants"
     name="okcancelignore"
     notext="Cancel"
     yestext="OK"/>
  </notification>
 
  <notification
   icon="alertmodal.tga"
   name="ConfirmQuit"
   type="alertmodal">
    <unique/>
Are you sure you want to quit?
    <tag>confirm</tag>
    <usetemplate
     ignoretext="Confirm before I quit"
     name="okcancelignore"
     notext="Do not Quit"
     yestext="Quit"/>
  </notification>

  <notification
   icon="alertmodal.tga"
   name="ConfirmRestoreToybox"
   type="alertmodal">
    <unique/>
This action will restore your default buttons and toolbars.

You cannot undo this action.
    <usetemplate
     name="okcancelbuttons"
     notext="Cancel"
     yestext="OK"/>
  </notification>

  <notification
   icon="alertmodal.tga"
   name="ConfirmClearAllToybox"
   type="alertmodal">
    <unique/>
This action will return all buttons to the toolbox and your toolbars will be empty.
    
You cannot undo this action.
    <usetemplate
     name="okcancelbuttons"
     notext="Cancel"
     yestext="OK"/>
  </notification>

  <notification
   icon="alertmodal.tga"
   name="DeleteItems"
   type="alertmodal">
    <unique/>
    [QUESTION]
    <tag>confirm</tag>
    <usetemplate
     ignoretext="Confirm before deleting items"
     name="okcancelignore"
     notext="Cancel"
     yestext="OK"/>
  </notification>
  
  <notification
     icon="alertmodal.tga"
     name="ConfirmUnlink"
     type="alertmodal">
    <unique/>
    Do you really want to unlink the selected object?
    <tag>confirm</tag>
    <usetemplate
     name="okcancelbuttons"
     notext="Cancel"
     yestext="Unlink"/>
  </notification>
  
  <notification
   icon="alertmodal.tga"
   name="HelpReportAbuseConfirm"
   type="alertmodal">
   <unique/>
Thank you for taking the time to inform us of this issue. 
We will review your report for possible violations and take the appropriate action.
    <usetemplate
     name="okbutton"
     yestext="OK"/>
  </notification>
  
  <notification
   icon="alertmodal.tga"
   name="HelpReportAbuseSelectCategory"
   type="alertmodal">
Please select a category for this abuse report.
Selecting a category helps us file and process abuse reports.
  <tag>fail</tag>
  </notification>

  <notification
   icon="alertmodal.tga"
   name="HelpReportAbuseAbuserNameEmpty"
   type="alertmodal">
Please enter the name of the abuser.
Entering an accurate value helps us file and process abuse reports.
  <tag>fail</tag>
  </notification>

  <notification
   icon="alertmodal.tga"
   name="HelpReportAbuseAbuserLocationEmpty"
   type="alertmodal">
Please enter the location where the abuse took place.
Entering an accurate value helps us file and process abuse reports.
  <tag>fail</tag>
  </notification>

  <notification
   icon="alertmodal.tga"
   name="HelpReportAbuseSummaryEmpty"
   type="alertmodal">
Please enter a summary of the abuse that took place.
Entering an accurate summary helps us file and process abuse reports.
  <tag>fail</tag>
  </notification>

  <notification
   icon="alertmodal.tga"
   name="HelpReportAbuseDetailsEmpty"
   type="alertmodal">
Please enter a detailed description of the abuse that took place.
Be as specific as you can, including names and the details of the incident you are reporting.
Entering an accurate description helps us file and process abuse reports.
  <tag>fail</tag>
  </notification>

  <notification
   icon="alertmodal.tga"
   name="HelpReportAbuseContainsCopyright"
   type="alertmodal">
Dear Resident,

You appear to be reporting intellectual property infringement. Please make sure you are reporting it correctly:

(1) The Abuse Process. You may submit an abuse report if you believe a resident is exploiting the [CURRENT_GRID] permissions system, for example, by using CopyBot or similar copying tools, to infringe intellectual property rights. The Abuse Team investigates and issues appropriate disciplinary action for behavior that violates the [CURRENT_GRID] [http://secondlife.com/corporate/tos.php Terms of Service] or [http://secondlife.com/corporate/cs.php Community Standards]. However, the Abuse Team does not handle and will not respond to requests to remove content from the [CURRENT_GRID] world.

(2) The DMCA or Content Removal Process. To request removal of content from [CURRENT_GRID], you MUST submit a valid notification of infringement as provided in our [http://secondlife.com/corporate/dmca.php DMCA Policy].

If you still wish to continue with the abuse process, please close this window and finish submitting your report.  You may need to select the specific category &apos;CopyBot or Permissions Exploit&apos;.

Thank you,

Linden Lab
  </notification>

  <notification
   icon="alertmodal.tga"
   name="FailedRequirementsCheck"
   type="alertmodal">
The following required components are missing from [FLOATER]:
[COMPONENTS]
  <tag>fail</tag>
  </notification>

  <notification
   icon="alert.tga"
   label="Replace Existing Attachment"
   name="ReplaceAttachment"
   type="alert">
There is already an object attached to this point on your body.
Do you want to replace it with the selected object?
    <tag>confirm</tag>
    <form name="form">
      <ignore name="ignore"
       save_option="true"
       text="Replace an existing attachment with the selected item"/>
      <button
       default="true"
       ignore="Replace Automatically"
       index="0"
       name="Yes"
       text="OK"/>
      <button
       ignore="Never Replace"
       index="1"
       name="No"
       text="Cancel"/>
    </form>
  </notification>

  <notification
   icon="alertmodal.tga"
   name="TooManyWearables"
   type="alertmodal">
    You can't wear a folder containing more than [AMOUNT] items.  You can change this limit in Advanced &gt; Show Debug Settings &gt; WearFolderLimit.
    <tag>fail</tag>
  </notification>

  <notification
   icon="alert.tga"
   label="Unavailable Mode Warning"
   name="DoNotDisturbModePay"
   type="alert">
You have turned on Unavailable mode. You will not receive any items offered in exchange for this payment.

Would you like to turn off Unavailable mode before completing this transaction?
    <tag>confirm</tag>
    <form name="form">
      <ignore name="ignore"
       save_option="true"
       text="I am about to pay a person or object while I am in Unavailable mode"/>
      <button
       default="true"
       ignore="Always leave Unavailable Mode"
       index="0"
       name="Yes"
       text="OK"/>
      <button
       ignore="Never leave Unavailable Mode"
       index="1"
       name="No"
       text="Cancel"/>
    </form>
  </notification>

  <notification
   icon="alertmodal.tga"
   name="ConfirmDeleteProtectedCategory"
   type="alertmodal">
The folder &apos;[FOLDERNAME]&apos; is a system folder. Deleting system folders can cause instability.  Are you sure you want to delete it?
    <tag>confirm</tag>
    <usetemplate
     ignoretext="Confirm before I delete a system folder"
     name="okcancelignore"
     notext="Cancel"
     yestext="OK"/>
  </notification>

  <notification
   icon="alertmodal.tga"
   name="ConfirmEmptyTrash"
   type="alertmodal">
Are you sure you want to permanently delete the contents of your Trash?
    <tag>confirm</tag>
    <usetemplate
     ignoretext="Confirm before I empty the inventory Trash folder"
     name="okcancelignore"
     notext="Cancel"
     yestext="OK"/>
  </notification>

  <notification
   icon="alertmodal.tga"
   name="TrashIsFull"
   type="alertmodal">
Your trash is overflowing. This may cause problems logging in.
      <tag>confirm</tag>
        <usetemplate
         name="okcancelbuttons"
         notext="I will empty trash later"
         yestext="Empty trash now"/>
  </notification>

  <notification
   icon="alertmodal.tga"
   name="ConfirmClearBrowserCache"
   type="alertmodal">
Are you sure you want to delete your travel, web, and search history?
    <tag>confirm</tag>
    <usetemplate
     name="okcancelbuttons"
     notext="Cancel"
     yestext="OK"/>
  </notification>
  
  <notification
   icon="alertmodal.tga"
   name="ConfirmClearCache"
   type="alertmodal">
Are you sure you want to clear your viewer cache?
    <tag>confirm</tag>
    <usetemplate
     name="okcancelbuttons"
     notext="Cancel"
     yestext="OK"/>
  </notification>
  
  <notification
   icon="alertmodal.tga"
   name="ConfirmClearInventoryCache"
   type="alertmodal">
Are you sure you want to clear your inventory cache?
    <tag>confirm</tag>
    <usetemplate
     name="okcancelbuttons"
     notext="Cancel"
     yestext="OK"/>
  </notification>
  
  <notification
   icon="alertmodal.tga"
   name="ConfirmClearWebBrowserCache"
   type="alertmodal">
Are you sure you want to clear your web browser cache (Requires Restart)?
    <tag>confirm</tag>
    <usetemplate
     name="okcancelbuttons"
     notext="Cancel"
     yestext="OK"/>
  </notification>

  <notification
   icon="alertmodal.tga"
   name="ConfirmClearCookies"
   type="alertmodal">
Are you sure you want to clear your cookies?
    <tag>confirm</tag>
    <usetemplate
     name="okcancelbuttons"
     notext="Cancel"
     yestext="Yes"/>
  </notification>

  <notification
   icon="alertmodal.tga"
   name="ConfirmClearMediaUrlList"
   type="alertmodal">
Are you sure you want to clear your list of saved URLs?
    <tag>confirm</tag>
    <usetemplate
     name="okcancelbuttons"
     notext="Cancel"
     yestext="Yes"/>
  </notification>

  <notification
   icon="alertmodal.tga"
   name="ConfirmEmptyLostAndFound"
   type="alertmodal">
Are you sure you want to permanently delete the contents of your Lost And Found?
    <tag>confirm</tag>
    <usetemplate
     ignoretext="Confirm before I empty the inventory Lost And Found folder"
     name="okcancelignore"
     notext="No"
     yestext="Yes"/>
  </notification>

  <notification
   icon="alertmodal.tga"
   name="CopySLURL"
   type="alertmodal">
The following SLurl has been copied to your clipboard:
 [SLURL]

Link to this from a web page to give others easy access to this location, or try it out yourself by pasting it into the address bar of any web browser.
    <form name="form">
      <ignore name="ignore"
       text="SLurl is copied to my clipboard"/>
    </form>
  </notification>

  <notification
   icon="alertmodal.tga"
   name="WLSavePresetAlert"
   type="alertmodal">
   <unique/>
Do you wish to overwrite the saved preset?
    <tag>confirm</tag>
    <usetemplate
     name="okcancelbuttons"
     notext="No"
     yestext="Yes"/>
  </notification>

  <notification
   icon="alertmodal.tga"
   name="WLNoEditDefault"
   type="alertmodal">
You cannot edit or delete a default preset.
  <tag>fail</tag>
  </notification>

  <notification
   icon="alertmodal.tga"
   name="WLMissingSky"
   type="alertmodal">
This day cycle file references a missing sky file: [SKY].
  <tag>fail</tag>
  </notification>

  <notification
   icon="alertmodal.tga"
   name="WLRegionApplyFail"
   type="alertmodal">
Sorry, the settings couldn't be applied to the region.  Leaving the region and then returning may help rectify the problem.  The reason given was: [FAIL_REASON]
  </notification>

  <notification
   functor="GenericAcknowledge"
   icon="alertmodal.tga"
   name="EnvCannotDeleteLastDayCycleKey"
   type="alertmodal">
Unable to delete the last key in this day cycle because you cannot have an empty day cycle.  You should modify the last remaining key instead of attempting to delete it and then to create a new one.
    <usetemplate
     name="okbutton"
     yestext="OK"/>
  </notification>

  <notification
   functor="GenericAcknowledge"
   icon="alertmodal.tga"
   name="DayCycleTooManyKeyframes"
   type="alertmodal">
You cannot add any more keyframes to this day cycle.  The maximum number of keyframes for day cycles of [SCOPE] scope is [MAX].
    <usetemplate
     name="okbutton"
     yestext="OK"/>
  </notification>

  <notification
   functor="GenericAcknowledge"
   icon="alertmodal.tga"
   name="EnvUpdateRate"
   type="alertmodal">
    You may only update region environmental settings every [WAIT] seconds.  Wait at least that long and then try again.
    <usetemplate
     name="okbutton"
     yestext="OK"/>
  </notification>

  <notification
   icon="alertmodal.tga"
   name="PPSaveEffectAlert"
   type="alertmodal">
PostProcess Effect exists. Do you still wish overwrite it?
    <usetemplate
     name="okcancelbuttons"
     notext="No"
     yestext="Yes"/>
  </notification>

  <notification
   icon="alertmodal.tga"
   name="ChatterBoxSessionStartError"
   type="alertmodal">
Unable to start a new chat session with [RECIPIENT].
[REASON]
  <tag>fail</tag>
    <usetemplate
     name="okbutton"
     yestext="OK"/>
  </notification>

  <notification
   icon="notifytip.tga"
   name="ChatterBoxSessionEventError"
   type="notifytip">
[EVENT]
<!--[REASON]-->
  <tag>fail</tag>
    <usetemplate
     name="okbutton"
     yestext="OK"/>
  </notification>

  <notification
   icon="alertmodal.tga"
   name="ForceCloseChatterBoxSession"
   type="alertmodal">
Your chat session with [NAME] must close.
[REASON]
    <usetemplate
     name="okbutton"
     yestext="OK"/>
  </notification>

  <notification
   icon="alertmodal.tga"
   name="Cannot_Purchase_an_Attachment"
   type="alertmodal">
You cannot buy an object while it is attached.
  <tag>fail</tag>
  </notification>

  <notification
   icon="alertmodal.tga"
   label="About Requests for the Debit Permission"
   name="DebitPermissionDetails"
   type="alertmodal">
Granting this request gives a script ongoing permission to take Linden dollars (L$) from your account. To revoke this permission, the object owner must delete the object or reset the scripts in the object.
    <usetemplate
     name="okbutton"
     yestext="OK"/>
  </notification>

  <notification
   icon="alertmodal.tga"
   name="AutoWearNewClothing"
   type="alertmodal">
Would you like to automatically wear the clothing you are about to create?
    <tag>confirm</tag>
    <usetemplate
     ignoretext="Wear the clothing I create while editing My Appearance"
     name="okcancelignore"
     notext="No"
     yestext="Yes"/>
  </notification>

  <notification
   icon="alertmodal.tga"
   name="NotAgeVerified"
   type="alertmodal">
    The location you're trying to visit is restricted to residents age 18 and over.
    <tag>fail</tag>
    <usetemplate
     ignoretext="I am not old enough to visit age restricted areas."
     name="okignore"
     yestext="OK"/>
  </notification>

  <notification
   icon="notifytip.tga"
   name="NotAgeVerified_Notify"
   type="notifytip">
    Location restricted to age 18 and over.
    <tag>fail</tag>
  </notification>

  <notification
   icon="alertmodal.tga"
   name="Cannot enter parcel: no payment info on file"
   type="alertmodal">
You must have payment information on file to visit this area.  Do you want to go to the [CURRENT_GRID] website and set this up?

[_URL]
    <tag>confirm</tag>
    <url option="0" name="url">

			https://secondlife.com/account/
    </url>
    <usetemplate
     ignoretext="I lack payment information on file"
     name="okcancelignore"
     notext="No"
     yestext="Yes"/>
  </notification>

  <notification
   icon="alertmodal.tga"
   name="MissingString"
   type="alertmodal">
The string [STRING_NAME] is missing from strings.xml.
  </notification>

  <notification
   icon="alert.tga"  
   name="EnableMediaFilter"
   type="alert"> 
Playing media or music can expose your identity to sites outside Second Life. You can enable a filter that will allow you to select which sites will receive media requests, and give you better control over your privacy.

Enable the media filter?
(You can change this option later under Preferences &gt; Sound &amp; Media.)
   <form name="form">
    <button
         index="0"
         name="Enable"
         text="Enable"/>
        <button
         index="1"
         name="Disable"
         text="Disable"/>
   </form>
  </notification>

  <notification
   icon="alert.tga"  
   name="MediaAlert"
   type="alert"> 
This parcel provides media from:

Domain: [MEDIADOMAIN]
URL: [MEDIAURL]
   <form name="form">
    <button
         index="0"
         name="Allow"
         text="Allow"/>
        <button
         index="1"
         name="Deny"
         text="Deny"/>
   </form>
  </notification>

  <notification
   icon="alert.tga"  
   name="MediaAlert2"
   type="alert"> 
Do you want to remember your choice and [LCONDITION] allow media from this source?

Domain: [MEDIADOMAIN]
URL: [MEDIAURL]
   <form name="form">
    <button
         index="0"
         name="Do Now"
         text="[ACTION] Now"/>
        <button
         index="1"   
         name="RememberDomain"
         text="[CONDITION] Allow This Domain"/>
        <button
         index="2"
         name="RememberURL"
         text="[CONDITION] Allow This URL"/>
   </form>
  </notification>

  <notification
   icon="alert.tga"  
   name="MediaAlertSingle"
   type="alert"> 
This parcel provides media from:

Domain: [MEDIADOMAIN]
URL: [MEDIAURL]
   <form name="form">
		<button
         index="0"
         name="Allow"
         text="Allow"/>
        <button
         index="1"
         name="Deny"
         text="Deny"/>
        <button
         index="2"   
         name="BlacklistDomain"
         text="Blacklist"/>
        <button
         index="3"   
         name="WhitelistDomain"
         text="Whitelist"/>
   </form>
  </notification>

  <notification
   icon="alert.tga"  
   name="AudioAlert"
   type="alert"> 
This parcel provides music from:

Domain: [AUDIODOMAIN]
URL: [AUDIOURL]
   <form name="form">
    <button
         index="0"
         name="Allow"
         text="Allow"/>
        <button
         index="1"
         name="Deny"
         text="Deny"/>
   </form>
  </notification>

  <notification
   icon="alert.tga"  
   name="AudioAlert2"
   type="alert"> 
Do you want to remember your choice and [LCONDITION] allow music from this source?

Domain: [AUDIODOMAIN]
URL: [AUDIOURL]
   <form name="form">
    <button
         index="0"
         name="Do Now"
         text="[ACTION] Now"/>
        <button
         index="1"   
         name="RememberDomain"
         text="[CONDITION] Allow This Domain"/>
        <button
         index="2"
         name="RememberURL"
         text="[CONDITION] Allow This URL"/>
   </form>
  </notification>
  
  <notification
   icon="alert.tga"  
   name="AudioAlertSingle"
   type="alert"> 
Do you want to remember your choice and [LCONDITION] allow music from this source?

Domain: [AUDIODOMAIN]
URL: [AUDIOURL]
   <form name="form">
		<button
         index="0"
         name="Allow"
         text="Allow"/>
        <button
         index="1"
         name="Deny"
         text="Deny"/>
        <button
         index="2"   
         name="BlacklistDomain"
         text="Blacklist"/>
        <button
         index="3"
         name="WhitelistDomain"
         text="Whitelist"/>
   </form>
  </notification>

  <notification
   icon="notifytip.tga"
   name="SystemMessageTip"
   type="notifytip">
[MESSAGE]
  </notification>
  
  <notification
   icon="notifytip.tga"
   name="IMSystemMessageTip"
   log_to_im="true"   
   log_to_chat="false"   
   type="notifytip">
[MESSAGE]
  </notification>

  <notification
   icon="notifytip.tga"
   name="ChatSystemMessageTip"
   type="notifytip"
   log_to_chat="true">
[MESSAGE]
  </notification>

  <notification
   icon="notifytip.tga"
   name="Cancelled"
   type="notifytip">
Cancelled.
  </notification>

  <notification
   icon="notifytip.tga"
   name="CancelledSit"
   type="notifytip">
Cancelled Sit.
  </notification>

  <notification
   icon="notifytip.tga"
   name="CancelledAttach"
   type="notifytip">
Cancelled Attach.
  </notification>

  <notification
   icon="notifytip.tga"
   name="ReplacedMissingWearable"
   type="notifytip">
Replaced missing clothing/body part with default.
  </notification>

  <notification
   icon="groupnotify"
   name="GroupNotice"
   persist="true"
   type="groupnotify">
[SENDER], [GROUP]
Topic: [SUBJECT], Message: [MESSAGE]
    <tag>group</tag>
  </notification>

  <notification
   icon="notifytip.tga"
   name="FriendOnlineOffline"
   log_to_chat="false"
   type="notifytip">
    <tag>friendship</tag>
[NAME] is [STATUS].
    <unique combine="cancel_old">
      <context>NAME</context>
    </unique>
  </notification>

  <notification
   icon="notifytip.tga"
   name="AddSelfFriend"
   type="notifytip">
    <tag>friendship</tag>
Although you&apos;re very nice, you can&apos;t add yourself as a friend.
  </notification>

  <notification
   icon="notifytip.tga"
   name="UploadingAuctionSnapshot"
   type="notifytip">
Uploading in-world and web site snapshots.
(Takes about 5 minutes.)
  </notification>

  <notification
   icon="notify.tga"
   name="UploadPayment"
   persist="true"
   type="notify">
You paid L$[AMOUNT] to upload.
<tag>funds</tag>
  </notification>

  <notification
   icon="notifytip.tga"
   name="UploadWebSnapshotDone"
   type="notifytip">
Web site snapshot upload done.
  </notification>

  <notification
   icon="notifytip.tga"
   name="UploadSnapshotDone"
   type="notifytip">
In-world snapshot upload is done.
  </notification>

  <notification
   icon="notifytip.tga"
   name="TerrainDownloaded"
   type="notifytip">
Terrain.raw downloaded.
  </notification>

  <notification
   icon="notifytip.tga"
   name="GestureMissing"
   type="notifytip">
Gesture [NAME] is missing from the database.
  <tag>fail</tag>
  </notification>

  <notification
   icon="notifytip.tga"
   name="UnableToLoadGesture"
   type="notifytip">
Unable to load gesture [NAME].
  <tag>fail</tag>
  </notification>

  <notification
   icon="notifytip.tga"
   name="LandmarkMissing"
   type="notifytip">
Landmark is missing from the database.
  <tag>fail</tag>
  </notification>

  <notification
   icon="notifytip.tga"
   name="UnableToLoadLandmark"
   type="notifytip">
Unable to load the landmark.  Please try again.
  <tag>fail</tag>
  </notification>

  <notification
   icon="notifytip.tga"
   name="CapsKeyOn"
   type="notifytip">
Your Caps Lock key is on.
This might affect your password.
  </notification>

  <notification
   icon="notifytip.tga"
   name="NotecardMissing"
   type="notifytip">
Notecard is missing from the database.
  <tag>fail</tag>
  </notification>

  <notification
   icon="notifytip.tga"
   name="NotecardNoPermissions"
   type="notifytip">
You do not have permission to view this notecard.
  <tag>fail</tag>
  </notification>

  <notification
   icon="notifytip.tga"
   name="RezItemNoPermissions"
   type="notifytip">
Insufficient permissions to rez the object(s).
  <tag>fail</tag>
  </notification>

  <notification
   icon="notifytip.tga"
   name="IMAcrossParentEstates"
   type="notifytip">
Unable to send IM across parent estates.
  </notification>

  <notification
   icon="notifytip.tga"
   name="TransferInventoryAcrossParentEstates"
   type="notifytip">
Unable to transfer inventory across parent estates.
  </notification>

  <notification
   icon="notifytip.tga"
   name="UnableToLoadNotecard"
   type="notifytip">
Unable to load the notecard.
Please try again.
  <tag>fail</tag>
  </notification>

  <notification
   icon="notifytip.tga"
   name="ScriptMissing"
   type="notifytip">
Script is missing from the database.
  <tag>fail</tag>
  </notification>

  <notification
   icon="notifytip.tga"
   name="ScriptNoPermissions"
   type="notifytip">
Insufficient permissions to view the script.
  <tag>fail</tag>
  </notification>

  <notification
   icon="notifytip.tga"
   name="UnableToLoadScript"
   type="notifytip">
Unable to load the script.  Please try again.
  <tag>fail</tag>
  </notification>

  <notification
   icon="notifytip.tga"
   name="IncompleteInventory"
   type="notifytip">
Some of the contents are you trying to share cannot be given/transferred just yet. Please try offering these items again in a bit.
  <tag>fail</tag>
  </notification>

  <notification
   icon="notifytip.tga"
   name="IncompleteInventoryItem"
   type="notifytip">
The item you are accessing is not yet locally available. Please try again in a minute.
  <tag>fail</tag>
  </notification>

  <notification
   icon="notifytip.tga"
   name="CannotModifyProtectedCategories"
   type="notifytip">
You cannot modify protected categories.
  <tag>fail</tag>
  </notification>

  <notification
   icon="notifytip.tga"
   name="CannotRemoveProtectedCategories"
   type="notifytip">
You cannot remove protected categories.
  <tag>fail</tag>
  </notification>

  <notification
   icon="notifytip.tga"
   name="OfferedCard"
   type="notifytip">
You have offered a calling card to [NAME].
  </notification>

  <notification
   icon="notifytip.tga"
   name="UnableToBuyWhileDownloading"
   type="notifytip">
Unable to buy while downloading object data.
Please try again.
  <tag>fail</tag>
  </notification>

  <notification
   icon="notifytip.tga"
   name="UnableToLinkWhileDownloading"
   type="notifytip">
Unable to link while downloading object data.
Please try again.
  <tag>fail</tag>
  </notification>

  <notification
   icon="notifytip.tga"
   name="CannotBuyObjectsFromDifferentOwners"
   type="notifytip">
You can only buy objects from one owner at a time.
Please select a single object.
  <tag>fail</tag>
  </notification>

  <notification
   icon="notifytip.tga"
   name="ObjectNotForSale"
   type="notifytip">
This object is not for sale.
  <tag>fail</tag>
  </notification>

  <notification
   icon="notifytip.tga"
   name="EnteringGodMode"
   type="notifytip">
Entering god mode, level [LEVEL]
  </notification>

  <notification
   icon="notifytip.tga"
   name="LeavingGodMode"
   type="notifytip">
Now leaving god mode, level [LEVEL]
  </notification>

  <notification
   icon="notifytip.tga"
   name="CopyFailed"
   type="notifytip">
You do not have permission to copy this.
  <tag>fail</tag>
  </notification>

  <notification
   icon="notifytip.tga"
   name="InventoryAccepted"
   log_to_im="true"   
   log_to_chat="false"
   type="notifytip">
[NAME] received your inventory offer.
  </notification>

  <notification
   icon="notifytip.tga"
   name="InventoryDeclined"
   log_to_im="true"   
   log_to_chat="false"
   type="notifytip">
[NAME] declined your inventory offer.
  </notification>

  <notification
   icon="notifytip.tga"
   name="ObjectMessage"
   type="notifytip">
[NAME]: [MESSAGE]
  </notification>

  <notification
   icon="notifytip.tga"
   name="CallingCardAccepted"
   type="notifytip">
Your calling card was accepted.
  </notification>

  <notification
   icon="notifytip.tga"
   name="CallingCardDeclined"
   type="notifytip">
Your calling card was declined.
  </notification>

  <notification
 icon="notifytip.tga"
 name="TeleportToLandmark"
 type="notifytip">
    To teleport to locations like &apos;[NAME]&apos;, click on the &quot;Places&quot; button,
    then select the Landmarks tab in the window that opens. Click on any
    landmark to select it, then click &apos;Teleport&apos; at the bottom of the window.
    (You can also double-click on the landmark, or right-click it and
    choose &apos;Teleport&apos;.)
  </notification>

  <notification
   icon="notifytip.tga"
   name="TeleportToPerson"
   type="notifytip">
    To open a private conversation with someone, right-click on their avatar and choose &apos;IM&apos; from the menu.
  </notification>

  <notification
   icon="notifytip.tga"
   name="CantSelectLandFromMultipleRegions"
   type="notifytip">
Selected land is not all in the same region.
Try selecting a smaller piece of land.
  <tag>fail</tag>
  </notification>

  <notification
   icon="notifytip.tga"
   name="SearchWordBanned"
   type="notifytip">
Some terms in your search query were excluded due to content restrictions as clarified in the Community Standards.
  <tag>fail</tag>
  </notification>

  <notification
   icon="notifytip.tga"
   name="NoContentToSearch"
   type="notifytip">
Please select at least one type of content to search (General, Moderate, or Adult).
  <tag>fail</tag>
  </notification>

  <notification
   icon="notify.tga"
   name="SystemMessage"
   persist="true"
   type="notify">
[MESSAGE]
  </notification>

 <notification
  icon="notify.tga"
  name="FacebookConnect"
  type="notifytip">
[MESSAGE]
 </notification>

  <notification
   icon="notify.tga"
   name="FlickrConnect"
   type="notifytip">
    [MESSAGE]
  </notification>

  <notification
   icon="notify.tga"
   name="TwitterConnect"
   type="notifytip">
    [MESSAGE]
  </notification>

  <notification
   icon="notify.tga"
   name="PaymentReceived"
   log_to_im="true"   
   persist="true"
   type="notify">
    <tag>funds</tag>
[MESSAGE]
  </notification>

  <notification
   icon="notify.tga"
   name="PaymentSent"
   log_to_im="true"   
   persist="true"
   type="notify">
    <tag>funds</tag>
[MESSAGE]
  </notification>

  <notification
   icon="notify.tga"
   name="PaymentFailure"
   persist="true"
   type="notify">
    <tag>funds</tag>
[MESSAGE]
  </notification>

   <!-- EventNotification couldn't be persist since server decide is it necessary to notify 
   user about subscribed event via LLEventNotifier-->
  <notification
   icon="notify.tga"
   name="EventNotification"
   type="notify">
Event Notification:

[NAME]
[DATE]
    <form name="form">
      <button
       index="0"
       name="Details"
       text="Details"/>
      <button
       index="1"
       name="Cancel"
       text="Cancel"/>
    </form>
  </notification>

  <notification
   icon="notify.tga"
   name="TransferObjectsHighlighted"
   persist="true"
   type="notify">
All objects on this parcel that will transfer to the purchaser of this parcel are now highlighted.

* Trees and grasses that will transfer are not highlighted.
    <form name="form">
      <button
       index="0"
       name="Done"
       text="Done"/>
    </form>
  </notification>

  <notification
   icon="notify.tga"
   name="DeactivatedGesturesTrigger"
   persist="true"
   type="notify">
Deactivated gestures with same trigger:
[NAMES]
  </notification>

  <notification
   icon="notify.tga"
   name="NoQuickTime"
   persist="true"
   type="notify">
Apple&apos;s QuickTime software does not appear to be installed on your system.
If you want to view streaming media on parcels that support it you should go to the [http://www.apple.com/quicktime QuickTime site] and install the QuickTime Player.
  <tag>fail</tag>
  </notification>

  <notification
   icon="notify.tga"
   name="NoPlugin"
   persist="true"
   type="notify">
No Media Plugin was found to handle the "[MIME_TYPE]" mime type.  Media of this type will be unavailable.
  <tag>fail</tag>
    <unique>
      <context>MIME_TYPE</context>
    </unique>

  </notification>
  <notification
   icon="alertmodal.tga"
   name="MediaPluginFailed"
   type="alertmodal">
The following Media Plugin has failed:
    [PLUGIN]

Please re-install the plugin or contact the vendor if you continue to experience problems.
  <tag>fail</tag>
    <form name="form">
      <ignore name="ignore"
       text="A Media Plugin fails to run"/>
    </form>
  </notification>
  <notification
   icon="notify.tga"
   name="OwnedObjectsReturned"
   persist="true"
   type="notify">
The objects you own on the selected parcel of land have been returned back to your inventory.
  </notification>

  <notification
   icon="notify.tga"
   name="OtherObjectsReturned"
   persist="true"
   type="notify">
The objects on the selected parcel of land that is owned by [NAME] have been returned to his or her inventory.
  </notification>

  <notification
   icon="notify.tga"
   name="OtherObjectsReturned2"
   persist="true"
   type="notify">
The objects on the selected parcel of land owned by the resident &apos;[NAME]&apos; have been returned to their owner.
  </notification>

  <notification
   icon="notify.tga"
   name="GroupObjectsReturned"
   persist="true"
   type="notify">
The objects on the selected parcel of land shared with the group [GROUPNAME] have been returned back to their owner&apos;s inventory.
Transferable deeded objects have been returned to their previous owners.
Non-transferable objects that are deeded to the group have been deleted.
    <tag>group</tag>
  </notification>

  <notification
   icon="notify.tga"
   name="UnOwnedObjectsReturned"
   persist="true"
   type="notify">
The objects on the selected parcel that are *NOT* owned by you have been returned to their owners.
  </notification>

  <notification
   icon="notify.tga"
   name="ServerObjectMessage"
   log_to_im="true"   
   persist="true"
   type="notify">
Message from [NAME]:
&lt;nolink&gt;[MSG]&lt;/nolink&gt;
  </notification>

  <notification
   icon="notify.tga"
   name="NotSafe"
   persist="true"
   type="notify">
    <unique/>
This land has damage enabled.
You can be hurt here. If you die, you will be teleported to your home location.
  </notification>

  <notification
   icon="notify.tga"
   name="NoFly"
   persist="true"
   type="notify">
    <unique/>
   <tag>fail</tag>
This area has flying disabled.
You cannot fly here.
  </notification>

  <notification
   icon="notify.tga"
   name="PushRestricted"
   persist="true"
   type="notify">
    <unique/>    
This area does not allow pushing. You can&apos;t push others here unless you own the land.
  </notification>

  <notification
   icon="notify.tga"
   name="NoVoice"
   persist="true"
   type="notify">
    <unique/>    
This area has voice chat disabled. You will not be able to use voice chat here.
    <tag>voice</tag>
  </notification>

  <notification
   icon="notify.tga"
   name="NoBuild"
   persist="true"
   type="notify">
    <unique/>    
This area has building disabled. You can&apos;t build or rez objects here.
  </notification>

  <notification
     icon="alertmodal.tga"
     name="PathfindingDirty"
     persist="true"
     type="alertmodal">
    <unique/>
The region has pending pathfinding changes.  If you have build rights, you may rebake the region by clicking on the “Rebake” button.
    <usetemplate
     name="okcancelbuttons"
     yestext="Rebake"
     notext="Close" />
  </notification>

  <notification
   icon="notify.tga"
   name="PathfindingDirtyRebake"
   persist="true"
   type="notify">
   <unique/>
   The region has pending pathfinding changes.  If you have build rights, you may rebake the region by clicking on the “Rebake region” button.
   <usetemplate
     name="okbutton"
     yestext="Rebake region"
   />
  </notification>

  <notification
     icon="notify.tga"
     name="DynamicPathfindingDisabled"
     persist="true"
     type="notify">
    <unique/>
    Dynamic pathfinding is not enabled on this region.  Scripted objects using pathfinding LSL calls may not operate as expected on this region.
  </notification>

  <notification
   icon="alertmodal.tga"
   name="PathfindingCannotRebakeNavmesh"
   type="alertmodal">
    <unique/>
    An error occurred.  There may be a network or server problem, or you may not have build rights.  Sometimes logging out and back in will solve this problem.
    <usetemplate
     name="okbutton"
     yestext="OK"
     />
  </notification>

  <notification
   icon="notify.tga"
   name="SeeAvatars"
   persist="true"
   type="notify">
    <unique/>    
This parcel hides avatars and text chat from another parcel.   You can&apos;t see other residents outside the parcel, and those outside are not able to see you.  Regular text chat on channel 0 is also blocked.
  </notification>

  <notification
   icon="notify.tga"
   name="ScriptsStopped"
   persist="true"
   type="notify">
An administrator has temporarily stopped scripts in this region.
  </notification>

  <notification
   icon="notify.tga"
   name="ScriptsNotRunning"
   persist="true"
   type="notify">
This region is not running any scripts.
  </notification>

  <notification
   icon="notify.tga"
   name="NoOutsideScripts"
   persist="true"
   type="notify">
   <tag>fail</tag>
This land has outside scripts disabled.

No scripts will work here except those belonging to the land owner.
  </notification>

  <notification
   icon="notify.tga"
   name="ClaimPublicLand"
   persist="true"
   type="notify">
You can only claim public land that is in the same region as you.
  <tag>fail</tag>
  </notification>

  <notification
   icon="notify.tga"
   name="RegionTPAccessBlocked"
   persist="false"
   type="notify">
   <tag>fail</tag>
    The region you're trying to visit contains content exceeding your current preferences.  You can change your preferences using Avatar &gt; Preferences &gt; General.
  </notification>

  <notification
	icon="notify.tga"
   name="RegionAboutToShutdown"
   persist="false"
   type="notify">
    <tag>fail</tag>
    The region you're trying to enter is about to shut down.
  </notification>
  
  <notification
	icon="notify.tga"
	name="URBannedFromRegion"
   persist="true"
	type="notify">
   <tag>fail</tag>
You are banned from the region.
  </notification>

  <notification
	icon="notify.tga"
	name="NoTeenGridAccess"
   persist="true"
	type="notify">
   <tag>fail</tag>
Your account cannot connect to this teen grid region.
  </notification>

  <notification
	icon="notify.tga"
	name="ImproperPaymentStatus"
   persist="true"
	type="notify">
   <tag>fail</tag>
You do not have proper payment status to enter this region.
  </notification>

  <notification
	icon="notify.tga"
	name="MustGetAgeRegion"
   persist="true"
	type="notify">
   <tag>fail</tag>
You must be age 18 or over to enter this region.
  </notification>

  <notification
	icon="notify.tga"
	name="MustGetAgeParcel"
   persist="true"
	type="notify">
   <tag>fail</tag>
    You must be age 18 or over to enter this parcel.
  </notification>

  <notification
	icon="notify.tga"
	name="NoDestRegion"
   persist="true"
	type="notify">
   <tag>fail</tag>
No destination region found.
  </notification>

  <notification
	icon="notify.tga"
	name="NotAllowedInDest"
   persist="true"
	type="notify">
   <tag>fail</tag>
You are not allowed into the destination.
  </notification>

  <notification
	icon="notify.tga"
	name="RegionParcelBan"
   persist="true"
	type="notify">
   <tag>fail</tag>
Cannot region cross into banned parcel. Try another way.
  </notification>

  <notification
	icon="notify.tga"
	name="TelehubRedirect"
   persist="true"
	type="notify">
   <tag>fail</tag>
You have been redirected to a telehub.
  </notification>

  <notification
	icon="notify.tga"
	name="CouldntTPCloser"
   persist="true"
	type="notify">
   <tag>fail</tag>
Could not teleport closer to destination.
  </notification>

  <notification
	icon="notify.tga"
	name="TPCancelled"
   persist="true"
	type="notify">
Teleport canceled.
  </notification>

  <notification
	icon="notify.tga"
	name="FullRegionTryAgain"
   persist="true"
	type="notify">
   <tag>fail</tag>
The region you are attempting to enter is currently full.
Please try again in a few moments.
  </notification>

  <notification
	icon="notify.tga"
	name="GeneralFailure"
   persist="true"
	type="notify">
   <tag>fail</tag>
General failure.
  </notification>

  <notification
	icon="notify.tga"
	name="RoutedWrongRegion"
   persist="true"
	type="notify">
   <tag>fail</tag>
Routed to wrong region. Please try again.
  </notification>

  <notification
	icon="notify.tga"
	name="NoValidAgentID"
   persist="true"
	type="notify">
   <tag>fail</tag>
No valid agent id.
  </notification>

  <notification
	icon="notify.tga"
	name="NoValidSession"
   persist="true"
	type="notify">
   <tag>fail</tag>
No valid session id.
  </notification>

  <notification
	icon="notify.tga"
	name="NoValidCircuit"
   persist="true"
	type="notify">
   <tag>fail</tag>
No valid circuit code.
  </notification>

  <notification
	icon="notify.tga"
	name="NoPendingConnection"
   persist="true"
	type="notify">
   <tag>fail</tag>
Unable to create pending connection.
  </notification>

  <notification
	icon="notify.tga"
	name="InternalUsherError"
   persist="true"
	type="notify">
   <tag>fail</tag>
Internal error attempting to connect agent usher.
  </notification>

  <notification
	icon="notify.tga"
	name="NoGoodTPDestination"
   persist="true"
	type="notify">
   <tag>fail</tag>
Unable to find a good teleport destination in this region.
  </notification>

  <notification
	icon="notify.tga"
	name="InternalErrorRegionResolver"
   persist="true"
	type="notify">
   <tag>fail</tag>
Internal error attempting to activate region resolver.
  </notification>

  <notification
	icon="notify.tga"
	name="NoValidLanding"
   persist="true"
	type="notify">
   <tag>fail</tag>
A valid landing point could not be found.
  </notification>

  <notification
	icon="notify.tga"
	name="NoValidParcel"
   persist="true"
	type="notify">
   <tag>fail</tag>
No valid parcel could be found.
  </notification>

  <notification
   icon="notify.tga"
   name="ObjectGiveItem"
   type="offer">
An object named &lt;nolink&gt;[OBJECTFROMNAME]&lt;/nolink&gt; owned by [NAME_SLURL] has given you this [OBJECTTYPE]:
&lt;nolink&gt;[ITEM_SLURL]&lt;/nolink&gt;
    <form name="form">
      <button
       index="0"
       name="Keep"
       text="Accept"/>
      <button
       index="1"
       name="Discard"
       text="Discard"/>
      <button
       index="2"
       name="Mute"
       text="Mute Owner"/>
    </form>
  </notification>

  <notification
   icon="notify.tga"
   name="OwnObjectGiveItem"
   type="offer">
Your object named &lt;nolink&gt;[OBJECTFROMNAME]&lt;/nolink&gt; has given you this [OBJECTTYPE]:
&lt;nolink&gt;[ITEM_SLURL]&lt;/nolink&gt;
    <form name="form">
      <button
       index="0"
       name="Keep"
       text="Accept"/>
      <button
       index="1"
       name="Discard"
       text="Discard"/>
    </form>
  </notification>

  <!-- FS:Ansariel: WARNING: Read LLOfferInfo::forceResponse in llviewermessage.cpp before changing the button order!!! -->
  <notification
   icon="notify.tga"
   name="UserGiveItem"
   label="Inventory offer from [NAME_LABEL]"
   log_to_im ="true"
   type="offer"
   sound="UISndInventoryOffer">
[NAME_SLURL] has given you this [OBJECTTYPE]:
[ITEM_SLURL]
Do you want to keep it? "Mute" will block all future offers or messages from [NAME_SLURL].
    <form name="form">
      <button
       index="3"
       name="Show"
       text="Show"/>
      <button
       index="0"
       name="Keep"
       text="Accept"/>
      <button
       index="1"
       name="Discard"
       text="Discard"/>
      <button
       index="2"
       name="Mute"
       text="Mute Sender"/>
    </form>
  </notification>

  <notification
   icon="notify.tga"
   name="UserGiveItemLegacy"
   label="Inventory offer from [NAME_LABEL]"
   log_to_im ="true"
   type="offer"
   sound="UISndInventoryOffer">
[NAME_SLURL] has given you this [OBJECTTYPE]:
[ITEM_SLURL]
Do you want to keep it? "Mute" will block all future offers or messages from [NAME_SLURL].
    <form name="form">
      <button
       index="3"
       name="Show"
       text="Show"/>
      <button
       index="0"
       name="Accept"
       text="Accept"/>
      <button
       index="1"
       name="Discard"
       text="Discard"/>
      <button
       index="6"
       name="ShowSilent"
       text="(Show)"/>
      <button
       index="4"
       name="AcceptSilent"
       text="(Accept)"/>
      <button
       index="5"
       name="DiscardSilent"
       text="(Discard)"/>
      <button
       index="2"
       name="Mute"
       text="Mute Sender"/>
    </form>
  </notification>

  <notification
   icon="notify.tga"
   name="GodMessage"
   persist="true"
   type="notify">
[NAME]

[MESSAGE]
  </notification>

  <notification
   icon="notify.tga"
   name="JoinGroup"
   persist="true"
   type="offer">
    <tag>group</tag>
[MESSAGE]
    <form name="form">
      <button
       index="0"
       name="Join"
       text="Join"/>
      <button
       index="1"
       name="Decline"
       text="Decline"/>
      <button
       index="2"
       name="Info"
       text="Info"/>
    </form>
  </notification>

  <notification
   icon="notify.tga"
   name="TeleportOffered"
   label="Teleport offer from [NAME_LABEL]"
   log_to_im="true"
   log_to_chat="false"
   type="offer"
   sound="UISndTeleportOffer">
[NAME_SLURL] has offered to teleport you to their location:

[MESSAGE]
&lt;icon&gt;[MATURITY_ICON]&lt;/icon&gt; - [MATURITY_STR]
    <tag>confirm</tag>
    <form name="form">
      <button
       index="0"
       name="Teleport"
       text="Teleport"/>
      <button
       index="1"
       name="Cancel"
       text="Cancel"/>
    </form>
  </notification>

  <notification
   icon="notify.tga"
   name="TeleportOffered_MaturityExceeded"
   log_to_im="true"
   log_to_chat="false"
   type="offer"
   sound="UISndTeleportOffer">
[NAME_SLURL] has offered to teleport you to their location:

[MESSAGE]
&lt;icon&gt;[MATURITY_ICON]&lt;/icon&gt; - [MATURITY_STR]

This region contains [REGION_CONTENT_MATURITY] content, but your current preferences are set to exclude [REGION_CONTENT_MATURITY] content.  We can change your preferences and continue with the teleport, or you can cancel this teleport.
    <tag>confirm</tag>
    <form name="form">
      <button
       index="0"
       name="Teleport"
       text="Change and Continue"/>
      <button
       index="1"
       name="Cancel"
       text="Cancel"/>
    </form>
  </notification>

  <notification
   icon="notify.tga"
   name="TeleportOffered_MaturityBlocked"
   log_to_im="true"
   log_to_chat="false"
   type="notifytip"
   sound="UISndTeleportOffer">
[NAME_SLURL] has offered to teleport you to their location:

[MESSAGE]
&lt;icon&gt;[MATURITY_ICON]&lt;/icon&gt; - [MATURITY_STR]

However, this region contains content accessible to adults only.
    <tag>fail</tag>
  </notification>

  <notification
   icon="notify.tga"
   name="TeleportOffered_SLUrl"
   label="Teleport offer from [NAME_LABEL]"
   log_to_im="true"
   log_to_chat="false"
   type="offer"
   sound="UISndTeleportOffer">
[NAME_SLURL] has offered to teleport you to their location ([POS_SLURL]):

[MESSAGE]
&lt;icon&gt;[MATURITY_ICON]&lt;/icon&gt; - [MATURITY_STR]
    <tag>confirm</tag>
    <form name="form">
      <button
       index="0"
       name="Teleport"
       text="Teleport"/>
      <button
       index="1"
       name="Cancel"
       text="Cancel"/>
    </form>
  </notification>

  <notification
   icon="notify.tga"
   name="TeleportOffered_MaturityExceeded_SLUrl"
   log_to_im="true"
   log_to_chat="false"
   type="offer"
   sound="UISndTeleportOffer">
[NAME_SLURL] has offered to teleport you to their location ([POS_SLURL]):

[MESSAGE]
&lt;icon&gt;[MATURITY_ICON]&lt;/icon&gt; - [MATURITY_STR]

This region contains [REGION_CONTENT_MATURITY] content, but your current preferences are set to exclude [REGION_CONTENT_MATURITY] content.  We can change your preferences and continue with the teleport, or you can cancel this teleport.
    <tag>confirm</tag>
    <form name="form">
      <button
       index="0"
       name="Teleport"
       text="Change and Continue"/>
      <button
       index="1"
       name="Cancel"
       text="Cancel"/>
    </form>
  </notification>

  <notification
   icon="notify.tga"
   name="TeleportOffered_MaturityBlocked_SLUrl"
   log_to_im="true"
   log_to_chat="false"
   type="notifytip"
   sound="UISndTeleportOffer">
[NAME_SLURL] has offered to teleport you to their location ([POS_SLURL]):

[MESSAGE]
&lt;icon&gt;[MATURITY_ICON]&lt;/icon&gt; - [MATURITY_STR]

However, this region contains content accessible to adults only.
    <tag>fail</tag>
  </notification>

  <notification
   icon="notify.tga"
   name="TeleportOfferSent"
   log_to_im="true"
   log_to_chat="false"
   show_toast="false"
   type="notify">
	Teleport offer sent to [TO_NAME]
  </notification>

  <notification
   icon="notify.tga"
   name="TeleportRequest"
   log_to_im="true"
   type="offer">
[NAME_SLURL] is requesting to be teleported to your location.
[MESSAGE]

Offer a teleport?
    <tag>confirm</tag>
    <form name="form">
      <button
       index="0"
       name="Yes"
       text="Yes"/>
      <button
       index="1"
       name="No"
       text="No"/>
    </form>
  </notification>

  <notification
   icon="notify.tga"
   name="GotoURL"
   persist="true"
   type="notify">
[MESSAGE]
[URL]
    <form name="form">
      <button
       index="0"
       name="Later"
       text="Later"/>
      <button
       index="1"
       name="GoNow..."
       text="Go Now..."/>
    </form>
  </notification>

  <notification
   icon="notify.tga"
   name="OfferFriendship"
   label="Friendship offer from [NAME_LABEL]"
   log_to_im="true"
   type="offer">
    <tag>friendship</tag>
    <tag>confirm</tag>
[NAME_SLURL] is offering friendship.

[MESSAGE]

(By default, you will be able to see each other&apos;s online status.)
    <form name="form">
      <button
       index="0"
       name="Accept"
       text="Accept"/>
      <button
       index="1"
       name="Decline"
       text="Decline"/>
    </form>
  </notification>

  <notification
   icon="notify.tga"
   name="FriendshipOffered"
   log_to_im="true"   
   type="notify">
    <tag>friendship</tag>
	You have offered friendship to [TO_NAME]
  </notification>

  <notification
   icon="notify.tga"
   name="OfferFriendshipNoMessage"
   label="Friendship offer from [NAME_LABEL]"
   persist="true"
   type="notify">
    <tag>friendship</tag>
[NAME_SLURL] is offering friendship.

(By default, you will be able to see each other&apos;s online status.)
    <form name="form">
      <button
       index="0"
       name="Accept"
       text="Accept"/>
      <button
       index="1"
       name="Decline"
       text="Decline"/>
    </form>
  </notification>

  <notification
   icon="notify.tga"
   name="FriendshipAccepted"
   log_to_im="true"   
   type="notify">
    <tag>friendship</tag>
&lt;nolink&gt;[NAME]&lt;/nolink&gt; accepted your friendship offer.
  </notification>

  <notification
   icon="notify.tga"
   name="FriendshipDeclined"
   log_to_im="true"   
   persist="true"
   type="notify">
    <tag>friendship</tag>
&lt;nolink&gt;[NAME]&lt;/nolink&gt; declined your friendship offer.
  </notification>
  
    <notification
   icon="notify.tga"
   name="FriendshipAcceptedByMe"
   log_to_im="true"   
   type="notify">
    <tag>friendship</tag>
Friendship offer accepted.
  </notification>

  <notification
   icon="notify.tga"
   name="FriendshipDeclinedByMe"
   log_to_im="true"   
   type="notify">
    <tag>friendship</tag>
Friendship offer declined.
  </notification>
  
  <notification
   icon="notify.tga"
   name="OfferCallingCard"
   persist="true"
   type="notify">
[NAME] is offering their calling card.
This will add a bookmark in your inventory so you can quickly IM this resident.
    <form name="form">
      <button
       index="0"
       name="Accept"
       text="Accept"/>
      <button
       index="1"
       name="Decline"
       text="Decline"/>
    </form>
  </notification>

  <notification
   icon="notify.tga"
   name="RegionRestartMinutes"
   show_toast="false"
   priority="high"
   type="notify">
The region "[NAME]" will restart in [MINUTES] minutes.
If you stay in this region when it shuts down, you will be logged out.
  </notification>

  <notification
   icon="notify.tga"
   name="RegionRestartSeconds"
   show_toast="false"
   priority="high"
   type="notify">
The region "[NAME]" will restart in [SECONDS] seconds.
If you stay in this region when it shuts down, you will be logged out.
  </notification>

  <notification
   icon="notify.tga"
   name="RegionRestartMinutesToast"
   priority="high"
   type="notify">
The region "[NAME]" will restart in [MINUTES] minutes.
If you stay in this region when it shuts down, you will be logged out.
  </notification>

  <notification
   icon="notify.tga"
   name="RegionRestartSecondsToast"
   priority="high"
   type="notify">
The region "[NAME]" will restart in [SECONDS] seconds.
If you stay in this region when it shuts down, you will be logged out.
  </notification>

  <notification
   icon="notify.tga"
   name="LoadWebPage"
   show_toast="false"
   type="notify">
Load web page [URL] ?

[MESSAGE]

From object: &lt;nolink&gt;[OBJECTNAME]&lt;/nolink&gt;, owner: [NAME_SLURL]
	<tag>confirm</tag>
    <form name="form">
      <button
       index="0"
       name="Gotopage"
       text="Go to page"/>
      <button
       index="1"
       name="Cancel"
       text="Cancel"/>
    </form>
  </notification>

  <notification
   icon="notify.tga"
   name="FailedToFindWearableUnnamed"
   persist="true"
   type="notify">
Failed to find [TYPE] in the database.
  <tag>fail</tag>
  </notification>

  <notification
   icon="notify.tga"
   name="FailedToFindWearable"
   persist="true"
   type="notify">
Failed to find [TYPE] named [DESC] in the database.
  <tag>fail</tag>
  </notification>

  <notification
   icon="notify.tga"
   name="InvalidWearable"
   persist="true"
   type="notify">
The item you are trying to wear uses a feature that your viewer cannot read. Please upgrade your version of [APP_NAME] to wear this item.
  <tag>fail</tag>
  </notification>

  <notification
   icon="notify.tga"
   name="ScriptQuestion"
   persist="true"
   type="notify">
&apos;&lt;nolink&gt;[OBJECTNAME]&lt;/nolink&gt;&apos;, an object owned by &apos;[NAME]&apos;, would like to:

[QUESTIONS]
Is this OK?
  <tag>confirm</tag>
    <form name="form">
      <button
       index="0"
       name="Yes"
       text="Yes"/>
      <button
       index="1"
       name="No"
       text="No"/>
      <button
       index="2"
       name="Mute"
       text="Block"/>
    </form>
  </notification>

  <notification
    icon="alertmodal.tga"
    name="ExperienceAcquireFailed"
    type="alertmodal">
Unable to acquire a new experience:
    [ERROR_MESSAGE]
    <tag>fail</tag>
    <usetemplate
      name="okbutton"
      yestext="OK"/>
  </notification>

  <notification
    icon="notify.tga"
    name="NotInGroupExperienceProfileMessage"
    persist="false"
    type="notify">
    A change to the experience group was ignored because the owner is not a member of the selected group.
  </notification>

  <notification
    icon="notify.tga"
    name="UneditableExperienceProfileMessage"
    persist="false"
    type="notify">
    The uneditable field '[field]' was ignored when updating the experience profile.
  </notification>

  <notification
    icon="notify.tga"
    name="RestrictedToOwnerExperienceProfileMessage"
    persist="false"
    type="notify">
    Ignored changes to the field '[field]' which can only be set by the experience owner.
  </notification>

  <notification
    icon="notify.tga"
    name="MaturityRatingExceedsOwnerExperienceProfileMessage"
    persist="false"
    type="notify">
    You may not set the maturity rating of an experience higher than that of the owner.
  </notification>

  <notification
    icon="notify.tga"
    name="RestrictedTermExperienceProfileMessage"
    persist="false"
    type="notify">
    The following terms prevented the update of the experience profile name and/or description: [extra_info]
  </notification>
  
  <notification
    icon="notify.tga"
    name="TeleportedHomeExperienceRemoved"
    persist="false"
    type="notify">
    You have been teleported from the region [region_name] for removing the experience secondlife:///app/experience/[public_id]/profile and are no longer permitted in the region.
    <form name="form">
      <ignore name="ignore"
              text="Kicked from region for removing an experience"/>
    </form>
  </notification>

  <notification
    icon="notify.tga"
    name="TrustedExperienceEntry"
    persist="false"
    type="notify">
    You have been allowed into the region [region_name] by participating in the key experience secondlife:///app/experience/[public_id]/profile removing this experience may kick you from the region.
    <form name="form">
      <ignore name="ignore"
              text="Allowed into a region by an experience"/>
    </form>
  </notification>

  <notification
    icon="notify.tga"
    name="TrustedExperiencesAvailable"
    persist="false"
    type="notify">
You do not have access to this destination. You may be allowed into the region by Accepting an experience below:

[EXPERIENCE_LIST]

Other Key Experiences may be available.
  </notification>
    

  <notification
    icon="notify.tga"
    name="ExperienceEvent"
    persist="false"
    type="notifytip">
    An object was allowed to [EventType] by the secondlife:///app/experience/[public_id]/profile experience.
    Owner: secondlife:///app/agent/[OwnerID]/inspect
    Object Name: [ObjectName]
    Parcel Name: [ParcelName]
  </notification>

  <notification
    icon="notify.tga"
    name="ExperienceEventAttachment"
    persist="false"
    type="notifytip">
    An attachment was allowed to [EventType] by the secondlife:///app/experience/[public_id]/profile experience.
    Owner: secondlife:///app/agent/[OwnerID]/inspect
  </notification>
  
  <notification
   icon="notify.tga"
   name="ScriptQuestionExperience"
   persist="false"
   type="notify">
&apos;&lt;nolink&gt;[OBJECTNAME]&lt;/nolink&gt;&apos;, an object owned by &apos;[NAME]&apos;, requests your participation in the [GRID_WIDE] experience:

[EXPERIENCE]

Once permission is granted you will not see this message again for this experience unless it is revoked from the experience profile.

Scripts associated with this experience will be able to do the following on regions where the experience is active: 

[QUESTIONS]Is this OK?

  <unique combine="combine_with_new">
    <context>experience</context>
  </unique>
  <tag>confirm</tag>
    <form name="form">
      <button
       index="3"
       name="BlockExperience"
       text="Block Experience"/>
      <button
        index="2"
        name="Mute"
        text="Block Object"/>
      <button
       index="0"
       name="Yes"
       text="Yes"/>
      <button
       index="1"
       name="No"
       text="No"/>
    </form>
  </notification>

  <notification
   icon="notify.tga"
   name="ScriptQuestionCaution"
   priority="critical"
   persist="true"
   type="notify">
The object &apos;&lt;nolink&gt;[OBJECTNAME]&lt;/nolink&gt;&apos; wants access to take money from your Linden Dollar account. If you allow this, it can take any or all of your money from you at any time, with no further warning or request.
   
Before allowing this access, make sure you know what the object is and why it is making this request, as well as whether you trust the creator. If you're not certain, click Deny.
  <tag>confirm</tag>
    <form name="form">
      <button
       index="0"
       name="Grant"
       text="Allow access"/>
      <button
       default="true"
       index="1"
       name="Deny"
       text="Deny"/>
    </form>
    <footer>
[FOOTERTEXT]
    </footer>
  </notification>

  <notification
   icon="notify.tga"
	 name="UnknownScriptQuestion"
	 persist="false"
	 type="notify">
The runtime script permission requested by &apos;&lt;nolink&gt;[OBJECTNAME]&lt;/nolink&gt;&apos;, an object owned by &apos;[NAME]&apos;, isn&apos;t recognized by the viewer and can&apos;t be granted.

To grant this permission please update your viewer to the latest version from [DOWNLOADURL].
		<tag>confirm</tag>
		<form name="form">
			<button
			 default="true"
			 index="1"
			 name="Deny"
			 text="OK"/>
			<button
			 index="2"
			 name="Mute"
			 text="Block"/>
		</form>
	</notification>

	<notification
   icon="notify.tga"
   name="ScriptDialog"
   show_toast="false"
   type="notify">
[NAME]&apos;s &apos;&lt;nolink&gt;[TITLE]&lt;/nolink&gt;&apos;
[MESSAGE]
    <form name="form">
      <button
       index="-2"
       name="Client_Side_Mute"
       text="Block"/>
      <button
       index="-1"
       name="Client_Side_Ignore"
       text="Ignore"/>
    </form>
  </notification>

  <notification
   icon="notify.tga"
   name="ScriptDialogGroup"
   show_toast="false"
   type="notify">
    <tag>group</tag>
[GROUPNAME]&apos;s &apos;&lt;nolink&gt;[TITLE]&lt;/nolink&gt;&apos;
[MESSAGE]
    <form name="form">
      <button
       index="-2"
       name="Client_Side_Mute"
       text="Block"/>
      <button
       index="-1"
       name="Client_Side_Ignore"
       text="Ignore"/>
    </form>
  </notification>

<!--
  <notification
   icon="notify.tga"
   name="FirstBalanceIncrease"
   persist="true"
   type="notify">
   <tag>win</tag>
You just received L$[AMOUNT].
Your L$ balance is shown in the upper-right.
  </notification>

  <notification
   icon="notify.tga"
   name="FirstBalanceDecrease"
   persist="true"
   type="notify">
You just paid L$[AMOUNT].
Your L$ balance is shown in the upper-right.
  </notification>
-->

  <notification
   icon="notify.tga"
   name="BuyLindenDollarSuccess"
   persist="true"
   type="notify">
    <tag>funds</tag>
Thank you for your payment!

Your L$ balance will be updated when processing completes. If processing takes more than 20 mins, your transaction may be canceled. In that case, the purchase amount will be credited to your US$ balance.

The status of your payment can be checked on your Transaction History page on your [http://secondlife.com/account/ Dashboard]
  </notification>

  <notification
   icon="notify.tga"
   name="FirstOverrideKeys"
   persist="true"
   type="notify">
Your movement keys are now being handled by an object.
Try the arrow keys or AWSD to see what they do.
Some objects (like guns) require you to go into mouselook  to use them.
Press &apos;M&apos; to do this.
  </notification>

  <notification
   icon="notify.tga"
   name="FirstSandbox"
   persist="true"
   type="notify">
This is a sandbox area, and is meant to help residents learn how to build.

Things you build here will be deleted after you leave, so do not forget to right-click you items and choose &apos;Take&apos; to move your creation into your inventory.
  </notification>

  <notification
   icon="notifytip.tga"
   name="MaxListSelectMessage"
   type="notifytip">
You may only select up to [MAX_SELECT] items from this list.
  </notification>

  <notification
   icon="notify.tga"
   name="VoiceInviteP2P"
   type="notify">
[NAME] is inviting you to a Voice Chat call.
Click Accept to join the call or Decline to decline the invitation. Click mute to permanently block all messages this caller.
    <tag>confirm</tag>
    <tag>voice</tag>
    <unique>
      <context>NAME</context>
    </unique>
    <form name="form">
      <button
       index="0"
       name="Accept"
       text="Accept"/>
      <button
       index="1"
       name="Decline"
       text="Decline"/>
      <button
       index="2"
       name="Mute"
       text="Mute"/>
    </form>
  </notification>

  <notification
   icon="notify.tga"
   name="AutoUnmuteByIM"
   persist="true"
   type="notify">
[NAME] was sent an instant message and has been automatically unblocked.
  </notification>

  <notification
   icon="notify.tga"
   name="AutoUnmuteByMoney"
   persist="true"
   type="notify">
[NAME] was given money and has been automatically unblocked.
  </notification>

  <notification
   icon="notify.tga"
   name="AutoUnmuteByInventory"
   persist="true"
   type="notify">
[NAME] was offered inventory and has been automatically unblocked.
  </notification>

  <notification
   icon="notify.tga"
   name="VoiceInviteGroup"
   type="notify">
[NAME] has joined a Voice Chat call with the group [GROUP].
Click Accept to join the call or Decline to decline the invitation. Click mute to permanently block all messages from this caller.
    <tag>group</tag>
    <tag>confirm</tag>
    <tag>voice</tag>
    <unique>
      <context>NAME</context>
      <context>GROUP</context>
    </unique>
    <form name="form">
      <button
       index="0"
       name="Accept"
       text="Accept"/>
      <button
       index="1"
       name="Decline"
       text="Decline"/>
      <button
       index="2"
       name="Mute"
       text="Mute"/>
    </form>
  </notification>

  <notification
   icon="notify.tga"
   name="VoiceInviteAdHoc"
   type="notify">
[NAME] has joined a voice chat call with a conference chat.
Click Accept to join the call or Decline to decline the invitation. Click mute to permanently block all message from this caller.
  <tag>confirm</tag>
    <tag>voice</tag>
    <unique>
      <context>NAME</context>
    </unique>
    <form name="form">
      <button
       index="0"
       name="Accept"
       text="Accept"/>
      <button
       index="1"
       name="Decline"
       text="Decline"/>
      <button
       index="2"
       name="Mute"
       text="Mute"/>
    </form>
  </notification>

  <notification
   icon="notify.tga"
   name="InviteAdHoc"
   type="notify">
[NAME] is inviting you to a conference chat.
Click Accept to join the chat or Decline to decline the invitation. Click mute to permanently block all messages this caller.
  <tag>confirm</tag>
    <tag>voice</tag>
    <unique>
      <context>NAME</context>
    </unique>
    <form name="form">
      <button
       index="0"
       name="Accept"
       text="Accept"/>
      <button
       index="1"
       name="Decline"
       text="Decline"/>
      <button
       index="2"
       name="Mute"
       text="Mute"/>
    </form>
  </notification>

  <notification
   icon="notifytip.tga"
   name="VoiceChannelFull"
   type="notifytip">
The voice call you are trying to join, [VOICE_CHANNEL_NAME], has reached maximum capacity. Please try again later.
  <tag>fail</tag>
    <tag>voice</tag>
    <unique>
      <context>VOICE_CHANNEL_NAME</context>
    </unique>
  </notification>

  <notification
   icon="notifytip.tga"
   name="ProximalVoiceChannelFull"
   type="notifytip">
    <unique/>
This area has reached maximum capacity for voice conversations.  Please try to use voice in a different area.
    <tag>fail</tag>
    <tag>voice</tag>
  </notification>

  <notification
   icon="notifytip.tga"
   name="VoiceChannelDisconnected"
   type="notifytip">
You have been disconnected from [VOICE_CHANNEL_NAME].  You will now be reconnected to Nearby Voice Chat.
    <tag>voice</tag>
    <unique>
      <context>VOICE_CHANNEL_NAME</context>
    </unique>
  </notification>

  <notification
   icon="notifytip.tga"
   name="VoiceChannelDisconnectedP2P"
   type="notifytip">
[VOICE_CHANNEL_NAME] has ended the call.  You will now be reconnected to Nearby Voice Chat.
    <tag>voice</tag>
    <unique>
      <context>VOICE_CHANNEL_NAME</context>
    </unique>
  </notification>

  <notification
   icon="notifytip.tga"
   name="P2PCallDeclined"
   type="notifytip">
[VOICE_CHANNEL_NAME] has declined your call.  You will now be reconnected to Nearby Voice Chat.
    <tag>voice</tag>
    <tag>fail</tag>
    <unique>
      <context>VOICE_CHANNEL_NAME</context>
    </unique>
  </notification>

  <notification
   icon="notifytip.tga"
   name="P2PCallNoAnswer"
   type="notifytip">
[VOICE_CHANNEL_NAME] is not available to take your call.  You will now be reconnected to Nearby Voice Chat.
    <tag>fail</tag>
    <tag>voice</tag>
    <unique>
      <context>VOICE_CHANNEL_NAME</context>
    </unique>
  </notification>

  <notification
   icon="notifytip.tga"
   name="VoiceChannelJoinFailed"
   type="notifytip">
Failed to connect to [VOICE_CHANNEL_NAME], please try again later.  You will now be reconnected to Nearby Voice Chat.
    <tag>fail</tag>
    <tag>voice</tag>
    <unique>
      <context>VOICE_CHANNEL_NAME</context>
    </unique>
  </notification>

  <notification
   duration="10"
   icon="notifytip.tga"
   name="VoiceLoginRetry"
   type="notifytip">
    <unique/>    
We are creating a voice channel for you. This may take up to one minute.
  <tag>status</tag>
  <tag>voice</tag>
  </notification>

  <notification
   icon="notify.tga"
   name="VoiceEffectsExpired"
   sound="UISndAlert"
   persist="true"
   type="notify">
    <unique/>    
One or more of your subscribed Voice Morphs has expired.
[[URL] Click here] to renew your subscription.
  <tag>fail</tag>
  <tag>voice</tag>
  </notification>

  <notification
   icon="notify.tga"
   name="VoiceEffectsExpiredInUse"
   sound="UISndAlert"
   persist="true"
   type="notify">
    <unique/>
The active Voice Morph has expired, your normal voice settings have been applied.
[[URL] Click here] to renew your subscription.
    <tag>fail</tag>
    <tag>voice</tag>
  </notification>

  <notification
   icon="notify.tga"
   name="VoiceEffectsWillExpire"
   sound="UISndAlert"
   persist="true"
   type="notify">
    <unique/>    
One or more of your Voice Morphs will expire in less than [INTERVAL] days.
[[URL] Click here] to renew your subscription.
  <tag>fail</tag>
    <tag>voice</tag>
  </notification>

  <notification
   icon="notify.tga"
   name="VoiceEffectsNew"
   sound="UISndAlert"
   persist="true"
   type="notify">
    <unique/>    
New Voice Morphs are available!
   <tag>voice</tag>
  </notification>

  <notification
   icon="notifytip.tga"
   name="Cannot enter parcel: not a group member"
   type="notifytip">
   <tag>fail</tag>
    <tag>group</tag>
Only members of a certain group can visit this area.
  </notification>

  <notification
   icon="notifytip.tga"
   name="Cannot enter parcel: banned"
   type="notifytip">
   <tag>fail</tag>
Cannot enter parcel, you have been banned.
  </notification>

  <notification
   icon="notifytip.tga"
   name="Cannot enter parcel: not on access list"
   type="notifytip">
   <tag>fail</tag>
Cannot enter parcel, you are not on the access list.
  </notification>

  <notification
   icon="notifytip.tga"
   name="VoiceNotAllowed"
   type="notifytip">
You do not have permission to connect to voice chat for [VOICE_CHANNEL_NAME].
  <tag>fail</tag>
    <tag>voice</tag>
    <unique>
      <context>VOICE_CHANNEL_NAME</context>
    </unique>
  </notification>

  <notification
   icon="notifytip.tga"
   name="VoiceCallGenericError"
   type="notifytip">
An error has occurred while trying to connect to voice chat for [VOICE_CHANNEL_NAME].  Please try again later.
  <tag>fail</tag>
    <tag>voice</tag>
    <unique>
      <context>VOICE_CHANNEL_NAME</context>
    </unique>
  </notification>

  <notification
   icon="notifytip.tga"
   name="UnsupportedCommandSLURL"
   priority="high"
   type="notifytip">
The SLurl you clicked on is not supported.
  <tag>fail</tag>
  </notification>

  <notification
   icon="notifytip.tga"
   name="BlockedSLURL"
   priority="high"
   type="notifytip">
   <tag>security</tag>
A SLurl was received from an untrusted browser and has been blocked for your security.
  </notification>

  <notification
   icon="notifytip.tga"
   name="ThrottledSLURL"
   priority="high"
   type="notifytip">
   <tag>security</tag>
Multiple SLurls were received from an untrusted browser within a short period.
They will be blocked for a few seconds for your security.
  </notification>

  <notification name="IMToast" type="notifytoast">
[MESSAGE]
    <form name="form">
      <button index="0" name="respondbutton" text="Respond"/>
    </form>
  </notification>

  <notification
   icon="alert.tga"
   name="ConfirmCloseAll"
   type="alertmodal">
Are you sure you want to close all IMs?
  <tag>confirm</tag>
    <usetemplate
     name="okcancelignore"
     notext="Cancel"
     yestext="OK"
     ignoretext="Confirm before I close all IMs"/>
  </notification>

  <notification icon="notifytip.tga"
		name="AttachmentSaved" type="notifytip">
Attachment has been saved.
  </notification>
  
  <notification icon="notify.tga" persist="true"
		name="AppearanceToXMLSaved" type="notify">
Appearance has been saved to XML to [PATH]
  </notification>
  
    <notification icon="notifytip.tga"
		name="AppearanceToXMLFailed" type="notifytip">
Failed to save appearance to XML.
  </notification>

  <notification
    icon="notifytip.tga"
    name="PresetNotSaved"
    type="notifytip">
Error saving preset [NAME].
  </notification>

  <notification
    icon="notifytip.tga"
    name="PresetNotDeleted"
    type="notifytip">
Error deleting preset [NAME].
  </notification>

  <notification
    icon="alertmodal.tga"
    name="UnableToFindHelpTopic"
    type="alertmodal">
Unable to find the help topic for this element.
  <tag>fail</tag>
  </notification>

     <notification
 icon="alertmodal.tga"
 name="ObjectMediaFailure"
 type="alertmodal">
Server Error: Media update or get failed.
&apos;[ERROR]&apos;
  <tag>fail</tag>
        <usetemplate
         name="okbutton"
         yestext="OK"/>
    </notification>

    <notification
 icon="alertmodal.tga"
 name="TextChatIsMutedByModerator"
 type="alertmodal">
Your text chat has been muted by a moderator.
        <usetemplate
         name="okbutton"
         yestext="OK"/>
    </notification>

    <notification
 icon="alertmodal.tga"
 name="VoiceIsMutedByModerator"
 type="alertmodal">
Your voice has been muted by a moderator.
    <tag>voice</tag>
        <usetemplate
         name="okbutton"
         yestext="OK"/>
    </notification>
  
   <notification
    icon="alertmodal.tga"
    name="UploadCostConfirmation"
    type="alertmodal">
This upload will cost L$[PRICE], do you wish to continue with the upload?
    <usetemplate
     name="okcancelbuttons"
     notext="Cancel"
     yestext="Upload"/>
  </notification>

  <notification
   icon="alertmodal.tga"
   name="ConfirmClearTeleportHistory"
   type="alertmodal">
Are you sure you want to delete your teleport history?
  <tag>confirm</tag>
    <usetemplate
     name="okcancelbuttons"
     notext="Cancel"
     yestext="OK"/>
  </notification>

  <notification
   icon="alert.tga"
   name="BottomTrayButtonCanNotBeShown"
   type="alert">
Selected button cannot be shown right now.
The button will be shown when there is enough space for it.
  <tag>fail</tag>
  </notification>

  <notification
   icon="notifytip.tga"
   name="ShareNotification"
   type="notifytip">
Select residents to share with.
  </notification>

  <notification
    name="MeshUploadError"
    icon="alert.tga"
    type="alert">
      [LABEL] failed to upload: [MESSAGE] [IDENTIFIER]
[DETAILS] See Firestorm.log for details
  </notification>
   
  <notification
    name="MeshUploadPermError"
    icon="alert.tga"
    type="alert">
    Error while requesting mesh upload permissons.
  </notification>
  
  <notification
    name="RegionCapabilityRequestError"
    icon="alert.tga"
    type="alert">
    Could not get region capability &apos;[CAPABILITY]&apos;.
  </notification>
   
  <notification
   icon="notifytip.tga"
   name="ShareItemsConfirmation"
   type="alertmodal">
Are you sure you want to share the following items:

&lt;nolink&gt;[ITEMS]&lt;/nolink&gt;

With the following residents:

&lt;nolink&gt;[RESIDENTS]&lt;/nolink&gt;
  <tag>confirm</tag>
	<usetemplate
     ignoretext="Confirm before I share an item"
     name="okcancelignore"
     notext="Cancel"
     yestext="OK"/>
  </notification>
  
  <notification
   icon="notifytip.tga"
   name="ShareFolderConfirmation"
   type="alertmodal">
Only one folder at a time can be shared.

Are you sure you want to share the following items:

&lt;nolink&gt;[ITEMS]&lt;/nolink&gt;

With the following Residents:

&lt;nolink&gt;[RESIDENTS]&lt;/nolink&gt;
  <tag>confirm</tag>
	<usetemplate
     name="okcancelbuttons"
     notext="Cancel"
     yestext="OK"/>
  </notification>
  
  <notification
   icon="notifytip.tga"
   name="ItemsShared"
   type="notifytip">
Items successfully shared.
  </notification>
  
  <notification
   icon="notifytip.tga"
   name="DeedToGroupFail"
   type="notifytip">
Deed to group failed.
    <tag>group</tag>
  <tag>fail</tag>
  </notification>

  <notification
   icon="notifytip.tga"
   name="ReleaseLandThrottled"
   type="notifytip">
The parcel [PARCEL_NAME] can not be abandoned at this time.
   <tag>fail</tag>
  </notification>
	
  <notification
   icon="notifytip.tga"
   name="ReleasedLandWithReclaim"
   type="notifytip">
The [AREA] m² parcel &apos;[PARCEL_NAME]&apos; has been released.

You will have [RECLAIM_PERIOD] hours to reclaim for L$0 before it is set for sale to anyone.
   <tag>fail</tag>
  </notification>
	
  <notification
   icon="notifytip.tga"
   name="ReleasedLandNoReclaim"
   type="notifytip">
The [AREA] m² parcel &apos;[PARCEL_NAME]&apos; has been released.

It is now available for purchase by anyone.
   <tag>fail</tag>
  </notification>

  <notification
   icon="notifytip.tga"
   name="AvatarRezNotification"
   type="notifytip">
( [EXISTENCE] seconds alive )
Avatar '[NAME]' declouded after [TIME] seconds.
  </notification>

  <notification
   icon="notifytip.tga"
   name="AvatarRezSelfBakedDoneNotification"
   type="notifytip">
( [EXISTENCE] seconds alive )
You finished baking your outfit after [TIME] seconds.
  </notification>

  <notification
   icon="notifytip.tga"
   name="AvatarRezSelfBakedUpdateNotification"
   type="notifytip">
( [EXISTENCE] seconds alive )
You sent out an update of your appearance after [TIME] seconds.
[STATUS]
  </notification>

  <notification
   icon="notifytip.tga"
   name="AvatarRezCloudNotification"
   type="notifytip">
( [EXISTENCE] seconds alive )
Avatar '[NAME]' became cloud.
  </notification>

  <notification
   icon="notifytip.tga"
   name="AvatarRezArrivedNotification"
   type="notifytip">
( [EXISTENCE] seconds alive )
Avatar '[NAME]' appeared.
  </notification>

  <notification
   icon="notifytip.tga"
   name="AvatarRezLeftCloudNotification"
   type="notifytip">
( [EXISTENCE] seconds alive )
Avatar '[NAME]' left after [TIME] seconds as cloud.
  </notification>

  <notification
   icon="notifytip.tga"
   name="AvatarRezEnteredAppearanceNotification"
   type="notifytip">
( [EXISTENCE] seconds alive )
Avatar '[NAME]' entered appearance mode.
  </notification>

  <notification
   icon="notifytip.tga"
   name="AvatarRezLeftAppearanceNotification"
   type="notifytip">
( [EXISTENCE] seconds alive )
Avatar '[NAME]' left appearance mode.
  </notification>

  <notification
   icon="alertmodal.tga"
   name="NoConnect"
   type="alertmodal">
We're having trouble connecting using [PROTOCOL] &lt;nolink&gt;[HOSTID]&lt;/nolink&gt;.
Please check your network and firewall setup.
  <tag>fail</tag>
    <usetemplate
     name="okbutton"
     yestext="OK"/>
  </notification>

  <notification
   icon="alertmodal.tga"
   name="NoVoiceConnect"
   type="alertmodal">
We're having trouble connecting to your voice server:

&lt;nolink&gt;[HOSTID]&lt;/nolink&gt;

Voice communications will not be available.
Please check your network and firewall setup.
    <tag>voice</tag>
  <tag>fail</tag>
    <usetemplate
     ignoretext="Warn me when the viewer can't connect to the voice server"
     name="okignore"
     yestext="OK" />
  </notification>

  <notification
   icon="notifytip.tga"
   name="AvatarRezLeftNotification"
   type="notifytip">
( [EXISTENCE] seconds alive )
Avatar '[NAME]' left as fully loaded.
  </notification>

  <notification
   icon="notifytip.tga"
   name="AvatarRezSelfBakedTextureUploadNotification"
   type="notifytip">
( [EXISTENCE] seconds alive )
You uploaded a [RESOLUTION] baked texture for '[BODYREGION]' after [TIME] seconds.
  </notification>

  <notification
   icon="notifytip.tga"
   name="AvatarRezSelfBakedTextureUpdateNotification"
   type="notifytip">
( [EXISTENCE] seconds alive )
You locally updated a [RESOLUTION] baked texture for '[BODYREGION]' after [TIME] seconds.
  </notification>
	
  <notification
   icon="alertmodal.tga"
   name="CannotUploadTexture"
   type="alertmodal">
Unable to upload texture.
[REASON]   
  <tag>fail</tag>  
  </notification>
  
  <notification
   icon="alertmodal.tga"
   name="LivePreviewUnavailable"
   type="alert">
We cannot display a preview of this texture because it is no-copy and/or no-transfer.
  <usetemplate
    ignoretext="Warn me that Live Preview mode is not available for no-copy and/or no-transfer textures"
    name="okignore"
    yestext="OK"/>
  </notification>

  <notification
   icon="alertmodal.tga"
   name="ConfirmLeaveCall"
   type="alertmodal">
Are you sure you want to leave this call?
    <tag>confirm</tag>
    <tag>voice</tag>
    <usetemplate
     ignoretext="Confirm before I leave call"
     name="okcancelignore"
     notext="No"
     yestext="Yes">
      <unique/>
    </usetemplate>
  </notification>

  <notification
   icon="alertmodal.tga"
   name="ConfirmMuteAll"
   type="alert">
You have selected to mute all participants in a group call.
This will also cause all residents that later join the call to be
muted, even after you have left the call.

Mute everyone?
    <tag>group</tag>
    <tag>confirm</tag>
    <tag>voice</tag>
    <usetemplate
     ignoretext="Confirm before I mute all participants in a group call"
     name="okcancelignore"
     yestext="OK"
     notext="Cancel">
      <unique/>
    </usetemplate>
  </notification>
  <notification
  name="HintChat"
  label="Chat"
  type="hint">
    <unique/>
    To join the conversation, type into the chat field below.
  </notification>

  <notification
  name="HintSit"
  label="Stand"
  type="hint">
    <unique/>
    To stand up and exit the sitting position, click the Stand button.
  </notification>

  <notification
  name="HintSpeak"
  label="Speak"
  type="hint">
    <unique/>    
Click the Speak button to turn your microphone on and off.

Click on the up arrow to see the voice control panel.

Hiding the Speak button will disable the voice feature.
  </notification>

  <notification
  name="HintDestinationGuide"
  label="Explore the World"
  type="hint">
    <unique/>
    The Destination Guide contains thousands of new places to discover. Select a location and choose Teleport to start exploring.
  </notification>

  <notification
    name="HintSidePanel"
    label="Side Panel"
    type="hint">
    <unique/>
    Get quick access to your inventory, outfits, profiles and more in the side panel.
  </notification>

  <notification
  name="HintMove"
  label="Move"
  type="hint">
    <unique/>
    To walk or run, open the Move Panel and use the directional arrows to navigate. You can also use the directional keys on your keyboard.
  </notification>

  <notification
  name="HintMoveClick"
  label=""
  type="hint">
    <unique/>    
1. Click to Walk
Click anywhere on the ground to walk to that spot.

2. Click and Drag to Rotate View
Click and drag anywhere on the world to rotate your view
    <tag>custom_skin</tag>
  </notification>

  <notification
  name="HintDisplayName"
  label="Display Name"
  type="hint">
    <unique/>
    Set your customizable display name here. This is in addition to your unique username, which can't be changed. You can change how you see other people's names in your preferences.
  </notification>


  <notification
  name="HintView"
  label="View"
  type="hint">
    <unique/>
    To change your camera view, use the Orbit and Pan controls. Reset your view by pressing Escape or walking.
    <tag>custom_skin</tag>
  </notification>

  <notification
  name="HintInventory"
  label="Inventory"
  type="hint">
    <unique/>
    Check your inventory to find items. Newest items can be easily found in the Recent tab.
  </notification>

  <notification
  name="HintLindenDollar"
  label="You've got Linden Dollars!"
  type="hint">
    <unique/>
    Here's your current balance of L$. Click Buy L$ to purchase more Linden Dollars.
    <tag>funds</tag>
  </notification>

   <notification
   icon="alertmodal.tga"
   name="LowMemory"
   type="alertmodal">
    Your memory pool is low. Some functions of SL are disabled to avoid crash. Please close other applications. Restart SL if this persists.
  </notification>

  <notification
     icon="alertmodal.tga"
     name="ForceQuitDueToLowMemory"
     type="alertmodal">
    SL will quit in 30 seconds due to out of memory.
  </notification>

  <notification
   icon="alertmodal.tga"
   name="SOCKS_NOT_PERMITTED"
   type="alertmodal">
	The SOCKS 5 proxy "[HOST]:[PORT]" refused the connection, not allowed by rule set.
	<tag>fail</tag>
   <usetemplate
     name="okbutton"
     yestext="OK"/>
  </notification>

  <notification
   icon="alertmodal.tga"
   name="SOCKS_CONNECT_ERROR"
   type="alertmodal">
	The SOCKS 5 proxy "[HOST]:[PORT]" refused the connection, could not open TCP channel.
	<tag>fail</tag>
   <usetemplate
     name="okbutton"
     yestext="OK"/>	 
  </notification>

  <notification
   icon="alertmodal.tga"
   name="SOCKS_NOT_ACCEPTABLE"
   type="alertmodal">
	The SOCKS 5 proxy "[HOST]:[PORT]" refused the selected authentication system.
	<tag>fail</tag>
   <usetemplate
     name="okbutton"
     yestext="OK"/>
  </notification>

  <notification
   icon="alertmodal.tga"
   name="SOCKS_AUTH_FAIL"
   type="alertmodal">
	The SOCKS 5 proxy "[HOST]:[PORT]" reported your credentials are invalid.
	<tag>fail</tag>
   <usetemplate
     name="okbutton"
     yestext="OK"/>
  </notification>

  <notification
   icon="alertmodal.tga"
   name="SOCKS_UDP_FWD_NOT_GRANTED"
   type="alertmodal">
	The SOCKS 5 proxy "[HOST]:[PORT]" refused the UDP associate request.
	<tag>fail</tag>
   <usetemplate
     name="okbutton"
     yestext="OK"/>
  </notification>

  <notification
   icon="alertmodal.tga"
   name="SOCKS_HOST_CONNECT_FAILED"
   type="alertmodal">
	Could not connect to SOCKS 5 proxy server "[HOST]:[PORT]".
	<tag>fail</tag>
   <usetemplate
     name="okbutton"
     yestext="OK"/>
  </notification>
  
  <notification
   icon="alertmodal.tga"
   name="SOCKS_UNKNOWN_STATUS"
   type="alertmodal">
	Unknown proxy error with server "[HOST]:[PORT]".
	<tag>fail</tag>
   <usetemplate
     name="okbutton"
     yestext="OK"/>
  </notification>
  
  <notification
   icon="alertmodal.tga"
   name="SOCKS_INVALID_HOST"
   type="alertmodal">
	Invalid SOCKS proxy address or port "[HOST]:[PORT]".
	<tag>fail</tag>
   <usetemplate
     name="okbutton"
     yestext="OK"/>
  </notification>
  
  <notification
   icon="alertmodal.tga"
   name="SOCKS_BAD_CREDS"
   type="alertmodal">
	Invalid SOCKS 5 username or password.
	<tag>fail</tag>
   <usetemplate
     name="okbutton"
     yestext="OK"/>
  </notification>
  
  <notification
   icon="alertmodal.tga"
   name="PROXY_INVALID_HTTP_HOST"
   type="alertmodal">
    Invalid HTTP proxy address or port "[HOST]:[PORT]".
	<tag>fail</tag>
   <usetemplate
     name="okbutton"
     yestext="OK"/>
  </notification>

  <notification
   icon="alertmodal.tga"
   name="PROXY_INVALID_SOCKS_HOST"
   type="alertmodal">
	Invalid SOCKS proxy address or port "[HOST]:[PORT]".
	<tag>fail</tag>
   <usetemplate
     name="okbutton"
     yestext="OK"/>
  </notification>

  <notification
   icon="alertmodal.tga"
   name="ChangeProxySettings"
   type="alert">
	Proxy settings take effect after you restart [APP_NAME].
	<tag>fail</tag>
   <usetemplate
     name="okbutton"
     yestext="OK"/>
  </notification>

  <notification
  name="AuthRequest"
  type="browser">
The site at &apos;&lt;nolink&gt;[HOST_NAME]&lt;/nolink&gt;&apos; in realm &apos;[REALM]&apos; requires a user name and password.
    <tag>confirm</tag>
    <form name="form">
      <input name="username" type="text" text="User Name" default="true"/>
      <input name="password" type="password" text="Password    "/>
      <button default="true"
              index="0"
              name="ok"
              text="Submit"/>
      <button index="1"
              name="cancel"
              text="Cancel"/>
    </form>
  </notification>

   <notification
	name="ModeChange"
	label=""
	type="alertmodal">
    <unique/>
Changing modes requires you to quit and restart.

Change mode and quit?
    <tag>confirm</tag>
    <usetemplate
   name="okcancelbuttons"
   yestext="OK"
   notext="Cancel"/>
    </notification>

  <notification

 name="NoClassifieds"
 label=""
 type="alertmodal">
    <unique/>
    <tag>fail</tag>
    <tag>confirm</tag>
    Creation and editing of Classifieds is only available in Advanced mode. Would you like to quit and change modes? The mode selector can be found on the login screen.
    <usetemplate
   name="okcancelbuttons"
   yestext="Quit"
   notext="Don't Quit"/>
    </notification>

  <notification
 name="NoGroupInfo"
 label=""
 type="alertmodal">
    <unique/>
    <tag>fail</tag>
    <tag>confirm</tag>
    Creation and editing of Groups is only available in Advanced mode. Would you like to quit and change modes? The mode selector can be found on the login screen.
    <usetemplate
   name="okcancelbuttons"
   yestext="Quit"
   notext="Don't Quit"/>
  </notification>

 <notification
 name="NoPlaceInfo"
 label=""
 type="alertmodal">
    <unique/>
    <tag>fail</tag>
    <tag>confirm</tag>
    Viewing place profile is only available in Advanced mode. Would you like to quit and change modes? The mode selector can be found on the login screen.
    <usetemplate
   name="okcancelbuttons"
   yestext="Quit"
   notext="Don't Quit"/>
</notification>

  <notification
 name="NoPicks"
 label=""
 type="alertmodal">
    <unique/>
    <tag>fail</tag>
    <tag>confirm</tag>
    Creation and editing of Picks is only available in Advanced mode. Would you like to quit and change modes? The mode selector can be found on the login screen.
    <usetemplate
   name="okcancelbuttons"
   yestext="Quit"
   notext="Don't Quit"/>
  </notification>

  <notification
 name="NoWorldMap"
 label=""
 type="alertmodal">
    <unique/>
    <tag>fail</tag>
    <tag>confirm</tag>
    Viewing of the world map is only available in Advanced mode. Would you like to quit and change modes? The mode selector can be found on the login screen.
    <usetemplate
   name="okcancelbuttons"
   yestext="Quit"
   notext="Don't Quit"/>
  </notification>

  <notification
 name="NoVoiceCall"
 label=""
 type="alertmodal">
    <unique/>
    <tag>fail</tag>
    <tag>confirm</tag>
    Voice calls are only available in Advanced mode. Would you like to logout and change modes?
    <usetemplate
   name="okcancelbuttons"
   yestext="Quit"
   notext="Don't Quit"/>
  </notification>

  <notification
 name="NoAvatarShare"
 label=""
 type="alertmodal">
    <unique/>
    <tag>fail</tag>
    <tag>confirm</tag>
    Sharing is only available in Advanced mode. Would you like to logout and change modes?
    <usetemplate
   name="okcancelbuttons"
   yestext="Quit"
   notext="Don't Quit"/>
  </notification>
  
  <notification
 name="NoAvatarPay"
 label=""
 type="alertmodal">
    <unique/>
    <tag>fail</tag>
    <tag>confirm</tag>
	  Paying other residents is only available in Advanced mode. Would you like to logout and change modes?
	  <usetemplate
   name="okcancelbuttons"
   yestext="Quit"
   notext="Don't Quit"/>
  </notification>

  <notification
 name="NoInventory"
 label=""
 type="alertmodal">
    <unique/>
    <tag>fail</tag>
    <tag>confirm</tag>
    Viewing inventory is only available in Advanced mode. Would you like to logout and change modes?
    <usetemplate
   name="okcancelbuttons"
   yestext="Quit"
   notext="Don't Quit"/>
  </notification>

  <notification
 name="NoAppearance"
 label=""
 type="alertmodal">
    <unique/>
    <tag>fail</tag>
    <tag>confirm</tag>
    The appearance editor is only available in Advanced mode. Would you like to logout and change modes?
    <usetemplate
   name="okcancelbuttons"
   yestext="Quit"
   notext="Don't Quit"/>
  </notification>

  <notification
 name="NoSearch"
 label=""
 type="alertmodal">
    <unique/>
    <tag>fail</tag>
    <tag>confirm</tag>
    Search is only available in Advanced mode. Would you like to logout and change modes?
    <usetemplate
   name="okcancelbuttons"
   yestext="Quit"
   notext="Don't Quit"/>
  </notification>

  <notification
    name="ConfirmHideUI"
    label=""
    type="alertmodal">
    <unique/>
    <tag>confirm</tag>
    This action will hide all menu items and buttons. To get them back, click [SHORTCUT] again.
    <usetemplate
      name="okcancelignore"
      yestext="OK"
      notext="Cancel"
      ignoretext="Confirm before hiding UI"/>
  </notification>

  <notification
   icon="alertmodal.tga"
   name="PathfindingLinksets_WarnOnPhantom"
   type="alertmodal">
Some selected linksets will have the Phantom flag toggled.

Do you wish to continue?
    <tag>confirm</tag>
    <usetemplate
     ignoretext="Some selected linksets phantom flag will be toggled."
     name="okcancelignore"
     notext="Cancel"
     yestext="OK"/>
  </notification>

  <notification
   icon="alertmodal.tga"
   name="PathfindingLinksets_MismatchOnRestricted"
   type="alertmodal">
Some selected linksets cannot be set to be '[REQUESTED_TYPE]' because of permission restrictions on the linkset.  These linksets will be set to be '[RESTRICTED_TYPE]' instead.

Do you wish to continue?
    <tag>confirm</tag>
    <usetemplate
     ignoretext="Some selected linksets cannot be set because of permission restrictions on the linkset."
     name="okcancelignore"
     notext="Cancel"
     yestext="OK"/>
  </notification>

  <notification
   icon="alertmodal.tga"
   name="PathfindingLinksets_MismatchOnVolume"
   type="alertmodal">
Some selected linksets cannot be set to be '[REQUESTED_TYPE]' because the shape is non-convex.

Do you wish to continue?
    <tag>confirm</tag>
    <usetemplate
     ignoretext="Some selected linksets cannot be set because the shape is non-convex"
     name="okcancelignore"
     notext="Cancel"
     yestext="OK"/>
  </notification>

  <notification
   icon="alertmodal.tga"
   name="PathfindingLinksets_WarnOnPhantom_MismatchOnRestricted"
   type="alertmodal">
Some selected linksets will have the Phantom flag toggled.

Some selected linksets cannot be set to be '[REQUESTED_TYPE]' because of permission restrictions on the linkset.  These linksets will be set to be '[RESTRICTED_TYPE]' instead.

Do you wish to continue?
    <tag>confirm</tag>
    <usetemplate
     ignoretext="Some selected linksets phantom flag will be toggled and others cannot be set because of permission restrictions on the linkset."
     name="okcancelignore"
     notext="Cancel"
     yestext="OK"/>
  </notification>

  <notification
   icon="alertmodal.tga"
   name="PathfindingLinksets_WarnOnPhantom_MismatchOnVolume"
   type="alertmodal">
Some selected linksets will have the Phantom flag toggled.

Some selected linksets cannot be set to be '[REQUESTED_TYPE]' because the shape is non-convex.

Do you wish to continue?
    <tag>confirm</tag>
    <usetemplate
     ignoretext="Some selected linksets phantom flag will be toggled and others cannot be set because the shape is non-convex"
     name="okcancelignore"
     notext="Cancel"
     yestext="OK"/>
  </notification>

  <notification
   icon="alertmodal.tga"
   name="PathfindingLinksets_MismatchOnRestricted_MismatchOnVolume"
   type="alertmodal">
Some selected linksets cannot be set to be '[REQUESTED_TYPE]' because of permission restrictions on the linkset.  These linksets will be set to be '[RESTRICTED_TYPE]' instead.

Some selected linksets cannot be set to be '[REQUESTED_TYPE]' because the shape is non-convex. These linksets&apos; use types will not change.

Do you wish to continue?
    <tag>confirm</tag>
    <usetemplate
     ignoretext="Some selected linksets cannot be set because of permission restrictions on the linkset and because the shape is non-convex."
     name="okcancelignore"
     notext="Cancel"
     yestext="OK"/>
  </notification>

  <notification
   icon="alertmodal.tga"
   name="PathfindingLinksets_WarnOnPhantom_MismatchOnRestricted_MismatchOnVolume"
   type="alertmodal">
Some selected linksets will have the Phantom flag toggled.

Some selected linksets cannot be set to be '[REQUESTED_TYPE]' because of permission restrictions on the linkset.  These linksets will be set to be '[RESTRICTED_TYPE]' instead.

Some selected linksets cannot be set to be '[REQUESTED_TYPE]' because the shape is non-convex. These linksets&apos; use types will not change.

Do you wish to continue?
    <tag>confirm</tag>
    <usetemplate
     ignoretext="Some selected linksets phantom flag will be toggled and others cannot be set because of permission restrictions on the linkset and because the shape is non-convex."
     name="okcancelignore"
     notext="Cancel"
     yestext="OK"/>
  </notification>

  <notification
   icon="alertmodal.tga"
   name="PathfindingLinksets_ChangeToFlexiblePath"
   type="alertmodal">
    The selected object affects the navmesh.  Changing it to a Flexible Path will remove it from the navmesh.
    <tag>confirm</tag>
    <usetemplate
     ignoretext="The selected object affects the navmesh.  Changing it to a Flexible Path will remove it from the navmesh."
     name="okcancelignore"
     notext="Cancel"
     yestext="OK"/>
  </notification>

  <global name="UnsupportedGLRequirements">
You do not appear to have the proper hardware requirements for [APP_NAME]. [APP_NAME] requires an OpenGL graphics card that has multitexture support. If this is the case, you may want to make sure that you have the latest drivers for your graphics card, and service packs and patches for your operating system.

If you continue to have problems, please visit the [SUPPORT_SITE].
  </global>

  <global name="UnsupportedCPUAmount">
796
  </global>

  <global name="UnsupportedRAMAmount">
510
  </global>

  <global name="UnsupportedGPU">
- Your graphics card does not meet the minimum requirements.
  </global>

  <global name="UnsupportedRAM">
- Your system memory does not meet the minimum requirements.
  </global>

<!-- these are alert strings from server. the name needs to match entire the server string, and needs to be changed
	whenever the server string changes -->
   <global name="You can only set your 'Home Location' on your land or at a mainland Infohub.">
If you own a piece of land, you can make it your home location.
Otherwise, you can look at the Map and find places marked &quot;Infohub&quot;.
  </global>
  <global name="You died and have been teleported to your home location">
You died and have been teleported to your home location.
  </global>
<!-- <FS:AW>  opensim search support-->
  <notification
   icon="alertmodal.tga"
   name="ConfirmClearDebugSearchURL"
   type="alertmodal">
Are you sure you want to clear the debug search url?
    <tag>confirm</tag>
    <usetemplate
     ignoretext="Confirm clearing debug search url"
     name="okcancelignore"
     notext="Cancel"
     yestext="OK"/>
  </notification>
  <notification
   icon="alertmodal.tga"
   name="ConfirmPickDebugSearchURL"
   type="alertmodal">
Are you sure you want to pick the current search url as debug search url?
    <tag>confirm</tag>
    <usetemplate
     ignoretext="Confirm picking debug search url"
     name="okcancelignore"
     notext="Cancel"
     yestext="OK"/>
  </notification>
<!-- </FS:AW>  opensim search support-->
<!-- <FS:AW  grid management-->
  <notification
   icon="alertmodal.tga"
   name="ConfirmRemoveGrid"
   type="alertmodal">
Are you sure you want to remove [REMOVE_GRID] from the grid list?
    <tag>confirm</tag>
    <usetemplate
     ignoretext="Confirm removing grids"
     name="okcancelignore"
     notext="Cancel"
     yestext="OK"/>
  </notification>
  <notification
   icon="alertmodal.tga"
   name="CanNotRemoveConnectedGrid"
   type="alertmodal">
You can not remove [REMOVE_GRID] while being connected to it.
    <tag>confirm</tag>
    <usetemplate
     ignoretext="Warn that the grid connected to can not be removed."
     name="okcancelignore"
     notext="Cancel"
     yestext="OK"/>
  </notification>
<!-- </FS:AW  grid management-->

  <notification
   icon="notify.tga"
   label="Apply Windlight settings"
   name="FSWL"
   type="notify">
&apos;[PARCEL_NAME]&apos;, owned by [OWNER_NAME], would like to change your Windlight visual environment settings.
    <form name="form">
      <button
       index="0"
       name="Allow"
       text="Allow"/>
      <button
       index="1"
       name="Ignore"
       text="Ignore"/>
    </form>
  </notification>
  
  <notification
   icon="notify.tga"
   label="Reset Windlight settings"
   name="FSWLClear"
   type="notify">
Reset WL settings for &apos;[PARCEL_NAME]&apos; to region default?
    <usetemplate
     name="okcancelbuttons"
     notext="Cancel"
     yestext="Yes"/>
  </notification>

<!-- ## Zi: Animation Overrider -->
  <notification
   icon="alertmodal.tga"
   name="NewAOSet"
   type="alertmodal">
Specify a name for the new AO set:
(The name may contain any ASCII character, except for ":" or "|")
    <form name="form">
      <input name="message" type="text" default="true">
New AO Set
      </input>
      <button
       default="true"
       index="0"
       name="OK"
       text="OK"/>
      <button
       index="1"
       name="Cancel"
       text="Cancel"/>
    </form>
  </notification>

  <notification
   icon="alertmodal.tga"
   name="NewAOCantContainNonASCII"
   type="alertmodal">
Could not create new AO set "[AO_SET_NAME]".
The name may only contain ASCII characters, excluding ":" and "|".
    <usetemplate
     name="okbutton"
     yestext="OK"/>
  </notification>

  <notification
   icon="alertmodal.tga"
   name="RenameAOMustBeASCII"
   type="alertmodal">
Could not rename AO set "[AO_SET_NAME]".
The name may only contain ASCII characters, excluding ":" and "|".
    <usetemplate
     name="okbutton"
     yestext="OK"/>
  </notification>

<notification
   icon="alertmodal.tga"
   name="RemoveAOSet"
   type="alertmodal">
Remove AO set "[AO_SET_NAME]" from the list?
    <usetemplate
     name="okcancelbuttons"
     notext="Cancel"
     yestext="Remove"/>
  </notification>

  <notification
   icon="notifytip.tga"
   name="AOForeignItemsFound"
   type="alertmodal">
The animation overrider found at least one item that did not belong in the configuration. Please check your &quot;Lost and Found&quot; folder for items that were moved out of the animation overrider configuration.
  </notification>

  <notification
   icon="notifytip.tga"
   name="AOImportSetAlreadyExists"
   type="notifytip">
An animation set with this name already exists.
  </notification>

  <notification
   icon="notifytip.tga"
   name="AOImportPermissionDenied"
   type="notifytip">
Insufficient permissions to read notecard.
  </notification>

  <notification
   icon="notifytip.tga"
   name="AOImportCreateSetFailed"
   type="notifytip">
Error while creating import set.
  </notification>

  <notification
   icon="notifytip.tga"
   name="AOImportDownloadFailed"
   type="notifytip">
Could not download notecard.
  </notification>

  <notification
   icon="notifytip.tga"
   name="AOImportNoText"
   type="notifytip">
Notecard is empty or unreadable.
  </notification>

  <notification
   icon="notifytip.tga"
   name="AOImportNoFolder"
   type="notifytip">
Couldn't find folder to read the animations.
  </notification>

  <notification
   icon="notifytip.tga"
   name="AOImportNoStatePrefix"
   type="notifytip">
Notecard line [LINE] has no valid [ state prefix.
  </notification>

  <notification
   icon="notifytip.tga"
   name="AOImportNoValidDelimiter"
   type="notifytip">
Notecard line [LINE] has no valid ] delimiter.
  </notification>

  <notification
   icon="notifytip.tga"
   name="AOImportStateNameNotFound"
   type="notifytip">
State name [NAME] not found.
  </notification>

  <notification
   icon="notifytip.tga"
   name="AOImportAnimationNotFound"
   type="notifytip">
Couldn't find animation [NAME]. Please make sure it's present in the same folder as the import notecard.
  </notification>

  <notification
   icon="notifytip.tga"
   name="AOImportInvalid"
   type="notifytip">
Notecard didn't contain any usable data. Aborting import.
  </notification>

  <notification
   icon="notifytip.tga"
   name="AOImportRetryCreateSet"
   type="notifytip">
Could not create import folder for animation set [NAME]. Retrying ...
  </notification>

  <notification
   icon="notifytip.tga"
   name="AOImportAbortCreateSet"
   type="notifytip">
Could not create import folder for animation set [NAME]. Giving up.
  </notification>

  <notification
   icon="notifytip.tga"
   name="AOImportLinkFailed"
   type="notifytip">
Creating animation link for animation "[NAME]" failed!
  </notification>

<!-- ## Zi: Animation Overrider -->

<notification
   icon="alertmodal.tga"
   name="SendSysinfoToIM"
   type="alertmodal">
This will send the following information to the current IM session:

[SYSINFO]
    <usetemplate
     name="okcancelbuttons"
     yestext="Send"
     notext="Cancel" />
  </notification>

<!-- fsdata -->
  <notification
   icon="alertmodal.tga"
   name="BlockLoginInfo"
   type="alertmodal">
    [REASON]
    <usetemplate
     name="okbutton"
     yestext="OK"/>
  </notification>

  <notification
   icon="alertmodal.tga"
   name="TestversionExpired"
   type="alertmodal">
    This test version of [APP_NAME] has expired and cannot be used any further.
    <usetemplate
     name="okbutton"
     yestext="OK"/>
  </notification>

  <notification
   icon="alertmodal.tga"
   name="FireStormReqInfo"
   type="alertmodal">
    [NAME] is requesting that you send them information about your [APP_NAME] setup.
(This is the same information that can be found by going to Help->About [APP_NAME])
[REASON]
Would you like to send them this information?
    <form name="form">
      <button
       index="0"
       name="Yes"
       text="Yes"/>
      <button
       index="1"
       name="No"
       text="No"/>
    </form>
  </notification>

<!-- Firestorm Phantom -->

  <notification
   icon="notifytip.tga"
   name="PhantomOn"
   type="notifytip">
Phantom mode on.
  </notification>

  <notification
   icon="notifytip.tga"
   name="PhantomOff"
   type="notifytip">
Phantom mode off.
  </notification>

<!-- Firestorm Phantom -->

<!-- Firestorm Reset Settings -->
  <notification
    icon="alertmodal.tga"
    label="Reset all settings"
    name="FirestormClearSettingsPrompt"
    type="alertmodal">
    Resetting all settings may be helpful if you are experiencing problems; however, you will need to redo any customizations you have made to the default configuration. 

    Are you sure you want to reset all settings?
    <usetemplate
      name="okcancelbuttons"
      notext="Cancel"
      yestext="OK"/>
  </notification>

  <notification
    icon="alertmodal.tga"
    name="SettingsWillClear"
    type="alertmodal">
    Settings will be cleared after restarting [APP_NAME].
  </notification>
<!-- Firestorm Reset Settings -->

<!-- AW: opensim -->
  <notification icon="alertmodal.tga"
		name="CantAddGrid"
		type="alertmodal">
Could not add [GRID] to the grid list.
[REASON] contact support of [GRID].
    <usetemplate
     name="okbutton"
     yestext="OK"/>
  </notification>
<!-- AW: opensim -->

  <!-- ## Zi: Particle Editor -->
  <notification
   icon="alertmodal.tga"
   name="ParticleScriptFindFolderFailed"
   type="alertmodal">
Could not find a folder for the new script in inventory.
  </notification>

  <notification
   icon="alertmodal.tga"
   name="ParticleScriptCreationFailed"
   type="alertmodal">
Could not create new script for this particle system.
  </notification>

  <notification
   icon="alertmodal.tga"
   name="ParticleScriptNotFound"
   type="alertmodal">
Could not find the newly created script for this particle system.
  </notification>

  <notification
   icon="alertmodal.tga"
   name="ParticleScriptCreateTempFileFailed"
   type="alertmodal">
Could not create temporary file for script upload.
  </notification>

  <notification
   icon="notify.tga"
   name="ParticleScriptInjected"
   type="alertmodal">
Particle script was injected successfully.
   <form name="form">
      <ignore name="ignore"
       text="A particle script was injected to an object."/>
    </form>
  </notification>

  <notification
   icon="alertmodal.tga"
   name="ParticleScriptCapsFailed"
   type="alertmodal">
Failed to inject script into object. Request for capabilities returned an empty address.
  </notification>

  <notification
   icon="notify.tga"
   name="ParticleScriptCopiedToClipboard"
   type="alertmodal">
The LSL script to create this particle system has been copied to your clipboard. You can now paste it into a new script to use it.
   <form name="form">
      <ignore name="ignore"
       text="A particle script was copied to my clipboard"/>
    </form>
  </notification>
  <!-- ## Zi: Particle Editor -->

  <!-- ## Zi: Debug Settings Editor -->
  <notification
   icon="notify.tga"
   name="DebugSettingsWarning"
   type="alertmodal">
Warning! The use of the Debug Settings window is unsupported! Changing debug settings can severely impact your experience and might lead to loss of data, functionality or even access to the service. Please do not change any values without knowing exactly what you are doing.
   <form name="form">
      <ignore name="ignore"
       text="Debug Settings warning message"/>
    </form>
  </notification>

  <notification
   icon="notify.tga"
   name="ControlNameCopiedToClipboard"
   type="alertmodal">
This debug setting's name has been copied to your clipboard. You can now paste it somewhere else to use it.
   <form name="form">
      <ignore name="ignore"
       text="A debug setting's name was copied to my clipboard"/>
    </form>
  </notification>

  <notification
   icon="notify.tga"
   name="SanityCheck"
   type="alertmodal">
[APP_NAME] has detected a possible issue with your settings:

[SANITY_MESSAGE]

Reason: [SANITY_COMMENT]

Current setting: [CURRENT_VALUE]
   <form name="form">
      <ignore name="ignore"
       text="A settings control has failed the sanity check."/>
    </form>
  </notification>
  <!-- ## Zi: Debug Settings Editor -->

  <notification
   icon="alertmodal.tga"
   name="TeleportToAvatarNotPossible"
   type="alertmodal">
Teleport to this avatar not possible, because the exact position is unknown.
  <tag>fail</tag>
  </notification>

  <notification
   icon="alertmodal.tga"
   name="ZoomToAvatarNotPossible"
   type="alertmodal">
Cannot zoom to this avatar, because it is out of reach.
  <tag>fail</tag>
  </notification>

  <notification
   icon="alertmodal.tga"
   name="TrackAvatarNotPossible"
   type="alertmodal">
Cannot track this avatar, because it is beyond radar range.
  <tag>fail</tag>
  </notification>

  <notification
   icon="alertmodal.tga"
   name="CacheEmpty"
   type="alertmodal">
Your viewer cache is currently empty. Please be aware that you may experience slow framerates and inventory loading for a short time while new content downloads.
  </notification>

  <!-- <FS:Zi> Viewer version popup -->
  <notification
   icon="alertmodal.tga"
   name="FirstJoinSupportGroup"
   type="alertmodal">
Welcome to the Phoenix/Firestorm Viewer Support Group!

To make support easier, it is recommended to announce your viewer's version to the group. You can choose to display your viewer's version in front of any chat you send to the group. Our support members can give you more meaningful advice right away if they know the viewer version you are on.

You can enable and disable this function at any time using the checkbox in the group chat floater.

Do you want to enable the automatic viewer version display?

    <form name="form">
      <button
       index="0"
       name="OK_okcancelignore"
       text="Yes"/>
      <button
       default="true"
       index="1"
       name="Cancel_okcancelignore"
       text="No"/>
      <ignore
	   name="ignore"
       text="The Phoenix/Firestorm Support Group was joined"
       save_option="true" />
    </form>

  </notification>
  <!-- <FS:Zi> Viewer version popup -->
  <notification
     icon="alertmodal.tga"
     name="ConfirmScriptModify"
    type="alertmodal">
    Are you sure you want to modify scripts in selected objects?
    <tag>confirm</tag>
    <usetemplate
    ignoretext="Confirm before I modify scripts in selection"
     name="okcancelignore"
     notext="Cancel"
     yestext="OK"/>
  </notification>

  <notification
   icon="alertmodal.tga"
   name="LocalBitmapsUpdateFileNotFound"
   persist="true"
   type="notify">
[FNAME] could not be updated because the file could no longer be found.
Disabling future updates for this file.
  </notification>

  <notification
   icon="alertmodal.tga"
   name="LocalBitmapsUpdateFailedFinal"
   persist="true"
   type="notify">
[FNAME] could not be opened or decoded for [NRETRIES] attempts, and is now considered broken.
Disabling future updates for this file.
  </notification>

  <notification
   icon="alertmodal.tga"
   name="LocalBitmapsVerifyFail"
   persist="true"
   type="notify">
Attempted to add an invalid or unreadable image file [FNAME] which could not be opened or decoded.
Attempt canceled.
  </notification>

  <notification
   icon="alertmodal.tga"
   name="PathfindingReturnMultipleItems"
   type="alertmodal">
    You are returning [NUM_ITEMS] items.  Are you sure you want to continue?
    <tag>confirm</tag>
    <usetemplate
     ignoretext="Are you sure you want to return multiple items?"
     name="okcancelignore"
     notext="No"
     yestext="Yes"/>
  </notification>

  <notification
   icon="alertmodal.tga"
   name="PathfindingDeleteMultipleItems"
   type="alertmodal">
    You are deleting [NUM_ITEMS] items.  Are you sure you want to continue?
    <tag>confirm</tag>
    <usetemplate
     ignoretext="Are you sure you want to delete multiple items?"
     name="okcancelignore"
     notext="No"
     yestext="Yes"/>
  </notification>


  <notification
   icon="alertmodal.tga"
   name="AvatarFrozen"
   type="notify">
   <tag>fail</tag>
[AV_FREEZER] has frozen you. You cannot move or interact with the world.
  </notification>

  <notification
   icon="alertmodal.tga"
   name="AvatarFrozenDuration"
   type="notify">
   <tag>fail</tag>
[AV_FREEZER] has frozen you for [AV_FREEZE_TIME] seconds. You cannot move or interact with the world.
  </notification>

  <notification
   icon="alertmodal.tga"
   name="YouFrozeAvatar"
   type="notify">
   <tag>fail</tag>
Avatar frozen.
  </notification>

  <notification
   icon="alertmodal.tga"
   name="AvatarHasUnFrozenYou"
   type="notify">
   <tag>fail</tag>
[AV_FREEZER] has unfrozen you.
  </notification>

  <notification
   icon="alertmodal.tga"
   name="AvatarUnFrozen"
   type="notify">
   <tag>fail</tag>
Avatar unfrozen.
  </notification>

  <notification
   icon="alertmodal.tga"
   name="AvatarFreezeFailure"
   type="notify">
   <tag>fail</tag>
Freeze failed because you don't have admin permission for that parcel.
  </notification>

  <notification
   icon="alertmodal.tga"
<<<<<<< HEAD
   name="AvatarFreezeThaw"
   type="notify">
   <tag>fail</tag>
Your freeze expired, go about your business.
=======
   name="CMOParcelFull"
   type="notify">
   <tag>fail</tag>
Can't move object '[O]' to
[P] in region [R] because the parcel is full.
>>>>>>> 479f13d5
  </notification>

  <notification
   icon="alertmodal.tga"
<<<<<<< HEAD
   name="AvatarCantFreeze"
   type="notify">
   <tag>fail</tag>
Sorry, can't freeze that user.
=======
   name="CMOParcelPerms"
   type="notify">
   <tag>fail</tag>
Can't move object '[O]' to
[P] in region [R] because your objects are not allowed on this parcel.
>>>>>>> 479f13d5
  </notification>

  <notification
   icon="alertmodal.tga"
<<<<<<< HEAD
   name="NowOwnObject"
   type="notify">
   <tag>fail</tag>
You are now the owner of object [OBJECT_NAME]
=======
   name="CMOParcelResources"
   type="notify">
   <tag>fail</tag>
Can't move object '[O]' to
[P] in region [R] because there are not enough resources for this object on this parcel.
>>>>>>> 479f13d5
  </notification>

  <notification
   icon="alertmodal.tga"
   name="CantRezOnLand"
   type="notify">
   <tag>fail</tag>
Can't rez object at [OBJECT_POS] because the owner of this land does not allow it.  Use the land tool to see land ownership.
  </notification>

  <notification
   icon="alertmodal.tga"
<<<<<<< HEAD
   name="RezFailTooManyRequests"
   type="notify">
   <tag>fail</tag>
Object can not be rezzed because there are too many requests.
=======
   name="CMORegionVersion"
   type="notify">
    <tag>fail</tag>
    Can't move object '[O]' to
    [P] in region [R] because the other region is running an older version which does not support receiving this object via region crossing.
>>>>>>> 479f13d5
  </notification>
 
  <notification
   icon="alertmodal.tga"
<<<<<<< HEAD
   name="SitFailCantMove"
   type="notify">
   <tag>fail</tag>
You cannot sit because you cannot move at this time.
=======
   name="CMONavMesh"
   type="notify">
   <tag>fail</tag>
Can't move object '[O]' to
[P] in region [R] because you cannot modify the navmesh across region boundaries.
>>>>>>> 479f13d5
  </notification>

  <notification
   icon="alertmodal.tga"
<<<<<<< HEAD
   name="SitFailNotAllowedOnLand"
   type="notify">
   <tag>fail</tag>
You cannot sit because you are not allowed on that land.
=======
   name="CMOWTF"
   type="notify">
   <tag>fail</tag>
Can't move object '[O]' to
[P] in region [R] because of an unknown reason. ([F])
>>>>>>> 479f13d5
  </notification>
 
  <notification
   icon="alertmodal.tga"
   name="SitFailNotSameRegion"
   type="notify">
   <tag>fail</tag>
Try moving closer.  Can't sit on object because
it is not in the same region as you.
  </notification>
  
  <notification
   icon="alert.tga"
   name="ChatHistoryIsBusyAlert"
   type="alertmodal">
   Chat history file is busy with previous operation. Please try again in a few minutes or choose chat with another person.
    <usetemplate
     name="okbutton"
     yestext="OK"/>
  </notification>
  
  <notification
   icon="alertmodal.tga"
   name="NoNewObjectRegionFull"
   type="notify">
   <tag>fail</tag>
Unable to create new object. The region is full.
  </notification>

  <notification
   icon="alertmodal.tga"
   name="FailedToPlaceObject"
   type="notify">
   <tag>fail</tag>
Failed to place object at specified location.  Please try again.
  </notification>

  <notification
   icon="alertmodal.tga"
   name="NoOwnNoGardening"
   type="notify">
   <tag>fail</tag>
You can't create trees and grass on land you don't own.
  </notification>

  <notification
   icon="alertmodal.tga"
   name="NoCopyPermsNoObject"
   type="notify">
   <tag>fail</tag>
Copy failed because you lack permission to copy the object '[OBJ_NAME]'.
  </notification>

  <notification
   icon="alertmodal.tga"
   name="NoTransPermsNoObject"
   type="notify">
   <tag>fail</tag>
Copy failed because the object '[OBJ_NAME]' cannot be transferred to you.
  </notification>

  <notification
   icon="alertmodal.tga"
   name="AddToNavMeshNoCopy"
   type="notify">
   <tag>fail</tag>
Copy failed because the object '[OBJ_NAME]' contributes to navmesh.
  </notification>

  <notification
   icon="alertmodal.tga"
   name="DupeWithNoRootsSelected"
   type="notify">
   <tag>fail</tag>
Duplicate with no root objects selected.
  </notification>

  <notification
   icon="alertmodal.tga"
   name="CantDupeCuzRegionIsFull"
   type="notify">
   <tag>fail</tag>
Can't duplicate objects because the region is full.
  </notification>

  <notification
   icon="alertmodal.tga"
   name="CantDupeCuzParcelNotFound"
   type="notify">
   <tag>fail</tag>
Can't duplicate objects - Can't find the parcel they are on.
  </notification>

  <notification
   icon="alertmodal.tga"
   name="CantCreateCuzParcelFull"
   type="notify">
   <tag>fail</tag>
Can't create object because 
the parcel is full.
  </notification>

  <notification
   icon="alertmodal.tga"
   name="RezAttemptFailed"
   type="notify">
   <tag>fail</tag>
Attempt to rez an object failed.
  </notification>

  <notification
   icon="alertmodal.tga"
   name="ToxicInvRezAttemptFailed"
   type="notify">
   <tag>fail</tag>
Unable to create item that has caused problems on this region.
  </notification>

  <notification
   icon="alertmodal.tga"
   name="InvItemIsBlacklisted"
   type="notify">
   <tag>fail</tag>
That inventory item has been blacklisted.
  </notification>

  <notification
   icon="alertmodal.tga"
   name="NoCanRezObjects"
   type="notify">
   <tag>fail</tag>
You are not currently allowed to create objects.
  </notification>
 
  <notification
   icon="alertmodal.tga"
   name="LandSearchBlocked"
   type="notify">
   <tag>fail</tag>
Land Search Blocked.
You have performed too many land searches too quickly.
Please try again in a minute.
  </notification>

  <notification
   icon="alertmodal.tga"
   name="NotEnoughResourcesToAttach"
   type="notify">
   <tag>fail</tag>
Not enough script resources available to attach object!
  </notification>

  <notification
   icon="notifytip.tga"
   name="YouDiedAndGotTPHome"
   type="notifytip">
   <tag>fail</tag>
You died and have been teleported to your home location
  </notification>

  <notification
   icon="alertmodal.tga"
   name="EjectComingSoon"
   type="notify">
   <tag>fail</tag>
You are no longer allowed here and have [EJECT_TIME] seconds to leave.
  </notification>

  <notification
   icon="alertmodal.tga"
   name="NoEnterRegionMaybeFull"
   type="notify">
   <tag>fail</tag>
You can't enter region "[NAME]".
It may be full or restarting soon.
  </notification>

  <notification
   icon="alertmodal.tga"
   name="SaveBackToInvDisabled"
   type="notify">
   <tag>fail</tag>
Save Back To Inventory has been disabled.
  </notification>

  <notification
   icon="alertmodal.tga"
   name="NoExistNoSaveToContents"
   type="notify">
   <tag>fail</tag>
Cannot save '[OBJ_NAME]' to object contents because the object it was rezzed from no longer exists.
  </notification>

  <notification
   icon="alertmodal.tga"
   name="NoModNoSaveToContents"
   type="notify">
   <tag>fail</tag>
Cannot save '[OBJ_NAME]' to object contents because you do not have permission to modify the object '[DEST_NAME]'.
  </notification>

  <notification
   icon="alertmodal.tga"
   name="NoSaveBackToInvDisabled"
   type="notify">
   <tag>fail</tag>
Cannot save '[OBJ_NAME]' back to inventory -- this operation has been disabled.
  </notification>

  <notification
   icon="alertmodal.tga"
   name="NoCopyNoSelCopy"
   type="notify">
   <tag>fail</tag>
You cannot copy your selection because you do not have permission to copy the object '[OBJ_NAME]'.
  </notification>

  <notification
   icon="alertmodal.tga"
   name="NoTransNoSelCopy"
   type="notify">
   <tag>fail</tag>
You cannot copy your selection because the object '[OBJ_NAME]' is not transferable.
  </notification>

  <notification
   icon="alertmodal.tga"
   name="NoTransNoCopy"
   type="notify">
   <tag>fail</tag>
You cannot copy your selection because the object '[OBJ_NAME]' is not transferable.
  </notification>

  <notification
   icon="alertmodal.tga"
   name="NoPermsNoRemoval"
   type="notify">
   <tag>fail</tag>
Removal of the object '[OBJ_NAME]' from the simulator is disallowed by the permissions system.
  </notification>

  <notification
   icon="alertmodal.tga"
   name="NoModNoSaveSelection"
   type="notify">
   <tag>fail</tag>
Cannot save your selection because you do not have permission to modify the object '[OBJ_NAME]'.
  </notification>

  <notification
   icon="alertmodal.tga"
   name="NoCopyNoSaveSelection"
   type="notify">
   <tag>fail</tag>
Cannot save your selection because the object '[OBJ_NAME]' is not copyable.
  </notification>

  <notification
   icon="alertmodal.tga"
   name="NoModNoTaking"
   type="notify">
   <tag>fail</tag>
You cannot take your selection because you do not have permission to modify the object '[OBJ_NAME]'.
  </notification>

  <notification
   icon="alertmodal.tga"
   name="RezDestInternalError"
   type="notify">
   <tag>fail</tag>
Internal Error: Unknown destination type.
  </notification>

  <notification
   icon="alertmodal.tga"
   name="DeleteFailObjNotFound"
   type="notify">
   <tag>fail</tag>
Delete failed because object not found
  </notification>

  <notification
   icon="alertmodal.tga"
   name="SorryCantEjectUser"
   type="notify">
   <tag>fail</tag>
Sorry, can't eject that user.
  </notification>

  <notification
   icon="alertmodal.tga"
   name="RegionSezNotAHome"
   type="notify">
   <tag>fail</tag>
This region does not allow you to set your home location here.
  </notification>

  <notification
   icon="alertmodal.tga"
   name="HomeLocationLimits"
   type="notify">
   <tag>fail</tag>
You can only set your 'Home Location' on your land or at a mainland Infohub.
   </notification>

  <notification
   icon="alertmodal.tga"
   name="HomePositionSet"
   type="notify">
   <tag>fail</tag>
Home position set.
  </notification>

  <notification
   icon="notifytip.tga"
   name="AvatarEjected"
   type="notifytip">
   <tag>fail</tag>
Avatar ejected.
  </notification>

  <notification
   icon="alertmodal.tga"
   name="AvatarEjectFailed"
   type="notify">
   <tag>fail</tag>
Eject failed because you don't have admin permission for that parcel.
  </notification>

  <notification
   icon="alertmodal.tga"
   name="CantMoveObjectParcelFull"
   type="notify">
   <tag>fail</tag>
Can't move object '[OBJECT_NAME]' to
[OBJ_POSITION] in region [REGION_NAME] because the parcel is full.
  </notification>

  <notification
   icon="alertmodal.tga"
   name="CantMoveObjectParcelPerms"
   type="notify">
   <tag>fail</tag>
Can't move object '[OBJECT_NAME]' to
[OBJ_POSITION] in region [REGION_NAME] because your objects are not allowed on this parcel.
  </notification>

  <notification
   icon="alertmodal.tga"
   name="CantMoveObjectParcelResources"
   type="notify">
   <tag>fail</tag>
Can't move object '[OBJECT_NAME]' to
[OBJ_POSITION] in region [REGION_NAME] because there are not enough resources for this object on this parcel.
  </notification>

  <notification
   icon="alertmodal.tga"
   name="NoParcelPermsNoObject"
   type="notify">
   <tag>fail</tag>
Copy failed because you lack access to that parcel.
  </notification>

  <notification
   icon="alertmodal.tga"
   name="CantMoveObjectRegionVersion"
   type="notify">
   <tag>fail</tag>
Can't move object '[OBJECT_NAME]' to
[OBJ_POSITION] in region [REGION_NAME] because the other region is running an older version which does not support receiving this object via region crossing.
  </notification>

  <notification
   icon="alertmodal.tga"
   name="CantMoveObjectNavMesh"
   type="notify">
   <tag>fail</tag>
Can't move object '[OBJECT_NAME]' to
[OBJ_POSITION] in region [REGION_NAME] because you cannot modify the navmesh across region boundaries.
  </notification>

  <notification
   icon="alertmodal.tga"
   name="CantMoveObjectWTF"
   type="notify">
   <tag>fail</tag>
Can't move object '[OBJECT_NAME]' to
[OBJ_POSITION] in region [REGION_NAME] because of an unknown reason. ([FAILURE_TYPE])
  </notification>

  <notification
   icon="alertmodal.tga"
   name="NoPermModifyObject"
   type="notify">
   <tag>fail</tag>
You don't have permission to modify that object
  </notification>

  <notification
   icon="alertmodal.tga"
   name="TooMuchObjectInventorySelected"
   type="alertmodal">
    <tag>fail</tag>
    Too many objects with large inventory are selected. Please select fewer objects and try again.
    <usetemplate
     name="okbutton"
     yestext="OK"/>
  </notification>

  <notification
   icon="alertmodal.tga"
   name="CantEnablePhysObjContributesToNav"
   type="notify">
   <tag>fail</tag>
Can't enable physics for an object that contributes to the navmesh.
  </notification>

  <notification
   icon="alertmodal.tga"
   name="CantEnablePhysKeyframedObj"
   type="notify">
   <tag>fail</tag>
Can't enable physics for keyframed objects.
  </notification>

  <notification
   icon="alertmodal.tga"
   name="CantEnablePhysNotEnoughLandResources"
   type="notify">
   <tag>fail</tag>
Can't enable physics for object -- insufficient land resources.
  </notification>

  <notification
   icon="alertmodal.tga"
   name="CantEnablePhysCostTooGreat"
   persist="true"
   type="notify">
   <tag>fail</tag>
Can't enable physics for object with physics resource cost greater than [MAX_OBJECTS]
  </notification>

  <notification
   icon="alertmodal.tga"
   name="PhantomWithConcavePiece"
   type="notify">
   <tag>fail</tag>
This object cannot have a concave piece because it is phantom and contributes to the navmesh.
  </notification>

  <notification
   icon="alertmodal.tga"
   name="UnableAddItem"
   type="notify">
   <tag>fail</tag>
Unable to add item!
  </notification>

  <notification
   icon="alertmodal.tga"
   name="UnableEditItem"
   type="notify">
   <tag>fail</tag>
Unable to edit this!
  </notification>

  <notification
   icon="alertmodal.tga"
   name="NoPermToEdit"
   type="notify">
   <tag>fail</tag>
Not permitted to edit this.
  </notification>

  <notification
   icon="alertmodal.tga"
   name="NoPermToCopyInventory"
   type="notify">
   <tag>fail</tag>
Not permitted to copy that inventory.
  </notification>

  <notification
   icon="alertmodal.tga"
   name="CantSaveItemDoesntExist"
   type="notify">
   <tag>fail</tag>
Cannot save to object contents: Item no longer exists.
  </notification>

  <notification
   icon="alertmodal.tga"
   name="CantSaveItemAlreadyExists"
   type="notify">
   <tag>fail</tag>
Cannot save to object contents: Item with that name already exists in inventory
  </notification>

  <notification
   icon="alertmodal.tga"
   name="CantSaveModifyAttachment"
   type="notify">
   <tag>fail</tag>
Cannot save to object contents: This would modify the attachment permissions.
  </notification>

  <notification
   icon="alertmodal.tga"
   name="AttachmentHasTooMuchInventory"
   type="notify">
   <tag>fail</tag>
Your attachments contain too much inventory to add more.
  </notification>

  <!--<notification
   icon="alertmodal.tga"
   name="IllegalAttachment"
   type="notify">
   <tag>fail</tag>
The attachment has requested a nonexistent point on the avatar. It has been attached to the chest instead.
  </notification>-->

  <notification
   icon="alertmodal.tga"
   name="TooManyScripts"
   type="notify">
   <tag>fail</tag>
Too many scripts.
  </notification>

  <notification
   icon="alertmodal.tga"
   name="UnableAddScript"
   type="notify">
   <tag>fail</tag>
Unable to add script!
  </notification>

  <notification
   icon="alertmodal.tga"
   name="AssetServerTimeoutObjReturn"
   type="notify">
   <tag>fail</tag>
Asset server didn't respond in a timely fashion.  Object returned to sim.
  </notification>

  <notification
   icon="alertmodal.tga"
   name="RegionDisablePhysicsShapes"
   type="notify">
   <tag>fail</tag>
This region does not have physics shapes enabled.
  </notification>

  <notification
   icon="alertmodal.tga"
   name="NoModNavmeshAcrossRegions"
   type="notify">
   <tag>fail</tag>
You cannot modify the navmesh across region boundaries.
  </notification>

  <notification
   icon="alertmodal.tga"
   name="NoSetPhysicsPropertiesOnObjectType"
   type="notify">
   <tag>fail</tag>
Cannot set physics properties on that object type.
  </notification>

  <notification
   icon="alertmodal.tga"
   name="NoSetRootPrimWithNoShape"
   type="notify">
   <tag>fail</tag>
Cannot set root prim to have no shape.
  </notification>

  <notification
   icon="alertmodal.tga"
   name="NoRegionSupportPhysMats"
   type="notify">
   <tag>fail</tag>
This region does not have physics materials enabled.
  </notification>

  <notification
   icon="alertmodal.tga"
   name="OnlyRootPrimPhysMats"
   type="notify">
   <tag>fail</tag>
Only root prims may have their physics materials adjusted.
  </notification>

  <notification
   icon="alertmodal.tga"
   name="NoSupportCharacterPhysMats"
   type="notify">
   <tag>fail</tag>
Setting physics materials on characters is not yet supported.
  </notification>

  <notification
   icon="alertmodal.tga"
   name="InvalidPhysMatProperty"
   type="notify">
   <tag>fail</tag>
One or more of the specified physics material properties was invalid.
  </notification>

  <notification
   icon="alertmodal.tga"
   name="NoPermsAlterStitchingMeshObj"
   type="notify">
   <tag>fail</tag>
You may not alter the stitching type of a mesh object.
  </notification>

  <notification
   icon="alertmodal.tga"
   name="NoPermsAlterShapeMeshObj"
   type="notify">
   <tag>fail</tag>
You may not alter the shape of a mesh object
  </notification>

  <notification
   icon="alertmodal.tga"
   name="FullRegionCantEnter"
   type="notify">
   <tag>fail</tag>
You can't enter this region because \nthe region is full.
  </notification>

  <notification
   icon="alertmodal.tga"
   name="LinkFailedOwnersDiffer"
   type="notify">
   <tag>fail</tag>
Link failed -- owners differ
  </notification>

  <notification
   icon="alertmodal.tga"
   name="LinkFailedNoModNavmeshAcrossRegions"
   type="notify">
   <tag>fail</tag>
Link failed -- cannot modify the navmesh across region boundaries.
  </notification>

  <notification
   icon="alertmodal.tga"
   name="LinkFailedNoPermToEdit"
   type="notify">
   <tag>fail</tag>
Link failed because you do not have edit permission.
  </notification>

  <notification
   icon="alertmodal.tga"
   name="LinkFailedTooManyPrims"
   type="notify">
   <tag>fail</tag>
Link failed -- too many primitives
  </notification>

  <notification
   icon="alertmodal.tga"
   name="LinkFailedCantLinkNoCopyNoTrans"
   type="notify">
   <tag>fail</tag>
Link failed -- cannot link no-copy with no-transfer
  </notification>

  <notification
   icon="alertmodal.tga"
   name="LinkFailedNothingLinkable"
   type="notify">
   <tag>fail</tag>
Link failed -- nothing linkable.
  </notification>

  <notification
   icon="alertmodal.tga"
   name="LinkFailedTooManyPathfindingChars"
   type="notify">
   <tag>fail</tag>
Link failed -- too many pathfinding characters
  </notification>

  <notification
   icon="alertmodal.tga"
   name="LinkFailedInsufficientLand"
   type="notify">
   <tag>fail</tag>
Link failed -- insufficient land resources
  </notification>

  <notification
   icon="alertmodal.tga"
   name="LinkFailedTooMuchPhysics"
   type="notify">
   <tag>fail</tag>
Object uses too many physics resources -- its dynamics have been disabled.
  </notification>

  <notification
   icon="alertmodal.tga"
   name="EstateManagerFailedllTeleportHome"
   persist="false"
   type="notify">
    <tag>fail</tag>
The object '[OBJECT_NAME]' at [SLURL] cannot teleport estate managers home.
  </notification>

  <notification
   icon="alertmodal.tga"
   name="TeleportedHomeByObjectOnParcel"
   persist="false"
   type="notify">
   <tag>fail</tag>
You have been teleported home by the object '[OBJECT_NAME]' on the parcel '[PARCEL_NAME]'
  </notification>

  <notification
   icon="alertmodal.tga"
   name="TeleportedHomeByObject"
   persist="false"
   type="notify">
   <tag>fail</tag>
You have been teleported home by the object '[OBJECT_NAME]'
  </notification>

  <notification
   icon="alertmodal.tga"
   name="TeleportedByAttachment"
   type="notify">
   <tag>fail</tag>
You have been teleported by an attachment on [ITEM_ID]
   <usetemplate
    ignoretext="Teleport: You have been teleported by an attachment"
    name="notifyignore"/>
  </notification>

  <notification
   icon="alertmodal.tga"
   name="TeleportedByObjectOnParcel"
   type="notify">
   <tag>fail</tag>
You have been teleported by the object '[OBJECT_NAME]' on the parcel '[PARCEL_NAME]'
   <usetemplate
    ignoretext="Teleport: You have been teleported by an object on a parcel"
    name="notifyignore"/>
  </notification>

  <notification
   icon="alertmodal.tga"
   name="TeleportedByObjectOwnedBy"
   type="notify">
   <tag>fail</tag>
You have been teleported by the object '[OBJECT_NAME]' owned by [OWNER_ID]
  </notification>

  <notification
   icon="alertmodal.tga"
   name="TeleportedByObjectUnknownUser"
   type="notify">
   <tag>fail</tag>
You have been teleported by the object '[OBJECT_NAME]' owned by an unknown user.
  </notification>

  <notification
   icon="alertmodal.tga"
   name="StandDeniedByObject"
   type="notify">
    <tag>fail</tag>
'[OBJECT_NAME]' will not allow you to stand at this time.
  </notification>

  <notification
   icon="alertmodal.tga"
   name="ResitDeniedByObject"
   type="notify">
    <tag>fail</tag>
'[OBJECT_NAME]' will not allow you to change your seat at this time.
  </notification>

  <notification
   icon="alertmodal.tga"
   name="CantCreateObjectRegionFull"
   type="notify">
   <tag>fail</tag>
Unable to create requested object. The region is full.
  </notification>

  <notification
   icon="alertmodal.tga"
   name="CantAttackMultipleObjOneSpot"
   type="notify">
   <tag>fail</tag>
You can't attach multiple objects to one spot.
  </notification>

  <notification
   icon="alertmodal.tga"
   name="CantCreateMultipleObjAtLoc"
   type="notify">
   <tag>fail</tag>
You can't create multiple objects here.
  </notification>

  <notification
   icon="alertmodal.tga"
   name="UnableToCreateObjTimeOut"
   type="notify">
   <tag>fail</tag>
Unable to create requested object. Object is missing from database.
  </notification>

  <notification
   icon="alertmodal.tga"
   name="UnableToCreateObjUnknown"
   type="notify">
   <tag>fail</tag>
Unable to create requested object. The request timed out. Please try again.
  </notification>

  <notification
   icon="alertmodal.tga"
   name="UnableToCreateObjMissingFromDB"
   type="notify">
   <tag>fail</tag>
Unable to create requested object. Please try again.
  </notification>

  <notification
   icon="alertmodal.tga"
   name="RezFailureTookTooLong"
   type="notify">
   <tag>fail</tag>
Rez failed, requested object took too long to load.
  </notification>

  <notification
   icon="alertmodal.tga"
   name="FailedToPlaceObjAtLoc"
   type="notify">
   <tag>fail</tag>
Failed to place object at specified location.  Please try again.
  </notification>

  <notification
   icon="alertmodal.tga"
   name="CantCreatePlantsOnLand"
   type="notify">
   <tag>fail</tag>
You cannot create plants on this land.
  </notification>

  <notification
   icon="alertmodal.tga"
   name="CantRestoreObjectNoWorldPos"
   type="notify">
   <tag>fail</tag>
Cannot restore object. No world position found.
  </notification>

  <notification
   icon="alertmodal.tga"
   name="CantRezObjectInvalidMeshData"
   type="notify">
   <tag>fail</tag>
Unable to rez object because its mesh data is invalid.
  </notification>

  <notification
   icon="alertmodal.tga"
   name="CantRezObjectTooManyScripts"
   type="notify">
   <tag>fail</tag>
Unable to rez object because there are already too many scripts in this region.
  </notification>

  <notification
   icon="alertmodal.tga"
   name="CantCreateObjectNoAccess"
   type="notify">
   <tag>fail</tag>
Your access privileges don't allow you to create objects there.
  </notification>

  <notification
   icon="alertmodal.tga"
   name="CantCreateObject"
   type="notify">
   <tag>fail</tag>
You are not currently allowed to create objects.
  </notification>

  <notification
   icon="alertmodal.tga"
   name="InvalidObjectParams"
   type="notify">
   <tag>fail</tag>
Invalid object parameters
  </notification>

  <notification
   icon="alertmodal.tga"
   name="CantDuplicateObjectNoAcess"
   type="notify">
   <tag>fail</tag>
Your access privileges don't allow you to duplicate objects here.
  </notification>

  <notification
   icon="alertmodal.tga"
   name="CantChangeShape"
   type="notify">
   <tag>fail</tag>
You are not allowed to change this shape.
  </notification>

  <notification
   icon="alertmodal.tga"
   name="NoAccessToClaimObjects"
   type="notify">
   <tag>fail</tag>
Your access privileges don't allow you to claim objects here.
  </notification>

  <notification
   icon="alertmodal.tga"
   name="DeedFailedNoPermToDeedForGroup"
   type="notify">
   <tag>fail</tag>
Deed failed because you do not have permission to deed objects for your group.
  </notification>

  <notification
   icon="alertmodal.tga"
   name="NoPrivsToBuyObject"
   type="notify">
   <tag>fail</tag>
Your access privileges don't allow you to buy objects here.
  </notification>

  <notification
   icon="alertmodal.tga"
   name="CantAttachObjectAvatarSittingOnIt"
   type="notify">
   <tag>fail</tag>
Cannot attach object because an avatar is sitting on it.
  </notification>

  <notification
   icon="alertmodal.tga"
   name="WhyAreYouTryingToWearShrubbery"
   type="notify">
   <tag>fail</tag>
Trees and grasses cannot be worn as attachments.
  </notification>

  <notification
   icon="alertmodal.tga"
   name="CantAttachGroupOwnedObjs"
   type="notify">
   <tag>fail</tag>
Cannot attach group-owned objects.
  </notification>

  <notification
   icon="alertmodal.tga"
   name="CantAttachObjectsNotOwned"
   type="notify">
   <tag>fail</tag>
Cannot attach objects that you don't own.
  </notification>

  <notification
   icon="alertmodal.tga"
   name="CantAttachNavmeshObjects"
   type="notify">
   <tag>fail</tag>
Cannot attach objects that contribute to navmesh.
  </notification>

  <notification
   icon="alertmodal.tga"
   name="CantAttachObjectNoMovePermissions"
   type="notify">
   <tag>fail</tag>
Cannot attach object because you do not have permission to move it.
  </notification>

  <notification
   icon="alertmodal.tga"
   name="CantAttachNotEnoughScriptResources"
   type="notify">
   <tag>fail</tag>
Not enough script resources available to attach object!
  </notification>

  <notification
   icon="alertmodal.tga"
   name="CantAttachObjectBeingRemoved"
   type="notify">
    <tag>fail</tag>
    Cannot attach object because it is already being removed.
  </notification>

  <notification
  icon="alertmodal.tga"
  name="IllegalAttachment"
  type="notify">
   <tag>fail</tag>
   The attachment has requested a nonexistent point on the avatar. It has been attached to the chest instead.
  </notification>

  <notification
   icon="alertmodal.tga"
   name="CantDropItemTrialUser"
   type="notify">
   <tag>fail</tag>
You can't drop objects here; try the Free Trial area.
  </notification>

  <notification
   icon="alertmodal.tga"
   name="CantDropMeshAttachment"
   type="notify">
   <tag>fail</tag>
You can't drop mesh attachments. Detach to inventory and then rez in world.
  </notification>

  <notification
   icon="alertmodal.tga"
   name="CantDropAttachmentNoPermission"
   type="notify">
   <tag>fail</tag>
Failed to drop attachment: you don't have permission to drop there.
  </notification>

  <notification
   icon="alertmodal.tga"
   name="CantDropAttachmentInsufficientLandResources"
   type="notify">
   <tag>fail</tag>
Failed to drop attachment: insufficient available land resource.
  </notification>

  <notification
   icon="alertmodal.tga"
   name="CantDropAttachmentInsufficientResources"
   type="notify">
   <tag>fail</tag>
Failed to drop attachments: insufficient available resources.
  </notification>

  <notification
   icon="alertmodal.tga"
   name="CantDropObjectFullParcel"
   type="notify">
   <tag>fail</tag>
Cannot drop object here.  Parcel is full.
  </notification>

  <notification
   icon="alertmodal.tga"
   name="CantTouchObjectBannedFromParcel"
   type="notify">
   <tag>fail</tag>
Can't touch/grab this object because you are banned from the land parcel.
  </notification>

  <notification
   icon="alertmodal.tga"
   name="PlzNarrowDeleteParams"
   type="notify">
   <tag>fail</tag>
Please narrow your delete parameters.
  </notification>

  <notification
   icon="alertmodal.tga"
   name="UnableToUploadAsset"
   type="notify">
   <tag>fail</tag>
Unable to upload asset.
  </notification>

  <notification
   icon="alertmodal.tga"
   name="CantTeleportCouldNotFindUser"
   type="notify">
   <tag>fail</tag>
Could not find user to teleport home
  </notification>

  <notification
   icon="alertmodal.tga"
   name="GodlikeRequestFailed"
   type="notify">
   <tag>fail</tag>
godlike request failed
  </notification>

  <notification
   icon="alertmodal.tga"
   name="GenericRequestFailed"
   type="notify">
   <tag>fail</tag>
generic request failed
  </notification>

  <notification
   icon="alertmodal.tga"
   name="CantUploadPostcard"
   type="notify">
   <tag>fail</tag>
Unable to upload postcard.  Try again later.
  </notification>

  <notification
   icon="alertmodal.tga"
   name="CantFetchInventoryForGroupNotice"
   type="notify">
   <tag>fail</tag>
Unable to fetch inventory details for the group notice.
  </notification>

  <notification
   icon="alertmodal.tga"
   name="CantSendGroupNoticeNotPermitted"
   type="notify">
   <tag>fail</tag>
Unable to send group notice -- not permitted.
  </notification>

  <notification
   icon="alertmodal.tga"
   name="CantSendGroupNoticeCantConstructInventory"
   type="notify">
   <tag>fail</tag>
Unable to send group notice -- could not construct inventory.
  </notification>

  <notification
   icon="alertmodal.tga"
   name="CantParceInventoryInNotice"
   type="notify">
   <tag>fail</tag>
Unable to parse inventory in notice.
  </notification>

  <notification
   icon="alertmodal.tga"
   name="TerrainUploadFailed"
   type="notify">
   <tag>fail</tag>
Terrain upload failed.
  </notification>

  <notification
   icon="alertmodal.tga"
   name="TerrainFileWritten"
   type="notify">
   <tag>fail</tag>
Terrain file written.
  </notification>

  <notification
   icon="alertmodal.tga"
   name="TerrainFileWrittenStartingDownload"
   type="notify">
   <tag>fail</tag>
Terrain file written, starting download...
  </notification>

  <notification
   icon="alertmodal.tga"
   name="TerrainBaked"
   type="notify">
   <tag>fail</tag>
Terrain baked.
  </notification>

  <notification
   icon="alertmodal.tga"
   name="TenObjectsDisabledPlzRefresh"
   type="notify">
   <tag>fail</tag>
Only the first 10 selected objects have been disabled. Refresh and make additional selections if required.
  </notification>

  <notification
   icon="alertmodal.tga"
   name="UpdateViewerBuyParcel"
   type="notify">
   <tag>fail</tag>
You need to update your viewer to buy this parcel.
  </notification>  

  <notification
   icon="alertmodal.tga"
   name="CantBuyParcelNotForSale"
   type="notify">
   <tag>fail</tag>
Unable to buy, this parcel is not for sale.
  </notification>

  <notification
   icon="alertmodal.tga"
   name="CantBuySalePriceOrLandAreaChanged"
   type="notify">
   <tag>fail</tag>
Unable to buy, the sale price or land area has changed.
  </notification>

  <notification
   icon="alertmodal.tga"
   name="CantBuyParcelNotAuthorized"
   type="notify">
   <tag>fail</tag>
You are not the authorized buyer for this parcel.
  </notification>

  <notification
   icon="alertmodal.tga"
   name="CantBuyParcelAwaitingPurchaseAuth"
   type="notify">
   <tag>fail</tag>
You cannot purchase this parcel because it is already awaiting purchase aut
  </notification>

  <notification
   icon="alertmodal.tga"
   name="CantBuildOverflowParcel"
   type="notify">
   <tag>fail</tag>
You cannot build objects here because doing so would overflow the parcel.
  </notification>

  <notification
   icon="alertmodal.tga"
   name="SelectedMultipleOwnedLand"
   type="notify">
   <tag>fail</tag>
You selected land with different owners. Please select a smaller area and try again.
  </notification>

  <notification
   icon="alertmodal.tga"
   name="CantJoinTooFewLeasedParcels"
   type="notify">
   <tag>fail</tag>
Not enough leased parcels in selection to join.
  </notification>

  <notification
   icon="alertmodal.tga"
   name="CantDivideLandMultipleParcelsSelected"
   type="notify">
   <tag>fail</tag>
Can't divide land.
There is more than one parcel selected.
Try selecting a smaller piece of land.
  </notification>

  <notification
   icon="alertmodal.tga"
   name="CantDivideLandCantFindParcel"
   type="notify">
   <tag>fail</tag>
Can't divide land.
Can't find the parcel.
Please report with Help -> Report Bug...
  </notification>

  <notification
   icon="alertmodal.tga"
   name="CantDivideLandWholeParcelSelected"
   type="notify">
   <tag>fail</tag>
Can't divide land. Whole parcel is selected.
Try selecting a smaller piece of land.
  </notification>

  <notification
   icon="alertmodal.tga"
   name="LandHasBeenDivided"
   type="notify">
   <tag>fail</tag>
Land has been divided.
  </notification>

  <notification
   icon="alertmodal.tga"
   name="PassPurchased"
   type="notify">
   <tag>fail</tag>
You purchased a pass.
  </notification>

  <notification
   icon="alertmodal.tga"
   name="RegionDisallowsClassifieds"
   type="notify">
   <tag>fail</tag>
Region does not allow classified advertisements.
  </notification>

  <notification
   icon="alertmodal.tga"
   name="LandPassExpireSoon"
   type="notify">
   <tag>fail</tag>
Your pass to this land is about to expire.
  </notification>

  <notification
   icon="alertmodal.tga"
   name="CantSitNoSuitableSurface"
   type="notify">
   <tag>fail</tag>
There is no suitable surface to sit on, try another spot.
  </notification>

  <notification
   icon="alertmodal.tga"
   name="CantSitNoRoom"
   type="notify">
   <tag>fail</tag>
No room to sit here, try another spot.
  </notification>

  <notification
   icon="alertmodal.tga"
   name="ClaimObjectFailedNoPermission"
   type="notify">
   <tag>fail</tag>
Claim object failed because you don't have permission
  </notification>

  <notification
   icon="alertmodal.tga"
   name="ClaimObjectFailedNoMoney"
   type="notify">
   <tag>fail</tag>
Claim object failed because you don't have enough L$.
  </notification>

  <notification
   icon="alertmodal.tga"
   name="CantDeedGroupLand"
   type="notify">
   <tag>fail</tag>
Cannot deed group-owned land.
  </notification>

  <notification
   icon="alertmodal.tga"
   name="BuyObjectFailedNoMoney"
   type="notify">
   <tag>fail</tag>
Buy object failed because you don't have enough L$.
  </notification>

  <notification
   icon="alertmodal.tga"
   name="BuyInventoryFailedNoMoney"
   type="notify">
   <tag>fail</tag>
Buy inventory failed because you do not have enough L$
  </notification>

  <notification
   icon="alertmodal.tga"
   name="BuyPassFailedNoMoney"
   type="notify">
   <tag>fail</tag>
You don't have enough L$ to buy a pass to this land.
  </notification>

  <notification
   icon="alertmodal.tga"
   name="CantBuyPassTryAgain"
   type="notify">
   <tag>fail</tag>
Unable to buy pass right now.  Try again later.
  </notification>

  <notification
   icon="alertmodal.tga"
   name="CantCreateObjectParcelFull"
   type="notify">
   <tag>fail</tag>
Can't create object because \nthe parcel is full.
  </notification>

  <notification
   icon="alertmodal.tga"
   name="FailedPlacingObject"
   type="notify">
   <tag>fail</tag>
Failed to place object at specified location.  Please try again.
  </notification>

  <notification
   icon="alertmodal.tga"
   name="CantCreateLandmarkForEvent"
   type="notify">
   <tag>fail</tag>
Unable to create landmark for event.
  </notification>

  <notification
   icon="alertmodal.tga"
   name="GodBeatsFreeze"
   type="notify">
   <tag>fail</tag>
Your godlike powers break the freeze!
  </notification>

  <notification
   icon="alertmodal.tga"
   name="SpecialPowersRequestFailedLogged"
   type="notify">
   <tag>fail</tag>
Request for special powers failed. This request has been logged.
  </notification>

  <notification
   icon="alertmodal.tga"
   name="ExpireExplanation"
   type="notify">
   <tag>fail</tag>
The system is currently unable to process your request. The request timed out.
  </notification>

  <notification
   icon="alertmodal.tga"
   name="DieExplanation"
   type="notify">
   <tag>fail</tag>
The system is unable to process your request.
  </notification>

  <notification
   icon="alertmodal.tga"
   name="AddPrimitiveFailure"
   type="notify">
   <tag>fail</tag>
Insufficient funds to create primitve.
  </notification>

  <notification
   icon="alertmodal.tga"
   name="RezObjectFailure"
   type="notify">
   <tag>fail</tag>
Insufficient funds to create object.
  </notification>

  <notification
   icon="alertmodal.tga"
   name="ResetHomePositionNotLegal"
   type="notify">
   <tag>fail</tag>
Reset Home position since Home wasn't legal.
  </notification>

  <notification
   icon="alertmodal.tga"
   name="CantInviteRegionFull"
   type="notify">
   <tag>fail</tag>
You cannot currently invite anyone to your location because the region is full. Try again later.
  </notification>

  <notification
   icon="alertmodal.tga"
   name="CantSetHomeAtRegion"
   type="notify">
   <tag>fail</tag>
This region does not allow you to set your home location here.
  </notification>

  <notification
   icon="alertmodal.tga"
   name="ListValidHomeLocations"
   type="notify">
   <tag>fail</tag>
You can only set your 'Home Location' on your land or at a mainland Infohub.
  </notification>

  <notification
   icon="alertmodal.tga"
   name="SetHomePosition"
   type="notify">
   <tag>fail</tag>
Home position set.
  </notification>

  <notification
   icon="alertmodal.tga"
   name="CantDerezInventoryError"
   type="notify">
   <tag>fail</tag>
Cannot derez object due to inventory fault.
  </notification>

  <notification
   icon="alertmodal.tga"
   name="CantCreateRequestedInv"
   type="notify">
   <tag>fail</tag>
Cannot create requested inventory.
  </notification>

  <notification
   icon="alertmodal.tga"
   name="CantCreateRequestedInvFolder"
   type="notify">
   <tag>fail</tag>
Cannot create requested inventory folder.
  </notification>

  <notification
   icon="alertmodal.tga"
   name="CantCreateInventory"
   type="notify">
   <tag>fail</tag>
Cannot create that inventory.
  </notification>

  <notification
   icon="alertmodal.tga"
   name="CantCreateLandmark"
   type="notify">
   <tag>fail</tag>
Cannot create landmark.
  </notification>

  <notification
   icon="alertmodal.tga"
   name="CantCreateOutfit"
   type="notify">
   <tag>fail</tag>
Cannot create outfit right now. Try again in a minute.
  </notification>

  <notification
   icon="alertmodal.tga"
   name="InventoryNotForSale"
   type="notify">
   <tag>fail</tag>
Inventory is not for sale.
  </notification>

  <notification
   icon="alertmodal.tga"
   name="CantFindInvItem"
   type="notify">
   <tag>fail</tag>
Unable to find inventory item.
  </notification>

  <notification
   icon="alertmodal.tga"
   name="CantFindObject"
   type="notify">
   <tag>fail</tag>
Unable to find object.
  </notification>

  <notification
   icon="alertmodal.tga"
   name="CantTransfterMoneyRegionDisabled"
   type="notify">
   <tag>fail</tag>
Money transfers to objects are currently disabled in this region.
  </notification>

  <notification
   icon="alertmodal.tga"
   name="DroppedMoneyTransferRequest"
   type="notify">
   <tag>fail</tag>
Unable to make payment due to system load.
  </notification>

  <notification
   icon="alertmodal.tga"
   name="CantPayNoAgent"
   type="notify">
   <tag>fail</tag>
Could not figure out who to pay.
  </notification>

  <notification
   icon="alertmodal.tga"
   name="CantDonateToPublicObjects"
   type="notify">
   <tag>fail</tag>
You cannot give L$ to public objects.
  </notification>

  <notification
   icon="alertmodal.tga"
   name="InventoryCreationInWorldObjectFailed"
   type="notify">
   <tag>fail</tag>
Inventory creation on in-world object failed.
  </notification>

  <notification
   icon="alertmodal.tga"
   name="UserBalanceOrLandUsageError"
   type="notify">
   <tag>fail</tag>
An internal error prevented us from properly updating your viewer.  The L$ balance or parcel holdings displayed in your viewer may not reflect your actual balance on the servers.
  </notification>

  <notification
   icon="alertmodal.tga"
   name="LargePrimAgentIntersect"
   type="notify">
   <tag>fail</tag>
Cannot create large prims that intersect other players.  Please re-try when other players have moved.
  </notification>

  <notification
   icon="alertmodal.tga"
   name="RLVaChangeStrings"
   type="alertmodal">
Changes won't take effect until after you restart [APP_NAME].
  </notification>

  <notification
   icon="notify.tga"
   name="RLVaListRequested"
   label="Restriction request from [NAME_LABEL]"
   log_to_im="true"
   log_to_chat="false"
   type="offer">
[NAME_SLURL] has requested to be sent a list of your currently active RLV restrictions.
    <tag>confirm</tag>
    <form name="form">
      <button
       index="0"
       name="Allow"
       text="Allow"/>
      <button
       index="1"
       name="Deny"
       text="Deny"/>
    </form>
  </notification>

  <notification
   icon="alertmodal.tga"
   name="PreferenceChatClearLog"
   type="alertmodal">
    This will delete the logs of previous conversations, and any backups of that file.
    <tag>confirm</tag>
    <usetemplate
     ignoretext="Confirm before I delete the log of previous conversations."
     name="okcancelignore"
     notext="Cancel"
     yestext="OK"/>
  </notification>
    
  <notification
   icon="alertmodal.tga"
   name="PreferenceChatDeleteTranscripts"
   type="alertmodal">
    This will delete the transcripts for all previous conversations. The list of past conversations will not be affected. All files with the suffixes .txt and txt.backup in the folder [FOLDER] will be deleted.
    <tag>confirm</tag>
    <usetemplate
     ignoretext="Confirm before I delete transcripts."
     name="okcancelignore"
     notext="Cancel"
     yestext="OK"/>
  </notification>

  <notification
   icon="alert.tga"
   name="PreferenceChatPathChanged"
   type="alert">
   Unable to move files. Restored previous path.
    <usetemplate
     ignoretext="Unable to move files. Restored previous path."
     name="okignore"
     yestext="OK"/>
  </notification>

  <notification
   icon="alertmodal.tga"
   name="DefaultObjectPermissions"
   type="alert">
	There was a problem saving the default object permissions: [REASON].  Please try setting the default permissions later.
	<tag>fail</tag>
   <usetemplate
     name="okbutton"
     yestext="OK"/>
  </notification>
  
  <notification
   icon="alert.tga"
   name="OutfitPhotoLoadError"
   type="alertmodal">
    [REASON]
    <tag>fail</tag>
    <usetemplate
     name="okbutton"
     yestext="OK"/>
  </notification>
  
<!-- <FS:Zi> Add float LSL color entry widgets -->
  <notification
   icon="notify.tga"
   name="LSLColorCopiedToClipboard"
   type="alertmodal">
The LSL color string has been copied to your clipboard. You can now paste it into your script to use it.
   <form name="form">
      <ignore name="ignore"
       text="An LSL color string was copied to my clipboard"/>
    </form>
  </notification>
  <!-- <FS:Zi> Add float LSL color entry widgets -->

  <!-- <FS:HG> FIRE-6340, FIRE-6567 - Setting Bandwidth issues-->
  <!-- <FS:TS> FIRE-6795: Remove warning at every login -->
  <notification
   icon="alertmodal.tga"
   name="FSBWTooHigh"
   type="alertmodal">
We strongly recommend that you not set the bandwidth above 1500 KBPS. This is unlikely to work well and will almost certainly not improve your performance.
    <usetemplate
     name="okbutton"
     yestext="OK"/>
  </notification>
  <!-- </FS:TS> FIRE-6795 -->
  <!-- </FS:HG> FIRE-6340, FIRE-6567 - Setting Bandwidth issues-->

  <notification
   icon="alertmodal.tga"
   name="FirstUseFlyOverride"
   type="alertmodal">
Caution: Use the Fly Override responsibly! Using the Fly Override without the land owner's permission may result in your avatar being banned from the parcel in which you are flying.
    <usetemplate
     name="okbutton"
     yestext="OK"/>
  </notification>

  <notification
   icon="notifytip.tga" 
   name="ServerVersionChanged"
   type="notifytip">
The region you have entered is running a different simulator version.
Current simulator: [NEWVERSION]
Previous simulator: [OLDVERSION]
  </notification>
  
  <notification
   icon="alertmodal.tga"
   name="CannotSaveSnapshot"
   type="alertmodal">
Unable to save snapshot.
  <tag>fail</tag>
  </notification>
  
  <notification
   icon="alertmodal.tga"
   name="RegExFail"
   type="alertmodal">
Error in the regular expression:
[EWHAT]
  <tag>fail</tag>
  </notification>
	
  <notification
    icon="alertmodal.tga"
	name="NoHavok"
	type="alertmodal">
	Some functions like [FEATURE] are not included in [APP_NAME] for OpenSimulator. If you would like to use [FEATURE], please download [APP_NAME] for Second Life from
[DOWNLOAD_URL]
	<form name="form">
		<ignore name="ignore"
		text="No Havok Warning"/>
	</form>
	</notification>

	<notification
		icon="notify.tga"
		name="StreamListExportSuccess"
		type="notify">
		Successfully exported stream list to XML to [FILENAME].
	</notification>
	
	<notification
		icon="notify.tga"
		name="StreamListImportSuccess"
		type="notify">
		Successfully imported stream list from XML.
	</notification>
	
    <notification
        icon="notifytip.tga"
        name="StreamMetadata"
		log_to_chat="false"
        type="notifytip">
        <tag>StreamMetadata</tag>
♫ Now Playing:
  [TITLE]
  [ARTIST] ♫
    </notification>
    <notification
        icon="notifytip.tga"
        name="StreamMetadataNoArtist"
		log_to_chat="false"
        type="notifytip">
        <tag>StreamMetadata</tag>
♫ Now Playing:
  [TITLE] ♫
    </notification>
    
    <notification
        icon="notifytip.tga"
        name="RadarAlert"
		log_to_chat="false"
        type="notifytip">
		[NAME] [MESSAGE]
	</notification>

	
   <!-- <FS:Zi> Backup Settings -->
  <notification
   icon="alertmodal.tga"
   name="BackupFinished"
   type="alertmodal">
Your settings have been backed up.
  </notification>

  <notification
   icon="alertmodal.tga"
   name="BackupPathEmpty"
   type="alertmodal">
The backup path is empty. Please provide a location to back up and restore your settings first.
  </notification>

  <notification
   icon="alertmodal.tga"
   name="BackupPathDoesNotExistOrCreateFailed"
   type="alertmodal">
The backup path could not be found or created.
  </notification>

  <notification
   icon="alertmodal.tga"
   name="BackupPathDoesNotExist"
   type="alertmodal">
The backup path could not be found.
  </notification>

  <notification
   icon="alertmodal.tga"
   name="SettingsRestoreNeedsLogout"
   type="alertmodal">
Settings restore requires a viewer restart. Do you want to restore your settings and quit the viewer now?
    <usetemplate
     name="okcancelbuttons"
     notext="Cancel"
     yestext="Restore and Quit"/>
  </notification>

  <notification
   icon="alertmodal.tga"
   name="RestoreFinished"
   type="alertmodal">
Restore complete! Please restart your viewer now.
    <usetemplate
     name="okbutton"
     yestext="Quit"/>
  </notification>
  <!-- </FS:Zi> -->

  <notification
   icon="alertmodal.tga"
   name="ConfirmRestoreQuickPrefsDefaults"
   type="alertmodal">
    <tag>confirm</tag>
This action will immediately restore your quick preferences to their default settings.

You cannot undo this action.
    <usetemplate
     ignoretext="Confirm restore quick prefs defaults"
     name="okcancelignore"
     notext="Cancel"
     yestext="OK"/>
    </notification>

    <notification
     icon="alertmodal.tga"
     name="QuickPrefsDuplicateControl"
     type="alertmodal">
     <tag>fail</tag>
Setting has already been added. Please select a different one.
    <usetemplate
     name="okbutton"
     yestext="OK"/>
    </notification>
    
    <notification
     icon="alertmodal.tga"
     name="ExportFinished"
     type="notify">
      <tag>Export</tag>
Export finished and saved to [FILENAME].
    </notification>
    
    <notification
     icon="alertmodal.tga"
     name="ExportFailed"
     type="notify">
      <tag>Export</tag>
Export failed unexpectedly. Please see the log for details.
    </notification>
    
    <notification
     icon="alertmodal.tga"
     name="ExportColladaSuccess"
     type="notify">
      <tag>Export</tag>
		Successfully saved [OBJECT] to [FILENAME].
    </notification>

    <notification
     icon="alertmodal.tga"
     name="ExportColladaFailure"
     type="notify">
      <tag>Export</tag>
		Export of [OBJECT] to [FILENAME] failed.
    </notification>

    <notification
     icon="alertmodal.tga"
     name="MeshMaxConcurrentReqTooHigh"
     type="alertmodal">
The value you set, [VALUE], for the number of concurrent requests to load mesh objects (debug setting [DEBUGNAME]) is higher than the maximum of [MAX]. It has been reset to the default of [DEFAULT].
    <tag>fail</tag>
    </notification>
	
    <notification
     icon="alertmodal.tga"
     name="ImportSuccess"
     type="notify">
        <tag>Export</tag>
        Successfully imported [COUNT] [OBJECT].
    </notification>
    
    <notification
      icon="notifytip.tga"
      name="AntiSpamBlocked"
      log_to_chat="true"
      type="notifytip">
AntiSpam: Blocked [SOURCE] for spamming a [QUEUE] ([COUNT]) times in [PERIOD] seconds.
    </notification>

    <notification
      icon="notifytip.tga"
      name="AntiSpamImNewLineFloodBlocked"
      log_to_chat="true"
      type="notifytip">
AntiSpam: Blocked [SOURCE] for sending an instant message with more than [COUNT] lines.
    </notification>

    <notification
      icon="notifytip.tga"
      name="AntiSpamChatNewLineFloodBlocked"
      log_to_chat="true"
      type="notifytip">
AntiSpam: Blocked [SOURCE] for sending a chat message with more than [COUNT] lines.
    </notification>

  <!-- <FS:Zi> Notification template for changed settings when selecting certain skins -->
  <!--         The actual texts for the messages are in strings.xml -->
  <notification
   icon="notify.tga"
   name="SkinDefaultsChangeSettings"
   type="alertmodal">
[MESSAGE]
   <form name="form">
      <ignore name="ignore"
       text="A preferences setting was changed to the skin's default value."/>
    </form>
  </notification>
  <!-- <FS:Zi> Notification template for changed settings when selecting certain skins -->

  <notification
   icon="alertmodal.tga"
   name="AddNewContactSet"
   type="alertmodal">
    <tag>contact set</tag>
Create new contact set with the name:
    <tag>confirm</tag>
    <form name="form">
      <input name="message" type="text" default="true">
      New Contact Set
      </input>
      <button
       default="true"
       index="0"
       name="Create"
       text="Create"/>
      <button
       index="1"
       name="Cancel"
       text="Cancel"/>
    </form>
  </notification>

  <notification
   icon="alertmodal.tga"
   name="RemoveContactSet"
   type="alertmodal">
Are you sure you want to remove [SET_NAME]? You won&apos;t be able to restore it.
    <tag>contact set</tag>
    <tag>confirm</tag>
    <usetemplate
     ignoretext="Confirm before removing a contact set"
     name="okcancelignore"
     notext="Cancel"
     yestext="OK"/>
  </notification>

  <notification
   icon="alertmodal.tga"
   name="RemoveContactFromSet"
   type="alertmodal">
Are you sure you want to remove [TARGET] from [SET_NAME]?
    <tag>contact set</tag>
    <tag>confirm</tag>
    <usetemplate
     ignoretext="Confirm before removing someone from a contact set"
     name="okcancelignore"
     notext="Cancel"
     yestext="OK"/>
  </notification>

  <notification
   icon="alertmodal.tga"
   name="RemoveContactsFromSet"
   type="alertmodal">
Are you sure you want to remove these [TARGET] avatars from [SET_NAME]?
    <tag>contact set</tag>
    <tag>confirm</tag>
    <usetemplate
     ignoretext="Confirm before removing multiple avatars from a contact set"
     name="okcancelignore"
     notext="Cancel"
     yestext="OK"/>
  </notification>

  <notification
   icon="alertmodal.tga"
   name="AddToContactSetSingleSuccess"
   type="notify">
    <tag>contact set</tag>
[NAME] was added to [SET].
  </notification>

  <notification
   icon="alertmodal.tga"
   name="AddToContactSetMultipleSuccess"
   type="notify">
    <tag>contact set</tag>
[COUNT] avatars were added to [SET].
  </notification>

  <notification
   icon="alertmodal.tga"
   name="SetAvatarPseudonym"
   type="alertmodal">
    <tag>contact set</tag>
Enter an alias for [AVATAR]:
    <tag>confirm</tag>
    <form name="form">
      <input name="message" type="text" default="true" />
      <button
       default="true"
       index="0"
       name="Create"
       text="Create"/>
      <button
       index="1"
       name="Cancel"
       text="Cancel"/>
    </form>
  </notification>

  <notification
   icon="alertmodal.tga"
   name="RenameContactSetFailure"
   type="alertmodal">
    <tag>contact set</tag>
Could not rename set &apos;[SET]&apos; to &apos;[NEW_NAME]&apos; because a set with the same name already exists or the new name is invalid.
  </notification>

  <notification
   icon="notifytip.tga"
   name="ShapeImportGenericFail"
   type="notifytip">
    <tag>fail</tag>
There was a problem importing [FILENAME]. Please see the log for more details.
  </notification>
  <notification
   icon="notifytip.tga"
   name="ShapeImportVersionFail"
   type="notifytip">
    <tag>fail</tag>
Shape import failed. Are you sure [FILENAME] is an avatar file?
  </notification>

  <notification
   icon="alertmodal.tga"
   name="AddToMediaList"
   type="alertmodal">
Enter a domain name to be added to the [LIST]:
    <tag>confirm</tag>
    <form name="form">
      <input name="url" type="text" default="true" />
      <button
       default="true"
       index="0"
       name="Add"
       text="Add"/>
      <button
       index="1"
       name="Cancel"
       text="Cancel"/>
    </form>
  </notification>

   <!-- <FS:Zi> Do not allow "Restore To Last Position" for no-copy items -->
  <notification
   icon="alertmodal.tga"
   name="CantRestoreToWorldNoCopy"
   type="alertmodal">
Restore to Last Position is not allowed for no copy items to prevent possible content loss.
  </notification>
  <!-- <FS:Zi> Do not allow "Restore To Last Position" for no-copy items -->

  <notification
   icon="alertmodal.tga"
   name="ConfirmRemoveCredential"
   type="alertmodal">
Delete saved login for &lt;nolink&gt;[NAME]&lt;/nolink&gt;?
    <tag>confirm</tag>
    <form name="form">
      <button
       index="0"
       name="OK"
       text="OK"/>
      <button
       default="true"
       index="1"
       name="Cancel"
       text="Cancel"/>
    </form>
  </notification>

  <!-- <FS:TS> FIRE-5453: Flickr upload support (from Exodus) -->
  <notification
   icon="alertmodal.tga"
   name="ExodusFlickrVerificationExplanation"
   type="alertmodal">
To use the Flickr upload feature you must authorize [APP_NAME] to access your account. If you proceed, your web browser will open Flickr's website, where you will be prompted to log in and authorize [APP_NAME]. You will then be given a code to copy back into [APP_NAME].

Would you like to authorize [APP_NAME] to post to your Flickr account?
    <tag>fail</tag>
    <usetemplate
     name="okcancelbuttons"
     notext="No"
     yestext="Yes"/>
  </notification>

  <notification
   icon="alertmodal.tga"
   name="ExodusFlickrVerificationPrompt"
   type="alertmodal">
Please authorize [APP_NAME] to post to your Flickr account in your web browser, then type the code given by the website below:
    <tag>confirm</tag>
    <form name="form">
      <input name="oauth_verifier" type="text" default="true"/>
      <button
       index="0"
       name="OK"
       text="OK"/>
      <button
       index="1"
       name="Cancel"
       text="Cancel"/>
    </form>
  </notification>

  <notification
   icon="alertmodal.tga"
   name="ExodusFlickrVerificationFailed"
   type="alertmodal">
Flickr verification failed. Please try again, and be sure to double check the verification code.
    <tag>fail</tag>
    <usetemplate
     name="okbutton"
     yestext="OK"/>
  </notification>

  <notification
   icon="notifytip.tga"
   name="ExodusFlickrUploadComplete"
   type="notifytip">
Your snapshot can now be viewed [http://www.flickr.com/photos/upload/edit/?ids=[ID] here].
  </notification>
  <!-- </FS:TS> FIRE-5453 -->

  <notification
   icon="alert.tga"
   name="RegionTrackerAdd"
   type="alert">
What label would you like to use for
the region &quot;[REGION]&quot;?
    <tag>confirm</tag>
    <form name="form">
      <input name="label" type="text">[LABEL]</input>
      <button
       default="true"
       index="0"
       name="OK"
       text="OK"/>
      <button
       index="1"
       name="Cancel"
       text="Cancel"/>
    </form>
  </notification>

   <notification
    icon="alertmodal.tga"
    name="SnoozeDuration"
    type="alertmodal">
    <unique/>
    Time in seconds to snooze group chat:
    <tag>confirm</tag>
    <form name="form">
      <input name="duration" type="text" default="true">
        [DURATION]
      </input>
      <button
       default="true"
       index="0"
       name="OK"
       text="OK"/>
      <button
       index="1"
       name="Cancel"
       text="Cancel"/>
    </form>
   </notification>
   <notification
    icon="alertmodal.tga"
    name="SnoozeDurationInvalidInput"
    type="alertmodal">
    Please enter a valid number for the snooze duration!
    <tag>fail</tag>
    <usetemplate
     name="okbutton"
     yestext="OK"/>
  </notification>
  <notification
   name="PickLimitReached"
   label=""
   type="alertmodal">
    <unique/>
    <tag>fail</tag>
    <tag>confirm</tag>
    Can't create another pick because the maximum number of picks have been created already.
    <usetemplate
     name="okbutton"
     yestext="OK"/>
  </notification>
  <notification
   icon="alertmodal.tga"
   name="GlobalOnlineStatusToggle"
   type="alertmodal">
Due to server load, mass toggling online status visibility can take a while to become effective. Please be patient.
    <usetemplate
     ignoretext="Inform me that toggling online status visibility may take a while"
     name="okignore"
     yestext="OK"/>
  </notification>
</notifications><|MERGE_RESOLUTION|>--- conflicted
+++ resolved
@@ -10659,495 +10659,447 @@
 
   <notification
    icon="alertmodal.tga"
-<<<<<<< HEAD
    name="AvatarFreezeThaw"
    type="notify">
    <tag>fail</tag>
 Your freeze expired, go about your business.
-=======
+  </notification>
+
+  <notification
+   icon="alertmodal.tga"
+   name="AvatarCantFreeze"
+   type="notify">
+   <tag>fail</tag>
+Sorry, can't freeze that user.
+  </notification>
+
+  <notification
+   icon="alertmodal.tga"
+   name="NowOwnObject"
+   type="notify">
+   <tag>fail</tag>
+You are now the owner of object [OBJECT_NAME]
+  </notification>
+
+  <notification
+   icon="alertmodal.tga"
+   name="CantRezOnLand"
+   type="notify">
+   <tag>fail</tag>
+Can't rez object at [OBJECT_POS] because the owner of this land does not allow it.  Use the land tool to see land ownership.
+  </notification>
+
+  <notification
+   icon="alertmodal.tga"
+   name="RezFailTooManyRequests"
+   type="notify">
+   <tag>fail</tag>
+Object can not be rezzed because there are too many requests.
+  </notification>
+ 
+  <notification
+   icon="alertmodal.tga"
+   name="SitFailCantMove"
+   type="notify">
+   <tag>fail</tag>
+You cannot sit because you cannot move at this time.
+  </notification>
+
+  <notification
+   icon="alertmodal.tga"
+   name="SitFailNotAllowedOnLand"
+   type="notify">
+   <tag>fail</tag>
+You cannot sit because you are not allowed on that land.
+  </notification>
+ 
+  <notification
+   icon="alertmodal.tga"
+   name="SitFailNotSameRegion"
+   type="notify">
+   <tag>fail</tag>
+Try moving closer.  Can't sit on object because
+it is not in the same region as you.
+  </notification>
+  
+  <notification
+   icon="alert.tga"
+   name="ChatHistoryIsBusyAlert"
+   type="alertmodal">
+   Chat history file is busy with previous operation. Please try again in a few minutes or choose chat with another person.
+    <usetemplate
+     name="okbutton"
+     yestext="OK"/>
+  </notification>
+  
+  <notification
+   icon="alertmodal.tga"
+   name="NoNewObjectRegionFull"
+   type="notify">
+   <tag>fail</tag>
+Unable to create new object. The region is full.
+  </notification>
+
+  <notification
+   icon="alertmodal.tga"
+   name="FailedToPlaceObject"
+   type="notify">
+   <tag>fail</tag>
+Failed to place object at specified location.  Please try again.
+  </notification>
+
+  <notification
+   icon="alertmodal.tga"
+   name="NoOwnNoGardening"
+   type="notify">
+   <tag>fail</tag>
+You can't create trees and grass on land you don't own.
+  </notification>
+
+  <notification
+   icon="alertmodal.tga"
+   name="NoCopyPermsNoObject"
+   type="notify">
+   <tag>fail</tag>
+Copy failed because you lack permission to copy the object '[OBJ_NAME]'.
+  </notification>
+
+  <notification
+   icon="alertmodal.tga"
+   name="NoTransPermsNoObject"
+   type="notify">
+   <tag>fail</tag>
+Copy failed because the object '[OBJ_NAME]' cannot be transferred to you.
+  </notification>
+
+  <notification
+   icon="alertmodal.tga"
+   name="AddToNavMeshNoCopy"
+   type="notify">
+   <tag>fail</tag>
+Copy failed because the object '[OBJ_NAME]' contributes to navmesh.
+  </notification>
+
+  <notification
+   icon="alertmodal.tga"
+   name="DupeWithNoRootsSelected"
+   type="notify">
+   <tag>fail</tag>
+Duplicate with no root objects selected.
+  </notification>
+
+  <notification
+   icon="alertmodal.tga"
+   name="CantDupeCuzRegionIsFull"
+   type="notify">
+   <tag>fail</tag>
+Can't duplicate objects because the region is full.
+  </notification>
+
+  <notification
+   icon="alertmodal.tga"
+   name="CantDupeCuzParcelNotFound"
+   type="notify">
+   <tag>fail</tag>
+Can't duplicate objects - Can't find the parcel they are on.
+  </notification>
+
+  <notification
+   icon="alertmodal.tga"
+   name="CantCreateCuzParcelFull"
+   type="notify">
+   <tag>fail</tag>
+Can't create object because 
+the parcel is full.
+  </notification>
+
+  <notification
+   icon="alertmodal.tga"
+   name="RezAttemptFailed"
+   type="notify">
+   <tag>fail</tag>
+Attempt to rez an object failed.
+  </notification>
+
+  <notification
+   icon="alertmodal.tga"
+   name="ToxicInvRezAttemptFailed"
+   type="notify">
+   <tag>fail</tag>
+Unable to create item that has caused problems on this region.
+  </notification>
+
+  <notification
+   icon="alertmodal.tga"
+   name="InvItemIsBlacklisted"
+   type="notify">
+   <tag>fail</tag>
+That inventory item has been blacklisted.
+  </notification>
+
+  <notification
+   icon="alertmodal.tga"
+   name="NoCanRezObjects"
+   type="notify">
+   <tag>fail</tag>
+You are not currently allowed to create objects.
+  </notification>
+ 
+  <notification
+   icon="alertmodal.tga"
+   name="LandSearchBlocked"
+   type="notify">
+   <tag>fail</tag>
+Land Search Blocked.
+You have performed too many land searches too quickly.
+Please try again in a minute.
+  </notification>
+
+  <notification
+   icon="alertmodal.tga"
+   name="NotEnoughResourcesToAttach"
+   type="notify">
+   <tag>fail</tag>
+Not enough script resources available to attach object!
+  </notification>
+
+  <notification
+   icon="notifytip.tga"
+   name="YouDiedAndGotTPHome"
+   type="notifytip">
+   <tag>fail</tag>
+You died and have been teleported to your home location
+  </notification>
+
+  <notification
+   icon="alertmodal.tga"
+   name="EjectComingSoon"
+   type="notify">
+   <tag>fail</tag>
+You are no longer allowed here and have [EJECT_TIME] seconds to leave.
+  </notification>
+
+  <notification
+   icon="alertmodal.tga"
+   name="NoEnterRegionMaybeFull"
+   type="notify">
+   <tag>fail</tag>
+You can't enter region "[NAME]".
+It may be full or restarting soon.
+  </notification>
+
+  <notification
+   icon="alertmodal.tga"
+   name="SaveBackToInvDisabled"
+   type="notify">
+   <tag>fail</tag>
+Save Back To Inventory has been disabled.
+  </notification>
+
+  <notification
+   icon="alertmodal.tga"
+   name="NoExistNoSaveToContents"
+   type="notify">
+   <tag>fail</tag>
+Cannot save '[OBJ_NAME]' to object contents because the object it was rezzed from no longer exists.
+  </notification>
+
+  <notification
+   icon="alertmodal.tga"
+   name="NoModNoSaveToContents"
+   type="notify">
+   <tag>fail</tag>
+Cannot save '[OBJ_NAME]' to object contents because you do not have permission to modify the object '[DEST_NAME]'.
+  </notification>
+
+  <notification
+   icon="alertmodal.tga"
+   name="NoSaveBackToInvDisabled"
+   type="notify">
+   <tag>fail</tag>
+Cannot save '[OBJ_NAME]' back to inventory -- this operation has been disabled.
+  </notification>
+
+  <notification
+   icon="alertmodal.tga"
+   name="NoCopyNoSelCopy"
+   type="notify">
+   <tag>fail</tag>
+You cannot copy your selection because you do not have permission to copy the object '[OBJ_NAME]'.
+  </notification>
+
+  <notification
+   icon="alertmodal.tga"
+   name="NoTransNoSelCopy"
+   type="notify">
+   <tag>fail</tag>
+You cannot copy your selection because the object '[OBJ_NAME]' is not transferable.
+  </notification>
+
+  <notification
+   icon="alertmodal.tga"
+   name="NoTransNoCopy"
+   type="notify">
+   <tag>fail</tag>
+You cannot copy your selection because the object '[OBJ_NAME]' is not transferable.
+  </notification>
+
+  <notification
+   icon="alertmodal.tga"
+   name="NoPermsNoRemoval"
+   type="notify">
+   <tag>fail</tag>
+Removal of the object '[OBJ_NAME]' from the simulator is disallowed by the permissions system.
+  </notification>
+
+  <notification
+   icon="alertmodal.tga"
+   name="NoModNoSaveSelection"
+   type="notify">
+   <tag>fail</tag>
+Cannot save your selection because you do not have permission to modify the object '[OBJ_NAME]'.
+  </notification>
+
+  <notification
+   icon="alertmodal.tga"
+   name="NoCopyNoSaveSelection"
+   type="notify">
+   <tag>fail</tag>
+Cannot save your selection because the object '[OBJ_NAME]' is not copyable.
+  </notification>
+
+  <notification
+   icon="alertmodal.tga"
+   name="NoModNoTaking"
+   type="notify">
+   <tag>fail</tag>
+You cannot take your selection because you do not have permission to modify the object '[OBJ_NAME]'.
+  </notification>
+
+  <notification
+   icon="alertmodal.tga"
+   name="RezDestInternalError"
+   type="notify">
+   <tag>fail</tag>
+Internal Error: Unknown destination type.
+  </notification>
+
+  <notification
+   icon="alertmodal.tga"
+   name="DeleteFailObjNotFound"
+   type="notify">
+   <tag>fail</tag>
+Delete failed because object not found
+  </notification>
+
+  <notification
+   icon="alertmodal.tga"
+   name="SorryCantEjectUser"
+   type="notify">
+   <tag>fail</tag>
+Sorry, can't eject that user.
+  </notification>
+
+  <notification
+   icon="alertmodal.tga"
+   name="RegionSezNotAHome"
+   type="notify">
+   <tag>fail</tag>
+This region does not allow you to set your home location here.
+  </notification>
+
+  <notification
+   icon="alertmodal.tga"
+   name="HomeLocationLimits"
+   type="notify">
+   <tag>fail</tag>
+You can only set your 'Home Location' on your land or at a mainland Infohub.
+   </notification>
+
+  <notification
+   icon="alertmodal.tga"
+   name="HomePositionSet"
+   type="notify">
+   <tag>fail</tag>
+Home position set.
+  </notification>
+
+  <notification
+   icon="notifytip.tga"
+   name="AvatarEjected"
+   type="notifytip">
+   <tag>fail</tag>
+Avatar ejected.
+  </notification>
+
+  <notification
+   icon="alertmodal.tga"
+   name="AvatarEjectFailed"
+   type="notify">
+   <tag>fail</tag>
+Eject failed because you don't have admin permission for that parcel.
+  </notification>
+
+  <notification
+   icon="alertmodal.tga"
    name="CMOParcelFull"
    type="notify">
    <tag>fail</tag>
 Can't move object '[O]' to
 [P] in region [R] because the parcel is full.
->>>>>>> 479f13d5
-  </notification>
-
-  <notification
-   icon="alertmodal.tga"
-<<<<<<< HEAD
-   name="AvatarCantFreeze"
-   type="notify">
-   <tag>fail</tag>
-Sorry, can't freeze that user.
-=======
+  </notification>
+
+  <notification
+   icon="alertmodal.tga"
    name="CMOParcelPerms"
    type="notify">
    <tag>fail</tag>
 Can't move object '[O]' to
 [P] in region [R] because your objects are not allowed on this parcel.
->>>>>>> 479f13d5
-  </notification>
-
-  <notification
-   icon="alertmodal.tga"
-<<<<<<< HEAD
-   name="NowOwnObject"
-   type="notify">
-   <tag>fail</tag>
-You are now the owner of object [OBJECT_NAME]
-=======
+  </notification>
+
+  <notification
+   icon="alertmodal.tga"
    name="CMOParcelResources"
    type="notify">
    <tag>fail</tag>
 Can't move object '[O]' to
 [P] in region [R] because there are not enough resources for this object on this parcel.
->>>>>>> 479f13d5
-  </notification>
-
-  <notification
-   icon="alertmodal.tga"
-   name="CantRezOnLand"
-   type="notify">
-   <tag>fail</tag>
-Can't rez object at [OBJECT_POS] because the owner of this land does not allow it.  Use the land tool to see land ownership.
-  </notification>
-
-  <notification
-   icon="alertmodal.tga"
-<<<<<<< HEAD
-   name="RezFailTooManyRequests"
-   type="notify">
-   <tag>fail</tag>
-Object can not be rezzed because there are too many requests.
-=======
+  </notification>
+
+  <notification
+   icon="alertmodal.tga"
+   name="NoParcelPermsNoObject"
+   type="notify">
+   <tag>fail</tag>
+Copy failed because you lack access to that parcel.
+  </notification>
+
+  <notification
+   icon="alertmodal.tga"
    name="CMORegionVersion"
    type="notify">
     <tag>fail</tag>
     Can't move object '[O]' to
     [P] in region [R] because the other region is running an older version which does not support receiving this object via region crossing.
->>>>>>> 479f13d5
-  </notification>
- 
-  <notification
-   icon="alertmodal.tga"
-<<<<<<< HEAD
-   name="SitFailCantMove"
-   type="notify">
-   <tag>fail</tag>
-You cannot sit because you cannot move at this time.
-=======
+  </notification>
+
+  <notification
+   icon="alertmodal.tga"
    name="CMONavMesh"
    type="notify">
    <tag>fail</tag>
 Can't move object '[O]' to
 [P] in region [R] because you cannot modify the navmesh across region boundaries.
->>>>>>> 479f13d5
-  </notification>
-
-  <notification
-   icon="alertmodal.tga"
-<<<<<<< HEAD
-   name="SitFailNotAllowedOnLand"
-   type="notify">
-   <tag>fail</tag>
-You cannot sit because you are not allowed on that land.
-=======
+  </notification>
+
+  <notification
+   icon="alertmodal.tga"
    name="CMOWTF"
    type="notify">
    <tag>fail</tag>
 Can't move object '[O]' to
 [P] in region [R] because of an unknown reason. ([F])
->>>>>>> 479f13d5
-  </notification>
- 
-  <notification
-   icon="alertmodal.tga"
-   name="SitFailNotSameRegion"
-   type="notify">
-   <tag>fail</tag>
-Try moving closer.  Can't sit on object because
-it is not in the same region as you.
-  </notification>
-  
-  <notification
-   icon="alert.tga"
-   name="ChatHistoryIsBusyAlert"
-   type="alertmodal">
-   Chat history file is busy with previous operation. Please try again in a few minutes or choose chat with another person.
-    <usetemplate
-     name="okbutton"
-     yestext="OK"/>
-  </notification>
-  
-  <notification
-   icon="alertmodal.tga"
-   name="NoNewObjectRegionFull"
-   type="notify">
-   <tag>fail</tag>
-Unable to create new object. The region is full.
-  </notification>
-
-  <notification
-   icon="alertmodal.tga"
-   name="FailedToPlaceObject"
-   type="notify">
-   <tag>fail</tag>
-Failed to place object at specified location.  Please try again.
-  </notification>
-
-  <notification
-   icon="alertmodal.tga"
-   name="NoOwnNoGardening"
-   type="notify">
-   <tag>fail</tag>
-You can't create trees and grass on land you don't own.
-  </notification>
-
-  <notification
-   icon="alertmodal.tga"
-   name="NoCopyPermsNoObject"
-   type="notify">
-   <tag>fail</tag>
-Copy failed because you lack permission to copy the object '[OBJ_NAME]'.
-  </notification>
-
-  <notification
-   icon="alertmodal.tga"
-   name="NoTransPermsNoObject"
-   type="notify">
-   <tag>fail</tag>
-Copy failed because the object '[OBJ_NAME]' cannot be transferred to you.
-  </notification>
-
-  <notification
-   icon="alertmodal.tga"
-   name="AddToNavMeshNoCopy"
-   type="notify">
-   <tag>fail</tag>
-Copy failed because the object '[OBJ_NAME]' contributes to navmesh.
-  </notification>
-
-  <notification
-   icon="alertmodal.tga"
-   name="DupeWithNoRootsSelected"
-   type="notify">
-   <tag>fail</tag>
-Duplicate with no root objects selected.
-  </notification>
-
-  <notification
-   icon="alertmodal.tga"
-   name="CantDupeCuzRegionIsFull"
-   type="notify">
-   <tag>fail</tag>
-Can't duplicate objects because the region is full.
-  </notification>
-
-  <notification
-   icon="alertmodal.tga"
-   name="CantDupeCuzParcelNotFound"
-   type="notify">
-   <tag>fail</tag>
-Can't duplicate objects - Can't find the parcel they are on.
-  </notification>
-
-  <notification
-   icon="alertmodal.tga"
-   name="CantCreateCuzParcelFull"
-   type="notify">
-   <tag>fail</tag>
-Can't create object because 
-the parcel is full.
-  </notification>
-
-  <notification
-   icon="alertmodal.tga"
-   name="RezAttemptFailed"
-   type="notify">
-   <tag>fail</tag>
-Attempt to rez an object failed.
-  </notification>
-
-  <notification
-   icon="alertmodal.tga"
-   name="ToxicInvRezAttemptFailed"
-   type="notify">
-   <tag>fail</tag>
-Unable to create item that has caused problems on this region.
-  </notification>
-
-  <notification
-   icon="alertmodal.tga"
-   name="InvItemIsBlacklisted"
-   type="notify">
-   <tag>fail</tag>
-That inventory item has been blacklisted.
-  </notification>
-
-  <notification
-   icon="alertmodal.tga"
-   name="NoCanRezObjects"
-   type="notify">
-   <tag>fail</tag>
-You are not currently allowed to create objects.
-  </notification>
- 
-  <notification
-   icon="alertmodal.tga"
-   name="LandSearchBlocked"
-   type="notify">
-   <tag>fail</tag>
-Land Search Blocked.
-You have performed too many land searches too quickly.
-Please try again in a minute.
-  </notification>
-
-  <notification
-   icon="alertmodal.tga"
-   name="NotEnoughResourcesToAttach"
-   type="notify">
-   <tag>fail</tag>
-Not enough script resources available to attach object!
-  </notification>
-
-  <notification
-   icon="notifytip.tga"
-   name="YouDiedAndGotTPHome"
-   type="notifytip">
-   <tag>fail</tag>
-You died and have been teleported to your home location
-  </notification>
-
-  <notification
-   icon="alertmodal.tga"
-   name="EjectComingSoon"
-   type="notify">
-   <tag>fail</tag>
-You are no longer allowed here and have [EJECT_TIME] seconds to leave.
-  </notification>
-
-  <notification
-   icon="alertmodal.tga"
-   name="NoEnterRegionMaybeFull"
-   type="notify">
-   <tag>fail</tag>
-You can't enter region "[NAME]".
-It may be full or restarting soon.
-  </notification>
-
-  <notification
-   icon="alertmodal.tga"
-   name="SaveBackToInvDisabled"
-   type="notify">
-   <tag>fail</tag>
-Save Back To Inventory has been disabled.
-  </notification>
-
-  <notification
-   icon="alertmodal.tga"
-   name="NoExistNoSaveToContents"
-   type="notify">
-   <tag>fail</tag>
-Cannot save '[OBJ_NAME]' to object contents because the object it was rezzed from no longer exists.
-  </notification>
-
-  <notification
-   icon="alertmodal.tga"
-   name="NoModNoSaveToContents"
-   type="notify">
-   <tag>fail</tag>
-Cannot save '[OBJ_NAME]' to object contents because you do not have permission to modify the object '[DEST_NAME]'.
-  </notification>
-
-  <notification
-   icon="alertmodal.tga"
-   name="NoSaveBackToInvDisabled"
-   type="notify">
-   <tag>fail</tag>
-Cannot save '[OBJ_NAME]' back to inventory -- this operation has been disabled.
-  </notification>
-
-  <notification
-   icon="alertmodal.tga"
-   name="NoCopyNoSelCopy"
-   type="notify">
-   <tag>fail</tag>
-You cannot copy your selection because you do not have permission to copy the object '[OBJ_NAME]'.
-  </notification>
-
-  <notification
-   icon="alertmodal.tga"
-   name="NoTransNoSelCopy"
-   type="notify">
-   <tag>fail</tag>
-You cannot copy your selection because the object '[OBJ_NAME]' is not transferable.
-  </notification>
-
-  <notification
-   icon="alertmodal.tga"
-   name="NoTransNoCopy"
-   type="notify">
-   <tag>fail</tag>
-You cannot copy your selection because the object '[OBJ_NAME]' is not transferable.
-  </notification>
-
-  <notification
-   icon="alertmodal.tga"
-   name="NoPermsNoRemoval"
-   type="notify">
-   <tag>fail</tag>
-Removal of the object '[OBJ_NAME]' from the simulator is disallowed by the permissions system.
-  </notification>
-
-  <notification
-   icon="alertmodal.tga"
-   name="NoModNoSaveSelection"
-   type="notify">
-   <tag>fail</tag>
-Cannot save your selection because you do not have permission to modify the object '[OBJ_NAME]'.
-  </notification>
-
-  <notification
-   icon="alertmodal.tga"
-   name="NoCopyNoSaveSelection"
-   type="notify">
-   <tag>fail</tag>
-Cannot save your selection because the object '[OBJ_NAME]' is not copyable.
-  </notification>
-
-  <notification
-   icon="alertmodal.tga"
-   name="NoModNoTaking"
-   type="notify">
-   <tag>fail</tag>
-You cannot take your selection because you do not have permission to modify the object '[OBJ_NAME]'.
-  </notification>
-
-  <notification
-   icon="alertmodal.tga"
-   name="RezDestInternalError"
-   type="notify">
-   <tag>fail</tag>
-Internal Error: Unknown destination type.
-  </notification>
-
-  <notification
-   icon="alertmodal.tga"
-   name="DeleteFailObjNotFound"
-   type="notify">
-   <tag>fail</tag>
-Delete failed because object not found
-  </notification>
-
-  <notification
-   icon="alertmodal.tga"
-   name="SorryCantEjectUser"
-   type="notify">
-   <tag>fail</tag>
-Sorry, can't eject that user.
-  </notification>
-
-  <notification
-   icon="alertmodal.tga"
-   name="RegionSezNotAHome"
-   type="notify">
-   <tag>fail</tag>
-This region does not allow you to set your home location here.
-  </notification>
-
-  <notification
-   icon="alertmodal.tga"
-   name="HomeLocationLimits"
-   type="notify">
-   <tag>fail</tag>
-You can only set your 'Home Location' on your land or at a mainland Infohub.
-   </notification>
-
-  <notification
-   icon="alertmodal.tga"
-   name="HomePositionSet"
-   type="notify">
-   <tag>fail</tag>
-Home position set.
-  </notification>
-
-  <notification
-   icon="notifytip.tga"
-   name="AvatarEjected"
-   type="notifytip">
-   <tag>fail</tag>
-Avatar ejected.
-  </notification>
-
-  <notification
-   icon="alertmodal.tga"
-   name="AvatarEjectFailed"
-   type="notify">
-   <tag>fail</tag>
-Eject failed because you don't have admin permission for that parcel.
-  </notification>
-
-  <notification
-   icon="alertmodal.tga"
-   name="CantMoveObjectParcelFull"
-   type="notify">
-   <tag>fail</tag>
-Can't move object '[OBJECT_NAME]' to
-[OBJ_POSITION] in region [REGION_NAME] because the parcel is full.
-  </notification>
-
-  <notification
-   icon="alertmodal.tga"
-   name="CantMoveObjectParcelPerms"
-   type="notify">
-   <tag>fail</tag>
-Can't move object '[OBJECT_NAME]' to
-[OBJ_POSITION] in region [REGION_NAME] because your objects are not allowed on this parcel.
-  </notification>
-
-  <notification
-   icon="alertmodal.tga"
-   name="CantMoveObjectParcelResources"
-   type="notify">
-   <tag>fail</tag>
-Can't move object '[OBJECT_NAME]' to
-[OBJ_POSITION] in region [REGION_NAME] because there are not enough resources for this object on this parcel.
-  </notification>
-
-  <notification
-   icon="alertmodal.tga"
-   name="NoParcelPermsNoObject"
-   type="notify">
-   <tag>fail</tag>
-Copy failed because you lack access to that parcel.
-  </notification>
-
-  <notification
-   icon="alertmodal.tga"
-   name="CantMoveObjectRegionVersion"
-   type="notify">
-   <tag>fail</tag>
-Can't move object '[OBJECT_NAME]' to
-[OBJ_POSITION] in region [REGION_NAME] because the other region is running an older version which does not support receiving this object via region crossing.
-  </notification>
-
-  <notification
-   icon="alertmodal.tga"
-   name="CantMoveObjectNavMesh"
-   type="notify">
-   <tag>fail</tag>
-Can't move object '[OBJECT_NAME]' to
-[OBJ_POSITION] in region [REGION_NAME] because you cannot modify the navmesh across region boundaries.
-  </notification>
-
-  <notification
-   icon="alertmodal.tga"
-   name="CantMoveObjectWTF"
-   type="notify">
-   <tag>fail</tag>
-Can't move object '[OBJECT_NAME]' to
-[OBJ_POSITION] in region [REGION_NAME] because of an unknown reason. ([FAILURE_TYPE])
   </notification>
 
   <notification
