--- conflicted
+++ resolved
@@ -6793,23 +6793,6 @@
 [MESSAGE]
   </notification>
 
-<<<<<<< HEAD
- <notification
-  icon="notify.tga"
-  name="FlickrConnect"
-   type="notifytip">
-    [MESSAGE]
-  </notification>
-
-  <notification
-   icon="notify.tga"
-   name="TwitterConnect"
-   type="notifytip">
-    [MESSAGE]
-  </notification>
-
-=======
->>>>>>> d656d49a
   <notification
    icon="notify.tga"
    name="PaymentReceived"
