--- conflicted
+++ resolved
@@ -10451,8 +10451,6 @@
 
 Current setting: [CURRENT_VALUE]
    <form name="form">
-<<<<<<< HEAD
-=======
       <button
        index="0"
        name="OK"
@@ -10461,7 +10459,6 @@
        index="1"
        name="Cancel"
        text="Keep it"/>
->>>>>>> 0aa38a6c
       <ignore name="ignore"
        text="A settings control has failed the sanity check."/>
     </form>
@@ -10502,19 +10499,11 @@
   <!-- <FS:Zi> Viewer version popup -->
   <notification
    icon="alertmodal.tga"
-<<<<<<< HEAD
-   name="FirstJoinSupportGroup"
+   name="FirstJoinSupportGroup2"
    type="alertmodal">
 Welcome to the Phoenix/Firestorm Viewer Support Group!
 
-To make support easier, it is recommended to announce your viewer's version to the group. You can choose to display your viewer's version in front of any chat you send to the group. Our support members can give you more meaningful advice right away if they know the viewer version you are on.
-=======
-   name="FirstJoinSupportGroup2"
-   type="alertmodal">
-Welcome to the Phoenix/Firestorm Viewer Support Group!
-
 To make support easier, it is recommended to announce your viewer's version to the group. This information includes current viewer version, viewer skin, operating system and RLVa status. You can choose to display your viewer's version in front of any chat you send to the group. Our support members can give you more meaningful advice right away if they know the viewer version you are on.
->>>>>>> 0aa38a6c
 
 You can enable and disable this function at any time using the checkbox in the group chat floater.
 
@@ -11762,14 +11751,9 @@
   <notification
    icon="alertmodal.tga"
    name="CantAttachObjectBeingRemoved"
-<<<<<<< HEAD
    type="notify">
     <tag>fail</tag>
     Cannot attach object because it is already being removed.
-=======
-   type="notify">
-    <tag>fail</tag>
-    Cannot attach object because it is already being removed.
   </notification>
 
   <notification
@@ -11778,332 +11762,178 @@
    type="notify">
    <tag>fail</tag>
 You can't drop objects here; try the Free Trial area.
->>>>>>> 0aa38a6c
-  </notification>
-
-  <notification
-   icon="alertmodal.tga"
-<<<<<<< HEAD
-   name="CantDropItemTrialUser"
-   type="notify">
-   <tag>fail</tag>
-You can't drop objects here; try the Free Trial area.
-=======
+  </notification>
+
+  <notification
+   icon="alertmodal.tga"
    name="CantDropMeshAttachment"
    type="notify">
    <tag>fail</tag>
 You can't drop mesh attachments. Detach to inventory and then rez in world.
->>>>>>> 0aa38a6c
-  </notification>
-
-  <notification
-   icon="alertmodal.tga"
-<<<<<<< HEAD
-   name="CantDropMeshAttachment"
-   type="notify">
-   <tag>fail</tag>
-You can't drop mesh attachments. Detach to inventory and then rez in world.
-=======
+  </notification>
+
+  <notification
+   icon="alertmodal.tga"
    name="CantDropAttachmentNoPermission"
    type="notify">
    <tag>fail</tag>
 Failed to drop attachment: you don't have permission to drop there.
->>>>>>> 0aa38a6c
-  </notification>
-
-  <notification
-   icon="alertmodal.tga"
-<<<<<<< HEAD
-   name="CantDropAttachmentNoPermission"
-   type="notify">
-   <tag>fail</tag>
-Failed to drop attachment: you don't have permission to drop there.
-=======
+  </notification>
+
+  <notification
+   icon="alertmodal.tga"
    name="CantDropAttachmentInsufficientLandResources"
    type="notify">
    <tag>fail</tag>
 Failed to drop attachment: insufficient available land resource.
->>>>>>> 0aa38a6c
-  </notification>
-
-  <notification
-   icon="alertmodal.tga"
-<<<<<<< HEAD
-   name="CantDropAttachmentInsufficientLandResources"
-   type="notify">
-   <tag>fail</tag>
-Failed to drop attachment: insufficient available land resource.
-=======
+  </notification>
+
+  <notification
+   icon="alertmodal.tga"
    name="CantDropAttachmentInsufficientResources"
    type="notify">
    <tag>fail</tag>
 Failed to drop attachments: insufficient available resources.
->>>>>>> 0aa38a6c
-  </notification>
-
-  <notification
-   icon="alertmodal.tga"
-<<<<<<< HEAD
-   name="CantDropAttachmentInsufficientResources"
-   type="notify">
-   <tag>fail</tag>
-Failed to drop attachments: insufficient available resources.
-=======
+  </notification>
+
+  <notification
+   icon="alertmodal.tga"
    name="CantDropObjectFullParcel"
    type="notify">
    <tag>fail</tag>
 Cannot drop object here.  Parcel is full.
->>>>>>> 0aa38a6c
-  </notification>
-
-  <notification
-   icon="alertmodal.tga"
-<<<<<<< HEAD
-   name="CantDropObjectFullParcel"
-   type="notify">
-   <tag>fail</tag>
-Cannot drop object here.  Parcel is full.
-=======
+  </notification>
+
+  <notification
+   icon="alertmodal.tga"
    name="CantTouchObjectBannedFromParcel"
    type="notify">
    <tag>fail</tag>
 Can't touch/grab this object because you are banned from the land parcel.
->>>>>>> 0aa38a6c
-  </notification>
-
-  <notification
-   icon="alertmodal.tga"
-<<<<<<< HEAD
-   name="CantTouchObjectBannedFromParcel"
-   type="notify">
-   <tag>fail</tag>
-Can't touch/grab this object because you are banned from the land parcel.
-=======
+  </notification>
+
+  <notification
+   icon="alertmodal.tga"
    name="PlzNarrowDeleteParams"
    type="notify">
    <tag>fail</tag>
 Please narrow your delete parameters.
->>>>>>> 0aa38a6c
-  </notification>
-
-  <notification
-   icon="alertmodal.tga"
-<<<<<<< HEAD
-   name="PlzNarrowDeleteParams"
-   type="notify">
-   <tag>fail</tag>
-Please narrow your delete parameters.
-=======
+  </notification>
+
+  <notification
+   icon="alertmodal.tga"
    name="UnableToUploadAsset"
    type="notify">
    <tag>fail</tag>
 Unable to upload asset.
->>>>>>> 0aa38a6c
-  </notification>
-
-  <notification
-   icon="alertmodal.tga"
-<<<<<<< HEAD
-   name="UnableToUploadAsset"
-   type="notify">
-   <tag>fail</tag>
-Unable to upload asset.
-=======
+  </notification>
+
+  <notification
+   icon="alertmodal.tga"
    name="CantTeleportCouldNotFindUser"
    type="notify">
    <tag>fail</tag>
 Could not find user to teleport home
->>>>>>> 0aa38a6c
-  </notification>
-
-  <notification
-   icon="alertmodal.tga"
-<<<<<<< HEAD
-   name="CantTeleportCouldNotFindUser"
-   type="notify">
-   <tag>fail</tag>
-Could not find user to teleport home
-=======
+  </notification>
+
+  <notification
+   icon="alertmodal.tga"
    name="GodlikeRequestFailed"
    type="notify">
    <tag>fail</tag>
 godlike request failed
->>>>>>> 0aa38a6c
-  </notification>
-
-  <notification
-   icon="alertmodal.tga"
-<<<<<<< HEAD
-   name="GodlikeRequestFailed"
-   type="notify">
-   <tag>fail</tag>
-godlike request failed
-=======
+  </notification>
+
+  <notification
+   icon="alertmodal.tga"
    name="GenericRequestFailed"
    type="notify">
    <tag>fail</tag>
 generic request failed
->>>>>>> 0aa38a6c
-  </notification>
-
-  <notification
-   icon="alertmodal.tga"
-<<<<<<< HEAD
-   name="GenericRequestFailed"
-   type="notify">
-   <tag>fail</tag>
-generic request failed
-=======
+  </notification>
+
+  <notification
+   icon="alertmodal.tga"
    name="CantUploadPostcard"
    type="notify">
    <tag>fail</tag>
 Unable to upload postcard.  Try again later.
->>>>>>> 0aa38a6c
-  </notification>
-
-  <notification
-   icon="alertmodal.tga"
-<<<<<<< HEAD
-   name="CantUploadPostcard"
-   type="notify">
-   <tag>fail</tag>
-Unable to upload postcard.  Try again later.
-=======
+  </notification>
+
+  <notification
+   icon="alertmodal.tga"
    name="CantFetchInventoryForGroupNotice"
    type="notify">
    <tag>fail</tag>
 Unable to fetch inventory details for the group notice.
->>>>>>> 0aa38a6c
-  </notification>
-
-  <notification
-   icon="alertmodal.tga"
-<<<<<<< HEAD
-   name="CantFetchInventoryForGroupNotice"
-   type="notify">
-   <tag>fail</tag>
-Unable to fetch inventory details for the group notice.
-=======
+  </notification>
+
+  <notification
+   icon="alertmodal.tga"
    name="CantSendGroupNoticeNotPermitted"
    type="notify">
    <tag>fail</tag>
 Unable to send group notice -- not permitted.
->>>>>>> 0aa38a6c
-  </notification>
-
-  <notification
-   icon="alertmodal.tga"
-<<<<<<< HEAD
-   name="CantSendGroupNoticeNotPermitted"
-   type="notify">
-   <tag>fail</tag>
-Unable to send group notice -- not permitted.
-=======
+  </notification>
+
+  <notification
+   icon="alertmodal.tga"
    name="CantSendGroupNoticeCantConstructInventory"
    type="notify">
    <tag>fail</tag>
 Unable to send group notice -- could not construct inventory.
->>>>>>> 0aa38a6c
-  </notification>
-
-  <notification
-   icon="alertmodal.tga"
-<<<<<<< HEAD
-   name="CantSendGroupNoticeCantConstructInventory"
-   type="notify">
-   <tag>fail</tag>
-Unable to send group notice -- could not construct inventory.
-=======
+  </notification>
+
+  <notification
+   icon="alertmodal.tga"
    name="CantParceInventoryInNotice"
    type="notify">
    <tag>fail</tag>
 Unable to parse inventory in notice.
->>>>>>> 0aa38a6c
-  </notification>
-
-  <notification
-   icon="alertmodal.tga"
-<<<<<<< HEAD
-   name="CantParceInventoryInNotice"
-   type="notify">
-   <tag>fail</tag>
-Unable to parse inventory in notice.
-=======
+  </notification>
+
+  <notification
+   icon="alertmodal.tga"
    name="TerrainUploadFailed"
    type="notify">
    <tag>fail</tag>
 Terrain upload failed.
->>>>>>> 0aa38a6c
-  </notification>
-
-  <notification
-   icon="alertmodal.tga"
-<<<<<<< HEAD
-   name="TerrainUploadFailed"
-   type="notify">
-   <tag>fail</tag>
-Terrain upload failed.
-=======
+  </notification>
+
+  <notification
+   icon="alertmodal.tga"
    name="TerrainFileWritten"
    type="notify">
    <tag>fail</tag>
 Terrain file written.
->>>>>>> 0aa38a6c
-  </notification>
-
-  <notification
-   icon="alertmodal.tga"
-<<<<<<< HEAD
-   name="TerrainFileWritten"
-   type="notify">
-   <tag>fail</tag>
-Terrain file written.
-=======
+  </notification>
+
+  <notification
+   icon="alertmodal.tga"
    name="TerrainFileWrittenStartingDownload"
    type="notify">
    <tag>fail</tag>
 Terrain file written, starting download...
->>>>>>> 0aa38a6c
-  </notification>
-
-  <notification
-   icon="alertmodal.tga"
-<<<<<<< HEAD
-   name="TerrainFileWrittenStartingDownload"
-   type="notify">
-   <tag>fail</tag>
-Terrain file written, starting download...
-=======
+  </notification>
+
+  <notification
+   icon="alertmodal.tga"
    name="TerrainBaked"
    type="notify">
    <tag>fail</tag>
 Terrain baked.
->>>>>>> 0aa38a6c
-  </notification>
-
-  <notification
-   icon="alertmodal.tga"
-<<<<<<< HEAD
-   name="TerrainBaked"
-   type="notify">
-   <tag>fail</tag>
-Terrain baked.
-=======
+  </notification>
+
+  <notification
+   icon="alertmodal.tga"
    name="TenObjectsDisabledPlzRefresh"
    type="notify">
    <tag>fail</tag>
 Only the first 10 selected objects have been disabled. Refresh and make additional selections if required.
->>>>>>> 0aa38a6c
-  </notification>
-
-  <notification
-   icon="alertmodal.tga"
-<<<<<<< HEAD
-   name="TenObjectsDisabledPlzRefresh"
-   type="notify">
-   <tag>fail</tag>
-Only the first 10 selected objects have been disabled. Refresh and make additional selections if required.
-=======
+  </notification>
+
+  <notification
+   icon="alertmodal.tga"
    name="UpdateViewerBuyParcel"
    type="notify">
    <tag>fail</tag>
@@ -12116,230 +11946,119 @@
    type="notify">
    <tag>fail</tag>
 Unable to buy, this parcel is not for sale.
->>>>>>> 0aa38a6c
-  </notification>
-
-  <notification
-   icon="alertmodal.tga"
-<<<<<<< HEAD
-   name="UpdateViewerBuyParcel"
-   type="notify">
-   <tag>fail</tag>
-You need to update your viewer to buy this parcel.
-  </notification>  
-
-  <notification
-   icon="alertmodal.tga"
-   name="CantBuyParcelNotForSale"
-   type="notify">
-   <tag>fail</tag>
-Unable to buy, this parcel is not for sale.
-=======
+  </notification>
+
+  <notification
+   icon="alertmodal.tga"
    name="CantBuySalePriceOrLandAreaChanged"
    type="notify">
    <tag>fail</tag>
 Unable to buy, the sale price or land area has changed.
->>>>>>> 0aa38a6c
-  </notification>
-
-  <notification
-   icon="alertmodal.tga"
-<<<<<<< HEAD
-   name="CantBuySalePriceOrLandAreaChanged"
-   type="notify">
-   <tag>fail</tag>
-Unable to buy, the sale price or land area has changed.
-=======
+  </notification>
+
+  <notification
+   icon="alertmodal.tga"
    name="CantBuyParcelNotAuthorized"
    type="notify">
    <tag>fail</tag>
 You are not the authorized buyer for this parcel.
->>>>>>> 0aa38a6c
-  </notification>
-
-  <notification
-   icon="alertmodal.tga"
-<<<<<<< HEAD
-   name="CantBuyParcelNotAuthorized"
-   type="notify">
-   <tag>fail</tag>
-You are not the authorized buyer for this parcel.
-=======
+  </notification>
+
+  <notification
+   icon="alertmodal.tga"
    name="CantBuyParcelAwaitingPurchaseAuth"
    type="notify">
    <tag>fail</tag>
 You cannot purchase this parcel because it is already awaiting purchase aut
->>>>>>> 0aa38a6c
-  </notification>
-
-  <notification
-   icon="alertmodal.tga"
-<<<<<<< HEAD
-   name="CantBuyParcelAwaitingPurchaseAuth"
-   type="notify">
-   <tag>fail</tag>
-You cannot purchase this parcel because it is already awaiting purchase aut
-=======
+  </notification>
+
+  <notification
+   icon="alertmodal.tga"
    name="CantBuildOverflowParcel"
    type="notify">
    <tag>fail</tag>
 You cannot build objects here because doing so would overflow the parcel.
->>>>>>> 0aa38a6c
-  </notification>
-
-  <notification
-   icon="alertmodal.tga"
-<<<<<<< HEAD
-   name="CantBuildOverflowParcel"
-   type="notify">
-   <tag>fail</tag>
-You cannot build objects here because doing so would overflow the parcel.
-=======
+  </notification>
+
+  <notification
+   icon="alertmodal.tga"
    name="SelectedMultipleOwnedLand"
    type="notify">
    <tag>fail</tag>
 You selected land with different owners. Please select a smaller area and try again.
->>>>>>> 0aa38a6c
-  </notification>
-
-  <notification
-   icon="alertmodal.tga"
-<<<<<<< HEAD
-   name="SelectedMultipleOwnedLand"
-   type="notify">
-   <tag>fail</tag>
-You selected land with different owners. Please select a smaller area and try again.
-=======
+  </notification>
+
+  <notification
+   icon="alertmodal.tga"
    name="CantJoinTooFewLeasedParcels"
    type="notify">
    <tag>fail</tag>
 Not enough leased parcels in selection to join.
->>>>>>> 0aa38a6c
-  </notification>
-
-  <notification
-   icon="alertmodal.tga"
-<<<<<<< HEAD
-   name="CantJoinTooFewLeasedParcels"
-   type="notify">
-   <tag>fail</tag>
-Not enough leased parcels in selection to join.
-=======
+  </notification>
+
+  <notification
+   icon="alertmodal.tga"
    name="CantDivideLandMultipleParcelsSelected"
    type="notify">
    <tag>fail</tag>
 Can't divide land.
 There is more than one parcel selected.
 Try selecting a smaller piece of land.
->>>>>>> 0aa38a6c
-  </notification>
-
-  <notification
-   icon="alertmodal.tga"
-<<<<<<< HEAD
-   name="CantDivideLandMultipleParcelsSelected"
-   type="notify">
-   <tag>fail</tag>
-Can't divide land.
-There is more than one parcel selected.
-Try selecting a smaller piece of land.
-=======
+  </notification>
+
+  <notification
+   icon="alertmodal.tga"
    name="CantDivideLandCantFindParcel"
    type="notify">
    <tag>fail</tag>
 Can't divide land.
 Can't find the parcel.
 Please report with Help -> Report Bug...
->>>>>>> 0aa38a6c
-  </notification>
-
-  <notification
-   icon="alertmodal.tga"
-<<<<<<< HEAD
-   name="CantDivideLandCantFindParcel"
-   type="notify">
-   <tag>fail</tag>
-Can't divide land.
-Can't find the parcel.
-Please report with Help -> Report Bug...
-=======
+  </notification>
+
+  <notification
+   icon="alertmodal.tga"
    name="CantDivideLandWholeParcelSelected"
    type="notify">
    <tag>fail</tag>
 Can't divide land. Whole parcel is selected.
 Try selecting a smaller piece of land.
->>>>>>> 0aa38a6c
-  </notification>
-
-  <notification
-   icon="alertmodal.tga"
-<<<<<<< HEAD
-   name="CantDivideLandWholeParcelSelected"
-   type="notify">
-   <tag>fail</tag>
-Can't divide land. Whole parcel is selected.
-Try selecting a smaller piece of land.
-=======
+  </notification>
+
+  <notification
+   icon="alertmodal.tga"
    name="LandHasBeenDivided"
    type="notify">
    <tag>fail</tag>
 Land has been divided.
->>>>>>> 0aa38a6c
-  </notification>
-
-  <notification
-   icon="alertmodal.tga"
-<<<<<<< HEAD
-   name="LandHasBeenDivided"
-   type="notify">
-   <tag>fail</tag>
-Land has been divided.
-=======
+  </notification>
+
+  <notification
+   icon="alertmodal.tga"
    name="PassPurchased"
    type="notify">
    <tag>fail</tag>
 You purchased a pass.
->>>>>>> 0aa38a6c
-  </notification>
-
-  <notification
-   icon="alertmodal.tga"
-<<<<<<< HEAD
-   name="PassPurchased"
-   type="notify">
-   <tag>fail</tag>
-You purchased a pass.
-=======
+  </notification>
+
+  <notification
+   icon="alertmodal.tga"
    name="RegionDisallowsClassifieds"
    type="notify">
    <tag>fail</tag>
 Region does not allow classified advertisements.
->>>>>>> 0aa38a6c
-  </notification>
-
-  <notification
-   icon="alertmodal.tga"
-<<<<<<< HEAD
-   name="RegionDisallowsClassifieds"
-   type="notify">
-   <tag>fail</tag>
-Region does not allow classified advertisements.
-=======
+  </notification>
+
+  <notification
+   icon="alertmodal.tga"
    name="LandPassExpireSoon"
    type="notify">
    <tag>fail</tag>
 Your pass to this land is about to expire.
->>>>>>> 0aa38a6c
-  </notification>
-
-  <notification
-   icon="alertmodal.tga"
-<<<<<<< HEAD
-   name="LandPassExpireSoon"
-   type="notify">
-   <tag>fail</tag>
-Your pass to this land is about to expire.
-=======
+  </notification>
+
+  <notification
+   icon="alertmodal.tga"
    name="CantSitNoSuitableSurface"
    type="notify">
    <tag>fail</tag>
@@ -13345,7 +13064,6 @@
     <usetemplate
      name="okbutton"
      yestext="OK"/>
->>>>>>> 0aa38a6c
   </notification>
   <notification
    icon="alertmodal.tga"
@@ -13367,1012 +13085,4 @@
 Enabling HiDPI support may have adverse effects and may impair performance.
   </notification>
 
-  <notification
-   icon="alertmodal.tga"
-   name="CantSitNoSuitableSurface"
-   type="notify">
-   <tag>fail</tag>
-There is no suitable surface to sit on, try another spot.
-  </notification>
-
-  <notification
-   icon="alertmodal.tga"
-   name="CantSitNoRoom"
-   type="notify">
-   <tag>fail</tag>
-No room to sit here, try another spot.
-  </notification>
-
-  <notification
-   icon="alertmodal.tga"
-   name="ClaimObjectFailedNoPermission"
-   type="notify">
-   <tag>fail</tag>
-Claim object failed because you don't have permission
-  </notification>
-
-  <notification
-   icon="alertmodal.tga"
-   name="ClaimObjectFailedNoMoney"
-   type="notify">
-   <tag>fail</tag>
-Claim object failed because you don't have enough L$.
-  </notification>
-
-  <notification
-   icon="alertmodal.tga"
-   name="CantDeedGroupLand"
-   type="notify">
-   <tag>fail</tag>
-Cannot deed group-owned land.
-  </notification>
-
-  <notification
-   icon="alertmodal.tga"
-   name="BuyObjectFailedNoMoney"
-   type="notify">
-   <tag>fail</tag>
-Buy object failed because you don't have enough L$.
-  </notification>
-
-  <notification
-   icon="alertmodal.tga"
-   name="BuyInventoryFailedNoMoney"
-   type="notify">
-   <tag>fail</tag>
-Buy inventory failed because you do not have enough L$
-  </notification>
-
-  <notification
-   icon="alertmodal.tga"
-   name="BuyPassFailedNoMoney"
-   type="notify">
-   <tag>fail</tag>
-You don't have enough L$ to buy a pass to this land.
-  </notification>
-
-  <notification
-   icon="alertmodal.tga"
-   name="CantBuyPassTryAgain"
-   type="notify">
-   <tag>fail</tag>
-Unable to buy pass right now.  Try again later.
-  </notification>
-
-  <notification
-   icon="alertmodal.tga"
-   name="CantCreateObjectParcelFull"
-   type="notify">
-   <tag>fail</tag>
-Can't create object because \nthe parcel is full.
-  </notification>
-
-  <notification
-   icon="alertmodal.tga"
-   name="FailedPlacingObject"
-   type="notify">
-   <tag>fail</tag>
-Failed to place object at specified location.  Please try again.
-  </notification>
-
-  <notification
-   icon="alertmodal.tga"
-   name="CantCreateLandmarkForEvent"
-   type="notify">
-   <tag>fail</tag>
-Unable to create landmark for event.
-  </notification>
-
-  <notification
-   icon="alertmodal.tga"
-   name="GodBeatsFreeze"
-   type="notify">
-   <tag>fail</tag>
-Your godlike powers break the freeze!
-  </notification>
-
-  <notification
-   icon="alertmodal.tga"
-   name="SpecialPowersRequestFailedLogged"
-   type="notify">
-   <tag>fail</tag>
-Request for special powers failed. This request has been logged.
-  </notification>
-
-  <notification
-   icon="alertmodal.tga"
-   name="ExpireExplanation"
-   type="notify">
-   <tag>fail</tag>
-The system is currently unable to process your request. The request timed out.
-  </notification>
-
-  <notification
-   icon="alertmodal.tga"
-   name="DieExplanation"
-   type="notify">
-   <tag>fail</tag>
-The system is unable to process your request.
-  </notification>
-
-  <notification
-   icon="alertmodal.tga"
-   name="AddPrimitiveFailure"
-   type="notify">
-   <tag>fail</tag>
-Insufficient funds to create primitve.
-  </notification>
-
-  <notification
-   icon="alertmodal.tga"
-   name="RezObjectFailure"
-   type="notify">
-   <tag>fail</tag>
-Insufficient funds to create object.
-  </notification>
-
-  <notification
-   icon="alertmodal.tga"
-   name="ResetHomePositionNotLegal"
-   type="notify">
-   <tag>fail</tag>
-Reset Home position since Home wasn't legal.
-  </notification>
-
-  <notification
-   icon="alertmodal.tga"
-   name="CantInviteRegionFull"
-   type="notify">
-   <tag>fail</tag>
-You cannot currently invite anyone to your location because the region is full. Try again later.
-  </notification>
-
-  <notification
-   icon="alertmodal.tga"
-   name="CantSetHomeAtRegion"
-   type="notify">
-   <tag>fail</tag>
-This region does not allow you to set your home location here.
-  </notification>
-
-  <notification
-   icon="alertmodal.tga"
-   name="ListValidHomeLocations"
-   type="notify">
-   <tag>fail</tag>
-You can only set your 'Home Location' on your land or at a mainland Infohub.
-  </notification>
-
-  <notification
-   icon="alertmodal.tga"
-   name="SetHomePosition"
-   type="notify">
-   <tag>fail</tag>
-Home position set.
-  </notification>
-
-  <notification
-   icon="alertmodal.tga"
-   name="CantDerezInventoryError"
-   type="notify">
-   <tag>fail</tag>
-Cannot derez object due to inventory fault.
-  </notification>
-
-  <notification
-   icon="alertmodal.tga"
-   name="CantCreateRequestedInv"
-   type="notify">
-   <tag>fail</tag>
-Cannot create requested inventory.
-  </notification>
-
-  <notification
-   icon="alertmodal.tga"
-   name="CantCreateRequestedInvFolder"
-   type="notify">
-   <tag>fail</tag>
-Cannot create requested inventory folder.
-  </notification>
-
-  <notification
-   icon="alertmodal.tga"
-   name="CantCreateInventory"
-   type="notify">
-   <tag>fail</tag>
-Cannot create that inventory.
-  </notification>
-
-  <notification
-   icon="alertmodal.tga"
-   name="CantCreateLandmark"
-   type="notify">
-   <tag>fail</tag>
-Cannot create landmark.
-  </notification>
-
-  <notification
-   icon="alertmodal.tga"
-   name="CantCreateOutfit"
-   type="notify">
-   <tag>fail</tag>
-Cannot create outfit right now. Try again in a minute.
-  </notification>
-
-  <notification
-   icon="alertmodal.tga"
-   name="InventoryNotForSale"
-   type="notify">
-   <tag>fail</tag>
-Inventory is not for sale.
-  </notification>
-
-  <notification
-   icon="alertmodal.tga"
-   name="CantFindInvItem"
-   type="notify">
-   <tag>fail</tag>
-Unable to find inventory item.
-  </notification>
-
-  <notification
-   icon="alertmodal.tga"
-   name="CantFindObject"
-   type="notify">
-   <tag>fail</tag>
-Unable to find object.
-  </notification>
-
-  <notification
-   icon="alertmodal.tga"
-   name="CantTransfterMoneyRegionDisabled"
-   type="notify">
-   <tag>fail</tag>
-Money transfers to objects are currently disabled in this region.
-  </notification>
-
-  <notification
-   icon="alertmodal.tga"
-   name="DroppedMoneyTransferRequest"
-   type="notify">
-   <tag>fail</tag>
-Unable to make payment due to system load.
-  </notification>
-
-  <notification
-   icon="alertmodal.tga"
-   name="CantPayNoAgent"
-   type="notify">
-   <tag>fail</tag>
-Could not figure out who to pay.
-  </notification>
-
-  <notification
-   icon="alertmodal.tga"
-   name="CantDonateToPublicObjects"
-   type="notify">
-   <tag>fail</tag>
-You cannot give L$ to public objects.
-  </notification>
-
-  <notification
-   icon="alertmodal.tga"
-   name="InventoryCreationInWorldObjectFailed"
-   type="notify">
-   <tag>fail</tag>
-Inventory creation on in-world object failed.
-  </notification>
-
-  <notification
-   icon="alertmodal.tga"
-   name="UserBalanceOrLandUsageError"
-   type="notify">
-   <tag>fail</tag>
-An internal error prevented us from properly updating your viewer.  The L$ balance or parcel holdings displayed in your viewer may not reflect your actual balance on the servers.
-  </notification>
-
-  <notification
-   icon="alertmodal.tga"
-   name="LargePrimAgentIntersect"
-   type="notify">
-   <tag>fail</tag>
-Cannot create large prims that intersect other residents.  Please re-try when other residents have moved.
-  </notification>
-
-  <notification
-   icon="alertmodal.tga"
-   name="RLVaChangeStrings"
-   type="alertmodal">
-Changes won't take effect until after you restart [APP_NAME].
-  </notification>
-
-  <notification
-   icon="notify.tga"
-   name="RLVaListRequested"
-   label="Restriction request from [NAME_LABEL]"
-   log_to_im="true"
-   log_to_chat="false"
-   type="offer">
-[NAME_SLURL] has requested to be sent a list of your currently active RLV restrictions.
-    <tag>confirm</tag>
-    <form name="form">
-      <button
-       index="0"
-       default="true"
-       name="Allow"
-       text="Allow"/>
-      <button
-       index="1"
-       name="Always Allow"
-       text="Always Allow"/>
-      <button
-       index="2"
-       name="Deny"
-       text="Deny"/>
-      <ignore name="ignore" text="Confirm before sending anyone a list of my current RLV restrictions."/>
-    </form>
-  </notification>
-
-  <notification
-   icon="alertmodal.tga"
-   name="PreferenceChatClearLog"
-   type="alertmodal">
-    This will delete the logs of previous conversations, and any backups of that file.
-    <tag>confirm</tag>
-    <usetemplate
-     ignoretext="Confirm before I delete the log of previous conversations."
-     name="okcancelignore"
-     notext="Cancel"
-     yestext="OK"/>
-  </notification>
-    
-  <notification
-   icon="alertmodal.tga"
-   name="PreferenceChatDeleteTranscripts"
-   type="alertmodal">
-    This will delete the transcripts for all previous conversations. The list of past conversations will not be affected. All files with the suffixes .txt and txt.backup in the folder [FOLDER] will be deleted.
-    <tag>confirm</tag>
-    <usetemplate
-     ignoretext="Confirm before I delete transcripts."
-     name="okcancelignore"
-     notext="Cancel"
-     yestext="OK"/>
-  </notification>
-
-  <notification
-   icon="alert.tga"
-   name="PreferenceChatPathChanged"
-   type="alert">
-   Unable to move files. Restored previous path.
-    <usetemplate
-     ignoretext="Unable to move files. Restored previous path."
-     name="okignore"
-     yestext="OK"/>
-  </notification>
-
-  <notification
-   icon="alertmodal.tga"
-   name="DefaultObjectPermissions"
-   type="alert">
-	There was a problem saving the default object permissions: [REASON].  Please try setting the default permissions later.
-	<tag>fail</tag>
-   <usetemplate
-     name="okbutton"
-     yestext="OK"/>
-  </notification>
-  
-  <notification
-   icon="alert.tga"
-   name="OutfitPhotoLoadError"
-   type="alertmodal">
-    [REASON]
-    <tag>fail</tag>
-    <usetemplate
-     name="okbutton"
-     yestext="OK"/>
-  </notification>
-  
-<!-- <FS:Zi> Add float LSL color entry widgets -->
-  <notification
-   icon="notify.tga"
-   name="LSLColorCopiedToClipboard"
-   type="alertmodal">
-The LSL color string has been copied to your clipboard. You can now paste it into your script to use it.
-   <form name="form">
-      <ignore name="ignore"
-       text="An LSL color string was copied to my clipboard"/>
-    </form>
-  </notification>
-  <!-- <FS:Zi> Add float LSL color entry widgets -->
-
-  <!-- <FS:HG> FIRE-6340, FIRE-6567 - Setting Bandwidth issues-->
-  <!-- <FS:TS> FIRE-6795: Remove warning at every login -->
-  <notification
-   icon="alertmodal.tga"
-   name="FSBWTooHigh"
-   type="alertmodal">
-We strongly recommend that you not set the bandwidth above 1500 KBPS. This is unlikely to work well and will almost certainly not improve your performance.
-    <usetemplate
-     name="okbutton"
-     yestext="OK"/>
-  </notification>
-  <!-- </FS:TS> FIRE-6795 -->
-  <!-- </FS:HG> FIRE-6340, FIRE-6567 - Setting Bandwidth issues-->
-
-  <notification
-   icon="alertmodal.tga"
-   name="FirstUseFlyOverride"
-   type="alertmodal">
-Caution: Use the Fly Override responsibly! Using the Fly Override without the land owner's permission may result in your avatar being banned from the parcel in which you are flying.
-    <usetemplate
-     name="okbutton"
-     yestext="OK"/>
-  </notification>
-
-  <notification
-   icon="notifytip.tga" 
-   name="ServerVersionChanged"
-   type="notifytip">
-The region you have entered is running a different simulator version.
-Current simulator: [NEWVERSION]
-Previous simulator: [OLDVERSION]
-  </notification>
-  
-  <notification
-   icon="alertmodal.tga"
-   name="RegExFail"
-   type="alertmodal">
-Error in the regular expression:
-[EWHAT]
-  <tag>fail</tag>
-  </notification>
-	
-  <notification
-    icon="alertmodal.tga"
-	name="NoHavok"
-	type="alertmodal">
-	Some functions like [FEATURE] are not included in [APP_NAME] for OpenSimulator. If you would like to use [FEATURE], please download [APP_NAME] for Second Life from
-[DOWNLOAD_URL]
-	<form name="form">
-		<ignore name="ignore"
-		text="No Havok Warning"/>
-	</form>
-	</notification>
-
-	<notification
-		icon="notify.tga"
-		name="StreamListExportSuccess"
-		type="notify">
-		Successfully exported stream list to XML to [FILENAME].
-	</notification>
-	
-	<notification
-		icon="notify.tga"
-		name="StreamListImportSuccess"
-		type="notify">
-		Successfully imported stream list from XML.
-	</notification>
-	
-    <notification
-        icon="notifytip.tga"
-        name="StreamMetadata"
-		log_to_chat="false"
-        type="notifytip">
-        <tag>StreamMetadata</tag>
-♫ Now Playing:
-  [TITLE]
-  [ARTIST] ♫
-    </notification>
-    <notification
-        icon="notifytip.tga"
-        name="StreamMetadataNoArtist"
-		log_to_chat="false"
-        type="notifytip">
-        <tag>StreamMetadata</tag>
-♫ Now Playing:
-  [TITLE] ♫
-    </notification>
-    
-    <notification
-        icon="notifytip.tga"
-        name="RadarAlert"
-		log_to_chat="false"
-        type="notifytip">
-		[NAME] [MESSAGE]
-	</notification>
-
-	
-   <!-- <FS:Zi> Backup Settings -->
-  <notification
-   icon="alertmodal.tga"
-   name="BackupFinished"
-   type="alertmodal">
-Your settings have been backed up.
-  </notification>
-
-  <notification
-   icon="alertmodal.tga"
-   name="BackupPathEmpty"
-   type="alertmodal">
-The backup path is empty. Please provide a location to back up and restore your settings first.
-  </notification>
-
-  <notification
-   icon="alertmodal.tga"
-   name="BackupPathDoesNotExistOrCreateFailed"
-   type="alertmodal">
-The backup path could not be found or created.
-  </notification>
-
-  <notification
-   icon="alertmodal.tga"
-   name="BackupPathDoesNotExist"
-   type="alertmodal">
-The backup path could not be found.
-  </notification>
-
-  <notification
-   icon="alertmodal.tga"
-   name="SettingsRestoreNeedsLogout"
-   type="alertmodal">
-Settings restore requires a viewer restart. Do you want to restore your settings and quit the viewer now?
-    <usetemplate
-     name="okcancelbuttons"
-     notext="Cancel"
-     yestext="Restore and Quit"/>
-  </notification>
-
-  <notification
-   icon="alertmodal.tga"
-   name="RestoreFinished"
-   type="alertmodal">
-Restore complete! Please restart your viewer now.
-    <usetemplate
-     name="okbutton"
-     yestext="Quit"/>
-  </notification>
-  <!-- </FS:Zi> -->
-
-  <notification
-   icon="alertmodal.tga"
-   name="ConfirmRestoreQuickPrefsDefaults"
-   type="alertmodal">
-    <tag>confirm</tag>
-This action will immediately restore your quick preferences to their default settings.
-
-You cannot undo this action.
-    <usetemplate
-     ignoretext="Confirm restore quick prefs defaults"
-     name="okcancelignore"
-     notext="Cancel"
-     yestext="OK"/>
-    </notification>
-
-    <notification
-     icon="alertmodal.tga"
-     name="QuickPrefsDuplicateControl"
-     type="alertmodal">
-     <tag>fail</tag>
-Setting has already been added. Please select a different one.
-    <usetemplate
-     name="okbutton"
-     yestext="OK"/>
-    </notification>
-    
-    <notification
-     icon="alertmodal.tga"
-     name="ExportFinished"
-     type="notify">
-      <tag>Export</tag>
-Export finished and saved to [FILENAME].
-    </notification>
-    
-    <notification
-     icon="alertmodal.tga"
-     name="ExportFailed"
-     type="notify">
-      <tag>Export</tag>
-Export failed unexpectedly. Please see the log for details.
-    </notification>
-    
-    <notification
-     icon="alertmodal.tga"
-     name="ExportColladaSuccess"
-     type="notify">
-      <tag>Export</tag>
-		Successfully saved [OBJECT] to [FILENAME].
-    </notification>
-
-    <notification
-     icon="alertmodal.tga"
-     name="ExportColladaFailure"
-     type="notify">
-      <tag>Export</tag>
-		Export of [OBJECT] to [FILENAME] failed.
-    </notification>
-
-    <notification
-     icon="alertmodal.tga"
-     name="MeshMaxConcurrentReqTooHigh"
-     type="alertmodal">
-The value you set, [VALUE], for the number of concurrent requests to load mesh objects (debug setting [DEBUGNAME]) is higher than the maximum of [MAX]. It has been reset to the default of [DEFAULT].
-    <tag>fail</tag>
-    </notification>
-	
-    <notification
-     icon="alertmodal.tga"
-     name="ImportSuccess"
-     type="notify">
-        <tag>Export</tag>
-        Successfully imported [COUNT] [OBJECT].
-    </notification>
-    
-    <notification
-      icon="notifytip.tga"
-      name="AntiSpamBlocked"
-      log_to_chat="true"
-      type="notifytip">
-AntiSpam: Blocked [SOURCE] for spamming a [QUEUE] ([COUNT]) times in [PERIOD] seconds.
-    </notification>
-
-    <notification
-      icon="notifytip.tga"
-      name="AntiSpamImNewLineFloodBlocked"
-      log_to_chat="true"
-      type="notifytip">
-AntiSpam: Blocked [SOURCE] for sending an instant message with more than [COUNT] lines.
-    </notification>
-
-    <notification
-      icon="notifytip.tga"
-      name="AntiSpamChatNewLineFloodBlocked"
-      log_to_chat="true"
-      type="notifytip">
-AntiSpam: Blocked [SOURCE] for sending a chat message with more than [COUNT] lines.
-    </notification>
-
-  <!-- <FS:Zi> Notification template for changed settings when selecting certain skins -->
-  <!--         The actual texts for the messages are in strings.xml -->
-  <notification
-   icon="notify.tga"
-   name="SkinDefaultsChangeSettings"
-   type="alertmodal">
-[MESSAGE]
-   <form name="form">
-      <ignore name="ignore"
-       text="A preferences setting was changed to the skin's default value."/>
-    </form>
-  </notification>
-  <!-- <FS:Zi> Notification template for changed settings when selecting certain skins -->
-
-  <notification
-   icon="alertmodal.tga"
-   name="AddNewContactSet"
-   type="alertmodal">
-    <tag>contact set</tag>
-Create new contact set with the name:
-    <tag>confirm</tag>
-    <form name="form">
-      <input name="message" type="text" default="true">
-      New Contact Set
-      </input>
-      <button
-       default="true"
-       index="0"
-       name="Create"
-       text="Create"/>
-      <button
-       index="1"
-       name="Cancel"
-       text="Cancel"/>
-    </form>
-  </notification>
-
-  <notification
-   icon="alertmodal.tga"
-   name="RemoveContactSet"
-   type="alertmodal">
-Are you sure you want to remove [SET_NAME]? You won&apos;t be able to restore it.
-    <tag>contact set</tag>
-    <tag>confirm</tag>
-    <usetemplate
-     ignoretext="Confirm before removing a contact set"
-     name="okcancelignore"
-     notext="Cancel"
-     yestext="OK"/>
-  </notification>
-
-  <notification
-   icon="alertmodal.tga"
-   name="RemoveContactFromSet"
-   type="alertmodal">
-Are you sure you want to remove [TARGET] from [SET_NAME]?
-    <tag>contact set</tag>
-    <tag>confirm</tag>
-    <usetemplate
-     ignoretext="Confirm before removing someone from a contact set"
-     name="okcancelignore"
-     notext="Cancel"
-     yestext="OK"/>
-  </notification>
-
-  <notification
-   icon="alertmodal.tga"
-   name="RemoveContactsFromSet"
-   type="alertmodal">
-Are you sure you want to remove these [TARGET] avatars from [SET_NAME]?
-    <tag>contact set</tag>
-    <tag>confirm</tag>
-    <usetemplate
-     ignoretext="Confirm before removing multiple avatars from a contact set"
-     name="okcancelignore"
-     notext="Cancel"
-     yestext="OK"/>
-  </notification>
-
-  <notification
-   icon="alertmodal.tga"
-   name="AddToContactSetSingleSuccess"
-   type="notify">
-    <tag>contact set</tag>
-[NAME] was added to [SET].
-  </notification>
-
-  <notification
-   icon="alertmodal.tga"
-   name="AddToContactSetMultipleSuccess"
-   type="notify">
-    <tag>contact set</tag>
-[COUNT] avatars were added to [SET].
-  </notification>
-
-  <notification
-   icon="alertmodal.tga"
-   name="SetAvatarPseudonym"
-   type="alertmodal">
-    <tag>contact set</tag>
-Enter an alias for [AVATAR]:
-    <tag>confirm</tag>
-    <form name="form">
-      <input name="message" type="text" default="true" />
-      <button
-       default="true"
-       index="0"
-       name="Create"
-       text="Create"/>
-      <button
-       index="1"
-       name="Cancel"
-       text="Cancel"/>
-    </form>
-  </notification>
-
-  <notification
-   icon="alertmodal.tga"
-   name="RenameContactSetFailure"
-   type="alertmodal">
-    <tag>contact set</tag>
-Could not rename set &apos;[SET]&apos; to &apos;[NEW_NAME]&apos; because a set with the same name already exists or the new name is invalid.
-  </notification>
-
-  <notification
-   icon="notifytip.tga"
-   name="ShapeImportGenericFail"
-   type="notifytip">
-    <tag>fail</tag>
-There was a problem importing [FILENAME]. Please see the log for more details.
-  </notification>
-  <notification
-   icon="notifytip.tga"
-   name="ShapeImportVersionFail"
-   type="notifytip">
-    <tag>fail</tag>
-Shape import failed. Are you sure [FILENAME] is an avatar file?
-  </notification>
-
-  <notification
-   icon="alertmodal.tga"
-   name="AddToMediaList"
-   type="alertmodal">
-Enter a domain name to be added to the [LIST]:
-    <tag>confirm</tag>
-    <form name="form">
-      <input name="url" type="text" default="true" />
-      <button
-       default="true"
-       index="0"
-       name="Add"
-       text="Add"/>
-      <button
-       index="1"
-       name="Cancel"
-       text="Cancel"/>
-    </form>
-  </notification>
-
-   <!-- <FS:Zi> Do not allow "Restore To Last Position" for no-copy items -->
-  <notification
-   icon="alertmodal.tga"
-   name="CantRestoreToWorldNoCopy"
-   type="alertmodal">
-Restore to Last Position is not allowed for no copy items to prevent possible content loss.
-  </notification>
-  <!-- <FS:Zi> Do not allow "Restore To Last Position" for no-copy items -->
-
-  <notification
-   icon="alertmodal.tga"
-   name="ConfirmRemoveCredential"
-   type="alertmodal">
-Delete saved login for &lt;nolink&gt;[NAME]&lt;/nolink&gt;?
-    <tag>confirm</tag>
-    <form name="form">
-      <button
-       index="0"
-       name="OK"
-       text="OK"/>
-      <button
-       default="true"
-       index="1"
-       name="Cancel"
-       text="Cancel"/>
-    </form>
-  </notification>
-
-  <!-- <FS:TS> FIRE-5453: Flickr upload support (from Exodus) -->
-  <notification
-   icon="alertmodal.tga"
-   name="ExodusFlickrVerificationExplanation"
-   type="alertmodal">
-To use the Flickr upload feature you must authorize [APP_NAME] to access your account. If you proceed, your web browser will open Flickr's website, where you will be prompted to log in and authorize [APP_NAME]. You will then be given a code to copy back into [APP_NAME].
-
-Would you like to authorize [APP_NAME] to post to your Flickr account?
-    <tag>fail</tag>
-    <usetemplate
-     name="okcancelbuttons"
-     notext="No"
-     yestext="Yes"/>
-  </notification>
-
-  <notification
-   icon="alertmodal.tga"
-   name="ExodusFlickrVerificationPrompt"
-   type="alertmodal">
-Please authorize [APP_NAME] to post to your Flickr account in your web browser, then type the code given by the website below:
-    <tag>confirm</tag>
-    <form name="form">
-      <input name="oauth_verifier" type="text" default="true"/>
-      <button
-       index="0"
-       name="OK"
-       text="OK"/>
-      <button
-       index="1"
-       name="Cancel"
-       text="Cancel"/>
-    </form>
-  </notification>
-
-  <notification
-   icon="alertmodal.tga"
-   name="ExodusFlickrVerificationFailed"
-   type="alertmodal">
-Flickr verification failed. Please try again, and be sure to double check the verification code.
-    <tag>fail</tag>
-    <usetemplate
-     name="okbutton"
-     yestext="OK"/>
-  </notification>
-
-  <notification
-   icon="notifytip.tga"
-   name="ExodusFlickrUploadComplete"
-   type="notifytip">
-Your snapshot can now be viewed [http://www.flickr.com/photos/upload/edit/?ids=[ID] here].
-  </notification>
-  <!-- </FS:TS> FIRE-5453 -->
-
-  <notification
-   icon="alert.tga"
-   name="RegionTrackerAdd"
-   type="alert">
-What label would you like to use for
-the region &quot;[REGION]&quot;?
-    <tag>confirm</tag>
-    <form name="form">
-      <input name="label" type="text">[LABEL]</input>
-      <button
-       default="true"
-       index="0"
-       name="OK"
-       text="OK"/>
-      <button
-       index="1"
-       name="Cancel"
-       text="Cancel"/>
-    </form>
-  </notification>
-
-   <notification
-    icon="alertmodal.tga"
-    name="SnoozeDuration"
-    type="alertmodal">
-    <unique/>
-    Time in seconds to snooze group chat:
-    <tag>confirm</tag>
-    <form name="form">
-      <input name="duration" type="text" default="true">
-        [DURATION]
-      </input>
-      <button
-       default="true"
-       index="0"
-       name="OK"
-       text="OK"/>
-      <button
-       index="1"
-       name="Cancel"
-       text="Cancel"/>
-    </form>
-   </notification>
-   <notification
-    icon="alertmodal.tga"
-    name="SnoozeDurationInvalidInput"
-    type="alertmodal">
-    Please enter a valid number for the snooze duration!
-    <tag>fail</tag>
-    <usetemplate
-     name="okbutton"
-     yestext="OK"/>
-  </notification>
-  <notification
-   name="PickLimitReached"
-   label=""
-   type="alertmodal">
-    <unique/>
-    <tag>fail</tag>
-    <tag>confirm</tag>
-    Can't create another pick because the maximum number of picks have been created already.
-    <usetemplate
-     name="okbutton"
-     yestext="OK"/>
-  </notification>
-  <notification
-   icon="alertmodal.tga"
-   name="GlobalOnlineStatusToggle"
-   type="alertmodal">
-Due to server load, mass toggling online status visibility can take a while to become effective. Please be patient.
-    <usetemplate
-     ignoretext="Inform me that toggling online status visibility may take a while"
-     name="okignore"
-     yestext="OK"/>
-  </notification>
-  <notification
-   icon="alert.tga"
-   name="RenderVolumeLODFactorWarning"
-   type="alert">
-    WARNING: The Level of Detail (LOD) Factor is set high
-
-For everyday use, LOD Factor in the range of 1-3 suffices. 
-Consider replacing objects that look deformed at such values.
-
-LOD Factor >3: Adds to lag. Advised only for photography. 
-LOD Factor >4: Use in special circumstances. Reverts after relog.
-LOD Factor >8: Has no real effect. May cause errors.
-    <usetemplate
-     name="okbutton"
-     yestext="OK"/>
-  </notification>
-  <notification
-   icon="alertmodal.tga"
-   name="CurrencyURIOverrideReceived"
-   type="alertmodal">
-This region has elected to specify a third-party currency portal. 
-Please note that currency purchases made through Firestorm Viewer are transactions between you (the user) and the provider(s) or seller(s) of the currency. 
-Neither Firestorm Viewer, the Phoenix Firestorm Viewer Project Inc., nor its team shall be liable for any cost or damage arising either directly or indirectly from any such transaction. 
-If you do not agree to these terms of use, then no financial transactions should be conducted using this viewer.
-   <usetemplate
-    ignoretext="When the region sets a new currency helper."
-    name="okignore"
-    yestext="OK"/>
-  </notification>
 </notifications>