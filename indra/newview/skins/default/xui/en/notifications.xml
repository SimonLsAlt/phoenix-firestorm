--- conflicted
+++ resolved
@@ -12513,6 +12513,19 @@
      notext="Cancel"
      yestext="OK"/>
   </notification>
+  
+  <notification
+   icon="alertmodal.tga"
+   name="PreferenceControlsDefaults"
+   type="alertmodal">
+    Do you want to restore default values for controls?
+    <tag>confirm</tag>
+    <usetemplate
+       canceltext="Cancel"
+       name="yesnocancelbuttons"
+       notext="Current mode"
+       yestext="All modes"/>
+  </notification>
     
   <notification
    icon="alertmodal.tga"
@@ -13125,23 +13138,6 @@
      name="okbutton"
      yestext="OK"/>
   </notification>
-<<<<<<< HEAD
-=======
-  
-  <notification
-   icon="alertmodal.tga"
-   name="PreferenceControlsDefaults"
-   type="alertmodal">
-    Do you want to restore default values for controls?
-    <tag>confirm</tag>
-    <usetemplate
-       canceltext="Cancel"
-       name="yesnocancelbuttons"
-       notext="Current mode"
-       yestext="All modes"/>
-  </notification>
-    
->>>>>>> 6ba0b97c
   <notification
    name="PickLimitReached"
    label=""
