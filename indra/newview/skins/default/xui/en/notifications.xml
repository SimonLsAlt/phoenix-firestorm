--- conflicted
+++ resolved
@@ -10583,22 +10583,7 @@
 
   <notification
    icon="alertmodal.tga"
-<<<<<<< HEAD
    name="RezFailTooManyRequests"
-=======
-   name="TooMuchObjectInventorySelected"
-   type="alertmodal">
-    <tag>fail</tag>
-    Too many objects with large inventory are selected. Please select fewer objects and try again.
-    <usetemplate
-     name="okbutton"
-     yestext="OK"/>
-  </notification>
-
-  <notification
-   icon="alertmodal.tga"
-   name="CantEnablePhysObjContributesToNav"
->>>>>>> 057c034c
    type="notify">
    <tag>fail</tag>
 Object can not be rezzed because there are too many requests.
@@ -11007,6 +10992,17 @@
    type="notify">
    <tag>fail</tag>
 You don't have permission to modify that object
+  </notification>
+
+  <notification
+   icon="alertmodal.tga"
+   name="TooMuchObjectInventorySelected"
+   type="alertmodal">
+    <tag>fail</tag>
+    Too many objects with large inventory are selected. Please select fewer objects and try again.
+    <usetemplate
+     name="okbutton"
+     yestext="OK"/>
   </notification>
 
   <notification
